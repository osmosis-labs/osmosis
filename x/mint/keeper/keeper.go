package keeper

import (
	"fmt"

	"github.com/tendermint/tendermint/libs/log"

	"github.com/osmosis-labs/osmosis/v10/x/mint/types"
	poolincentivestypes "github.com/osmosis-labs/osmosis/v10/x/pool-incentives/types"

	"github.com/cosmos/cosmos-sdk/codec"
	sdk "github.com/cosmos/cosmos-sdk/types"
	sdkerrors "github.com/cosmos/cosmos-sdk/types/errors"
	authtypes "github.com/cosmos/cosmos-sdk/x/auth/types"
	paramtypes "github.com/cosmos/cosmos-sdk/x/params/types"
)

// Keeper of the mint store.
type Keeper struct {
	cdc              codec.BinaryCodec
	storeKey         sdk.StoreKey
	paramSpace       paramtypes.Subspace
	accountKeeper    types.AccountKeeper
	bankKeeper       types.BankKeeper
	distrKeeper      types.DistrKeeper
	epochKeeper      types.EpochKeeper
	hooks            types.MintHooks
	feeCollectorName string
}

type invalidRatioError struct {
	ActualRatio sdk.Dec
}

func (e invalidRatioError) Error() string {
	return fmt.Sprintf("mint allocation ratio (%s) is greater than 1", e.ActualRatio)
}

<<<<<<< HEAD
type insufficientDevVestingBalanceError struct {
	ActualBalance         sdk.Int
	AttemptedDistribution sdk.Int
}

func (e insufficientDevVestingBalanceError) Error() string {
	return fmt.Sprintf("developer vesting balance (%s) is smaller than requested distribution of (%s)", e.ActualBalance, e.AttemptedDistribution)
}

const emptyWeightedAddressReceiver = ""

var (
	errAmountCannotBeNilOrZero               = errors.New("amount cannot be nil or zero")
	errDevVestingModuleAccountAlreadyCreated = fmt.Errorf("%s module account already exists", types.DeveloperVestingModuleAcctName)
	errDevVestingModuleAccountNotCreated     = fmt.Errorf("%s module account does not exist", types.DeveloperVestingModuleAcctName)
)

=======
>>>>>>> 8efe3941
// NewKeeper creates a new mint Keeper instance.
func NewKeeper(
	cdc codec.BinaryCodec, key sdk.StoreKey, paramSpace paramtypes.Subspace,
	ak types.AccountKeeper, bk types.BankKeeper, dk types.DistrKeeper, epochKeeper types.EpochKeeper,
	feeCollectorName string,
) Keeper {
	// ensure mint module account is set
	if addr := ak.GetModuleAddress(types.ModuleName); addr == nil {
		panic("the mint module account has not been set")
	}

	// set KeyTable if it has not already been set
	if !paramSpace.HasKeyTable() {
		paramSpace = paramSpace.WithKeyTable(types.ParamKeyTable())
	}

	return Keeper{
		cdc:              cdc,
		storeKey:         key,
		paramSpace:       paramSpace,
		accountKeeper:    ak,
		bankKeeper:       bk,
		distrKeeper:      dk,
		epochKeeper:      epochKeeper,
		feeCollectorName: feeCollectorName,
	}
}

// SetInitialSupplyOffsetDuringMigration sets the supply offset based on the balance of the
// developer vesting module account. CreateDeveloperVestingModuleAccount must be called
// prior to calling this method. That is, developer vesting module account must exist when
// SetInitialSupplyOffsetDuringMigration is called. Also, SetInitialSupplyOffsetDuringMigration
// should only be called one time during the initial migration to v7. This is done so because
// we would like to ensure that unvested developer tokens are not returned as part of the supply
// queries. The method returns an error if current height in ctx is greater than the v7 upgrade height.
func (k Keeper) SetInitialSupplyOffsetDuringMigration(ctx sdk.Context) error {
	if !k.accountKeeper.HasAccount(ctx, k.accountKeeper.GetModuleAddress(types.DeveloperVestingModuleAcctName)) {
		return sdkerrors.Wrapf(types.ErrModuleDoesnotExist, "%s vesting module account doesnot exist", types.DeveloperVestingModuleAcctName)
	}

	moduleAccBalance := k.bankKeeper.GetBalance(ctx, k.accountKeeper.GetModuleAddress(types.DeveloperVestingModuleAcctName), k.GetParams(ctx).MintDenom)
	k.bankKeeper.AddSupplyOffset(ctx, moduleAccBalance.Denom, moduleAccBalance.Amount.Neg())
	return nil
}

// CreateDeveloperVestingModuleAccount creates the developer vesting module account
// and mints amount of tokens to it.
// Should only be called during the initial genesis creation, never again. Returns nil on success.
// Returns error in the following cases:
// - amount is nil or zero.
// - if ctx has block height greater than 0.
// - developer vesting module account is already created prior to calling this method.
func (k Keeper) CreateDeveloperVestingModuleAccount(ctx sdk.Context, amount sdk.Coin) error {
	if amount.IsNil() || amount.Amount.IsZero() {
		return sdkerrors.Wrap(types.ErrAmountNilOrZero, "amount cannot be nil or zero")
	}
	if k.accountKeeper.HasAccount(ctx, k.accountKeeper.GetModuleAddress(types.DeveloperVestingModuleAcctName)) {
		return sdkerrors.Wrapf(types.ErrModuleAccountAlreadyExist, "%s vesting module account already exist", types.DeveloperVestingModuleAcctName)
	}

	moduleAcc := authtypes.NewEmptyModuleAccount(
		types.DeveloperVestingModuleAcctName, authtypes.Minter)
	k.accountKeeper.SetModuleAccount(ctx, moduleAcc)

	err := k.bankKeeper.MintCoins(ctx, types.DeveloperVestingModuleAcctName, sdk.NewCoins(amount))
	if err != nil {
		return err
	}
	return nil
}

// _____________________________________________________________________

// Logger returns a module-specific logger.
func (k Keeper) Logger(ctx sdk.Context) log.Logger {
	return ctx.Logger().With("module", "x/"+types.ModuleName)
}

// Set the mint hooks.
func (k *Keeper) SetHooks(h types.MintHooks) *Keeper {
	if k.hooks != nil {
		panic("cannot set mint hooks twice")
	}

	k.hooks = h

	return k
}

// GetLastReductionEpochNum returns last reduction epoch number.
func (k Keeper) GetLastReductionEpochNum(ctx sdk.Context) int64 {
	store := ctx.KVStore(k.storeKey)
	b := store.Get(types.LastReductionEpochKey)
	if b == nil {
		return 0
	}

	return int64(sdk.BigEndianToUint64(b))
}

// SetLastReductionEpochNum set last reduction epoch number.
func (k Keeper) SetLastReductionEpochNum(ctx sdk.Context, epochNum int64) {
	store := ctx.KVStore(k.storeKey)
	store.Set(types.LastReductionEpochKey, sdk.Uint64ToBigEndian(uint64(epochNum)))
}

// get the minter.
func (k Keeper) GetMinter(ctx sdk.Context) (minter types.Minter) {
	store := ctx.KVStore(k.storeKey)
	b := store.Get(types.MinterKey)
	if b == nil {
		panic("stored minter should not have been nil")
	}

	k.cdc.MustUnmarshal(b, &minter)
	return
}

// set the minter.
func (k Keeper) SetMinter(ctx sdk.Context, minter types.Minter) {
	store := ctx.KVStore(k.storeKey)
	b := k.cdc.MustMarshal(&minter)
	store.Set(types.MinterKey, b)
}

// _____________________________________________________________________

// GetParams returns the total set of minting parameters.
func (k Keeper) GetParams(ctx sdk.Context) (params types.Params) {
	k.paramSpace.GetParamSet(ctx, &params)
	return params
}

// SetParams sets the total set of minting parameters.
func (k Keeper) SetParams(ctx sdk.Context, params types.Params) {
	k.paramSpace.SetParamSet(ctx, &params)
}

// _____________________________________________________________________

// MintCoins implements an alias call to the underlying supply keeper's
// MintCoins to be used in BeginBlocker.
func (k Keeper) MintCoins(ctx sdk.Context, newCoins sdk.Coins) error {
	if newCoins.Empty() {
		// skip as no coins need to be minted
		return nil
	}

	return k.bankKeeper.MintCoins(ctx, types.ModuleName, newCoins)
}

// DistributeMintedCoins implements distribution of minted coins from mint to external modules.
func (k Keeper) DistributeMintedCoin(ctx sdk.Context, mintedCoin sdk.Coin) error {
	params := k.GetParams(ctx)
	proportions := params.DistributionProportions

	// allocate staking incentives into fee collector account to be moved to on next begin blocker by staking module account.
	stakingIncentivesAmount, err := k.distributeToModule(ctx, k.feeCollectorName, mintedCoin, proportions.Staking)
	if err != nil {
		return err
	}

	// allocate pool allocation ratio to pool-incentives module account.
	poolIncentivesAmount, err := k.distributeToModule(ctx, poolincentivestypes.ModuleName, mintedCoin, proportions.PoolIncentives)
	if err != nil {
		return err
	}

	// allocate dev rewards to respective accounts from developer vesting module account.
	devRewardAmount, err := k.distributeDeveloperRewards(ctx, mintedCoin, proportions.DeveloperRewards, params.WeightedDeveloperRewardsReceivers)
	if err != nil {
		return err
	}

	// subtract from original provision to ensure no coins left over after the allocations
	communityPoolAmount := mintedCoin.Amount.Sub(stakingIncentivesAmount).Sub(poolIncentivesAmount).Sub(devRewardAmount)
	err = k.distrKeeper.FundCommunityPool(ctx, sdk.NewCoins(sdk.NewCoin(params.MintDenom, communityPoolAmount)), k.accountKeeper.GetModuleAddress(types.ModuleName))
	if err != nil {
		return err
	}

	// call an hook after the minting and distribution of new coins
	k.hooks.AfterDistributeMintedCoin(ctx, mintedCoin)

	return err
}

// distributeToModule distributes mintedCoin multiplied by proportion to the recepientModule account.
func (k Keeper) distributeToModule(ctx sdk.Context, recipientModule string, mintedCoin sdk.Coin, proportion sdk.Dec) (sdk.Int, error) {
	distributionCoin, err := getProportions(ctx, mintedCoin, proportion)
	if err != nil {
		return sdk.Int{}, err
	}
	if err := k.bankKeeper.SendCoinsFromModuleToModule(ctx, types.ModuleName, recipientModule, sdk.NewCoins(distributionCoin)); err != nil {
		return sdk.Int{}, err
	}
	return distributionCoin.Amount, nil
}

// distributeDeveloperRewards distributes developer rewards from developer vesting module account
// to the respective account receivers by weight (developerRewardsReceivers).
// If no developer reward receivers given, funds the community pool instead.
// Returns the total amount distributed from the developer vesting module account.
// Updates supply offsets to reflect the amount of coins distributed. This is done so because the developer rewards distributions are
// allocated from its own module account, not the mint module accont (TODO: next step in https://github.com/osmosis-labs/osmosis/issues/1916).
// Returns nil on success, error otherwise.
// With respect to input parameters, errors occur when:
// - developerRewardsProportion is greater than 1.
// - invalid address in developer rewards receivers.
// - the balance of developer module account is less than totalMintedCoin * developerRewardsProportion.
// - the balance of mint module is less than totalMintedCoin * developerRewardsProportion.
// CONTRACT:
// - weights in developerRewardsReceivers add up to 1.
// - addresses in developerRewardsReceivers are valid or empty string.
func (k Keeper) distributeDeveloperRewards(ctx sdk.Context, totalMintedCoin sdk.Coin, developerRewardsProportion sdk.Dec, developerRewardsReceivers []types.WeightedAddress) (sdk.Int, error) {
	devRewardCoin, err := getProportions(ctx, totalMintedCoin, developerRewardsProportion)
	if err != nil {
		return sdk.Int{}, err
	}

	developerRewardsModuleAccountAddress := k.accountKeeper.GetModuleAddress(types.DeveloperVestingModuleAcctName)
	developerAccountBalance := k.bankKeeper.GetBalance(ctx, developerRewardsModuleAccountAddress, totalMintedCoin.Denom)
	if developerAccountBalance.Amount.LT(devRewardCoin.Amount) {
		return sdk.Int{}, insufficientDevVestingBalanceError{ActualBalance: developerAccountBalance.Amount, AttemptedDistribution: devRewardCoin.Amount}
	}

	devRewardCoins := sdk.NewCoins(devRewardCoin)
	// TODO: https://github.com/osmosis-labs/osmosis/issues/2025
	// Avoid over-allocating from the mint module address and have to later burn it here:
	if err := k.bankKeeper.BurnCoins(ctx, types.ModuleName, devRewardCoins); err != nil {
		return sdk.Int{}, err
	}

	// Take the current balance of the developer rewards pool and remove it from the supply offset
	// We re-introduce the new supply at the end, in order to avoid any rounding discrepancies.
	k.bankKeeper.AddSupplyOffset(ctx, totalMintedCoin.Denom, developerAccountBalance.Amount)

	// If no developer rewards receivers provided, fund the community pool from
	// the developer vesting module account.
	if len(developerRewardsReceivers) == 0 {
		err = k.distrKeeper.FundCommunityPool(ctx, devRewardCoins, developerRewardsModuleAccountAddress)
		if err != nil {
			return sdk.Int{}, err
		}
	} else {
		// allocate developer rewards to addresses by weight
		for _, w := range developerRewardsReceivers {
			devPortionCoin, err := getProportions(ctx, devRewardCoin, w.Weight)
			if err != nil {
				return sdk.Int{}, err
			}
			devRewardPortionCoins := sdk.NewCoins(devPortionCoin)
			// fund community pool when rewards address is empty.
			if w.Address == emptyWeightedAddressReceiver {
				err := k.distrKeeper.FundCommunityPool(ctx, devRewardPortionCoins,
					k.accountKeeper.GetModuleAddress(types.DeveloperVestingModuleAcctName))
				if err != nil {
					return sdk.Int{}, err
				}
			} else {
				devRewardsAddr, err := sdk.AccAddressFromBech32(w.Address)
				if err != nil {
					return sdk.Int{}, err
				}
				// If recipient is vesting account, pay to account according to its vesting condition
				err = k.bankKeeper.SendCoinsFromModuleToAccount(
					ctx, types.DeveloperVestingModuleAcctName, devRewardsAddr, devRewardPortionCoins)
				if err != nil {
					return sdk.Int{}, err
				}
			}
		}
	}

	// Take the new balance of the developer rewards pool and add it back to the supply offset deduction
	developerAccountBalance = k.bankKeeper.GetBalance(ctx, developerRewardsModuleAccountAddress, totalMintedCoin.Denom)
	k.bankKeeper.AddSupplyOffset(ctx, totalMintedCoin.Denom, developerAccountBalance.Amount.Neg())

	return devRewardCoin.Amount, nil
}

// getProportions gets the balance of the `MintedDenom` from minted coins and returns coins according to the
// allocation ratio. Returns error if ratio is greater than 1.
// TODO: this currently rounds down and is the cause of rounding discrepancies.
// To be fixed in: https://github.com/osmosis-labs/osmosis/issues/1917
func getProportions(ctx sdk.Context, mintedCoin sdk.Coin, ratio sdk.Dec) (sdk.Coin, error) {
	if ratio.GT(sdk.OneDec()) {
		return sdk.Coin{}, invalidRatioError{ratio}
	}
	return sdk.NewCoin(mintedCoin.Denom, mintedCoin.Amount.ToDec().Mul(ratio).TruncateInt()), nil
}<|MERGE_RESOLUTION|>--- conflicted
+++ resolved
@@ -36,7 +36,6 @@
 	return fmt.Sprintf("mint allocation ratio (%s) is greater than 1", e.ActualRatio)
 }
 
-<<<<<<< HEAD
 type insufficientDevVestingBalanceError struct {
 	ActualBalance         sdk.Int
 	AttemptedDistribution sdk.Int
@@ -48,14 +47,6 @@
 
 const emptyWeightedAddressReceiver = ""
 
-var (
-	errAmountCannotBeNilOrZero               = errors.New("amount cannot be nil or zero")
-	errDevVestingModuleAccountAlreadyCreated = fmt.Errorf("%s module account already exists", types.DeveloperVestingModuleAcctName)
-	errDevVestingModuleAccountNotCreated     = fmt.Errorf("%s module account does not exist", types.DeveloperVestingModuleAcctName)
-)
-
-=======
->>>>>>> 8efe3941
 // NewKeeper creates a new mint Keeper instance.
 func NewKeeper(
 	cdc codec.BinaryCodec, key sdk.StoreKey, paramSpace paramtypes.Subspace,
