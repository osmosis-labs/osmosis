package keeper

import (
	"github.com/cosmos/cosmos-sdk/codec"
	sdk "github.com/cosmos/cosmos-sdk/types"
	paramtypes "github.com/cosmos/cosmos-sdk/x/params/types"
	"github.com/osmosis-labs/osmosis/x/mint/types"
	poolincentivestypes "github.com/osmosis-labs/osmosis/x/pool-incentives/types"
	"github.com/tendermint/tendermint/libs/log"
)

// Keeper of the mint store
type Keeper struct {
	cdc              codec.BinaryMarshaler
	storeKey         sdk.StoreKey
	paramSpace       paramtypes.Subspace
	accountKeeper    types.AccountKeeper
	bankKeeper       types.BankKeeper
<<<<<<< HEAD
	distrKeeper      types.DistrKeeper
=======
	epochKeeper      types.EpochKeeper
>>>>>>> d95af94c
	hooks            types.MintHooks
	feeCollectorName string
}

// NewKeeper creates a new mint Keeper instance
func NewKeeper(
	cdc codec.BinaryMarshaler, key sdk.StoreKey, paramSpace paramtypes.Subspace,
<<<<<<< HEAD
	ak types.AccountKeeper, bk types.BankKeeper, dk types.DistrKeeper,
=======
	ak types.AccountKeeper, bk types.BankKeeper, epochKeeper types.EpochKeeper,
>>>>>>> d95af94c
	feeCollectorName string,
) Keeper {
	// ensure mint module account is set
	if addr := ak.GetModuleAddress(types.ModuleName); addr == nil {
		panic("the mint module account has not been set")
	}

	// set KeyTable if it has not already been set
	if !paramSpace.HasKeyTable() {
		paramSpace = paramSpace.WithKeyTable(types.ParamKeyTable())
	}

	return Keeper{
		cdc:              cdc,
		storeKey:         key,
		paramSpace:       paramSpace,
		accountKeeper:    ak,
		bankKeeper:       bk,
<<<<<<< HEAD
		distrKeeper:      dk,
=======
		epochKeeper:      epochKeeper,
>>>>>>> d95af94c
		feeCollectorName: feeCollectorName,
	}
}

//______________________________________________________________________

// Logger returns a module-specific logger.
func (k Keeper) Logger(ctx sdk.Context) log.Logger {
	return ctx.Logger().With("module", "x/"+types.ModuleName)
}

// Set the mint hooks
func (k *Keeper) SetHooks(h types.MintHooks) *Keeper {
	if k.hooks != nil {
		panic("cannot set mint hooks twice")
	}

	k.hooks = h

	return k
}

// GetLastHalvenEpochNum returns last halven epoch number
func (k Keeper) GetLastHalvenEpochNum(ctx sdk.Context) int64 {
	store := ctx.KVStore(k.storeKey)
	b := store.Get(types.LastHalvenEpochKey)
	if b == nil {
		return 0
	}

	return int64(sdk.BigEndianToUint64(b))
}

// SetLastHalvenEpochNum set last halven epoch number
func (k Keeper) SetLastHalvenEpochNum(ctx sdk.Context, epochNum int64) {
	store := ctx.KVStore(k.storeKey)
	store.Set(types.LastHalvenEpochKey, sdk.Uint64ToBigEndian(uint64(epochNum)))
}

// get the minter
func (k Keeper) GetMinter(ctx sdk.Context) (minter types.Minter) {
	store := ctx.KVStore(k.storeKey)
	b := store.Get(types.MinterKey)
	if b == nil {
		panic("stored minter should not have been nil")
	}

	k.cdc.MustUnmarshalBinaryBare(b, &minter)
	return
}

// set the minter
func (k Keeper) SetMinter(ctx sdk.Context, minter types.Minter) {
	store := ctx.KVStore(k.storeKey)
	b := k.cdc.MustMarshalBinaryBare(&minter)
	store.Set(types.MinterKey, b)
}

//______________________________________________________________________

// GetParams returns the total set of minting parameters.
func (k Keeper) GetParams(ctx sdk.Context) (params types.Params) {
	k.paramSpace.GetParamSet(ctx, &params)
	return params
}

// SetParams sets the total set of minting parameters.
func (k Keeper) SetParams(ctx sdk.Context, params types.Params) {
	k.paramSpace.SetParamSet(ctx, &params)
}

//______________________________________________________________________

// MintCoins implements an alias call to the underlying supply keeper's
// MintCoins to be used in BeginBlocker.
func (k Keeper) MintCoins(ctx sdk.Context, newCoins sdk.Coins) error {
	if newCoins.Empty() {
		// skip as no coins need to be minted
		return nil
	}

	return k.bankKeeper.MintCoins(ctx, types.ModuleName, newCoins)
}

// GetPoolAllocatableAsset gets the balance of the `MintedDenom` from fees and returns coins according to the `AllocationRatio`
func (k Keeper) GetProportions(ctx sdk.Context, fees sdk.Coins, ratio sdk.Dec) sdk.Coin {
	params := k.GetParams(ctx)
	amount := fees.AmountOf(params.MintDenom)
	return sdk.NewCoin(params.MintDenom, amount.ToDec().Mul(ratio).TruncateInt())
}

// DistributeMintedCoins implements distribution of minted coins from mint to external modules.
func (k Keeper) DistributeMintedCoins(ctx sdk.Context, mintedCoins sdk.Coins) error {
	params := k.GetParams(ctx)
	proportions := params.DistributionProportions

	// allocate staking incentives into fee collector account to be moved to on next begin blocker by staking module
	stakingIncentivesCoins := sdk.NewCoins(k.GetProportions(ctx, mintedCoins, proportions.Staking))
	err := k.bankKeeper.SendCoinsFromModuleToModule(ctx, types.ModuleName, k.feeCollectorName, stakingIncentivesCoins)
	if err != nil {
		return err
	}

	// allocate pool allocation ratio to pool-incentives module account account
	poolIncentivesCoins := sdk.NewCoins(k.GetProportions(ctx, mintedCoins, proportions.PoolIncentives))
	err = k.bankKeeper.SendCoinsFromModuleToModule(ctx, types.ModuleName, poolincentivestypes.ModuleName, poolIncentivesCoins)
	if err != nil {
		return err
	}

	devRewardCoins := sdk.NewCoins(k.GetProportions(ctx, mintedCoins, proportions.DeveloperRewards))
	if params.DeveloperRewardsReceiver == "" {
		// fund community pool when rewards address is empty
		k.distrKeeper.FundCommunityPool(ctx, devRewardCoins, k.accountKeeper.GetModuleAddress(types.ModuleName))
		// TODO: fix all the tests caused by this change
		// TODO: add test that if DeveloperRewardsReceiver is empty, funds goes to community pool
	} else {
		// allocate developer rewards to an address
		devRewardsAddr, err := sdk.AccAddressFromBech32(params.DeveloperRewardsReceiver)
		if err != nil {
			return err
		}
		err = k.bankKeeper.SendCoinsFromModuleToAccount(ctx, types.ModuleName, devRewardsAddr, devRewardCoins)
		if err != nil {
			return err
		}
	}

	// call an hook after the minting and distribution of new coins
	k.hooks.AfterDistributeMintedCoins(ctx, mintedCoins)

	return err
}<|MERGE_RESOLUTION|>--- conflicted
+++ resolved
@@ -16,11 +16,8 @@
 	paramSpace       paramtypes.Subspace
 	accountKeeper    types.AccountKeeper
 	bankKeeper       types.BankKeeper
-<<<<<<< HEAD
 	distrKeeper      types.DistrKeeper
-=======
 	epochKeeper      types.EpochKeeper
->>>>>>> d95af94c
 	hooks            types.MintHooks
 	feeCollectorName string
 }
@@ -28,11 +25,7 @@
 // NewKeeper creates a new mint Keeper instance
 func NewKeeper(
 	cdc codec.BinaryMarshaler, key sdk.StoreKey, paramSpace paramtypes.Subspace,
-<<<<<<< HEAD
-	ak types.AccountKeeper, bk types.BankKeeper, dk types.DistrKeeper,
-=======
-	ak types.AccountKeeper, bk types.BankKeeper, epochKeeper types.EpochKeeper,
->>>>>>> d95af94c
+	ak types.AccountKeeper, bk types.BankKeeper, dk types.DistrKeeper, epochKeeper types.EpochKeeper,
 	feeCollectorName string,
 ) Keeper {
 	// ensure mint module account is set
@@ -51,11 +44,8 @@
 		paramSpace:       paramSpace,
 		accountKeeper:    ak,
 		bankKeeper:       bk,
-<<<<<<< HEAD
 		distrKeeper:      dk,
-=======
 		epochKeeper:      epochKeeper,
->>>>>>> d95af94c
 		feeCollectorName: feeCollectorName,
 	}
 }
