package keeper_test

import (
	"testing"

	sdk "github.com/cosmos/cosmos-sdk/types"
	authtypes "github.com/cosmos/cosmos-sdk/x/auth/types"
	"github.com/stretchr/testify/suite"

	"github.com/osmosis-labs/osmosis/v7/x/mint/keeper"
	"github.com/osmosis-labs/osmosis/v7/x/mint/types"
)

var customGenesis = types.NewGenesisState(
	types.NewMinter(sdk.ZeroDec()),
	types.NewParams(
		"uosmo",                  // denom
		sdk.NewDec(200),          // epoch provisions
		"year",                   // epoch identifier
		sdk.NewDecWithPrec(5, 1), //reduction factor
		5,                        // reduction perion in epochs
		types.DistributionProportions{
			Staking:          sdk.NewDecWithPrec(25, 2),
			PoolIncentives:   sdk.NewDecWithPrec(25, 2),
			DeveloperRewards: sdk.NewDecWithPrec(25, 2),
			CommunityPool:    sdk.NewDecWithPrec(25, 2),
		},
		[]types.WeightedAddress{
			{
				Address: "osmo14kjcwdwcqsujkdt8n5qwpd8x8ty2rys5rjrdjj",
				Weight:  sdk.NewDecWithPrec(6, 1),
			},
			{
				Address: "osmo1gw445ta0aqn26suz2rg3tkqfpxnq2hs224d7gq",
				Weight:  sdk.NewDecWithPrec(4, 1),
			},
		},
		2), // minting reward distribution start epoch
	3) // halven started epoch

func TestMintGenesisTestSuite(t *testing.T) {
	suite.Run(t, new(KeeperTestSuite))
}

// TestMintInitGenesis tests that genesis is initialized correctly
// with different parameters and state.
func (suite *KeeperTestSuite) TestMintInitGenesis() {
	testCases := map[string]struct {
		mintGenesis                     *types.GenesisState
		mintDenom                       string
		ctxHeight                       int64
		isDeveloperModuleAccountCreated bool

		expectPanic             bool
		expectedEpochProvisions sdk.Dec
		// Deltas represent by how much a certain paramets
		// has changeda after calling InitGenesis()
		expectedSupplyOffsetDelta           sdk.Int
		expectedSupplyWithOffsetDelta       sdk.Int
		expectedDeveloperVestingAmountDelta sdk.Int
		expectedHalvenStartedEpoch          int64
	}{
		"default genesis - developer module account is not created prior to InitGenesis() - created during the call": {
			mintGenesis: types.DefaultGenesisState(),
			mintDenom:   sdk.DefaultBondDenom,

			expectedEpochProvisions:             types.DefaultGenesisState().Params.GenesisEpochProvisions,
			expectedSupplyOffsetDelta:           sdk.NewInt(keeper.DeveloperVestingAmount).Neg(),
			expectedSupplyWithOffsetDelta:       sdk.ZeroInt(),
			expectedDeveloperVestingAmountDelta: sdk.NewInt(keeper.DeveloperVestingAmount),
		},
		"default genesis - developer module account is created prior to InitGenesis() - not created during the call": {
			mintGenesis:                     types.DefaultGenesisState(),
			mintDenom:                       sdk.DefaultBondDenom,
			isDeveloperModuleAccountCreated: true,

			expectedEpochProvisions:             types.DefaultGenesisState().Params.GenesisEpochProvisions,
			expectedSupplyOffsetDelta:           sdk.ZeroInt(),
			expectedSupplyWithOffsetDelta:       sdk.ZeroInt(),
			expectedDeveloperVestingAmountDelta: sdk.ZeroInt(),
		},
		"custom genesis": {
			mintGenesis: customGenesis,
			mintDenom:   "uosmo",

			expectedEpochProvisions:             sdk.NewDec(200),
			expectedSupplyOffsetDelta:           sdk.NewInt(keeper.DeveloperVestingAmount).Neg(),
			expectedSupplyWithOffsetDelta:       sdk.ZeroInt(),
			expectedDeveloperVestingAmountDelta: sdk.NewInt(keeper.DeveloperVestingAmount),
			expectedHalvenStartedEpoch:          3,
		},
		"nil genesis state - panic": {
			mintDenom:   sdk.DefaultBondDenom,
			expectPanic: true,
		},
	}

	for name, tc := range testCases {
		suite.Run(name, func() {
			// Setup.
			suite.setupDeveloperVestingModuleAccountTest(tc.ctxHeight, tc.isDeveloperModuleAccountCreated)
			ctx := suite.Ctx
			accountKeeper := suite.App.AccountKeeper
			bankKeeper := suite.App.BankKeeper
			mintKeeper := suite.App.MintKeeper

			developerAccount := accountKeeper.GetModuleAddress(types.DeveloperVestingModuleAcctName)

			originalSupplyOffset := bankKeeper.GetSupplyOffset(ctx, tc.mintDenom)
			originalSupplyWithOffset := bankKeeper.GetSupplyWithOffset(ctx, tc.mintDenom)
			originalVestingCoins := bankKeeper.GetBalance(ctx, developerAccount, tc.mintDenom)

			// Test.
			if tc.expectPanic {
				suite.Panics(func() {
					mintKeeper.InitGenesis(ctx, accountKeeper, bankKeeper, tc.mintGenesis)
				})
				return
			}

			suite.NotPanics(func() {
				mintKeeper.InitGenesis(ctx, accountKeeper, bankKeeper, tc.mintGenesis)
			})

			// Assertions.

			// Module account was created.
			acc := accountKeeper.GetAccount(ctx, authtypes.NewModuleAddress(types.ModuleName))
			suite.NotNil(acc)

			// Epoch provisions are set to genesis epoch provisions from params.
			actualEpochProvisions := mintKeeper.GetMinter(ctx).EpochProvisions
			suite.Equal(tc.expectedEpochProvisions, actualEpochProvisions)

			// Supply offset is applied to genesis supply.
			actualSupplyOffset := bankKeeper.GetSupplyOffset(ctx, tc.mintDenom)
			expectedSupplyOffset := tc.expectedSupplyOffsetDelta.Add(originalSupplyOffset)
			suite.Equal(expectedSupplyOffset, actualSupplyOffset)

			// Supply with offset is as expected.
			actualSupplyWithOffset := bankKeeper.GetSupplyWithOffset(ctx, tc.mintDenom).Amount
			expectedSupplyWithOffset := tc.expectedSupplyWithOffsetDelta.Add(originalSupplyWithOffset.Amount)
			suite.Equal(expectedSupplyWithOffset.Int64(), actualSupplyWithOffset.Int64())

			// Developer vesting account has the desired amount of tokens.
			actualVestingCoins := bankKeeper.GetBalance(ctx, developerAccount, tc.mintDenom)
			expectedDeveloperVestingAmount := tc.expectedDeveloperVestingAmountDelta.Add(originalVestingCoins.Amount)
			suite.Equal(expectedDeveloperVestingAmount.Int64(), actualVestingCoins.Amount.Int64())

			// Last halven epoch num is set to 0.
			suite.Equal(tc.expectedHalvenStartedEpoch, mintKeeper.GetLastHalvenEpochNum(ctx))
		})
	}
}

// TestMintExportGenesis tests that genesis is exported correctly.
// It first initializes genesis to the expected value. Then, attempts
// to export it. Lastly, compares exported to the expected.
func (suite *KeeperTestSuite) TestMintExportGenesis() {
	testCases := map[string]struct {
		expectedGenesis *types.GenesisState
	}{
		"default genesis": {
			expectedGenesis: types.DefaultGenesisState(),
		},
		"custom genesis": {
			expectedGenesis: customGenesis,
		},
	}

	for name, tc := range testCases {
		suite.Run(name, func() {
			// Setup.
			app := suite.App
			ctx := suite.Ctx

			app.MintKeeper.InitGenesis(ctx, app.AccountKeeper, app.BankKeeper, tc.expectedGenesis)

			// Test.
			actualGenesis := app.MintKeeper.ExportGenesis(ctx)

<<<<<<< HEAD
			// Assertions.
			suite.Equal(tc.expectedGenesis, actualGenesis)
		})
	}
=======
	expectedVestingCoins, ok := sdk.NewIntFromString("225000000000000")
	require.True(t, ok)
	require.Equal(t, expectedVestingCoins, initialVestingCoins.Amount)
	require.Equal(t, int64(0), app.MintKeeper.GetLastReductionEpochNum(ctx))
>>>>>>> ee48cf58
}<|MERGE_RESOLUTION|>--- conflicted
+++ resolved
@@ -17,7 +17,7 @@
 		"uosmo",                  // denom
 		sdk.NewDec(200),          // epoch provisions
 		"year",                   // epoch identifier
-		sdk.NewDecWithPrec(5, 1), //reduction factor
+		sdk.NewDecWithPrec(5, 1), // reduction factor
 		5,                        // reduction perion in epochs
 		types.DistributionProportions{
 			Staking:          sdk.NewDecWithPrec(25, 2),
@@ -54,7 +54,7 @@
 		expectPanic             bool
 		expectedEpochProvisions sdk.Dec
 		// Deltas represent by how much a certain paramets
-		// has changeda after calling InitGenesis()
+		// has changed after calling InitGenesis()
 		expectedSupplyOffsetDelta           sdk.Int
 		expectedSupplyWithOffsetDelta       sdk.Int
 		expectedDeveloperVestingAmountDelta sdk.Int
@@ -148,7 +148,7 @@
 			suite.Equal(expectedDeveloperVestingAmount.Int64(), actualVestingCoins.Amount.Int64())
 
 			// Last halven epoch num is set to 0.
-			suite.Equal(tc.expectedHalvenStartedEpoch, mintKeeper.GetLastHalvenEpochNum(ctx))
+			suite.Equal(tc.expectedHalvenStartedEpoch, mintKeeper.GetLastReductionEpochNum(ctx))
 		})
 	}
 }
@@ -179,15 +179,8 @@
 			// Test.
 			actualGenesis := app.MintKeeper.ExportGenesis(ctx)
 
-<<<<<<< HEAD
 			// Assertions.
 			suite.Equal(tc.expectedGenesis, actualGenesis)
 		})
 	}
-=======
-	expectedVestingCoins, ok := sdk.NewIntFromString("225000000000000")
-	require.True(t, ok)
-	require.Equal(t, expectedVestingCoins, initialVestingCoins.Amount)
-	require.Equal(t, int64(0), app.MintKeeper.GetLastReductionEpochNum(ctx))
->>>>>>> ee48cf58
 }