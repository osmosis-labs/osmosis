--- conflicted
+++ resolved
@@ -29,14 +29,6 @@
 	weightedDevRewardReceiversKey             = "weighted_developer_rewards_receivers"
 	mintingRewardsDistributionStartEpochKey   = "minting_rewards_distribution_start_epoch"
 
-<<<<<<< HEAD
-	maxInt64 = int(^uint(0) >> 1)
-)
-
-var (
-	epochIdentifierOptions    = []string{"day", "week"}
-	possibleBech32AddrLengths = []uint8{20, 32}
-=======
 	epochIdentifier = "day"
 	maxInt64        = int(^uint(0) >> 1)
 )
@@ -113,7 +105,6 @@
 			Weight:  sdk.NewDecWithPrec(8, 1).Quo(sdk.NewDec(1000)), // 0.0008
 		},
 	}
->>>>>>> 8c873a3f
 )
 
 // RandomizedGenState generates a random GenesisState for mint.
@@ -124,44 +115,6 @@
 		func(r *rand.Rand) { epochProvisions = genEpochProvisions(r) },
 	)
 
-<<<<<<< HEAD
-	var epochIdentifier string
-	simState.AppParams.GetOrGenerate(
-		simState.Cdc, epochIdentifierKey, &epochIdentifier, simState.Rand,
-		func(r *rand.Rand) { epochIdentifier = genEpochIdentifier(r) },
-	)
-
-	var reductionFactor sdk.Dec
-	simState.AppParams.GetOrGenerate(
-		simState.Cdc, reductionFactorKey, &reductionFactor, simState.Rand,
-		func(r *rand.Rand) { reductionFactor = genReductionFactor(r) },
-	)
-
-	var reductionPeriodInEpochs int64
-	simState.AppParams.GetOrGenerate(
-		simState.Cdc, reductionPeriodInEpochsKey, &reductionPeriodInEpochs, simState.Rand,
-		func(r *rand.Rand) { reductionPeriodInEpochs = genReductionPeriodInEpochs(r) },
-	)
-
-	var distributionProportions types.DistributionProportions
-	simState.AppParams.GetOrGenerate(
-		simState.Cdc, distributionProportionsKey, &distributionProportions, simState.Rand,
-		func(r *rand.Rand) { distributionProportions = genDistributionProportions(r) },
-	)
-
-	var weightedDevRewardReceivers []types.WeightedAddress
-	simState.AppParams.GetOrGenerate(
-		simState.Cdc, weightedDevRewardReceiversKey, &weightedDevRewardReceivers, simState.Rand,
-		func(r *rand.Rand) { weightedDevRewardReceivers = genWeightedDevRewardReceivers(simState.Rand) },
-	)
-
-	var mintintRewardsDistributionStartEpoch int64
-	simState.AppParams.GetOrGenerate(
-		simState.Cdc, mintingRewardsDistributionStartEpochKey, &mintintRewardsDistributionStartEpoch, simState.Rand,
-		func(r *rand.Rand) { mintintRewardsDistributionStartEpoch = genMintintRewardsDistributionStartEpoch(r) },
-	)
-
-=======
 	var reductionFactor sdk.Dec
 	simState.AppParams.GetOrGenerate(
 		simState.Cdc, reductionFactorKey, &reductionFactor, simState.Rand,
@@ -180,7 +133,6 @@
 		func(r *rand.Rand) { mintintRewardsDistributionStartEpoch = genMintintRewardsDistributionStartEpoch(r) },
 	)
 
->>>>>>> 8c873a3f
 	reductionStartedEpoch := genReductionStartedEpoch(simState.Rand)
 
 	mintDenom := sdk.DefaultBondDenom
@@ -222,65 +174,6 @@
 	return int64(r.Intn(maxInt64))
 }
 
-<<<<<<< HEAD
-// genProportionsAddingUpToOne reurns a slice with numberOfProportions that add up to 1.
-func genProportionsAddingUpToOne(r *rand.Rand, numberOfProportions int) []sdk.Dec {
-	if numberOfProportions < 0 {
-		panic("numberOfProportions must be greater than or equal to 1")
-	}
-
-	proportions := make([]sdk.Dec, numberOfProportions)
-
-	// We start by estimating the first proportion with a limit of 1.
-	// Then, subtract the first proportion from 1 to esimate
-	// the remaining ratio to be used as upper bound for next randomization.
-	// Next, repeat the randomization process for the remaining proportions.
-	remainingRatio := sdk.OneDec()
-	for i := 0; i < numberOfProportions-1; i++ {
-		// We add 0.01 to make sure that zero is never returned because a proportion of 0 is deemed invalid.
-		nextProportion := sdk.MustNewDecFromStr("0.01").Add(sdk.NewDecWithPrec(int64(r.Intn(int(remainingRatio.MulInt64(9).TruncateInt64()))), 1))
-		proportions[i] = nextProportion
-		remainingRatio = remainingRatio.Sub(nextProportion)
-	}
-	proportions[numberOfProportions-1] = remainingRatio
-	return proportions
-}
-
-func genDistributionProportions(r *rand.Rand) types.DistributionProportions {
-	distributionProportions := types.DistributionProportions{}
-	randomDisitributionProportions := genProportionsAddingUpToOne(r, 4)
-	distributionProportions.Staking = randomDisitributionProportions[0]
-	distributionProportions.PoolIncentives = randomDisitributionProportions[1]
-	distributionProportions.DeveloperRewards = randomDisitributionProportions[2]
-	distributionProportions.CommunityPool = randomDisitributionProportions[3]
-	return distributionProportions
-}
-
-func genWeightedDevRewardReceivers(r *rand.Rand) []types.WeightedAddress {
-	var weightedDevRewardReceivers []types.WeightedAddress
-	addressCount := max(1, r.Intn(5))
-	randomDevRewardProportions := genProportionsAddingUpToOne(r, addressCount)
-
-	for i := 0; i < addressCount; i++ {
-		addressLength := possibleBech32AddrLengths[r.Intn(len(possibleBech32AddrLengths))]
-		addressRandBytes, err := randBytes(r, int(addressLength))
-		if err != nil {
-			panic(err)
-		}
-		address, err := sdk.Bech32ifyAddressBytes("osmo", addressRandBytes)
-		if err != nil {
-			panic(err)
-		}
-		weightedDevRewardReceivers = append(weightedDevRewardReceivers, types.WeightedAddress{
-			Address: address,
-			Weight:  randomDevRewardProportions[i],
-		})
-	}
-	return weightedDevRewardReceivers
-}
-
-=======
->>>>>>> 8c873a3f
 func genMintintRewardsDistributionStartEpoch(r *rand.Rand) int64 {
 	return int64(r.Intn(maxInt64))
 }
