--- conflicted
+++ resolved
@@ -12,22 +12,13 @@
 
 // Parameter store keys
 var (
-<<<<<<< HEAD
 	KeyMintDenom                = []byte("MintDenom")
 	KeyGenesisEpochProvisions   = []byte("GenesisEpochProvisions")
-	KeyEpochDuration            = []byte("EpochDuration")
+	KeyEpochIdentifier          = []byte("EpochIdentifier")
 	KeyReductionPeriodInEpochs  = []byte("ReductionPeriodInEpochs")
 	KeyReductionFactor          = []byte("ReductionFactor")
 	KeyPoolAllocationRatio      = []byte("PoolAllocationRatio")
 	KeyDeveloperRewardsReceiver = []byte("DeveloperRewardsReceiver")
-=======
-	KeyMintDenom               = []byte("MintDenom")
-	KeyGenesisEpochProvisions  = []byte("GenesisEpochProvisions")
-	KeyEpochIdentifier         = []byte("EpochIdentifier")
-	KeyReductionPeriodInEpochs = []byte("ReductionPeriodInEpochs")
-	KeyReductionFactor         = []byte("ReductionFactor")
-	KeyPoolAllocationRatio     = []byte("PoolAllocationRatio")
->>>>>>> d95af94c
 )
 
 // ParamTable for minting module.
@@ -42,22 +33,13 @@
 ) Params {
 
 	return Params{
-<<<<<<< HEAD
 		MintDenom:                mintDenom,
 		GenesisEpochProvisions:   genesisEpochProvisions,
-		EpochDuration:            epochDuration,
+		EpochIdentifier:          epochIdentifier,
 		ReductionPeriodInEpochs:  reductionPeriodInEpochs,
 		ReductionFactor:          ReductionFactor,
 		DistributionProportions:  distrProportions,
 		DeveloperRewardsReceiver: devRewardsReceiver,
-=======
-		MintDenom:               mintDenom,
-		GenesisEpochProvisions:  genesisEpochProvisions,
-		EpochIdentifier:         epochIdentifier,
-		ReductionPeriodInEpochs: reductionPeriodInEpochs,
-		ReductionFactor:         ReductionFactor,
-		DistributionProportions: distrProportions,
->>>>>>> d95af94c
 	}
 }
 
