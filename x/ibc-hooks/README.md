--- conflicted
+++ resolved
@@ -136,11 +136,7 @@
 
 The for the callback to be processed, the transfer packet's memo should look like this:
 
-<<<<<<< HEAD
-`{"callback": "osmo1contractAddr"}`
-=======
 `{"ibc_callback": "osmo1contractAddr"}`
->>>>>>> 0bfa4a3a
 
 The wasm hooks will keep the mapping from the packet's channel and sequence to the contract in storage. When an ack is
 received, it will notify the specified contract via a sudo message.
