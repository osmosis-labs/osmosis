--- conflicted
+++ resolved
@@ -114,19 +114,6 @@
 * if wasm message has error, return ErrAck
 * otherwise continue through middleware
 
-<<<<<<< HEAD
-## Ack Hooks
-
-A contract that, through a wasm hook, sends an IBC packet, may need to listen for the ACK from that packet. To allow
-contracts to listen on the ack of specific packets, we provide AckHooks. 
-
-### Design
-
-The ack hooks will be configured with a param pointing to a contract that knows which contracts have been subscribed to 
-listen to ACKs (subscription contract). When an ack is received, the contract will query the subscription contract for 
-the information of any subscribers to the specific packet's ack. It then notifies any subscribers about the ack, and 
-deletes the listener from the subscription contract. 
-=======
 ## Ack callbacks
 
 A contract that, through a wasm hook, sends an IBC transfer, may need to listen for the ACK from that packet. To allow
@@ -136,7 +123,6 @@
 
 The sender of an IBC transfer packet may specify a callback for when the ack of that packet is received in the memo 
 field of the transfer packet. 
->>>>>>> 2f48bf05
 
 ### Use case
 
@@ -146,33 +132,6 @@
 
 ### Implementation
 
-<<<<<<< HEAD
-#### Subscription Contract Messages
-Execute:
-* `Subscribe { packet: sequence_number, event: EventType }` 
-* `Unsubscribe { packet: sequence_number, event: EventType }` (for completeness)
-
-Query:
-* `Listeners { packet: sequence_number, event: EventType }`
-
-Sudo:
-* `UnsubscribeAll { packet: sequence_number, event: EventType }`
-
-Where `EventType` can be "acknowledgment" or "timeout"
-
-#### Interface for receiving the Ack
-
-Sudo:
-* `ReceiveAck { packet: sequence_number, ack: TBD }`
-
-
-## Pipeline Hooks
-
-For simplicity, the two hooks described above are implemented under WasmHooks. In the future, these could be split 
-into two independent hooks and configured as a Pipelining hook. 
-
-TODO: Is this over-engineering this?
-=======
 #### Callback information in memo
 
 The for the callback to be processed, the transfer packet's memo should look like this:
@@ -187,7 +146,6 @@
 The contract that awaits the callback should implement the following interface for a sudo message:
 
 * `ReceiveAck { channel: String, sequence: u64, ack: String, success: bool }`
->>>>>>> 2f48bf05
 
 # Testing strategy
 
