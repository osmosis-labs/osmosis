package concentrated_liquidity_test

import (
	"fmt"
	"testing"
	"time"

	sdk "github.com/cosmos/cosmos-sdk/types"
	"github.com/stretchr/testify/suite"

	"github.com/osmosis-labs/osmosis/osmoutils"
	"github.com/osmosis-labs/osmosis/osmoutils/accum"
	concentrated_liquidity "github.com/osmosis-labs/osmosis/v15/x/concentrated-liquidity"
	"github.com/osmosis-labs/osmosis/v15/x/concentrated-liquidity/clmocks"
	"github.com/osmosis-labs/osmosis/v15/x/concentrated-liquidity/math"
	"github.com/osmosis-labs/osmosis/v15/x/concentrated-liquidity/model"
	"github.com/osmosis-labs/osmosis/v15/x/concentrated-liquidity/types"
	poolmanagertypes "github.com/osmosis-labs/osmosis/v15/x/poolmanager/types"

	cl "github.com/osmosis-labs/osmosis/v15/x/concentrated-liquidity"

	"github.com/osmosis-labs/osmosis/v15/app/apptesting"
)

var (
	DefaultMinTick, DefaultMaxTick                       = types.MinTick, types.MaxTick
	DefaultLowerPrice                                    = sdk.NewDec(4545)
	DefaultLowerTick                                     = int64(30545000)
	DefaultUpperPrice                                    = sdk.NewDec(5500)
	DefaultUpperTick                                     = int64(31500000)
	DefaultCurrPrice                                     = sdk.NewDec(5000)
	DefaultCurrTick                                int64 = 31000000
	DefaultCurrSqrtPrice, _                              = DefaultCurrPrice.ApproxSqrt() // 70.710678118654752440
	DefaultZeroSpreadFactor                              = sdk.ZeroDec()
	DefaultSpreadRewardAccumCoins                        = sdk.NewDecCoins(sdk.NewDecCoin("foo", sdk.NewInt(50)))
	DefaultPositionId                                    = uint64(1)
	DefaultUnderlyingLockId                              = uint64(0)
	DefaultJoinTime                                      = time.Unix(0, 0).UTC()
	ETH                                                  = "eth"
	DefaultAmt0                                          = sdk.NewInt(1000000)
	DefaultAmt0Expected                                  = sdk.NewInt(998976)
	DefaultCoin0                                         = sdk.NewCoin(ETH, DefaultAmt0)
	USDC                                                 = "usdc"
	DefaultAmt1                                          = sdk.NewInt(5000000000)
	DefaultAmt1Expected                                  = sdk.NewInt(5000000000)
	DefaultCoin1                                         = sdk.NewCoin(USDC, DefaultAmt1)
	DefaultCoins                                         = sdk.NewCoins(DefaultCoin0, DefaultCoin1)
	DefaultLiquidityAmt                                  = sdk.MustNewDecFromStr("1517882343.751510418088349649")
	FullRangeLiquidityAmt                                = sdk.MustNewDecFromStr("70710678.118654752940000000")
	DefaultTickSpacing                                   = uint64(100)
	PoolCreationFee                                      = poolmanagertypes.DefaultParams().PoolCreationFee
	DefaultExponentConsecutivePositionLowerTick, _       = math.PriceToTickRoundDown(sdk.NewDec(5500), DefaultTickSpacing)
	DefaultExponentConsecutivePositionUpperTick, _       = math.PriceToTickRoundDown(sdk.NewDec(6250), DefaultTickSpacing)
	DefaultExponentOverlappingPositionLowerTick, _       = math.PriceToTickRoundDown(sdk.NewDec(4000), DefaultTickSpacing)
	DefaultExponentOverlappingPositionUpperTick, _       = math.PriceToTickRoundDown(sdk.NewDec(4999), DefaultTickSpacing)
	BAR                                                  = "bar"
	FOO                                                  = "foo"
	InsufficientFundsError                               = fmt.Errorf("insufficient funds")
	DefaultAuthorizedUptimes                             = []time.Duration{time.Nanosecond}
	ThreeOrderedConsecutiveAuthorizedUptimes             = []time.Duration{time.Nanosecond, time.Minute, time.Hour, time.Hour * 24}
	ThreeUnorderedNonConsecutiveAuthorizedUptimes        = []time.Duration{time.Nanosecond, time.Hour * 24 * 7, time.Minute}
	AllUptimesAuthorized                                 = types.SupportedUptimes
)

type KeeperTestSuite struct {
	apptesting.KeeperTestHelper
	clk               *concentrated_liquidity.Keeper
	authorizedUptimes []time.Duration
}

func TestKeeperTestSuite(t *testing.T) {
	suite.Run(t, new(KeeperTestSuite))
}

func (s *KeeperTestSuite) SetupTest() {
	s.Setup()
	s.clk = s.App.ConcentratedLiquidityKeeper

	if s.authorizedUptimes != nil {
		clParams := s.App.ConcentratedLiquidityKeeper.GetParams(s.Ctx)
		clParams.AuthorizedUptimes = s.authorizedUptimes
		s.App.ConcentratedLiquidityKeeper.SetParams(s.Ctx, clParams)
	}
}

func (s *KeeperTestSuite) SetupDefaultPosition(poolId uint64) {
	s.SetupPosition(poolId, s.TestAccs[0], DefaultCoins, DefaultLowerTick, DefaultUpperTick, s.Ctx.BlockTime())
}

func (s *KeeperTestSuite) SetupPosition(poolId uint64, owner sdk.AccAddress, providedCoins sdk.Coins, lowerTick, upperTick int64, joinTime time.Time) (sdk.Dec, uint64) {
	s.FundAcc(owner, providedCoins)
	positionId, _, _, _, _, _, _, err := s.App.ConcentratedLiquidityKeeper.CreatePosition(s.Ctx, poolId, owner, providedCoins, sdk.ZeroInt(), sdk.ZeroInt(), lowerTick, upperTick)
	s.Require().NoError(err)
	liquidity, err := s.App.ConcentratedLiquidityKeeper.GetPositionLiquidity(s.Ctx, positionId)
	s.Require().NoError(err)
	return liquidity, positionId
}

// SetupDefaultPositions sets up four different positions to the given pool with different accounts for each position./
// Sets up the following positions:
// 1. Default position
// 2. Full range position
// 3. Position with consecutive price range from the default position
// 4. Position with overlapping price range from the default position
func (s *KeeperTestSuite) SetupDefaultPositions(poolId uint64) {
	// ----------- set up positions ----------
	// 1. Default position
	s.SetupDefaultPosition(poolId)

	// 2. Full range position
	s.SetupFullRangePositionAcc(poolId, s.TestAccs[1])

	// 3. Position with consecutive price range from the default position
	s.SetupOverlappingRangePositionAcc(poolId, s.TestAccs[2])

	// 4. Position with overlapping price range from the default position
	s.SetupOverlappingRangePositionAcc(poolId, s.TestAccs[3])
}

func (s *KeeperTestSuite) SetupDefaultPositionAcc(poolId uint64, owner sdk.AccAddress) uint64 {
	_, positionId := s.SetupPosition(poolId, owner, DefaultCoins, DefaultLowerTick, DefaultUpperTick, s.Ctx.BlockTime())
	return positionId
}

func (s *KeeperTestSuite) SetupFullRangePositionAcc(poolId uint64, owner sdk.AccAddress) uint64 {
	_, positionId := s.SetupPosition(poolId, owner, DefaultCoins, DefaultMinTick, DefaultMaxTick, s.Ctx.BlockTime())
	return positionId
}

func (s *KeeperTestSuite) SetupConsecutiveRangePositionAcc(poolId uint64, owner sdk.AccAddress) uint64 {
	_, positionId := s.SetupPosition(poolId, owner, DefaultCoins, DefaultExponentConsecutivePositionLowerTick, DefaultExponentConsecutivePositionUpperTick, s.Ctx.BlockTime())
	return positionId
}

func (s *KeeperTestSuite) SetupOverlappingRangePositionAcc(poolId uint64, owner sdk.AccAddress) uint64 {
	_, positionId := s.SetupPosition(poolId, owner, DefaultCoins, DefaultExponentOverlappingPositionLowerTick, DefaultExponentOverlappingPositionUpperTick, s.Ctx.BlockTime())
	return positionId
}

// validatePositionUpdate validates that position with given parameters has expectedRemainingLiquidity left.
func (s *KeeperTestSuite) validatePositionUpdate(ctx sdk.Context, positionId uint64, expectedRemainingLiquidity sdk.Dec) {
	newPositionLiquidity, err := s.App.ConcentratedLiquidityKeeper.GetPositionLiquidity(ctx, positionId)
	s.Require().NoError(err)
	s.Require().Equal(expectedRemainingLiquidity.String(), newPositionLiquidity.String())
	s.Require().True(newPositionLiquidity.GTE(sdk.ZeroDec()))
}

// validateTickUpdates validates that ticks with the given parameters have expectedRemainingLiquidity left.
func (s *KeeperTestSuite) validateTickUpdates(ctx sdk.Context, poolId uint64, owner sdk.AccAddress, lowerTick int64, upperTick int64, expectedRemainingLiquidity sdk.Dec, expectedLowerSpreadRewardGrowthOppositeDirectionOfLastTraversal, expectedUpperSpreadRewardGrowthOppositeDirectionOfLastTraversal sdk.DecCoins) {
	lowerTickInfo, err := s.App.ConcentratedLiquidityKeeper.GetTickInfo(s.Ctx, poolId, lowerTick)
	s.Require().NoError(err)
	s.Require().Equal(expectedRemainingLiquidity.String(), lowerTickInfo.LiquidityGross.String())
	s.Require().Equal(expectedRemainingLiquidity.String(), lowerTickInfo.LiquidityNet.String())
	s.Require().Equal(expectedLowerSpreadRewardGrowthOppositeDirectionOfLastTraversal.String(), lowerTickInfo.SpreadRewardGrowthOppositeDirectionOfLastTraversal.String())

	upperTickInfo, err := s.App.ConcentratedLiquidityKeeper.GetTickInfo(s.Ctx, poolId, upperTick)
	s.Require().NoError(err)
	s.Require().Equal(expectedRemainingLiquidity.String(), upperTickInfo.LiquidityGross.String())
	s.Require().Equal(expectedRemainingLiquidity.Neg().String(), upperTickInfo.LiquidityNet.String())
	s.Require().Equal(expectedUpperSpreadRewardGrowthOppositeDirectionOfLastTraversal.String(), upperTickInfo.SpreadRewardGrowthOppositeDirectionOfLastTraversal.String())
}

func (s *KeeperTestSuite) initializeTick(ctx sdk.Context, currentTick int64, tickIndex int64, initialLiquidity sdk.Dec, spreadRewardGrowthOppositeDirectionOfTraversal sdk.DecCoins, uptimeTrackers []model.UptimeTracker, isLower bool) {
	err := s.App.ConcentratedLiquidityKeeper.InitOrUpdateTick(ctx, validPoolId, currentTick, tickIndex, initialLiquidity, isLower)
	s.Require().NoError(err)

	tickInfo, err := s.App.ConcentratedLiquidityKeeper.GetTickInfo(ctx, validPoolId, tickIndex)
	s.Require().NoError(err)

	tickInfo.SpreadRewardGrowthOppositeDirectionOfLastTraversal = spreadRewardGrowthOppositeDirectionOfTraversal
	tickInfo.UptimeTrackers = model.UptimeTrackers{
		List: uptimeTrackers,
	}

	s.App.ConcentratedLiquidityKeeper.SetTickInfo(ctx, validPoolId, tickIndex, &tickInfo)
}

// initializeSpreadRewardsAccumulatorPositionWithLiquidity initializes spread factor accumulator position with given parameters and updates it with given liquidity.
func (s *KeeperTestSuite) initializeSpreadRewardAccumulatorPositionWithLiquidity(ctx sdk.Context, poolId uint64, lowerTick, upperTick int64, positionId uint64, liquidity sdk.Dec) {
	err := s.App.ConcentratedLiquidityKeeper.InitOrUpdatePositionSpreadRewardAccumulator(ctx, poolId, lowerTick, upperTick, positionId, liquidity)
	s.Require().NoError(err)
}

// addLiquidityToUptimeAccumulators adds shares to all uptime accumulators as defined by the `liquidity` parameter.
// This helper is primarily used to test incentive accrual for specific tick ranges, so we pass in filler values
// for all other components (e.g. join time).
func (s *KeeperTestSuite) addLiquidityToUptimeAccumulators(ctx sdk.Context, poolId uint64, liquidity []sdk.Dec, positionId uint64) {
	s.Require().Equal(len(liquidity), len(types.SupportedUptimes))

	uptimeAccums, err := s.App.ConcentratedLiquidityKeeper.GetUptimeAccumulators(ctx, poolId)
	s.Require().NoError(err)

	positionName := string(types.KeyPositionId(positionId))

	for uptimeIndex, uptimeAccum := range uptimeAccums {
		err := uptimeAccum.NewPosition(positionName, liquidity[uptimeIndex], &accum.Options{})
		s.Require().NoError(err)
	}
}

// addUptimeGrowthInsideRange adds uptime growth inside the range defined by [lowerTick, upperTick).
//
// By convention, we add additional growth below the range. This translates to the following logic:
//
//   - If currentTick < lowerTick < upperTick, we add to the lower tick's trackers, but not the upper's.
//
//   - If lowerTick <= currentTick < upperTick, we add to just the global accumulators.
//
//   - If lowerTick < upperTick <= currentTick, we add to the upper tick's trackers, but not the lower's.
func (s *KeeperTestSuite) addUptimeGrowthInsideRange(ctx sdk.Context, poolId uint64, owner sdk.AccAddress, currentTick, lowerTick, upperTick int64, uptimeGrowthToAdd []sdk.DecCoins) {
	s.Require().True(lowerTick <= upperTick)

	// Note that we process adds to global accums at the end to ensure that they don't affect the behavior of uninitialized ticks.
	if currentTick < lowerTick {
		// Add to lower tick's uptime trackers
		lowerTickInfo, err := s.App.ConcentratedLiquidityKeeper.GetTickInfo(ctx, poolId, lowerTick)
		s.Require().NoError(err)
		s.Require().Equal(len(lowerTickInfo.UptimeTrackers.List), len(uptimeGrowthToAdd))

		newLowerUptimeTrackerValues, err := osmoutils.AddDecCoinArrays(cl.GetUptimeTrackerValues(lowerTickInfo.UptimeTrackers.List), uptimeGrowthToAdd)
		s.Require().NoError(err)

		s.initializeTick(ctx, currentTick, lowerTick, lowerTickInfo.LiquidityGross, lowerTickInfo.SpreadRewardGrowthOppositeDirectionOfLastTraversal, wrapUptimeTrackers(newLowerUptimeTrackerValues), true)
	} else if upperTick <= currentTick {
		// Add to upper tick uptime trackers
		upperTickInfo, err := s.App.ConcentratedLiquidityKeeper.GetTickInfo(ctx, poolId, upperTick)
		s.Require().NoError(err)
		s.Require().Equal(len(upperTickInfo.UptimeTrackers.List), len(uptimeGrowthToAdd))

		newUpperUptimeTrackerValues, err := osmoutils.AddDecCoinArrays(cl.GetUptimeTrackerValues(upperTickInfo.UptimeTrackers.List), uptimeGrowthToAdd)
		s.Require().NoError(err)

		s.initializeTick(ctx, currentTick, upperTick, upperTickInfo.LiquidityGross, upperTickInfo.SpreadRewardGrowthOppositeDirectionOfLastTraversal, wrapUptimeTrackers(newUpperUptimeTrackerValues), false)
	}

	// In all cases, global uptime accums need to be updated. If lowerTick <= currentTick < upperTick,
	// nothing more needs to be done.
	err := addToUptimeAccums(ctx, poolId, s.App.ConcentratedLiquidityKeeper, uptimeGrowthToAdd)
	s.Require().NoError(err)
}

// addUptimeGrowthOutsideRange adds uptime growth outside the range defined by [lowerTick, upperTick).
//
// By convention, we add additional growth below the range. This translates to the following logic:
//
//   - If currentTick < lowerTick < upperTick, we add to global accumulators to put the growth
//     below the tick range.
//
//   - If lowerTick <= currentTick < upperTick, we add to lowerTick's uptime trackers to put the
//     growth below the tick range.
//
//   - If lowerTick < upperTick <= currentTick, we add to both lowerTick and upperTick's uptime trackers,
//     the former to put the growth below the tick range and the latter to keep both ticks consistent (since
//     lowerTick's uptime trackers are a subset of upperTick's in this case).
func (s *KeeperTestSuite) addUptimeGrowthOutsideRange(ctx sdk.Context, poolId uint64, owner sdk.AccAddress, currentTick, lowerTick, upperTick int64, uptimeGrowthToAdd []sdk.DecCoins) {
	s.Require().True(lowerTick <= upperTick)

	// Note that we process adds to global accums at the end to ensure that they don't affect the behavior of uninitialized ticks.
	if currentTick < lowerTick || upperTick <= currentTick {
		// Add to lower tick uptime trackers
		lowerTickInfo, err := s.App.ConcentratedLiquidityKeeper.GetTickInfo(ctx, poolId, lowerTick)
		s.Require().NoError(err)
		s.Require().Equal(len(lowerTickInfo.UptimeTrackers.List), len(uptimeGrowthToAdd))

		newLowerUptimeTrackerValues, err := osmoutils.AddDecCoinArrays(cl.GetUptimeTrackerValues(lowerTickInfo.UptimeTrackers.List), uptimeGrowthToAdd)
		s.Require().NoError(err)

		s.initializeTick(ctx, currentTick, lowerTick, lowerTickInfo.LiquidityGross, lowerTickInfo.SpreadRewardGrowthOppositeDirectionOfLastTraversal, wrapUptimeTrackers(newLowerUptimeTrackerValues), true)

		// Add to upper tick uptime trackers
		upperTickInfo, err := s.App.ConcentratedLiquidityKeeper.GetTickInfo(ctx, poolId, upperTick)
		s.Require().NoError(err)
		s.Require().Equal(len(upperTickInfo.UptimeTrackers.List), len(uptimeGrowthToAdd))

		newUpperUptimeTrackerValues, err := osmoutils.AddDecCoinArrays(cl.GetUptimeTrackerValues(upperTickInfo.UptimeTrackers.List), uptimeGrowthToAdd)
		s.Require().NoError(err)

		s.initializeTick(ctx, currentTick, upperTick, upperTickInfo.LiquidityGross, upperTickInfo.SpreadRewardGrowthOppositeDirectionOfLastTraversal, wrapUptimeTrackers(newUpperUptimeTrackerValues), false)
	} else if currentTick < upperTick {
		// Add to lower tick's uptime trackers
		lowerTickInfo, err := s.App.ConcentratedLiquidityKeeper.GetTickInfo(ctx, poolId, lowerTick)
		s.Require().NoError(err)
		s.Require().Equal(len(lowerTickInfo.UptimeTrackers.List), len(uptimeGrowthToAdd))

		newLowerUptimeTrackerValues, err := osmoutils.AddDecCoinArrays(cl.GetUptimeTrackerValues(lowerTickInfo.UptimeTrackers.List), uptimeGrowthToAdd)
		s.Require().NoError(err)

		s.initializeTick(ctx, currentTick, lowerTick, lowerTickInfo.LiquidityGross, lowerTickInfo.SpreadRewardGrowthOppositeDirectionOfLastTraversal, wrapUptimeTrackers(newLowerUptimeTrackerValues), true)
	}

	// In all cases, global uptime accums need to be updated. If currentTick < lowerTick,
	// nothing more needs to be done.
	err := addToUptimeAccums(ctx, poolId, s.App.ConcentratedLiquidityKeeper, uptimeGrowthToAdd)
	s.Require().NoError(err)
}

// validatePositionSpreadFactorAccUpdate validates that the position's accumulator with given parameters
// has been updated with liquidity.
func (s *KeeperTestSuite) validatePositionSpreadRewardAccUpdate(ctx sdk.Context, poolId uint64, positionId uint64, liquidity sdk.Dec) {
	accum, err := s.App.ConcentratedLiquidityKeeper.GetSpreadRewardAccumulator(ctx, poolId)
	s.Require().NoError(err)

	accumulatorPosition, err := accum.GetPositionSize(types.KeySpreadRewardPositionAccumulator(positionId))
	s.Require().NoError(err)

	s.Require().Equal(liquidity.String(), accumulatorPosition.String())
}

// validateListenerCallCount validates that the listeners were invoked the expected number of times.
func (s *KeeperTestSuite) validateListenerCallCount(
	expectedPoolCreatedListenerCallCount,
	expectedInitialPositionCreationListenerCallCount,
	expectedLastPositionWithdrawalListenerCallCount,
	expectedSwapListenerCallCount int,
) {
	// Validate that listeners were called the desired number of times
	listeners := s.App.ConcentratedLiquidityKeeper.GetListenersUnsafe()
	s.Require().Len(listeners, 1)

	mockListener, ok := listeners[0].(*clmocks.ConcentratedLiquidityListenerMock)
	s.Require().True(ok)

	s.Require().Equal(expectedPoolCreatedListenerCallCount, mockListener.AfterConcentratedPoolCreatedCallCount)
	s.Require().Equal(expectedInitialPositionCreationListenerCallCount, mockListener.AfterInitialPoolPositionCreatedCallCount)
	s.Require().Equal(expectedLastPositionWithdrawalListenerCallCount, mockListener.AfterLastPoolPositionRemovedCallCount)
	s.Require().Equal(expectedSwapListenerCallCount, mockListener.AfterConcentratedPoolSwapCallCount)
}

// setListenerMockOnConcentratedLiquidityKeeper injects the mock into the concentrated liquidity keeper
// so that listener invocation can be tested via the mock
func (s *KeeperTestSuite) setListenerMockOnConcentratedLiquidityKeeper() {
	s.App.ConcentratedLiquidityKeeper.SetListenersUnsafe(types.NewConcentratedLiquidityListeners(&clmocks.ConcentratedLiquidityListenerMock{}))
}

// Crosses the tick and charges the fee on the global spread reward accumulator.
// This mimics crossing an initialized tick during a swap and charging the fee on swap completion.
func (s *KeeperTestSuite) crossTickAndChargeSpreadReward(poolId uint64, tickIndexToCross int64) {
	nextTickInfo, err := s.App.ConcentratedLiquidityKeeper.GetTickInfo(s.Ctx, poolId, tickIndexToCross)
	s.Require().NoError(err)

	uptimeAccums, err := s.App.ConcentratedLiquidityKeeper.GetUptimeAccumulators(s.Ctx, poolId)
	s.Require().NoError(err)

	feeAccum, err := s.App.ConcentratedLiquidityKeeper.GetSpreadRewardAccumulator(s.Ctx, poolId)
	s.Require().NoError(err)

	// Cross the tick to update it.
	_, err = s.App.ConcentratedLiquidityKeeper.CrossTick(s.Ctx, poolId, tickIndexToCross, &nextTickInfo, DefaultSpreadRewardAccumCoins[0], feeAccum.GetValue(), uptimeAccums)
	s.Require().NoError(err)
	s.AddToSpreadRewardAccumulator(poolId, DefaultSpreadRewardAccumCoins[0])
}

// AddToSpreadRewardAccumulator adds the given fee to pool by updating
// the internal per-pool accumulator that tracks fee growth per one unit of
// liquidity.
func (s *KeeperTestSuite) AddToSpreadRewardAccumulator(poolId uint64, feeUpdate sdk.DecCoin) {
	feeAccumulator, err := s.App.ConcentratedLiquidityKeeper.GetSpreadRewardAccumulator(s.Ctx, poolId)
	s.Require().NoError(err)
	feeAccumulator.AddToAccumulator(sdk.NewDecCoins(feeUpdate))
}

func (s *KeeperTestSuite) validatePositionSpreadRewardGrowth(poolId uint64, positionId uint64, expectedUnclaimedRewards sdk.DecCoins) {
	accum, err := s.App.ConcentratedLiquidityKeeper.GetSpreadRewardAccumulator(s.Ctx, poolId)
	s.Require().NoError(err)
	positionRecord, err := accum.GetPosition(types.KeySpreadRewardPositionAccumulator(positionId))
	s.Require().NoError(err)
	if expectedUnclaimedRewards.IsZero() {
		s.Require().Equal(expectedUnclaimedRewards, positionRecord.UnclaimedRewardsTotal)
	} else {
		s.Require().Equal(expectedUnclaimedRewards[0].Amount.Mul(DefaultLiquidityAmt), positionRecord.UnclaimedRewardsTotal.AmountOf(expectedUnclaimedRewards[0].Denom))
		if expectedUnclaimedRewards.Len() > 1 {
			s.Require().Equal(expectedUnclaimedRewards[1].Amount.Mul(DefaultLiquidityAmt), positionRecord.UnclaimedRewardsTotal.AmountOf(expectedUnclaimedRewards[1].Denom))
		}
	}
}

func (s *KeeperTestSuite) SetBlockTime(timeToSet time.Time) {
	s.Ctx = s.Ctx.WithBlockTime(timeToSet)
}

func (s *KeeperTestSuite) AddBlockTime(timeToAdd time.Duration) {
	s.Ctx = s.Ctx.WithBlockTime(s.Ctx.BlockTime().Add(timeToAdd))
}

func (s *KeeperTestSuite) TestValidatePermissionlessPoolCreationEnabled() {
	s.SetupTest()
	// Normally, by default, permissionless pool creation is disabled.
	// SetupTest, however, calls SetupConcentratedLiquidityDenomsAndPoolCreation which enables permissionless pool creation.
	s.Require().NoError(s.App.ConcentratedLiquidityKeeper.ValidatePermissionlessPoolCreationEnabled(s.Ctx))

	// Disable permissionless pool creation.
	defaultParams := types.DefaultParams()
	defaultParams.IsPermissionlessPoolCreationEnabled = false
	s.App.ConcentratedLiquidityKeeper.SetParams(s.Ctx, defaultParams)

	// Validate that permissionless pool creation is disabled.
	s.Require().Error(s.App.ConcentratedLiquidityKeeper.ValidatePermissionlessPoolCreationEnabled(s.Ctx))
}

<<<<<<< HEAD
// runFungifySetup Sets up a pool with `poolSpreadFactor`, prepares `numPositions` default positions on it (all identical), and sets
// up the passed in incentive records such that they emit on the pool. It also sets the largest authorized uptime to be `fullChargeDuration`.
//
// Returns the pool, expected position ids and the total liquidity created on the pool.
func (s *KeeperTestSuite) runFungifySetup(address sdk.AccAddress, numPositions int, fullChargeDuration time.Duration, poolSpreadFactor sdk.Dec, incentiveRecords []types.IncentiveRecord) (types.ConcentratedPoolExtension, []uint64, sdk.Dec) {
	expectedPositionIds := make([]uint64, numPositions)
	for i := 0; i < numPositions; i++ {
		expectedPositionIds[i] = uint64(i + 1)
	}

	s.TestAccs = apptesting.CreateRandomAccounts(5)
	s.SetBlockTime(defaultBlockTime)
	totalPositionsToCreate := sdk.NewInt(int64(numPositions))
	requiredBalances := sdk.NewCoins(sdk.NewCoin(ETH, DefaultAmt0.Mul(totalPositionsToCreate)), sdk.NewCoin(USDC, DefaultAmt1.Mul(totalPositionsToCreate)))

	// Set test authorized uptime params.
	params := s.clk.GetParams(s.Ctx)
	params.AuthorizedUptimes = []time.Duration{time.Nanosecond, fullChargeDuration}
	s.clk.SetParams(s.Ctx, params)

	// Fund account
	s.FundAcc(address, requiredBalances)

	// Create CL pool
	pool := s.PrepareCustomConcentratedPool(s.TestAccs[0], ETH, USDC, DefaultTickSpacing, poolSpreadFactor)

	// Set incentives for pool to ensure accumulators work correctly
	err := s.clk.SetMultipleIncentiveRecords(s.Ctx, incentiveRecords)
	s.Require().NoError(err)

	// Set up fully charged positions
	totalLiquidity := sdk.ZeroDec()
	for i := 0; i < numPositions; i++ {
		_, _, _, liquidityCreated, _, _, _, err := s.clk.CreatePosition(s.Ctx, defaultPoolId, address, DefaultCoins, sdk.ZeroInt(), sdk.ZeroInt(), DefaultLowerTick, DefaultUpperTick)
		s.Require().NoError(err)
		totalLiquidity = totalLiquidity.Add(liquidityCreated)
	}

	return pool, expectedPositionIds, totalLiquidity
=======
func (s *KeeperTestSuite) runMultipleAuthorizedUptimes(tests func()) {
	authorizedUptimesTested := [][]time.Duration{
		DefaultAuthorizedUptimes,
		ThreeOrderedConsecutiveAuthorizedUptimes,
		ThreeUnorderedNonConsecutiveAuthorizedUptimes,
		AllUptimesAuthorized,
	}

	for _, curAuthorizedUptimes := range authorizedUptimesTested {
		s.authorizedUptimes = curAuthorizedUptimes
		tests()
	}
>>>>>>> e8a79d50
}<|MERGE_RESOLUTION|>--- conflicted
+++ resolved
@@ -397,7 +397,6 @@
 	s.Require().Error(s.App.ConcentratedLiquidityKeeper.ValidatePermissionlessPoolCreationEnabled(s.Ctx))
 }
 
-<<<<<<< HEAD
 // runFungifySetup Sets up a pool with `poolSpreadFactor`, prepares `numPositions` default positions on it (all identical), and sets
 // up the passed in incentive records such that they emit on the pool. It also sets the largest authorized uptime to be `fullChargeDuration`.
 //
@@ -437,7 +436,8 @@
 	}
 
 	return pool, expectedPositionIds, totalLiquidity
-=======
+}
+
 func (s *KeeperTestSuite) runMultipleAuthorizedUptimes(tests func()) {
 	authorizedUptimesTested := [][]time.Duration{
 		DefaultAuthorizedUptimes,
@@ -450,5 +450,4 @@
 		s.authorizedUptimes = curAuthorizedUptimes
 		tests()
 	}
->>>>>>> e8a79d50
 }