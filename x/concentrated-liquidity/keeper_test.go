--- conflicted
+++ resolved
@@ -7,13 +7,12 @@
 	"github.com/stretchr/testify/suite"
 
 	"github.com/osmosis-labs/osmosis/v13/x/concentrated-liquidity/internal/math"
+	poolmanagertypes "github.com/osmosis-labs/osmosis/v13/x/poolmanager/types"
 
 	"github.com/osmosis-labs/osmosis/v13/app/apptesting"
-	poolmanagertypes "github.com/osmosis-labs/osmosis/v13/x/poolmanager/types"
 )
 
 var (
-<<<<<<< HEAD
 	DefaultExponentAtPriceOne      = sdk.NewInt(-4)
 	DefaultMinTick, DefaultMaxTick = math.GetMinAndMaxTicksFromExponentAtPriceOne(DefaultExponentAtPriceOne)
 	DefaultLowerPrice              = sdk.NewDec(4545)
@@ -34,26 +33,7 @@
 	DefaultAmt1Expected            = sdk.NewInt(5000000000)
 	DefaultLiquidityAmt            = sdk.MustNewDecFromStr("1517882343.751510418088349649")
 	DefaultTickSpacing             = uint64(1)
-	PoolCreationFee                = swaproutertypes.DefaultParams().PoolCreationFee
-=======
-	DefaultLowerPrice       = sdk.NewDec(4545)
-	DefaultLowerTick        = int64(84222)
-	DefaultUpperPrice       = sdk.NewDec(5500)
-	DefaultUpperTick        = int64(86129)
-	DefaultCurrPrice        = sdk.NewDec(5000)
-	DefaultCurrTick         = sdk.NewInt(85176)
-	DefaultCurrSqrtPrice, _ = DefaultCurrPrice.ApproxSqrt() // 70.710678118654752440
-	DefaultZeroSwapFee      = sdk.ZeroDec()
-	ETH                     = "eth"
-	DefaultAmt0             = sdk.NewInt(1000000)
-	DefaultAmt0Expected     = sdk.NewInt(998587)
-	USDC                    = "usdc"
-	DefaultAmt1             = sdk.NewInt(5000000000)
-	DefaultAmt1Expected     = sdk.NewInt(4999999999)
-	DefaultLiquidityAmt     = sdk.MustNewDecFromStr("1517818840.967415409394235163")
-	DefaultTickSpacing      = uint64(1)
-	PoolCreationFee         = poolmanagertypes.DefaultParams().PoolCreationFee
->>>>>>> 5abdbb9b
+	PoolCreationFee                = poolmanagertypes.DefaultParams().PoolCreationFee
 )
 
 type KeeperTestSuite struct {
