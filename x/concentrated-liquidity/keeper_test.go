package concentrated_liquidity_test

import (
	"fmt"
	"math/rand"
	"testing"
	"time"

	sdk "github.com/cosmos/cosmos-sdk/types"
	"github.com/stretchr/testify/suite"

	"github.com/osmosis-labs/osmosis/osmoutils"
	"github.com/osmosis-labs/osmosis/osmoutils/accum"
	concentrated_liquidity "github.com/osmosis-labs/osmosis/v16/x/concentrated-liquidity"
	"github.com/osmosis-labs/osmosis/v16/x/concentrated-liquidity/clmocks"
	"github.com/osmosis-labs/osmosis/v16/x/concentrated-liquidity/math"
	"github.com/osmosis-labs/osmosis/v16/x/concentrated-liquidity/model"
	"github.com/osmosis-labs/osmosis/v16/x/concentrated-liquidity/swapstrategy"
	"github.com/osmosis-labs/osmosis/v16/x/concentrated-liquidity/types"
	poolmanagertypes "github.com/osmosis-labs/osmosis/v16/x/poolmanager/types"

	cl "github.com/osmosis-labs/osmosis/v16/x/concentrated-liquidity"

	"github.com/osmosis-labs/osmosis/v16/app/apptesting"
)

type PositionReturn struct {
	positionId uint64
	lowerTick  int64
	upperTick  int64
	liquidity  sdk.Dec
}

var (
	DefaultMinTick, DefaultMaxTick                       = types.MinTick, types.MaxTick
	DefaultLowerPrice                                    = sdk.NewDec(4545)
	DefaultLowerTick                                     = int64(30545000)
	DefaultUpperPrice                                    = sdk.NewDec(5500)
	DefaultUpperTick                                     = int64(31500000)
	DefaultCurrPrice                                     = sdk.NewDec(5000)
	DefaultCurrTick                                int64 = 31000000
	DefaultCurrSqrtPrice, _                              = DefaultCurrPrice.ApproxSqrt() // 70.710678118654752440
	DefaultZeroSpreadFactor                              = sdk.ZeroDec()
	DefaultSpreadRewardAccumCoins                        = sdk.NewDecCoins(sdk.NewDecCoin("foo", sdk.NewInt(50)))
	DefaultPositionId                                    = uint64(1)
	DefaultUnderlyingLockId                              = uint64(0)
	DefaultJoinTime                                      = time.Unix(0, 0).UTC()
	ETH                                                  = "eth"
	DefaultAmt0                                          = sdk.NewInt(1000000)
	DefaultAmt0Expected                                  = sdk.NewInt(998976)
	DefaultCoin0                                         = sdk.NewCoin(ETH, DefaultAmt0)
	USDC                                                 = "usdc"
	DefaultAmt1                                          = sdk.NewInt(5000000000)
	DefaultAmt1Expected                                  = sdk.NewInt(5000000000)
	DefaultCoin1                                         = sdk.NewCoin(USDC, DefaultAmt1)
	DefaultCoins                                         = sdk.NewCoins(DefaultCoin0, DefaultCoin1)
	DefaultLiquidityAmt                                  = sdk.MustNewDecFromStr("1517882343.751510418088349649")
	FullRangeLiquidityAmt                                = sdk.MustNewDecFromStr("70710678.118654752940000000")
	DefaultTickSpacing                                   = uint64(100)
	PoolCreationFee                                      = poolmanagertypes.DefaultParams().PoolCreationFee
	DefaultExponentConsecutivePositionLowerTick, _       = math.PriceToTickRoundDown(sdk.NewDec(5500), DefaultTickSpacing)
	DefaultExponentConsecutivePositionUpperTick, _       = math.PriceToTickRoundDown(sdk.NewDec(6250), DefaultTickSpacing)
	DefaultExponentOverlappingPositionLowerTick, _       = math.PriceToTickRoundDown(sdk.NewDec(4000), DefaultTickSpacing)
	DefaultExponentOverlappingPositionUpperTick, _       = math.PriceToTickRoundDown(sdk.NewDec(4999), DefaultTickSpacing)
	BAR                                                  = "bar"
	FOO                                                  = "foo"
	InsufficientFundsError                               = fmt.Errorf("insufficient funds")
	DefaultAuthorizedUptimes                             = []time.Duration{time.Nanosecond}
	ThreeOrderedConsecutiveAuthorizedUptimes             = []time.Duration{time.Nanosecond, time.Minute, time.Hour, time.Hour * 24}
	ThreeUnorderedNonConsecutiveAuthorizedUptimes        = []time.Duration{time.Nanosecond, time.Hour * 24 * 7, time.Minute}
	AllUptimesAuthorized                                 = types.SupportedUptimes
)

type KeeperTestSuite struct {
	apptesting.KeeperTestHelper
	clk               *concentrated_liquidity.Keeper
	authorizedUptimes []time.Duration
}

func TestKeeperTestSuite(t *testing.T) {
	suite.Run(t, new(KeeperTestSuite))
}

func (s *KeeperTestSuite) SetupTest() {
	s.Setup()
	s.clk = s.App.ConcentratedLiquidityKeeper

	if s.authorizedUptimes != nil {
		clParams := s.App.ConcentratedLiquidityKeeper.GetParams(s.Ctx)
		clParams.AuthorizedUptimes = s.authorizedUptimes
		s.App.ConcentratedLiquidityKeeper.SetParams(s.Ctx, clParams)
	}
}

func (s *KeeperTestSuite) SetupDefaultPosition(poolId uint64) {
	s.SetupPosition(poolId, s.TestAccs[0], DefaultCoins, DefaultLowerTick, DefaultUpperTick, false)
}

func (s *KeeperTestSuite) SetupPosition(poolId uint64, owner sdk.AccAddress, providedCoins sdk.Coins, lowerTick, upperTick int64, addRoundingError bool) (sdk.Dec, uint64) {
	roundingErrorCoins := sdk.NewCoins()
	if addRoundingError {
		roundingErrorCoins = sdk.NewCoins(sdk.NewCoin(ETH, roundingError), sdk.NewCoin(USDC, roundingError))
	}

	s.FundAcc(owner, providedCoins.Add(roundingErrorCoins...))
	positionId, _, _, _, _, _, err := s.App.ConcentratedLiquidityKeeper.CreatePosition(s.Ctx, poolId, owner, providedCoins, sdk.ZeroInt(), sdk.ZeroInt(), lowerTick, upperTick)
	s.Require().NoError(err)
	liquidity, err := s.App.ConcentratedLiquidityKeeper.GetPositionLiquidity(s.Ctx, positionId)
	s.Require().NoError(err)
	return liquidity, positionId
}

// SetupDefaultPositions sets up four different positions to the given pool with different accounts for each position./
// Sets up the following positions:
// 1. Default position
// 2. Full range position
// 3. Position with consecutive price range from the default position
// 4. Position with overlapping price range from the default position
func (s *KeeperTestSuite) SetupDefaultPositions(poolId uint64) {
	// ----------- set up positions ----------
	// 1. Default position
	s.SetupDefaultPosition(poolId)

	// 2. Full range position
	s.SetupFullRangePositionAcc(poolId, s.TestAccs[1])

	// 3. Position with consecutive price range from the default position
	s.SetupOverlappingRangePositionAcc(poolId, s.TestAccs[2])

	// 4. Position with overlapping price range from the default position
	s.SetupOverlappingRangePositionAcc(poolId, s.TestAccs[3])
}

func (s *KeeperTestSuite) SetupDefaultPositionAcc(poolId uint64, owner sdk.AccAddress) uint64 {
	_, positionId := s.SetupPosition(poolId, owner, DefaultCoins, DefaultLowerTick, DefaultUpperTick, false)
	return positionId
}

func (s *KeeperTestSuite) SetupFullRangePositionAcc(poolId uint64, owner sdk.AccAddress) uint64 {
	_, positionId := s.SetupPosition(poolId, owner, DefaultCoins, DefaultMinTick, DefaultMaxTick, false)
	return positionId
}

func (s *KeeperTestSuite) SetupConsecutiveRangePositionAcc(poolId uint64, owner sdk.AccAddress) uint64 {
	_, positionId := s.SetupPosition(poolId, owner, DefaultCoins, DefaultExponentConsecutivePositionLowerTick, DefaultExponentConsecutivePositionUpperTick, false)
	return positionId
}

func (s *KeeperTestSuite) SetupOverlappingRangePositionAcc(poolId uint64, owner sdk.AccAddress) uint64 {
	_, positionId := s.SetupPosition(poolId, owner, DefaultCoins, DefaultExponentOverlappingPositionLowerTick, DefaultExponentOverlappingPositionUpperTick, false)
	return positionId
}

// validatePositionUpdate validates that position with given parameters has expectedRemainingLiquidity left.
func (s *KeeperTestSuite) validatePositionUpdate(ctx sdk.Context, positionId uint64, expectedRemainingLiquidity sdk.Dec) {
	newPositionLiquidity, err := s.App.ConcentratedLiquidityKeeper.GetPositionLiquidity(ctx, positionId)
	s.Require().NoError(err)
	s.Require().Equal(expectedRemainingLiquidity.String(), newPositionLiquidity.String())
	s.Require().True(newPositionLiquidity.GTE(sdk.ZeroDec()))
}

// validateTickUpdates validates that ticks with the given parameters have expectedRemainingLiquidity left.
func (s *KeeperTestSuite) validateTickUpdates(ctx sdk.Context, poolId uint64, owner sdk.AccAddress, lowerTick int64, upperTick int64, expectedRemainingLiquidity sdk.Dec, expectedLowerSpreadRewardGrowthOppositeDirectionOfLastTraversal, expectedUpperSpreadRewardGrowthOppositeDirectionOfLastTraversal sdk.DecCoins) {
	lowerTickInfo, err := s.App.ConcentratedLiquidityKeeper.GetTickInfo(s.Ctx, poolId, lowerTick)
	s.Require().NoError(err)
	s.Require().Equal(expectedRemainingLiquidity.String(), lowerTickInfo.LiquidityGross.String())
	s.Require().Equal(expectedRemainingLiquidity.String(), lowerTickInfo.LiquidityNet.String())
	s.Require().Equal(expectedLowerSpreadRewardGrowthOppositeDirectionOfLastTraversal.String(), lowerTickInfo.SpreadRewardGrowthOppositeDirectionOfLastTraversal.String())

	upperTickInfo, err := s.App.ConcentratedLiquidityKeeper.GetTickInfo(s.Ctx, poolId, upperTick)
	s.Require().NoError(err)
	s.Require().Equal(expectedRemainingLiquidity.String(), upperTickInfo.LiquidityGross.String())
	s.Require().Equal(expectedRemainingLiquidity.Neg().String(), upperTickInfo.LiquidityNet.String())
	s.Require().Equal(expectedUpperSpreadRewardGrowthOppositeDirectionOfLastTraversal.String(), upperTickInfo.SpreadRewardGrowthOppositeDirectionOfLastTraversal.String())
}

func (s *KeeperTestSuite) initializeTick(ctx sdk.Context, currentTick int64, tickIndex int64, initialLiquidity sdk.Dec, spreadRewardGrowthOppositeDirectionOfTraversal sdk.DecCoins, uptimeTrackers []model.UptimeTracker, isLower bool) {
	err := s.App.ConcentratedLiquidityKeeper.InitOrUpdateTick(ctx, validPoolId, currentTick, tickIndex, initialLiquidity, isLower)
	s.Require().NoError(err)

	tickInfo, err := s.App.ConcentratedLiquidityKeeper.GetTickInfo(ctx, validPoolId, tickIndex)
	s.Require().NoError(err)

	tickInfo.SpreadRewardGrowthOppositeDirectionOfLastTraversal = spreadRewardGrowthOppositeDirectionOfTraversal
	tickInfo.UptimeTrackers = model.UptimeTrackers{
		List: uptimeTrackers,
	}

	s.App.ConcentratedLiquidityKeeper.SetTickInfo(ctx, validPoolId, tickIndex, &tickInfo)
}

// initializeSpreadRewardsAccumulatorPositionWithLiquidity initializes spread factor accumulator position with given parameters and updates it with given liquidity.
func (s *KeeperTestSuite) initializeSpreadRewardAccumulatorPositionWithLiquidity(ctx sdk.Context, poolId uint64, lowerTick, upperTick int64, positionId uint64, liquidity sdk.Dec) {
	err := s.App.ConcentratedLiquidityKeeper.InitOrUpdatePositionSpreadRewardAccumulator(ctx, poolId, lowerTick, upperTick, positionId, liquidity)
	s.Require().NoError(err)
}

// addLiquidityToUptimeAccumulators adds shares to all uptime accumulators as defined by the `liquidity` parameter.
// This helper is primarily used to test incentive accrual for specific tick ranges, so we pass in filler values
// for all other components (e.g. join time).
func (s *KeeperTestSuite) addLiquidityToUptimeAccumulators(ctx sdk.Context, poolId uint64, liquidity []sdk.Dec, positionId uint64) {
	s.Require().Equal(len(liquidity), len(types.SupportedUptimes))

	uptimeAccums, err := s.App.ConcentratedLiquidityKeeper.GetUptimeAccumulators(ctx, poolId)
	s.Require().NoError(err)

	positionName := string(types.KeyPositionId(positionId))

	for uptimeIndex, uptimeAccum := range uptimeAccums {
		err := uptimeAccum.NewPosition(positionName, liquidity[uptimeIndex], &accum.Options{})
		s.Require().NoError(err)
	}
}

// addUptimeGrowthInsideRange adds uptime growth inside the range defined by [lowerTick, upperTick).
//
// By convention, we add additional growth below the range. This translates to the following logic:
//
//   - If currentTick < lowerTick < upperTick, we add to the lower tick's trackers, but not the upper's.
//
//   - If lowerTick <= currentTick < upperTick, we add to just the global accumulators.
//
//   - If lowerTick < upperTick <= currentTick, we add to the upper tick's trackers, but not the lower's.
func (s *KeeperTestSuite) addUptimeGrowthInsideRange(ctx sdk.Context, poolId uint64, owner sdk.AccAddress, currentTick, lowerTick, upperTick int64, uptimeGrowthToAdd []sdk.DecCoins) {
	s.Require().True(lowerTick <= upperTick)

	// Note that we process adds to global accums at the end to ensure that they don't affect the behavior of uninitialized ticks.
	if currentTick < lowerTick {
		// Add to lower tick's uptime trackers
		lowerTickInfo, err := s.App.ConcentratedLiquidityKeeper.GetTickInfo(ctx, poolId, lowerTick)
		s.Require().NoError(err)
		s.Require().Equal(len(lowerTickInfo.UptimeTrackers.List), len(uptimeGrowthToAdd))

		newLowerUptimeTrackerValues, err := osmoutils.AddDecCoinArrays(cl.GetUptimeTrackerValues(lowerTickInfo.UptimeTrackers.List), uptimeGrowthToAdd)
		s.Require().NoError(err)

		s.initializeTick(ctx, currentTick, lowerTick, lowerTickInfo.LiquidityGross, lowerTickInfo.SpreadRewardGrowthOppositeDirectionOfLastTraversal, wrapUptimeTrackers(newLowerUptimeTrackerValues), true)
	} else if upperTick <= currentTick {
		// Add to upper tick uptime trackers
		upperTickInfo, err := s.App.ConcentratedLiquidityKeeper.GetTickInfo(ctx, poolId, upperTick)
		s.Require().NoError(err)
		s.Require().Equal(len(upperTickInfo.UptimeTrackers.List), len(uptimeGrowthToAdd))

		newUpperUptimeTrackerValues, err := osmoutils.AddDecCoinArrays(cl.GetUptimeTrackerValues(upperTickInfo.UptimeTrackers.List), uptimeGrowthToAdd)
		s.Require().NoError(err)

		s.initializeTick(ctx, currentTick, upperTick, upperTickInfo.LiquidityGross, upperTickInfo.SpreadRewardGrowthOppositeDirectionOfLastTraversal, wrapUptimeTrackers(newUpperUptimeTrackerValues), false)
	}

	// In all cases, global uptime accums need to be updated. If lowerTick <= currentTick < upperTick,
	// nothing more needs to be done.
	err := addToUptimeAccums(ctx, poolId, s.App.ConcentratedLiquidityKeeper, uptimeGrowthToAdd)
	s.Require().NoError(err)
}

// addUptimeGrowthOutsideRange adds uptime growth outside the range defined by [lowerTick, upperTick).
//
// By convention, we add additional growth below the range. This translates to the following logic:
//
//   - If currentTick < lowerTick < upperTick, we add to global accumulators to put the growth
//     below the tick range.
//
//   - If lowerTick <= currentTick < upperTick, we add to lowerTick's uptime trackers to put the
//     growth below the tick range.
//
//   - If lowerTick < upperTick <= currentTick, we add to both lowerTick and upperTick's uptime trackers,
//     the former to put the growth below the tick range and the latter to keep both ticks consistent (since
//     lowerTick's uptime trackers are a subset of upperTick's in this case).
func (s *KeeperTestSuite) addUptimeGrowthOutsideRange(ctx sdk.Context, poolId uint64, owner sdk.AccAddress, currentTick, lowerTick, upperTick int64, uptimeGrowthToAdd []sdk.DecCoins) {
	s.Require().True(lowerTick <= upperTick)

	// Note that we process adds to global accums at the end to ensure that they don't affect the behavior of uninitialized ticks.
	if currentTick < lowerTick || upperTick <= currentTick {
		// Add to lower tick uptime trackers
		lowerTickInfo, err := s.App.ConcentratedLiquidityKeeper.GetTickInfo(ctx, poolId, lowerTick)
		s.Require().NoError(err)
		s.Require().Equal(len(lowerTickInfo.UptimeTrackers.List), len(uptimeGrowthToAdd))

		newLowerUptimeTrackerValues, err := osmoutils.AddDecCoinArrays(cl.GetUptimeTrackerValues(lowerTickInfo.UptimeTrackers.List), uptimeGrowthToAdd)
		s.Require().NoError(err)

		s.initializeTick(ctx, currentTick, lowerTick, lowerTickInfo.LiquidityGross, lowerTickInfo.SpreadRewardGrowthOppositeDirectionOfLastTraversal, wrapUptimeTrackers(newLowerUptimeTrackerValues), true)

		// Add to upper tick uptime trackers
		upperTickInfo, err := s.App.ConcentratedLiquidityKeeper.GetTickInfo(ctx, poolId, upperTick)
		s.Require().NoError(err)
		s.Require().Equal(len(upperTickInfo.UptimeTrackers.List), len(uptimeGrowthToAdd))

		newUpperUptimeTrackerValues, err := osmoutils.AddDecCoinArrays(cl.GetUptimeTrackerValues(upperTickInfo.UptimeTrackers.List), uptimeGrowthToAdd)
		s.Require().NoError(err)

		s.initializeTick(ctx, currentTick, upperTick, upperTickInfo.LiquidityGross, upperTickInfo.SpreadRewardGrowthOppositeDirectionOfLastTraversal, wrapUptimeTrackers(newUpperUptimeTrackerValues), false)
	} else if currentTick < upperTick {
		// Add to lower tick's uptime trackers
		lowerTickInfo, err := s.App.ConcentratedLiquidityKeeper.GetTickInfo(ctx, poolId, lowerTick)
		s.Require().NoError(err)
		s.Require().Equal(len(lowerTickInfo.UptimeTrackers.List), len(uptimeGrowthToAdd))

		newLowerUptimeTrackerValues, err := osmoutils.AddDecCoinArrays(cl.GetUptimeTrackerValues(lowerTickInfo.UptimeTrackers.List), uptimeGrowthToAdd)
		s.Require().NoError(err)

		s.initializeTick(ctx, currentTick, lowerTick, lowerTickInfo.LiquidityGross, lowerTickInfo.SpreadRewardGrowthOppositeDirectionOfLastTraversal, wrapUptimeTrackers(newLowerUptimeTrackerValues), true)
	}

	// In all cases, global uptime accums need to be updated. If currentTick < lowerTick,
	// nothing more needs to be done.
	err := addToUptimeAccums(ctx, poolId, s.App.ConcentratedLiquidityKeeper, uptimeGrowthToAdd)
	s.Require().NoError(err)
}

// validatePositionSpreadFactorAccUpdate validates that the position's accumulator with given parameters
// has been updated with liquidity.
func (s *KeeperTestSuite) validatePositionSpreadRewardAccUpdate(ctx sdk.Context, poolId uint64, positionId uint64, liquidity sdk.Dec) {
	accum, err := s.App.ConcentratedLiquidityKeeper.GetSpreadRewardAccumulator(ctx, poolId)
	s.Require().NoError(err)

	accumulatorPosition, err := accum.GetPositionSize(types.KeySpreadRewardPositionAccumulator(positionId))
	s.Require().NoError(err)

	s.Require().Equal(liquidity.String(), accumulatorPosition.String())
}

// validateListenerCallCount validates that the listeners were invoked the expected number of times.
func (s *KeeperTestSuite) validateListenerCallCount(
	expectedPoolCreatedListenerCallCount,
	expectedInitialPositionCreationListenerCallCount,
	expectedLastPositionWithdrawalListenerCallCount,
	expectedSwapListenerCallCount int,
) {
	// Validate that listeners were called the desired number of times
	listeners := s.App.ConcentratedLiquidityKeeper.GetListenersUnsafe()
	s.Require().Len(listeners, 1)

	mockListener, ok := listeners[0].(*clmocks.ConcentratedLiquidityListenerMock)
	s.Require().True(ok)

	s.Require().Equal(expectedPoolCreatedListenerCallCount, mockListener.AfterConcentratedPoolCreatedCallCount)
	s.Require().Equal(expectedInitialPositionCreationListenerCallCount, mockListener.AfterInitialPoolPositionCreatedCallCount)
	s.Require().Equal(expectedLastPositionWithdrawalListenerCallCount, mockListener.AfterLastPoolPositionRemovedCallCount)
	s.Require().Equal(expectedSwapListenerCallCount, mockListener.AfterConcentratedPoolSwapCallCount)
}

// setListenerMockOnConcentratedLiquidityKeeper injects the mock into the concentrated liquidity keeper
// so that listener invocation can be tested via the mock
func (s *KeeperTestSuite) setListenerMockOnConcentratedLiquidityKeeper() {
	s.App.ConcentratedLiquidityKeeper.SetListenersUnsafe(types.NewConcentratedLiquidityListeners(&clmocks.ConcentratedLiquidityListenerMock{}))
}

// Crosses the tick and charges the fee on the global spread reward accumulator.
// This mimics crossing an initialized tick during a swap and charging the fee on swap completion.
func (s *KeeperTestSuite) crossTickAndChargeSpreadReward(poolId uint64, tickIndexToCross int64) {
	nextTickInfo, err := s.clk.GetTickInfo(s.Ctx, poolId, tickIndexToCross)
	s.Require().NoError(err)

	feeAccum, uptimeAccums, err := s.clk.GetSwapAccumulators(s.Ctx, poolId)
	s.Require().NoError(err)

	// Cross the tick to update it.
	_, err = s.clk.CrossTick(s.Ctx, poolId, tickIndexToCross, &nextTickInfo, DefaultSpreadRewardAccumCoins[0], feeAccum.GetValue(), uptimeAccums)
	s.Require().NoError(err)
	s.AddToSpreadRewardAccumulator(poolId, DefaultSpreadRewardAccumCoins[0])
}

// AddToSpreadRewardAccumulator adds the given fee to pool by updating
// the internal per-pool accumulator that tracks fee growth per one unit of
// liquidity.
func (s *KeeperTestSuite) AddToSpreadRewardAccumulator(poolId uint64, feeUpdate sdk.DecCoin) {
	feeAccumulator, err := s.App.ConcentratedLiquidityKeeper.GetSpreadRewardAccumulator(s.Ctx, poolId)
	s.Require().NoError(err)
	feeAccumulator.AddToAccumulator(sdk.NewDecCoins(feeUpdate))
}

func (s *KeeperTestSuite) validatePositionSpreadRewardGrowth(poolId uint64, positionId uint64, expectedUnclaimedRewards sdk.DecCoins) {
	accum, err := s.App.ConcentratedLiquidityKeeper.GetSpreadRewardAccumulator(s.Ctx, poolId)
	s.Require().NoError(err)
	positionRecord, err := accum.GetPosition(types.KeySpreadRewardPositionAccumulator(positionId))
	s.Require().NoError(err)
	if expectedUnclaimedRewards.IsZero() {
		s.Require().Equal(expectedUnclaimedRewards, positionRecord.UnclaimedRewardsTotal)
	} else {
		s.Require().Equal(expectedUnclaimedRewards[0].Amount.Mul(DefaultLiquidityAmt), positionRecord.UnclaimedRewardsTotal.AmountOf(expectedUnclaimedRewards[0].Denom))
		if expectedUnclaimedRewards.Len() > 1 {
			s.Require().Equal(expectedUnclaimedRewards[1].Amount.Mul(DefaultLiquidityAmt), positionRecord.UnclaimedRewardsTotal.AmountOf(expectedUnclaimedRewards[1].Denom))
		}
	}
}

func (s *KeeperTestSuite) SetBlockTime(timeToSet time.Time) {
	s.Ctx = s.Ctx.WithBlockTime(timeToSet)
}

func (s *KeeperTestSuite) AddBlockTime(timeToAdd time.Duration) {
	s.Ctx = s.Ctx.WithBlockTime(s.Ctx.BlockTime().Add(timeToAdd))
}

func (s *KeeperTestSuite) TestValidatePermissionlessPoolCreationEnabled() {
	s.SetupTest()
	// Normally, by default, permissionless pool creation is disabled.
	// SetupTest, however, calls SetupConcentratedLiquidityDenomsAndPoolCreation which enables permissionless pool creation.
	s.Require().NoError(s.App.ConcentratedLiquidityKeeper.ValidatePermissionlessPoolCreationEnabled(s.Ctx))

	// Disable permissionless pool creation.
	defaultParams := types.DefaultParams()
	defaultParams.IsPermissionlessPoolCreationEnabled = false
	s.App.ConcentratedLiquidityKeeper.SetParams(s.Ctx, defaultParams)

	// Validate that permissionless pool creation is disabled.
	s.Require().Error(s.App.ConcentratedLiquidityKeeper.ValidatePermissionlessPoolCreationEnabled(s.Ctx))
}

// runFungifySetup Sets up a pool with `poolSpreadFactor`, prepares `numPositions` default positions on it (all identical), and sets
// up the passed in incentive records such that they emit on the pool. It also sets the largest authorized uptime to be `fullChargeDuration`.
//
// Returns the pool, expected position ids and the total liquidity created on the pool.
func (s *KeeperTestSuite) runFungifySetup(address sdk.AccAddress, numPositions int, fullChargeDuration time.Duration, poolSpreadFactor sdk.Dec, incentiveRecords []types.IncentiveRecord) (types.ConcentratedPoolExtension, []uint64, sdk.Dec) {
	expectedPositionIds := make([]uint64, numPositions)
	for i := 0; i < numPositions; i++ {
		expectedPositionIds[i] = uint64(i + 1)
	}

	s.TestAccs = apptesting.CreateRandomAccounts(5)
	s.SetBlockTime(defaultBlockTime)
	totalPositionsToCreate := sdk.NewInt(int64(numPositions))
	requiredBalances := sdk.NewCoins(sdk.NewCoin(ETH, DefaultAmt0.Mul(totalPositionsToCreate)), sdk.NewCoin(USDC, DefaultAmt1.Mul(totalPositionsToCreate)))

	// Set test authorized uptime params.
	params := s.clk.GetParams(s.Ctx)
	params.AuthorizedUptimes = []time.Duration{time.Nanosecond, fullChargeDuration}
	s.clk.SetParams(s.Ctx, params)

	// Fund account
	s.FundAcc(address, requiredBalances)

	// Create CL pool
	pool := s.PrepareCustomConcentratedPool(s.TestAccs[0], ETH, USDC, DefaultTickSpacing, poolSpreadFactor)

	// Set incentives for pool to ensure accumulators work correctly
	err := s.clk.SetMultipleIncentiveRecords(s.Ctx, incentiveRecords)
	s.Require().NoError(err)

	// Set up fully charged positions
	totalLiquidity := sdk.ZeroDec()
	for i := 0; i < numPositions; i++ {
		_, _, _, liquidityCreated, _, _, err := s.clk.CreatePosition(s.Ctx, defaultPoolId, address, DefaultCoins, sdk.ZeroInt(), sdk.ZeroInt(), DefaultLowerTick, DefaultUpperTick)
		s.Require().NoError(err)
		totalLiquidity = totalLiquidity.Add(liquidityCreated)
	}

	return pool, expectedPositionIds, totalLiquidity
}

func (s *KeeperTestSuite) runMultipleAuthorizedUptimes(tests func()) {
	authorizedUptimesTested := [][]time.Duration{
		DefaultAuthorizedUptimes,
		ThreeOrderedConsecutiveAuthorizedUptimes,
		ThreeUnorderedNonConsecutiveAuthorizedUptimes,
		AllUptimesAuthorized,
	}

	for _, curAuthorizedUptimes := range authorizedUptimesTested {
		s.authorizedUptimes = curAuthorizedUptimes
		tests()
	}
}

<<<<<<< HEAD
// CreatePositionTickSpacingsFromCurrentTick creates a position with the passed in tick spacings away from the current tick.
func (s *KeeperTestSuite) CreatePositionTickSpacingsFromCurrentTick(poolId uint64, tickSpacingsAwayFromCurrentTick uint64) PositionReturn {
	pool, err := s.App.ConcentratedLiquidityKeeper.GetPoolById(s.Ctx, poolId)
	s.Require().NoError(err)

	currentTick := pool.GetCurrentTick()

	lowerTickTwo := currentTick - int64(tickSpacingsAwayFromCurrentTick)*int64(pool.GetTickSpacing())
	upperTickTwo := currentTick + int64(tickSpacingsAwayFromCurrentTick)*int64(pool.GetTickSpacing())
	s.FundAcc(s.TestAccs[0], DefaultCoins)
	positionId, _, _, liquidityNarrowRangeTwo, _, _, err := s.App.ConcentratedLiquidityKeeper.CreatePosition(s.Ctx, pool.GetId(), s.TestAccs[0], DefaultCoins, sdk.ZeroInt(), sdk.ZeroInt(), lowerTickTwo, upperTickTwo)
	s.Require().NoError(err)

	return PositionReturn{
		positionId: positionId,
		lowerTick:  lowerTickTwo,
		upperTick:  upperTickTwo,
		liquidity:  liquidityNarrowRangeTwo,
	}
}

func (s *KeeperTestSuite) tickToSqrtPrice(tick int64) sdk.Dec {
	_, sqrtPrice, err := math.TickToSqrtPrice(tick)
	s.Require().NoError(err)
	return sqrtPrice
}

func (s *KeeperTestSuite) validateIteratorLeftZeroForOne(poolId uint64, expectedTick int64) {
	pool, err := s.App.ConcentratedLiquidityKeeper.GetPoolById(s.Ctx, poolId)
	s.Require().NoError(err)

	zeroForOneSwapStrategy, _, err := s.App.ConcentratedLiquidityKeeper.SetupSwapStrategy(s.Ctx, pool, sdk.ZeroDec(), pool.GetToken0(), types.MinSqrtPrice)
	s.Require().NoError(err)
	initializedTickValue := zeroForOneSwapStrategy.InitializeTickValue(pool.GetCurrentTick())
	iter := zeroForOneSwapStrategy.InitializeNextTickIterator(s.Ctx, pool.GetId(), initializedTickValue)
	s.Require().True(iter.Valid())
	nextTick, err := types.TickIndexFromBytes(iter.Key())
	s.Require().NoError(err)
	s.Require().NoError(iter.Close())

	s.Require().Equal(expectedTick, nextTick)
}

func (s *KeeperTestSuite) validateIteratorRightOneForZero(poolId uint64, expectedTick int64) {
	pool, err := s.App.ConcentratedLiquidityKeeper.GetPoolById(s.Ctx, poolId)
	s.Require().NoError(err)

	// Setup swap strategy directly as it would fail validation if constructed via SetupSwapStrategy(...)
	oneForZeroSwapStrategy := swapstrategy.New(false, types.MaxSqrtPrice, s.App.GetKey(types.ModuleName), sdk.ZeroDec())
	s.Require().NoError(err)
	initializedTickValue := oneForZeroSwapStrategy.InitializeTickValue(pool.GetCurrentTick())
	iter := oneForZeroSwapStrategy.InitializeNextTickIterator(s.Ctx, pool.GetId(), initializedTickValue)
	s.Require().True(iter.Valid())
	nextTick, err := types.TickIndexFromBytes(iter.Key())
	s.Require().NoError(err)
	s.Require().NoError(iter.Close())

	s.Require().Equal(expectedTick, nextTick)
}

func (s *KeeperTestSuite) asserPositiontInRange(poolId uint64, lowerTick int64, upperTick int64) {
	pool, err := s.App.ConcentratedLiquidityKeeper.GetPoolById(s.Ctx, poolId)
	s.Require().NoError(err)

	isInRange := pool.IsCurrentTickInRange(lowerTick, upperTick)
	s.Require().True(isInRange)
}

func (s *KeeperTestSuite) assertPositionOutOfRange(poolId uint64, lowerTick int64, upperTick int64) {
	pool, err := s.App.ConcentratedLiquidityKeeper.GetPoolById(s.Ctx, poolId)
	s.Require().NoError(err)

	isInRange := pool.IsCurrentTickInRange(lowerTick, upperTick)
	s.Require().False(isInRange)
}

func (s *KeeperTestSuite) assertPositionRangeConditional(poolId uint64, isOutOfRangeExpected bool, lowerTick int64, upperTick int64) {
	if isOutOfRangeExpected {
		s.assertPositionOutOfRange(poolId, lowerTick, upperTick)
	} else {
		s.asserPositiontInRange(poolId, lowerTick, upperTick)
	}
}

func (s *KeeperTestSuite) swapZeroForOneLeft(poolId uint64, amount sdk.Coin) {
	pool, err := s.App.ConcentratedLiquidityKeeper.GetPoolById(s.Ctx, poolId)
	s.Require().NoError(err)

	s.FundAcc(s.TestAccs[0], sdk.NewCoins(amount))
	_, err = s.App.ConcentratedLiquidityKeeper.SwapExactAmountIn(s.Ctx, s.TestAccs[0], pool, amount, pool.GetToken1(), sdk.ZeroInt(), sdk.ZeroDec())
	s.Require().NoError(err)
}

func (s *KeeperTestSuite) swapOneForZeroRight(poolId uint64, amount sdk.Coin) {
	pool, err := s.App.ConcentratedLiquidityKeeper.GetPoolById(s.Ctx, poolId)
	s.Require().NoError(err)

	s.FundAcc(s.TestAccs[0], sdk.NewCoins(amount))
	_, err = s.App.ConcentratedLiquidityKeeper.SwapExactAmountIn(s.Ctx, s.TestAccs[0], pool, amount, pool.GetToken0(), sdk.ZeroInt(), sdk.ZeroDec())
	s.Require().NoError(err)
}

func (s *KeeperTestSuite) asserPoolLiquidityEquals(poolId uint64, expectedLiquidity sdk.Dec) {
	pool, err := s.App.ConcentratedLiquidityKeeper.GetPoolById(s.Ctx, poolId)
	s.Require().NoError(err)

	s.Require().Equal(expectedLiquidity, pool.GetLiquidity())
=======
// runMultiplePositionRanges runs various test constructions and invariants on the given position ranges.
func (s *KeeperTestSuite) runMultiplePositionRanges(ranges [][]int64, rangeTestParams RangeTestParams) {
	// Preset seed to ensure deterministic test runs.
	rand.Seed(2)

	// TODO: add pool-related fuzz params (spread factor & number of pools)
	pool := s.PrepareCustomConcentratedPool(s.TestAccs[0], ETH, USDC, DefaultTickSpacing, DefaultSpreadFactor)

	// Run full state determined by params while asserting invariants at each intermediate step
	s.setupRangesAndAssertInvariants(pool, ranges, rangeTestParams)

	// Assert global invariants on final state
	s.assertGlobalInvariants()
>>>>>>> 0a1f4720
}<|MERGE_RESOLUTION|>--- conflicted
+++ resolved
@@ -463,7 +463,6 @@
 	}
 }
 
-<<<<<<< HEAD
 // CreatePositionTickSpacingsFromCurrentTick creates a position with the passed in tick spacings away from the current tick.
 func (s *KeeperTestSuite) CreatePositionTickSpacingsFromCurrentTick(poolId uint64, tickSpacingsAwayFromCurrentTick uint64) PositionReturn {
 	pool, err := s.App.ConcentratedLiquidityKeeper.GetPoolById(s.Ctx, poolId)
@@ -571,7 +570,8 @@
 	s.Require().NoError(err)
 
 	s.Require().Equal(expectedLiquidity, pool.GetLiquidity())
-=======
+}
+
 // runMultiplePositionRanges runs various test constructions and invariants on the given position ranges.
 func (s *KeeperTestSuite) runMultiplePositionRanges(ranges [][]int64, rangeTestParams RangeTestParams) {
 	// Preset seed to ensure deterministic test runs.
@@ -585,5 +585,4 @@
 
 	// Assert global invariants on final state
 	s.assertGlobalInvariants()
->>>>>>> 0a1f4720
 }