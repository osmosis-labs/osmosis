package concentrated_liquidity_test

import (
	"fmt"
	"math/rand"
	"testing"
	"time"

	sdk "github.com/cosmos/cosmos-sdk/types"
	"github.com/stretchr/testify/require"
	"github.com/stretchr/testify/suite"

	"github.com/osmosis-labs/osmosis/osmomath"
	"github.com/osmosis-labs/osmosis/osmoutils"
	"github.com/osmosis-labs/osmosis/osmoutils/accum"
	concentrated_liquidity "github.com/osmosis-labs/osmosis/v16/x/concentrated-liquidity"
	"github.com/osmosis-labs/osmosis/v16/x/concentrated-liquidity/clmocks"
	"github.com/osmosis-labs/osmosis/v16/x/concentrated-liquidity/math"
	"github.com/osmosis-labs/osmosis/v16/x/concentrated-liquidity/model"
	"github.com/osmosis-labs/osmosis/v16/x/concentrated-liquidity/types"
	poolmanagertypes "github.com/osmosis-labs/osmosis/v16/x/poolmanager/types"

	cl "github.com/osmosis-labs/osmosis/v16/x/concentrated-liquidity"

	"github.com/osmosis-labs/osmosis/v16/app/apptesting"
)

var (
<<<<<<< HEAD
	DefaultMinTick, DefaultMaxTick                       = types.MinInitializedTick, types.MaxTick
	DefaultLowerPrice                                    = sdk.NewDec(4545)
	DefaultLowerTick                                     = int64(30545000)
	DefaultUpperPrice                                    = sdk.NewDec(5500)
	DefaultUpperTick                                     = int64(31500000)
	DefaultCurrPrice                                     = sdk.NewDec(5000)
	DefaultCurrTick                                int64 = 31000000
	DefaultCurrSqrtPrice, _                              = DefaultCurrPrice.ApproxSqrt() // 70.710678118654752440
	DefaultZeroSpreadFactor                              = sdk.ZeroDec()
	DefaultSpreadRewardAccumCoins                        = sdk.NewDecCoins(sdk.NewDecCoin("foo", sdk.NewInt(50)))
	DefaultPositionId                                    = uint64(1)
	DefaultUnderlyingLockId                              = uint64(0)
	DefaultJoinTime                                      = time.Unix(0, 0).UTC()
	ETH                                                  = "eth"
	DefaultAmt0                                          = sdk.NewInt(1000000)
	DefaultAmt0Expected                                  = sdk.NewInt(998976)
	DefaultCoin0                                         = sdk.NewCoin(ETH, DefaultAmt0)
	USDC                                                 = "usdc"
	DefaultAmt1                                          = sdk.NewInt(5000000000)
	DefaultAmt1Expected                                  = sdk.NewInt(5000000000)
	DefaultCoin1                                         = sdk.NewCoin(USDC, DefaultAmt1)
	DefaultCoins                                         = sdk.NewCoins(DefaultCoin0, DefaultCoin1)
	DefaultLiquidityAmt                                  = sdk.MustNewDecFromStr("1517882343.751510418088349649")
	FullRangeLiquidityAmt                                = sdk.MustNewDecFromStr("70710678.118654752940000000")
	DefaultTickSpacing                                   = uint64(100)
	PoolCreationFee                                      = poolmanagertypes.DefaultParams().PoolCreationFee
	sqrt4000                                             = sdk.MustNewDecFromStr("63.245553203367586640")
	sqrt4994                                             = sdk.MustNewDecFromStr("70.668238976219012614")
	sqrt4999                                             = sdk.MustNewDecFromStr("70.703606697254136612")
	sqrt5500                                             = sdk.MustNewDecFromStr("74.161984870956629487")
	sqrt6250                                             = sdk.MustNewDecFromStr("79.056941504209483300")
	DefaultExponentConsecutivePositionLowerTick, _       = math.SqrtPriceToTickRoundDownSpacing(sqrt5500, DefaultTickSpacing)
	DefaultExponentConsecutivePositionUpperTick, _       = math.SqrtPriceToTickRoundDownSpacing(sqrt6250, DefaultTickSpacing)
	DefaultExponentOverlappingPositionLowerTick, _       = math.SqrtPriceToTickRoundDownSpacing(sqrt4000, DefaultTickSpacing)
	DefaultExponentOverlappingPositionUpperTick, _       = math.SqrtPriceToTickRoundDownSpacing(sqrt4999, DefaultTickSpacing)
	BAR                                                  = "bar"
	FOO                                                  = "foo"
	InsufficientFundsError                               = fmt.Errorf("insufficient funds")
	DefaultAuthorizedUptimes                             = []time.Duration{time.Nanosecond}
	ThreeOrderedConsecutiveAuthorizedUptimes             = []time.Duration{time.Nanosecond, time.Minute, time.Hour, time.Hour * 24}
	ThreeUnorderedNonConsecutiveAuthorizedUptimes        = []time.Duration{time.Nanosecond, time.Hour * 24 * 7, time.Minute}
	AllUptimesAuthorized                                 = types.SupportedUptimes
=======
	DefaultMinTick, DefaultMaxTick       = types.MinInitializedTick, types.MaxTick
	DefaultLowerPrice                    = sdk.NewDec(4545)
	DefaultLowerTick                     = int64(30545000)
	DefaultUpperPrice                    = sdk.NewDec(5500)
	DefaultUpperTick                     = int64(31500000)
	DefaultCurrPrice                     = sdk.NewDec(5000)
	DefaultCurrTick                int64 = 31000000
	DefaultCurrSqrtPrice, _              = osmomath.MonotonicSqrt(DefaultCurrPrice) // 70.710678118654752440
	DefaultZeroSpreadFactor              = sdk.ZeroDec()
	DefaultSpreadRewardAccumCoins        = sdk.NewDecCoins(sdk.NewDecCoin("foo", sdk.NewInt(50)))
	DefaultPositionId                    = uint64(1)
	DefaultUnderlyingLockId              = uint64(0)
	DefaultJoinTime                      = time.Unix(0, 0).UTC()
	ETH                                  = "eth"
	DefaultAmt0                          = sdk.NewInt(1000000)
	DefaultAmt0Expected                  = sdk.NewInt(998976)
	DefaultCoin0                         = sdk.NewCoin(ETH, DefaultAmt0)
	USDC                                 = "usdc"
	DefaultAmt1                          = sdk.NewInt(5000000000)
	DefaultAmt1Expected                  = sdk.NewInt(5000000000)
	DefaultCoin1                         = sdk.NewCoin(USDC, DefaultAmt1)
	DefaultCoins                         = sdk.NewCoins(DefaultCoin0, DefaultCoin1)

	// Both of the following liquidity values are calculated in x/concentrated-liquidity/python/swap_test.py
	DefaultLiquidityAmt   = sdk.MustNewDecFromStr("1517882343.751510417627556287")
	FullRangeLiquidityAmt = sdk.MustNewDecFromStr("70710678.118654752941000000")

	DefaultTickSpacing                             = uint64(100)
	PoolCreationFee                                = poolmanagertypes.DefaultParams().PoolCreationFee
	sqrt4000                                       = sdk.MustNewDecFromStr("63.245553203367586640")
	sqrt4994                                       = sdk.MustNewDecFromStr("70.668238976219012614")
	sqrt4999                                       = sdk.MustNewDecFromStr("70.703606697254136613")
	sqrt5500                                       = sdk.MustNewDecFromStr("74.161984870956629488")
	sqrt6250                                       = sdk.MustNewDecFromStr("79.056941504209483300")
	DefaultExponentConsecutivePositionLowerTick, _ = math.SqrtPriceToTickRoundDownSpacing(sqrt5500, DefaultTickSpacing)
	DefaultExponentConsecutivePositionUpperTick, _ = math.SqrtPriceToTickRoundDownSpacing(sqrt6250, DefaultTickSpacing)
	DefaultExponentOverlappingPositionLowerTick, _ = math.SqrtPriceToTickRoundDownSpacing(sqrt4000, DefaultTickSpacing)
	DefaultExponentOverlappingPositionUpperTick, _ = math.SqrtPriceToTickRoundDownSpacing(sqrt4999, DefaultTickSpacing)
	BAR                                            = "bar"
	FOO                                            = "foo"
	InsufficientFundsError                         = fmt.Errorf("insufficient funds")
	DefaultAuthorizedUptimes                       = []time.Duration{time.Nanosecond}
	ThreeOrderedConsecutiveAuthorizedUptimes       = []time.Duration{time.Nanosecond, time.Minute, time.Hour, time.Hour * 24}
	ThreeUnorderedNonConsecutiveAuthorizedUptimes  = []time.Duration{time.Nanosecond, time.Hour * 24 * 7, time.Minute}
	AllUptimesAuthorized                           = types.SupportedUptimes
>>>>>>> 23ca8f71
)

func TestConstants(t *testing.T) {
	lowerSqrtPrice, _ := osmomath.MonotonicSqrt(DefaultLowerPrice)
	upperSqrtPrice, _ := osmomath.MonotonicSqrt(DefaultUpperPrice)
	liq := math.GetLiquidityFromAmounts(DefaultCurrSqrtPrice,
		lowerSqrtPrice, upperSqrtPrice, DefaultAmt0, DefaultAmt1)
	require.Equal(t, DefaultLiquidityAmt, liq)
}

type KeeperTestSuite struct {
	apptesting.KeeperTestHelper
	clk               *concentrated_liquidity.Keeper
	authorizedUptimes []time.Duration
}

func TestKeeperTestSuite(t *testing.T) {
	suite.Run(t, new(KeeperTestSuite))
}

func (s *KeeperTestSuite) SetupTest() {
	s.Setup()
	s.clk = s.App.ConcentratedLiquidityKeeper

	if s.authorizedUptimes != nil {
		clParams := s.App.ConcentratedLiquidityKeeper.GetParams(s.Ctx)
		clParams.AuthorizedUptimes = s.authorizedUptimes
		s.App.ConcentratedLiquidityKeeper.SetParams(s.Ctx, clParams)
	}
}

func (s *KeeperTestSuite) SetupDefaultPosition(poolId uint64) {
	s.SetupPosition(poolId, s.TestAccs[0], DefaultCoins, DefaultLowerTick, DefaultUpperTick, false)
}

func (s *KeeperTestSuite) SetupPosition(poolId uint64, owner sdk.AccAddress, providedCoins sdk.Coins, lowerTick, upperTick int64, addRoundingError bool) (sdk.Dec, uint64) {
	roundingErrorCoins := sdk.NewCoins()
	if addRoundingError {
		roundingErrorCoins = sdk.NewCoins(sdk.NewCoin(ETH, roundingError), sdk.NewCoin(USDC, roundingError))
	}

	s.FundAcc(owner, providedCoins.Add(roundingErrorCoins...))
	positionId, _, _, _, _, _, err := s.App.ConcentratedLiquidityKeeper.CreatePosition(s.Ctx, poolId, owner, providedCoins, sdk.ZeroInt(), sdk.ZeroInt(), lowerTick, upperTick)
	s.Require().NoError(err)
	liquidity, err := s.App.ConcentratedLiquidityKeeper.GetPositionLiquidity(s.Ctx, positionId)
	s.Require().NoError(err)
	return liquidity, positionId
}

// SetupDefaultPositions sets up four different positions to the given pool with different accounts for each position./
// Sets up the following positions:
// 1. Default position
// 2. Full range position
// 3. Position with consecutive price range from the default position
// 4. Position with overlapping price range from the default position
func (s *KeeperTestSuite) SetupDefaultPositions(poolId uint64) {
	// ----------- set up positions ----------
	// 1. Default position
	s.SetupDefaultPosition(poolId)

	// 2. Full range position
	s.SetupFullRangePositionAcc(poolId, s.TestAccs[1])

	// 3. Position with consecutive price range from the default position
	s.SetupOverlappingRangePositionAcc(poolId, s.TestAccs[2])

	// 4. Position with overlapping price range from the default position
	s.SetupOverlappingRangePositionAcc(poolId, s.TestAccs[3])
}

func (s *KeeperTestSuite) SetupDefaultPositionAcc(poolId uint64, owner sdk.AccAddress) uint64 {
	_, positionId := s.SetupPosition(poolId, owner, DefaultCoins, DefaultLowerTick, DefaultUpperTick, false)
	return positionId
}

func (s *KeeperTestSuite) SetupFullRangePositionAcc(poolId uint64, owner sdk.AccAddress) uint64 {
	_, positionId := s.SetupPosition(poolId, owner, DefaultCoins, DefaultMinTick, DefaultMaxTick, false)
	return positionId
}

func (s *KeeperTestSuite) SetupConsecutiveRangePositionAcc(poolId uint64, owner sdk.AccAddress) uint64 {
	_, positionId := s.SetupPosition(poolId, owner, DefaultCoins, DefaultExponentConsecutivePositionLowerTick, DefaultExponentConsecutivePositionUpperTick, false)
	return positionId
}

func (s *KeeperTestSuite) SetupOverlappingRangePositionAcc(poolId uint64, owner sdk.AccAddress) uint64 {
	_, positionId := s.SetupPosition(poolId, owner, DefaultCoins, DefaultExponentOverlappingPositionLowerTick, DefaultExponentOverlappingPositionUpperTick, false)
	return positionId
}

// validatePositionUpdate validates that position with given parameters has expectedRemainingLiquidity left.
func (s *KeeperTestSuite) validatePositionUpdate(ctx sdk.Context, positionId uint64, expectedRemainingLiquidity sdk.Dec) {
	newPositionLiquidity, err := s.App.ConcentratedLiquidityKeeper.GetPositionLiquidity(ctx, positionId)
	s.Require().NoError(err)
	s.Require().Equal(expectedRemainingLiquidity.String(), newPositionLiquidity.String())
	s.Require().True(newPositionLiquidity.GTE(sdk.ZeroDec()))
}

// validateTickUpdates validates that ticks with the given parameters have expectedRemainingLiquidity left.
func (s *KeeperTestSuite) validateTickUpdates(poolId uint64, lowerTick int64, upperTick int64, expectedRemainingLiquidity sdk.Dec, expectedLowerSpreadRewardGrowthOppositeDirectionOfLastTraversal, expectedUpperSpreadRewardGrowthOppositeDirectionOfLastTraversal sdk.DecCoins) {
	lowerTickInfo, err := s.App.ConcentratedLiquidityKeeper.GetTickInfo(s.Ctx, poolId, lowerTick)
	s.Require().NoError(err)
	s.Require().Equal(expectedRemainingLiquidity.String(), lowerTickInfo.LiquidityGross.String())
	s.Require().Equal(expectedRemainingLiquidity.String(), lowerTickInfo.LiquidityNet.String())
	s.Require().Equal(expectedLowerSpreadRewardGrowthOppositeDirectionOfLastTraversal.String(), lowerTickInfo.SpreadRewardGrowthOppositeDirectionOfLastTraversal.String())

	upperTickInfo, err := s.App.ConcentratedLiquidityKeeper.GetTickInfo(s.Ctx, poolId, upperTick)
	s.Require().NoError(err)
	s.Require().Equal(expectedRemainingLiquidity.String(), upperTickInfo.LiquidityGross.String())
	s.Require().Equal(expectedRemainingLiquidity.Neg().String(), upperTickInfo.LiquidityNet.String())
	s.Require().Equal(expectedUpperSpreadRewardGrowthOppositeDirectionOfLastTraversal.String(), upperTickInfo.SpreadRewardGrowthOppositeDirectionOfLastTraversal.String())
}

func (s *KeeperTestSuite) initializeTick(ctx sdk.Context, currentTick int64, tickIndex int64, initialLiquidity sdk.Dec, spreadRewardGrowthOppositeDirectionOfTraversal sdk.DecCoins, uptimeTrackers []model.UptimeTracker, isLower bool) {
	err := s.App.ConcentratedLiquidityKeeper.InitOrUpdateTick(ctx, validPoolId, currentTick, tickIndex, initialLiquidity, isLower)
	s.Require().NoError(err)

	tickInfo, err := s.App.ConcentratedLiquidityKeeper.GetTickInfo(ctx, validPoolId, tickIndex)
	s.Require().NoError(err)

	tickInfo.SpreadRewardGrowthOppositeDirectionOfLastTraversal = spreadRewardGrowthOppositeDirectionOfTraversal
	tickInfo.UptimeTrackers = model.UptimeTrackers{
		List: uptimeTrackers,
	}

	s.App.ConcentratedLiquidityKeeper.SetTickInfo(ctx, validPoolId, tickIndex, &tickInfo)
}

// initializeSpreadRewardsAccumulatorPositionWithLiquidity initializes spread factor accumulator position with given parameters and updates it with given liquidity.
func (s *KeeperTestSuite) initializeSpreadRewardAccumulatorPositionWithLiquidity(ctx sdk.Context, poolId uint64, lowerTick, upperTick int64, positionId uint64, liquidity sdk.Dec) {
	err := s.App.ConcentratedLiquidityKeeper.InitOrUpdatePositionSpreadRewardAccumulator(ctx, poolId, lowerTick, upperTick, positionId, liquidity)
	s.Require().NoError(err)
}

// addLiquidityToUptimeAccumulators adds shares to all uptime accumulators as defined by the `liquidity` parameter.
// This helper is primarily used to test incentive accrual for specific tick ranges, so we pass in filler values
// for all other components (e.g. join time).
func (s *KeeperTestSuite) addLiquidityToUptimeAccumulators(ctx sdk.Context, poolId uint64, liquidity []sdk.Dec, positionId uint64) {
	s.Require().Equal(len(liquidity), len(types.SupportedUptimes))

	uptimeAccums, err := s.App.ConcentratedLiquidityKeeper.GetUptimeAccumulators(ctx, poolId)
	s.Require().NoError(err)

	positionName := string(types.KeyPositionId(positionId))

	for uptimeIndex, uptimeAccum := range uptimeAccums {
		err := uptimeAccum.NewPosition(positionName, liquidity[uptimeIndex], &accum.Options{})
		s.Require().NoError(err)
	}
}

// addUptimeGrowthInsideRange adds uptime growth inside the range defined by [lowerTick, upperTick).
//
// By convention, we add additional growth below the range. This translates to the following logic:
//
//   - If currentTick < lowerTick < upperTick, we add to the lower tick's trackers, but not the upper's.
//
//   - If lowerTick <= currentTick < upperTick, we add to just the global accumulators.
//
//   - If lowerTick < upperTick <= currentTick, we add to the upper tick's trackers, but not the lower's.
func (s *KeeperTestSuite) addUptimeGrowthInsideRange(ctx sdk.Context, poolId uint64, owner sdk.AccAddress, currentTick, lowerTick, upperTick int64, uptimeGrowthToAdd []sdk.DecCoins) {
	s.Require().True(lowerTick <= upperTick)

	// Note that we process adds to global accums at the end to ensure that they don't affect the behavior of uninitialized ticks.
	if currentTick < lowerTick {
		// Add to lower tick's uptime trackers
		lowerTickInfo, err := s.App.ConcentratedLiquidityKeeper.GetTickInfo(ctx, poolId, lowerTick)
		s.Require().NoError(err)
		s.Require().Equal(len(lowerTickInfo.UptimeTrackers.List), len(uptimeGrowthToAdd))

		newLowerUptimeTrackerValues, err := osmoutils.AddDecCoinArrays(cl.GetUptimeTrackerValues(lowerTickInfo.UptimeTrackers.List), uptimeGrowthToAdd)
		s.Require().NoError(err)

		s.initializeTick(ctx, currentTick, lowerTick, lowerTickInfo.LiquidityGross, lowerTickInfo.SpreadRewardGrowthOppositeDirectionOfLastTraversal, wrapUptimeTrackers(newLowerUptimeTrackerValues), true)
	} else if upperTick <= currentTick {
		// Add to upper tick uptime trackers
		upperTickInfo, err := s.App.ConcentratedLiquidityKeeper.GetTickInfo(ctx, poolId, upperTick)
		s.Require().NoError(err)
		s.Require().Equal(len(upperTickInfo.UptimeTrackers.List), len(uptimeGrowthToAdd))

		newUpperUptimeTrackerValues, err := osmoutils.AddDecCoinArrays(cl.GetUptimeTrackerValues(upperTickInfo.UptimeTrackers.List), uptimeGrowthToAdd)
		s.Require().NoError(err)

		s.initializeTick(ctx, currentTick, upperTick, upperTickInfo.LiquidityGross, upperTickInfo.SpreadRewardGrowthOppositeDirectionOfLastTraversal, wrapUptimeTrackers(newUpperUptimeTrackerValues), false)
	}

	// In all cases, global uptime accums need to be updated. If lowerTick <= currentTick < upperTick,
	// nothing more needs to be done.
	err := addToUptimeAccums(ctx, poolId, s.App.ConcentratedLiquidityKeeper, uptimeGrowthToAdd)
	s.Require().NoError(err)
}

// addUptimeGrowthOutsideRange adds uptime growth outside the range defined by [lowerTick, upperTick).
//
// By convention, we add additional growth below the range. This translates to the following logic:
//
//   - If currentTick < lowerTick < upperTick, we add to global accumulators to put the growth
//     below the tick range.
//
//   - If lowerTick <= currentTick < upperTick, we add to lowerTick's uptime trackers to put the
//     growth below the tick range.
//
//   - If lowerTick < upperTick <= currentTick, we add to both lowerTick and upperTick's uptime trackers,
//     the former to put the growth below the tick range and the latter to keep both ticks consistent (since
//     lowerTick's uptime trackers are a subset of upperTick's in this case).
func (s *KeeperTestSuite) addUptimeGrowthOutsideRange(ctx sdk.Context, poolId uint64, owner sdk.AccAddress, currentTick, lowerTick, upperTick int64, uptimeGrowthToAdd []sdk.DecCoins) {
	s.Require().True(lowerTick <= upperTick)

	// Note that we process adds to global accums at the end to ensure that they don't affect the behavior of uninitialized ticks.
	if currentTick < lowerTick || upperTick <= currentTick {
		// Add to lower tick uptime trackers
		lowerTickInfo, err := s.App.ConcentratedLiquidityKeeper.GetTickInfo(ctx, poolId, lowerTick)
		s.Require().NoError(err)
		s.Require().Equal(len(lowerTickInfo.UptimeTrackers.List), len(uptimeGrowthToAdd))

		newLowerUptimeTrackerValues, err := osmoutils.AddDecCoinArrays(cl.GetUptimeTrackerValues(lowerTickInfo.UptimeTrackers.List), uptimeGrowthToAdd)
		s.Require().NoError(err)

		s.initializeTick(ctx, currentTick, lowerTick, lowerTickInfo.LiquidityGross, lowerTickInfo.SpreadRewardGrowthOppositeDirectionOfLastTraversal, wrapUptimeTrackers(newLowerUptimeTrackerValues), true)

		// Add to upper tick uptime trackers
		upperTickInfo, err := s.App.ConcentratedLiquidityKeeper.GetTickInfo(ctx, poolId, upperTick)
		s.Require().NoError(err)
		s.Require().Equal(len(upperTickInfo.UptimeTrackers.List), len(uptimeGrowthToAdd))

		newUpperUptimeTrackerValues, err := osmoutils.AddDecCoinArrays(cl.GetUptimeTrackerValues(upperTickInfo.UptimeTrackers.List), uptimeGrowthToAdd)
		s.Require().NoError(err)

		s.initializeTick(ctx, currentTick, upperTick, upperTickInfo.LiquidityGross, upperTickInfo.SpreadRewardGrowthOppositeDirectionOfLastTraversal, wrapUptimeTrackers(newUpperUptimeTrackerValues), false)
	} else if currentTick < upperTick {
		// Add to lower tick's uptime trackers
		lowerTickInfo, err := s.App.ConcentratedLiquidityKeeper.GetTickInfo(ctx, poolId, lowerTick)
		s.Require().NoError(err)
		s.Require().Equal(len(lowerTickInfo.UptimeTrackers.List), len(uptimeGrowthToAdd))

		newLowerUptimeTrackerValues, err := osmoutils.AddDecCoinArrays(cl.GetUptimeTrackerValues(lowerTickInfo.UptimeTrackers.List), uptimeGrowthToAdd)
		s.Require().NoError(err)

		s.initializeTick(ctx, currentTick, lowerTick, lowerTickInfo.LiquidityGross, lowerTickInfo.SpreadRewardGrowthOppositeDirectionOfLastTraversal, wrapUptimeTrackers(newLowerUptimeTrackerValues), true)
	}

	// In all cases, global uptime accums need to be updated. If currentTick < lowerTick,
	// nothing more needs to be done.
	err := addToUptimeAccums(ctx, poolId, s.App.ConcentratedLiquidityKeeper, uptimeGrowthToAdd)
	s.Require().NoError(err)
}

// validatePositionSpreadFactorAccUpdate validates that the position's accumulator with given parameters
// has been updated with liquidity.
func (s *KeeperTestSuite) validatePositionSpreadRewardAccUpdate(ctx sdk.Context, poolId uint64, positionId uint64, liquidity sdk.Dec) {
	accum, err := s.App.ConcentratedLiquidityKeeper.GetSpreadRewardAccumulator(ctx, poolId)
	s.Require().NoError(err)

	accumulatorPosition, err := accum.GetPositionSize(types.KeySpreadRewardPositionAccumulator(positionId))
	s.Require().NoError(err)

	s.Require().Equal(liquidity.String(), accumulatorPosition.String())
}

// validateListenerCallCount validates that the listeners were invoked the expected number of times.
func (s *KeeperTestSuite) validateListenerCallCount(
	expectedPoolCreatedListenerCallCount,
	expectedInitialPositionCreationListenerCallCount,
	expectedLastPositionWithdrawalListenerCallCount,
	expectedSwapListenerCallCount int,
) {
	// Validate that listeners were called the desired number of times
	listeners := s.App.ConcentratedLiquidityKeeper.GetListenersUnsafe()
	s.Require().Len(listeners, 1)

	mockListener, ok := listeners[0].(*clmocks.ConcentratedLiquidityListenerMock)
	s.Require().True(ok)

	s.Require().Equal(expectedPoolCreatedListenerCallCount, mockListener.AfterConcentratedPoolCreatedCallCount)
	s.Require().Equal(expectedInitialPositionCreationListenerCallCount, mockListener.AfterInitialPoolPositionCreatedCallCount)
	s.Require().Equal(expectedLastPositionWithdrawalListenerCallCount, mockListener.AfterLastPoolPositionRemovedCallCount)
	s.Require().Equal(expectedSwapListenerCallCount, mockListener.AfterConcentratedPoolSwapCallCount)
}

// setListenerMockOnConcentratedLiquidityKeeper injects the mock into the concentrated liquidity keeper
// so that listener invocation can be tested via the mock
func (s *KeeperTestSuite) setListenerMockOnConcentratedLiquidityKeeper() {
	s.App.ConcentratedLiquidityKeeper.SetListenersUnsafe(types.NewConcentratedLiquidityListeners(&clmocks.ConcentratedLiquidityListenerMock{}))
}

// Crosses the tick and charges the fee on the global spread reward accumulator.
// This mimics crossing an initialized tick during a swap and charging the fee on swap completion.
func (s *KeeperTestSuite) crossTickAndChargeSpreadReward(poolId uint64, tickIndexToCross int64) {
	nextTickInfo, err := s.clk.GetTickInfo(s.Ctx, poolId, tickIndexToCross)
	s.Require().NoError(err)

	feeAccum, uptimeAccums, err := s.clk.GetSwapAccumulators(s.Ctx, poolId)
	s.Require().NoError(err)

	// Cross the tick to update it.
	_, err = s.clk.CrossTick(s.Ctx, poolId, tickIndexToCross, &nextTickInfo, DefaultSpreadRewardAccumCoins[0], feeAccum.GetValue(), uptimeAccums)
	s.Require().NoError(err)
	s.AddToSpreadRewardAccumulator(poolId, DefaultSpreadRewardAccumCoins[0])
}

// AddToSpreadRewardAccumulator adds the given fee to pool by updating
// the internal per-pool accumulator that tracks fee growth per one unit of
// liquidity.
func (s *KeeperTestSuite) AddToSpreadRewardAccumulator(poolId uint64, feeUpdate sdk.DecCoin) {
	feeAccumulator, err := s.App.ConcentratedLiquidityKeeper.GetSpreadRewardAccumulator(s.Ctx, poolId)
	s.Require().NoError(err)
	feeAccumulator.AddToAccumulator(sdk.NewDecCoins(feeUpdate))
}

func (s *KeeperTestSuite) validatePositionSpreadRewardGrowth(poolId uint64, positionId uint64, expectedUnclaimedRewards sdk.DecCoins) {
	accum, err := s.App.ConcentratedLiquidityKeeper.GetSpreadRewardAccumulator(s.Ctx, poolId)
	s.Require().NoError(err)
	positionRecord, err := accum.GetPosition(types.KeySpreadRewardPositionAccumulator(positionId))
	s.Require().NoError(err)
	if expectedUnclaimedRewards.IsZero() {
		s.Require().Equal(expectedUnclaimedRewards, positionRecord.UnclaimedRewardsTotal)
	} else {
		s.Require().Equal(expectedUnclaimedRewards[0].Amount.Mul(DefaultLiquidityAmt), positionRecord.UnclaimedRewardsTotal.AmountOf(expectedUnclaimedRewards[0].Denom))
		if expectedUnclaimedRewards.Len() > 1 {
			s.Require().Equal(expectedUnclaimedRewards[1].Amount.Mul(DefaultLiquidityAmt), positionRecord.UnclaimedRewardsTotal.AmountOf(expectedUnclaimedRewards[1].Denom))
		}
	}
}

func (s *KeeperTestSuite) SetBlockTime(timeToSet time.Time) {
	s.Ctx = s.Ctx.WithBlockTime(timeToSet)
}

func (s *KeeperTestSuite) AddBlockTime(timeToAdd time.Duration) {
	s.Ctx = s.Ctx.WithBlockTime(s.Ctx.BlockTime().Add(timeToAdd))
}

func (s *KeeperTestSuite) TestValidatePermissionlessPoolCreationEnabled() {
	s.SetupTest()
	// Normally, by default, permissionless pool creation is disabled.
	// SetupTest, however, calls SetupConcentratedLiquidityDenomsAndPoolCreation which enables permissionless pool creation.
	s.Require().NoError(s.App.ConcentratedLiquidityKeeper.ValidatePermissionlessPoolCreationEnabled(s.Ctx))

	// Disable permissionless pool creation.
	defaultParams := types.DefaultParams()
	defaultParams.IsPermissionlessPoolCreationEnabled = false
	s.App.ConcentratedLiquidityKeeper.SetParams(s.Ctx, defaultParams)

	// Validate that permissionless pool creation is disabled.
	s.Require().Error(s.App.ConcentratedLiquidityKeeper.ValidatePermissionlessPoolCreationEnabled(s.Ctx))
}

// runFungifySetup Sets up a pool with `poolSpreadFactor`, prepares `numPositions` default positions on it (all identical), and sets
// up the passed in incentive records such that they emit on the pool. It also sets the largest authorized uptime to be `fullChargeDuration`.
//
// Returns the pool, expected position ids and the total liquidity created on the pool.
func (s *KeeperTestSuite) runFungifySetup(address sdk.AccAddress, numPositions int, fullChargeDuration time.Duration, poolSpreadFactor sdk.Dec, incentiveRecords []types.IncentiveRecord) (types.ConcentratedPoolExtension, []uint64, sdk.Dec) {
	expectedPositionIds := make([]uint64, numPositions)
	for i := 0; i < numPositions; i++ {
		expectedPositionIds[i] = uint64(i + 1)
	}

	s.TestAccs = apptesting.CreateRandomAccounts(5)
	s.SetBlockTime(defaultBlockTime)
	totalPositionsToCreate := sdk.NewInt(int64(numPositions))
	requiredBalances := sdk.NewCoins(sdk.NewCoin(ETH, DefaultAmt0.Mul(totalPositionsToCreate)), sdk.NewCoin(USDC, DefaultAmt1.Mul(totalPositionsToCreate)))

	// Set test authorized uptime params.
	params := s.clk.GetParams(s.Ctx)
	params.AuthorizedUptimes = []time.Duration{time.Nanosecond, fullChargeDuration}
	s.clk.SetParams(s.Ctx, params)

	// Fund account
	s.FundAcc(address, requiredBalances)

	// Create CL pool
	pool := s.PrepareCustomConcentratedPool(s.TestAccs[0], ETH, USDC, DefaultTickSpacing, poolSpreadFactor)

	// Set incentives for pool to ensure accumulators work correctly
	err := s.clk.SetMultipleIncentiveRecords(s.Ctx, incentiveRecords)
	s.Require().NoError(err)

	// Set up fully charged positions
	totalLiquidity := sdk.ZeroDec()
	for i := 0; i < numPositions; i++ {
		_, _, _, liquidityCreated, _, _, err := s.clk.CreatePosition(s.Ctx, defaultPoolId, address, DefaultCoins, sdk.ZeroInt(), sdk.ZeroInt(), DefaultLowerTick, DefaultUpperTick)
		s.Require().NoError(err)
		totalLiquidity = totalLiquidity.Add(liquidityCreated)
	}

	return pool, expectedPositionIds, totalLiquidity
}

func (s *KeeperTestSuite) runMultipleAuthorizedUptimes(tests func()) {
	authorizedUptimesTested := [][]time.Duration{
		DefaultAuthorizedUptimes,
		ThreeOrderedConsecutiveAuthorizedUptimes,
		ThreeUnorderedNonConsecutiveAuthorizedUptimes,
		AllUptimesAuthorized,
	}

	for _, curAuthorizedUptimes := range authorizedUptimesTested {
		s.authorizedUptimes = curAuthorizedUptimes
		tests()
	}
}

// runMultiplePositionRanges runs various test constructions and invariants on the given position ranges.
func (s *KeeperTestSuite) runMultiplePositionRanges(ranges [][]int64, rangeTestParams RangeTestParams) {
	// Preset seed to ensure deterministic test runs.
	rand.Seed(2)

	// TODO: add pool-related fuzz params (spread factor & number of pools)
	pool := s.PrepareCustomConcentratedPool(s.TestAccs[0], ETH, USDC, DefaultTickSpacing, DefaultSpreadFactor)

	// Run full state determined by params while asserting invariants at each intermediate step
	s.setupRangesAndAssertInvariants(pool, ranges, rangeTestParams)

	// Assert global invariants on final state
	s.assertGlobalInvariants()
}<|MERGE_RESOLUTION|>--- conflicted
+++ resolved
@@ -26,50 +26,6 @@
 )
 
 var (
-<<<<<<< HEAD
-	DefaultMinTick, DefaultMaxTick                       = types.MinInitializedTick, types.MaxTick
-	DefaultLowerPrice                                    = sdk.NewDec(4545)
-	DefaultLowerTick                                     = int64(30545000)
-	DefaultUpperPrice                                    = sdk.NewDec(5500)
-	DefaultUpperTick                                     = int64(31500000)
-	DefaultCurrPrice                                     = sdk.NewDec(5000)
-	DefaultCurrTick                                int64 = 31000000
-	DefaultCurrSqrtPrice, _                              = DefaultCurrPrice.ApproxSqrt() // 70.710678118654752440
-	DefaultZeroSpreadFactor                              = sdk.ZeroDec()
-	DefaultSpreadRewardAccumCoins                        = sdk.NewDecCoins(sdk.NewDecCoin("foo", sdk.NewInt(50)))
-	DefaultPositionId                                    = uint64(1)
-	DefaultUnderlyingLockId                              = uint64(0)
-	DefaultJoinTime                                      = time.Unix(0, 0).UTC()
-	ETH                                                  = "eth"
-	DefaultAmt0                                          = sdk.NewInt(1000000)
-	DefaultAmt0Expected                                  = sdk.NewInt(998976)
-	DefaultCoin0                                         = sdk.NewCoin(ETH, DefaultAmt0)
-	USDC                                                 = "usdc"
-	DefaultAmt1                                          = sdk.NewInt(5000000000)
-	DefaultAmt1Expected                                  = sdk.NewInt(5000000000)
-	DefaultCoin1                                         = sdk.NewCoin(USDC, DefaultAmt1)
-	DefaultCoins                                         = sdk.NewCoins(DefaultCoin0, DefaultCoin1)
-	DefaultLiquidityAmt                                  = sdk.MustNewDecFromStr("1517882343.751510418088349649")
-	FullRangeLiquidityAmt                                = sdk.MustNewDecFromStr("70710678.118654752940000000")
-	DefaultTickSpacing                                   = uint64(100)
-	PoolCreationFee                                      = poolmanagertypes.DefaultParams().PoolCreationFee
-	sqrt4000                                             = sdk.MustNewDecFromStr("63.245553203367586640")
-	sqrt4994                                             = sdk.MustNewDecFromStr("70.668238976219012614")
-	sqrt4999                                             = sdk.MustNewDecFromStr("70.703606697254136612")
-	sqrt5500                                             = sdk.MustNewDecFromStr("74.161984870956629487")
-	sqrt6250                                             = sdk.MustNewDecFromStr("79.056941504209483300")
-	DefaultExponentConsecutivePositionLowerTick, _       = math.SqrtPriceToTickRoundDownSpacing(sqrt5500, DefaultTickSpacing)
-	DefaultExponentConsecutivePositionUpperTick, _       = math.SqrtPriceToTickRoundDownSpacing(sqrt6250, DefaultTickSpacing)
-	DefaultExponentOverlappingPositionLowerTick, _       = math.SqrtPriceToTickRoundDownSpacing(sqrt4000, DefaultTickSpacing)
-	DefaultExponentOverlappingPositionUpperTick, _       = math.SqrtPriceToTickRoundDownSpacing(sqrt4999, DefaultTickSpacing)
-	BAR                                                  = "bar"
-	FOO                                                  = "foo"
-	InsufficientFundsError                               = fmt.Errorf("insufficient funds")
-	DefaultAuthorizedUptimes                             = []time.Duration{time.Nanosecond}
-	ThreeOrderedConsecutiveAuthorizedUptimes             = []time.Duration{time.Nanosecond, time.Minute, time.Hour, time.Hour * 24}
-	ThreeUnorderedNonConsecutiveAuthorizedUptimes        = []time.Duration{time.Nanosecond, time.Hour * 24 * 7, time.Minute}
-	AllUptimesAuthorized                                 = types.SupportedUptimes
-=======
 	DefaultMinTick, DefaultMaxTick       = types.MinInitializedTick, types.MaxTick
 	DefaultLowerPrice                    = sdk.NewDec(4545)
 	DefaultLowerTick                     = int64(30545000)
@@ -115,7 +71,6 @@
 	ThreeOrderedConsecutiveAuthorizedUptimes       = []time.Duration{time.Nanosecond, time.Minute, time.Hour, time.Hour * 24}
 	ThreeUnorderedNonConsecutiveAuthorizedUptimes  = []time.Duration{time.Nanosecond, time.Hour * 24 * 7, time.Minute}
 	AllUptimesAuthorized                           = types.SupportedUptimes
->>>>>>> 23ca8f71
 )
 
 func TestConstants(t *testing.T) {
