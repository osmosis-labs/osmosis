package concentrated_liquidity_test

import (
	"testing"

	sdk "github.com/cosmos/cosmos-sdk/types"
	"github.com/stretchr/testify/suite"

	"github.com/osmosis-labs/osmosis/v13/app/apptesting"
	swaproutertypes "github.com/osmosis-labs/osmosis/v13/x/swaprouter/types"
)

var (
	DefaultLowerPrice       = sdk.NewDec(4545)
	DefaultLowerTick        = int64(84222)
	DefaultUpperPrice       = sdk.NewDec(5500)
	DefaultUpperTick        = int64(86129)
	DefaultCurrPrice        = sdk.NewDec(5000)
	DefaultCurrTick         = sdk.NewInt(85176)
	DefaultCurrSqrtPrice, _ = DefaultCurrPrice.ApproxSqrt() // 70.710678118654752440
	DefaultZeroSwapFee      = sdk.ZeroDec()
	ETH                     = "eth"
	DefaultAmt0             = sdk.NewInt(1000000)
	DefaultAmt0Expected     = sdk.NewInt(998587)
	USDC                    = "usdc"
	DefaultAmt1             = sdk.NewInt(5000000000)
	DefaultAmt1Expected     = sdk.NewInt(4999999999)
	DefaultLiquidityAmt     = sdk.MustNewDecFromStr("1517818840.967415409394235163")
	DefaultTickSpacing      = uint64(1)
	PoolCreationFee         = swaproutertypes.DefaultParams().PoolCreationFee
)

type KeeperTestSuite struct {
	apptesting.KeeperTestHelper
}

func TestKeeperTestSuite(t *testing.T) {
<<<<<<< HEAD

	// t.Skip("TODO: re-enable this when CL state-breakage PR is merged.")

=======
>>>>>>> e82ee7c3
	suite.Run(t, new(KeeperTestSuite))
}

func (suite *KeeperTestSuite) SetupTest() {
	suite.Setup()
}

func (s *KeeperTestSuite) SetupPosition(poolId uint64) {
	s.FundAcc(s.TestAccs[0], sdk.NewCoins(sdk.NewCoin("eth", sdk.NewInt(10000000000000)), sdk.NewCoin("usdc", sdk.NewInt(1000000000000))))
	_, _, _, err := s.App.ConcentratedLiquidityKeeper.CreatePosition(s.Ctx, poolId, s.TestAccs[0], DefaultAmt0, DefaultAmt1, sdk.ZeroInt(), sdk.ZeroInt(), DefaultLowerTick, DefaultUpperTick)
	s.Require().NoError(err)
}

// validatePositionUpdate validates that position with given parameters has expectedRemainingLiquidity left.
func (s *KeeperTestSuite) validatePositionUpdate(ctx sdk.Context, poolId uint64, owner sdk.AccAddress, lowerTick int64, upperTick int64, expectedRemainingLiquidity sdk.Dec) {
	position, err := s.App.ConcentratedLiquidityKeeper.GetPosition(ctx, poolId, owner, lowerTick, upperTick)
	s.Require().NoError(err)
	newPositionLiquidity := position.Liquidity
	s.Require().Equal(expectedRemainingLiquidity.String(), newPositionLiquidity.String())
	s.Require().True(newPositionLiquidity.GTE(sdk.ZeroDec()))
}

// validateTickUpdates validates that ticks with the given parameters have expectedRemainingLiquidity left.
func (s *KeeperTestSuite) validateTickUpdates(ctx sdk.Context, poolId uint64, owner sdk.AccAddress, lowerTick int64, upperTick int64, expectedRemainingLiquidity sdk.Dec) {
	lowerTickInfo, err := s.App.ConcentratedLiquidityKeeper.GetTickInfo(s.Ctx, poolId, lowerTick)
	s.Require().NoError(err)
	s.Require().Equal(expectedRemainingLiquidity.String(), lowerTickInfo.LiquidityGross.String())
	s.Require().Equal(expectedRemainingLiquidity.String(), lowerTickInfo.LiquidityNet.String())

	upperTickInfo, err := s.App.ConcentratedLiquidityKeeper.GetTickInfo(s.Ctx, poolId, upperTick)
	s.Require().NoError(err)
	s.Require().Equal(expectedRemainingLiquidity.String(), upperTickInfo.LiquidityGross.String())
	s.Require().Equal(expectedRemainingLiquidity.Neg().String(), upperTickInfo.LiquidityNet.String())
}<|MERGE_RESOLUTION|>--- conflicted
+++ resolved
@@ -35,12 +35,6 @@
 }
 
 func TestKeeperTestSuite(t *testing.T) {
-<<<<<<< HEAD
-
-	// t.Skip("TODO: re-enable this when CL state-breakage PR is merged.")
-
-=======
->>>>>>> e82ee7c3
 	suite.Run(t, new(KeeperTestSuite))
 }
 
