--- conflicted
+++ resolved
@@ -15,14 +15,7 @@
 	DefaultUpperPrice       = sdk.NewDec(5500)
 	DefaultUpperTick        = int64(86129)
 	DefaultCurrPrice        = sdk.NewDec(5000)
-<<<<<<< HEAD
 	DefaultCurrTick         = sdk.NewInt(85176)
-	DefaultCurrSqrtPrice, _ = DefaultCurrPrice.ApproxSqrt() // 70.710678118654752440
-	DefaultZeroSwapFee      = sdk.ZeroDec()
-	DefaultAmt0             = sdk.NewInt(1000000)
-	DefaultAmt1             = sdk.NewInt(5000000000)
-=======
-	DefaultCurrTick         = int64(85176)
 	DefaultCurrSqrtPrice, _ = DefaultCurrPrice.ApproxSqrt() // 70.710678118654752440
 	DefaultZeroSwapFee      = sdk.ZeroDec()
 	ETH                     = "eth"
@@ -30,7 +23,6 @@
 	USDC                    = "usdc"
 	DefaultAmt1             = sdk.NewInt(5000000000)
 	DefaultLiquidityAmt     = sdk.NewDec(50000000000)
->>>>>>> 70f67d9f
 )
 
 type KeeperTestSuite struct {
