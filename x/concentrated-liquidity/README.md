# Concentrated Liquidity

## Background

Concentrated liquidity is a novel Automated Market Maker (AMM) design introduced
by Uniswap that allows for more efficient use of capital. The improvement is
achieved by providing liquidity in specific price ranges chosen by the user.

For instance, a pool with stablecoin pairs like USDC/USDT has a spot price that
should always be trading near 1. As a result, Liquidity Providers (LPs) can
focus their capital in a small range around 1, rather than the full range from 0
to infinity. This approach leads to an average of 200-300x higher capital
efficiency. Moreover, traders benefit from lower price impact because the pool
incentivizes greater depth around the current price.

Concentrated liquidity also opens up new opportunities for providing liquidity
rewards to desired strategies. For example, it's possible to incentivize LPs
based on their position's proximity to the current price and the time spent
within that position. This design also allows for a new "range order" type,
similar to a limit order with order-books.

## Architecture

The traditional Balancer AMM relies on the following curve that tracks current reserves:

$$xy = k$$

This formula allows for distributing liquidity along the $xy=k$ curve and across
the entire price range of (0, &infin;).

With the new architecture, we introduce the concept of a `position` that allows
users to concentrate liquidity within a fixed range. A position only needs to
maintain enough reserves to satisfy trading within this range. Consequently,
it functions as the traditional `xy = k` within that range.

In the new architecture, real reserves are described by the following formula:

$$(x + L / \sqrt P_u)(y + L \sqrt P_l) = L^2$$

Where `P_l` is the lower tick, `P_u` is the upper tick, and `L` is the amount
of liquidity provided, $$L = \sqrt k$$

This formula stems from the original $xy = k$ but with a limited range. In the
traditional design, a pool's `x` and `y` tokens are tracked directly. However,
with the concentrated design, we only track $L$ and $\sqrt P$, which can be
calculated with:

$$L = \sqrt {xy}$$

$$\sqrt P = \sqrt {y / x}$$

By rearranging the above, we obtain the following formulas to track virtual reserves:

$$x = L / \sqrt P$$

$$y = L \sqrt P$$

Note the square root around price. By tracking it this way, we can utilize the
following core property of the architecture:

$$L = \Delta Y / \Delta \sqrt P$$

Since only one of the following changes at a time:

- $L$: When an LP adds or removes liquidity
- $\sqrt P$: When a trader swaps

We can use the above relationship to calculate the outcome of swaps as well as
pool joins that mint shares.

Conversely, we calculate liquidity from the other token in the pool:

$$\Delta x = \Delta \frac {1}{\sqrt P} L$$

Overall, the architecture's goal is to enable LPs to provide concentrated
liquidity within a specific range while maintaining high capital efficiency.

## Ticks

### Context

In Uniswap V3, discrete points (called ticks) are used when providing liquidity
in a concentrated liquidity pool.

The price [p] corresponding to a tick [t] is defined by the equation:

$$ p(i) = 1.0001^t $$

This results in a .01% difference between adjacent tick prices. This does not,
however, allow for control over the specific prices that the ticks correspond
to. For example, if a user wants to make a limit order at the $17,100.50 price point,
they would have to interact with either tick 97473 (corresponding to price
$17,099.60) or tick 97474 (price $17101.30).

Since we know what range a pair will generally trade in, how can we provide more
granularity at that range and provide a more optimal price range between ticks
instead of the "one-size-fits-all" approach explained above?

### Geometric Tick Spacing with Additive Ranges

In Osmosis' implementation of concentrated liquidity, we will instead make use
of geometric tick spacing with additive ranges.

We start by defining an exponent for the precision factor of each incremental
tick starting at the spot price of one. This is referred to as $exponentAtPriceOne$.

In the current design, we hardcode $exponentAtPriceOne$ as -6. When used with a
tick spacing of 100, this effectively acts as an $exponentAtPriceOne$ of -4,
since only every 100 ticks are able to be initialized.

When $exponentAtPriceOne = -6$ (and tick spacing is 100), each tick starting at
0 and ending at the first factor of 10 will represents a spot price increase of 0.0001:

- $tick_{0} = 1$
- $tick_{100} = 1.0001$
- $tick_{200} = 1.0002$
- $tick_{300} = 1.0003$

This continues until the pool reaches a spot price of 10. At this point, since
the pool has increased by a factor of 10, the $exponentAtCurrentTick$ increases
from -4 to -3 (decreasing the incremental precision), and the ticks will
increase as follows:

- $tick_{8999900} =  9.9999$
- $tick_{9000000} = 10.000$
- $tick_{9000100} = 10.001$
- $tick_{9000200} = 10.002$

For spot prices less than a dollar, the precision factor decreases
(increasing the incremental precision) at every factor of 10:

- $tick_{-100} = 0.99999$
- $tick_{-200} = 0.99998$
- $tick_{-500100} = 0.94999$
- $tick_{-500200} = 0.94998$
- $tick_{-9000100} = 0.099999$
- $tick_{-9000200} = 0.099998$

This goes on in the negative direction until it reaches a spot price of
0.000000000000000001 or in the positive direction until it reaches a spot
price of 100000000000000000000000000000000000000.

The minimum spot price was chosen as this is the smallest possible number
supported by the sdk.Dec type. As for the maximum spot price, the above number
was based on gamm's max spot price of 340282366920938463463374607431768211455.
While these numbers are not the same, the max spot price used in concentrated
liquidity utilizes the same number of significant figures as gamm's max spot
price and is less than gamm's max spot price which satisfies the initial design requirements.

### Formulas

After we define tick spacing (which effectively defines the $exponentAtPriceOne$,
since $exponentAtPriceOne$ is fixed), we can then calculate how many ticks must
be crossed in order for $k$ to be incremented
( $geometricExponentIncrementDistanceInTicks$ ).

$$geometricExponentIncrementDistanceInTicks = 9 * 10^{(-exponentAtPriceOne)}$$

Since we define $exponentAtPriceOne$ and utilize this as the increment starting
point instead of price zero, we must multiply the result by 9 as shown above.
In other words, starting at 1, it takes 9 ticks to get to the first power of 10.
Then, starting at 10, it takes 9\*10 ticks to get to the next power of 10, etc.

Now that we know how many ticks must be crossed in order for our
$exponentAtPriceOne$ to be incremented, we can then figure out what our change
in $exponentAtPriceOne$ will be based on what tick is being traded at:

$$geometricExponentDelta = ⌊ tick / geometricExponentIncrementDistanceInTicks ⌋$$

With $geometricExponentDelta$ and $exponentAtPriceOne$, we can figure out what
the $exponentAtPriceOne$ value we will be at when we reach the provided tick:

$$exponentAtCurrentTick = exponentAtPriceOne + geometricExponentDelta$$

Knowing what our $exponentAtCurrentTick$ is, we must then figure out what power
of 10 this $exponentAtPriceOne$ corresponds to (by what number does the price
gets incremented with each new tick):

$$currentAdditiveIncrementInTicks = 10^{(exponentAtCurrentTick)}$$

Lastly, we must determine how many ticks above the current increment we are at:

$$numAdditiveTicks = tick - (geometricExponentDelta * geometricExponentIncrementDistanceInTicks)$$

With this, we can determine the price:

$$price = (10^{geometricExponentDelta}) + (numAdditiveTicks * currentAdditiveIncrementInTicks)$$

where $(10^{geometricExponentDelta})$ is the price after $geometricExponentDelta$
increments of $exponentAtPriceOne$ (which is basically the number of decrements
of difference in price between two adjacent ticks by the power of 10)

### Tick Spacing Example: Tick to Price

Bob sets a limit order on the USD<>BTC pool at tick 36650010. This pool's
$exponentAtPriceOne$ is -6. What price did Bob set his limit order at?

$$geometricExponentIncrementDistanceInTicks = 9 * 10^{(6)} = 9000000$$

$$geometricExponentDelta = ⌊ 36650010 / 9000000 ⌋ = 4$$

$$exponentAtCurrentTick = -6 + 4 = -2$$

$$currentAdditiveIncrementInTicks = 10^{(-2)} = 0.01$$

$$numAdditiveTicks = 36650010 - (4 * 9000000) = 650010$$

$$price = (10^{4}) + (650010 * 0.01) = 16,500.10$$

Bob set his limit order at price $16,500.10

### Tick Spacing Example: Price to Tick

Bob sets a limit order on the USD<>BTC pool at price $16,500.10. This pool's
$exponentAtPriceOne$ is -6. What tick did Bob set his limit order at?

$$geometricExponentIncrementDistanceInTicks = 9 * 10^{(6)} = 9000000$$

We must loop through increasing exponents until we find the first exponent that
is greater than or equal to the desired price

$$currentPrice = 1$$

$$ticksPassed = 0$$

$$currentAdditiveIncrementInTicks = 10^{(-6)} = 0.000001$$

$$maxPriceForCurrentAdditiveIncrementInTicks = geometricExponentIncrementDistanceInTicks
* currentAdditiveIncrementInTicks = 9000000 * 0.000001 = 9$$

$$ticksPassed = ticksPassed + geometricExponentIncrementDistanceInTicks =
0 + 9000000 = 9000000$$

$$totalPrice = totalPrice + maxPriceForCurrentAdditiveIncrementInTicks =
1 + 9 = 10$$

10 is less than 16,500.10, so we must increase our exponent and try again

$$currentAdditiveIncrementInTicks = 10^{(-5)} = 0.00001$$

$$maxPriceForCurrentAdditiveIncrementInTicks = geometricExponentIncrementDistanceInTicks
* currentAdditiveIncrementInTicks = 9000000 * 0.00001 = 90$$

$$ticksPassed = ticksPassed + geometricExponentIncrementDistanceInTicks =
9000000 + 9000000 = 18000000$$

$$totalPrice = totalPrice + maxPriceForCurrentAdditiveIncrementInTicks =
10 + 90 = 100$$

100 is less than 16,500.10, so we must increase our exponent and try again.
This goes on until...

$$currentAdditiveIncrementInTicks = 10^{(-2)} = 0.01$$

$$maxPriceForCurrentAdditiveIncrementInTicks = geometricExponentIncrementDistanceInTicks
* currentAdditiveIncrementInTicks = 9000000 * 0.01 = 90000$$

$$ticksPassed = ticksPassed + geometricExponentIncrementDistanceInTicks =
36000000 + 9000000 = 45000000$$

$$totalPrice = totalPrice + maxPriceForCurrentAdditiveIncrementInTicks =
10000 + 90000 = 100000$$

100000 is greater than 16,500.10. This means we must now find out how many
additive tick in the currentAdditiveIncrementInTicks of -2 we must pass in
order to reach 16,500.10.

$$ticksToBeFulfilledByExponentAtCurrentTick = (desiredPrice - totalPrice) /
currentAdditiveIncrementInTicks = (16500.10 - 100000) / 0.01 = -8349990$$

$$tickIndex = ticksPassed + ticksToBeFulfilledByExponentAtCurrentTick =
45000000 + -8349990 = 36650010$$

Bob set his limit order at tick 36650010

## Chosing an Exponent At Price One Value

The creator of a pool cannot choose an exponenetAtPriceOne as one of the input
parameters since it is hard coded to -6. The number can be psedo-controlled by
choosing the tick spacing a pool is initialized with. For example, if a pool
is desired to have an exponentAtPriceOne of -6, the pool creator can choose a
tick spacing of 1. If a pool is desired to have an exponentAtPriceOne of -4,
this is two factors of 10 greater than -6, so the pool creator can choose a
tick spacing of 100 to achieve this level of precision.

As explained previously, the exponent at price one determines how much the spot
price increases or decreases when traversing ticks. The following equation will
assist in selecting this value:

$$exponentAtPriceOne=log_{10}(\frac{D}{P})$$

$$P=(\frac{baseAssetInUSD}{quoteAssetInUSD})$$

$$D=P-(\frac{baseAssetInUSD}{quoteAssetInUSD+desiredIncrementOfQuoteInUSD})$$

### Example 1

SHIB is trading at $0.00001070 per SHIB
BTC is trading at $28,000 per BTC

We want to create a SHIB/BTC concentrated liquidity pool where SHIB is the
baseAsset (asset0) and BTC is the quoteAsset (asset1). In terms of the quoteAsset,
we want to increment in 10 cent values.

$$P=(\frac{0.00001070}{28,000})=0.000000000382142857$$

$$D=(0.000000000382142857)-(\frac{0.00001070}{28,000+0.10})=0.0000000000000013647910441136$$

$$exponentAtPriceOne=log_{10}(\frac{0.0000000000000013647910441136}{0.000000000382142857})=-5.447159582$$

We can therefore conclude that we can use an exponent at price one of -5
(slightly under precise) or -6 (slightly over precise) for this base/quote pair
and desired price granularity. This means we would either want a tick spacing of 1
(to have an exponent at price one of -6) or 10 (to have an exponent at price one of -5).

### Example 2

Flipping the quoteAsset/baseAsset, for BTC/SHIB, lets determine what the
exponentAtPriceOne should be. For SHIB as a quote, centralized exchanges
list prices at the 10^-8, so we will set our desired increment to this value.

$$P=(\frac{28,000}{0.00001070})=2616822429$$

$$D=(2616822429)-(\frac{28,000}{0.00001070+0.00000001})=2443345$$

$$exponentAtPriceOne=-log_{10}(\frac{2443345}{2616822429})=-3.0297894598783$$

We can therefore conclude that we can use an exponent at price one of -3
for this base/quote pair and desired price granularity. This means we would
want a tick spacing of 1000 (to have an exponent at price one of -3).

### Consequences

This decision allows us to define ticks at spot prices that users actually
desire to trade on, rather than arbitrarily defining ticks at .01% distance
between each other. This will also make integration with UX seamless,
instead of either:

a) Preventing trade at a desirable spot price or
b) Having the front end round the tick's actual price to the nearest
  human readable/desirable spot price

One side effect of increasing precision as we get closer to the minimum tick
is that multiple ticks can represent the same price. For example, tick
-161795100 (along with the ticks surrounding it) correlate to a price
of 0.000000000000000002. To get around any issues this may cause, when a
position is created with a user defined lower and upper tick, we determine
if a larger tick exists that represents the same price. If so, we use that tick
instead of the user defined tick. In the above example, the tick would be
changed to -161000000, which is the first tick that represents the same price.

## Concentrated Liquidity Module Messages

### `MsgCreatePosition`

- **Request**

This message allows LPs to provide liquidity between `LowerTick` and `UpperTick`
in a given `PoolId`. The user provides the amount of each token desired. Since
LPs are only allowed to provide liquidity proportional to the existing reserves,
the actual amount of tokens used might differ from requested. As a result, LPs
may also provide the minimum amount of each token to be used so that the system fails
to create position if the desired amounts cannot be satisfied.

Three KV stores are initialized when a position is created:

1. `Position ID -> Position` - This is a mapping from a unique position ID to a
position object. The position ID is a monotonically increasing integer that is
incremented every time a new position is created.
2. `Owner | Pool ID | Position ID -> Position ID` - This is a mapping from a
composite key of the owner address, pool ID, and position ID to the position ID.
This is used to keep track of all positions owned by a given owner in a given pool.
3. `Pool ID -> Position ID` - This is a mapping from a pool ID to a position ID.
This is used to keep track of all positions in a given pool.

```go
type MsgCreatePosition struct {
 PoolId          uint64
 Sender          string
 LowerTick       int64
 UpperTick       int64
 TokenDesired0   types.Coin
 TokenDesired1   types.Coin
 TokenMinAmount0 github_com_cosmos_cosmos_sdk_types.Int
 TokenMinAmount1 github_com_cosmos_cosmos_sdk_types.Int
}
```

- **Response**

On succesful response, we receive the actual amounts of each token used to
create the liquidityCreated number of shares in the given range.

```go
type MsgCreatePositionResponse struct {
 PositionId  uint64
 Amount0 github_com_cosmos_cosmos_sdk_types.Int
 Amount1 github_com_cosmos_cosmos_sdk_types.Int
 JoinTime google.protobuf.Timestamp
 LiquidityCreated github_com_cosmos_cosmos_sdk_types.Dec

}
```

This message should call the `createPosition` keeper method that is introduced
in the `"Liquidity Provision"` section of this document.

### `MsgWithdrawPosition`

- **Request**

This message allows LPs to withdraw their position via their position ID,
potentially in partial amount of liquidity. It should fail if the position ID
does not exist or if attempting to withdraw an amount higher than originally
provided. If an LP withdraws all of their liquidity from a position, then the
position is deleted from state along with the three KV stores that were
initialized in the `MsgCreatePosition` section. However, the fee accumulators
associated with the position are still retained until a user claims them manually.

```go
type MsgWithdrawPosition struct {
 PositionId      uint64
 Sender          string
 LiquidityAmount github_com_cosmos_cosmos_sdk_types.Dec
}
```

- **Response**

On successful response, we receive the amounts of each token withdrawn
for the provided share liquidity amount.

```go
type MsgWithdrawPositionResponse struct {
 Amount0 github_com_cosmos_cosmos_sdk_types.Int
 Amount1 github_com_cosmos_cosmos_sdk_types.Int
}
```

This message should call the `withdrawPosition` keeper method that is introduced
in the `"Liquidity Provision"` section of this document.

### `MsgCreatePool`

This message is responsible for creating a concentrated-liquidity pool.
It propagates the execution flow to the `x/poolmanager` module for pool id
management and for routing swaps.

```go
type MsgCreateConcentratedPool struct {
 Sender                    string
 Denom0                    string
 Denom1                    string
 TickSpacing               uint64
 SwapFee                   github_com_cosmos_cosmos_sdk_types.Dec
}
```

- **Response**

On successful response, the pool id is returned.

```go
type MsgCreateConcentratedPoolResponse struct {
 PoolID uint64
}
```

### `MsgCollectFees`

This message allows collecting fees allocated multiple position IDs from a
single owner.

The fee collection is discussed in more detail in the "Fees" section of this document.

```go
type MsgCollectFees struct {
 PositionIds    []uint64
 Sender         string
}
```

- **Response**

On successful response, the collected tokens are returned.
The sender should also see their balance increase by the returned
amounts.

```go
type MsgCollectFeesResponse struct {
 CollectedFees []types.Coin
}
```

### `MsgFungifyChargedPositions`

This message allows fungifying the fully charged unlocked positions belonging to the same owner
and located in the same tick range.
MsgFungifyChargedPosition takes in a list of positionIds and combines them into a single position.
It validates that all positions belong to the same owner, are in the same ticks and are fully charged.
Fails if not. Otherwise, it creates a completely new position P. P's liquidity equals to the sum of all
liquidities of positions given by positionIds. The uptime of the join time of the new position equals
to current block time - max authorized uptime duration (to signify that it is fully charged).
The previous positions are deleted from state. Prior to deleting, the rewards are claimed.
The old position's unclaimed rewards are transferred to the new position.
The new position ID is returned.

```go
type MsgFungifyChargedPositions struct {
 PositionIds    []uint64
 Sender         string
}
```

- **Response**

On successful response, the new position id is returned.

```go
type MsgFungifyChargedPositionsResponse struct {
 NewPositionId uint64
}
```

## Relationship to Pool Manager Module

### Pool Creation

As previously mentioned, the `x/poolmanager` is responsible for creating the
pool upon being called from the `x/concentrated-liquidity` module's message server.

It does so to store the mapping from pool id to concentrated-liquidity module so
that it knows where to route swaps.

Upon successful pool creation and pool id assignment, the `x/poolmanager` module
returns the execution to `x/concentrated-liquidity` module by calling `InitializePool`
on the `x/concentrated-liquidity` keeper.

The `InitializePool` method is responsible for doing concentrated-liquidity specific
initialization and storing the pool in state.

Note, that `InitializePool` is a method defined on the `SwapI` interface that is
implemented by all swap modules. For example, `x/gamm` also implements it so that
`x/pool-manager` can route pool initialization there as well.

### Swaps

We rely on the swap messages located in `x/poolmanager`:

- `MsgSwapExactAmountIn`
- `MsgSwapExactAmountOut`

The `x/poolmanager` received the swap messages and, as long as the swap's pool id
is associated with the `concentrated-liquidity` pool, the swap is routed
into the relevant module. The routing is done via the mapping from state that was
discussed in the "Pool Creation" section.

## Liquidity Provision

> As an LP, I want to provide liquidity in ranges so that I can achieve greater
capital efficiency

This is a basic function that should allow LPs to provide liquidity in specific ranges
to a pool.

A pool's liquidity is consisted of two assets: asset0 and asset1. In all pools,
asset1 will be the quote asset and must be an approved denom listed in the module
parameters. At the current tick, the bucket at this tick consists of a mix of both
asset0 and asset1 and is called the virtual liquidity of the pool (or "L" for short).
Any positions set below the current price are consisted solely of asset0 while
positions above the current price only contain asset1.

### Adding Liquidity

We can either provide liquidity above or below the current price, which would
act as a range order, or decide to provide liquidity at the current price.

As declared in the API for `createPosition`, users provide the upper and lower
tick to denote the range they want to provide the liquidity in. The users are
also prompted to provide the amount of token0 and token1 they desire to receive.
The liquidity that needs to be provided for the given token0 and token1 amounts
would be then calculated by the following methods:

Liquidity needed for token0:
$$L = \frac{\Delta x \sqrt{P_u} \sqrt{P_l}}{\sqrt{P_u} - \sqrt{P_l}}$$

Liquidity needed for token1:
$$L = \frac{\Delta y}{\sqrt{P_u}-\sqrt{P_l}}$$

Then, we pick the smallest of the two values for choosing the final `L`. The
reason we do that is because the new liquidity must be proportional to the old
one. By choosing the smaller value, we distribute the liqudity evenly between
the two tokens. In the future steps, we will re-calculate the amount of token0
and token1 as a result the one that had higher liquidity will end up smaller
than originally given by the user.

Note that the liquidity used here does not represent an amount of a specific
token, but the liquidity of the pool itself, represented in `sdk.Dec`.

Using the provided liquidity, now we calculate the delta amount of both token0
and token1, using the following equations, where L is the liquidity calculated above:

$$\Delta x = \frac{L(\sqrt{p(i_u)} - \sqrt{p(i_c)})}{\sqrt{p(i_u)}\sqrt{p(i_c)}}$$
$$\Delta y = L(\sqrt{p(i_c)} - \sqrt{p(i_l)})$$

Again, by recalculating the delta amount of both tokens, we make sure that the
new liquidity is proportional to the old one and the excess amount of the token
that originally computed a larger liquidity is given back to the user.

The delta X and the delta Y are the actual amounts of tokens joined for the
requested position.

Given the parameters needed for calculating the tokens needed for creating a
position for a given tick, the API in the keeper layer would look like the following:

```go
ctx sdk.Context, poolId uint64, owner sdk.AccAddress, amount0Desired,
amount1Desired, amount0Min, amount1Min sdk.Int,
lowerTick, upperTick int64, frozenUntil time.Time
func createPosition(
    ctx sdk.Context,
    poolId uint64,
    owner sdk.AccAddress,
    amount0Desired,
    amount1Desired,
    amount0Min,
    amount1Min sdk.Int
    lowerTick,
    upperTick int64) (amount0, amount1 sdk.Int, sdk.Dec, error) {
        ...
}
```

### Removing Liquidity

Removing liquidity is achieved via method `withdrawPosition` which is the inverse
of previously discussed `createPosition`. In fact, the two methods share the same
underlying logic, having the only difference being the sign of the liquidity.
Plus signifying addition while minus signifying subtraction.

Withdraw position also takes an additional parameter which represents the liqudity
a user wants to remove. It must be less than or equal to the available liquidity
in the position to be successful.

```go
func (k Keeper) withdrawPosition(
    ctx sdk.Context,
    poolId uint64,
    owner sdk.AccAddress,
    lowerTick,
    upperTick int64,
    frozenUntil time.Time,
    requestedLiquidityAmountToWithdraw sdk.Dec)
    (amtDenom0, amtDenom1 sdk.Int, err error) {
    ...
}
```

## Swapping

> As a trader, I want to be able to swap over a concentrated liquidity pool so
that my trades incur lower slippage

Unlike balancer pools where liquidity is spread out over an infinite range,
concentrated liquidity pools allow for LPs to provide deeper liquidity for
specific price ranges, which in turn allows traders to incur less slippage on
their trades.

Despite this improvement, the liquidity at the current price is still finite,
and large single trades in times of high volume, as well as trades against
volatile assets, are eventually bound to incur some slippage.

In order to determine the depth of liquidity and subsequent amountIn/amountOut
values for a given pool, we track the swap's state across multiple swap "steps".
You can think of each of these steps as the current price following the original
xy=k curve, with the far left bound being the next initialized tick below the
current price and the far right bound being the next initialized tick above the
current price. It is also important to note that we always view prices of asset1
in terms of asset0, and selling asset1 for asset0 would, in turn, increase its
spot price. The reciprocal is also true, where if we sell asset0 for asset1,
we would decrease the pool's spot price.

When a user swaps asset0 for asset1 (can also be seen as "selling" asset0), we
move left along the curve until asset1 reserves in this tick are depleted.
If the tick of the current price has enough liquidity to fulfill the order without
stepping to the next tick, the order is complete. If we deplete all of asset1 in
the current tick, this then marks the end of the first swap "step". Since all
liquidity in this tick has been depleted, we search for the next closest tick
to the left of the current tick that has liquidity. Once we reach this tick, we
determine how much more of asset1 is needed to complete the swap. This process
continues until either the entire order is fulfilled or all liquidity is drained
from the pool.

The same logic is true for swapping asset1, which is analogous to buying asset0;
however, instead of moving left along the set of curves, we instead search for
liquidity to the right.

From the user perspective, there are two ways to swap:

1. Swap given token in for token out.
   - E.g. I have 1 ETH that I swap for some computed amount of DAI.

2. Swap given token out for token in
   - E.g. I want to get out 3000 DAI for some amount of ETH to compute.

Each case has a corresponding message discussed previosly in the `x/poolmanager`
section.

- `MsgSwapExactIn`
- `MsgSwapExactOut`

Once a message is received by the `x/poolmanager`, it is propageted into a
corresponding keeper
in `x/concentrated-liquidity`.

The relevant keeper method then calls its non-mutative `calc` version which is
one of:

- `calcOutAmtGivenIn`
- `calcInAmtGivenOut`

State updates only occur upon successful execution of the swap inside the calc method.
We ensure that calc does not update state by injecting `sdk.CacheContext` as its
context parameter. The cache context is dropped on failure and committed on success.

### Calculating Swap Amounts

Let's now focus on the core logic of calculating swap amounts.
We mainly focus on `calcOutAmtGivenIn` as the high-level steps of `calcInAmtGivenOut`
are similar.

**1. Determine Swap Strategy**

The first step we need to determine is the swap strategy. The swap strategy determines
the direction of the swap, and it is one of:

- `zeroForOne` - swap token zero in for token one out.

- `oneForZero` - swap token one in for token zero out.

Note that the first token in the strategy name always corresponds to the token
being swapped in, while the second token corresponds to the token being swapped
out. This is true for both `calcOutAmtGivenIn` and `calcInAmtGivenOut` calc methods.

Recall that, in our model, we fix the tokens axis at the time of pool creation.
The token on the x-axis is token zero, while the token on the y-axis is token one.

Given that the sqrt price is defined as $$\sqrt (y / x)$$, as we swap token zero
(x-axis) in for token one (y-axis), we decrease the sqrt price and move down
along the price/tick curve. Conversely, as we swap token one (y-axis) in for token
zero (x-axis), we increase the sqrt price and move up along the price/tick curve.

The reason we call this a price/tick curve is because there is a relationship
between the price and the tick. As a result, when we perform the swap, we are
likely to end up crossing a tick boundary. As a tick is crossed, the swap state
internals must be updated. We will discuss this in more detail later.

**2. Initialize Swap State**

The next step is to initialize the swap state. The swap state is a struct that
contains all of the swap state to be done within the current active tick
(before we across a tick boundary).

It contains the following fields:

```go
// SwapState defines the state of a swap.
// It is initialized as the swap begins and is updated after every swap step.
// Once the swap is complete, this state is either returned to the estimate
// swap querier or committed to state.
type SwapState struct {
 // Remaining amount of specified token.
 // if out given in, amount of token being swapped in.
 // if in given out, amount of token being swapped out.
 // Initialized to the amount of the token specified by the user.
 // Updated after every swap step.
 amountSpecifiedRemaining sdk.Dec

 // Amount of the other token that is calculated from the specified token.
 // if out given in, amount of token swapped out.
 // if in given out, amount of token swapped in.
 // Initialized to zero.
 // Updated after every swap step.
 amountCalculated sdk.Dec

 // Current sqrt price while calculating swap.
 // Initialized to the pool's current sqrt price.
 // Updated after every swap step.
 sqrtPrice sdk.Dec
 // Current tick while calculating swap.
 // Initialized to the pool's current tick.
 // Updated each time a tick is crossed.
 tick sdk.Int
 // Current liqudiity within the active tick.
 // Initialized to the pool's current tick's liquidity.
 // Updated each time a tick is crossed.
 liquidity sdk.Dec

 // Global fee growth per-current swap.
 // Initialized to zero.
 // Updated after every swap step.
 feeGrowthGlobal sdk.Dec
}
```

**3. Compute Swap**

The next step is to compute the swap. Conceptually, it can be done in two ways
listed below.Before doing so, we find the next initialized tick. An initialized
tick is the tick that is touched by the edges of at least one position. If no
position has an edge at a tick, then that tick is uninitialized.

a. Swap within the same initialized tick range.

See "Appendix A" for details on what "initialized" means.

This case occurs when `swapState.amountSpecifiedRemaining` is less than or equal
to the amount needed to reach the next tick. We omit the math needed to determine
how much is enough until a later section.

b. Swap across multiple initialized tick ranges.

See "Appendix A" for details on what "initialized" means.

This case occurs when `swapState.amountSpecifiedRemaining` is greater than the
amount needed to reach the next tick

In terms of the code implementation, we loop, calling a `swapStrategy.ComputeSwapStepOutGivenIn`
or `swapStrategy.ComputeSwapStepInGivenOut` method, depending on swap out given
in or in given out, respectively.

The swap strategy is already initialized to be either `zeroForOne` or `oneForZero`
from step 1. Go dynamically determines the desired implementation via polymorphism.

We leave details of the `ComputeSwapStepOutGivenIn` and `ComputeSwapStepInGivenOut`
methods to the appendix of the "Swapping" section.

The iteration stops when `swapState.amountSpecifiedRemaining` runs out or when
swapState.sqrtPrice reaches the sqrt price limit specified by the user as a price
impact protection.

**4. Update Swap State**

Upon computing the swap step, we update the swap state with the results of the
swap step. Namely,

- Subtract the consumed specified amount from `swapState.amountSpecifiedRemaining`.

- Add the calculated amount to `swapState.amountCalculated`.

- Update `swapState.sqrtPrice` to the new sqrt price. The new sqrt price is not
  necessarily the sqrt price of the next tick. It is the sqrt price of the next tick
  if the swap step crosses a tick boundary. Otherwise, it is something in between
  the original and the next tick sqrt price.

- Update `swapState.tick` to the next initialized tick if it is reached;
  otherwise, update it to the new tick calculated from the new sqrt price.
  If the sqrt price is unchanged, the tick remains unchanged as well.

- Update `swapState.liquidity` to the new liquidity only if the next initialized
  tick is crossed. The liquidity is updated by incorporating the `liquidity_net`
  amount associated with the next initialized tick being crossed.

- Update `swapState.feeGrowthGlobal` to the value of the total fee charged within
  the swap step on the amount of token in per one unit of liquidity within the
  tick range being swapped in.

Then, we either proceed to the next swap step or finalize the swap.

**5. Update Global State**

Once the swap is completed, we persiste the swap state to the global state
(if mutative action is performed) and return the `amountCalculated` to the user.

## Migration

Users can migrate their Balancer positions to a Concentrated Liquidity full range
position provided the underlying Balancer pool has a governance-selected canonical
Concentrated Liquidity pool. The migration follows two distinct flows depending
on the state of the underlying Balancer position:

1. Balancer position is:

- Superfluid delegated
- Superfluid undelegating
- Locked
- Unlocked

2. Balancer position has no underlying lock whatsoever

Regardless of the path taken, a single message executes all of the below logic:

`UnlockAndMigrateSharesToFullRangeConcentratedPosition` in superfluid for path 1,
and `MigrateSharesToFullRangeConcentratedPosition` in gamm for path 2.

### Superfluid Delegated Balancer to Concentrated

The following diagram illustrates the migration flow for a Superfluid delegated
Balancer position to a Superfluid delegated Concentrated Liquidity position.

![Migrate Superfluid Delegate Balancer to Concentrated](./img/MigrateSuperfluidDelegated.png)

The migration process starts by removing the connection between the GAMM lock and
the GAMM intermediary account. The synthetic OSMO that was previously minted by
the GAMM intermediary account is immediately undelegated (skipping the two-week
unbonding period) and sent to the Superfluid module account where it is burned.

Next, the Lockup module account holding the original GAMM shares sends them back
to the user, deleting the GAMM lock in the process. These shares are used to
claim the underlying two assets from the GAMM pool, which are then immediately
put into a full range Concentrated Liquidity position in the canonical
Concentrated Liquidity pool.

The underlying liquidity this creates is tokenized (similar to GAMM shares) and
is put into a new lock, which is then routed to the Lockup module account. A new
intermediary account is created based on this new CL share denom. The new
intermediary account mints synthetic OSMO and delegates it to the validator the
user originally delegated to. Finally, a new synthetic lock in a bonded status
is created based on the new CL lock ID, the new CL intermediary account, and the
new CL synthetic denom.

### Superfluid Undelegating Balancer to Concentrated

The following diagram illustrates the migration flow for a superfluid undelegating
balancer position to a superfluid undelegating concentrated liquidity position.
The reason we must account for this situation is to respect the two week unbonding
period that is required for superfluid undelegating, and be capable of slashing
a position that was migrated.

![Migrate Superfluid Undelegating Balancer to Concentrated](./img/MigrateSuperfluidUndelegating.png)

The process is identical to the Superfluid delegated migration, with three
exceptions. First, the connection between the GAMM intermediary account and the
GAMM lock is already removed when a user started undelegation, so it does not
need to be done again. Second, no synthetic OSMO needs to be burned or created.
Lastly, instead of creating a new CL synthetic lock in a bonded status, we create
a new CL synthetic lock in an unlocking status. This lock will be unlocked once
the two-week unbonding period is over.

### Locked and Unlocked Balancer to Concentrated

The locked<>locked and unlocked<>unlocked migration utilizes a subset of actions
that were taken in the superfluid migration. The Lockup module account that was
holding the original GAMM shares sends them back to the user, deleting the GAMM
lock in the process. These shares are used to claim the underlying two assets
from the GAMM pool, which are then immediately put into a full range Concentrated
Liquidity position in the canonical Concentrated Liquidity pool.

If it was previously locked, we keep the concentrated locked for the same period
of time. If it was previously unlocking, we begin unlocking the concentrated lock
from where the GAMM lock left off.

### Balancer to Concentrated with No Lock

When GAMM shares are not locked, they are simply claimed for the underlying two
assets, which are then immediately put into a full range concentrated liquidity
position in the canonical concentrated liquidity pool. No locks are involved in
this migration.

## Position Fungification

There is a possibility to fungify fully-charged positions within the same tick range.
Assume that there are two positions in the same tick range and both are fully charged.

As a user, I might want to combine them into a single position so that I don't have to manage
positions inside the same tick range separately.

Therefore, I execute `MsgFungifyChargedPositions` that takes a list of position ids to fungify
and merges them into one.

Besides being fully charged, all of the positions must be in the same tick range and have the same
owner (sender). All must belong to the same pool and be unlocked. As a result, none of the positions
can be superfluid staked if they are full-range.

Once the message finishes, the user will have a completely new position with fees and incentive rewards
moved into the new position. The old positions will be deleted.

## Swapping. Appendix A: Example

Note, that the numbers used in this example are not realistic. They are used to
illustrate the concepts on the high level.

Imagine a tick range from min tick -1000 to max tick 1000 in a pool with a 1%
swap fee.

Assume that user A created a full range position from ticks -1000 to 1000 for
`10_000` liquidity units.

Assume that user B created a narrow range position from ticks 0 to 100 for `1_000`
liquidity units.

Assume the current active tick is -34 and user perform a swap in the positive
direction of the tick range by swapping 5_000 tokens one in for some tokens
zero out.

Our tick range and liquidity graph now looks like this:

```markdown
         cur_sqrt_price      //////////               <--- position by user B

/////////////////////////////////////////////////////////  <---position by user A
-1000           -34          0       100              1000
```

The swap state is initialized as follows:

- `amountSpecifiedRemaining` is set to 5_000 tokens one in specified by the user.
- `amountCalculated` is set to zero.
- `sqrtPrice` is set to the current sqrt price of the pool
(computed from the tick -34)
- `tick` is set to the current tick of the pool (-34)
- `liquidity` is set to the current liquidity tracked by the pool at tick -34 (10_000)
- `feeGrowthGlobal` is set to (0)

We proceed by getting the next initialized tick in the direction of the swap (0).

Each initialized tick has 2 fields:

- `liquidity_gross` - this is the total liquidity referencing that tick
  at tick -1000: 10_000
  at tick 0: 1_000
  at tick 100: 1_000
  at tick 1000: 10_000

- `liquidity_net` - liquidity that needs to be added to the active liquidity as
we cross the tick moving in the positive direction so that the active liquidity
is always the sum of all `liquidity_net` amounts of initialized ticks below the
current one.
  at tick -1000: 10_000
  at tick 0: 1_000
  at tick 100: -1_000
  at tick 1000: -10_000

Next, we compute swap step from tick -34 to tick 0. Assume that 5_000 tokens one
in is more than enough to cross tick 0 and it returns 10_000 of token zero out
while consuming half of token one in (2500).

Now, we update the swap state as follows:

- `amountSpecifiedRemaining` is set to 5000 - 2_500 = 2_500 tokens one in remaining.

- `amountCalculated` is set to 10_000 tokens zero out calculated.

- `sqrtPrice` is set to the sqrt price of the crossed initialized tick 0 (0).

- `tick` is set to the tick of the crossed initialized tick 0 (0).

- `liquidity` is set to the old liquidity value (10_000) + the `liquidity_net`
of the crossed tick 0 (1_000) = 11_000.

- `feeGrowthGlobal` is set to 2_500 \* 0.01 / 10_000 = 0.0025 because we assumed
1% swap fee.

Now, we proceed by getting the next initialized tick in the direction of
the swap (100).

Next, we compute swap step from tick 0 to tick 100. Assume that 2_500 remaining
tokens one in is not enough to reach the next initialized tick 100 and it returns
12_500 of token zero out while only reaching tick 70. The reason why we now get a
greater amount of token zero out for the same amount of token one in is because the
liquidity in this tick range is greater than the liquidity in the previous tick range.

Now, we update the swap state as follows:

- `amountSpecifiedRemaining` is set to 2_500 - 2_500 = 0 tokens one in remaining.

- `amountCalculated` is set to 10_000 + 12_500 = 22_500 tokens zero out calculated.

- `sqrtPrice` is set to the reached sqrt price.

- `tick` is set to an uninitialized tick associated with the reached sqrt price (70).

- `liquidity` is set kept the same as we did not cross any initialized tick.

- `feeGrowthGlobal` is updated to 0.0025 + (2_500 \* 0.01 / 10_000) = 0.005
  because we assumed 1% swap fee.

As a result, we complete the swap having swapped 5_000 tokens one in for 22_500
tokens zero out. The tick is now at 70 and the current liquidity at the active
tick tracked by the pool is 11_000. The global fee growth per unit of liquidity
has increased by 50 units of token one. See more details about the fee growth
in the "Fees" section.

TODO: Swapping, Appendix B: Compute Swap Step Internals and Math

## Range Orders

> As a trader, I want to be able to execute ranger orders so that I have better
control of the price at which I trade

TODO

## Fees

> As a an LP, I want to earn fees on my capital so that I am incentivized to
participate in active market making.

In Balancer-style pools, fees go directly back into the pool to benefit all LPs pro-rata.
For concentrated liquidity pools, this approach is no longer feasible due to the
non-fungible property of positions. As a result, we use a different accumulator-based
mechanism for tracking and storing fees.

Reference the following papers for more information on the inspiration behind our accumulator package:

- [Scalable Reward Distribution](https://uploads-ssl.webflow.com/5ad71ffeb79acc67c8bcdaba/5ad8d1193a40977462982470_scalable-reward-distribution-paper.pdf)
- [F1 Fee Distribution](https://drops.dagstuhl.de/opus/volltexte/2020/11974/pdf/OASIcs-Tokenomics-2019-10.pdf)

We define the following accumulator and fee-related fields to be stored on various
layers of state:

- **Per-pool**

```go
// Note that this is proto-generated.
type Pool struct {
    ...
    SwapFee sdk.Dec
}
```

Each pool is initialized with a static fee value `SwapFee` to be paid by swappers.
Additionally, each pool's fee accumulator tracks and stores the total fees accrued
throughout its lifespan, named `FeeGrowthGlobal`.

- **Per-tick**

```go
// Note that this is proto-generated.
type TickInfo struct {
    ...
   FeeGrowthOppositeDirectionOfLastTraversal sdk.DecCoins
}
```

TickInfo keeps a record of fees accumulated opposite the direction the tick was last traversed.
In other words, when traversing the tick from right to left, `FeeGrowthOppositeDirectionOfLastTraversal`
represents the fees accumulated above that tick. When traversing the tick from left to right,
`FeeGrowthOppositeDirectionOfLastTraversal` represents the fees accumulated below that tick.

![Tick Updates](./img/TickUpdates.png)

This information is required for calculating the amount of fees that accrue between
a range of two ticks.

Note that keeping track of the fee growth is only necessary for the ticks that
have been initialized. In other words, at least one position must be referencing
that tick to require tracking the fee growth occurring in that tick.

By convention, when a new tick is activated, it is set to the pool's `FeeGrowthGlobal`
if the tick being initialized is above the current tick.

See the following code snippet:

```go
if tickIndex <= currentTick {
  accum, err := k.GetFeeAccumulator(ctx, poolId)
  if err != nil {
    return err
  }

  tickInfo.FeeGrowthBelow = accum.GetValue()
}
```

Essentially, setting the tick's `tickInfo.FeeGrowthOppositeDirectionOfLastTraversal`
to the pools accum value represents the amount of fees collected by the pool up until
the tick was activated.

Once a tick is activated again (crossed in either direction),
`tickInfo.FeeGrowthOppositeDirectionOfLastTraversal` is updated to add the difference
between the pool's current accumulator value and the old value of
`tickInfo.FeeGrowthOppositeDirectionOfLastTraversal`.

Tracking how many fees are collected below, in the case of a lower tick, and above,
in the case of an upper tick, allows us to calculate the
amount of fees inside a position (fee growth inside between two ticks) on demand.
This is done by updating the activated tick with the amount of fees collected for
every tick lower than the tick that is being crossed.

This has two benefits:

- We avoid updating _all_ ticks
- We can calculate a range by subtracting the upper and lower ticks for the range
  using the logic below.

We calculate the fee growth above the upper tick in the following way:

- If calculating fee growth for an upper tick, we consider the following two cases:
  - currentTick >= upperTick: If the current tick is greater than or equal to the
  upper tick, the fee growth would be the pool's fee growth minus the upper tick's
  - currentTick < upperTick: If the current tick is smaller than the upper tick,
  the fee growth would be the upper tick's fee growth outside.

This process is vice versa for calculating fee growth below the lower tick.

Now, by having the fee growth below the lower and above the upper tick of a range,
we can calculate the fee growth inside the range by subtracting the two from the
global per-unit-of-liquidity fee growth.

![Fee Growth Outside Calculations](./img/FeeGrowthOutsideCalcuations.png)

```go
feeGrowthInsideRange := FeeGrowthGlobalOutside - feeGrowthBelowLowerTick - feeGrowthAboveUpperTick
```

Note that although `tickInfo.FeeGrowthOutside` may be initialized at different times
for each tick, the comparison of these values between ticks is not meaningful, and
there is no guarantee that the values across ticks will follow any particular pattern.
However, this does not affect the per-position calculations since all the position
needs to know is the fee growth inside the position's range since the position was
last interacted with.

- **Per-position-accumulator**

In a concentrated liquidity pool, unlike traditional pools, fees do not get automatically
re-added to pool. Instead, they are tracked by the `unclaimedRewards` fields of each
position's accumulator.

The amount of uncollected fees needs to be calculated every time a user modifies
their position. This occurs when a position is created, and liquidity is removed
(liquidity added is analogous to creating a new position).

We must recalculate the values for any modification, because with a change in liquidity
for the position, the amount of fees allocated to the position must also change accordingly.

## Collecting Fees

Once calculated, collecting fees is a straightforward process of transferring the
calculated amount from the pool address to the position owner.

To collect fees, users call `MsgCollectFees` with the ID corresponding to
their position. The function `collectFees` in the keeper is responsible for
executing the fee collection and returning the amount collected, given the owner's
address and the position ID:

```go
func (k Keeper) collectFees(
    ctx sdk.Context,
    owner sdk.AccAddress,
    positionId uint64) (sdk.Coins, error) {
}
```

This returns the amount of fees collected by the user.

## Swaps

Swapping within a single tick works as the regular `xy = k` curve. For swaps
across ticks to work, we simply apply the same fee calculation logic for every swap step.

Consider data structures defined above. Let `tokenInAmt` be the amount of token being
swapped in.

Then, to calculate the fee within a single tick, we perform the following steps:

1. Calculate an updated `tokenInAmtAfterFee` by charging the `pool.SwapFee` on `tokenInAmt`.

```go
// Update global fee accumulator tracking fees for denom of tokenInAmt.
// TODO: revisit to make sure if truncations need to happen.
pool.FeeGrowthGlobalOutside.TokenX = pool.FeeGrowthGlobalOutside.TokenX.Add(tokenInAmt.Mul(pool.SwapFee))

// Update tokenInAmt to account for fees.
fee = tokenInAmt.Mul(pool.SwapFee).Ceil()
tokenInAmtAfterFee = tokenInAmt.Sub(fee)

k.bankKeeper.SendCoins(ctx, swapper, pool.GetAddress(), ...) // send tokenInAmtAfterFee
```

2. Proceed to calculating the next square root price by utilizing the updated `tokenInAmtAfterFee.

Depending on which of the tokens in `tokenIn`,

If token1 is being swapped in:
$$\Delta \sqrt P = \Delta y / L$$

Here, `tokenInAmtAfterFee` is delta y.

If token0 is being swapped in:
$$\Delta \sqrt P = L / \Delta x$$

Here, `tokenInAmtAfterFee` is delta x.

Once we have the updated square root price, we can calculate the amount of
`tokenOut` to be returned. The returned `tokenOut` is computed with fees
accounted for given that we used `tokenInAmtAfterFee`.

## Swap Step Fees

We have a notion of `swapState.amountSpecifiedRemaining` which is the amount of
token in remaining over all swap steps.

After performing the current swap step, the following cases are possible:

1. All amount remaining is consumed

In that case, the fee is equal to the difference between the original amount remaining
and the one actually consumed. The difference between them is the fee.

```go
feeChargeTotal = amountSpecifiedRemaining.Sub(amountIn)
```

2. Did not consume amount remaining in-full.

The fee is charged on the amount actually consumed during a swap step.

```go
feeChargeTotal = amountIn.Mul(swapFee)
```

3. Price impact protection makes it exit before consuming all amount remaining.

The fee is charged on the amount in actually consumed before price impact
protection got trigerred.

```go
feeChargeTotal = amountIn.Mul(swapFee)
```

## Incentive/Liquidity Mining Mechanism

## Overview

Due to the nonfungibility of positions and ticks, incentives for concentrated liquidity requires a
slightly different mechanism for distributing incentives compared to Balancer and Stableswap pools.
In general, the design space of incentive mechanisms for concentrated liquidity DEXs is extremely
underexplored, so our implementation takes this as an opportunity to break some new ground in the
broader design space of order-book-style AMMs.

Below, we outline the approach for CL incentives that Osmosis will be implementing for its initial
implementation of concentrated liquidity, as well as our baseline reasoning for why we are pursuing
this design.

## Target Properties

As a starting point, it's important to understand the properties of a healthy liquidity pool.
These are all, of course, properties that become self-sustaining once the positive feedback cycle
between liquidity and volume kicks off, but for the sake of understanding what exactly it is that
 we are trying to bootstrap with incentives it helps to be explicit with our goals.

### Liquidity Depth
We want to ensure fees and incentives are being used to maximize liquidity depth at the active tick
(i.e. the tick the current spot price is in), as this gives the best execution price for trades on
the pool.

### Liquidity Breadth
It is critical that as we roll out concentrated liquidity, there is an incentive for there to be
width in the books for our major pools. This is to avoid the scenario where the liquidity in the
active tick gets filled and liquidity falls off a cliff (e.g. when there is a large price move and
active tick LPs get bulk arbed against). It is important for our liquidity base to be broad when it
is low until our CL markets mature and active LPs begin participating.

### Liquidity Uptime

We want to ensure that the active tick is not only liquid, but that it is _consistently_ liquid,
meaning that liquidity providers are incentivized to keep their liquidity on the books while
they trade.

Specifically, we want to ensure that idle liquidity waiting for volume does not sit off the
books with the goal of jumping in when a trade happens, as this makes Osmosis's liquidity
look thinner than it is and risks driving volume to other exchanges.

While just-in-time (JIT) liquidity technically benefits the trader on a first-degree basis
(better price execution for that specific trade), it imposes a cost on the whole system by
pushing LPs to an equilibrium that ultimately hurts the DEX (namely that liquidity stays of
the books until a trade happens). This instance of [Braess's paradox](https://en.wikipedia.org/wiki/Braess%27s_paradox)
can be remedied with mechanisms designed around rewarding liquidity uptime.

## Current Standard: Pro-rata in Active Tick

The current status quo for concentrated liquidity incentives is to distribute them pro-rata
to all LPs providing liquidity in the active tick. With
some [clever accumulator tricks](https://www.paradigm.xyz/2021/05/liquidity-mining-on-uniswap-v3),
this can be designed to ensure that each LP only receives incentives for liquidity they contribute
to the active tick. This approach is incredible for liquidity depth, which is arguably the most
important property we need incentives to be able to accommodate. It is also a user flow that
on-chain market makers are already somewhat familiar with and has enough live examples where
we roughly know that it functions as intended.

## Our Implementation

At launch, Osmosis's CL incentives will primarily be in the format described above while we
iron out a mechanism that achieves the remaining two properties predictably and effectively.
As a piece of foreshadowing, the primary problem space we will be tackling is the following:
status quo incentives advantage LPs who keep their liquidity off the books until a trade
happens, ultimately pushing liquidity off of the DEX and creating ambiguity around the "real"
liquidity depth. This forces traders to make uninformed decisions about where to trade their
assets (or worse, accept worse execution on an inferior venue).

In other words, instead of having incentives go towards bootstrapping healthy liquidity pools,
they risk going towards adversely pushing volume to other exchanges at the cost of the DEX,
active LPs, and ultimately traders.

### Note on supported and authorized uptimes

If you dig through our incentives logic, you might find code dealing with notions of **Supported Uptimes**
and **Authorized Uptimes**. These are for an uptime incentivization mechanism we are keeping off
at launch while we refine a more sophisticated version. We leave the state-related parts
in core logic to ensure that if we do decide to turn the feature on (even if just to
experiment), it could be done by a simple governance proposal (to add more supported
uptimes to the list of authorized uptimes) and not require a state migration for pools.
At launch, only the 1ns uptime will be authorized, which is roughly equivalent to status
quo CL incentives with the small difference that positions that are created and closed in
the same block are not eligible for any incentives.

For the sake of clarity, this mechanism functions very similarly to status quo incentives,
but it has a separate accumulator for each supported uptime and ensures that only liquidity
that has been in the pool for the required amount of time qualifies for claiming incentives.

<<<<<<< HEAD
### Reward Splitting Between Classic and CL pools

While we want to nudge Classic pool LPs to transition to CL pools, we also want to ensure that we do not have a hard cutoff for incentives where past a certain point it is no longer worth it to provide liquidity to Classic pools. This is because we want to ensure that we have a healthy transition period where liquidity is not split between Classic and CL pools, but rather that liquidity is added to CL pools while Classic pools are slowly drained of liquidity.

To achieve this in a way that is difficult to game and efficient for the chain to process, we will be using a **reward-splitting** mechanism that treats _bonded_ liquidity in a Classic pool that is paired by governance to a CL pool (e.g. for the purpose of migration) as a single full-range position on the CL pool for the purpose of calculating incentives. Note that this _does not affect fee distribution_ and only applies to the flow of incentives through a CL pool.

One implication of this mechanism is that it moves the incentivization process to a higher level of abstraction (incentivizing _pairs_ instead of _pools_). For internal incentives (which are governance managed), this is in line with the goal of continuing to push governance to require less frequent actions, which this change ultimately does.

To keep a small but meaningful incentive for LPs to still migrate their positions, we have added a **discount rate** to incentives that are redirected to Classic pools. This is initialized to 5% by default but is a governance-upgradable parameter that can be increased in the future. A discount rate of 100% is functionally equivalent to all the incentives staying in the CL pool.
=======
### Incentive Creation and Querying

While it is technically possible for Osmosis to enable the creation of incentive records directly in the CL module, incentive creation is currently funneled through existing gauge infrastructure in the `x/incentives` module. This simplifies UX drastically for frontends, external incentive creators, and governance, while making CL incentives fully backwards-compatible with incentive creation and querying flows that everyone is already used to. As of the initial version of Osmosis's CL, all incentive creation and querying logic will be handled by respective gauge functions (e.g. the `IncentivizedPools` query in the `x/incentives` module will include CL pools that have internal incentives on them).
>>>>>>> 13cdc519

## TWAP Integration

In the context of twap, concentrated liquidity pools function differently from
CFMM pools.

There are 2 major differences that stem from how the liquidity is added and
removed in concentrated-liquidity.

The first one is given by the fact that a user does not provide liquidity at
pool creation time. Instead, they have to issue a separate message post-pool
creation. As a result, there can be a time where there is no valid spot price
initialized for a concentrated liquidity pool. When a concentrated liquidity pool
is created, the `x/twap` module still initializes the twap records. However, these
records are invalidated by setting the "last error time" field to the block time
at pool creation. Only adding liquidity to the pool will initialize the spot price
and twap records correctly. One technical detail to note is that adding liquidity
in the same block as pool creation will still set the "last error time" field to
the block time despite spot price already being initialized. Although we fix an
error within that block, it still occurs. As a result, this is deemed acceptable.
However, this is a technical trade-off for implementation simplicity and not an
intentional design decision.

The second difference from balancer pools is focused around the fact that
liquidity can be completely removed from a concentrated liquidity pool,
making its spot price be invalid.

To recap the basic LP functionality in concentrated liquidity, a user adds
liqudity by creating a position. To remove liquidity, they withdraw their
position. Contrary to CFMM pools, adding or removing liquidity does not affect
the price in 99% of the cases in concentrated liquidity. The only two exceptions
to this rule are:

**Creating the first position in the pool.**

In this case, we transition from invalid state where there is no liqudity, and
the spot price is uninitialized to the state where there is some liqudity, and
as a result a valid spot price.

Note, that if there is a pool where liqudiity is completely drained and re-added,
the TWAP's last error time will be pointing at the time when the liquidity was drained.
This is different from how twap functions in CFMM pool where liquidity cannot
be removed in-full.

**Removing the last position in the pool.**

In this case, we transition from a valid state with liquidity and spot price to
an invalid state where there is no liquidity and, as a result, no valid spot
price anymore. The last spot price error will be set to the block time of when
the last position was removed.

To reiterate, the above two exceptions are the only cases where twap is updated
due to adding or removing liquidity.

The major source of updates with respect to twap is the swap logic. It functions
similarly to CFMM pools where upon the completion of a swap, a listener `AfterConcentratedPoolSwap`
propagates the execution to the twap module for the purposes of tracking state updates
necessary to retrieve the spot price and update the twap accumulators
(more details in x/twap module).

Lastly, see the "Listeners" section for more details on how twap is enabled by
the use of these hooks.

## Parameters

- `AuthorizedQuoteDenoms` []string

This is a list of quote denoms that can be used as token1 when creating a pool.
We limit the quote assets to a small set for the purposes of having convenient
price increments stemming from tick to price conversion. These increments are
in a human readable magnitude only for token1 as a quote. For limit orders in
the future, this will be a desirable property in terms of UX as to allow users
to set limit orders at prices in terms of token1 (quote asset) that are easy
to reason about.

This goes in-hand with centralized exchanges that limit the quote asset set
to only a few denoms.

Our list at launch is expected to consist of OSMO, DAI and USDC. These are set
in the v16 upgrade handler.

- `IsPermisionlessPoolCreationEnabled` bool

The flag indicating whether permissionless pool creation is enabled or not. For
launch, we have decided to disable permissionless pool creation. It will still
be enabled via governance. This is because we want to limit the number of pools
for risk management and want to avoid fragmenting liquidity for major denom
pairs with configurations of tick spacing that are not ideal.

## Listeners

### `AfterConcentratedPoolCreated`

This listener executes after the pool is created.

At the time of this writing, it is only utilized by the `x/twap` module.
The twap module is expected to create twap records where the last error time
is set to the block time of when the pool was created. This is because there
is no liquidity in the pool at creation time.

### `AfterInitialPoolPositionCreated`

This listener executes after the first position is created in a concentrated
liquidity pool.

At the time of this writing, it is only utilized by the `x/twap` module.

### `AfterLastPoolPositionRemoved`

This listener executes after the last position is removed in a concentrated
liquidity pool.

At the time of this writing, it is only utilized by the `x/twap` module.

### `AfterConcentratedPoolSwap`

This listener executes after a swap in a concentrated liquidity pool.

At the time of this writing, it is only utilized by the `x/twap` module.

## State

- global (per-pool)

- per-tick

- per-position

## Terminology

We will use the following terms throughout the document:

- `Virtual Reserves` - TODO

- `Real Reserves` - TODO

- `Tick` - TODO

- `Range` - TODO

## External Sources

- [Uniswap V3 Whitepaper](https://uniswap.org/whitepaper-v3.pdf)
- [Technical Note on Liquidity Math](https://atiselsts.github.io/pdfs/uniswap-v3-liquidity-math.pdf)<|MERGE_RESOLUTION|>--- conflicted
+++ resolved
@@ -1408,7 +1408,10 @@
 but it has a separate accumulator for each supported uptime and ensures that only liquidity
 that has been in the pool for the required amount of time qualifies for claiming incentives.
 
-<<<<<<< HEAD
+### Incentive Creation and Querying
+
+While it is technically possible for Osmosis to enable the creation of incentive records directly in the CL module, incentive creation is currently funneled through existing gauge infrastructure in the `x/incentives` module. This simplifies UX drastically for frontends, external incentive creators, and governance, while making CL incentives fully backwards-compatible with incentive creation and querying flows that everyone is already used to. As of the initial version of Osmosis's CL, all incentive creation and querying logic will be handled by respective gauge functions (e.g. the `IncentivizedPools` query in the `x/incentives` module will include CL pools that have internal incentives on them).
+
 ### Reward Splitting Between Classic and CL pools
 
 While we want to nudge Classic pool LPs to transition to CL pools, we also want to ensure that we do not have a hard cutoff for incentives where past a certain point it is no longer worth it to provide liquidity to Classic pools. This is because we want to ensure that we have a healthy transition period where liquidity is not split between Classic and CL pools, but rather that liquidity is added to CL pools while Classic pools are slowly drained of liquidity.
@@ -1418,11 +1421,6 @@
 One implication of this mechanism is that it moves the incentivization process to a higher level of abstraction (incentivizing _pairs_ instead of _pools_). For internal incentives (which are governance managed), this is in line with the goal of continuing to push governance to require less frequent actions, which this change ultimately does.
 
 To keep a small but meaningful incentive for LPs to still migrate their positions, we have added a **discount rate** to incentives that are redirected to Classic pools. This is initialized to 5% by default but is a governance-upgradable parameter that can be increased in the future. A discount rate of 100% is functionally equivalent to all the incentives staying in the CL pool.
-=======
-### Incentive Creation and Querying
-
-While it is technically possible for Osmosis to enable the creation of incentive records directly in the CL module, incentive creation is currently funneled through existing gauge infrastructure in the `x/incentives` module. This simplifies UX drastically for frontends, external incentive creators, and governance, while making CL incentives fully backwards-compatible with incentive creation and querying flows that everyone is already used to. As of the initial version of Osmosis's CL, all incentive creation and querying logic will be handled by respective gauge functions (e.g. the `IncentivizedPools` query in the `x/incentives` module will include CL pools that have internal incentives on them).
->>>>>>> 13cdc519
 
 ## TWAP Integration
 
