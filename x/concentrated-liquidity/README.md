# Concentrated Liquidity

## Background

Concentrated liquidity is a novel Automated Market Maker (AMM) design introduced
by Uniswap that allows for more efficient use of capital. The improvement is
achieved by providing liquidity in specific price ranges chosen by the user.

For instance, a pool with stablecoin pairs like USDC/USDT has a spot price that
should always be trading near 1. As a result, Liquidity Providers (LPs) can
focus their capital in a small range around 1, rather than the full range from 0
to infinity. This approach leads to an average of 200-300x higher capital
efficiency. Moreover, traders benefit from lower price impact because the pool
incentivizes greater depth around the current price.

Concentrated liquidity also opens up new opportunities for providing liquidity
rewards to desired strategies. For example, it's possible to incentivize LPs
based on their position's proximity to the current price and the time spent
within that position. This design also allows for a new "range order" type,
similar to a limit order with order-books.

## Architecture

The traditional Balancer AMM relies on the following curve that tracks current reserves:

$$xy = k$$

This formula allows for distributing liquidity along the $xy=k$ curve and across
the entire price range of (0, &infin;).

With the new architecture, we introduce the concept of a `position` that allows
users to concentrate liquidity within a fixed range. A position only needs to
maintain enough reserves to satisfy trading within this range. Consequently,
it functions as the traditional `xy = k` within that range.

In the new architecture, real reserves are described by the following formula:

$$(x + L / \sqrt P_u)(y + L \sqrt P_l) = L^2$$

Where `P_l` is the lower tick, `P_u` is the upper tick, and `L` is the amount
of liquidity provided, $$L = \sqrt k$$

This formula stems from the original $xy = k$ but with a limited range. In the
traditional design, a pool's `x` and `y` tokens are tracked directly. However,
with the concentrated design, we only track $L$ and $\sqrt P$, which can be
calculated with:

$$L = \sqrt {xy}$$

$$\sqrt P = \sqrt {y / x}$$

By rearranging the above, we obtain the following formulas to track virtual reserves:

$$x = L / \sqrt P$$

$$y = L \sqrt P$$

Note the square root around price. By tracking it this way, we can utilize the
following core property of the architecture:

$$L = \Delta y / \Delta \sqrt P$$

Since only one of the following changes at a time:

- $L$: When an LP adds or removes liquidity
- $\sqrt P$: When a trader swaps

We can use the above relationship to calculate the outcome of swaps as well as
pool joins that mint shares.

Conversely, we calculate liquidity from the other token in the pool:

$$\Delta x = \Delta \frac {1}{\sqrt P} L$$

Overall, the architecture's goal is to enable LPs to provide concentrated
liquidity within a specific range while maintaining high capital efficiency.

## Ticks

### Context

In Uniswap V3, discrete points (called ticks) are used when providing liquidity
in a concentrated liquidity pool.

The price [p] corresponding to a tick [t] is defined by the equation:

$$ p(t) = 1.0001^t $$

This results in a .01% difference between adjacent tick prices. This does not,
however, allow for control over the specific prices that the ticks correspond
to. For example, if a user wants to make a limit order at the $17,100.50 price point,
they would have to interact with either tick 97473 (corresponding to price
$17,099.60) or tick 97474 (price $17101.30).

Since we know what range a pair will generally trade in, how can we provide more
granularity at that range and provide a more optimal price range between ticks
instead of the "one-size-fits-all" approach explained above?

### Geometric Tick Spacing with Additive Ranges

In Osmosis' implementation of concentrated liquidity, we will instead make use
of geometric tick spacing with additive ranges.

We start by defining an exponent for the precision factor of each incremental
tick starting at the spot price of one. This is referred to as $exponentAtPriceOne$.

In the current design, we hardcode $exponentAtPriceOne$ as -6. When used with a
tick spacing of 100, this effectively acts as an $exponentAtPriceOne$ of -4,
since only every 100 ticks are able to be initialized.

When $exponentAtPriceOne = -6$ (and tick spacing is 100), each tick starting at
0 and ending at the first factor of 10 will represents a spot price increase of 0.0001:

- $tick_{0} = 1$
- $tick_{100} = 1.0001$
- $tick_{200} = 1.0002$
- $tick_{300} = 1.0003$

This continues until the pool reaches a spot price of 10. At this point, since
the pool has increased by a factor of 10, the $exponentAtCurrentTick$ increases
from -4 to -3 (decreasing the incremental precision), and the ticks will
increase as follows:

- $tick_{8999900} =  9.9999$
- $tick_{9000000} = 10.000$
- $tick_{9000100} = 10.001$
- $tick_{9000200} = 10.002$

For spot prices less than a dollar, the precision factor decreases
(increasing the incremental precision) at every factor of 10:

- $tick_{-100} = 0.99999$
- $tick_{-200} = 0.99998$
- $tick_{-500100} = 0.94999$
- $tick_{-500200} = 0.94998$
- $tick_{-9000100} = 0.099999$
- $tick_{-9000200} = 0.099998$

This goes on in the negative direction until it reaches a spot price of
0.000000000000000001 or in the positive direction until it reaches a spot
price of 100000000000000000000000000000000000000.

The minimum spot price was chosen as this is the smallest possible number
supported by the sdk.Dec type. As for the maximum spot price, the above number
was based on gamm's max spot price of 340282366920938463463374607431768211455.
While these numbers are not the same, the max spot price used in concentrated
liquidity utilizes the same number of significant figures as gamm's max spot
price and is less than gamm's max spot price which satisfies the initial design requirements.

### Formulas

After we define tick spacing (which effectively defines the $exponentAtPriceOne$,
since $exponentAtPriceOne$ is fixed), we can then calculate how many ticks must
be crossed in order for $k$ to be incremented
( $geometricExponentIncrementDistanceInTicks$ ).

$$geometricExponentIncrementDistanceInTicks = 9 * 10^{(-exponentAtPriceOne)}$$

Since we define $exponentAtPriceOne$ and utilize this as the increment starting
point instead of price zero, we must multiply the result by 9 as shown above.
In other words, starting at 1, it takes 9 ticks to get to the first power of 10.
Then, starting at 10, it takes 9\*10 ticks to get to the next power of 10, etc.

Now that we know how many ticks must be crossed in order for our
$exponentAtPriceOne$ to be incremented, we can then figure out what our change
in $exponentAtPriceOne$ will be based on what tick is being traded at:

$$geometricExponentDelta = ⌊ tick / geometricExponentIncrementDistanceInTicks ⌋$$

With $geometricExponentDelta$ and $exponentAtPriceOne$, we can figure out what
the $exponentAtPriceOne$ value we will be at when we reach the provided tick:

$$exponentAtCurrentTick = exponentAtPriceOne + geometricExponentDelta$$

Knowing what our $exponentAtCurrentTick$ is, we must then figure out what power
of 10 this $exponentAtPriceOne$ corresponds to (by what number does the price
gets incremented with each new tick):

$$currentAdditiveIncrementInTicks = 10^{(exponentAtCurrentTick)}$$

Lastly, we must determine how many ticks above the current increment we are at:

$$numAdditiveTicks = tick - (geometricExponentDelta * geometricExponentIncrementDistanceInTicks)$$

With this, we can determine the price:

$$price = (10^{geometricExponentDelta}) + (numAdditiveTicks * currentAdditiveIncrementInTicks)$$

where $(10^{geometricExponentDelta})$ is the price after $geometricExponentDelta$
increments of $exponentAtPriceOne$ (which is basically the number of decrements
of difference in price between two adjacent ticks by the power of 10)

### Tick Spacing Example: Tick to Price

Bob sets a limit order on the USD<>BTC pool at tick 36650010. This pool's
$exponentAtPriceOne$ is -6. What price did Bob set his limit order at?

$$geometricExponentIncrementDistanceInTicks = 9 * 10^{(6)} = 9000000$$

$$geometricExponentDelta = ⌊ 36650010 / 9000000 ⌋ = 4$$

$$exponentAtCurrentTick = -6 + 4 = -2$$

$$currentAdditiveIncrementInTicks = 10^{(-2)} = 0.01$$

$$numAdditiveTicks = 36650010 - (4 * 9000000) = 650010$$

$$price = (10^{4}) + (650010 * 0.01) = 16,500.10$$

Bob set his limit order at price $16,500.10

### Tick Spacing Example: Price to Tick

Bob sets a limit order on the USD<>BTC pool at price $16,500.10. This pool's
$exponentAtPriceOne$ is -6. What tick did Bob set his limit order at?

$$geometricExponentIncrementDistanceInTicks = 9 * 10^{(6)} = 9000000$$

We must loop through increasing exponents until we find the first exponent that
is greater than or equal to the desired price

$$currentPrice = 1$$

$$ticksPassed = 0$$

$$currentAdditiveIncrementInTicks = 10^{(-6)} = 0.000001$$

$$maxPriceForCurrentAdditiveIncrementInTicks = geometricExponentIncrementDistanceInTicks
* currentAdditiveIncrementInTicks = 9000000 * 0.000001 = 9$$

$$ticksPassed = ticksPassed + geometricExponentIncrementDistanceInTicks =
0 + 9000000 = 9000000$$

$$totalPrice = totalPrice + maxPriceForCurrentAdditiveIncrementInTicks =
1 + 9 = 10$$

10 is less than 16,500.10, so we must increase our exponent and try again

$$currentAdditiveIncrementInTicks = 10^{(-5)} = 0.00001$$

$$maxPriceForCurrentAdditiveIncrementInTicks = geometricExponentIncrementDistanceInTicks
* currentAdditiveIncrementInTicks = 9000000 * 0.00001 = 90$$

$$ticksPassed = ticksPassed + geometricExponentIncrementDistanceInTicks =
9000000 + 9000000 = 18000000$$

$$totalPrice = totalPrice + maxPriceForCurrentAdditiveIncrementInTicks =
10 + 90 = 100$$

100 is less than 16,500.10, so we must increase our exponent and try again.
This goes on until...

$$currentAdditiveIncrementInTicks = 10^{(-2)} = 0.01$$

$$maxPriceForCurrentAdditiveIncrementInTicks = geometricExponentIncrementDistanceInTicks
* currentAdditiveIncrementInTicks = 9000000 * 0.01 = 90000$$

$$ticksPassed = ticksPassed + geometricExponentIncrementDistanceInTicks =
36000000 + 9000000 = 45000000$$

$$totalPrice = totalPrice + maxPriceForCurrentAdditiveIncrementInTicks =
10000 + 90000 = 100000$$

100000 is greater than 16,500.10. This means we must now find out how many
additive tick in the currentAdditiveIncrementInTicks of -2 we must pass in
order to reach 16,500.10.

$$ticksToBeFulfilledByExponentAtCurrentTick = (desiredPrice - totalPrice) /
currentAdditiveIncrementInTicks = (16500.10 - 100000) / 0.01 = -8349990$$

$$tickIndex = ticksPassed + ticksToBeFulfilledByExponentAtCurrentTick =
45000000 + -8349990 = 36650010$$

Bob set his limit order at tick 36650010

## Chosing an Exponent At Price One Value

The creator of a pool cannot choose an exponenetAtPriceOne as one of the input
parameters since it is hard coded to -6. The number can be psedo-controlled by
choosing the tick spacing a pool is initialized with. For example, if a pool
is desired to have an exponentAtPriceOne of -6, the pool creator can choose a
tick spacing of 1. If a pool is desired to have an exponentAtPriceOne of -4,
this is two factors of 10 greater than -6, so the pool creator can choose a
tick spacing of 100 to achieve this level of precision.

As explained previously, the exponent at price one determines how much the spot
price increases or decreases when traversing ticks. The following equation will
assist in selecting this value:

$$exponentAtPriceOne=log_{10}(\frac{D}{P})$$

$$P=(\frac{baseAssetInUSD}{quoteAssetInUSD})$$

$$D=P-(\frac{baseAssetInUSD}{quoteAssetInUSD+desiredIncrementOfQuoteInUSD})$$

### Example 1

SHIB is trading at $0.00001070 per SHIB
BTC is trading at $28,000 per BTC

We want to create a SHIB/BTC concentrated liquidity pool where SHIB is the
baseAsset (asset0) and BTC is the quoteAsset (asset1). In terms of the quoteAsset,
we want to increment in 10 cent values.

$$P=(\frac{0.00001070}{28,000})=0.000000000382142857$$

$$D=(0.000000000382142857)-(\frac{0.00001070}{28,000+0.10})=0.0000000000000013647910441136$$

$$exponentAtPriceOne=log_{10}(\frac{0.0000000000000013647910441136}{0.000000000382142857})=-5.447159582$$

We can therefore conclude that we can use an exponent at price one of -5
(slightly under precise) or -6 (slightly over precise) for this base/quote pair
and desired price granularity. This means we would either want a tick spacing of 1
(to have an exponent at price one of -6) or 10 (to have an exponent at price one of -5).

### Example 2

Flipping the quoteAsset/baseAsset, for BTC/SHIB, lets determine what the
exponentAtPriceOne should be. For SHIB as a quote, centralized exchanges
list prices at the 10^-8, so we will set our desired increment to this value.

$$P=(\frac{28,000}{0.00001070})=2616822429$$

$$D=(2616822429)-(\frac{28,000}{0.00001070+0.00000001})=2443345$$

$$exponentAtPriceOne=-log_{10}(\frac{2443345}{2616822429})=-3.0297894598783$$

We can therefore conclude that we can use an exponent at price one of -3
for this base/quote pair and desired price granularity. This means we would
want a tick spacing of 1000 (to have an exponent at price one of -3).

### Consequences

This decision allows us to define ticks at spot prices that users actually
desire to trade on, rather than arbitrarily defining ticks at .01% distance
between each other. This will also make integration with UX seamless,
instead of either:

a) Preventing trade at a desirable spot price or
b) Having the front end round the tick's actual price to the nearest
  human readable/desirable spot price

One side effect of increasing precision as we get closer to the minimum tick
is that multiple ticks can represent the same price. For example, tick
-161795100 (along with the ticks surrounding it) correlate to a price
of 0.000000000000000002. To get around any issues this may cause, when a
position is created with a user defined lower and upper tick, we determine
if a larger tick exists that represents the same price. If so, we use that tick
instead of the user defined tick. In the above example, the tick would be
changed to -161000000, which is the first tick that represents the same price.

## Concentrated Liquidity Module Messages

### `MsgCreatePosition`

- **Request**

This message allows LPs to provide liquidity between `LowerTick` and `UpperTick`
in a given `PoolId`. The user provides the amount of each token desired. Since
LPs are only allowed to provide liquidity proportional to the existing reserves,
the actual amount of tokens used might differ from requested. As a result, LPs
may also provide the minimum amount of each token to be used so that the system fails
to create position if the desired amounts cannot be satisfied.

Three KV stores are initialized when a position is created:

1. `Position ID -> Position` - This is a mapping from a unique position ID to a
position object. The position ID is a monotonically increasing integer that is
incremented every time a new position is created.
2. `Owner | Pool ID | Position ID -> Position ID` - This is a mapping from a
composite key of the owner address, pool ID, and position ID to the position ID.
This is used to keep track of all positions owned by a given owner in a given pool.
3. `Pool ID -> Position ID` - This is a mapping from a pool ID to a position ID.
This is used to keep track of all positions in a given pool.

```go
type MsgCreatePosition struct {
 PoolId          uint64
 Sender          string
 LowerTick       int64
 UpperTick       int64
 TokenDesired0   types.Coin
 TokenDesired1   types.Coin
 TokenMinAmount0 github_com_cosmos_cosmos_sdk_types.Int
 TokenMinAmount1 github_com_cosmos_cosmos_sdk_types.Int
}
```

- **Response**

On succesful response, we receive the actual amounts of each token used to
create the liquidityCreated number of shares in the given range.

```go
type MsgCreatePositionResponse struct {
 PositionId  uint64
 Amount0 github_com_cosmos_cosmos_sdk_types.Int
 Amount1 github_com_cosmos_cosmos_sdk_types.Int
 JoinTime google.protobuf.Timestamp
 LiquidityCreated github_com_cosmos_cosmos_sdk_types.Dec

}
```

This message should call the `createPosition` keeper method that is introduced
in the `"Liquidity Provision"` section of this document.

### `MsgWithdrawPosition`

- **Request**

This message allows LPs to withdraw their position via their position ID,
potentially in partial amount of liquidity. It should fail if the position ID
does not exist or if attempting to withdraw an amount higher than originally
provided. If an LP withdraws all of their liquidity from a position, then the
position is deleted from state along with the three KV stores that were
initialized in the `MsgCreatePosition` section. However, the spread factor accumulators
associated with the position are still retained until a user claims them manually.

```go
type MsgWithdrawPosition struct {
 PositionId      uint64
 Sender          string
 LiquidityAmount github_com_cosmos_cosmos_sdk_types.Dec
}
```

- **Response**

On successful response, we receive the amounts of each token withdrawn
for the provided share liquidity amount.

```go
type MsgWithdrawPositionResponse struct {
 Amount0 github_com_cosmos_cosmos_sdk_types.Int
 Amount1 github_com_cosmos_cosmos_sdk_types.Int
}
```

This message should call the `withdrawPosition` keeper method that is introduced
in the `"Liquidity Provision"` section of this document.

### `MsgCreatePool`

This message is responsible for creating a concentrated-liquidity pool.
It propagates the execution flow to the `x/poolmanager` module for pool id
management and for routing swaps.

```go
type MsgCreateConcentratedPool struct {
 Sender                    string
 Denom0                    string
 Denom1                    string
 TickSpacing               uint64
 SpreadFactor                   github_com_cosmos_cosmos_sdk_types.Dec
}
```

- **Response**

On successful response, the pool id is returned.

```go
type MsgCreateConcentratedPoolResponse struct {
 PoolID uint64
}
```

### `MsgCollectSpreadRewards`

This message allows collecting rewards from spreads for multiple position IDs from a
single owner.

The spread factor collection is discussed in more detail in the "Spread Rewards" section of this document.

```go
type MsgCollectSpreadRewards struct {
 PositionIds    []uint64
 Sender         string
}
```

- **Response**

On successful response, the collected tokens are returned.
The sender should also see their balance increase by the returned
amounts.

```go
type MsgCollectSpreadRewardsResponse struct {
 CollectedSpreadRewards []types.Coin
}
```

### `MsgFungifyChargedPositions`

This message allows fungifying the fully charged unlocked positions belonging to the same owner
and located in the same tick range.
MsgFungifyChargedPosition takes in a list of positionIds and combines them into a single position.
It validates that all positions belong to the same owner, are in the same ticks and are fully charged.
Fails if not. Otherwise, it creates a completely new position P. P's liquidity equals to the sum of all
liquidities of positions given by positionIds. The uptime of the join time of the new position equals
to current block time - max authorized uptime duration (to signify that it is fully charged).
The previous positions are deleted from state. Prior to deleting, the rewards are claimed.
The old position's unclaimed rewards are transferred to the new position.
The new position ID is returned.

```go
type MsgFungifyChargedPositions struct {
 PositionIds    []uint64
 Sender         string
}
```

- **Response**

On successful response, the new position id is returned.

```go
type MsgFungifyChargedPositionsResponse struct {
 NewPositionId uint64
}
```

## Relationship to Pool Manager Module

### Pool Creation

As previously mentioned, the `x/poolmanager` is responsible for creating the
pool upon being called from the `x/concentrated-liquidity` module's message server.

It does so to store the mapping from pool id to concentrated-liquidity module so
that it knows where to route swaps.

Upon successful pool creation and pool id assignment, the `x/poolmanager` module
returns the execution to `x/concentrated-liquidity` module by calling `InitializePool`
on the `x/concentrated-liquidity` keeper.

The `InitializePool` method is responsible for doing concentrated-liquidity specific
initialization and storing the pool in state.

Note, that `InitializePool` is a method defined on the `SwapI` interface that is
implemented by all swap modules. For example, `x/gamm` also implements it so that
`x/pool-manager` can route pool initialization there as well.

### Swaps

We rely on the swap messages located in `x/poolmanager`:

- `MsgSwapExactAmountIn`
- `MsgSwapExactAmountOut`

The `x/poolmanager` received the swap messages and, as long as the swap's pool id
is associated with the `concentrated-liquidity` pool, the swap is routed
into the relevant module. The routing is done via the mapping from state that was
discussed in the "Pool Creation" section.

## Liquidity Provision

> As an LP, I want to provide liquidity in ranges so that I can achieve greater
capital efficiency

This is a basic function that should allow LPs to provide liquidity in specific ranges
to a pool.

A pool's liquidity is consisted of two assets: asset0 and asset1. In all pools,
asset1 will be the quote asset and must be an approved denom listed in the module
parameters. At the current tick, the bucket at this tick consists of a mix of both
asset0 and asset1 and is called the virtual liquidity of the pool (or "L" for short).
Any positions set below the current price are consisted solely of asset0 while
positions above the current price only contain asset1.

### Adding Liquidity

We can either provide liquidity above or below the current price, which would
act as a range order, or decide to provide liquidity at the current price.

As declared in the API for `createPosition`, users provide the upper and lower
tick to denote the range they want to provide the liquidity in. The users are
also prompted to provide the amount of token0 and token1 they desire to receive.
The liquidity that needs to be provided for the given token0 and token1 amounts
would be then calculated by the following methods:

Liquidity needed for token0:
$$L = \frac{\Delta x \sqrt{P_u} \sqrt{P_l}}{\sqrt{P_u} - \sqrt{P_l}}$$

Liquidity needed for token1:
$$L = \frac{\Delta y}{\sqrt{P_u}-\sqrt{P_l}}$$

Then, we pick the smallest of the two values for choosing the final `L`. The
reason we do that is because the new liquidity must be proportional to the old
one. By choosing the smaller value, we distribute the liqudity evenly between
the two tokens. In the future steps, we will re-calculate the amount of token0
and token1 as a result the one that had higher liquidity will end up smaller
than originally given by the user.

Note that the liquidity used here does not represent an amount of a specific
token, but the liquidity of the pool itself, represented in `sdk.Dec`.

Using the provided liquidity, now we calculate the delta amount of both token0
and token1, using the following equations, where L is the liquidity calculated above:

$$\Delta x = \frac{L(\sqrt{p(i_u)} - \sqrt{p(i_c)})}{\sqrt{p(i_u)}\sqrt{p(i_c)}}$$
$$\Delta y = L(\sqrt{p(i_c)} - \sqrt{p(i_l)})$$

Again, by recalculating the delta amount of both tokens, we make sure that the
new liquidity is proportional to the old one and the excess amount of the token
that originally computed a larger liquidity is given back to the user.

The delta X and the delta Y are the actual amounts of tokens joined for the
requested position.

Given the parameters needed for calculating the tokens needed for creating a
position for a given tick, the API in the keeper layer would look like the following:

```go
ctx sdk.Context, poolId uint64, owner sdk.AccAddress, amount0Desired,
amount1Desired, amount0Min, amount1Min sdk.Int,
lowerTick, upperTick int64, frozenUntil time.Time
func createPosition(
    ctx sdk.Context,
    poolId uint64,
    owner sdk.AccAddress,
    amount0Desired,
    amount1Desired,
    amount0Min,
    amount1Min sdk.Int
    lowerTick,
    upperTick int64) (amount0, amount1 sdk.Int, sdk.Dec, error) {
        ...
}
```

### Removing Liquidity

Removing liquidity is achieved via method `withdrawPosition` which is the inverse
of previously discussed `createPosition`. In fact, the two methods share the same
underlying logic, having the only difference being the sign of the liquidity.
Plus signifying addition while minus signifying subtraction.

Withdraw position also takes an additional parameter which represents the liqudity
a user wants to remove. It must be less than or equal to the available liquidity
in the position to be successful.

```go
func (k Keeper) withdrawPosition(
    ctx sdk.Context,
    poolId uint64,
    owner sdk.AccAddress,
    lowerTick,
    upperTick int64,
    frozenUntil time.Time,
    requestedLiquidityAmountToWithdraw sdk.Dec)
    (amtDenom0, amtDenom1 sdk.Int, err error) {
    ...
}
```

## Swapping

> As a trader, I want to be able to swap over a concentrated liquidity pool so
that my trades incur lower slippage

Unlike balancer pools where liquidity is spread out over an infinite range,
concentrated liquidity pools allow for LPs to provide deeper liquidity for
specific price ranges, which in turn allows traders to incur less slippage on
their trades.

Despite this improvement, the liquidity at the current price is still finite,
and large single trades in times of high volume, as well as trades against
volatile assets, are eventually bound to incur some slippage.

In order to determine the depth of liquidity and subsequent amountIn/amountOut
values for a given pool, we track the swap's state across multiple swap "steps".
You can think of each of these steps as the current price following the original
xy=k curve, with the far left bound being the next initialized tick below the
current price and the far right bound being the next initialized tick above the
current price. It is also important to note that we always view prices of asset1
in terms of asset0, and selling asset1 for asset0 would, in turn, increase its
spot price. The reciprocal is also true, where if we sell asset0 for asset1,
we would decrease the pool's spot price.

When a user swaps asset0 for asset1 (can also be seen as "selling" asset0), we
move left along the curve until asset1 reserves in this tick are depleted.
If the tick of the current price has enough liquidity to fulfill the order without
stepping to the next tick, the order is complete. If we deplete all of asset1 in
the current tick, this then marks the end of the first swap "step". Since all
liquidity in this tick has been depleted, we search for the next closest tick
to the left of the current tick that has liquidity. Once we reach this tick, we
determine how much more of asset1 is needed to complete the swap. This process
continues until either the entire order is fulfilled or all liquidity is drained
from the pool.

The same logic is true for swapping asset1, which is analogous to buying asset0;
however, instead of moving left along the set of curves, we instead search for
liquidity to the right.

From the user perspective, there are two ways to swap:

1. Swap given token in for token out.
   - E.g. I have 1 ETH that I swap for some computed amount of DAI.

2. Swap given token out for token in
   - E.g. I want to get out 3000 DAI for some amount of ETH to compute.

Each case has a corresponding message discussed previosly in the `x/poolmanager`
section.

- `MsgSwapExactIn`
- `MsgSwapExactOut`

Once a message is received by the `x/poolmanager`, it is propageted into a
corresponding keeper
in `x/concentrated-liquidity`.

The relevant keeper method then calls its non-mutative `calc` version which is
one of:

- `calcOutAmtGivenIn`
- `calcInAmtGivenOut`

State updates only occur upon successful execution of the swap inside the calc method.
We ensure that calc does not update state by injecting `sdk.CacheContext` as its
context parameter. The cache context is dropped on failure and committed on success.

### Calculating Swap Amounts

Let's now focus on the core logic of calculating swap amounts.
We mainly focus on `calcOutAmtGivenIn` as the high-level steps of `calcInAmtGivenOut`
are similar.

**1. Determine Swap Strategy**

The first step we need to determine is the swap strategy. The swap strategy determines
the direction of the swap, and it is one of:

- `zeroForOne` - swap token zero in for token one out.

- `oneForZero` - swap token one in for token zero out.

Note that the first token in the strategy name always corresponds to the token
being swapped in, while the second token corresponds to the token being swapped
out. This is true for both `calcOutAmtGivenIn` and `calcInAmtGivenOut` calc methods.

Recall that, in our model, we fix the tokens axis at the time of pool creation.
The token on the x-axis is token zero, while the token on the y-axis is token one.

Given that the sqrt price is defined as $$\sqrt (y / x)$$, as we swap token zero
(x-axis) in for token one (y-axis), we decrease the sqrt price and move down
along the price/tick curve. Conversely, as we swap token one (y-axis) in for token
zero (x-axis), we increase the sqrt price and move up along the price/tick curve.

The reason we call this a price/tick curve is because there is a relationship
between the price and the tick. As a result, when we perform the swap, we are
likely to end up crossing a tick boundary. As a tick is crossed, the swap state
internals must be updated. We will discuss this in more detail later.

**2. Initialize Swap State**

The next step is to initialize the swap state. The swap state is a struct that
contains all of the swap state to be done within the current active tick
(before we across a tick boundary).

It contains the following fields:

```go
// SwapState defines the state of a swap.
// It is initialized as the swap begins and is updated after every swap step.
// Once the swap is complete, this state is either returned to the estimate
// swap querier or committed to state.
type SwapState struct {
 // Remaining amount of specified token.
 // if out given in, amount of token being swapped in.
 // if in given out, amount of token being swapped out.
 // Initialized to the amount of the token specified by the user.
 // Updated after every swap step.
 amountSpecifiedRemaining sdk.Dec

 // Amount of the other token that is calculated from the specified token.
 // if out given in, amount of token swapped out.
 // if in given out, amount of token swapped in.
 // Initialized to zero.
 // Updated after every swap step.
 amountCalculated sdk.Dec

 // Current sqrt price while calculating swap.
 // Initialized to the pool's current sqrt price.
 // Updated after every swap step.
 sqrtPrice sdk.Dec
 // Current tick while calculating swap.
 // Initialized to the pool's current tick.
 // Updated each time a tick is crossed.
 tick sdk.Int
 // Current liqudiity within the active tick.
 // Initialized to the pool's current tick's liquidity.
 // Updated each time a tick is crossed.
 liquidity sdk.Dec

 // Global spread reward growth per-current swap.
 // Initialized to zero.
 // Updated after every swap step.
 spreadRewardGrowthGlobal sdk.Dec
}
```

**3. Compute Swap**

The next step is to compute the swap. Conceptually, it can be done in two ways
listed below.Before doing so, we find the next initialized tick. An initialized
tick is the tick that is touched by the edges of at least one position. If no
position has an edge at a tick, then that tick is uninitialized.

a. Swap within the same initialized tick range.

See "Appendix A" for details on what "initialized" means.

This case occurs when `swapState.amountSpecifiedRemaining` is less than or equal
to the amount needed to reach the next tick. We omit the math needed to determine
how much is enough until a later section.

b. Swap across multiple initialized tick ranges.

See "Appendix A" for details on what "initialized" means.

This case occurs when `swapState.amountSpecifiedRemaining` is greater than the
amount needed to reach the next tick

In terms of the code implementation, we loop, calling a `swapStrategy.ComputeSwapStepOutGivenIn`
or `swapStrategy.ComputeSwapStepInGivenOut` method, depending on swap out given
in or in given out, respectively.

The swap strategy is already initialized to be either `zeroForOne` or `oneForZero`
from step 1. Go dynamically determines the desired implementation via polymorphism.

We leave details of the `ComputeSwapStepOutGivenIn` and `ComputeSwapStepInGivenOut`
methods to the appendix of the "Swapping" section.

The iteration stops when `swapState.amountSpecifiedRemaining` runs out or when
swapState.sqrtPrice reaches the sqrt price limit specified by the user as a price
impact protection.

**4. Update Swap State**

Upon computing the swap step, we update the swap state with the results of the
swap step. Namely,

- Subtract the consumed specified amount from `swapState.amountSpecifiedRemaining`.

- Add the calculated amount to `swapState.amountCalculated`.

- Update `swapState.sqrtPrice` to the new sqrt price. The new sqrt price is not
  necessarily the sqrt price of the next tick. It is the sqrt price of the next tick
  if the swap step crosses a tick boundary. Otherwise, it is something in between
  the original and the next tick sqrt price.

- Update `swapState.tick` to the next initialized tick if it is reached;
  otherwise, update it to the new tick calculated from the new sqrt price.
  If the sqrt price is unchanged, the tick remains unchanged as well.

- Update `swapState.liquidity` to the new liquidity only if the next initialized
  tick is crossed. The liquidity is updated by incorporating the `liquidity_net`
  amount associated with the next initialized tick being crossed.

- Update `swapState.spreadRewardGrowthGlobal` to the value of the total spread factor charged within
  the swap step on the amount of token in per one unit of liquidity within the
  tick range being swapped in.

Then, we either proceed to the next swap step or finalize the swap.

**5. Update Global State**

Once the swap is completed, we persiste the swap state to the global state
(if mutative action is performed) and return the `amountCalculated` to the user.

## Liquidity depths calculation

### Calculating liquidity for buckets
Each bucket (the area between two initialized ticks) contains ceratin amount of liquidity. The liquidity amount can be obtained through `GetTickLiquidityNetInDirection` query. `GetTickLiquidityNetInDirection` returns two results:
- `expectedStartTickLiquidity` which is the global liquidity, the cumulative liquidity from the bucket of the current price
- `expectedLiquidityDepths` which is list of liquidity deltas for each and every initialized tick for the full price range in a certain direction that should be cumulatively added to or subtracted starting from the global liquidity in order to get the liquidity for an arbitrary range.

Querying in two different directions is possible, one being 'one for zero', which is in the direction of max tick, the other direction being 'zero for one', which is in the direction of min tick.

If the direction is zero for one, the liquidity for a bucket in tick can be calculated as follows: L<sub>t</sub> = L<sub>t-1</sub> - ΔL<sub>t</sub>, t=1,2, ...

If the direction is one for zero, the liquidity for the bucket in the designated tick can be calculated as follows: L<sub>t</sub> = L<sub>t-1</sub> + ΔL<sub>t</sub>, t=1,2

where L<sub>0</sub> is the global(cumulative liquidity).

### Deducing the quantity of tokens X and Y for a tick range
Having obtained the liquidity depths for each liquidity buckets in the pool, we can derive an equation to calculate the quantity of each token locked for a certain price range. Let *i* and *j* be the indexes of lower and upper tick boundaries of the range we want to calculate, let P<sub>0</sub> be current price and P<sub>a</sub>, P<sub>b</sub> prices for lower tick and upper tick respectively, where P<sub>a</sub>, P<sub>b</sub> are defined as the following:
<p align="center"> 
P<sub>a</sub> = 1.0001<sup>i</sup>, P<sub>b</sub> = 1.0001<sup>j</sup>
</p>

Let *L* be the total liquidity locked within price range [P<sub>a</sub>, P<sub>b</sub>]. The real reserve curve with liquidity *L*  is:

$(x + \frac{L}{\sqrt{P_b}})(y + L\sqrt{P_a}) = L^2$

Given the amount of liquidity, the quantity of tokens available in the price range [P<sub>a</sub>, P<sub>b</sub>] can be derived as follows:

- If $P_a \leq P_a$:
$x = L \left(\frac{1}{\sqrt{P_a}} - \frac{1}{\sqrt{P_b}}\right)$
$y = 0$

- If $P_a \geq P_b$:
$x = 0$
$y = L \left(\sqrt{P_b} - \sqrt{P_a}\right)$

- If $P_a \in (P_a, P_b)$:
$x = \left(\frac{1}{{\sqrt{P_a}}} - \frac{1}{{\sqrt{P_b}}}\right)$
$y = L \left(\sqrt{P_a} - \sqrt{P_b}\right)$

This can be written as: 

$x = \left(\frac{1}{\sqrt{z}} - \frac{1}{\sqrt{P_b}}\right)$ 

$y = L \left(\sqrt{z} - \sqrt{P_a}\right)$

where:

$z = P_a \quad \forall \quad P \leq P_a$  
$z = P_0 \quad \forall \quad P \in (P_a, P_b)$  
$z = P_b \quad \forall \quad P \geq P_b$  

### Calculating Pool Depths
Pool depths here refers to the token required to shift the pool price to a certain tick.

Let i<sub>0</sub> be the integer index identifying a current tick (this is the tick that corresponds to the square root of the current price). Let δ be the desired depth level and d be the associated change in ticks such that 

$\delta = \frac{P_1}{P_0} - 1 = \frac{1.0001^{(i_0 + d)}}{1.0001^{i_0}} - 1$

The change in ticks $d$ can be found as follows:

$d = \log_{1.0001}(\delta + 1)$

e.g. $d = -513$ for $\delta = -5\%$

Note that as the current price formally belongs only to the first range [s<sub>0</sub>, s<sub>1</sub>] or [s<sub>1</sub>, s<sub>0</sub>], where s<sub>0</sub> is the left (when the price grows) or the right (when the price drops) boundary of the current liquidity segment (segment that contains the current price). Mathematically, as we always start calculations from the current price, when recovering the token amounts, all ranges contain only one of the tokens (X or Y depending on the direction of the price change). When swapping, one of the tokens is exchanged for the token being sold. We need to find how much we can swap until the price reaches a certain level.

The Pool Depths expressed in units of asset X or Y in calculated as follows:

$Depth_{x}(\delta) = \sum_{i=0}^{n}x_{i}$
$Depth_{y}(\delta) = \sum_{i=0}^{n}y_{i}$

where:
$x_i = L_i \left(\frac{1}{\sqrt{P_{a}(i)}} - \frac{1}{\sqrt{P_{b}(i)}}\right), i = 0, \dots, n$

$y_i = L_i \left(\sqrt{P_{b}(i)} - \sqrt{P_{a}(i)}\right), i = 0, \dots, n$

### Calculating Liquidator Depths
Liquidator Depth refers to the real price slippage, the real price slippage (average execution price in relation to the current price) from the liquidator's point of view. That is, the amount of tokens that can be liquidated so that the real price slippage does not exceed certain level.

The idea to determine the depth is to swap the maximum possible amount per each liquidity segment until a realized slippage doesn’t exceed a desired level. For the last segment the procedure is repeated per tick until the desired realized slippage is achieved.
Maximum token amounts that can be locked within each segment or tick (and exchanged for another token when the price crosses the ticks) can be derived as follows:

$x_i = L_i \left(\frac{1}{\sqrt{P_{a}(i)}} - \frac{1}{\sqrt{P_{b}(i)}}\right)$

$y_i = L_i \left(\sqrt{P_{b}(i)} - \sqrt{P_{a}(i)}\right)$

Starting from the current tick *i<sub>0</sub>*  and swapping one token for another one, the average execution price at the end of each tick *i*  can be determined as follows:

$P_i = \frac{(Y_{i-1} + y_i)}{X_{i-1} + x}, \quad i = i_0, \ldots, i_N$

$Y_i = Y_{i-1} + y_i, \quad Y_0 = 0$

$X_i = X_{i-1} + x_i, \quad X_0 = 0$

The slippage equals to:

$Slippage_i = P_i - P_0 - 1$

The algorithm to determine the depth is then the following:

Calculate $X_i$ and $Y_i$ while $|Slippage_i| \leq \delta$ at some $i = N$

Then 

$Depth_x (\delta) = X_N$

$Depth_y (\delta) = Y_N$


## Migration

Users can migrate their Balancer positions to a Concentrated Liquidity full range
position provided the underlying Balancer pool has a governance-selected canonical
Concentrated Liquidity pool. The migration is routed depending on the state of the
underlying Balancer position:

Balancer position is:

- Superfluid delegated
  - Locked
- Superfluid undelegating
  - Locked
  - Unlocking
- Normal lock
  - Locked
  - Unlocking
- Unlocked

Regardless of the path taken, the `UnlockAndMigrateSharesToFullRangeConcentratedPosition`
message executes all of the below logic:

### Superfluid Delegated Balancer to Concentrated

The following diagram illustrates the migration flow for a Superfluid delegated
Balancer position to a Superfluid delegated Concentrated Liquidity position.

![Migrate Superfluid Delegate Balancer to Concentrated](./img/MigrateSuperfluidDelegated.png)

The migration process starts by removing the connection between the GAMM lock and
the GAMM intermediary account. The synthetic OSMO that was previously minted by
the GAMM intermediary account is immediately undelegated (skipping the two-week
unbonding period) and sent to the Superfluid module account where it is burned.

Next, the Lockup module account holding the original GAMM shares sends them back
to the user, deleting the GAMM lock in the process. These shares are used to
claim the underlying two assets from the GAMM pool, which are then immediately
put into a full range Concentrated Liquidity position in the canonical
Concentrated Liquidity pool.

The underlying liquidity this creates is tokenized (similar to GAMM shares) and
is put into a new lock, which is then routed to the Lockup module account. A new
intermediary account is created based on this new CL share denom. The new
intermediary account mints synthetic OSMO and delegates it to the validator the
user originally delegated to. Finally, a new synthetic lock in a bonded status
is created based on the new CL lock ID, the new CL intermediary account, and the
new CL synthetic denom.

### Superfluid Undelegating Balancer to Concentrated

The following diagram illustrates the migration flow for a superfluid undelegating
balancer position to a superfluid undelegating concentrated liquidity position.
The reason we must account for this situation is to respect the two week unbonding
period that is required for superfluid undelegating, and be capable of slashing
a position that was migrated.

![Migrate Superfluid Undelegating Balancer to Concentrated](./img/MigrateSuperfluidUndelegating.png)

The process is identical to the Superfluid delegated migration, with three
exceptions. First, the connection between the GAMM intermediary account and the
GAMM lock is already removed when a user started undelegation, so it does not
need to be done again. Second, no synthetic OSMO needs to be burned or created.
Lastly, instead of creating a new CL synthetic lock in a bonded status, we create
a new CL synthetic lock in an unlocking status. This lock will be unlocked once
the two-week unbonding period is over.

### Locked and Unlocked Balancer to Concentrated

The locked<>locked and unlocked<>unlocked migration utilizes a subset of actions
that were taken in the superfluid migration. The Lockup module account that was
holding the original GAMM shares sends them back to the user, deleting the GAMM
lock in the process. These shares are used to claim the underlying two assets
from the GAMM pool, which are then immediately put into a full range Concentrated
Liquidity position in the canonical Concentrated Liquidity pool.

If it was previously locked, we keep the concentrated locked for the same period
of time. If it was previously unlocking, we begin unlocking the concentrated lock
from where the GAMM lock left off.

### Balancer to Concentrated with No Lock

When GAMM shares are not locked, they are simply claimed for the underlying two
assets, which are then immediately put into a full range concentrated liquidity
position in the canonical concentrated liquidity pool. No locks are involved in
this migration.

## Position Fungification

There is a possibility to fungify fully-charged positions within the same tick range.
Assume that there are two positions in the same tick range and both are fully charged.

As a user, I might want to combine them into a single position so that I don't have to manage
positions inside the same tick range separately.

Therefore, I execute `MsgFungifyChargedPositions` that takes a list of position ids to fungify
and merges them into one.

Besides being fully charged, all of the positions must be in the same tick range and have the same
owner (sender). All must belong to the same pool and be unlocked. As a result, none of the positions
can be superfluid staked if they are full-range.

Once the message finishes, the user will have a completely new position with spread factors and incentive rewards
moved into the new position. The old positions will be deleted.

## Swapping. Appendix A: Example

Note, that the numbers used in this example are not realistic. They are used to
illustrate the concepts on the high level.

Imagine a tick range from min tick -1000 to max tick 1000 in a pool with a 1%
spread factor.

Assume that user A created a full range position from ticks -1000 to 1000 for
`10_000` liquidity units.

Assume that user B created a narrow range position from ticks 0 to 100 for `1_000`
liquidity units.

Assume the current active tick is -34 and user perform a swap in the positive
direction of the tick range by swapping 5_000 tokens one in for some tokens
zero out.

Our tick range and liquidity graph now looks like this:

```markdown
         cur_sqrt_price      //////////               <--- position by user B

/////////////////////////////////////////////////////////  <---position by user A
-1000           -34          0       100              1000
```

The swap state is initialized as follows:

- `amountSpecifiedRemaining` is set to 5_000 tokens one in specified by the user.
- `amountCalculated` is set to zero.
- `sqrtPrice` is set to the current sqrt price of the pool
(computed from the tick -34)
- `tick` is set to the current tick of the pool (-34)
- `liquidity` is set to the current liquidity tracked by the pool at tick -34 (10_000)
- `spreadRewardGrowthGlobal` is set to (0)

We proceed by getting the next initialized tick in the direction of the swap (0).

Each initialized tick has 2 fields:

- `liquidity_gross` - this is the total liquidity referencing that tick
  at tick -1000: 10_000
  at tick 0: 1_000
  at tick 100: 1_000
  at tick 1000: 10_000

- `liquidity_net` - liquidity that needs to be added to the active liquidity as
we cross the tick moving in the positive direction so that the active liquidity
is always the sum of all `liquidity_net` amounts of initialized ticks below the
current one.
  at tick -1000: 10_000
  at tick 0: 1_000
  at tick 100: -1_000
  at tick 1000: -10_000

Next, we compute swap step from tick -34 to tick 0. Assume that 5_000 tokens one
in is more than enough to cross tick 0 and it returns 10_000 of token zero out
while consuming half of token one in (2500).

Now, we update the swap state as follows:

- `amountSpecifiedRemaining` is set to 5000 - 2_500 = 2_500 tokens one in remaining.

- `amountCalculated` is set to 10_000 tokens zero out calculated.

- `sqrtPrice` is set to the sqrt price of the crossed initialized tick 0 (0).

- `tick` is set to the tick of the crossed initialized tick 0 (0).

- `liquidity` is set to the old liquidity value (10_000) + the `liquidity_net`
of the crossed tick 0 (1_000) = 11_000.

- `spreadRewardGrowthGlobal` is set to 2_500 \* 0.01 / 10_000 = 0.0025 because we assumed
1% spread factor.

Now, we proceed by getting the next initialized tick in the direction of
the swap (100).

Next, we compute swap step from tick 0 to tick 100. Assume that 2_500 remaining
tokens one in is not enough to reach the next initialized tick 100 and it returns
12_500 of token zero out while only reaching tick 70. The reason why we now get a
greater amount of token zero out for the same amount of token one in is because the
liquidity in this tick range is greater than the liquidity in the previous tick range.

Now, we update the swap state as follows:

- `amountSpecifiedRemaining` is set to 2_500 - 2_500 = 0 tokens one in remaining.

- `amountCalculated` is set to 10_000 + 12_500 = 22_500 tokens zero out calculated.

- `sqrtPrice` is set to the reached sqrt price.

- `tick` is set to an uninitialized tick associated with the reached sqrt price (70).

- `liquidity` is set kept the same as we did not cross any initialized tick.

- `spreadRewardGrowthGlobal` is updated to 0.0025 + (2_500 \* 0.01 / 10_000) = 0.005
  because we assumed 1% spread factor.

As a result, we complete the swap having swapped 5_000 tokens one in for 22_500
tokens zero out. The tick is now at 70 and the current liquidity at the active
tick tracked by the pool is 11_000. The global spread reward growth per unit of liquidity
has increased by 50 units of token one. See more details about the spread reward growth
in the "Spread Rewards" section.

TODO: Swapping, Appendix B: Compute Swap Step Internals and Math

## Range Orders

> As a trader, I want to be able to execute ranger orders so that I have better
control of the price at which I trade

TODO

## Spread Rewards

> As a an LP, I want to earn spread rewards on my capital so that I am incentivized to
participate in active market making.

In Balancer-style pools, spread rewards go directly back into the pool to benefit all LPs pro-rata.
For concentrated liquidity pools, this approach is no longer feasible due to the
non-fungible property of positions. As a result, we use a different accumulator-based
mechanism for tracking and storing spread rewards.

Reference the following papers for more information on the inspiration behind our accumulator package:

- [Scalable Reward Distribution](https://uploads-ssl.webflow.com/5ad71ffeb79acc67c8bcdaba/5ad8d1193a40977462982470_scalable-reward-distribution-paper.pdf)
- [F1 Fee Distribution](https://drops.dagstuhl.de/opus/volltexte/2020/11974/pdf/OASIcs-Tokenomics-2019-10.pdf)

We define the following accumulator and spread-reward-related fields to be stored on various
layers of state:

- **Per-pool**

```go
// Note that this is proto-generated.
type Pool struct {
    ...
    SpreadFactor sdk.Dec
}
```

Each pool is initialized with a static spread factor value `SpreadFactor` to be paid by swappers.
Additionally, each pool's spread reward accumulator tracks and stores the total rewards accrued from spreads
throughout its lifespan, named `SpreadRewardGrowthGlobal`.

- **Per-tick**

```go
// Note that this is proto-generated.
type TickInfo struct {
    ...
   SpreadRewardGrowthOppositeDirectionOfLastTraversal sdk.DecCoins
}
```

TickInfo keeps a record of spread rewards accumulated opposite the direction the tick was last traversed.
In other words, when traversing the tick from right to left, `SpreadRewardGrowthOppositeDirectionOfLastTraversal`
represents the spread rewards accumulated above that tick. When traversing the tick from left to right,
`SpreadRewardGrowthOppositeDirectionOfLastTraversal` represents the spread rewards accumulated below that tick.

![Tick Updates](./img/TickUpdates.png)

This information is required for calculating the amount of spread rewards that accrue between
a range of two ticks.

Note that keeping track of the spread reward growth is only necessary for the ticks that
have been initialized. In other words, at least one position must be referencing
that tick to require tracking the spread reward growth occurring in that tick.

By convention, when a new tick is activated, it is set to the pool's `SpreadRewardGrowthGlobal`
if the tick being initialized is above the current tick.

See the following code snippet:

```go
if tickIndex <= currentTick {
  accum, err := k.GetSpreadRewardAccumulator(ctx, poolId)
  if err != nil {
    return err
  }

  tickInfo.SpreadRewardGrowthBelow = accum.GetValue()
}
```

Essentially, setting the tick's `tickInfo.SpreadRewardGrowthOppositeDirectionOfLastTraversal`
to the pools accum value represents the amount of spread rewards collected by the pool up until
the tick was activated.

Once a tick is activated again (crossed in either direction),
`tickInfo.SpreadRewardGrowthOppositeDirectionOfLastTraversal` is updated to add the difference
between the pool's current accumulator value and the old value of
`tickInfo.SpreadRewardGrowthOppositeDirectionOfLastTraversal`.

Tracking how many spread rewards are collected below, in the case of a lower tick, and above,
in the case of an upper tick, allows us to calculate the
amount of spread rewards inside a position (spread reward growth inside between two ticks) on demand.
This is done by updating the activated tick with the amount of spread rewards collected for
every tick lower than the tick that is being crossed.

This has two benefits:

- We avoid updating _all_ ticks
- We can calculate a range by subtracting the upper and lower ticks for the range
  using the logic below.

We calculate the spread reward growth above the upper tick in the following way:

- If calculating spread reward growth for an upper tick, we consider the following two cases:
  - currentTick >= upperTick: If the current tick is greater than or equal to the
  upper tick, the spread reward growth would be the pool's spread reward growth minus the upper tick's
  - currentTick < upperTick: If the current tick is smaller than the upper tick,
  the spread reward growth would be the upper tick's spread reward growth outside.

This process is vice versa for calculating spread reward growth below the lower tick.

Now, by having the spread reward growth below the lower and above the upper tick of a range,
we can calculate the spread reward growth inside the range by subtracting the two from the
global per-unit-of-liquidity spread reward growth.

![Spread Reward Growth Outside Calculations](./img/SpreadRewardGrowthOutsideCalcuations.png)

```go
spreadRewardGrowthInsideRange := SpreadRewardGrowthGlobalOutside - spreadRewardGrowthBelowLowerTick - spreadRewardGrowthAboveUpperTick
```

Note that although `tickInfo.SpreadRewardGrowthOutside` may be initialized at different times
for each tick, the comparison of these values between ticks is not meaningful, and
there is no guarantee that the values across ticks will follow any particular pattern.
However, this does not affect the per-position calculations since all the position
needs to know is the spread reward growth inside the position's range since the position was
last interacted with.

- **Per-position-accumulator**

In a concentrated liquidity pool, unlike traditional pools, spread rewards do not get automatically
re-added to pool. Instead, they are tracked by the `unclaimedRewards` fields of each
position's accumulator.

The amount of uncollected spread rewards needs to be calculated every time a user modifies
their position. This occurs when a position is created, and liquidity is removed
(liquidity added is analogous to creating a new position).

We must recalculate the values for any modification, because with a change in liquidity
for the position, the amount of spread rewards allocated to the position must also change accordingly.

## Collecting Spread Rewards

Once calculated, collecting spread rewards is a straightforward process of transferring the
calculated amount from the pool address to the position owner.

To collect spread rewards, users call `MsgCollectSpreadRewards` with the ID corresponding to
their position. The function `collectSpreadRewards` in the keeper is responsible for
executing the spread reward collection and returning the amount collected, given the owner's
address and the position ID:

```go
func (k Keeper) collectSpreadRewards(
    ctx sdk.Context,
    owner sdk.AccAddress,
    positionId uint64) (sdk.Coins, error) {
}
```

This returns the amount of spread rewards collected by the user.

## Interval Accumulation

<<<<<<< HEAD
Section pre-face: interval accumulation for incentives functions
similarly to the spread rewards. However, we focus on spread rewards only for brevity.

=======
>>>>>>> 1735d8b8
As mentioned in the previous sections, to collect spread rewards,
we utilize a rewards accumulator abstraction with an interval accumulation extension.

The accumulator abstraction can be summarized by the following bullet points:
- accumulator values are per-share
- per-pool-global ever-increasing accumulator
- each position takes a snapshot of the accumulator at the time of creation
- assume t' represents the time of claiming rewards and t represents the time of position's snapshot of
the global accumulator. Then, the total position's rewards are equal to
`(global accumulator at time t' - position snapshot at time t) * number of shares

Interval accumulation further extends this abstraction where positions only accumulate the rewards whenever they are active.
That is, the current tick is within the position's range.

To calculate that, we utilize tick accumulators. Each tick accumulator is updated whenever it is crossed. It can be thought
of as having the snapshot of the global accumulator when going in the opposite direction of the last traversal. For example, assume that
we are reasoning about the snapshot value of tick 100 when the current tick is 150. Then, we know that the value of the tick is 100
contains rewards accrued before crossing tick 100 when going from the left to the right.

Fundamentally, our base accumulator abstraction changes to the following:
- accumulator values are per-share (still the same)
- per-pool-global ever-increasing accumulator (still the same)
- each position takes a snapshot of the rewards accumulated while the position is active at the time of its creation (as defined by tick accumulator snapshots) (changed)
- assume t' represents the time of claiming rewards and t represents the time of the position's snapshot of the interval accumulation.
Then, the total position's rewards are equal to `(global accumulator at time t' - interval accumulation outside at time t' - interval accumulation inside at time t) * number of shares
Essentially, this gives us interval accumulation inside between times t and t' for each share of the position.

By convention, we initialize the tick snapshot to either:
a) 0 if the current tick is < tick
b) global accumulator value if the current tick is >= tick

This is done to ensure that the tick accumulator always contains the rewards accrued before crossing the tick from left to right.

Since tick accumulator snapshots are initialized at different times, their comparison is not meaningful.

By having tick snapshots at each edge of the position and a global value, we can compute how many rewards are accrued inside
the position. It accounts for all rewards accrued between position creation and the time of claiming rewards whenever the following
is true:
`lower tick <= current tick < upper tick``

For this reason, there are 3 ways to compute the rewards accrued inside the position:
1. current tick is below the position's range (current tick < lower tick)
- Then, we compute rewards as `lower tick snapshot - upper tick snapshot`
2. current tick is within the position's range (lower tick <= current tick < upper tick)
- Then, we compute rewards as `global accumulator - upper tick snapshot - lower tick snapshot`
3. current tick is above the position's range (current tick >= upper tick)
- Then, we compute rewards as `upper tick accumulator - lower tick accumulator`

### Negative Interval Accumulation Edge Case Behavior

<<<<<<< HEAD
Case 1: Initialize lower tick snapshot to be greater than upper tick snapshot when current tick > upper tick

=======
>>>>>>> 1735d8b8
Note, that if we initialize the lower tick after the upper tick is already initialized,
for example, by another position, this might lead to negative accumulation inside
the interval. This is only possible if the current tick is greater than the lower tick
that is being initialized.

The reason is that we initialize the lower tick accumulator to the global accumulator
if the current tick >= tick. As a result, when subtracting the lower tick snapshot from the upper,
the lower one is greater than or equal to the upper.

This is not an issue because it gets canceled out by the "interval accumulation outside at time t'" that is added to
the "interval accumulation inside at time t" before being subtracted from the global accumulator at the time of claiming.

<<<<<<< HEAD
=======
Perhaps even more importantly, as long as the _change_ in interval accumulation is tracked correctly, the initial value should not make a difference.

>>>>>>> 1735d8b8
Interestingly, this edge case should not be possible in the other direction. That is, we cannot get negative
interval accumulation inside if the upper is initialized after the lower and the current tick is less than the upper tick.
The reason is that if the current tick is less than the tick we initialize, the snapshot becomes 0 by convention.
As a result, the subtraction from the global accumulator for computing interval accumulation never leads to a
negative value.

<<<<<<< HEAD
Case 2: Initialize lower tick snapshot to be zero while upper tick snapshot to be non-zero when current tick < lower tick

Assume that initially current tick > upper tick and the upper tick gets initialized by some position.
Then, its accumulator snapshot is set to the global accumulator. Now, assume that the current tick
moves under the future position's lower tick. Then, the position gets initialized.

As a result, the lower tick is set to 0, and interval accumulation is
`lower tick snapshot - upper tick snapshot = 0 - positive value = negative value`

=======
>>>>>>> 1735d8b8
## Swaps

Swapping within a single tick works as the regular `xy = k` curve. For swaps
across ticks to work, we simply apply the same spread reward calculation logic for every swap step.

Consider data structures defined above. Let `tokenInAmt` be the amount of token being
swapped in.

Then, to calculate the spread reward within a single tick, we perform the following steps:

1. Calculate an updated `tokenInAmtAfterSpreadReward` by charging the `pool.SpreadFactor` on `tokenInAmt`.

```go
// Update global spread reward accumulator tracking spread rewards for denom of tokenInAmt.
// TODO: revisit to make sure if truncations need to happen.
pool.SpreadRewardGrowthGlobalOutside.TokenX = pool.SpreadRewardGrowthGlobalOutside.TokenX.Add(tokenInAmt.Mul(pool.SpreadFactor))

// Update tokenInAmt to account for spread factor.
spread_factor = tokenInAmt.Mul(pool.SpreadFactor).Ceil()
tokenInAmtAfterSpreadFactor = tokenInAmt.Sub(spread_factor)

k.bankKeeper.SendCoins(ctx, swapper, pool.GetAddress(), ...) // send tokenInAmtAfterSpreadFactor
```

2. Proceed to calculating the next square root price by utilizing the updated `tokenInAmtAfterSpreadFactor.

Depending on which of the tokens in `tokenIn`,

If token1 is being swapped in:
$$\Delta \sqrt P = \Delta y / L$$

Here, `tokenInAmtAfterSpreadFactor` is delta y.

If token0 is being swapped in:
$$\Delta \sqrt P = L / \Delta x$$

Here, `tokenInAmtAfterSpreadFactor` is delta x.

Once we have the updated square root price, we can calculate the amount of
`tokenOut` to be returned. The returned `tokenOut` is computed with spread rewards
accounted for given that we used `tokenInAmtAfterSpreadFactor`.

## Swap Step Spread Factors

We have a notion of `swapState.amountSpecifiedRemaining` which is the amount of
token in remaining over all swap steps.

After performing the current swap step, the following cases are possible:

1. All amount remaining is consumed

In that case, the spread factor is equal to the difference between the original amount remaining
and the one actually consumed. The difference between them is the spread factor.

```go
spreadRewardChargeTotal = amountSpecifiedRemaining.Sub(amountIn)
```

2. Did not consume amount remaining in-full.

The spread factor is charged on the amount actually consumed during a swap step.

```go
spreadRewardChargeTotal = amountIn.Mul(spreadFactor)
```

3. Price impact protection makes it exit before consuming all amount remaining.

The spread factor is charged on the amount in actually consumed before price impact
protection got trigerred.

```go
spreadRewardChargeTotal = amountIn.Mul(spreadFactor)
```

## Incentive/Liquidity Mining Mechanism

## Overview

Due to the nonfungibility of positions and ticks, incentives for concentrated liquidity requires a
slightly different mechanism for distributing incentives compared to Balancer and Stableswap pools.
In general, the design space of incentive mechanisms for concentrated liquidity DEXs is extremely
underexplored, so our implementation takes this as an opportunity to break some new ground in the
broader design space of order-book-style AMMs.

Below, we outline the approach for CL incentives that Osmosis will be implementing for its initial
implementation of concentrated liquidity, as well as our baseline reasoning for why we are pursuing
this design.

## Target Properties

As a starting point, it's important to understand the properties of a healthy liquidity pool.
These are all, of course, properties that become self-sustaining once the positive feedback cycle
between liquidity and volume kicks off, but for the sake of understanding what exactly it is that
 we are trying to bootstrap with incentives it helps to be explicit with our goals.

### Liquidity Depth
We want to ensure spread rewards and incentives are being used to maximize liquidity depth at the active tick
(i.e. the tick the current spot price is in), as this gives the best execution price for trades on
the pool.

### Liquidity Breadth
It is critical that as we roll out concentrated liquidity, there is an incentive for there to be
width in the books for our major pools. This is to avoid the scenario where the liquidity in the
active tick gets filled and liquidity falls off a cliff (e.g. when there is a large price move and
active tick LPs get bulk arbed against). It is important for our liquidity base to be broad when it
is low until our CL markets mature and active LPs begin participating.

### Liquidity Uptime

We want to ensure that the active tick is not only liquid, but that it is _consistently_ liquid,
meaning that liquidity providers are incentivized to keep their liquidity on the books while
they trade.

Specifically, we want to ensure that idle liquidity waiting for volume does not sit off the
books with the goal of jumping in when a trade happens, as this makes Osmosis's liquidity
look thinner than it is and risks driving volume to other exchanges.

While just-in-time (JIT) liquidity technically benefits the trader on a first-degree basis
(better price execution for that specific trade), it imposes a cost on the whole system by
pushing LPs to an equilibrium that ultimately hurts the DEX (namely that liquidity stays of
the books until a trade happens). This instance of [Braess's paradox](https://en.wikipedia.org/wiki/Braess%27s_paradox)
can be remedied with mechanisms designed around rewarding liquidity uptime.

## Current Standard: Pro-rata in Active Tick

The current status quo for concentrated liquidity incentives is to distribute them pro-rata
to all LPs providing liquidity in the active tick. With
some [clever accumulator tricks](https://www.paradigm.xyz/2021/05/liquidity-mining-on-uniswap-v3),
this can be designed to ensure that each LP only receives incentives for liquidity they contribute
to the active tick. This approach is incredible for liquidity depth, which is arguably the most
important property we need incentives to be able to accommodate. It is also a user flow that
on-chain market makers are already somewhat familiar with and has enough live examples where
we roughly know that it functions as intended.

## Our Implementation

At launch, Osmosis's CL incentives will primarily be in the format described above while we
iron out a mechanism that achieves the remaining two properties predictably and effectively.
As a piece of foreshadowing, the primary problem space we will be tackling is the following:
status quo incentives advantage LPs who keep their liquidity off the books until a trade
happens, ultimately pushing liquidity off of the DEX and creating ambiguity around the "real"
liquidity depth. This forces traders to make uninformed decisions about where to trade their
assets (or worse, accept worse execution on an inferior venue).

In other words, instead of having incentives go towards bootstrapping healthy liquidity pools,
they risk going towards adversely pushing volume to other exchanges at the cost of the DEX,
active LPs, and ultimately traders.

### Note on supported and authorized uptimes

If you dig through our incentives logic, you might find code dealing with notions of **Supported Uptimes**
and **Authorized Uptimes**. These are for an uptime incentivization mechanism we are keeping off
at launch while we refine a more sophisticated version. We leave the state-related parts
in core logic to ensure that if we do decide to turn the feature on (even if just to
experiment), it could be done by a simple governance proposal (to add more supported
uptimes to the list of authorized uptimes) and not require a state migration for pools.
At launch, only the 1ns uptime will be authorized, which is roughly equivalent to status
quo CL incentives with the small difference that positions that are created and closed in
the same block are not eligible for any incentives.

For the sake of clarity, this mechanism functions very similarly to status quo incentives,
but it has a separate accumulator for each supported uptime and ensures that only liquidity
that has been in the pool for the required amount of time qualifies for claiming incentives.

### Incentive Creation and Querying

While it is technically possible for Osmosis to enable the creation of incentive records directly in the CL module, incentive creation is currently funneled through existing gauge infrastructure in the `x/incentives` module. This simplifies UX drastically for frontends, external incentive creators, and governance, while making CL incentives fully backwards-compatible with incentive creation and querying flows that everyone is already used to. As of the initial version of Osmosis's CL, all incentive creation and querying logic will be handled by respective gauge functions (e.g. the `IncentivizedPools` query in the `x/incentives` module will include CL pools that have internal incentives on them).

To create a gauge dedicated to the concentrated liquidity pool, run a `MsgCreateGauge` message in the `x/incentives` module with the following parameter constraints:
- `PoolId`: The ID of the CL pool to create a gauge for.
- `DistrTo.LockQueryType` must be set to `locktypes.LockQueryType.NoLock`
- `DistrTo.Denom` must be an empty string.

The rest of the parameters can be set according to the desired configuration of the gauge. Please read the `x/incentives` module documentation for more information on how to configure gauges.

Note, that the created gauge will start emitting at the first epoch after the given `StartTime`. During the epoch, a `x/concentrated-liquidity`
module `IncentiveRecord` will be created for every denom in the gauge. This incentive record will be configured to emit all given incentives
over the period of an epoch. If the gauge is non-perpetual (emits over several epochs), the distribution will be split evenly between the epochs.
and a new `IncentiveRecord` will be created for each denom every epoch with the emission rate and token set to finish emitting at the end of the epoch.

### Reward Splitting Between Classic and CL pools

While we want to nudge Classic pool LPs to transition to CL pools, we also want to ensure that we do not have a hard cutoff for incentives where past a certain point it is no longer worth it to provide liquidity to Classic pools. This is because we want to ensure that we have a healthy transition period where liquidity is not split between Classic and CL pools, but rather that liquidity is added to CL pools while Classic pools are slowly drained of liquidity.

To achieve this in a way that is difficult to game and efficient for the chain to process, we will be using a **reward-splitting** mechanism that treats _bonded_ liquidity in a Classic pool that is paired by governance to a CL pool (e.g. for the purpose of migration) as a single full-range position on the CL pool for the purpose of calculating incentives. Note that this _does not affect spread reward distribution_ and only applies to the flow of incentives through a CL pool.

One implication of this mechanism is that it moves the incentivization process to a higher level of abstraction (incentivizing _pairs_ instead of _pools_). For internal incentives (which are governance managed), this is in line with the goal of continuing to push governance to require less frequent actions, which this change ultimately does.

To keep a small but meaningful incentive for LPs to still migrate their positions, we have added a **discount rate** to incentives that are redirected to Classic pools. This is initialized to 5% by default but is a governance-upgradable parameter that can be increased in the future. A discount rate of 100% is functionally equivalent to all the incentives staying in the CL pool.

## TWAP Integration

In the context of twap, concentrated liquidity pools function differently from
CFMM pools.

There are 2 major differences that stem from how the liquidity is added and
removed in concentrated-liquidity.

The first one is given by the fact that a user does not provide liquidity at
pool creation time. Instead, they have to issue a separate message post-pool
creation. As a result, there can be a time where there is no valid spot price
initialized for a concentrated liquidity pool. When a concentrated liquidity pool
is created, the `x/twap` module still initializes the twap records. However, these
records are invalidated by setting the "last error time" field to the block time
at pool creation. Only adding liquidity to the pool will initialize the spot price
and twap records correctly. One technical detail to note is that adding liquidity
in the same block as pool creation will still set the "last error time" field to
the block time despite spot price already being initialized. Although we fix an
error within that block, it still occurs. As a result, this is deemed acceptable.
However, this is a technical trade-off for implementation simplicity and not an
intentional design decision.

The second difference from balancer pools is focused around the fact that
liquidity can be completely removed from a concentrated liquidity pool,
making its spot price be invalid.

To recap the basic LP functionality in concentrated liquidity, a user adds
liqudity by creating a position. To remove liquidity, they withdraw their
position. Contrary to CFMM pools, adding or removing liquidity does not affect
the price in 99% of the cases in concentrated liquidity. The only two exceptions
to this rule are:

**Creating the first position in the pool.**

In this case, we transition from invalid state where there is no liqudity, and
the spot price is uninitialized to the state where there is some liqudity, and
as a result a valid spot price.

Note, that if there is a pool where liqudiity is completely drained and re-added,
the TWAP's last error time will be pointing at the time when the liquidity was drained.
This is different from how twap functions in CFMM pool where liquidity cannot
be removed in-full.

**Removing the last position in the pool.**

In this case, we transition from a valid state with liquidity and spot price to
an invalid state where there is no liquidity and, as a result, no valid spot
price anymore. The last spot price error will be set to the block time of when
the last position was removed.

To reiterate, the above two exceptions are the only cases where twap is updated
due to adding or removing liquidity.

The major source of updates with respect to twap is the swap logic. It functions
similarly to CFMM pools where upon the completion of a swap, a listener `AfterConcentratedPoolSwap`
propagates the execution to the twap module for the purposes of tracking state updates
necessary to retrieve the spot price and update the twap accumulators
(more details in x/twap module).

Lastly, see the "Listeners" section for more details on how twap is enabled by
the use of these hooks.

## Parameters

- `AuthorizedQuoteDenoms` []string

This is a list of quote denoms that can be used as token1 when creating a pool.
We limit the quote assets to a small set for the purposes of having convenient
price increments stemming from tick to price conversion. These increments are
in a human readable magnitude only for token1 as a quote. For limit orders in
the future, this will be a desirable property in terms of UX as to allow users
to set limit orders at prices in terms of token1 (quote asset) that are easy
to reason about.

This goes in-hand with centralized exchanges that limit the quote asset set
to only a few denoms.

Our list at launch is expected to consist of OSMO, DAI and USDC. These are set
in the v16 upgrade handler.

- `IsPermisionlessPoolCreationEnabled` bool

The flag indicating whether permissionless pool creation is enabled or not. For
launch, we have decided to disable permissionless pool creation. It will still
be enabled via governance. This is because we want to limit the number of pools
for risk management and want to avoid fragmenting liquidity for major denom
pairs with configurations of tick spacing that are not ideal.

## Listeners

### `AfterConcentratedPoolCreated`

This listener executes after the pool is created.

At the time of this writing, it is only utilized by the `x/twap` module.
The twap module is expected to create twap records where the last error time
is set to the block time of when the pool was created. This is because there
is no liquidity in the pool at creation time.

### `AfterInitialPoolPositionCreated`

This listener executes after the first position is created in a concentrated
liquidity pool.

At the time of this writing, it is only utilized by the `x/twap` module.

### `AfterLastPoolPositionRemoved`

This listener executes after the last position is removed in a concentrated
liquidity pool.

At the time of this writing, it is only utilized by the `x/twap` module.

### `AfterConcentratedPoolSwap`

This listener executes after a swap in a concentrated liquidity pool.

At the time of this writing, it is only utilized by the `x/twap` module.


### State entries and KV store management
The following are the state entries (key and value pairs) stored for the concentrated liquidity module. 

- structs
  - TickPrefix + pool ID + tickIndex ➝ Tick Info struct
  - PoolPrefix + pool id ➝ pool struct
  - IncentivePrefix | pool id | min uptime index | denom | addr ➝ Incentive Record body struct
- links
  - positionToLockPrefix | position id ➝ lock id
  - lockToPositionPrefix | lock id ➝ position id
  - PositionPrefix | addr bytes | pool id | position id ➝ boolean
  - PoolPositionPrefix | pool id | position id ➝ boolean

Note that for storing ticks, we use 9 bytes instead of directly using uint64, first byte being reserved for the Negative / Positive prefix, and the remaining 8 bytes being reserved for the tick itself, which is of uint64. Although we directly store signed integers as values, we use the first byte to indicate and re-arrange tick indexes from negative to positive.


## State and Keys

### Incentive Records

- `KeyIncentiveRecord`

`0x04|` || `string encoding of pool ID` || `|` || `string encoding of min uptime index` || `|` || `string encoding of incentive ID`

Note that the reason for having pool ID and min uptime index is so that we can retrieve
all incentive records for a given pool ID and min uptime index by performing prefix iteration.

## Precision Issues With Price

There are precision issues that we must be considerate of in our design.

Consider the balancer pool between `arb` base unit and `uosmo`:

```bash
osmosisd q gamm pool 1011
pool:
  '@type': /osmosis.gamm.v1beta1.Pool
  address: osmo1pv6ffw8whyle2nyxhh8re44k4mu4smqd7fd66cu2y8gftw3473csxft8y5
  future_pool_governor: 24h
  id: "1011"
  pool_assets:
  - token:
      amount: "101170077995723619690981"
      denom: ibc/10E5E5B06D78FFBB61FD9F89209DEE5FD4446ED0550CBB8E3747DA79E10D9DC6
    weight: "536870912000000"
  - token:
      amount: "218023341414"
      denom: uosmo
    weight: "536870912000000"
  pool_params:
    exit_fee: "0.000000000000000000"
    smooth_weight_change_params: null
    swap_fee: "0.002000000000000000"
  total_shares:
    amount: "18282469846754434906194"
    denom: gamm/pool/1011
  total_weight: "1073741824000000"
```

Let's say we want to migrate this into a CL pool where `uosmo` is the quote
asset and `arb` base unit is the base asset.

Note that quote asset is denom1 and base asset is denom0.
We want quote asset to be `uosmo` so that limit orders on ticks
have tick spacing in terms of `uosmo` as the quote.

Note:
- OSMO has precision of 6. 1 OSMO = 10**6 `uosmo`
- ARB has precision of 18. 1 ARB = 10**18 `arb` base unit

Therefore, the true price of the pool is:
```python
>>> (218023341414 / 10**6)  / (101170077995723619690981 / 10**18)
2.1550180224553714
```

However, in our core logic it is represented as:

```python
218023341414 / 101170077995723619690981
2.1550180224553714e-12
```

or

```python
osmosisd q gamm spot-price 1011 uosmo ibc/10E5E5B06D78FFBB61FD9F89209DEE5FD4446ED0550CBB8E3747DA79E10D9DC6
spot_price: "0.000000000002155018"
```

As a protocol, we need to accomodate prices that are very far apart.
In the example above, the difference between `10**6 and 10**18`

Most of the native precision is 10**6. However, most of the ETH
precision is 10**18.

This starts to matter for assets such as `upepe`. That have
a precision of 18 and a very low price level relative to
the quote asset that has precision of 6 (e.g `uosmo` or `uusdc`).

The true price of PEPE in USDC terms is `0.0000009749`.

In the "on-chain representation", this would be:
`0.0000009749 * 10**6 / 10**18 = 9.749e-19`

Note that this is below the minimum precision of `sdk.Dec`.

Additionally, there is a problem with tick to sqrt price conversions
where at small price levels, two sqrt prices can map to the same
tick.

As a workaround, we have decided to limit min spot price to 10^-12
and min tick to `-108000000`. It has been shown at at price levels
below 10^-12, this issue is most apparent. See this issue for details:
<https://github.com/osmosis-labs/osmosis/issues/5550>

Now, we have a problem that we cannot handle pairs where
the quote asset has a precision of 6 and the base asset has a
precision of 18.

Note that this is not a problem for pairs where the quote asset
has a precision of 18 and the base asset has a precision of 6.
E.g. OSMO/DAI.

### Solution

At launch, pool creation is permissioned. Therefore, we can
ensure correctness for the initial set of pools.

Long term, we will implement a wrapper contract around concentrated liquidity
that will handle the precision issues and scale the prices to all have a precision of at most 12.

The contract will have to handle truncation and rounding to determine
how to handle dust during this process. The truncated amount can be significant.
That being said, this problem is out of scope for this document.

## Terminology

We will use the following terms throughout the document and our codebase:

- `Tick` - a unit that has a 1:1 mapping with price

- `Bucket` - an area between two initialized ticks.

- `Tick Range` - a general term to describe a concept with lower and upper bound.
  * Position is defined on a tick range.
  * Bucket is defined on a tick range.
  * A trader performs a swap over a tick range.

- `Tick Spacing` - the distance between two ticks that can be initialized. This is
what defines the minimum bucket size.

Note that ticks are defined inside buckets. Assume tick spacing is 100. A liquidity provider
creates a position with amounts such that the current tick is 155 between ticks 100 and 200.

Note, that the current tick of 155 is defined inside the bucket over a range of 100 to 200.

- `Initialized Tick` - a tick at which LPs can provide liquidity. Some ticks cannot be
initialized due to tick spacing. `MinCurrentTick` is an exception due to being 1 tick below
`MinInitializedTick`. Only initialized ticks are crossed during a swap (see "Crossing Tick")
for details.

- `MinInitializedTick` - the minimum tick at which a position can be initialized. When this tick is
crossed, all liquidity is consumed at the tick ends up on `MinCurrentTick`. At that point, there
is no liquidity and the pool is in no bucket. To enter the first bucket, a swap right must be done
to cross the next initialized tick and kick in the liquidity. If at least one full range position is
defined, `MinInitializedTick` will be the first such tick.

- `MinCurrentTick` - is the minimum value that a current tick can take. If we consume all liquidity and
cross the min initialized tick, our current tick will equal to MinInitializedTick - 1 (MinCurrentTick)
with zero liquidity. However, note that this `MinCurrentTick` cannot be crossed. If current tick equals
to this tick, it is only possible to swap in the right (one for zero) direction.

- MaxTick` - is the maximum tick at which a position can be initialized. It is also the maximum value that
a current tick can be. Note that this is different from the `MinInitializedTick` and `MinCurrentTick` due
to our definition of the full range (see below). The full range is inclusive of the lower tick but exclusive
of the upper tick. As a result, we do not need to differentiate between the two for the max. When the pool
is on the `MaxTick`, there is no liquidity. To kick in the liquidity, a swap left must be done to cross
the `MaxTick` and enter the last bucket (when sequencing from left to right).

- `Initialized Range` - the range of ticks that can be initialized: `[MinInitializedTick, MaxTick]`

- `Full Range` - the maximum range at which a position can be defined: `[MinInitializedTick, MaxTick)`

- `Crossing Tick` - crossing a tick means leaving one bucket and entering another. Each tick has a liquidity
net value defined. This value measures "how much of liquidity needs to be added to the current when crossing
a tick going left-to-right and entering a new bucket". This value is positive for lower ticks of a position
and negative for higher. When going left-to-right, instead of adding, we subtract this value from the current liquidity.
There are two edge cases. First, when pool crosses a `MinInitializedTick`, the pool does not enter any bucket.
since it is now outside of the `Full Range`. Second, when pool crossed a `MaxTick`, the pool does not enter
any bucket since it is now outside of the `Full Range`. Instead, we treat this being directly on either
the `MinCurrentTick` or `MaxTick`.

## External Sources

- [Uniswap V3 Whitepaper](https://uniswap.org/whitepaper-v3.pdf)
- [Technical Note on Liquidity Math](https://atiselsts.github.io/pdfs/uniswap-v3-liquidity-math.pdf)<|MERGE_RESOLUTION|>--- conflicted
+++ resolved
@@ -1355,12 +1355,9 @@
 
 ## Interval Accumulation
 
-<<<<<<< HEAD
 Section pre-face: interval accumulation for incentives functions
 similarly to the spread rewards. However, we focus on spread rewards only for brevity.
 
-=======
->>>>>>> 1735d8b8
 As mentioned in the previous sections, to collect spread rewards,
 we utilize a rewards accumulator abstraction with an interval accumulation extension.
 
@@ -1411,11 +1408,8 @@
 
 ### Negative Interval Accumulation Edge Case Behavior
 
-<<<<<<< HEAD
 Case 1: Initialize lower tick snapshot to be greater than upper tick snapshot when current tick > upper tick
 
-=======
->>>>>>> 1735d8b8
 Note, that if we initialize the lower tick after the upper tick is already initialized,
 for example, by another position, this might lead to negative accumulation inside
 the interval. This is only possible if the current tick is greater than the lower tick
@@ -1428,18 +1422,14 @@
 This is not an issue because it gets canceled out by the "interval accumulation outside at time t'" that is added to
 the "interval accumulation inside at time t" before being subtracted from the global accumulator at the time of claiming.
 
-<<<<<<< HEAD
-=======
 Perhaps even more importantly, as long as the _change_ in interval accumulation is tracked correctly, the initial value should not make a difference.
 
->>>>>>> 1735d8b8
 Interestingly, this edge case should not be possible in the other direction. That is, we cannot get negative
 interval accumulation inside if the upper is initialized after the lower and the current tick is less than the upper tick.
 The reason is that if the current tick is less than the tick we initialize, the snapshot becomes 0 by convention.
 As a result, the subtraction from the global accumulator for computing interval accumulation never leads to a
 negative value.
 
-<<<<<<< HEAD
 Case 2: Initialize lower tick snapshot to be zero while upper tick snapshot to be non-zero when current tick < lower tick
 
 Assume that initially current tick > upper tick and the upper tick gets initialized by some position.
@@ -1449,8 +1439,6 @@
 As a result, the lower tick is set to 0, and interval accumulation is
 `lower tick snapshot - upper tick snapshot = 0 - positive value = negative value`
 
-=======
->>>>>>> 1735d8b8
 ## Swaps
 
 Swapping within a single tick works as the regular `xy = k` curve. For swaps
