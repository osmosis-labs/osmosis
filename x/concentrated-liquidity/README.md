# Concentrated Liquidity

## Background

Concentrated liquidity is a novel Automated Market Maker (AMM) design introduced
by Uniswap that allows for more efficient use of capital. The improvement is
achieved by providing liquidity in specific price ranges chosen by the user.

For instance, a pool with stablecoin pairs like USDC/USDT has a spot price that
should always be trading near 1. As a result, Liquidity Providers (LPs) can
focus their capital in a small range around 1, rather than the full range from 0
to infinity. This approach leads to an average of 200-300x higher capital
efficiency. Moreover, traders benefit from lower price impact because the pool
incentivizes greater depth around the current price.

Concentrated liquidity also opens up new opportunities for providing liquidity
rewards to desired strategies. For example, it's possible to incentivize LPs
based on their position's proximity to the current price and the time spent
within that position. This design also allows for a new "range order" type,
similar to a limit order with order-books.

## Architecture

The traditional Balancer AMM relies on the following curve that tracks current reserves:

$$xy = k$$

This formula allows for distributing liquidity along the $xy=k$ curve and across
the entire price range of (0, &infin;).

With the new architecture, we introduce the concept of a `position` that allows
users to concentrate liquidity within a fixed range. A position only needs to
maintain enough reserves to satisfy trading within this range. Consequently,
it functions as the traditional `xy = k` within that range.

In the new architecture, real reserves are described by the following formula:

$$(x + L / \sqrt P_u)(y + L \sqrt P_l) = L^2$$

Where `P_l` is the lower tick, `P_u` is the upper tick, and `L` is the amount
of liquidity provided, $$L = \sqrt k$$

This formula stems from the original $xy = k$ but with a limited range. In the
traditional design, a pool's `x` and `y` tokens are tracked directly. However,
with the concentrated design, we only track $L$ and $\sqrt P$, which can be
calculated with:

$$L = \sqrt {xy}$$

$$\sqrt P = \sqrt {y / x}$$

By rearranging the above, we obtain the following formulas to track virtual reserves:

$$x = L / \sqrt P$$

$$y = L \sqrt P$$

Note the square root around price. By tracking it this way, we can utilize the
following core property of the architecture:

$$L = \Delta Y / \Delta \sqrt P$$

Since only one of the following changes at a time:

- $L$: When an LP adds or removes liquidity
- $\sqrt P$: When a trader swaps

We can use the above relationship to calculate the outcome of swaps as well as
pool joins that mint shares.

Conversely, we calculate liquidity from the other token in the pool:

$$\Delta x = \Delta \frac {1}{\sqrt P} L$$

Overall, the architecture's goal is to enable LPs to provide concentrated
liquidity within a specific range while maintaining high capital efficiency.

## Ticks

### Context

In Uniswap V3, discrete points (called ticks) are used when providing liquidity
in a concentrated liquidity pool.

The price [p] corresponding to a tick [t] is defined by the equation:

$$ p(i) = 1.0001^t $$

This results in a .01% difference between adjacent tick prices. This does not,
however, allow for control over the specific prices that the ticks correspond
to. For example, if a user wants to make a limit order at the $17,100.50 price point,
they would have to interact with either tick 97473 (corresponding to price
$17,099.60) or tick 97474 (price $17101.30).

Since we know what range a pair will generally trade in, how can we provide more
granularity at that range and provide a more optimal price range between ticks
instead of the "one-size-fits-all" approach explained above?

### Geometric Tick Spacing with Additive Ranges

In Osmosis' implementation of concentrated liquidity, we will instead make use
of geometric tick spacing with additive ranges.

We start by defining an exponent for the precision factor of each incremental
tick starting at the spot price of one. This is referred to as $exponentAtPriceOne$.

In the current design, we hardcode $exponentAtPriceOne$ as -6. When used with a
tick spacing of 100, this effectively acts as an $exponentAtPriceOne$ of -4,
since only every 100 ticks are able to be initialized.

When $exponentAtPriceOne = -6$ (and tick spacing is 100), each tick starting at
0 and ending at the first factor of 10 will represents a spot price increase of 0.0001:

- $tick_{0} = 1$
- $tick_{100} = 1.0001$
- $tick_{200} = 1.0002$
- $tick_{300} = 1.0003$

This continues until the pool reaches a spot price of 10. At this point, since
the pool has increased by a factor of 10, the $exponentAtCurrentTick$ increases
from -4 to -3 (decreasing the incremental precision), and the ticks will
increase as follows:

- $tick_{8999900} =  9.9999$
- $tick_{9000000} = 10.000$
- $tick_{9000100} = 10.001$
- $tick_{9000200} = 10.002$

For spot prices less than a dollar, the precision factor decreases
(increasing the incremental precision) at every factor of 10:

- $tick_{-100} = 0.99999$
- $tick_{-200} = 0.99998$
- $tick_{-500100} = 0.94999$
- $tick_{-500200} = 0.94998$
- $tick_{-9000100} = 0.099999$
- $tick_{-9000200} = 0.099998$

This goes on in the negative direction until it reaches a spot price of
0.000000000000000001 or in the positive direction until it reaches a spot
price of 100000000000000000000000000000000000000.

The minimum spot price was chosen as this is the smallest possible number
supported by the sdk.Dec type. As for the maximum spot price, the above number
was based on gamm's max spot price of 340282366920938463463374607431768211455.
While these numbers are not the same, the max spot price used in concentrated
liquidity utilizes the same number of significant figures as gamm's max spot
price and is less than gamm's max spot price which satisfies the initial design requirements.

### Formulas

After we define tick spacing (which effectively defines the $exponentAtPriceOne$,
since $exponentAtPriceOne$ is fixed), we can then calculate how many ticks must
be crossed in order for $k$ to be incremented
( $geometricExponentIncrementDistanceInTicks$ ).

$$geometricExponentIncrementDistanceInTicks = 9 * 10^{(-exponentAtPriceOne)}$$

Since we define $exponentAtPriceOne$ and utilize this as the increment starting
point instead of price zero, we must multiply the result by 9 as shown above.
In other words, starting at 1, it takes 9 ticks to get to the first power of 10.
Then, starting at 10, it takes 9\*10 ticks to get to the next power of 10, etc.

Now that we know how many ticks must be crossed in order for our
$exponentAtPriceOne$ to be incremented, we can then figure out what our change
in $exponentAtPriceOne$ will be based on what tick is being traded at:

$$geometricExponentDelta = ⌊ tick / geometricExponentIncrementDistanceInTicks ⌋$$

With $geometricExponentDelta$ and $exponentAtPriceOne$, we can figure out what
the $exponentAtPriceOne$ value we will be at when we reach the provided tick:

$$exponentAtCurrentTick = exponentAtPriceOne + geometricExponentDelta$$

Knowing what our $exponentAtCurrentTick$ is, we must then figure out what power
of 10 this $exponentAtPriceOne$ corresponds to (by what number does the price
gets incremented with each new tick):

$$currentAdditiveIncrementInTicks = 10^{(exponentAtCurrentTick)}$$

Lastly, we must determine how many ticks above the current increment we are at:

$$numAdditiveTicks = tick - (geometricExponentDelta * geometricExponentIncrementDistanceInTicks)$$

With this, we can determine the price:

$$price = (10^{geometricExponentDelta}) + (numAdditiveTicks * currentAdditiveIncrementInTicks)$$

where $(10^{geometricExponentDelta})$ is the price after $geometricExponentDelta$
increments of $exponentAtPriceOne$ (which is basically the number of decrements
of difference in price between two adjacent ticks by the power of 10)

### Tick Spacing Example: Tick to Price

Bob sets a limit order on the USD<>BTC pool at tick 36650010. This pool's
$exponentAtPriceOne$ is -6. What price did Bob set his limit order at?

$$geometricExponentIncrementDistanceInTicks = 9 * 10^{(6)} = 9000000$$

$$geometricExponentDelta = ⌊ 36650010 / 9000000 ⌋ = 4$$

$$exponentAtCurrentTick = -6 + 4 = -2$$

$$currentAdditiveIncrementInTicks = 10^{(-2)} = 0.01$$

$$numAdditiveTicks = 36650010 - (4 * 9000000) = 650010$$

$$price = (10^{4}) + (650010 * 0.01) = 16,500.10$$

Bob set his limit order at price $16,500.10

### Tick Spacing Example: Price to Tick

Bob sets a limit order on the USD<>BTC pool at price $16,500.10. This pool's
$exponentAtPriceOne$ is -6. What tick did Bob set his limit order at?

$$geometricExponentIncrementDistanceInTicks = 9 * 10^{(6)} = 9000000$$

We must loop through increasing exponents until we find the first exponent that
is greater than or equal to the desired price

$$currentPrice = 1$$

$$ticksPassed = 0$$

$$currentAdditiveIncrementInTicks = 10^{(-6)} = 0.000001$$

$$maxPriceForCurrentAdditiveIncrementInTicks = geometricExponentIncrementDistanceInTicks
* currentAdditiveIncrementInTicks = 9000000 * 0.000001 = 9$$

$$ticksPassed = ticksPassed + geometricExponentIncrementDistanceInTicks =
0 + 9000000 = 9000000$$

$$totalPrice = totalPrice + maxPriceForCurrentAdditiveIncrementInTicks =
1 + 9 = 10$$

10 is less than 16,500.10, so we must increase our exponent and try again

$$currentAdditiveIncrementInTicks = 10^{(-5)} = 0.00001$$

$$maxPriceForCurrentAdditiveIncrementInTicks = geometricExponentIncrementDistanceInTicks
* currentAdditiveIncrementInTicks = 9000000 * 0.00001 = 90$$

$$ticksPassed = ticksPassed + geometricExponentIncrementDistanceInTicks =
9000000 + 9000000 = 18000000$$

$$totalPrice = totalPrice + maxPriceForCurrentAdditiveIncrementInTicks =
10 + 90 = 100$$

100 is less than 16,500.10, so we must increase our exponent and try again.
This goes on until...

$$currentAdditiveIncrementInTicks = 10^{(-2)} = 0.01$$

$$maxPriceForCurrentAdditiveIncrementInTicks = geometricExponentIncrementDistanceInTicks
* currentAdditiveIncrementInTicks = 9000000 * 0.01 = 90000$$

$$ticksPassed = ticksPassed + geometricExponentIncrementDistanceInTicks =
36000000 + 9000000 = 45000000$$

$$totalPrice = totalPrice + maxPriceForCurrentAdditiveIncrementInTicks =
10000 + 90000 = 100000$$

100000 is greater than 16,500.10. This means we must now find out how many
additive tick in the currentAdditiveIncrementInTicks of -2 we must pass in
order to reach 16,500.10.

$$ticksToBeFulfilledByExponentAtCurrentTick = (desiredPrice - totalPrice) /
currentAdditiveIncrementInTicks = (16500.10 - 100000) / 0.01 = -8349990$$

$$tickIndex = ticksPassed + ticksToBeFulfilledByExponentAtCurrentTick =
45000000 + -8349990 = 36650010$$

Bob set his limit order at tick 36650010

### Consequences

This decision allows us to define ticks at spot prices that users actually
desire to trade on, rather than arbitrarily defining ticks at .01% distance
between each other. This will also make integration with UX seamless,
instead of either:

a) Preventing trade at a desirable spot price or
b) Having the front end round the tick's actual price to the nearest
  human readable/desirable spot price

<<<<<<< HEAD
## Chosing an Exponent At Price One Value

The creator of a pool is required to choose an exponenetAtPriceOne as one of the input parameters. As explained previously, this value determines how much the spot price increases or decreases when traversing ticks. The following equation will assist in selecting this value:

$$exponentAtPriceOne=log_{10}(\frac{D}{P})$$

$$P=(\frac{baseAssetInUSD}{quoteAssetInUSD})$$

$$D=P-(\frac{baseAssetInUSD}{quoteAssetInUSD+desiredIncrementOfQuoteInUSD})$$

### Example 1

SHIB is trading at $0.00001070 per SHIB
BTC is trading at $28,000 per BTC

We want to create a SHIB/BTC concentrated liquidity pool where SHIB is the baseAsset (asset0) and BTC is the quoteAsset (asset1). In terms of the quoteAsset, we want to increment in 10 cent values.

$$P=(\frac{0.00001070}{28,000})=0.000000000382142857$$

$$D=(0.000000000382142857)-(\frac{0.00001070}{28,000+0.10})=0.0000000000000013647910441136$$

$$exponentAtPriceOne=log_{10}(\frac{0.0000000000000013647910441136}{0.000000000382142857})=-5.447159582$$

We can therefore conclude that we can use an exponent at price one of -5 (slightly under precise) or -6 (slightly over precise) for this base/quote pair and desired price granularity.

### Example 2

Flipping the quoteAsset/baseAsset, for BTC/SHIB, lets determine what the exponentAtPriceOne should be. For SHIB as a quote, centralized exchanges list prices at the 10^-8, so we will set our desired increment to this value.

$$P=(\frac{28,000}{0.00001070})=2616822429$$

$$D=(2616822429)-(\frac{28,000}{0.00001070+0.00000001})=2443345$$

$$exponentAtPriceOne=-log_{10}(\frac{2443345}{2616822429})=-3.0297894598783$$

We can therefore conclude that we can use an exponent at price one of -3 for this base/quote pair and desired price granularity.
=======
One side effect of increasing precision as we get closer to the minimum tick
is that multiple ticks can represent the same price. For example, tick
-161795100 (along with the ticks surrounding it) correlate to a price
of 0.000000000000000002. To get around any issues this may cause, when a
position is created with a user defined lower and upper tick, we determine
if a larger tick exists that represents the same price. If so, we use that tick
instead of the user defined tick. In the above example, the tick would be
changed to -161000000, which is the first tick that represents the same price.
>>>>>>> f4c2a9f7

## Concentrated Liquidity Module Messages

### `MsgCreatePosition`

- **Request**

This message allows LPs to provide liquidity between `LowerTick` and `UpperTick`
in a given `PoolId`. The user provides the amount of each token desired. Since
LPs are only allowed to provide liquidity proportional to the existing reserves,
the actual amount of tokens used might differ from requested. As a result, LPs
may also provide the minimum amount of each token to be used so that the system fails
to create position if the desired amounts cannot be satisfied.

Three KV stores are initialized when a position is created:

1. `Position ID -> Position` - This is a mapping from a unique position ID to a
position object. The position ID is a monotonically increasing integer that is
incremented every time a new position is created.
2. `Owner | Pool ID | Position ID -> Position ID` - This is a mapping from a
composite key of the owner address, pool ID, and position ID to the position ID.
This is used to keep track of all positions owned by a given owner in a given pool.
3. `Pool ID -> Position ID` - This is a mapping from a pool ID to a position ID.
This is used to keep track of all positions in a given pool.

```go
type MsgCreatePosition struct {
 PoolId          uint64
 Sender          string
 LowerTick       int64
 UpperTick       int64
 TokenDesired0   types.Coin
 TokenDesired1   types.Coin
 TokenMinAmount0 github_com_cosmos_cosmos_sdk_types.Int
 TokenMinAmount1 github_com_cosmos_cosmos_sdk_types.Int
}
```

- **Response**

On succesful response, we receive the actual amounts of each token used to
create the liquidityCreated number of shares in the given range.

```go
type MsgCreatePositionResponse struct {
 PositionId  uint64
 Amount0 github_com_cosmos_cosmos_sdk_types.Int
 Amount1 github_com_cosmos_cosmos_sdk_types.Int
 JoinTime google.protobuf.Timestamp
 LiquidityCreated github_com_cosmos_cosmos_sdk_types.Dec

}
```

This message should call the `createPosition` keeper method that is introduced
in the `"Liquidity Provision"` section of this document.

### `MsgWithdrawPosition`

- **Request**

This message allows LPs to withdraw their position via their position ID,
potentially in partial amount of liquidity. It should fail if the position ID
does not exist or if attempting to withdraw an amount higher than originally
provided. If an LP withdraws all of their liquidity from a position, then the
position is deleted from state along with the three KV stores that were
initialized in the `MsgCreatePosition` section. However, the fee accumulators
associated with the position are still retained until a user claims them manually.

```go
type MsgWithdrawPosition struct {
 PositionId      uint64
 Sender          string
 LiquidityAmount github_com_cosmos_cosmos_sdk_types.Dec
}
```

- **Response**

On successful response, we receive the amounts of each token withdrawn
for the provided share liquidity amount.

```go
type MsgWithdrawPositionResponse struct {
 Amount0 github_com_cosmos_cosmos_sdk_types.Int
 Amount1 github_com_cosmos_cosmos_sdk_types.Int
}
```

This message should call the `withdrawPosition` keeper method that is introduced
in the `"Liquidity Provision"` section of this document.

### `MsgCreatePool`

This message is responsible for creating a concentrated-liquidity pool.
It propagates the execution flow to the `x/poolmanager` module for pool id
management and for routing swaps.

```go
type MsgCreateConcentratedPool struct {
 Sender                    string
 Denom0                    string
 Denom1                    string
 TickSpacing               uint64
 SwapFee                   github_com_cosmos_cosmos_sdk_types.Dec
}
```

- **Response**

On successful response, the pool id is returned.

```go
type MsgCreateConcentratedPoolResponse struct {
 PoolID uint64
}
```

### `MsgCollectFees`

This message allows collecting fees allocated multiple position IDs from a
single owner.

The fee collection is discussed in more detail in the "Fees" section of this document.

```go
type MsgCollectFees struct {
 PositionIds    []uint64
 Sender         string
}
```

- **Response**

On successful response, the collected tokens are returned.
The sender should also see their balance increase by the returned
amounts.

```go
type MsgCollectFeesResponse struct {
 CollectedFees []types.Coin
}
```

### `MsgFungifyChargedPositions`

This message allows fungifying the fully charged unlocked positions belonging to the same owner
and located in the same tick range.
MsgFungifyChargedPosition takes in a list of positionIds and combines them into a single position.
It validates that all positions belong to the same owner, are in the same ticks and are fully charged.
Fails if not. Otherwise, it creates a completely new position P. P's liquidity equals to the sum of all
liquidities of positions given by positionIds. The uptime of the join time of the new position equals
to current block time - max authorized uptime duration (to signify that it is fully charged).
The previous positions are deleted from state. Prior to deleting, the rewards are claimed.
The old position's unclaimed rewards are transferred to the new position.
The new position ID is returned.

```go
type MsgFungifyChargedPositions struct {
 PositionIds    []uint64
 Sender         string
}
```

- **Response**

On successful response, the new position id is returned.

```go
type MsgFungifyChargedPositionsResponse struct {
 NewPositionId uint64
}
```

## Relationship to Pool Manager Module

### Pool Creation

As previously mentioned, the `x/poolmanager` is responsible for creating the
pool upon being called from the `x/concentrated-liquidity` module's message server.

It does so to store the mapping from pool id to concentrated-liquidity module so
that it knows where to route swaps.

Upon successful pool creation and pool id assignment, the `x/poolmanager` module
returns the execution to `x/concentrated-liquidity` module by calling `InitializePool`
on the `x/concentrated-liquidity` keeper.

The `InitializePool` method is responsible for doing concentrated-liquidity specific
initialization and storing the pool in state.

Note, that `InitializePool` is a method defined on the `SwapI` interface that is
implemented by all swap modules. For example, `x/gamm` also implements it so that
`x/pool-manager` can route pool initialization there as well.

### Swaps

We rely on the swap messages located in `x/poolmanager`:

- `MsgSwapExactAmountIn`
- `MsgSwapExactAmountOut`

The `x/poolmanager` received the swap messages and, as long as the swap's pool id
is associated with the `concentrated-liquidity` pool, the swap is routed
into the relevant module. The routing is done via the mapping from state that was
discussed in the "Pool Creation" section.

## Liquidity Provision

> As an LP, I want to provide liquidity in ranges so that I can achieve greater
capital efficiency

This is a basic function that should allow LPs to provide liquidity in specific ranges
to a pool.

A pool's liquidity is consisted of two assets: asset0 and asset1. In all pools,
asset1 will be the quote asset and must be an approved denom listed in the module
parameters. At the current tick, the bucket at this tick consists of a mix of both
asset0 and asset1 and is called the virtual liquidity of the pool (or "L" for short).
Any positions set below the current price are consisted solely of asset0 while
positions above the current price only contain asset1.

### Adding Liquidity

We can either provide liquidity above or below the current price, which would
act as a range order, or decide to provide liquidity at the current price.

As declared in the API for `createPosition`, users provide the upper and lower
tick to denote the range they want to provide the liquidity in. The users are
also prompted to provide the amount of token0 and token1 they desire to receive.
The liquidity that needs to be provided for the given token0 and token1 amounts
would be then calculated by the following methods:

Liquidity needed for token0:
$$L = \frac{\Delta x \sqrt{P_u} \sqrt{P_l}}{\sqrt{P_u} - \sqrt{P_l}}$$

Liquidity needed for token1:
$$L = \frac{\Delta y}{\sqrt{P_u}-\sqrt{P_l}}$$

Then, we pick the smallest of the two values for choosing the final `L`. The
reason we do that is because the new liquidity must be proportional to the old
one. By choosing the smaller value, we distribute the liqudity evenly between
the two tokens. In the future steps, we will re-calculate the amount of token0
and token1 as a result the one that had higher liquidity will end up smaller
than originally given by the user.

Note that the liquidity used here does not represent an amount of a specific
token, but the liquidity of the pool itself, represented in `sdk.Dec`.

Using the provided liquidity, now we calculate the delta amount of both token0
and token1, using the following equations, where L is the liquidity calculated above:

$$\Delta x = \frac{L(\sqrt{p(i_u)} - \sqrt{p(i_c)})}{\sqrt{p(i_u)}\sqrt{p(i_c)}}$$
$$\Delta y = L(\sqrt{p(i_c)} - \sqrt{p(i_l)})$$

Again, by recalculating the delta amount of both tokens, we make sure that the
new liquidity is proportional to the old one and the excess amount of the token
that originally computed a larger liquidity is given back to the user.

The delta X and the delta Y are the actual amounts of tokens joined for the
requested position.

Given the parameters needed for calculating the tokens needed for creating a
position for a given tick, the API in the keeper layer would look like the following:

```go
ctx sdk.Context, poolId uint64, owner sdk.AccAddress, amount0Desired,
amount1Desired, amount0Min, amount1Min sdk.Int,
lowerTick, upperTick int64, frozenUntil time.Time
func createPosition(
    ctx sdk.Context,
    poolId uint64,
    owner sdk.AccAddress,
    amount0Desired,
    amount1Desired,
    amount0Min,
    amount1Min sdk.Int
    lowerTick,
    upperTick int64) (amount0, amount1 sdk.Int, sdk.Dec, error) {
        ...
}
```

### Removing Liquidity

Removing liquidity is achieved via method `withdrawPosition` which is the inverse
of previously discussed `createPosition`. In fact, the two methods share the same
underlying logic, having the only difference being the sign of the liquidity.
Plus signifying addition while minus signifying subtraction.

Withdraw position also takes an additional parameter which represents the liqudity
a user wants to remove. It must be less than or equal to the available liquidity
in the position to be successful.

```go
func (k Keeper) withdrawPosition(
    ctx sdk.Context,
    poolId uint64,
    owner sdk.AccAddress,
    lowerTick,
    upperTick int64,
    frozenUntil time.Time,
    requestedLiquidityAmountToWithdraw sdk.Dec)
    (amtDenom0, amtDenom1 sdk.Int, err error) {
    ...
}
```

## Swapping

> As a trader, I want to be able to swap over a concentrated liquidity pool so
that my trades incur lower slippage

Unlike balancer pools where liquidity is spread out over an infinite range,
concentrated liquidity pools allow for LPs to provide deeper liquidity for
specific price ranges, which in turn allows traders to incur less slippage on
their trades.

Despite this improvement, the liquidity at the current price is still finite,
and large single trades in times of high volume, as well as trades against
volatile assets, are eventually bound to incur some slippage.

In order to determine the depth of liquidity and subsequent amountIn/amountOut
values for a given pool, we track the swap's state across multiple swap "steps".
You can think of each of these steps as the current price following the original
xy=k curve, with the far left bound being the next initialized tick below the
current price and the far right bound being the next initialized tick above the
current price. It is also important to note that we always view prices of asset1
in terms of asset0, and selling asset1 for asset0 would, in turn, increase its
spot price. The reciprocal is also true, where if we sell asset0 for asset1,
we would decrease the pool's spot price.

When a user swaps asset0 for asset1 (can also be seen as "selling" asset0), we
move left along the curve until asset1 reserves in this tick are depleted.
If the tick of the current price has enough liquidity to fulfill the order without
stepping to the next tick, the order is complete. If we deplete all of asset1 in
the current tick, this then marks the end of the first swap "step". Since all
liquidity in this tick has been depleted, we search for the next closest tick
to the left of the current tick that has liquidity. Once we reach this tick, we
determine how much more of asset1 is needed to complete the swap. This process
continues until either the entire order is fulfilled or all liquidity is drained
from the pool.

The same logic is true for swapping asset1, which is analogous to buying asset0;
however, instead of moving left along the set of curves, we instead search for
liquidity to the right.

From the user perspective, there are two ways to swap:

1. Swap given token in for token out.
   - E.g. I have 1 ETH that I swap for some computed amount of DAI.

2. Swap given token out for token in
   - E.g. I want to get out 3000 DAI for some amount of ETH to compute.

Each case has a corresponding message discussed previosly in the `x/poolmanager`
section.

- `MsgSwapExactIn`
- `MsgSwapExactOut`

Once a message is received by the `x/poolmanager`, it is propageted into a
corresponding keeper
in `x/concentrated-liquidity`.

The relevant keeper method then calls its non-mutative `calc` version which is
one of:

- `calcOutAmtGivenIn`
- `calcInAmtGivenOut`

State updates only occur upon successful execution of the swap inside the calc method.
We ensure that calc does not update state by injecting `sdk.CacheContext` as its
context parameter. The cache context is dropped on failure and committed on success.

### Calculating Swap Amounts

Let's now focus on the core logic of calculating swap amounts.
We mainly focus on `calcOutAmtGivenIn` as the high-level steps of `calcInAmtGivenOut`
are similar.

**1. Determine Swap Strategy**

The first step we need to determine is the swap strategy. The swap strategy determines
the direction of the swap, and it is one of:

- `zeroForOne` - swap token zero in for token one out.

- `oneForZero` - swap token one in for token zero out.

Note that the first token in the strategy name always corresponds to the token
being swapped in, while the second token corresponds to the token being swapped
out. This is true for both `calcOutAmtGivenIn` and `calcInAmtGivenOut` calc methods.

Recall that, in our model, we fix the tokens axis at the time of pool creation.
The token on the x-axis is token zero, while the token on the y-axis is token one.

Given that the sqrt price is defined as $$\sqrt (y / x)$$, as we swap token zero
(x-axis) in for token one (y-axis), we decrease the sqrt price and move down
along the price/tick curve. Conversely, as we swap token one (y-axis) in for token
zero (x-axis), we increase the sqrt price and move up along the price/tick curve.

The reason we call this a price/tick curve is because there is a relationship
between the price and the tick. As a result, when we perform the swap, we are
likely to end up crossing a tick boundary. As a tick is crossed, the swap state
internals must be updated. We will discuss this in more detail later.

**2. Initialize Swap State**

The next step is to initialize the swap state. The swap state is a struct that
contains all of the swap state to be done within the current active tick
(before we across a tick boundary).

It contains the following fields:

```go
// SwapState defines the state of a swap.
// It is initialized as the swap begins and is updated after every swap step.
// Once the swap is complete, this state is either returned to the estimate
// swap querier or committed to state.
type SwapState struct {
 // Remaining amount of specified token.
 // if out given in, amount of token being swapped in.
 // if in given out, amount of token being swapped out.
 // Initialized to the amount of the token specified by the user.
 // Updated after every swap step.
 amountSpecifiedRemaining sdk.Dec

 // Amount of the other token that is calculated from the specified token.
 // if out given in, amount of token swapped out.
 // if in given out, amount of token swapped in.
 // Initialized to zero.
 // Updated after every swap step.
 amountCalculated sdk.Dec

 // Current sqrt price while calculating swap.
 // Initialized to the pool's current sqrt price.
 // Updated after every swap step.
 sqrtPrice sdk.Dec
 // Current tick while calculating swap.
 // Initialized to the pool's current tick.
 // Updated each time a tick is crossed.
 tick sdk.Int
 // Current liqudiity within the active tick.
 // Initialized to the pool's current tick's liquidity.
 // Updated each time a tick is crossed.
 liquidity sdk.Dec

 // Global fee growth per-current swap.
 // Initialized to zero.
 // Updated after every swap step.
 feeGrowthGlobal sdk.Dec
}
```

**3. Compute Swap**

The next step is to compute the swap. Conceptually, it can be done in two ways
listed below.Before doing so, we find the next initialized tick. An initialized
tick is the tick that is touched by the edges of at least one position. If no
position has an edge at a tick, then that tick is uninitialized.

a. Swap within the same initialized tick range.

See "Appendix A" for details on what "initialized" means.

This case occurs when `swapState.amountSpecifiedRemaining` is less than or equal
to the amount needed to reach the next tick. We omit the math needed to determine
how much is enough until a later section.

b. Swap across multiple initialized tick ranges.

See "Appendix A" for details on what "initialized" means.

This case occurs when `swapState.amountSpecifiedRemaining` is greater than the
amount needed to reach the next tick

In terms of the code implementation, we loop, calling a `swapStrategy.ComputeSwapStepOutGivenIn`
or `swapStrategy.ComputeSwapStepInGivenOut` method, depending on swap out given
in or in given out, respectively.

The swap strategy is already initialized to be either `zeroForOne` or `oneForZero`
from step 1. Go dynamically determines the desired implementation via polymorphism.

We leave details of the `ComputeSwapStepOutGivenIn` and `ComputeSwapStepInGivenOut`
methods to the appendix of the "Swapping" section.

The iteration stops when `swapState.amountSpecifiedRemaining` runs out or when
swapState.sqrtPrice reaches the sqrt price limit specified by the user as a price
impact protection.

**4. Update Swap State**

Upon computing the swap step, we update the swap state with the results of the
swap step. Namely,

- Subtract the consumed specified amount from `swapState.amountSpecifiedRemaining`.

- Add the calculated amount to `swapState.amountCalculated`.

- Update `swapState.sqrtPrice` to the new sqrt price. The new sqrt price is not
  necessarily the sqrt price of the next tick. It is the sqrt price of the next tick
  if the swap step crosses a tick boundary. Otherwise, it is something in between
  the original and the next tick sqrt price.

- Update `swapState.tick` to the next initialized tick if it is reached;
  otherwise, update it to the new tick calculated from the new sqrt price.
  If the sqrt price is unchanged, the tick remains unchanged as well.

- Update `swapState.liquidity` to the new liquidity only if the next initialized
  tick is crossed. The liquidity is updated by incorporating the `liquidity_net`
  amount associated with the next initialized tick being crossed.

- Update `swapState.feeGrowthGlobal` to the value of the total fee charged within
  the swap step on the amount of token in per one unit of liquidity within the
  tick range being swapped in.

Then, we either proceed to the next swap step or finalize the swap.

**5. Update Global State**

Once the swap is completed, we persiste the swap state to the global state
(if mutative action is performed) and return the `amountCalculated` to the user.

## Migration

Users can migrate their Balancer positions to a Concentrated Liquidity full range
position provided the underlying Balancer pool has a governance-selected canonical
Concentrated Liquidity pool. The migration follows two distinct flows depending
on the state of the underlying Balancer position:

1. Balancer position is:

- Superfluid delegated
- Superfluid undelegating
- Locked
- Unlocked

2. Balancer position has no underlying lock whatsoever

Regardless of the path taken, a single message executes all of the below logic:

`UnlockAndMigrateSharesToFullRangeConcentratedPosition` in superfluid for path 1,
and `MigrateSharesToFullRangeConcentratedPosition` in gamm for path 2.

### Superfluid Delegated Balancer to Concentrated

The following diagram illustrates the migration flow for a Superfluid delegated
Balancer position to a Superfluid delegated Concentrated Liquidity position.

![Migrate Superfluid Delegate Balancer to Concentrated](./img/MigrateSuperfluidDelegated.png)

The migration process starts by removing the connection between the GAMM lock and
the GAMM intermediary account. The synthetic OSMO that was previously minted by
the GAMM intermediary account is immediately undelegated (skipping the two-week
unbonding period) and sent to the Superfluid module account where it is burned.

Next, the Lockup module account holding the original GAMM shares sends them back
to the user, deleting the GAMM lock in the process. These shares are used to
claim the underlying two assets from the GAMM pool, which are then immediately
put into a full range Concentrated Liquidity position in the canonical
Concentrated Liquidity pool.

The underlying liquidity this creates is tokenized (similar to GAMM shares) and
is put into a new lock, which is then routed to the Lockup module account. A new
intermediary account is created based on this new CL share denom. The new
intermediary account mints synthetic OSMO and delegates it to the validator the
user originally delegated to. Finally, a new synthetic lock in a bonded status
is created based on the new CL lock ID, the new CL intermediary account, and the
new CL synthetic denom.

### Superfluid Undelegating Balancer to Concentrated

The following diagram illustrates the migration flow for a superfluid undelegating
balancer position to a superfluid undelegating concentrated liquidity position.
The reason we must account for this situation is to respect the two week unbonding
period that is required for superfluid undelegating, and be capable of slashing
a position that was migrated.

![Migrate Superfluid Undelegating Balancer to Concentrated](./img/MigrateSuperfluidUndelegating.png)

The process is identical to the Superfluid delegated migration, with three
exceptions. First, the connection between the GAMM intermediary account and the
GAMM lock is already removed when a user started undelegation, so it does not
need to be done again. Second, no synthetic OSMO needs to be burned or created.
Lastly, instead of creating a new CL synthetic lock in a bonded status, we create
a new CL synthetic lock in an unlocking status. This lock will be unlocked once
the two-week unbonding period is over.

### Locked and Unlocked Balancer to Concentrated

The locked<>locked and unlocked<>unlocked migration utilizes a subset of actions
that were taken in the superfluid migration. The Lockup module account that was
holding the original GAMM shares sends them back to the user, deleting the GAMM
lock in the process. These shares are used to claim the underlying two assets
from the GAMM pool, which are then immediately put into a full range Concentrated
Liquidity position in the canonical Concentrated Liquidity pool.

If it was previously locked, we keep the concentrated locked for the same period
of time. If it was previously unlocking, we begin unlocking the concentrated lock
from where the GAMM lock left off.

### Balancer to Concentrated with No Lock

When GAMM shares are not locked, they are simply claimed for the underlying two
assets, which are then immediately put into a full range concentrated liquidity
position in the canonical concentrated liquidity pool. No locks are involved in
this migration.

## Position Fungification

There is a possibility to fungify fully-charged positions within the same tick range.
Assume that there are two positions in the same tick range and both are fully charged.

As a user, I might want to combine them into a single position so that I don't have to manage
positions inside the same tick range separately.

Therefore, I execute `MsgFungifyChargedPositions` that takes a list of position ids to fungify
and merges them into one.

Besides being fully charged, all of the positions must be in the same tick range and have the same
owner (sender). All must belong to the same pool and be unlocked. As a result, none of the positions
can be superfluid staked if they are full-range.

Once the message finishes, the user will have a completely new position with fees and incentive rewards
moved into the new position. The old positions will be deleted.

## Swapping. Appendix A: Example

Note, that the numbers used in this example are not realistic. They are used to
illustrate the concepts on the high level.

Imagine a tick range from min tick -1000 to max tick 1000 in a pool with a 1%
swap fee.

Assume that user A created a full range position from ticks -1000 to 1000 for
`10_000` liquidity units.

Assume that user B created a narrow range position from ticks 0 to 100 for `1_000`
liquidity units.

Assume the current active tick is -34 and user perform a swap in the positive
direction of the tick range by swapping 5_000 tokens one in for some tokens
zero out.

Our tick range and liquidity graph now looks like this:

```markdown
         cur_sqrt_price      //////////               <--- position by user B

/////////////////////////////////////////////////////////  <---position by user A
-1000           -34          0       100              1000
```

The swap state is initialized as follows:

- `amountSpecifiedRemaining` is set to 5_000 tokens one in specified by the user.
- `amountCalculated` is set to zero.
- `sqrtPrice` is set to the current sqrt price of the pool
(computed from the tick -34)
- `tick` is set to the current tick of the pool (-34)
- `liquidity` is set to the current liquidity tracked by the pool at tick -34 (10_000)
- `feeGrowthGlobal` is set to (0)

We proceed by getting the next initialized tick in the direction of the swap (0).

Each initialized tick has 2 fields:

- `liquidity_gross` - this is the total liquidity referencing that tick
  at tick -1000: 10_000
  at tick 0: 1_000
  at tick 100: 1_000
  at tick 1000: 10_000

- `liquidity_net` - liquidity that needs to be added to the active liquidity as
we cross the tick moving in the positive direction so that the active liquidity
is always the sum of all `liquidity_net` amounts of initialized ticks below the
current one.
  at tick -1000: 10_000
  at tick 0: 1_000
  at tick 100: -1_000
  at tick 1000: -10_000

Next, we compute swap step from tick -34 to tick 0. Assume that 5_000 tokens one
in is more than enough to cross tick 0 and it returns 10_000 of token zero out
while consuming half of token one in (2500).

Now, we update the swap state as follows:

- `amountSpecifiedRemaining` is set to 5000 - 2_500 = 2_500 tokens one in remaining.

- `amountCalculated` is set to 10_000 tokens zero out calculated.

- `sqrtPrice` is set to the sqrt price of the crossed initialized tick 0 (0).

- `tick` is set to the tick of the crossed initialized tick 0 (0).

- `liquidity` is set to the old liquidity value (10_000) + the `liquidity_net`
of the crossed tick 0 (1_000) = 11_000.

- `feeGrowthGlobal` is set to 2_500 \* 0.01 / 10_000 = 0.0025 because we assumed
1% swap fee.

Now, we proceed by getting the next initialized tick in the direction of
the swap (100).

Next, we compute swap step from tick 0 to tick 100. Assume that 2_500 remaining
tokens one in is not enough to reach the next initialized tick 100 and it returns
12_500 of token zero out while only reaching tick 70. The reason why we now get a
greater amount of token zero out for the same amount of token one in is because the
liquidity in this tick range is greater than the liquidity in the previous tick range.

Now, we update the swap state as follows:

- `amountSpecifiedRemaining` is set to 2_500 - 2_500 = 0 tokens one in remaining.

- `amountCalculated` is set to 10_000 + 12_500 = 22_500 tokens zero out calculated.

- `sqrtPrice` is set to the reached sqrt price.

- `tick` is set to an uninitialized tick associated with the reached sqrt price (70).

- `liquidity` is set kept the same as we did not cross any initialized tick.

- `feeGrowthGlobal` is updated to 0.0025 + (2_500 \* 0.01 / 10_000) = 0.005
  because we assumed 1% swap fee.

As a result, we complete the swap having swapped 5_000 tokens one in for 22_500
tokens zero out. The tick is now at 70 and the current liquidity at the active
tick tracked by the pool is 11_000. The global fee growth per unit of liquidity
has increased by 50 units of token one. See more details about the fee growth
in the "Fees" section.

TODO: Swapping, Appendix B: Compute Swap Step Internals and Math

## Range Orders

> As a trader, I want to be able to execute ranger orders so that I have better
control of the price at which I trade

TODO

## Fees

> As a an LP, I want to earn fees on my capital so that I am incentivized to
participate in active market making.

In Balancer-style pools, fees go directly back into the pool to benefit all LPs pro-rata.
For concentrated liquidity pools, this approach is no longer feasible due to the
non-fungible property of positions. As a result, we use a different accumulator-based
mechanism for tracking and storing fees.

Reference the following papers for more information on the inspiration behind our accumulator package:

- [Scalable Reward Distribution](https://uploads-ssl.webflow.com/5ad71ffeb79acc67c8bcdaba/5ad8d1193a40977462982470_scalable-reward-distribution-paper.pdf)
- [F1 Fee Distribution](https://drops.dagstuhl.de/opus/volltexte/2020/11974/pdf/OASIcs-Tokenomics-2019-10.pdf)

We define the following accumulator and fee-related fields to be stored on various
layers of state:

- **Per-pool**

```go
// Note that this is proto-generated.
type Pool struct {
    ...
    SwapFee sdk.Dec
}
```

Each pool is initialized with a static fee value `SwapFee` to be paid by swappers.
Additionally, each pool's fee accumulator tracks and stores the total fees accrued
throughout its lifespan, named `FeeGrowthGlobal`.

- **Per-tick**

```go
// Note that this is proto-generated.
type TickInfo struct {
    ...
   FeeGrowthOppositeDirectionOfLastTraversal sdk.DecCoins
}
```

TickInfo keeps a record of fees accumulated opposite the direction the tick was last traversed.
In other words, when traversing the tick from right to left, `FeeGrowthOppositeDirectionOfLastTraversal`
represents the fees accumulated above that tick. When traversing the tick from left to right,
`FeeGrowthOppositeDirectionOfLastTraversal` represents the fees accumulated below that tick.

![Tick Updates](./img/TickUpdates.png)

This information is required for calculating the amount of fees that accrue between
a range of two ticks.

Note that keeping track of the fee growth is only necessary for the ticks that
have been initialized. In other words, at least one position must be referencing
that tick to require tracking the fee growth occurring in that tick.

By convention, when a new tick is activated, it is set to the pool's `FeeGrowthGlobal`
if the tick being initialized is above the current tick.

See the following code snippet:

```go
if tickIndex <= currentTick {
  accum, err := k.GetFeeAccumulator(ctx, poolId)
  if err != nil {
    return err
  }

  tickInfo.FeeGrowthBelow = accum.GetValue()
}
```

Essentially, setting the tick's `tickInfo.FeeGrowthOppositeDirectionOfLastTraversal`
to the pools accum value represents the amount of fees collected by the pool up until
the tick was activated.

Once a tick is activated again (crossed in either direction),
`tickInfo.FeeGrowthOppositeDirectionOfLastTraversal` is updated to add the difference
between the pool's current accumulator value and the old value of
`tickInfo.FeeGrowthOppositeDirectionOfLastTraversal`.

Tracking how many fees are collected below, in the case of a lower tick, and above,
in the case of an upper tick, allows us to calculate the
amount of fees inside a position (fee growth inside between two ticks) on demand.
This is done by updating the activated tick with the amount of fees collected for
every tick lower than the tick that is being crossed.

This has two benefits:

- We avoid updating _all_ ticks
- We can calculate a range by subtracting the upper and lower ticks for the range
  using the logic below.

We calculate the fee growth above the upper tick in the following way:

- If calculating fee growth for an upper tick, we consider the following two cases:
  - currentTick >= upperTick: If the current tick is greater than or equal to the
  upper tick, the fee growth would be the pool's fee growth minus the upper tick's
  - currentTick < upperTick: If the current tick is smaller than the upper tick,
  the fee growth would be the upper tick's fee growth outside.

This process is vice versa for calculating fee growth below the lower tick.

Now, by having the fee growth below the lower and above the upper tick of a range,
we can calculate the fee growth inside the range by subtracting the two from the
global per-unit-of-liquidity fee growth.

![Fee Growth Outside Calculations](./img/FeeGrowthOutsideCalcuations.png)

```go
feeGrowthInsideRange := FeeGrowthGlobalOutside - feeGrowthBelowLowerTick - feeGrowthAboveUpperTick
```

Note that although `tickInfo.FeeGrowthOutside` may be initialized at different times
for each tick, the comparison of these values between ticks is not meaningful, and
there is no guarantee that the values across ticks will follow any particular pattern.
However, this does not affect the per-position calculations since all the position
needs to know is the fee growth inside the position's range since the position was
last interacted with.

- **Per-position-accumulator**

In a concentrated liquidity pool, unlike traditional pools, fees do not get automatically
re-added to pool. Instead, they are tracked by the `unclaimedRewards` fields of each
position's accumulator.

The amount of uncollected fees needs to be calculated every time a user modifies
their position. This occurs when a position is created, and liquidity is removed
(liquidity added is analogous to creating a new position).

We must recalculate the values for any modification, because with a change in liquidity
for the position, the amount of fees allocated to the position must also change accordingly.

## Collecting Fees

Once calculated, collecting fees is a straightforward process of transferring the
calculated amount from the pool address to the position owner.

To collect fees, users call `MsgCollectFees` with the ID corresponding to
their position. The function `collectFees` in the keeper is responsible for
executing the fee collection and returning the amount collected, given the owner's
address and the position ID:

```go
func (k Keeper) collectFees(
    ctx sdk.Context,
    owner sdk.AccAddress,
    positionId uint64) (sdk.Coins, error) {
}
```

This returns the amount of fees collected by the user.

## Swaps

Swapping within a single tick works as the regular `xy = k` curve. For swaps
across ticks to work, we simply apply the same fee calculation logic for every swap step.

Consider data structures defined above. Let `tokenInAmt` be the amount of token being
swapped in.

Then, to calculate the fee within a single tick, we perform the following steps:

1. Calculate an updated `tokenInAmtAfterFee` by charging the `pool.SwapFee` on `tokenInAmt`.

```go
// Update global fee accumulator tracking fees for denom of tokenInAmt.
// TODO: revisit to make sure if truncations need to happen.
pool.FeeGrowthGlobalOutside.TokenX = pool.FeeGrowthGlobalOutside.TokenX.Add(tokenInAmt.Mul(pool.SwapFee))

// Update tokenInAmt to account for fees.
fee = tokenInAmt.Mul(pool.SwapFee).Ceil()
tokenInAmtAfterFee = tokenInAmt.Sub(fee)

k.bankKeeper.SendCoins(ctx, swapper, pool.GetAddress(), ...) // send tokenInAmtAfterFee
```

2. Proceed to calculating the next square root price by utilizing the updated `tokenInAmtAfterFee.

Depending on which of the tokens in `tokenIn`,

If token1 is being swapped in:
$$\Delta \sqrt P = \Delta y / L$$

Here, `tokenInAmtAfterFee` is delta y.

If token0 is being swapped in:
$$\Delta \sqrt P = L / \Delta x$$

Here, `tokenInAmtAfterFee` is delta x.

Once we have the updated square root price, we can calculate the amount of
`tokenOut` to be returned. The returned `tokenOut` is computed with fees
accounted for given that we used `tokenInAmtAfterFee`.

## Swap Step Fees

We have a notion of `swapState.amountSpecifiedRemaining` which is the amount of
token in remaining over all swap steps.

After performing the current swap step, the following cases are possible:

1. All amount remaining is consumed

In that case, the fee is equal to the difference between the original amount remaining
and the one actually consumed. The difference between them is the fee.

```go
feeChargeTotal = amountSpecifiedRemaining.Sub(amountIn)
```

2. Did not consume amount remaining in-full.

The fee is charged on the amount actually consumed during a swap step.

```go
feeChargeTotal = amountIn.Mul(swapFee)
```

3. Price impact protection makes it exit before consuming all amount remaining.

The fee is charged on the amount in actually consumed before price impact
protection got trigerred.

```go
feeChargeTotal = amountIn.Mul(swapFee)
```

## Incentive/Liquidity Mining Mechanism

## Overview

Due to the nonfungibility of positions and ticks, incentives for concentrated liquidity requires a
slightly different mechanism for distributing incentives compared to Balancer and Stableswap pools.
In general, the design space of incentive mechanisms for concentrated liquidity DEXs is extremely
underexplored, so our implementation takes this as an opportunity to break some new ground in the
broader design space of order-book-style AMMs.

Below, we outline the approach for CL incentives that Osmosis will be implementing for its initial
implementation of concentrated liquidity, as well as our baseline reasoning for why we are pursuing
this design.

## Target Properties

As a starting point, it's important to understand the properties of a healthy liquidity pool.
These are all, of course, properties that become self-sustaining once the positive feedback cycle
between liquidity and volume kicks off, but for the sake of understanding what exactly it is that
 we are trying to bootstrap with incentives it helps to be explicit with our goals.

### Liquidity Depth
We want to ensure fees and incentives are being used to maximize liquidity depth at the active tick
(i.e. the tick the current spot price is in), as this gives the best execution price for trades on
the pool.

### Liquidity Breadth
It is critical that as we roll out concentrated liquidity, there is an incentive for there to be
width in the books for our major pools. This is to avoid the scenario where the liquidity in the
active tick gets filled and liquidity falls off a cliff (e.g. when there is a large price move and
active tick LPs get bulk arbed against). It is important for our liquidity base to be broad when it
is low until our CL markets mature and active LPs begin participating.

### Liquidity Uptime

We want to ensure that the active tick is not only liquid, but that it is _consistently_ liquid,
meaning that liquidity providers are incentivized to keep their liquidity on the books while
they trade.

Specifically, we want to ensure that idle liquidity waiting for volume does not sit off the
books with the goal of jumping in when a trade happens, as this makes Osmosis's liquidity
look thinner than it is and risks driving volume to other exchanges.

While just-in-time (JIT) liquidity technically benefits the trader on a first-degree basis
(better price execution for that specific trade), it imposes a cost on the whole system by
pushing LPs to an equilibrium that ultimately hurts the DEX (namely that liquidity stays of
the books until a trade happens). This instance of [Braess's paradox](https://en.wikipedia.org/wiki/Braess%27s_paradox)
can be remedied with mechanisms designed around rewarding liquidity uptime.

## Current Standard: Pro-rata in Active Tick

The current status quo for concentrated liquidity incentives is to distribute them pro-rata
to all LPs providing liquidity in the active tick. With
some [clever accumulator tricks](https://www.paradigm.xyz/2021/05/liquidity-mining-on-uniswap-v3),
this can be designed to ensure that each LP only receives incentives for liquidity they contribute
to the active tick. This approach is incredible for liquidity depth, which is arguably the most
important property we need incentives to be able to accommodate. It is also a user flow that
on-chain market makers are already somewhat familiar with and has enough live examples where
we roughly know that it functions as intended.

## Our Implementation

At launch, Osmosis's CL incentives will primarily be in the format described above while we
iron out a mechanism that achieves the remaining two properties predictably and effectively.
As a piece of foreshadowing, the primary problem space we will be tackling is the following:
status quo incentives advantage LPs who keep their liquidity off the books until a trade
happens, ultimately pushing liquidity off of the DEX and creating ambiguity around the "real"
liquidity depth. This forces traders to make uninformed decisions about where to trade their
assets (or worse, accept worse execution on an inferior venue).

In other words, instead of having incentives go towards bootstrapping healthy liquidity pools,
they risk going towards adversely pushing volume to other exchanges at the cost of the DEX,
active LPs, and ultimately traders.

### Note on supported and authorized uptimes

If you dig through our incentives logic, you might find code dealing with notions of **Supported Uptimes**
and **Authorized Uptimes**. These are for an uptime incentivization mechanism we are keeping off
at launch while we refine a more sophisticated version. We leave the state-related parts
in core logic to ensure that if we do decide to turn the feature on (even if just to
experiment), it could be done by a simple governance proposal (to add more supported
uptimes to the list of authorized uptimes) and not require a state migration for pools.
At launch, only the 1ns uptime will be authorized, which is roughly equivalent to status
quo CL incentives with the small difference that positions that are created and closed in
the same block are not eligible for any incentives.

For the sake of clarity, this mechanism functions very similarly to status quo incentives,
but it has a separate accumulator for each supported uptime and ensures that only liquidity
that has been in the pool for the required amount of time qualifies for claiming incentives.

## TWAP Integration

In the context of twap, concentrated liquidity pools function differently from
CFMM pools.

There are 2 major differences that stem from how the liquidity is added and
removed in concentrated-liquidity.

The first one is given by the fact that a user does not provide liquidity at
pool creation time. Instead, they have to issue a separate message post-pool
creation. As a result, there can be a time where there is no valid spot price
initialized for a concentrated liquidity pool. When a concentrated liquidity pool
is created, the `x/twap` module still initializes the twap records. However, these
records are invalidated by setting the "last error time" field to the block time
at pool creation. Only adding liquidity to the pool will initialize the spot price
and twap records correctly. One technical detail to note is that adding liquidity
in the same block as pool creation will still set the "last error time" field to
the block time despite spot price already being initialized. Although we fix an
error within that block, it still occurs. As a result, this is deemed acceptable.
However, this is a technical trade-off for implementation simplicity and not an
intentional design decision.

The second difference from balancer pools is focused around the fact that
liquidity can be completely removed from a concentrated liquidity pool,
making its spot price be invalid.

To recap the basic LP functionality in concentrated liquidity, a user adds
liqudity by creating a position. To remove liquidity, they withdraw their
position. Contrary to CFMM pools, adding or removing liquidity does not affect
the price in 99% of the cases in concentrated liquidity. The only two exceptions
to this rule are:

**Creating the first position in the pool.**

In this case, we transition from invalid state where there is no liqudity, and
the spot price is uninitialized to the state where there is some liqudity, and
as a result a valid spot price.

Note, that if there is a pool where liqudiity is completely drained and re-added,
the TWAP's last error time will be pointing at the time when the liquidity was drained.
This is different from how twap functions in CFMM pool where liquidity cannot
be removed in-full.

**Removing the last position in the pool.**

In this case, we transition from a valid state with liquidity and spot price to
an invalid state where there is no liquidity and, as a result, no valid spot
price anymore. The last spot price error will be set to the block time of when
the last position was removed.

To reiterate, the above two exceptions are the only cases where twap is updated
due to adding or removing liquidity.

The major source of updates with respect to twap is the swap logic. It functions
similarly to CFMM pools where upon the completion of a swap, a listener `AfterConcentratedPoolSwap`
propagates the execution to the twap module for the purposes of tracking state updates
necessary to retrieve the spot price and update the twap accumulators
(more details in x/twap module).

Lastly, see the "Listeners" section for more details on how twap is enabled by
the use of these hooks.

## Parameters

- `AuthorizedQuoteDenoms` []string

This is a list of quote denoms that can be used as token1 when creating a pool.
We limit the quote assets to a small set for the purposes of having convenient
price increments stemming from tick to price conversion. These increments are
in a human readable magnitude only for token1 as a quote. For limit orders in
the future, this will be a desirable property in terms of UX as to allow users
to set limit orders at prices in terms of token1 (quote asset) that are easy
to reason about.

This goes in-hand with centralized exchanges that limit the quote asset set
to only a few denoms.

Our list at launch is expected to consist of OSMO, DAI and USDC. These are set
in the v16 upgrade handler.

- `IsPermisionlessPoolCreationEnabled` bool

The flag indicating whether permissionless pool creation is enabled or not. For
launch, we have decided to disable permissionless pool creation. It will still
be enabled via governance. This is because we want to limit the number of pools
for risk management and want to avoid fragmenting liquidity for major denom
pairs with configurations of tick spacing that are not ideal.

## Listeners

### `AfterConcentratedPoolCreated`

This listener executes after the pool is created.

At the time of this writing, it is only utilized by the `x/twap` module.
The twap module is expected to create twap records where the last error time
is set to the block time of when the pool was created. This is because there
is no liquidity in the pool at creation time.

### `AfterInitialPoolPositionCreated`

This listener executes after the first position is created in a concentrated
liquidity pool.

At the time of this writing, it is only utilized by the `x/twap` module.

### `AfterLastPoolPositionRemoved`

This listener executes after the last position is removed in a concentrated
liquidity pool.

At the time of this writing, it is only utilized by the `x/twap` module.

### `AfterConcentratedPoolSwap`

This listener executes after a swap in a concentrated liquidity pool.

At the time of this writing, it is only utilized by the `x/twap` module.

## State

- global (per-pool)

- per-tick

- per-position

## Terminology

We will use the following terms throughout the document:

- `Virtual Reserves` - TODO

- `Real Reserves` - TODO

- `Tick` - TODO

- `Range` - TODO

## External Sources

- [Uniswap V3 Whitepaper](https://uniswap.org/whitepaper-v3.pdf)
- [Technical Note on Liquidity Math](https://atiselsts.github.io/pdfs/uniswap-v3-liquidity-math.pdf)<|MERGE_RESOLUTION|>--- conflicted
+++ resolved
@@ -273,6 +273,62 @@
 
 Bob set his limit order at tick 36650010
 
+## Chosing an Exponent At Price One Value
+
+The creator of a pool cannot choose an exponenetAtPriceOne as one of the input
+parameters since it is hard coded to -6. The number can be psedo-controlled by
+choosing the tick spacing a pool is initialized with. For example, if a pool
+is desired to have an exponentAtPriceOne of -6, the pool creator can choose a
+tick spacing of 1. If a pool is desired to have an exponentAtPriceOne of -4,
+this is two factors of 10 greater than -6, so the pool creator can choose a
+tick spacing of 100 to achieve this level of precision.
+
+As explained previously, the exponent at price one determines how much the spot
+price increases or decreases when traversing ticks. The following equation will
+assist in selecting this value:
+
+$$exponentAtPriceOne=log_{10}(\frac{D}{P})$$
+
+$$P=(\frac{baseAssetInUSD}{quoteAssetInUSD})$$
+
+$$D=P-(\frac{baseAssetInUSD}{quoteAssetInUSD+desiredIncrementOfQuoteInUSD})$$
+
+### Example 1
+
+SHIB is trading at $0.00001070 per SHIB
+BTC is trading at $28,000 per BTC
+
+We want to create a SHIB/BTC concentrated liquidity pool where SHIB is the
+baseAsset (asset0) and BTC is the quoteAsset (asset1). In terms of the quoteAsset,
+we want to increment in 10 cent values.
+
+$$P=(\frac{0.00001070}{28,000})=0.000000000382142857$$
+
+$$D=(0.000000000382142857)-(\frac{0.00001070}{28,000+0.10})=0.0000000000000013647910441136$$
+
+$$exponentAtPriceOne=log_{10}(\frac{0.0000000000000013647910441136}{0.000000000382142857})=-5.447159582$$
+
+We can therefore conclude that we can use an exponent at price one of -5
+(slightly under precise) or -6 (slightly over precise) for this base/quote pair
+and desired price granularity. This means we would either want a tick spacing of 1
+(to have an exponent at price one of -6) or 10 (to have an exponent at price one of -5).
+
+### Example 2
+
+Flipping the quoteAsset/baseAsset, for BTC/SHIB, lets determine what the
+exponentAtPriceOne should be. For SHIB as a quote, centralized exchanges
+list prices at the 10^-8, so we will set our desired increment to this value.
+
+$$P=(\frac{28,000}{0.00001070})=2616822429$$
+
+$$D=(2616822429)-(\frac{28,000}{0.00001070+0.00000001})=2443345$$
+
+$$exponentAtPriceOne=-log_{10}(\frac{2443345}{2616822429})=-3.0297894598783$$
+
+We can therefore conclude that we can use an exponent at price one of -3
+for this base/quote pair and desired price granularity. This means we would
+want a tick spacing of 1000 (to have an exponent at price one of -3).
+
 ### Consequences
 
 This decision allows us to define ticks at spot prices that users actually
@@ -284,44 +340,6 @@
 b) Having the front end round the tick's actual price to the nearest
   human readable/desirable spot price
 
-<<<<<<< HEAD
-## Chosing an Exponent At Price One Value
-
-The creator of a pool is required to choose an exponenetAtPriceOne as one of the input parameters. As explained previously, this value determines how much the spot price increases or decreases when traversing ticks. The following equation will assist in selecting this value:
-
-$$exponentAtPriceOne=log_{10}(\frac{D}{P})$$
-
-$$P=(\frac{baseAssetInUSD}{quoteAssetInUSD})$$
-
-$$D=P-(\frac{baseAssetInUSD}{quoteAssetInUSD+desiredIncrementOfQuoteInUSD})$$
-
-### Example 1
-
-SHIB is trading at $0.00001070 per SHIB
-BTC is trading at $28,000 per BTC
-
-We want to create a SHIB/BTC concentrated liquidity pool where SHIB is the baseAsset (asset0) and BTC is the quoteAsset (asset1). In terms of the quoteAsset, we want to increment in 10 cent values.
-
-$$P=(\frac{0.00001070}{28,000})=0.000000000382142857$$
-
-$$D=(0.000000000382142857)-(\frac{0.00001070}{28,000+0.10})=0.0000000000000013647910441136$$
-
-$$exponentAtPriceOne=log_{10}(\frac{0.0000000000000013647910441136}{0.000000000382142857})=-5.447159582$$
-
-We can therefore conclude that we can use an exponent at price one of -5 (slightly under precise) or -6 (slightly over precise) for this base/quote pair and desired price granularity.
-
-### Example 2
-
-Flipping the quoteAsset/baseAsset, for BTC/SHIB, lets determine what the exponentAtPriceOne should be. For SHIB as a quote, centralized exchanges list prices at the 10^-8, so we will set our desired increment to this value.
-
-$$P=(\frac{28,000}{0.00001070})=2616822429$$
-
-$$D=(2616822429)-(\frac{28,000}{0.00001070+0.00000001})=2443345$$
-
-$$exponentAtPriceOne=-log_{10}(\frac{2443345}{2616822429})=-3.0297894598783$$
-
-We can therefore conclude that we can use an exponent at price one of -3 for this base/quote pair and desired price granularity.
-=======
 One side effect of increasing precision as we get closer to the minimum tick
 is that multiple ticks can represent the same price. For example, tick
 -161795100 (along with the ticks surrounding it) correlate to a price
@@ -330,7 +348,6 @@
 if a larger tick exists that represents the same price. If so, we use that tick
 instead of the user defined tick. In the above example, the tick would be
 changed to -161000000, which is the first tick that represents the same price.
->>>>>>> f4c2a9f7
 
 ## Concentrated Liquidity Module Messages
 
