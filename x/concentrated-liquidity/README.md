--- conflicted
+++ resolved
@@ -283,16 +283,6 @@
 a) Preventing trade at a desirable spot price or
 b) Having the front end round the tick's actual price to the nearest
   human readable/desirable spot price
-<<<<<<< HEAD
-
-One draw back of this implementation is the requirement to create many ticks
-that will likely never be used. For example, in order to create ticks at 10
-cent increments for spot prices greater than _$10000_, a $exponentAtPriceOne$
-value of -5 must be set, requiring us to traverse ticks 1-3600000 before
-reaching _$10,000_. This should simply be an inconvenience and should not
-present any valid DOS vector for the chain.
-=======
->>>>>>> 9556d241
 
 ## Concentrated Liquidity Module Messages
 
@@ -328,10 +318,6 @@
  TokenDesired1   types.Coin
  TokenMinAmount0 github_com_cosmos_cosmos_sdk_types.Int
  TokenMinAmount1 github_com_cosmos_cosmos_sdk_types.Int
-<<<<<<< HEAD
- FrozenUntil     time.Time
-=======
->>>>>>> 9556d241
 }
 ```
 
@@ -346,11 +332,7 @@
  Amount0 github_com_cosmos_cosmos_sdk_types.Int
  Amount1 github_com_cosmos_cosmos_sdk_types.Int
  JoinTime google.protobuf.Timestamp
-<<<<<<< HEAD
-    LiquidityCreated github_com_cosmos_cosmos_sdk_types.Dec
-=======
  LiquidityCreated github_com_cosmos_cosmos_sdk_types.Dec
->>>>>>> 9556d241
 
 }
 ```
@@ -999,8 +981,6 @@
 
 > As a an LP, I want to earn fees on my capital so that I am incentivized to
 participate in active market making.
-<<<<<<< HEAD
-=======
 
 In Balancer-style pools, fees go directly back into the pool to benefit all LPs pro-rata.
 For concentrated liquidity pools, this approach is no longer feasible due to the
@@ -1008,12 +988,9 @@
 mechanism for tracking and storing fees.
 
 Reference the following papers for more information on the inspiration behind our accumulator package:
->>>>>>> 9556d241
-
-In Balancer-style pools, fees go directly back into the pool to benefit all LPs pro-rata.
-For concentrated liquidity pools, this approach is no longer feasible due to the
-non-fungible property of positions. As a result, we use a different accumulator-based
-mechanism for tracking and storing fees.
+
+- [Scalable Reward Distribution](https://uploads-ssl.webflow.com/5ad71ffeb79acc67c8bcdaba/5ad8d1193a40977462982470_scalable-reward-distribution-paper.pdf)
+- [F1 Fee Distribution](https://drops.dagstuhl.de/opus/volltexte/2020/11974/pdf/OASIcs-Tokenomics-2019-10.pdf)
 
 We define the following accumulator and fee-related fields to be stored on various
 layers of state:
