--- conflicted
+++ resolved
@@ -284,7 +284,6 @@
 b) Having the front end round the tick's actual price to the nearest
   human readable/desirable spot price
 
-<<<<<<< HEAD
 ## Chosing an Exponent At Price One Value
 
 The creator of a pool is required to choose an exponenetAtPriceOne as one of the input parameters. As explained previously, this value determines how much the spot price increases or decreases when traversing ticks. The following equation will assist in selecting this value:
@@ -322,10 +321,7 @@
 
 We can therefore conclude that we can use an exponent at price one of -3 for this base/quote pair and desired price granularity.
 
-## Scope of Concentrated Liquidity
-=======
 ## Concentrated Liquidity Module Messages
->>>>>>> 49ca361a
 
 ### `MsgCreatePosition`
 
