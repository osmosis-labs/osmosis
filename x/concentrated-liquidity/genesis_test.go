package concentrated_liquidity_test

import (
	"testing"
	"time"

	codectypes "github.com/cosmos/cosmos-sdk/codec/types"
	"github.com/stretchr/testify/assert"
	tmproto "github.com/tendermint/tendermint/proto/tendermint/types"

	sdk "github.com/cosmos/cosmos-sdk/types"

	"github.com/osmosis-labs/osmosis/osmoutils/accum"
	osmoapp "github.com/osmosis-labs/osmosis/v15/app"
	cl "github.com/osmosis-labs/osmosis/v15/x/concentrated-liquidity"
	clmodule "github.com/osmosis-labs/osmosis/v15/x/concentrated-liquidity/clmodule"
	"github.com/osmosis-labs/osmosis/v15/x/concentrated-liquidity/model"
	"github.com/osmosis-labs/osmosis/v15/x/concentrated-liquidity/types"
	"github.com/osmosis-labs/osmosis/v15/x/concentrated-liquidity/types/genesis"
)

type singlePoolGenesisEntry struct {
	pool             model.Pool
	tick             []genesis.FullTick
	positions        []model.Position
	accumValues      genesis.AccumObject
	incentiveRecords []types.IncentiveRecord
}

var (
	baseGenesis = genesis.GenesisState{
		Params: types.Params{
			AuthorizedTickSpacing: []uint64{1, 10, 50},
			AuthorizedSwapFees:    []sdk.Dec{sdk.MustNewDecFromStr("0.0001"), sdk.MustNewDecFromStr("0.0003"), sdk.MustNewDecFromStr("0.0005")}},
		PoolData: []genesis.PoolData{},
	}
	testCoins    = sdk.NewDecCoins(cl.HundredFooCoins)
	testTickInfo = model.TickInfo{
		LiquidityGross:   sdk.OneDec(),
		LiquidityNet:     sdk.OneDec(),
		FeeGrowthOutside: testCoins,
		UptimeTrackers: []model.UptimeTracker{
			{
				UptimeGrowthOutside: testCoins,
			},
		},
	}
	defaultFullTick = genesis.FullTick{
		PoolId:    defaultPoolId,
		TickIndex: 0,
		Info:      testTickInfo,
	}
	testPositionModel = model.Position{
		PositionId:     1,
		PoolId:         1,
		Address:        testAddressOne.String(),
		Liquidity:      sdk.OneDec(),
		LowerTick:      -1,
		UpperTick:      100,
		JoinTime:       defaultBlockTime,
		FreezeDuration: DefaultFreezeDuration,
	}
)

func positionWithPoolId(position model.Position, poolId uint64) model.Position {
	position.PoolId = poolId
	return position
}

// setupGenesis initializes the GenesisState with the given poolGenesisEntries data.
// It returns an updated GenesisState after processing the input data.
//
// baseGenesis is the initial GenesisState.
// poolGenesisEntries is a slice of singlePoolGenesisEntry structures, each containing data
// for a single pool (the pool itself, its ticks, and positions).
//
// The function iterates over the poolGenesisEntries, and for each entry, it creates a new Any type using
// the pool's data, then appends a new PoolData structure containing the pool and its corresponding
// ticks to the baseGenesis.PoolData. It also appends the corresponding positions to the
// baseGenesis.Positions.
func setupGenesis(baseGenesis genesis.GenesisState, poolGenesisEntries []singlePoolGenesisEntry) genesis.GenesisState {
	for _, poolGenesisEntry := range poolGenesisEntries {
		poolCopy := poolGenesisEntry.pool
		poolAny, err := codectypes.NewAnyWithValue(&poolCopy)
		if err != nil {
			panic(err)
		}
		baseGenesis.PoolData = append(baseGenesis.PoolData, genesis.PoolData{
			Pool:        poolAny,
			Ticks:       poolGenesisEntry.tick,
			AccumObject: poolGenesisEntry.accumValues,
		})
<<<<<<< HEAD
		baseGenesis.Positions = append(baseGenesis.Positions, poolGenesisEntry.positions...)
		baseGenesis.IncentiveRecords = append(baseGenesis.IncentiveRecords, poolGenesisEntry.incentiveRecords...)
		baseGenesis.NextPositionId = uint64(len(poolGenesisEntry.positions))

=======
		baseGenesis.Positions = append(baseGenesis.Positions, poolGenesisEntry.positons...)
		baseGenesis.NextPositionId = uint64(len(poolGenesisEntry.positons))
>>>>>>> 8a0b6d12
	}
	return baseGenesis
}

// TestInitGenesis tests the InitGenesis function of the ConcentratedLiquidityKeeper.
// It checks that the state is initialized correctly based on the provided genesis.
func (s *KeeperTestSuite) TestInitGenesis() {
	s.Setup()
	poolE := s.PrepareConcentratedPool()
	poolOne, ok := poolE.(*model.Pool)
	s.Require().True(ok)

	poolE = s.PrepareConcentratedPool()
	poolTwo, ok := poolE.(*model.Pool)
	s.Require().True(ok)

	defaultTime1 := time.Unix(100, 100)
	defaultTime2 := time.Unix(300, 100)
	// testUptimeOne   = types.SupportedUptimes[0]

	testCase := []struct {
		name                     string
		genesis                  genesis.GenesisState
		expectedPools            []model.Pool
		expectedTicksPerPoolId   map[uint64][]genesis.FullTick
		expectedPositions        []model.Position
		expectedAccumValues      []genesis.AccumObject
		expectedIncentiveRecords []types.IncentiveRecord
	}{
		{
			name: "one pool, one position, two ticks, one accumulator, two incentive records",
			genesis: setupGenesis(baseGenesis, []singlePoolGenesisEntry{
				{
					pool: *poolOne,
					tick: []genesis.FullTick{
						withTickIndex(withPoolId(defaultFullTick, poolOne.Id), -10),
						withTickIndex(withPoolId(defaultFullTick, poolOne.Id), 10),
					},
					positions: []model.Position{testPositionModel},
					accumValues: genesis.AccumObject{
						Name:        "fee/1",
						Value:       sdk.NewDecCoins(sdk.NewDecCoin("foo", sdk.NewInt(10))),
						TotalShares: sdk.NewDec(10),
					},
					incentiveRecords: []types.IncentiveRecord{
						{
							PoolId:               uint64(1),
							IncentiveDenom:       "foo",
							IncentiveCreatorAddr: testAddressOne.String(),
							IncentiveRecordBody: types.IncentiveRecordBody{
								RemainingAmount: sdk.NewDec(5),
								EmissionRate:    sdk.NewDec(10),
								StartTime:       defaultTime1,
							},
							MinUptime: testUptimeOne,
						},
						{
							PoolId:               uint64(1),
							IncentiveDenom:       "bar",
							IncentiveCreatorAddr: testAddressTwo.String(),
							IncentiveRecordBody: types.IncentiveRecordBody{
								RemainingAmount: sdk.NewDec(15),
								EmissionRate:    sdk.NewDec(20),
								StartTime:       defaultTime2,
							},
							MinUptime: testUptimeOne,
						},
					},
				},
			}),
			expectedPools: []model.Pool{
				*poolOne,
			},
			expectedTicksPerPoolId: map[uint64][]genesis.FullTick{
				1: {
					withTickIndex(withPoolId(defaultFullTick, poolOne.Id), -10),
					withTickIndex(withPoolId(defaultFullTick, poolOne.Id), 10),
				},
			},
			expectedPositions: []model.Position{testPositionModel},
			expectedAccumValues: []genesis.AccumObject{
				{
					Name:        "fee/1",
					Value:       sdk.NewDecCoins(sdk.NewDecCoin("foo", sdk.NewInt(10))),
					TotalShares: sdk.NewDec(10),
				},
			},
			expectedIncentiveRecords: []types.IncentiveRecord{
				{
					PoolId:               uint64(1),
					IncentiveDenom:       "bar",
					IncentiveCreatorAddr: testAddressTwo.String(),
					IncentiveRecordBody: types.IncentiveRecordBody{
						RemainingAmount: sdk.NewDec(15),
						EmissionRate:    sdk.NewDec(20),
						StartTime:       defaultTime2,
					},
					MinUptime: testUptimeOne,
				},
				{
					PoolId:               uint64(1),
					IncentiveDenom:       "foo",
					IncentiveCreatorAddr: testAddressOne.String(),
					IncentiveRecordBody: types.IncentiveRecordBody{
						RemainingAmount: sdk.NewDec(5),
						EmissionRate:    sdk.NewDec(10),
						StartTime:       defaultTime1,
					},
					MinUptime: testUptimeOne,
				},
			},
		},
		{
			name: "two pools, two positions, one tick pool one, two ticks pool two, two accumulators, one incentive records each",
			genesis: setupGenesis(baseGenesis, []singlePoolGenesisEntry{
				{
					pool: *poolOne,
					tick: []genesis.FullTick{
						withTickIndex(withPoolId(defaultFullTick, poolOne.Id), -1234),
					},
					positions: []model.Position{testPositionModel},
					accumValues: genesis.AccumObject{
						Name:        "fee/1",
						Value:       sdk.NewDecCoins(sdk.NewDecCoin("foo", sdk.NewInt(10))),
						TotalShares: sdk.NewDec(10),
					},
					incentiveRecords: []types.IncentiveRecord{
						{
							PoolId:               uint64(1),
							IncentiveDenom:       "foo",
							IncentiveCreatorAddr: testAddressOne.String(),
							IncentiveRecordBody: types.IncentiveRecordBody{
								RemainingAmount: sdk.NewDec(5),
								EmissionRate:    sdk.NewDec(10),
								StartTime:       defaultTime1,
							},
							MinUptime: testUptimeOne,
						},
					},
				},
				{
					pool: *poolTwo,
					tick: []genesis.FullTick{
						withTickIndex(withPoolId(defaultFullTick, poolOne.Id), 0),
						withTickIndex(withPoolId(defaultFullTick, poolOne.Id), 999),
					},
					positions: []model.Position{positionWithPoolId(testPositionModel, 2)},
					accumValues: genesis.AccumObject{
						Name:        "fee/2",
						Value:       sdk.NewDecCoins(sdk.NewDecCoin("bar", sdk.NewInt(20))),
						TotalShares: sdk.NewDec(20),
					},
					incentiveRecords: []types.IncentiveRecord{
						{
							PoolId:               uint64(2),
							IncentiveDenom:       "bar",
							IncentiveCreatorAddr: testAddressOne.String(),
							IncentiveRecordBody: types.IncentiveRecordBody{
								RemainingAmount: sdk.NewDec(5),
								EmissionRate:    sdk.NewDec(10),
								StartTime:       defaultTime1,
							},
							MinUptime: testUptimeOne,
						},
					},
				},
			}),
			expectedPools: []model.Pool{
				*poolOne,
				*poolTwo,
			},
			expectedTicksPerPoolId: map[uint64][]genesis.FullTick{
				1: {
					withTickIndex(withPoolId(defaultFullTick, poolOne.Id), -1234),
				},
				2: {
					withTickIndex(withPoolId(defaultFullTick, poolTwo.Id), 0),
					withTickIndex(withPoolId(defaultFullTick, poolTwo.Id), 999),
				},
			},
			expectedPositions: []model.Position{testPositionModel, positionWithPoolId(testPositionModel, 2)},
			expectedAccumValues: []genesis.AccumObject{
				{
					Name:        "fee/1",
					Value:       sdk.NewDecCoins(sdk.NewDecCoin("foo", sdk.NewInt(10))),
					TotalShares: sdk.NewDec(10),
				},
				{
					Name:        "fee/2",
					Value:       sdk.NewDecCoins(sdk.NewDecCoin("bar", sdk.NewInt(20))),
					TotalShares: sdk.NewDec(20),
				},
			},
			expectedIncentiveRecords: []types.IncentiveRecord{
				{
					PoolId:               uint64(1),
					IncentiveDenom:       "foo",
					IncentiveCreatorAddr: testAddressOne.String(),
					IncentiveRecordBody: types.IncentiveRecordBody{
						RemainingAmount: sdk.NewDec(5),
						EmissionRate:    sdk.NewDec(10),
						StartTime:       defaultTime1,
					},
					MinUptime: testUptimeOne,
				},
				{
					PoolId:               uint64(2),
					IncentiveDenom:       "bar",
					IncentiveCreatorAddr: testAddressOne.String(),
					IncentiveRecordBody: types.IncentiveRecordBody{
						RemainingAmount: sdk.NewDec(5),
						EmissionRate:    sdk.NewDec(10),
						StartTime:       defaultTime1,
					},
					MinUptime: testUptimeOne,
				},
			},
		},
	}

	for _, tc := range testCase {
		tc := tc

		s.Run(tc.name, func() {
			// This erases previously created pools.
			s.Setup()

			clKeeper := s.App.ConcentratedLiquidityKeeper
			ctx := s.Ctx

			clKeeper.InitGenesis(ctx, tc.genesis)

			// Check params
			clParamsAfterInitialization := clKeeper.GetParams(ctx)
			s.Require().Equal(tc.genesis.Params.String(), clParamsAfterInitialization.String())

			clPoolsAfterInitialization, err := clKeeper.GetPools(ctx)
			s.Require().NoError(err)

			// Check pools
			accumObjects := []accum.AccumulatorObject{}
			incentiveRecords := []types.IncentiveRecord{}
			s.Require().Equal(len(clPoolsAfterInitialization), len(tc.genesis.PoolData))
			for i, actualPoolI := range clPoolsAfterInitialization {
				actualPool, ok := actualPoolI.(*model.Pool)
				s.Require().True(ok)
				s.Require().Equal(tc.expectedPools[i], *actualPool)

				expectedTicks, ok := tc.expectedTicksPerPoolId[actualPool.Id]
				s.Require().True(ok)

				actualTicks, err := clKeeper.GetAllInitializedTicksForPool(ctx, actualPool.Id)
				s.Require().NoError(err)

				// Validate ticks.
				s.validateTicks(expectedTicks, actualTicks)

				// get accumulator
				feeAccum, err := clKeeper.GetFeeAccumulator(s.Ctx, actualPool.GetId())
				s.Require().NoError(err)
				accumObjects = append(accumObjects, feeAccum)

				// get incentive records for pool
				poolIncentiveRecords, err := clKeeper.GetAllIncentiveRecordsForPool(s.Ctx, actualPool.GetId())
				s.Require().NoError(err)
				incentiveRecords = append(incentiveRecords, poolIncentiveRecords...)
			}

			// get all positions.
			positions, err := clKeeper.GetAllPositions(ctx)
			s.Require().NoError(err)

			// Validate positions
			s.Require().Equal(tc.expectedPositions, positions)

			// Validate accum objects
			s.Require().Equal(len(accumObjects), len(tc.expectedAccumValues))
			for i, accumObject := range accumObjects {
				s.Require().Equal(accumObjects[i].GetValue(), tc.expectedAccumValues[i].Value)

				totalShares, err := accumObject.GetTotalShares()
				s.Require().NoError(err)
				s.Require().Equal(totalShares, tc.expectedAccumValues[i].TotalShares)
			}

			// Validate incentive records
			s.Require().Equal(len(incentiveRecords), len(tc.expectedIncentiveRecords))
			for i, incentiveRecord := range incentiveRecords {
				s.Require().Equal(incentiveRecord.IncentiveCreatorAddr, tc.expectedIncentiveRecords[i].IncentiveCreatorAddr)
				s.Require().Equal(incentiveRecord.PoolId, tc.expectedIncentiveRecords[i].PoolId)
				s.Require().Equal(incentiveRecord.IncentiveDenom, tc.expectedIncentiveRecords[i].IncentiveDenom)
				s.Require().Equal(incentiveRecord.MinUptime, tc.expectedIncentiveRecords[i].MinUptime)
				s.Require().Equal(incentiveRecord.IncentiveRecordBody.EmissionRate.String(), tc.expectedIncentiveRecords[i].IncentiveRecordBody.EmissionRate.String())
				s.Require().Equal(incentiveRecord.IncentiveRecordBody.RemainingAmount.String(), tc.expectedIncentiveRecords[i].IncentiveRecordBody.RemainingAmount.String())
				s.Require().True(incentiveRecord.IncentiveRecordBody.StartTime.Equal(tc.expectedIncentiveRecords[i].IncentiveRecordBody.StartTime))
			}
			// Validate next position id.
			s.Require().Equal(tc.genesis.NextPositionId, clKeeper.GetNextPositionId(ctx))
		})
	}
}

// TestExportGenesis tests the ExportGenesis function of the ConcentratedLiquidityKeeper.
// It checks that the correct genesis state is returned.
func (s *KeeperTestSuite) TestExportGenesis() {
	s.Setup()

	poolE := s.PrepareConcentratedPool()
	poolOne, ok := poolE.(*model.Pool)
	s.Require().True(ok)

	poolE = s.PrepareConcentratedPool()
	poolTwo, ok := poolE.(*model.Pool)
	s.Require().True(ok)

	defaultTime1 := time.Unix(100, 100)
	defaultTime2 := time.Unix(300, 100)

	testCase := []struct {
		name    string
		genesis genesis.GenesisState
	}{
		{
			name: "one pool, one position, two ticks, one accumulator, two incentive records",
			genesis: setupGenesis(baseGenesis, []singlePoolGenesisEntry{
				{
					pool: *poolOne,
					tick: []genesis.FullTick{
						withTickIndex(withPoolId(defaultFullTick, poolOne.Id), -10),
						withTickIndex(withPoolId(defaultFullTick, poolOne.Id), 10),
					},
					positions: []model.Position{testPositionModel},
					accumValues: genesis.AccumObject{
						Name:        "fee/1",
						Value:       sdk.NewDecCoins(sdk.NewDecCoin("foo", sdk.NewInt(10))),
						TotalShares: sdk.NewDec(10),
					},
					incentiveRecords: []types.IncentiveRecord{
						{
							PoolId:               uint64(1),
							IncentiveDenom:       "bar",
							IncentiveCreatorAddr: testAddressTwo.String(),
							IncentiveRecordBody: types.IncentiveRecordBody{
								RemainingAmount: sdk.NewDec(15),
								EmissionRate:    sdk.NewDec(20),
								StartTime:       defaultTime2,
							},
							MinUptime: testUptimeOne,
						},
						{
							PoolId:               uint64(1),
							IncentiveDenom:       "foo",
							IncentiveCreatorAddr: testAddressOne.String(),
							IncentiveRecordBody: types.IncentiveRecordBody{
								RemainingAmount: sdk.NewDec(5),
								EmissionRate:    sdk.NewDec(10),
								StartTime:       defaultTime1,
							},
							MinUptime: testUptimeOne,
						},
					},
				},
			}),
		},
		{
			name: "two pools, two positions, one tick pool one, two ticks pool two, two accumulators, one incentive records each",
			genesis: setupGenesis(baseGenesis, []singlePoolGenesisEntry{
				{
					pool: *poolOne,
					tick: []genesis.FullTick{
						withTickIndex(withPoolId(defaultFullTick, poolOne.Id), -1234),
					},
					positions: []model.Position{testPositionModel},
					accumValues: genesis.AccumObject{
						Name:        "fee/1",
						Value:       sdk.NewDecCoins(sdk.NewDecCoin("foo", sdk.NewInt(10))),
						TotalShares: sdk.NewDec(10),
					},
					incentiveRecords: []types.IncentiveRecord{
						{
							PoolId:               uint64(1),
							IncentiveDenom:       "foo",
							IncentiveCreatorAddr: testAddressOne.String(),
							IncentiveRecordBody: types.IncentiveRecordBody{
								RemainingAmount: sdk.NewDec(5),
								EmissionRate:    sdk.NewDec(10),
								StartTime:       defaultTime1,
							},
							MinUptime: testUptimeOne,
						},
					},
				},
				{
					pool: *poolTwo,
					tick: []genesis.FullTick{
						withTickIndex(withPoolId(defaultFullTick, poolTwo.Id), 0),
						withTickIndex(withPoolId(defaultFullTick, poolTwo.Id), 999),
					},
					positions: []model.Position{positionWithPoolId(testPositionModel, 2)},
					accumValues: genesis.AccumObject{
						Name:        "fee/2",
						Value:       sdk.NewDecCoins(sdk.NewDecCoin("bar", sdk.NewInt(20))),
						TotalShares: sdk.NewDec(20),
					},
					incentiveRecords: []types.IncentiveRecord{
						{
							PoolId:               uint64(2),
							IncentiveDenom:       "bar",
							IncentiveCreatorAddr: testAddressOne.String(),
							IncentiveRecordBody: types.IncentiveRecordBody{
								RemainingAmount: sdk.NewDec(5),
								EmissionRate:    sdk.NewDec(10),
								StartTime:       defaultTime1,
							},
							MinUptime: testUptimeOne,
						},
					},
				},
			}),
		},
	}

	for _, tc := range testCase {
		tc := tc

		s.Run(tc.name, func() {
			s.Setup()

			clKeeper := s.App.ConcentratedLiquidityKeeper
			ctx := s.Ctx
			expectedGenesis := tc.genesis

			// System Under test
			clKeeper.InitGenesis(ctx, tc.genesis)

			// Export the genesis state.
			actualExported := clKeeper.ExportGenesis(ctx)

			// Validate params.
			s.Require().Equal(expectedGenesis.Params.String(), actualExported.Params.String())

			// Validate pools and ticks.
			s.Require().Equal(len(expectedGenesis.PoolData), len(actualExported.PoolData))
			for i, actualPoolData := range actualExported.PoolData {
				expectedPoolData := expectedGenesis.PoolData[i]
				s.Require().Equal(expectedPoolData.Pool, actualPoolData.Pool)

				s.validateTicks(expectedPoolData.Ticks, actualPoolData.Ticks)

				// validate accum objects
				s.Require().Equal(expectedPoolData.AccumObject, actualPoolData.AccumObject)
			}

			// Validate positions.
			s.Require().Equal(tc.genesis.Positions, actualExported.Positions)

			// Validate Incentive Records
			s.Require().Equal(len(tc.genesis.IncentiveRecords), len(actualExported.IncentiveRecords))
			for i, incentiveRecord := range actualExported.IncentiveRecords {
				s.Require().Equal(incentiveRecord.IncentiveCreatorAddr, tc.genesis.IncentiveRecords[i].IncentiveCreatorAddr)
				s.Require().Equal(incentiveRecord.IncentiveDenom, tc.genesis.IncentiveRecords[i].IncentiveDenom)
				s.Require().Equal(incentiveRecord.PoolId, tc.genesis.IncentiveRecords[i].PoolId)
				s.Require().Equal(incentiveRecord.MinUptime, tc.genesis.IncentiveRecords[i].MinUptime)
				s.Require().Equal(incentiveRecord.IncentiveRecordBody.EmissionRate.String(), tc.genesis.IncentiveRecords[i].IncentiveRecordBody.EmissionRate.String())
				s.Require().Equal(incentiveRecord.IncentiveRecordBody.RemainingAmount.String(), tc.genesis.IncentiveRecords[i].IncentiveRecordBody.RemainingAmount.String())
				s.Require().True(incentiveRecord.IncentiveRecordBody.StartTime.Equal(tc.genesis.IncentiveRecords[i].IncentiveRecordBody.StartTime))

			}
			// Validate next position id.
			s.Require().Equal(tc.genesis.NextPositionId, actualExported.NextPositionId)
		})
	}
}

// TestMarshalUnmarshalGenesis tests the MarshalUnmarshalGenesis functions of the ConcentratedLiquidityKeeper.
// It checks that the exported genesis can be marshaled and unmarshaled without panicking.
func TestMarshalUnmarshalGenesis(t *testing.T) {
	// Set up the app and context
	app := osmoapp.Setup(false)
	ctx := app.BaseApp.NewContext(false, tmproto.Header{})
	now := ctx.BlockTime()
	ctx = ctx.WithBlockTime(now.Add(time.Second))

	// Create an app module for the ConcentratedLiquidityKeeper
	encodingConfig := osmoapp.MakeEncodingConfig()
	appCodec := encodingConfig.Marshaler
	appModule := clmodule.NewAppModule(appCodec, *app.ConcentratedLiquidityKeeper)

	// Export the genesis state
	genesisExported := appModule.ExportGenesis(ctx, appCodec)

	// Test that the exported genesis can be marshaled and unmarshaled without panicking
	assert.NotPanics(t, func() {
		app := osmoapp.Setup(false)
		ctx := app.BaseApp.NewContext(false, tmproto.Header{})
		ctx = ctx.WithBlockTime(now.Add(time.Second))
		am := clmodule.NewAppModule(appCodec, *app.ConcentratedLiquidityKeeper)
		am.InitGenesis(ctx, appCodec, genesisExported)
	})
}

func (s *KeeperTestSuite) validateTicks(expectedTicks []genesis.FullTick, actualTicks []genesis.FullTick) {
	s.Require().Equal(len(expectedTicks), len(actualTicks))
	for i, tick := range actualTicks {
		s.Require().Equal(expectedTicks[i].PoolId, tick.PoolId, "tick (%d) pool ids are not equal", i)
		s.Require().Equal(expectedTicks[i].TickIndex, tick.TickIndex, "tick (%d) pool indexes are not equal", i)
		s.Require().Equal(expectedTicks[i].Info, tick.Info, "tick (%d) infos are not equal", i)
	}
}<|MERGE_RESOLUTION|>--- conflicted
+++ resolved
@@ -90,15 +90,10 @@
 			Ticks:       poolGenesisEntry.tick,
 			AccumObject: poolGenesisEntry.accumValues,
 		})
-<<<<<<< HEAD
 		baseGenesis.Positions = append(baseGenesis.Positions, poolGenesisEntry.positions...)
 		baseGenesis.IncentiveRecords = append(baseGenesis.IncentiveRecords, poolGenesisEntry.incentiveRecords...)
 		baseGenesis.NextPositionId = uint64(len(poolGenesisEntry.positions))
 
-=======
-		baseGenesis.Positions = append(baseGenesis.Positions, poolGenesisEntry.positons...)
-		baseGenesis.NextPositionId = uint64(len(poolGenesisEntry.positons))
->>>>>>> 8a0b6d12
 	}
 	return baseGenesis
 }
