package concentrated_liquidity_test

import (
	"testing"
	"time"

	codectypes "github.com/cosmos/cosmos-sdk/codec/types"
	"github.com/stretchr/testify/assert"
	tmproto "github.com/tendermint/tendermint/proto/tendermint/types"

	sdk "github.com/cosmos/cosmos-sdk/types"

	"github.com/osmosis-labs/osmosis/osmoutils/accum"
	osmoapp "github.com/osmosis-labs/osmosis/v15/app"
	cl "github.com/osmosis-labs/osmosis/v15/x/concentrated-liquidity"
	clmodule "github.com/osmosis-labs/osmosis/v15/x/concentrated-liquidity/clmodule"
	"github.com/osmosis-labs/osmosis/v15/x/concentrated-liquidity/model"
	"github.com/osmosis-labs/osmosis/v15/x/concentrated-liquidity/types"
	"github.com/osmosis-labs/osmosis/v15/x/concentrated-liquidity/types/genesis"
)

type singlePoolGenesisEntry struct {
	pool                  model.Pool
	tick                  []genesis.FullTick
	positionData          []genesis.PositionData
	feeAccumValues        genesis.AccumObject
	incentiveAccumulators []genesis.AccumObject
	incentiveRecords      []types.IncentiveRecord
}

var (
	baseGenesis = genesis.GenesisState{
		Params: types.Params{
<<<<<<< HEAD
			AuthorizedTickSpacing:        []uint64{1, 10, 50},
			AuthorizedSwapFees:           []sdk.Dec{sdk.MustNewDecFromStr("0.0001"), sdk.MustNewDecFromStr("0.0003"), sdk.MustNewDecFromStr("0.0005")},
			BalancerSharesRewardDiscount: types.DefaultBalancerSharesDiscount},
=======
			AuthorizedTickSpacing: []uint64{1, 10, 50},
			AuthorizedSwapFees:    []sdk.Dec{sdk.MustNewDecFromStr("0.0001"), sdk.MustNewDecFromStr("0.0003"), sdk.MustNewDecFromStr("0.0005")},
			AuthorizedQuoteDenoms: []string{ETH, USDC},
		},
>>>>>>> 3fe2968d
		PoolData: []genesis.PoolData{},
	}
	testCoins    = sdk.NewDecCoins(cl.HundredFooCoins)
	testTickInfo = model.TickInfo{
		LiquidityGross:   sdk.OneDec(),
		LiquidityNet:     sdk.OneDec(),
		FeeGrowthOutside: testCoins,
		UptimeTrackers: []model.UptimeTracker{
			{
				UptimeGrowthOutside: testCoins,
			},
		},
	}
	defaultFullTick = genesis.FullTick{
		PoolId:    defaultPoolId,
		TickIndex: 0,
		Info:      testTickInfo,
	}
	testPositionModel = model.Position{
		PositionId: 1,
		PoolId:     1,
		Address:    testAddressOne.String(),
		Liquidity:  sdk.OneDec(),
		LowerTick:  -1,
		UpperTick:  100,
		JoinTime:   defaultBlockTime,
	}
)

func positionWithPoolId(position model.Position, poolId uint64) *model.Position {
	position.PoolId = poolId
	return &position
}

func withPositionId(position model.Position, positionId uint64) *model.Position {
	position.PositionId = positionId
	return &position
}

func incentiveAccumsWithPoolId(poolId uint64) []genesis.AccumObject {
	return []genesis.AccumObject{
		{
			Name: types.KeyUptimeAccumulator(poolId, uint64(0)),
			AccumContent: &accum.AccumulatorContent{
				AccumValue:  sdk.NewDecCoins(sdk.NewDecCoin("foo", sdk.NewInt(20))),
				TotalShares: sdk.NewDec(20),
			},
		},
		{
			Name: types.KeyUptimeAccumulator(poolId, uint64(1)),
			AccumContent: &accum.AccumulatorContent{
				AccumValue:  sdk.NewDecCoins(sdk.NewDecCoin("bar", sdk.NewInt(20))),
				TotalShares: sdk.NewDec(30),
			},
		},
		{
			Name: types.KeyUptimeAccumulator(poolId, uint64(2)),
			AccumContent: &accum.AccumulatorContent{
				AccumValue:  sdk.NewDecCoins(sdk.NewDecCoin("baz", sdk.NewInt(10))),
				TotalShares: sdk.NewDec(10),
			},
		},
		{
			Name: types.KeyUptimeAccumulator(poolId, uint64(3)),
			AccumContent: &accum.AccumulatorContent{
				AccumValue:  sdk.NewDecCoins(sdk.NewDecCoin("qux", sdk.NewInt(20))),
				TotalShares: sdk.NewDec(20),
			},
		},
		{
			Name: types.KeyUptimeAccumulator(poolId, uint64(4)),
			AccumContent: &accum.AccumulatorContent{
				AccumValue:  sdk.NewDecCoins(sdk.NewDecCoin("quux", sdk.NewInt(20))),
				TotalShares: sdk.NewDec(20),
			},
		},
	}
}

// setupGenesis initializes the GenesisState with the given poolGenesisEntries data.
// It returns an updated GenesisState after processing the input data.
//
// baseGenesis is the initial GenesisState.
// poolGenesisEntries is a slice of singlePoolGenesisEntry structures, each containing data
// for a single pool (the pool itself, its ticks, positions, incentives records, accumulators and the next position ID).
//
// The function iterates over the poolGenesisEntries, and for each entry, it creates a new Any type using
// the pool's data, then appends a new PoolData structure containing the pool and its corresponding
// ticks to the baseGenesis.PoolData. It also appends the corresponding positions to the
// baseGenesis.Positions, along with the incentive records and accumulator values for fees and incentives.
func setupGenesis(baseGenesis genesis.GenesisState, poolGenesisEntries []singlePoolGenesisEntry) genesis.GenesisState {
	for _, poolGenesisEntry := range poolGenesisEntries {
		poolCopy := poolGenesisEntry.pool
		poolAny, err := codectypes.NewAnyWithValue(&poolCopy)
		if err != nil {
			panic(err)
		}
		baseGenesis.PoolData = append(baseGenesis.PoolData, genesis.PoolData{
			Pool:                   poolAny,
			Ticks:                  poolGenesisEntry.tick,
			FeeAccumulator:         poolGenesisEntry.feeAccumValues,
			IncentivesAccumulators: poolGenesisEntry.incentiveAccumulators,
			IncentiveRecords:       poolGenesisEntry.incentiveRecords,
		})
		baseGenesis.PositionData = append(baseGenesis.PositionData, poolGenesisEntry.positionData...)
		baseGenesis.NextPositionId = uint64(len(poolGenesisEntry.positionData))
	}
	return baseGenesis
}

// TestInitGenesis tests the InitGenesis function of the ConcentratedLiquidityKeeper.
// It checks that the state is initialized correctly based on the provided genesis.
func (s *KeeperTestSuite) TestInitGenesis() {
	s.SetupTest()
	poolE := s.PrepareConcentratedPool()
	poolOne, ok := poolE.(*model.Pool)
	s.Require().True(ok)

	poolE = s.PrepareConcentratedPool()
	poolTwo, ok := poolE.(*model.Pool)
	s.Require().True(ok)

	defaultTime1 := time.Unix(100, 100)
	defaultTime2 := time.Unix(300, 100)

	testCase := []struct {
		name                     string
		genesis                  genesis.GenesisState
		expectedPools            []model.Pool
		expectedTicksPerPoolId   map[uint64][]genesis.FullTick
		expectedPositionData     []genesis.PositionData
		expectedfeeAccumValues   []genesis.AccumObject
		expectedIncentiveRecords []types.IncentiveRecord
	}{
		{
			name: "one pool, one position, two ticks, one accumulator, two incentive records",
			genesis: setupGenesis(baseGenesis, []singlePoolGenesisEntry{
				{
					pool: *poolOne,
					tick: []genesis.FullTick{
						withTickIndex(withPoolId(defaultFullTick, poolOne.Id), -10),
						withTickIndex(withPoolId(defaultFullTick, poolOne.Id), 10),
					},
					positionData: []genesis.PositionData{
						{
							LockId:   1,
							Position: &testPositionModel,
						},
						{
							LockId:   0,
							Position: withPositionId(testPositionModel, 2),
						},
					},
					feeAccumValues: genesis.AccumObject{
						Name: types.KeyFeePoolAccumulator(1),
						AccumContent: &accum.AccumulatorContent{
							AccumValue:  sdk.NewDecCoins(sdk.NewDecCoin("foo", sdk.NewInt(10))),
							TotalShares: sdk.NewDec(10),
						},
					},
					incentiveAccumulators: incentiveAccumsWithPoolId(1),
					incentiveRecords: []types.IncentiveRecord{
						{
							PoolId:               uint64(1),
							IncentiveDenom:       "foo",
							IncentiveCreatorAddr: testAddressOne.String(),
							IncentiveRecordBody: types.IncentiveRecordBody{
								RemainingAmount: sdk.NewDec(5),
								EmissionRate:    sdk.NewDec(10),
								StartTime:       defaultTime1,
							},
							MinUptime: testUptimeOne,
						},
						{
							PoolId:               uint64(1),
							IncentiveDenom:       "bar",
							IncentiveCreatorAddr: testAddressTwo.String(),
							IncentiveRecordBody: types.IncentiveRecordBody{
								RemainingAmount: sdk.NewDec(15),
								EmissionRate:    sdk.NewDec(20),
								StartTime:       defaultTime2,
							},
							MinUptime: testUptimeOne,
						},
					},
				},
			}),
			expectedPools: []model.Pool{
				*poolOne,
			},
			expectedTicksPerPoolId: map[uint64][]genesis.FullTick{
				1: {
					withTickIndex(withPoolId(defaultFullTick, poolOne.Id), -10),
					withTickIndex(withPoolId(defaultFullTick, poolOne.Id), 10),
				},
			},
			expectedPositionData: []genesis.PositionData{
				{
					LockId:   1,
					Position: &testPositionModel,
				},
				{
					LockId:   0,
					Position: withPositionId(testPositionModel, 2),
				},
			},
			expectedfeeAccumValues: []genesis.AccumObject{
				{
					Name: types.KeyFeePoolAccumulator(1),
					AccumContent: &accum.AccumulatorContent{
						AccumValue:  sdk.NewDecCoins(sdk.NewDecCoin("foo", sdk.NewInt(10))),
						TotalShares: sdk.NewDec(10),
					},
				},
			},
			expectedIncentiveRecords: []types.IncentiveRecord{
				{
					PoolId:               uint64(1),
					IncentiveDenom:       "bar",
					IncentiveCreatorAddr: testAddressTwo.String(),
					IncentiveRecordBody: types.IncentiveRecordBody{
						RemainingAmount: sdk.NewDec(15),
						EmissionRate:    sdk.NewDec(20),
						StartTime:       defaultTime2,
					},
					MinUptime: testUptimeOne,
				},
				{
					PoolId:               uint64(1),
					IncentiveDenom:       "foo",
					IncentiveCreatorAddr: testAddressOne.String(),
					IncentiveRecordBody: types.IncentiveRecordBody{
						RemainingAmount: sdk.NewDec(5),
						EmissionRate:    sdk.NewDec(10),
						StartTime:       defaultTime1,
					},
					MinUptime: testUptimeOne,
				},
			},
		},
		{
			name: "two pools, two positions, one tick pool one, two ticks pool two, two accumulators, one incentive records each",
			genesis: setupGenesis(baseGenesis, []singlePoolGenesisEntry{
				{
					pool: *poolOne,
					tick: []genesis.FullTick{
						withTickIndex(withPoolId(defaultFullTick, poolOne.Id), -1234),
					},
					positionData: []genesis.PositionData{
						{
							LockId:   1,
							Position: &testPositionModel,
						},
					},
					feeAccumValues: genesis.AccumObject{
						Name: types.KeyFeePoolAccumulator(1),
						AccumContent: &accum.AccumulatorContent{
							AccumValue:  sdk.NewDecCoins(sdk.NewDecCoin("foo", sdk.NewInt(10))),
							TotalShares: sdk.NewDec(10),
						},
					},
					incentiveAccumulators: incentiveAccumsWithPoolId(1),
					incentiveRecords: []types.IncentiveRecord{
						{
							PoolId:               uint64(1),
							IncentiveDenom:       "foo",
							IncentiveCreatorAddr: testAddressOne.String(),
							IncentiveRecordBody: types.IncentiveRecordBody{
								RemainingAmount: sdk.NewDec(5),
								EmissionRate:    sdk.NewDec(10),
								StartTime:       defaultTime1,
							},
							MinUptime: testUptimeOne,
						},
					},
				},
				{
					pool: *poolTwo,
					tick: []genesis.FullTick{
						withTickIndex(withPoolId(defaultFullTick, poolOne.Id), 0),
						withTickIndex(withPoolId(defaultFullTick, poolOne.Id), 999),
					},
					positionData: []genesis.PositionData{
						{
							LockId:   2,
							Position: withPositionId(*positionWithPoolId(testPositionModel, 2), DefaultPositionId+1),
						},
					},

					feeAccumValues: genesis.AccumObject{
						Name: types.KeyFeePoolAccumulator(2),
						AccumContent: &accum.AccumulatorContent{
							AccumValue:  sdk.NewDecCoins(sdk.NewDecCoin("bar", sdk.NewInt(20))),
							TotalShares: sdk.NewDec(20),
						},
					},
					incentiveAccumulators: incentiveAccumsWithPoolId(2),
					incentiveRecords: []types.IncentiveRecord{
						{
							PoolId:               uint64(2),
							IncentiveDenom:       "bar",
							IncentiveCreatorAddr: testAddressOne.String(),
							IncentiveRecordBody: types.IncentiveRecordBody{
								RemainingAmount: sdk.NewDec(5),
								EmissionRate:    sdk.NewDec(10),
								StartTime:       defaultTime1,
							},
							MinUptime: testUptimeOne,
						},
					},
				},
			}),
			expectedPools: []model.Pool{
				*poolOne,
				*poolTwo,
			},
			expectedTicksPerPoolId: map[uint64][]genesis.FullTick{
				1: {
					withTickIndex(withPoolId(defaultFullTick, poolOne.Id), -1234),
				},
				2: {
					withTickIndex(withPoolId(defaultFullTick, poolTwo.Id), 0),
					withTickIndex(withPoolId(defaultFullTick, poolTwo.Id), 999),
				},
			},
			expectedfeeAccumValues: []genesis.AccumObject{
				{
					Name: types.KeyFeePoolAccumulator(1),
					AccumContent: &accum.AccumulatorContent{
						AccumValue:  sdk.NewDecCoins(sdk.NewDecCoin("foo", sdk.NewInt(10))),
						TotalShares: sdk.NewDec(10),
					},
				},
				{
					Name: types.KeyFeePoolAccumulator(2),
					AccumContent: &accum.AccumulatorContent{
						AccumValue:  sdk.NewDecCoins(sdk.NewDecCoin("bar", sdk.NewInt(20))),
						TotalShares: sdk.NewDec(20),
					},
				},
			},
			expectedIncentiveRecords: []types.IncentiveRecord{
				{
					PoolId:               uint64(1),
					IncentiveDenom:       "foo",
					IncentiveCreatorAddr: testAddressOne.String(),
					IncentiveRecordBody: types.IncentiveRecordBody{
						RemainingAmount: sdk.NewDec(5),
						EmissionRate:    sdk.NewDec(10),
						StartTime:       defaultTime1,
					},
					MinUptime: testUptimeOne,
				},
				{
					PoolId:               uint64(2),
					IncentiveDenom:       "bar",
					IncentiveCreatorAddr: testAddressOne.String(),
					IncentiveRecordBody: types.IncentiveRecordBody{
						RemainingAmount: sdk.NewDec(5),
						EmissionRate:    sdk.NewDec(10),
						StartTime:       defaultTime1,
					},
					MinUptime: testUptimeOne,
				},
			},
			expectedPositionData: []genesis.PositionData{
				{
					LockId:   1,
					Position: &testPositionModel,
				},
				{
					LockId:   2,
					Position: withPositionId(*positionWithPoolId(testPositionModel, 2), DefaultPositionId+1),
				},
			},
		},
	}

	for _, tc := range testCase {
		tc := tc

		s.Run(tc.name, func() {
			// This erases previously created pools.
			s.SetupTest()

			clKeeper := s.App.ConcentratedLiquidityKeeper
			ctx := s.Ctx

			clKeeper.InitGenesis(ctx, tc.genesis)

			// Check params
			clParamsAfterInitialization := clKeeper.GetParams(ctx)
			s.Require().Equal(tc.genesis.Params.String(), clParamsAfterInitialization.String())

			clPoolsAfterInitialization, err := clKeeper.GetPools(ctx)
			s.Require().NoError(err)

			// Check pools
			feeAccums := []accum.AccumulatorObject{}
			incentiveRecords := []types.IncentiveRecord{}
			s.Require().Equal(len(clPoolsAfterInitialization), len(tc.genesis.PoolData))
			for i, actualPoolI := range clPoolsAfterInitialization {
				actualPool, ok := actualPoolI.(*model.Pool)
				s.Require().True(ok)
				s.Require().Equal(tc.expectedPools[i], *actualPool)

				expectedTicks, ok := tc.expectedTicksPerPoolId[actualPool.Id]
				s.Require().True(ok)

				actualTicks, err := clKeeper.GetAllInitializedTicksForPool(ctx, actualPool.Id)
				s.Require().NoError(err)

				// Validate ticks.
				s.validateTicks(expectedTicks, actualTicks)

				// get fee accumulator
				feeAccum, err := clKeeper.GetFeeAccumulator(s.Ctx, actualPool.GetId())
				s.Require().NoError(err)
				feeAccums = append(feeAccums, feeAccum)

				// check incentive accumulators
				acutalIncentiveAccums, err := clKeeper.GetUptimeAccumulators(ctx, actualPool.Id)
				s.Require().NoError(err)
				for j, actualIncentiveAccum := range acutalIncentiveAccums {
					expectedAccum := tc.genesis.PoolData[i].IncentivesAccumulators
					actualTotalShares, err := actualIncentiveAccum.GetTotalShares()
					s.Require().NoError(err)

					s.Require().Equal(expectedAccum[j].GetName(), actualIncentiveAccum.GetName())
					s.Require().Equal(expectedAccum[j].AccumContent.AccumValue, actualIncentiveAccum.GetValue())
					s.Require().Equal(expectedAccum[j].AccumContent.TotalShares, actualTotalShares)
				}

				// get incentive records for pool
				poolIncentiveRecords, err := clKeeper.GetAllIncentiveRecordsForPool(s.Ctx, actualPool.GetId())
				s.Require().NoError(err)
				incentiveRecords = append(incentiveRecords, poolIncentiveRecords...)
			}

			// get all positions.
			s.Require().NoError(err)
			var actualPositionData []genesis.PositionData
			for _, positionDataEntry := range tc.expectedPositionData {
				getPosition, err := clKeeper.GetPosition(ctx, positionDataEntry.Position.PositionId)
				s.Require().NoError(err)

				actualLockId := uint64(0)
				if positionDataEntry.LockId != 0 {
					actualLockId, err = clKeeper.GetPositionIdToLock(ctx, positionDataEntry.Position.PositionId)
					s.Require().NoError(err)
				} else {
					_, err = clKeeper.GetPositionIdToLock(ctx, positionDataEntry.Position.PositionId)
					s.Require().Error(err)
					s.Require().ErrorIs(err, types.PositionIdToLockNotFoundError{PositionId: positionDataEntry.Position.PositionId})
				}

				actualPositionData = append(actualPositionData, genesis.PositionData{
					LockId:   actualLockId,
					Position: &getPosition,
				})
			}

			// Validate positions
			s.Require().Equal(tc.expectedPositionData, actualPositionData)

			// Validate accum objects
			s.Require().Equal(len(feeAccums), len(tc.expectedfeeAccumValues))
			for i, accumObject := range feeAccums {
				s.Require().Equal(feeAccums[i].GetValue(), tc.expectedfeeAccumValues[i].AccumContent.AccumValue)

				totalShares, err := accumObject.GetTotalShares()
				s.Require().NoError(err)
				s.Require().Equal(totalShares, tc.expectedfeeAccumValues[i].AccumContent.TotalShares)
			}

			// Validate incentive records
			s.Require().Equal(len(incentiveRecords), len(tc.expectedIncentiveRecords))
			for i, incentiveRecord := range incentiveRecords {
				s.Require().Equal(incentiveRecord.IncentiveCreatorAddr, tc.expectedIncentiveRecords[i].IncentiveCreatorAddr)
				s.Require().Equal(incentiveRecord.PoolId, tc.expectedIncentiveRecords[i].PoolId)
				s.Require().Equal(incentiveRecord.IncentiveDenom, tc.expectedIncentiveRecords[i].IncentiveDenom)
				s.Require().Equal(incentiveRecord.MinUptime, tc.expectedIncentiveRecords[i].MinUptime)
				s.Require().Equal(incentiveRecord.IncentiveRecordBody.EmissionRate.String(), tc.expectedIncentiveRecords[i].IncentiveRecordBody.EmissionRate.String())
				s.Require().Equal(incentiveRecord.IncentiveRecordBody.RemainingAmount.String(), tc.expectedIncentiveRecords[i].IncentiveRecordBody.RemainingAmount.String())
				s.Require().True(incentiveRecord.IncentiveRecordBody.StartTime.Equal(tc.expectedIncentiveRecords[i].IncentiveRecordBody.StartTime))
			}
			// Validate next position id.
			s.Require().Equal(tc.genesis.NextPositionId, clKeeper.GetNextPositionId(ctx))
		})
	}
}

// TestExportGenesis tests the ExportGenesis function of the ConcentratedLiquidityKeeper.
// It checks that the correct genesis state is returned.
func (s *KeeperTestSuite) TestExportGenesis() {
	s.SetupTest()

	poolE := s.PrepareConcentratedPool()
	poolOne, ok := poolE.(*model.Pool)
	s.Require().True(ok)

	poolE = s.PrepareConcentratedPool()
	poolTwo, ok := poolE.(*model.Pool)
	s.Require().True(ok)

	defaultTime1 := time.Unix(100, 100)
	defaultTime2 := time.Unix(300, 100)

	testCase := []struct {
		name    string
		genesis genesis.GenesisState
	}{
		{
			name: "one pool, one position, two ticks, one accumulator, two incentive records",
			genesis: setupGenesis(baseGenesis, []singlePoolGenesisEntry{
				{
					pool: *poolOne,
					tick: []genesis.FullTick{
						withTickIndex(withPoolId(defaultFullTick, poolOne.Id), -10),
						withTickIndex(withPoolId(defaultFullTick, poolOne.Id), 10),
					},
					positionData: []genesis.PositionData{
						{
							LockId:   1,
							Position: &testPositionModel,
						},
					},
					feeAccumValues: genesis.AccumObject{
						Name: types.KeyFeePoolAccumulator(poolOne.Id),
						AccumContent: &accum.AccumulatorContent{
							AccumValue:  sdk.NewDecCoins(sdk.NewDecCoin("foo", sdk.NewInt(10))),
							TotalShares: sdk.NewDec(10),
						},
					},
					incentiveAccumulators: incentiveAccumsWithPoolId(1),
					incentiveRecords: []types.IncentiveRecord{
						{
							PoolId:               uint64(1),
							IncentiveDenom:       "bar",
							IncentiveCreatorAddr: testAddressTwo.String(),
							IncentiveRecordBody: types.IncentiveRecordBody{
								RemainingAmount: sdk.NewDec(15),
								EmissionRate:    sdk.NewDec(20),
								StartTime:       defaultTime2,
							},
							MinUptime: testUptimeOne,
						},
						{
							PoolId:               uint64(1),
							IncentiveDenom:       "foo",
							IncentiveCreatorAddr: testAddressOne.String(),
							IncentiveRecordBody: types.IncentiveRecordBody{
								RemainingAmount: sdk.NewDec(5),
								EmissionRate:    sdk.NewDec(10),
								StartTime:       defaultTime1,
							},
							MinUptime: testUptimeOne,
						},
					},
				},
			}),
		},
		{
			name: "two pools, two positions, one tick pool one, two ticks pool two, two accumulators, one incentive records each",
			genesis: setupGenesis(baseGenesis, []singlePoolGenesisEntry{
				{
					pool: *poolOne,
					tick: []genesis.FullTick{
						withTickIndex(withPoolId(defaultFullTick, poolOne.Id), -1234),
					},
					positionData: []genesis.PositionData{
						{
							LockId:   1,
							Position: &testPositionModel,
						},
						{
							LockId:   0,
							Position: withPositionId(testPositionModel, DefaultPositionId+1),
						},
					},
					feeAccumValues: genesis.AccumObject{
						Name: types.KeyFeePoolAccumulator(poolOne.Id),
						AccumContent: &accum.AccumulatorContent{
							AccumValue:  sdk.NewDecCoins(sdk.NewDecCoin("foo", sdk.NewInt(10))),
							TotalShares: sdk.NewDec(10),
						},
					},
					incentiveAccumulators: incentiveAccumsWithPoolId(1),
					incentiveRecords: []types.IncentiveRecord{
						{
							PoolId:               uint64(1),
							IncentiveDenom:       "foo",
							IncentiveCreatorAddr: testAddressOne.String(),
							IncentiveRecordBody: types.IncentiveRecordBody{
								RemainingAmount: sdk.NewDec(5),
								EmissionRate:    sdk.NewDec(10),
								StartTime:       defaultTime1,
							},
							MinUptime: testUptimeOne,
						},
					},
				},
				{
					pool: *poolTwo,
					tick: []genesis.FullTick{
						withTickIndex(withPoolId(defaultFullTick, poolTwo.Id), 0),
						withTickIndex(withPoolId(defaultFullTick, poolTwo.Id), 999),
					},
					feeAccumValues: genesis.AccumObject{
						Name: types.KeyFeePoolAccumulator(poolTwo.Id),
						AccumContent: &accum.AccumulatorContent{
							AccumValue:  sdk.NewDecCoins(sdk.NewDecCoin("bar", sdk.NewInt(20))),
							TotalShares: sdk.NewDec(20),
						},
					},
					incentiveAccumulators: incentiveAccumsWithPoolId(2),
					incentiveRecords: []types.IncentiveRecord{
						{
							PoolId:               uint64(2),
							IncentiveDenom:       "bar",
							IncentiveCreatorAddr: testAddressOne.String(),
							IncentiveRecordBody: types.IncentiveRecordBody{
								RemainingAmount: sdk.NewDec(5),
								EmissionRate:    sdk.NewDec(10),
								StartTime:       defaultTime1,
							},
							MinUptime: testUptimeOne,
						},
					},
					positionData: []genesis.PositionData{
						{
							LockId:   2,
							Position: withPositionId(*positionWithPoolId(testPositionModel, 2), DefaultPositionId+2),
						},
					},
				},
			}),
		},
	}

	for _, tc := range testCase {
		tc := tc

		s.Run(tc.name, func() {
			s.SetupTest()

			clKeeper := s.App.ConcentratedLiquidityKeeper
			ctx := s.Ctx
			expectedGenesis := tc.genesis

			// System Under test
			clKeeper.InitGenesis(ctx, tc.genesis)

			// Export the genesis state.
			actualExported := clKeeper.ExportGenesis(ctx)

			// Validate params.
			s.Require().Equal(expectedGenesis.Params.String(), actualExported.Params.String())

			// Validate pools and ticks.
			s.Require().Equal(len(expectedGenesis.PoolData), len(actualExported.PoolData))
			for i, actualPoolData := range actualExported.PoolData {
				expectedPoolData := expectedGenesis.PoolData[i]
				s.Require().Equal(expectedPoolData.Pool, actualPoolData.Pool)

				s.validateTicks(expectedPoolData.Ticks, actualPoolData.Ticks)

				// validate fee accumulators
				s.Require().Equal(expectedPoolData.FeeAccumulator, actualPoolData.FeeAccumulator)

				// validate incentive accumulator
				for i, incentiveAccumulator := range actualPoolData.IncentivesAccumulators {
					s.Require().Equal(expectedPoolData.IncentivesAccumulators[i], incentiveAccumulator)
				}

				// Validate Incentive Records
				s.Require().Equal(len(expectedPoolData.IncentiveRecords), len(actualPoolData.IncentiveRecords))
				for i, incentiveRecord := range actualPoolData.IncentiveRecords {
					s.Require().Equal(incentiveRecord.IncentiveCreatorAddr, expectedPoolData.IncentiveRecords[i].IncentiveCreatorAddr)
					s.Require().Equal(incentiveRecord.IncentiveDenom, expectedPoolData.IncentiveRecords[i].IncentiveDenom)
					s.Require().Equal(incentiveRecord.PoolId, expectedPoolData.IncentiveRecords[i].PoolId)
					s.Require().Equal(incentiveRecord.MinUptime, expectedPoolData.IncentiveRecords[i].MinUptime)
					s.Require().Equal(incentiveRecord.IncentiveRecordBody.EmissionRate.String(), expectedPoolData.IncentiveRecords[i].IncentiveRecordBody.EmissionRate.String())
					s.Require().Equal(incentiveRecord.IncentiveRecordBody.RemainingAmount.String(), expectedPoolData.IncentiveRecords[i].IncentiveRecordBody.RemainingAmount.String())
					s.Require().True(incentiveRecord.IncentiveRecordBody.StartTime.Equal(expectedPoolData.IncentiveRecords[i].IncentiveRecordBody.StartTime))
				}

			}

			// Validate positions.
			s.Require().Equal(tc.genesis.PositionData, actualExported.PositionData)

			// Validate next position id.
			s.Require().Equal(tc.genesis.NextPositionId, actualExported.NextPositionId)
		})
	}
}

// TestMarshalUnmarshalGenesis tests the MarshalUnmarshalGenesis functions of the ConcentratedLiquidityKeeper.
// It checks that the exported genesis can be marshaled and unmarshaled without panicking.
func TestMarshalUnmarshalGenesis(t *testing.T) {
	// Set up the app and context
	app := osmoapp.Setup(false)
	ctx := app.BaseApp.NewContext(false, tmproto.Header{})
	now := ctx.BlockTime()
	ctx = ctx.WithBlockTime(now.Add(time.Second))

	// Create an app module for the ConcentratedLiquidityKeeper
	encodingConfig := osmoapp.MakeEncodingConfig()
	appCodec := encodingConfig.Marshaler
	appModule := clmodule.NewAppModule(appCodec, *app.ConcentratedLiquidityKeeper)

	// Export the genesis state
	genesisExported := appModule.ExportGenesis(ctx, appCodec)

	// Test that the exported genesis can be marshaled and unmarshaled without panicking
	assert.NotPanics(t, func() {
		app := osmoapp.Setup(false)
		ctx := app.BaseApp.NewContext(false, tmproto.Header{})
		ctx = ctx.WithBlockTime(now.Add(time.Second))
		am := clmodule.NewAppModule(appCodec, *app.ConcentratedLiquidityKeeper)
		am.InitGenesis(ctx, appCodec, genesisExported)
	})
}

func (s *KeeperTestSuite) validateTicks(expectedTicks []genesis.FullTick, actualTicks []genesis.FullTick) {
	s.Require().Equal(len(expectedTicks), len(actualTicks))
	for i, tick := range actualTicks {
		s.Require().Equal(expectedTicks[i].PoolId, tick.PoolId, "tick (%d) pool ids are not equal", i)
		s.Require().Equal(expectedTicks[i].TickIndex, tick.TickIndex, "tick (%d) pool indexes are not equal", i)
		s.Require().Equal(expectedTicks[i].Info, tick.Info, "tick (%d) infos are not equal", i)
	}
}<|MERGE_RESOLUTION|>--- conflicted
+++ resolved
@@ -31,16 +31,10 @@
 var (
 	baseGenesis = genesis.GenesisState{
 		Params: types.Params{
-<<<<<<< HEAD
 			AuthorizedTickSpacing:        []uint64{1, 10, 50},
 			AuthorizedSwapFees:           []sdk.Dec{sdk.MustNewDecFromStr("0.0001"), sdk.MustNewDecFromStr("0.0003"), sdk.MustNewDecFromStr("0.0005")},
-			BalancerSharesRewardDiscount: types.DefaultBalancerSharesDiscount},
-=======
-			AuthorizedTickSpacing: []uint64{1, 10, 50},
-			AuthorizedSwapFees:    []sdk.Dec{sdk.MustNewDecFromStr("0.0001"), sdk.MustNewDecFromStr("0.0003"), sdk.MustNewDecFromStr("0.0005")},
-			AuthorizedQuoteDenoms: []string{ETH, USDC},
-		},
->>>>>>> 3fe2968d
+			AuthorizedQuoteDenoms:        []string{ETH, USDC},
+      BalancerSharesRewardDiscount: types.DefaultBalancerSharesDiscount},
 		PoolData: []genesis.PoolData{},
 	}
 	testCoins    = sdk.NewDecCoins(cl.HundredFooCoins)
