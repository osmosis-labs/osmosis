package concentrated_liquidity_test

import (
	"fmt"
	"testing"
	"time"

	codectypes "github.com/cosmos/cosmos-sdk/codec/types"
	"github.com/stretchr/testify/assert"
	tmproto "github.com/tendermint/tendermint/proto/tendermint/types"

	sdk "github.com/cosmos/cosmos-sdk/types"

	"github.com/osmosis-labs/osmosis/osmoutils/accum"
	osmoapp "github.com/osmosis-labs/osmosis/v16/app"
	cl "github.com/osmosis-labs/osmosis/v16/x/concentrated-liquidity"
	clmodule "github.com/osmosis-labs/osmosis/v16/x/concentrated-liquidity/clmodule"
	"github.com/osmosis-labs/osmosis/v16/x/concentrated-liquidity/model"
	"github.com/osmosis-labs/osmosis/v16/x/concentrated-liquidity/types"
	"github.com/osmosis-labs/osmosis/v16/x/concentrated-liquidity/types/genesis"
)

type singlePoolGenesisEntry struct {
	pool                    model.Pool
	tick                    []genesis.FullTick
	positionData            []genesis.PositionData
	spreadFactorAccumValues genesis.AccumObject
	incentiveAccumulators   []genesis.AccumObject
	incentiveRecords        []types.IncentiveRecord
}

var (
	baseGenesis = genesis.GenesisState{
		Params: types.Params{
			AuthorizedTickSpacing:        []uint64{1, 10, 100, 1000},
			AuthorizedSpreadFactors:      []sdk.Dec{sdk.MustNewDecFromStr("0.0001"), sdk.MustNewDecFromStr("0.0003"), sdk.MustNewDecFromStr("0.0005")},
			AuthorizedQuoteDenoms:        []string{ETH, USDC},
			BalancerSharesRewardDiscount: types.DefaultBalancerSharesDiscount,
			AuthorizedUptimes:            types.DefaultAuthorizedUptimes,
		},
<<<<<<< HEAD
		PoolData: []genesis.GenesisPoolData{},
=======
		PoolData:              []genesis.PoolData{},
		NextIncentiveRecordId: 2,
		NextPositionId:        3,
>>>>>>> acebfcf1
	}
	testCoins    = sdk.NewDecCoins(cl.HundredFooCoins)
	testTickInfo = model.TickInfo{
		LiquidityGross: sdk.OneDec(),
		LiquidityNet:   sdk.OneDec(),
		SpreadRewardGrowthOppositeDirectionOfLastTraversal: testCoins,
		UptimeTrackers: model.UptimeTrackers{
			List: []model.UptimeTracker{
				{
					UptimeGrowthOutside: testCoins,
				},
			},
		},
	}
	defaultFullTick = genesis.FullTick{
		TickIndex: 0,
		Info:      testTickInfo,
	}

	defaultFullTickWithoutPoolId = genesis.FullTick{
		TickIndex: 0,
		Info:      testTickInfo,
	}

	testPositionModel = genesis.PositionWithoutPoolId{
		PositionId: 1,
		Address:    testAddressOne.String(),
		Liquidity:  sdk.OneDec(),
		LowerTick:  -1,
		UpperTick:  100,
		JoinTime:   defaultBlockTime,
	}

	testSpreadRewardAccumRecord = accum.Record{
		NumShares:             sdk.OneDec(),
		AccumValuePerShare:    sdk.NewDecCoins(sdk.NewDecCoin("foo", sdk.NewInt(10))),
		UnclaimedRewardsTotal: sdk.NewDecCoins(sdk.NewDecCoin("foo", sdk.NewInt(5))),
		Options:               nil,
	}

	accumRecord = accum.Record{
		NumShares:             sdk.OneDec(),
		AccumValuePerShare:    sdk.NewDecCoins(sdk.NewDecCoin("foo", sdk.NewInt(50))),
		UnclaimedRewardsTotal: sdk.NewDecCoins(sdk.NewDecCoin("foo", sdk.NewInt(25))),
		Options:               nil,
	}

	// five records because we have 5 supported uptimes
	testUptimeAccumRecord = []accum.Record{
		accumRecord,
		accumRecord,
		accumRecord,
		accumRecord,
		accumRecord,
		accumRecord,
	}
)

func accumRecordWithDefinedValues(accumRecord accum.Record, numShares sdk.Dec, initAccumValue, unclaimedRewards sdk.Int) accum.Record {
	accumRecord.NumShares = numShares
	accumRecord.AccumValuePerShare = sdk.NewDecCoins(sdk.NewDecCoin("uion", initAccumValue))
	accumRecord.UnclaimedRewardsTotal = sdk.NewDecCoins(sdk.NewDecCoin("uosmo", unclaimedRewards))
	return accumRecord
}

func withPositionId(position genesis.PositionWithoutPoolId, positionId uint64) *genesis.PositionWithoutPoolId {
	position.PositionId = positionId
	return &position
}

func incentiveAccumsWithPoolId(poolId uint64) []genesis.AccumObject {
	return []genesis.AccumObject{
		{
			Name: types.KeyUptimeAccumulator(poolId, uint64(0)),
			AccumContent: &accum.AccumulatorContent{
				AccumValue:  sdk.NewDecCoins(sdk.NewDecCoin("foo", sdk.NewInt(20))),
				TotalShares: sdk.NewDec(20),
			},
		},
		{
			Name: types.KeyUptimeAccumulator(poolId, uint64(1)),
			AccumContent: &accum.AccumulatorContent{
				AccumValue:  sdk.NewDecCoins(sdk.NewDecCoin("bar", sdk.NewInt(20))),
				TotalShares: sdk.NewDec(30),
			},
		},
		{
			Name: types.KeyUptimeAccumulator(poolId, uint64(2)),
			AccumContent: &accum.AccumulatorContent{
				AccumValue:  sdk.NewDecCoins(sdk.NewDecCoin("baz", sdk.NewInt(10))),
				TotalShares: sdk.NewDec(10),
			},
		},
		{
			Name: types.KeyUptimeAccumulator(poolId, uint64(3)),
			AccumContent: &accum.AccumulatorContent{
				AccumValue:  sdk.NewDecCoins(sdk.NewDecCoin("qux", sdk.NewInt(20))),
				TotalShares: sdk.NewDec(20),
			},
		},
		{
			Name: types.KeyUptimeAccumulator(poolId, uint64(4)),
			AccumContent: &accum.AccumulatorContent{
				AccumValue:  sdk.NewDecCoins(sdk.NewDecCoin("quux", sdk.NewInt(20))),
				TotalShares: sdk.NewDec(20),
			},
		},
		{
			Name: types.KeyUptimeAccumulator(poolId, uint64(5)),
			AccumContent: &accum.AccumulatorContent{
				AccumValue:  sdk.NewDecCoins(sdk.NewDecCoin("quuux", sdk.NewInt(10))),
				TotalShares: sdk.NewDec(20),
			},
		},
	}
}

// setupGenesis initializes the GenesisState with the given poolGenesisEntries data.
// It returns an updated GenesisState after processing the input data.
//
// baseGenesis is the initial GenesisState.
// poolGenesisEntries is a slice of singlePoolGenesisEntry structures, each containing data
// for a single pool (the pool itself, its ticks, positions, incentives records, accumulators and the next position ID).
//
// The function iterates over the poolGenesisEntries, and for each entry, it creates a new Any type using
// the pool's data, then appends a new PoolData structure containing the pool and its corresponding
// ticks to the baseGenesis.PoolData. It also appends the corresponding positions to the
// baseGenesis.Positions, along with the incentive records and accumulator values for spread rewards and incentives.
func setupGenesis(baseGenesis genesis.GenesisState, poolGenesisEntries []singlePoolGenesisEntry) genesis.GenesisState {
	for _, poolGenesisEntry := range poolGenesisEntries {
		poolCopy := poolGenesisEntry.pool
		poolAny, err := codectypes.NewAnyWithValue(&poolCopy)
		if err != nil {
			panic(err)
		}
		baseGenesis.PoolData = append(baseGenesis.PoolData, genesis.GenesisPoolData{
			Pool:                    poolAny,
			PositionData:            poolGenesisEntry.positionData,
			Ticks:                   poolGenesisEntry.tick,
			SpreadRewardAccumulator: poolGenesisEntry.spreadFactorAccumValues,
			IncentivesAccumulators:  poolGenesisEntry.incentiveAccumulators,
			IncentiveRecords:        poolGenesisEntry.incentiveRecords,
		})
		baseGenesis.NextPositionId = uint64(len(poolGenesisEntry.positionData))
	}
	return baseGenesis
}

// TestInitGenesis tests the InitGenesis function of the ConcentratedLiquidityKeeper.
// It checks that the state is initialized correctly based on the provided genesis.
func (s *KeeperTestSuite) TestInitGenesis() {
	s.SetupTest()
	poolE := s.PrepareConcentratedPool()
	poolOne, ok := poolE.(*model.Pool)
	s.Require().True(ok)

	poolE = s.PrepareConcentratedPool()
	poolTwo, ok := poolE.(*model.Pool)
	s.Require().True(ok)

	defaultTime1 := time.Unix(100, 100)
	defaultTime2 := time.Unix(300, 100)

	testCase := []struct {
		name                            string
		genesis                         genesis.GenesisState
		expectedPools                   []model.Pool
		expectedTicksPerPoolId          map[uint64][]genesis.FullTick
		expectedPositionData            []genesis.PositionData
		expectedspreadFactorAccumValues []genesis.AccumObject
		expectedIncentiveRecords        []types.IncentiveRecord
	}{
		{
			name: "one pool, one position, two ticks, one accumulator, two incentive records",
			genesis: setupGenesis(baseGenesis, []singlePoolGenesisEntry{
				{
					pool: *poolOne,
					tick: []genesis.FullTick{
						withTickIndex(defaultFullTick, -10),
						withTickIndex(defaultFullTick, 10),
					},
					positionData: []genesis.PositionData{
						{
							LockId:                  1,
							Position:                &testPositionModel,
							SpreadRewardAccumRecord: testSpreadRewardAccumRecord,
							UptimeAccumRecords:      testUptimeAccumRecord,
						},
						{
							LockId:                  0,
							Position:                withPositionId(testPositionModel, 2),
							SpreadRewardAccumRecord: testSpreadRewardAccumRecord,
							UptimeAccumRecords: []accum.Record{
								accumRecordWithDefinedValues(accumRecord, sdk.NewDec(10000), sdk.NewInt(100), sdk.NewInt(50)),
								accumRecordWithDefinedValues(accumRecord, sdk.NewDec(1000), sdk.NewInt(100), sdk.NewInt(50)),
								accumRecordWithDefinedValues(accumRecord, sdk.NewDec(100), sdk.NewInt(100), sdk.NewInt(50)),
								accumRecordWithDefinedValues(accumRecord, sdk.NewDec(10), sdk.NewInt(100), sdk.NewInt(50)),
								accumRecordWithDefinedValues(accumRecord, sdk.NewDec(1), sdk.NewInt(100), sdk.NewInt(50)),
								accumRecordWithDefinedValues(accumRecord, sdk.NewDec(1), sdk.NewInt(100), sdk.NewInt(50)),
							},
						},
					},
					spreadFactorAccumValues: genesis.AccumObject{
						Name: types.KeySpreadRewardPoolAccumulator(1),
						AccumContent: &accum.AccumulatorContent{
							AccumValue:  sdk.NewDecCoins(sdk.NewDecCoin("foo", sdk.NewInt(10))),
							TotalShares: sdk.NewDec(10),
						},
					},
					incentiveAccumulators: incentiveAccumsWithPoolId(1),
					incentiveRecords: []types.IncentiveRecord{
						{
							PoolId: uint64(1),
							IncentiveRecordBody: types.IncentiveRecordBody{
								RemainingCoin: sdk.NewDecCoin("bar", sdk.NewInt(15)),
								EmissionRate:  sdk.NewDec(20),
								StartTime:     defaultTime2,
							},
							MinUptime:   testUptimeOne,
							IncentiveId: 1,
						},
						{
							PoolId: uint64(1),
							IncentiveRecordBody: types.IncentiveRecordBody{
								RemainingCoin: sdk.NewDecCoin("foo", sdk.NewInt(5)),
								EmissionRate:  sdk.NewDec(10),
								StartTime:     defaultTime1,
							},
							MinUptime:   testUptimeOne,
							IncentiveId: 2,
						},
					},
				},
			}),
			expectedPools: []model.Pool{
				*poolOne,
			},
			expectedTicksPerPoolId: map[uint64][]genesis.FullTick{
				1: {
					withTickIndex(defaultFullTick, -10),
					withTickIndex(defaultFullTick, 10),
				},
			},
			expectedPositionData: []genesis.PositionData{
				{
					LockId:                  1,
					Position:                &testPositionModel,
					SpreadRewardAccumRecord: testSpreadRewardAccumRecord,
					UptimeAccumRecords:      testUptimeAccumRecord,
				},
				{
					LockId:                  0,
					Position:                withPositionId(testPositionModel, 2),
					SpreadRewardAccumRecord: testSpreadRewardAccumRecord,
					UptimeAccumRecords: []accum.Record{
						accumRecordWithDefinedValues(accumRecord, sdk.NewDec(10000), sdk.NewInt(100), sdk.NewInt(50)),
						accumRecordWithDefinedValues(accumRecord, sdk.NewDec(1000), sdk.NewInt(100), sdk.NewInt(50)),
						accumRecordWithDefinedValues(accumRecord, sdk.NewDec(100), sdk.NewInt(100), sdk.NewInt(50)),
						accumRecordWithDefinedValues(accumRecord, sdk.NewDec(10), sdk.NewInt(100), sdk.NewInt(50)),
						accumRecordWithDefinedValues(accumRecord, sdk.NewDec(1), sdk.NewInt(100), sdk.NewInt(50)),
						accumRecordWithDefinedValues(accumRecord, sdk.NewDec(1), sdk.NewInt(100), sdk.NewInt(50)),
					},
				},
			},
			expectedspreadFactorAccumValues: []genesis.AccumObject{
				{
					Name: types.KeySpreadRewardPoolAccumulator(1),
					AccumContent: &accum.AccumulatorContent{
						AccumValue:  sdk.NewDecCoins(sdk.NewDecCoin("foo", sdk.NewInt(10))),
						TotalShares: sdk.NewDec(10),
					},
				},
			},
			expectedIncentiveRecords: []types.IncentiveRecord{
				{
					PoolId: uint64(1),
					IncentiveRecordBody: types.IncentiveRecordBody{
						RemainingCoin: sdk.NewDecCoin("bar", sdk.NewInt(15)),
						EmissionRate:  sdk.NewDec(20),
						StartTime:     defaultTime2,
					},
					MinUptime: testUptimeOne,
				},
				{
					PoolId: uint64(1),
					IncentiveRecordBody: types.IncentiveRecordBody{
						RemainingCoin: sdk.NewDecCoin("foo", sdk.NewInt(5)),
						EmissionRate:  sdk.NewDec(10),
						StartTime:     defaultTime1,
					},
					MinUptime: testUptimeOne,
				},
			},
		},
		{
			name: "two pools, two positions, one tick pool one, two ticks pool two, two accumulators, one incentive records each",
			genesis: setupGenesis(baseGenesis, []singlePoolGenesisEntry{
				{
					pool: *poolOne,
					tick: []genesis.FullTick{
						withTickIndex(defaultFullTick, -1234),
					},
					positionData: []genesis.PositionData{
						{
							LockId:                  1,
							Position:                &testPositionModel,
							SpreadRewardAccumRecord: testSpreadRewardAccumRecord,
							UptimeAccumRecords:      testUptimeAccumRecord,
						},
					},
					spreadFactorAccumValues: genesis.AccumObject{
						Name: types.KeySpreadRewardPoolAccumulator(1),
						AccumContent: &accum.AccumulatorContent{
							AccumValue:  sdk.NewDecCoins(sdk.NewDecCoin("foo", sdk.NewInt(10))),
							TotalShares: sdk.NewDec(10),
						},
					},
					incentiveAccumulators: incentiveAccumsWithPoolId(1),
					incentiveRecords: []types.IncentiveRecord{
						{
							PoolId: uint64(1),
							IncentiveRecordBody: types.IncentiveRecordBody{
								RemainingCoin: sdk.NewDecCoin("foo", sdk.NewInt(5)),
								EmissionRate:  sdk.NewDec(10),
								StartTime:     defaultTime1,
							},
							MinUptime:   testUptimeOne,
							IncentiveId: 1,
						},
					},
				},
				{
					pool: *poolTwo,
					tick: []genesis.FullTick{
						withTickIndex(defaultFullTick, 0),
						withTickIndex(defaultFullTick, 999),
					},
					positionData: []genesis.PositionData{
						{
							LockId:   2,
							Position: withPositionId(testPositionModel, DefaultPositionId+1),
							UptimeAccumRecords: []accum.Record{
								accumRecordWithDefinedValues(accumRecord, sdk.NewDec(99999), sdk.NewInt(10), sdk.NewInt(5)),
								accumRecordWithDefinedValues(accumRecord, sdk.NewDec(9999), sdk.NewInt(10), sdk.NewInt(5)),
								accumRecordWithDefinedValues(accumRecord, sdk.NewDec(999), sdk.NewInt(100), sdk.NewInt(50)),
								accumRecordWithDefinedValues(accumRecord, sdk.NewDec(99), sdk.NewInt(50), sdk.NewInt(25)),
								accumRecordWithDefinedValues(accumRecord, sdk.NewDec(9), sdk.NewInt(50), sdk.NewInt(25)),
								accumRecordWithDefinedValues(accumRecord, sdk.NewDec(9), sdk.NewInt(50), sdk.NewInt(25)),
							},
						},
					},

					spreadFactorAccumValues: genesis.AccumObject{
						Name: types.KeySpreadRewardPoolAccumulator(2),
						AccumContent: &accum.AccumulatorContent{
							AccumValue:  sdk.NewDecCoins(sdk.NewDecCoin("bar", sdk.NewInt(20))),
							TotalShares: sdk.NewDec(20),
						},
					},
					incentiveAccumulators: incentiveAccumsWithPoolId(2),
					incentiveRecords: []types.IncentiveRecord{
						{
							PoolId: uint64(2),
							IncentiveRecordBody: types.IncentiveRecordBody{
								RemainingCoin: sdk.NewDecCoin("bar", sdk.NewInt(5)),
								EmissionRate:  sdk.NewDec(10),
								StartTime:     defaultTime1,
							},
							MinUptime:   testUptimeOne,
							IncentiveId: 2,
						},
					},
				},
			}),
			expectedPools: []model.Pool{
				*poolOne,
				*poolTwo,
			},
			expectedTicksPerPoolId: map[uint64][]genesis.FullTick{
				1: {
					withTickIndex(defaultFullTick, -1234),
				},
				2: {
					withTickIndex(defaultFullTick, 0),
					withTickIndex(defaultFullTick, 999),
				},
			},
			expectedspreadFactorAccumValues: []genesis.AccumObject{
				{
					Name: types.KeySpreadRewardPoolAccumulator(1),
					AccumContent: &accum.AccumulatorContent{
						AccumValue:  sdk.NewDecCoins(sdk.NewDecCoin("foo", sdk.NewInt(10))),
						TotalShares: sdk.NewDec(10),
					},
				},
				{
					Name: types.KeySpreadRewardPoolAccumulator(2),
					AccumContent: &accum.AccumulatorContent{
						AccumValue:  sdk.NewDecCoins(sdk.NewDecCoin("bar", sdk.NewInt(20))),
						TotalShares: sdk.NewDec(20),
					},
				},
			},
			expectedIncentiveRecords: []types.IncentiveRecord{
				{
					PoolId: uint64(1),
					IncentiveRecordBody: types.IncentiveRecordBody{
						RemainingCoin: sdk.NewDecCoin("foo", sdk.NewInt(5)),
						EmissionRate:  sdk.NewDec(10),
						StartTime:     defaultTime1,
					},
					MinUptime: testUptimeOne,
				},
				{
					PoolId: uint64(2),
					IncentiveRecordBody: types.IncentiveRecordBody{
						RemainingCoin: sdk.NewDecCoin("bar", sdk.NewInt(5)),
						EmissionRate:  sdk.NewDec(10),
						StartTime:     defaultTime1,
					},
					MinUptime: testUptimeOne,
				},
			},
			expectedPositionData: []genesis.PositionData{
				{
					LockId:                  1,
					Position:                &testPositionModel,
					SpreadRewardAccumRecord: testSpreadRewardAccumRecord,
					UptimeAccumRecords:      testUptimeAccumRecord,
				},
				{
					LockId:                  2,
					Position:                withPositionId(testPositionModel, DefaultPositionId+1),
					SpreadRewardAccumRecord: testSpreadRewardAccumRecord,
					UptimeAccumRecords: []accum.Record{
						accumRecordWithDefinedValues(accumRecord, sdk.NewDec(99999), sdk.NewInt(10), sdk.NewInt(5)),
						accumRecordWithDefinedValues(accumRecord, sdk.NewDec(9999), sdk.NewInt(10), sdk.NewInt(5)),
						accumRecordWithDefinedValues(accumRecord, sdk.NewDec(999), sdk.NewInt(100), sdk.NewInt(50)),
						accumRecordWithDefinedValues(accumRecord, sdk.NewDec(99), sdk.NewInt(50), sdk.NewInt(25)),
						accumRecordWithDefinedValues(accumRecord, sdk.NewDec(9), sdk.NewInt(50), sdk.NewInt(25)),
						accumRecordWithDefinedValues(accumRecord, sdk.NewDec(9), sdk.NewInt(50), sdk.NewInt(25)),
					},
				},
			},
		},
	}

	for _, tc := range testCase {
		tc := tc

		s.Run(tc.name, func() {
			// This erases previously created pools.
			s.SetupTest()

			clKeeper := s.App.ConcentratedLiquidityKeeper
			ctx := s.Ctx

			clKeeper.InitGenesis(ctx, tc.genesis)

			// Check params
			clParamsAfterInitialization := clKeeper.GetParams(ctx)
			s.Require().Equal(tc.genesis.Params.String(), clParamsAfterInitialization.String())

			clPoolsAfterInitialization, err := clKeeper.GetPools(ctx)
			s.Require().NoError(err)

			// Check pools
			spreadFactorAccums := []accum.AccumulatorObject{}
			incentiveRecords := []types.IncentiveRecord{}
			s.Require().Equal(len(clPoolsAfterInitialization), len(tc.genesis.PoolData))
			for i, actualPoolI := range clPoolsAfterInitialization {
				actualPool, ok := actualPoolI.(*model.Pool)
				s.Require().True(ok)
				s.Require().Equal(tc.expectedPools[i], *actualPool)

				expectedTicks, ok := tc.expectedTicksPerPoolId[actualPool.Id]
				s.Require().True(ok)

				actualTicks, err := clKeeper.GetAllInitializedTicksForPoolWithoutPoolId(ctx, actualPool.Id)
				s.Require().NoError(err)

				// Validate ticks.
				s.validateTicksWithoutPoolId(expectedTicks, actualTicks)

				// get spread reward accumulator
				spreadFactorAccum, err := clKeeper.GetSpreadRewardAccumulator(s.Ctx, actualPool.GetId())
				s.Require().NoError(err)
				spreadFactorAccums = append(spreadFactorAccums, spreadFactorAccum)

				// check incentive accumulators
				acutalIncentiveAccums, err := clKeeper.GetUptimeAccumulators(ctx, actualPool.Id)
				s.Require().NoError(err)
				for j, actualIncentiveAccum := range acutalIncentiveAccums {
					expectedAccum := tc.genesis.PoolData[i].IncentivesAccumulators
					actualTotalShares, err := actualIncentiveAccum.GetTotalShares()
					s.Require().NoError(err)

					s.Require().Equal(expectedAccum[j].GetName(), actualIncentiveAccum.GetName())
					s.Require().Equal(expectedAccum[j].AccumContent.AccumValue, actualIncentiveAccum.GetValue())
					s.Require().Equal(expectedAccum[j].AccumContent.TotalShares, actualTotalShares)
				}

				// get incentive records for pool
				poolIncentiveRecords, err := clKeeper.GetAllIncentiveRecordsForPool(s.Ctx, actualPool.GetId())
				s.Require().NoError(err)
				incentiveRecords = append(incentiveRecords, poolIncentiveRecords...)
			}

			// get all positions.
			s.Require().NoError(err)
			var actualPositionData []genesis.PositionData
			for _, positionDataEntry := range tc.expectedPositionData {
				position, err := clKeeper.GetPosition(ctx, positionDataEntry.Position.PositionId)
				s.Require().NoError(err)

				actualLockId := uint64(0)
				if positionDataEntry.LockId != 0 {
					actualLockId, err = clKeeper.GetLockIdFromPositionId(ctx, positionDataEntry.Position.PositionId)
					s.Require().NoError(err)
				} else {
					_, err = clKeeper.GetLockIdFromPositionId(ctx, positionDataEntry.Position.PositionId)
					s.Require().Error(err)
					s.Require().ErrorIs(err, types.PositionIdToLockNotFoundError{PositionId: positionDataEntry.Position.PositionId})
				}
				positionWithoutPoolId := genesis.PositionWithoutPoolId{}
				positionWithoutPoolId.Address = position.Address
				positionWithoutPoolId.JoinTime = position.JoinTime
				positionWithoutPoolId.Liquidity = position.Liquidity
				positionWithoutPoolId.LowerTick = position.LowerTick
				positionWithoutPoolId.UpperTick = position.UpperTick
				positionWithoutPoolId.PositionId = position.PositionId

				actualPositionData = append(actualPositionData, genesis.PositionData{
					LockId:                  actualLockId,
					Position:                &positionWithoutPoolId,
					SpreadRewardAccumRecord: positionDataEntry.SpreadRewardAccumRecord,
					UptimeAccumRecords:      positionDataEntry.UptimeAccumRecords,
				})
			}

			// Validate positions
			s.Require().Equal(tc.expectedPositionData, actualPositionData)

			// Validate accum objects
			s.Require().Equal(len(spreadFactorAccums), len(tc.expectedspreadFactorAccumValues))
			for i, accumObject := range spreadFactorAccums {
				s.Require().Equal(spreadFactorAccums[i].GetValue(), tc.expectedspreadFactorAccumValues[i].AccumContent.AccumValue)

				totalShares, err := accumObject.GetTotalShares()
				s.Require().NoError(err)
				s.Require().Equal(totalShares, tc.expectedspreadFactorAccumValues[i].AccumContent.TotalShares)
			}

			// Validate incentive records
			s.Require().Equal(len(incentiveRecords), len(tc.expectedIncentiveRecords))
			for i, incentiveRecord := range incentiveRecords {
				s.Require().Equal(incentiveRecord.PoolId, tc.expectedIncentiveRecords[i].PoolId)
				s.Require().Equal(incentiveRecord.MinUptime, tc.expectedIncentiveRecords[i].MinUptime)
				s.Require().Equal(incentiveRecord.IncentiveRecordBody.EmissionRate.String(), tc.expectedIncentiveRecords[i].IncentiveRecordBody.EmissionRate.String())
				s.Require().Equal(incentiveRecord.IncentiveRecordBody.RemainingCoin.String(), tc.expectedIncentiveRecords[i].IncentiveRecordBody.RemainingCoin.String())
				s.Require().True(incentiveRecord.IncentiveRecordBody.StartTime.Equal(tc.expectedIncentiveRecords[i].IncentiveRecordBody.StartTime))
			}
			// Validate next position id.
			s.Require().Equal(tc.genesis.NextPositionId, clKeeper.GetNextPositionId(ctx))
		})
	}
}

// TestExportGenesis tests the ExportGenesis function of the ConcentratedLiquidityKeeper.
// It checks that the correct genesis state is returned.
func (s *KeeperTestSuite) TestExportGenesis() {
	s.SetupTest()

	poolE := s.PrepareConcentratedPool()
	poolOne, ok := poolE.(*model.Pool)
	s.Require().True(ok)

	poolE = s.PrepareConcentratedPool()
	poolTwo, ok := poolE.(*model.Pool)
	s.Require().True(ok)

	defaultTime1 := time.Unix(100, 100)
	defaultTime2 := time.Unix(300, 100)

	testCase := []struct {
		name    string
		genesis genesis.GenesisState
	}{
		{
			name: "one pool, one position, two ticks, one accumulator, two incentive records",
			genesis: setupGenesis(baseGenesis, []singlePoolGenesisEntry{
				{
					pool: *poolOne,
					tick: []genesis.FullTick{
						withTickIndex(defaultFullTickWithoutPoolId, -10),
						withTickIndex(defaultFullTickWithoutPoolId, 10),
					},
					positionData: []genesis.PositionData{
						{
							LockId:                  1,
							Position:                &testPositionModel,
							SpreadRewardAccumRecord: testSpreadRewardAccumRecord,
							UptimeAccumRecords:      testUptimeAccumRecord,
						},
					},
					spreadFactorAccumValues: genesis.AccumObject{
						Name: types.KeySpreadRewardPoolAccumulator(poolOne.Id),
						AccumContent: &accum.AccumulatorContent{
							AccumValue:  sdk.NewDecCoins(sdk.NewDecCoin("foo", sdk.NewInt(10))),
							TotalShares: sdk.NewDec(10),
						},
					},
					incentiveAccumulators: incentiveAccumsWithPoolId(1),
					incentiveRecords: []types.IncentiveRecord{
						{
							PoolId: uint64(1),
							IncentiveRecordBody: types.IncentiveRecordBody{
								RemainingCoin: sdk.NewDecCoin("bar", sdk.NewInt(15)),
								EmissionRate:  sdk.NewDec(20),
								StartTime:     defaultTime2,
							},
							MinUptime:   testUptimeOne,
							IncentiveId: 1,
						},
						{
							PoolId: uint64(1),
							IncentiveRecordBody: types.IncentiveRecordBody{
								RemainingCoin: sdk.NewDecCoin("foo", sdk.NewInt(5)),
								EmissionRate:  sdk.NewDec(10),
								StartTime:     defaultTime1,
							},
							MinUptime:   testUptimeOne,
							IncentiveId: 2,
						},
					},
				},
			}),
		},
		{
			name: "two pools, two positions, one tick pool one, two ticks pool two, two accumulators, one incentive records each",
			genesis: setupGenesis(baseGenesis, []singlePoolGenesisEntry{
				{
					pool: *poolOne,
					tick: []genesis.FullTick{
						withTickIndex(defaultFullTickWithoutPoolId, -1234),
					},
					positionData: []genesis.PositionData{
						{
							LockId:                  1,
							Position:                &testPositionModel,
							SpreadRewardAccumRecord: testSpreadRewardAccumRecord,
							UptimeAccumRecords:      testUptimeAccumRecord,
						},
						{
							LockId:                  0,
							Position:                withPositionId(testPositionModel, DefaultPositionId+1),
							SpreadRewardAccumRecord: testSpreadRewardAccumRecord,
							UptimeAccumRecords:      testUptimeAccumRecord,
						},
					},
					spreadFactorAccumValues: genesis.AccumObject{
						Name: types.KeySpreadRewardPoolAccumulator(poolOne.Id),
						AccumContent: &accum.AccumulatorContent{
							AccumValue:  sdk.NewDecCoins(sdk.NewDecCoin("foo", sdk.NewInt(10))),
							TotalShares: sdk.NewDec(10),
						},
					},
					incentiveAccumulators: incentiveAccumsWithPoolId(1),
					incentiveRecords: []types.IncentiveRecord{
						{
							PoolId: uint64(1),
							IncentiveRecordBody: types.IncentiveRecordBody{
								RemainingCoin: sdk.NewDecCoin("foo", sdk.NewInt(5)),
								EmissionRate:  sdk.NewDec(10),
								StartTime:     defaultTime1,
							},
							MinUptime: testUptimeOne,
						},
					},
				},
				{
					pool: *poolTwo,
					tick: []genesis.FullTick{
						withTickIndex(defaultFullTickWithoutPoolId, 0),
						withTickIndex(defaultFullTickWithoutPoolId, 9999),
					},
					spreadFactorAccumValues: genesis.AccumObject{
						Name: types.KeySpreadRewardPoolAccumulator(poolTwo.Id),
						AccumContent: &accum.AccumulatorContent{
							AccumValue:  sdk.NewDecCoins(sdk.NewDecCoin("bar", sdk.NewInt(20))),
							TotalShares: sdk.NewDec(20),
						},
					},
					incentiveAccumulators: incentiveAccumsWithPoolId(2),
					incentiveRecords: []types.IncentiveRecord{
						{
							PoolId: uint64(2),
							IncentiveRecordBody: types.IncentiveRecordBody{
								RemainingCoin: sdk.NewDecCoin("bar", sdk.NewInt(5)),
								EmissionRate:  sdk.NewDec(10),
								StartTime:     defaultTime1,
							},
							MinUptime: testUptimeOne,
						},
					},
					positionData: []genesis.PositionData{
						{
							LockId:                  2,
							Position:                withPositionId(testPositionModel, DefaultPositionId+2),
							SpreadRewardAccumRecord: testSpreadRewardAccumRecord,
							UptimeAccumRecords: []accum.Record{
								accumRecordWithDefinedValues(accumRecord, sdk.NewDec(99999), sdk.NewInt(10), sdk.NewInt(5)),
								accumRecordWithDefinedValues(accumRecord, sdk.NewDec(9999), sdk.NewInt(10), sdk.NewInt(5)),
								accumRecordWithDefinedValues(accumRecord, sdk.NewDec(999), sdk.NewInt(100), sdk.NewInt(50)),
								accumRecordWithDefinedValues(accumRecord, sdk.NewDec(99), sdk.NewInt(50), sdk.NewInt(25)),
								accumRecordWithDefinedValues(accumRecord, sdk.NewDec(9), sdk.NewInt(50), sdk.NewInt(25)),
								accumRecordWithDefinedValues(accumRecord, sdk.NewDec(9), sdk.NewInt(50), sdk.NewInt(25)),
							},
						},
					},
				},
			}),
		},
	}

	for _, tc := range testCase {
		tc := tc

		s.Run(tc.name, func() {
			s.SetupTest()

			clKeeper := s.App.ConcentratedLiquidityKeeper
			ctx := s.Ctx
			expectedGenesis := tc.genesis

			// System Under test
			clKeeper.InitGenesis(ctx, tc.genesis)

			// Export the genesis state.
			actualExported := clKeeper.ExportGenesis(ctx)

			// Validate params.
			s.Require().Equal(expectedGenesis.Params.String(), actualExported.Params.String())

			// Validate pools and ticks.
			s.Require().Equal(len(expectedGenesis.PoolData), len(actualExported.PoolData))
			for i, actualPoolData := range actualExported.PoolData {
				expectedPoolData := expectedGenesis.PoolData[i]
				s.Require().Equal(expectedPoolData.Pool, actualPoolData.Pool)

				s.validateTicksWithoutPoolId(expectedPoolData.Ticks, actualPoolData.Ticks)

				// validate spread reward accumulators
				s.Require().Equal(expectedPoolData.SpreadRewardAccumulator, actualPoolData.SpreadRewardAccumulator)

				// validate incentive accumulator
				for i, incentiveAccumulator := range actualPoolData.IncentivesAccumulators {
					s.Require().Equal(expectedPoolData.IncentivesAccumulators[i], incentiveAccumulator)
				}

				// Validate Incentive Records
				s.Require().Equal(len(expectedPoolData.IncentiveRecords), len(actualPoolData.IncentiveRecords))
				for i, incentiveRecord := range actualPoolData.IncentiveRecords {
					s.Require().Equal(incentiveRecord.PoolId, expectedPoolData.IncentiveRecords[i].PoolId)
					s.Require().Equal(incentiveRecord.MinUptime, expectedPoolData.IncentiveRecords[i].MinUptime)
					s.Require().Equal(incentiveRecord.IncentiveRecordBody.EmissionRate.String(), expectedPoolData.IncentiveRecords[i].IncentiveRecordBody.EmissionRate.String())
					s.Require().Equal(incentiveRecord.IncentiveRecordBody.RemainingCoin.String(), expectedPoolData.IncentiveRecords[i].IncentiveRecordBody.RemainingCoin.String())
					s.Require().True(incentiveRecord.IncentiveRecordBody.StartTime.Equal(expectedPoolData.IncentiveRecords[i].IncentiveRecordBody.StartTime))
				}

				// Validate positions.
				s.Require().Equal(expectedPoolData.PositionData, actualPoolData.PositionData)

				// Validate uptime accumulators
				for i, actualPositionData := range actualPoolData.PositionData {
					expectedPositionData := expectedPoolData.PositionData[i]
					// validate incentive accumulator
					for i, uptimeAccum := range actualPositionData.UptimeAccumRecords {
						s.Require().Equal(expectedPositionData.UptimeAccumRecords[i], uptimeAccum)
					}
				}
			}

			// Validate next position id.
			s.Require().Equal(tc.genesis.NextPositionId, actualExported.NextPositionId)
		})
	}
}

// TestMarshalUnmarshalGenesis tests the MarshalUnmarshalGenesis functions of the ConcentratedLiquidityKeeper.
// It checks that the exported genesis can be marshaled and unmarshaled without panicking.
func TestMarshalUnmarshalGenesis(t *testing.T) {
	// Set up the app and context
	app := osmoapp.Setup(false)
	ctx := app.BaseApp.NewContext(false, tmproto.Header{})
	now := ctx.BlockTime()
	ctx = ctx.WithBlockTime(now.Add(time.Second))

	// Create an app module for the ConcentratedLiquidityKeeper
	encodingConfig := osmoapp.MakeEncodingConfig()
	appCodec := encodingConfig.Marshaler
	appModule := clmodule.NewAppModule(appCodec, *app.ConcentratedLiquidityKeeper)

	// Export the genesis state
	genesisExported := appModule.ExportGenesis(ctx, appCodec)

	// Test that the exported genesis can be marshaled and unmarshaled without panicking
	assert.NotPanics(t, func() {
		app := osmoapp.Setup(false)
		ctx := app.BaseApp.NewContext(false, tmproto.Header{})
		ctx = ctx.WithBlockTime(now.Add(time.Second))
		am := clmodule.NewAppModule(appCodec, *app.ConcentratedLiquidityKeeper)
		am.InitGenesis(ctx, appCodec, genesisExported)
	})
}

func (s *KeeperTestSuite) TestParseFullTickFromBytes() {
	var (
		cdc = s.App.AppCodec()

		formatFullKey = func(tickPrefix []byte, poolIdBytes []byte, tickIndexBytes []byte) []byte {
			key := make([]byte, 0)
			key = append(key, tickPrefix...)
			key = append(key, poolIdBytes...)
			key = append(key, tickIndexBytes...)
			return key
		}
	)

	tests := map[string]struct {
		key           []byte
		val           []byte
		expectedValue genesis.FullTick
		expectedErr   error
	}{
		"valid positive tick": {
			key:           types.KeyTick(defaultPoolId, defaultTickIndex),
			val:           cdc.MustMarshal(&defaultTickInfo),
			expectedValue: defaultTickWithoutPoolId,
		},
		"valid zero tick": {
			key:           types.KeyTick(defaultPoolId, 0),
			val:           cdc.MustMarshal(&defaultTickInfo),
			expectedValue: withTickIndex(defaultTickWithoutPoolId, 0),
		},
		"valid negative tick": {
			key:           types.KeyTick(defaultPoolId, -1),
			val:           cdc.MustMarshal(&defaultTickInfo),
			expectedValue: withTickIndex(defaultTickWithoutPoolId, -1),
		},
		"valid negative tick large": {
			key:           types.KeyTick(defaultPoolId, -200),
			val:           cdc.MustMarshal(&defaultTickInfo),
			expectedValue: withTickIndex(defaultTickWithoutPoolId, -200),
		},
		"empty key": {
			key:         []byte{},
			val:         cdc.MustMarshal(&defaultTickInfo),
			expectedErr: types.ErrKeyNotFound,
		},
		"random key": {
			key: []byte{112, 12, 14, 4, 5},
			val: cdc.MustMarshal(&defaultTickInfo),
			expectedErr: types.InvalidTickKeyByteLengthError{
				Length: 5,
			},
		},
		"using not full key (wrong key)": {
			key: types.KeyTickPrefixByPoolId(defaultPoolId),
			val: cdc.MustMarshal(&defaultTickInfo),
			expectedErr: types.InvalidTickKeyByteLengthError{
				Length: len(types.TickPrefix) + cl.Uint64Bytes,
			},
		},
		"invalid prefix key": {
			key:         formatFullKey(types.PositionPrefix, sdk.Uint64ToBigEndian(defaultPoolId), types.TickIndexToBytes(defaultTickIndex)),
			val:         cdc.MustMarshal(&defaultTickInfo),
			expectedErr: types.InvalidPrefixError{Actual: string(types.PositionPrefix), Expected: string(types.TickPrefix)},
		},
		"invalid tick index encoding": {
			// must use types.TickIndexToBytes() on tick index for correct encoding.
			key: formatFullKey(types.TickPrefix, sdk.Uint64ToBigEndian(defaultPoolId), sdk.Uint64ToBigEndian(defaultTickIndex)),
			val: cdc.MustMarshal(&defaultTickInfo),
			expectedErr: types.InvalidTickKeyByteLengthError{
				Length: len(types.TickPrefix) + cl.Uint64Bytes + cl.Uint64Bytes,
			},
		},
		"invalid pool id encoding": {
			// format 1 byte.
			key: formatFullKey(types.TickPrefix, []byte(fmt.Sprintf("%x", defaultPoolId)), types.TickIndexToBytes(defaultTickIndex)),
			val: cdc.MustMarshal(&defaultTickInfo),
			expectedErr: types.InvalidTickKeyByteLengthError{
				Length: len(types.TickPrefix) + 2 + cl.Uint64Bytes,
			},
		},
	}

	for name, tc := range tests {
		tc := tc
		s.Run(name, func() {
			fullTick, err := cl.ParseFullTickFromBytes(tc.key, tc.val)
			if tc.expectedErr != nil {
				s.Require().Error(err)
				s.Require().ErrorIs(err, tc.expectedErr)
				s.Require().Equal(fullTick, genesis.FullTick{})
			} else {
				s.Require().NoError(err)

				// check result
				s.Require().Equal(tc.expectedValue, fullTick)
			}
		})
	}
}

func (s *KeeperTestSuite) TestGetAllInitializedTicksForPool() {
	const (
		// chosen randomly
		defaultPoolId = 676
	)

	tests := []struct {
		name                   string
		preSetTicks            []genesis.FullTick
		expectedTicksOverwrite []genesis.FullTick
		expectedError          error
	}{
		{
			name:        "one positive tick for pool",
			preSetTicks: []genesis.FullTick{defaultTick},
		},
		{
			name:        "one negative tick for pool",
			preSetTicks: []genesis.FullTick{withTickIndex(defaultTick, -1)},
		},
		{
			name:        "one zero tick for pool",
			preSetTicks: []genesis.FullTick{withTickIndex(defaultTick, 0)},
		},
		{
			name: "multiple ticks for pool",
			preSetTicks: []genesis.FullTick{
				defaultTick,
				withTickIndex(defaultTick, -1),
				withTickIndex(defaultTick, 0),
				withTickIndex(defaultTick, -200),
				withTickIndex(defaultTick, 1000),
				withTickIndex(defaultTick, -999),
			},
			expectedTicksOverwrite: []genesis.FullTick{
				withTickIndex(defaultTick, -999),
				withTickIndex(defaultTick, -200),
				withTickIndex(defaultTick, -1),
				withTickIndex(defaultTick, 0),
				defaultTick,
				withTickIndex(defaultTick, 1000),
			},
		},
	}

	for _, test := range tests {
		s.Run(test.name, func() {
			s.SetupTest()

			for _, tick := range test.preSetTicks {
				s.App.ConcentratedLiquidityKeeper.SetTickInfo(s.Ctx, defaultPoolId, tick.TickIndex, &tick.Info)
			}

			// If overwrite is not specified, we expect the pre-set ticks to be returned.
			expectedTicks := test.preSetTicks
			if len(test.expectedTicksOverwrite) > 0 {
				expectedTicks = test.expectedTicksOverwrite
			}

			// System Under Test
			ticks, err := s.App.ConcentratedLiquidityKeeper.GetAllInitializedTicksForPoolWithoutPoolId(s.Ctx, defaultPoolId)
			s.Require().NoError(err)

			s.Require().Equal(len(expectedTicks), len(ticks))
			s.validateTicksWithoutPoolId(expectedTicks, ticks)
		})
	}
}

func (s *KeeperTestSuite) validateTicksWithoutPoolId(expectedTicks []genesis.FullTick, actualTicks []genesis.FullTick) {
	s.Require().Equal(len(expectedTicks), len(actualTicks))
	for i, tick := range actualTicks {
		s.Require().Equal(expectedTicks[i].TickIndex, tick.TickIndex, "tick (%d) pool indexes are not equal", i)
		s.Require().Equal(expectedTicks[i].Info, tick.Info, "tick (%d) infos are not equal", i)
	}
}<|MERGE_RESOLUTION|>--- conflicted
+++ resolved
@@ -38,13 +38,9 @@
 			BalancerSharesRewardDiscount: types.DefaultBalancerSharesDiscount,
 			AuthorizedUptimes:            types.DefaultAuthorizedUptimes,
 		},
-<<<<<<< HEAD
-		PoolData: []genesis.GenesisPoolData{},
-=======
-		PoolData:              []genesis.PoolData{},
+		PoolData:              []genesis.GenesisPoolData{},
 		NextIncentiveRecordId: 2,
 		NextPositionId:        3,
->>>>>>> acebfcf1
 	}
 	testCoins    = sdk.NewDecCoins(cl.HundredFooCoins)
 	testTickInfo = model.TickInfo{
