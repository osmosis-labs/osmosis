--- conflicted
+++ resolved
@@ -31,11 +31,7 @@
 		panic(err)
 	}
 	testGenesisPools = append(testGenesisPools, pool1)
-<<<<<<< HEAD
-	pool2, err := model.NewConcentratedLiquidityPool(7, "uusdc", "uatom", 4, sdk.NewInt(-2), DefaultZeroSwapFee)
-=======
 	pool2, err := model.NewConcentratedLiquidityPool(7, "uusdc", "uatom", 4, sdk.NewInt(-2), sdk.MustNewDecFromStr("0.01"))
->>>>>>> 59ec816d
 	if err != nil {
 		panic(err)
 	}
