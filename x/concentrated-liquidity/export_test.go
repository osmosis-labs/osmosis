package concentrated_liquidity

import (
	sdk "github.com/cosmos/cosmos-sdk/types"

	cltypes "github.com/osmosis-labs/osmosis/v12/x/concentrated-liquidity/types"
)

// OrderInitialPoolDenoms sets the pool denoms of a cl pool
func OrderInitialPoolDenoms(denom0, denom1 string) (string, string, error) {
	return cltypes.OrderInitialPoolDenoms(denom0, denom1)
}

func (k Keeper) CreatePosition(ctx sdk.Context, poolId uint64, owner sdk.AccAddress, amount0Desired, amount1Desired, amount0Min, amount1Min sdk.Int, lowerTick, upperTick int64) (amtDenom0, amtDenom1 sdk.Int, liquidityCreated sdk.Dec, err error) {
	return k.createPosition(ctx, poolId, owner, amount0Desired, amount1Desired, amount0Min, amount1Min, lowerTick, upperTick)
}

func GetLiquidityFromAmounts(sqrtPrice, sqrtPriceA, sqrtPriceB sdk.Dec, amount0, amount1 sdk.Int) (liquidity sdk.Dec) {
	return getLiquidityFromAmounts(sqrtPrice, sqrtPriceA, sqrtPriceB, amount0, amount1)
}

<<<<<<< HEAD
func CalcAmount0Delta(liq, sqrtPriceA, sqrtPriceB sdk.Dec) sdk.Dec {
	return calcAmount0Delta(liq, sqrtPriceA, sqrtPriceB)
}

func CalcAmount1Delta(liq, sqrtPriceA, sqrtPriceB sdk.Dec) sdk.Dec {
	return calcAmount1Delta(liq, sqrtPriceA, sqrtPriceB)
=======
func Liquidity0(amount sdk.Int, sqrtPriceA, sqrtPriceB sdk.Dec) sdk.Dec {
	return liquidity0(amount, sqrtPriceA, sqrtPriceB)
}

func Liquidity1(amount sdk.Int, sqrtPriceA, sqrtPriceB sdk.Dec) sdk.Dec {
	return liquidity1(amount, sqrtPriceA, sqrtPriceB)
>>>>>>> fdc9fd73
}<|MERGE_RESOLUTION|>--- conflicted
+++ resolved
@@ -19,19 +19,17 @@
 	return getLiquidityFromAmounts(sqrtPrice, sqrtPriceA, sqrtPriceB, amount0, amount1)
 }
 
-<<<<<<< HEAD
 func CalcAmount0Delta(liq, sqrtPriceA, sqrtPriceB sdk.Dec) sdk.Dec {
 	return calcAmount0Delta(liq, sqrtPriceA, sqrtPriceB)
 }
 
 func CalcAmount1Delta(liq, sqrtPriceA, sqrtPriceB sdk.Dec) sdk.Dec {
 	return calcAmount1Delta(liq, sqrtPriceA, sqrtPriceB)
-=======
+
 func Liquidity0(amount sdk.Int, sqrtPriceA, sqrtPriceB sdk.Dec) sdk.Dec {
 	return liquidity0(amount, sqrtPriceA, sqrtPriceB)
 }
 
 func Liquidity1(amount sdk.Int, sqrtPriceA, sqrtPriceB sdk.Dec) sdk.Dec {
 	return liquidity1(amount, sqrtPriceA, sqrtPriceB)
->>>>>>> fdc9fd73
 }