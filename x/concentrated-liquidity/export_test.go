package concentrated_liquidity

import (
	sdk "github.com/cosmos/cosmos-sdk/types"

	"github.com/osmosis-labs/osmosis/v13/x/concentrated-liquidity/internal/math"
	"github.com/osmosis-labs/osmosis/v13/x/concentrated-liquidity/internal/model"
	"github.com/osmosis-labs/osmosis/v13/x/concentrated-liquidity/types"
	cltypes "github.com/osmosis-labs/osmosis/v13/x/concentrated-liquidity/types"
)

// OrderInitialPoolDenoms sets the pool denoms of a cl pool
func OrderInitialPoolDenoms(denom0, denom1 string) (string, string, error) {
	return cltypes.OrderInitialPoolDenoms(denom0, denom1)
}

func (k Keeper) CreatePosition(ctx sdk.Context, poolId uint64, owner sdk.AccAddress, amount0Desired, amount1Desired, amount0Min, amount1Min sdk.Int, lowerTick, upperTick int64) (amtDenom0, amtDenom1 sdk.Int, liquidityCreated sdk.Dec, err error) {
	return k.createPosition(ctx, poolId, owner, amount0Desired, amount1Desired, amount0Min, amount1Min, lowerTick, upperTick)
}

func (k Keeper) SetTickInfo(ctx sdk.Context, poolId uint64, tickIndex int64, tickInfo model.TickInfo) {
	k.setTickInfo(ctx, poolId, tickIndex, tickInfo)
}

func (k Keeper) SetPool(ctx sdk.Context, pool types.ConcentratedPoolExtension) error {
	return k.setPool(ctx, pool)
}

func (k Keeper) WithdrawPosition(ctx sdk.Context, poolId uint64, owner sdk.AccAddress, lowerTick, upperTick int64, liquidityAmount sdk.Dec) (amtDenom0, amtDenom1 sdk.Int, err error) {
	return k.withdrawPosition(ctx, poolId, owner, lowerTick, upperTick, liquidityAmount)
}

func (k Keeper) GetPosition(ctx sdk.Context, poolId uint64, owner sdk.AccAddress, lowerTick, upperTick int64) (*model.Position, error) {
	return k.getPosition(ctx, poolId, owner, lowerTick, upperTick)
}

func ComputeSwapStep(sqrtPriceCurrent, sqrtPriceTarget, liquidity, amountRemaining sdk.Dec, zeroForOne bool) (sqrtPriceNext, amountIn, amountOut sdk.Dec) {
	swapStrategy := math.NewSwapStrategy(zeroForOne)
	return swapStrategy.ComputeSwapStep(sqrtPriceCurrent, sqrtPriceTarget, liquidity, amountRemaining)
}

func (k Keeper) HasPosition(ctx sdk.Context, poolId uint64, owner sdk.AccAddress, lowerTick, upperTick int64) bool {
	return k.hasPosition(ctx, poolId, owner, lowerTick, upperTick)
}

func (k Keeper) GetPoolById(ctx sdk.Context, poolId uint64) (types.ConcentratedPoolExtension, error) {
	return k.getPoolById(ctx, poolId)
}

func (k Keeper) CrossTick(ctx sdk.Context, poolId uint64, tickIndex int64) (liquidityDelta sdk.Dec, err error) {
	return k.crossTick(ctx, poolId, tickIndex)
}

func (k Keeper) GetTickInfo(ctx sdk.Context, poolId uint64, tickIndex int64) (tickInfo model.TickInfo, err error) {
	return k.getTickInfo(ctx, poolId, tickIndex)
}

func (k Keeper) SendCoinsBetweenPoolAndUser(ctx sdk.Context, denom0, denom1 string, amount0, amount1 sdk.Int, sender, receiver sdk.AccAddress) error {
	return k.sendCoinsBetweenPoolAndUser(ctx, denom0, denom1, amount0, amount1, sender, receiver)
}

func (k Keeper) InitOrUpdateTick(ctx sdk.Context, poolId uint64, tickIndex int64, liquidityIn sdk.Dec, upper bool) (err error) {
	return k.initOrUpdateTick(ctx, poolId, tickIndex, liquidityIn, upper)
}

<<<<<<< HEAD
func (k Keeper) InitOrUpdatePosition(ctx sdk.Context, poolId uint64, owner sdk.AccAddress, lowerTick, upperTick int64, liquidityDelta sdk.Dec) (err error) {
	return k.initOrUpdatePosition(ctx, poolId, owner, lowerTick, upperTick, liquidityDelta)
=======
func (k Keeper) PoolExists(ctx sdk.Context, poolId uint64) bool {
	return k.poolExists(ctx, poolId)
>>>>>>> 70f67d9f
}<|MERGE_RESOLUTION|>--- conflicted
+++ resolved
@@ -63,11 +63,10 @@
 	return k.initOrUpdateTick(ctx, poolId, tickIndex, liquidityIn, upper)
 }
 
-<<<<<<< HEAD
 func (k Keeper) InitOrUpdatePosition(ctx sdk.Context, poolId uint64, owner sdk.AccAddress, lowerTick, upperTick int64, liquidityDelta sdk.Dec) (err error) {
 	return k.initOrUpdatePosition(ctx, poolId, owner, lowerTick, upperTick, liquidityDelta)
-=======
+}
+
 func (k Keeper) PoolExists(ctx sdk.Context, poolId uint64) bool {
 	return k.poolExists(ctx, poolId)
->>>>>>> 70f67d9f
 }