package concentrated_liquidity

import (
	"time"

	sdk "github.com/cosmos/cosmos-sdk/types"

	"github.com/osmosis-labs/osmosis/osmoutils/accum"
	"github.com/osmosis-labs/osmosis/v15/x/concentrated-liquidity/model"
	"github.com/osmosis-labs/osmosis/v15/x/concentrated-liquidity/types"
	cltypes "github.com/osmosis-labs/osmosis/v15/x/concentrated-liquidity/types"
	poolmanagertypes "github.com/osmosis-labs/osmosis/v15/x/poolmanager/types"
)

const (
	Uint64Bytes = uint64Bytes
)

var (
	EmptyCoins         = emptyCoins
	HundredFooCoins    = sdk.NewDecCoin("foo", sdk.NewInt(100))
	HundredBarCoins    = sdk.NewDecCoin("bar", sdk.NewInt(100))
	TwoHundredFooCoins = sdk.NewDecCoin("foo", sdk.NewInt(200))
	TwoHundredBarCoins = sdk.NewDecCoin("bar", sdk.NewInt(200))
)

// OrderInitialPoolDenoms sets the pool denoms of a cl pool
func OrderInitialPoolDenoms(denom0, denom1 string) (string, string, error) {
	return cltypes.OrderInitialPoolDenoms(denom0, denom1)
}

func (k Keeper) SetPool(ctx sdk.Context, pool types.ConcentratedPoolExtension) error {
	return k.setPool(ctx, pool)
}

func (k Keeper) HasFullPosition(ctx sdk.Context, positionId uint64) bool {
	return k.hasFullPosition(ctx, positionId)
}

func (k Keeper) DeletePosition(ctx sdk.Context, positionId uint64, owner sdk.AccAddress, poolId uint64) error {
	return k.deletePosition(ctx, positionId, owner, poolId)
}

func (k Keeper) GetPoolById(ctx sdk.Context, poolId uint64) (types.ConcentratedPoolExtension, error) {
	return k.getPoolById(ctx, poolId)
}

func (k Keeper) CrossTick(ctx sdk.Context, poolId uint64, tickIndex int64, swapStateFeeGrowth sdk.DecCoin) (liquidityDelta sdk.Dec, err error) {
	return k.crossTick(ctx, poolId, tickIndex, swapStateFeeGrowth)
}

func (k Keeper) GetTickInfo(ctx sdk.Context, poolId uint64, tickIndex int64) (tickInfo model.TickInfo, err error) {
	return k.getTickInfo(ctx, poolId, tickIndex)
}

func (k Keeper) SendCoinsBetweenPoolAndUser(ctx sdk.Context, denom0, denom1 string, amount0, amount1 sdk.Int, sender, receiver sdk.AccAddress) error {
	return k.sendCoinsBetweenPoolAndUser(ctx, denom0, denom1, amount0, amount1, sender, receiver)
}

func (k Keeper) CalcInAmtGivenOutInternal(ctx sdk.Context, desiredTokenOut sdk.Coin, tokenInDenom string, swapFee sdk.Dec, priceLimit sdk.Dec, poolId uint64) (writeCtx func(), tokenIn, tokenOut sdk.Coin, updatedTick sdk.Int, updatedLiquidity, updatedSqrtPrice sdk.Dec, err error) {
	return k.calcInAmtGivenOut(ctx, desiredTokenOut, tokenInDenom, swapFee, priceLimit, poolId)
}

func (k Keeper) CalcOutAmtGivenInInternal(ctx sdk.Context, tokenInMin sdk.Coin, tokenOutDenom string, swapFee sdk.Dec, priceLimit sdk.Dec, poolId uint64) (writeCtx func(), tokenIn, tokenOut sdk.Coin, updatedTick sdk.Int, updatedLiquidity, updatedSqrtPrice sdk.Dec, err error) {
	return k.calcOutAmtGivenIn(ctx, tokenInMin, tokenOutDenom, swapFee, priceLimit, poolId)
}

func (k Keeper) SwapOutAmtGivenIn(ctx sdk.Context, sender sdk.AccAddress, pool types.ConcentratedPoolExtension, tokenIn sdk.Coin, tokenOutDenom string, swapFee sdk.Dec, priceLimit sdk.Dec) (calcTokenIn, calcTokenOut sdk.Coin, currentTick sdk.Int, liquidity, sqrtPrice sdk.Dec, err error) {
	return k.swapOutAmtGivenIn(ctx, sender, pool, tokenIn, tokenOutDenom, swapFee, priceLimit)
}

func (k *Keeper) SwapInAmtGivenOut(ctx sdk.Context, sender sdk.AccAddress, pool types.ConcentratedPoolExtension, desiredTokenOut sdk.Coin, tokenInDenom string, swapFee sdk.Dec, priceLimit sdk.Dec) (calcTokenIn, calcTokenOut sdk.Coin, currentTick sdk.Int, liquidity, sqrtPrice sdk.Dec, err error) {
	return k.swapInAmtGivenOut(ctx, sender, pool, desiredTokenOut, tokenInDenom, swapFee, priceLimit)
}

func (k Keeper) UpdatePosition(ctx sdk.Context, poolId uint64, owner sdk.AccAddress, lowerTick, upperTick int64, liquidityDelta sdk.Dec, joinTime time.Time, positionId uint64) (sdk.Int, sdk.Int, error) {
	return k.updatePosition(ctx, poolId, owner, lowerTick, upperTick, liquidityDelta, joinTime, positionId)
}

func (k Keeper) InitOrUpdateTick(ctx sdk.Context, poolId uint64, currentTick int64, tickIndex int64, liquidityIn sdk.Dec, upper bool) (err error) {
	return k.initOrUpdateTick(ctx, poolId, currentTick, tickIndex, liquidityIn, upper)
}

func (k Keeper) InitOrUpdatePosition(ctx sdk.Context, poolId uint64, owner sdk.AccAddress, lowerTick, upperTick int64, liquidityDelta sdk.Dec, joinTime time.Time, positionId uint64) (err error) {
	return k.initOrUpdatePosition(ctx, poolId, owner, lowerTick, upperTick, liquidityDelta, joinTime, positionId)
}

func (k Keeper) PoolExists(ctx sdk.Context, poolId uint64) bool {
	return k.poolExists(ctx, poolId)
}

func (k Keeper) IsInitialPositionForPool(initialSqrtPrice sdk.Dec, initialTick sdk.Int) bool {
	return k.isInitialPositionForPool(initialSqrtPrice, initialTick)
}

func (k Keeper) InitializeInitialPositionForPool(ctx sdk.Context, pool types.ConcentratedPoolExtension, amount0Desired, amount1Desired sdk.Int) error {
	return k.initializeInitialPositionForPool(ctx, pool, amount0Desired, amount1Desired)
}

func (k Keeper) CollectFees(ctx sdk.Context, owner sdk.AccAddress, positionId uint64) (sdk.Coins, error) {
	return k.collectFees(ctx, owner, positionId)
}

func (k Keeper) QueryClaimableFees(ctx sdk.Context, positionId uint64) (sdk.Coins, error) {
	return k.queryClaimableFees(ctx, positionId)
}

func ConvertConcentratedToPoolInterface(concentratedPool types.ConcentratedPoolExtension) (poolmanagertypes.PoolI, error) {
	return convertConcentratedToPoolInterface(concentratedPool)
}

func ConvertPoolInterfaceToConcentrated(poolI poolmanagertypes.PoolI) (types.ConcentratedPoolExtension, error) {
	return convertPoolInterfaceToConcentrated(poolI)
}

func (k Keeper) SetPosition(ctx sdk.Context, poolId uint64, owner sdk.AccAddress, lowerTick, upperTick int64, joinTime time.Time, liquidity sdk.Dec, positionId uint64) {
	k.setPosition(ctx, poolId, owner, lowerTick, upperTick, joinTime, liquidity, positionId)
}

func (k Keeper) ValidateSwapFee(ctx sdk.Context, params types.Params, swapFee sdk.Dec) bool {
	return k.validateSwapFee(ctx, params, swapFee)
}

// fees methods
func (k Keeper) CreateFeeAccumulator(ctx sdk.Context, poolId uint64) error {
	return k.createFeeAccumulator(ctx, poolId)
}

func (k Keeper) GetFeeAccumulator(ctx sdk.Context, poolId uint64) (accum.AccumulatorObject, error) {
	return k.getFeeAccumulator(ctx, poolId)
}

func (k Keeper) InitializeFeeAccumulatorPosition(ctx sdk.Context, poolId uint64, lowerTick, upperTick int64, positionId uint64) error {
	return k.initializeFeeAccumulatorPosition(ctx, poolId, lowerTick, upperTick, positionId)
}

func (k Keeper) UpdateFeeAccumulatorPosition(ctx sdk.Context, liquidityDelta sdk.Dec, positionId uint64) error {
	return k.updateFeeAccumulatorPosition(ctx, liquidityDelta, positionId)
}

func (k Keeper) GetFeeGrowthOutside(ctx sdk.Context, poolId uint64, lowerTick, upperTick int64) (sdk.DecCoins, error) {
	return k.getFeeGrowthOutside(ctx, poolId, lowerTick, upperTick)
}

func CalculateFeeGrowth(targetTick int64, feeGrowthOutside sdk.DecCoins, currentTick int64, feesGrowthGlobal sdk.DecCoins, isUpperTick bool) sdk.DecCoins {
	return calculateFeeGrowth(targetTick, feeGrowthOutside, currentTick, feesGrowthGlobal, isUpperTick)
}

func (k Keeper) GetInitialFeeGrowthOutsideForTick(ctx sdk.Context, poolId uint64, tick int64) (sdk.DecCoins, error) {
	return k.getInitialFeeGrowthOutsideForTick(ctx, poolId, tick)
}

func GetFeeAccumulatorName(poolId uint64) string {
	return getFeeAccumulatorName(poolId)
}

func (k Keeper) ChargeFee(ctx sdk.Context, poolId uint64, feeUpdate sdk.DecCoin) error {
	return k.chargeFee(ctx, poolId, feeUpdate)
}

func ValidateTickInRangeIsValid(tickSpacing uint64, exponentAtPriceOne sdk.Int, lowerTick int64, upperTick int64) error {
	return validateTickRangeIsValid(tickSpacing, exponentAtPriceOne, lowerTick, upperTick)
}

func PreparePositionAccumulator(feeAccumulator accum.AccumulatorObject, positionKey string, feeGrowthOutside sdk.DecCoins) error {
	return preparePositionAccumulator(feeAccumulator, positionKey, feeGrowthOutside)
}

func (k Keeper) CreatePosition(ctx sdk.Context, poolId uint64, owner sdk.AccAddress, amount0Desired, amount1Desired, amount0Min, amount1Min sdk.Int, lowerTick, upperTick int64) (uint64, sdk.Int, sdk.Int, sdk.Dec, time.Time, error) {
	return k.createPosition(ctx, poolId, owner, amount0Desired, amount1Desired, amount0Min, amount1Min, lowerTick, upperTick)
}

func (k Keeper) WithdrawPosition(ctx sdk.Context, owner sdk.AccAddress, positionId uint64, requestedLiquidityAmountToWithdraw sdk.Dec) (amtDenom0, amtDenom1 sdk.Int, err error) {
	return k.withdrawPosition(ctx, owner, positionId, requestedLiquidityAmountToWithdraw)
}

func (ss *SwapState) UpdateFeeGrowthGlobal(feeChargeTotal sdk.Dec) {
	ss.updateFeeGrowthGlobal(feeChargeTotal)
}

// Test helpers.
func (ss *SwapState) SetLiquidity(liquidity sdk.Dec) {
	ss.liquidity = liquidity
}

func (ss *SwapState) SetFeeGrowthGlobal(feeGrowthGlobal sdk.Dec) {
	ss.feeGrowthGlobal = feeGrowthGlobal
}

func (ss *SwapState) GetFeeGrowthGlobal() sdk.Dec {
	return ss.feeGrowthGlobal
}

// incentive methods
func (k Keeper) CreateUptimeAccumulators(ctx sdk.Context, poolId uint64) error {
	return k.createUptimeAccumulators(ctx, poolId)
}

func (k Keeper) GetUptimeAccumulators(ctx sdk.Context, poolId uint64) ([]accum.AccumulatorObject, error) {
	return k.getUptimeAccumulators(ctx, poolId)
}

func GetUptimeAccumulatorName(poolId, uptimeIndex uint64) string {
	return getUptimeAccumulatorName(poolId, uptimeIndex)
}

func (k Keeper) GetUptimeAccumulatorValues(ctx sdk.Context, poolId uint64) ([]sdk.DecCoins, error) {
	return k.getUptimeAccumulatorValues(ctx, poolId)
}

func CalcAccruedIncentivesForAccum(ctx sdk.Context, accumUptime time.Duration, qualifyingLiquidity sdk.Dec, timeElapsed sdk.Dec, poolIncentiveRecords []types.IncentiveRecord) (sdk.DecCoins, []types.IncentiveRecord, error) {
	return calcAccruedIncentivesForAccum(ctx, accumUptime, qualifyingLiquidity, timeElapsed, poolIncentiveRecords)
}

func (k Keeper) UpdateUptimeAccumulatorsToNow(ctx sdk.Context, poolId uint64) error {
	return k.updateUptimeAccumulatorsToNow(ctx, poolId)
}

func (k Keeper) SetIncentiveRecord(ctx sdk.Context, incentiveRecord types.IncentiveRecord) {
	k.setIncentiveRecord(ctx, incentiveRecord)
}

func (k Keeper) SetMultipleIncentiveRecords(ctx sdk.Context, incentiveRecords []types.IncentiveRecord) error {
	return k.setMultipleIncentiveRecords(ctx, incentiveRecords)
}

func (k Keeper) GetInitialUptimeGrowthOutsidesForTick(ctx sdk.Context, poolId uint64, tick int64) ([]sdk.DecCoins, error) {
	return k.getInitialUptimeGrowthOutsidesForTick(ctx, poolId, tick)
}

<<<<<<< HEAD
func (k Keeper) InitOrUpdatePositionUptime(ctx sdk.Context, poolId uint64, position sdk.Dec, owner sdk.AccAddress, lowerTick, upperTick int64, liquidityDelta sdk.Dec, joinTime time.Time, positionId uint64) error {
	return k.initOrUpdatePositionUptime(ctx, poolId, position, owner, lowerTick, upperTick, liquidityDelta, joinTime, positionId)
=======
func (k Keeper) InitPositionUptime(ctx sdk.Context, poolId uint64, owner sdk.AccAddress, lowerTick, upperTick int64, liquidityDelta sdk.Dec, joinTime time.Time, freezeDuration time.Duration, positionId uint64) error {
	return k.initPositionUptime(ctx, poolId, owner, lowerTick, upperTick, liquidityDelta, joinTime, freezeDuration, positionId)
>>>>>>> a55bbb90
}

func (k Keeper) CollectIncentives(ctx sdk.Context, owner sdk.AccAddress, positionId uint64) (sdk.Coins, error) {
	return k.collectIncentives(ctx, owner, positionId)
}

func GetUptimeTrackerValues(uptimeTrackers []model.UptimeTracker) []sdk.DecCoins {
	return getUptimeTrackerValues(uptimeTrackers)
}

func (k Keeper) CreateIncentive(ctx sdk.Context, poolId uint64, sender sdk.AccAddress, incentiveDenom string, incentiveAmount sdk.Int, emissionRate sdk.Dec, startTime time.Time, minUptime time.Duration) (types.IncentiveRecord, error) {
	return k.createIncentive(ctx, poolId, sender, incentiveDenom, incentiveAmount, emissionRate, startTime, minUptime)
}

func PrepareAccumAndClaimRewards(accum accum.AccumulatorObject, positionKey string, growthOutside sdk.DecCoins) (sdk.Coins, error) {
	return prepareAccumAndClaimRewards(accum, positionKey, growthOutside)
}

func (k Keeper) ClaimAllIncentivesForPosition(ctx sdk.Context, positionId uint64) (sdk.Coins, sdk.Coins, error) {
	return k.claimAllIncentivesForPosition(ctx, positionId)
}

func FindUptimeIndex(uptime time.Duration) (int, error) {
	return findUptimeIndex(uptime)
}

func (k Keeper) GetAllPositions(ctx sdk.Context) ([]model.Position, error) {
	return k.getAllPositions(ctx)
}

func (k Keeper) UpdatePoolForSwap(ctx sdk.Context, pool types.ConcentratedPoolExtension, sender sdk.AccAddress, tokenIn sdk.Coin, tokenOut sdk.Coin, newCurrentTick sdk.Int, newLiquidity sdk.Dec, newSqrtPrice sdk.Dec) error {
	return k.updatePoolForSwap(ctx, pool, sender, tokenIn, tokenOut, newCurrentTick, newLiquidity, newSqrtPrice)
}<|MERGE_RESOLUTION|>--- conflicted
+++ resolved
@@ -228,13 +228,8 @@
 	return k.getInitialUptimeGrowthOutsidesForTick(ctx, poolId, tick)
 }
 
-<<<<<<< HEAD
 func (k Keeper) InitOrUpdatePositionUptime(ctx sdk.Context, poolId uint64, position sdk.Dec, owner sdk.AccAddress, lowerTick, upperTick int64, liquidityDelta sdk.Dec, joinTime time.Time, positionId uint64) error {
 	return k.initOrUpdatePositionUptime(ctx, poolId, position, owner, lowerTick, upperTick, liquidityDelta, joinTime, positionId)
-=======
-func (k Keeper) InitPositionUptime(ctx sdk.Context, poolId uint64, owner sdk.AccAddress, lowerTick, upperTick int64, liquidityDelta sdk.Dec, joinTime time.Time, freezeDuration time.Duration, positionId uint64) error {
-	return k.initPositionUptime(ctx, poolId, owner, lowerTick, upperTick, liquidityDelta, joinTime, freezeDuration, positionId)
->>>>>>> a55bbb90
 }
 
 func (k Keeper) CollectIncentives(ctx sdk.Context, owner sdk.AccAddress, positionId uint64) (sdk.Coins, error) {
