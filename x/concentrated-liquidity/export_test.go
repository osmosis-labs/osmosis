package concentrated_liquidity

import (
	sdk "github.com/cosmos/cosmos-sdk/types"

	"github.com/osmosis-labs/osmosis/v13/x/concentrated-liquidity/internal/math"
	"github.com/osmosis-labs/osmosis/v13/x/concentrated-liquidity/internal/model"
	"github.com/osmosis-labs/osmosis/v13/x/concentrated-liquidity/types"
	cltypes "github.com/osmosis-labs/osmosis/v13/x/concentrated-liquidity/types"
)

// OrderInitialPoolDenoms sets the pool denoms of a cl pool
func OrderInitialPoolDenoms(denom0, denom1 string) (string, string, error) {
	return cltypes.OrderInitialPoolDenoms(denom0, denom1)
}

func (k Keeper) CreatePosition(ctx sdk.Context, poolId uint64, owner sdk.AccAddress, amount0Desired, amount1Desired, amount0Min, amount1Min sdk.Int, lowerTick, upperTick int64) (amtDenom0, amtDenom1 sdk.Int, liquidityCreated sdk.Dec, err error) {
	return k.createPosition(ctx, poolId, owner, amount0Desired, amount1Desired, amount0Min, amount1Min, lowerTick, upperTick)
}

func (k Keeper) SetTickInfo(ctx sdk.Context, poolId uint64, tickIndex int64, tickInfo model.TickInfo) {
	k.setTickInfo(ctx, poolId, tickIndex, tickInfo)
}

func (k Keeper) SetPool(ctx sdk.Context, pool types.ConcentratedPoolExtension) error {
	return k.setPool(ctx, pool)
}

func (k Keeper) WithdrawPosition(ctx sdk.Context, poolId uint64, owner sdk.AccAddress, lowerTick, upperTick int64, liquidityAmount sdk.Dec) (amtDenom0, amtDenom1 sdk.Int, err error) {
	return k.withdrawPosition(ctx, poolId, owner, lowerTick, upperTick, liquidityAmount)
}

func (k Keeper) GetPosition(ctx sdk.Context, poolId uint64, owner sdk.AccAddress, lowerTick, upperTick int64) (*model.Position, error) {
	return k.getPosition(ctx, poolId, owner, lowerTick, upperTick)
}

func ComputeSwapStep(sqrtPriceCurrent, sqrtPriceTarget, liquidity, amountRemaining sdk.Dec, zeroForOne bool) (sqrtPriceNext, amountIn, amountOut sdk.Dec) {
	swapStrategy := math.NewSwapStrategy(zeroForOne)
	return swapStrategy.ComputeSwapStep(sqrtPriceCurrent, sqrtPriceTarget, liquidity, amountRemaining)
}

func (k Keeper) HasPosition(ctx sdk.Context, poolId uint64, owner sdk.AccAddress, lowerTick, upperTick int64) bool {
	return k.hasPosition(ctx, poolId, owner, lowerTick, upperTick)
}

func (k Keeper) GetPoolById(ctx sdk.Context, poolId uint64) (types.ConcentratedPoolExtension, error) {
	return k.getPoolById(ctx, poolId)
}

func (k Keeper) CrossTick(ctx sdk.Context, poolId uint64, tickIndex int64) (liquidityDelta sdk.Dec, err error) {
	return k.crossTick(ctx, poolId, tickIndex)
}

func (k Keeper) GetTickInfo(ctx sdk.Context, poolId uint64, tickIndex int64) (tickInfo model.TickInfo, err error) {
	return k.getTickInfo(ctx, poolId, tickIndex)
}

func (k Keeper) SendCoinsBetweenPoolAndUser(ctx sdk.Context, denom0, denom1 string, amount0, amount1 sdk.Int, sender, receiver sdk.AccAddress) error {
	return k.sendCoinsBetweenPoolAndUser(ctx, denom0, denom1, amount0, amount1, sender, receiver)
}

func (k Keeper) InitOrUpdateTick(ctx sdk.Context, poolId uint64, tickIndex int64, liquidityIn sdk.Dec, upper bool) (err error) {
	return k.initOrUpdateTick(ctx, poolId, tickIndex, liquidityIn, upper)
<<<<<<< HEAD
=======
}

func (k Keeper) PoolExists(ctx sdk.Context, poolId uint64) bool {
	return k.poolExists(ctx, poolId)
>>>>>>> 70f67d9f
}<|MERGE_RESOLUTION|>--- conflicted
+++ resolved
@@ -61,11 +61,8 @@
 
 func (k Keeper) InitOrUpdateTick(ctx sdk.Context, poolId uint64, tickIndex int64, liquidityIn sdk.Dec, upper bool) (err error) {
 	return k.initOrUpdateTick(ctx, poolId, tickIndex, liquidityIn, upper)
-<<<<<<< HEAD
-=======
 }
 
 func (k Keeper) PoolExists(ctx sdk.Context, poolId uint64) bool {
 	return k.poolExists(ctx, poolId)
->>>>>>> 70f67d9f
 }