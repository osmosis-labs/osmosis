package concentrated_liquidity

import (
	"time"

	sdk "github.com/cosmos/cosmos-sdk/types"

	"github.com/osmosis-labs/osmosis/osmoutils/accum"
	"github.com/osmosis-labs/osmosis/v15/x/concentrated-liquidity/model"
	"github.com/osmosis-labs/osmosis/v15/x/concentrated-liquidity/types"
	poolmanagertypes "github.com/osmosis-labs/osmosis/v15/x/poolmanager/types"
)

const (
	Uint64Bytes = uint64Bytes
)

var (
	EmptyCoins         = emptyCoins
	HundredFooCoins    = sdk.NewDecCoin("foo", sdk.NewInt(100))
	HundredBarCoins    = sdk.NewDecCoin("bar", sdk.NewInt(100))
	TwoHundredFooCoins = sdk.NewDecCoin("foo", sdk.NewInt(200))
	TwoHundredBarCoins = sdk.NewDecCoin("bar", sdk.NewInt(200))
	// TODO: this is incorrect. Should be grabbing from
	// authorized params instead. Must verify that all tests still make sense.
	// https://github.com/osmosis-labs/osmosis/issues/5039
	FullyChargedDuration = types.SupportedUptimes[len(types.SupportedUptimes)-1]
)

func (k Keeper) SetPool(ctx sdk.Context, pool types.ConcentratedPoolExtension) error {
	return k.setPool(ctx, pool)
}

func (k Keeper) HasPosition(ctx sdk.Context, positionId uint64) bool {
	return k.hasPosition(ctx, positionId)
}

func (k Keeper) DeletePosition(ctx sdk.Context, positionId uint64, owner sdk.AccAddress, poolId uint64) error {
	return k.deletePosition(ctx, positionId, owner, poolId)
}

func (k Keeper) GetPoolById(ctx sdk.Context, poolId uint64) (types.ConcentratedPoolExtension, error) {
	return k.getPoolById(ctx, poolId)
}

func (k Keeper) CrossTick(ctx sdk.Context, poolId uint64, tickIndex int64, swapStateFeeGrowth sdk.DecCoin) (liquidityDelta sdk.Dec, err error) {
	return k.crossTick(ctx, poolId, tickIndex, swapStateFeeGrowth)
}

func (k Keeper) SendCoinsBetweenPoolAndUser(ctx sdk.Context, denom0, denom1 string, amount0, amount1 sdk.Int, sender, receiver sdk.AccAddress) error {
	return k.sendCoinsBetweenPoolAndUser(ctx, denom0, denom1, amount0, amount1, sender, receiver)
}

<<<<<<< HEAD
func (k Keeper) CalcInAmtGivenOutInternal(ctx sdk.Context, desiredTokenOut sdk.Coin, tokenInDenom string, spreadFactor sdk.Dec, priceLimit sdk.Dec, poolId uint64) (writeCtx func(), tokenIn, tokenOut sdk.Coin, updatedTick sdk.Int, updatedLiquidity, updatedSqrtPrice sdk.Dec, err error) {
	return k.calcInAmtGivenOut(ctx, desiredTokenOut, tokenInDenom, spreadFactor, priceLimit, poolId)
}

func (k Keeper) CalcOutAmtGivenInInternal(ctx sdk.Context, tokenInMin sdk.Coin, tokenOutDenom string, spreadFactor sdk.Dec, priceLimit sdk.Dec, poolId uint64) (writeCtx func(), tokenIn, tokenOut sdk.Coin, updatedTick sdk.Int, updatedLiquidity, updatedSqrtPrice sdk.Dec, err error) {
	return k.calcOutAmtGivenIn(ctx, tokenInMin, tokenOutDenom, spreadFactor, priceLimit, poolId)
}

func (k Keeper) SwapOutAmtGivenIn(ctx sdk.Context, sender sdk.AccAddress, pool types.ConcentratedPoolExtension, tokenIn sdk.Coin, tokenOutDenom string, spreadFactor sdk.Dec, priceLimit sdk.Dec) (calcTokenIn, calcTokenOut sdk.Coin, currentTick sdk.Int, liquidity, sqrtPrice sdk.Dec, err error) {
	return k.swapOutAmtGivenIn(ctx, sender, pool, tokenIn, tokenOutDenom, spreadFactor, priceLimit)
}

func (k *Keeper) SwapInAmtGivenOut(ctx sdk.Context, sender sdk.AccAddress, pool types.ConcentratedPoolExtension, desiredTokenOut sdk.Coin, tokenInDenom string, spreadFactor sdk.Dec, priceLimit sdk.Dec) (calcTokenIn, calcTokenOut sdk.Coin, currentTick sdk.Int, liquidity, sqrtPrice sdk.Dec, err error) {
	return k.swapInAmtGivenOut(ctx, sender, pool, desiredTokenOut, tokenInDenom, spreadFactor, priceLimit)
=======
func (k Keeper) SwapOutAmtGivenIn(
	ctx sdk.Context,
	sender sdk.AccAddress,
	pool types.ConcentratedPoolExtension,
	tokenIn sdk.Coin,
	tokenOutDenom string,
	swapFee sdk.Dec,
	priceLimit sdk.Dec) (calcTokenIn, calcTokenOut sdk.Coin, currentTick int64, liquidity, sqrtPrice sdk.Dec, err error) {
	return k.swapOutAmtGivenIn(ctx, sender, pool, tokenIn, tokenOutDenom, swapFee, priceLimit)
}

func (k Keeper) ComputeOutAmtGivenIn(
	ctx sdk.Context,
	poolId uint64,
	tokenInMin sdk.Coin,
	tokenOutDenom string,
	swapFee sdk.Dec,
	priceLimit sdk.Dec,

) (calcTokenIn, calcTokenOut sdk.Coin, currentTick int64, liquidity, sqrtPrice sdk.Dec, totalFees sdk.Dec, err error) {
	return k.computeOutAmtGivenIn(ctx, poolId, tokenInMin, tokenOutDenom, swapFee, priceLimit)
}

func (k Keeper) SwapInAmtGivenOut(
	ctx sdk.Context,
	sender sdk.AccAddress,
	pool types.ConcentratedPoolExtension,
	desiredTokenOut sdk.Coin,
	tokenInDenom string,
	swapFee sdk.Dec,
	priceLimit sdk.Dec) (calcTokenIn, calcTokenOut sdk.Coin, currentTick int64, liquidity, sqrtPrice sdk.Dec, err error) {
	return k.swapInAmtGivenOut(ctx, sender, pool, desiredTokenOut, tokenInDenom, swapFee, priceLimit)
>>>>>>> 806f32ca
}

func (k Keeper) ComputeInAmtGivenOut(
	ctx sdk.Context,
	desiredTokenOut sdk.Coin,
	tokenInDenom string,
	swapFee sdk.Dec,
	priceLimit sdk.Dec,
	poolId uint64,

) (calcTokenIn, calcTokenOut sdk.Coin, currentTick int64, liquidity, sqrtPrice sdk.Dec, totalFees sdk.Dec, err error) {
	return k.computeInAmtGivenOut(ctx, desiredTokenOut, tokenInDenom, swapFee, priceLimit, poolId)
}

func (k Keeper) InitOrUpdateTick(ctx sdk.Context, poolId uint64, currentTick int64, tickIndex int64, liquidityIn sdk.Dec, upper bool) (err error) {
	return k.initOrUpdateTick(ctx, poolId, currentTick, tickIndex, liquidityIn, upper)
}

func (k Keeper) InitOrUpdatePosition(ctx sdk.Context, poolId uint64, owner sdk.AccAddress, lowerTick, upperTick int64, liquidityDelta sdk.Dec, joinTime time.Time, positionId uint64) (err error) {
	return k.initOrUpdatePosition(ctx, poolId, owner, lowerTick, upperTick, liquidityDelta, joinTime, positionId)
}

func (k Keeper) GetNextPositionIdAndIncrement(ctx sdk.Context) uint64 {
	return k.getNextPositionIdAndIncrement(ctx)
}

func (k Keeper) PoolExists(ctx sdk.Context, poolId uint64) bool {
	return k.poolExists(ctx, poolId)
}

func (k Keeper) InitializeInitialPositionForPool(ctx sdk.Context, pool types.ConcentratedPoolExtension, amount0Desired, amount1Desired sdk.Int) error {
	return k.initializeInitialPositionForPool(ctx, pool, amount0Desired, amount1Desired)
}

func (k Keeper) CollectFees(ctx sdk.Context, owner sdk.AccAddress, positionId uint64) (sdk.Coins, error) {
	return k.collectFees(ctx, owner, positionId)
}

func (k Keeper) IsPositionOwner(ctx sdk.Context, sender sdk.AccAddress, poolId uint64, positionId uint64) (bool, error) {
	return k.isPositionOwner(ctx, sender, poolId, positionId)
}

func (k Keeper) PrepareClaimableFees(ctx sdk.Context, positionId uint64) (sdk.Coins, error) {
	return k.prepareClaimableFees(ctx, positionId)
}

func ConvertConcentratedToPoolInterface(concentratedPool types.ConcentratedPoolExtension) (poolmanagertypes.PoolI, error) {
	return convertConcentratedToPoolInterface(concentratedPool)
}

func ConvertPoolInterfaceToConcentrated(poolI poolmanagertypes.PoolI) (types.ConcentratedPoolExtension, error) {
	return convertPoolInterfaceToConcentrated(poolI)
}

func (k Keeper) ValidateSpreadFactor(ctx sdk.Context, params types.Params, spreadFactor sdk.Dec) bool {
	return k.validateSpreadFactor(ctx, params, spreadFactor)
}

func (k Keeper) ValidateTickSpacing(ctx sdk.Context, params types.Params, tickSpacing uint64) bool {
	return k.validateTickSpacing(ctx, params, tickSpacing)
}

func (k Keeper) FungifyChargedPosition(ctx sdk.Context, owner sdk.AccAddress, positionIds []uint64) (uint64, error) {
	return k.fungifyChargedPosition(ctx, owner, positionIds)
}

func (k Keeper) ValidatePositionsAndGetTotalLiquidity(ctx sdk.Context, owner sdk.AccAddress, positionIds []uint64) (uint64, int64, int64, sdk.Dec, error) {
	return k.validatePositionsAndGetTotalLiquidity(ctx, owner, positionIds)
}

func (k Keeper) IsLockMature(ctx sdk.Context, underlyingLockId uint64) (bool, error) {
	return k.isLockMature(ctx, underlyingLockId)
}

func (k Keeper) PositionHasActiveUnderlyingLockAndUpdate(ctx sdk.Context, positionId uint64) (hasActiveUnderlyingLock bool, lockId uint64, err error) {
	return k.positionHasActiveUnderlyingLockAndUpdate(ctx, positionId)
}

func (k Keeper) UpdateFullRangeLiquidityInPool(ctx sdk.Context, poolId uint64, liquidity sdk.Dec) error {
	return k.updateFullRangeLiquidityInPool(ctx, poolId, liquidity)
}

func (k Keeper) MintSharesAndLock(ctx sdk.Context, concentratedPoolId, positionId uint64, owner sdk.AccAddress, remainingLockDuration time.Duration) (concentratedLockID uint64, underlyingLiquidityTokenized sdk.Coins, err error) {
	return k.mintSharesAndLock(ctx, concentratedPoolId, positionId, owner, remainingLockDuration)
}

func (k Keeper) SetPositionIdToLock(ctx sdk.Context, positionId, underlyingLockId uint64) {
	k.setPositionIdToLock(ctx, positionId, underlyingLockId)
}

func RoundTickToCanonicalPriceTick(lowerTick, upperTick int64, priceTickLower, priceTickUpper sdk.Dec, tickSpacing uint64) (int64, int64, error) {
	return roundTickToCanonicalPriceTick(lowerTick, upperTick, priceTickLower, priceTickUpper, tickSpacing)
}

// fees methods
func (k Keeper) CreateFeeAccumulator(ctx sdk.Context, poolId uint64) error {
	return k.createFeeAccumulator(ctx, poolId)
}

func (k Keeper) InitOrUpdatePositionFeeAccumulator(ctx sdk.Context, poolId uint64, lowerTick, upperTick int64, positionId uint64, liquidity sdk.Dec) error {
	return k.initOrUpdatePositionFeeAccumulator(ctx, poolId, lowerTick, upperTick, positionId, liquidity)
}

func (k Keeper) GetFeeGrowthOutside(ctx sdk.Context, poolId uint64, lowerTick, upperTick int64) (sdk.DecCoins, error) {
	return k.getFeeGrowthOutside(ctx, poolId, lowerTick, upperTick)
}

func CalculateFeeGrowth(targetTick int64, feeGrowthOutside sdk.DecCoins, currentTick int64, feesGrowthGlobal sdk.DecCoins, isUpperTick bool) sdk.DecCoins {
	return calculateFeeGrowth(targetTick, feeGrowthOutside, currentTick, feesGrowthGlobal, isUpperTick)
}

func (k Keeper) GetInitialFeeGrowthOppositeDirectionOfLastTraversalForTick(ctx sdk.Context, poolId uint64, tick int64) (sdk.DecCoins, error) {
	return k.getInitialFeeGrowthOppositeDirectionOfLastTraversalForTick(ctx, poolId, tick)
}

func (k Keeper) ChargeFee(ctx sdk.Context, poolId uint64, feeUpdate sdk.DecCoin) error {
	return k.chargeFee(ctx, poolId, feeUpdate)
}

func ValidateTickRangeIsValid(tickSpacing uint64, lowerTick int64, upperTick int64) error {
	return validateTickRangeIsValid(tickSpacing, lowerTick, upperTick)
}

func UpdatePosValueToInitValuePlusGrowthOutside(feeAccumulator accum.AccumulatorObject, positionKey string, feeGrowthOutside sdk.DecCoins) error {
	return updatePositionToInitValuePlusGrowthOutside(feeAccumulator, positionKey, feeGrowthOutside)
}

func UpdatePositionToInitValuePlusGrowthOutside(accumulator accum.AccumulatorObject, positionKey string, growthOutside sdk.DecCoins) error {
	return updatePositionToInitValuePlusGrowthOutside(accumulator, positionKey, growthOutside)
}

func (k Keeper) CreatePosition(ctx sdk.Context, poolId uint64, owner sdk.AccAddress, tokensProvided sdk.Coins, amount0Min, amount1Min sdk.Int, lowerTick, upperTick int64) (positionId uint64, actualAmount0 sdk.Int, actualAmount1 sdk.Int, liquidityDelta sdk.Dec, joinTime time.Time, lowerTickResult int64, upperTickResult int64, err error) {
	return k.createPosition(ctx, poolId, owner, tokensProvided, amount0Min, amount1Min, lowerTick, upperTick)
}

func (k Keeper) AddToPosition(ctx sdk.Context, owner sdk.AccAddress, positionId uint64, amount0Added, amount1Added, amount0Min, amount1Min sdk.Int) (uint64, sdk.Int, sdk.Int, error) {
	return k.addToPosition(ctx, owner, positionId, amount0Added, amount1Added, amount0Min, amount1Min)
}

func (ss *SwapState) UpdateFeeGrowthGlobal(feeChargeTotal sdk.Dec) {
	ss.updateFeeGrowthGlobal(feeChargeTotal)
}

// Test helpers.
func (ss *SwapState) SetLiquidity(liquidity sdk.Dec) {
	ss.liquidity = liquidity
}

func (ss *SwapState) SetFeeGrowthGlobal(feeGrowthGlobal sdk.Dec) {
	ss.feeGrowthGlobal = feeGrowthGlobal
}

func (ss *SwapState) GetFeeGrowthGlobal() sdk.Dec {
	return ss.feeGrowthGlobal
}

// incentive methods
func (k Keeper) CreateUptimeAccumulators(ctx sdk.Context, poolId uint64) error {
	return k.createUptimeAccumulators(ctx, poolId)
}

func (k Keeper) GetUptimeAccumulatorValues(ctx sdk.Context, poolId uint64) ([]sdk.DecCoins, error) {
	return k.getUptimeAccumulatorValues(ctx, poolId)
}

func CalcAccruedIncentivesForAccum(ctx sdk.Context, accumUptime time.Duration, qualifyingLiquidity sdk.Dec, timeElapsed sdk.Dec, poolIncentiveRecords []types.IncentiveRecord) (sdk.DecCoins, []types.IncentiveRecord, error) {
	return calcAccruedIncentivesForAccum(ctx, accumUptime, qualifyingLiquidity, timeElapsed, poolIncentiveRecords)
}

func (k Keeper) UpdateUptimeAccumulatorsToNow(ctx sdk.Context, poolId uint64) error {
	return k.updatePoolUptimeAccumulatorsToNow(ctx, poolId)
}

func (k Keeper) SetIncentiveRecord(ctx sdk.Context, incentiveRecord types.IncentiveRecord) error {
	return k.setIncentiveRecord(ctx, incentiveRecord)
}

func (k Keeper) SetMultipleIncentiveRecords(ctx sdk.Context, incentiveRecords []types.IncentiveRecord) error {
	return k.setMultipleIncentiveRecords(ctx, incentiveRecords)
}

func (k Keeper) GetInitialUptimeGrowthOppositeDirectionOfLastTraversalForTick(ctx sdk.Context, poolId uint64, tick int64) ([]sdk.DecCoins, error) {
	return k.getInitialUptimeGrowthOppositeDirectionOfLastTraversalForTick(ctx, poolId, tick)
}

func (k Keeper) InitOrUpdatePositionUptimeAccumulators(ctx sdk.Context, poolId uint64, position sdk.Dec, owner sdk.AccAddress, lowerTick, upperTick int64, liquidityDelta sdk.Dec, positionId uint64) error {
	return k.initOrUpdatePositionUptimeAccumulators(ctx, poolId, position, owner, lowerTick, upperTick, liquidityDelta, positionId)
}

func (k Keeper) GetAllIncentiveRecordsForUptime(ctx sdk.Context, poolId uint64, minUptime time.Duration) ([]types.IncentiveRecord, error) {
	return k.getAllIncentiveRecordsForUptime(ctx, poolId, minUptime)
}

func (k Keeper) CollectIncentives(ctx sdk.Context, owner sdk.AccAddress, positionId uint64) (sdk.Coins, sdk.Coins, error) {
	return k.collectIncentives(ctx, owner, positionId)
}

func GetUptimeTrackerValues(uptimeTrackers []model.UptimeTracker) []sdk.DecCoins {
	return getUptimeTrackerValues(uptimeTrackers)
}

func UpdateAccumAndClaimRewards(accum accum.AccumulatorObject, positionKey string, growthOutside sdk.DecCoins) (sdk.Coins, sdk.DecCoins, error) {
	return updateAccumAndClaimRewards(accum, positionKey, growthOutside)
}

func (k Keeper) ClaimAllIncentivesForPosition(ctx sdk.Context, positionId uint64) (sdk.Coins, sdk.Coins, error) {
	return k.claimAllIncentivesForPosition(ctx, positionId)
}

func FindUptimeIndex(uptime time.Duration) (int, error) {
	return findUptimeIndex(uptime)
}

func (k Keeper) GetAllPositions(ctx sdk.Context) ([]model.Position, error) {
	return k.getAllPositions(ctx)
}

func (k Keeper) UpdatePoolForSwap(ctx sdk.Context, pool types.ConcentratedPoolExtension, sender sdk.AccAddress, tokenIn sdk.Coin, tokenOut sdk.Coin, newCurrentTick int64, newLiquidity sdk.Dec, newSqrtPrice sdk.Dec, totalFees sdk.Dec) error {
	return k.updatePoolForSwap(ctx, pool, sender, tokenIn, tokenOut, newCurrentTick, newLiquidity, newSqrtPrice, totalFees)
}

func (k Keeper) PrepareBalancerPoolAsFullRange(ctx sdk.Context, clPoolId uint64) (uint64, sdk.Dec, error) {
	return k.prepareBalancerPoolAsFullRange(ctx, clPoolId)
}

func (k Keeper) ClaimAndResetFullRangeBalancerPool(ctx sdk.Context, clPoolId uint64, balPoolId uint64) (sdk.Coins, error) {
	return k.claimAndResetFullRangeBalancerPool(ctx, clPoolId, balPoolId)
}

func (k Keeper) UninitializePool(ctx sdk.Context, poolId uint64) error {
	return k.uninitializePool(ctx, poolId)
}

// SetListenersUnsafe sets the listeners of the module. It is only meant to be used in tests.
// As a result, it is called unsafe.
func (k *Keeper) SetListenersUnsafe(listeners types.ConcentratedLiquidityListeners) {
	k.listeners = listeners
}

// GetListenersUnsafe returns the listeners of the module. It is only meant to be used in tests.
// As a result, it is called unsafe.
func (k Keeper) GetListenersUnsafe() types.ConcentratedLiquidityListeners {
	return k.listeners
}

func ValidateAuthorizedQuoteDenoms(ctx sdk.Context, denom1 string, authorizedQuoteDenoms []string) bool {
	return validateAuthorizedQuoteDenoms(ctx, denom1, authorizedQuoteDenoms)
}

func (k Keeper) ValidatePositionUpdateById(ctx sdk.Context, positionId uint64, updateInitiator sdk.AccAddress, lowerTickGiven int64, upperTickGiven int64, liquidityDeltaGiven sdk.Dec, joinTimeGiven time.Time, poolIdGiven uint64) error {
	return k.validatePositionUpdateById(ctx, positionId, updateInitiator, lowerTickGiven, upperTickGiven, liquidityDeltaGiven, joinTimeGiven, poolIdGiven)
}

func (k Keeper) GetLargestAuthorizedUptimeDuration(ctx sdk.Context) time.Duration {
	return k.getLargestAuthorizedUptimeDuration(ctx)
}

func MoveRewardsToNewPositionAndDeleteOldAcc(ctx sdk.Context, accum accum.AccumulatorObject, oldPositionName, newPositionName string, growthOutside sdk.DecCoins) error {
	return moveRewardsToNewPositionAndDeleteOldAcc(ctx, accum, oldPositionName, newPositionName, growthOutside)
}<|MERGE_RESOLUTION|>--- conflicted
+++ resolved
@@ -51,31 +51,15 @@
 	return k.sendCoinsBetweenPoolAndUser(ctx, denom0, denom1, amount0, amount1, sender, receiver)
 }
 
-<<<<<<< HEAD
-func (k Keeper) CalcInAmtGivenOutInternal(ctx sdk.Context, desiredTokenOut sdk.Coin, tokenInDenom string, spreadFactor sdk.Dec, priceLimit sdk.Dec, poolId uint64) (writeCtx func(), tokenIn, tokenOut sdk.Coin, updatedTick sdk.Int, updatedLiquidity, updatedSqrtPrice sdk.Dec, err error) {
-	return k.calcInAmtGivenOut(ctx, desiredTokenOut, tokenInDenom, spreadFactor, priceLimit, poolId)
-}
-
-func (k Keeper) CalcOutAmtGivenInInternal(ctx sdk.Context, tokenInMin sdk.Coin, tokenOutDenom string, spreadFactor sdk.Dec, priceLimit sdk.Dec, poolId uint64) (writeCtx func(), tokenIn, tokenOut sdk.Coin, updatedTick sdk.Int, updatedLiquidity, updatedSqrtPrice sdk.Dec, err error) {
-	return k.calcOutAmtGivenIn(ctx, tokenInMin, tokenOutDenom, spreadFactor, priceLimit, poolId)
-}
-
-func (k Keeper) SwapOutAmtGivenIn(ctx sdk.Context, sender sdk.AccAddress, pool types.ConcentratedPoolExtension, tokenIn sdk.Coin, tokenOutDenom string, spreadFactor sdk.Dec, priceLimit sdk.Dec) (calcTokenIn, calcTokenOut sdk.Coin, currentTick sdk.Int, liquidity, sqrtPrice sdk.Dec, err error) {
-	return k.swapOutAmtGivenIn(ctx, sender, pool, tokenIn, tokenOutDenom, spreadFactor, priceLimit)
-}
-
-func (k *Keeper) SwapInAmtGivenOut(ctx sdk.Context, sender sdk.AccAddress, pool types.ConcentratedPoolExtension, desiredTokenOut sdk.Coin, tokenInDenom string, spreadFactor sdk.Dec, priceLimit sdk.Dec) (calcTokenIn, calcTokenOut sdk.Coin, currentTick sdk.Int, liquidity, sqrtPrice sdk.Dec, err error) {
-	return k.swapInAmtGivenOut(ctx, sender, pool, desiredTokenOut, tokenInDenom, spreadFactor, priceLimit)
-=======
 func (k Keeper) SwapOutAmtGivenIn(
 	ctx sdk.Context,
 	sender sdk.AccAddress,
 	pool types.ConcentratedPoolExtension,
 	tokenIn sdk.Coin,
 	tokenOutDenom string,
-	swapFee sdk.Dec,
+	spreadFactor sdk.Dec,
 	priceLimit sdk.Dec) (calcTokenIn, calcTokenOut sdk.Coin, currentTick int64, liquidity, sqrtPrice sdk.Dec, err error) {
-	return k.swapOutAmtGivenIn(ctx, sender, pool, tokenIn, tokenOutDenom, swapFee, priceLimit)
+	return k.swapOutAmtGivenIn(ctx, sender, pool, tokenIn, tokenOutDenom, spreadFactor, priceLimit)
 }
 
 func (k Keeper) ComputeOutAmtGivenIn(
@@ -83,11 +67,11 @@
 	poolId uint64,
 	tokenInMin sdk.Coin,
 	tokenOutDenom string,
-	swapFee sdk.Dec,
+	spreadFactor sdk.Dec,
 	priceLimit sdk.Dec,
 
 ) (calcTokenIn, calcTokenOut sdk.Coin, currentTick int64, liquidity, sqrtPrice sdk.Dec, totalFees sdk.Dec, err error) {
-	return k.computeOutAmtGivenIn(ctx, poolId, tokenInMin, tokenOutDenom, swapFee, priceLimit)
+	return k.computeOutAmtGivenIn(ctx, poolId, tokenInMin, tokenOutDenom, spreadFactor, priceLimit)
 }
 
 func (k Keeper) SwapInAmtGivenOut(
@@ -96,22 +80,21 @@
 	pool types.ConcentratedPoolExtension,
 	desiredTokenOut sdk.Coin,
 	tokenInDenom string,
-	swapFee sdk.Dec,
+	spreadFactor sdk.Dec,
 	priceLimit sdk.Dec) (calcTokenIn, calcTokenOut sdk.Coin, currentTick int64, liquidity, sqrtPrice sdk.Dec, err error) {
-	return k.swapInAmtGivenOut(ctx, sender, pool, desiredTokenOut, tokenInDenom, swapFee, priceLimit)
->>>>>>> 806f32ca
+	return k.swapInAmtGivenOut(ctx, sender, pool, desiredTokenOut, tokenInDenom, spreadFactor, priceLimit)
 }
 
 func (k Keeper) ComputeInAmtGivenOut(
 	ctx sdk.Context,
 	desiredTokenOut sdk.Coin,
 	tokenInDenom string,
-	swapFee sdk.Dec,
+	spreadFactor sdk.Dec,
 	priceLimit sdk.Dec,
 	poolId uint64,
 
 ) (calcTokenIn, calcTokenOut sdk.Coin, currentTick int64, liquidity, sqrtPrice sdk.Dec, totalFees sdk.Dec, err error) {
-	return k.computeInAmtGivenOut(ctx, desiredTokenOut, tokenInDenom, swapFee, priceLimit, poolId)
+	return k.computeInAmtGivenOut(ctx, desiredTokenOut, tokenInDenom, spreadFactor, priceLimit, poolId)
 }
 
 func (k Keeper) InitOrUpdateTick(ctx sdk.Context, poolId uint64, currentTick int64, tickIndex int64, liquidityIn sdk.Dec, upper bool) (err error) {
