package concentrated_liquidity

import (
	sdk "github.com/cosmos/cosmos-sdk/types"

	"github.com/osmosis-labs/osmosis/v13/x/concentrated-liquidity/internal/math"
	"github.com/osmosis-labs/osmosis/v13/x/concentrated-liquidity/internal/model"
	"github.com/osmosis-labs/osmosis/v13/x/concentrated-liquidity/types"
	cltypes "github.com/osmosis-labs/osmosis/v13/x/concentrated-liquidity/types"
)

// OrderInitialPoolDenoms sets the pool denoms of a cl pool
func OrderInitialPoolDenoms(denom0, denom1 string) (string, string, error) {
	return cltypes.OrderInitialPoolDenoms(denom0, denom1)
}

func (k Keeper) CreatePosition(ctx sdk.Context, poolId uint64, owner sdk.AccAddress, amount0Desired, amount1Desired, amount0Min, amount1Min sdk.Int, lowerTick, upperTick int64) (amtDenom0, amtDenom1 sdk.Int, liquidityCreated sdk.Dec, err error) {
	return k.createPosition(ctx, poolId, owner, amount0Desired, amount1Desired, amount0Min, amount1Min, lowerTick, upperTick)
}

func (k Keeper) SetTickInfo(ctx sdk.Context, poolId uint64, tickIndex int64, tickInfo model.TickInfo) {
	k.setTickInfo(ctx, poolId, tickIndex, tickInfo)
}

func (k Keeper) SetPool(ctx sdk.Context, pool types.ConcentratedPoolExtension) error {
	return k.setPool(ctx, pool)
}

func (k Keeper) WithdrawPosition(ctx sdk.Context, poolId uint64, owner sdk.AccAddress, lowerTick, upperTick int64, liquidityAmount sdk.Dec) (amtDenom0, amtDenom1 sdk.Int, err error) {
	return k.withdrawPosition(ctx, poolId, owner, lowerTick, upperTick, liquidityAmount)
}

func (k Keeper) GetPosition(ctx sdk.Context, poolId uint64, owner sdk.AccAddress, lowerTick, upperTick int64) (*model.Position, error) {
	return k.getPosition(ctx, poolId, owner, lowerTick, upperTick)
}

func ComputeSwapStep(sqrtPriceCurrent, sqrtPriceTarget, liquidity, amountRemaining sdk.Dec, zeroForOne bool) (sqrtPriceNext, amountIn, amountOut sdk.Dec) {
	swapStrategy := math.NewSwapStrategy(zeroForOne)
	return swapStrategy.ComputeSwapStep(sqrtPriceCurrent, sqrtPriceTarget, liquidity, amountRemaining)
}

func (k Keeper) HasPosition(ctx sdk.Context, poolId uint64, owner sdk.AccAddress, lowerTick, upperTick int64) bool {
	return k.hasPosition(ctx, poolId, owner, lowerTick, upperTick)
}

func (k Keeper) GetPoolById(ctx sdk.Context, poolId uint64) (types.ConcentratedPoolExtension, error) {
	return k.getPoolById(ctx, poolId)
}

func (k Keeper) CrossTick(ctx sdk.Context, poolId uint64, tickIndex int64) (liquidityDelta sdk.Dec, err error) {
	return k.crossTick(ctx, poolId, tickIndex)
}

func (k Keeper) GetTickInfo(ctx sdk.Context, poolId uint64, tickIndex int64) (tickInfo model.TickInfo, err error) {
	return k.getTickInfo(ctx, poolId, tickIndex)
}

func (k Keeper) SendCoinsBetweenPoolAndUser(ctx sdk.Context, denom0, denom1 string, amount0, amount1 sdk.Int, sender, receiver sdk.AccAddress) error {
	return k.sendCoinsBetweenPoolAndUser(ctx, denom0, denom1, amount0, amount1, sender, receiver)
}

<<<<<<< HEAD
func (k Keeper) CalcInAmtGivenOutInternal(ctx sdk.Context, desiredTokenOut sdk.Coin, tokenInDenom string, swapFee sdk.Dec, priceLimit sdk.Dec, poolId uint64) (tokenIn, tokenOut sdk.Coin, updatedTick sdk.Int, updatedLiquidity, updatedSqrtPrice sdk.Dec, err error) {
	return k.calcInAmtGivenOut(ctx, desiredTokenOut, tokenInDenom, swapFee, priceLimit, poolId)
}

func (k Keeper) CalcOutAmtGivenInInternal(ctx sdk.Context, tokenInMin sdk.Coin, tokenOutDenom string, swapFee sdk.Dec, priceLimit sdk.Dec, poolId uint64) (tokenIn, tokenOut sdk.Coin, updatedTick sdk.Int, updatedLiquidity, updatedSqrtPrice sdk.Dec, err error) {
	return k.calcOutAmtGivenIn(ctx, tokenInMin, tokenOutDenom, swapFee, priceLimit, poolId)
=======
func (k Keeper) InitOrUpdateTick(ctx sdk.Context, poolId uint64, tickIndex int64, liquidityIn sdk.Dec, upper bool) (err error) {
	return k.initOrUpdateTick(ctx, poolId, tickIndex, liquidityIn, upper)
}

func (k Keeper) PoolExists(ctx sdk.Context, poolId uint64) bool {
	return k.poolExists(ctx, poolId)
>>>>>>> 70f67d9f
}<|MERGE_RESOLUTION|>--- conflicted
+++ resolved
@@ -59,19 +59,18 @@
 	return k.sendCoinsBetweenPoolAndUser(ctx, denom0, denom1, amount0, amount1, sender, receiver)
 }
 
-<<<<<<< HEAD
 func (k Keeper) CalcInAmtGivenOutInternal(ctx sdk.Context, desiredTokenOut sdk.Coin, tokenInDenom string, swapFee sdk.Dec, priceLimit sdk.Dec, poolId uint64) (tokenIn, tokenOut sdk.Coin, updatedTick sdk.Int, updatedLiquidity, updatedSqrtPrice sdk.Dec, err error) {
 	return k.calcInAmtGivenOut(ctx, desiredTokenOut, tokenInDenom, swapFee, priceLimit, poolId)
 }
 
 func (k Keeper) CalcOutAmtGivenInInternal(ctx sdk.Context, tokenInMin sdk.Coin, tokenOutDenom string, swapFee sdk.Dec, priceLimit sdk.Dec, poolId uint64) (tokenIn, tokenOut sdk.Coin, updatedTick sdk.Int, updatedLiquidity, updatedSqrtPrice sdk.Dec, err error) {
 	return k.calcOutAmtGivenIn(ctx, tokenInMin, tokenOutDenom, swapFee, priceLimit, poolId)
-=======
+}
+
 func (k Keeper) InitOrUpdateTick(ctx sdk.Context, poolId uint64, tickIndex int64, liquidityIn sdk.Dec, upper bool) (err error) {
 	return k.initOrUpdateTick(ctx, poolId, tickIndex, liquidityIn, upper)
 }
 
 func (k Keeper) PoolExists(ctx sdk.Context, poolId uint64) bool {
 	return k.poolExists(ctx, poolId)
->>>>>>> 70f67d9f
 }