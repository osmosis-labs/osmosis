--- conflicted
+++ resolved
@@ -51,13 +51,6 @@
 	return k.sendCoinsBetweenPoolAndUser(ctx, denom0, denom1, amount0, amount1, sender, receiver)
 }
 
-<<<<<<< HEAD
-func (k Keeper) CalcInAmtGivenOutInternal(ctx sdk.Context, desiredTokenOut sdk.Coin, tokenInDenom string, swapFee sdk.Dec, priceLimit sdk.Dec, poolId uint64) (writeCtx func(), tokenIn, tokenOut sdk.Coin, updatedTick int64, updatedLiquidity, updatedSqrtPrice sdk.Dec, err error) {
-	return k.calcInAmtGivenOut(ctx, desiredTokenOut, tokenInDenom, swapFee, priceLimit, poolId)
-}
-
-=======
->>>>>>> 1a6f96ed
 func (k Keeper) SwapOutAmtGivenIn(
 	ctx sdk.Context,
 	sender sdk.AccAddress,
@@ -81,9 +74,6 @@
 	return k.computeOutAmtGivenIn(ctx, poolId, tokenInMin, tokenOutDenom, swapFee, priceLimit)
 }
 
-<<<<<<< HEAD
-func (k *Keeper) SwapInAmtGivenOut(ctx sdk.Context, sender sdk.AccAddress, pool types.ConcentratedPoolExtension, desiredTokenOut sdk.Coin, tokenInDenom string, swapFee sdk.Dec, priceLimit sdk.Dec) (calcTokenIn, calcTokenOut sdk.Coin, currentTick int64, liquidity, sqrtPrice sdk.Dec, err error) {
-=======
 func (k Keeper) SwapInAmtGivenOut(
 	ctx sdk.Context,
 	sender sdk.AccAddress,
@@ -92,7 +82,6 @@
 	tokenInDenom string,
 	swapFee sdk.Dec,
 	priceLimit sdk.Dec) (calcTokenIn, calcTokenOut sdk.Coin, currentTick int64, liquidity, sqrtPrice sdk.Dec, err error) {
->>>>>>> 1a6f96ed
 	return k.swapInAmtGivenOut(ctx, sender, pool, desiredTokenOut, tokenInDenom, swapFee, priceLimit)
 }
 
