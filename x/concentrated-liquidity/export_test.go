package concentrated_liquidity

import (
	sdk "github.com/cosmos/cosmos-sdk/types"

	cltypes "github.com/osmosis-labs/osmosis/v12/x/concentrated-liquidity/types"
)

// OrderInitialPoolDenoms sets the pool denoms of a cl pool
func OrderInitialPoolDenoms(denom0, denom1 string) (string, string, error) {
	return cltypes.OrderInitialPoolDenoms(denom0, denom1)
}

func (k Keeper) CreatePosition(ctx sdk.Context, poolId uint64, owner sdk.AccAddress, amount0Desired, amount1Desired, amount0Min, amount1Min sdk.Int, lowerTick, upperTick int64) (amtDenom0, amtDenom1 sdk.Int, liquidityCreated sdk.Dec, err error) {
	return k.createPosition(ctx, poolId, owner, amount0Desired, amount1Desired, amount0Min, amount1Min, lowerTick, upperTick)
}

func GetLiquidityFromAmounts(sqrtPrice, sqrtPriceA, sqrtPriceB sdk.Dec, amount0, amount1 sdk.Int) (liquidity sdk.Dec) {
	return getLiquidityFromAmounts(sqrtPrice, sqrtPriceA, sqrtPriceB, amount0, amount1)
}

<<<<<<< HEAD
func PriceToTick(price sdk.Dec) sdk.Int {
	return priceToTick(price)
}

func (k Keeper) TickToSqrtPrice(tickIndex sdk.Int) (sdk.Dec, error) {
	return k.tickToSqrtPrice(tickIndex)
}

func (k Keeper) SetTickInfo(ctx sdk.Context, poolId uint64, tickIndex int64, tickInfo TickInfo) {
	k.setTickInfo(ctx, poolId, tickIndex, tickInfo)
=======
func CalcAmount0Delta(liq, sqrtPriceA, sqrtPriceB sdk.Dec) sdk.Dec {
	return calcAmount0Delta(liq, sqrtPriceA, sqrtPriceB)
}

func CalcAmount1Delta(liq, sqrtPriceA, sqrtPriceB sdk.Dec) sdk.Dec {
	return calcAmount1Delta(liq, sqrtPriceA, sqrtPriceB)
>>>>>>> 93252e58
}

func ComputeSwapStep(sqrtPriceCurrent, sqrtPriceTarget, liquidity, amountRemaining sdk.Dec, zeroForOne bool) (sqrtPriceNext, amountIn, amountOut sdk.Dec) {
	return computeSwapStep(sqrtPriceCurrent, sqrtPriceTarget, liquidity, amountRemaining, zeroForOne)
}

func Liquidity0(amount sdk.Int, sqrtPriceA, sqrtPriceB sdk.Dec) sdk.Dec {
	return liquidity0(amount, sqrtPriceA, sqrtPriceB)
}

func Liquidity1(amount sdk.Int, sqrtPriceA, sqrtPriceB sdk.Dec) sdk.Dec {
	return liquidity1(amount, sqrtPriceA, sqrtPriceB)
}<|MERGE_RESOLUTION|>--- conflicted
+++ resolved
@@ -19,7 +19,6 @@
 	return getLiquidityFromAmounts(sqrtPrice, sqrtPriceA, sqrtPriceB, amount0, amount1)
 }
 
-<<<<<<< HEAD
 func PriceToTick(price sdk.Dec) sdk.Int {
 	return priceToTick(price)
 }
@@ -30,14 +29,14 @@
 
 func (k Keeper) SetTickInfo(ctx sdk.Context, poolId uint64, tickIndex int64, tickInfo TickInfo) {
 	k.setTickInfo(ctx, poolId, tickIndex, tickInfo)
-=======
+}
+
 func CalcAmount0Delta(liq, sqrtPriceA, sqrtPriceB sdk.Dec) sdk.Dec {
 	return calcAmount0Delta(liq, sqrtPriceA, sqrtPriceB)
 }
 
 func CalcAmount1Delta(liq, sqrtPriceA, sqrtPriceB sdk.Dec) sdk.Dec {
 	return calcAmount1Delta(liq, sqrtPriceA, sqrtPriceB)
->>>>>>> 93252e58
 }
 
 func ComputeSwapStep(sqrtPriceCurrent, sqrtPriceTarget, liquidity, amountRemaining sdk.Dec, zeroForOne bool) (sqrtPriceNext, amountIn, amountOut sdk.Dec) {
