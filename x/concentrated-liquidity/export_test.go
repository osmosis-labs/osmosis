--- conflicted
+++ resolved
@@ -33,21 +33,12 @@
 	return k.setPool(ctx, pool)
 }
 
-<<<<<<< HEAD
 func (k Keeper) HasFullPosition(ctx sdk.Context, positionId uint64) bool {
 	return k.hasFullPosition(ctx, positionId)
 }
 
 func (k Keeper) DeletePosition(ctx sdk.Context, positionId uint64) error {
 	return k.deletePosition(ctx, positionId)
-=======
-func (k Keeper) HasFullPosition(ctx sdk.Context, poolId uint64, owner sdk.AccAddress, lowerTick, upperTick int64, joinTime time.Time, freezeDuration time.Duration, positionId uint64) bool {
-	return k.hasFullPosition(ctx, poolId, owner, lowerTick, upperTick, joinTime, freezeDuration, positionId)
-}
-
-func (k Keeper) DeletePosition(ctx sdk.Context, poolId uint64, owner sdk.AccAddress, lowerTick, upperTick int64, joinTime time.Time, freezeDuration time.Duration, positionId uint64) error {
-	return k.deletePosition(ctx, poolId, owner, lowerTick, upperTick, joinTime, freezeDuration, positionId)
->>>>>>> b9818ac8
 }
 
 func (k Keeper) GetPoolById(ctx sdk.Context, poolId uint64) (types.ConcentratedPoolExtension, error) {
@@ -267,13 +258,10 @@
 
 func (k Keeper) ClaimAllIncentivesForPosition(ctx sdk.Context, poolId uint64, owner sdk.AccAddress, lowerTick int64, upperTick int64, joinTime time.Time, freezeDuration time.Duration, positionId uint64, forfeitIncentives bool) (sdk.Coins, error) {
 	return k.claimAllIncentivesForPosition(ctx, poolId, owner, lowerTick, upperTick, joinTime, freezeDuration, positionId, forfeitIncentives)
-<<<<<<< HEAD
-=======
 }
 
 func FindUptimeIndex(uptime time.Duration) (int, error) {
 	return findUptimeIndex(uptime)
->>>>>>> b9818ac8
 }
 
 func (k Keeper) GetAllPositions(ctx sdk.Context) ([]model.Position, error) {
