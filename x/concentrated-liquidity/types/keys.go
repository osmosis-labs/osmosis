package types

import (
	"fmt"

	sdk "github.com/cosmos/cosmos-sdk/types"
	"github.com/cosmos/cosmos-sdk/types/address"
)

const (
	ModuleName = "concentratedliquidity"

	StoreKey = ModuleName
)

// Key prefixes
var (
<<<<<<< HEAD
	TickPrefix     = []byte{0x01}
	PositionPrefix = []byte{0x02}
=======
	TickPrefix     = "tick_prefix" + KeySeparator
	PositionPrefix = "position_prefix" + KeySeparator
	PoolPrefix     = "pool_prefix" + KeySeparator
>>>>>>> 0cd29844
)

// TickIndexToBytes converts a tick index to a byte slice. Negative tick indexes
// are prefixed with 0x00 a byte and positive tick indexes are prefixed with a
// 0x01 byte. We do this because big endian byte encoding does not give us in
// order iteration in state due to the tick index values being signed integers.
func TickIndexToBytes(tickIndex int64) []byte {
	key := make([]byte, 9)
	if tickIndex < 0 {
		copy(key[1:], sdk.Uint64ToBigEndian(uint64(tickIndex)))
	} else {
		copy(key[:1], []byte{0x01})
		copy(key[1:], sdk.Uint64ToBigEndian(uint64(tickIndex)))
	}

	return key
}

// TickIndexFromBytes converts an encoded tick index to an int64 value. It returns
// an error if the encoded tick has invalid length.
func TickIndexFromBytes(bz []byte) (int64, error) {
	if len(bz) != 9 {
		return 0, fmt.Errorf("invalid encoded tick index length; expected: 9, got: %d", len(bz))
	}

	return int64(sdk.BigEndianToUint64(bz[1:])), nil
}

// KeyTick returns a key for storing a TickInfo object.
func KeyTick(poolId uint64, tickIndex int64) []byte {
	key := KeyTickPrefix(poolId)
	key = append(key, TickIndexToBytes(tickIndex)...)
	return key
}

// KeyTickPrefix constructs a key prefix for storing a TickInfo object.
func KeyTickPrefix(poolId uint64) []byte {
	var key []byte
	key = append(key, TickPrefix...)
	key = append(key, sdk.Uint64ToBigEndian(poolId)...)
	return key
}

// KeyPosition uses pool Id, owner, lower tick and upper tick for keys
<<<<<<< HEAD
func KeyPosition(poolId uint64, addr sdk.AccAddress, lowerTick, upperTick int64) []byte {
	var key []byte
	key = append(key, PositionPrefix...)
	key = append(key, address.MustLengthPrefix(addr)...)
	key = append(key, sdk.Uint64ToBigEndian(uint64(lowerTick))...)
	key = append(key, sdk.Uint64ToBigEndian(uint64(upperTick))...)
	return key
=======
func KeyPosition(poolId uint64, address string, lowerTick, upperTick sdk.Int) []byte {
	return []byte(fmt.Sprintf("%s%d%s%s%s", PositionPrefix, poolId, address, lowerTick.String(), upperTick.String()))
}

func KeyPool(poolId uint64) []byte {
	return []byte(fmt.Sprintf("%s%d", PoolPrefix, poolId))
>>>>>>> 0cd29844
}<|MERGE_RESOLUTION|>--- conflicted
+++ resolved
@@ -9,20 +9,16 @@
 
 const (
 	ModuleName = "concentratedliquidity"
+	RouterKey  = ModuleName
 
 	StoreKey = ModuleName
 )
 
 // Key prefixes
 var (
-<<<<<<< HEAD
 	TickPrefix     = []byte{0x01}
 	PositionPrefix = []byte{0x02}
-=======
-	TickPrefix     = "tick_prefix" + KeySeparator
-	PositionPrefix = "position_prefix" + KeySeparator
-	PoolPrefix     = "pool_prefix" + KeySeparator
->>>>>>> 0cd29844
+	PoolPrefix     = []byte{0x03}
 )
 
 // TickIndexToBytes converts a tick index to a byte slice. Negative tick indexes
@@ -67,7 +63,6 @@
 }
 
 // KeyPosition uses pool Id, owner, lower tick and upper tick for keys
-<<<<<<< HEAD
 func KeyPosition(poolId uint64, addr sdk.AccAddress, lowerTick, upperTick int64) []byte {
 	var key []byte
 	key = append(key, PositionPrefix...)
@@ -75,12 +70,8 @@
 	key = append(key, sdk.Uint64ToBigEndian(uint64(lowerTick))...)
 	key = append(key, sdk.Uint64ToBigEndian(uint64(upperTick))...)
 	return key
-=======
-func KeyPosition(poolId uint64, address string, lowerTick, upperTick sdk.Int) []byte {
-	return []byte(fmt.Sprintf("%s%d%s%s%s", PositionPrefix, poolId, address, lowerTick.String(), upperTick.String()))
 }
 
 func KeyPool(poolId uint64) []byte {
 	return []byte(fmt.Sprintf("%s%d", PoolPrefix, poolId))
->>>>>>> 0cd29844
 }