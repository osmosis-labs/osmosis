package types

import (
	"fmt"
	"strconv"
	"strings"

	sdk "github.com/cosmos/cosmos-sdk/types"
)

const (
	ModuleName = "concentratedliquidity"
	RouterKey  = ModuleName

	StoreKey     = ModuleName
	KeySeparator = "|"

	uint64ByteSize = 8
	uintBase       = 10

	ClTokenPrefix = "cl/pool"
)

// Key prefixes
var (
	TickPrefix                   = []byte{0x01}
	PositionPrefix               = []byte{0x02}
	PoolPrefix                   = []byte{0x03}
	IncentivePrefix              = []byte{0x04}
	PositionIdPrefix             = []byte{0x08}
	PoolPositionPrefix           = []byte{0x09}
	FeePositionAccumulatorPrefix = []byte{0x0A}
	PoolFeeAccumulatorPrefix     = []byte{0x0B}
	UptimeAccumulatorPrefix      = []byte{0x0C}
<<<<<<< HEAD
	ConcentratedLockPrefix       = []byte{0x0D}
	PoolIdForLiquidityPrefix     = []byte{0x0E}
=======
	BalancerFullRangePrefix      = []byte{0x0D}
	ConcentratedLockPrefix       = []byte{0x0E}
>>>>>>> a21f4abb

	// n.b. we negative prefix must be less than the positive prefix for proper iteration
	TickNegativePrefix = []byte{0x05}
	TickPositivePrefix = []byte{0x06}

	KeyNextGlobalPositionId = []byte{0x07}

	// prefix, pool id, sign byte, tick index
	TickKeyLengthBytes = len(TickPrefix) + uint64ByteSize + 1 + uint64ByteSize
)

// TickIndexToBytes converts a tick index to a byte slice. Negative tick indexes
// are prefixed with 0x00 a byte and positive tick indexes are prefixed with a
// 0x01 byte. We do this because big endian byte encoding does not give us in
// order iteration in state due to the tick index values being signed integers.
func TickIndexToBytes(tickIndex int64) []byte {
	key := make([]byte, 9)
	if tickIndex < 0 {
		copy(key[:1], TickNegativePrefix)
		copy(key[1:], sdk.Uint64ToBigEndian(uint64(tickIndex)))
	} else {
		copy(key[:1], TickPositivePrefix)
		copy(key[1:], sdk.Uint64ToBigEndian(uint64(tickIndex)))
	}

	return key
}

// TickIndexFromBytes converts an encoded tick index to an int64 value. It returns
// an error if the encoded tick has invalid length.
func TickIndexFromBytes(bz []byte) (int64, error) {
	if len(bz) != 9 {
		return 0, InvalidTickIndexEncodingError{Length: len(bz)}
	}

	return int64(sdk.BigEndianToUint64(bz[1:])), nil
}

// KeyTick generates a tick key for a given pool and tick index by concatenating
// the tick prefix key (generated using keyTickPrefixByPoolIdPrealloc) with the KeySeparator
// and the tick index bytes. This function is used to create unique keys for ticks
// within a pool.
//
// Parameters:
// - poolId (uint64): The pool id for which the tick key is to be generated.
// - tickIndex (int64): The tick index for which the tick key is to be generated.
//
// Returns:
// - []byte: A byte slice representing the generated tick key.
func KeyTick(poolId uint64, tickIndex int64) []byte {
	// 8 bytes for unsigned pool id and 8 bytes for signed tick index.
	key := keyTickPrefixByPoolIdPrealloc(poolId, TickKeyLengthBytes)
	key = append(key, TickIndexToBytes(tickIndex)...)
	return key
}

// KeyTickPrefixByPoolId generates a tick prefix key for a given pool by calling
// the keyTickPrefixByPoolIdPrealloc function with the appropriate pre-allocated memory size.
// The resulting tick prefix key is used as a base for generating unique tick keys
// within a pool.
//
// Parameters:
// - poolId (uint64): The pool id for which the tick prefix key is to be generated.
//
// Returns:
// - []byte: A byte slice representing the generated tick prefix key.
func KeyTickPrefixByPoolId(poolId uint64) []byte {
	return keyTickPrefixByPoolIdPrealloc(poolId, len(TickPrefix)+uint64ByteSize)
}

// keyTickPrefixByPoolIdPrealloc generates a tick prefix key for a given pool by concatenating
// the TickPrefix, KeySeparator, and the big-endian representation of the pool id.
// The function pre-allocates memory for the resulting key to improve performance.
//
// Parameters:
// - poolId (uint64): The pool id for which the tick prefix key is to be generated.
// - preAllocBytes (int): The number of bytes to pre-allocate for the resulting key.
//
// Returns:
// - []byte: A byte slice representing the generated tick prefix key.
func keyTickPrefixByPoolIdPrealloc(poolId uint64, preAllocBytes int) []byte {
	key := make([]byte, 0, preAllocBytes)
	key = append(key, TickPrefix...)
	key = append(key, sdk.Uint64ToBigEndian(poolId)...)
	return key
}

// ConcentratedLock Prefix Keys

func KeyPositionIdForLock(positionId uint64) []byte {
	return []byte(fmt.Sprintf("%s%s%d", ConcentratedLockPrefix, KeySeparator, positionId))
}

// PoolIdForLiquidity Prefix Keys

func KeyPoolIdForLiquidity(poolId uint64) []byte {
	return []byte(fmt.Sprintf("%s%s%d", PoolIdForLiquidityPrefix, KeySeparator, poolId))
}

// PositionId Prefix Keys

func KeyPositionId(positionId uint64) []byte {
	return []byte(fmt.Sprintf("%s%s%d", PositionIdPrefix, KeySeparator, positionId))
}

// Position Prefix Keys

func KeyAddressPoolIdPositionId(addr sdk.AccAddress, poolId uint64, positionId uint64) []byte {
	return []byte(fmt.Sprintf("%s%s%x%s%d%s%d", PositionPrefix, KeySeparator, addr.Bytes(), KeySeparator, poolId, KeySeparator, positionId))
}

func KeyAddressAndPoolId(addr sdk.AccAddress, poolId uint64) []byte {
	return []byte(fmt.Sprintf("%s%s%x%s%d", PositionPrefix, KeySeparator, addr.Bytes(), KeySeparator, poolId))
}

func KeyUserPositions(addr sdk.AccAddress) []byte {
	return []byte(fmt.Sprintf("%s%s%x", PositionPrefix, KeySeparator, addr.Bytes()))
}

// Pool Position Prefix Keys
// Used to map a pool id to a position id

func KeyPoolPositionPositionId(poolId uint64, positionId uint64) []byte {
	poolIdBz := sdk.Uint64ToBigEndian(poolId)
	positionIdBz := sdk.Uint64ToBigEndian(positionId)
	key := make([]byte, 0, len(PoolPositionPrefix)+uint64ByteSize+uint64ByteSize+len(KeySeparator))
	key = append(key, PoolPositionPrefix...)
	key = append(key, poolIdBz...)
	key = append(key, KeySeparator...)
	key = append(key, positionIdBz...)
	return key
}

func KeyPoolPosition(poolId uint64) []byte {
	poolIdBz := sdk.Uint64ToBigEndian(poolId)
	key := make([]byte, 0, len(PoolPositionPrefix)+uint64ByteSize)
	key = append(key, PoolPositionPrefix...)
	key = append(key, poolIdBz...)
	return key
}

// Pool Prefix Keys
// Used to map a pool id to a pool struct

func KeyPool(poolId uint64) []byte {
	return []byte(fmt.Sprintf("%s%d", PoolPrefix, poolId))
}

// Incentive Prefix Keys

func KeyIncentiveRecord(poolId uint64, minUptimeIndex int, denom string, addr sdk.AccAddress) []byte {
	return []byte(fmt.Sprintf("%s%s%d%s%d%s%s%s%s", IncentivePrefix, KeySeparator, poolId, KeySeparator, minUptimeIndex, KeySeparator, denom, KeySeparator, addr))
}

func KeyUptimeIncentiveRecords(poolId uint64, minUptimeIndex int) []byte {
	return []byte(fmt.Sprintf("%s%s%d%s%d", IncentivePrefix, KeySeparator, poolId, KeySeparator, minUptimeIndex))
}

func KeyPoolIncentiveRecords(poolId uint64) []byte {
	return []byte(fmt.Sprintf("%s%s%d", IncentivePrefix, KeySeparator, poolId))
}

// Fee Accumulator Prefix Keys

func KeyFeePositionAccumulator(positionId uint64) string {
	return strings.Join([]string{string(FeePositionAccumulatorPrefix), strconv.FormatUint(positionId, 10)}, KeySeparator)
}

func KeyFeePoolAccumulator(poolId uint64) string {
	poolIdStr := strconv.FormatUint(poolId, uintBase)
	return strings.Join([]string{string(PoolFeeAccumulatorPrefix), poolIdStr}, "/")
}

// Uptme Accumulator Prefix Keys

func KeyUptimeAccumulator(poolId uint64, uptimeIndex uint64) string {
	poolIdStr := strconv.FormatUint(poolId, uintBase)
	uptimeIndexStr := strconv.FormatUint(uptimeIndex, uintBase)
	return strings.Join([]string{string(UptimeAccumulatorPrefix), poolIdStr, uptimeIndexStr}, "/")
}

// Balancer Full Range Prefix Keys

func KeyBalancerFullRange(clPoolId, balancerPoolId, uptimeIndex uint64) []byte {
	return []byte(fmt.Sprintf("%s%s%d%s%d%s%d", BalancerFullRangePrefix, KeySeparator, clPoolId, KeySeparator, balancerPoolId, KeySeparator, uptimeIndex))
}

// Helper Functions

func MustGetPoolIdFromShareDenom(denom string) uint64 {
	if !strings.HasPrefix(denom, ClTokenPrefix) {
		panic("denom does not start with the cl token prefix")
	}
	parts := strings.Split(denom, "/")
	if len(parts) != 4 {
		panic("cl token denom does not have the correct number of parts")
	}
	poolIdStr := parts[2]
	poolId, err := strconv.Atoi(poolIdStr)
	if err != nil {
		panic(err)
	}
	return uint64(poolId)
}<|MERGE_RESOLUTION|>--- conflicted
+++ resolved
@@ -32,13 +32,9 @@
 	FeePositionAccumulatorPrefix = []byte{0x0A}
 	PoolFeeAccumulatorPrefix     = []byte{0x0B}
 	UptimeAccumulatorPrefix      = []byte{0x0C}
-<<<<<<< HEAD
 	ConcentratedLockPrefix       = []byte{0x0D}
 	PoolIdForLiquidityPrefix     = []byte{0x0E}
-=======
-	BalancerFullRangePrefix      = []byte{0x0D}
-	ConcentratedLockPrefix       = []byte{0x0E}
->>>>>>> a21f4abb
+	BalancerFullRangePrefix      = []byte{0x0F}
 
 	// n.b. we negative prefix must be less than the positive prefix for proper iteration
 	TickNegativePrefix = []byte{0x05}
