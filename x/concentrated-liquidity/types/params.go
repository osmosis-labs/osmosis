--- conflicted
+++ resolved
@@ -11,11 +11,8 @@
 var (
 	KeyAuthorizedTickSpacing = []byte("AuthorizedTickSpacing")
 	KeyAuthorizedSwapFees    = []byte("AuthorizedSwapFees")
-<<<<<<< HEAD
 	KeyDiscountRate          = []byte("DiscountRate")
-=======
 	KeyAuthorizedQuoteDenoms = []byte("AuthorizedQuoteDenoms")
->>>>>>> 3fe2968d
 
 	_ paramtypes.ParamSet = &Params{}
 )
@@ -25,19 +22,12 @@
 	return paramtypes.NewKeyTable().RegisterParamSet(&Params{})
 }
 
-<<<<<<< HEAD
-func NewParams(authorizedTickSpacing []uint64, authorizedSwapFees []sdk.Dec, discountRate sdk.Dec) Params {
+func NewParams(authorizedTickSpacing []uint64, authorizedSwapFees []sdk.Dec, discountRate sdk.Dec, authorizedQuoteDenoms []string) Params {
 	return Params{
 		AuthorizedTickSpacing:        authorizedTickSpacing,
 		AuthorizedSwapFees:           authorizedSwapFees,
+    AuthorizedQuoteDenoms:        authorizedQuoteDenoms,
 		BalancerSharesRewardDiscount: discountRate,
-=======
-func NewParams(authorizedTickSpacing []uint64, authorizedSwapFees []sdk.Dec, authorizedQuoteDenoms []string) Params {
-	return Params{
-		AuthorizedTickSpacing: authorizedTickSpacing,
-		AuthorizedSwapFees:    authorizedSwapFees,
-		AuthorizedQuoteDenoms: authorizedQuoteDenoms,
->>>>>>> 3fe2968d
 	}
 }
 
@@ -52,12 +42,6 @@
 			sdk.MustNewDecFromStr("0.0001"),
 			sdk.MustNewDecFromStr("0.0003"),
 			sdk.MustNewDecFromStr("0.0005"),
-<<<<<<< HEAD
-			sdk.MustNewDecFromStr("0.003"),
-			sdk.MustNewDecFromStr("0.01"),
-		},
-		BalancerSharesRewardDiscount: DefaultBalancerSharesDiscount,
-=======
 			sdk.MustNewDecFromStr("0.002"),
 			sdk.MustNewDecFromStr("0.01")},
 		AuthorizedQuoteDenoms: []string{
@@ -65,7 +49,7 @@
 			"ibc/0CD3A0285E1341859B5E86B6AB7682F023D03E97607CCC1DC95706411D866DF7", // DAI
 			"ibc/D189335C6E4A68B513C10AB227BF1C1D38C746766278BA3EEB4FB14124F1D858", // USDC
 		},
->>>>>>> 3fe2968d
+		BalancerSharesRewardDiscount: DefaultBalancerSharesDiscount,
 	}
 }
 
@@ -88,11 +72,7 @@
 	return paramtypes.ParamSetPairs{
 		paramtypes.NewParamSetPair(KeyAuthorizedTickSpacing, &p.AuthorizedTickSpacing, validateTicks),
 		paramtypes.NewParamSetPair(KeyAuthorizedSwapFees, &p.AuthorizedSwapFees, validateSwapFees),
-<<<<<<< HEAD
-		paramtypes.NewParamSetPair(KeyDiscountRate, &p.BalancerSharesRewardDiscount, validateBalancerSharesDiscount),
-=======
-		paramtypes.NewParamSetPair(KeyAuthorizedQuoteDenoms, &p.AuthorizedQuoteDenoms, validateAuthorizedQuoteDenoms),
->>>>>>> 3fe2968d
+		paramtypes.NewParamSetPair(KeyDiscountRate, &p.BalancerSharesRewardDiscount, &p.AuthorizedQuoteDenoms, validateBalancerSharesDiscount),
 	}
 }
 
@@ -120,12 +100,6 @@
 	return nil
 }
 
-<<<<<<< HEAD
-// validateBalancerSharesDiscount validates that the given parameter is a sdk.Dec. Returns error if the parameter is not of the correct type.
-func validateBalancerSharesDiscount(i interface{}) error {
-	// Convert the given parameter to sdk.Dec.
-	balancerSharesRewardDiscount, ok := i.(sdk.Dec)
-=======
 // validateAuthorizedQuoteDenoms validates a slice of authorized quote denoms.
 //
 // Parameters:
@@ -137,17 +111,12 @@
 // - An error if any of the denoms are invalid.
 func validateAuthorizedQuoteDenoms(i interface{}) error {
 	authorizedQuoteDenoms, ok := i.([]string)
->>>>>>> 3fe2968d
-	if !ok {
+  
+  if !ok {
 		return fmt.Errorf("invalid parameter type: %T", i)
 	}
-
-<<<<<<< HEAD
-	// Ensure that the passed in discount rate is between 0 and 1.
-	if balancerSharesRewardDiscount.LT(sdk.ZeroDec()) && balancerSharesRewardDiscount.GT(sdk.OneDec()) {
-		return InvalidDiscountRateError{DiscountRate: balancerSharesRewardDiscount}
-=======
-	if len(authorizedQuoteDenoms) == 0 {
+  
+  if len(authorizedQuoteDenoms) == 0 {
 		return fmt.Errorf("authorized quote denoms cannot be empty")
 	}
 
@@ -155,7 +124,24 @@
 		if err := sdk.ValidateDenom(denom); err != nil {
 			return err
 		}
->>>>>>> 3fe2968d
+  }
+  
+  return nil
+}
+  
+
+// validateBalancerSharesDiscount validates that the given parameter is a sdk.Dec. Returns error if the parameter is not of the correct type.
+func validateBalancerSharesDiscount(i interface{}) error {
+	// Convert the given parameter to sdk.Dec.
+	balancerSharesRewardDiscount, ok := i.(sdk.Dec)
+  
+	if !ok {
+		return fmt.Errorf("invalid parameter type: %T", i)
+	}
+
+	// Ensure that the passed in discount rate is between 0 and 1.
+	if balancerSharesRewardDiscount.LT(sdk.ZeroDec()) && balancerSharesRewardDiscount.GT(sdk.OneDec()) {
+		return InvalidDiscountRateError{DiscountRate: balancerSharesRewardDiscount}
 	}
 
 	return nil
