--- conflicted
+++ resolved
@@ -82,21 +82,6 @@
 	return nil
 }
 
-// String returns a string containing the pool incentives proposal.
-func (p CreateConcentratedLiquidityPoolProposal) String() string {
-	var b strings.Builder
-	b.WriteString(fmt.Sprintf(`Create Concentrated Liquidity Pool Proposal:
-  Title:                 %s
-  Description:           %s
-  Denom0:                %s
-  Denom1:                %s
-  Tick Spacing:          %d
-  ExponentAtPriceOne     %s
-  Swap Fee:              %s
-`, p.Title, p.Description, p.Denom0, p.Denom1, p.TickSpacing, p.ExponentAtPriceOne.String(), p.SwapFee.String()))
-	return b.String()
-}
-
 func NewTickSpacingDecreaseProposal(title, description string, records []PoolIdToTickSpacingRecord) govtypes.Content {
 	return &TickSpacingDecreaseProposal{
 		Title:                      title,
@@ -134,13 +119,13 @@
 			return fmt.Errorf("Pool Id cannot be negative")
 		}
 
-<<<<<<< HEAD
 		if poolIdToTickSpacingRecord.NewTickSpacing <= uint64(0) {
 			return fmt.Errorf("tick spacing must be positive")
 		}
 	}
 	return nil
-=======
+}
+
 // String returns a string containing the pool incentives proposal.
 func (p CreateConcentratedLiquidityPoolProposal) String() string {
 	var b strings.Builder
@@ -154,7 +139,6 @@
   Swap Fee:              %s
 `, p.Title, p.Description, p.Denom0, p.Denom1, p.TickSpacing, p.ExponentAtPriceOne.String(), p.SpreadFactor.String()))
 	return b.String()
->>>>>>> 9b67c3c4
 }
 
 // String returns a string containing the decrease tick spacing proposal.
