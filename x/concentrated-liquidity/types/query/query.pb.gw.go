// Code generated by protoc-gen-grpc-gateway. DO NOT EDIT.
// source: osmosis/concentrated-liquidity/pool-model/query.proto

/*
Package query is a reverse proxy.

It translates gRPC into RESTful JSON APIs.
*/
package query

import (
	"context"
	"io"
	"net/http"

	"github.com/golang/protobuf/descriptor"
	"github.com/golang/protobuf/proto"
	"github.com/grpc-ecosystem/grpc-gateway/runtime"
	"github.com/grpc-ecosystem/grpc-gateway/utilities"
	"google.golang.org/grpc"
	"google.golang.org/grpc/codes"
	"google.golang.org/grpc/grpclog"
	"google.golang.org/grpc/metadata"
	"google.golang.org/grpc/status"
)

// Suppress "imported and not used" errors
var _ codes.Code
var _ io.Reader
var _ status.Status
var _ = runtime.String
var _ = utilities.NewDoubleArray
var _ = descriptor.ForMessage
var _ = metadata.Join

var (
	filter_Query_Pools_0 = &utilities.DoubleArray{Encoding: map[string]int{}, Base: []int(nil), Check: []int(nil)}
)

func request_Query_Pools_0(ctx context.Context, marshaler runtime.Marshaler, client QueryClient, req *http.Request, pathParams map[string]string) (proto.Message, runtime.ServerMetadata, error) {
	var protoReq QueryPoolsRequest
	var metadata runtime.ServerMetadata

	if err := req.ParseForm(); err != nil {
		return nil, metadata, status.Errorf(codes.InvalidArgument, "%v", err)
	}
	if err := runtime.PopulateQueryParameters(&protoReq, req.Form, filter_Query_Pools_0); err != nil {
		return nil, metadata, status.Errorf(codes.InvalidArgument, "%v", err)
	}

	msg, err := client.Pools(ctx, &protoReq, grpc.Header(&metadata.HeaderMD), grpc.Trailer(&metadata.TrailerMD))
	return msg, metadata, err

}

func local_request_Query_Pools_0(ctx context.Context, marshaler runtime.Marshaler, server QueryServer, req *http.Request, pathParams map[string]string) (proto.Message, runtime.ServerMetadata, error) {
	var protoReq QueryPoolsRequest
	var metadata runtime.ServerMetadata

	if err := req.ParseForm(); err != nil {
		return nil, metadata, status.Errorf(codes.InvalidArgument, "%v", err)
	}
	if err := runtime.PopulateQueryParameters(&protoReq, req.Form, filter_Query_Pools_0); err != nil {
		return nil, metadata, status.Errorf(codes.InvalidArgument, "%v", err)
	}

	msg, err := server.Pools(ctx, &protoReq)
	return msg, metadata, err

}

func request_Query_Params_0(ctx context.Context, marshaler runtime.Marshaler, client QueryClient, req *http.Request, pathParams map[string]string) (proto.Message, runtime.ServerMetadata, error) {
	var protoReq QueryParamsRequest
	var metadata runtime.ServerMetadata

	msg, err := client.Params(ctx, &protoReq, grpc.Header(&metadata.HeaderMD), grpc.Trailer(&metadata.TrailerMD))
	return msg, metadata, err

}

func local_request_Query_Params_0(ctx context.Context, marshaler runtime.Marshaler, server QueryServer, req *http.Request, pathParams map[string]string) (proto.Message, runtime.ServerMetadata, error) {
	var protoReq QueryParamsRequest
	var metadata runtime.ServerMetadata

	msg, err := server.Params(ctx, &protoReq)
	return msg, metadata, err

}

var (
	filter_Query_LiquidityDepthsForRange_0 = &utilities.DoubleArray{Encoding: map[string]int{}, Base: []int(nil), Check: []int(nil)}
)

func request_Query_LiquidityDepthsForRange_0(ctx context.Context, marshaler runtime.Marshaler, client QueryClient, req *http.Request, pathParams map[string]string) (proto.Message, runtime.ServerMetadata, error) {
	var protoReq QueryLiquidityDepthsForRangeRequest
	var metadata runtime.ServerMetadata

	if err := req.ParseForm(); err != nil {
		return nil, metadata, status.Errorf(codes.InvalidArgument, "%v", err)
	}
	if err := runtime.PopulateQueryParameters(&protoReq, req.Form, filter_Query_LiquidityDepthsForRange_0); err != nil {
		return nil, metadata, status.Errorf(codes.InvalidArgument, "%v", err)
	}

	msg, err := client.LiquidityDepthsForRange(ctx, &protoReq, grpc.Header(&metadata.HeaderMD), grpc.Trailer(&metadata.TrailerMD))
	return msg, metadata, err

}

func local_request_Query_LiquidityDepthsForRange_0(ctx context.Context, marshaler runtime.Marshaler, server QueryServer, req *http.Request, pathParams map[string]string) (proto.Message, runtime.ServerMetadata, error) {
	var protoReq QueryLiquidityDepthsForRangeRequest
	var metadata runtime.ServerMetadata

	if err := req.ParseForm(); err != nil {
		return nil, metadata, status.Errorf(codes.InvalidArgument, "%v", err)
	}
	if err := runtime.PopulateQueryParameters(&protoReq, req.Form, filter_Query_LiquidityDepthsForRange_0); err != nil {
		return nil, metadata, status.Errorf(codes.InvalidArgument, "%v", err)
	}

	msg, err := server.LiquidityDepthsForRange(ctx, &protoReq)
	return msg, metadata, err

}

var (
	filter_Query_UserPositions_0 = &utilities.DoubleArray{Encoding: map[string]int{"address": 0}, Base: []int{1, 1, 0}, Check: []int{0, 1, 2}}
)

func request_Query_UserPositions_0(ctx context.Context, marshaler runtime.Marshaler, client QueryClient, req *http.Request, pathParams map[string]string) (proto.Message, runtime.ServerMetadata, error) {
	var protoReq QueryUserPositionsRequest
	var metadata runtime.ServerMetadata

	var (
		val string
		ok  bool
		err error
		_   = err
	)

	val, ok = pathParams["address"]
	if !ok {
		return nil, metadata, status.Errorf(codes.InvalidArgument, "missing parameter %s", "address")
	}

	protoReq.Address, err = runtime.String(val)

	if err != nil {
		return nil, metadata, status.Errorf(codes.InvalidArgument, "type mismatch, parameter: %s, error: %v", "address", err)
	}

	if err := req.ParseForm(); err != nil {
		return nil, metadata, status.Errorf(codes.InvalidArgument, "%v", err)
	}
	if err := runtime.PopulateQueryParameters(&protoReq, req.Form, filter_Query_UserPositions_0); err != nil {
		return nil, metadata, status.Errorf(codes.InvalidArgument, "%v", err)
	}

	msg, err := client.UserPositions(ctx, &protoReq, grpc.Header(&metadata.HeaderMD), grpc.Trailer(&metadata.TrailerMD))
	return msg, metadata, err

}

func local_request_Query_UserPositions_0(ctx context.Context, marshaler runtime.Marshaler, server QueryServer, req *http.Request, pathParams map[string]string) (proto.Message, runtime.ServerMetadata, error) {
	var protoReq QueryUserPositionsRequest
	var metadata runtime.ServerMetadata

	var (
		val string
		ok  bool
		err error
		_   = err
	)

	val, ok = pathParams["address"]
	if !ok {
		return nil, metadata, status.Errorf(codes.InvalidArgument, "missing parameter %s", "address")
	}

	protoReq.Address, err = runtime.String(val)

	if err != nil {
		return nil, metadata, status.Errorf(codes.InvalidArgument, "type mismatch, parameter: %s, error: %v", "address", err)
	}

	if err := req.ParseForm(); err != nil {
		return nil, metadata, status.Errorf(codes.InvalidArgument, "%v", err)
	}
	if err := runtime.PopulateQueryParameters(&protoReq, req.Form, filter_Query_UserPositions_0); err != nil {
		return nil, metadata, status.Errorf(codes.InvalidArgument, "%v", err)
	}

	msg, err := server.UserPositions(ctx, &protoReq)
	return msg, metadata, err

}

var (
<<<<<<< HEAD
	filter_Query_TotalLiquidityForRange_0 = &utilities.DoubleArray{Encoding: map[string]int{}, Base: []int(nil), Check: []int(nil)}
)

func request_Query_TotalLiquidityForRange_0(ctx context.Context, marshaler runtime.Marshaler, client QueryClient, req *http.Request, pathParams map[string]string) (proto.Message, runtime.ServerMetadata, error) {
	var protoReq QueryTotalLiquidityForRangeRequest
=======
	filter_Query_ClaimableFees_0 = &utilities.DoubleArray{Encoding: map[string]int{}, Base: []int(nil), Check: []int(nil)}
)

func request_Query_ClaimableFees_0(ctx context.Context, marshaler runtime.Marshaler, client QueryClient, req *http.Request, pathParams map[string]string) (proto.Message, runtime.ServerMetadata, error) {
	var protoReq QueryClaimableFeesRequest
>>>>>>> 8a0b6d12
	var metadata runtime.ServerMetadata

	if err := req.ParseForm(); err != nil {
		return nil, metadata, status.Errorf(codes.InvalidArgument, "%v", err)
	}
<<<<<<< HEAD
	if err := runtime.PopulateQueryParameters(&protoReq, req.Form, filter_Query_TotalLiquidityForRange_0); err != nil {
		return nil, metadata, status.Errorf(codes.InvalidArgument, "%v", err)
	}

	msg, err := client.TotalLiquidityForRange(ctx, &protoReq, grpc.Header(&metadata.HeaderMD), grpc.Trailer(&metadata.TrailerMD))
=======
	if err := runtime.PopulateQueryParameters(&protoReq, req.Form, filter_Query_ClaimableFees_0); err != nil {
		return nil, metadata, status.Errorf(codes.InvalidArgument, "%v", err)
	}

	msg, err := client.ClaimableFees(ctx, &protoReq, grpc.Header(&metadata.HeaderMD), grpc.Trailer(&metadata.TrailerMD))
>>>>>>> 8a0b6d12
	return msg, metadata, err

}

<<<<<<< HEAD
func local_request_Query_TotalLiquidityForRange_0(ctx context.Context, marshaler runtime.Marshaler, server QueryServer, req *http.Request, pathParams map[string]string) (proto.Message, runtime.ServerMetadata, error) {
	var protoReq QueryTotalLiquidityForRangeRequest
=======
func local_request_Query_ClaimableFees_0(ctx context.Context, marshaler runtime.Marshaler, server QueryServer, req *http.Request, pathParams map[string]string) (proto.Message, runtime.ServerMetadata, error) {
	var protoReq QueryClaimableFeesRequest
>>>>>>> 8a0b6d12
	var metadata runtime.ServerMetadata

	if err := req.ParseForm(); err != nil {
		return nil, metadata, status.Errorf(codes.InvalidArgument, "%v", err)
	}
<<<<<<< HEAD
	if err := runtime.PopulateQueryParameters(&protoReq, req.Form, filter_Query_TotalLiquidityForRange_0); err != nil {
		return nil, metadata, status.Errorf(codes.InvalidArgument, "%v", err)
	}

	msg, err := server.TotalLiquidityForRange(ctx, &protoReq)
=======
	if err := runtime.PopulateQueryParameters(&protoReq, req.Form, filter_Query_ClaimableFees_0); err != nil {
		return nil, metadata, status.Errorf(codes.InvalidArgument, "%v", err)
	}

	msg, err := server.ClaimableFees(ctx, &protoReq)
>>>>>>> 8a0b6d12
	return msg, metadata, err

}

// RegisterQueryHandlerServer registers the http handlers for service Query to "mux".
// UnaryRPC     :call QueryServer directly.
// StreamingRPC :currently unsupported pending https://github.com/grpc/grpc-go/issues/906.
// Note that using this registration option will cause many gRPC library features to stop working. Consider using RegisterQueryHandlerFromEndpoint instead.
func RegisterQueryHandlerServer(ctx context.Context, mux *runtime.ServeMux, server QueryServer) error {

	mux.Handle("GET", pattern_Query_Pools_0, func(w http.ResponseWriter, req *http.Request, pathParams map[string]string) {
		ctx, cancel := context.WithCancel(req.Context())
		defer cancel()
		var stream runtime.ServerTransportStream
		ctx = grpc.NewContextWithServerTransportStream(ctx, &stream)
		inboundMarshaler, outboundMarshaler := runtime.MarshalerForRequest(mux, req)
		rctx, err := runtime.AnnotateIncomingContext(ctx, mux, req)
		if err != nil {
			runtime.HTTPError(ctx, mux, outboundMarshaler, w, req, err)
			return
		}
		resp, md, err := local_request_Query_Pools_0(rctx, inboundMarshaler, server, req, pathParams)
		md.HeaderMD, md.TrailerMD = metadata.Join(md.HeaderMD, stream.Header()), metadata.Join(md.TrailerMD, stream.Trailer())
		ctx = runtime.NewServerMetadataContext(ctx, md)
		if err != nil {
			runtime.HTTPError(ctx, mux, outboundMarshaler, w, req, err)
			return
		}

		forward_Query_Pools_0(ctx, mux, outboundMarshaler, w, req, resp, mux.GetForwardResponseOptions()...)

	})

	mux.Handle("GET", pattern_Query_Params_0, func(w http.ResponseWriter, req *http.Request, pathParams map[string]string) {
		ctx, cancel := context.WithCancel(req.Context())
		defer cancel()
		var stream runtime.ServerTransportStream
		ctx = grpc.NewContextWithServerTransportStream(ctx, &stream)
		inboundMarshaler, outboundMarshaler := runtime.MarshalerForRequest(mux, req)
		rctx, err := runtime.AnnotateIncomingContext(ctx, mux, req)
		if err != nil {
			runtime.HTTPError(ctx, mux, outboundMarshaler, w, req, err)
			return
		}
		resp, md, err := local_request_Query_Params_0(rctx, inboundMarshaler, server, req, pathParams)
		md.HeaderMD, md.TrailerMD = metadata.Join(md.HeaderMD, stream.Header()), metadata.Join(md.TrailerMD, stream.Trailer())
		ctx = runtime.NewServerMetadataContext(ctx, md)
		if err != nil {
			runtime.HTTPError(ctx, mux, outboundMarshaler, w, req, err)
			return
		}

		forward_Query_Params_0(ctx, mux, outboundMarshaler, w, req, resp, mux.GetForwardResponseOptions()...)

	})

	mux.Handle("GET", pattern_Query_LiquidityDepthsForRange_0, func(w http.ResponseWriter, req *http.Request, pathParams map[string]string) {
		ctx, cancel := context.WithCancel(req.Context())
		defer cancel()
		var stream runtime.ServerTransportStream
		ctx = grpc.NewContextWithServerTransportStream(ctx, &stream)
		inboundMarshaler, outboundMarshaler := runtime.MarshalerForRequest(mux, req)
		rctx, err := runtime.AnnotateIncomingContext(ctx, mux, req)
		if err != nil {
			runtime.HTTPError(ctx, mux, outboundMarshaler, w, req, err)
			return
		}
		resp, md, err := local_request_Query_LiquidityDepthsForRange_0(rctx, inboundMarshaler, server, req, pathParams)
		md.HeaderMD, md.TrailerMD = metadata.Join(md.HeaderMD, stream.Header()), metadata.Join(md.TrailerMD, stream.Trailer())
		ctx = runtime.NewServerMetadataContext(ctx, md)
		if err != nil {
			runtime.HTTPError(ctx, mux, outboundMarshaler, w, req, err)
			return
		}

		forward_Query_LiquidityDepthsForRange_0(ctx, mux, outboundMarshaler, w, req, resp, mux.GetForwardResponseOptions()...)

	})

	mux.Handle("GET", pattern_Query_UserPositions_0, func(w http.ResponseWriter, req *http.Request, pathParams map[string]string) {
		ctx, cancel := context.WithCancel(req.Context())
		defer cancel()
		var stream runtime.ServerTransportStream
		ctx = grpc.NewContextWithServerTransportStream(ctx, &stream)
		inboundMarshaler, outboundMarshaler := runtime.MarshalerForRequest(mux, req)
		rctx, err := runtime.AnnotateIncomingContext(ctx, mux, req)
		if err != nil {
			runtime.HTTPError(ctx, mux, outboundMarshaler, w, req, err)
			return
		}
		resp, md, err := local_request_Query_UserPositions_0(rctx, inboundMarshaler, server, req, pathParams)
		md.HeaderMD, md.TrailerMD = metadata.Join(md.HeaderMD, stream.Header()), metadata.Join(md.TrailerMD, stream.Trailer())
		ctx = runtime.NewServerMetadataContext(ctx, md)
		if err != nil {
			runtime.HTTPError(ctx, mux, outboundMarshaler, w, req, err)
			return
		}

		forward_Query_UserPositions_0(ctx, mux, outboundMarshaler, w, req, resp, mux.GetForwardResponseOptions()...)

	})

<<<<<<< HEAD
	mux.Handle("GET", pattern_Query_TotalLiquidityForRange_0, func(w http.ResponseWriter, req *http.Request, pathParams map[string]string) {
=======
	mux.Handle("GET", pattern_Query_ClaimableFees_0, func(w http.ResponseWriter, req *http.Request, pathParams map[string]string) {
>>>>>>> 8a0b6d12
		ctx, cancel := context.WithCancel(req.Context())
		defer cancel()
		var stream runtime.ServerTransportStream
		ctx = grpc.NewContextWithServerTransportStream(ctx, &stream)
		inboundMarshaler, outboundMarshaler := runtime.MarshalerForRequest(mux, req)
		rctx, err := runtime.AnnotateIncomingContext(ctx, mux, req)
		if err != nil {
			runtime.HTTPError(ctx, mux, outboundMarshaler, w, req, err)
			return
		}
<<<<<<< HEAD
		resp, md, err := local_request_Query_TotalLiquidityForRange_0(rctx, inboundMarshaler, server, req, pathParams)
=======
		resp, md, err := local_request_Query_ClaimableFees_0(rctx, inboundMarshaler, server, req, pathParams)
>>>>>>> 8a0b6d12
		md.HeaderMD, md.TrailerMD = metadata.Join(md.HeaderMD, stream.Header()), metadata.Join(md.TrailerMD, stream.Trailer())
		ctx = runtime.NewServerMetadataContext(ctx, md)
		if err != nil {
			runtime.HTTPError(ctx, mux, outboundMarshaler, w, req, err)
			return
		}

<<<<<<< HEAD
		forward_Query_TotalLiquidityForRange_0(ctx, mux, outboundMarshaler, w, req, resp, mux.GetForwardResponseOptions()...)
=======
		forward_Query_ClaimableFees_0(ctx, mux, outboundMarshaler, w, req, resp, mux.GetForwardResponseOptions()...)
>>>>>>> 8a0b6d12

	})

	return nil
}

// RegisterQueryHandlerFromEndpoint is same as RegisterQueryHandler but
// automatically dials to "endpoint" and closes the connection when "ctx" gets done.
func RegisterQueryHandlerFromEndpoint(ctx context.Context, mux *runtime.ServeMux, endpoint string, opts []grpc.DialOption) (err error) {
	conn, err := grpc.Dial(endpoint, opts...)
	if err != nil {
		return err
	}
	defer func() {
		if err != nil {
			if cerr := conn.Close(); cerr != nil {
				grpclog.Infof("Failed to close conn to %s: %v", endpoint, cerr)
			}
			return
		}
		go func() {
			<-ctx.Done()
			if cerr := conn.Close(); cerr != nil {
				grpclog.Infof("Failed to close conn to %s: %v", endpoint, cerr)
			}
		}()
	}()

	return RegisterQueryHandler(ctx, mux, conn)
}

// RegisterQueryHandler registers the http handlers for service Query to "mux".
// The handlers forward requests to the grpc endpoint over "conn".
func RegisterQueryHandler(ctx context.Context, mux *runtime.ServeMux, conn *grpc.ClientConn) error {
	return RegisterQueryHandlerClient(ctx, mux, NewQueryClient(conn))
}

// RegisterQueryHandlerClient registers the http handlers for service Query
// to "mux". The handlers forward requests to the grpc endpoint over the given implementation of "QueryClient".
// Note: the gRPC framework executes interceptors within the gRPC handler. If the passed in "QueryClient"
// doesn't go through the normal gRPC flow (creating a gRPC client etc.) then it will be up to the passed in
// "QueryClient" to call the correct interceptors.
func RegisterQueryHandlerClient(ctx context.Context, mux *runtime.ServeMux, client QueryClient) error {

	mux.Handle("GET", pattern_Query_Pools_0, func(w http.ResponseWriter, req *http.Request, pathParams map[string]string) {
		ctx, cancel := context.WithCancel(req.Context())
		defer cancel()
		inboundMarshaler, outboundMarshaler := runtime.MarshalerForRequest(mux, req)
		rctx, err := runtime.AnnotateContext(ctx, mux, req)
		if err != nil {
			runtime.HTTPError(ctx, mux, outboundMarshaler, w, req, err)
			return
		}
		resp, md, err := request_Query_Pools_0(rctx, inboundMarshaler, client, req, pathParams)
		ctx = runtime.NewServerMetadataContext(ctx, md)
		if err != nil {
			runtime.HTTPError(ctx, mux, outboundMarshaler, w, req, err)
			return
		}

		forward_Query_Pools_0(ctx, mux, outboundMarshaler, w, req, resp, mux.GetForwardResponseOptions()...)

	})

	mux.Handle("GET", pattern_Query_Params_0, func(w http.ResponseWriter, req *http.Request, pathParams map[string]string) {
		ctx, cancel := context.WithCancel(req.Context())
		defer cancel()
		inboundMarshaler, outboundMarshaler := runtime.MarshalerForRequest(mux, req)
		rctx, err := runtime.AnnotateContext(ctx, mux, req)
		if err != nil {
			runtime.HTTPError(ctx, mux, outboundMarshaler, w, req, err)
			return
		}
		resp, md, err := request_Query_Params_0(rctx, inboundMarshaler, client, req, pathParams)
		ctx = runtime.NewServerMetadataContext(ctx, md)
		if err != nil {
			runtime.HTTPError(ctx, mux, outboundMarshaler, w, req, err)
			return
		}

		forward_Query_Params_0(ctx, mux, outboundMarshaler, w, req, resp, mux.GetForwardResponseOptions()...)

	})

	mux.Handle("GET", pattern_Query_LiquidityDepthsForRange_0, func(w http.ResponseWriter, req *http.Request, pathParams map[string]string) {
		ctx, cancel := context.WithCancel(req.Context())
		defer cancel()
		inboundMarshaler, outboundMarshaler := runtime.MarshalerForRequest(mux, req)
		rctx, err := runtime.AnnotateContext(ctx, mux, req)
		if err != nil {
			runtime.HTTPError(ctx, mux, outboundMarshaler, w, req, err)
			return
		}
		resp, md, err := request_Query_LiquidityDepthsForRange_0(rctx, inboundMarshaler, client, req, pathParams)
		ctx = runtime.NewServerMetadataContext(ctx, md)
		if err != nil {
			runtime.HTTPError(ctx, mux, outboundMarshaler, w, req, err)
			return
		}

		forward_Query_LiquidityDepthsForRange_0(ctx, mux, outboundMarshaler, w, req, resp, mux.GetForwardResponseOptions()...)

	})

	mux.Handle("GET", pattern_Query_UserPositions_0, func(w http.ResponseWriter, req *http.Request, pathParams map[string]string) {
		ctx, cancel := context.WithCancel(req.Context())
		defer cancel()
		inboundMarshaler, outboundMarshaler := runtime.MarshalerForRequest(mux, req)
		rctx, err := runtime.AnnotateContext(ctx, mux, req)
		if err != nil {
			runtime.HTTPError(ctx, mux, outboundMarshaler, w, req, err)
			return
		}
		resp, md, err := request_Query_UserPositions_0(rctx, inboundMarshaler, client, req, pathParams)
		ctx = runtime.NewServerMetadataContext(ctx, md)
		if err != nil {
			runtime.HTTPError(ctx, mux, outboundMarshaler, w, req, err)
			return
		}

		forward_Query_UserPositions_0(ctx, mux, outboundMarshaler, w, req, resp, mux.GetForwardResponseOptions()...)

	})

<<<<<<< HEAD
	mux.Handle("GET", pattern_Query_TotalLiquidityForRange_0, func(w http.ResponseWriter, req *http.Request, pathParams map[string]string) {
=======
	mux.Handle("GET", pattern_Query_ClaimableFees_0, func(w http.ResponseWriter, req *http.Request, pathParams map[string]string) {
>>>>>>> 8a0b6d12
		ctx, cancel := context.WithCancel(req.Context())
		defer cancel()
		inboundMarshaler, outboundMarshaler := runtime.MarshalerForRequest(mux, req)
		rctx, err := runtime.AnnotateContext(ctx, mux, req)
		if err != nil {
			runtime.HTTPError(ctx, mux, outboundMarshaler, w, req, err)
			return
		}
<<<<<<< HEAD
		resp, md, err := request_Query_TotalLiquidityForRange_0(rctx, inboundMarshaler, client, req, pathParams)
=======
		resp, md, err := request_Query_ClaimableFees_0(rctx, inboundMarshaler, client, req, pathParams)
>>>>>>> 8a0b6d12
		ctx = runtime.NewServerMetadataContext(ctx, md)
		if err != nil {
			runtime.HTTPError(ctx, mux, outboundMarshaler, w, req, err)
			return
		}

<<<<<<< HEAD
		forward_Query_TotalLiquidityForRange_0(ctx, mux, outboundMarshaler, w, req, resp, mux.GetForwardResponseOptions()...)
=======
		forward_Query_ClaimableFees_0(ctx, mux, outboundMarshaler, w, req, resp, mux.GetForwardResponseOptions()...)
>>>>>>> 8a0b6d12

	})

	return nil
}

var (
	pattern_Query_Pools_0 = runtime.MustPattern(runtime.NewPattern(1, []int{2, 0, 2, 1, 2, 2, 2, 3}, []string{"osmosis", "concentratedliquidity", "v1beta1", "pools"}, "", runtime.AssumeColonVerbOpt(false)))

	pattern_Query_Params_0 = runtime.MustPattern(runtime.NewPattern(1, []int{2, 0, 2, 1, 2, 2, 2, 3}, []string{"osmosis", "concentratedliquidity", "v1beta1", "params"}, "", runtime.AssumeColonVerbOpt(false)))

	pattern_Query_LiquidityDepthsForRange_0 = runtime.MustPattern(runtime.NewPattern(1, []int{2, 0, 2, 1, 2, 2, 2, 3}, []string{"osmosis", "concentratedliquidity", "v1beta1", "liquidity_depths_for_range"}, "", runtime.AssumeColonVerbOpt(false)))

	pattern_Query_UserPositions_0 = runtime.MustPattern(runtime.NewPattern(1, []int{2, 0, 2, 1, 2, 2, 2, 3, 1, 0, 4, 1, 5, 4}, []string{"osmosis", "concentratedliquidity", "v1beta1", "positions", "address"}, "", runtime.AssumeColonVerbOpt(false)))

<<<<<<< HEAD
	pattern_Query_TotalLiquidityForRange_0 = runtime.MustPattern(runtime.NewPattern(1, []int{2, 0, 2, 1, 2, 2, 2, 3}, []string{"osmosis", "concentratedliquidity", "v1beta1", "total_liquidity_for_range"}, "", runtime.AssumeColonVerbOpt(false)))
=======
	pattern_Query_ClaimableFees_0 = runtime.MustPattern(runtime.NewPattern(1, []int{2, 0, 2, 1, 2, 2, 2, 3}, []string{"osmosis", "concentratedliquidity", "v1beta1", "claimable_fees"}, "", runtime.AssumeColonVerbOpt(false)))
>>>>>>> 8a0b6d12
)

var (
	forward_Query_Pools_0 = runtime.ForwardResponseMessage

	forward_Query_Params_0 = runtime.ForwardResponseMessage

	forward_Query_LiquidityDepthsForRange_0 = runtime.ForwardResponseMessage

	forward_Query_UserPositions_0 = runtime.ForwardResponseMessage

<<<<<<< HEAD
	forward_Query_TotalLiquidityForRange_0 = runtime.ForwardResponseMessage
=======
	forward_Query_ClaimableFees_0 = runtime.ForwardResponseMessage
>>>>>>> 8a0b6d12
)<|MERGE_RESOLUTION|>--- conflicted
+++ resolved
@@ -196,66 +196,73 @@
 }
 
 var (
-<<<<<<< HEAD
 	filter_Query_TotalLiquidityForRange_0 = &utilities.DoubleArray{Encoding: map[string]int{}, Base: []int(nil), Check: []int(nil)}
 )
 
 func request_Query_TotalLiquidityForRange_0(ctx context.Context, marshaler runtime.Marshaler, client QueryClient, req *http.Request, pathParams map[string]string) (proto.Message, runtime.ServerMetadata, error) {
 	var protoReq QueryTotalLiquidityForRangeRequest
-=======
+	var metadata runtime.ServerMetadata
+
+	if err := req.ParseForm(); err != nil {
+		return nil, metadata, status.Errorf(codes.InvalidArgument, "%v", err)
+	}
+	if err := runtime.PopulateQueryParameters(&protoReq, req.Form, filter_Query_TotalLiquidityForRange_0); err != nil {
+		return nil, metadata, status.Errorf(codes.InvalidArgument, "%v", err)
+	}
+
+	msg, err := client.TotalLiquidityForRange(ctx, &protoReq, grpc.Header(&metadata.HeaderMD), grpc.Trailer(&metadata.TrailerMD))
+	return msg, metadata, err
+
+}
+
+func local_request_Query_TotalLiquidityForRange_0(ctx context.Context, marshaler runtime.Marshaler, server QueryServer, req *http.Request, pathParams map[string]string) (proto.Message, runtime.ServerMetadata, error) {
+	var protoReq QueryTotalLiquidityForRangeRequest
+	var metadata runtime.ServerMetadata
+
+	if err := req.ParseForm(); err != nil {
+		return nil, metadata, status.Errorf(codes.InvalidArgument, "%v", err)
+	}
+	if err := runtime.PopulateQueryParameters(&protoReq, req.Form, filter_Query_TotalLiquidityForRange_0); err != nil {
+		return nil, metadata, status.Errorf(codes.InvalidArgument, "%v", err)
+	}
+
+	msg, err := server.TotalLiquidityForRange(ctx, &protoReq)
+	return msg, metadata, err
+
+}
+
+var (
 	filter_Query_ClaimableFees_0 = &utilities.DoubleArray{Encoding: map[string]int{}, Base: []int(nil), Check: []int(nil)}
 )
 
 func request_Query_ClaimableFees_0(ctx context.Context, marshaler runtime.Marshaler, client QueryClient, req *http.Request, pathParams map[string]string) (proto.Message, runtime.ServerMetadata, error) {
 	var protoReq QueryClaimableFeesRequest
->>>>>>> 8a0b6d12
-	var metadata runtime.ServerMetadata
-
-	if err := req.ParseForm(); err != nil {
-		return nil, metadata, status.Errorf(codes.InvalidArgument, "%v", err)
-	}
-<<<<<<< HEAD
-	if err := runtime.PopulateQueryParameters(&protoReq, req.Form, filter_Query_TotalLiquidityForRange_0); err != nil {
-		return nil, metadata, status.Errorf(codes.InvalidArgument, "%v", err)
-	}
-
-	msg, err := client.TotalLiquidityForRange(ctx, &protoReq, grpc.Header(&metadata.HeaderMD), grpc.Trailer(&metadata.TrailerMD))
-=======
+	var metadata runtime.ServerMetadata
+
+	if err := req.ParseForm(); err != nil {
+		return nil, metadata, status.Errorf(codes.InvalidArgument, "%v", err)
+	}
 	if err := runtime.PopulateQueryParameters(&protoReq, req.Form, filter_Query_ClaimableFees_0); err != nil {
 		return nil, metadata, status.Errorf(codes.InvalidArgument, "%v", err)
 	}
 
 	msg, err := client.ClaimableFees(ctx, &protoReq, grpc.Header(&metadata.HeaderMD), grpc.Trailer(&metadata.TrailerMD))
->>>>>>> 8a0b6d12
-	return msg, metadata, err
-
-}
-
-<<<<<<< HEAD
-func local_request_Query_TotalLiquidityForRange_0(ctx context.Context, marshaler runtime.Marshaler, server QueryServer, req *http.Request, pathParams map[string]string) (proto.Message, runtime.ServerMetadata, error) {
-	var protoReq QueryTotalLiquidityForRangeRequest
-=======
+	return msg, metadata, err
+
+}
+
 func local_request_Query_ClaimableFees_0(ctx context.Context, marshaler runtime.Marshaler, server QueryServer, req *http.Request, pathParams map[string]string) (proto.Message, runtime.ServerMetadata, error) {
 	var protoReq QueryClaimableFeesRequest
->>>>>>> 8a0b6d12
-	var metadata runtime.ServerMetadata
-
-	if err := req.ParseForm(); err != nil {
-		return nil, metadata, status.Errorf(codes.InvalidArgument, "%v", err)
-	}
-<<<<<<< HEAD
-	if err := runtime.PopulateQueryParameters(&protoReq, req.Form, filter_Query_TotalLiquidityForRange_0); err != nil {
-		return nil, metadata, status.Errorf(codes.InvalidArgument, "%v", err)
-	}
-
-	msg, err := server.TotalLiquidityForRange(ctx, &protoReq)
-=======
+	var metadata runtime.ServerMetadata
+
+	if err := req.ParseForm(); err != nil {
+		return nil, metadata, status.Errorf(codes.InvalidArgument, "%v", err)
+	}
 	if err := runtime.PopulateQueryParameters(&protoReq, req.Form, filter_Query_ClaimableFees_0); err != nil {
 		return nil, metadata, status.Errorf(codes.InvalidArgument, "%v", err)
 	}
 
 	msg, err := server.ClaimableFees(ctx, &protoReq)
->>>>>>> 8a0b6d12
 	return msg, metadata, err
 
 }
@@ -358,11 +365,7 @@
 
 	})
 
-<<<<<<< HEAD
 	mux.Handle("GET", pattern_Query_TotalLiquidityForRange_0, func(w http.ResponseWriter, req *http.Request, pathParams map[string]string) {
-=======
-	mux.Handle("GET", pattern_Query_ClaimableFees_0, func(w http.ResponseWriter, req *http.Request, pathParams map[string]string) {
->>>>>>> 8a0b6d12
 		ctx, cancel := context.WithCancel(req.Context())
 		defer cancel()
 		var stream runtime.ServerTransportStream
@@ -373,11 +376,30 @@
 			runtime.HTTPError(ctx, mux, outboundMarshaler, w, req, err)
 			return
 		}
-<<<<<<< HEAD
 		resp, md, err := local_request_Query_TotalLiquidityForRange_0(rctx, inboundMarshaler, server, req, pathParams)
-=======
+		md.HeaderMD, md.TrailerMD = metadata.Join(md.HeaderMD, stream.Header()), metadata.Join(md.TrailerMD, stream.Trailer())
+		ctx = runtime.NewServerMetadataContext(ctx, md)
+		if err != nil {
+			runtime.HTTPError(ctx, mux, outboundMarshaler, w, req, err)
+			return
+		}
+
+		forward_Query_TotalLiquidityForRange_0(ctx, mux, outboundMarshaler, w, req, resp, mux.GetForwardResponseOptions()...)
+
+	})
+
+	mux.Handle("GET", pattern_Query_ClaimableFees_0, func(w http.ResponseWriter, req *http.Request, pathParams map[string]string) {
+		ctx, cancel := context.WithCancel(req.Context())
+		defer cancel()
+		var stream runtime.ServerTransportStream
+		ctx = grpc.NewContextWithServerTransportStream(ctx, &stream)
+		inboundMarshaler, outboundMarshaler := runtime.MarshalerForRequest(mux, req)
+		rctx, err := runtime.AnnotateIncomingContext(ctx, mux, req)
+		if err != nil {
+			runtime.HTTPError(ctx, mux, outboundMarshaler, w, req, err)
+			return
+		}
 		resp, md, err := local_request_Query_ClaimableFees_0(rctx, inboundMarshaler, server, req, pathParams)
->>>>>>> 8a0b6d12
 		md.HeaderMD, md.TrailerMD = metadata.Join(md.HeaderMD, stream.Header()), metadata.Join(md.TrailerMD, stream.Trailer())
 		ctx = runtime.NewServerMetadataContext(ctx, md)
 		if err != nil {
@@ -385,11 +407,7 @@
 			return
 		}
 
-<<<<<<< HEAD
-		forward_Query_TotalLiquidityForRange_0(ctx, mux, outboundMarshaler, w, req, resp, mux.GetForwardResponseOptions()...)
-=======
 		forward_Query_ClaimableFees_0(ctx, mux, outboundMarshaler, w, req, resp, mux.GetForwardResponseOptions()...)
->>>>>>> 8a0b6d12
 
 	})
 
@@ -514,11 +532,27 @@
 
 	})
 
-<<<<<<< HEAD
 	mux.Handle("GET", pattern_Query_TotalLiquidityForRange_0, func(w http.ResponseWriter, req *http.Request, pathParams map[string]string) {
-=======
+		ctx, cancel := context.WithCancel(req.Context())
+		defer cancel()
+		inboundMarshaler, outboundMarshaler := runtime.MarshalerForRequest(mux, req)
+		rctx, err := runtime.AnnotateContext(ctx, mux, req)
+		if err != nil {
+			runtime.HTTPError(ctx, mux, outboundMarshaler, w, req, err)
+			return
+		}
+		resp, md, err := request_Query_TotalLiquidityForRange_0(rctx, inboundMarshaler, client, req, pathParams)
+		ctx = runtime.NewServerMetadataContext(ctx, md)
+		if err != nil {
+			runtime.HTTPError(ctx, mux, outboundMarshaler, w, req, err)
+			return
+		}
+
+		forward_Query_TotalLiquidityForRange_0(ctx, mux, outboundMarshaler, w, req, resp, mux.GetForwardResponseOptions()...)
+
+	})
+
 	mux.Handle("GET", pattern_Query_ClaimableFees_0, func(w http.ResponseWriter, req *http.Request, pathParams map[string]string) {
->>>>>>> 8a0b6d12
 		ctx, cancel := context.WithCancel(req.Context())
 		defer cancel()
 		inboundMarshaler, outboundMarshaler := runtime.MarshalerForRequest(mux, req)
@@ -527,22 +561,14 @@
 			runtime.HTTPError(ctx, mux, outboundMarshaler, w, req, err)
 			return
 		}
-<<<<<<< HEAD
-		resp, md, err := request_Query_TotalLiquidityForRange_0(rctx, inboundMarshaler, client, req, pathParams)
-=======
 		resp, md, err := request_Query_ClaimableFees_0(rctx, inboundMarshaler, client, req, pathParams)
->>>>>>> 8a0b6d12
-		ctx = runtime.NewServerMetadataContext(ctx, md)
-		if err != nil {
-			runtime.HTTPError(ctx, mux, outboundMarshaler, w, req, err)
-			return
-		}
-
-<<<<<<< HEAD
-		forward_Query_TotalLiquidityForRange_0(ctx, mux, outboundMarshaler, w, req, resp, mux.GetForwardResponseOptions()...)
-=======
+		ctx = runtime.NewServerMetadataContext(ctx, md)
+		if err != nil {
+			runtime.HTTPError(ctx, mux, outboundMarshaler, w, req, err)
+			return
+		}
+
 		forward_Query_ClaimableFees_0(ctx, mux, outboundMarshaler, w, req, resp, mux.GetForwardResponseOptions()...)
->>>>>>> 8a0b6d12
 
 	})
 
@@ -558,11 +584,9 @@
 
 	pattern_Query_UserPositions_0 = runtime.MustPattern(runtime.NewPattern(1, []int{2, 0, 2, 1, 2, 2, 2, 3, 1, 0, 4, 1, 5, 4}, []string{"osmosis", "concentratedliquidity", "v1beta1", "positions", "address"}, "", runtime.AssumeColonVerbOpt(false)))
 
-<<<<<<< HEAD
 	pattern_Query_TotalLiquidityForRange_0 = runtime.MustPattern(runtime.NewPattern(1, []int{2, 0, 2, 1, 2, 2, 2, 3}, []string{"osmosis", "concentratedliquidity", "v1beta1", "total_liquidity_for_range"}, "", runtime.AssumeColonVerbOpt(false)))
-=======
+
 	pattern_Query_ClaimableFees_0 = runtime.MustPattern(runtime.NewPattern(1, []int{2, 0, 2, 1, 2, 2, 2, 3}, []string{"osmosis", "concentratedliquidity", "v1beta1", "claimable_fees"}, "", runtime.AssumeColonVerbOpt(false)))
->>>>>>> 8a0b6d12
 )
 
 var (
@@ -574,9 +598,7 @@
 
 	forward_Query_UserPositions_0 = runtime.ForwardResponseMessage
 
-<<<<<<< HEAD
 	forward_Query_TotalLiquidityForRange_0 = runtime.ForwardResponseMessage
-=======
+
 	forward_Query_ClaimableFees_0 = runtime.ForwardResponseMessage
->>>>>>> 8a0b6d12
 )