package types

import (
	"fmt"
	"strconv"

	sdk "github.com/cosmos/cosmos-sdk/types"
)

// constants.
const (
	TypeMsgCreatePosition          = "create-position"
	TypeAddToPosition              = "add-to-position"
	TypeMsgWithdrawPosition        = "withdraw-position"
	TypeMsgCollectFees             = "collect-fees"
	TypeMsgCollectIncentives       = "collect-incentives"
	TypeMsgCreateIncentive         = "create-incentive"
	TypeMsgFungifyChargedPositions = "fungify-charged-positions"
)

var _ sdk.Msg = &MsgCreatePosition{}

func (msg MsgCreatePosition) Route() string { return RouterKey }
func (msg MsgCreatePosition) Type() string  { return TypeMsgCreatePosition }
func (msg MsgCreatePosition) ValidateBasic() error {
	_, err := sdk.AccAddressFromBech32(msg.Sender)
	if err != nil {
		return fmt.Errorf("Invalid sender address (%s)", err)
	}

	if msg.LowerTick >= msg.UpperTick {
		return InvalidLowerUpperTickError{LowerTick: msg.LowerTick, UpperTick: msg.UpperTick}
	}

<<<<<<< HEAD
	if msg.TokenDesiredAmount0.IsZero() || msg.TokenDesiredAmount0.IsNegative() {
		return fmt.Errorf("Invalid token desired amount0 (%s)", msg.TokenDesiredAmount0.String())
	}

	if msg.TokenDesiredAmount1.IsZero() || msg.TokenDesiredAmount1.IsNegative() {
		return fmt.Errorf("Invalid token desired amount1 (%s)", msg.TokenDesiredAmount1.String())
=======
	if msg.TokensProvided.Empty() {
		return fmt.Errorf("Empty coins provided (%s)", msg.TokensProvided.String())
	}

	if !msg.TokensProvided.IsValid() {
		return fmt.Errorf("Invalid coins (%s)", msg.TokensProvided.String())
	}

	if len(msg.TokensProvided) > 2 {
		return CoinLengthError{Length: len(msg.TokensProvided), MaxLength: 2}
	}

	for _, coin := range msg.TokensProvided {
		if coin.Amount.LTE(sdk.ZeroInt()) {
			return NotPositiveRequireAmountError{Amount: coin.Amount.String()}
		}
>>>>>>> f68f67b6
	}

	if msg.TokenMinAmount0.IsNegative() {
		return NotPositiveRequireAmountError{Amount: msg.TokenMinAmount0.String()}
	}

	if msg.TokenMinAmount1.IsNegative() {
		return NotPositiveRequireAmountError{Amount: msg.TokenMinAmount1.String()}
	}

	return nil
}

func (msg MsgCreatePosition) GetSignBytes() []byte {
	return sdk.MustSortJSON(ModuleCdc.MustMarshalJSON(&msg))
}

func (msg MsgCreatePosition) GetSigners() []sdk.AccAddress {
	sender, err := sdk.AccAddressFromBech32(msg.Sender)
	if err != nil {
		panic(err)
	}
	return []sdk.AccAddress{sender}
}

var _ sdk.Msg = &MsgAddToPosition{}

func (msg MsgAddToPosition) Route() string { return RouterKey }
func (msg MsgAddToPosition) Type() string  { return TypeAddToPosition }
func (msg MsgAddToPosition) ValidateBasic() error {
	_, err := sdk.AccAddressFromBech32(msg.Sender)
	if err != nil {
		return fmt.Errorf("Invalid sender address (%s)", err)
	}

	if msg.PositionId <= 0 {
		return fmt.Errorf("Invalid position id (%s)", strconv.FormatUint(msg.PositionId, 10))
	}

	if !msg.TokenDesired0.IsValid() || !msg.TokenDesired0.IsPositive() {
		return fmt.Errorf("Invalid coins (%s)", msg.TokenDesired0.String())
	}

	if !msg.TokenDesired1.IsValid() || !msg.TokenDesired1.IsPositive() {
		return fmt.Errorf("Invalid coins (%s)", msg.TokenDesired1.String())
	}

	return nil
}

func (msg MsgAddToPosition) GetSignBytes() []byte {
	return sdk.MustSortJSON(ModuleCdc.MustMarshalJSON(&msg))
}

func (msg MsgAddToPosition) GetSigners() []sdk.AccAddress {
	sender, err := sdk.AccAddressFromBech32(msg.Sender)
	if err != nil {
		panic(err)
	}
	return []sdk.AccAddress{sender}
}

var _ sdk.Msg = &MsgWithdrawPosition{}

func (msg MsgWithdrawPosition) Route() string { return RouterKey }
func (msg MsgWithdrawPosition) Type() string  { return TypeMsgWithdrawPosition }
func (msg MsgWithdrawPosition) ValidateBasic() error {
	_, err := sdk.AccAddressFromBech32(msg.Sender)
	if err != nil {
		return fmt.Errorf("Invalid sender address (%s)", err)
	}

	if !msg.LiquidityAmount.IsPositive() {
		return NotPositiveRequireAmountError{Amount: msg.LiquidityAmount.String()}
	}

	return nil
}

func (msg MsgWithdrawPosition) GetSignBytes() []byte {
	return sdk.MustSortJSON(ModuleCdc.MustMarshalJSON(&msg))
}

func (msg MsgWithdrawPosition) GetSigners() []sdk.AccAddress {
	sender, err := sdk.AccAddressFromBech32(msg.Sender)
	if err != nil {
		panic(err)
	}
	return []sdk.AccAddress{sender}
}

var _ sdk.Msg = &MsgCollectFees{}

func (msg MsgCollectFees) Route() string { return RouterKey }
func (msg MsgCollectFees) Type() string  { return TypeMsgCollectFees }
func (msg MsgCollectFees) ValidateBasic() error {
	_, err := sdk.AccAddressFromBech32(msg.Sender)
	if err != nil {
		return fmt.Errorf("Invalid sender address (%s)", err)
	}

	return nil
}

func (msg MsgCollectFees) GetSignBytes() []byte {
	return sdk.MustSortJSON(ModuleCdc.MustMarshalJSON(&msg))
}

func (msg MsgCollectFees) GetSigners() []sdk.AccAddress {
	sender, err := sdk.AccAddressFromBech32(msg.Sender)
	if err != nil {
		panic(err)
	}
	return []sdk.AccAddress{sender}
}

var _ sdk.Msg = &MsgCollectIncentives{}

func (msg MsgCollectIncentives) Route() string { return RouterKey }
func (msg MsgCollectIncentives) Type() string  { return TypeMsgCollectIncentives }
func (msg MsgCollectIncentives) ValidateBasic() error {
	_, err := sdk.AccAddressFromBech32(msg.Sender)
	if err != nil {
		return fmt.Errorf("Invalid sender address (%s)", err)
	}

	return nil
}

func (msg MsgCollectIncentives) GetSignBytes() []byte {
	return sdk.MustSortJSON(ModuleCdc.MustMarshalJSON(&msg))
}

func (msg MsgCollectIncentives) GetSigners() []sdk.AccAddress {
	sender, err := sdk.AccAddressFromBech32(msg.Sender)
	if err != nil {
		panic(err)
	}
	return []sdk.AccAddress{sender}
}

var _ sdk.Msg = &MsgCreateIncentive{}

func (msg MsgCreateIncentive) Route() string { return RouterKey }
func (msg MsgCreateIncentive) Type() string  { return TypeMsgCreateIncentive }
func (msg MsgCreateIncentive) ValidateBasic() error {
	_, err := sdk.AccAddressFromBech32(msg.Sender)
	if err != nil {
		return fmt.Errorf("Invalid sender address (%s)", err)
	}

	if !msg.IncentiveCoin.IsValid() {
		return InvalidIncentiveCoinError{PoolId: msg.PoolId, IncentiveCoin: msg.IncentiveCoin}
	}

	if !msg.EmissionRate.IsPositive() {
		return NonPositiveEmissionRateError{PoolId: msg.PoolId, EmissionRate: msg.EmissionRate}
	}

	return nil
}

func (msg MsgCreateIncentive) GetSignBytes() []byte {
	return sdk.MustSortJSON(ModuleCdc.MustMarshalJSON(&msg))
}

func (msg MsgCreateIncentive) GetSigners() []sdk.AccAddress {
	sender, err := sdk.AccAddressFromBech32(msg.Sender)
	if err != nil {
		panic(err)
	}
	return []sdk.AccAddress{sender}
}

var _ sdk.Msg = &MsgFungifyChargedPositions{}

func (msg MsgFungifyChargedPositions) Route() string { return RouterKey }
func (msg MsgFungifyChargedPositions) Type() string  { return TypeMsgFungifyChargedPositions }
func (msg MsgFungifyChargedPositions) ValidateBasic() error {
	_, err := sdk.AccAddressFromBech32(msg.Sender)
	if err != nil {
		return fmt.Errorf("Invalid sender address (%s)", err)
	}

	if len(msg.PositionIds) < 2 {
		return fmt.Errorf("Must provide at least 2 positions, got %d", len(msg.PositionIds))
	}

	return nil
}

func (msg MsgFungifyChargedPositions) GetSignBytes() []byte {
	return sdk.MustSortJSON(ModuleCdc.MustMarshalJSON(&msg))
}

func (msg MsgFungifyChargedPositions) GetSigners() []sdk.AccAddress {
	sender, err := sdk.AccAddressFromBech32(msg.Sender)
	if err != nil {
		panic(err)
	}
	return []sdk.AccAddress{sender}
}<|MERGE_RESOLUTION|>--- conflicted
+++ resolved
@@ -32,14 +32,6 @@
 		return InvalidLowerUpperTickError{LowerTick: msg.LowerTick, UpperTick: msg.UpperTick}
 	}
 
-<<<<<<< HEAD
-	if msg.TokenDesiredAmount0.IsZero() || msg.TokenDesiredAmount0.IsNegative() {
-		return fmt.Errorf("Invalid token desired amount0 (%s)", msg.TokenDesiredAmount0.String())
-	}
-
-	if msg.TokenDesiredAmount1.IsZero() || msg.TokenDesiredAmount1.IsNegative() {
-		return fmt.Errorf("Invalid token desired amount1 (%s)", msg.TokenDesiredAmount1.String())
-=======
 	if msg.TokensProvided.Empty() {
 		return fmt.Errorf("Empty coins provided (%s)", msg.TokensProvided.String())
 	}
@@ -56,7 +48,6 @@
 		if coin.Amount.LTE(sdk.ZeroInt()) {
 			return NotPositiveRequireAmountError{Amount: coin.Amount.String()}
 		}
->>>>>>> f68f67b6
 	}
 
 	if msg.TokenMinAmount0.IsNegative() {
