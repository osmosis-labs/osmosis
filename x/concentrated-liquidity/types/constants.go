--- conflicted
+++ resolved
@@ -18,17 +18,10 @@
 )
 
 var (
-<<<<<<< HEAD
-	MaxSpotPrice    = sdk.MustNewDecFromStr("100000000000000000000000000000000000000")
-	MinSpotPrice    = sdk.MustNewDecFromStr("0.000000000001") // 10^-12
-	MaxSqrtPrice, _ = MaxSpotPrice.ApproxRoot(2)
-	MinSqrtPrice, _ = MinSpotPrice.ApproxRoot(2)
-=======
 	MaxSpotPrice = sdk.MustNewDecFromStr("100000000000000000000000000000000000000")
-	MinSpotPrice = sdk.MustNewDecFromStr("0.000000000000000001") // 10^-18
+	MinSpotPrice = sdk.MustNewDecFromStr("0.000000000001") // 10^-12
 	MaxSqrtPrice = osmomath.MustMonotonicSqrt(MaxSpotPrice)
 	MinSqrtPrice = osmomath.MustMonotonicSqrt(MinSpotPrice)
->>>>>>> db199585
 	// Supported uptimes preset to 1 ns, 1 min, 1 hr, 1D, 1W, 2W
 	SupportedUptimes        = []time.Duration{time.Nanosecond, time.Minute, time.Hour, time.Hour * 24, time.Hour * 24 * 7, time.Hour * 24 * 7 * 2}
 	AuthorizedTickSpacing   = []uint64{1, 10, 100, 1000}
