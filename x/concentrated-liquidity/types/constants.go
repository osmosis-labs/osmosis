package types

import (
	"time"

	sdk "github.com/cosmos/cosmos-sdk/types"
)

const (
	// Precomputed values for min and max tick
	MinTick, MaxTick int64 = -162000000, 342000000
)

var (
	ConcentratedGasFeeForSwap = 10_000
	MaxSpotPrice              = sdk.MustNewDecFromStr("100000000000000000000000000000000000000")
	MinSpotPrice              = sdk.MustNewDecFromStr("0.000000000000000001")
	MaxSqrtPrice, _           = MaxSpotPrice.ApproxRoot(2)
	MinSqrtPrice, _           = MinSpotPrice.ApproxRoot(2)
	// Supported uptimes preset to 1 ns, 1 min, 1 hr, 1D, 1W
<<<<<<< HEAD
	SupportedUptimes        = []time.Duration{time.Nanosecond, time.Minute, time.Hour, time.Hour * 24, time.Hour * 24 * 7}
	ExponentAtPriceOne      = sdk.NewInt(-6)
	AuthorizedTickSpacing   = []uint64{1, 10, 100, 1000}
	AuthorizedSpreadFactors = []sdk.Dec{
=======
	SupportedUptimes            = []time.Duration{time.Nanosecond, time.Minute, time.Hour, time.Hour * 24, time.Hour * 24 * 7}
	ExponentAtPriceOne    int64 = -6
	AuthorizedTickSpacing       = []uint64{1, 10, 100, 1000}
	AuthorizedSwapFees          = []sdk.Dec{
>>>>>>> 806f32ca
		sdk.ZeroDec(),
		sdk.MustNewDecFromStr("0.0001"), // 0.01%
		sdk.MustNewDecFromStr("0.0005"), // 0.05%
		sdk.MustNewDecFromStr("0.001"),  // 0.1%
		sdk.MustNewDecFromStr("0.002"),  // 0.2%
		sdk.MustNewDecFromStr("0.003"),  // 0.3%
		sdk.MustNewDecFromStr("0.005"),
	} // 0.5%
	BaseGasFeeForNewIncentive     = 10_000
	DefaultBalancerSharesDiscount = sdk.MustNewDecFromStr("0.05")
	// By default, we only authorize one nanosecond (one block) uptime as an option
	DefaultAuthorizedUptimes      = []time.Duration{time.Nanosecond}
	BaseGasFeeForInitializingTick = 10_000
)<|MERGE_RESOLUTION|>--- conflicted
+++ resolved
@@ -18,17 +18,10 @@
 	MaxSqrtPrice, _           = MaxSpotPrice.ApproxRoot(2)
 	MinSqrtPrice, _           = MinSpotPrice.ApproxRoot(2)
 	// Supported uptimes preset to 1 ns, 1 min, 1 hr, 1D, 1W
-<<<<<<< HEAD
-	SupportedUptimes        = []time.Duration{time.Nanosecond, time.Minute, time.Hour, time.Hour * 24, time.Hour * 24 * 7}
-	ExponentAtPriceOne      = sdk.NewInt(-6)
-	AuthorizedTickSpacing   = []uint64{1, 10, 100, 1000}
-	AuthorizedSpreadFactors = []sdk.Dec{
-=======
-	SupportedUptimes            = []time.Duration{time.Nanosecond, time.Minute, time.Hour, time.Hour * 24, time.Hour * 24 * 7}
-	ExponentAtPriceOne    int64 = -6
-	AuthorizedTickSpacing       = []uint64{1, 10, 100, 1000}
-	AuthorizedSwapFees          = []sdk.Dec{
->>>>>>> 806f32ca
+	SupportedUptimes              = []time.Duration{time.Nanosecond, time.Minute, time.Hour, time.Hour * 24, time.Hour * 24 * 7}
+	ExponentAtPriceOne      int64 = -6
+	AuthorizedTickSpacing         = []uint64{1, 10, 100, 1000}
+	AuthorizedSpreadFactors       = []sdk.Dec{
 		sdk.ZeroDec(),
 		sdk.MustNewDecFromStr("0.0001"), // 0.01%
 		sdk.MustNewDecFromStr("0.0005"), // 0.05%
