--- conflicted
+++ resolved
@@ -18,15 +18,9 @@
 	MaxSqrtPrice, _           = MaxSpotPrice.ApproxRoot(2)
 	MinSqrtPrice, _           = MinSpotPrice.ApproxRoot(2)
 	// Supported uptimes preset to 1 ns, 1 min, 1 hr, 1D, 1W
-<<<<<<< HEAD
-	SupportedUptimes          = []time.Duration{time.Nanosecond, time.Minute, time.Hour, time.Hour * 24, time.Hour * 24 * 7}
-	ExponentAtPriceOne        = sdk.NewInt(-6)
-	AuthorizedTickSpacing     = []uint64{1, 10, 100, 1000}
-	BaseGasFeeForNewIncentive = 10_000
-=======
 	SupportedUptimes              = []time.Duration{time.Nanosecond, time.Minute, time.Hour, time.Hour * 24, time.Hour * 24 * 7}
-	AuthorizedTickSpacing         = []uint64{1, 10, 60, 200}
+	ExponentAtPriceOne            = sdk.NewInt(-6)
+	AuthorizedTickSpacing         = []uint64{1, 10, 100, 1000}
 	BaseGasFeeForNewIncentive     = 10_000
 	DefaultBalancerSharesDiscount = sdk.MustNewDecFromStr("0.05")
->>>>>>> bc5788f9
 )