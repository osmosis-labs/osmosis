--- conflicted
+++ resolved
@@ -366,7 +366,6 @@
 	return fmt.Sprintf("expected tick store key to be of length (%d), was (%d)", TickKeyLengthBytes, e.Length)
 }
 
-<<<<<<< HEAD
 type InsufficientPoolBalanceError struct {
 	Err error
 }
@@ -393,12 +392,12 @@
 
 func (e InvalidAmountCalculatedError) Error() string {
 	return fmt.Sprintf("invalid amount calculated, must be >= 1, was (%s)", e.Amount)
-=======
+}
+
 type InvalidNextPositionIdError struct {
 	NextPositionId uint64
 }
 
 func (e InvalidNextPositionIdError) Error() string {
 	return fmt.Sprintf("invalid next position id (%d), must be positive", e.NextPositionId)
->>>>>>> 8a0b6d12
 }