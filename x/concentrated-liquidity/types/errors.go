--- conflicted
+++ resolved
@@ -98,12 +98,8 @@
 	Liquidity sdk.Dec
 }
 
-<<<<<<< HEAD
 func (e NegativeLiquidityError) Error() string {
 	return fmt.Sprintf("liquidity cannot be negative, got (%d)", e.Liquidity)
-=======
-func (e PoolDoesNotExistError) Error() string {
-	return fmt.Sprintf("cannot initialize or update a tick for a non-existing pool. pool id (%d)", e.PoolId)
 }
 
 type DenomDuplicatedError struct {
@@ -157,5 +153,4 @@
 
 func (e InvalidPriceLimitError) Error() string {
 	return fmt.Sprintf("invalid sqrt price limit given (%s), should be greater than (%s) and less than (%s)", e.SqrtPriceLimit, e.LowerBound, e.UpperBound)
->>>>>>> 1f24c62f
 }