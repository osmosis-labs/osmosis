package types

import (
	"errors"
	fmt "fmt"
	"time"

	sdk "github.com/cosmos/cosmos-sdk/types"
)

var (
<<<<<<< HEAD
	ErrKeyNotFound                        = errors.New("key not found")
	ErrValueParse                         = errors.New("value parse error")
	ErrPositionNotFound                   = errors.New("position not found")
	ErrPermissionlessPoolCreationDisabled = errors.New("permissionless pool creation is disabled for the concentrated liquidity module")
=======
	ErrKeyNotFound      = errors.New("key not found")
	ErrValueParse       = errors.New("value parse error")
	ErrPositionNotFound = errors.New("position not found")
	ErrZeroPositionId   = errors.New("invalid position id, cannot be 0")
>>>>>>> 44cfb222
)

// x/concentrated-liquidity module sentinel errors.
type InvalidLowerUpperTickError struct {
	LowerTick int64
	UpperTick int64
}

func (e InvalidLowerUpperTickError) Error() string {
	return fmt.Sprintf("Lower tick must be lesser than upper. Got lower: %d, upper: %d", e.LowerTick, e.UpperTick)
}

type InvalidDirectionError struct {
	PoolTick   int64
	TargetTick int64
	ZeroForOne bool
}

func (e InvalidDirectionError) Error() string {
	return fmt.Sprintf("Given zero for one (%t) does not match swap direction. Pool tick at %d, target tick at %d", e.ZeroForOne, e.PoolTick, e.TargetTick)
}

type NotPositiveRequireAmountError struct {
	Amount string
}

func (e NotPositiveRequireAmountError) Error() string {
	return fmt.Sprintf("Required amount should be positive. Got: %s", e.Amount)
}

type PositionNotFoundError struct {
	PoolId    uint64
	LowerTick int64
	UpperTick int64
	JoinTime  time.Time
}

func (e PositionNotFoundError) Error() string {
	return fmt.Sprintf("position not found. pool id (%d), lower tick (%d), upper tick (%d), join time (%s)", e.PoolId, e.LowerTick, e.UpperTick, e.JoinTime)
}

type PositionIdNotFoundError struct {
	PositionId uint64
}

func (e PositionIdNotFoundError) Error() string {
	return fmt.Sprintf("position not found. position id (%d)", e.PositionId)
}

type PoolNotFoundError struct {
	PoolId uint64
}

func (e PoolNotFoundError) Error() string {
	return fmt.Sprintf("pool not found. pool id (%d)", e.PoolId)
}

type InvalidTickError struct {
	Tick    int64
	IsLower bool
	MinTick int64
	MaxTick int64
}

func (e InvalidTickError) Error() string {
	tickStr := "upper"
	if e.IsLower {
		tickStr = "lower"
	}
	return fmt.Sprintf("%s tick (%d) is invalid, Must be >= %d and <= %d", tickStr, e.Tick, e.MinTick, e.MaxTick)
}

type InsufficientLiquidityError struct {
	Actual    sdk.Dec
	Available sdk.Dec
}

func (e InsufficientLiquidityError) Error() string {
	return fmt.Sprintf("insufficient liquidity requested to withdraw. Actual: (%s). Available (%s)", e.Actual, e.Available)
}

type InsufficientLiquidityCreatedError struct {
	Actual      sdk.Int
	Minimum     sdk.Int
	IsTokenZero bool
}

func (e InsufficientLiquidityCreatedError) Error() string {
	tokenNum := uint8(0)
	if !e.IsTokenZero {
		tokenNum = 1
	}
	return fmt.Sprintf("insufficient amount of token %d created. Actual: (%s). Minimum (%s)", tokenNum, e.Actual, e.Minimum)
}

type NegativeLiquidityError struct {
	Liquidity sdk.Dec
}

func (e NegativeLiquidityError) Error() string {
	return fmt.Sprintf("liquidity cannot be negative, got (%d)", e.Liquidity)
}

type DenomDuplicatedError struct {
	TokenInDenom  string
	TokenOutDenom string
}

func (e DenomDuplicatedError) Error() string {
	return fmt.Sprintf("cannot trade same denomination in (%s) and out (%s)", e.TokenInDenom, e.TokenOutDenom)
}

type AmountLessThanMinError struct {
	TokenAmount sdk.Int
	TokenMin    sdk.Int
}

func (e AmountLessThanMinError) Error() string {
	return fmt.Sprintf("token amount calculated (%s) is lesser than min amount (%s)", e.TokenAmount, e.TokenMin)
}

type AmountGreaterThanMaxError struct {
	TokenAmount sdk.Int
	TokenMax    sdk.Int
}

func (e AmountGreaterThanMaxError) Error() string {
	return fmt.Sprintf("token amount calculated (%s) is greater than max amount (%s)", e.TokenAmount, e.TokenMax)
}

type TokenInDenomNotInPoolError struct {
	TokenInDenom string
}

func (e TokenInDenomNotInPoolError) Error() string {
	return fmt.Sprintf("tokenIn (%s) does not match any asset in pool", e.TokenInDenom)
}

type TokenOutDenomNotInPoolError struct {
	TokenOutDenom string
}

func (e TokenOutDenomNotInPoolError) Error() string {
	return fmt.Sprintf("tokenOut (%s) does not match any asset in pool", e.TokenOutDenom)
}

type SqrtPriceValidationError struct {
	SqrtPriceLimit sdk.Dec
	LowerBound     sdk.Dec
	UpperBound     sdk.Dec
}

func (e SqrtPriceValidationError) Error() string {
	return fmt.Sprintf("invalid sqrt price given (%s), should be greater than (%s) and less than (%s)", e.SqrtPriceLimit, e.LowerBound, e.UpperBound)
}

type TickSpacingError struct {
	TickSpacing uint64
	LowerTick   int64
	UpperTick   int64
}

func (e TickSpacingError) Error() string {
	return fmt.Sprintf("lowerTick (%d) and upperTick (%d) must be divisible by the pool's tickSpacing parameter (%d)", e.LowerTick, e.UpperTick, e.TickSpacing)
}

type TickSpacingBoundaryError struct {
	TickSpacing        uint64
	TickSpacingMinimum uint64
	TickSpacingMaximum uint64
}

func (e TickSpacingBoundaryError) Error() string {
	return fmt.Sprintf("requested tickSpacing (%d) is not between the minimum (%d) and maximum (%d)", e.TickSpacing, e.TickSpacingMinimum, e.TickSpacingMaximum)
}

type InitialLiquidityZeroError struct {
	Amount0 sdk.Int
	Amount1 sdk.Int
}

func (e InitialLiquidityZeroError) Error() string {
	return fmt.Sprintf("first position must contain non-zero value of both assets to determine spot price: Amount0 (%s) Amount1 (%s)", e.Amount0, e.Amount1)
}

type TickIndexMaximumError struct {
	MaxTick int64
}

func (e TickIndexMaximumError) Error() string {
	return fmt.Sprintf("tickIndex must be less than or equal to %d", e.MaxTick)
}

type TickIndexMinimumError struct {
	MinTick int64
}

func (e TickIndexMinimumError) Error() string {
	return fmt.Sprintf("tickIndex must be greater than or equal to %d", e.MinTick)
}

type TickIndexNotWithinBoundariesError struct {
	MaxTick  int64
	MinTick  int64
	WantTick int64
}

func (e TickIndexNotWithinBoundariesError) Error() string {
	return fmt.Sprintf("tickIndex must be within the range (%d, %d). Got (%d)", e.MinTick, e.MaxTick, e.WantTick)
}

type TickNotFoundError struct {
	Tick int64
}

func (e TickNotFoundError) Error() string {
	return fmt.Sprintf("tick %d is not found", e.Tick)
}

type PriceBoundError struct {
	ProvidedPrice sdk.Dec
	MinSpotPrice  sdk.Dec
	MaxSpotPrice  sdk.Dec
}

func (e PriceBoundError) Error() string {
	return fmt.Sprintf("provided price (%s) must be between %s and %s", e.ProvidedPrice, e.MinSpotPrice, e.MaxSpotPrice)
}

type SpotPriceNegativeError struct {
	ProvidedPrice sdk.Dec
}

func (e SpotPriceNegativeError) Error() string {
	return fmt.Sprintf("provided price (%s) must be positive", e.ProvidedPrice)
}

type SqrtPriceNegativeError struct {
	ProvidedSqrtPrice sdk.Dec
}

func (e SqrtPriceNegativeError) Error() string {
	return fmt.Sprintf("provided sqrt price (%s) must be positive", e.ProvidedSqrtPrice)
}

type InvalidSwapFeeError struct {
	ActualFee sdk.Dec
}

func (e InvalidSwapFeeError) Error() string {
	return fmt.Sprintf("invalid swap fee(%s), must be in [0, 1) range", e.ActualFee)
}

type PositionAlreadyExistsError struct {
	PoolId    uint64
	LowerTick int64
	UpperTick int64
	JoinTime  time.Time
}

func (e PositionAlreadyExistsError) Error() string {
	return fmt.Sprintf("position already exists with same poolId %d, lowerTick %d, upperTick %d, JoinTime %s", e.PoolId, e.LowerTick, e.UpperTick, e.JoinTime)
}

type IncentiveRecordNotFoundError struct {
	PoolId              uint64
	IncentiveDenom      string
	MinUptime           time.Duration
	IncentiveCreatorStr string
}

func (e IncentiveRecordNotFoundError) Error() string {
	return fmt.Sprintf("incentive record not found. pool id (%d), incentive denom (%s), minimum uptime (%s), incentive creator (%s)", e.PoolId, e.IncentiveDenom, e.MinUptime.String(), e.IncentiveCreatorStr)
}

type StartTimeTooEarlyError struct {
	PoolId           uint64
	CurrentBlockTime time.Time
	StartTime        time.Time
}

func (e StartTimeTooEarlyError) Error() string {
	return fmt.Sprintf("start time cannot be before current blocktime. Pool id (%d), current blocktime (%s), start time (%s)", e.PoolId, e.CurrentBlockTime.String(), e.StartTime.String())
}

type IncentiveInsufficientBalanceError struct {
	PoolId          uint64
	IncentiveDenom  string
	IncentiveAmount sdk.Int
}

func (e IncentiveInsufficientBalanceError) Error() string {
	return fmt.Sprintf("sender has insufficient balance to create this incentive record. Pool id (%d), incentive denom (%s), incentive amount needed (%s)", e.PoolId, e.IncentiveDenom, e.IncentiveAmount)
}

type ErrInvalidBalancerPoolLiquidityError struct {
	ClPoolId              uint64
	BalancerPoolId        uint64
	BalancerPoolLiquidity sdk.Coins
}

func (e ErrInvalidBalancerPoolLiquidityError) Error() string {
	return fmt.Sprintf("canonical balancer pool for CL pool is invalid. CL pool id (%d), Balancer pool ID (%d), Balancer pool assets (%s)", e.ClPoolId, e.BalancerPoolId, e.BalancerPoolLiquidity)
}

type BalancerRecordNotFoundError struct {
	ClPoolId       uint64
	BalancerPoolId uint64
	UptimeIndex    uint64
}

func (e BalancerRecordNotFoundError) Error() string {
	return fmt.Sprintf("record not found on CL accumulators for given balancer pool. CL pool id (%d), Balancer pool ID (%d), Uptime index (%d)", e.ClPoolId, e.BalancerPoolId, e.UptimeIndex)
}

type BalancerRecordNotClearedError struct {
	ClPoolId       uint64
	BalancerPoolId uint64
	UptimeIndex    uint64
}

func (e BalancerRecordNotClearedError) Error() string {
	return fmt.Sprintf("balancer record was not cleared after reward claiming. CL pool id (%d), Balancer pool ID (%d), Uptime index (%d)", e.ClPoolId, e.BalancerPoolId, e.UptimeIndex)
}

type NonPositiveIncentiveAmountError struct {
	PoolId          uint64
	IncentiveAmount sdk.Dec
}

func (e NonPositiveIncentiveAmountError) Error() string {
	return fmt.Sprintf("incentive amount must be position (nonzero and nonnegative). Pool id (%d), incentive amount (%s)", e.PoolId, e.IncentiveAmount)
}

type NonPositiveEmissionRateError struct {
	PoolId       uint64
	EmissionRate sdk.Dec
}

func (e NonPositiveEmissionRateError) Error() string {
	return fmt.Sprintf("emission rate must be position (nonzero and nonnegative). Pool id (%d), emission rate (%s)", e.PoolId, e.EmissionRate)
}

type InvalidMinUptimeError struct {
	PoolId           uint64
	MinUptime        time.Duration
	SupportedUptimes []time.Duration
}

func (e InvalidMinUptimeError) Error() string {
	return fmt.Sprintf("attempted to create an incentive record with an unsupported minimum uptime. Pool id (%d), specified min uptime (%s), supported uptimes (%s)", e.PoolId, e.MinUptime, e.SupportedUptimes)
}

type InvalidUptimeIndexError struct {
	MinUptime        time.Duration
	SupportedUptimes []time.Duration
}

func (e InvalidUptimeIndexError) Error() string {
	return fmt.Sprintf("attempted to find index for an unsupported min uptime. Specified min uptime (%s), supported uptimes (%s)", e.MinUptime, e.SupportedUptimes)
}

type QueryRangeUnsupportedError struct {
	RequestedRange sdk.Int
	MaxRange       sdk.Int
}

func (e QueryRangeUnsupportedError) Error() string {
	return fmt.Sprintf("tick range given (%s) is greater than max range supported(%s)", e.RequestedRange, e.MaxRange)
}

type ValueNotFoundForKeyError struct {
	Key []byte
}

func (e ValueNotFoundForKeyError) Error() string {
	return fmt.Sprintf("value not found for key (%x)", e.Key)
}

type InvalidKeyComponentError struct {
	KeyStr                string
	KeySeparator          string
	NumComponentsExpected int
	ComponentsExpectedStr string
}

func (e InvalidKeyComponentError) Error() string {
	return fmt.Sprintf(`invalid key (%s), must have at least (%d) components:
	(%s),
	all separated by (%s)`, e.KeyStr, e.NumComponentsExpected, e.ComponentsExpectedStr, e.KeySeparator)
}

type InvalidPrefixError struct {
	Actual   string
	Expected string
}

func (e InvalidPrefixError) Error() string {
	return fmt.Sprintf("invalid prefix (%s), expected (%s)", e.Actual, e.Expected)
}

type ValueParseError struct {
	Wrapped error
}

func (e ValueParseError) Error() string {
	return e.Wrapped.Error()
}

func (e ValueParseError) Unwrap() error {
	return ErrValueParse
}

type InvalidTickIndexEncodingError struct {
	Length int
}

func (e InvalidTickIndexEncodingError) Error() string {
	return fmt.Sprintf("invalid encoded tick index length; expected: 9, got: %d", e.Length)
}

type InvalidTickKeyByteLengthError struct {
	Length int
}

func (e InvalidTickKeyByteLengthError) Error() string {
	return fmt.Sprintf("expected tick store key to be of length (%d), was (%d)", TickKeyLengthBytes, e.Length)
}

type InsufficientPoolBalanceError struct {
	Err error
}

func (e InsufficientPoolBalanceError) Error() string {
	return fmt.Sprintf("insufficient pool balance: %s", e.Err.Error())
}

func (e *InsufficientPoolBalanceError) Unwrap() error { return e.Err }

type InsufficientUserBalanceError struct {
	Err error
}

func (e InsufficientUserBalanceError) Error() string {
	return fmt.Sprintf("insufficient user balance: %s", e.Err.Error())
}

func (e *InsufficientUserBalanceError) Unwrap() error { return e.Err }

type InvalidAmountCalculatedError struct {
	Amount sdk.Int
}

func (e InvalidAmountCalculatedError) Error() string {
	return fmt.Sprintf("invalid amount calculated, must be >= 1, was (%s)", e.Amount)
}

type InvalidNextPositionIdError struct {
	NextPositionId uint64
}

func (e InvalidNextPositionIdError) Error() string {
	return fmt.Sprintf("invalid next position id (%d), must be positive", e.NextPositionId)
}

type AddressPoolPositionIdNotFoundError struct {
	PositionId uint64
	Owner      string
	PoolId     uint64
}

func (e AddressPoolPositionIdNotFoundError) Error() string {
	return fmt.Sprintf("position id %d not found for address %s and pool id %d", e.PositionId, e.Owner, e.PoolId)
}

type PoolPositionIdNotFoundError struct {
	PositionId uint64
	PoolId     uint64
}

func (e PoolPositionIdNotFoundError) Error() string {
	return fmt.Sprintf("position id %d not found for pool id %d", e.PositionId, e.PoolId)
}

type NegativeDurationError struct {
	Duration time.Duration
}

func (e NegativeDurationError) Error() string {
	return fmt.Sprintf("duration cannot be negative (%s)", e.Duration)
}

type UninitializedPoolWithLiquidityError struct {
	PoolId uint64
}

func (e UninitializedPoolWithLiquidityError) Error() string {
	return fmt.Sprintf("attempted to uninitialize pool (%d) with liquidity still existing", e.PoolId)
}

type NoSpotPriceWhenNoLiquidityError struct {
	PoolId uint64
}

func (e NoSpotPriceWhenNoLiquidityError) Error() string {
	return fmt.Sprintf("error getting spot price for pool (%d), no liquidity in pool", e.PoolId)
}

type PositionQuantityTooLowError struct {
	MinNumPositions int
	NumPositions    int
}

func (e PositionQuantityTooLowError) Error() string {
	return fmt.Sprintf("position quantity must be greater than or equal to (%d), was (%d)", e.MinNumPositions, e.NumPositions)
}

type PositionOwnerMismatchError struct {
	PositionOwner string
	Sender        string
}

func (e PositionOwnerMismatchError) Error() string {
	return fmt.Sprintf("position owner mismatch, expected (%s), got (%s)", e.PositionOwner, e.Sender)
}

type PositionNotFullyChargedError struct {
	PositionId               uint64
	PositionJoinTime         time.Time
	FullyChargedMinTimestamp time.Time
}

func (e PositionNotFullyChargedError) Error() string {
	return fmt.Sprintf("position ID (%d) not fully charged, join time (%s), fully charged min timestamp (%s)", e.PositionId, e.PositionJoinTime, e.FullyChargedMinTimestamp)
}

type PositionsNotInSamePoolError struct {
	Position1PoolId uint64
	Position2PoolId uint64
}

func (e PositionsNotInSamePoolError) Error() string {
	return fmt.Sprintf("positions not in same pool, position 1 pool id (%d), position 2 pool id (%d)", e.Position1PoolId, e.Position2PoolId)
}

type PositionsNotInSameTickRangeError struct {
	Position1TickLower int64
	Position1TickUpper int64
	Position2TickLower int64
	Position2TickUpper int64
}

func (e PositionsNotInSameTickRangeError) Error() string {
	return fmt.Sprintf("positions not in same tick range, position 1 tick lower (%d), position 1 tick upper (%d), position 2 tick lower (%d), position 2 tick upper (%d)", e.Position1TickLower, e.Position1TickUpper, e.Position2TickLower, e.Position2TickUpper)
}

type InvalidDiscountRateError struct {
	DiscountRate sdk.Dec
}

func (e InvalidDiscountRateError) Error() string {
	return fmt.Sprintf("Discount rate for Balancer shares must be in range [0, 1]. Attempted to set as %s", e.DiscountRate)
}

type PositionIdToLockNotFoundError struct {
	PositionId uint64
}

func (e PositionIdToLockNotFoundError) Error() string {
	return fmt.Sprintf("position id (%d) does not have an underlying lock in state", e.PositionId)
}

type LockIdToPositionIdNotFoundError struct {
	LockId uint64
}

func (e LockIdToPositionIdNotFoundError) Error() string {
	return fmt.Sprintf("lock id (%d) does not have an underlying position in state", e.LockId)
}

type LockNotMatureError struct {
	PositionId uint64
	LockId     uint64
}

func (e LockNotMatureError) Error() string {
	return fmt.Sprintf("position ID %d's lock (%d) is not mature, must wait till unlocking is complete to withdraw the position", e.PositionId, e.LockId)
}

type MatchingDenomError struct {
	Denom string
}

func (e MatchingDenomError) Error() string {
	return fmt.Sprintf("received matching denoms (%s), must be different", e.Denom)
}

type UnauthorizedQuoteDenomError struct {
	Denom string
}

func (e UnauthorizedQuoteDenomError) Error() string {
	return fmt.Sprintf("attempted to create pool with unauthorized quote denom (%s)", e.Denom)
}

type NonPositiveLiquidityForNewPositionError struct {
	LiquidityDelta sdk.Dec
	PositionId     uint64
}

func (e NonPositiveLiquidityForNewPositionError) Error() string {
	return fmt.Sprintf("liquidityDelta (%s) must be positive for a new position with id (%d)", e.LiquidityDelta, e.PositionId)
}

type LiquidityWithdrawalError struct {
	PositionID       uint64
	RequestedAmount  sdk.Dec
	CurrentLiquidity sdk.Dec
}

func (e LiquidityWithdrawalError) Error() string {
	return fmt.Sprintf("position %d attempted to withdraw %s liquidity, but only has %s available", e.PositionID, e.RequestedAmount, e.CurrentLiquidity)
}

type LowerTickMismatchError struct {
	PositionId uint64
	Expected   int64
	Got        int64
}

func (e LowerTickMismatchError) Error() string {
	return fmt.Sprintf("position lower tick mismatch, expected (%d), got (%d), position id (%d)", e.Expected, e.Got, e.PositionId)
}

type UpperTickMismatchError struct {
	PositionId uint64
	Expected   int64
	Got        int64
}

func (e UpperTickMismatchError) Error() string {
	return fmt.Sprintf("position upper tick mismatch, expected (%d), got (%d), position id (%d)", e.Expected, e.Got, e.PositionId)
}

type JoinTimeMismatchError struct {
	PositionId uint64
	Expected   time.Time
	Got        time.Time
}

func (e JoinTimeMismatchError) Error() string {
	return fmt.Sprintf("join time does not match provided join time, expected (%s), got (%s), , position id (%d)", e.Expected.String(), e.Got.String(), e.PositionId)
}

type NotPositionOwnerError struct {
	PositionId uint64
	Address    string
}

func (e NotPositionOwnerError) Error() string {
	return fmt.Sprintf("address (%s) is not the owner of position ID (%d)", e.Address, e.PositionId)
}<|MERGE_RESOLUTION|>--- conflicted
+++ resolved
@@ -9,17 +9,11 @@
 )
 
 var (
-<<<<<<< HEAD
 	ErrKeyNotFound                        = errors.New("key not found")
 	ErrValueParse                         = errors.New("value parse error")
 	ErrPositionNotFound                   = errors.New("position not found")
+	ErrZeroPositionId                     = errors.New("invalid position id, cannot be 0")
 	ErrPermissionlessPoolCreationDisabled = errors.New("permissionless pool creation is disabled for the concentrated liquidity module")
-=======
-	ErrKeyNotFound      = errors.New("key not found")
-	ErrValueParse       = errors.New("value parse error")
-	ErrPositionNotFound = errors.New("position not found")
-	ErrZeroPositionId   = errors.New("invalid position id, cannot be 0")
->>>>>>> 44cfb222
 )
 
 // x/concentrated-liquidity module sentinel errors.
