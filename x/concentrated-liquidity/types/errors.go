--- conflicted
+++ resolved
@@ -740,7 +740,6 @@
 	return fmt.Sprintf("address (%s) is not the owner of position ID (%d)", e.Address, e.PositionId)
 }
 
-<<<<<<< HEAD
 type PositionNotFullRangeError struct {
 	PositionId uint64
 	LowerTick  int64
@@ -765,12 +764,12 @@
 
 func (e Amount1IsNegativeError) Error() string {
 	return fmt.Sprintf("amount1 (%s) is negative", e.Amount1)
-=======
+}
+
 type ModifySamePositionAccumulatorError struct {
 	PositionAccName string
 }
 
 func (e ModifySamePositionAccumulatorError) Error() string {
 	return fmt.Sprintf("attempted to modify the same accumulator with name %s", e.PositionAccName)
->>>>>>> 398f66b2
 }