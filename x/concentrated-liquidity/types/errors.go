--- conflicted
+++ resolved
@@ -618,7 +618,6 @@
 	return fmt.Sprintf("attempted to create pool with unauthorized quote denom (%s)", e.Denom)
 }
 
-<<<<<<< HEAD
 type NonPositiveLiquidityForNewPositionError struct {
 	LiquidityDelta sdk.Dec
 	PositionId     uint64
@@ -666,7 +665,8 @@
 
 func (e JoinTimeMismatchError) Error() string {
 	return fmt.Sprintf("join time does not match provided join time, expected (%d), got (%d, , position id (%d))", e.Expected, e.Got, e.PositionId)
-=======
+}
+
 type NotPositionOwnerError struct {
 	PositionId uint64
 	Address    string
@@ -674,5 +674,4 @@
 
 func (e NotPositionOwnerError) Error() string {
 	return fmt.Sprintf("address (%s) is not the owner of position ID (%d)", e.Address, e.PositionId)
->>>>>>> ed1d9733
 }