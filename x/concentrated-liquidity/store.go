--- conflicted
+++ resolved
@@ -285,20 +285,10 @@
 	}
 
 	return types.IncentiveRecord{
-<<<<<<< HEAD
 		PoolId:               poolId,
 		IncentiveDenom:       incentiveDenom,
 		IncentiveCreatorAddr: incentiveCreator.String(),
 		IncentiveRecordBody:  incentiveRecordBody,
-		MinUptime:            time.Duration(minUptime),
-=======
-		PoolId:           poolId,
-		IncentiveDenom:   incentiveDenom,
-		IncentiveCreator: incentiveCreator,
-		RemainingAmount:  incentiveBody.RemainingAmount,
-		EmissionRate:     incentiveBody.EmissionRate,
-		StartTime:        incentiveBody.StartTime,
-		MinUptime:        types.SupportedUptimes[minUptimeIndex],
->>>>>>> 09342c1f
+		MinUptime:            types.SupportedUptimes[minUptimeIndex],
 	}, nil
 }