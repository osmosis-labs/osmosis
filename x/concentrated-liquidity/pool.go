package concentrated_liquidity

import (
	"errors"
	"fmt"

	codectypes "github.com/cosmos/cosmos-sdk/codec/types"
	"github.com/cosmos/cosmos-sdk/store/prefix"
	sdk "github.com/cosmos/cosmos-sdk/types"
	"github.com/cosmos/cosmos-sdk/types/query"

	errorsmod "cosmossdk.io/errors"

	"github.com/osmosis-labs/osmosis/osmomath"
	"github.com/osmosis-labs/osmosis/osmoutils"
	"github.com/osmosis-labs/osmosis/v19/x/concentrated-liquidity/model"
	types "github.com/osmosis-labs/osmosis/v19/x/concentrated-liquidity/types"
	lockuptypes "github.com/osmosis-labs/osmosis/v19/x/lockup/types"
	poolmanagertypes "github.com/osmosis-labs/osmosis/v19/x/poolmanager/types"
)

// InitializePool initializes a new concentrated liquidity pool with the given PoolI interface and creator address.
// It validates tick spacing, spread factor, and authorized quote denominations before creating and setting
// the pool's fee and uptime accumulators. If the pool is successfully created, it calls the AfterConcentratedPoolCreated
// listener function.
//
// Returns an error if any of the following conditions are met:
// - The poolI cannot be converted to a ConcentratedPool.
// - The tick spacing is invalid.
// - The spread factor is invalid.
// - The quote denomination is unauthorized.
// - There is an error creating the fee or uptime accumulator.
// - There is an error setting the pool in the keeper's state.
func (k Keeper) InitializePool(ctx sdk.Context, poolI poolmanagertypes.PoolI, creatorAddress sdk.AccAddress) error {
	concentratedPool, err := asConcentrated(poolI)
	if err != nil {
		return err
	}

	params := k.GetParams(ctx)
	tickSpacing := concentratedPool.GetTickSpacing()
	spreadFactor := concentratedPool.GetSpreadFactor(ctx)
	poolId := concentratedPool.GetId()
	quoteAsset := concentratedPool.GetToken1()
	poolManagerParams := k.poolmanagerKeeper.GetParams(ctx)

	bypassRestrictions := false

	poolmanagerModuleAcc := k.accountKeeper.GetModuleAccount(ctx, poolmanagertypes.ModuleName).GetAddress()

	// allow pool mananger module account to bypass restrictions (i.e. gov prop)
	if creatorAddress.Equals(poolmanagerModuleAcc) {
		bypassRestrictions = true
	}

	// allow whitelisted pool creators to bypass restrictions
	if !bypassRestrictions {
		for _, addr := range params.UnrestrictedPoolCreatorWhitelist {
			// okay to use MustAccAddressFromBech32 because already validated in params
			if sdk.MustAccAddressFromBech32(addr).Equals(creatorAddress) {
				bypassRestrictions = true
			}
		}
	}

	if !bypassRestrictions {
<<<<<<< HEAD
		if !k.IsPermissionlessPoolCreationEnabled(ctx) {
			return types.ErrPermissionlessPoolCreationDisabled
		}

=======
>>>>>>> 540c8c98
		if !k.validateTickSpacing(params, tickSpacing) {
			return types.UnauthorizedTickSpacingError{ProvidedTickSpacing: tickSpacing, AuthorizedTickSpacings: params.AuthorizedTickSpacing}
		}

		if !k.validateSpreadFactor(params, spreadFactor) {
			return types.UnauthorizedSpreadFactorError{ProvidedSpreadFactor: spreadFactor, AuthorizedSpreadFactors: params.AuthorizedSpreadFactors}
		}

		if !validateAuthorizedQuoteDenoms(quoteAsset, poolManagerParams.AuthorizedQuoteDenoms) {
			return types.UnauthorizedQuoteDenomError{ProvidedQuoteDenom: quoteAsset, AuthorizedQuoteDenoms: poolManagerParams.AuthorizedQuoteDenoms}
		}
	}

	if err := k.createSpreadRewardAccumulator(ctx, poolId); err != nil {
		return err
	}

	if err := k.createUptimeAccumulators(ctx, poolId); err != nil {
		return err
	}

	concentratedPool.SetLastLiquidityUpdate(ctx.BlockTime())

	if err := k.setPool(ctx, concentratedPool); err != nil {
		return err
	}

	k.listeners.AfterConcentratedPoolCreated(ctx, creatorAddress, poolId)

	return nil
}

// GetPool returns a pool with a given id.
func (k Keeper) GetPool(ctx sdk.Context, poolId uint64) (poolmanagertypes.PoolI, error) {
	concentratedPool, err := k.getPoolById(ctx, poolId)
	if err != nil {
		return nil, types.PoolNotFoundError{PoolId: poolId}
	}
	poolI, err := asPoolI(concentratedPool)
	if err != nil {
		return nil, err
	}
	return poolI, nil
}

// getPoolById returns a concentratedPoolExtension that corresponds to the requested pool id. Returns error if pool id is not found.
func (k Keeper) getPoolById(ctx sdk.Context, poolId uint64) (types.ConcentratedPoolExtension, error) {
	store := ctx.KVStore(k.storeKey)
	pool := model.Pool{}
	key := types.KeyPool(poolId)
	found, err := osmoutils.Get(store, key, &pool)
	if err != nil {
		panic(err)
	}
	if !found {
		return nil, types.PoolNotFoundError{PoolId: poolId}
	}
	return &pool, nil
}

func (k Keeper) GetPools(ctx sdk.Context) ([]poolmanagertypes.PoolI, error) {
	return osmoutils.GatherValuesFromStorePrefix(
		ctx.KVStore(k.storeKey), types.PoolPrefix, func(value []byte) (poolmanagertypes.PoolI, error) {
			pool := model.Pool{}
			err := k.cdc.Unmarshal(value, &pool)
			if err != nil {
				return nil, err
			}
			return &pool, nil
		},
	)
}

// setPool stores a ConcentratedPoolExtension in the Keeper's KVStore.
// It returns an error if the provided pool is not of type *model.Pool.
func (k Keeper) setPool(ctx sdk.Context, pool types.ConcentratedPoolExtension) error {
	poolModel, ok := pool.(*model.Pool)
	if !ok {
		return errors.New("invalid pool type when setting concentrated pool")
	}
	store := ctx.KVStore(k.storeKey)
	key := types.KeyPool(pool.GetId())
	osmoutils.MustSet(store, key, poolModel)
	return nil
}

func (k Keeper) GetPoolDenoms(ctx sdk.Context, poolId uint64) ([]string, error) {
	concentratedPool, err := k.getPoolById(ctx, poolId)
	if err != nil {
		return nil, err
	}

	denoms := []string{concentratedPool.GetToken0(), concentratedPool.GetToken1()}
	return denoms, nil
}

func (k Keeper) CalculateSpotPrice(
	ctx sdk.Context,
	poolId uint64,
	quoteAssetDenom string,
	baseAssetDenom string,
) (spotPrice osmomath.BigDec, err error) {
	concentratedPool, err := k.getPoolById(ctx, poolId)
	if err != nil {
		return osmomath.BigDec{}, err
	}

	hasPositions, err := k.HasAnyPositionForPool(ctx, poolId)
	if err != nil {
		return osmomath.BigDec{}, err
	}

	if !hasPositions {
		return osmomath.BigDec{}, types.NoSpotPriceWhenNoLiquidityError{PoolId: poolId}
	}

	price, err := concentratedPool.SpotPrice(ctx, quoteAssetDenom, baseAssetDenom)
	if err != nil {
		return osmomath.BigDec{}, err
	}

	if price.IsZero() {
		return osmomath.BigDec{}, types.PriceBoundError{ProvidedPrice: price, MinSpotPrice: types.MinSpotPriceV2, MaxSpotPrice: types.MaxSpotPrice}
	}
	if price.GT(types.MaxSpotPriceBigDec) || price.LT(types.MinSpotPriceBigDec) {
		return osmomath.BigDec{}, types.PriceBoundError{ProvidedPrice: price, MinSpotPrice: types.MinSpotPriceBigDec, MaxSpotPrice: types.MaxSpotPrice}
	}

	return price, nil
}

// GetTotalPoolLiquidity returns the coins in the pool owned by all LPs
func (k Keeper) GetTotalPoolLiquidity(ctx sdk.Context, poolId uint64) (sdk.Coins, error) {
	pool, err := k.getPoolById(ctx, poolId)
	if err != nil {
		return nil, err
	}

	poolBalance := k.bankKeeper.GetAllBalances(ctx, pool.GetAddress())

	// This is to ensure that malicious actor cannot send dust to
	// a pool address.
	filteredPoolBalance := poolBalance.FilterDenoms([]string{pool.GetToken0(), pool.GetToken1()})

	return filteredPoolBalance, nil
}

// asPoolI takes a types.ConcentratedPoolExtension and attempts to convert it to a
// poolmanagertypes.PoolI. If the conversion is successful, the converted value is returned. If the conversion fails,
// an error is returned.
func asPoolI(concentratedPool types.ConcentratedPoolExtension) (poolmanagertypes.PoolI, error) {
	// Attempt to convert the concentratedPool to a poolmanagertypes.PoolI
	pool, ok := concentratedPool.(poolmanagertypes.PoolI)
	if !ok {
		// If the conversion fails, return an error
		return nil, fmt.Errorf("given pool does not implement CFMMPoolI, implements %T", pool)
	}
	// Return the converted value
	return pool, nil
}

// asConcentrated takes a poolmanagertypes.PoolI and attempts to convert it to a
// types.ConcentratedPoolExtension. If the conversion is successful, the converted value is returned. If the conversion fails,
// an error is returned.
func asConcentrated(poolI poolmanagertypes.PoolI) (types.ConcentratedPoolExtension, error) {
	// Attempt to convert poolmanagertypes.PoolI to a concentratedPool
	concentratedPool, ok := poolI.(types.ConcentratedPoolExtension)
	if !ok {
		// If the conversion fails, return an error
		return nil, fmt.Errorf("given pool does not implement ConcentratedPoolExtension, implements %T", poolI)
	}
	// Return the converted value
	return concentratedPool, nil
}

// GetConcentratedPoolById returns a concentrated pool interface associated with the given id.
// Returns error if fails to fetch the pool from the store.
func (k Keeper) GetConcentratedPoolById(ctx sdk.Context, poolId uint64) (types.ConcentratedPoolExtension, error) {
	poolI, err := k.GetPool(ctx, poolId)
	if err != nil {
		return nil, err
	}
	return asConcentrated(poolI)
}

func (k Keeper) GetSerializedPools(ctx sdk.Context, pagination *query.PageRequest) ([]*codectypes.Any, *query.PageResponse, error) {
	store := ctx.KVStore(k.storeKey)
	poolStore := prefix.NewStore(store, types.PoolPrefix)

	var anys []*codectypes.Any
	pageRes, err := query.Paginate(poolStore, pagination, func(key, _ []byte) error {
		pool := model.Pool{}
		// Get the next pool from the poolStore and pass it to the pool variable
		_, err := osmoutils.Get(poolStore, key, &pool)
		if err != nil {
			return err
		}

		// Retrieve the poolInterface from the respective pool
		poolI, err := k.GetPool(ctx, pool.GetId())
		if err != nil {
			return err
		}

		any, err := codectypes.NewAnyWithValue(poolI)
		if err != nil {
			return err
		}

		anys = append(anys, any)
		return nil
	})
	if err != nil {
		return nil, nil, err
	}
	return anys, pageRes, err
}

// DecreaseConcentratedPoolTickSpacing decreases the tick spacing of the given pools to the given tick spacings.
// This effectively increases the number of initializable ticks in the pool by reducing the number of ticks we skip over when traversing up and down.
// It returns an error if the tick spacing is not one of the authorized tick spacings or is not less than the current tick spacing of the respective pool.
func (k Keeper) DecreaseConcentratedPoolTickSpacing(ctx sdk.Context, poolIdToTickSpacingRecord []types.PoolIdToTickSpacingRecord) error {
	for _, poolIdToTickSpacingRecord := range poolIdToTickSpacingRecord {
		pool, err := k.GetConcentratedPoolById(ctx, poolIdToTickSpacingRecord.PoolId)
		if err != nil {
			return err
		}
		params := k.GetParams(ctx)

		if !k.validateTickSpacingUpdate(pool, params, poolIdToTickSpacingRecord.NewTickSpacing) {
			return fmt.Errorf("tick spacing %d is not valid", poolIdToTickSpacingRecord.NewTickSpacing)
		}

		pool.SetTickSpacing(poolIdToTickSpacingRecord.NewTickSpacing)
		err = k.setPool(ctx, pool)
		if err != nil {
			return err
		}
	}
	return nil
}

// validateTickSpacing returns true if the given tick spacing is one of the authorized tick spacings set in the
// params. False otherwise.
func (k Keeper) validateTickSpacing(params types.Params, tickSpacing uint64) bool {
	for _, authorizedTick := range params.AuthorizedTickSpacing {
		if tickSpacing == authorizedTick {
			return true
		}
	}
	return false
}

// validateTickSpacingUpdate returns true if the given tick spacing is one of the authorized tick spacings set in the
// params and is less than the current tick spacing. False otherwise.
func (k Keeper) validateTickSpacingUpdate(pool types.ConcentratedPoolExtension, params types.Params, newTickSpacing uint64) bool {
	currentTickSpacing := pool.GetTickSpacing()
	for _, authorizedTick := range params.AuthorizedTickSpacing {
		// New tick spacing must be one of the authorized tick spacings and must be less than the current tick spacing
		if newTickSpacing == authorizedTick && newTickSpacing < currentTickSpacing {
			return true
		}
	}
	return false
}

// validateSpreadFactor returns true if the given spread factor is one of the authorized spread factors set in the
// params. False otherwise.
func (k Keeper) validateSpreadFactor(params types.Params, spreadFactor osmomath.Dec) bool {
	for _, authorizedSpreadFactor := range params.AuthorizedSpreadFactors {
		if spreadFactor.Equal(authorizedSpreadFactor) {
			return true
		}
	}
	return false
}

// validateAuthorizedQuoteDenoms validates if a given denom1 is present in the authorized quote denoms list
// It returns a boolean indicating if the denom1 is authorized or not.
//
// Parameters:
// - ctx: sdk.Context - The context object
// - denom1: string - The denom1 string to be checked
// - authorizedQuoteDenoms: []string - The list of authorized quote denoms
//
// Returns:
// - bool: A boolean indicating if the denom1 is authorized or not.
func validateAuthorizedQuoteDenoms(denom1 string, authorizedQuoteDenoms []string) bool {
	for _, authorizedQuoteDenom := range authorizedQuoteDenoms {
		if denom1 == authorizedQuoteDenom {
			return true
		}
	}
	return false
}

// GetLinkedBalancerPoolID is a wrapper function for gammKeeper.GetLinkedBalancerPoolID in order to allow
// the concentrated pool module to access the linked balancer pool id via query.
// Without this function, both pool link query functions would have to live in the gamm module which is unintuitive.
func (k Keeper) GetLinkedBalancerPoolID(ctx sdk.Context, concentratedPoolId uint64) (uint64, error) {
	return k.gammKeeper.GetLinkedBalancerPoolID(ctx, concentratedPoolId)
}

func (k Keeper) GetUserUnbondingPositions(ctx sdk.Context, address sdk.AccAddress) ([]model.PositionWithPeriodLock, error) {
	// Get the position IDs for the specified user address.
	positions, err := k.GetUserPositions(ctx, address, 0)
	if err != nil {
		return nil, err
	}

	// Query each position ID and determine if it has a lock ID associated with it.
	// Construct a response with the position as well as the lock's info.
	var userPositionsWithPeriodLocks []model.PositionWithPeriodLock
	for _, pos := range positions {
		lockId, err := k.GetLockIdFromPositionId(ctx, pos.PositionId)
		if errors.Is(err, types.PositionIdToLockNotFoundError{PositionId: pos.PositionId}) {
			continue
		} else if err != nil {
			return nil, err
		}
		// If we have hit this logic branch, it means that, at one point, the lockId provided existed. If we fetch it again
		// and it doesn't exist, that means that the lock has matured.
		lock, err := k.lockupKeeper.GetLockByID(ctx, lockId)
		if errors.Is(err, errorsmod.Wrap(lockuptypes.ErrLockupNotFound, fmt.Sprintf("lock with ID %d does not exist", lockId))) {
			continue
		}
		if err != nil {
			return nil, err
		}

		// Don't include locks that aren't unlocking
		if lock.EndTime.IsZero() {
			continue
		}

		userPositionsWithPeriodLocks = append(userPositionsWithPeriodLocks, model.PositionWithPeriodLock{
			Position: pos,
			Locks:    *lock,
		})
	}
	return userPositionsWithPeriodLocks, nil
}<|MERGE_RESOLUTION|>--- conflicted
+++ resolved
@@ -64,13 +64,10 @@
 	}
 
 	if !bypassRestrictions {
-<<<<<<< HEAD
 		if !k.IsPermissionlessPoolCreationEnabled(ctx) {
 			return types.ErrPermissionlessPoolCreationDisabled
 		}
 
-=======
->>>>>>> 540c8c98
 		if !k.validateTickSpacing(params, tickSpacing) {
 			return types.UnauthorizedTickSpacingError{ProvidedTickSpacing: tickSpacing, AuthorizedTickSpacings: params.AuthorizedTickSpacing}
 		}
