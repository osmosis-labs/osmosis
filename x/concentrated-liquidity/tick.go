package concentrated_liquidity

import (
	sdk "github.com/cosmos/cosmos-sdk/types"

	"github.com/osmosis-labs/osmosis/osmoutils"
	"github.com/osmosis-labs/osmosis/v14/x/concentrated-liquidity/internal/math"
	"github.com/osmosis-labs/osmosis/v14/x/concentrated-liquidity/model"
	types "github.com/osmosis-labs/osmosis/v14/x/concentrated-liquidity/types"
)

// initOrUpdateTick retrieves the tickInfo from the specified tickIndex and updates both the liquidityNet and LiquidityGross.
// if we are initializing or updating an upper tick, we subtract the liquidityIn from the LiquidityNet
// if we are initializing or updating an lower tick, we add the liquidityIn from the LiquidityNet
func (k Keeper) initOrUpdateTick(ctx sdk.Context, poolId uint64, tickIndex int64, liquidityIn sdk.Dec, upper bool) (err error) {
	pool, err := k.getPoolById(ctx, poolId)
	if err != nil {
		return err
	}

	currentTick := pool.GetCurrentTick().Int64()

	tickInfo, err := k.getTickInfo(ctx, poolId, tickIndex)
	if err != nil {
		return err
	}

	// calculate liquidityGross, which does not care about whether liquidityIn is positive or negative
	liquidityBefore := tickInfo.LiquidityGross

	// note that liquidityIn can be either positive or negative.
	// If negative, this would work as a subtraction from liquidityBefore
	liquidityAfter := math.AddLiquidity(liquidityBefore, liquidityIn)

	tickInfo.LiquidityGross = liquidityAfter

	// calculate liquidityNet, which we take into account and track depending on whether liquidityIn is positive or negative
	if upper {
		tickInfo.LiquidityNet = tickInfo.LiquidityNet.Sub(liquidityIn)
	} else {
		tickInfo.LiquidityNet = tickInfo.LiquidityNet.Add(liquidityIn)
	}

	// if given tickIndex is LTE to current tick, tick's fee growth outside is set as fee accumulator's value
	if tickIndex <= currentTick {
		accum, err := k.getFeeAccumulator(ctx, poolId)
		if err != nil {
			return err
		}

		tickInfo.FeeGrowthOutside = accum.GetValue()
	}

	k.SetTickInfo(ctx, poolId, tickIndex, tickInfo)

	return nil
}

func (k Keeper) crossTick(ctx sdk.Context, poolId uint64, tickIndex int64) (liquidityDelta sdk.Dec, err error) {
	tickInfo, err := k.getTickInfo(ctx, poolId, tickIndex)
	if err != nil {
		return sdk.Dec{}, err
	}

	accum, err := k.getFeeAccumulator(ctx, poolId)
	if err != nil {
		return sdk.Dec{}, err
	}

<<<<<<< HEAD
	tickInfo.FeeGrowthOutside = accum.GetValue().Sub(tickInfo.FeeGrowthOutside)

	// Update the crossed tick as its fees have changed
=======
	// subtract tick's fee growth outside from current fee accumulator
	tickInfo.FeeGrowthOutside = accum.GetValue().Sub(tickInfo.FeeGrowthOutside)
>>>>>>> ecc9c5c4
	k.SetTickInfo(ctx, poolId, tickIndex, tickInfo)

	return tickInfo.LiquidityNet, nil
}

// getTickInfo gets tickInfo given poolId and tickIndex. Returns a boolean field that returns true if value is found for given key.
func (k Keeper) getTickInfo(ctx sdk.Context, poolId uint64, tickIndex int64) (tickInfo model.TickInfo, err error) {
	store := ctx.KVStore(k.storeKey)
	tickStruct := model.TickInfo{}
	key := types.KeyTick(poolId, tickIndex)
	if !k.poolExists(ctx, poolId) {
		return model.TickInfo{}, types.PoolNotFoundError{PoolId: poolId}
	}

	found, err := osmoutils.Get(store, key, &tickStruct)
	// return 0 values if key has not been initialized
	if !found {
		// If tick has not yet been initialized, we create a new one and initialize
		// the fee growth outside.
		initialFeeGrowthOutside, err := k.getInitialFeeGrowthOutsideForTick(ctx, poolId, tickIndex)
		if err != nil {
			return tickStruct, err
		}

		return model.TickInfo{LiquidityGross: sdk.ZeroDec(), LiquidityNet: sdk.ZeroDec(), FeeGrowthOutside: initialFeeGrowthOutside}, nil
	}
	if err != nil {
		return tickStruct, err
	}

	return tickStruct, nil
}

func (k Keeper) SetTickInfo(ctx sdk.Context, poolId uint64, tickIndex int64, tickInfo model.TickInfo) {
	store := ctx.KVStore(k.storeKey)
	key := types.KeyTick(poolId, tickIndex)
	osmoutils.MustSet(store, key, &tickInfo)
}

// validateTickInRangeIsValid validates that given ticks are valid.
// That is, both lower and upper ticks are within MinTick and MaxTick range for the given exponentAtPriceOne.
// Also, lower tick must be less than upper tick.
// Returns error if validation fails. Otherwise, nil.
// TODO: test
func validateTickRangeIsValid(tickSpacing uint64, exponentAtPriceOne sdk.Int, lowerTick int64, upperTick int64) error {
	minTick, maxTick := math.GetMinAndMaxTicksFromExponentAtPriceOne(exponentAtPriceOne)
	// Check if the lower and upper tick values are divisible by the tick spacing.
	if lowerTick%int64(tickSpacing) != 0 || upperTick%int64(tickSpacing) != 0 {
		return types.TickSpacingError{LowerTick: lowerTick, UpperTick: upperTick, TickSpacing: tickSpacing}
	}

	// Check if the lower tick value is within the valid range of MinTick to MaxTick.
	if lowerTick < minTick || lowerTick >= maxTick {
		return types.InvalidTickError{Tick: lowerTick, IsLower: true, MinTick: minTick, MaxTick: maxTick}
	}

	// Check if the upper tick value is within the valid range of MinTick to MaxTick.
	if upperTick > maxTick || upperTick <= minTick {
		return types.InvalidTickError{Tick: upperTick, IsLower: false, MinTick: minTick, MaxTick: maxTick}
	}

	// Check if the lower tick value is greater than or equal to the upper tick value.
	if lowerTick >= upperTick {
		return types.InvalidLowerUpperTickError{LowerTick: lowerTick, UpperTick: upperTick}
	}
	return nil
}<|MERGE_RESOLUTION|>--- conflicted
+++ resolved
@@ -67,14 +67,8 @@
 		return sdk.Dec{}, err
 	}
 
-<<<<<<< HEAD
-	tickInfo.FeeGrowthOutside = accum.GetValue().Sub(tickInfo.FeeGrowthOutside)
-
-	// Update the crossed tick as its fees have changed
-=======
 	// subtract tick's fee growth outside from current fee accumulator
 	tickInfo.FeeGrowthOutside = accum.GetValue().Sub(tickInfo.FeeGrowthOutside)
->>>>>>> ecc9c5c4
 	k.SetTickInfo(ctx, poolId, tickIndex, tickInfo)
 
 	return tickInfo.LiquidityNet, nil
