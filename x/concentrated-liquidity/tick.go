--- conflicted
+++ resolved
@@ -71,45 +71,19 @@
 }
 
 // crossTick crosses the given tick. The tick is specified by its index and tick info.
-// It updates the given tick's uptime and fee accumulators and writes it back to state.
+// It updates the given tick's uptime and spread reward accumulators and writes it back to state.
 // Prior to updating the tick info and writing it to state, it updates the pool uptime accumulators until the current block time.
 // WARNING: this method may mutate the pool, make sure to refetch the pool after calling this method.
-<<<<<<< HEAD
-func (k Keeper) crossTick(ctx sdk.Context, poolId uint64, tickIndex int64, swapStateSpreadRewardGrowth sdk.DecCoin) (liquidityDelta sdk.Dec, err error) {
-	tickInfo, err := k.GetTickInfo(ctx, poolId, tickIndex)
-	if err != nil {
-		return sdk.Dec{}, err
-	}
-
-	spreadFactorAccum, err := k.GetSpreadRewardsAccumulator(ctx, poolId)
-	if err != nil {
-		return sdk.Dec{}, err
-	}
-
-	// subtract tick's spread reward growth opposite direction of last traversal from current spread reward growth global, including the spread reward growth of the current swap.
-	tickInfo.SpreadRewardGrowthOppositeDirectionOfLastTraversal = spreadFactorAccum.GetValue().Add(swapStateSpreadRewardGrowth).Sub(tickInfo.SpreadRewardGrowthOppositeDirectionOfLastTraversal)
-
-	// Update global accums to now before uptime outside changes
-	if err := k.updatePoolUptimeAccumulatorsToNow(ctx, poolId); err != nil {
-		return sdk.Dec{}, err
-	}
-
-	uptimeAccums, err := k.GetUptimeAccumulators(ctx, poolId)
-	if err != nil {
-		return sdk.Dec{}, err
-	}
-=======
 // CONTRACT: the caller validates that the pool with the given id exists.
 // CONTRACT: caller is responsible for the uptimeAccums to be up-to-date.
 // CONTRACT: uptimeAccums are associated with the given pool id.
-func (k Keeper) crossTick(ctx sdk.Context, poolId uint64, tickIndex int64, tickInfo *model.TickInfo, swapStateFeeGrowth sdk.DecCoin, feeAccumValue sdk.DecCoins, uptimeAccums []accum.AccumulatorObject) (liquidityDelta sdk.Dec, err error) {
+func (k Keeper) crossTick(ctx sdk.Context, poolId uint64, tickIndex int64, tickInfo *model.TickInfo, swapStateSpreadRewardGrowth sdk.DecCoin, spreadRewardAccumValue sdk.DecCoins, uptimeAccums []accum.AccumulatorObject) (liquidityDelta sdk.Dec, err error) {
 	if tickInfo == nil {
 		return sdk.Dec{}, types.ErrNextTickInfoNil
 	}
 
-	// subtract tick's fee growth opposite direction of last traversal from current fee growth global, including the fee growth of the current swap.
-	tickInfo.FeeGrowthOppositeDirectionOfLastTraversal = feeAccumValue.Add(swapStateFeeGrowth).Sub(tickInfo.FeeGrowthOppositeDirectionOfLastTraversal)
->>>>>>> 8b4c62a2
+	// subtract tick's spread reward growth opposite direction of last traversal from current spread reward growth global, including the spread reward growth of the current swap.
+	tickInfo.SpreadRewardGrowthOppositeDirectionOfLastTraversal = spreadRewardAccumValue.Add(swapStateSpreadRewardGrowth).Sub(tickInfo.SpreadRewardGrowthOppositeDirectionOfLastTraversal)
 
 	// For each supported uptime, subtract tick's uptime growth outside from the respective uptime accumulator
 	// This is functionally equivalent to "flipping" the trackers once the tick is crossed
