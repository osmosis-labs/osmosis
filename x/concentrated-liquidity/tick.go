--- conflicted
+++ resolved
@@ -192,28 +192,13 @@
 	zeroForOne := false
 	swapStrategy := swapstrategy.New(zeroForOne, sdk.ZeroDec(), k.storeKey, sdk.ZeroDec())
 
-<<<<<<< HEAD
-=======
-	// get min and max tick for the pool
-	p, err := k.getPoolById(ctx, poolId)
-	if err != nil {
-		return []queryproto.LiquidityDepthWithRange{}, err
-	}
-	exponentAtPriceOne := p.GetExponentAtPriceOne()
-	minTick, maxTick := math.GetMinAndMaxTicksFromExponentAtPriceOneInternal(exponentAtPriceOne)
-
->>>>>>> f2b999aa
 	// set current tick to min tick, and find the first initialized tick starting from min tick -1.
 	// we do -1 to make min tick inclusive.
 	currentTick := types.MinTick - 1
 
 	nextTick, ok := swapStrategy.NextInitializedTick(ctx, poolId, currentTick)
 	if !ok {
-<<<<<<< HEAD
-		return []query.LiquidityDepthWithRange{}, types.InvalidTickError{Tick: currentTick, IsLower: false, MinTick: types.MinTick, MaxTick: types.MaxTick}
-=======
-		return []queryproto.LiquidityDepthWithRange{}, types.InvalidTickError{Tick: currentTick, IsLower: false, MinTick: minTick, MaxTick: maxTick}
->>>>>>> f2b999aa
+		return []queryproto.LiquidityDepthWithRange{}, types.InvalidTickError{Tick: currentTick, IsLower: false, MinTick: types.MinTick, MaxTick: types.MaxTick}
 	}
 
 	tick, err := k.getTickByTickIndex(ctx, poolId, nextTick)
