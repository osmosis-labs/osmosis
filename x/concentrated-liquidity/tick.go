--- conflicted
+++ resolved
@@ -68,9 +68,8 @@
 		return sdk.Dec{}, err
 	}
 
-<<<<<<< HEAD
-	// subtract tick's fee growth outside from current fee accumulator
-	tickInfo.FeeGrowthOutside = feeAccum.GetValue().Sub(tickInfo.FeeGrowthOutside)
+	// subtract tick's fee growth outside from current fee growth global, including the fee growth of the current swap.
+	tickInfo.FeeGrowthOutside = feeAccum.GetValue().Add(swapStateFeeGrowth).Sub(tickInfo.FeeGrowthOutside)
 
 	uptimeAccums, err := k.getUptimeAccumulators(ctx, poolId)
 	if err != nil {
@@ -88,10 +87,6 @@
 		curUptimeTracker.UptimeGrowthOutside = uptimeAccum.GetValue().Sub(curUptimeTracker.UptimeGrowthOutside)
 	}
 
-=======
-	// subtract tick's fee growth outside from current fee growth global, including the fee growth of the current swap.
-	tickInfo.FeeGrowthOutside = accum.GetValue().Add(swapStateFeeGrowth).Sub(tickInfo.FeeGrowthOutside)
->>>>>>> a607e480
 	k.SetTickInfo(ctx, poolId, tickIndex, tickInfo)
 
 	return tickInfo.LiquidityNet, nil
