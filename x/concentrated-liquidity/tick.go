--- conflicted
+++ resolved
@@ -25,12 +25,7 @@
 // Note that liquidityDelta can be either positive or negative depending on whether we are adding or removing liquidity.
 // if we are initializing or updating an upper tick, we subtract the liquidityIn from the LiquidityNet
 // if we are initializing or updating a lower tick, we add the liquidityIn from the LiquidityNet
-<<<<<<< HEAD
 func (k Keeper) initOrUpdateTick(ctx sdk.Context, poolId uint64, currentTick int64, tickIndex int64, liquidityDelta sdk.Dec, upper bool) (err error) {
-=======
-// WARNING: this method may mutate the pool, make sure to refetch the pool after calling this method.
-func (k Keeper) initOrUpdateTick(ctx sdk.Context, poolId uint64, currentTick int64, tickIndex int64, liquidityIn sdk.Dec, upper bool) (err error) {
->>>>>>> 86f9c1ea
 	tickInfo, err := k.GetTickInfo(ctx, poolId, tickIndex)
 	if err != nil {
 		return err
