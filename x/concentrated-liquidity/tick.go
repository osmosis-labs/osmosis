--- conflicted
+++ resolved
@@ -6,8 +6,6 @@
 	"github.com/cosmos/cosmos-sdk/store/prefix"
 	sdk "github.com/cosmos/cosmos-sdk/types"
 	db "github.com/tendermint/tm-db"
-
-	"github.com/gogo/protobuf/proto"
 
 	"github.com/osmosis-labs/osmosis/v12/osmomath"
 	"github.com/osmosis-labs/osmosis/v12/osmoutils"
@@ -33,17 +31,6 @@
 	if err != nil {
 		return err
 	}
-<<<<<<< HEAD
-
-	// calculate liquidityGross, which does not care about whether liquidityIn is positive or negative
-	liquidityBefore := tickInfo.LiquidityGross
-	var liquidityAfter sdk.Int
-	if liquidityIn.IsNegative() {
-		liquidityAfter = liquidityBefore.Sub(liquidityIn)
-	} else {
-		liquidityAfter = liquidityBefore.Add(liquidityIn)
-	}
-=======
 
 	// calculate liquidityGross, which does not care about whether liquidityIn is positive or negative
 	liquidityBefore := tickInfo.LiquidityGross
@@ -52,7 +39,6 @@
 	// If negative, this would work as a subtraction from liquidityBefore
 	liquidityAfter := liquidityBefore.Add(liquidityIn)
 
->>>>>>> 52f18971
 	tickInfo.LiquidityGross = liquidityAfter
 
 	// calculate liquidityNet, which we take into account and track depending on whether liquidityIn is positive or negative
@@ -67,15 +53,6 @@
 	return nil
 }
 
-<<<<<<< HEAD
-func (k Keeper) crossTick(ctx sdk.Context, poolId uint64, tickIndex int64) (liquidityDelta sdk.Dec, err error) {
-	tickInfo, err := k.GetTickInfo(ctx, poolId, tickIndex)
-	if err != nil {
-		return sdk.Dec{}, err
-	}
-
-	return tickInfo.LiquidityNet.ToDec(), nil
-=======
 // nolint: unused
 func (k Keeper) crossTick(ctx sdk.Context, poolId uint64, tickIndex int64) (liquidityDelta sdk.Int, err error) {
 	tickInfo, err := k.GetTickInfo(ctx, poolId, tickIndex)
@@ -84,7 +61,6 @@
 	}
 
 	return tickInfo.LiquidityNet, nil
->>>>>>> 52f18971
 }
 
 // NextInitializedTick returns the next initialized tick index based on the
@@ -144,20 +120,11 @@
 	tickStruct := TickInfo{}
 	key := types.KeyTick(poolId, tickIndex)
 
-<<<<<<< HEAD
-	bz := store.Get(key)
-	if bz == nil {
-		return TickInfo{LiquidityGross: sdk.ZeroInt(), LiquidityNet: sdk.ZeroInt()}, err
-	}
-
-	err = proto.Unmarshal(bz, &tickStruct)
-=======
 	found, err := osmoutils.GetIfFound(store, key, &tickStruct)
 	// return 0 values if key has not been initialized
 	if !found {
 		return TickInfo{LiquidityGross: sdk.ZeroInt(), LiquidityNet: sdk.ZeroInt()}, err
 	}
->>>>>>> 52f18971
 	if err != nil {
 		return tickStruct, err
 	}
