--- conflicted
+++ resolved
@@ -19,11 +19,7 @@
 // if we are initializing or updating an lower tick, we add the liquidityIn from the LiquidityNet
 func (k Keeper) initOrUpdateTick(ctx sdk.Context, poolId uint64, tickIndex int64, liquidityIn sdk.Dec, upper bool) (err error) {
 	if !k.poolExists(ctx, poolId) {
-<<<<<<< HEAD
-		return fmt.Errorf("cannot initialize or update a tick for a non-existing pool (pool id %d)", poolId)
-=======
 		return types.PoolDoesNotExistError{PoolId: poolId}
->>>>>>> 70f67d9f
 	}
 
 	tickInfo, err := k.getTickInfo(ctx, poolId, tickIndex)
