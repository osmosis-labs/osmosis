package concentrated_liquidity

import (
	"fmt"
	"strconv"
	"strings"
	"time"

	sdk "github.com/cosmos/cosmos-sdk/types"

	"github.com/osmosis-labs/osmosis/osmoutils/accum"
	cltypes "github.com/osmosis-labs/osmosis/v14/x/concentrated-liquidity/types"
)

const (
	feeAccumPrefix = "fee"
	keySeparator   = "/"
	uintBase       = 10
)

var (
	emptyCoins = sdk.DecCoins(nil)
)

// createFeeAccumulator creates an accumulator object in the store using the given poolId.
// The accumulator is initialized with the default(zero) values.
func (k Keeper) createFeeAccumulator(ctx sdk.Context, poolId uint64) error {
	err := accum.MakeAccumulator(ctx.KVStore(k.storeKey), getFeeAccumulatorName(poolId))
	if err != nil {
		return err
	}
	return nil
}

// nolint: unused
// getFeeAccumulator gets the fee accumulator object using the given poolOd
// returns error if accumulator for the given poolId does not exist.
func (k Keeper) getFeeAccumulator(ctx sdk.Context, poolId uint64) (accum.AccumulatorObject, error) {
	acc, err := accum.GetAccumulator(ctx.KVStore(k.storeKey), getFeeAccumulatorName(poolId))
	if err != nil {
		return accum.AccumulatorObject{}, err
	}

	return acc, nil
}

// chargeFee charges the given fee on the pool with the given id by updating
// the internal per-pool accumulator that tracks fee growth per one unit of
// liquidity. Returns error if fails to get accumulator.
// nolint: unused
func (k Keeper) chargeFee(ctx sdk.Context, poolId uint64, feeUpdate sdk.DecCoin) error {
	feeAccumulator, err := k.getFeeAccumulator(ctx, poolId)
	if err != nil {
		return err
	}

	feeAccumulator.AddToAccumulator(sdk.NewDecCoins(feeUpdate))

	return nil
}

// initializeFeeAccumulatorPosition initializes the pool fee accumulator with zero liquidity delta
// and zero value for the accumulator.
// Returns nil on success. Returns error if:
// - fails to get an accumulator for a given poold id
// - attempts to re-initialize an existing fee accumulator liqudity position
// - fails to create a position
func (k Keeper) initializeFeeAccumulatorPosition(ctx sdk.Context, poolId uint64, owner sdk.AccAddress, lowerTick, upperTick int64, frozenUntil time.Time) error {
	// get fee accumulator for the pool
	feeAccumulator, err := k.getFeeAccumulator(ctx, poolId)
	if err != nil {
		return err
	}

	positionKey := formatPositionAccumulatorKey(poolId, owner, lowerTick, upperTick, frozenUntil)

	hasPosition, err := feeAccumulator.HasPosition(positionKey)
	if err != nil {
		return err
	}

	// assure that existing position has zero liquidity
	if hasPosition {
		return fmt.Errorf("attempted to re-initialize fee accumulator position (%s) with non-zero liquidity", positionKey)
	}

	// initialize the owner's position with liquidity Delta and zero accumulator value
	if err := feeAccumulator.NewPosition(positionKey, sdk.ZeroDec(), nil); err != nil {
		return err
	}

	return nil
}

// updateFeeAccumulatorPosition updates the fee accumulator position for a given pool, owner, tick range, and frozenUntil time.
// It retrieves the current fee growth outside of the given tick range and updates the position's accumulator
// with the provided liquidity delta and the retrieved fee growth outside.
func (k Keeper) updateFeeAccumulatorPosition(ctx sdk.Context, poolId uint64, owner sdk.AccAddress, liquidityDelta sdk.Dec, lowerTick int64, upperTick int64, frozenUntil time.Time) error {
	feeGrowthOutside, err := k.getFeeGrowthOutside(ctx, poolId, lowerTick, upperTick)
	if err != nil {
		return err
	}

	feeAccumulator, err := k.getFeeAccumulator(ctx, poolId)
	if err != nil {
		return err
	}

	// replace position's accumulator with the updated liquidity and the feeGrowthOutside
	err = feeAccumulator.UpdatePositionCustomAcc(
		formatPositionAccumulatorKey(poolId, owner, lowerTick, upperTick, frozenUntil),
		liquidityDelta,
		feeGrowthOutside)
	if err != nil {
		return err
	}

	return nil
}

// getFeeGrowthOutside returns fee growth upper tick - fee growth lower tick
// nolint: unused
func (k Keeper) getFeeGrowthOutside(ctx sdk.Context, poolId uint64, lowerTick, upperTick int64) (sdk.DecCoins, error) {
	pool, err := k.getPoolById(ctx, poolId)
	if err != nil {
		return sdk.DecCoins{}, err
	}
	currentTick := pool.GetCurrentTick().Int64()

	// get lower, upper tick info
	lowerTickInfo, err := k.getTickInfo(ctx, poolId, lowerTick)
	if err != nil {
		return sdk.DecCoins{}, err
	}
	upperTickInfo, err := k.getTickInfo(ctx, poolId, upperTick)
	if err != nil {
		return sdk.DecCoins{}, err
	}

	poolFeeAccumulator, err := k.getFeeAccumulator(ctx, poolId)
	if err != nil {
		return sdk.DecCoins{}, err
	}
	poolFeeGrowth := poolFeeAccumulator.GetValue()

	// calculate fee growth for upper tick and lower tick
	feeGrowthAboveUpperTick := calculateFeeGrowth(upperTick, upperTickInfo.FeeGrowthOutside, currentTick, poolFeeGrowth, true)
	feeGrowthBelowLowerTick := calculateFeeGrowth(lowerTick, lowerTickInfo.FeeGrowthOutside, currentTick, poolFeeGrowth, false)

	return feeGrowthAboveUpperTick.Add(feeGrowthBelowLowerTick...), nil
}

// getInitialFeeGrowthOutsideForTick returns the initial value of fee growth outside for a given tick.
// This value depends on the tick's location relative to the current tick.
//
// feeGrowthOutside =
// { feeGrowthGlobal current tick >= tick }
// { 0               current tick <  tick }
//
// The value is chosen as if all of the fees earned to date had occurrd below the tick.
// Returns error if the pool with the given id does exist or if fails to get the fee accumulator.
func (k Keeper) getInitialFeeGrowthOutsideForTick(ctx sdk.Context, poolId uint64, tick int64) (sdk.DecCoins, error) {
	pool, err := k.getPoolById(ctx, poolId)
	if err != nil {
		return sdk.DecCoins{}, err
	}

	currentTick := pool.GetCurrentTick().Int64()
	if currentTick >= tick {
		feeAccumulator, err := k.getFeeAccumulator(ctx, poolId)
		if err != nil {
			return sdk.DecCoins{}, err
		}
		return feeAccumulator.GetValue(), nil
	}

	return emptyCoins, nil
}

// collectFees collects fees from the fee accumulator for the position given by pool id, owner, lower tick and upper tick.
// Upon successful collection, it bank sends the fees from the pool address to the owner and returns the collected coins.
// Returns error if:
// - pool with the given id does not exist
// - position given by pool id, owner, lower tick and upper tick does not exist
// - other internal database or math errors.
// nolint: unused
func (k Keeper) collectFees(ctx sdk.Context, poolId uint64, owner sdk.AccAddress, lowerTick int64, upperTick int64) (sdk.Coins, error) {
	feeAccumulator, err := k.getFeeAccumulator(ctx, poolId)
	if err != nil {
		return sdk.Coins{}, err
	}

	// There may be multiple positions with the same lower and upper tick, but different frozenUntil times.
	// We retrieve all of them and claim fees for each one.
	positions, err := k.getAllPositionsWithVaryingFreezeTimes(ctx, poolId, owner, lowerTick, upperTick)
	if err != nil {
		return sdk.Coins{}, err
	}

	if len(positions) == 0 {
		return sdk.Coins{}, cltypes.PositionNotFoundError{PoolId: poolId, LowerTick: lowerTick, UpperTick: upperTick}
	}

	var totalFeesClaimed sdk.Coins

	for _, position := range positions {
		positionKey := formatPositionAccumulatorKey(poolId, owner, lowerTick, upperTick, position.FrozenUntil)

		hasPosition, err := feeAccumulator.HasPosition(positionKey)
		if err != nil {
			return sdk.Coins{}, err
		}

		if !hasPosition {
			return sdk.Coins{}, cltypes.PositionNotFoundError{PoolId: poolId, LowerTick: lowerTick, UpperTick: upperTick}
		}

		// compute fee growth outside of the range between lower tick and upper tick.
		feeGrowthOutside, err := k.getFeeGrowthOutside(ctx, poolId, lowerTick, upperTick)
		if err != nil {
			return sdk.Coins{}, err
		}

		// We need to update the position's accumulator to the current fee growth outside
		// before we claim rewards.
		if err := feeAccumulator.SetPositionCustomAcc(positionKey, feeGrowthOutside); err != nil {
			return sdk.Coins{}, err
		}

		// claim fees.
		feesClaimed, err := feeAccumulator.ClaimRewards(positionKey)
		if err != nil {
			return sdk.Coins{}, err
		}

		// Update total fees claim counter
		totalFeesClaimed = totalFeesClaimed.Add(feesClaimed...)
	}

	// Once we have iterated through all the positions, we do a single bank send from the pool to the owner.
	pool, err := k.getPoolById(ctx, poolId)
	if err != nil {
		return sdk.Coins{}, err
	}
<<<<<<< HEAD
	if err := k.bankKeeper.SendCoins(ctx, pool.GetAddress(), owner, totalFeesClaimed); err != nil {
		return sdk.Coins{}, err
	}
	return totalFeesClaimed, nil
=======
	if err := k.bankKeeper.SendCoins(ctx, pool.GetAddress(), owner, feesClaimed); err != nil {
		return sdk.Coins{}, err
	}
	return feesClaimed, nil
>>>>>>> 3b9d870f
}

func getFeeAccumulatorName(poolId uint64) string {
	poolIdStr := strconv.FormatUint(poolId, uintBase)
	return strings.Join([]string{feeAccumPrefix, poolIdStr}, "/")
}

// calculateFeeGrowth for the given targetTicks.
// If calculating fee growth for an upper tick, we consider the following two cases
// 1. currentTick >= upperTick: If current Tick is GTE than the upper Tick, the fee growth would be pool fee growth - uppertick's fee growth outside
// 2. currentTick < upperTick: If current tick is smaller than upper tick, fee growth would be the upper tick's fee growth outside
// this goes vice versa for calculating fee growth for lower tick.
// nolint: unused
func calculateFeeGrowth(targetTick int64, feeGrowthOutside sdk.DecCoins, currentTick int64, feesGrowthGlobal sdk.DecCoins, isUpperTick bool) sdk.DecCoins {
	if (isUpperTick && currentTick >= targetTick) || (!isUpperTick && currentTick < targetTick) {
		return feesGrowthGlobal.Sub(feeGrowthOutside)
	}
	return feeGrowthOutside
}

// formatPositionAccumulatorKey formats the position accumulator key prefixed by pool id, owner, lower tick
// and upper tick with a key separator in-between.
// nolint: unused
<<<<<<< HEAD
func formatPositionAccumulatorKey(poolId uint64, owner sdk.AccAddress, lowerTick, upperTick int64, frozenUntil time.Time) string {
	return strings.Join([]string{strconv.FormatUint(poolId, uintBase), owner.String(), strconv.FormatInt(lowerTick, uintBase), strconv.FormatInt(upperTick, uintBase), frozenUntil.String()}, keySeparator)
=======
func formatPositionAccumulatorKey(poolId uint64, owner sdk.AccAddress, lowerTick, upperTick int64) string {
	return strings.Join([]string{strconv.FormatUint(poolId, uintBase), owner.String(), strconv.FormatInt(lowerTick, uintBase), strconv.FormatInt(upperTick, uintBase)}, keySeparator)
}

// computeFeeChargePerSwapStep returns the total fee charge per swap step given the parameters.
// - currentSqrtPrice the sqrt price at which the swap step begins.
// - nextTickSqrtPrice the next tick's sqrt price.
// - sqrtPriceLimit the sqrt price corresponding to the sqrt of the price representing price impact protection.
// - amountIn the amount of token in to be consumed during the swap step
// - amountSpecifiedRemaining is the total remaining amount of token in that needs to be consumed to complete the swap.
// - swapFee the swap fee to be charged.
//
// If swap fee is negative, it panics.
// If swap fee is 0, returns 0. Otherwise, computes and returns the fee charge per step.
// TODO: test this function.
func computeFeeChargePerSwapStep(currentSqrtPrice, nextTickSqrtPrice, sqrtPriceLimit, amountIn, amountSpecifiedRemaining, swapFee sdk.Dec) sdk.Dec {
	feeChargeTotal := sdk.ZeroDec()

	if swapFee.IsNegative() {
		// This should never happen but is added as a defense-in-depth measure.
		panic(fmt.Errorf("swap fee must be non-negative, was (%s)", swapFee))
	}

	if swapFee.IsZero() {
		return feeChargeTotal
	}

	// 1. The current tick does not have enough liqudity to fulfill the swap.
	didReachNextSqrtPrice := currentSqrtPrice.Equal(nextTickSqrtPrice)
	// 2. The next sqrt price was not reached due to price impact protection.
	isPriceImpactProtection := currentSqrtPrice.Equal(sqrtPriceLimit)

	// In both cases, charge fee on the full amount that the tick
	// originally had.
	if didReachNextSqrtPrice || isPriceImpactProtection {
		feeChargeTotal = amountIn.Mul(swapFee)
	} else {
		// Otherwise, the current tick had enough liquidity to fulfill the swap
		// In that case, the fee is the difference between
		// the amount needed to fulfill and the actual amount we ended up charging.
		feeChargeTotal = amountSpecifiedRemaining.Sub(amountIn)
	}

	return feeChargeTotal
>>>>>>> 3b9d870f
}<|MERGE_RESOLUTION|>--- conflicted
+++ resolved
@@ -242,17 +242,11 @@
 	if err != nil {
 		return sdk.Coins{}, err
 	}
-<<<<<<< HEAD
-	if err := k.bankKeeper.SendCoins(ctx, pool.GetAddress(), owner, totalFeesClaimed); err != nil {
-		return sdk.Coins{}, err
-	}
-	return totalFeesClaimed, nil
-=======
+
 	if err := k.bankKeeper.SendCoins(ctx, pool.GetAddress(), owner, feesClaimed); err != nil {
 		return sdk.Coins{}, err
 	}
 	return feesClaimed, nil
->>>>>>> 3b9d870f
 }
 
 func getFeeAccumulatorName(poolId uint64) string {
@@ -276,12 +270,8 @@
 // formatPositionAccumulatorKey formats the position accumulator key prefixed by pool id, owner, lower tick
 // and upper tick with a key separator in-between.
 // nolint: unused
-<<<<<<< HEAD
 func formatPositionAccumulatorKey(poolId uint64, owner sdk.AccAddress, lowerTick, upperTick int64, frozenUntil time.Time) string {
 	return strings.Join([]string{strconv.FormatUint(poolId, uintBase), owner.String(), strconv.FormatInt(lowerTick, uintBase), strconv.FormatInt(upperTick, uintBase), frozenUntil.String()}, keySeparator)
-=======
-func formatPositionAccumulatorKey(poolId uint64, owner sdk.AccAddress, lowerTick, upperTick int64) string {
-	return strings.Join([]string{strconv.FormatUint(poolId, uintBase), owner.String(), strconv.FormatInt(lowerTick, uintBase), strconv.FormatInt(upperTick, uintBase)}, keySeparator)
 }
 
 // computeFeeChargePerSwapStep returns the total fee charge per swap step given the parameters.
@@ -324,5 +314,4 @@
 	}
 
 	return feeChargeTotal
->>>>>>> 3b9d870f
 }