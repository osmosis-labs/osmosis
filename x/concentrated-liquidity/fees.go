--- conflicted
+++ resolved
@@ -16,11 +16,8 @@
 )
 
 var (
-<<<<<<< HEAD
-	zero = sdk.ZeroDec()
-=======
+	zero       = sdk.ZeroDec()
 	emptyCoins = sdk.DecCoins(nil)
->>>>>>> b8575831
 )
 
 // createFeeAccumulator creates an accumulator object in the store using the given poolId.
@@ -45,13 +42,10 @@
 	return acc, nil
 }
 
-<<<<<<< HEAD
-=======
 // chargeFee charges the given fee on the pool with the given id by updating
 // the internal per-pool accumulator that tracks fee growth per one unit of
 // liquidity. Returns error if fails to get accumulator.
 // nolint: unused
->>>>>>> b8575831
 func (k Keeper) chargeFee(ctx sdk.Context, poolId uint64, feeUpdate sdk.DecCoin) error {
 	feeAccumulator, err := k.getFeeAccumulator(ctx, poolId)
 	if err != nil {
@@ -156,10 +150,7 @@
 //                    { 0               current tick <  tick }
 //
 // The value is chosen as if all of the fees earned to date had occurrd below the tick.
-<<<<<<< HEAD
-=======
 // Returns error if the pool with the given id does exist or if fails to get the fee accumulator.
->>>>>>> b8575831
 func (k Keeper) getInitialFeeGrowthOutsideForTick(ctx sdk.Context, poolId uint64, tick int64) (sdk.DecCoins, error) {
 	pool, err := k.getPoolById(ctx, poolId)
 	if err != nil {
@@ -175,8 +166,7 @@
 		return feeAccumulator.GetValue(), nil
 	}
 
-<<<<<<< HEAD
-	return sdk.NewDecCoins(), nil
+	return emptyCoins, nil
 }
 
 func (k Keeper) collectFees(ctx sdk.Context, poolId uint64, owner sdk.AccAddress, lowerTick int64, upperTick int64) (sdk.Coins, error) {
@@ -215,9 +205,6 @@
 	}
 
 	return rewardsClaimed, nil
-=======
-	return emptyCoins, nil
->>>>>>> b8575831
 }
 
 func getFeeAccumulatorName(poolId uint64) string {
