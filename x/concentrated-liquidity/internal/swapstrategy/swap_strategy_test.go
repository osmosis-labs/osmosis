package swapstrategy_test

import (
	"testing"

	sdk "github.com/cosmos/cosmos-sdk/types"
	"github.com/stretchr/testify/suite"

	"github.com/osmosis-labs/osmosis/v14/app/apptesting"
	"github.com/osmosis-labs/osmosis/v14/x/concentrated-liquidity/internal/swapstrategy"
	"github.com/osmosis-labs/osmosis/v14/x/concentrated-liquidity/model"
	"github.com/osmosis-labs/osmosis/v14/x/concentrated-liquidity/types"
)

type StrategyTestSuite struct {
	apptesting.KeeperTestHelper
}

func TestStrategyTestSuite(t *testing.T) {
	suite.Run(t, new(StrategyTestSuite))
}

func (suite *StrategyTestSuite) SetupTest() {
	suite.Setup()
}

// TODO: split up this test case to be separate for each strategy.
func (suite *StrategyTestSuite) TestComputeSwapState() {
	testCases := map[string]struct {
		sqrtPCurrent          sdk.Dec
		nextSqrtPrice         sdk.Dec
		liquidity             sdk.Dec
		amountRemaining       sdk.Dec
		sqrtPriceLimit        sdk.Dec
		zeroForOne            bool
		expectedSqrtPriceNext string
		expectedAmountIn      string
		expectedAmountOut     string
	}{
		"happy path: trade asset0 for asset1": {
			sqrtPCurrent:    sdk.MustNewDecFromStr("70.710678118654752440"), // 5000
			nextSqrtPrice:   sdk.MustNewDecFromStr("70.666662070529219856"), // 4993.7771281903730
			liquidity:       sdk.MustNewDecFromStr("1517882343.751510418088349649"),
			amountRemaining: sdk.NewDec(13370),
			// sqrt price limit is less than sqrt price target so it does not affect the result
			// TODO: test case where it does affect.
			sqrtPriceLimit:        sdk.MustNewDecFromStr("70.661163307718052314").Sub(sdk.OneDec()), // 4993
			zeroForOne:            true,
			expectedSqrtPriceNext: "70.666663910857144332",
			expectedAmountIn:      "13369.999999999999741241",
			expectedAmountOut:     "66808388.890199400470645012",
		},
		"happy path: trade asset1 for asset0": {
			sqrtPCurrent:    sdk.MustNewDecFromStr("70.710678118654752440"), // 5000
<<<<<<< HEAD
			nextSqrtPrice:   sdk.MustNewDecFromStr("70.738349405152439866"), // 5003.91407656543054317
			liquidity:       sdk.MustNewDecFromStr("1517818840.967515822610790519"),
=======
			nextSqrtPrice:   sdk.MustNewDecFromStr("70.738349405152439867"), // 5003.91407656543054317
			liquidity:       sdk.MustNewDecFromStr("1517882343.751510418088349649"),
>>>>>>> a4b28be0
			amountRemaining: sdk.NewDec(42000000),
			// sqrt price limit is less than sqrt price target so it does not affect the result
			// TODO: test case where it does affect.
			sqrtPriceLimit:        sdk.MustNewDecFromStr("70.738956735309575810").Add(sdk.OneDec()), // 5003
			zeroForOne:            false,
<<<<<<< HEAD
			expectedSqrtPriceNext: "70.738349405152439866",
			expectedAmountIn:      "41999999.999999999132414751",
			expectedAmountOut:     "8396.714104746079129338",
=======
			expectedSqrtPriceNext: "70.738348247484497718",
			expectedAmountIn:      "42000000.000000000749226725",
			expectedAmountOut:     "8396.714242162445246671",
>>>>>>> a4b28be0
		},
	}

	for name, tc := range testCases {
		tc := tc

		suite.Run(name, func() {
			swapStrategy := swapstrategy.New(tc.zeroForOne, tc.sqrtPriceLimit, suite.App.GetKey(types.ModuleName))
			sqrtPriceNext, amountIn, amountOut := swapStrategy.ComputeSwapStep(tc.sqrtPCurrent, tc.nextSqrtPrice, tc.liquidity, tc.amountRemaining)
			suite.Require().Equal(tc.expectedSqrtPriceNext, sqrtPriceNext.String())
			suite.Require().Equal(tc.expectedAmountIn, amountIn.String())
			suite.Require().Equal(tc.expectedAmountOut, amountOut.String())
		})
	}
}

// TODO: split up this test case to be separate for each strategy.
func (suite *StrategyTestSuite) TestNextInitializedTick() {
	suite.SetupTest()
	ctx := suite.Ctx

	liquidityTicks := []int64{-200, -55, -4, 70, 78, 84, 139, 240, 535}
	for _, t := range liquidityTicks {
		suite.App.ConcentratedLiquidityKeeper.SetTickInfo(ctx, 1, t, model.TickInfo{})
	}

	clStoreKey := suite.App.GetKey(types.ModuleName)

	suite.Run("lte=true", func() {
		suite.Run("returns tick to right if at initialized tick", func() {

			swapStrategy := swapstrategy.New(false, sdk.ZeroDec(), clStoreKey)

			n, initd := swapStrategy.NextInitializedTick(ctx, 1, 78)
			suite.Require().Equal(sdk.NewInt(84), n)
			suite.Require().True(initd)
		})
		suite.Run("returns tick to right if at initialized tick", func() {
			swapStrategy := swapstrategy.New(false, sdk.ZeroDec(), clStoreKey)

			n, initd := swapStrategy.NextInitializedTick(suite.Ctx, 1, -55)
			suite.Require().Equal(sdk.NewInt(-4), n)
			suite.Require().True(initd)
		})
		suite.Run("returns the tick directly to the right", func() {
			swapStrategy := swapstrategy.New(false, sdk.ZeroDec(), clStoreKey)

			n, initd := swapStrategy.NextInitializedTick(suite.Ctx, 1, 77)
			suite.Require().Equal(sdk.NewInt(78), n)
			suite.Require().True(initd)
		})
		suite.Run("returns the tick directly to the right", func() {
			swapStrategy := swapstrategy.New(false, sdk.ZeroDec(), clStoreKey)

			n, initd := swapStrategy.NextInitializedTick(suite.Ctx, 1, -56)
			suite.Require().Equal(sdk.NewInt(-55), n)
			suite.Require().True(initd)
		})
		suite.Run("returns the next words initialized tick if on the right boundary", func() {
			swapStrategy := swapstrategy.New(false, sdk.ZeroDec(), clStoreKey)

			n, initd := swapStrategy.NextInitializedTick(suite.Ctx, 1, -257)
			suite.Require().Equal(sdk.NewInt(-200), n)
			suite.Require().True(initd)
		})
		suite.Run("returns the next initialized tick from the next word", func() {
			swapStrategy := swapstrategy.New(false, sdk.ZeroDec(), clStoreKey)

			suite.App.ConcentratedLiquidityKeeper.SetTickInfo(suite.Ctx, 1, 340, model.TickInfo{})

			n, initd := swapStrategy.NextInitializedTick(suite.Ctx, 1, 328)
			suite.Require().Equal(sdk.NewInt(340), n)
			suite.Require().True(initd)
		})
	})

	suite.Run("lte=false", func() {
		suite.Run("returns tick directly to the left of input tick if not initialized", func() {
			swapStrategy := swapstrategy.New(true, sdk.ZeroDec(), clStoreKey)

			n, initd := swapStrategy.NextInitializedTick(suite.Ctx, 1, 79)
			suite.Require().Equal(sdk.NewInt(78), n)
			suite.Require().True(initd)
		})
		suite.Run("returns previous tick even though given is initialized", func() {
			swapStrategy := swapstrategy.New(true, sdk.ZeroDec(), clStoreKey)

			n, initd := swapStrategy.NextInitializedTick(suite.Ctx, 1, 78)
			suite.Require().Equal(sdk.NewInt(70), n)
			suite.Require().True(initd)
		})
		suite.Run("returns next initialized tick far away", func() {
			swapStrategy := swapstrategy.New(true, sdk.ZeroDec(), clStoreKey)

			n, initd := swapStrategy.NextInitializedTick(suite.Ctx, 1, 100)
			suite.Require().Equal(sdk.NewInt(84), n)
			suite.Require().True(initd)
		})
	})
}<|MERGE_RESOLUTION|>--- conflicted
+++ resolved
@@ -52,27 +52,16 @@
 		},
 		"happy path: trade asset1 for asset0": {
 			sqrtPCurrent:    sdk.MustNewDecFromStr("70.710678118654752440"), // 5000
-<<<<<<< HEAD
-			nextSqrtPrice:   sdk.MustNewDecFromStr("70.738349405152439866"), // 5003.91407656543054317
-			liquidity:       sdk.MustNewDecFromStr("1517818840.967515822610790519"),
-=======
 			nextSqrtPrice:   sdk.MustNewDecFromStr("70.738349405152439867"), // 5003.91407656543054317
 			liquidity:       sdk.MustNewDecFromStr("1517882343.751510418088349649"),
->>>>>>> a4b28be0
 			amountRemaining: sdk.NewDec(42000000),
 			// sqrt price limit is less than sqrt price target so it does not affect the result
 			// TODO: test case where it does affect.
 			sqrtPriceLimit:        sdk.MustNewDecFromStr("70.738956735309575810").Add(sdk.OneDec()), // 5003
 			zeroForOne:            false,
-<<<<<<< HEAD
-			expectedSqrtPriceNext: "70.738349405152439866",
-			expectedAmountIn:      "41999999.999999999132414751",
-			expectedAmountOut:     "8396.714104746079129338",
-=======
 			expectedSqrtPriceNext: "70.738348247484497718",
 			expectedAmountIn:      "42000000.000000000749226725",
 			expectedAmountOut:     "8396.714242162445246671",
->>>>>>> a4b28be0
 		},
 	}
 
