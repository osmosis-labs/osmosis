package concentrated_liquidity_test

import (
	"fmt"
	"time"

	sdk "github.com/cosmos/cosmos-sdk/types"

	"github.com/osmosis-labs/osmosis/osmomath"
	"github.com/osmosis-labs/osmosis/v23/app/apptesting"
	cl "github.com/osmosis-labs/osmosis/v23/x/concentrated-liquidity"
	clmodel "github.com/osmosis-labs/osmosis/v23/x/concentrated-liquidity/model"
	"github.com/osmosis-labs/osmosis/v23/x/concentrated-liquidity/types"
	poolmanagertypes "github.com/osmosis-labs/osmosis/v23/x/poolmanager/types"
)

// TestCreateConcentratedPool_Events tests that events are correctly emitted
// when calling CreateConcentratedPool.
func (s *KeeperTestSuite) TestCreateConcentratedPool_Events() {
	testcases := map[string]struct {
		sender                   string
		denom0                   string
		denom1                   string
		tickSpacing              uint64
		expectedPoolCreatedEvent int
		expectedMessageEvents    int
		expectedError            error
	}{
		"happy path": {
			denom0:                   ETH,
			denom1:                   USDC,
			tickSpacing:              DefaultTickSpacing,
			expectedPoolCreatedEvent: 1,
			expectedMessageEvents:    3, // 1 for coin spent, 1 for coin received, 1 for after pool create hook
		},
		"error: tickSpacing zero": {
			denom0:        ETH,
			denom1:        USDC,
			tickSpacing:   0,
			expectedError: fmt.Errorf("tick spacing must be positive"),
		},
		"error: tickSpacing not authorized": {
			denom0:        ETH,
			denom1:        USDC,
			tickSpacing:   DefaultTickSpacing + 1,
			expectedError: types.UnauthorizedTickSpacingError{ProvidedTickSpacing: DefaultTickSpacing + 1, AuthorizedTickSpacings: s.App.ConcentratedLiquidityKeeper.GetParams(s.Ctx).AuthorizedTickSpacing},
		},
	}

	for name, tc := range testcases {
		s.Run(name, func() {
			s.SetupTest()
			ctx := s.Ctx

			// Retrieve the pool creation fee from poolmanager params.
			poolmanagerParams := poolmanagertypes.DefaultParams()

			// Fund account to pay for the pool creation fee.
			s.FundAcc(s.TestAccs[0], poolmanagerParams.PoolCreationFee)

			msgServer := cl.NewMsgCreatorServerImpl(s.App.ConcentratedLiquidityKeeper)

			// Reset event counts to 0 by creating a new manager.
			ctx = ctx.WithEventManager(sdk.NewEventManager())
			s.Equal(0, len(ctx.EventManager().Events()))

			response, err := msgServer.CreateConcentratedPool(sdk.WrapSDKContext(ctx), &clmodel.MsgCreateConcentratedPool{
				Sender:       s.TestAccs[0].String(),
				Denom0:       tc.denom0,
				Denom1:       tc.denom1,
				TickSpacing:  tc.tickSpacing,
				SpreadFactor: DefaultZeroSpreadFactor,
			})

			if tc.expectedError == nil {
				s.NoError(err)
				s.NotNil(response)
				s.AssertEventEmitted(ctx, poolmanagertypes.TypeEvtPoolCreated, tc.expectedPoolCreatedEvent)
				s.AssertEventEmitted(ctx, sdk.EventTypeMessage, tc.expectedMessageEvents)
			} else {
				s.Require().Error(err)
				s.Require().ErrorContains(err, tc.expectedError.Error())
				s.Require().Nil(response)
			}
		})
	}
}

// TestCreatePositionMsg tests that create position msg validate basic have been correctly implemented.
// Also checks correct assertion of events of CreatePosition.
func (s *KeeperTestSuite) TestCreatePositionMsg() {
	testcases := map[string]lpTest{
		"happy case": {},
		"error: lower tick is equal to upper tick": {
			lowerTick:     DefaultUpperTick,
			expectedError: types.InvalidLowerUpperTickError{LowerTick: DefaultUpperTick, UpperTick: DefaultUpperTick},
		},
		"error: tokens provided is three": {
			tokensProvided: DefaultCoins.Add(sdk.NewCoin("foo", osmomath.NewInt(10))),
			expectedError:  types.CoinLengthError{Length: 3, MaxLength: 2},
		},
		"error: token min amount 0 is negative": {
			amount0Minimum: osmomath.NewInt(-10),
			expectedError:  types.NotPositiveRequireAmountError{Amount: osmomath.NewInt(-10).String()},
		},
		"error: token min amount 1 is negative": {
			amount1Minimum: osmomath.NewInt(-10),
			expectedError:  types.NotPositiveRequireAmountError{Amount: osmomath.NewInt(-10).String()},
		},
	}
	for name, tc := range testcases {
		s.Run(name, func() {
			s.SetupTest()
			ctx := s.Ctx

			baseConfigCopy := *baseCase
			mergeConfigs(&baseConfigCopy, &tc)
			tc = baseConfigCopy

			// Reset event counts to 0 by creating a new manager.
			ctx = ctx.WithEventManager(sdk.NewEventManager())
			s.Equal(0, len(ctx.EventManager().Events()))

			s.PrepareConcentratedPool()
			msgServer := cl.NewMsgServerImpl(s.App.ConcentratedLiquidityKeeper)

			// fund Sender to create position
			s.FundAcc(s.TestAccs[0], sdk.NewCoins(DefaultCoin0, DefaultCoin1))

			msg := &types.MsgCreatePosition{
				PoolId:          tc.poolId,
				Sender:          s.TestAccs[0].String(),
				LowerTick:       tc.lowerTick,
				UpperTick:       tc.upperTick,
				TokensProvided:  tc.tokensProvided,
				TokenMinAmount0: tc.amount0Minimum,
				TokenMinAmount1: tc.amount1Minimum,
			}

			if tc.expectedError == nil {
				response, err := msgServer.CreatePosition(sdk.WrapSDKContext(ctx), msg)
				s.NoError(err)
				s.NotNil(response)
				s.AssertEventEmitted(ctx, sdk.EventTypeMessage, 1)
			} else {
				s.Require().ErrorContains(msg.ValidateBasic(), tc.expectedError.Error())
			}
		})
	}
}

// TestAddToPosition_Events tests that events are correctly emitted
// when calling AddToPosition.
func (s *KeeperTestSuite) TestAddToPosition_Events() {
	testcases := map[string]struct {
		lastPositionInPool           bool
		expectedAddedToPositionEvent int
		expectedMessageEvents        int
		expectedError                error
	}{
		"happy path": {
			expectedAddedToPositionEvent: 1,
			expectedMessageEvents:        3,
		},
		"error: last position in pool": {
			lastPositionInPool:           true,
			expectedAddedToPositionEvent: 0,
			expectedError:                types.AddToLastPositionInPoolError{PoolId: 1, PositionId: 1},
		},
	}

	for name, tc := range testcases {
		s.Run(name, func() {
			s.SetupTest()

			msgServer := cl.NewMsgServerImpl(s.App.ConcentratedLiquidityKeeper)

			// Create a cl pool with a default position
			pool := s.PrepareConcentratedPool()

			// Position from current account.
			posId := s.SetupDefaultPositionAcc(pool.GetId(), s.TestAccs[0])

			if !tc.lastPositionInPool {
				// Position from another account.
				s.SetupDefaultPositionAcc(pool.GetId(), s.TestAccs[1])
			}

			// Reset event counts to 0 by creating a new manager.
			s.Ctx = s.Ctx.WithEventManager(sdk.NewEventManager())
			s.Equal(0, len(s.Ctx.EventManager().Events()))

			s.FundAcc(s.TestAccs[0], sdk.NewCoins(DefaultCoin0, DefaultCoin1))
			msg := &types.MsgAddToPosition{
				PositionId: posId,
				Sender:     s.TestAccs[0].String(),
				Amount0:    DefaultCoin0.Amount,
				Amount1:    DefaultCoin1.Amount,
			}

			response, err := msgServer.AddToPosition(sdk.WrapSDKContext(s.Ctx), msg)

			if tc.expectedError == nil {
				s.NoError(err)
				s.NotNil(response)
				s.AssertEventEmitted(s.Ctx, types.TypeEvtAddToPosition, tc.expectedAddedToPositionEvent)
				s.AssertEventEmitted(s.Ctx, sdk.EventTypeMessage, tc.expectedMessageEvents)
			} else {
				s.Require().Error(err)
				s.Require().ErrorContains(err, tc.expectedError.Error())
				s.Require().Nil(response)
				s.AssertEventEmitted(s.Ctx, types.TypeEvtAddToPosition, tc.expectedAddedToPositionEvent)
			}
		})
	}
}

// TODO: Add test cases for withdraw position messages

// TestCollectSpreadRewards_Events tests that events are correctly emitted
// when calling CollectSpreadRewards.
func (s *KeeperTestSuite) TestCollectSpreadRewards_Events() {
	testcases := map[string]struct {
		upperTick                              int64
		lowerTick                              int64
		positionIds                            []uint64
		numPositionsToCreate                   int
		shouldSetupUnownedPosition             bool
		expectedTotalCollectSpreadRewardsEvent int
		expectedCollectSpreadRewardsEvent      int
		expectedMessageEvents                  int
		expectedError                          error
		errorFromValidateBasic                 error
	}{
		"single position ID": {
			upperTick:                              DefaultUpperTick,
			lowerTick:                              DefaultLowerTick,
			positionIds:                            []uint64{DefaultPositionId},
			numPositionsToCreate:                   1,
			expectedTotalCollectSpreadRewardsEvent: 1,
			expectedCollectSpreadRewardsEvent:      1,
			expectedMessageEvents:                  1, // 1 for send message
		},
		"two position IDs": {
			upperTick:                              DefaultUpperTick,
			lowerTick:                              DefaultLowerTick,
			positionIds:                            []uint64{DefaultPositionId, DefaultPositionId + 1},
			numPositionsToCreate:                   2,
			expectedTotalCollectSpreadRewardsEvent: 1,
			expectedCollectSpreadRewardsEvent:      2,
			expectedMessageEvents:                  2, // 2 for send messages
		},
		"three position IDs": {
			upperTick:                              DefaultUpperTick,
			lowerTick:                              DefaultLowerTick,
			positionIds:                            []uint64{DefaultPositionId, DefaultPositionId + 1, DefaultPositionId + 2},
			numPositionsToCreate:                   3,
			expectedTotalCollectSpreadRewardsEvent: 1,
			expectedCollectSpreadRewardsEvent:      3,
			expectedMessageEvents:                  3, // 3 for send messages
		},
		"error: attempt to claim fees with different owner": {
			upperTick:                              DefaultUpperTick,
			lowerTick:                              DefaultLowerTick,
			positionIds:                            []uint64{DefaultPositionId, DefaultPositionId + 1, DefaultPositionId + 2},
			shouldSetupUnownedPosition:             true,
			numPositionsToCreate:                   2,
			expectedTotalCollectSpreadRewardsEvent: 0,
			expectedError:                          types.NotPositionOwnerError{},
		},
	}

	for name, tc := range testcases {
		s.Run(name, func() {
			s.SetupTest()

			msgServer := cl.NewMsgServerImpl(s.App.ConcentratedLiquidityKeeper)

			// Create a cl pool with a default position
			pool := s.PrepareConcentratedPool()
			for i := 0; i < tc.numPositionsToCreate; i++ {
				s.SetupDefaultPosition(pool.GetId())
			}

			if tc.shouldSetupUnownedPosition {
				// Position from another account.
				s.SetupDefaultPositionAcc(pool.GetId(), s.TestAccs[1])
			}

			// Reset event counts to 0 by creating a new manager.
			s.Ctx = s.Ctx.WithEventManager(sdk.NewEventManager())
			s.Equal(0, len(s.Ctx.EventManager().Events()))

			msg := &types.MsgCollectSpreadRewards{
				Sender:      s.TestAccs[0].String(),
				PositionIds: tc.positionIds,
			}

			// Add spread rewards to the pool's accum so we aren't just claiming 0 rewards.
			// Claiming 0 rewards is still a valid message, but is not as valuable for testing.
			s.AddToSpreadRewardAccumulator(validPoolId, sdk.NewDecCoin(ETH, osmomath.NewInt(1)))

			// Determine expected rewards from all provided positions without modifying state.
			expectedTotalSpreadRewards := sdk.Coins(nil)
			cacheCtx, _ := s.Ctx.CacheContext()
			for _, positionId := range tc.positionIds {
				spreadRewardsClaimed, _ := s.App.ConcentratedLiquidityKeeper.PrepareClaimableSpreadRewards(cacheCtx, positionId)
				expectedTotalSpreadRewards = expectedTotalSpreadRewards.Add(spreadRewardsClaimed...)
			}

			// Fund the spread rewards account with the expected rewards (not testing the distribution algorithm here, just the events, so this is okay)
			s.FundAcc(pool.GetSpreadRewardsAddress(), sdk.NewCoins(sdk.NewCoin(ETH, expectedTotalSpreadRewards[0].Amount)))

			// Reset event counts to 0 by creating a new manager.
			s.Ctx = s.Ctx.WithEventManager(sdk.NewEventManager())
			s.Equal(0, len(s.Ctx.EventManager().Events()))

			// System under test.
			response, err := msgServer.CollectSpreadRewards(sdk.WrapSDKContext(s.Ctx), msg)

			if tc.expectedError == nil {
				s.Require().NoError(err)
				s.Require().NotNil(response)
				s.Require().Equal(expectedTotalSpreadRewards, response.CollectedSpreadRewards)
				s.AssertEventEmitted(s.Ctx, types.TypeEvtTotalCollectSpreadRewards, tc.expectedTotalCollectSpreadRewardsEvent)
				s.AssertEventEmitted(s.Ctx, types.TypeEvtCollectSpreadRewards, tc.expectedCollectSpreadRewardsEvent)
				s.AssertEventEmitted(s.Ctx, sdk.EventTypeMessage, tc.expectedMessageEvents)
			} else {
				s.Require().Error(err)
				s.Require().ErrorAs(err, &tc.expectedError)
				s.Require().Nil(response)
			}
		})
	}
}

// TestCollectIncentives_Events tests that events are correctly emitted
// when calling CollectIncentives.
func (s *KeeperTestSuite) TestCollectIncentives_Events() {
	uptimeHelper := getExpectedUptimes()
	twoWeeks := time.Hour * 24 * 14
	testcases := map[string]struct {
		upperTick                           int64
		lowerTick                           int64
		positionIds                         []uint64
		numPositionsToCreate                int
		shouldSetupUnownedPosition          bool
		expectedTotalCollectIncentivesEvent int
		expectedCollectIncentivesEvent      int
		expectedMessageEvents               int
		expectedError                       error
	}{
		"single position ID": {
			upperTick:                           DefaultUpperTick,
			lowerTick:                           DefaultLowerTick,
			positionIds:                         []uint64{DefaultPositionId},
			numPositionsToCreate:                1,
			expectedTotalCollectIncentivesEvent: 1,
			expectedCollectIncentivesEvent:      1,
			expectedMessageEvents:               1, // 1 for collect send
		},
		"two position IDs": {
			upperTick:                           DefaultUpperTick,
			lowerTick:                           DefaultLowerTick,
			positionIds:                         []uint64{DefaultPositionId, DefaultPositionId + 1},
			numPositionsToCreate:                2,
			expectedTotalCollectIncentivesEvent: 1,
			expectedCollectIncentivesEvent:      2,
			expectedMessageEvents:               2, // 2 for collect send
		},
		"three position IDs": {
			upperTick:                           DefaultUpperTick,
			lowerTick:                           DefaultLowerTick,
			positionIds:                         []uint64{DefaultPositionId, DefaultPositionId + 1, DefaultPositionId + 2},
			numPositionsToCreate:                3,
			expectedTotalCollectIncentivesEvent: 1,
			expectedCollectIncentivesEvent:      3,
			expectedMessageEvents:               3, // 3 for collect send
		},
		"error: three position IDs - not an owner": {
			upperTick:                  DefaultUpperTick,
			lowerTick:                  DefaultLowerTick,
			positionIds:                []uint64{DefaultPositionId, DefaultPositionId + 1, DefaultPositionId + 2},
			numPositionsToCreate:       2,
			shouldSetupUnownedPosition: true,
			expectedError:              types.NotPositionOwnerError{},
		},
		"error": {
			upperTick:                           DefaultUpperTick,
			lowerTick:                           DefaultLowerTick,
			positionIds:                         []uint64{DefaultPositionId, DefaultPositionId + 1, DefaultPositionId + 2},
			numPositionsToCreate:                2,
			expectedTotalCollectIncentivesEvent: 0,
			expectedCollectIncentivesEvent:      0,
			expectedError:                       types.PositionIdNotFoundError{PositionId: DefaultPositionId + 2},
		},
	}

	for name, tc := range testcases {
		s.Run(name, func() {
			s.SetupTest()
			ctx := s.Ctx

			// Create a cl pool with a default position
			pool := s.PrepareConcentratedPool()
			for i := 0; i < tc.numPositionsToCreate; i++ {
				s.SetupDefaultPosition(pool.GetId())
			}

			if tc.shouldSetupUnownedPosition {
				// Position from another account.
				s.SetupDefaultPositionAcc(pool.GetId(), s.TestAccs[1])
			}

			position, err := s.App.ConcentratedLiquidityKeeper.GetPosition(ctx, tc.positionIds[0])
			s.Require().NoError(err)
			ctx = ctx.WithBlockTime(position.JoinTime.Add(time.Hour * 24 * 7))
			positionAge := ctx.BlockTime().Sub(position.JoinTime)

			// Set up accrued incentives
			err = addToUptimeAccums(ctx, pool.GetId(), s.App.ConcentratedLiquidityKeeper, uptimeHelper.hundredTokensMultiDenom)
			s.Require().NoError(err)

			numPositions := osmomath.NewInt(int64(len(tc.positionIds)))
			// Fund the incentives address with the amount of incentives we expect the positions to both claim and forfeit.
			// The claim amount must be funded to the incentives address in order for the rewards to be sent to the user.
			// The forfeited about must be funded to the incentives address in order for the forfeited rewards to be sent to the community pool.
			incentivesToBeSentToUsers := expectedIncentivesFromUptimeGrowth(uptimeHelper.hundredTokensMultiDenom, DefaultLiquidityAmt, positionAge, numPositions)
			incentivesToBeSentToCommunityPool := expectedIncentivesFromUptimeGrowth(uptimeHelper.hundredTokensMultiDenom, DefaultLiquidityAmt, twoWeeks, numPositions).Sub(incentivesToBeSentToUsers...)
			totalAmountToFund := incentivesToBeSentToUsers.Add(incentivesToBeSentToCommunityPool...)
			s.FundAcc(pool.GetIncentivesAddress(), totalAmountToFund)

			msgServer := cl.NewMsgServerImpl(s.App.ConcentratedLiquidityKeeper)

			// Reset event counts to 0 by creating a new manager.
			ctx = ctx.WithEventManager(sdk.NewEventManager())
			s.Equal(0, len(ctx.EventManager().Events()))

			msg := &types.MsgCollectIncentives{
				Sender:      s.TestAccs[0].String(),
				PositionIds: tc.positionIds,
			}

			// System under test
			response, err := msgServer.CollectIncentives(sdk.WrapSDKContext(ctx), msg)

			if tc.expectedError == nil {
				s.Require().NoError(err)
				s.Require().NotNil(response)
				s.AssertEventEmitted(ctx, types.TypeEvtTotalCollectIncentives, tc.expectedTotalCollectIncentivesEvent)
				s.AssertEventEmitted(ctx, types.TypeEvtCollectIncentives, tc.expectedCollectIncentivesEvent)
				s.AssertEventEmitted(ctx, sdk.EventTypeMessage, tc.expectedMessageEvents)
			} else {
				s.Require().Error(err)
				s.Require().ErrorAs(err, &tc.expectedError)
				s.Require().Nil(response)
			}
		})
	}
}

func (s *KeeperTestSuite) TestFungify_Events() {

	s.T().Skip("TODO: re-enable fungify test if message is restored")

	testcases := map[string]struct {
		positionIdsToFungify       []uint64
		numPositionsToCreate       int
		shouldSetupUnownedPosition bool
		shouldSetupUncharged       bool
		expectedFungifyEvents      int
		expectedMessageEvents      int
		expectedError              error
	}{
		"three position IDs": {
			positionIdsToFungify:  []uint64{DefaultPositionId, DefaultPositionId + 1, DefaultPositionId + 2},
			numPositionsToCreate:  3,
			expectedFungifyEvents: 1,
			expectedMessageEvents: 1, // 1 for fungify
		},
		"error: single position ID": {
			positionIdsToFungify: []uint64{DefaultPositionId},
			numPositionsToCreate: 1,

			expectedError: types.PositionQuantityTooLowError{},
		},
		"error: attempt to fungify with different owner": {
			positionIdsToFungify:       []uint64{DefaultPositionId, DefaultPositionId + 1},
			shouldSetupUnownedPosition: true,
			numPositionsToCreate:       1,
			expectedError:              types.NotPositionOwnerError{},
		},
		"error: not fully charged": {
			positionIdsToFungify: []uint64{DefaultPositionId, DefaultPositionId + 1},
			numPositionsToCreate: 2,
			shouldSetupUncharged: true,
			expectedError:        types.PositionNotFullyChargedError{},
		},
	}

	for name, tc := range testcases {
		s.Run(name, func() {
			s.SetupTest()

			// msgServer := cl.NewMsgServerImpl(s.App.ConcentratedLiquidityKeeper)

			// Create a cl pool with a default position
			pool := s.PrepareConcentratedPool()
			for i := 0; i < tc.numPositionsToCreate; i++ {
				s.SetupDefaultPosition(pool.GetId())
			}

			if tc.shouldSetupUnownedPosition {
				// Position from another account.
				s.SetupDefaultPositionAcc(pool.GetId(), s.TestAccs[1])
			}

			fullChargeDuration := s.App.ConcentratedLiquidityKeeper.GetLargestAuthorizedUptimeDuration(s.Ctx)
			s.Ctx = s.Ctx.WithBlockTime(s.Ctx.BlockTime().Add(fullChargeDuration))

			if tc.shouldSetupUncharged {
				s.Ctx = s.Ctx.WithBlockTime(s.Ctx.BlockTime().Add(-time.Millisecond))
			}

			// Reset event counts to 0 by creating a new manager.
			s.Ctx = s.Ctx.WithEventManager(sdk.NewEventManager())
			s.Equal(0, len(s.Ctx.EventManager().Events()))

			// msg := &types.MsgFungifyChargedPositions{
			// 	Sender:      s.TestAccs[0].String(),
			// 	PositionIds: tc.positionIdsToFungify,
			// }

			// response, err := msgServer.FungifyChargedPositions(sdk.WrapSDKContext(s.Ctx), msg)

			// if tc.expectedError == nil {
			// 	s.Require().NoError(err)
			// 	s.Require().NotNil(response)
			// 	s.AssertEventEmitted(s.Ctx, types.TypeEvtFungifyChargedPosition, tc.expectedFungifyEvents)
			// 	s.AssertEventEmitted(s.Ctx, sdk.EventTypeMessage, tc.expectedMessageEvents)
			// } else {
			// 	s.Require().Error(err)
			// 	s.Require().ErrorAs(err, &tc.expectedError)
			// 	s.Require().Nil(response)
			// }
		})
	}
}

func (s *KeeperTestSuite) TestTransferPositions_Events() {
	// expectedUptimes are used for claimable incentives tests
	expectedUptimes := getExpectedUptimes()

	testcases := map[string]struct {
		positionIds                    []uint64
		numPositionsToCreate           int
		shouldSetupUnownedPosition     bool
		hasIncentivesToClaim           bool
		hasSpreadRewardsToClaim        bool
		expectedTransferPositionsEvent int
		expectedMessageEvents          int // We expect these to always be 0 because no additional events are being triggered
		isLastPositionInPool           bool
		expectedError                  error
	}{
		"single position ID": {
			positionIds:                    []uint64{DefaultPositionId},
			numPositionsToCreate:           1,
			expectedTransferPositionsEvent: 1,
		},
		"single position ID with claimable incentives": {
			positionIds:                    []uint64{DefaultPositionId},
			hasIncentivesToClaim:           true,
			numPositionsToCreate:           1,
			expectedTransferPositionsEvent: 1,
<<<<<<< HEAD
<<<<<<< HEAD
			expectedMessageEvents:          2, // 1 for collect incentives claim send, 1 for collect incentives forfeit send
=======
			expectedMessageEvents:          0,
>>>>>>> d28ed22f (fix: Implement retaining rewards for transfers (#7785))
=======
			expectedMessageEvents:          1, // 1 for collect incentives claim send
>>>>>>> db388476
		},
		"single position ID with claimable spread rewards": {
			positionIds:                    []uint64{DefaultPositionId},
			hasSpreadRewardsToClaim:        true,
			numPositionsToCreate:           1,
			expectedTransferPositionsEvent: 1,
			expectedMessageEvents:          0,
		},
		"single position ID with claimable incentives and spread rewards": {
			positionIds:                    []uint64{DefaultPositionId},
			hasIncentivesToClaim:           true,
			hasSpreadRewardsToClaim:        true,
			numPositionsToCreate:           1,
			expectedTransferPositionsEvent: 1,
<<<<<<< HEAD
<<<<<<< HEAD
			expectedMessageEvents:          3, // 1 for collect incentives claim send, 1 for collect incentives forfeit send, 1 for collect spread rewards claim send
=======
			expectedMessageEvents:          0,
>>>>>>> d28ed22f (fix: Implement retaining rewards for transfers (#7785))
=======
			expectedMessageEvents:          2, // 1 for collect incentives claim send, 1 for collect spread rewards claim send
>>>>>>> db388476
		},
		"two position IDs": {
			positionIds:                    []uint64{DefaultPositionId, DefaultPositionId + 1},
			numPositionsToCreate:           2,
			expectedTransferPositionsEvent: 1,
		},
		"three position IDs": {
			positionIds:                    []uint64{DefaultPositionId, DefaultPositionId + 1, DefaultPositionId + 2},
			numPositionsToCreate:           3,
			expectedTransferPositionsEvent: 1,
		},
		"three position IDs with claimable incentives and spread rewards": {
			positionIds:                    []uint64{DefaultPositionId, DefaultPositionId + 1, DefaultPositionId + 2},
			hasIncentivesToClaim:           true,
			hasSpreadRewardsToClaim:        true,
			numPositionsToCreate:           3,
			expectedTransferPositionsEvent: 1,
<<<<<<< HEAD
<<<<<<< HEAD
			expectedMessageEvents:          9, // 3 for collect incentives claim send, 3 for collect incentives forfeit send, 3 for collect spread rewards claim send
=======
			expectedMessageEvents:          0,
>>>>>>> d28ed22f (fix: Implement retaining rewards for transfers (#7785))
=======
			expectedMessageEvents:          6, // 3 for collect incentives claim send, 3 for collect spread rewards claim send
>>>>>>> db388476
		},
		"two position IDs, second ID does not exist": {
			positionIds:          []uint64{DefaultPositionId, DefaultPositionId + 1},
			numPositionsToCreate: 1,
			expectedError:        types.PositionIdNotFoundError{PositionId: DefaultPositionId + 1},
		},
		"three position IDs, not an owner of one of them": {
			positionIds:                []uint64{DefaultPositionId, DefaultPositionId + 1, DefaultPositionId + 2},
			numPositionsToCreate:       2,
			shouldSetupUnownedPosition: true,
			expectedError:              types.NotPositionOwnerError{},
		},
	}

	for name, tc := range testcases {
		s.Run(name, func() {
			s.SetupTest()

			// Create a cl pool with a default position
			pool := s.PrepareConcentratedPool()
			for i := 0; i < tc.numPositionsToCreate; i++ {
				s.SetupDefaultPosition(pool.GetId())
			}

			if tc.shouldSetupUnownedPosition {
				// Position from another account.
				s.SetupDefaultPositionAcc(pool.GetId(), s.TestAccs[1])
			}

			if tc.hasIncentivesToClaim {
				s.fundIncentiveAddr(pool.GetIncentivesAddress(), tc.positionIds)
				s.addUptimeGrowthInsideRange(s.Ctx, pool.GetId(), apptesting.DefaultLowerTick+1, DefaultLowerTick, DefaultUpperTick, expectedUptimes.hundredTokensMultiDenom)
			}

			if tc.hasSpreadRewardsToClaim {
				s.fundSpreadRewardsAddr(s.Ctx, pool.GetSpreadRewardsAddress(), tc.positionIds)
				s.AddToSpreadRewardAccumulator(pool.GetId(), sdk.NewDecCoin(ETH, osmomath.NewInt(10)))
			}

			// Move block time forward one day to claim and forfeit part of the incentives.
			s.Ctx = s.Ctx.WithBlockTime(s.Ctx.BlockTime().Add(time.Hour * 24))

			if !tc.isLastPositionInPool {
				// Setup a far out of range position that we do not touch, so when we transfer positions we do not transfer the last position in the pool.
				// This is because we special case this logic in the keeper to not allow the last position in the pool to be transferred.
				s.SetupPosition(pool.GetId(), s.TestAccs[2], sdk.NewCoins(DefaultCoin1), DefaultMinTick, DefaultMinTick+100, true)
			}

			msgServer := cl.NewMsgServerImpl(s.App.ConcentratedLiquidityKeeper)

			// Reset event counts to 0 by creating a new manager.
			s.Ctx = s.Ctx.WithEventManager(sdk.NewEventManager())
			s.Equal(0, len(s.Ctx.EventManager().Events()))

			msg := &types.MsgTransferPositions{
				PositionIds: tc.positionIds,
				Sender:      s.TestAccs[0].String(),
				NewOwner:    s.TestAccs[1].String(),
			}

			// System under test
			response, err := msgServer.TransferPositions(sdk.WrapSDKContext(s.Ctx), msg)

			if tc.expectedError == nil {
				s.Require().NoError(err)
				s.Require().NotNil(response)
				s.AssertEventEmitted(s.Ctx, types.TypeEvtTransferPositions, tc.expectedTransferPositionsEvent)
				s.AssertEventEmitted(s.Ctx, sdk.EventTypeMessage, tc.expectedMessageEvents)
			} else {
				s.Require().Error(err)
				s.Require().ErrorAs(err, &tc.expectedError)
				s.Require().Nil(response)
			}
		})
	}
}<|MERGE_RESOLUTION|>--- conflicted
+++ resolved
@@ -572,15 +572,7 @@
 			hasIncentivesToClaim:           true,
 			numPositionsToCreate:           1,
 			expectedTransferPositionsEvent: 1,
-<<<<<<< HEAD
-<<<<<<< HEAD
-			expectedMessageEvents:          2, // 1 for collect incentives claim send, 1 for collect incentives forfeit send
-=======
 			expectedMessageEvents:          0,
->>>>>>> d28ed22f (fix: Implement retaining rewards for transfers (#7785))
-=======
-			expectedMessageEvents:          1, // 1 for collect incentives claim send
->>>>>>> db388476
 		},
 		"single position ID with claimable spread rewards": {
 			positionIds:                    []uint64{DefaultPositionId},
@@ -595,15 +587,7 @@
 			hasSpreadRewardsToClaim:        true,
 			numPositionsToCreate:           1,
 			expectedTransferPositionsEvent: 1,
-<<<<<<< HEAD
-<<<<<<< HEAD
-			expectedMessageEvents:          3, // 1 for collect incentives claim send, 1 for collect incentives forfeit send, 1 for collect spread rewards claim send
-=======
 			expectedMessageEvents:          0,
->>>>>>> d28ed22f (fix: Implement retaining rewards for transfers (#7785))
-=======
-			expectedMessageEvents:          2, // 1 for collect incentives claim send, 1 for collect spread rewards claim send
->>>>>>> db388476
 		},
 		"two position IDs": {
 			positionIds:                    []uint64{DefaultPositionId, DefaultPositionId + 1},
@@ -621,15 +605,7 @@
 			hasSpreadRewardsToClaim:        true,
 			numPositionsToCreate:           3,
 			expectedTransferPositionsEvent: 1,
-<<<<<<< HEAD
-<<<<<<< HEAD
-			expectedMessageEvents:          9, // 3 for collect incentives claim send, 3 for collect incentives forfeit send, 3 for collect spread rewards claim send
-=======
 			expectedMessageEvents:          0,
->>>>>>> d28ed22f (fix: Implement retaining rewards for transfers (#7785))
-=======
-			expectedMessageEvents:          6, // 3 for collect incentives claim send, 3 for collect spread rewards claim send
->>>>>>> db388476
 		},
 		"two position IDs, second ID does not exist": {
 			positionIds:          []uint64{DefaultPositionId, DefaultPositionId + 1},
