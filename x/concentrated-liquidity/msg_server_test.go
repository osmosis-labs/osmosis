package concentrated_liquidity_test

import (
	"fmt"
	"time"

	sdk "github.com/cosmos/cosmos-sdk/types"

	cl "github.com/osmosis-labs/osmosis/v16/x/concentrated-liquidity"
	clmodel "github.com/osmosis-labs/osmosis/v16/x/concentrated-liquidity/model"
	"github.com/osmosis-labs/osmosis/v16/x/concentrated-liquidity/types"
	poolmanagertypes "github.com/osmosis-labs/osmosis/v16/x/poolmanager/types"
)

// TestCreateConcentratedPool_Events tests that events are correctly emitted
// when calling CreateConcentratedPool.
func (s *KeeperTestSuite) TestCreateConcentratedPool_Events() {
	testcases := map[string]struct {
		sender                   string
		denom0                   string
		denom1                   string
		tickSpacing              uint64
		expectedPoolCreatedEvent int
		expectedMessageEvents    int
		expectedError            error
	}{
		"happy path": {
			denom0:                   ETH,
			denom1:                   USDC,
			tickSpacing:              DefaultTickSpacing,
			expectedPoolCreatedEvent: 1,
			expectedMessageEvents:    4, // 1 for pool created, 1 for coin spent, 1 for coin received, 1 for after pool create hook
		},
		"error: tickSpacing zero": {
			denom0:        ETH,
			denom1:        USDC,
			tickSpacing:   0,
			expectedError: fmt.Errorf("tick spacing must be positive"),
		},
		"error: tickSpacing not authorized": {
			denom0:        ETH,
			denom1:        USDC,
			tickSpacing:   DefaultTickSpacing + 1,
			expectedError: types.UnauthorizedTickSpacingError{ProvidedTickSpacing: DefaultTickSpacing + 1, AuthorizedTickSpacings: s.App.ConcentratedLiquidityKeeper.GetParams(s.Ctx).AuthorizedTickSpacing},
		},
	}

	for name, tc := range testcases {
		s.Run(name, func() {
			s.SetupTest()
			ctx := s.Ctx

			// Retrieve the pool creation fee from poolmanager params.
			poolmanagerParams := poolmanagertypes.DefaultParams()

			// Fund account to pay for the pool creation fee.
			s.FundAcc(s.TestAccs[0], poolmanagerParams.PoolCreationFee)

			msgServer := cl.NewMsgCreatorServerImpl(s.App.ConcentratedLiquidityKeeper)

			// Reset event counts to 0 by creating a new manager.
			ctx = ctx.WithEventManager(sdk.NewEventManager())
			s.Equal(0, len(ctx.EventManager().Events()))

			response, err := msgServer.CreateConcentratedPool(sdk.WrapSDKContext(ctx), &clmodel.MsgCreateConcentratedPool{
				Sender:       s.TestAccs[0].String(),
				Denom0:       tc.denom0,
				Denom1:       tc.denom1,
				TickSpacing:  tc.tickSpacing,
				SpreadFactor: DefaultZeroSpreadFactor,
			})

			if tc.expectedError == nil {
				s.NoError(err)
				s.NotNil(response)
				s.AssertEventEmitted(ctx, poolmanagertypes.TypeEvtPoolCreated, tc.expectedPoolCreatedEvent)
				s.AssertEventEmitted(ctx, sdk.EventTypeMessage, tc.expectedMessageEvents)
			} else {
				s.Require().Error(err)
				s.Require().ErrorContains(err, tc.expectedError.Error())
				s.Require().Nil(response)
			}
		})
	}
}

// TestCreatePositionMsg tests that create position msg validate basic have been correctly implemented.
// Also checks correct assertion of events of CreatePosition.
func (s *KeeperTestSuite) TestCreatePositionMsg() {
	testcases := map[string]lpTest{
		"happy case": {},
		"error: lower tick is equal to upper tick": {
			lowerTick:     DefaultUpperTick,
			expectedError: types.InvalidLowerUpperTickError{LowerTick: DefaultUpperTick, UpperTick: DefaultUpperTick},
		},
		"error: tokens provided is three": {
			tokensProvided: DefaultCoins.Add(sdk.NewCoin("foo", sdk.NewInt(10))),
			expectedError:  types.CoinLengthError{Length: 3, MaxLength: 2},
		},
		"error: token min amount 0 is negative": {
			amount0Minimum: sdk.NewInt(-10),
			expectedError:  types.NotPositiveRequireAmountError{Amount: sdk.NewInt(-10).String()},
		},
		"error: token min amount 1 is negative": {
			amount1Minimum: sdk.NewInt(-10),
			expectedError:  types.NotPositiveRequireAmountError{Amount: sdk.NewInt(-10).String()},
		},
	}
	for name, tc := range testcases {
		s.Run(name, func() {
			s.SetupTest()
			ctx := s.Ctx

			baseConfigCopy := *baseCase
			mergeConfigs(&baseConfigCopy, &tc)
			tc = baseConfigCopy

			// Reset event counts to 0 by creating a new manager.
			ctx = ctx.WithEventManager(sdk.NewEventManager())
			s.Equal(0, len(ctx.EventManager().Events()))

			s.PrepareConcentratedPool()
			msgServer := cl.NewMsgServerImpl(s.App.ConcentratedLiquidityKeeper)

			// fund sender to create position
			s.FundAcc(s.TestAccs[0], sdk.NewCoins(DefaultCoin0, DefaultCoin1))

			msg := &types.MsgCreatePosition{
				PoolId:          tc.poolId,
				Sender:          s.TestAccs[0].String(),
				LowerTick:       tc.lowerTick,
				UpperTick:       tc.upperTick,
				TokensProvided:  tc.tokensProvided,
				TokenMinAmount0: tc.amount0Minimum,
				TokenMinAmount1: tc.amount1Minimum,
			}

			if tc.expectedError == nil {
				response, err := msgServer.CreatePosition(sdk.WrapSDKContext(ctx), msg)
				s.NoError(err)
				s.NotNil(response)
				s.AssertEventEmitted(ctx, sdk.EventTypeMessage, 2)
			} else {
				s.Require().ErrorContains(msg.ValidateBasic(), tc.expectedError.Error())
			}
		})
	}
}

// TestAddToPosition_Events tests that events are correctly emitted
// when calling AddToPosition.
func (s *KeeperTestSuite) TestAddToPosition_Events() {
	testcases := map[string]struct {
		lastPositionInPool           bool
		expectedAddedToPositionEvent int
		expectedMessageEvents        int
		expectedError                error
	}{
		"happy path": {
			expectedAddedToPositionEvent: 1,
			expectedMessageEvents:        5,
		},
		"error: last position in pool": {
			lastPositionInPool:           true,
			expectedAddedToPositionEvent: 0,
			expectedError:                types.AddToLastPositionInPoolError{PoolId: 1, PositionId: 1},
		},
	}

	for name, tc := range testcases {
		s.Run(name, func() {
			s.SetupTest()

			msgServer := cl.NewMsgServerImpl(s.App.ConcentratedLiquidityKeeper)

			// Create a cl pool with a default position
			pool := s.PrepareConcentratedPool()

			// Position from current account.
			posId := s.SetupDefaultPositionAcc(pool.GetId(), s.TestAccs[0])

			if !tc.lastPositionInPool {
				// Position from another account.
				s.SetupDefaultPositionAcc(pool.GetId(), s.TestAccs[1])
			}

			// Reset event counts to 0 by creating a new manager.
			s.Ctx = s.Ctx.WithEventManager(sdk.NewEventManager())
			s.Equal(0, len(s.Ctx.EventManager().Events()))

			s.FundAcc(s.TestAccs[0], sdk.NewCoins(DefaultCoin0, DefaultCoin1))
			msg := &types.MsgAddToPosition{
				PositionId: posId,
				Sender:     s.TestAccs[0].String(),
				Amount0:    DefaultCoin0.Amount,
				Amount1:    DefaultCoin1.Amount,
			}

			response, err := msgServer.AddToPosition(sdk.WrapSDKContext(s.Ctx), msg)

			if tc.expectedError == nil {
				s.NoError(err)
				s.NotNil(response)
				s.AssertEventEmitted(s.Ctx, types.TypeEvtAddToPosition, tc.expectedAddedToPositionEvent)
				s.AssertEventEmitted(s.Ctx, sdk.EventTypeMessage, tc.expectedMessageEvents)
			} else {
				s.Require().Error(err)
				s.Require().ErrorContains(err, tc.expectedError.Error())
				s.Require().Nil(response)
				s.AssertEventEmitted(s.Ctx, types.TypeEvtAddToPosition, tc.expectedAddedToPositionEvent)
			}
		})
	}
}

// TODO: Add test cases for withdraw position messages

// TestCollectSpreadRewards_Events tests that events are correctly emitted
// when calling CollectSpreadRewards.
func (s *KeeperTestSuite) TestCollectSpreadRewards_Events() {
	testcases := map[string]struct {
		upperTick                              int64
		lowerTick                              int64
		positionIds                            []uint64
		numPositionsToCreate                   int
		shouldSetupUnownedPosition             bool
		expectedTotalCollectSpreadRewardsEvent int
		expectedCollectSpreadRewardsEvent      int
		expectedMessageEvents                  int
		expectedError                          error
		errorFromValidateBasic                 error
	}{
		"single position ID": {
			upperTick:                              DefaultUpperTick,
			lowerTick:                              DefaultLowerTick,
			positionIds:                            []uint64{DefaultPositionId},
			numPositionsToCreate:                   1,
			expectedTotalCollectSpreadRewardsEvent: 1,
			expectedCollectSpreadRewardsEvent:      1,
			expectedMessageEvents:                  2, // 1 for collect fees, 1 for send message
		},
		"two position IDs": {
			upperTick:                              DefaultUpperTick,
			lowerTick:                              DefaultLowerTick,
			positionIds:                            []uint64{DefaultPositionId, DefaultPositionId + 1},
			numPositionsToCreate:                   2,
			expectedTotalCollectSpreadRewardsEvent: 1,
			expectedCollectSpreadRewardsEvent:      2,
			expectedMessageEvents:                  3, // 1 for collect fees, 2 for send messages
		},
		"three position IDs": {
			upperTick:                              DefaultUpperTick,
			lowerTick:                              DefaultLowerTick,
			positionIds:                            []uint64{DefaultPositionId, DefaultPositionId + 1, DefaultPositionId + 2},
			numPositionsToCreate:                   3,
			expectedTotalCollectSpreadRewardsEvent: 1,
			expectedCollectSpreadRewardsEvent:      3,
			expectedMessageEvents:                  4, // 1 for collect fees, 3 for send messages
		},
		"error: attempt to claim fees with different owner": {
			upperTick:                              DefaultUpperTick,
			lowerTick:                              DefaultLowerTick,
			positionIds:                            []uint64{DefaultPositionId, DefaultPositionId + 1, DefaultPositionId + 2},
			shouldSetupUnownedPosition:             true,
			numPositionsToCreate:                   2,
			expectedTotalCollectSpreadRewardsEvent: 0,
			expectedError:                          types.NotPositionOwnerError{},
		},
	}

	for name, tc := range testcases {
		s.Run(name, func() {
			s.SetupTest()

			msgServer := cl.NewMsgServerImpl(s.App.ConcentratedLiquidityKeeper)

			// Create a cl pool with a default position
			pool := s.PrepareConcentratedPool()
			for i := 0; i < tc.numPositionsToCreate; i++ {
				s.SetupDefaultPosition(pool.GetId())
			}

			if tc.shouldSetupUnownedPosition {
				// Position from another account.
				s.SetupDefaultPositionAcc(pool.GetId(), s.TestAccs[1])
			}

			msg := &types.MsgCollectSpreadRewards{
				Sender:      s.TestAccs[0].String(),
				PositionIds: tc.positionIds,
			}

			// Add spread rewards to the pool's accum so we aren't just claiming 0 rewards.
			// Claiming 0 rewards is still a valid message, but is not as valuable for testing.
			s.AddToSpreadRewardAccumulator(validPoolId, sdk.NewDecCoin(ETH, sdk.NewInt(1)))

			// Determine expected rewards from all provided positions without modifying state.
			expectedTotalSpreadRewards := []sdk.Coin(nil)
			cacheCtx, _ := s.Ctx.CacheContext()
			for _, positionId := range tc.positionIds {
				spreadRewardsClaimed, _ := s.App.ConcentratedLiquidityKeeper.PrepareClaimableSpreadRewards(cacheCtx, positionId)
				for _, spreadReward := range spreadRewardsClaimed {
					for i, expectedSpreadReward := range expectedTotalSpreadRewards {
						if expectedSpreadReward.Denom == spreadReward.Denom {
							expectedTotalSpreadRewards[i].Amount = expectedSpreadReward.Amount.Add(spreadReward.Amount)
							goto nextSpreadReward
						}
					}
					expectedTotalSpreadRewards = append(expectedTotalSpreadRewards, spreadReward)
				}
			nextSpreadReward:
			}

			// Fund the spread rewards account with the expected rewards (not testing the distribution algorithm here, just the events, so this is okay)
			s.FundAcc(pool.GetSpreadRewardsAddress(), sdk.NewCoins(sdk.NewCoin(ETH, expectedTotalSpreadRewards[0].Amount)))

			// Reset event counts to 0 by creating a new manager.
			s.Ctx = s.Ctx.WithEventManager(sdk.NewEventManager())
			s.Equal(0, len(s.Ctx.EventManager().Events()))

			// System under test.
			response, err := msgServer.CollectSpreadRewards(sdk.WrapSDKContext(s.Ctx), msg)

			if tc.expectedError == nil {
				s.Require().NoError(err)
				s.Require().NotNil(response)
				s.Require().Equal(expectedTotalSpreadRewards, response.CollectedSpreadRewards)
				s.AssertEventEmitted(s.Ctx, types.TypeEvtTotalCollectSpreadRewards, tc.expectedTotalCollectSpreadRewardsEvent)
				s.AssertEventEmitted(s.Ctx, types.TypeEvtCollectSpreadRewards, tc.expectedCollectSpreadRewardsEvent)
				s.AssertEventEmitted(s.Ctx, sdk.EventTypeMessage, tc.expectedMessageEvents)
			} else {
				s.Require().Error(err)
				s.Require().ErrorAs(err, &tc.expectedError)
				s.Require().Nil(response)
			}
		})
	}
}

// TestCollectIncentives_Events tests that events are correctly emitted
// when calling CollectIncentives.
func (s *KeeperTestSuite) TestCollectIncentives_Events() {
	uptimeHelper := getExpectedUptimes()
<<<<<<< HEAD
	twoWeeks := 14 * time.Hour * 24

=======
	twoWeeks := time.Hour * 24 * 14
>>>>>>> 1225d9f5
	testcases := map[string]struct {
		upperTick                           int64
		lowerTick                           int64
		positionIds                         []uint64
		numPositionsToCreate                int
		shouldSetupUnownedPosition          bool
		expectedTotalCollectIncentivesEvent int
		expectedCollectIncentivesEvent      int
		expectedMessageEvents               int
		expectedError                       error
	}{
<<<<<<< HEAD
		// "single position ID": {
		// 	upperTick:                           DefaultUpperTick,
		// 	lowerTick:                           DefaultLowerTick,
		// 	positionIds:                         []uint64{DefaultPositionId},
		// 	numPositionsToCreate:                1,
		// 	expectedTotalCollectIncentivesEvent: 1,
		// 	expectedCollectIncentivesEvent:      1,
		// 	expectedMessageEvents:               2, // 1 for collect incentives, 1 for send message
		// },
=======
		"single position ID": {
			upperTick:                           DefaultUpperTick,
			lowerTick:                           DefaultLowerTick,
			positionIds:                         []uint64{DefaultPositionId},
			numPositionsToCreate:                1,
			expectedTotalCollectIncentivesEvent: 1,
			expectedCollectIncentivesEvent:      1,
			expectedMessageEvents:               3, // 1 for collect incentives, 1 for collect send, 1 for forfeit send
		},
>>>>>>> 1225d9f5
		"two position IDs": {
			upperTick:                           DefaultUpperTick,
			lowerTick:                           DefaultLowerTick,
			positionIds:                         []uint64{DefaultPositionId, DefaultPositionId + 1},
			numPositionsToCreate:                2,
			expectedTotalCollectIncentivesEvent: 1,
			expectedCollectIncentivesEvent:      2,
			expectedMessageEvents:               5, // 1 for collect incentives, 2 for collect send, 2 for forfeit send
		},
<<<<<<< HEAD
		// "three position IDs": {
		// 	upperTick:                           DefaultUpperTick,
		// 	lowerTick:                           DefaultLowerTick,
		// 	positionIds:                         []uint64{DefaultPositionId, DefaultPositionId + 1, DefaultPositionId + 2},
		// 	numPositionsToCreate:                3,
		// 	expectedTotalCollectIncentivesEvent: 1,
		// 	expectedCollectIncentivesEvent:      3,
		// 	expectedMessageEvents:               4, // 1 for collect incentives, 3 for send messages
		// },
		// "error: three position IDs - not an owner": {
		// 	upperTick:                  DefaultUpperTick,
		// 	lowerTick:                  DefaultLowerTick,
		// 	positionIds:                []uint64{DefaultPositionId, DefaultPositionId + 1, DefaultPositionId + 2},
		// 	numPositionsToCreate:       2,
		// 	shouldSetupUnownedPosition: true,
		// 	expectedError:              types.NotPositionOwnerError{},
		// },
		// "error": {
		// 	upperTick:                           DefaultUpperTick,
		// 	lowerTick:                           DefaultLowerTick,
		// 	positionIds:                         []uint64{DefaultPositionId, DefaultPositionId + 1, DefaultPositionId + 2},
		// 	numPositionsToCreate:                2,
		// 	expectedTotalCollectIncentivesEvent: 0,
		// 	expectedCollectIncentivesEvent:      0,
		// 	expectedError:                       types.PositionIdNotFoundError{PositionId: DefaultPositionId + 2},
		// },
=======
		"three position IDs": {
			upperTick:                           DefaultUpperTick,
			lowerTick:                           DefaultLowerTick,
			positionIds:                         []uint64{DefaultPositionId, DefaultPositionId + 1, DefaultPositionId + 2},
			numPositionsToCreate:                3,
			expectedTotalCollectIncentivesEvent: 1,
			expectedCollectIncentivesEvent:      3,
			expectedMessageEvents:               7, // 1 for collect incentives, 3 for collect send, 3 for forfeit send
		},
		"error: three position IDs - not an owner": {
			upperTick:                  DefaultUpperTick,
			lowerTick:                  DefaultLowerTick,
			positionIds:                []uint64{DefaultPositionId, DefaultPositionId + 1, DefaultPositionId + 2},
			numPositionsToCreate:       2,
			shouldSetupUnownedPosition: true,
			expectedError:              types.NotPositionOwnerError{},
		},
		"error": {
			upperTick:                           DefaultUpperTick,
			lowerTick:                           DefaultLowerTick,
			positionIds:                         []uint64{DefaultPositionId, DefaultPositionId + 1, DefaultPositionId + 2},
			numPositionsToCreate:                2,
			expectedTotalCollectIncentivesEvent: 0,
			expectedCollectIncentivesEvent:      0,
			expectedError:                       types.PositionIdNotFoundError{PositionId: DefaultPositionId + 2},
		},
>>>>>>> 1225d9f5
	}

	for name, tc := range testcases {
		s.Run(name, func() {
			s.SetupTest()

			// Create a cl pool with a default position
			pool := s.PrepareConcentratedPool()
			for i := 0; i < tc.numPositionsToCreate; i++ {
				s.SetupDefaultPosition(pool.GetId())
			}

			if tc.shouldSetupUnownedPosition {
				// Position from another account.
				s.SetupDefaultPositionAcc(pool.GetId(), s.TestAccs[1])
			}

			position, err := s.App.ConcentratedLiquidityKeeper.GetPosition(s.Ctx, tc.positionIds[0])
			s.Require().NoError(err)
			s.Ctx = s.Ctx.WithBlockTime(position.JoinTime.Add(time.Hour * 24 * 7))
			positionAge := s.Ctx.BlockTime().Sub(position.JoinTime)

			// Set up accrued incentives
			err = addToUptimeAccums(s.Ctx, pool.GetId(), s.App.ConcentratedLiquidityKeeper, uptimeHelper.hundredTokensMultiDenom)
			s.Require().NoError(err)

<<<<<<< HEAD
			expectedIncentives := sdk.Coins{}
			expectedForfeit := sdk.Coins{}

			// Determine uptime growth at time of claim
			// This isn't really straight forward, since when each position claimed, it forfeits its respective rewards and they become claimable by the next
			// This modifies the uptime accumulator for each position, so we need to determine what that uptime accumulator value will be at the time each position claims.
			perPosUptimeGrowthAtTimeOfClaim := [][]sdk.DecCoins{}
			for i := range tc.positionIds {
				if i == 0 {
					perPosUptimeGrowthAtTimeOfClaim = append(perPosUptimeGrowthAtTimeOfClaim, uptimeHelper.hundredTokensMultiDenom)
				} else {
					newUptimeGrowthPostPreviousUserForfeit := make([]sdk.DecCoins, len(uptimeHelper.hundredTokensMultiDenom))
					copy(newUptimeGrowthPostPreviousUserForfeit, uptimeHelper.hundredTokensMultiDenom)
					newUptimeGrowthWithPreviousUserForfeit := perPosUptimeGrowthAtTimeOfClaim[i-1][len(perPosUptimeGrowthAtTimeOfClaim[i-1])-1].MulDec(sdk.NewDec(int64(len(tc.positionIds))).Quo(sdk.NewDec(int64(len(tc.positionIds) - 1))))
					newUptimeGrowthPostPreviousUserForfeit[len(newUptimeGrowthPostPreviousUserForfeit)-1] = newUptimeGrowthWithPreviousUserForfeit
					perPosUptimeGrowthAtTimeOfClaim = append(perPosUptimeGrowthAtTimeOfClaim, newUptimeGrowthPostPreviousUserForfeit)
				}
			}

			// Using the above calculated uptime growth for each position, calculate the expected redeemed incentives and forfeits.
			for _, uptimeGrowth := range perPosUptimeGrowthAtTimeOfClaim {
				expectedIncentivesInternal := expectedIncentivesFromUptimeGrowth(uptimeGrowth, DefaultLiquidityAmt, positionAge, sdk.NewInt(1))
				expectedForfeitInternal := expectedIncentivesFromUptimeGrowth(uptimeGrowth, DefaultLiquidityAmt, twoWeeks, sdk.NewInt(1)).Sub(expectedIncentivesInternal)
				expectedIncentives = expectedIncentives.Add(expectedIncentivesInternal...)
				expectedForfeit = expectedForfeit.Add(expectedForfeitInternal...)

			}

			// Fund the incentive address with the expected incentives to be distributed
			s.FundAcc(pool.GetIncentivesAddress(), expectedIncentives)
=======
			numPositions := sdk.NewInt(int64(len(tc.positionIds)))
			// Fund the incentives address with the amount of incentives we expect the positions to both claim and forfeit.
			// The claim amount must be funded to the incentives address in order for the rewards to be sent to the user.
			// The forfeited about must be funded to the incentives address in order for the forfeited rewards to be sent to the community pool.
			incentivesToBeSentToUsers := expectedIncentivesFromUptimeGrowth(uptimeHelper.hundredTokensMultiDenom, DefaultLiquidityAmt, positionAge, numPositions)
			incentivesToBeSentToCommunityPool := expectedIncentivesFromUptimeGrowth(uptimeHelper.hundredTokensMultiDenom, DefaultLiquidityAmt, twoWeeks, numPositions).Sub(incentivesToBeSentToUsers)
			totalAmountToFund := incentivesToBeSentToUsers.Add(incentivesToBeSentToCommunityPool...)
			s.FundAcc(pool.GetIncentivesAddress(), totalAmountToFund)
>>>>>>> 1225d9f5

			msgServer := cl.NewMsgServerImpl(s.App.ConcentratedLiquidityKeeper)

			// Reset event counts to 0 by creating a new manager.
			s.Ctx = s.Ctx.WithEventManager(sdk.NewEventManager())
			s.Equal(0, len(s.Ctx.EventManager().Events()))

			msg := &types.MsgCollectIncentives{
				Sender:      s.TestAccs[0].String(),
				PositionIds: tc.positionIds,
			}

			// System under test
			response, err := msgServer.CollectIncentives(sdk.WrapSDKContext(s.Ctx), msg)

			if tc.expectedError == nil {
				s.Require().NoError(err)
				s.Require().NotNil(response)

				// Need to change the output to a single coin array for comparison
				expectedCollectedIncentives := []sdk.Coin{}
				expectedForfeitIncentives := []sdk.Coin{}
				expectedCollectedIncentives = append(expectedCollectedIncentives, expectedIncentives...)
				expectedForfeitIncentives = append(expectedForfeitIncentives, expectedForfeit...)

				s.Require().Equal(expectedCollectedIncentives, response.CollectedIncentives)
				s.Require().Equal(expectedForfeitIncentives, response.ForfeitedIncentives)
				s.AssertEventEmitted(s.Ctx, types.TypeEvtTotalCollectIncentives, tc.expectedTotalCollectIncentivesEvent)
				s.AssertEventEmitted(s.Ctx, types.TypeEvtCollectIncentives, tc.expectedCollectIncentivesEvent)
				s.AssertEventEmitted(s.Ctx, sdk.EventTypeMessage, tc.expectedMessageEvents)
			} else {
				s.Require().Error(err)
				s.Require().ErrorAs(err, &tc.expectedError)
				s.Require().Nil(response)
			}
		})
	}
}

func (s *KeeperTestSuite) TestFungify_Events() {

	s.T().Skip("TODO: re-enable fungify test if message is restored")

	testcases := map[string]struct {
		positionIdsToFungify       []uint64
		numPositionsToCreate       int
		shouldSetupUnownedPosition bool
		shouldSetupUncharged       bool
		expectedFungifyEvents      int
		expectedMessageEvents      int
		expectedError              error
	}{
		"three position IDs": {
			positionIdsToFungify:  []uint64{DefaultPositionId, DefaultPositionId + 1, DefaultPositionId + 2},
			numPositionsToCreate:  3,
			expectedFungifyEvents: 1,
			expectedMessageEvents: 1, // 1 for fungify
		},
		"error: single position ID": {
			positionIdsToFungify: []uint64{DefaultPositionId},
			numPositionsToCreate: 1,

			expectedError: types.PositionQuantityTooLowError{},
		},
		"error: attempt to fungify with different owner": {
			positionIdsToFungify:       []uint64{DefaultPositionId, DefaultPositionId + 1},
			shouldSetupUnownedPosition: true,
			numPositionsToCreate:       1,
			expectedError:              types.NotPositionOwnerError{},
		},
		"error: not fully charged": {
			positionIdsToFungify: []uint64{DefaultPositionId, DefaultPositionId + 1},
			numPositionsToCreate: 2,
			shouldSetupUncharged: true,
			expectedError:        types.PositionNotFullyChargedError{},
		},
	}

	for name, tc := range testcases {
		s.Run(name, func() {
			s.SetupTest()

			// msgServer := cl.NewMsgServerImpl(s.App.ConcentratedLiquidityKeeper)

			// Create a cl pool with a default position
			pool := s.PrepareConcentratedPool()
			for i := 0; i < tc.numPositionsToCreate; i++ {
				s.SetupDefaultPosition(pool.GetId())
			}

			if tc.shouldSetupUnownedPosition {
				// Position from another account.
				s.SetupDefaultPositionAcc(pool.GetId(), s.TestAccs[1])
			}

			fullChargeDuration := s.App.ConcentratedLiquidityKeeper.GetLargestAuthorizedUptimeDuration(s.Ctx)
			s.Ctx = s.Ctx.WithBlockTime(s.Ctx.BlockTime().Add(fullChargeDuration))

			if tc.shouldSetupUncharged {
				s.Ctx = s.Ctx.WithBlockTime(s.Ctx.BlockTime().Add(-time.Millisecond))
			}

			// Reset event counts to 0 by creating a new manager.
			s.Ctx = s.Ctx.WithEventManager(sdk.NewEventManager())
			s.Equal(0, len(s.Ctx.EventManager().Events()))

			// msg := &types.MsgFungifyChargedPositions{
			// 	Sender:      s.TestAccs[0].String(),
			// 	PositionIds: tc.positionIdsToFungify,
			// }

			// response, err := msgServer.FungifyChargedPositions(sdk.WrapSDKContext(s.Ctx), msg)

			// if tc.expectedError == nil {
			// 	s.Require().NoError(err)
			// 	s.Require().NotNil(response)
			// 	s.AssertEventEmitted(s.Ctx, types.TypeEvtFungifyChargedPosition, tc.expectedFungifyEvents)
			// 	s.AssertEventEmitted(s.Ctx, sdk.EventTypeMessage, tc.expectedMessageEvents)
			// } else {
			// 	s.Require().Error(err)
			// 	s.Require().ErrorAs(err, &tc.expectedError)
			// 	s.Require().Nil(response)
			// }
		})
	}
}<|MERGE_RESOLUTION|>--- conflicted
+++ resolved
@@ -341,12 +341,7 @@
 // when calling CollectIncentives.
 func (s *KeeperTestSuite) TestCollectIncentives_Events() {
 	uptimeHelper := getExpectedUptimes()
-<<<<<<< HEAD
-	twoWeeks := 14 * time.Hour * 24
-
-=======
 	twoWeeks := time.Hour * 24 * 14
->>>>>>> 1225d9f5
 	testcases := map[string]struct {
 		upperTick                           int64
 		lowerTick                           int64
@@ -358,17 +353,6 @@
 		expectedMessageEvents               int
 		expectedError                       error
 	}{
-<<<<<<< HEAD
-		// "single position ID": {
-		// 	upperTick:                           DefaultUpperTick,
-		// 	lowerTick:                           DefaultLowerTick,
-		// 	positionIds:                         []uint64{DefaultPositionId},
-		// 	numPositionsToCreate:                1,
-		// 	expectedTotalCollectIncentivesEvent: 1,
-		// 	expectedCollectIncentivesEvent:      1,
-		// 	expectedMessageEvents:               2, // 1 for collect incentives, 1 for send message
-		// },
-=======
 		"single position ID": {
 			upperTick:                           DefaultUpperTick,
 			lowerTick:                           DefaultLowerTick,
@@ -378,7 +362,6 @@
 			expectedCollectIncentivesEvent:      1,
 			expectedMessageEvents:               3, // 1 for collect incentives, 1 for collect send, 1 for forfeit send
 		},
->>>>>>> 1225d9f5
 		"two position IDs": {
 			upperTick:                           DefaultUpperTick,
 			lowerTick:                           DefaultLowerTick,
@@ -388,34 +371,6 @@
 			expectedCollectIncentivesEvent:      2,
 			expectedMessageEvents:               5, // 1 for collect incentives, 2 for collect send, 2 for forfeit send
 		},
-<<<<<<< HEAD
-		// "three position IDs": {
-		// 	upperTick:                           DefaultUpperTick,
-		// 	lowerTick:                           DefaultLowerTick,
-		// 	positionIds:                         []uint64{DefaultPositionId, DefaultPositionId + 1, DefaultPositionId + 2},
-		// 	numPositionsToCreate:                3,
-		// 	expectedTotalCollectIncentivesEvent: 1,
-		// 	expectedCollectIncentivesEvent:      3,
-		// 	expectedMessageEvents:               4, // 1 for collect incentives, 3 for send messages
-		// },
-		// "error: three position IDs - not an owner": {
-		// 	upperTick:                  DefaultUpperTick,
-		// 	lowerTick:                  DefaultLowerTick,
-		// 	positionIds:                []uint64{DefaultPositionId, DefaultPositionId + 1, DefaultPositionId + 2},
-		// 	numPositionsToCreate:       2,
-		// 	shouldSetupUnownedPosition: true,
-		// 	expectedError:              types.NotPositionOwnerError{},
-		// },
-		// "error": {
-		// 	upperTick:                           DefaultUpperTick,
-		// 	lowerTick:                           DefaultLowerTick,
-		// 	positionIds:                         []uint64{DefaultPositionId, DefaultPositionId + 1, DefaultPositionId + 2},
-		// 	numPositionsToCreate:                2,
-		// 	expectedTotalCollectIncentivesEvent: 0,
-		// 	expectedCollectIncentivesEvent:      0,
-		// 	expectedError:                       types.PositionIdNotFoundError{PositionId: DefaultPositionId + 2},
-		// },
-=======
 		"three position IDs": {
 			upperTick:                           DefaultUpperTick,
 			lowerTick:                           DefaultLowerTick,
@@ -442,7 +397,6 @@
 			expectedCollectIncentivesEvent:      0,
 			expectedError:                       types.PositionIdNotFoundError{PositionId: DefaultPositionId + 2},
 		},
->>>>>>> 1225d9f5
 	}
 
 	for name, tc := range testcases {
@@ -469,38 +423,6 @@
 			err = addToUptimeAccums(s.Ctx, pool.GetId(), s.App.ConcentratedLiquidityKeeper, uptimeHelper.hundredTokensMultiDenom)
 			s.Require().NoError(err)
 
-<<<<<<< HEAD
-			expectedIncentives := sdk.Coins{}
-			expectedForfeit := sdk.Coins{}
-
-			// Determine uptime growth at time of claim
-			// This isn't really straight forward, since when each position claimed, it forfeits its respective rewards and they become claimable by the next
-			// This modifies the uptime accumulator for each position, so we need to determine what that uptime accumulator value will be at the time each position claims.
-			perPosUptimeGrowthAtTimeOfClaim := [][]sdk.DecCoins{}
-			for i := range tc.positionIds {
-				if i == 0 {
-					perPosUptimeGrowthAtTimeOfClaim = append(perPosUptimeGrowthAtTimeOfClaim, uptimeHelper.hundredTokensMultiDenom)
-				} else {
-					newUptimeGrowthPostPreviousUserForfeit := make([]sdk.DecCoins, len(uptimeHelper.hundredTokensMultiDenom))
-					copy(newUptimeGrowthPostPreviousUserForfeit, uptimeHelper.hundredTokensMultiDenom)
-					newUptimeGrowthWithPreviousUserForfeit := perPosUptimeGrowthAtTimeOfClaim[i-1][len(perPosUptimeGrowthAtTimeOfClaim[i-1])-1].MulDec(sdk.NewDec(int64(len(tc.positionIds))).Quo(sdk.NewDec(int64(len(tc.positionIds) - 1))))
-					newUptimeGrowthPostPreviousUserForfeit[len(newUptimeGrowthPostPreviousUserForfeit)-1] = newUptimeGrowthWithPreviousUserForfeit
-					perPosUptimeGrowthAtTimeOfClaim = append(perPosUptimeGrowthAtTimeOfClaim, newUptimeGrowthPostPreviousUserForfeit)
-				}
-			}
-
-			// Using the above calculated uptime growth for each position, calculate the expected redeemed incentives and forfeits.
-			for _, uptimeGrowth := range perPosUptimeGrowthAtTimeOfClaim {
-				expectedIncentivesInternal := expectedIncentivesFromUptimeGrowth(uptimeGrowth, DefaultLiquidityAmt, positionAge, sdk.NewInt(1))
-				expectedForfeitInternal := expectedIncentivesFromUptimeGrowth(uptimeGrowth, DefaultLiquidityAmt, twoWeeks, sdk.NewInt(1)).Sub(expectedIncentivesInternal)
-				expectedIncentives = expectedIncentives.Add(expectedIncentivesInternal...)
-				expectedForfeit = expectedForfeit.Add(expectedForfeitInternal...)
-
-			}
-
-			// Fund the incentive address with the expected incentives to be distributed
-			s.FundAcc(pool.GetIncentivesAddress(), expectedIncentives)
-=======
 			numPositions := sdk.NewInt(int64(len(tc.positionIds)))
 			// Fund the incentives address with the amount of incentives we expect the positions to both claim and forfeit.
 			// The claim amount must be funded to the incentives address in order for the rewards to be sent to the user.
@@ -509,7 +431,6 @@
 			incentivesToBeSentToCommunityPool := expectedIncentivesFromUptimeGrowth(uptimeHelper.hundredTokensMultiDenom, DefaultLiquidityAmt, twoWeeks, numPositions).Sub(incentivesToBeSentToUsers)
 			totalAmountToFund := incentivesToBeSentToUsers.Add(incentivesToBeSentToCommunityPool...)
 			s.FundAcc(pool.GetIncentivesAddress(), totalAmountToFund)
->>>>>>> 1225d9f5
 
 			msgServer := cl.NewMsgServerImpl(s.App.ConcentratedLiquidityKeeper)
 
@@ -524,19 +445,9 @@
 
 			// System under test
 			response, err := msgServer.CollectIncentives(sdk.WrapSDKContext(s.Ctx), msg)
-
 			if tc.expectedError == nil {
 				s.Require().NoError(err)
 				s.Require().NotNil(response)
-
-				// Need to change the output to a single coin array for comparison
-				expectedCollectedIncentives := []sdk.Coin{}
-				expectedForfeitIncentives := []sdk.Coin{}
-				expectedCollectedIncentives = append(expectedCollectedIncentives, expectedIncentives...)
-				expectedForfeitIncentives = append(expectedForfeitIncentives, expectedForfeit...)
-
-				s.Require().Equal(expectedCollectedIncentives, response.CollectedIncentives)
-				s.Require().Equal(expectedForfeitIncentives, response.ForfeitedIncentives)
 				s.AssertEventEmitted(s.Ctx, types.TypeEvtTotalCollectIncentives, tc.expectedTotalCollectIncentivesEvent)
 				s.AssertEventEmitted(s.Ctx, types.TypeEvtCollectIncentives, tc.expectedCollectIncentivesEvent)
 				s.AssertEventEmitted(s.Ctx, sdk.EventTypeMessage, tc.expectedMessageEvents)
