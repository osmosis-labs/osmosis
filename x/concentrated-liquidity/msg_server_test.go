package concentrated_liquidity_test

import (
	"fmt"
	"time"

	sdk "github.com/cosmos/cosmos-sdk/types"

	cl "github.com/osmosis-labs/osmosis/v15/x/concentrated-liquidity"
	clmodel "github.com/osmosis-labs/osmosis/v15/x/concentrated-liquidity/model"
	"github.com/osmosis-labs/osmosis/v15/x/concentrated-liquidity/types"
	poolmanagertypes "github.com/osmosis-labs/osmosis/v15/x/poolmanager/types"
)

// TestCreateConcentratedPool_Events tests that events are correctly emitted
// when calling CreateConcentratedPool.
func (s *KeeperTestSuite) TestCreateConcentratedPool_Events() {
	testcases := map[string]struct {
		sender                   string
		denom0                   string
		denom1                   string
		tickSpacing              uint64
		expectedPoolCreatedEvent int
		expectedMessageEvents    int
		expectedError            error
	}{
		"happy path": {
			denom0:                   ETH,
			denom1:                   USDC,
			tickSpacing:              DefaultTickSpacing,
			expectedPoolCreatedEvent: 1,
			expectedMessageEvents:    4, // 1 for pool created, 1 for coin spent, 1 for coin received, 1 for after pool create hook
		},
		"error: tickSpacing not positive": {
			denom0:        ETH,
			denom1:        USDC,
			tickSpacing:   0,
			expectedError: fmt.Errorf("tick spacing must be positive"),
		},
		"error: tickSpacing not authorized": {
			denom0:        ETH,
			denom1:        USDC,
			tickSpacing:   DefaultTickSpacing + 1,
			expectedError: types.UnauthorizedTickSpacingError{ProvidedTickSpacing: DefaultTickSpacing + 1, AuthorizedTickSpacings: s.App.ConcentratedLiquidityKeeper.GetParams(s.Ctx).AuthorizedTickSpacing},
		},
	}

	for name, tc := range testcases {
		s.Run(name, func() {
			s.SetupTest()
			ctx := s.Ctx

			// Retrieve the pool creation fee from poolmanager params.
			poolmanagerParams := poolmanagertypes.DefaultParams()

			// Fund account to pay for the pool creation fee.
			s.FundAcc(s.TestAccs[0], poolmanagerParams.PoolCreationFee)

			msgServer := cl.NewMsgCreatorServerImpl(s.App.ConcentratedLiquidityKeeper)

			// Reset event counts to 0 by creating a new manager.
			ctx = ctx.WithEventManager(sdk.NewEventManager())
			s.Equal(0, len(ctx.EventManager().Events()))

			response, err := msgServer.CreateConcentratedPool(sdk.WrapSDKContext(ctx), &clmodel.MsgCreateConcentratedPool{
<<<<<<< HEAD
				Sender:       suite.TestAccs[0].String(),
				Denom0:       tc.denom0,
				Denom1:       tc.denom1,
				TickSpacing:  tc.tickSpacing,
				SpreadFactor: DefaultZeroSpreadFactor,
=======
				Sender:      s.TestAccs[0].String(),
				Denom0:      tc.denom0,
				Denom1:      tc.denom1,
				TickSpacing: tc.tickSpacing,
				SwapFee:     DefaultZeroSwapFee,
>>>>>>> 806f32ca
			})

			if tc.expectedError == nil {
				s.NoError(err)
				s.NotNil(response)
				s.AssertEventEmitted(ctx, poolmanagertypes.TypeEvtPoolCreated, tc.expectedPoolCreatedEvent)
				s.AssertEventEmitted(ctx, sdk.EventTypeMessage, tc.expectedMessageEvents)
			} else {
				s.Require().Error(err)
				s.Require().ErrorContains(err, tc.expectedError.Error())
				s.Require().Nil(response)
			}
		})
	}
}

// TestCreatePositionMsg tests that create position msg validate basic have been correctly implemented.
// Also checks correct assertion of events of CreatePosition.
func (s *KeeperTestSuite) TestCreatePositionMsg() {
	testcases := map[string]lpTest{
		"happy case": {},
		"error: lower tick is equal to upper tick": {
			lowerTick:     DefaultUpperTick,
			expectedError: types.InvalidLowerUpperTickError{LowerTick: DefaultUpperTick, UpperTick: DefaultUpperTick},
		},
		"error: tokens provided is three": {
			tokensProvided: DefaultCoins.Add(sdk.NewCoin("foo", sdk.NewInt(10))),
			expectedError:  types.CoinLengthError{Length: 3, MaxLength: 2},
		},
		"error: token min amount 0 is negative": {
			amount0Minimum: sdk.NewInt(-10),
			expectedError:  types.NotPositiveRequireAmountError{Amount: sdk.NewInt(-10).String()},
		},
		"error: token min amount 1 is negative": {
			amount1Minimum: sdk.NewInt(-10),
			expectedError:  types.NotPositiveRequireAmountError{Amount: sdk.NewInt(-10).String()},
		},
	}
	for name, tc := range testcases {
		s.Run(name, func() {
			s.SetupTest()
			ctx := s.Ctx

			baseConfigCopy := *baseCase
			mergeConfigs(&baseConfigCopy, &tc)
			tc = baseConfigCopy

			// Reset event counts to 0 by creating a new manager.
			ctx = ctx.WithEventManager(sdk.NewEventManager())
			s.Equal(0, len(ctx.EventManager().Events()))

			s.PrepareConcentratedPool()
			msgServer := cl.NewMsgServerImpl(s.App.ConcentratedLiquidityKeeper)

			// fund sender to create position
			s.FundAcc(s.TestAccs[0], sdk.NewCoins(DefaultCoin0, DefaultCoin1))

			msg := &types.MsgCreatePosition{
				PoolId:          tc.poolId,
				Sender:          s.TestAccs[0].String(),
				LowerTick:       tc.lowerTick,
				UpperTick:       tc.upperTick,
				TokensProvided:  tc.tokensProvided,
				TokenMinAmount0: tc.amount0Minimum,
				TokenMinAmount1: tc.amount1Minimum,
			}

			if tc.expectedError == nil {
				response, err := msgServer.CreatePosition(sdk.WrapSDKContext(ctx), msg)
				s.NoError(err)
				s.NotNil(response)
				s.AssertEventEmitted(ctx, sdk.EventTypeMessage, 2)
			} else {
				s.Require().ErrorContains(msg.ValidateBasic(), tc.expectedError.Error())
			}
		})
	}
}

// TestAddToPosition_Events tests that events are correctly emitted
// when calling AddToPosition.
func (s *KeeperTestSuite) TestAddToPosition_Events() {
	testcases := map[string]struct {
		lastPositionInPool           bool
		expectedAddedToPositionEvent int
		expectedMessageEvents        int
		expectedError                error
	}{
		"happy path": {
			expectedAddedToPositionEvent: 1,
			expectedMessageEvents:        5,
		},
		"error: last position in pool": {
			lastPositionInPool:           true,
			expectedAddedToPositionEvent: 0,
			expectedError:                types.AddToLastPositionInPoolError{PoolId: 1, PositionId: 1},
		},
	}

	for name, tc := range testcases {
		s.Run(name, func() {
			s.SetupTest()

			msgServer := cl.NewMsgServerImpl(s.App.ConcentratedLiquidityKeeper)

			// Create a cl pool with a default position
			pool := s.PrepareConcentratedPool()

			// Position from current account.
			posId := s.SetupDefaultPositionAcc(pool.GetId(), s.TestAccs[0])

			if !tc.lastPositionInPool {
				// Position from another account.
				s.SetupDefaultPositionAcc(pool.GetId(), s.TestAccs[1])
			}

			// Reset event counts to 0 by creating a new manager.
			s.Ctx = s.Ctx.WithEventManager(sdk.NewEventManager())
			s.Equal(0, len(s.Ctx.EventManager().Events()))

			s.FundAcc(s.TestAccs[0], sdk.NewCoins(DefaultCoin0, DefaultCoin1))
			msg := &types.MsgAddToPosition{
				PositionId: posId,
				Sender:     s.TestAccs[0].String(),
				Amount0:    DefaultCoin0.Amount,
				Amount1:    DefaultCoin1.Amount,
			}

			response, err := msgServer.AddToPosition(sdk.WrapSDKContext(s.Ctx), msg)

			if tc.expectedError == nil {
				s.NoError(err)
				s.NotNil(response)
				s.AssertEventEmitted(s.Ctx, types.TypeEvtAddToPosition, tc.expectedAddedToPositionEvent)
				s.AssertEventEmitted(s.Ctx, sdk.EventTypeMessage, tc.expectedMessageEvents)
			} else {
				s.Require().Error(err)
				s.Require().ErrorContains(err, tc.expectedError.Error())
				s.Require().Nil(response)
				s.AssertEventEmitted(s.Ctx, types.TypeEvtAddToPosition, tc.expectedAddedToPositionEvent)
			}
		})
	}
}

// TODO: Add test cases for withdraw position messages

// TestCollectFees_Events tests that events are correctly emitted
// when calling CollectFees.
func (s *KeeperTestSuite) TestCollectFees_Events() {
	testcases := map[string]struct {
		upperTick                     int64
		lowerTick                     int64
		positionIds                   []uint64
		numPositionsToCreate          int
		shouldSetupUnownedPosition    bool
		expectedTotalCollectFeesEvent int
		expectedCollectFeesEvent      int
		expectedMessageEvents         int
		expectedError                 error
		errorFromValidateBasic        error
	}{
		"single position ID": {
			upperTick:                     DefaultUpperTick,
			lowerTick:                     DefaultLowerTick,
			positionIds:                   []uint64{DefaultPositionId},
			numPositionsToCreate:          1,
			expectedTotalCollectFeesEvent: 1,
			expectedCollectFeesEvent:      1,
			expectedMessageEvents:         2, // 1 for collect fees, 1 for send message
		},
		"two position IDs": {
			upperTick:                     DefaultUpperTick,
			lowerTick:                     DefaultLowerTick,
			positionIds:                   []uint64{DefaultPositionId, DefaultPositionId + 1},
			numPositionsToCreate:          2,
			expectedTotalCollectFeesEvent: 1,
			expectedCollectFeesEvent:      2,
			expectedMessageEvents:         3, // 1 for collect fees, 2 for send messages
		},
		"three position IDs": {
			upperTick:                     DefaultUpperTick,
			lowerTick:                     DefaultLowerTick,
			positionIds:                   []uint64{DefaultPositionId, DefaultPositionId + 1, DefaultPositionId + 2},
			numPositionsToCreate:          3,
			expectedTotalCollectFeesEvent: 1,
			expectedCollectFeesEvent:      3,
			expectedMessageEvents:         4, // 1 for collect fees, 3 for send messages
		},
		"error: attempt to claim fees with different owner": {
			upperTick:                     DefaultUpperTick,
			lowerTick:                     DefaultLowerTick,
			positionIds:                   []uint64{DefaultPositionId, DefaultPositionId + 1, DefaultPositionId + 2},
			shouldSetupUnownedPosition:    true,
			numPositionsToCreate:          2,
			expectedTotalCollectFeesEvent: 0,
			expectedError:                 types.NotPositionOwnerError{},
		},
	}

	for name, tc := range testcases {
		s.Run(name, func() {
			s.SetupTest()

			msgServer := cl.NewMsgServerImpl(s.App.ConcentratedLiquidityKeeper)

			// Create a cl pool with a default position
			pool := s.PrepareConcentratedPool()
			for i := 0; i < tc.numPositionsToCreate; i++ {
				s.SetupDefaultPosition(pool.GetId())
			}

			if tc.shouldSetupUnownedPosition {
				// Position from another account.
				s.SetupDefaultPositionAcc(pool.GetId(), s.TestAccs[1])
			}

			// Reset event counts to 0 by creating a new manager.
			s.Ctx = s.Ctx.WithEventManager(sdk.NewEventManager())
			s.Equal(0, len(s.Ctx.EventManager().Events()))

			msg := &types.MsgCollectFees{
				Sender:      s.TestAccs[0].String(),
				PositionIds: tc.positionIds,
			}

			response, err := msgServer.CollectFees(sdk.WrapSDKContext(s.Ctx), msg)

			if tc.expectedError == nil {
				s.Require().NoError(err)
				s.Require().NotNil(response)
				s.AssertEventEmitted(s.Ctx, types.TypeEvtTotalCollectFees, tc.expectedTotalCollectFeesEvent)
				s.AssertEventEmitted(s.Ctx, types.TypeEvtCollectFees, tc.expectedCollectFeesEvent)
				s.AssertEventEmitted(s.Ctx, sdk.EventTypeMessage, tc.expectedMessageEvents)
			} else {
				s.Require().Error(err)
				s.Require().ErrorAs(err, &tc.expectedError)
				s.Require().Nil(response)
			}
		})
	}
}

// TestCollectIncentives_Events tests that events are correctly emitted
// when calling CollectIncentives.
func (s *KeeperTestSuite) TestCollectIncentives_Events() {
	uptimeHelper := getExpectedUptimes()
	testcases := map[string]struct {
		upperTick                           int64
		lowerTick                           int64
		positionIds                         []uint64
		numPositionsToCreate                int
		shouldSetupUnownedPosition          bool
		expectedTotalCollectIncentivesEvent int
		expectedCollectIncentivesEvent      int
		expectedMessageEvents               int
		expectedError                       error
	}{
		"single position ID": {
			upperTick:                           DefaultUpperTick,
			lowerTick:                           DefaultLowerTick,
			positionIds:                         []uint64{DefaultPositionId},
			numPositionsToCreate:                1,
			expectedTotalCollectIncentivesEvent: 1,
			expectedCollectIncentivesEvent:      1,
			expectedMessageEvents:               2, // 1 for collect incentives, 1 for send message
		},
		"two position IDs": {
			upperTick:                           DefaultUpperTick,
			lowerTick:                           DefaultLowerTick,
			positionIds:                         []uint64{DefaultPositionId, DefaultPositionId + 1},
			numPositionsToCreate:                2,
			expectedTotalCollectIncentivesEvent: 1,
			expectedCollectIncentivesEvent:      2,
			expectedMessageEvents:               3, // 1 for collect incentives, 2 for send messages
		},
		"three position IDs": {
			upperTick:                           DefaultUpperTick,
			lowerTick:                           DefaultLowerTick,
			positionIds:                         []uint64{DefaultPositionId, DefaultPositionId + 1, DefaultPositionId + 2},
			numPositionsToCreate:                3,
			expectedTotalCollectIncentivesEvent: 1,
			expectedCollectIncentivesEvent:      3,
			expectedMessageEvents:               4, // 1 for collect incentives, 3 for send messages
		},
		"error: three position IDs - not an owner": {
			upperTick:                  DefaultUpperTick,
			lowerTick:                  DefaultLowerTick,
			positionIds:                []uint64{DefaultPositionId, DefaultPositionId + 1, DefaultPositionId + 2},
			numPositionsToCreate:       2,
			shouldSetupUnownedPosition: true,
			expectedError:              types.NotPositionOwnerError{},
		},
		"error": {
			upperTick:                           DefaultUpperTick,
			lowerTick:                           DefaultLowerTick,
			positionIds:                         []uint64{DefaultPositionId, DefaultPositionId + 1, DefaultPositionId + 2},
			numPositionsToCreate:                2,
			expectedTotalCollectIncentivesEvent: 0,
			expectedCollectIncentivesEvent:      0,
			expectedError:                       types.PositionIdNotFoundError{PositionId: DefaultPositionId + 2},
		},
	}

	for name, tc := range testcases {
		s.Run(name, func() {
			s.SetupTest()
			ctx := s.Ctx

			// Create a cl pool with a default position
			pool := s.PrepareConcentratedPool()
			for i := 0; i < tc.numPositionsToCreate; i++ {
				s.SetupDefaultPosition(pool.GetId())
			}

			if tc.shouldSetupUnownedPosition {
				// Position from another account.
				s.SetupDefaultPositionAcc(pool.GetId(), s.TestAccs[1])
			}

			position, err := s.App.ConcentratedLiquidityKeeper.GetPosition(ctx, tc.positionIds[0])
			s.Require().NoError(err)
			ctx = ctx.WithBlockTime(position.JoinTime.Add(time.Hour * 24 * 7))
			positionAge := ctx.BlockTime().Sub(position.JoinTime)

			// Set up accrued incentives
			err = addToUptimeAccums(ctx, pool.GetId(), s.App.ConcentratedLiquidityKeeper, uptimeHelper.hundredTokensMultiDenom)
			s.Require().NoError(err)
			s.FundAcc(pool.GetIncentivesAddress(), expectedIncentivesFromUptimeGrowth(uptimeHelper.hundredTokensMultiDenom, DefaultLiquidityAmt, positionAge, sdk.NewInt(int64(len(tc.positionIds)))))

			msgServer := cl.NewMsgServerImpl(s.App.ConcentratedLiquidityKeeper)

			// Reset event counts to 0 by creating a new manager.
			ctx = ctx.WithEventManager(sdk.NewEventManager())
			s.Equal(0, len(ctx.EventManager().Events()))

			msg := &types.MsgCollectIncentives{
				Sender:      s.TestAccs[0].String(),
				PositionIds: tc.positionIds,
			}

			// System under test
			response, err := msgServer.CollectIncentives(sdk.WrapSDKContext(ctx), msg)

			if tc.expectedError == nil {
				s.Require().NoError(err)
				s.Require().NotNil(response)
				s.AssertEventEmitted(ctx, types.TypeEvtTotalCollectIncentives, tc.expectedTotalCollectIncentivesEvent)
				s.AssertEventEmitted(ctx, types.TypeEvtCollectIncentives, tc.expectedCollectIncentivesEvent)
				s.AssertEventEmitted(ctx, sdk.EventTypeMessage, tc.expectedMessageEvents)
			} else {
				s.Require().Error(err)
				s.Require().ErrorAs(err, &tc.expectedError)
				s.Require().Nil(response)
			}
		})
	}
}

func (s *KeeperTestSuite) TestFungify_Events() {
	testcases := map[string]struct {
		positionIdsToFungify       []uint64
		numPositionsToCreate       int
		shouldSetupUnownedPosition bool
		shouldSetupUncharged       bool
		expectedFungifyEvents      int
		expectedMessageEvents      int
		expectedError              error
	}{
		"three position IDs": {
			positionIdsToFungify:  []uint64{DefaultPositionId, DefaultPositionId + 1, DefaultPositionId + 2},
			numPositionsToCreate:  3,
			expectedFungifyEvents: 1,
			expectedMessageEvents: 1, // 1 for fungify
		},
		"error: single position ID": {
			positionIdsToFungify: []uint64{DefaultPositionId},
			numPositionsToCreate: 1,

			expectedError: types.PositionQuantityTooLowError{},
		},
		"error: attempt to fungify with different owner": {
			positionIdsToFungify:       []uint64{DefaultPositionId, DefaultPositionId + 1},
			shouldSetupUnownedPosition: true,
			numPositionsToCreate:       1,
			expectedError:              types.NotPositionOwnerError{},
		},
		"error: not fully charged": {
			positionIdsToFungify: []uint64{DefaultPositionId, DefaultPositionId + 1},
			numPositionsToCreate: 2,
			shouldSetupUncharged: true,
			expectedError:        types.PositionNotFullyChargedError{},
		},
	}

	for name, tc := range testcases {
		s.Run(name, func() {
			s.SetupTest()

			msgServer := cl.NewMsgServerImpl(s.App.ConcentratedLiquidityKeeper)

			// Create a cl pool with a default position
			pool := s.PrepareConcentratedPool()
			for i := 0; i < tc.numPositionsToCreate; i++ {
				s.SetupDefaultPosition(pool.GetId())
			}

			if tc.shouldSetupUnownedPosition {
				// Position from another account.
				s.SetupDefaultPositionAcc(pool.GetId(), s.TestAccs[1])
			}

			fullChargeDuration := s.App.ConcentratedLiquidityKeeper.GetLargestAuthorizedUptimeDuration(s.Ctx)
			s.Ctx = s.Ctx.WithBlockTime(s.Ctx.BlockTime().Add(fullChargeDuration))

			if tc.shouldSetupUncharged {
				s.Ctx = s.Ctx.WithBlockTime(s.Ctx.BlockTime().Add(-time.Millisecond))
			}

			// Reset event counts to 0 by creating a new manager.
			s.Ctx = s.Ctx.WithEventManager(sdk.NewEventManager())
			s.Equal(0, len(s.Ctx.EventManager().Events()))

			msg := &types.MsgFungifyChargedPositions{
				Sender:      s.TestAccs[0].String(),
				PositionIds: tc.positionIdsToFungify,
			}

			response, err := msgServer.FungifyChargedPositions(sdk.WrapSDKContext(s.Ctx), msg)

			if tc.expectedError == nil {
				s.Require().NoError(err)
				s.Require().NotNil(response)
				s.AssertEventEmitted(s.Ctx, types.TypeEvtFungifyChargedPosition, tc.expectedFungifyEvents)
				s.AssertEventEmitted(s.Ctx, sdk.EventTypeMessage, tc.expectedMessageEvents)
			} else {
				s.Require().Error(err)
				s.Require().ErrorAs(err, &tc.expectedError)
				s.Require().Nil(response)
			}
		})
	}
}<|MERGE_RESOLUTION|>--- conflicted
+++ resolved
@@ -63,19 +63,11 @@
 			s.Equal(0, len(ctx.EventManager().Events()))
 
 			response, err := msgServer.CreateConcentratedPool(sdk.WrapSDKContext(ctx), &clmodel.MsgCreateConcentratedPool{
-<<<<<<< HEAD
-				Sender:       suite.TestAccs[0].String(),
+				Sender:       s.TestAccs[0].String(),
 				Denom0:       tc.denom0,
 				Denom1:       tc.denom1,
 				TickSpacing:  tc.tickSpacing,
 				SpreadFactor: DefaultZeroSpreadFactor,
-=======
-				Sender:      s.TestAccs[0].String(),
-				Denom0:      tc.denom0,
-				Denom1:      tc.denom1,
-				TickSpacing: tc.tickSpacing,
-				SwapFee:     DefaultZeroSwapFee,
->>>>>>> 806f32ca
 			})
 
 			if tc.expectedError == nil {
