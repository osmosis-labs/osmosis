--- conflicted
+++ resolved
@@ -49,8 +49,6 @@
 
 	// Have a single address for all positions in each range
 	singleAddrPerRange bool
-<<<<<<< HEAD
-=======
 	// Create new active incentive records between each join
 	newActiveIncentivesBetweenJoins bool
 	// Create new inactive incentive records between each join
@@ -62,7 +60,6 @@
 	// Adjust input amounts for first position to set the starting current tick
 	// to the given value.
 	startingCurrentTick int64
->>>>>>> a8179cba
 }
 
 var (
