--- conflicted
+++ resolved
@@ -250,7 +250,6 @@
 	return actualAmount0.Neg(), actualAmount1.Neg(), nil
 }
 
-<<<<<<< HEAD
 // addToPosition attempts to add liquidityAmount to a position with the given pool id in the given tick range.
 // Returns error if
 // - Withdrawing full position fails
@@ -294,10 +293,7 @@
 	return newPositionId, actualAmount0, actualAmount1, nil
 }
 
-// updatePosition updates the position in the given pool id and in the given tick range and liquidityAmount.
-=======
 // UpdatePosition updates the position in the given pool id and in the given tick range and liquidityAmount.
->>>>>>> e871bedd
 // Negative liquidityDelta implies withdrawing liquidity.
 // Positive liquidityDelta implies adding liquidity.
 // Updates ticks and pool liquidity. Returns how much of each token is either added or removed.
