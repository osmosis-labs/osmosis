--- conflicted
+++ resolved
@@ -56,22 +56,8 @@
 		return sdk.Int{}, sdk.Int{}, sdk.Dec{}, types.InsufficientLiquidityCreatedError{Actual: actualAmount1, Minimum: amount1Min}
 	}
 
-<<<<<<< HEAD
-	denom0 := pool.GetToken0()
-	denom1 := pool.GetToken1()
-
-	// send deposit amount from position owner to pool
-	if actualAmount0.IsPositive() && actualAmount1.IsPositive() {
-		err = k.bankKeeper.SendCoins(ctx, owner, pool.GetAddress(), sdk.NewCoins(sdk.NewCoin(denom0, actualAmount0), sdk.NewCoin(denom1, actualAmount1)))
-	} else if actualAmount0.IsPositive() && actualAmount1.IsZero() {
-		err = k.bankKeeper.SendCoins(ctx, owner, pool.GetAddress(), sdk.NewCoins(sdk.NewCoin(denom0, actualAmount0)))
-	} else if actualAmount0.IsZero() && actualAmount1.IsPositive() {
-		err = k.bankKeeper.SendCoins(ctx, owner, pool.GetAddress(), sdk.NewCoins(sdk.NewCoin(denom1, actualAmount0)))
-	}
-=======
 	// send deposit amount from position owner to pool
 	err = k.sendCoinsBetweenPoolAndUser(cacheCtx, pool.GetToken0(), pool.GetToken1(), actualAmount0, actualAmount1, owner, pool.GetAddress())
->>>>>>> a698e557
 	if err != nil {
 		return sdk.Int{}, sdk.Int{}, sdk.Dec{}, err
 	}
@@ -116,22 +102,8 @@
 		return sdk.Int{}, sdk.Int{}, err
 	}
 
-<<<<<<< HEAD
-	denom0 := pool.GetToken0()
-	denom1 := pool.GetToken1()
-
-	// send withdraw amount from pool to position owner
-	if actualAmount0.IsPositive() && actualAmount1.IsPositive() {
-		err = k.bankKeeper.SendCoins(ctx, pool.GetAddress(), owner, sdk.NewCoins(sdk.NewCoin(denom0, actualAmount0), sdk.NewCoin(denom1, actualAmount1)))
-	} else if actualAmount0.IsPositive() && actualAmount1.IsZero() {
-		err = k.bankKeeper.SendCoins(ctx, pool.GetAddress(), owner, sdk.NewCoins(sdk.NewCoin(denom0, actualAmount0)))
-	} else if actualAmount0.IsZero() && actualAmount1.IsPositive() {
-		err = k.bankKeeper.SendCoins(ctx, pool.GetAddress(), owner, sdk.NewCoins(sdk.NewCoin(denom1, actualAmount0)))
-	}
-=======
 	// send withdraw amount from pool to position owner
 	err = k.sendCoinsBetweenPoolAndUser(ctx, pool.GetToken0(), pool.GetToken1(), actualAmount0, actualAmount1, pool.GetAddress(), owner)
->>>>>>> a698e557
 	if err != nil {
 		return sdk.Int{}, sdk.Int{}, err
 	}
