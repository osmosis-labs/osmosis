--- conflicted
+++ resolved
@@ -31,17 +31,12 @@
 // - the liquidity delta is zero
 // - the amount0 or amount1 returned from the position update is less than the given minimums
 // - the pool or user does not have enough tokens to satisfy the requested amount
-<<<<<<< HEAD
 func (k Keeper) createPosition(ctx sdk.Context,
 	poolId uint64,
 	owner sdk.AccAddress,
 	amount0Desired, amount1Desired, amount0Min, amount1Min sdk.Int,
 	lowerTick, upperTick int64) (uint64, sdk.Int, sdk.Int, sdk.Dec, time.Time, error) {
 	// get current blockTime that user joins the position
-=======
-func (k Keeper) createPosition(ctx sdk.Context, poolId uint64, owner sdk.AccAddress, amount0Desired, amount1Desired, amount0Min, amount1Min sdk.Int, lowerTick, upperTick int64) (uint64, sdk.Int, sdk.Int, sdk.Dec, time.Time, error) {
-	// Use the current blockTime as the position's join time.
->>>>>>> c1c96f44
 	joinTime := ctx.BlockTime()
 
 	// Retrieve the pool associated with the given pool ID.
@@ -90,13 +85,8 @@
 		return 0, sdk.Int{}, sdk.Int{}, sdk.Dec{}, time.Time{}, errors.New("liquidityDelta calculated equals zero")
 	}
 
-<<<<<<< HEAD
 	// Update the position in the pool based on the provided tick range and liquidity delta.
 	actualAmount0, actualAmount1, err := k.UpdatePosition(ctx, poolId, owner, lowerTick, upperTick, liquidityDelta, joinTime, positionId)
-=======
-	// Initialize / update the position in the pool based on the provided tick range and liquidity delta.
-	actualAmount0, actualAmount1, err := k.UpdatePosition(cacheCtx, poolId, owner, lowerTick, upperTick, liquidityDelta, joinTime, positionId)
->>>>>>> c1c96f44
 	if err != nil {
 		return 0, sdk.Int{}, sdk.Int{}, sdk.Dec{}, time.Time{}, err
 	}
@@ -338,22 +328,12 @@
 
 	currentTick := pool.GetCurrentTick().Int64()
 
-<<<<<<< HEAD
 	// update tickInfo state for lower tick and upper tick
-=======
-	// update lower tickInfo state
-	// TODO: come back to sdk.Int vs sdk.Dec state & truncation
->>>>>>> c1c96f44
 	err = k.initOrUpdateTick(ctx, poolId, currentTick, lowerTick, liquidityDelta, false)
 	if err != nil {
 		return sdk.Int{}, sdk.Int{}, err
 	}
 
-<<<<<<< HEAD
-=======
-	// update upper tickInfo state
-	// TODO: come back to sdk.Int vs sdk.Dec state & truncation
->>>>>>> c1c96f44
 	err = k.initOrUpdateTick(ctx, poolId, currentTick, upperTick, liquidityDelta, true)
 	if err != nil {
 		return sdk.Int{}, sdk.Int{}, err
