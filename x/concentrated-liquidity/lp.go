package concentrated_liquidity

import (
	fmt "fmt"

	sdk "github.com/cosmos/cosmos-sdk/types"

	types "github.com/osmosis-labs/osmosis/v12/x/concentrated-liquidity/types"
)

<<<<<<< HEAD
func (k Keeper) createPosition(ctx sdk.Context, poolId uint64, owner sdk.AccAddress, amount0Desired, amount1Desired, amount0Min, amount1Min sdk.Int, lowerTick, upperTick int64) (amtDenom0, amtDenom1 sdk.Int, err error) {
=======
// createPosition creates a concentrated liquidity position in range between lowerTick and upperTick
// in a given `PoolId with the desired amount of each token. Since LPs are only allowed to provide
// liquidity proportional to the existing reserves, the actual amount of tokens used might differ from requested.
// As a result, LPs may also provide the minimum amount of each token to be used so that the system fails
// to create position if the desired amounts cannot be satisfied.
// On success, returns an actual amount of each token used and liquidity created.
// Returns error if:
// TODO: list error cases
// TODO: table-driven tests
func (k Keeper) createPosition(ctx sdk.Context, poolId uint64, owner sdk.AccAddress, amount0Desired, amount1Desired, amount0Min, amount1Min sdk.Int, lowerTick, upperTick int64) (amtDenom0, amtDenom1 sdk.Int, liquidityCreated sdk.Dec, err error) {
	// TODO: calculate from amounts given
	liquidityIn := sdk.MustNewDecFromStr("1517.882323")

>>>>>>> 472c93c0
	// ensure types.MinTick <= lowerTick < types.MaxTick
	// TODO (bez): Add unit tests.
	if lowerTick < types.MinTick || lowerTick >= types.MaxTick {
		return sdk.Int{}, sdk.Int{}, sdk.Dec{}, fmt.Errorf("invalid lower tick: %d", lowerTick)
	}

	// ensure types.MaxTick < upperTick <= types.MinTick
	// TODO (bez): Add unit tests.
	if upperTick > types.MaxTick || upperTick <= types.MinTick {
		return sdk.Int{}, sdk.Int{}, sdk.Dec{}, fmt.Errorf("invalid upper tick: %d", upperTick)
	}

<<<<<<< HEAD
	// now calculate amount for token0 and token1
	pool := k.getPoolbyId(ctx, poolId)

	currentSqrtPrice := pool.CurrentSqrtPrice
	sqrtRatioUpperTick, _ := k.tickToSqrtPrice(sdk.NewInt(upperTick))
	sqrtRatioLowerTick, _ := k.tickToSqrtPrice(sdk.NewInt(lowerTick))

	liquidity := getLiquidityFromAmounts(currentSqrtPrice, sqrtRatioUpperTick, sqrtRatioLowerTick, amount0Desired, amount1Desired)
	if liquidity.IsZero() {
		return sdk.Int{}, sdk.Int{}, fmt.Errorf("token in amount is zero")
=======
	if liquidityIn.IsZero() {
		return sdk.Int{}, sdk.Int{}, sdk.Dec{}, fmt.Errorf("token in amount is zero")
>>>>>>> 472c93c0
	}

	// update tickInfo state
	// TODO: come back to sdk.Int vs sdk.Dec state & truncation
	err = k.initOrUpdateTick(ctx, poolId, lowerTick, liquidity.TruncateInt(), false)
	if err != nil {
		return sdk.Int{}, sdk.Int{}, sdk.Dec{}, err
	}

	// TODO: come back to sdk.Int vs sdk.Dec state & truncation
	err = k.initOrUpdateTick(ctx, poolId, upperTick, liquidity.TruncateInt(), true)
	if err != nil {
		return sdk.Int{}, sdk.Int{}, sdk.Dec{}, err
	}

	// update position state
	// TODO: come back to sdk.Int vs sdk.Dec state & truncation
	err = k.initOrUpdatePosition(ctx, poolId, owner, lowerTick, upperTick, liquidity.TruncateInt())
	if err != nil {
		return sdk.Int{}, sdk.Int{}, sdk.Dec{}, err
	}

	amtDenom0 = calcAmount0Delta(liquidity, currentSqrtPrice, sqrtRatioUpperTick).RoundInt()
	amtDenom1 = calcAmount1Delta(liquidity, currentSqrtPrice, sqrtRatioLowerTick).RoundInt()

	// TODO: calculate from final amounts
	liquidityCreated = sdk.MustNewDecFromStr("1517.882323")

	return amtDenom0, amtDenom1, liquidityCreated, nil
}

// withdrawPosition withdraws a concentrated liquidity position from the given pool id in the given tick range and liquidityAmount.
// On success, returns an amount of each token withdrawn.
// Returns error if
// - there is no position in the given tick ranges
// - if tick ranges are invalid
// - if attempts to withdraw an amount higher than originally provided in createPosition for a given range
// TODO: implement and table-driven tests
func (k Keeper) withdrawPosition(ctx sdk.Context, poolId uint64, owner sdk.AccAddress, lowerTick, upperTick int64, liquidityAmount sdk.Int) (amtDenom0, amtDenom1 sdk.Int, err error) {
	panic("not implemented")
}<|MERGE_RESOLUTION|>--- conflicted
+++ resolved
@@ -8,9 +8,6 @@
 	types "github.com/osmosis-labs/osmosis/v12/x/concentrated-liquidity/types"
 )
 
-<<<<<<< HEAD
-func (k Keeper) createPosition(ctx sdk.Context, poolId uint64, owner sdk.AccAddress, amount0Desired, amount1Desired, amount0Min, amount1Min sdk.Int, lowerTick, upperTick int64) (amtDenom0, amtDenom1 sdk.Int, err error) {
-=======
 // createPosition creates a concentrated liquidity position in range between lowerTick and upperTick
 // in a given `PoolId with the desired amount of each token. Since LPs are only allowed to provide
 // liquidity proportional to the existing reserves, the actual amount of tokens used might differ from requested.
@@ -24,7 +21,6 @@
 	// TODO: calculate from amounts given
 	liquidityIn := sdk.MustNewDecFromStr("1517.882323")
 
->>>>>>> 472c93c0
 	// ensure types.MinTick <= lowerTick < types.MaxTick
 	// TODO (bez): Add unit tests.
 	if lowerTick < types.MinTick || lowerTick >= types.MaxTick {
@@ -37,7 +33,6 @@
 		return sdk.Int{}, sdk.Int{}, sdk.Dec{}, fmt.Errorf("invalid upper tick: %d", upperTick)
 	}
 
-<<<<<<< HEAD
 	// now calculate amount for token0 and token1
 	pool := k.getPoolbyId(ctx, poolId)
 
@@ -48,10 +43,6 @@
 	liquidity := getLiquidityFromAmounts(currentSqrtPrice, sqrtRatioUpperTick, sqrtRatioLowerTick, amount0Desired, amount1Desired)
 	if liquidity.IsZero() {
 		return sdk.Int{}, sdk.Int{}, fmt.Errorf("token in amount is zero")
-=======
-	if liquidityIn.IsZero() {
-		return sdk.Int{}, sdk.Int{}, sdk.Dec{}, fmt.Errorf("token in amount is zero")
->>>>>>> 472c93c0
 	}
 
 	// update tickInfo state
