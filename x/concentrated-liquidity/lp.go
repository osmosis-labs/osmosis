--- conflicted
+++ resolved
@@ -31,17 +31,8 @@
 // - the liquidity delta is zero
 // - the amount0 or amount1 returned from the position update is less than the given minimums
 // - the pool or user does not have enough tokens to satisfy the requested amount
-<<<<<<< HEAD
-func (k Keeper) createPosition(ctx sdk.Context,
-	poolId uint64,
-	owner sdk.AccAddress,
-	amount0Desired, amount1Desired, amount0Min, amount1Min sdk.Int,
-	lowerTick, upperTick int64) (uint64, sdk.Int, sdk.Int, sdk.Dec, time.Time, error) {
-	// get current blockTime that user joins the position
-=======
 func (k Keeper) createPosition(ctx sdk.Context, poolId uint64, owner sdk.AccAddress, tokensProvided sdk.Coins, amount0Min, amount1Min sdk.Int, lowerTick, upperTick int64) (uint64, sdk.Int, sdk.Int, sdk.Dec, time.Time, error) {
 	// Use the current blockTime as the position's join time.
->>>>>>> f68f67b6
 	joinTime := ctx.BlockTime()
 
 	// Retrieve the pool associated with the given pool ID.
