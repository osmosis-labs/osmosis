--- conflicted
+++ resolved
@@ -86,11 +86,7 @@
 		return 0, sdk.Int{}, sdk.Int{}, sdk.Dec{}, time.Time{}, errors.New("liquidityDelta calculated equals zero")
 	}
 
-<<<<<<< HEAD
 	// Initialize / update the position in the pool based on the provided tick range and liquidity delta.
-=======
-	// Update the position in the pool based on the provided tick range and liquidity delta.
->>>>>>> 76fb53a4
 	actualAmount0, actualAmount1, err := k.UpdatePosition(ctx, poolId, owner, lowerTick, upperTick, liquidityDelta, joinTime, positionId)
 	if err != nil {
 		return 0, sdk.Int{}, sdk.Int{}, sdk.Dec{}, time.Time{}, err
