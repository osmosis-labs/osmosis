package concentrated_liquidity_test

import (
	"errors"

	"github.com/cosmos/cosmos-sdk/store/prefix"
	"github.com/cosmos/cosmos-sdk/testutil"
	sdk "github.com/cosmos/cosmos-sdk/types"

	"github.com/osmosis-labs/osmosis/osmoutils/accum"
	cl "github.com/osmosis-labs/osmosis/v16/x/concentrated-liquidity"
	"github.com/osmosis-labs/osmosis/v16/x/concentrated-liquidity/client/queryproto"
	"github.com/osmosis-labs/osmosis/v16/x/concentrated-liquidity/math"
	"github.com/osmosis-labs/osmosis/v16/x/concentrated-liquidity/model"
	"github.com/osmosis-labs/osmosis/v16/x/concentrated-liquidity/types"
	"github.com/osmosis-labs/osmosis/v16/x/concentrated-liquidity/types/genesis"
)

const validPoolId = 1
const defaultTickIndex = 1

var (
	defaultTickInfo = model.TickInfo{
		LiquidityGross: DefaultLiquidityAmt,
		LiquidityNet:   DefaultLiquidityAmt,
		SpreadRewardGrowthOppositeDirectionOfLastTraversal: DefaultSpreadRewardAccumCoins,
		UptimeTrackers: model.UptimeTrackers{List: wrapUptimeTrackers(getExpectedUptimes().hundredTokensMultiDenom)},
	}

	defaultTick = genesis.FullTick{
		TickIndex: defaultTickIndex,
		Info:      defaultTickInfo,
	}

	defaultTickWithoutPoolId = genesis.FullTick{
		TickIndex: defaultTickIndex,
		Info:      defaultTickInfo,
	}
)

func withTickIndex(tick genesis.FullTick, tickIndex int64) genesis.FullTick {
	tick.TickIndex = tickIndex
	return tick
}

func withLiquidityNetandTickIndex(tick genesis.FullTick, tickIndex int64, liquidityNet sdk.Dec) genesis.FullTick {
	tick.TickIndex = tickIndex
	tick.Info.LiquidityNet = liquidityNet

	return tick
}

func (s *KeeperTestSuite) TestTickOrdering() {
	s.SetupTest()

	storeKey := sdk.NewKVStoreKey("concentrated_liquidity")
	tKey := sdk.NewTransientStoreKey("transient_test")
	s.Ctx = testutil.DefaultContext(storeKey, tKey)
	s.App.ConcentratedLiquidityKeeper = cl.NewKeeper(s.App.AppCodec(), storeKey, s.App.AccountKeeper, s.App.BankKeeper, s.App.GAMMKeeper, s.App.PoolIncentivesKeeper, s.App.IncentivesKeeper, s.App.LockupKeeper, s.App.DistrKeeper, s.App.GetSubspace(types.ModuleName))

	liquidityTicks := []int64{-200, -55, -4, 70, 78, 84, 139, 240, 535}
	for _, t := range liquidityTicks {
		s.App.ConcentratedLiquidityKeeper.SetTickInfo(s.Ctx, 1, t, &model.TickInfo{})
	}

	store := s.Ctx.KVStore(storeKey)
	prefixBz := types.KeyTickPrefixByPoolId(1)
	prefixStore := prefix.NewStore(store, prefixBz)

	// Pick a value and ensure ordering is correct for lte=false, i.e. increasing
	// ticks.
	startKey := types.TickIndexToBytes(-4)
	iter := prefixStore.Iterator(startKey, nil)
	defer iter.Close()

	var vals []int64
	for ; iter.Valid(); iter.Next() {
		tick, err := types.TickIndexFromBytes(iter.Key())
		s.Require().NoError(err)

		vals = append(vals, tick)
	}

	s.Require().Equal([]int64{-4, 70, 78, 84, 139, 240, 535}, vals)

	// Pick a value and ensure ordering is correct for lte=true, i.e. decreasing
	// ticks.
	startKey = types.TickIndexToBytes(84)
	revIter := prefixStore.ReverseIterator(nil, startKey)
	defer revIter.Close()

	vals = nil
	for ; revIter.Valid(); revIter.Next() {
		tick, err := types.TickIndexFromBytes(revIter.Key())
		s.Require().NoError(err)

		vals = append(vals, tick)
	}

	s.Require().Equal([]int64{78, 70, -4, -55, -200}, vals)
}

func (s *KeeperTestSuite) TestInitOrUpdateTick() {
	type param struct {
		poolId           uint64
		tickIndex        int64
		liquidityIn      sdk.Dec
		initLiquidityNet bool
		upper            bool
	}

	tests := []struct {
		name                   string
		param                  param
		tickExists             bool
		expectedLiquidityNet   sdk.Dec
		expectedLiquidityGross sdk.Dec
		minimumGasConsumed     bool
		expectedErr            error
	}{
		{
			name: "Init tick 50 with DefaultLiquidityAmt liquidity, upper",
			param: param{
				poolId:      validPoolId,
				tickIndex:   50,
				liquidityIn: DefaultLiquidityAmt,
				upper:       true,
			},
			tickExists:             false,
			expectedLiquidityNet:   DefaultLiquidityAmt.Neg(),
			expectedLiquidityGross: DefaultLiquidityAmt,
			minimumGasConsumed:     true,
		},
		{
			name: "Init tick 50 with DefaultLiquidityAmt liquidity, upper, only initialize liquidity net",
			param: param{
				poolId:           validPoolId,
				tickIndex:        50,
				liquidityIn:      DefaultLiquidityAmt,
				upper:            true,
				initLiquidityNet: true,
			},
			tickExists:             false,
			expectedLiquidityNet:   sdk.ZeroDec(),
			expectedLiquidityGross: DefaultLiquidityAmt,
			minimumGasConsumed:     false,
		},
		{
			name: "Init tick 50 with DefaultLiquidityAmt liquidity, lower",
			param: param{
				poolId:      validPoolId,
				tickIndex:   50,
				liquidityIn: DefaultLiquidityAmt,
				upper:       false,
			},
			tickExists:             false,
			expectedLiquidityNet:   DefaultLiquidityAmt,
			expectedLiquidityGross: DefaultLiquidityAmt,
			minimumGasConsumed:     true,
		},
		{
			name: "Update tick 50 that already contains DefaultLiquidityAmt liquidity with DefaultLiquidityAmt more liquidity, upper",
			param: param{
				poolId:      validPoolId,
				tickIndex:   50,
				liquidityIn: DefaultLiquidityAmt,
				upper:       true,
			},
			tickExists:             true,
			expectedLiquidityNet:   DefaultLiquidityAmt.Mul(sdk.NewDec(2)).Neg(),
			expectedLiquidityGross: DefaultLiquidityAmt.Mul(sdk.NewDec(2)),
			minimumGasConsumed:     false,
		},
		{
			name: "Update tick 50 that already contains DefaultLiquidityAmt liquidity with DefaultLiquidityAmt more liquidity, lower",
			param: param{
				poolId:      validPoolId,
				tickIndex:   50,
				liquidityIn: DefaultLiquidityAmt,
				upper:       false,
			},
			tickExists:             true,
			expectedLiquidityNet:   DefaultLiquidityAmt.Mul(sdk.NewDec(2)),
			expectedLiquidityGross: DefaultLiquidityAmt.Mul(sdk.NewDec(2)),
			minimumGasConsumed:     false,
		},
		{
			name: "Init tick -50 with DefaultLiquidityAmt liquidity, upper",
			param: param{
				poolId:      validPoolId,
				tickIndex:   -50,
				liquidityIn: DefaultLiquidityAmt,
				upper:       true,
			},
			tickExists:             false,
			expectedLiquidityNet:   DefaultLiquidityAmt.Neg(),
			expectedLiquidityGross: DefaultLiquidityAmt,
			minimumGasConsumed:     true,
		},
		{
			name: "Init tick -50 with DefaultLiquidityAmt liquidity, lower",
			param: param{
				poolId:      validPoolId,
				tickIndex:   -50,
				liquidityIn: DefaultLiquidityAmt,
				upper:       false,
			},
			tickExists:             false,
			expectedLiquidityNet:   DefaultLiquidityAmt,
			expectedLiquidityGross: DefaultLiquidityAmt,
			minimumGasConsumed:     true,
		},
		{
			name: "Update tick -50 that already contains DefaultLiquidityAmt liquidity with DefaultLiquidityAmt more liquidity, upper",
			param: param{
				poolId:      validPoolId,
				tickIndex:   -50,
				liquidityIn: DefaultLiquidityAmt,
				upper:       true,
			},
			tickExists:             true,
			expectedLiquidityNet:   DefaultLiquidityAmt.Mul(sdk.NewDec(2)).Neg(),
			expectedLiquidityGross: DefaultLiquidityAmt.Mul(sdk.NewDec(2)),
			minimumGasConsumed:     false,
		},
		{
			name: "Update tick -50 that already contains DefaultLiquidityAmt liquidity with DefaultLiquidityAmt more liquidity, lower",
			param: param{
				poolId:      validPoolId,
				tickIndex:   -50,
				liquidityIn: DefaultLiquidityAmt,
				upper:       false,
			},
			tickExists:             true,
			expectedLiquidityNet:   DefaultLiquidityAmt.Mul(sdk.NewDec(2)),
			expectedLiquidityGross: DefaultLiquidityAmt.Mul(sdk.NewDec(2)),
			minimumGasConsumed:     false,
		},
		{
			name: "Init tick 50 with Negative DefaultLiquidityAmt liquidity, upper",
			param: param{
				poolId:      validPoolId,
				tickIndex:   50,
				liquidityIn: DefaultLiquidityAmt.Neg(),
				upper:       true,
			},
			tickExists:             false,
			expectedLiquidityNet:   DefaultLiquidityAmt,
			expectedLiquidityGross: DefaultLiquidityAmt.Neg(),
			minimumGasConsumed:     true,
		},
		{
			name: "Update tick 50 that already contains DefaultLiquidityAmt liquidity with -DefaultLiquidityAmt liquidity, upper",
			param: param{
				poolId:      validPoolId,
				tickIndex:   50,
				liquidityIn: DefaultLiquidityAmt.Neg(),
				upper:       true,
			},
			tickExists:             true,
			expectedLiquidityNet:   sdk.ZeroDec(),
			expectedLiquidityGross: sdk.ZeroDec(),
			minimumGasConsumed:     false,
		},
		{
			name: "Update tick -50 that already contains DefaultLiquidityAmt liquidity with negative DefaultLiquidityAmt liquidity, lower",
			param: param{
				poolId:      validPoolId,
				tickIndex:   -50,
				liquidityIn: DefaultLiquidityAmt.Neg(),
				upper:       false,
			},
			tickExists:             true,
			expectedLiquidityNet:   sdk.ZeroDec(),
			expectedLiquidityGross: sdk.ZeroDec(),
			minimumGasConsumed:     false,
		},
		{
			name: "Init tick for non-existing pool",
			param: param{
				poolId:      2,
				tickIndex:   50,
				liquidityIn: DefaultLiquidityAmt,
				upper:       true,
			},
			tickExists:  false,
			expectedErr: types.PoolNotFoundError{PoolId: 2},
		},
	}

	for _, test := range tests {
		s.Run(test.name, func() {
			// Init suite for each test.
			s.SetupTest()

			// Create a default CL pool
			pool := s.PrepareConcentratedPool()
			currentTick := pool.GetCurrentTick()

			_, err := s.App.ConcentratedLiquidityKeeper.GetSpreadRewardAccumulator(s.Ctx, 1)
			s.Require().NoError(err)
			spreadFactorAccum, err := s.App.ConcentratedLiquidityKeeper.GetSpreadRewardAccumulator(s.Ctx, 1)
			s.Require().NoError(err)

			// manually update accumulator for testing
			defaultAccumCoins := sdk.NewDecCoins(sdk.NewDecCoin("foo", sdk.NewInt(50)))
			spreadFactorAccum.AddToAccumulator(defaultAccumCoins)

			// If tickExists set, initialize the specified tick with defaultLiquidityAmt
			preexistingLiquidity := sdk.ZeroDec()
			if test.tickExists {
				tickInfoBefore, err := s.App.ConcentratedLiquidityKeeper.GetTickInfo(s.Ctx, 1, test.param.tickIndex)
				s.Require().NoError(err)
				err = s.App.ConcentratedLiquidityKeeper.InitOrUpdateTick(s.Ctx, test.param.poolId, currentTick, test.param.tickIndex, DefaultLiquidityAmt, test.param.upper)
				s.Require().NoError(err)
				if tickInfoBefore.LiquidityGross.IsZero() && test.param.tickIndex <= pool.GetCurrentTick() {
					tickInfoAfter, err := s.App.ConcentratedLiquidityKeeper.GetTickInfo(s.Ctx, 1, test.param.tickIndex)
					s.Require().NoError(err)
					s.Require().Equal(tickInfoAfter.SpreadRewardGrowthOppositeDirectionOfLastTraversal, spreadFactorAccum.GetValue())
				}
				preexistingLiquidity = DefaultLiquidityAmt
			}

			// if this param is set to true, we manually set the tick liquidity net value ot default liquidity amount
			// for testing purpose.
			if test.param.initLiquidityNet {
				tickInfoBefore, err := s.App.ConcentratedLiquidityKeeper.GetTickInfo(s.Ctx, 1, test.param.tickIndex)
				s.Require().NoError(err)

				tickInfoBefore.LiquidityNet = DefaultLiquidityAmt
				s.App.ConcentratedLiquidityKeeper.SetTickInfo(s.Ctx, 1, test.param.tickIndex, &tickInfoBefore)
			}

			// Get the tick info for poolId 1
			tickInfoAfter, err := s.App.ConcentratedLiquidityKeeper.GetTickInfo(s.Ctx, 1, test.param.tickIndex)
			s.Require().NoError(err)

			// Ensure tick state contains any preexistingLiquidity (zero otherwise)
			s.Require().Equal(preexistingLiquidity, tickInfoAfter.LiquidityGross)

			existingGasConsumed := s.Ctx.GasMeter().GasConsumed()

			// System under test.
			// Initialize or update the tick according to the test case
			err = s.App.ConcentratedLiquidityKeeper.InitOrUpdateTick(s.Ctx, test.param.poolId, currentTick, test.param.tickIndex, test.param.liquidityIn, test.param.upper)
			if tickInfoAfter.LiquidityGross.IsZero() && test.param.tickIndex <= pool.GetCurrentTick() {
				tickInfoAfter, err := s.App.ConcentratedLiquidityKeeper.GetTickInfo(s.Ctx, 1, test.param.tickIndex)
				s.Require().NoError(err)
				s.Require().Equal(tickInfoAfter.SpreadRewardGrowthOppositeDirectionOfLastTraversal, spreadFactorAccum.GetValue())
			}
			if test.expectedErr != nil {
				s.Require().ErrorIs(err, test.expectedErr)
				return
			}
			s.Require().NoError(err)

			// Get the tick info for poolId 1 again
			tickInfoAfter, err = s.App.ConcentratedLiquidityKeeper.GetTickInfo(s.Ctx, 1, test.param.tickIndex)
			s.Require().NoError(err)

			// Check that the initialized or updated tick matches our expectation
			s.Require().Equal(test.expectedLiquidityNet, tickInfoAfter.LiquidityNet)
			s.Require().Equal(test.expectedLiquidityGross, tickInfoAfter.LiquidityGross)

			if test.param.tickIndex <= 0 {
				s.Require().Equal(defaultAccumCoins, tickInfoAfter.SpreadRewardGrowthOppositeDirectionOfLastTraversal)
			} else {
				s.Require().Equal(sdk.DecCoins(nil), tickInfoAfter.SpreadRewardGrowthOppositeDirectionOfLastTraversal)
			}

			// Ensure that at least the minimum amount of gas was charged
			gasConsumed := s.Ctx.GasMeter().GasConsumed() - existingGasConsumed
			if test.minimumGasConsumed {
				s.Require().True(gasConsumed >= uint64(types.BaseGasFeeForInitializingTick))
			} else {
				s.Require().True(gasConsumed < uint64(types.BaseGasFeeForInitializingTick))
			}

		})
	}
}

func (s *KeeperTestSuite) TestGetTickInfo() {
	var (
		preInitializedTickIndex     = DefaultCurrTick + 2
		expectedUptimes             = getExpectedUptimes()
		emptyUptimeTrackers         = wrapUptimeTrackers(expectedUptimes.emptyExpectedAccumValues)
		emptyUptimeTrackersModel    = model.UptimeTrackers{List: emptyUptimeTrackers}
		varyingTokensAndDenoms      = wrapUptimeTrackers(expectedUptimes.varyingTokensMultiDenom)
		varyingTokensAndDenomsModel = model.UptimeTrackers{List: varyingTokensAndDenoms}
	)

	tests := []struct {
		name                     string
		poolToGet                uint64
		tickToGet                int64
		preInitUptimeAccumValues []sdk.DecCoins
		expectedTickInfo         model.TickInfo
		expectedErr              error
	}{
		{
			name:      "Get tick info on existing pool and existing tick",
			poolToGet: validPoolId,
			tickToGet: preInitializedTickIndex,
			// Note that SpreadRewardGrowthOutside and UptimeGrowthOutside(s) are not updated.
			expectedTickInfo: model.TickInfo{LiquidityGross: DefaultLiquidityAmt, LiquidityNet: DefaultLiquidityAmt.Neg(), UptimeTrackers: emptyUptimeTrackersModel},
		},
		{
			name:                     "Get tick info on existing pool and existing tick with init but zero global uptime accums",
			poolToGet:                validPoolId,
			tickToGet:                preInitializedTickIndex,
			preInitUptimeAccumValues: expectedUptimes.varyingTokensMultiDenom,
			// Note that neither SpreadRewardGrowthOutside nor UptimeGrowthOutsides are updated.
			// We expect uptime trackers to be initialized to zero since tick > active tick
			expectedTickInfo: model.TickInfo{LiquidityGross: DefaultLiquidityAmt, LiquidityNet: DefaultLiquidityAmt.Neg(), UptimeTrackers: emptyUptimeTrackersModel},
		},
		{
			name:                     "Get tick info on existing pool and existing tick with nonzero global uptime accums",
			poolToGet:                validPoolId,
			tickToGet:                preInitializedTickIndex - 3,
			preInitUptimeAccumValues: expectedUptimes.varyingTokensMultiDenom,
			// Note that both SpreadRewardGrowthOutside and UptimeGrowthOutsides are updated.
			// We expect uptime trackers to be initialized to global accums since tick <= active tick
			expectedTickInfo: model.TickInfo{LiquidityGross: sdk.ZeroDec(), LiquidityNet: sdk.ZeroDec(), SpreadRewardGrowthOppositeDirectionOfLastTraversal: sdk.NewDecCoins(oneEth), UptimeTrackers: varyingTokensAndDenomsModel},
		},
		{
			name:                     "Get tick info for active tick on existing pool with existing tick",
			poolToGet:                validPoolId,
			tickToGet:                DefaultCurrTick,
			preInitUptimeAccumValues: expectedUptimes.varyingTokensMultiDenom,
			// Both spread reward growth and uptime trackers are set to global since tickToGet <= current tick
			expectedTickInfo: model.TickInfo{LiquidityGross: sdk.ZeroDec(), LiquidityNet: sdk.ZeroDec(), SpreadRewardGrowthOppositeDirectionOfLastTraversal: sdk.NewDecCoins(oneEth), UptimeTrackers: varyingTokensAndDenomsModel},
		},
		{
			name:      "Get tick info on existing pool with no existing tick (cur pool tick > tick)",
			poolToGet: validPoolId,
			tickToGet: DefaultCurrTick + 1,
			// Note that SpreadRewardGrowthOutside and UptimeGrowthOutside(s) are not initialized.
			expectedTickInfo: model.TickInfo{LiquidityGross: sdk.ZeroDec(), LiquidityNet: sdk.ZeroDec(), UptimeTrackers: emptyUptimeTrackersModel},
		},
		{
			name:      "Get tick info on existing pool with no existing tick (cur pool tick == tick), initialized spread reward growth outside",
			poolToGet: validPoolId,
			tickToGet: DefaultCurrTick,
			// Note that SpreadRewardGrowthOutside and UptimeGrowthOutside(s) are initialized.
			expectedTickInfo: model.TickInfo{LiquidityGross: sdk.ZeroDec(), LiquidityNet: sdk.ZeroDec(), SpreadRewardGrowthOppositeDirectionOfLastTraversal: sdk.NewDecCoins(oneEth), UptimeTrackers: emptyUptimeTrackersModel},
		},
		{
			name:        "Get tick info on a non-existing pool with no existing tick",
			poolToGet:   2,
			tickToGet:   DefaultCurrTick + 1,
			expectedErr: types.PoolNotFoundError{PoolId: 2},
		},
	}

	for _, test := range tests {
		s.Run(test.name, func() {
			// Init suite for each test.
			s.SetupTest()

			// Create a default CL pool
			clPool := s.PrepareConcentratedPool()
			clKeeper := s.App.ConcentratedLiquidityKeeper

			if test.preInitUptimeAccumValues != nil {
				err := addToUptimeAccums(s.Ctx, clPool.GetId(), clKeeper, test.preInitUptimeAccumValues)
				s.Require().NoError(err)
			}

			// Set up an initialized tick
			err := clKeeper.InitOrUpdateTick(s.Ctx, validPoolId, DefaultCurrTick, preInitializedTickIndex, DefaultLiquidityAmt, true)
			s.Require().NoError(err)

			// Charge spread factor to make sure that the global spread factor accumulator is always updated.
			// This is to test that the per-tick spread reward growth accumulator gets initialized.
			if test.poolToGet == validPoolId {
				s.SetupDefaultPosition(test.poolToGet)
			}
			s.AddToSpreadRewardAccumulator(validPoolId, oneEth)

			// System under test
			tickInfo, err := clKeeper.GetTickInfo(s.Ctx, test.poolToGet, test.tickToGet)
			if test.expectedErr != nil {
				s.Require().Error(err)
				s.Require().ErrorAs(err, &test.expectedErr)
				s.Require().Equal(model.TickInfo{}, tickInfo)
			} else {
				s.Require().NoError(err)
				clPool, err = clKeeper.GetPoolById(s.Ctx, validPoolId)
				s.Require().NoError(err)
				s.Require().Equal(test.expectedTickInfo, tickInfo)
			}
		})
	}
}

func (s *KeeperTestSuite) TestCrossTick() {
	var (
		preInitializedTickIndex     = DefaultCurrTick - 2
		expectedUptimes             = getExpectedUptimes()
		emptyUptimeTrackers         = wrapUptimeTrackers(expectedUptimes.emptyExpectedAccumValues)
		defaultAdditiveSpreadFactor = sdk.NewDecCoinFromDec(USDC, sdk.NewDec(1000))
	)

	tests := []struct {
		name                                                           string
		poolToGet                                                      uint64
		preInitializedTickIndex                                        int64
		tickToGet                                                      int64
		initGlobalUptimeAccumValues                                    []sdk.DecCoins
		globalUptimeAccumDelta                                         []sdk.DecCoins
		expectedUptimeTrackers                                         []model.UptimeTracker
		additiveSpreadFactor                                           sdk.DecCoin
		expectedLiquidityDelta                                         sdk.Dec
		expectedTickSpreadRewardGrowthOppositeDirectionOfLastTraversal sdk.DecCoins
		expectedErr                                                    error
	}{
		{
			name:                    "Get tick info of existing tick below current tick (nonzero uptime trackers)",
			poolToGet:               validPoolId,
			preInitializedTickIndex: preInitializedTickIndex,
			tickToGet:               preInitializedTickIndex,
			additiveSpreadFactor:    defaultAdditiveSpreadFactor,
			// Global uptime accums remain unchanged after tick init
			initGlobalUptimeAccumValues: expectedUptimes.twoHundredTokensMultiDenom,
			globalUptimeAccumDelta:      expectedUptimes.hundredTokensMultiDenom,
			// We expect new uptime trackers to be new global - init global
			// This is because we init them to twoHundredTokensMultiDenom and then add hundredTokensMultiDenom,
			// so when we cross the tick and "flip" it, we expect threeHundredTokensMultiDenom - twoHundredTokensMultiDenom
			expectedUptimeTrackers: wrapUptimeTrackers(expectedUptimes.hundredTokensMultiDenom),
			expectedLiquidityDelta: DefaultLiquidityAmt.Neg(),
			expectedTickSpreadRewardGrowthOppositeDirectionOfLastTraversal: DefaultSpreadRewardAccumCoins.Add(defaultAdditiveSpreadFactor),
		},
		{
			name:                    "Get tick info of existing tick below current tick (nil uptime trackers)",
			poolToGet:               validPoolId,
			preInitializedTickIndex: preInitializedTickIndex,
			tickToGet:               preInitializedTickIndex,
			additiveSpreadFactor:    defaultAdditiveSpreadFactor,
			expectedUptimeTrackers:  emptyUptimeTrackers,
			expectedLiquidityDelta:  DefaultLiquidityAmt.Neg(),
			expectedTickSpreadRewardGrowthOppositeDirectionOfLastTraversal: DefaultSpreadRewardAccumCoins.Add(defaultAdditiveSpreadFactor),
		},
		{
			name:                    "Get tick info of an existing tick above current tick (nonzero uptime trackers)",
			poolToGet:               validPoolId,
			preInitializedTickIndex: DefaultCurrTick + 1,
			tickToGet:               DefaultCurrTick + 1,
			additiveSpreadFactor:    defaultAdditiveSpreadFactor,
			// Global uptime accums remain unchanged after tick init
			initGlobalUptimeAccumValues: expectedUptimes.twoHundredTokensMultiDenom,
			globalUptimeAccumDelta:      expectedUptimes.hundredTokensMultiDenom,
			// We expect new uptime trackers to be equal to new global
			// This is because we init them to zero (since target tick is above current tick),
			// so when we cross the tick and "flip" it, we expect it to be the global value - 0 = global value.
			expectedUptimeTrackers: wrapUptimeTrackers(expectedUptimes.threeHundredTokensMultiDenom),
			expectedLiquidityDelta: DefaultLiquidityAmt.Neg(),
			expectedTickSpreadRewardGrowthOppositeDirectionOfLastTraversal: DefaultSpreadRewardAccumCoins.Add(defaultAdditiveSpreadFactor).Add(DefaultSpreadRewardAccumCoins...),
		},
		{
			name:                    "Get tick info of new tick with a separate existing tick below current tick (nonzero uptime trackers)",
			poolToGet:               validPoolId,
			preInitializedTickIndex: preInitializedTickIndex,
			tickToGet:               DefaultCurrTick + 1,
			additiveSpreadFactor:    defaultAdditiveSpreadFactor,
			// Global uptime accums remain unchanged after tick init
			initGlobalUptimeAccumValues: expectedUptimes.twoHundredTokensMultiDenom,
			globalUptimeAccumDelta:      expectedUptimes.hundredTokensMultiDenom,
			// We expect new uptime trackers to be equal to new global
			// This is because we init them to zero (since target tick is above current tick),
			// so when we cross the tick and "flip" it, we expect it to be the global value - 0 = global value.
			expectedUptimeTrackers: wrapUptimeTrackers(expectedUptimes.threeHundredTokensMultiDenom),
			expectedLiquidityDelta: sdk.ZeroDec(),
			expectedTickSpreadRewardGrowthOppositeDirectionOfLastTraversal: DefaultSpreadRewardAccumCoins.Add(defaultAdditiveSpreadFactor).Add(DefaultSpreadRewardAccumCoins...),
		},
		{
			// Note that this test case covers technically undefined behavior (crossing into the current tick).
			name:                    "Get tick info of existing tick at current tick (nonzero uptime trackers)",
			poolToGet:               validPoolId,
			preInitializedTickIndex: DefaultCurrTick,
			tickToGet:               DefaultCurrTick,
			additiveSpreadFactor:    defaultAdditiveSpreadFactor,
			// Global uptime accums remain unchanged after tick init
			initGlobalUptimeAccumValues: expectedUptimes.twoHundredTokensMultiDenom,
			globalUptimeAccumDelta:      expectedUptimes.hundredTokensMultiDenom,
			// We expect new uptime trackers to be new global - init global
			// This is because we init them to twoHundredTokensMultiDenom and then add hundredTokensMultiDenom,
			// so when we cross the tick and "flip" it, we expect threeHundredTokensMultiDenom - twoHundredTokensMultiDenom
			expectedUptimeTrackers: wrapUptimeTrackers(expectedUptimes.hundredTokensMultiDenom),
			expectedLiquidityDelta: DefaultLiquidityAmt.Neg(),
			expectedTickSpreadRewardGrowthOppositeDirectionOfLastTraversal: DefaultSpreadRewardAccumCoins.Add(defaultAdditiveSpreadFactor),
		},
		{
			name:                    "Twice the default additive spread factor",
			poolToGet:               validPoolId,
			preInitializedTickIndex: preInitializedTickIndex,
			tickToGet:               preInitializedTickIndex,
			additiveSpreadFactor:    defaultAdditiveSpreadFactor.Add(defaultAdditiveSpreadFactor),
			expectedUptimeTrackers:  emptyUptimeTrackers,
			expectedLiquidityDelta:  DefaultLiquidityAmt.Neg(),
			expectedTickSpreadRewardGrowthOppositeDirectionOfLastTraversal: DefaultSpreadRewardAccumCoins.Add(defaultAdditiveSpreadFactor.Add(defaultAdditiveSpreadFactor)),
		},
		{
			name:                    "error: Nil tick",
			poolToGet:               validPoolId,
			preInitializedTickIndex: preInitializedTickIndex,
			tickToGet:               preInitializedTickIndex,
			additiveSpreadFactor:    defaultAdditiveSpreadFactor,
			expectedErr:             types.ErrNextTickInfoNil,
		},
	}

	for _, test := range tests {
		s.Run(test.name, func() {
			// Init suite for each test.
			s.SetupTest()

			// Create a default CL pool
			clPool := s.PrepareConcentratedPool()
			clPool.SetCurrentTick(DefaultCurrTick)

			if test.poolToGet == validPoolId {
				s.FundAcc(s.TestAccs[0], sdk.NewCoins(DefaultCoin0, DefaultCoin1))
				_, _, _, _, _, _, err := s.clk.CreatePosition(s.Ctx, test.poolToGet, s.TestAccs[0], DefaultCoins, sdk.ZeroInt(), sdk.ZeroInt(), DefaultLowerTick, DefaultUpperTick)
				s.Require().NoError(err)
			}

			// Charge spread factor to make sure that the global spread factor accumulator is always updated.
			// This is to test that the per-tick spread reward growth accumulator gets initialized.
			defaultAccumCoins := sdk.NewDecCoin("foo", sdk.NewInt(50))
			s.AddToSpreadRewardAccumulator(validPoolId, defaultAccumCoins)

			// Initialize global uptime accums
			if test.initGlobalUptimeAccumValues != nil {
				err := addToUptimeAccums(s.Ctx, clPool.GetId(), s.App.ConcentratedLiquidityKeeper, test.initGlobalUptimeAccumValues)
				s.Require().NoError(err)
			}

			// Set up an initialized tick
			err := s.App.ConcentratedLiquidityKeeper.InitOrUpdateTick(s.Ctx, validPoolId, DefaultCurrTick, test.preInitializedTickIndex, DefaultLiquidityAmt, true)
			s.Require().NoError(err)

			// Update global uptime accums for edge case testing
			if test.globalUptimeAccumDelta != nil {
				err = addToUptimeAccums(s.Ctx, clPool.GetId(), s.App.ConcentratedLiquidityKeeper, test.globalUptimeAccumDelta)
				s.Require().NoError(err)
			}

			// update the spread factor accumulator so that we have accum value > tick spread reward growth value
			// now we have 100 foo coins inside the pool accumulator
			s.AddToSpreadRewardAccumulator(validPoolId, defaultAccumCoins)

			var nextTickInfo *model.TickInfo

			// Initialize next tick info based on test case
			if test.expectedErr == nil {
				// If no error expected, pre-fetch from state.
				tickInfo, err := s.App.ConcentratedLiquidityKeeper.GetTickInfo(s.Ctx, test.poolToGet, test.tickToGet)
				s.Require().NoError(err)
				nextTickInfo = &tickInfo
			} else if errors.Is(test.expectedErr, types.ErrNextTickInfoNil) {
				// If expecting nil tick error, set to nil
				nextTickInfo = nil
			} else {
				// If expecting other error, set to empty tick info
				nextTickInfo = &model.TickInfo{}
			}

			var uptimeAccums []accum.AccumulatorObject
			var spreadRewardAccum accum.AccumulatorObject
			if test.poolToGet == validPoolId {
				uptimeAccums, err = s.App.ConcentratedLiquidityKeeper.GetUptimeAccumulators(s.Ctx, test.poolToGet)
				s.Require().NoError(err)

				spreadRewardAccum, err = s.App.ConcentratedLiquidityKeeper.GetSpreadRewardAccumulator(s.Ctx, test.poolToGet)
				s.Require().NoError(err)
			}

			// System under test
			liquidityDelta, err := s.App.ConcentratedLiquidityKeeper.CrossTick(s.Ctx, test.poolToGet, test.tickToGet, nextTickInfo, test.additiveSpreadFactor, spreadRewardAccum.GetValue(), uptimeAccums)
			if test.expectedErr != nil {
				s.Require().Error(err)
				s.Require().ErrorAs(err, &test.expectedErr)
			} else {
				s.Require().NoError(err)
				s.Require().Equal(test.expectedLiquidityDelta, liquidityDelta)

				// now check if spread factor accumulator has been properly updated
				accum, err := s.App.ConcentratedLiquidityKeeper.GetSpreadRewardAccumulator(s.Ctx, test.poolToGet)
				s.Require().NoError(err)

				// accum value should not have changed
				s.Require().Equal(accum.GetValue(), sdk.NewDecCoins(defaultAccumCoins).MulDec(sdk.NewDec(2)))

				// check if the tick spread reward growth outside has been correctly subtracted
				tickInfo, err := s.App.ConcentratedLiquidityKeeper.GetTickInfo(s.Ctx, test.poolToGet, test.tickToGet)
				s.Require().NoError(err)
				s.Require().Equal(test.expectedTickSpreadRewardGrowthOppositeDirectionOfLastTraversal, tickInfo.SpreadRewardGrowthOppositeDirectionOfLastTraversal)

				// ensure tick being entered has properly updated uptime trackers
				s.Require().Equal(test.expectedUptimeTrackers, tickInfo.UptimeTrackers.List)

				// ensure the event is emitted with updated tick accumulators.
				s.AssertEventEmitted(s.Ctx, types.TypeEvtCrossTick, 1)
			}
		})
	}
}

func (s *KeeperTestSuite) TestGetTickLiquidityForFullRange() {
	tests := []struct {
		name        string
		presetTicks []genesis.FullTick

		expectedLiquidityDepthForRange []queryproto.LiquidityDepthWithRange
	}{
		{
			name: "one full range position, testing range in between",
			presetTicks: []genesis.FullTick{
				withLiquidityNetandTickIndex(defaultTick, DefaultMinTick, sdk.NewDec(10)),
				withLiquidityNetandTickIndex(defaultTick, DefaultMaxTick, sdk.NewDec(-10)),
			},
			expectedLiquidityDepthForRange: []queryproto.LiquidityDepthWithRange{
				{
					LiquidityAmount: sdk.NewDec(10),
					LowerTick:       DefaultMinTick,
					UpperTick:       DefaultMaxTick,
				},
			},
		},
		{
			name: "one ranged position, testing range with greater range than initialized ticks",
			presetTicks: []genesis.FullTick{
				withLiquidityNetandTickIndex(defaultTick, DefaultMinTick, sdk.NewDec(10)),
				withLiquidityNetandTickIndex(defaultTick, 5, sdk.NewDec(-10)),
			},
			expectedLiquidityDepthForRange: []queryproto.LiquidityDepthWithRange{
				{
					LiquidityAmount: sdk.NewDec(10),
					LowerTick:       DefaultMinTick,
					UpperTick:       5,
				},
			},
		},
		//  	   	10 ----------------- 30
		//  -20 ------------- 20
		{
			name: "two ranged positions, testing overlapping positions",
			presetTicks: []genesis.FullTick{
				withLiquidityNetandTickIndex(defaultTick, -20, sdk.NewDec(10)),
				withLiquidityNetandTickIndex(defaultTick, 20, sdk.NewDec(-10)),
				withLiquidityNetandTickIndex(defaultTick, 10, sdk.NewDec(50)),
				withLiquidityNetandTickIndex(defaultTick, 30, sdk.NewDec(-50)),
			},
			expectedLiquidityDepthForRange: []queryproto.LiquidityDepthWithRange{
				{
					LiquidityAmount: sdk.NewDec(10),
					LowerTick:       -20,
					UpperTick:       10,
				},
				{
					LiquidityAmount: sdk.NewDec(60),
					LowerTick:       10,
					UpperTick:       20,
				},
				{
					LiquidityAmount: sdk.NewDec(50),
					LowerTick:       20,
					UpperTick:       30,
				},
			},
		},
		//  	   	       10 ----------------- 30
		//  min tick --------------------------------------max tick
		{
			name: "one full ranged position, one narrow position",
			presetTicks: []genesis.FullTick{
				withLiquidityNetandTickIndex(defaultTick, DefaultMinTick, sdk.NewDec(10)),
				withLiquidityNetandTickIndex(defaultTick, DefaultMaxTick, sdk.NewDec(-10)),
				withLiquidityNetandTickIndex(defaultTick, 10, sdk.NewDec(50)),
				withLiquidityNetandTickIndex(defaultTick, 30, sdk.NewDec(-50)),
			},
			expectedLiquidityDepthForRange: []queryproto.LiquidityDepthWithRange{
				{
					LiquidityAmount: sdk.NewDec(10),
					LowerTick:       DefaultMinTick,
					UpperTick:       10,
				},
				{
					LiquidityAmount: sdk.NewDec(60),
					LowerTick:       10,
					UpperTick:       30,
				},
				{
					LiquidityAmount: sdk.NewDec(10),
					LowerTick:       30,
					UpperTick:       DefaultMaxTick,
				},
			},
		},
		//              11--13
		//         10 ----------------- 30
		//  -20 ------------- 20
		{
			name: "three ranged positions, testing overlapping positions",
			presetTicks: []genesis.FullTick{
				withLiquidityNetandTickIndex(defaultTick, -20, sdk.NewDec(10)),
				withLiquidityNetandTickIndex(defaultTick, 20, sdk.NewDec(-10)),
				withLiquidityNetandTickIndex(defaultTick, 10, sdk.NewDec(50)),
				withLiquidityNetandTickIndex(defaultTick, 30, sdk.NewDec(-50)),
				withLiquidityNetandTickIndex(defaultTick, 11, sdk.NewDec(100)),
				withLiquidityNetandTickIndex(defaultTick, 13, sdk.NewDec(-100)),
			},
			expectedLiquidityDepthForRange: []queryproto.LiquidityDepthWithRange{
				{
					LiquidityAmount: sdk.NewDec(10),
					LowerTick:       -20,
					UpperTick:       10,
				},
				{
					LiquidityAmount: sdk.NewDec(60),
					LowerTick:       10,
					UpperTick:       11,
				},
				{
					LiquidityAmount: sdk.NewDec(160),
					LowerTick:       11,
					UpperTick:       13,
				},
				{
					LiquidityAmount: sdk.NewDec(60),
					LowerTick:       13,
					UpperTick:       20,
				},
				{
					LiquidityAmount: sdk.NewDec(50),
					LowerTick:       20,
					UpperTick:       30,
				},
			},
		},
	}

	for _, test := range tests {
		s.Run(test.name, func() {
			// Init suite for each test.
			s.SetupTest()

			// Create a default CL pool
			pool := s.PrepareConcentratedPool()
			for _, tick := range test.presetTicks {
				s.App.ConcentratedLiquidityKeeper.SetTickInfo(s.Ctx, pool.GetId(), tick.TickIndex, &tick.Info)
			}

			liquidityForRange, err := s.App.ConcentratedLiquidityKeeper.GetTickLiquidityForFullRange(s.Ctx, defaultPoolId)
			s.Require().NoError(err)
			s.Require().Equal(liquidityForRange, test.expectedLiquidityDepthForRange)
		})
	}
}

func (s *KeeperTestSuite) TestGetTickLiquidityNetInDirection() {
	tests := []struct {
		name        string
		presetTicks []genesis.FullTick

		// testing params
		poolId          uint64
		tokenIn         string
		currentPoolTick int64
		startTick       sdk.Int
		boundTick       sdk.Int

		// expected values
		expectedStartTickLiquidity sdk.Dec
		expectedLiquidityDepths    []queryproto.TickLiquidityNet
		expectedError              bool
	}{
		{
			name: "one full range position, zero for one",
			presetTicks: []genesis.FullTick{
				withLiquidityNetandTickIndex(defaultTick, DefaultMinTick, sdk.NewDec(10)),
				withLiquidityNetandTickIndex(defaultTick, DefaultMaxTick, sdk.NewDec(-10)),
			},

			poolId:                     defaultPoolId,
			tokenIn:                    ETH,
			boundTick:                  sdk.Int{},
			expectedStartTickLiquidity: sdk.NewDec(10),
			expectedLiquidityDepths: []queryproto.TickLiquidityNet{
				{
					LiquidityNet: sdk.NewDec(10),
					TickIndex:    DefaultMinTick,
				},
			},
		},
		{
			name: "one full range position, one for zero",
			presetTicks: []genesis.FullTick{
				withLiquidityNetandTickIndex(defaultTick, DefaultMinTick, sdk.NewDec(10)),
				withLiquidityNetandTickIndex(defaultTick, DefaultMaxTick, sdk.NewDec(-10)),
			},

			poolId:                     defaultPoolId,
			tokenIn:                    USDC,
			boundTick:                  sdk.Int{},
			expectedStartTickLiquidity: sdk.NewDec(10),
			expectedLiquidityDepths: []queryproto.TickLiquidityNet{
				{
					LiquidityNet: sdk.NewDec(-10),
					TickIndex:    DefaultMaxTick,
				},
			},
		},
		{
			name: "one full range position, one range position above current tick, zero for one",
			presetTicks: []genesis.FullTick{
				withLiquidityNetandTickIndex(defaultTick, DefaultMinTick, sdk.NewDec(10)),
				withLiquidityNetandTickIndex(defaultTick, DefaultMaxTick, sdk.NewDec(-10)),
				withLiquidityNetandTickIndex(defaultTick, 5, sdk.NewDec(20)),
				withLiquidityNetandTickIndex(defaultTick, 10, sdk.NewDec(-20)),
			},

			poolId:                     defaultPoolId,
			tokenIn:                    ETH,
			boundTick:                  sdk.Int{},
			expectedStartTickLiquidity: sdk.NewDec(10),
			expectedLiquidityDepths: []queryproto.TickLiquidityNet{
				{
					LiquidityNet: sdk.NewDec(10),
					TickIndex:    DefaultMinTick,
				},
			},
		},
		{
			name: "one full range position, one range position above current tick, one for zero",
			presetTicks: []genesis.FullTick{
				withLiquidityNetandTickIndex(defaultTick, DefaultMinTick, sdk.NewDec(10)),
				withLiquidityNetandTickIndex(defaultTick, DefaultMaxTick, sdk.NewDec(-10)),
				withLiquidityNetandTickIndex(defaultTick, 5, sdk.NewDec(20)),
				withLiquidityNetandTickIndex(defaultTick, 10, sdk.NewDec(-20)),
			},

			poolId:                     defaultPoolId,
			tokenIn:                    USDC,
			boundTick:                  sdk.Int{},
			expectedStartTickLiquidity: sdk.NewDec(10),
			expectedLiquidityDepths: []queryproto.TickLiquidityNet{
				{
					LiquidityNet: sdk.NewDec(20),
					TickIndex:    5,
				},
				{
					LiquidityNet: sdk.NewDec(-20),
					TickIndex:    10,
				},
				{
					LiquidityNet: sdk.NewDec(-10),
					TickIndex:    DefaultMaxTick,
				},
			},
		},
		{
			name: "one full range position, one range position above current tick, bound tick below with non-empty ticks, zero for one",
			presetTicks: []genesis.FullTick{
				withLiquidityNetandTickIndex(defaultTick, DefaultMinTick, sdk.NewDec(10)),
				withLiquidityNetandTickIndex(defaultTick, DefaultMaxTick, sdk.NewDec(-10)),
				withLiquidityNetandTickIndex(defaultTick, -10, sdk.NewDec(20)),
				withLiquidityNetandTickIndex(defaultTick, 10, sdk.NewDec(-20)),
			},

			poolId:                     defaultPoolId,
			tokenIn:                    ETH,
			boundTick:                  sdk.NewInt(-15),
			expectedStartTickLiquidity: sdk.NewDec(30),
			expectedLiquidityDepths: []queryproto.TickLiquidityNet{
				{
					LiquidityNet: sdk.NewDec(20),
					TickIndex:    -10,
				},
			},
		},
		{
			name: "one ranged position, returned empty array, zero for one",
			presetTicks: []genesis.FullTick{
				withLiquidityNetandTickIndex(defaultTick, -10, sdk.NewDec(20)),
				withLiquidityNetandTickIndex(defaultTick, 10, sdk.NewDec(-20)),
			},

			poolId:                     defaultPoolId,
			tokenIn:                    ETH,
			boundTick:                  sdk.NewInt(-5),
			expectedStartTickLiquidity: sdk.NewDec(20),
			expectedLiquidityDepths:    []queryproto.TickLiquidityNet(nil),
		},
		{
			name: "one full range position, one range position above current tick, bound tick below with non-empty ticks, one for zero",
			presetTicks: []genesis.FullTick{
				withLiquidityNetandTickIndex(defaultTick, DefaultMinTick, sdk.NewDec(10)),
				withLiquidityNetandTickIndex(defaultTick, DefaultMaxTick, sdk.NewDec(-10)),
				withLiquidityNetandTickIndex(defaultTick, -10, sdk.NewDec(20)),
				withLiquidityNetandTickIndex(defaultTick, 10, sdk.NewDec(-20)),
			},

			poolId:                     defaultPoolId,
			tokenIn:                    USDC,
			boundTick:                  sdk.NewInt(10),
			expectedStartTickLiquidity: sdk.NewDec(30),
			expectedLiquidityDepths: []queryproto.TickLiquidityNet{
				{
					LiquidityNet: sdk.NewDec(-20),
					TickIndex:    10,
				},
			},
		},
		{
			name: "one full range position, two ranged positions, zero for one",
			presetTicks: []genesis.FullTick{
				withLiquidityNetandTickIndex(defaultTick, DefaultMinTick, sdk.NewDec(10)),
				withLiquidityNetandTickIndex(defaultTick, DefaultMaxTick, sdk.NewDec(-10)),
				withLiquidityNetandTickIndex(defaultTick, -5, sdk.NewDec(20)),
				withLiquidityNetandTickIndex(defaultTick, 5, sdk.NewDec(-20)),
				withLiquidityNetandTickIndex(defaultTick, 2, sdk.NewDec(40)),
				withLiquidityNetandTickIndex(defaultTick, 10, sdk.NewDec(-40)),
			},

			poolId:                     defaultPoolId,
			tokenIn:                    ETH,
			boundTick:                  sdk.Int{},
			expectedStartTickLiquidity: sdk.NewDec(30),
			expectedLiquidityDepths: []queryproto.TickLiquidityNet{
				{
					LiquidityNet: sdk.NewDec(20),
					TickIndex:    -5,
				},
				{
					LiquidityNet: sdk.NewDec(10),
					TickIndex:    DefaultMinTick,
				},
			},
		},
		{
			name: "one full range position, two ranged positions, one for zero",
			presetTicks: []genesis.FullTick{
				withLiquidityNetandTickIndex(defaultTick, DefaultMinTick, sdk.NewDec(10)),
				withLiquidityNetandTickIndex(defaultTick, DefaultMaxTick, sdk.NewDec(-10)),
				withLiquidityNetandTickIndex(defaultTick, -5, sdk.NewDec(20)),
				withLiquidityNetandTickIndex(defaultTick, 5, sdk.NewDec(-20)),
				withLiquidityNetandTickIndex(defaultTick, 2, sdk.NewDec(40)),
				withLiquidityNetandTickIndex(defaultTick, 10, sdk.NewDec(-40)),
			},

			poolId:                     defaultPoolId,
			tokenIn:                    USDC,
			boundTick:                  sdk.Int{},
			expectedStartTickLiquidity: sdk.NewDec(30),
			expectedLiquidityDepths: []queryproto.TickLiquidityNet{
				{
					LiquidityNet: sdk.NewDec(40),
					TickIndex:    2,
				},
				{
					LiquidityNet: sdk.NewDec(-20),
					TickIndex:    5,
				},
				{
					LiquidityNet: sdk.NewDec(-40),
					TickIndex:    10,
				},
				{
					LiquidityNet: sdk.NewDec(-10),
					TickIndex:    DefaultMaxTick,
				},
			},
		},
		{
			name: "current pool tick == start tick, zero for one",
			presetTicks: []genesis.FullTick{
				withLiquidityNetandTickIndex(defaultTick, -10, sdk.NewDec(20)),
				withLiquidityNetandTickIndex(defaultTick, 10, sdk.NewDec(-20)),
			},

			poolId:                     defaultPoolId,
			tokenIn:                    ETH,
			currentPoolTick:            10,
			startTick:                  sdk.NewInt(10),
			boundTick:                  sdk.NewInt(-15),
			expectedStartTickLiquidity: sdk.NewDec(20),
			expectedLiquidityDepths: []queryproto.TickLiquidityNet{
				{
					LiquidityNet: sdk.NewDec(20),
					TickIndex:    -10,
				},
			},
		},
		{
			name: "current pool tick != start tick, zero for one",
			presetTicks: []genesis.FullTick{
				withLiquidityNetandTickIndex(defaultTick, -10, sdk.NewDec(20)),
				withLiquidityNetandTickIndex(defaultTick, 10, sdk.NewDec(-20)),
			},

			poolId:                     defaultPoolId,
			tokenIn:                    ETH,
			currentPoolTick:            21,
			startTick:                  sdk.NewInt(10),
			boundTick:                  sdk.NewInt(-15),
			expectedStartTickLiquidity: sdk.NewDec(20),
			expectedLiquidityDepths: []queryproto.TickLiquidityNet{
				{
					LiquidityNet: sdk.NewDec(20),
					TickIndex:    -10,
				},
			},
		},
		{
			name: "current pool tick == start tick, one for zero",
			presetTicks: []genesis.FullTick{
				withLiquidityNetandTickIndex(defaultTick, -10, sdk.NewDec(20)),
				withLiquidityNetandTickIndex(defaultTick, 10, sdk.NewDec(-20)),
			},

			poolId:                     defaultPoolId,
			tokenIn:                    USDC,
			currentPoolTick:            5,
			startTick:                  sdk.NewInt(5),
			boundTick:                  sdk.NewInt(15),
			expectedStartTickLiquidity: sdk.NewDec(20),
			expectedLiquidityDepths: []queryproto.TickLiquidityNet{
				{
					LiquidityNet: sdk.NewDec(-20),
					TickIndex:    10,
				},
			},
		},
		{
			name: "current pool tick != start tick, one for zero",
			presetTicks: []genesis.FullTick{
				withLiquidityNetandTickIndex(defaultTick, -10, sdk.NewDec(20)),
				withLiquidityNetandTickIndex(defaultTick, 10, sdk.NewDec(-20)),
			},

			poolId:                     defaultPoolId,
			tokenIn:                    USDC,
			currentPoolTick:            -50,
			startTick:                  sdk.NewInt(5),
			boundTick:                  sdk.NewInt(15),
			expectedStartTickLiquidity: sdk.NewDec(20),
			expectedLiquidityDepths: []queryproto.TickLiquidityNet{
				{
					LiquidityNet: sdk.NewDec(-20),
					TickIndex:    10,
				},
			},
		},
		{
			name: "one full range position, one range position below current tick, zero for one",
			presetTicks: []genesis.FullTick{
				withLiquidityNetandTickIndex(defaultTick, DefaultMinTick, sdk.NewDec(10)),
				withLiquidityNetandTickIndex(defaultTick, DefaultMaxTick, sdk.NewDec(-10)),
				withLiquidityNetandTickIndex(defaultTick, -3, sdk.NewDec(5)),
				withLiquidityNetandTickIndex(defaultTick, -2, sdk.NewDec(-5)),
			},

			poolId:                     defaultPoolId,
			tokenIn:                    ETH,
			boundTick:                  sdk.Int{},
			expectedStartTickLiquidity: sdk.NewDec(10),
			expectedLiquidityDepths: []queryproto.TickLiquidityNet{
				{
					LiquidityNet: sdk.NewDec(-5),
					TickIndex:    -2,
				},
				{
					LiquidityNet: sdk.NewDec(5),
					TickIndex:    -3,
				},
				{
					LiquidityNet: sdk.NewDec(10),
					TickIndex:    DefaultMinTick,
				},
			},
		},

		// error cases
		{
			name: "error: invalid pool id",
			presetTicks: []genesis.FullTick{
				withLiquidityNetandTickIndex(defaultTick, DefaultMinTick, sdk.NewDec(10)),
				withLiquidityNetandTickIndex(defaultTick, DefaultMaxTick, sdk.NewDec(-10)),
			},

			poolId:        5,
			tokenIn:       "invalid_token",
			boundTick:     sdk.NewInt(-5),
			expectedError: true,
		},
		{
			name: "error: invalid token in",
			presetTicks: []genesis.FullTick{
				withLiquidityNetandTickIndex(defaultTick, DefaultMinTick, sdk.NewDec(10)),
				withLiquidityNetandTickIndex(defaultTick, DefaultMaxTick, sdk.NewDec(-10)),
			},

			poolId:        defaultPoolId,
			tokenIn:       "invalid_token",
			boundTick:     sdk.NewInt(-5),
			expectedError: true,
		},
		{
			name: "error: wrong direction of bound ticks",
			presetTicks: []genesis.FullTick{
				withLiquidityNetandTickIndex(defaultTick, DefaultMinTick, sdk.NewDec(10)),
				withLiquidityNetandTickIndex(defaultTick, DefaultMaxTick, sdk.NewDec(-10)),
				withLiquidityNetandTickIndex(defaultTick, -10, sdk.NewDec(20)),
				withLiquidityNetandTickIndex(defaultTick, 10, sdk.NewDec(-20)),
			},

			poolId:        defaultPoolId,
			tokenIn:       USDC,
			boundTick:     sdk.NewInt(-5),
			expectedError: true,
		},
		{
			name: "error: bound tick is greater than max tick",
			presetTicks: []genesis.FullTick{
				withLiquidityNetandTickIndex(defaultTick, DefaultMinTick, sdk.NewDec(10)),
				withLiquidityNetandTickIndex(defaultTick, DefaultMaxTick, sdk.NewDec(-10)),
			},

			poolId:        defaultPoolId,
			tokenIn:       USDC,
			boundTick:     sdk.NewInt(DefaultMaxTick + 1),
			expectedError: true,
		},
		{
			name: "error: bound tick is greater than min tick",
			presetTicks: []genesis.FullTick{
				withLiquidityNetandTickIndex(defaultTick, DefaultMinTick, sdk.NewDec(10)),
				withLiquidityNetandTickIndex(defaultTick, DefaultMaxTick, sdk.NewDec(-10)),
			},

			poolId:        defaultPoolId,
			tokenIn:       ETH,
			boundTick:     sdk.NewInt(DefaultMinTick - 1),
			expectedError: true,
		},
		{
			name: "error: start tick is in invalid range relative to current pool tick, zero for one",
			presetTicks: []genesis.FullTick{
				withLiquidityNetandTickIndex(defaultTick, -10, sdk.NewDec(20)),
				withLiquidityNetandTickIndex(defaultTick, 10, sdk.NewDec(-20)),
			},

			poolId:          defaultPoolId,
			tokenIn:         ETH,
			currentPoolTick: 10,
			startTick:       sdk.NewInt(21),
			boundTick:       sdk.NewInt(-15),
			expectedError:   true,
		},
		{
			name: "error: start tick is in invalid range relative to current pool tick, one for zero",
			presetTicks: []genesis.FullTick{
				withLiquidityNetandTickIndex(defaultTick, -10, sdk.NewDec(20)),
				withLiquidityNetandTickIndex(defaultTick, 10, sdk.NewDec(-20)),
			},

			poolId:          defaultPoolId,
			tokenIn:         USDC,
			currentPoolTick: 5,
			startTick:       sdk.NewInt(-50),
			boundTick:       sdk.NewInt(15),
			expectedError:   true,
		},
	}

	for _, test := range tests {
		test := test
		s.Run(test.name, func() {
			// Init suite for each test.
			s.SetupTest()

<<<<<<< HEAD
=======
			// Create a default CL pool
			pool := s.PrepareConcentratedPool()
			for _, tick := range test.presetTicks {
				s.App.ConcentratedLiquidityKeeper.SetTickInfo(s.Ctx, test.poolId, tick.TickIndex, &tick.Info)
			}

>>>>>>> 22311b66
			// Force initialize current sqrt price to 1.
			// Normally, initialized during position creation.
			// We only initialize ticks in this test for simplicity.
			curPrice := sdk.OneDec()
			// TODO: consider adding tests for GetTickLiquidityNetInDirection
			// with tick spacing > 1, requiring price to tick conversion with rounding.
			curTick, err := s.PriceToTick(curPrice)
			s.Require().NoError(err)

			// Create a default CL pool
			pool := s.PrepareConcentratedPool()
			currentTickLiquidity := sdk.ZeroDec()
			for _, tick := range test.presetTicks {
				s.App.ConcentratedLiquidityKeeper.SetTickInfo(s.Ctx, tick.PoolId, tick.TickIndex, &tick.Info)
				if tick.TickIndex < curTick {
					currentTickLiquidity = currentTickLiquidity.Add(tick.Info.LiquidityNet)
				}
			}

			if test.currentPoolTick > 0 {
				_, sqrtPrice, err := math.TickToSqrtPrice(test.currentPoolTick)
				s.Require().NoError(err)

				curTick = test.currentPoolTick
				curPrice = sqrtPrice
			}
			pool.SetCurrentSqrtPrice(curPrice)
			pool.SetCurrentTick(curTick)
			pool.UpdateLiquidity(currentTickLiquidity)

			err = s.App.ConcentratedLiquidityKeeper.SetPool(s.Ctx, pool)
			s.Require().NoError(err)

			// system under test
			liquidityForRange, startTick, startTickLiquidity, err := s.App.ConcentratedLiquidityKeeper.GetTickLiquidityNetInDirection(s.Ctx, test.poolId, test.tokenIn, test.startTick, test.boundTick)
			if test.expectedError {
				s.Require().Error(err)
				return
			}

			s.Require().NoError(err)
			s.Require().Equal(test.expectedLiquidityDepths, liquidityForRange)
			if startTick != 0 {
				s.Require().Equal(test.startTick.Int64(), startTick)
			} else {
				s.Require().Equal(curTick, startTick)
			}

			s.Require().Equal(test.expectedStartTickLiquidity, startTickLiquidity)
		})
	}
}

func (s *KeeperTestSuite) TestValidateTickRangeIsValid() {
	// use 2 as default tick spacing
	defaultTickSpacing := uint64(2)

	tests := []struct {
		name          string
		lowerTick     int64
		upperTick     int64
		tickSpacing   uint64
		expectedError error
	}{
		{
			name:      "happy path with default tick spacing",
			lowerTick: 2,
			upperTick: 4,
		},
		{
			name:        "happy path with non default tick spacing",
			tickSpacing: 3,
			lowerTick:   3,
			upperTick:   6,
		},
		{
			name:          "lower tick is not divisible by default tick spacing",
			lowerTick:     3,
			upperTick:     2,
			expectedError: types.TickSpacingError{LowerTick: 3, UpperTick: 2, TickSpacing: defaultTickSpacing},
		},
		{
			name:          "upper tick is not divisible by default tick spacing",
			lowerTick:     2,
			upperTick:     3,
			expectedError: types.TickSpacingError{LowerTick: 2, UpperTick: 3, TickSpacing: defaultTickSpacing},
		},
		{
			name:          "lower tick is not divisible by tick spacing",
			lowerTick:     4,
			upperTick:     3,
			tickSpacing:   3,
			expectedError: types.TickSpacingError{LowerTick: 4, UpperTick: 3, TickSpacing: 3},
		},
		{
			name:          "upper tick is not divisible by tick spacing",
			lowerTick:     3,
			upperTick:     4,
			tickSpacing:   3,
			expectedError: types.TickSpacingError{LowerTick: 3, UpperTick: 4, TickSpacing: 3},
		},
		{
			name:          "lower tick is smaller than min tick",
			lowerTick:     DefaultMinTick - 2,
			upperTick:     2,
			expectedError: types.InvalidTickError{Tick: DefaultMinTick - 2, IsLower: true, MinTick: DefaultMinTick, MaxTick: DefaultMaxTick},
		},
		{
			name:          "lower tick is greater than max tick",
			lowerTick:     DefaultMaxTick + 2,
			upperTick:     DefaultMaxTick + 4,
			expectedError: types.InvalidTickError{Tick: DefaultMaxTick + 2, IsLower: true, MinTick: DefaultMinTick, MaxTick: DefaultMaxTick},
		},
		{
			name:          "upper tick is smaller than min tick",
			lowerTick:     2,
			upperTick:     DefaultMinTick - 2,
			expectedError: types.InvalidTickError{Tick: DefaultMinTick - 2, IsLower: false, MinTick: DefaultMinTick, MaxTick: DefaultMaxTick},
		},
		{
			name:          "upper tick is greater than max tick",
			lowerTick:     2,
			upperTick:     DefaultMaxTick + 2,
			expectedError: types.InvalidTickError{Tick: DefaultMaxTick + 2, IsLower: false, MinTick: DefaultMinTick, MaxTick: DefaultMaxTick},
		},
		{
			name:      "lower tick is greater than upper tick",
			lowerTick: 2,
			upperTick: 0,

			expectedError: types.InvalidLowerUpperTickError{LowerTick: 2, UpperTick: 0},
		},
		{
			name:      "lower tick is equal to max tick.",
			lowerTick: types.MaxTick,
			upperTick: types.MaxTick,

			expectedError: types.InvalidTickError{Tick: types.MaxTick, IsLower: true, MinTick: types.MinTick, MaxTick: types.MaxTick},
		},
		{
			name:      "upper tick is equal to min tick.",
			lowerTick: types.MinTick,
			upperTick: types.MinTick,

			expectedError: types.InvalidTickError{Tick: types.MinTick, IsLower: false, MinTick: types.MinTick, MaxTick: types.MaxTick},
		},
	}

	for _, test := range tests {
		s.Run(test.name, func() {
			s.SetupTest()

			tickSpacing := defaultTickSpacing
			if test.tickSpacing != uint64(0) {
				tickSpacing = test.tickSpacing
			}

			// System Under Test
			err := cl.ValidateTickRangeIsValid(tickSpacing, test.lowerTick, test.upperTick)

			if test.expectedError != nil {
				s.Require().Error(err)
				s.Require().ErrorContains(err, test.expectedError.Error())
			} else {
				s.Require().NoError(err)
			}
		})
	}
}

func (s *KeeperTestSuite) TestRoundTickToCanonicalPriceTick() {
	tests := []struct {
		name                 string
		lowerTick            int64
		upperTick            int64
		expectedNewLowerTick int64
		expectedNewUpperTick int64
		expectedError        error
	}{
		{
			name:                 "exact upper tick for 0.000000000000000003 to exact lower tick for 0.000000000000000002",
			lowerTick:            -161000000,
			expectedNewLowerTick: -161000000,
			upperTick:            -160000000,
			expectedNewUpperTick: -160000000,
		},
		{
			name:                 "exact upper tick for 0.000000000000000003 to inexact lower tick for 0.000000000000000002",
			lowerTick:            -161001234,
			expectedNewLowerTick: -161000000,
			upperTick:            -160000000,
			expectedNewUpperTick: -160000000,
		},
		{
			name:                 "inexact upper tick for 0.000000000000000003 to exact lower tick for 0.000000000000000002",
			lowerTick:            -161000000,
			expectedNewLowerTick: -161000000,
			upperTick:            -160001234,
			expectedNewUpperTick: -160000000,
		},
		{
			name:                 "inexact upper tick for 0.000000000000000003 to inexact lower tick for 0.000000000000000002",
			lowerTick:            -161001234,
			expectedNewLowerTick: -161000000,
			upperTick:            -160001234,
			expectedNewUpperTick: -160000000,
		},
		{
			name:                 "upper tick one tick away from lower tick",
			lowerTick:            -161001234,
			expectedNewLowerTick: -161000000,
			upperTick:            -160999999,
			expectedNewUpperTick: -160000000,
		},
		{
			name:                 "error: new upper tick is lower than new lower tick",
			lowerTick:            -160001234,
			expectedNewLowerTick: -160000000,
			upperTick:            -161001234,
			expectedNewUpperTick: -161000000,
			expectedError:        types.InvalidLowerUpperTickError{LowerTick: -160000000, UpperTick: -161000000},
		},
		{
			name:                 "error: new upper tick is the same as new lower tick",
			lowerTick:            -160001234,
			expectedNewLowerTick: -160000000,
			upperTick:            -160000000,
			expectedNewUpperTick: -160000000,
			expectedError:        types.InvalidLowerUpperTickError{LowerTick: -160000000, UpperTick: -160000000},
		},
	}

	for _, test := range tests {
		s.Run(test.name, func() {
			s.SetupTest()

			_, sqrtPriceTickLower, err := math.TickToSqrtPrice(test.lowerTick)
			s.Require().NoError(err)
			_, sqrtPriceTickUpper, err := math.TickToSqrtPrice(test.upperTick)
			s.Require().NoError(err)

			// System Under Test
			newLowerTick, newUpperTick, err := cl.RoundTickToCanonicalPriceTick(test.lowerTick, test.upperTick, sqrtPriceTickLower, sqrtPriceTickUpper, DefaultTickSpacing)

			if test.expectedError != nil {
				s.Require().Error(err)
				s.Require().ErrorContains(err, test.expectedError.Error())
			} else {
				s.Require().NoError(err)
				s.Require().Equal(test.expectedNewLowerTick, newLowerTick)
				s.Require().Equal(test.expectedNewUpperTick, newUpperTick)
			}
		})
	}
}<|MERGE_RESOLUTION|>--- conflicted
+++ resolved
@@ -1281,15 +1281,6 @@
 			// Init suite for each test.
 			s.SetupTest()
 
-<<<<<<< HEAD
-=======
-			// Create a default CL pool
-			pool := s.PrepareConcentratedPool()
-			for _, tick := range test.presetTicks {
-				s.App.ConcentratedLiquidityKeeper.SetTickInfo(s.Ctx, test.poolId, tick.TickIndex, &tick.Info)
-			}
-
->>>>>>> 22311b66
 			// Force initialize current sqrt price to 1.
 			// Normally, initialized during position creation.
 			// We only initialize ticks in this test for simplicity.
@@ -1303,7 +1294,7 @@
 			pool := s.PrepareConcentratedPool()
 			currentTickLiquidity := sdk.ZeroDec()
 			for _, tick := range test.presetTicks {
-				s.App.ConcentratedLiquidityKeeper.SetTickInfo(s.Ctx, tick.PoolId, tick.TickIndex, &tick.Info)
+				s.App.ConcentratedLiquidityKeeper.SetTickInfo(s.Ctx, test.poolId, tick.TickIndex, &tick.Info)
 				if tick.TickIndex < curTick {
 					currentTickLiquidity = currentTickLiquidity.Add(tick.Info.LiquidityNet)
 				}
