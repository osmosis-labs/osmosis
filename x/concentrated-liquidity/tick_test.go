package concentrated_liquidity_test

import (
	"errors"

	"github.com/cosmos/cosmos-sdk/store/prefix"
	"github.com/cosmos/cosmos-sdk/testutil"
	sdk "github.com/cosmos/cosmos-sdk/types"

	"github.com/osmosis-labs/osmosis/osmoutils/accum"
	cl "github.com/osmosis-labs/osmosis/v15/x/concentrated-liquidity"
	"github.com/osmosis-labs/osmosis/v15/x/concentrated-liquidity/client/queryproto"
	"github.com/osmosis-labs/osmosis/v15/x/concentrated-liquidity/math"
	"github.com/osmosis-labs/osmosis/v15/x/concentrated-liquidity/model"
	"github.com/osmosis-labs/osmosis/v15/x/concentrated-liquidity/types"
	"github.com/osmosis-labs/osmosis/v15/x/concentrated-liquidity/types/genesis"
)

const validPoolId = 1

func withTickIndex(tick genesis.FullTick, tickIndex int64) genesis.FullTick {
	tick.TickIndex = tickIndex
	return tick
}

func withPoolId(tick genesis.FullTick, poolId uint64) genesis.FullTick {
	tick.PoolId = poolId
	return tick
}

func withLiquidityNetandTickIndex(tick genesis.FullTick, tickIndex int64, liquidityNet sdk.Dec) genesis.FullTick {
	tick.TickIndex = tickIndex
	tick.Info.LiquidityNet = liquidityNet

	return tick
}

func (s *KeeperTestSuite) TestTickOrdering() {
	s.SetupTest()

	storeKey := sdk.NewKVStoreKey("concentrated_liquidity")
	tKey := sdk.NewTransientStoreKey("transient_test")
	s.Ctx = testutil.DefaultContext(storeKey, tKey)
	s.App.ConcentratedLiquidityKeeper = cl.NewKeeper(s.App.AppCodec(), storeKey, s.App.AccountKeeper, s.App.BankKeeper, s.App.GAMMKeeper, s.App.PoolIncentivesKeeper, s.App.IncentivesKeeper, s.App.LockupKeeper, s.App.DistrKeeper, s.App.GetSubspace(types.ModuleName))

	liquidityTicks := []int64{-200, -55, -4, 70, 78, 84, 139, 240, 535}
	for _, t := range liquidityTicks {
		s.App.ConcentratedLiquidityKeeper.SetTickInfo(s.Ctx, 1, t, &model.TickInfo{})
	}

	store := s.Ctx.KVStore(storeKey)
	prefixBz := types.KeyTickPrefixByPoolId(1)
	prefixStore := prefix.NewStore(store, prefixBz)

	// Pick a value and ensure ordering is correct for lte=false, i.e. increasing
	// ticks.
	startKey := types.TickIndexToBytes(-4)
	iter := prefixStore.Iterator(startKey, nil)
	defer iter.Close()

	var vals []int64
	for ; iter.Valid(); iter.Next() {
		tick, err := types.TickIndexFromBytes(iter.Key())
		s.Require().NoError(err)

		vals = append(vals, tick)
	}

	s.Require().Equal([]int64{-4, 70, 78, 84, 139, 240, 535}, vals)

	// Pick a value and ensure ordering is correct for lte=true, i.e. decreasing
	// ticks.
	startKey = types.TickIndexToBytes(84)
	revIter := prefixStore.ReverseIterator(nil, startKey)
	defer revIter.Close()

	vals = nil
	for ; revIter.Valid(); revIter.Next() {
		tick, err := types.TickIndexFromBytes(revIter.Key())
		s.Require().NoError(err)

		vals = append(vals, tick)
	}

	s.Require().Equal([]int64{78, 70, -4, -55, -200}, vals)
}

func (s *KeeperTestSuite) TestInitOrUpdateTick() {
	type param struct {
		poolId      uint64
		tickIndex   int64
		liquidityIn sdk.Dec
		upper       bool
	}

	tests := []struct {
		name                   string
		param                  param
		tickExists             bool
		expectedLiquidityNet   sdk.Dec
		expectedLiquidityGross sdk.Dec
		minimumGasConsumed     uint64
		expectedErr            error
	}{
		{
			name: "Init tick 50 with DefaultLiquidityAmt liquidity, upper",
			param: param{
				poolId:      validPoolId,
				tickIndex:   50,
				liquidityIn: DefaultLiquidityAmt,
				upper:       true,
			},
			tickExists:             false,
			expectedLiquidityNet:   DefaultLiquidityAmt.Neg(),
			expectedLiquidityGross: DefaultLiquidityAmt,
			minimumGasConsumed:     uint64(types.BaseGasFeeForInitializingTick),
		},
		{
			name: "Init tick 50 with DefaultLiquidityAmt liquidity, lower",
			param: param{
				poolId:      validPoolId,
				tickIndex:   50,
				liquidityIn: DefaultLiquidityAmt,
				upper:       false,
			},
			tickExists:             false,
			expectedLiquidityNet:   DefaultLiquidityAmt,
			expectedLiquidityGross: DefaultLiquidityAmt,
			minimumGasConsumed:     uint64(types.BaseGasFeeForInitializingTick),
		},
		{
			name: "Update tick 50 that already contains DefaultLiquidityAmt liquidity with DefaultLiquidityAmt more liquidity, upper",
			param: param{
				poolId:      validPoolId,
				tickIndex:   50,
				liquidityIn: DefaultLiquidityAmt,
				upper:       true,
			},
			tickExists:             true,
			expectedLiquidityNet:   DefaultLiquidityAmt.Mul(sdk.NewDec(2)).Neg(),
			expectedLiquidityGross: DefaultLiquidityAmt.Mul(sdk.NewDec(2)),
			minimumGasConsumed:     uint64(types.BaseGasFeeForInitializingTick),
		},
		{
			name: "Update tick 50 that already contains DefaultLiquidityAmt liquidity with DefaultLiquidityAmt more liquidity, lower",
			param: param{
				poolId:      validPoolId,
				tickIndex:   50,
				liquidityIn: DefaultLiquidityAmt,
				upper:       false,
			},
			tickExists:             true,
			expectedLiquidityNet:   DefaultLiquidityAmt.Mul(sdk.NewDec(2)),
			expectedLiquidityGross: DefaultLiquidityAmt.Mul(sdk.NewDec(2)),
			minimumGasConsumed:     uint64(types.BaseGasFeeForInitializingTick),
		},
		{
			name: "Init tick -50 with DefaultLiquidityAmt liquidity, upper",
			param: param{
				poolId:      validPoolId,
				tickIndex:   -50,
				liquidityIn: DefaultLiquidityAmt,
				upper:       true,
			},
			tickExists:             false,
			expectedLiquidityNet:   DefaultLiquidityAmt.Neg(),
			expectedLiquidityGross: DefaultLiquidityAmt,
			minimumGasConsumed:     uint64(types.BaseGasFeeForInitializingTick),
		},
		{
			name: "Init tick -50 with DefaultLiquidityAmt liquidity, lower",
			param: param{
				poolId:      validPoolId,
				tickIndex:   -50,
				liquidityIn: DefaultLiquidityAmt,
				upper:       false,
			},
			tickExists:             false,
			expectedLiquidityNet:   DefaultLiquidityAmt,
			expectedLiquidityGross: DefaultLiquidityAmt,
			minimumGasConsumed:     uint64(types.BaseGasFeeForInitializingTick),
		},
		{
			name: "Update tick -50 that already contains DefaultLiquidityAmt liquidity with DefaultLiquidityAmt more liquidity, upper",
			param: param{
				poolId:      validPoolId,
				tickIndex:   -50,
				liquidityIn: DefaultLiquidityAmt,
				upper:       true,
			},
			tickExists:             true,
			expectedLiquidityNet:   DefaultLiquidityAmt.Mul(sdk.NewDec(2)).Neg(),
			expectedLiquidityGross: DefaultLiquidityAmt.Mul(sdk.NewDec(2)),
			minimumGasConsumed:     uint64(types.BaseGasFeeForInitializingTick),
		},
		{
			name: "Update tick -50 that already contains DefaultLiquidityAmt liquidity with DefaultLiquidityAmt more liquidity, lower",
			param: param{
				poolId:      validPoolId,
				tickIndex:   -50,
				liquidityIn: DefaultLiquidityAmt,
				upper:       false,
			},
			tickExists:             true,
			expectedLiquidityNet:   DefaultLiquidityAmt.Mul(sdk.NewDec(2)),
			expectedLiquidityGross: DefaultLiquidityAmt.Mul(sdk.NewDec(2)),
			minimumGasConsumed:     uint64(types.BaseGasFeeForInitializingTick),
		},
		{
			name: "Init tick 50 with Negative DefaultLiquidityAmt liquidity, upper",
			param: param{
				poolId:      validPoolId,
				tickIndex:   50,
				liquidityIn: DefaultLiquidityAmt.Neg(),
				upper:       true,
			},
			tickExists:             false,
			expectedLiquidityNet:   DefaultLiquidityAmt,
			expectedLiquidityGross: DefaultLiquidityAmt.Neg(),
			minimumGasConsumed:     uint64(types.BaseGasFeeForInitializingTick),
		},
		{
			name: "Update tick 50 that already contains DefaultLiquidityAmt liquidity with -DefaultLiquidityAmt liquidity, upper",
			param: param{
				poolId:      validPoolId,
				tickIndex:   50,
				liquidityIn: DefaultLiquidityAmt.Neg(),
				upper:       true,
			},
			tickExists:             true,
			expectedLiquidityNet:   sdk.ZeroDec(),
			expectedLiquidityGross: sdk.ZeroDec(),
			minimumGasConsumed:     uint64(types.BaseGasFeeForInitializingTick),
		},
		{
			name: "Update tick -50 that already contains DefaultLiquidityAmt liquidity with negative DefaultLiquidityAmt liquidity, lower",
			param: param{
				poolId:      validPoolId,
				tickIndex:   -50,
				liquidityIn: DefaultLiquidityAmt.Neg(),
				upper:       false,
			},
			tickExists:             true,
			expectedLiquidityNet:   sdk.ZeroDec(),
			expectedLiquidityGross: sdk.ZeroDec(),
			minimumGasConsumed:     uint64(types.BaseGasFeeForInitializingTick),
		},
		{
			name: "Init tick for non-existing pool",
			param: param{
				poolId:      2,
				tickIndex:   50,
				liquidityIn: DefaultLiquidityAmt,
				upper:       true,
			},
			tickExists:  false,
			expectedErr: types.PoolNotFoundError{PoolId: 2},
		},
	}

	for _, test := range tests {
		s.Run(test.name, func() {
			// Init suite for each test.
			s.SetupTest()

			// Create a default CL pool
			pool := s.PrepareConcentratedPool()
			currentTick := pool.GetCurrentTick()

			_, err := s.App.ConcentratedLiquidityKeeper.GetSpreadRewardsAccumulator(s.Ctx, 1)
			s.Require().NoError(err)
			spreadFactorAccum, err := s.App.ConcentratedLiquidityKeeper.GetSpreadRewardsAccumulator(s.Ctx, 1)
			s.Require().NoError(err)

			// manually update accumulator for testing
			defaultAccumCoins := sdk.NewDecCoins(sdk.NewDecCoin("foo", sdk.NewInt(50)))
			spreadFactorAccum.AddToAccumulator(defaultAccumCoins)

			existingGasConsumed := s.Ctx.GasMeter().GasConsumed()

			// If tickExists set, initialize the specified tick with defaultLiquidityAmt
			preexistingLiquidity := sdk.ZeroDec()
			if test.tickExists {
				tickInfoBefore, err := s.App.ConcentratedLiquidityKeeper.GetTickInfo(s.Ctx, 1, test.param.tickIndex)
				s.Require().NoError(err)
				err = s.App.ConcentratedLiquidityKeeper.InitOrUpdateTick(s.Ctx, test.param.poolId, currentTick, test.param.tickIndex, DefaultLiquidityAmt, test.param.upper)
				s.Require().NoError(err)
				if tickInfoBefore.LiquidityGross.IsZero() && test.param.tickIndex <= pool.GetCurrentTick() {
					tickInfoAfter, err := s.App.ConcentratedLiquidityKeeper.GetTickInfo(s.Ctx, 1, test.param.tickIndex)
					s.Require().NoError(err)
					s.Require().Equal(tickInfoAfter.SpreadRewardGrowthOppositeDirectionOfLastTraversal, spreadFactorAccum.GetValue())
				}
				preexistingLiquidity = DefaultLiquidityAmt
			}

			// Get the tick info for poolId 1
			tickInfoAfter, err := s.App.ConcentratedLiquidityKeeper.GetTickInfo(s.Ctx, 1, test.param.tickIndex)
			s.Require().NoError(err)

			// Ensure tick state contains any preexistingLiquidity (zero otherwise)
			s.Require().Equal(preexistingLiquidity, tickInfoAfter.LiquidityGross)

			// Initialize or update the tick according to the test case
			err = s.App.ConcentratedLiquidityKeeper.InitOrUpdateTick(s.Ctx, test.param.poolId, currentTick, test.param.tickIndex, test.param.liquidityIn, test.param.upper)
			if tickInfoAfter.LiquidityGross.IsZero() && test.param.tickIndex <= pool.GetCurrentTick() {
				tickInfoAfter, err := s.App.ConcentratedLiquidityKeeper.GetTickInfo(s.Ctx, 1, test.param.tickIndex)
				s.Require().NoError(err)
				s.Require().Equal(tickInfoAfter.SpreadRewardGrowthOppositeDirectionOfLastTraversal, spreadFactorAccum.GetValue())
			}
			if test.expectedErr != nil {
				s.Require().ErrorIs(err, test.expectedErr)
				return
			}
			s.Require().NoError(err)

			// Get the tick info for poolId 1 again
			tickInfoAfter, err = s.App.ConcentratedLiquidityKeeper.GetTickInfo(s.Ctx, 1, test.param.tickIndex)
			s.Require().NoError(err)

			// Check that the initialized or updated tick matches our expectation
			s.Require().Equal(test.expectedLiquidityNet, tickInfoAfter.LiquidityNet)
			s.Require().Equal(test.expectedLiquidityGross, tickInfoAfter.LiquidityGross)

			if test.param.tickIndex <= 0 {
				s.Require().Equal(defaultAccumCoins, tickInfoAfter.SpreadRewardGrowthOppositeDirectionOfLastTraversal)
			} else {
				s.Require().Equal(sdk.DecCoins(nil), tickInfoAfter.SpreadRewardGrowthOppositeDirectionOfLastTraversal)
			}

			// Ensure that at least the minimum amount of gas was charged
			gasConsumed := s.Ctx.GasMeter().GasConsumed() - existingGasConsumed
			s.Require().True(gasConsumed >= test.minimumGasConsumed)
		})
	}
}

func (s *KeeperTestSuite) TestGetTickInfo() {
	var (
		preInitializedTickIndex = DefaultCurrTick + 2
		expectedUptimes         = getExpectedUptimes()
		emptyUptimeTrackers     = wrapUptimeTrackers(expectedUptimes.emptyExpectedAccumValues)
		varyingTokensAndDenoms  = wrapUptimeTrackers(expectedUptimes.varyingTokensMultiDenom)
	)

	tests := []struct {
		name                     string
		poolToGet                uint64
		tickToGet                int64
		preInitUptimeAccumValues []sdk.DecCoins
		expectedTickInfo         model.TickInfo
		expectedErr              error
	}{
		{
			name:      "Get tick info on existing pool and existing tick",
			poolToGet: validPoolId,
			tickToGet: preInitializedTickIndex,
			// Note that SpreadRewardGrowthOutside and UptimeGrowthOutside(s) are not updated.
			expectedTickInfo: model.TickInfo{LiquidityGross: DefaultLiquidityAmt, LiquidityNet: DefaultLiquidityAmt.Neg(), UptimeTrackers: emptyUptimeTrackers},
		},
		{
			name:                     "Get tick info on existing pool and existing tick with init but zero global uptime accums",
			poolToGet:                validPoolId,
			tickToGet:                preInitializedTickIndex,
			preInitUptimeAccumValues: expectedUptimes.varyingTokensMultiDenom,
			// Note that neither SpreadRewardGrowthOutside nor UptimeGrowthOutsides are updated.
			// We expect uptime trackers to be initialized to zero since tick > active tick
			expectedTickInfo: model.TickInfo{LiquidityGross: DefaultLiquidityAmt, LiquidityNet: DefaultLiquidityAmt.Neg(), UptimeTrackers: emptyUptimeTrackers},
		},
		{
			name:                     "Get tick info on existing pool and existing tick with nonzero global uptime accums",
			poolToGet:                validPoolId,
			tickToGet:                preInitializedTickIndex - 3,
			preInitUptimeAccumValues: expectedUptimes.varyingTokensMultiDenom,
			// Note that both SpreadRewardGrowthOutside and UptimeGrowthOutsides are updated.
			// We expect uptime trackers to be initialized to global accums since tick <= active tick
			expectedTickInfo: model.TickInfo{LiquidityGross: sdk.ZeroDec(), LiquidityNet: sdk.ZeroDec(), SpreadRewardGrowthOppositeDirectionOfLastTraversal: sdk.NewDecCoins(oneEth), UptimeTrackers: varyingTokensAndDenoms},
		},
		{
			name:                     "Get tick info for active tick on existing pool with existing tick",
			poolToGet:                validPoolId,
			tickToGet:                DefaultCurrTick,
			preInitUptimeAccumValues: expectedUptimes.varyingTokensMultiDenom,
			// Both spread reward growth and uptime trackers are set to global since tickToGet <= current tick
			expectedTickInfo: model.TickInfo{LiquidityGross: sdk.ZeroDec(), LiquidityNet: sdk.ZeroDec(), SpreadRewardGrowthOppositeDirectionOfLastTraversal: sdk.NewDecCoins(oneEth), UptimeTrackers: varyingTokensAndDenoms},
		},
		{
			name:      "Get tick info on existing pool with no existing tick (cur pool tick > tick)",
			poolToGet: validPoolId,
			tickToGet: DefaultCurrTick + 1,
			// Note that SpreadRewardGrowthOutside and UptimeGrowthOutside(s) are not initialized.
			expectedTickInfo: model.TickInfo{LiquidityGross: sdk.ZeroDec(), LiquidityNet: sdk.ZeroDec(), UptimeTrackers: emptyUptimeTrackers},
		},
		{
			name:      "Get tick info on existing pool with no existing tick (cur pool tick == tick), initialized spread reward growth outside",
			poolToGet: validPoolId,
			tickToGet: DefaultCurrTick,
			// Note that SpreadRewardGrowthOutside and UptimeGrowthOutside(s) are initialized.
			expectedTickInfo: model.TickInfo{LiquidityGross: sdk.ZeroDec(), LiquidityNet: sdk.ZeroDec(), SpreadRewardGrowthOppositeDirectionOfLastTraversal: sdk.NewDecCoins(oneEth), UptimeTrackers: emptyUptimeTrackers},
		},
		{
			name:        "Get tick info on a non-existing pool with no existing tick",
			poolToGet:   2,
			tickToGet:   DefaultCurrTick + 1,
			expectedErr: types.PoolNotFoundError{PoolId: 2},
		},
	}

	for _, test := range tests {
		s.Run(test.name, func() {
			// Init suite for each test.
			s.SetupTest()

			// Create a default CL pool
			clPool := s.PrepareConcentratedPool()
			clKeeper := s.App.ConcentratedLiquidityKeeper

			if test.preInitUptimeAccumValues != nil {
				err := addToUptimeAccums(s.Ctx, clPool.GetId(), clKeeper, test.preInitUptimeAccumValues)
				s.Require().NoError(err)
			}

			// Set up an initialized tick
			err := clKeeper.InitOrUpdateTick(s.Ctx, validPoolId, DefaultCurrTick, preInitializedTickIndex, DefaultLiquidityAmt, true)
			s.Require().NoError(err)

			// Charge spread factor to make sure that the global spread factor accumulator is always updated.
			// This is to test that the per-tick spread reward growth accumulator gets initialized.
			if test.poolToGet == validPoolId {
				s.SetupDefaultPosition(test.poolToGet)
			}
<<<<<<< HEAD
			err = clKeeper.ChargeSpreadRewards(s.Ctx, validPoolId, oneEth)
			s.Require().NoError(err)
=======
			s.AddToFeeAccumulator(validPoolId, oneEth)
>>>>>>> 8b4c62a2

			// System under test
			tickInfo, err := clKeeper.GetTickInfo(s.Ctx, test.poolToGet, test.tickToGet)
			if test.expectedErr != nil {
				s.Require().Error(err)
				s.Require().ErrorAs(err, &test.expectedErr)
				s.Require().Equal(model.TickInfo{}, tickInfo)
			} else {
				s.Require().NoError(err)
				clPool, err = clKeeper.GetPoolById(s.Ctx, validPoolId)
				s.Require().NoError(err)
				s.Require().Equal(test.expectedTickInfo, tickInfo)
			}
		})
	}
}

func (s *KeeperTestSuite) TestCrossTick() {
	var (
		preInitializedTickIndex     = DefaultCurrTick - 2
		expectedUptimes             = getExpectedUptimes()
		emptyUptimeTrackers         = wrapUptimeTrackers(expectedUptimes.emptyExpectedAccumValues)
		defaultAdditiveSpreadFactor = sdk.NewDecCoinFromDec(USDC, sdk.NewDec(1000))
	)

	tests := []struct {
<<<<<<< HEAD
		name                                                           string
		poolToGet                                                      uint64
		preInitializedTickIndex                                        int64
		tickToGet                                                      int64
		initGlobalUptimeAccumValues                                    []sdk.DecCoins
		globalUptimeAccumDelta                                         []sdk.DecCoins
		expectedUptimeTrackers                                         []model.UptimeTracker
		additiveSpreadFactor                                           sdk.DecCoin
		expectedLiquidityDelta                                         sdk.Dec
		expectedTickSpreadRewardGrowthOppositeDirectionOfLastTraversal sdk.DecCoins
		expectedErr                                                    bool
=======
		name                                                  string
		poolToGet                                             uint64
		preInitializedTickIndex                               int64
		tickToGet                                             int64
		initGlobalUptimeAccumValues                           []sdk.DecCoins
		globalUptimeAccumDelta                                []sdk.DecCoins
		expectedUptimeTrackers                                []model.UptimeTracker
		additiveFee                                           sdk.DecCoin
		expectedLiquidityDelta                                sdk.Dec
		expectedTickFeeGrowthOppositeDirectionOfLastTraversal sdk.DecCoins
		expectedErr                                           error
>>>>>>> 8b4c62a2
	}{
		{
			name:                    "Get tick info of existing tick below current tick (nonzero uptime trackers)",
			poolToGet:               validPoolId,
			preInitializedTickIndex: preInitializedTickIndex,
			tickToGet:               preInitializedTickIndex,
			additiveSpreadFactor:    defaultAdditiveSpreadFactor,
			// Global uptime accums remain unchanged after tick init
			initGlobalUptimeAccumValues: expectedUptimes.twoHundredTokensMultiDenom,
			globalUptimeAccumDelta:      expectedUptimes.hundredTokensMultiDenom,
			// We expect new uptime trackers to be new global - init global
			// This is because we init them to twoHundredTokensMultiDenom and then add hundredTokensMultiDenom,
			// so when we cross the tick and "flip" it, we expect threeHundredTokensMultiDenom - twoHundredTokensMultiDenom
			expectedUptimeTrackers: wrapUptimeTrackers(expectedUptimes.hundredTokensMultiDenom),
			expectedLiquidityDelta: DefaultLiquidityAmt.Neg(),
			expectedTickSpreadRewardGrowthOppositeDirectionOfLastTraversal: DefaultSpreadRewardAccumCoins.Add(defaultAdditiveSpreadFactor),
		},
		{
			name:                    "Get tick info of existing tick below current tick (nil uptime trackers)",
			poolToGet:               validPoolId,
			preInitializedTickIndex: preInitializedTickIndex,
			tickToGet:               preInitializedTickIndex,
			additiveSpreadFactor:    defaultAdditiveSpreadFactor,
			expectedUptimeTrackers:  emptyUptimeTrackers,
			expectedLiquidityDelta:  DefaultLiquidityAmt.Neg(),
			expectedTickSpreadRewardGrowthOppositeDirectionOfLastTraversal: DefaultSpreadRewardAccumCoins.Add(defaultAdditiveSpreadFactor),
		},
		{
			name:                    "Get tick info of an existing tick above current tick (nonzero uptime trackers)",
			poolToGet:               validPoolId,
			preInitializedTickIndex: DefaultCurrTick + 1,
			tickToGet:               DefaultCurrTick + 1,
			additiveSpreadFactor:    defaultAdditiveSpreadFactor,
			// Global uptime accums remain unchanged after tick init
			initGlobalUptimeAccumValues: expectedUptimes.twoHundredTokensMultiDenom,
			globalUptimeAccumDelta:      expectedUptimes.hundredTokensMultiDenom,
			// We expect new uptime trackers to be equal to new global
			// This is because we init them to zero (since target tick is above current tick),
			// so when we cross the tick and "flip" it, we expect it to be the global value - 0 = global value.
			expectedUptimeTrackers: wrapUptimeTrackers(expectedUptimes.threeHundredTokensMultiDenom),
			expectedLiquidityDelta: DefaultLiquidityAmt.Neg(),
			expectedTickSpreadRewardGrowthOppositeDirectionOfLastTraversal: DefaultSpreadRewardAccumCoins.Add(defaultAdditiveSpreadFactor).Add(DefaultSpreadRewardAccumCoins...),
		},
		{
			name:                    "Get tick info of new tick with a separate existing tick below current tick (nonzero uptime trackers)",
			poolToGet:               validPoolId,
			preInitializedTickIndex: preInitializedTickIndex,
			tickToGet:               DefaultCurrTick + 1,
			additiveSpreadFactor:    defaultAdditiveSpreadFactor,
			// Global uptime accums remain unchanged after tick init
			initGlobalUptimeAccumValues: expectedUptimes.twoHundredTokensMultiDenom,
			globalUptimeAccumDelta:      expectedUptimes.hundredTokensMultiDenom,
			// We expect new uptime trackers to be equal to new global
			// This is because we init them to zero (since target tick is above current tick),
			// so when we cross the tick and "flip" it, we expect it to be the global value - 0 = global value.
			expectedUptimeTrackers: wrapUptimeTrackers(expectedUptimes.threeHundredTokensMultiDenom),
			expectedLiquidityDelta: sdk.ZeroDec(),
			expectedTickSpreadRewardGrowthOppositeDirectionOfLastTraversal: DefaultSpreadRewardAccumCoins.Add(defaultAdditiveSpreadFactor).Add(DefaultSpreadRewardAccumCoins...),
		},
		{
			// Note that this test case covers technically undefined behavior (crossing into the current tick).
			name:                    "Get tick info of existing tick at current tick (nonzero uptime trackers)",
			poolToGet:               validPoolId,
			preInitializedTickIndex: DefaultCurrTick,
			tickToGet:               DefaultCurrTick,
			additiveSpreadFactor:    defaultAdditiveSpreadFactor,
			// Global uptime accums remain unchanged after tick init
			initGlobalUptimeAccumValues: expectedUptimes.twoHundredTokensMultiDenom,
			globalUptimeAccumDelta:      expectedUptimes.hundredTokensMultiDenom,
			// We expect new uptime trackers to be new global - init global
			// This is because we init them to twoHundredTokensMultiDenom and then add hundredTokensMultiDenom,
			// so when we cross the tick and "flip" it, we expect threeHundredTokensMultiDenom - twoHundredTokensMultiDenom
			expectedUptimeTrackers: wrapUptimeTrackers(expectedUptimes.hundredTokensMultiDenom),
			expectedLiquidityDelta: DefaultLiquidityAmt.Neg(),
			expectedTickSpreadRewardGrowthOppositeDirectionOfLastTraversal: DefaultSpreadRewardAccumCoins.Add(defaultAdditiveSpreadFactor),
		},
		{
			name:                    "Twice the default additive spread factor",
			poolToGet:               validPoolId,
			preInitializedTickIndex: preInitializedTickIndex,
			tickToGet:               preInitializedTickIndex,
			additiveSpreadFactor:    defaultAdditiveSpreadFactor.Add(defaultAdditiveSpreadFactor),
			expectedUptimeTrackers:  emptyUptimeTrackers,
			expectedLiquidityDelta:  DefaultLiquidityAmt.Neg(),
			expectedTickSpreadRewardGrowthOppositeDirectionOfLastTraversal: DefaultSpreadRewardAccumCoins.Add(defaultAdditiveSpreadFactor.Add(defaultAdditiveSpreadFactor)),
		},
		{
			name:                    "error: Nil tick",
			poolToGet:               validPoolId,
			preInitializedTickIndex: preInitializedTickIndex,
			tickToGet:               preInitializedTickIndex,
<<<<<<< HEAD
			additiveSpreadFactor:    defaultAdditiveSpreadFactor,
			expectedErr:             true,
=======
			additiveFee:             defaultAdditiveFee,
			expectedErr:             types.ErrNextTickInfoNil,
>>>>>>> 8b4c62a2
		},
	}

	for _, test := range tests {
		s.Run(test.name, func() {
			// Init suite for each test.
			s.SetupTest()

			// Create a default CL pool
			clPool := s.PrepareConcentratedPool()
			clPool.SetCurrentTick(DefaultCurrTick)

			if test.poolToGet == validPoolId {
				s.FundAcc(s.TestAccs[0], sdk.NewCoins(DefaultCoin0, DefaultCoin1))
				_, _, _, _, _, _, _, err := s.App.ConcentratedLiquidityKeeper.CreatePosition(s.Ctx, test.poolToGet, s.TestAccs[0], DefaultCoins, sdk.ZeroInt(), sdk.ZeroInt(), DefaultLowerTick, DefaultUpperTick)
				s.Require().NoError(err)
			}

			// Charge spread factor to make sure that the global spread factor accumulator is always updated.
			// This is to test that the per-tick spread reward growth accumulator gets initialized.
			defaultAccumCoins := sdk.NewDecCoin("foo", sdk.NewInt(50))
<<<<<<< HEAD
			err := s.App.ConcentratedLiquidityKeeper.ChargeSpreadRewards(s.Ctx, validPoolId, defaultAccumCoins)
			s.Require().NoError(err)
=======
			s.AddToFeeAccumulator(validPoolId, defaultAccumCoins)
>>>>>>> 8b4c62a2

			// Initialize global uptime accums
			if test.initGlobalUptimeAccumValues != nil {
				err := addToUptimeAccums(s.Ctx, clPool.GetId(), s.App.ConcentratedLiquidityKeeper, test.initGlobalUptimeAccumValues)
				s.Require().NoError(err)
			}

			// Set up an initialized tick
			err := s.App.ConcentratedLiquidityKeeper.InitOrUpdateTick(s.Ctx, validPoolId, DefaultCurrTick, test.preInitializedTickIndex, DefaultLiquidityAmt, true)
			s.Require().NoError(err)

			// Update global uptime accums for edge case testing
			if test.globalUptimeAccumDelta != nil {
				err = addToUptimeAccums(s.Ctx, clPool.GetId(), s.App.ConcentratedLiquidityKeeper, test.globalUptimeAccumDelta)
				s.Require().NoError(err)
			}

			// update the spread factor accumulator so that we have accum value > tick spread reward growth value
			// now we have 100 foo coins inside the pool accumulator
<<<<<<< HEAD
			err = s.App.ConcentratedLiquidityKeeper.ChargeSpreadRewards(s.Ctx, validPoolId, defaultAccumCoins)
			s.Require().NoError(err)

			// System under test
			liquidityDelta, err := s.App.ConcentratedLiquidityKeeper.CrossTick(s.Ctx, test.poolToGet, test.tickToGet, test.additiveSpreadFactor)
			if test.expectedErr {
=======
			s.AddToFeeAccumulator(validPoolId, defaultAccumCoins)

			var nextTickInfo *model.TickInfo

			// Initialize next tick info based on test case
			if test.expectedErr == nil {
				// If no error expected, pre-fetch from state.
				tickInfo, err := s.App.ConcentratedLiquidityKeeper.GetTickInfo(s.Ctx, test.poolToGet, test.tickToGet)
				s.Require().NoError(err)
				nextTickInfo = &tickInfo
			} else if errors.Is(test.expectedErr, types.ErrNextTickInfoNil) {
				// If expecting nil tick error, set to nil
				nextTickInfo = nil
			} else {
				// If expecting other error, set to empty tick info
				nextTickInfo = &model.TickInfo{}
			}

			var uptimeAccums []accum.AccumulatorObject
			var feeAccum accum.AccumulatorObject
			if test.poolToGet == validPoolId {
				uptimeAccums, err = s.App.ConcentratedLiquidityKeeper.GetUptimeAccumulators(s.Ctx, test.poolToGet)
				s.Require().NoError(err)

				feeAccum, err = s.App.ConcentratedLiquidityKeeper.GetFeeAccumulator(s.Ctx, test.poolToGet)
				s.Require().NoError(err)
			}

			// System under test
			liquidityDelta, err := s.App.ConcentratedLiquidityKeeper.CrossTick(s.Ctx, test.poolToGet, test.tickToGet, nextTickInfo, test.additiveFee, feeAccum.GetValue(), uptimeAccums)
			if test.expectedErr != nil {
>>>>>>> 8b4c62a2
				s.Require().Error(err)
				s.Require().ErrorAs(err, &test.expectedErr)
			} else {
				s.Require().NoError(err)
				s.Require().Equal(test.expectedLiquidityDelta, liquidityDelta)

				// now check if spread factor accumulator has been properly updated
				accum, err := s.App.ConcentratedLiquidityKeeper.GetSpreadRewardsAccumulator(s.Ctx, test.poolToGet)
				s.Require().NoError(err)

				// accum value should not have changed
				s.Require().Equal(accum.GetValue(), sdk.NewDecCoins(defaultAccumCoins).MulDec(sdk.NewDec(2)))

				// check if the tick spread reward growth outside has been correctly subtracted
				tickInfo, err := s.App.ConcentratedLiquidityKeeper.GetTickInfo(s.Ctx, test.poolToGet, test.tickToGet)
				s.Require().NoError(err)
				s.Require().Equal(test.expectedTickSpreadRewardGrowthOppositeDirectionOfLastTraversal, tickInfo.SpreadRewardGrowthOppositeDirectionOfLastTraversal)

				// ensure tick being entered has properly updated uptime trackers
				s.Require().Equal(test.expectedUptimeTrackers, tickInfo.UptimeTrackers)
			}
		})
	}
}

func (s *KeeperTestSuite) TestGetTickLiquidityForFullRange() {
	defaultTick := withPoolId(defaultTick, defaultPoolId)

	tests := []struct {
		name        string
		presetTicks []genesis.FullTick

		expectedLiquidityDepthForRange []queryproto.LiquidityDepthWithRange
	}{
		{
			name: "one full range position, testing range in between",
			presetTicks: []genesis.FullTick{
				withLiquidityNetandTickIndex(defaultTick, DefaultMinTick, sdk.NewDec(10)),
				withLiquidityNetandTickIndex(defaultTick, DefaultMaxTick, sdk.NewDec(-10)),
			},
			expectedLiquidityDepthForRange: []queryproto.LiquidityDepthWithRange{
				{
					LiquidityAmount: sdk.NewDec(10),
					LowerTick:       DefaultMinTick,
					UpperTick:       DefaultMaxTick,
				},
			},
		},
		{
			name: "one ranged position, testing range with greater range than initialized ticks",
			presetTicks: []genesis.FullTick{
				withLiquidityNetandTickIndex(defaultTick, DefaultMinTick, sdk.NewDec(10)),
				withLiquidityNetandTickIndex(defaultTick, 5, sdk.NewDec(-10)),
			},
			expectedLiquidityDepthForRange: []queryproto.LiquidityDepthWithRange{
				{
					LiquidityAmount: sdk.NewDec(10),
					LowerTick:       DefaultMinTick,
					UpperTick:       5,
				},
			},
		},
		//  	   	10 ----------------- 30
		//  -20 ------------- 20
		{
			name: "two ranged positions, testing overlapping positions",
			presetTicks: []genesis.FullTick{
				withLiquidityNetandTickIndex(defaultTick, -20, sdk.NewDec(10)),
				withLiquidityNetandTickIndex(defaultTick, 20, sdk.NewDec(-10)),
				withLiquidityNetandTickIndex(defaultTick, 10, sdk.NewDec(50)),
				withLiquidityNetandTickIndex(defaultTick, 30, sdk.NewDec(-50)),
			},
			expectedLiquidityDepthForRange: []queryproto.LiquidityDepthWithRange{
				{
					LiquidityAmount: sdk.NewDec(10),
					LowerTick:       -20,
					UpperTick:       10,
				},
				{
					LiquidityAmount: sdk.NewDec(60),
					LowerTick:       10,
					UpperTick:       20,
				},
				{
					LiquidityAmount: sdk.NewDec(50),
					LowerTick:       20,
					UpperTick:       30,
				},
			},
		},
		//  	   	       10 ----------------- 30
		//  min tick --------------------------------------max tick
		{
			name: "one full ranged position, one narrow position",
			presetTicks: []genesis.FullTick{
				withLiquidityNetandTickIndex(defaultTick, DefaultMinTick, sdk.NewDec(10)),
				withLiquidityNetandTickIndex(defaultTick, DefaultMaxTick, sdk.NewDec(-10)),
				withLiquidityNetandTickIndex(defaultTick, 10, sdk.NewDec(50)),
				withLiquidityNetandTickIndex(defaultTick, 30, sdk.NewDec(-50)),
			},
			expectedLiquidityDepthForRange: []queryproto.LiquidityDepthWithRange{
				{
					LiquidityAmount: sdk.NewDec(10),
					LowerTick:       DefaultMinTick,
					UpperTick:       10,
				},
				{
					LiquidityAmount: sdk.NewDec(60),
					LowerTick:       10,
					UpperTick:       30,
				},
				{
					LiquidityAmount: sdk.NewDec(10),
					LowerTick:       30,
					UpperTick:       DefaultMaxTick,
				},
			},
		},
		//              11--13
		//         10 ----------------- 30
		//  -20 ------------- 20
		{
			name: "three ranged positions, testing overlapping positions",
			presetTicks: []genesis.FullTick{
				withLiquidityNetandTickIndex(defaultTick, -20, sdk.NewDec(10)),
				withLiquidityNetandTickIndex(defaultTick, 20, sdk.NewDec(-10)),
				withLiquidityNetandTickIndex(defaultTick, 10, sdk.NewDec(50)),
				withLiquidityNetandTickIndex(defaultTick, 30, sdk.NewDec(-50)),
				withLiquidityNetandTickIndex(defaultTick, 11, sdk.NewDec(100)),
				withLiquidityNetandTickIndex(defaultTick, 13, sdk.NewDec(-100)),
			},
			expectedLiquidityDepthForRange: []queryproto.LiquidityDepthWithRange{
				{
					LiquidityAmount: sdk.NewDec(10),
					LowerTick:       -20,
					UpperTick:       10,
				},
				{
					LiquidityAmount: sdk.NewDec(60),
					LowerTick:       10,
					UpperTick:       11,
				},
				{
					LiquidityAmount: sdk.NewDec(160),
					LowerTick:       11,
					UpperTick:       13,
				},
				{
					LiquidityAmount: sdk.NewDec(60),
					LowerTick:       13,
					UpperTick:       20,
				},
				{
					LiquidityAmount: sdk.NewDec(50),
					LowerTick:       20,
					UpperTick:       30,
				},
			},
		},
	}

	for _, test := range tests {
		s.Run(test.name, func() {
			// Init suite for each test.
			s.SetupTest()

			// Create a default CL pool
			s.PrepareConcentratedPool()
			for _, tick := range test.presetTicks {
				s.App.ConcentratedLiquidityKeeper.SetTickInfo(s.Ctx, tick.PoolId, tick.TickIndex, &tick.Info)
			}

			liquidityForRange, err := s.App.ConcentratedLiquidityKeeper.GetTickLiquidityForFullRange(s.Ctx, defaultPoolId)
			s.Require().NoError(err)
			s.Require().Equal(liquidityForRange, test.expectedLiquidityDepthForRange)
		})
	}
}

func (s *KeeperTestSuite) TestGetTickLiquidityNetInDirection() {
	defaultTick := withPoolId(defaultTick, defaultPoolId)

	tests := []struct {
		name        string
		presetTicks []genesis.FullTick

		// testing params
		poolId          uint64
		tokenIn         string
		currentPoolTick int64
		startTick       sdk.Int
		boundTick       sdk.Int

		// expected values
		expectedLiquidityDepths []queryproto.TickLiquidityNet
		expectedError           bool
	}{
		{
			name: "one full range position, zero for one true",
			presetTicks: []genesis.FullTick{
				withLiquidityNetandTickIndex(defaultTick, DefaultMinTick, sdk.NewDec(10)),
				withLiquidityNetandTickIndex(defaultTick, DefaultMaxTick, sdk.NewDec(-10)),
			},

			poolId:    defaultPoolId,
			tokenIn:   ETH,
			boundTick: sdk.Int{},
			expectedLiquidityDepths: []queryproto.TickLiquidityNet{
				{
					LiquidityNet: sdk.NewDec(10),
					TickIndex:    DefaultMinTick,
				},
			},
		},
		{
			name: "one full range position, zero for one false",
			presetTicks: []genesis.FullTick{
				withLiquidityNetandTickIndex(defaultTick, DefaultMinTick, sdk.NewDec(10)),
				withLiquidityNetandTickIndex(defaultTick, DefaultMaxTick, sdk.NewDec(-10)),
			},

			poolId:    defaultPoolId,
			tokenIn:   USDC,
			boundTick: sdk.Int{},
			expectedLiquidityDepths: []queryproto.TickLiquidityNet{
				{
					LiquidityNet: sdk.NewDec(-10),
					TickIndex:    DefaultMaxTick,
				},
			},
		},
		{
			name: "one full range position, one range position above current tick, zero for one true",
			presetTicks: []genesis.FullTick{
				withLiquidityNetandTickIndex(defaultTick, DefaultMinTick, sdk.NewDec(10)),
				withLiquidityNetandTickIndex(defaultTick, DefaultMaxTick, sdk.NewDec(-10)),
				withLiquidityNetandTickIndex(defaultTick, 5, sdk.NewDec(20)),
				withLiquidityNetandTickIndex(defaultTick, 10, sdk.NewDec(-20)),
			},

			poolId:    defaultPoolId,
			tokenIn:   ETH,
			boundTick: sdk.Int{},
			expectedLiquidityDepths: []queryproto.TickLiquidityNet{
				{
					LiquidityNet: sdk.NewDec(10),
					TickIndex:    DefaultMinTick,
				},
			},
		},
		{
			name: "one full range position, one range position above current tick, zero for one false",
			presetTicks: []genesis.FullTick{
				withLiquidityNetandTickIndex(defaultTick, DefaultMinTick, sdk.NewDec(10)),
				withLiquidityNetandTickIndex(defaultTick, DefaultMaxTick, sdk.NewDec(-10)),
				withLiquidityNetandTickIndex(defaultTick, 5, sdk.NewDec(20)),
				withLiquidityNetandTickIndex(defaultTick, 10, sdk.NewDec(-20)),
			},

			poolId:    defaultPoolId,
			tokenIn:   USDC,
			boundTick: sdk.Int{},
			expectedLiquidityDepths: []queryproto.TickLiquidityNet{
				{
					LiquidityNet: sdk.NewDec(20),
					TickIndex:    5,
				},
				{
					LiquidityNet: sdk.NewDec(-20),
					TickIndex:    10,
				},
				{
					LiquidityNet: sdk.NewDec(-10),
					TickIndex:    DefaultMaxTick,
				},
			},
		},
		{
			name: "one full range position, one range position above current tick, zero for one false, bound tick below with non-empty ticks",
			presetTicks: []genesis.FullTick{
				withLiquidityNetandTickIndex(defaultTick, DefaultMinTick, sdk.NewDec(10)),
				withLiquidityNetandTickIndex(defaultTick, DefaultMaxTick, sdk.NewDec(-10)),
				withLiquidityNetandTickIndex(defaultTick, -10, sdk.NewDec(20)),
				withLiquidityNetandTickIndex(defaultTick, 10, sdk.NewDec(-20)),
			},

			poolId:    defaultPoolId,
			tokenIn:   ETH,
			boundTick: sdk.NewInt(-15),
			expectedLiquidityDepths: []queryproto.TickLiquidityNet{
				{
					LiquidityNet: sdk.NewDec(20),
					TickIndex:    -10,
				},
			},
		},
		{
			name: "one ranged position, returned empty array",
			presetTicks: []genesis.FullTick{
				withLiquidityNetandTickIndex(defaultTick, -10, sdk.NewDec(20)),
				withLiquidityNetandTickIndex(defaultTick, 10, sdk.NewDec(-20)),
			},

			poolId:                  defaultPoolId,
			tokenIn:                 ETH,
			boundTick:               sdk.NewInt(-5),
			expectedLiquidityDepths: []queryproto.TickLiquidityNet{},
		},
		{
			name: "one full range position, one range position above current tick, zero for one false, bound tick below with non-empty ticks",
			presetTicks: []genesis.FullTick{
				withLiquidityNetandTickIndex(defaultTick, DefaultMinTick, sdk.NewDec(10)),
				withLiquidityNetandTickIndex(defaultTick, DefaultMaxTick, sdk.NewDec(-10)),
				withLiquidityNetandTickIndex(defaultTick, -10, sdk.NewDec(20)),
				withLiquidityNetandTickIndex(defaultTick, 10, sdk.NewDec(-20)),
			},

			poolId:    defaultPoolId,
			tokenIn:   USDC,
			boundTick: sdk.NewInt(10),
			expectedLiquidityDepths: []queryproto.TickLiquidityNet{
				{
					LiquidityNet: sdk.NewDec(-20),
					TickIndex:    10,
				},
			},
		},
		{
			name: "one full range position, two ranged positions, zero for one true",
			presetTicks: []genesis.FullTick{
				withLiquidityNetandTickIndex(defaultTick, DefaultMinTick, sdk.NewDec(10)),
				withLiquidityNetandTickIndex(defaultTick, DefaultMaxTick, sdk.NewDec(-10)),
				withLiquidityNetandTickIndex(defaultTick, -5, sdk.NewDec(20)),
				withLiquidityNetandTickIndex(defaultTick, 5, sdk.NewDec(-20)),
				withLiquidityNetandTickIndex(defaultTick, 2, sdk.NewDec(40)),
				withLiquidityNetandTickIndex(defaultTick, 10, sdk.NewDec(-40)),
			},

			poolId:    defaultPoolId,
			tokenIn:   ETH,
			boundTick: sdk.Int{},
			expectedLiquidityDepths: []queryproto.TickLiquidityNet{
				{
					LiquidityNet: sdk.NewDec(20),
					TickIndex:    -5,
				},
				{
					LiquidityNet: sdk.NewDec(10),
					TickIndex:    DefaultMinTick,
				},
			},
		},
		{
			name: "one full range position, two ranged positions, zero for one false",
			presetTicks: []genesis.FullTick{
				withLiquidityNetandTickIndex(defaultTick, DefaultMinTick, sdk.NewDec(10)),
				withLiquidityNetandTickIndex(defaultTick, DefaultMaxTick, sdk.NewDec(-10)),
				withLiquidityNetandTickIndex(defaultTick, -5, sdk.NewDec(20)),
				withLiquidityNetandTickIndex(defaultTick, 5, sdk.NewDec(-20)),
				withLiquidityNetandTickIndex(defaultTick, 2, sdk.NewDec(40)),
				withLiquidityNetandTickIndex(defaultTick, 10, sdk.NewDec(-40)),
			},

			poolId:    defaultPoolId,
			tokenIn:   USDC,
			boundTick: sdk.Int{},
			expectedLiquidityDepths: []queryproto.TickLiquidityNet{
				{
					LiquidityNet: sdk.NewDec(40),
					TickIndex:    2,
				},
				{
					LiquidityNet: sdk.NewDec(-20),
					TickIndex:    5,
				},
				{
					LiquidityNet: sdk.NewDec(-40),
					TickIndex:    10,
				},
				{
					LiquidityNet: sdk.NewDec(-10),
					TickIndex:    DefaultMaxTick,
				},
			},
		},
		{
			name: "current pool tick == start tick, zero for one",
			presetTicks: []genesis.FullTick{
				withLiquidityNetandTickIndex(defaultTick, -10, sdk.NewDec(20)),
				withLiquidityNetandTickIndex(defaultTick, 10, sdk.NewDec(-20)),
			},

			poolId:          defaultPoolId,
			tokenIn:         ETH,
			currentPoolTick: 10,
			startTick:       sdk.NewInt(10),
			boundTick:       sdk.NewInt(-15),
			expectedLiquidityDepths: []queryproto.TickLiquidityNet{
				{
					LiquidityNet: sdk.NewDec(20),
					TickIndex:    -10,
				},
			},
		},
		{
			name: "current pool tick != start tick, zero for one",
			presetTicks: []genesis.FullTick{
				withLiquidityNetandTickIndex(defaultTick, -10, sdk.NewDec(20)),
				withLiquidityNetandTickIndex(defaultTick, 10, sdk.NewDec(-20)),
			},

			poolId:          defaultPoolId,
			tokenIn:         ETH,
			currentPoolTick: 21,
			startTick:       sdk.NewInt(10),
			boundTick:       sdk.NewInt(-15),
			expectedLiquidityDepths: []queryproto.TickLiquidityNet{
				{
					LiquidityNet: sdk.NewDec(20),
					TickIndex:    -10,
				},
			},
		},
		{
			name: "11: current pool tick == start tick, one for zero",
			presetTicks: []genesis.FullTick{
				withLiquidityNetandTickIndex(defaultTick, -10, sdk.NewDec(20)),
				withLiquidityNetandTickIndex(defaultTick, 10, sdk.NewDec(-20)),
			},

			poolId:          defaultPoolId,
			tokenIn:         USDC,
			currentPoolTick: 5,
			startTick:       sdk.NewInt(5),
			boundTick:       sdk.NewInt(15),
			expectedLiquidityDepths: []queryproto.TickLiquidityNet{
				{
					LiquidityNet: sdk.NewDec(-20),
					TickIndex:    10,
				},
			},
		},
		{
			name: "current pool tick != start tick, one for zero",
			presetTicks: []genesis.FullTick{
				withLiquidityNetandTickIndex(defaultTick, -10, sdk.NewDec(20)),
				withLiquidityNetandTickIndex(defaultTick, 10, sdk.NewDec(-20)),
			},

			poolId:          defaultPoolId,
			tokenIn:         USDC,
			currentPoolTick: -50,
			startTick:       sdk.NewInt(5),
			boundTick:       sdk.NewInt(15),
			expectedLiquidityDepths: []queryproto.TickLiquidityNet{
				{
					LiquidityNet: sdk.NewDec(-20),
					TickIndex:    10,
				},
			},
		},

		// error cases
		{
			name: "error: invalid pool id",
			presetTicks: []genesis.FullTick{
				withLiquidityNetandTickIndex(defaultTick, DefaultMinTick, sdk.NewDec(10)),
				withLiquidityNetandTickIndex(defaultTick, DefaultMaxTick, sdk.NewDec(-10)),
			},

			poolId:        5,
			tokenIn:       "invalid_token",
			boundTick:     sdk.NewInt(-5),
			expectedError: true,
		},
		{
			name: "error: invalid token in",
			presetTicks: []genesis.FullTick{
				withLiquidityNetandTickIndex(defaultTick, DefaultMinTick, sdk.NewDec(10)),
				withLiquidityNetandTickIndex(defaultTick, DefaultMaxTick, sdk.NewDec(-10)),
			},

			poolId:        defaultPoolId,
			tokenIn:       "invalid_token",
			boundTick:     sdk.NewInt(-5),
			expectedError: true,
		},
		{
			name: "error: wrong direction of bound ticks",
			presetTicks: []genesis.FullTick{
				withLiquidityNetandTickIndex(defaultTick, DefaultMinTick, sdk.NewDec(10)),
				withLiquidityNetandTickIndex(defaultTick, DefaultMaxTick, sdk.NewDec(-10)),
				withLiquidityNetandTickIndex(defaultTick, -10, sdk.NewDec(20)),
				withLiquidityNetandTickIndex(defaultTick, 10, sdk.NewDec(-20)),
			},

			poolId:        defaultPoolId,
			tokenIn:       USDC,
			boundTick:     sdk.NewInt(-5),
			expectedError: true,
		},
		{
			name: "error: bound tick is greater than max tick",
			presetTicks: []genesis.FullTick{
				withLiquidityNetandTickIndex(defaultTick, DefaultMinTick, sdk.NewDec(10)),
				withLiquidityNetandTickIndex(defaultTick, DefaultMaxTick, sdk.NewDec(-10)),
			},

			poolId:        defaultPoolId,
			tokenIn:       USDC,
			boundTick:     sdk.NewInt(DefaultMaxTick + 1),
			expectedError: true,
		},
		{
			name: "error: bound tick is greater than min tick",
			presetTicks: []genesis.FullTick{
				withLiquidityNetandTickIndex(defaultTick, DefaultMinTick, sdk.NewDec(10)),
				withLiquidityNetandTickIndex(defaultTick, DefaultMaxTick, sdk.NewDec(-10)),
			},

			poolId:        defaultPoolId,
			tokenIn:       ETH,
			boundTick:     sdk.NewInt(DefaultMinTick - 1),
			expectedError: true,
		},
		{
			name: "start tick is in invalid range relative to current pool tick, zero for one",
			presetTicks: []genesis.FullTick{
				withLiquidityNetandTickIndex(defaultTick, -10, sdk.NewDec(20)),
				withLiquidityNetandTickIndex(defaultTick, 10, sdk.NewDec(-20)),
			},

			poolId:          defaultPoolId,
			tokenIn:         ETH,
			currentPoolTick: 10,
			startTick:       sdk.NewInt(21),
			boundTick:       sdk.NewInt(-15),
			expectedError:   true,
		},
		{
			name: "start tick is in invalid range relative to current pool tick, one for zero",
			presetTicks: []genesis.FullTick{
				withLiquidityNetandTickIndex(defaultTick, -10, sdk.NewDec(20)),
				withLiquidityNetandTickIndex(defaultTick, 10, sdk.NewDec(-20)),
			},

			poolId:          defaultPoolId,
			tokenIn:         USDC,
			currentPoolTick: 5,
			startTick:       sdk.NewInt(-50),
			boundTick:       sdk.NewInt(15),
			expectedError:   true,
		},
	}

	for _, test := range tests {
		test := test
		s.Run(test.name, func() {
			// Init suite for each test.
			s.SetupTest()

			// Create a default CL pool
			pool := s.PrepareConcentratedPool()
			for _, tick := range test.presetTicks {
				s.App.ConcentratedLiquidityKeeper.SetTickInfo(s.Ctx, tick.PoolId, tick.TickIndex, &tick.Info)
			}

			// Force initialize current sqrt price to 1.
			// Normally, initialized during position creation.
			// We only initialize ticks in this test for simplicity.
			curPrice := sdk.OneDec()
			// TODO: consider adding tests for GetTickLiquidityNetInDirection
			// with tick spacing > 1, requiring price to tick conversion with rounding.
			curTick, err := math.PriceToTick(curPrice)
			s.Require().NoError(err)
			if test.currentPoolTick > 0 {
				_, sqrtPrice, err := math.TickToSqrtPrice(test.currentPoolTick)
				s.Require().NoError(err)

				curTick = test.currentPoolTick
				curPrice = sqrtPrice
			}
			pool.SetCurrentSqrtPrice(curPrice)
			pool.SetCurrentTick(curTick)

			err = s.App.ConcentratedLiquidityKeeper.SetPool(s.Ctx, pool)
			s.Require().NoError(err)

			// system under test
			liquidityForRange, err := s.App.ConcentratedLiquidityKeeper.GetTickLiquidityNetInDirection(s.Ctx, test.poolId, test.tokenIn, test.startTick, test.boundTick)
			if test.expectedError {
				s.Require().Error(err)
				return
			}

			s.Require().NoError(err)
			s.Require().Equal(liquidityForRange, test.expectedLiquidityDepths)
		})
	}
}

func (s *KeeperTestSuite) TestValidateTickRangeIsValid() {
	// use 2 as default tick spacing
	defaultTickSpacing := uint64(2)

	tests := []struct {
		name          string
		lowerTick     int64
		upperTick     int64
		tickSpacing   uint64
		expectedError error
	}{
		{
			name:      "happy path with default tick spacing",
			lowerTick: 2,
			upperTick: 4,
		},
		{
			name:        "happy path with non default tick spacing",
			tickSpacing: 3,
			lowerTick:   3,
			upperTick:   6,
		},
		{
			name:          "lower tick is not divisible by default tick spacing",
			lowerTick:     3,
			upperTick:     2,
			expectedError: types.TickSpacingError{LowerTick: 3, UpperTick: 2, TickSpacing: defaultTickSpacing},
		},
		{
			name:          "upper tick is not divisible by default tick spacing",
			lowerTick:     2,
			upperTick:     3,
			expectedError: types.TickSpacingError{LowerTick: 2, UpperTick: 3, TickSpacing: defaultTickSpacing},
		},
		{
			name:          "lower tick is not divisible by tick spacing",
			lowerTick:     4,
			upperTick:     3,
			tickSpacing:   3,
			expectedError: types.TickSpacingError{LowerTick: 4, UpperTick: 3, TickSpacing: 3},
		},
		{
			name:          "upper tick is not divisible by tick spacing",
			lowerTick:     3,
			upperTick:     4,
			tickSpacing:   3,
			expectedError: types.TickSpacingError{LowerTick: 3, UpperTick: 4, TickSpacing: 3},
		},
		{
			name:          "lower tick is smaller than min tick",
			lowerTick:     DefaultMinTick - 2,
			upperTick:     2,
			expectedError: types.InvalidTickError{Tick: DefaultMinTick - 2, IsLower: true, MinTick: DefaultMinTick, MaxTick: DefaultMaxTick},
		},
		{
			name:          "lower tick is greater than max tick",
			lowerTick:     DefaultMaxTick + 2,
			upperTick:     DefaultMaxTick + 4,
			expectedError: types.InvalidTickError{Tick: DefaultMaxTick + 2, IsLower: true, MinTick: DefaultMinTick, MaxTick: DefaultMaxTick},
		},
		{
			name:          "upper tick is smaller than min tick",
			lowerTick:     2,
			upperTick:     DefaultMinTick - 2,
			expectedError: types.InvalidTickError{Tick: DefaultMinTick - 2, IsLower: false, MinTick: DefaultMinTick, MaxTick: DefaultMaxTick},
		},
		{
			name:          "upper tick is greater than max tick",
			lowerTick:     2,
			upperTick:     DefaultMaxTick + 2,
			expectedError: types.InvalidTickError{Tick: DefaultMaxTick + 2, IsLower: false, MinTick: DefaultMinTick, MaxTick: DefaultMaxTick},
		},
		{
			name:      "lower tick is greater than upper tick",
			lowerTick: 2,
			upperTick: 0,

			expectedError: types.InvalidLowerUpperTickError{LowerTick: 2, UpperTick: 0},
		},
	}

	for _, test := range tests {
		s.Run(test.name, func() {
			s.SetupTest()

			tickSpacing := defaultTickSpacing
			if test.tickSpacing != uint64(0) {
				tickSpacing = test.tickSpacing
			}

			// System Under Test
			err := cl.ValidateTickRangeIsValid(tickSpacing, test.lowerTick, test.upperTick)

			if test.expectedError != nil {
				s.Require().Error(err)
				s.Require().ErrorContains(err, test.expectedError.Error())
			} else {
				s.Require().NoError(err)
			}
		})
	}
}

func (s *KeeperTestSuite) TestGetAllInitializedTicksForPool() {
	const (
		// chosen randomly
		defaultPoolId = 676
	)

	defaultTick := withPoolId(defaultTick, defaultPoolId)

	tests := []struct {
		name                   string
		preSetTicks            []genesis.FullTick
		expectedTicksOverwrite []genesis.FullTick
		expectedError          error
	}{
		{
			name:        "one positive tick per pool",
			preSetTicks: []genesis.FullTick{defaultTick},
		},
		{
			name:        "one negative tick per pool",
			preSetTicks: []genesis.FullTick{withTickIndex(defaultTick, -1)},
		},
		{
			name:        "one zero tick per pool",
			preSetTicks: []genesis.FullTick{withTickIndex(defaultTick, 0)},
		},
		{
			name: "multiple ticks per pool",
			preSetTicks: []genesis.FullTick{
				defaultTick,
				withTickIndex(defaultTick, -1),
				withTickIndex(defaultTick, 0),
				withTickIndex(defaultTick, -200),
				withTickIndex(defaultTick, 1000),
				withTickIndex(defaultTick, -999),
			},
			expectedTicksOverwrite: []genesis.FullTick{
				withTickIndex(defaultTick, -999),
				withTickIndex(defaultTick, -200),
				withTickIndex(defaultTick, -1),
				withTickIndex(defaultTick, 0),
				defaultTick,
				withTickIndex(defaultTick, 1000),
			},
		},
		{
			name: "multiple ticks per multiple pools",
			preSetTicks: []genesis.FullTick{
				defaultTick,
				withTickIndex(defaultTick, -1),
				withPoolId(withTickIndex(defaultTick, 0), 3),
				withTickIndex(defaultTick, -200),
				withTickIndex(defaultTick, 1000),
				withTickIndex(defaultTick, -999),
				withPoolId(withTickIndex(defaultTick, -4), 90),
				withTickIndex(defaultTick, 33),
				withPoolId(withTickIndex(defaultTick, 44), 1200),
				withPoolId(withTickIndex(defaultTick, -1000), 3),
				withTickIndex(defaultTick, -1234),
				withPoolId(withTickIndex(defaultTick, 1000), 3), // duplicate for another pool.
			},
			expectedTicksOverwrite: []genesis.FullTick{
				withTickIndex(defaultTick, -1234),
				withTickIndex(defaultTick, -999),
				withTickIndex(defaultTick, -200),
				withTickIndex(defaultTick, -1),
				defaultTick,
				withTickIndex(defaultTick, 33),
				withTickIndex(defaultTick, 1000),
			},
		},
	}

	for _, test := range tests {
		s.Run(test.name, func() {
			s.SetupTest()

			for _, tick := range test.preSetTicks {
				s.App.ConcentratedLiquidityKeeper.SetTickInfo(s.Ctx, tick.PoolId, tick.TickIndex, &tick.Info)
			}

			// If overwrite is not specified, we expect the pre-set ticks to be returned.
			expectedTicks := test.preSetTicks
			if len(test.expectedTicksOverwrite) > 0 {
				expectedTicks = test.expectedTicksOverwrite
			}

			// System Under Test
			ticks, err := s.App.ConcentratedLiquidityKeeper.GetAllInitializedTicksForPool(s.Ctx, defaultPoolId)
			s.Require().NoError(err)

			s.Require().Equal(len(expectedTicks), len(ticks))
			for i, expectedTick := range expectedTicks {
				s.Require().Equal(expectedTick, ticks[i], "expected tick %d to be %v, got %v", i, expectedTick, ticks[i])
			}
		})
	}
}

func (s *KeeperTestSuite) TestRoundTickToCanonicalPriceTick() {
	tests := []struct {
		name                 string
		lowerTick            int64
		upperTick            int64
		expectedNewLowerTick int64
		expectedNewUpperTick int64
		expectedError        error
	}{
		{
			name:                 "exact upper tick for 0.000000000000000003 to exact lower tick for 0.000000000000000002",
			lowerTick:            -161000000,
			expectedNewLowerTick: -161000000,
			upperTick:            -160000000,
			expectedNewUpperTick: -160000000,
		},
		{
			name:                 "exact upper tick for 0.000000000000000003 to inexact lower tick for 0.000000000000000002",
			lowerTick:            -161001234,
			expectedNewLowerTick: -161000000,
			upperTick:            -160000000,
			expectedNewUpperTick: -160000000,
		},
		{
			name:                 "inexact upper tick for 0.000000000000000003 to exact lower tick for 0.000000000000000002",
			lowerTick:            -161000000,
			expectedNewLowerTick: -161000000,
			upperTick:            -160001234,
			expectedNewUpperTick: -160000000,
		},
		{
			name:                 "inexact upper tick for 0.000000000000000003 to inexact lower tick for 0.000000000000000002",
			lowerTick:            -161001234,
			expectedNewLowerTick: -161000000,
			upperTick:            -160001234,
			expectedNewUpperTick: -160000000,
		},
		{
			name:                 "upper tick one tick away from lower tick",
			lowerTick:            -161001234,
			expectedNewLowerTick: -161000000,
			upperTick:            -160999999,
			expectedNewUpperTick: -160000000,
		},
		{
			name:                 "error: new upper tick is lower than new lower tick",
			lowerTick:            -160001234,
			expectedNewLowerTick: -160000000,
			upperTick:            -161001234,
			expectedNewUpperTick: -161000000,
			expectedError:        types.InvalidLowerUpperTickError{LowerTick: -160000000, UpperTick: -161000000},
		},
		{
			name:                 "error: new upper tick is the same as new lower tick",
			lowerTick:            -160001234,
			expectedNewLowerTick: -160000000,
			upperTick:            -160000000,
			expectedNewUpperTick: -160000000,
			expectedError:        types.InvalidLowerUpperTickError{LowerTick: -160000000, UpperTick: -160000000},
		},
	}

	for _, test := range tests {
		s.Run(test.name, func() {
			s.SetupTest()

			priceTickLower, _, err := math.TickToSqrtPrice(test.lowerTick)
			s.Require().NoError(err)
			priceTickUpper, _, err := math.TickToSqrtPrice(test.upperTick)
			s.Require().NoError(err)

			// System Under Test
			newLowerTick, newUpperTick, err := cl.RoundTickToCanonicalPriceTick(test.lowerTick, test.upperTick, priceTickLower, priceTickUpper, DefaultTickSpacing)

			if test.expectedError != nil {
				s.Require().Error(err)
				s.Require().ErrorContains(err, test.expectedError.Error())
			} else {
				s.Require().NoError(err)
				s.Require().Equal(test.expectedNewLowerTick, newLowerTick)
				s.Require().Equal(test.expectedNewUpperTick, newUpperTick)
			}
		})
	}
}<|MERGE_RESOLUTION|>--- conflicted
+++ resolved
@@ -428,12 +428,7 @@
 			if test.poolToGet == validPoolId {
 				s.SetupDefaultPosition(test.poolToGet)
 			}
-<<<<<<< HEAD
-			err = clKeeper.ChargeSpreadRewards(s.Ctx, validPoolId, oneEth)
-			s.Require().NoError(err)
-=======
-			s.AddToFeeAccumulator(validPoolId, oneEth)
->>>>>>> 8b4c62a2
+			s.AddToSpreadRewardAccumulator(validPoolId, oneEth)
 
 			// System under test
 			tickInfo, err := clKeeper.GetTickInfo(s.Ctx, test.poolToGet, test.tickToGet)
@@ -460,7 +455,6 @@
 	)
 
 	tests := []struct {
-<<<<<<< HEAD
 		name                                                           string
 		poolToGet                                                      uint64
 		preInitializedTickIndex                                        int64
@@ -471,20 +465,7 @@
 		additiveSpreadFactor                                           sdk.DecCoin
 		expectedLiquidityDelta                                         sdk.Dec
 		expectedTickSpreadRewardGrowthOppositeDirectionOfLastTraversal sdk.DecCoins
-		expectedErr                                                    bool
-=======
-		name                                                  string
-		poolToGet                                             uint64
-		preInitializedTickIndex                               int64
-		tickToGet                                             int64
-		initGlobalUptimeAccumValues                           []sdk.DecCoins
-		globalUptimeAccumDelta                                []sdk.DecCoins
-		expectedUptimeTrackers                                []model.UptimeTracker
-		additiveFee                                           sdk.DecCoin
-		expectedLiquidityDelta                                sdk.Dec
-		expectedTickFeeGrowthOppositeDirectionOfLastTraversal sdk.DecCoins
-		expectedErr                                           error
->>>>>>> 8b4c62a2
+		expectedErr                                                    error
 	}{
 		{
 			name:                    "Get tick info of existing tick below current tick (nonzero uptime trackers)",
@@ -576,13 +557,8 @@
 			poolToGet:               validPoolId,
 			preInitializedTickIndex: preInitializedTickIndex,
 			tickToGet:               preInitializedTickIndex,
-<<<<<<< HEAD
 			additiveSpreadFactor:    defaultAdditiveSpreadFactor,
-			expectedErr:             true,
-=======
-			additiveFee:             defaultAdditiveFee,
 			expectedErr:             types.ErrNextTickInfoNil,
->>>>>>> 8b4c62a2
 		},
 	}
 
@@ -604,12 +580,7 @@
 			// Charge spread factor to make sure that the global spread factor accumulator is always updated.
 			// This is to test that the per-tick spread reward growth accumulator gets initialized.
 			defaultAccumCoins := sdk.NewDecCoin("foo", sdk.NewInt(50))
-<<<<<<< HEAD
-			err := s.App.ConcentratedLiquidityKeeper.ChargeSpreadRewards(s.Ctx, validPoolId, defaultAccumCoins)
-			s.Require().NoError(err)
-=======
-			s.AddToFeeAccumulator(validPoolId, defaultAccumCoins)
->>>>>>> 8b4c62a2
+			s.AddToSpreadRewardAccumulator(validPoolId, defaultAccumCoins)
 
 			// Initialize global uptime accums
 			if test.initGlobalUptimeAccumValues != nil {
@@ -629,15 +600,7 @@
 
 			// update the spread factor accumulator so that we have accum value > tick spread reward growth value
 			// now we have 100 foo coins inside the pool accumulator
-<<<<<<< HEAD
-			err = s.App.ConcentratedLiquidityKeeper.ChargeSpreadRewards(s.Ctx, validPoolId, defaultAccumCoins)
-			s.Require().NoError(err)
-
-			// System under test
-			liquidityDelta, err := s.App.ConcentratedLiquidityKeeper.CrossTick(s.Ctx, test.poolToGet, test.tickToGet, test.additiveSpreadFactor)
-			if test.expectedErr {
-=======
-			s.AddToFeeAccumulator(validPoolId, defaultAccumCoins)
+			s.AddToSpreadRewardAccumulator(validPoolId, defaultAccumCoins)
 
 			var nextTickInfo *model.TickInfo
 
@@ -656,19 +619,18 @@
 			}
 
 			var uptimeAccums []accum.AccumulatorObject
-			var feeAccum accum.AccumulatorObject
+			var spreadRewardAccum accum.AccumulatorObject
 			if test.poolToGet == validPoolId {
 				uptimeAccums, err = s.App.ConcentratedLiquidityKeeper.GetUptimeAccumulators(s.Ctx, test.poolToGet)
 				s.Require().NoError(err)
 
-				feeAccum, err = s.App.ConcentratedLiquidityKeeper.GetFeeAccumulator(s.Ctx, test.poolToGet)
+				spreadRewardAccum, err = s.App.ConcentratedLiquidityKeeper.GetSpreadRewardAccumulator(s.Ctx, test.poolToGet)
 				s.Require().NoError(err)
 			}
 
 			// System under test
-			liquidityDelta, err := s.App.ConcentratedLiquidityKeeper.CrossTick(s.Ctx, test.poolToGet, test.tickToGet, nextTickInfo, test.additiveFee, feeAccum.GetValue(), uptimeAccums)
+			liquidityDelta, err := s.App.ConcentratedLiquidityKeeper.CrossTick(s.Ctx, test.poolToGet, test.tickToGet, nextTickInfo, test.additiveSpreadFactor, spreadRewardAccum.GetValue(), uptimeAccums)
 			if test.expectedErr != nil {
->>>>>>> 8b4c62a2
 				s.Require().Error(err)
 				s.Require().ErrorAs(err, &test.expectedErr)
 			} else {
