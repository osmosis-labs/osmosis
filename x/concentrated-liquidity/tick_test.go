--- conflicted
+++ resolved
@@ -137,177 +137,106 @@
 		tickExists             bool
 		expectedLiquidityNet   sdk.Dec
 		expectedLiquidityGross sdk.Dec
-<<<<<<< HEAD
-		expectedErr            string
-	}{
-		{
-			name: "Init tick 50 with DefaultLiquidityAmt liquidity, upper",
-=======
 		expectedErr            error
 	}{
 		{
-			name: "Init tick 50 with 50000000000 liquidity, upper",
->>>>>>> 70f67d9f
-			param: param{
-				poolId:      validPoolId,
-				tickIndex:   50,
-				liquidityIn: DefaultLiquidityAmt,
-				upper:       true,
-			},
-			tickExists:             false,
-<<<<<<< HEAD
+			name: "Init tick 50 with DefaultLiquidityAmt liquidity, upper",
+			param: param{
+				poolId:      validPoolId,
+				tickIndex:   50,
+				liquidityIn: DefaultLiquidityAmt,
+				upper:       true,
+			},
+			tickExists:             false,
 			expectedLiquidityNet:   DefaultLiquidityAmt.Neg(),
 			expectedLiquidityGross: DefaultLiquidityAmt,
 		},
 		{
 			name: "Init tick 50 with DefaultLiquidityAmt liquidity, lower",
-=======
-			expectedLiquidityNet:   sdk.NewDec(-50000000000),
-			expectedLiquidityGross: sdk.NewDec(50000000000),
-		},
-		{
-			name: "Init tick 50 with 50000000000 liquidity, lower",
->>>>>>> 70f67d9f
-			param: param{
-				poolId:      validPoolId,
-				tickIndex:   50,
-				liquidityIn: DefaultLiquidityAmt,
-				upper:       false,
-			},
-			tickExists:             false,
-<<<<<<< HEAD
+			param: param{
+				poolId:      validPoolId,
+				tickIndex:   50,
+				liquidityIn: DefaultLiquidityAmt,
+				upper:       false,
+			},
+			tickExists:             false,
 			expectedLiquidityNet:   DefaultLiquidityAmt,
 			expectedLiquidityGross: DefaultLiquidityAmt,
 		},
 		{
 			name: "Update tick 50 that already contains DefaultLiquidityAmt liquidity with DefaultLiquidityAmt more liquidity, upper",
-=======
-			expectedLiquidityNet:   sdk.NewDec(50000000000),
-			expectedLiquidityGross: sdk.NewDec(50000000000),
-		},
-		{
-			name: "Update tick 50 that already contains 50000000000 liquidity with 50000000000 more liquidity, upper",
->>>>>>> 70f67d9f
-			param: param{
-				poolId:      validPoolId,
-				tickIndex:   50,
-				liquidityIn: DefaultLiquidityAmt,
-				upper:       true,
-			},
-			tickExists:             true,
-<<<<<<< HEAD
+			param: param{
+				poolId:      validPoolId,
+				tickIndex:   50,
+				liquidityIn: DefaultLiquidityAmt,
+				upper:       true,
+			},
+			tickExists:             true,
 			expectedLiquidityNet:   DefaultLiquidityAmt.Mul(sdk.NewDec(2)).Neg(),
 			expectedLiquidityGross: DefaultLiquidityAmt.Mul(sdk.NewDec(2)),
 		},
 		{
 			name: "Update tick 50 that already contains DefaultLiquidityAmt liquidity with DefaultLiquidityAmt more liquidity, lower",
-=======
-			expectedLiquidityNet:   sdk.NewDec(-100000000000),
-			expectedLiquidityGross: sdk.NewDec(100000000000),
-		},
-		{
-			name: "Update tick 50 that already contains 50000000000 liquidity with 50000000000 more liquidity, lower",
->>>>>>> 70f67d9f
-			param: param{
-				poolId:      validPoolId,
-				tickIndex:   50,
-				liquidityIn: DefaultLiquidityAmt,
-				upper:       false,
-			},
-			tickExists:             true,
-<<<<<<< HEAD
+			param: param{
+				poolId:      validPoolId,
+				tickIndex:   50,
+				liquidityIn: DefaultLiquidityAmt,
+				upper:       false,
+			},
+			tickExists:             true,
 			expectedLiquidityNet:   DefaultLiquidityAmt.Mul(sdk.NewDec(2)),
 			expectedLiquidityGross: DefaultLiquidityAmt.Mul(sdk.NewDec(2)),
 		},
 		{
 			name: "Init tick -50 with DefaultLiquidityAmt liquidity, upper",
-=======
-			expectedLiquidityNet:   sdk.NewDec(100000000000),
-			expectedLiquidityGross: sdk.NewDec(100000000000),
-		},
-		{
-			name: "Init tick -50 with 50000000000 liquidity, upper",
->>>>>>> 70f67d9f
-			param: param{
-				poolId:      validPoolId,
-				tickIndex:   -50,
-				liquidityIn: DefaultLiquidityAmt,
-				upper:       true,
-			},
-			tickExists:             false,
-<<<<<<< HEAD
+			param: param{
+				poolId:      validPoolId,
+				tickIndex:   -50,
+				liquidityIn: DefaultLiquidityAmt,
+				upper:       true,
+			},
+			tickExists:             false,
 			expectedLiquidityNet:   DefaultLiquidityAmt.Neg(),
 			expectedLiquidityGross: DefaultLiquidityAmt,
 		},
 		{
 			name: "Init tick -50 with DefaultLiquidityAmt liquidity, lower",
-=======
-			expectedLiquidityNet:   sdk.NewDec(-50000000000),
-			expectedLiquidityGross: sdk.NewDec(50000000000),
-		},
-		{
-			name: "Init tick -50 with 50000000000 liquidity, lower",
->>>>>>> 70f67d9f
-			param: param{
-				poolId:      validPoolId,
-				tickIndex:   -50,
-				liquidityIn: DefaultLiquidityAmt,
-				upper:       false,
-			},
-			tickExists:             false,
-<<<<<<< HEAD
+			param: param{
+				poolId:      validPoolId,
+				tickIndex:   -50,
+				liquidityIn: DefaultLiquidityAmt,
+				upper:       false,
+			},
+			tickExists:             false,
 			expectedLiquidityNet:   DefaultLiquidityAmt,
 			expectedLiquidityGross: DefaultLiquidityAmt,
 		},
 		{
 			name: "Update tick -50 that already contains DefaultLiquidityAmt liquidity with DefaultLiquidityAmt more liquidity, upper",
-=======
-			expectedLiquidityNet:   sdk.NewDec(50000000000),
-			expectedLiquidityGross: sdk.NewDec(50000000000),
-		},
-		{
-			name: "Update tick -50 that already contains 50000000000 liquidity with 50000000000 more liquidity, upper",
->>>>>>> 70f67d9f
-			param: param{
-				poolId:      validPoolId,
-				tickIndex:   -50,
-				liquidityIn: DefaultLiquidityAmt,
-				upper:       true,
-			},
-			tickExists:             true,
-<<<<<<< HEAD
+			param: param{
+				poolId:      validPoolId,
+				tickIndex:   -50,
+				liquidityIn: DefaultLiquidityAmt,
+				upper:       true,
+			},
+			tickExists:             true,
 			expectedLiquidityNet:   DefaultLiquidityAmt.Mul(sdk.NewDec(2)).Neg(),
 			expectedLiquidityGross: DefaultLiquidityAmt.Mul(sdk.NewDec(2)),
 		},
 		{
 			name: "Update tick -50 that already contains DefaultLiquidityAmt liquidity with DefaultLiquidityAmt more liquidity, lower",
-=======
-			expectedLiquidityNet:   sdk.NewDec(-100000000000),
-			expectedLiquidityGross: sdk.NewDec(100000000000),
-		},
-		{
-			name: "Update tick -50 that already contains 50000000000 liquidity with 50000000000 more liquidity, lower",
->>>>>>> 70f67d9f
-			param: param{
-				poolId:      validPoolId,
-				tickIndex:   -50,
-				liquidityIn: DefaultLiquidityAmt,
-				upper:       false,
-			},
-			tickExists:             true,
-<<<<<<< HEAD
+			param: param{
+				poolId:      validPoolId,
+				tickIndex:   -50,
+				liquidityIn: DefaultLiquidityAmt,
+				upper:       false,
+			},
+			tickExists:             true,
 			expectedLiquidityNet:   DefaultLiquidityAmt.Mul(sdk.NewDec(2)),
 			expectedLiquidityGross: DefaultLiquidityAmt.Mul(sdk.NewDec(2)),
 		},
 		{
 			name: "Init tick 50 with Negative DefaultLiquidityAmt liquidity, upper",
-=======
-			expectedLiquidityNet:   sdk.NewDec(100000000000),
-			expectedLiquidityGross: sdk.NewDec(100000000000),
-		},
-		{
-			name: "Init tick 50 with -50000000000 liquidity, upper",
->>>>>>> 70f67d9f
 			param: param{
 				poolId:      validPoolId,
 				tickIndex:   50,
@@ -315,19 +244,11 @@
 				upper:       true,
 			},
 			tickExists:             false,
-<<<<<<< HEAD
 			expectedLiquidityNet:   DefaultLiquidityAmt,
 			expectedLiquidityGross: DefaultLiquidityAmt.Neg(),
 		},
 		{
 			name: "Update tick 50 that already contains DefaultLiquidityAmt liquidity with -DefaultLiquidityAmt liquidity, upper",
-=======
-			expectedLiquidityNet:   sdk.NewDec(50000000000),
-			expectedLiquidityGross: sdk.NewDec(-50000000000),
-		},
-		{
-			name: "Update tick 50 that already contains 50000000000 liquidity with -50000000000 liquidity, upper",
->>>>>>> 70f67d9f
 			param: param{
 				poolId:      validPoolId,
 				tickIndex:   50,
@@ -339,11 +260,7 @@
 			expectedLiquidityGross: sdk.ZeroDec(),
 		},
 		{
-<<<<<<< HEAD
 			name: "Update tick -50 that already contains DefaultLiquidityAmt liquidity with negative DefaultLiquidityAmt liquidity, lower",
-=======
-			name: "Update tick -50 that already contains 50000000000 liquidity with -50000000000 liquidity, lower",
->>>>>>> 70f67d9f
 			param: param{
 				poolId:      validPoolId,
 				tickIndex:   -50,
@@ -363,11 +280,7 @@
 				upper:       true,
 			},
 			tickExists:  false,
-<<<<<<< HEAD
-			expectedErr: "cannot initialize or update a tick for a non-existing pool",
-=======
 			expectedErr: types.PoolDoesNotExistError{PoolId: 2},
->>>>>>> 70f67d9f
 		},
 	}
 
@@ -396,13 +309,8 @@
 
 			// Initialize or update the tick according to the test case
 			err = s.App.ConcentratedLiquidityKeeper.InitOrUpdateTick(s.Ctx, test.param.poolId, test.param.tickIndex, test.param.liquidityIn, test.param.upper)
-<<<<<<< HEAD
-			if test.expectedErr != "" {
-				s.Require().ErrorContains(err, test.expectedErr)
-=======
 			if test.expectedErr != nil {
 				s.Require().ErrorIs(err, test.expectedErr)
->>>>>>> 70f67d9f
 				return
 			}
 			s.Require().NoError(err)
