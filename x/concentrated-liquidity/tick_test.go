--- conflicted
+++ resolved
@@ -611,7 +611,7 @@
 
 			if test.poolToGet == validPoolId {
 				s.FundAcc(s.TestAccs[0], sdk.NewCoins(DefaultCoin0, DefaultCoin1))
-				 _, err := s.clk.CreatePosition(s.Ctx, test.poolToGet, s.TestAccs[0], DefaultCoins, sdk.ZeroInt(), sdk.ZeroInt(), DefaultLowerTick, DefaultUpperTick)
+				_, err := s.clk.CreatePosition(s.Ctx, test.poolToGet, s.TestAccs[0], DefaultCoins, sdk.ZeroInt(), sdk.ZeroInt(), DefaultLowerTick, DefaultUpperTick)
 				s.Require().NoError(err)
 			}
 
@@ -697,596 +697,6 @@
 	}
 }
 
-<<<<<<< HEAD
-func (s *KeeperTestSuite) TestGetTickLiquidityForFullRange() {
-	defaultTick := withPoolId(defaultTick, defaultPoolId)
-
-	tests := []struct {
-		name        string
-		presetTicks []genesis.FullTick
-
-		expectedLiquidityDepthForRange []queryproto.LiquidityDepthWithRange
-	}{
-		{
-			name: "one full range position, testing range in between",
-			presetTicks: []genesis.FullTick{
-				withLiquidityNetandTickIndex(defaultTick, DefaultMinTick, sdk.NewDec(10)),
-				withLiquidityNetandTickIndex(defaultTick, DefaultMaxTick, sdk.NewDec(-10)),
-			},
-			expectedLiquidityDepthForRange: []queryproto.LiquidityDepthWithRange{
-				{
-					LiquidityAmount: sdk.NewDec(10),
-					LowerTick:       DefaultMinTick,
-					UpperTick:       DefaultMaxTick,
-				},
-			},
-		},
-		{
-			name: "one ranged position, testing range with greater range than initialized ticks",
-			presetTicks: []genesis.FullTick{
-				withLiquidityNetandTickIndex(defaultTick, DefaultMinTick, sdk.NewDec(10)),
-				withLiquidityNetandTickIndex(defaultTick, 5, sdk.NewDec(-10)),
-			},
-			expectedLiquidityDepthForRange: []queryproto.LiquidityDepthWithRange{
-				{
-					LiquidityAmount: sdk.NewDec(10),
-					LowerTick:       DefaultMinTick,
-					UpperTick:       5,
-				},
-			},
-		},
-		//  	   	10 ----------------- 30
-		//  -20 ------------- 20
-		{
-			name: "two ranged positions, testing overlapping positions",
-			presetTicks: []genesis.FullTick{
-				withLiquidityNetandTickIndex(defaultTick, -20, sdk.NewDec(10)),
-				withLiquidityNetandTickIndex(defaultTick, 20, sdk.NewDec(-10)),
-				withLiquidityNetandTickIndex(defaultTick, 10, sdk.NewDec(50)),
-				withLiquidityNetandTickIndex(defaultTick, 30, sdk.NewDec(-50)),
-			},
-			expectedLiquidityDepthForRange: []queryproto.LiquidityDepthWithRange{
-				{
-					LiquidityAmount: sdk.NewDec(10),
-					LowerTick:       -20,
-					UpperTick:       10,
-				},
-				{
-					LiquidityAmount: sdk.NewDec(60),
-					LowerTick:       10,
-					UpperTick:       20,
-				},
-				{
-					LiquidityAmount: sdk.NewDec(50),
-					LowerTick:       20,
-					UpperTick:       30,
-				},
-			},
-		},
-		//  	   	       10 ----------------- 30
-		//  min tick --------------------------------------max tick
-		{
-			name: "one full ranged position, one narrow position",
-			presetTicks: []genesis.FullTick{
-				withLiquidityNetandTickIndex(defaultTick, DefaultMinTick, sdk.NewDec(10)),
-				withLiquidityNetandTickIndex(defaultTick, DefaultMaxTick, sdk.NewDec(-10)),
-				withLiquidityNetandTickIndex(defaultTick, 10, sdk.NewDec(50)),
-				withLiquidityNetandTickIndex(defaultTick, 30, sdk.NewDec(-50)),
-			},
-			expectedLiquidityDepthForRange: []queryproto.LiquidityDepthWithRange{
-				{
-					LiquidityAmount: sdk.NewDec(10),
-					LowerTick:       DefaultMinTick,
-					UpperTick:       10,
-				},
-				{
-					LiquidityAmount: sdk.NewDec(60),
-					LowerTick:       10,
-					UpperTick:       30,
-				},
-				{
-					LiquidityAmount: sdk.NewDec(10),
-					LowerTick:       30,
-					UpperTick:       DefaultMaxTick,
-				},
-			},
-		},
-		//              11--13
-		//         10 ----------------- 30
-		//  -20 ------------- 20
-		{
-			name: "three ranged positions, testing overlapping positions",
-			presetTicks: []genesis.FullTick{
-				withLiquidityNetandTickIndex(defaultTick, -20, sdk.NewDec(10)),
-				withLiquidityNetandTickIndex(defaultTick, 20, sdk.NewDec(-10)),
-				withLiquidityNetandTickIndex(defaultTick, 10, sdk.NewDec(50)),
-				withLiquidityNetandTickIndex(defaultTick, 30, sdk.NewDec(-50)),
-				withLiquidityNetandTickIndex(defaultTick, 11, sdk.NewDec(100)),
-				withLiquidityNetandTickIndex(defaultTick, 13, sdk.NewDec(-100)),
-			},
-			expectedLiquidityDepthForRange: []queryproto.LiquidityDepthWithRange{
-				{
-					LiquidityAmount: sdk.NewDec(10),
-					LowerTick:       -20,
-					UpperTick:       10,
-				},
-				{
-					LiquidityAmount: sdk.NewDec(60),
-					LowerTick:       10,
-					UpperTick:       11,
-				},
-				{
-					LiquidityAmount: sdk.NewDec(160),
-					LowerTick:       11,
-					UpperTick:       13,
-				},
-				{
-					LiquidityAmount: sdk.NewDec(60),
-					LowerTick:       13,
-					UpperTick:       20,
-				},
-				{
-					LiquidityAmount: sdk.NewDec(50),
-					LowerTick:       20,
-					UpperTick:       30,
-				},
-			},
-		},
-	}
-
-	for _, test := range tests {
-		s.Run(test.name, func() {
-			// Init suite for each test.
-			s.SetupTest()
-
-			// Create a default CL pool
-			s.PrepareConcentratedPool()
-			for _, tick := range test.presetTicks {
-				s.App.ConcentratedLiquidityKeeper.SetTickInfo(s.Ctx, tick.PoolId, tick.TickIndex, &tick.Info)
-			}
-
-			liquidityForRange, err := s.App.ConcentratedLiquidityKeeper.GetTickLiquidityForFullRange(s.Ctx, defaultPoolId)
-			s.Require().NoError(err)
-			s.Require().Equal(liquidityForRange, test.expectedLiquidityDepthForRange)
-		})
-	}
-}
-
-func (s *KeeperTestSuite) TestGetTickLiquidityNetInDirection() {
-	defaultTick := withPoolId(defaultTick, defaultPoolId)
-
-	tests := []struct {
-		name        string
-		presetTicks []genesis.FullTick
-
-		// testing params
-		poolId          uint64
-		tokenIn         string
-		currentPoolTick int64
-		startTick       sdk.Int
-		boundTick       sdk.Int
-
-		// expected values
-		expectedLiquidityDepths []queryproto.TickLiquidityNet
-		expectedError           bool
-	}{
-		{
-			name: "one full range position, zero for one true",
-			presetTicks: []genesis.FullTick{
-				withLiquidityNetandTickIndex(defaultTick, DefaultMinTick, sdk.NewDec(10)),
-				withLiquidityNetandTickIndex(defaultTick, DefaultMaxTick, sdk.NewDec(-10)),
-			},
-
-			poolId:    defaultPoolId,
-			tokenIn:   ETH,
-			boundTick: sdk.Int{},
-			expectedLiquidityDepths: []queryproto.TickLiquidityNet{
-				{
-					LiquidityNet: sdk.NewDec(10),
-					TickIndex:    DefaultMinTick,
-				},
-			},
-		},
-		{
-			name: "one full range position, zero for one false",
-			presetTicks: []genesis.FullTick{
-				withLiquidityNetandTickIndex(defaultTick, DefaultMinTick, sdk.NewDec(10)),
-				withLiquidityNetandTickIndex(defaultTick, DefaultMaxTick, sdk.NewDec(-10)),
-			},
-
-			poolId:    defaultPoolId,
-			tokenIn:   USDC,
-			boundTick: sdk.Int{},
-			expectedLiquidityDepths: []queryproto.TickLiquidityNet{
-				{
-					LiquidityNet: sdk.NewDec(-10),
-					TickIndex:    DefaultMaxTick,
-				},
-			},
-		},
-		{
-			name: "one full range position, one range position above current tick, zero for one true",
-			presetTicks: []genesis.FullTick{
-				withLiquidityNetandTickIndex(defaultTick, DefaultMinTick, sdk.NewDec(10)),
-				withLiquidityNetandTickIndex(defaultTick, DefaultMaxTick, sdk.NewDec(-10)),
-				withLiquidityNetandTickIndex(defaultTick, 5, sdk.NewDec(20)),
-				withLiquidityNetandTickIndex(defaultTick, 10, sdk.NewDec(-20)),
-			},
-
-			poolId:    defaultPoolId,
-			tokenIn:   ETH,
-			boundTick: sdk.Int{},
-			expectedLiquidityDepths: []queryproto.TickLiquidityNet{
-				{
-					LiquidityNet: sdk.NewDec(10),
-					TickIndex:    DefaultMinTick,
-				},
-			},
-		},
-		{
-			name: "one full range position, one range position above current tick, zero for one false",
-			presetTicks: []genesis.FullTick{
-				withLiquidityNetandTickIndex(defaultTick, DefaultMinTick, sdk.NewDec(10)),
-				withLiquidityNetandTickIndex(defaultTick, DefaultMaxTick, sdk.NewDec(-10)),
-				withLiquidityNetandTickIndex(defaultTick, 5, sdk.NewDec(20)),
-				withLiquidityNetandTickIndex(defaultTick, 10, sdk.NewDec(-20)),
-			},
-
-			poolId:    defaultPoolId,
-			tokenIn:   USDC,
-			boundTick: sdk.Int{},
-			expectedLiquidityDepths: []queryproto.TickLiquidityNet{
-				{
-					LiquidityNet: sdk.NewDec(20),
-					TickIndex:    5,
-				},
-				{
-					LiquidityNet: sdk.NewDec(-20),
-					TickIndex:    10,
-				},
-				{
-					LiquidityNet: sdk.NewDec(-10),
-					TickIndex:    DefaultMaxTick,
-				},
-			},
-		},
-		{
-			name: "one full range position, one range position above current tick, zero for one false, bound tick below with non-empty ticks",
-			presetTicks: []genesis.FullTick{
-				withLiquidityNetandTickIndex(defaultTick, DefaultMinTick, sdk.NewDec(10)),
-				withLiquidityNetandTickIndex(defaultTick, DefaultMaxTick, sdk.NewDec(-10)),
-				withLiquidityNetandTickIndex(defaultTick, -10, sdk.NewDec(20)),
-				withLiquidityNetandTickIndex(defaultTick, 10, sdk.NewDec(-20)),
-			},
-
-			poolId:    defaultPoolId,
-			tokenIn:   ETH,
-			boundTick: sdk.NewInt(-15),
-			expectedLiquidityDepths: []queryproto.TickLiquidityNet{
-				{
-					LiquidityNet: sdk.NewDec(20),
-					TickIndex:    -10,
-				},
-			},
-		},
-		{
-			name: "one ranged position, returned empty array",
-			presetTicks: []genesis.FullTick{
-				withLiquidityNetandTickIndex(defaultTick, -10, sdk.NewDec(20)),
-				withLiquidityNetandTickIndex(defaultTick, 10, sdk.NewDec(-20)),
-			},
-
-			poolId:                  defaultPoolId,
-			tokenIn:                 ETH,
-			boundTick:               sdk.NewInt(-5),
-			expectedLiquidityDepths: []queryproto.TickLiquidityNet{},
-		},
-		{
-			name: "one full range position, one range position above current tick, zero for one false, bound tick below with non-empty ticks",
-			presetTicks: []genesis.FullTick{
-				withLiquidityNetandTickIndex(defaultTick, DefaultMinTick, sdk.NewDec(10)),
-				withLiquidityNetandTickIndex(defaultTick, DefaultMaxTick, sdk.NewDec(-10)),
-				withLiquidityNetandTickIndex(defaultTick, -10, sdk.NewDec(20)),
-				withLiquidityNetandTickIndex(defaultTick, 10, sdk.NewDec(-20)),
-			},
-
-			poolId:    defaultPoolId,
-			tokenIn:   USDC,
-			boundTick: sdk.NewInt(10),
-			expectedLiquidityDepths: []queryproto.TickLiquidityNet{
-				{
-					LiquidityNet: sdk.NewDec(-20),
-					TickIndex:    10,
-				},
-			},
-		},
-		{
-			name: "one full range position, two ranged positions, zero for one true",
-			presetTicks: []genesis.FullTick{
-				withLiquidityNetandTickIndex(defaultTick, DefaultMinTick, sdk.NewDec(10)),
-				withLiquidityNetandTickIndex(defaultTick, DefaultMaxTick, sdk.NewDec(-10)),
-				withLiquidityNetandTickIndex(defaultTick, -5, sdk.NewDec(20)),
-				withLiquidityNetandTickIndex(defaultTick, 5, sdk.NewDec(-20)),
-				withLiquidityNetandTickIndex(defaultTick, 2, sdk.NewDec(40)),
-				withLiquidityNetandTickIndex(defaultTick, 10, sdk.NewDec(-40)),
-			},
-
-			poolId:    defaultPoolId,
-			tokenIn:   ETH,
-			boundTick: sdk.Int{},
-			expectedLiquidityDepths: []queryproto.TickLiquidityNet{
-				{
-					LiquidityNet: sdk.NewDec(20),
-					TickIndex:    -5,
-				},
-				{
-					LiquidityNet: sdk.NewDec(10),
-					TickIndex:    DefaultMinTick,
-				},
-			},
-		},
-		{
-			name: "one full range position, two ranged positions, zero for one false",
-			presetTicks: []genesis.FullTick{
-				withLiquidityNetandTickIndex(defaultTick, DefaultMinTick, sdk.NewDec(10)),
-				withLiquidityNetandTickIndex(defaultTick, DefaultMaxTick, sdk.NewDec(-10)),
-				withLiquidityNetandTickIndex(defaultTick, -5, sdk.NewDec(20)),
-				withLiquidityNetandTickIndex(defaultTick, 5, sdk.NewDec(-20)),
-				withLiquidityNetandTickIndex(defaultTick, 2, sdk.NewDec(40)),
-				withLiquidityNetandTickIndex(defaultTick, 10, sdk.NewDec(-40)),
-			},
-
-			poolId:    defaultPoolId,
-			tokenIn:   USDC,
-			boundTick: sdk.Int{},
-			expectedLiquidityDepths: []queryproto.TickLiquidityNet{
-				{
-					LiquidityNet: sdk.NewDec(40),
-					TickIndex:    2,
-				},
-				{
-					LiquidityNet: sdk.NewDec(-20),
-					TickIndex:    5,
-				},
-				{
-					LiquidityNet: sdk.NewDec(-40),
-					TickIndex:    10,
-				},
-				{
-					LiquidityNet: sdk.NewDec(-10),
-					TickIndex:    DefaultMaxTick,
-				},
-			},
-		},
-		{
-			name: "current pool tick == start tick, zero for one",
-			presetTicks: []genesis.FullTick{
-				withLiquidityNetandTickIndex(defaultTick, -10, sdk.NewDec(20)),
-				withLiquidityNetandTickIndex(defaultTick, 10, sdk.NewDec(-20)),
-			},
-
-			poolId:          defaultPoolId,
-			tokenIn:         ETH,
-			currentPoolTick: 10,
-			startTick:       sdk.NewInt(10),
-			boundTick:       sdk.NewInt(-15),
-			expectedLiquidityDepths: []queryproto.TickLiquidityNet{
-				{
-					LiquidityNet: sdk.NewDec(-20),
-					TickIndex:    10,
-				},
-				{
-					LiquidityNet: sdk.NewDec(20),
-					TickIndex:    -10,
-				},
-			},
-		},
-		{
-			name: "current pool tick != start tick, zero for one",
-			presetTicks: []genesis.FullTick{
-				withLiquidityNetandTickIndex(defaultTick, -10, sdk.NewDec(20)),
-				withLiquidityNetandTickIndex(defaultTick, 10, sdk.NewDec(-20)),
-			},
-
-			poolId:          defaultPoolId,
-			tokenIn:         ETH,
-			currentPoolTick: 21,
-			startTick:       sdk.NewInt(10),
-			boundTick:       sdk.NewInt(-15),
-			expectedLiquidityDepths: []queryproto.TickLiquidityNet{
-				{
-
-					LiquidityNet: sdk.NewDec(-20),
-					TickIndex:    10,
-				},
-				{
-
-					LiquidityNet: sdk.NewDec(20),
-					TickIndex:    -10,
-				},
-			},
-		},
-		{
-			name: "current pool tick == start tick, one for zero",
-			presetTicks: []genesis.FullTick{
-				withLiquidityNetandTickIndex(defaultTick, -10, sdk.NewDec(20)),
-				withLiquidityNetandTickIndex(defaultTick, 10, sdk.NewDec(-20)),
-			},
-
-			poolId:          defaultPoolId,
-			tokenIn:         USDC,
-			currentPoolTick: 5,
-			startTick:       sdk.NewInt(5),
-			boundTick:       sdk.NewInt(15),
-			expectedLiquidityDepths: []queryproto.TickLiquidityNet{
-				{
-					LiquidityNet: sdk.NewDec(-20),
-					TickIndex:    10,
-				},
-			},
-		},
-		{
-			name: "current pool tick != start tick, one for zero",
-			presetTicks: []genesis.FullTick{
-				withLiquidityNetandTickIndex(defaultTick, -10, sdk.NewDec(20)),
-				withLiquidityNetandTickIndex(defaultTick, 10, sdk.NewDec(-20)),
-			},
-
-			poolId:          defaultPoolId,
-			tokenIn:         USDC,
-			currentPoolTick: -50,
-			startTick:       sdk.NewInt(5),
-			boundTick:       sdk.NewInt(15),
-			expectedLiquidityDepths: []queryproto.TickLiquidityNet{
-				{
-					LiquidityNet: sdk.NewDec(-20),
-					TickIndex:    10,
-				},
-			},
-		},
-
-		// error cases
-		{
-			name: "error: invalid pool id",
-			presetTicks: []genesis.FullTick{
-				withLiquidityNetandTickIndex(defaultTick, DefaultMinTick, sdk.NewDec(10)),
-				withLiquidityNetandTickIndex(defaultTick, DefaultMaxTick, sdk.NewDec(-10)),
-			},
-
-			poolId:        5,
-			tokenIn:       "invalid_token",
-			boundTick:     sdk.NewInt(-5),
-			expectedError: true,
-		},
-		{
-			name: "error: invalid token in",
-			presetTicks: []genesis.FullTick{
-				withLiquidityNetandTickIndex(defaultTick, DefaultMinTick, sdk.NewDec(10)),
-				withLiquidityNetandTickIndex(defaultTick, DefaultMaxTick, sdk.NewDec(-10)),
-			},
-
-			poolId:        defaultPoolId,
-			tokenIn:       "invalid_token",
-			boundTick:     sdk.NewInt(-5),
-			expectedError: true,
-		},
-		{
-			name: "error: wrong direction of bound ticks",
-			presetTicks: []genesis.FullTick{
-				withLiquidityNetandTickIndex(defaultTick, DefaultMinTick, sdk.NewDec(10)),
-				withLiquidityNetandTickIndex(defaultTick, DefaultMaxTick, sdk.NewDec(-10)),
-				withLiquidityNetandTickIndex(defaultTick, -10, sdk.NewDec(20)),
-				withLiquidityNetandTickIndex(defaultTick, 10, sdk.NewDec(-20)),
-			},
-
-			poolId:        defaultPoolId,
-			tokenIn:       USDC,
-			boundTick:     sdk.NewInt(-5),
-			expectedError: true,
-		},
-		{
-			name: "error: bound tick is greater than max tick",
-			presetTicks: []genesis.FullTick{
-				withLiquidityNetandTickIndex(defaultTick, DefaultMinTick, sdk.NewDec(10)),
-				withLiquidityNetandTickIndex(defaultTick, DefaultMaxTick, sdk.NewDec(-10)),
-			},
-
-			poolId:        defaultPoolId,
-			tokenIn:       USDC,
-			boundTick:     sdk.NewInt(DefaultMaxTick + 1),
-			expectedError: true,
-		},
-		{
-			name: "error: bound tick is greater than min tick",
-			presetTicks: []genesis.FullTick{
-				withLiquidityNetandTickIndex(defaultTick, DefaultMinTick, sdk.NewDec(10)),
-				withLiquidityNetandTickIndex(defaultTick, DefaultMaxTick, sdk.NewDec(-10)),
-			},
-
-			poolId:        defaultPoolId,
-			tokenIn:       ETH,
-			boundTick:     sdk.NewInt(DefaultMinCurrentTick - 1),
-			expectedError: true,
-		},
-		{
-			name: "start tick is in invalid range relative to current pool tick, zero for one",
-			presetTicks: []genesis.FullTick{
-				withLiquidityNetandTickIndex(defaultTick, -10, sdk.NewDec(20)),
-				withLiquidityNetandTickIndex(defaultTick, 10, sdk.NewDec(-20)),
-			},
-
-			poolId:          defaultPoolId,
-			tokenIn:         ETH,
-			currentPoolTick: 10,
-			startTick:       sdk.NewInt(21),
-			boundTick:       sdk.NewInt(-15),
-			expectedError:   true,
-		},
-		{
-			name: "start tick is in invalid range relative to current pool tick, one for zero",
-			presetTicks: []genesis.FullTick{
-				withLiquidityNetandTickIndex(defaultTick, -10, sdk.NewDec(20)),
-				withLiquidityNetandTickIndex(defaultTick, 10, sdk.NewDec(-20)),
-			},
-
-			poolId:          defaultPoolId,
-			tokenIn:         USDC,
-			currentPoolTick: 5,
-			startTick:       sdk.NewInt(-50),
-			boundTick:       sdk.NewInt(15),
-			expectedError:   true,
-		},
-	}
-
-	for _, test := range tests {
-		test := test
-		s.Run(test.name, func() {
-			// Init suite for each test.
-			s.SetupTest()
-
-			// Create a default CL pool
-			pool := s.PrepareConcentratedPool()
-			for _, tick := range test.presetTicks {
-				s.App.ConcentratedLiquidityKeeper.SetTickInfo(s.Ctx, tick.PoolId, tick.TickIndex, &tick.Info)
-			}
-
-			// Force initialize current sqrt price to 1.
-			// Normally, initialized during position creation.
-			// We only initialize ticks in this test for simplicity.
-			curPrice := sdk.OneDec()
-			// TODO: consider adding tests for GetTickLiquidityNetInDirection
-			// with tick spacing > 1, requiring price to tick conversion with rounding.
-			curTick, err := math.CalculateSqrtPriceToTick(osmomath.BigDecFromSDKDec(osmomath.MustMonotonicSqrt(curPrice)))
-			s.Require().NoError(err)
-			var curSqrtPrice osmomath.BigDec = osmomath.OneDec()
-			if test.currentPoolTick > 0 {
-				_, sqrtPrice, err := math.TickToSqrtPrice(test.currentPoolTick)
-				s.Require().NoError(err)
-
-				curTick = test.currentPoolTick
-				curSqrtPrice = osmomath.BigDecFromSDKDec(sqrtPrice)
-			}
-			pool.SetCurrentSqrtPrice(curSqrtPrice)
-			pool.SetCurrentTick(curTick)
-
-			err = s.App.ConcentratedLiquidityKeeper.SetPool(s.Ctx, pool)
-			s.Require().NoError(err)
-
-			// system under test
-			liquidityForRange, err := s.App.ConcentratedLiquidityKeeper.GetTickLiquidityNetInDirection(s.Ctx, test.poolId, test.tokenIn, test.startTick, test.boundTick)
-			if test.expectedError {
-				s.Require().Error(err)
-				return
-			}
-
-			s.Require().NoError(err)
-			s.Require().Equal(test.expectedLiquidityDepths, liquidityForRange)
-		})
-	}
-}
-
-=======
->>>>>>> 396e7223
 func (s *KeeperTestSuite) TestValidateTickRangeIsValid() {
 	// use 2 as default tick spacing
 	defaultTickSpacing := uint64(2)
