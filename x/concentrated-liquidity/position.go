--- conflicted
+++ resolved
@@ -574,38 +574,13 @@
 func (k Keeper) SetPositionIdToLock(ctx sdk.Context, positionId, underlyingLockId uint64) {
 	store := ctx.KVStore(k.storeKey)
 
-<<<<<<< HEAD
-	// Get the position ID to key mapping and set.
-	positionIdLockKey := types.KeyPositionIdForLock(positionId)
-	store.Set(positionIdLockKey, sdk.Uint64ToBigEndian(underlyingLockId))
-
-	// Get the lock ID to key mapping and set.
-	lockIdKey := types.KeyLockIdForPositionId(underlyingLockId)
-=======
 	// Get the position ID to key mappings and set them in state.
 	positionIdLockKey, lockIdKey := types.PositionIdForLockIdKeys(positionId, underlyingLockId)
 	store.Set(positionIdLockKey, sdk.Uint64ToBigEndian(underlyingLockId))
->>>>>>> f2b999aa
 	store.Set(lockIdKey, sdk.Uint64ToBigEndian(positionId))
 }
 
 // RemovePositionIdToLock removes both the positionId to lock mapping and the lock to positionId mapping in state.
-<<<<<<< HEAD
-func (k Keeper) RemovePositionIdToLock(ctx sdk.Context, positionId uint64) {
-	store := ctx.KVStore(k.storeKey)
-
-	// Get the position ID to lock mapping.
-	positionIdLockKey := types.KeyPositionIdForLock(positionId)
-	underlyingLockId := sdk.BigEndianToUint64(store.Get(positionIdLockKey))
-
-	// Delete the mapping from state.
-	store.Delete(positionIdLockKey)
-
-	// Get the lock ID to key mapping.
-	lockIdKey := types.KeyLockIdForPositionId(underlyingLockId)
-
-	// Delete the mapping from state.
-=======
 func (k Keeper) RemovePositionIdToLock(ctx sdk.Context, positionId, underlyingLockId uint64) {
 	store := ctx.KVStore(k.storeKey)
 
@@ -614,7 +589,6 @@
 
 	// Delete the mappings from state.
 	store.Delete(positionIdLockKey)
->>>>>>> f2b999aa
 	store.Delete(lockIdKey)
 }
 
