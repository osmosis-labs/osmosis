package concentrated_liquidity

import (
	"errors"
	"time"

	sdk "github.com/cosmos/cosmos-sdk/types"
	"github.com/gogo/protobuf/proto"

	"github.com/osmosis-labs/osmosis/osmoutils"
	"github.com/osmosis-labs/osmosis/osmoutils/accum"
	"github.com/osmosis-labs/osmosis/v15/x/concentrated-liquidity/internal/math"
	"github.com/osmosis-labs/osmosis/v15/x/concentrated-liquidity/model"
	"github.com/osmosis-labs/osmosis/v15/x/concentrated-liquidity/types"
	lockuptypes "github.com/osmosis-labs/osmosis/v15/x/lockup/types"
)

const MinNumPositionsToCombine = 2

var emptyOptions = &accum.Options{}

// getOrInitPosition retrieves the position's liquidity for the given tick range.
// If it doesn't exist, it returns zero.
func (k Keeper) getOrInitPosition(
	ctx sdk.Context,
	positionId uint64,
) (sdk.Dec, error) {
	if k.hasFullPosition(ctx, positionId) {
		positionLiquidity, err := k.GetPositionLiquidity(ctx, positionId)
		if err != nil {
			return sdk.Dec{}, err
		}
		return positionLiquidity, nil
	}
	return sdk.ZeroDec(), nil
}

// initOrUpdatePosition checks to see if the specified owner has an existing position at the given tick range.
// If a position is not present, it initializes the position with the provided liquidity delta.
// If a position is present, it combines the existing liquidity in that position with the provided liquidity delta. It also
// bumps up all uptime accumulators to current time, including the ones the new position isn't eligible for.
func (k Keeper) initOrUpdatePosition(
	ctx sdk.Context,
	poolId uint64,
	owner sdk.AccAddress,
	lowerTick, upperTick int64,
	liquidityDelta sdk.Dec,
	joinTime time.Time,
	positionId uint64,
) (err error) {
	liquidity, err := k.getOrInitPosition(ctx, positionId)
	if err != nil {
		return err
	}

	// note that liquidityIn can be either positive or negative.
	// If negative, this would work as a subtraction from liquidityBefore
	liquidity = liquidity.Add(liquidityDelta)
	if liquidity.IsNegative() {
		return types.NegativeLiquidityError{Liquidity: liquidity}
	}

	err = k.initOrUpdatePositionUptime(ctx, poolId, liquidity, owner, lowerTick, upperTick, liquidityDelta, joinTime, positionId)
	if err != nil {
		return err
	}

	err = k.SetPosition(ctx, poolId, owner, lowerTick, upperTick, joinTime, liquidity, positionId, noUnderlyingLockId)
	if err != nil {
		return err
	}
	return nil
}

func (k Keeper) hasFullPosition(ctx sdk.Context, positionId uint64) bool {
	store := ctx.KVStore(k.storeKey)
	key := types.KeyPositionId(positionId)
	return store.Has(key)
}

// hasAnyPositionForPool returns true if there is at least one position
// existing for a given pool. False otherwise. Returns false and error
// on any database error.
func (k Keeper) hasAnyPositionForPool(ctx sdk.Context, poolId uint64) (bool, error) {
	store := ctx.KVStore(k.storeKey)
	key := types.KeyPoolPosition(poolId)
	parse := func(bz []byte) (uint64, error) {
		return sdk.BigEndianToUint64(bz), nil
	}
	return osmoutils.HasAnyAtPrefix(store, key, parse)
}

// GetPositionLiquidity checks if the provided positionId exists. Returns position liquidity if found. Error otherwise.
func (k Keeper) GetPositionLiquidity(ctx sdk.Context, positionId uint64) (sdk.Dec, error) {
	position, err := k.GetPosition(ctx, positionId)
	if err != nil {
		return sdk.Dec{}, err
	}

	return position.Liquidity, nil
}

// GetPosition checks if the given position id exists. Returns position if found.
func (k Keeper) GetPosition(ctx sdk.Context, positionId uint64) (model.Position, error) {
	store := ctx.KVStore(k.storeKey)
	key := types.KeyPositionId(positionId)

	positionStruct := &model.Position{}
	found, err := osmoutils.Get(store, key, positionStruct)
	if err != nil {
		return model.Position{}, err
	}

	if !found {
		return model.Position{}, types.PositionIdNotFoundError{PositionId: positionId}
	}

	return *positionStruct, nil
}

// GetUserPositions gets all the existing user positions, with the option to filter by a specific pool.
func (k Keeper) GetUserPositions(ctx sdk.Context, addr sdk.AccAddress, poolId uint64) ([]model.Position, error) {
	var prefix []byte
	if poolId == 0 {
		prefix = types.KeyUserPositions(addr)
	} else {
		prefix = types.KeyAddressAndPoolId(addr, poolId)
	}

	positions := []model.Position{}

	// Gather all position IDs for the given user and pool ID.
	positionIds, err := osmoutils.GatherValuesFromStorePrefix(ctx.KVStore(k.storeKey), prefix, ParsePositionIdFromBz)
	if err != nil {
		return nil, err
	}

	// Retrieve each position from the store using its ID and add it to the result slice.
	for _, positionId := range positionIds {
		position, err := k.GetPosition(ctx, positionId)
		if err != nil {
			return nil, err
		}
		positions = append(positions, position)
	}

	return positions, nil
}

// SetPosition sets the position information for a given user in a given pool.
func (k Keeper) SetPosition(ctx sdk.Context,
	poolId uint64,
	owner sdk.AccAddress,
	lowerTick, upperTick int64,
	joinTime time.Time,
	liquidity sdk.Dec,
	positionId uint64,
	underlyingLockId uint64,
) error {
	store := ctx.KVStore(k.storeKey)

	// Create a new Position object with the provided information.
	position := model.Position{
		PositionId: positionId,
		PoolId:     poolId,
		Address:    owner.String(),
		LowerTick:  lowerTick,
		UpperTick:  upperTick,
		JoinTime:   joinTime,
		Liquidity:  liquidity,
	}

	// TODO: The following state mappings are not properly implemented in genState.
	// (i.e. if you state export, these mappings are not retained.)
	// https://github.com/osmosis-labs/osmosis/issues/4875

	// Set the position ID to position mapping.
	key := types.KeyPositionId(positionId)
	osmoutils.MustSet(store, key, &position)

	// Set the address-pool-position ID to position mapping.
	key = types.KeyAddressPoolIdPositionId(owner, poolId, positionId)
	store.Set(key, sdk.Uint64ToBigEndian(positionId))

	// Set the pool ID to position ID mapping.
	key = types.KeyPoolPositionPositionId(poolId, positionId)
	store.Set(key, sdk.Uint64ToBigEndian(positionId))

	// Set the position ID to underlying lock ID mapping if underlyingLockId is provided.
	key = types.KeyPositionIdForLock(positionId)
	positionHasUnderlyingLock, err := k.positionHasUnderlyingLockInState(ctx, positionId)
	if err != nil {
		return err
	}
	if !positionHasUnderlyingLock && underlyingLockId != 0 {
		// We did not find an underlying lock ID, but one was provided. Set it.
		store.Set(key, sdk.Uint64ToBigEndian(underlyingLockId))
	}

	// Determine if position is full range.
	clPool, err := k.getPoolById(ctx, poolId)
	if err != nil {
		return err
	}
	minTick, maxTick := GetMinAndMaxTicksFromExponentAtPriceOne(clPool.GetExponentAtPriceOne())

	// If position is full range, update the pool ID to total full range liquidity mapping.
	if lowerTick == minTick && upperTick == maxTick {
		err := k.updateFullRangeLiquidityInPool(ctx, poolId, liquidity)
		if err != nil {
			return err
		}
	}

	return nil
}

func (k Keeper) deletePosition(ctx sdk.Context,
	positionId uint64,
	owner sdk.AccAddress,
	poolId uint64,
) error {
	store := ctx.KVStore(k.storeKey)

	// Remove the position ID to position mapping.
	key := types.KeyPositionId(positionId)
	if !store.Has(key) {
		return types.PositionIdNotFoundError{PositionId: positionId}
	}
	store.Delete(key)

	// Remove the address-pool-position ID to position mapping.
	key = types.KeyAddressPoolIdPositionId(owner, poolId, positionId)
	if !store.Has(key) {
		return types.AddressPoolPositionIdNotFoundError{Owner: owner.String(), PoolId: poolId, PositionId: positionId}
	}
	store.Delete(key)

	// Remove the pool ID to position ID mapping.
	key = types.KeyPoolPositionPositionId(poolId, positionId)
	if !store.Has(key) {
		return types.PoolPositionIdNotFoundError{PoolId: poolId, PositionId: positionId}
	}
	store.Delete(key)

	// Remove the position ID to underlying lock ID mapping (if it exists)
	key = types.KeyPositionIdForLock(positionId)
	if store.Has(key) {
		store.Delete(key)
	}

	return nil
}

// CreateFullRangePosition creates a full range (min to max tick) concentrated liquidity position for the given pool ID, owner, and coins.
// The function returns the amounts of token 0 and token 1, and the liquidity created from the position.
func (k Keeper) CreateFullRangePosition(ctx sdk.Context, concentratedPool types.ConcentratedPoolExtension, owner sdk.AccAddress, coins sdk.Coins) (positionId uint64, amount0, amount1 sdk.Int, liquidity sdk.Dec, joinTime time.Time, err error) {
	// Determine the max and min ticks for the concentrated pool we are migrating to.
	minTick, maxTick := GetMinAndMaxTicksFromExponentAtPriceOne(concentratedPool.GetExponentAtPriceOne())

	// Create a full range (min to max tick) concentrated liquidity position.
	positionId, amount0, amount1, liquidity, joinTime, err = k.createPosition(ctx, concentratedPool.GetId(), owner, coins.AmountOf(concentratedPool.GetToken0()), coins.AmountOf(concentratedPool.GetToken1()), sdk.ZeroInt(), sdk.ZeroInt(), minTick, maxTick)
	if err != nil {
		return 0, sdk.Int{}, sdk.Int{}, sdk.Dec{}, time.Time{}, err
	}

	return positionId, amount0, amount1, liquidity, joinTime, nil
}

// CreateFullRangePositionLocked creates a full range (min to max tick) concentrated liquidity position for the given pool ID, owner, and coins.
// This function is strictly used when migrating a balancer position to CL, where the balancer position is currently locked.
// We lock the cl position for whatever the remaining time is from the balancer position.
func (k Keeper) CreateFullRangePositionLocked(ctx sdk.Context, concentratedPool types.ConcentratedPoolExtension, owner sdk.AccAddress, coins sdk.Coins, remainingLockDuration time.Duration) (positionId uint64, amount0, amount1 sdk.Int, liquidity sdk.Dec, joinTime time.Time, concentratedLockID uint64, err error) {
	// Create a full range (min to max tick) concentrated liquidity position.
	positionId, amount0, amount1, liquidity, joinTime, err = k.CreateFullRangePosition(ctx, concentratedPool, owner, coins)
	if err != nil {
		return 0, sdk.Int{}, sdk.Int{}, sdk.Dec{}, time.Time{}, 0, err
	}

	// Mint cl shares for the position and lock them for the remaining lock duration.
	// Also sets the position ID to underlying lock ID mapping.
	concentratedLockId, _, err := k.MintSharesLockAndUpdate(ctx, concentratedPool.GetId(), positionId, owner, remainingLockDuration, liquidity)
	if err != nil {
		return 0, sdk.Int{}, sdk.Int{}, sdk.Dec{}, time.Time{}, 0, err
	}

	return positionId, amount0, amount1, liquidity, joinTime, concentratedLockId, nil
}

// CreateFullRangePositionUnlocking creates a full range (min to max tick) concentrated liquidity position for the given pool ID, owner, and coins.
// This function is strictly used when migrating a balancer position to CL, where the balancer position is currently unlocking.
// We lock the cl position for whatever the remaining time is from the balancer position and immediately begin unlocking from where it left off.
func (k Keeper) CreateFullRangePositionUnlocking(ctx sdk.Context, concentratedPool types.ConcentratedPoolExtension, owner sdk.AccAddress, coins sdk.Coins, remainingLockDuration time.Duration) (positionId uint64, amount0, amount1 sdk.Int, liquidity sdk.Dec, joinTime time.Time, concentratedLockID uint64, err error) {
	// Create a full range (min to max tick) concentrated liquidity position.
	positionId, amount0, amount1, liquidity, joinTime, err = k.CreateFullRangePosition(ctx, concentratedPool, owner, coins)
	if err != nil {
		return 0, sdk.Int{}, sdk.Int{}, sdk.Dec{}, time.Time{}, 0, err
	}

	// Mint cl shares for the position and lock them for the remaining lock duration.
	// Also sets the position ID to underlying lock ID mapping.
	concentratedLockId, underlyingLiquidityTokenized, err := k.MintSharesLockAndUpdate(ctx, concentratedPool.GetId(), positionId, owner, remainingLockDuration, liquidity)
	if err != nil {
		return 0, sdk.Int{}, sdk.Int{}, sdk.Dec{}, time.Time{}, 0, err
	}

	// Begin unlocking the newly created concentrated lock.
	concentratedLockID, err = k.lockupKeeper.BeginForceUnlock(ctx, concentratedLockId, underlyingLiquidityTokenized)
	if err != nil {
		return 0, sdk.Int{}, sdk.Int{}, sdk.Dec{}, time.Time{}, 0, err
	}

	return positionId, amount0, amount1, liquidity, joinTime, concentratedLockID, nil
}

// MintSharesLockAndUpdate mints the shares for the concentrated liquidity position and locks them for the given duration. It also updates the position ID to underlying lock ID mapping.
// In the context of concentrated liquidity, shares need to be minted in order for a lock in its current form to be utilized (we cannot lock non-coin objects).
// In turn, the locks are a prerequisite for superfluid to be enabled.
func (k Keeper) MintSharesLockAndUpdate(ctx sdk.Context, concentratedPoolId, positionId uint64, owner sdk.AccAddress, remainingLockDuration time.Duration, liquidity sdk.Dec) (concentratedLockID uint64, underlyingLiquidityTokenized sdk.Coins, err error) {
	// Create a coin object to represent the underlying liquidity for the cl position.
	underlyingLiquidityTokenized = sdk.NewCoins(sdk.NewCoin(types.GetConcentratedLockupDenom(concentratedPoolId, positionId), liquidity.TruncateInt()))

	// Mint the underlying liquidity as a token and send to the owner.
	err = k.bankKeeper.MintCoins(ctx, lockuptypes.ModuleName, underlyingLiquidityTokenized)
	if err != nil {
		return 0, sdk.Coins{}, err
	}
	err = k.bankKeeper.SendCoinsFromModuleToAccount(ctx, lockuptypes.ModuleName, owner, underlyingLiquidityTokenized)
	if err != nil {
		return 0, sdk.Coins{}, err
	}

	// Lock the position for the specified duration.
	// Note, the endblocker for the lockup module contains an exception for this CL denom. When a lock with a denom of cl/pool/{poolId}/{positionId} is mature,
	// it does not send the coins to the owner account and instead burns them. This is strictly to use well tested pre-existing methods rather than potentially introducing bugs with more new logic and methods.
	concentratedLock, err := k.lockupKeeper.CreateLock(ctx, owner, underlyingLiquidityTokenized, remainingLockDuration)
	if err != nil {
		return 0, sdk.Coins{}, err
	}

	// Set the position ID to underlying lock ID mapping.
	k.SetPositionIdToLock(ctx, positionId, concentratedLock.ID)

	return concentratedLock.ID, underlyingLiquidityTokenized, nil
}

func CalculateUnderlyingAssetsFromPosition(ctx sdk.Context, position model.Position, pool types.ConcentratedPoolExtension) (sdk.Coin, sdk.Coin, error) {
	// Transform the provided ticks into their corresponding sqrtPrices.
	sqrtPriceLowerTick, sqrtPriceUpperTick, err := math.TicksToSqrtPrice(position.LowerTick, position.UpperTick, pool.GetExponentAtPriceOne())
	if err != nil {
		return sdk.Coin{}, sdk.Coin{}, err
	}

	// Calculate the amount of underlying assets in the position
	asset0, asset1 := pool.CalcActualAmounts(ctx, position.LowerTick, position.UpperTick, sqrtPriceLowerTick, sqrtPriceUpperTick, position.Liquidity)

	// Create coin objects from the underlying assets.
	coin0 := sdk.NewCoin(pool.GetToken0(), asset0.TruncateInt())
	coin1 := sdk.NewCoin(pool.GetToken1(), asset1.TruncateInt())

	return coin0, coin1, nil
}

// getNextPositionIdAndIncrement returns the next position Id, and increments the corresponding state entry.
func (k Keeper) getNextPositionIdAndIncrement(ctx sdk.Context) uint64 {
	nextPositionId := k.GetNextPositionId(ctx)
	k.SetNextPositionId(ctx, nextPositionId+1)
	return nextPositionId
}

// fungifyChargedPosition takes in a list of positionIds and combines them into a single position.
// The old position's unclaimed rewards are transferred to the new position.
// The previous positions are deleted from state and the new position ID is returned.
// An error is returned if the caller does not own all the positions, if the positions are all not fully charged, or if the positions are not all in the same pool / tick range.
func (k Keeper) fungifyChargedPosition(ctx sdk.Context, owner sdk.AccAddress, positionIds []uint64) (uint64, error) {
	// Check we meet the minimum number of positions to combine.
	if len(positionIds) <= MinNumPositionsToCombine {
		return 0, types.PositionQuantityTooLowError{MinNumPositions: MinNumPositionsToCombine, NumPositions: len(positionIds)}
	}

	// Check that all the positions are in the same pool, tick range, and are fully charged.
	// Sum the liquidity of all the positions.
	poolId, lowerTick, upperTick, liquidity, err := k.validatePositionsAndGetTotalLiquidity(ctx, owner, positionIds)
	if err != nil {
		return 0, err
	}

	fullyChargedDuration := types.SupportedUptimes[len(types.SupportedUptimes)-1]

	// The new position's timestamp is the current block time minus the fully charged duration.
	joinTime := ctx.BlockTime().Add(-fullyChargedDuration)

	// Get the next position ID and increment the global counter.
	newPositionId := k.getNextPositionIdAndIncrement(ctx)

	// Initialize the fee accumulator for the new position.
	if err := k.initializeFeeAccumulatorPosition(ctx, poolId, lowerTick, upperTick, newPositionId); err != nil {
		return 0, err
	}

	// Check if the position already exists.
	hasFullPosition := k.hasFullPosition(ctx, newPositionId)
	if !hasFullPosition {
		// If the position does not exist, initialize it with the provided liquidity and tick range.
		err = k.initOrUpdatePositionUptime(ctx, poolId, liquidity, owner, lowerTick, upperTick, sdk.ZeroDec(), joinTime, newPositionId)
		if err != nil {
			return 0, err
		}
	} else {
		// If the position already exists, return an error.
		return 0, err
	}

	// Update the position in the pool based on the provided tick range and liquidity delta.
	_, _, err = k.updatePosition(ctx, poolId, owner, lowerTick, upperTick, liquidity, joinTime, newPositionId)
	if err != nil {
		return 0, err
	}

	// Get the new position
	newPosition, err := k.GetPosition(ctx, newPositionId)
	if err != nil {
		return 0, err
	}

	// Get the new position's store name as well as uptime accumulators for the pool.
	newPositionName := string(types.KeyPositionId(newPositionId))
	uptimeAccumulators, err := k.getUptimeAccumulators(ctx, newPosition.PoolId)
	if err != nil {
		return 0, err
	}

	// Move unclaimed rewards from the old positions to the new position.
	// Also, delete the old positions from state.

	// Compute uptime growth outside of the range between lower tick and upper tick
	uptimeGrowthOutside, err := k.GetUptimeGrowthOutsideRange(ctx, newPosition.PoolId, newPosition.LowerTick, newPosition.UpperTick)
	if err != nil {
		return 0, err
	}

	// Move unclaimed rewards from the old positions to the new position.
	// Also, delete the old positions from state.

	// Loop through each position ID.
	for _, positionId := range positionIds {
		// Loop through each uptime accumulator for the pool.
		for uptimeIndex, uptimeAccum := range uptimeAccumulators {
			oldPositionName := string(types.KeyPositionId(positionId))
			// Check if the accumulator contains the position.
			hasPosition, err := uptimeAccum.HasPosition(oldPositionName)
			if err != nil {
				return 0, err
			}
			// If the accumulator contains the position, move the unclaimed rewards to the new position.
			if hasPosition {
				// Prepare the accumulator for the old position.
				rewards, dust, err := prepareAccumAndClaimRewards(uptimeAccum, oldPositionName, uptimeGrowthOutside[uptimeIndex])
				if err != nil {
					return 0, err
				}
				unclaimedRewardsForPosition := sdk.NewDecCoinsFromCoins(rewards...).Add(dust...)

				// Add the unclaimed rewards to the new position.
				err = uptimeAccum.AddToUnclaimedRewards(newPositionName, unclaimedRewardsForPosition)
				if err != nil {
					return 0, err
				}

				// Delete the accumulator position from state.
				uptimeAccum.DeletePosition(oldPositionName)
			}
		}
		// Remove the old cl position from state.
		err = k.deletePosition(ctx, positionId, owner, poolId)
		if err != nil {
			return 0, err
		}
	}

	return newPositionId, nil
}

// validatePositionsAndGetTotalLiquidity validates a list of positions owned by the caller and returns their total liquidity.
// It also returns the pool ID, lower tick, and upper tick that all the provided positions are confirmed to share.
func (k Keeper) validatePositionsAndGetTotalLiquidity(ctx sdk.Context, owner sdk.AccAddress, positionIds []uint64) (uint64, int64, int64, sdk.Dec, error) {
	totalLiquidity := sdk.ZeroDec()

	// Note the first position's params to use as the base for comparison.
	basePosition, err := k.GetPosition(ctx, positionIds[0])
	if err != nil {
		return 0, 0, 0, sdk.Dec{}, err
	}

	fullyChargedDuration := types.SupportedUptimes[len(types.SupportedUptimes)-1]

	for i, positionId := range positionIds {
		position, err := k.GetPosition(ctx, positionId)
		if err != nil {
			return 0, 0, 0, sdk.Dec{}, err
		}
		// Check that the caller owns all the positions.
		if position.Address != owner.String() {
			return 0, 0, 0, sdk.Dec{}, types.PositionOwnerMismatchError{PositionOwner: position.Address, Sender: owner.String()}
		}

		// Check that all the positions have no underlying lock that has not yet matured.
		positionHasUnderlyingLock, err := k.positionHasUnderlyingLockInState(ctx, positionId)
		if err != nil {
			return 0, 0, 0, sdk.Dec{}, err
		}
		if positionHasUnderlyingLock {
			// If the position has an underlying lock, check if it has matured.
			underlyingLockId, err := k.GetPositionIdToLock(ctx, positionId)
			if err != nil {
				return 0, 0, 0, sdk.Dec{}, err
			}

			lockIsMature, err := k.isLockMature(ctx, underlyingLockId)
			if err != nil {
				return 0, 0, 0, sdk.Dec{}, err
			}
			if !lockIsMature {
				return 0, 0, 0, sdk.Dec{}, types.LockNotMatureError{PositionId: positionId, LockId: underlyingLockId}
			}
		}

		// Check that all the positions are fully charged.
		fullyChargedMinTimestamp := position.JoinTime.Add(fullyChargedDuration)
		if !fullyChargedMinTimestamp.Before(ctx.BlockTime()) {
			return 0, 0, 0, sdk.Dec{}, types.PositionNotFullyChargedError{PositionId: position.PositionId, PositionJoinTime: position.JoinTime, FullyChargedMinTimestamp: fullyChargedMinTimestamp}
		}

		// Check that all the positions are in the same pool and tick range.
		if i > 0 {
			if position.PoolId != basePosition.PoolId {
				return 0, 0, 0, sdk.Dec{}, types.PositionsNotInSamePoolError{Position1PoolId: position.PoolId, Position2PoolId: basePosition.PoolId}
			}
			if position.LowerTick != basePosition.LowerTick || position.UpperTick != basePosition.UpperTick {
				return 0, 0, 0, sdk.Dec{}, types.PositionsNotInSameTickRangeError{Position1TickLower: position.LowerTick, Position1TickUpper: position.UpperTick, Position2TickLower: basePosition.LowerTick, Position2TickUpper: basePosition.UpperTick}
			}
		}

		// Add the liquidity of the position to the total liquidity.
		totalLiquidity = totalLiquidity.Add(position.Liquidity)
	}
	return basePosition.PoolId, basePosition.LowerTick, basePosition.UpperTick, totalLiquidity, nil
}

// GetPositionIdToLock returns the positionId to lock mapping in state.
func (k Keeper) GetPositionIdToLock(ctx sdk.Context, positionId uint64) (uint64, error) {
	store := ctx.KVStore(k.storeKey)

	// Get the position ID to key mapping.
	key := types.KeyPositionIdForLock(positionId)
	value := store.Get(key)
	if value == nil {
		return 0, types.PositionIdToLockNotFoundError{PositionId: positionId}
	}

	return sdk.BigEndianToUint64(value), nil
}

// SetPositionIdToLock sets the positionId to lock mapping in state.
func (k Keeper) SetPositionIdToLock(ctx sdk.Context, positionId, underlyingLockId uint64) {
	store := ctx.KVStore(k.storeKey)

	// Get the position ID to key mapping.
	key := types.KeyPositionIdForLock(positionId)
	store.Set(key, sdk.Uint64ToBigEndian(underlyingLockId))
}

// RemovePositionIdToLock removes the positionId to lock mapping from state.
func (k Keeper) RemovePositionIdToLock(ctx sdk.Context, positionId uint64) {
	store := ctx.KVStore(k.storeKey)

	// Get the position ID to key mapping.
	key := types.KeyPositionIdForLock(positionId)

	// Delete the mapping from state.
	store.Delete(key)
}

// positionHasUnderlyingLockInState checks if a given positionId has a corresponding lock in state.
func (k Keeper) positionHasUnderlyingLockInState(ctx sdk.Context, positionId uint64) (bool, error) {
	// Get the lock ID for the position.
	_, err := k.GetPositionIdToLock(ctx, positionId)
<<<<<<< HEAD
	return !errors.Is(err, types.PositionIdToLockNotFoundError{PositionId: positionId})
}

// GetFullRangeLiquidity returns the total liquidity that is currently in the full range of the pool.
func (k Keeper) GetFullRangeLiquidity(ctx sdk.Context, pool types.ConcentratedPoolExtension) (sdk.Dec, error) {
	// Get the minimum and maximum ticks for the pool.
	minTick, maxTick := GetMinAndMaxTicksFromExponentAtPriceOne(pool.GetExponentAtPriceOne())

	// Get the tickInfo for the minimum and maximum ticks.
	minTickInfo, err := k.getTickInfo(ctx, pool.GetId(), minTick)
	if err != nil {
		return sdk.ZeroDec(), err
	}
	maxTickInfo, err := k.getTickInfo(ctx, pool.GetId(), maxTick)
	if err != nil {
		return sdk.ZeroDec(), err
	}

	fullRangeLiquidity := minTickInfo.LiquidityNet.Sub(maxTickInfo.LiquidityNet).Sub(pool.GetLiquidity())
	return fullRangeLiquidity, nil
=======
	if err == nil || !errors.Is(err, types.PositionIdToLockNotFoundError{PositionId: positionId}) {
		return true, nil
	}
	if errors.Is(err, types.PositionIdToLockNotFoundError{PositionId: positionId}) {
		return false, nil
	}
	return false, err
}

// GetFullRangeLiquidity returns the total liquidity that is currently in the full range of the pool.
func (k Keeper) GetFullRangeLiquidityInPool(ctx sdk.Context, poolId uint64) (sdk.Dec, error) {
	store := ctx.KVStore(k.storeKey)
	key := types.KeyPoolIdForLiquidity(poolId)
	bz := store.Get(key)
	currentTotalFullRangeLiquidity, err := ParseLiquidityFromBz(bz)
	if err != nil {
		return sdk.Dec{}, err
	}
	return currentTotalFullRangeLiquidity, nil
}

// updateFullRangeLiquidityInPool updates the total liquidity store that is currently in the full range of the pool.
func (k Keeper) updateFullRangeLiquidityInPool(ctx sdk.Context, poolId uint64, liquidity sdk.Dec) error {
	store := ctx.KVStore(k.storeKey)
	// Get previous total liquidity.
	key := types.KeyPoolIdForLiquidity(poolId)
	bz := store.Get(key)
	currentTotalFullRangeLiquidity, err := ParseLiquidityFromBz(bz)
	// If position not found error, then we are creating the first full range liquidity position for a pool.
	if err != nil && !errors.Is(err, types.ErrPositionNotFound) {
		return err
	}

	// Add the liquidity of the new position to the total liquidity.
	newTotalFullRangeLiquidity := currentTotalFullRangeLiquidity.Add(liquidity)
	newTotalFullRangeLiquidityDecProto := &sdk.DecProto{Dec: newTotalFullRangeLiquidity}

	// Set the pool ID to the new total liquidity mapping.
	bz, err = proto.Marshal(newTotalFullRangeLiquidityDecProto)
	if err != nil {
		return err
	}
	store.Set(key, bz)
	return nil
>>>>>>> 5c371657
}<|MERGE_RESOLUTION|>--- conflicted
+++ resolved
@@ -585,28 +585,6 @@
 func (k Keeper) positionHasUnderlyingLockInState(ctx sdk.Context, positionId uint64) (bool, error) {
 	// Get the lock ID for the position.
 	_, err := k.GetPositionIdToLock(ctx, positionId)
-<<<<<<< HEAD
-	return !errors.Is(err, types.PositionIdToLockNotFoundError{PositionId: positionId})
-}
-
-// GetFullRangeLiquidity returns the total liquidity that is currently in the full range of the pool.
-func (k Keeper) GetFullRangeLiquidity(ctx sdk.Context, pool types.ConcentratedPoolExtension) (sdk.Dec, error) {
-	// Get the minimum and maximum ticks for the pool.
-	minTick, maxTick := GetMinAndMaxTicksFromExponentAtPriceOne(pool.GetExponentAtPriceOne())
-
-	// Get the tickInfo for the minimum and maximum ticks.
-	minTickInfo, err := k.getTickInfo(ctx, pool.GetId(), minTick)
-	if err != nil {
-		return sdk.ZeroDec(), err
-	}
-	maxTickInfo, err := k.getTickInfo(ctx, pool.GetId(), maxTick)
-	if err != nil {
-		return sdk.ZeroDec(), err
-	}
-
-	fullRangeLiquidity := minTickInfo.LiquidityNet.Sub(maxTickInfo.LiquidityNet).Sub(pool.GetLiquidity())
-	return fullRangeLiquidity, nil
-=======
 	if err == nil || !errors.Is(err, types.PositionIdToLockNotFoundError{PositionId: positionId}) {
 		return true, nil
 	}
@@ -651,5 +629,23 @@
 	}
 	store.Set(key, bz)
 	return nil
->>>>>>> 5c371657
+}
+
+// GetFullRangeLiquidity returns the total liquidity that is currently in the full range of the pool.
+func (k Keeper) GetFullRangeLiquidity(ctx sdk.Context, pool types.ConcentratedPoolExtension) (sdk.Dec, error) {
+	// Get the minimum and maximum ticks for the pool.
+	minTick, maxTick := GetMinAndMaxTicksFromExponentAtPriceOne(pool.GetExponentAtPriceOne())
+
+	// Get the tickInfo for the minimum and maximum ticks.
+	minTickInfo, err := k.getTickInfo(ctx, pool.GetId(), minTick)
+	if err != nil {
+		return sdk.ZeroDec(), err
+	}
+	maxTickInfo, err := k.getTickInfo(ctx, pool.GetId(), maxTick)
+	if err != nil {
+		return sdk.ZeroDec(), err
+	}
+
+	fullRangeLiquidity := minTickInfo.LiquidityNet.Sub(maxTickInfo.LiquidityNet).Sub(pool.GetLiquidity())
+	return fullRangeLiquidity, nil
 }