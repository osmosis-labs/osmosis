package concentrated_liquidity

import (
	fmt "fmt"

	sdk "github.com/cosmos/cosmos-sdk/types"

	"github.com/osmosis-labs/osmosis/v13/osmoutils"
	"github.com/osmosis-labs/osmosis/v13/x/concentrated-liquidity/internal/model"
	types "github.com/osmosis-labs/osmosis/v13/x/concentrated-liquidity/types"
)

// getOrInitPosition retrieves the position for the given tick range. If it doesn't exist, it returns an initialized position with zero liquidity.
func (k Keeper) getOrInitPosition(
	ctx sdk.Context,
	poolId uint64,
	owner sdk.AccAddress,
	lowerTick, upperTick int64,
) (*model.Position, error) {
	if !k.poolExists(ctx, poolId) {
<<<<<<< HEAD
		return nil, fmt.Errorf("cannot retrieve position for a non-existent pool, pool id %d", poolId)
=======
		return nil, types.PoolNotFoundError{PoolId: poolId}
>>>>>>> 6f6791ae
	}
	if k.hasPosition(ctx, poolId, owner, lowerTick, upperTick) {
		position, err := k.getPosition(ctx, poolId, owner, lowerTick, upperTick)
		if err != nil {
			return nil, err
		}
		return position, nil
	}
	return &model.Position{Liquidity: sdk.ZeroDec()}, nil
}

// initOrUpdatePosition checks to see if the specified owner has an existing position at the given tick range.
// If a position is not present, it initializes the position with the provided liquidity delta.
// If a position is present, it combines the existing liquidity in that position with the provided liquidity delta.
func (k Keeper) initOrUpdatePosition(
	ctx sdk.Context,
	poolId uint64,
	owner sdk.AccAddress,
	lowerTick, upperTick int64,
	liquidityDelta sdk.Dec,
) (err error) {
	position, err := k.getOrInitPosition(ctx, poolId, owner, lowerTick, upperTick)
	if err != nil {
		return err
	}

	liquidityBefore := position.Liquidity

	// note that liquidityIn can be either positive or negative.
	// If negative, this would work as a subtraction from liquidityBefore
	liquidityAfter := liquidityBefore.Add(liquidityDelta)
	if liquidityAfter.IsNegative() {
<<<<<<< HEAD
		return fmt.Errorf("liquidity cannot be negative, got %v", liquidityAfter)
=======
		return types.NegativeLiquidityError{Liquidity: liquidityAfter}
>>>>>>> 6f6791ae
	}

	position.Liquidity = liquidityAfter

	// TODO: consider deleting position if liquidity becomes zero

	k.setPosition(ctx, poolId, owner, lowerTick, upperTick, position)
	return nil
}

func (k Keeper) hasPosition(ctx sdk.Context, poolId uint64, owner sdk.AccAddress, lowerTick, upperTick int64) bool {
	store := ctx.KVStore(k.storeKey)
	key := types.KeyPosition(poolId, owner, lowerTick, upperTick)
	return store.Has(key)
}

func (k Keeper) getPosition(ctx sdk.Context, poolId uint64, owner sdk.AccAddress, lowerTick, upperTick int64) (*model.Position, error) {
	store := ctx.KVStore(k.storeKey)
	positionStruct := &model.Position{}
	key := types.KeyPosition(poolId, owner, lowerTick, upperTick)

	found, err := osmoutils.GetIfFound(store, key, positionStruct)
	if err != nil {
		return nil, err
	}

	if !found {
		return nil, types.PositionNotFoundError{PoolId: poolId, LowerTick: lowerTick, UpperTick: upperTick}
	}

	return positionStruct, nil
}

func (k Keeper) setPosition(ctx sdk.Context,
	poolId uint64,
	owner sdk.AccAddress,
	lowerTick, upperTick int64,
	position *model.Position,
) {
	store := ctx.KVStore(k.storeKey)
	key := types.KeyPosition(poolId, owner, lowerTick, upperTick)
	osmoutils.MustSet(store, key, position)
}<|MERGE_RESOLUTION|>--- conflicted
+++ resolved
@@ -1,8 +1,6 @@
 package concentrated_liquidity
 
 import (
-	fmt "fmt"
-
 	sdk "github.com/cosmos/cosmos-sdk/types"
 
 	"github.com/osmosis-labs/osmosis/v13/osmoutils"
@@ -18,11 +16,7 @@
 	lowerTick, upperTick int64,
 ) (*model.Position, error) {
 	if !k.poolExists(ctx, poolId) {
-<<<<<<< HEAD
-		return nil, fmt.Errorf("cannot retrieve position for a non-existent pool, pool id %d", poolId)
-=======
 		return nil, types.PoolNotFoundError{PoolId: poolId}
->>>>>>> 6f6791ae
 	}
 	if k.hasPosition(ctx, poolId, owner, lowerTick, upperTick) {
 		position, err := k.getPosition(ctx, poolId, owner, lowerTick, upperTick)
@@ -55,11 +49,7 @@
 	// If negative, this would work as a subtraction from liquidityBefore
 	liquidityAfter := liquidityBefore.Add(liquidityDelta)
 	if liquidityAfter.IsNegative() {
-<<<<<<< HEAD
-		return fmt.Errorf("liquidity cannot be negative, got %v", liquidityAfter)
-=======
 		return types.NegativeLiquidityError{Liquidity: liquidityAfter}
->>>>>>> 6f6791ae
 	}
 
 	position.Liquidity = liquidityAfter
