package concentrated_liquidity

import (
	sdk "github.com/cosmos/cosmos-sdk/types"
	"github.com/gogo/protobuf/proto"

	"github.com/osmosis-labs/osmosis/v12/osmoutils"
	types "github.com/osmosis-labs/osmosis/v12/x/concentrated-liquidity/types"
)

func (k Keeper) initOrUpdatePosition(ctx sdk.Context,
	poolId uint64,
	owner sdk.AccAddress,
	lowerTick, upperTick int64,
	liquidityDelta sdk.Int,
) (err error) {
	position, err := k.GetPosition(ctx, poolId, owner, lowerTick, upperTick)
	if err != nil {
		return err
	}

	liquidityBefore := position.Liquidity
	var liquidityAfter sdk.Int
	if liquidityDelta.IsNegative() {
		liquidityAfter = liquidityBefore.Sub(liquidityDelta)
	} else {
		liquidityAfter = liquidityBefore.Add(liquidityDelta)
	}

	position.Liquidity = liquidityAfter

	k.setPosition(ctx, poolId, owner, lowerTick, upperTick, position)
	return nil
}

<<<<<<< HEAD
// nolint: unused
func (k Keeper) getPosition(ctx sdk.Context, poolId uint64, owner sdk.AccAddress, lowerTick, upperTick int64) Position {
=======
func (k Keeper) GetPosition(ctx sdk.Context, poolId uint64, owner sdk.AccAddress, lowerTick, upperTick int64) (position Position, err error) {
>>>>>>> 36bfd2e6
	store := ctx.KVStore(k.storeKey)
	positionStruct := Position{}
	key := types.KeyPosition(poolId, owner, lowerTick, upperTick)

	bz := store.Get(key)
	if bz == nil {
		return Position{Liquidity: sdk.ZeroInt()}, nil
	}

	err = proto.Unmarshal(bz, &positionStruct)
	if err != nil {
		return positionStruct, err
	}

	return positionStruct, nil
}

// nolint: unused
func (k Keeper) setPosition(ctx sdk.Context,
	poolId uint64,
	owner sdk.AccAddress,
	lowerTick, upperTick int64,
	position Position,
) {
	store := ctx.KVStore(k.storeKey)
	key := types.KeyPosition(poolId, owner, lowerTick, upperTick)
	osmoutils.MustSet(store, key, &position)
}<|MERGE_RESOLUTION|>--- conflicted
+++ resolved
@@ -33,12 +33,7 @@
 	return nil
 }
 
-<<<<<<< HEAD
-// nolint: unused
-func (k Keeper) getPosition(ctx sdk.Context, poolId uint64, owner sdk.AccAddress, lowerTick, upperTick int64) Position {
-=======
 func (k Keeper) GetPosition(ctx sdk.Context, poolId uint64, owner sdk.AccAddress, lowerTick, upperTick int64) (position Position, err error) {
->>>>>>> 36bfd2e6
 	store := ctx.KVStore(k.storeKey)
 	positionStruct := Position{}
 	key := types.KeyPosition(poolId, owner, lowerTick, upperTick)
