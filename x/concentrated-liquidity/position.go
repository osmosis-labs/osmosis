package concentrated_liquidity

import (
	"errors"
	"fmt"
	"strconv"
	"strings"
	"time"

	sdk "github.com/cosmos/cosmos-sdk/types"

	"github.com/osmosis-labs/osmosis/osmoutils"
	"github.com/osmosis-labs/osmosis/osmoutils/accum"
	"github.com/osmosis-labs/osmosis/v15/x/concentrated-liquidity/model"
	"github.com/osmosis-labs/osmosis/v15/x/concentrated-liquidity/types"
	lockuptypes "github.com/osmosis-labs/osmosis/v15/x/lockup/types"
)

const MinNumPositions = 2

var emptyOptions = &accum.Options{}

// getOrInitPosition retrieves the position's liquidity for the given tick range.
// If it doesn't exist, it returns zero.
func (k Keeper) getOrInitPosition(
	ctx sdk.Context,
	positionId uint64,
) (sdk.Dec, error) {
	if k.hasPosition(ctx, positionId) {
		positionLiquidity, err := k.GetPositionLiquidity(ctx, positionId)
		if err != nil {
			return sdk.Dec{}, err
		}
		return positionLiquidity, nil
	}
	return sdk.ZeroDec(), nil
}

// initOrUpdatePosition checks to see if the specified owner has an existing position at the given tick range.
// If a position is not present, it initializes the position with the provided liquidity delta.
// If a position is present, it combines the existing liquidity in that position with the provided liquidity delta. It also
// bumps up all uptime accumulators to current time, including the ones the new position isn't eligible for.
// Errors if given liquidityDelta is negative and exceeds the amount of liquidity in the position.
// WARNING: this method may mutate the pool, make sure to refetch the pool after calling this method.
func (k Keeper) initOrUpdatePosition(
	ctx sdk.Context,
	poolId uint64,
	owner sdk.AccAddress,
	lowerTick, upperTick int64,
	liquidityDelta sdk.Dec,
	joinTime time.Time,
	positionId uint64,
) (err error) {
	liquidity, err := k.getOrInitPosition(ctx, positionId)
	if err != nil {
		return err
	}

	// note that liquidityIn can be either positive or negative.
	// If negative, this would work as a subtraction from liquidityBefore
	liquidity = liquidity.Add(liquidityDelta)
	if liquidity.IsNegative() {
		return types.NegativeLiquidityError{Liquidity: liquidity}
	}

	err = k.initOrUpdatePositionUptimeAccumulators(ctx, poolId, liquidity, owner, lowerTick, upperTick, liquidityDelta, positionId)
	if err != nil {
		return err
	}

	err = k.SetPosition(ctx, poolId, owner, lowerTick, upperTick, joinTime, liquidity, positionId, noUnderlyingLockId)
	if err != nil {
		return err
	}
	return nil
}

func (k Keeper) hasPosition(ctx sdk.Context, positionId uint64) bool {
	store := ctx.KVStore(k.storeKey)
	positionIdKey := types.KeyPositionId(positionId)
	return store.Has(positionIdKey)
}

// HasAnyPositionForPool returns true if there is at least one position
// existing for a given pool. False otherwise. Returns false and error
// on any database error.
func (k Keeper) HasAnyPositionForPool(ctx sdk.Context, poolId uint64) (bool, error) {
	store := ctx.KVStore(k.storeKey)
	poolPositionKey := types.KeyPoolPosition(poolId)
	parse := func(bz []byte) (uint64, error) {
		return sdk.BigEndianToUint64(bz), nil
	}
	return osmoutils.HasAnyAtPrefix(store, poolPositionKey, parse)
}

// isPositionOwner returns true if the given positionId is owned by the given sender inside the given pool.
func (k Keeper) isPositionOwner(ctx sdk.Context, sender sdk.AccAddress, poolId uint64, positionId uint64) (bool, error) {
	parse := func(bz []byte) (uint64, error) {
		return sdk.BigEndianToUint64(bz), nil
	}
	isOwner, err := osmoutils.HasAnyAtPrefix(ctx.KVStore(k.storeKey), types.KeyAddressPoolIdPositionId(sender, poolId, positionId), parse)
	if err != nil {
		return false, err
	}

	return isOwner, nil
}

// GetAllPositionsForPoolId gets all the position for a specific poolId.
func (k Keeper) GetAllPositionIdsForPoolId(ctx sdk.Context, poolId uint64) ([]uint64, error) {
	parse := func(bz []byte) (uint64, error) {
		return sdk.BigEndianToUint64(bz), nil
	}

	return osmoutils.GatherValuesFromStorePrefix(ctx.KVStore(k.storeKey), types.KeyPoolPosition(poolId), parse)
}

// GetPositionLiquidity checks if the provided positionId exists. Returns position liquidity if found. Error otherwise.
func (k Keeper) GetPositionLiquidity(ctx sdk.Context, positionId uint64) (sdk.Dec, error) {
	position, err := k.GetPosition(ctx, positionId)
	if err != nil {
		return sdk.Dec{}, err
	}

	return position.Liquidity, nil
}

// GetPosition checks if the given position id exists. Returns position if found.
func (k Keeper) GetPosition(ctx sdk.Context, positionId uint64) (model.Position, error) {
	store := ctx.KVStore(k.storeKey)
	positionIdKey := types.KeyPositionId(positionId)

	positionStruct := &model.Position{}
	found, err := osmoutils.Get(store, positionIdKey, positionStruct)
	if err != nil {
		return model.Position{}, err
	}

	if !found {
		return model.Position{}, types.PositionIdNotFoundError{PositionId: positionId}
	}

	return *positionStruct, nil
}

// GetUserPositions gets all the existing user positions, with the option to filter by a specific pool.
func (k Keeper) GetUserPositions(ctx sdk.Context, addr sdk.AccAddress, poolId uint64) ([]model.Position, error) {
	var prefix []byte
	if poolId == 0 {
		prefix = types.KeyUserPositions(addr)
	} else {
		prefix = types.KeyAddressAndPoolId(addr, poolId)
	}

	positions := []model.Position{}

	// Gather all position IDs for the given user and pool ID.
	positionIds, err := osmoutils.GatherValuesFromStorePrefix(ctx.KVStore(k.storeKey), prefix, ParsePositionIdFromBz)
	if err != nil {
		return nil, err
	}

	// Retrieve each position from the store using its ID and add it to the result slice.
	for _, positionId := range positionIds {
		position, err := k.GetPosition(ctx, positionId)
		if err != nil {
			return nil, err
		}
		positions = append(positions, position)
	}

	return positions, nil
}

// SetPosition sets the position information for a given user in a given pool.
func (k Keeper) SetPosition(ctx sdk.Context,
	poolId uint64,
	owner sdk.AccAddress,
	lowerTick, upperTick int64,
	joinTime time.Time,
	liquidity sdk.Dec,
	positionId uint64,
	underlyingLockId uint64,
) error {
	store := ctx.KVStore(k.storeKey)

	// Create a new Position object with the provided information.
	position := model.Position{
		PositionId: positionId,
		PoolId:     poolId,
		Address:    owner.String(),
		LowerTick:  lowerTick,
		UpperTick:  upperTick,
		JoinTime:   joinTime,
		Liquidity:  liquidity,
	}

	// TODO: The following state mappings are not properly implemented in genState.
	// (i.e. if you state export, these mappings are not retained.)
	// https://github.com/osmosis-labs/osmosis/issues/4875

	// Set the position ID to position mapping.
	positionIdKey := types.KeyPositionId(positionId)
	osmoutils.MustSet(store, positionIdKey, &position)

	// Set the address-pool-position ID to position mapping.
	addressPoolIdPositionIdKey := types.KeyAddressPoolIdPositionId(owner, poolId, positionId)
	store.Set(addressPoolIdPositionIdKey, sdk.Uint64ToBigEndian(positionId))

	// Set the pool ID to position ID mapping.
	poolIdKey := types.KeyPoolPositionPositionId(poolId, positionId)
	store.Set(poolIdKey, sdk.Uint64ToBigEndian(positionId))

	// Set the position ID to underlying lock ID mapping if underlyingLockId is provided.
	positionHasUnderlyingLock, _, err := k.positionHasActiveUnderlyingLockAndUpdate(ctx, positionId)
	if err != nil {
		return err
	}
	if !positionHasUnderlyingLock && underlyingLockId != 0 {
		// We did not find an underlying lock ID, but one was provided. Set it.
		k.setPositionIdToLock(ctx, positionId, underlyingLockId)
	}

	// If position is full range, update the pool ID to total full range liquidity mapping.
	if lowerTick == types.MinTick && upperTick == types.MaxTick {
		err := k.updateFullRangeLiquidityInPool(ctx, poolId, liquidity)
		if err != nil {
			return err
		}
	}

	return nil
}

// deletePosition deletes the position information for a given position id, user, and pool.
// Besides deleting the position, it also deletes the following mappings:
// - owner-pool-id-position-id to position id
// - pool-id-position-id to position id
// - position-id to underlying lock id if such mapping exists
// Returns error if:
// - the position with the given id does not exist.
// - the owner-pool-id-position-id to position id mapping does not exist.
// - the pool-id-position-id to position id mapping does not exist.
func (k Keeper) deletePosition(ctx sdk.Context,
	positionId uint64,
	owner sdk.AccAddress,
	poolId uint64,
) error {
	store := ctx.KVStore(k.storeKey)

	// Remove the position ID to position mapping.
	positionIdKey := types.KeyPositionId(positionId)
	if !store.Has(positionIdKey) {
		return types.PositionIdNotFoundError{PositionId: positionId}
	}
	store.Delete(positionIdKey)

	// Remove the address-pool-position ID to position mapping.
	addressPoolIdPositionIdKey := types.KeyAddressPoolIdPositionId(owner, poolId, positionId)
	if !store.Has(addressPoolIdPositionIdKey) {
		return types.AddressPoolPositionIdNotFoundError{Owner: owner.String(), PoolId: poolId, PositionId: positionId}
	}
	store.Delete(addressPoolIdPositionIdKey)

	// Remove the pool ID to position ID mapping.
	poolIdKey := types.KeyPoolPositionPositionId(poolId, positionId)
	if !store.Has(poolIdKey) {
		return types.PoolPositionIdNotFoundError{PoolId: poolId, PositionId: positionId}
	}
	store.Delete(poolIdKey)

	// Remove the position ID to underlying lock ID mapping (if it exists)
	positionIdLockKey := types.KeyPositionIdForLock(positionId)
	if store.Has(positionIdLockKey) {
		underlyingLockId, err := k.GetLockIdFromPositionId(ctx, positionId)
		if err != nil {
			return err
		}
		store.Delete(positionIdLockKey)
		lockIdPositionKey := types.KeyLockIdForPositionId(underlyingLockId)
		store.Delete(lockIdPositionKey)
	}

	return nil
}

// CreateFullRangePosition creates a full range (min to max tick) concentrated liquidity position for the given pool ID, owner, and coins.
// The function returns the amounts of token 0 and token 1, and the liquidity created from the position.
func (k Keeper) CreateFullRangePosition(ctx sdk.Context, poolId uint64, owner sdk.AccAddress, coins sdk.Coins) (positionId uint64, amount0, amount1 sdk.Int, liquidity sdk.Dec, joinTime time.Time, err error) {
	// Check that exactly two coins are provided.
	if len(coins) != 2 {
		return 0, sdk.Int{}, sdk.Int{}, sdk.Dec{}, time.Time{}, types.NumCoinsError{NumCoins: len(coins)}
	}

	concentratedPool, err := k.GetConcentratedPoolById(ctx, poolId)
	if err != nil {
		return 0, sdk.Int{}, sdk.Int{}, sdk.Dec{}, time.Time{}, err
	}

	// Defense in depth, ensure coins provided match the pool's token denominations.
	if coins.AmountOf(concentratedPool.GetToken0()).LTE(sdk.ZeroInt()) {
		return 0, sdk.Int{}, sdk.Int{}, sdk.Dec{}, time.Time{}, types.Amount0IsNegativeError{Amount0: coins.AmountOf(concentratedPool.GetToken0())}
	}
	if coins.AmountOf(concentratedPool.GetToken1()).LTE(sdk.ZeroInt()) {
		return 0, sdk.Int{}, sdk.Int{}, sdk.Dec{}, time.Time{}, types.Amount1IsNegativeError{Amount1: coins.AmountOf(concentratedPool.GetToken1())}
	}
	if len(coins) != 2 {
		return 0, sdk.Int{}, sdk.Int{}, sdk.Dec{}, time.Time{}, types.NumCoinsError{NumCoins: len(coins)}
	}

	// Create a full range (min to max tick) concentrated liquidity position.
	positionId, amount0, amount1, liquidity, joinTime, _, _, err = k.createPosition(ctx, concentratedPool.GetId(), owner, coins, sdk.ZeroInt(), sdk.ZeroInt(), types.MinTick, types.MaxTick)
	if err != nil {
		return 0, sdk.Int{}, sdk.Int{}, sdk.Dec{}, time.Time{}, err
	}

	return positionId, amount0, amount1, liquidity, joinTime, nil
}

// CreateFullRangePositionLocked creates a full range (min to max tick) concentrated liquidity position for the given pool ID, owner, and coins.
// CL shares are minted which represent the underlying liquidity and are locked for the given duration.
// State entries are also created to map the position ID to the underlying lock ID.
func (k Keeper) CreateFullRangePositionLocked(ctx sdk.Context, clPoolId uint64, owner sdk.AccAddress, coins sdk.Coins, remainingLockDuration time.Duration) (positionId uint64, amount0, amount1 sdk.Int, liquidity sdk.Dec, joinTime time.Time, concentratedLockID uint64, err error) {
	// Create a full range (min to max tick) concentrated liquidity position.
	positionId, amount0, amount1, liquidity, joinTime, err = k.CreateFullRangePosition(ctx, clPoolId, owner, coins)
	if err != nil {
		return 0, sdk.Int{}, sdk.Int{}, sdk.Dec{}, time.Time{}, 0, err
	}

	// Mint cl shares for the position and lock them for the remaining lock duration.
	// Also sets the position ID to underlying lock ID mapping.
	concentratedLockId, _, err := k.mintSharesAndLock(ctx, clPoolId, positionId, owner, remainingLockDuration)
	if err != nil {
		return 0, sdk.Int{}, sdk.Int{}, sdk.Dec{}, time.Time{}, 0, err
	}

	return positionId, amount0, amount1, liquidity, joinTime, concentratedLockId, nil
}

// CreateFullRangePositionUnlocking creates a full range (min to max tick) concentrated liquidity position for the given pool ID, owner, and coins.
// This function is strictly used when migrating a balancer position to CL, where the balancer position is currently unlocking.
// We lock the cl position for whatever the remaining time is from the balancer position and immediately begin unlocking from where it left off.
func (k Keeper) CreateFullRangePositionUnlocking(ctx sdk.Context, clPoolId uint64, owner sdk.AccAddress, coins sdk.Coins, remainingLockDuration time.Duration) (positionId uint64, amount0, amount1 sdk.Int, liquidity sdk.Dec, joinTime time.Time, concentratedLockID uint64, err error) {
	// Create a full range (min to max tick) concentrated liquidity position.
	positionId, amount0, amount1, liquidity, joinTime, err = k.CreateFullRangePosition(ctx, clPoolId, owner, coins)
	if err != nil {
		return 0, sdk.Int{}, sdk.Int{}, sdk.Dec{}, time.Time{}, 0, err
	}

	// Mint cl shares for the position and lock them for the remaining lock duration.
	// Also sets the position ID to underlying lock ID mapping.
	concentratedLockId, underlyingLiquidityTokenized, err := k.mintSharesAndLock(ctx, clPoolId, positionId, owner, remainingLockDuration)
	if err != nil {
		return 0, sdk.Int{}, sdk.Int{}, sdk.Dec{}, time.Time{}, 0, err
	}

	// Begin unlocking the newly created concentrated lock.
	concentratedLockID, err = k.lockupKeeper.BeginForceUnlock(ctx, concentratedLockId, underlyingLiquidityTokenized)
	if err != nil {
		return 0, sdk.Int{}, sdk.Int{}, sdk.Dec{}, time.Time{}, 0, err
	}

	return positionId, amount0, amount1, liquidity, joinTime, concentratedLockID, nil
}

// mintSharesAndLock mints the shares for the full range concentrated liquidity position and locks them for the given duration. It also updates the position ID to underlying lock ID mapping.
// In the context of concentrated liquidity, shares need to be minted in order for a lock in its current form to be utilized (we cannot lock non-coin objects).
// In turn, the locks are a prerequisite for superfluid to be enabled.
// Additionally, the cl share gets sent to the lockup module account, which, in order to be sent via bank, must be minted.
func (k Keeper) mintSharesAndLock(ctx sdk.Context, concentratedPoolId, positionId uint64, owner sdk.AccAddress, remainingLockDuration time.Duration) (concentratedLockID uint64, underlyingLiquidityTokenized sdk.Coins, err error) {
	// Ensure the provided position is full range.
	position, err := k.GetPosition(ctx, positionId)
	if err != nil {
		return 0, sdk.Coins{}, err
	}
	if position.LowerTick != types.MinTick || position.UpperTick != types.MaxTick {
		return 0, sdk.Coins{}, types.PositionNotFullRangeError{PositionId: positionId, LowerTick: position.LowerTick, UpperTick: position.UpperTick}
	}

	// Create a coin object to represent the underlying liquidity for the cl position.
	underlyingLiquidityTokenized = sdk.NewCoins(sdk.NewCoin(types.GetConcentratedLockupDenomFromPoolId(concentratedPoolId), position.Liquidity.TruncateInt()))

	// Mint the underlying liquidity as a token and send to the owner.
	err = k.bankKeeper.MintCoins(ctx, lockuptypes.ModuleName, underlyingLiquidityTokenized)
	if err != nil {
		return 0, sdk.Coins{}, err
	}

	// Lock the position for the specified duration.
	// We don't need to send the coins from the owner to the lockup module account because the coins were minted directly to the module account above.
	// Note, the end blocker for the lockup module contains an exception for this CL denom. When a lock with a denom of cl/pool/{poolId} is mature,
<<<<<<< HEAD
	// it does not send the coins to the owner account and instead burns them. This is strictly to use well tested pre-existing methods rather than potentially introducing bugs with new logic and methods.
	concentratedLock, err := k.lockupKeeper.CreateLockNoSend(ctx, owner, underlyingLiquidityTokenized, remainingLockDuration)
=======
	// it does not send the coins to the owner account but instead burns them.
	// This is implemented in such a way to use well-tested pre-existing methods rather than
	// completely re-implementing concentrated liquidity superfluid infrastructure that has a risk of introducing bugs with new logic and methods.
	concentratedLock, err := k.lockupKeeper.CreateLock(ctx, owner, underlyingLiquidityTokenized, remainingLockDuration)
>>>>>>> b71cb15c
	if err != nil {
		return 0, sdk.Coins{}, err
	}

	// Set the position ID to underlying lock ID mapping.
	k.setPositionIdToLock(ctx, positionId, concentratedLock.ID)

	return concentratedLock.ID, underlyingLiquidityTokenized, nil
}

func CalculateUnderlyingAssetsFromPosition(ctx sdk.Context, position model.Position, pool types.ConcentratedPoolExtension) (sdk.Coin, sdk.Coin, error) {
	token0 := pool.GetToken0()
	token1 := pool.GetToken1()

	if position.Liquidity.IsZero() {
		return sdk.NewCoin(token0, sdk.ZeroInt()), sdk.NewCoin(token1, sdk.ZeroInt()), nil
	}

	// Calculate the amount of underlying assets in the position
	asset0, asset1, err := pool.CalcActualAmounts(ctx, position.LowerTick, position.UpperTick, position.Liquidity)
	if err != nil {
		return sdk.Coin{}, sdk.Coin{}, err
	}

	// Create coin objects from the underlying assets.
	coin0 := sdk.NewCoin(token0, asset0.TruncateInt())
	coin1 := sdk.NewCoin(token1, asset1.TruncateInt())

	return coin0, coin1, nil
}

// getNextPositionIdAndIncrement returns the next position Id, and increments the corresponding state entry.
func (k Keeper) getNextPositionIdAndIncrement(ctx sdk.Context) uint64 {
	nextPositionId := k.GetNextPositionId(ctx)
	k.SetNextPositionId(ctx, nextPositionId+1)
	return nextPositionId
}

// fungifyChargedPosition takes in a list of positionIds and combines them into a single position.
// It validates that all positions belong to the same owner, are in the same ticks, in the same pool and fully charged. Fails if not.
// Otherwise, it creates a completely new position P. P's liquidity equals to the sum of all
// liquidities of positions given by positionIds. The uptime of the join time of the new position equals
// to current block time - max authorized uptime duration (to signify that it is fully charged).
// The previous positions are deleted from state. Prior to deleting, the rewards are claimed.
// The old position's unclaimed rewards are transferred to the new position.
// The new position ID is returned.
// An error is returned if:
// - the caller does not own all the positions
// - positions are not in the same pool
// - positions are all not fully charged
// - positions are not in the same tick range
// - all positions are unlocked
func (k Keeper) fungifyChargedPosition(ctx sdk.Context, owner sdk.AccAddress, positionIds []uint64) (uint64, error) {
	// Check we meet the minimum number of positions to combine.
	if len(positionIds) < MinNumPositions {
		return 0, types.PositionQuantityTooLowError{MinNumPositions: MinNumPositions, NumPositions: len(positionIds)}
	}

	// Check that all the positions are in the same pool, tick range, and are fully charged.
	// Sum the liquidity of all the positions.
	poolId, lowerTick, upperTick, liquidity, err := k.validatePositionsAndGetTotalLiquidity(ctx, owner, positionIds)
	if err != nil {
		return 0, err
	}

	// Get the fully charged duration for the pool.
	fullyChargedDuration := k.getLargestAuthorizedUptimeDuration(ctx)

	// The new position's timestamp is the current block time minus the fully charged duration.
	joinTime := ctx.BlockTime().Add(-fullyChargedDuration)

	// Get the next position ID and increment the global counter.
	newPositionId := k.getNextPositionIdAndIncrement(ctx)

	// Update pool uptime acccumulators to now
	if err := k.updatePoolUptimeAccumulatorsToNow(ctx, poolId); err != nil {
		return 0, err
	}

	// Update the position in the pool based on the provided tick range and liquidity delta.
	// This also initializes the fee accumulator and the uptime accumulators for the new position.
	_, _, err = k.UpdatePosition(ctx, poolId, owner, lowerTick, upperTick, liquidity, joinTime, newPositionId)
	if err != nil {
		return 0, err
	}

	// Get the new position's name in the pool's uptime accumulators.
	newPositionUptimeAccName := string(types.KeyPositionId(newPositionId))
	uptimeAccumulators, err := k.GetUptimeAccumulators(ctx, poolId)
	if err != nil {
		return 0, err
	}

	// Get the new position's name in the pool's fee accumulator.
	newPositionFeeAccName := types.KeyFeePositionAccumulator(newPositionId)
	feeAccumulator, err := k.GetFeeAccumulator(ctx, poolId)
	if err != nil {
		return 0, err
	}

	// Compute uptime growth outside of the range between lower tick and upper tick
	uptimeGrowthOutside, err := k.GetUptimeGrowthOutsideRange(ctx, poolId, lowerTick, upperTick)
	if err != nil {
		return 0, err
	}

	// Compute the fee growth outside of the range between lower tick and upper tick
	feeGrowthOutside, err := k.getFeeGrowthOutside(ctx, poolId, lowerTick, upperTick)
	if err != nil {
		return 0, err
	}

	// Move unclaimed rewards from the old positions to the new position.
	// Also, delete the old positions from state.

	// Loop through each position ID.
	for _, oldPositionId := range positionIds {
		// Loop through each uptime accumulator for the pool.
		for uptimeIndex, uptimeAccum := range uptimeAccumulators {
			oldPositionName := string(types.KeyPositionId(oldPositionId))
			// Check if the accumulator contains the position.
			hasPosition, err := uptimeAccum.HasPosition(oldPositionName)
			if err != nil {
				return 0, err
			}
			if !hasPosition {
				return 0, types.PositionIdNotFoundError{PositionId: oldPositionId}
			}
			// If the accumulator contains the position, move the unclaimed rewards to the new position.
			if err := moveRewardsToNewPositionAndDeleteOldAcc(ctx, uptimeAccum, oldPositionName, newPositionUptimeAccName, uptimeGrowthOutside[uptimeIndex]); err != nil {
				return 0, err
			}
		}

		// Move fees into the new fee accumulator and delete the old accumulator.
		oldPositionFeeName := types.KeyFeePositionAccumulator(oldPositionId)
		if err := moveRewardsToNewPositionAndDeleteOldAcc(ctx, feeAccumulator, oldPositionFeeName, newPositionFeeAccName, feeGrowthOutside); err != nil {
			return 0, err
		}

		// Remove the old cl position from state.
		err = k.deletePosition(ctx, oldPositionId, owner, poolId)
		if err != nil {
			return 0, err
		}
	}

	// query claimable incentives for events.
	claimableIncentives, _, err := k.GetClaimableIncentives(ctx, newPositionId)
	if err != nil {
		return 0, err
	}

	ctx.EventManager().EmitEvents(sdk.Events{
		sdk.NewEvent(
			types.TypeEvtFungifyChargedPosition,
			sdk.NewAttribute(sdk.AttributeKeyModule, types.AttributeValueCategory),
			sdk.NewAttribute(sdk.AttributeKeySender, owner.String()),
			sdk.NewAttribute(types.AttributeInputPositionIds, strings.Trim(strings.Join(strings.Fields(fmt.Sprint(positionIds)), ","), "[]")),
			sdk.NewAttribute(types.AttributeOutputPositionId, strconv.FormatUint(newPositionId, 10)),
			sdk.NewAttribute(types.AttributeClaimableIncentives, claimableIncentives.String()),
		),
	})

	return newPositionId, nil
}

// validatePositionsAndGetTotalLiquidity validates a list of positions owned by the caller and returns their total liquidity.
// It also returns the pool ID, lower tick, and upper tick that all the provided positions are confirmed to share.
// Returns error if:
// - the caller does not own all the positions
// - positions are not in the same pool
// - positions are all not fully charged
// - positions are not in the same tick range
// - all positions are unlocked
func (k Keeper) validatePositionsAndGetTotalLiquidity(ctx sdk.Context, owner sdk.AccAddress, positionIds []uint64) (uint64, int64, int64, sdk.Dec, error) {
	totalLiquidity := sdk.ZeroDec()

	if len(positionIds) < 1 {
		return 0, 0, 0, sdk.Dec{}, types.PositionQuantityTooLowError{MinNumPositions: MinNumPositions, NumPositions: 1}
	}

	// Note the first position's params to use as the base for comparison.
	basePosition, err := k.GetPosition(ctx, positionIds[0])
	if err != nil {
		return 0, 0, 0, sdk.Dec{}, err
	}

	fullyChargedDuration := k.getLargestAuthorizedUptimeDuration(ctx)

	for _, positionId := range positionIds {
		position, err := k.GetPosition(ctx, positionId)
		if err != nil {
			return 0, 0, 0, sdk.Dec{}, err
		}
		// Check that the caller owns all the positions.
		if position.Address != owner.String() {
			return 0, 0, 0, sdk.Dec{}, types.PositionOwnerMismatchError{PositionOwner: position.Address, Sender: owner.String()}
		}

		// Check that all the positions have no underlying lock that has not yet matured.
		// Note, this is calling a non mutative method, so if the position's lock is no longer mature,
		// it will return an error but the connection will still be persisted.
		positionHasActiveUnderlyingLock, lockId, err := k.PositionHasActiveUnderlyingLock(ctx, positionId)
		if err != nil {
			return 0, 0, 0, sdk.Dec{}, err
		}
		if positionHasActiveUnderlyingLock {
			// Lock is not mature, return error.
			return 0, 0, 0, sdk.Dec{}, types.LockNotMatureError{PositionId: position.PositionId, LockId: lockId}
		}

		// Check that all the positions are fully charged.
		fullyChargedMinTimestamp := position.JoinTime.Add(fullyChargedDuration)
		if fullyChargedMinTimestamp.After(ctx.BlockTime()) {
			return 0, 0, 0, sdk.Dec{}, types.PositionNotFullyChargedError{PositionId: position.PositionId, PositionJoinTime: position.JoinTime, FullyChargedMinTimestamp: fullyChargedMinTimestamp}
		}

		// Check that all the positions are in the same pool and tick range.
		if position.PoolId != basePosition.PoolId {
			return 0, 0, 0, sdk.Dec{}, types.PositionsNotInSamePoolError{Position1PoolId: position.PoolId, Position2PoolId: basePosition.PoolId}
		}
		if position.LowerTick != basePosition.LowerTick || position.UpperTick != basePosition.UpperTick {
			return 0, 0, 0, sdk.Dec{}, types.PositionsNotInSameTickRangeError{Position1TickLower: position.LowerTick, Position1TickUpper: position.UpperTick, Position2TickLower: basePosition.LowerTick, Position2TickUpper: basePosition.UpperTick}
		}

		// Add the liquidity of the position to the total liquidity.
		totalLiquidity = totalLiquidity.Add(position.Liquidity)
	}
	return basePosition.PoolId, basePosition.LowerTick, basePosition.UpperTick, totalLiquidity, nil
}

// GetLockIdFromPositionId returns the lock id associated with the given position id.
func (k Keeper) GetLockIdFromPositionId(ctx sdk.Context, positionId uint64) (uint64, error) {
	store := ctx.KVStore(k.storeKey)

	// Get the position ID to lock ID mapping.
	positionIdLockKey := types.KeyPositionIdForLock(positionId)
	value := store.Get(positionIdLockKey)
	if value == nil {
		return 0, types.PositionIdToLockNotFoundError{PositionId: positionId}
	}

	return sdk.BigEndianToUint64(value), nil
}

// GetPositionIdToLockId returns the position id associated with the given lock id.
func (k Keeper) GetPositionIdToLockId(ctx sdk.Context, underlyingLockId uint64) (uint64, error) {
	store := ctx.KVStore(k.storeKey)

	// Get the lock ID to position ID mapping.
	positionIdLockKey := types.KeyLockIdForPositionId(underlyingLockId)
	value := store.Get(positionIdLockKey)
	if value == nil {
		return 0, types.LockIdToPositionIdNotFoundError{LockId: underlyingLockId}
	}

	return sdk.BigEndianToUint64(value), nil
}

// setPositionIdToLock sets both the positionId to lock mapping and the lock to positionId mapping in state.
func (k Keeper) setPositionIdToLock(ctx sdk.Context, positionId, underlyingLockId uint64) {
	store := ctx.KVStore(k.storeKey)

	// Get the position ID to key mappings and set them in state.
	positionIdLockKey, lockIdKey := types.PositionIdForLockIdKeys(positionId, underlyingLockId)
	store.Set(positionIdLockKey, sdk.Uint64ToBigEndian(underlyingLockId))
	store.Set(lockIdKey, sdk.Uint64ToBigEndian(positionId))
}

// RemovePositionIdToLock removes both the positionId to lock mapping and the lock to positionId mapping in state.
func (k Keeper) RemovePositionIdToLock(ctx sdk.Context, positionId, underlyingLockId uint64) {
	store := ctx.KVStore(k.storeKey)

	// Get the position ID to lock mappings.
	positionIdLockKey, lockIdKey := types.PositionIdForLockIdKeys(positionId, underlyingLockId)

	// Delete the mappings from state.
	store.Delete(positionIdLockKey)
	store.Delete(lockIdKey)
}

// PositionHasActiveUnderlyingLock is a non mutative method that checks if a given positionId has a corresponding lock in state.
// If it has a lock in state, checks if that lock is still active.
// If lock is still active, returns true.
// If lock is no longer active, returns false.
func (k Keeper) PositionHasActiveUnderlyingLock(ctx sdk.Context, positionId uint64) (hasActiveUnderlyingLock bool, lockId uint64, err error) {
	// Get the lock ID for the position.
	lockId, err = k.GetLockIdFromPositionId(ctx, positionId)
	if errors.Is(err, types.PositionIdToLockNotFoundError{PositionId: positionId}) {
		return false, 0, nil
	} else if err != nil {
		return false, 0, err
	}

	// Check if the underlying lock is mature.
	lockIsMature, err := k.isLockMature(ctx, lockId)
	if err != nil {
		return false, 0, err
	}
	if lockIsMature {
		return false, lockId, nil
	}
	return true, lockId, nil
}

// positionHasActiveUnderlyingLockAndUpdate is a mutative method that checks if a given positionId has a corresponding lock in state.
// If it has a lock in state, checks if that lock is still active.
// If lock is still active, returns true.
// If lock is no longer active, removes the lock ID from the position ID to lock ID mapping and returns false.
func (k Keeper) positionHasActiveUnderlyingLockAndUpdate(ctx sdk.Context, positionId uint64) (hasActiveUnderlyingLock bool, lockId uint64, err error) {
	hasActiveUnderlyingLock, lockId, err = k.PositionHasActiveUnderlyingLock(ctx, positionId)
	if err != nil {
		return false, 0, err
	}
	if hasActiveUnderlyingLock && lockId == 0 {
		// Defense in depth check. If we have an active underlying lock but no lock ID, return an error.
		return false, 0, types.PositionIdToLockNotFoundError{PositionId: positionId}
	}
	if !hasActiveUnderlyingLock && lockId != 0 {
		// If the position does not have an active underlying lock but still has a lock ID associated with it,
		// remove the link between the position and the underlying lock since the lock is mature.
		k.RemovePositionIdToLock(ctx, positionId, lockId)
		return false, 0, nil
	}
	return hasActiveUnderlyingLock, lockId, nil
}

// GetFullRangeLiquidityInPool returns the total liquidity that is currently in the full range of the pool.
// Returns error if:
// - fails to retrieve data from the store.
// - there is no full range liquidity in the pool.
func (k Keeper) GetFullRangeLiquidityInPool(ctx sdk.Context, poolId uint64) (sdk.Dec, error) {
	store := ctx.KVStore(k.storeKey)
	poolIdLiquidityKey := types.KeyPoolIdForLiquidity(poolId)
	currentTotalFullRangeLiquidity, err := osmoutils.GetDec(store, poolIdLiquidityKey)
	if err != nil {
		return sdk.Dec{}, err
	}
	return currentTotalFullRangeLiquidity, nil
}

// updateFullRangeLiquidityInPool updates the total liquidity store that is currently in the full range of the pool.
func (k Keeper) updateFullRangeLiquidityInPool(ctx sdk.Context, poolId uint64, liquidity sdk.Dec) error {
	store := ctx.KVStore(k.storeKey)
	// Get previous total liquidity.
	poolIdLiquidityKey := types.KeyPoolIdForLiquidity(poolId)
	currentTotalFullRangeLiquidityDecProto := sdk.DecProto{}
	found, err := osmoutils.Get(store, poolIdLiquidityKey, &currentTotalFullRangeLiquidityDecProto)
	if err != nil {
		return err
	}
	currentTotalFullRangeLiquidity := currentTotalFullRangeLiquidityDecProto.Dec
	// If position not found error, then we are creating the first full range liquidity position for a pool.
	if !found {
		currentTotalFullRangeLiquidity = sdk.ZeroDec()
	}

	// Add the liquidity of the new position to the total liquidity.
	newTotalFullRangeLiquidity := currentTotalFullRangeLiquidity.Add(liquidity)

	osmoutils.MustSetDec(store, poolIdLiquidityKey, newTotalFullRangeLiquidity)
	return nil
}<|MERGE_RESOLUTION|>--- conflicted
+++ resolved
@@ -389,15 +389,8 @@
 	// Lock the position for the specified duration.
 	// We don't need to send the coins from the owner to the lockup module account because the coins were minted directly to the module account above.
 	// Note, the end blocker for the lockup module contains an exception for this CL denom. When a lock with a denom of cl/pool/{poolId} is mature,
-<<<<<<< HEAD
 	// it does not send the coins to the owner account and instead burns them. This is strictly to use well tested pre-existing methods rather than potentially introducing bugs with new logic and methods.
 	concentratedLock, err := k.lockupKeeper.CreateLockNoSend(ctx, owner, underlyingLiquidityTokenized, remainingLockDuration)
-=======
-	// it does not send the coins to the owner account but instead burns them.
-	// This is implemented in such a way to use well-tested pre-existing methods rather than
-	// completely re-implementing concentrated liquidity superfluid infrastructure that has a risk of introducing bugs with new logic and methods.
-	concentratedLock, err := k.lockupKeeper.CreateLock(ctx, owner, underlyingLiquidityTokenized, remainingLockDuration)
->>>>>>> b71cb15c
 	if err != nil {
 		return 0, sdk.Coins{}, err
 	}
