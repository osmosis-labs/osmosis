--- conflicted
+++ resolved
@@ -716,18 +716,10 @@
 	if hasActiveUnderlyingLock && lockId == 0 {
 		return false, 0, types.PositionIdToLockNotFoundError{PositionId: positionId}
 	}
-<<<<<<< HEAD
-
-	// If the position does not have an active underlying lock but still has a lock ID associated with it,
-	// remove the link between the position and the underlying lock since the lock is mature.
-	if !hasActiveUnderlyingLock && lockId != 0 {
-		k.RemovePositionIdToLock(ctx, positionId, lockId)
-=======
 	// If the position does not have an active underlying lock but still has a lock ID associated with it,
 	// remove the link between the position and the underlying lock since the lock is mature.
 	if !hasActiveUnderlyingLock && lockId != 0 {
 		k.RemovePositionIdForLockId(ctx, positionId, lockId)
->>>>>>> 9e1ca7be
 		return false, 0, nil
 	}
 	return hasActiveUnderlyingLock, lockId, nil
