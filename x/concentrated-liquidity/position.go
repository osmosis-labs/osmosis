package concentrated_liquidity

import (
	"time"

	sdk "github.com/cosmos/cosmos-sdk/types"

	"github.com/osmosis-labs/osmosis/osmoutils"
	"github.com/osmosis-labs/osmosis/osmoutils/accum"
	"github.com/osmosis-labs/osmosis/v15/x/concentrated-liquidity/internal/math"
	"github.com/osmosis-labs/osmosis/v15/x/concentrated-liquidity/model"
	types "github.com/osmosis-labs/osmosis/v15/x/concentrated-liquidity/types"
)

var emptyOptions = &accum.Options{}

// getOrInitPosition retrieves the position's liquidity for the given tick range.
// If it doesn't exist, it returns zero.
func (k Keeper) getOrInitPosition(
	ctx sdk.Context,
	positionId uint64,
) (sdk.Dec, error) {
	if k.hasFullPosition(ctx, positionId) {
		positionLiquidity, err := k.GetPositionLiquidity(ctx, positionId)
		if err != nil {
			return sdk.Dec{}, err
		}
		return positionLiquidity, nil
	}
	return sdk.ZeroDec(), nil
}

// initOrUpdatePosition checks to see if the specified owner has an existing position at the given tick range.
// If a position is not present, it initializes the position with the provided liquidity delta.
// If a position is present, it combines the existing liquidity in that position with the provided liquidity delta. It also
// bumps up all uptime accumulators to current time, including the ones the new position isn't eligible for.
func (k Keeper) initOrUpdatePosition(
	ctx sdk.Context,
	poolId uint64,
	owner sdk.AccAddress,
	lowerTick, upperTick int64,
	liquidityDelta sdk.Dec,
	joinTime time.Time,
	positionId uint64,
) (err error) {
	if !k.poolExists(ctx, poolId) {
		return types.PoolNotFoundError{PoolId: poolId}
	}

	liquidity, err := k.getOrInitPosition(ctx, positionId)
	if err != nil {
		return err
	}

	// note that liquidityIn can be either positive or negative.
	// If negative, this would work as a subtraction from liquidityBefore
	liquidity = liquidity.Add(liquidityDelta)
	if liquidity.IsNegative() {
		return types.NegativeLiquidityError{Liquidity: liquidity}
	}

<<<<<<< HEAD
	err = k.initOrUpdatePositionUptime(ctx, poolId, liquidity, owner, lowerTick, upperTick, liquidityDelta, joinTime, positionId)
	if err != nil {
		return err
	}

	k.setPosition(ctx, poolId, owner, lowerTick, upperTick, joinTime, liquidity, positionId)
=======
	k.setPosition(ctx, poolId, owner, lowerTick, upperTick, joinTime, freezeDuration, liquidity, positionId)
>>>>>>> a55bbb90
	return nil
}

func (k Keeper) hasFullPosition(ctx sdk.Context, positionId uint64) bool {
	store := ctx.KVStore(k.storeKey)
	key := types.KeyPositionId(positionId)
	return store.Has(key)
}

// GetPositionLiquidity checks if the provided positionId exists. Returns position liquidity if found. Error otherwise.
func (k Keeper) GetPositionLiquidity(ctx sdk.Context, positionId uint64) (sdk.Dec, error) {
	position, err := k.GetPosition(ctx, positionId)
	if err != nil {
		return sdk.Dec{}, err
	}

	return position.Liquidity, nil
}

// GetPosition checks if the given position id exists. Returns position if found.
func (k Keeper) GetPosition(ctx sdk.Context, positionId uint64) (model.Position, error) {
	store := ctx.KVStore(k.storeKey)
	key := types.KeyPositionId(positionId)

	positionStruct := &model.Position{}
	found, err := osmoutils.Get(store, key, positionStruct)
	if err != nil {
		return model.Position{}, err
	}

	if !found {
		return model.Position{}, types.PositionIdNotFoundError{PositionId: positionId}
	}

	return *positionStruct, nil
}

// GetUserPositions gets all the existing user positions, with the option to filter by a specific pool.
func (k Keeper) GetUserPositions(ctx sdk.Context, addr sdk.AccAddress, poolId uint64) ([]model.Position, error) {
	var prefix []byte
	if poolId == 0 {
		prefix = types.KeyUserPositions(addr)
	} else {
		prefix = types.KeyAddressAndPoolId(addr, poolId)
	}

	positions := []model.Position{}

	// Gather all position IDs for the given user and pool ID.
	positionIds, err := osmoutils.GatherValuesFromStorePrefix(ctx.KVStore(k.storeKey), prefix, ParsePositionIdFromBz)
	if err != nil {
		return nil, err
	}

	// Retrieve each position from the store using its ID and add it to the result slice.
	for _, positionId := range positionIds {
		position, err := k.GetPosition(ctx, positionId)
		if err != nil {
			return nil, err
		}
		positions = append(positions, position)
	}

	return positions, nil
}

// setPosition sets the position information for a given user in a given pool.
func (k Keeper) setPosition(ctx sdk.Context,
	poolId uint64,
	owner sdk.AccAddress,
	lowerTick, upperTick int64,
	joinTime time.Time,
	liquidity sdk.Dec,
	positionId uint64,
) {
	store := ctx.KVStore(k.storeKey)

	// Create a new Position object with the provided information.
	position := model.Position{
		PositionId: positionId,
		PoolId:     poolId,
		Address:    owner.String(),
		LowerTick:  lowerTick,
		UpperTick:  upperTick,
		JoinTime:   joinTime,
		Liquidity:  liquidity,
	}

	// Set the position ID to position mapping.
	key := types.KeyPositionId(positionId)
	osmoutils.MustSet(store, key, &position)

	// Set the address-pool-position ID to position mapping.
	key = types.KeyAddressPoolIdPositionId(owner, poolId, positionId)
	store.Set(key, sdk.Uint64ToBigEndian(positionId))

	// Set the pool ID to position ID mapping.
	key = types.KeyPoolPositionPositionId(poolId, positionId)
	store.Set(key, sdk.Uint64ToBigEndian(positionId))
}

func (k Keeper) deletePosition(ctx sdk.Context,
	positionId uint64,
	owner sdk.AccAddress,
	poolId uint64,
) error {
	store := ctx.KVStore(k.storeKey)

	// Remove the position ID to position mapping.
	key := types.KeyPositionId(positionId)
	if !store.Has(key) {
		return types.PositionIdNotFoundError{PositionId: positionId}
	}
	store.Delete(key)

	// Remove the address-pool-position ID to position mapping.
	key = types.KeyAddressPoolIdPositionId(owner, poolId, positionId)
	if !store.Has(key) {
		return types.AddressPoolPositionIdNotFoundError{Owner: owner.String(), PoolId: poolId, PositionId: positionId}
	}
	store.Delete(key)

	// Remove the pool ID to position ID mapping.
	key = types.KeyPoolPositionPositionId(poolId, positionId)
	if !store.Has(key) {
		return types.PoolPositionIdNotFoundError{PoolId: poolId, PositionId: positionId}
	}
	store.Delete(key)

	return nil
}

// CreateFullRangePosition creates a full range (min to max tick) concentrated liquidity position for the given pool ID, owner, coins, and frozen until time.
// The function returns the amounts of token 0 and token 1, and the liquidity created from the position.
func (k Keeper) CreateFullRangePosition(ctx sdk.Context, concentratedPool types.ConcentratedPoolExtension, owner sdk.AccAddress, coins sdk.Coins) (positionId uint64, amount0, amount1 sdk.Int, liquidity sdk.Dec, joinTime time.Time, err error) {
	// Determine the max and min ticks for the concentrated pool we are migrating to.
	minTick, maxTick := GetMinAndMaxTicksFromExponentAtPriceOne(concentratedPool.GetPrecisionFactorAtPriceOne())

	// Create a full range (min to max tick) concentrated liquidity position.
	positionId, amount0, amount1, liquidity, joinTime, err = k.createPosition(ctx, concentratedPool.GetId(), owner, coins.AmountOf(concentratedPool.GetToken0()), coins.AmountOf(concentratedPool.GetToken1()), sdk.ZeroInt(), sdk.ZeroInt(), minTick, maxTick)
	if err != nil {
		return 0, sdk.Int{}, sdk.Int{}, sdk.Dec{}, time.Time{}, err
	}

	return positionId, amount0, amount1, liquidity, joinTime, nil
}

func CalculateUnderlyingAssetsFromPosition(ctx sdk.Context, position model.Position, pool types.ConcentratedPoolExtension) (sdk.Dec, sdk.Dec, error) {
	// Transform the provided ticks into their corresponding sqrtPrices.
	sqrtPriceLowerTick, sqrtPriceUpperTick, err := math.TicksToSqrtPrice(position.LowerTick, position.UpperTick, pool.GetPrecisionFactorAtPriceOne())
	if err != nil {
		return sdk.Dec{}, sdk.Dec{}, err
	}

	// Calculate the amount of underlying assets in the position
	asset0, asset1 := pool.CalcActualAmounts(ctx, position.LowerTick, position.UpperTick, sqrtPriceLowerTick, sqrtPriceUpperTick, position.Liquidity)
	return asset0, asset1, nil
}

// getNextPositionIdAndIncrement returns the next position Id, and increments the corresponding state entry.
func (k Keeper) getNextPositionIdAndIncrement(ctx sdk.Context) uint64 {
	nextPositionId := k.GetNextPositionId(ctx)
	k.SetNextPositionId(ctx, nextPositionId+1)
	return nextPositionId
}

// IsPositionStillFrozen checks if (joinTime + freezeDuration) is more than (currentBlockTime). If yes, position is still frozen.
// Note: JoinTime is set to currentBlockTime when a user creates or updates position.
func (k Keeper) IsPositionStillFrozen(ctx sdk.Context, joinTime time.Time, freezeDuration time.Duration) bool {
	return joinTime.Add(freezeDuration).After(ctx.BlockTime())
}<|MERGE_RESOLUTION|>--- conflicted
+++ resolved
@@ -43,10 +43,6 @@
 	joinTime time.Time,
 	positionId uint64,
 ) (err error) {
-	if !k.poolExists(ctx, poolId) {
-		return types.PoolNotFoundError{PoolId: poolId}
-	}
-
 	liquidity, err := k.getOrInitPosition(ctx, positionId)
 	if err != nil {
 		return err
@@ -59,16 +55,12 @@
 		return types.NegativeLiquidityError{Liquidity: liquidity}
 	}
 
-<<<<<<< HEAD
 	err = k.initOrUpdatePositionUptime(ctx, poolId, liquidity, owner, lowerTick, upperTick, liquidityDelta, joinTime, positionId)
 	if err != nil {
 		return err
 	}
 
 	k.setPosition(ctx, poolId, owner, lowerTick, upperTick, joinTime, liquidity, positionId)
-=======
-	k.setPosition(ctx, poolId, owner, lowerTick, upperTick, joinTime, freezeDuration, liquidity, positionId)
->>>>>>> a55bbb90
 	return nil
 }
 
