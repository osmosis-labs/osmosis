--- conflicted
+++ resolved
@@ -37,11 +37,8 @@
 // If a position is not present, it initializes the position with the provided liquidity delta.
 // If a position is present, it combines the existing liquidity in that position with the provided liquidity delta. It also
 // bumps up all uptime accumulators to current time, including the ones the new position isn't eligible for.
-<<<<<<< HEAD
 // Errors if given liquidityDelta is negative and exceeds the amount of liquidity in the position.
-=======
 // WARNING: this method may mutate the pool, make sure to refetch the pool after calling this method.
->>>>>>> f68f67b6
 func (k Keeper) initOrUpdatePosition(
 	ctx sdk.Context,
 	poolId uint64,
