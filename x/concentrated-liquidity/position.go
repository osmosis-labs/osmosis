package concentrated_liquidity

import (
	"errors"
	"time"

	sdk "github.com/cosmos/cosmos-sdk/types"

	"github.com/osmosis-labs/osmosis/osmoutils"
	"github.com/osmosis-labs/osmosis/osmoutils/accum"
	"github.com/osmosis-labs/osmosis/v15/x/concentrated-liquidity/model"
	"github.com/osmosis-labs/osmosis/v15/x/concentrated-liquidity/types"
	lockuptypes "github.com/osmosis-labs/osmosis/v15/x/lockup/types"
)

const MinNumPositionsToCombine = 2

var emptyOptions = &accum.Options{}

// getOrInitPosition retrieves the position's liquidity for the given tick range.
// If it doesn't exist, it returns zero.
func (k Keeper) getOrInitPosition(
	ctx sdk.Context,
	positionId uint64,
) (sdk.Dec, error) {
	if k.hasPosition(ctx, positionId) {
		positionLiquidity, err := k.GetPositionLiquidity(ctx, positionId)
		if err != nil {
			return sdk.Dec{}, err
		}
		return positionLiquidity, nil
	}
	return sdk.ZeroDec(), nil
}

// initOrUpdatePosition checks to see if the specified owner has an existing position at the given tick range.
// If a position is not present, it initializes the position with the provided liquidity delta.
// If a position is present, it combines the existing liquidity in that position with the provided liquidity delta. It also
// bumps up all uptime accumulators to current time, including the ones the new position isn't eligible for.
func (k Keeper) initOrUpdatePosition(
	ctx sdk.Context,
	poolId uint64,
	owner sdk.AccAddress,
	lowerTick, upperTick int64,
	liquidityDelta sdk.Dec,
	joinTime time.Time,
	positionId uint64,
) (err error) {
	liquidity, err := k.getOrInitPosition(ctx, positionId)
	if err != nil {
		return err
	}

	// note that liquidityIn can be either positive or negative.
	// If negative, this would work as a subtraction from liquidityBefore
	liquidity = liquidity.Add(liquidityDelta)
	if liquidity.IsNegative() {
		return types.NegativeLiquidityError{Liquidity: liquidity}
	}

	err = k.initOrUpdatePositionUptime(ctx, poolId, liquidity, owner, lowerTick, upperTick, liquidityDelta, joinTime, positionId)
	if err != nil {
		return err
	}

	err = k.SetPosition(ctx, poolId, owner, lowerTick, upperTick, joinTime, liquidity, positionId, noUnderlyingLockId)
	if err != nil {
		return err
	}
	return nil
}

func (k Keeper) hasPosition(ctx sdk.Context, positionId uint64) bool {
	store := ctx.KVStore(k.storeKey)
	positionIdKey := types.KeyPositionId(positionId)
	return store.Has(positionIdKey)
}

// HasAnyPositionForPool returns true if there is at least one position
// existing for a given pool. False otherwise. Returns false and error
// on any database error.
func (k Keeper) HasAnyPositionForPool(ctx sdk.Context, poolId uint64) (bool, error) {
	store := ctx.KVStore(k.storeKey)
	poolPositionKey := types.KeyPoolPosition(poolId)
	parse := func(bz []byte) (uint64, error) {
		return sdk.BigEndianToUint64(bz), nil
	}
	return osmoutils.HasAnyAtPrefix(store, poolPositionKey, parse)
}

// isPositionOwner returns true if the given positionId is owned by the given sender inside the given pool.
func (k Keeper) isPositionOwner(ctx sdk.Context, sender sdk.AccAddress, poolId uint64, positionId uint64) (bool, error) {
	parse := func(bz []byte) (uint64, error) {
		return sdk.BigEndianToUint64(bz), nil
	}
	isOwner, err := osmoutils.HasAnyAtPrefix(ctx.KVStore(k.storeKey), types.KeyAddressPoolIdPositionId(sender, poolId, positionId), parse)
	if err != nil {
		return false, err
	}

	return isOwner, nil
}

// GetAllPositionsForPoolId gets all the position for a specific poolId.
func (k Keeper) GetAllPositionIdsForPoolId(ctx sdk.Context, poolId uint64) ([]uint64, error) {
	parse := func(bz []byte) (uint64, error) {
		return sdk.BigEndianToUint64(bz), nil
	}

	return osmoutils.GatherValuesFromStorePrefix(ctx.KVStore(k.storeKey), types.KeyPoolPosition(poolId), parse)
}

// GetPositionLiquidity checks if the provided positionId exists. Returns position liquidity if found. Error otherwise.
func (k Keeper) GetPositionLiquidity(ctx sdk.Context, positionId uint64) (sdk.Dec, error) {
	position, err := k.GetPosition(ctx, positionId)
	if err != nil {
		return sdk.Dec{}, err
	}

	return position.Liquidity, nil
}

// GetPosition checks if the given position id exists. Returns position if found.
func (k Keeper) GetPosition(ctx sdk.Context, positionId uint64) (model.Position, error) {
	store := ctx.KVStore(k.storeKey)
	positionIdKey := types.KeyPositionId(positionId)

	positionStruct := &model.Position{}
	found, err := osmoutils.Get(store, positionIdKey, positionStruct)
	if err != nil {
		return model.Position{}, err
	}

	if !found {
		return model.Position{}, types.PositionIdNotFoundError{PositionId: positionId}
	}

	return *positionStruct, nil
}

// GetUserPositions gets all the existing user positions, with the option to filter by a specific pool.
func (k Keeper) GetUserPositions(ctx sdk.Context, addr sdk.AccAddress, poolId uint64) ([]model.Position, error) {
	var prefix []byte
	if poolId == 0 {
		prefix = types.KeyUserPositions(addr)
	} else {
		prefix = types.KeyAddressAndPoolId(addr, poolId)
	}

	positions := []model.Position{}

	// Gather all position IDs for the given user and pool ID.
	positionIds, err := osmoutils.GatherValuesFromStorePrefix(ctx.KVStore(k.storeKey), prefix, ParsePositionIdFromBz)
	if err != nil {
		return nil, err
	}

	// Retrieve each position from the store using its ID and add it to the result slice.
	for _, positionId := range positionIds {
		position, err := k.GetPosition(ctx, positionId)
		if err != nil {
			return nil, err
		}
		positions = append(positions, position)
	}

	return positions, nil
}

// SetPosition sets the position information for a given user in a given pool.
func (k Keeper) SetPosition(ctx sdk.Context,
	poolId uint64,
	owner sdk.AccAddress,
	lowerTick, upperTick int64,
	joinTime time.Time,
	liquidity sdk.Dec,
	positionId uint64,
	underlyingLockId uint64,
) error {
	store := ctx.KVStore(k.storeKey)

	// Create a new Position object with the provided information.
	position := model.Position{
		PositionId: positionId,
		PoolId:     poolId,
		Address:    owner.String(),
		LowerTick:  lowerTick,
		UpperTick:  upperTick,
		JoinTime:   joinTime,
		Liquidity:  liquidity,
	}

	// TODO: The following state mappings are not properly implemented in genState.
	// (i.e. if you state export, these mappings are not retained.)
	// https://github.com/osmosis-labs/osmosis/issues/4875

	// Set the position ID to position mapping.
	positionIdKey := types.KeyPositionId(positionId)
	osmoutils.MustSet(store, positionIdKey, &position)

	// Set the address-pool-position ID to position mapping.
	addressPoolIdPositionIdKey := types.KeyAddressPoolIdPositionId(owner, poolId, positionId)
	store.Set(addressPoolIdPositionIdKey, sdk.Uint64ToBigEndian(positionId))

	// Set the pool ID to position ID mapping.
	poolIdKey := types.KeyPoolPositionPositionId(poolId, positionId)
	store.Set(poolIdKey, sdk.Uint64ToBigEndian(positionId))

	// Set the position ID to underlying lock ID mapping if underlyingLockId is provided.
	positionHasUnderlyingLock, _, err := k.positionHasActiveUnderlyingLockAndUpdate(ctx, positionId)
	if err != nil {
		return err
	}
	if !positionHasUnderlyingLock && underlyingLockId != 0 {
		// We did not find an underlying lock ID, but one was provided. Set it.
		k.setPositionIdToLock(ctx, positionId, underlyingLockId)
	}

	// If position is full range, update the pool ID to total full range liquidity mapping.
	if lowerTick == types.MinTick && upperTick == types.MaxTick {
		err := k.updateFullRangeLiquidityInPool(ctx, poolId, liquidity)
		if err != nil {
			return err
		}
	}

	return nil
}

func (k Keeper) deletePosition(ctx sdk.Context,
	positionId uint64,
	owner sdk.AccAddress,
	poolId uint64,
) error {
	store := ctx.KVStore(k.storeKey)

	// Remove the position ID to position mapping.
	positionIdKey := types.KeyPositionId(positionId)
	if !store.Has(positionIdKey) {
		return types.PositionIdNotFoundError{PositionId: positionId}
	}
	store.Delete(positionIdKey)

	// Remove the address-pool-position ID to position mapping.
	addressPoolIdPositionIdKey := types.KeyAddressPoolIdPositionId(owner, poolId, positionId)
	if !store.Has(addressPoolIdPositionIdKey) {
		return types.AddressPoolPositionIdNotFoundError{Owner: owner.String(), PoolId: poolId, PositionId: positionId}
	}
	store.Delete(addressPoolIdPositionIdKey)

	// Remove the pool ID to position ID mapping.
	poolIdKey := types.KeyPoolPositionPositionId(poolId, positionId)
	if !store.Has(poolIdKey) {
		return types.PoolPositionIdNotFoundError{PoolId: poolId, PositionId: positionId}
	}
	store.Delete(poolIdKey)

	// Remove the position ID to underlying lock ID mapping (if it exists)
	positionIdLockKey := types.KeyPositionIdForLock(positionId)
	if store.Has(positionIdLockKey) {
		underlyingLockId, err := k.GetLockIdFromPositionId(ctx, positionId)
		if err != nil {
			return err
		}
		store.Delete(positionIdLockKey)
		lockIdPositionKey := types.KeyLockIdForPositionId(underlyingLockId)
		store.Delete(lockIdPositionKey)
	}

	return nil
}

// CreateFullRangePosition creates a full range (min to max tick) concentrated liquidity position for the given pool ID, owner, and coins.
// The function returns the amounts of token 0 and token 1, and the liquidity created from the position.
func (k Keeper) CreateFullRangePosition(ctx sdk.Context, clPoolId uint64, owner sdk.AccAddress, coins sdk.Coins) (positionId uint64, amount0, amount1 sdk.Int, liquidity sdk.Dec, joinTime time.Time, err error) {
	concentratedPool, err := k.GetPoolFromPoolIdAndConvertToConcentrated(ctx, clPoolId)
	if err != nil {
		return 0, sdk.Int{}, sdk.Int{}, sdk.Dec{}, time.Time{}, err
	}
	// Create a full range (min to max tick) concentrated liquidity position.
	positionId, amount0, amount1, liquidity, joinTime, err = k.createPosition(ctx, concentratedPool.GetId(), owner, coins.AmountOf(concentratedPool.GetToken0()), coins.AmountOf(concentratedPool.GetToken1()), sdk.ZeroInt(), sdk.ZeroInt(), types.MinTick, types.MaxTick)
	if err != nil {
		return 0, sdk.Int{}, sdk.Int{}, sdk.Dec{}, time.Time{}, err
	}

	return positionId, amount0, amount1, liquidity, joinTime, nil
}

// CreateFullRangePositionLocked creates a full range (min to max tick) concentrated liquidity position for the given pool ID, owner, and coins.
// CL shares are minted which represent the underlying liquidity and are locked for the given duration.
// State entries are also created to map the position ID to the underlying lock ID.
func (k Keeper) CreateFullRangePositionLocked(ctx sdk.Context, clPoolId uint64, owner sdk.AccAddress, coins sdk.Coins, remainingLockDuration time.Duration) (positionId uint64, amount0, amount1 sdk.Int, liquidity sdk.Dec, joinTime time.Time, concentratedLockID uint64, err error) {
	// Create a full range (min to max tick) concentrated liquidity position.
	positionId, amount0, amount1, liquidity, joinTime, err = k.CreateFullRangePosition(ctx, clPoolId, owner, coins)
	if err != nil {
		return 0, sdk.Int{}, sdk.Int{}, sdk.Dec{}, time.Time{}, 0, err
	}

	// Mint cl shares for the position and lock them for the remaining lock duration.
	// Also sets the position ID to underlying lock ID mapping.
	concentratedLockId, _, err := k.mintSharesLockAndUpdate(ctx, clPoolId, positionId, owner, remainingLockDuration)
	if err != nil {
		return 0, sdk.Int{}, sdk.Int{}, sdk.Dec{}, time.Time{}, 0, err
	}

	return positionId, amount0, amount1, liquidity, joinTime, concentratedLockId, nil
}

// CreateFullRangePositionUnlocking creates a full range (min to max tick) concentrated liquidity position for the given pool ID, owner, and coins.
// This function is strictly used when migrating a balancer position to CL, where the balancer position is currently unlocking.
// We lock the cl position for whatever the remaining time is from the balancer position and immediately begin unlocking from where it left off.
func (k Keeper) CreateFullRangePositionUnlocking(ctx sdk.Context, clPoolId uint64, owner sdk.AccAddress, coins sdk.Coins, remainingLockDuration time.Duration) (positionId uint64, amount0, amount1 sdk.Int, liquidity sdk.Dec, joinTime time.Time, concentratedLockID uint64, err error) {
	// Create a full range (min to max tick) concentrated liquidity position.
	positionId, amount0, amount1, liquidity, joinTime, err = k.CreateFullRangePosition(ctx, clPoolId, owner, coins)
	if err != nil {
		return 0, sdk.Int{}, sdk.Int{}, sdk.Dec{}, time.Time{}, 0, err
	}

	// Mint cl shares for the position and lock them for the remaining lock duration.
	// Also sets the position ID to underlying lock ID mapping.
	concentratedLockId, underlyingLiquidityTokenized, err := k.mintSharesLockAndUpdate(ctx, clPoolId, positionId, owner, remainingLockDuration)
	if err != nil {
		return 0, sdk.Int{}, sdk.Int{}, sdk.Dec{}, time.Time{}, 0, err
	}

	// Begin unlocking the newly created concentrated lock.
	concentratedLockID, err = k.lockupKeeper.BeginForceUnlock(ctx, concentratedLockId, underlyingLiquidityTokenized)
	if err != nil {
		return 0, sdk.Int{}, sdk.Int{}, sdk.Dec{}, time.Time{}, 0, err
	}

	return positionId, amount0, amount1, liquidity, joinTime, concentratedLockID, nil
}

// mintSharesLockAndUpdate mints the shares for the full range concentrated liquidity position and locks them for the given duration. It also updates the position ID to underlying lock ID mapping.
// In the context of concentrated liquidity, shares need to be minted in order for a lock in its current form to be utilized (we cannot lock non-coin objects).
// In turn, the locks are a prerequisite for superfluid to be enabled.
// Additionally, the cl share gets sent to the lockup module account, which, in order to be sent via bank, must be minted.
func (k Keeper) mintSharesLockAndUpdate(ctx sdk.Context, concentratedPoolId, positionId uint64, owner sdk.AccAddress, remainingLockDuration time.Duration) (concentratedLockID uint64, underlyingLiquidityTokenized sdk.Coins, err error) {
	// Ensure the provided position is full range.
	position, err := k.GetPosition(ctx, positionId)
	if err != nil {
		return 0, sdk.Coins{}, err
	}
	if position.LowerTick != types.MinTick || position.UpperTick != types.MaxTick {
		return 0, sdk.Coins{}, types.PositionNotFullRangeError{PositionId: positionId, LowerTick: position.LowerTick, UpperTick: position.UpperTick}
	}

	// Create a coin object to represent the underlying liquidity for the cl position.
	underlyingLiquidityTokenized = sdk.NewCoins(sdk.NewCoin(types.GetConcentratedLockupDenomFromPoolId(concentratedPoolId), position.Liquidity.TruncateInt()))

	// Mint the underlying liquidity as a token and send to the owner.
	err = k.bankKeeper.MintCoins(ctx, lockuptypes.ModuleName, underlyingLiquidityTokenized)
	if err != nil {
		return 0, sdk.Coins{}, err
	}
	err = k.bankKeeper.SendCoinsFromModuleToAccount(ctx, lockuptypes.ModuleName, owner, underlyingLiquidityTokenized)
	if err != nil {
		return 0, sdk.Coins{}, err
	}

	// Lock the position for the specified duration.
	// Note, the end blocker for the lockup module contains an exception for this CL denom. When a lock with a denom of cl/pool/{poolId} is mature,
	// it does not send the coins to the owner account and instead burns them. This is strictly to use well tested pre-existing methods rather than potentially introducing bugs with new logic and methods.
	concentratedLock, err := k.lockupKeeper.CreateLock(ctx, owner, underlyingLiquidityTokenized, remainingLockDuration)
	if err != nil {
		return 0, sdk.Coins{}, err
	}

	// Set the position ID to underlying lock ID mapping.
	k.setPositionIdToLock(ctx, positionId, concentratedLock.ID)

	return concentratedLock.ID, underlyingLiquidityTokenized, nil
}

func CalculateUnderlyingAssetsFromPosition(ctx sdk.Context, position model.Position, pool types.ConcentratedPoolExtension) (sdk.Coin, sdk.Coin, error) {
	token0 := pool.GetToken0()
	token1 := pool.GetToken1()

	if position.Liquidity.IsZero() {
		return sdk.NewCoin(token0, sdk.ZeroInt()), sdk.NewCoin(token1, sdk.ZeroInt()), nil
	}

	// Calculate the amount of underlying assets in the position
	asset0, asset1, err := pool.CalcActualAmounts(ctx, position.LowerTick, position.UpperTick, position.Liquidity)
	if err != nil {
		return sdk.Coin{}, sdk.Coin{}, err
	}

	// Create coin objects from the underlying assets.
	coin0 := sdk.NewCoin(token0, asset0.TruncateInt())
	coin1 := sdk.NewCoin(token1, asset1.TruncateInt())

	return coin0, coin1, nil
}

// getNextPositionIdAndIncrement returns the next position Id, and increments the corresponding state entry.
func (k Keeper) getNextPositionIdAndIncrement(ctx sdk.Context) uint64 {
	nextPositionId := k.GetNextPositionId(ctx)
	k.SetNextPositionId(ctx, nextPositionId+1)
	return nextPositionId
}

// fungifyChargedPosition takes in a list of positionIds and combines them into a single position.
// The old position's unclaimed rewards are transferred to the new position.
// The previous positions are deleted from state and the new position ID is returned.
// An error is returned if the caller does not own all the positions, if the positions are all not fully charged, or if the positions are not all in the same pool / tick range.
func (k Keeper) fungifyChargedPosition(ctx sdk.Context, owner sdk.AccAddress, positionIds []uint64) (uint64, error) {
	// Check we meet the minimum number of positions to combine.
	if len(positionIds) <= MinNumPositionsToCombine {
		return 0, types.PositionQuantityTooLowError{MinNumPositions: MinNumPositionsToCombine, NumPositions: len(positionIds)}
	}

	// Check that all the positions are in the same pool, tick range, and are fully charged.
	// Sum the liquidity of all the positions.
	poolId, lowerTick, upperTick, liquidity, err := k.validatePositionsAndGetTotalLiquidity(ctx, owner, positionIds)
	if err != nil {
		return 0, err
	}

	fullyChargedDuration := k.getLargestAuthorizedUptimeDuration(ctx)

	// The new position's timestamp is the current block time minus the fully charged duration.
	joinTime := ctx.BlockTime().Add(-fullyChargedDuration)

	// Get the next position ID and increment the global counter.
	newPositionId := k.getNextPositionIdAndIncrement(ctx)

	// Initialize the fee accumulator for the new position.
	if err := k.initOrUpdateFeeAccumulatorPosition(ctx, poolId, lowerTick, upperTick, newPositionId, liquidity); err != nil {
		return 0, err
	}

	// Check if the position already exists.
	hasFullPosition := k.hasPosition(ctx, newPositionId)
	if !hasFullPosition {
		// If the position does not exist, initialize it with the provided liquidity and tick range.
		err = k.initOrUpdatePositionUptime(ctx, poolId, liquidity, owner, lowerTick, upperTick, sdk.ZeroDec(), joinTime, newPositionId)
		if err != nil {
			return 0, err
		}
	} else {
		// If the position already exists, return an error.
		return 0, err
	}

	// Update the position in the pool based on the provided tick range and liquidity delta.
	_, _, err = k.UpdatePosition(ctx, poolId, owner, lowerTick, upperTick, liquidity, joinTime, newPositionId)
	if err != nil {
		return 0, err
	}

	// Get the new position
	newPosition, err := k.GetPosition(ctx, newPositionId)
	if err != nil {
		return 0, err
	}

	// Get the new position's store name as well as uptime accumulators for the pool.
	newPositionUptimeAccName := string(types.KeyPositionId(newPositionId))
	uptimeAccumulators, err := k.GetUptimeAccumulators(ctx, newPosition.PoolId)
	if err != nil {
		return 0, err
	}

	newPositionFeeAccName := types.KeyFeePositionAccumulator(newPositionId)
	feeAccumulator, err := k.GetFeeAccumulator(ctx, poolId)
	if err != nil {
		return 0, err
	}

	// Move unclaimed rewards from the old positions to the new position.
	// Also, delete the old positions from state.

	// Compute uptime growth outside of the range between lower tick and upper tick
	uptimeGrowthOutside, err := k.GetUptimeGrowthOutsideRange(ctx, newPosition.PoolId, newPosition.LowerTick, newPosition.UpperTick)
	if err != nil {
		return 0, err
	}

	// Compute the fee growth outside of the range between lower tick and upper tick
	feeGrowthOutside, err := k.getFeeGrowthOutside(ctx, poolId, lowerTick, upperTick)
	if err != nil {
		return 0, err
	}

	// Move unclaimed rewards from the old positions to the new position.
	// Also, delete the old positions from state.

	// Loop through each position ID.
	for _, oldPositionId := range positionIds {
		// Loop through each uptime accumulator for the pool.
		for uptimeIndex, uptimeAccum := range uptimeAccumulators {
			oldPositionName := string(types.KeyPositionId(oldPositionId))
			// Check if the accumulator contains the position.
			hasPosition, err := uptimeAccum.HasPosition(oldPositionName)
			if err != nil {
				return 0, err
			}
			// If the accumulator contains the position, move the unclaimed rewards to the new position.
			if hasPosition {
				if err := moveRewardsToNewPositionAndDeleteOldAcc(ctx, uptimeAccum, oldPositionName, newPositionUptimeAccName, uptimeGrowthOutside[uptimeIndex]); err != nil {
					return 0, err
				}
			}
		}

		// Move fees into the new fee accumulator and delete the old accumulator.
		oldPositionFeeName := types.KeyFeePositionAccumulator(oldPositionId)
		if err := moveRewardsToNewPositionAndDeleteOldAcc(ctx, feeAccumulator, oldPositionFeeName, newPositionFeeAccName, feeGrowthOutside); err != nil {
			return 0, err
		}

		// Remove the old cl position from state.
		err = k.deletePosition(ctx, oldPositionId, owner, poolId)
		if err != nil {
			return 0, err
		}
	}

	return newPositionId, nil
}

// validatePositionsAndGetTotalLiquidity validates a list of positions owned by the caller and returns their total liquidity.
// It also returns the pool ID, lower tick, and upper tick that all the provided positions are confirmed to share.
func (k Keeper) validatePositionsAndGetTotalLiquidity(ctx sdk.Context, owner sdk.AccAddress, positionIds []uint64) (uint64, int64, int64, sdk.Dec, error) {
	totalLiquidity := sdk.ZeroDec()

	// Note the first position's params to use as the base for comparison.
	basePosition, err := k.GetPosition(ctx, positionIds[0])
	if err != nil {
		return 0, 0, 0, sdk.Dec{}, err
	}

	fullyChargedDuration := k.getLargestAuthorizedUptimeDuration(ctx)

	for i, positionId := range positionIds {
		position, err := k.GetPosition(ctx, positionId)
		if err != nil {
			return 0, 0, 0, sdk.Dec{}, err
		}
		// Check that the caller owns all the positions.
		if position.Address != owner.String() {
			return 0, 0, 0, sdk.Dec{}, types.PositionOwnerMismatchError{PositionOwner: position.Address, Sender: owner.String()}
		}

		// Check that all the positions have no underlying lock that has not yet matured.
<<<<<<< HEAD
		// Note, this is calling a non mutative method, so if the position's lock is no longer mature,
		// it will return an error but the connection will still be persisted.
=======
>>>>>>> 398f66b2
		positionHasActiveUnderlyingLock, lockId, err := k.PositionHasActiveUnderlyingLock(ctx, positionId)
		if err != nil {
			return 0, 0, 0, sdk.Dec{}, err
		}
		if positionHasActiveUnderlyingLock {
			// Lock is not mature, return error.
			return 0, 0, 0, sdk.Dec{}, types.LockNotMatureError{PositionId: position.PositionId, LockId: lockId}
		}

		// Check that all the positions are fully charged.
		fullyChargedMinTimestamp := position.JoinTime.Add(fullyChargedDuration)
		if fullyChargedMinTimestamp.After(ctx.BlockTime()) {
			return 0, 0, 0, sdk.Dec{}, types.PositionNotFullyChargedError{PositionId: position.PositionId, PositionJoinTime: position.JoinTime, FullyChargedMinTimestamp: fullyChargedMinTimestamp}
		}

		// Check that all the positions are in the same pool and tick range.
		if i > 0 {
			if position.PoolId != basePosition.PoolId {
				return 0, 0, 0, sdk.Dec{}, types.PositionsNotInSamePoolError{Position1PoolId: position.PoolId, Position2PoolId: basePosition.PoolId}
			}
			if position.LowerTick != basePosition.LowerTick || position.UpperTick != basePosition.UpperTick {
				return 0, 0, 0, sdk.Dec{}, types.PositionsNotInSameTickRangeError{Position1TickLower: position.LowerTick, Position1TickUpper: position.UpperTick, Position2TickLower: basePosition.LowerTick, Position2TickUpper: basePosition.UpperTick}
			}
		}

		// Add the liquidity of the position to the total liquidity.
		totalLiquidity = totalLiquidity.Add(position.Liquidity)
	}
	return basePosition.PoolId, basePosition.LowerTick, basePosition.UpperTick, totalLiquidity, nil
}

// GetLockIdFromPositionId returns the lock id associated with the given position id.
func (k Keeper) GetLockIdFromPositionId(ctx sdk.Context, positionId uint64) (uint64, error) {
	store := ctx.KVStore(k.storeKey)

	// Get the position ID to lock ID mapping.
	positionIdLockKey := types.KeyPositionIdForLock(positionId)
	value := store.Get(positionIdLockKey)
	if value == nil {
		return 0, types.PositionIdToLockNotFoundError{PositionId: positionId}
	}

	return sdk.BigEndianToUint64(value), nil
}

// GetPositionIdToLockId returns the position id associated with the given lock id.
func (k Keeper) GetPositionIdToLockId(ctx sdk.Context, underlyingLockId uint64) (uint64, error) {
	store := ctx.KVStore(k.storeKey)

	// Get the lock ID to position ID mapping.
	positionIdLockKey := types.KeyLockIdForPositionId(underlyingLockId)
	value := store.Get(positionIdLockKey)
	if value == nil {
		return 0, types.LockIdToPositionIdNotFoundError{LockId: underlyingLockId}
	}

	return sdk.BigEndianToUint64(value), nil
}

// setPositionIdToLock sets both the positionId to lock mapping and the lock to positionId mapping in state.
func (k Keeper) setPositionIdToLock(ctx sdk.Context, positionId, underlyingLockId uint64) {
	store := ctx.KVStore(k.storeKey)

	// Get the position ID to key mappings and set them in state.
	positionIdLockKey, lockIdKey := types.PositionIdForLockIdKeys(positionId, underlyingLockId)
	store.Set(positionIdLockKey, sdk.Uint64ToBigEndian(underlyingLockId))
	store.Set(lockIdKey, sdk.Uint64ToBigEndian(positionId))
}

// RemovePositionIdToLock removes both the positionId to lock mapping and the lock to positionId mapping in state.
func (k Keeper) RemovePositionIdToLock(ctx sdk.Context, positionId, underlyingLockId uint64) {
	store := ctx.KVStore(k.storeKey)

	// Get the position ID to lock mappings.
	positionIdLockKey, lockIdKey := types.PositionIdForLockIdKeys(positionId, underlyingLockId)

	// Delete the mappings from state.
	store.Delete(positionIdLockKey)
	store.Delete(lockIdKey)
}

// PositionHasActiveUnderlyingLock is a non mutative method that checks if a given positionId has a corresponding lock in state.
// If it has a lock in state, checks if that lock is still active.
// If lock is still active, returns true.
// If lock is no longer active, returns false.
func (k Keeper) PositionHasActiveUnderlyingLock(ctx sdk.Context, positionId uint64) (hasActiveUnderlyingLock bool, lockId uint64, err error) {
	// Get the lock ID for the position.
	lockId, err = k.GetLockIdFromPositionId(ctx, positionId)
	if errors.Is(err, types.PositionIdToLockNotFoundError{PositionId: positionId}) {
		return false, 0, nil
	} else if err != nil {
		return false, 0, err
	}

	// Check if the underlying lock is mature.
	lockIsMature, err := k.isLockMature(ctx, lockId)
	if err != nil {
		return false, 0, err
	}
	if lockIsMature {
		return false, lockId, nil
	}
	return true, lockId, nil
}

// positionHasActiveUnderlyingLockAndUpdate is a mutative method that checks if a given positionId has a corresponding lock in state.
// If it has a lock in state, checks if that lock is still active.
// If lock is still active, returns true.
// If lock is no longer active, removes the lock ID from the position ID to lock ID mapping and returns false.
func (k Keeper) positionHasActiveUnderlyingLockAndUpdate(ctx sdk.Context, positionId uint64) (hasActiveUnderlyingLock bool, lockId uint64, err error) {
	hasActiveUnderlyingLock, lockId, err = k.PositionHasActiveUnderlyingLock(ctx, positionId)
	if err != nil {
		return false, 0, err
	}
<<<<<<< HEAD
=======
	if hasActiveUnderlyingLock && lockId == 0 {
		// Defense in depth check. If we have an active underlying lock but no lock ID, return an error.
		return false, 0, types.PositionIdToLockNotFoundError{PositionId: positionId}
	}
>>>>>>> 398f66b2
	if !hasActiveUnderlyingLock && lockId != 0 {
		// If the position does not have an active underlying lock but still has a lock ID associated with it,
		// remove the link between the position and the underlying lock since the lock is mature.
		k.RemovePositionIdToLock(ctx, positionId, lockId)
		return false, 0, nil
	}
	return hasActiveUnderlyingLock, lockId, nil
}

// MustGetFullRangeLiquidityInPool returns the total liquidity that is currently in the full range of the pool.
func (k Keeper) MustGetFullRangeLiquidityInPool(ctx sdk.Context, poolId uint64) sdk.Dec {
	store := ctx.KVStore(k.storeKey)
	poolIdLiquidityKey := types.KeyPoolIdForLiquidity(poolId)
	currentTotalFullRangeLiquidity := osmoutils.MustGetDec(store, poolIdLiquidityKey)
	return currentTotalFullRangeLiquidity
}

// updateFullRangeLiquidityInPool updates the total liquidity store that is currently in the full range of the pool.
func (k Keeper) updateFullRangeLiquidityInPool(ctx sdk.Context, poolId uint64, liquidity sdk.Dec) error {
	store := ctx.KVStore(k.storeKey)
	// Get previous total liquidity.
	poolIdLiquidityKey := types.KeyPoolIdForLiquidity(poolId)
	currentTotalFullRangeLiquidityDecProto := sdk.DecProto{}
	found, err := osmoutils.Get(store, poolIdLiquidityKey, &currentTotalFullRangeLiquidityDecProto)
	if err != nil {
		return err
	}
	currentTotalFullRangeLiquidity := currentTotalFullRangeLiquidityDecProto.Dec
	// If position not found error, then we are creating the first full range liquidity position for a pool.
	if !found {
		currentTotalFullRangeLiquidity = sdk.ZeroDec()
	}

	// Add the liquidity of the new position to the total liquidity.
	newTotalFullRangeLiquidity := currentTotalFullRangeLiquidity.Add(liquidity)

	osmoutils.MustSetDec(store, poolIdLiquidityKey, newTotalFullRangeLiquidity)
	return nil
}<|MERGE_RESOLUTION|>--- conflicted
+++ resolved
@@ -545,11 +545,8 @@
 		}
 
 		// Check that all the positions have no underlying lock that has not yet matured.
-<<<<<<< HEAD
 		// Note, this is calling a non mutative method, so if the position's lock is no longer mature,
 		// it will return an error but the connection will still be persisted.
-=======
->>>>>>> 398f66b2
 		positionHasActiveUnderlyingLock, lockId, err := k.PositionHasActiveUnderlyingLock(ctx, positionId)
 		if err != nil {
 			return 0, 0, 0, sdk.Dec{}, err
@@ -664,13 +661,10 @@
 	if err != nil {
 		return false, 0, err
 	}
-<<<<<<< HEAD
-=======
 	if hasActiveUnderlyingLock && lockId == 0 {
 		// Defense in depth check. If we have an active underlying lock but no lock ID, return an error.
 		return false, 0, types.PositionIdToLockNotFoundError{PositionId: positionId}
 	}
->>>>>>> 398f66b2
 	if !hasActiveUnderlyingLock && lockId != 0 {
 		// If the position does not have an active underlying lock but still has a lock ID associated with it,
 		// remove the link between the position and the underlying lock since the lock is mature.
