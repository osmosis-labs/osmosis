--- conflicted
+++ resolved
@@ -496,11 +496,7 @@
 			}
 		}
 
-<<<<<<< HEAD
-		// Move fees into the new fee accumulator.
-=======
 		// Move fees into the new fee accumulator and delete the old accumulator.
->>>>>>> 684f5d1f
 		oldPositionFeeName := types.KeyFeePositionAccumulator(oldPositionId)
 		if err := moveRewardsToNewPositionAndDeleteOldAcc(ctx, feeAccumulator, oldPositionFeeName, newPositionFeeAccName, feeGrowthOutside); err != nil {
 			return 0, err
