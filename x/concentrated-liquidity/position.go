package concentrated_liquidity

import (
	sdk "github.com/cosmos/cosmos-sdk/types"

	"github.com/osmosis-labs/osmosis/v12/osmoutils"
	types "github.com/osmosis-labs/osmosis/v12/x/concentrated-liquidity/types"
)

func (k Keeper) initOrUpdatePosition(ctx sdk.Context,
	poolId uint64,
	owner sdk.AccAddress,
	lowerTick, upperTick int64,
	liquidityDelta sdk.Dec,
) (err error) {
	position, err := k.GetPosition(ctx, poolId, owner, lowerTick, upperTick)
	if err != nil {
		return err
	}

	liquidityBefore := position.Liquidity

	// note that liquidityIn can be either positive or negative.
	// If negative, this would work as a subtraction from liquidityBefore
	liquidityAfter := liquidityBefore.Add(liquidityDelta)

	position.Liquidity = liquidityAfter

	k.setPosition(ctx, poolId, owner, lowerTick, upperTick, position)
	return nil
}

func (k Keeper) GetPosition(ctx sdk.Context, poolId uint64, owner sdk.AccAddress, lowerTick, upperTick int64) (position types.Position, err error) {
	store := ctx.KVStore(k.storeKey)
	positionStruct := types.Position{}
	key := types.KeyPosition(poolId, owner, lowerTick, upperTick)

	found, err := osmoutils.GetIfFound(store, key, &positionStruct)
	// return 0 values if key has not been initialized
	if !found {
<<<<<<< HEAD
		return types.Position{Liquidity: sdk.ZeroInt()}, nil
=======
		return Position{Liquidity: sdk.ZeroDec()}, nil
>>>>>>> 14c74eca
	}
	if err != nil {
		return positionStruct, err
	}

	return positionStruct, nil
}

// nolint: unused
func (k Keeper) setPosition(ctx sdk.Context,
	poolId uint64,
	owner sdk.AccAddress,
	lowerTick, upperTick int64,
	position types.Position,
) {
	store := ctx.KVStore(k.storeKey)
	key := types.KeyPosition(poolId, owner, lowerTick, upperTick)
	osmoutils.MustSet(store, key, &position)
}<|MERGE_RESOLUTION|>--- conflicted
+++ resolved
@@ -38,11 +38,7 @@
 	found, err := osmoutils.GetIfFound(store, key, &positionStruct)
 	// return 0 values if key has not been initialized
 	if !found {
-<<<<<<< HEAD
-		return types.Position{Liquidity: sdk.ZeroInt()}, nil
-=======
-		return Position{Liquidity: sdk.ZeroDec()}, nil
->>>>>>> 14c74eca
+		return types.Position{Liquidity: sdk.ZeroDec()}, nil
 	}
 	if err != nil {
 		return positionStruct, err
