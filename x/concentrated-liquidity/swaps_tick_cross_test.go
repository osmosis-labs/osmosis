--- conflicted
+++ resolved
@@ -933,11 +933,7 @@
 		return expectedSwapEndTicks
 	}
 
-<<<<<<< HEAD
-	// computeExpectedValuesForTestOneForZero returns the tick to swap to during estimate computation and amountIn multiplier.
-=======
 	// computeNextTickToReachAndMultiplier returns the tick to swap to during estimate computation and amountIn multiplier.
->>>>>>> 0fbeed26
 	// It most cases, the tick to swap to is the same as the expected tick to reach after the swap and the multiplier is 1.
 	// The only exception is when performing a second swap in the same direction within the same tick.
 	// In such a case, we need to run our estimate logic one tick further to ensure that our estimate is non-zero.
@@ -951,10 +947,7 @@
 				nextTickToReachInCompute = nextTickToReachInCompute + 1
 			}
 
-<<<<<<< HEAD
-=======
 			// Note: 50% is chosen arbitrarily to ensure that we stay within a bucket.
->>>>>>> 0fbeed26
 			return nextTickToReachInCompute, sdk.NewDecWithPrec(5, 1)
 		}
 
