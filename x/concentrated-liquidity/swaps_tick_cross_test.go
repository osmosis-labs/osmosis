--- conflicted
+++ resolved
@@ -28,11 +28,7 @@
 	tickSpacing100 = 100
 )
 
-<<<<<<< HEAD
-// This configuratio is expected to generate the position layout below:
-=======
 // This configuration is expected to generate the position layout below:
->>>>>>> 870a23b0
 //
 //	                                 original_cur_tick
 //		                                    ///               (NR4)
@@ -171,21 +167,13 @@
 // t tick spacings away from the current tick.
 //
 // Returns the pool id and the narrow range position metadata.
-<<<<<<< HEAD
 func (s *SwapTickCrossTestSuite) setupPoolAndPositions(testTickSpacing uint64, positionTickSpacingsFromCurrTick []uint64, initialCoins sdk.Coins) (uint64, []positionMeta) {
-=======
-func (s *SwapTickCrossTestSuite) setupPoolAndPositions(testTickSpacing uint64, positionTickSpacingsFromCurrTick []uint64) (uint64, []positionMeta) {
->>>>>>> 870a23b0
 	pool := s.PrepareCustomConcentratedPool(s.TestAccs[0], ETH, USDC, testTickSpacing, sdk.ZeroDec())
 	poolId := pool.GetId()
 
 	// Create a full range position
 	s.FundAcc(s.TestAccs[0], DefaultCoins)
-<<<<<<< HEAD
 	_, _, _, liquidityFullRange, err := s.App.ConcentratedLiquidityKeeper.CreateFullRangePosition(s.Ctx, poolId, s.TestAccs[0], initialCoins)
-=======
-	_, _, _, liquidityFullRange, err := s.App.ConcentratedLiquidityKeeper.CreateFullRangePosition(s.Ctx, poolId, s.TestAccs[0], DefaultCoins)
->>>>>>> 870a23b0
 	s.Require().NoError(err)
 
 	// Refetch pool as the first position updated its state.
@@ -197,11 +185,7 @@
 	positionMetas := make([]positionMeta, len(positionTickSpacingsFromCurrTick))
 	liquidityAllPositions := liquidityFullRange
 	for i, tickSpacingsAway := range positionTickSpacingsFromCurrTick {
-<<<<<<< HEAD
-		// Create narrow range position 2 tick spacings away the current tick
-=======
 		// Create narrow range position tickSpacingsAway from the current tick
->>>>>>> 870a23b0
 		positionMetas[i] = s.CreatePositionTickSpacingsFromCurrentTick(poolId, tickSpacingsAway)
 
 		// Update total liquidity
@@ -300,11 +284,7 @@
 			if amountIn.IsZero() && isWithinDesiredBucketAfterSwap {
 				nextInitTickSqrtPrice := s.tickToSqrtPrice(liquidityNetAmounts[i+1].TickIndex)
 
-<<<<<<< HEAD
-				// We discound by two so that we do no cross any tick and remain in the same bucket.
-=======
 				// We discount by half so that we do no cross any tick and remain in the same bucket.
->>>>>>> 870a23b0
 				curAmountIn := math.CalcAmount0Delta(currentLiquidity, curSqrtPrice, nextInitTickSqrtPrice, true).QuoInt64(2)
 				amountIn = amountIn.Add(curAmountIn)
 			}
@@ -744,11 +724,7 @@
 				////////////////////////////////////////////////////////////////////////////////////////////////////////////////////
 				// 1. Prepare pool and positions for test
 
-<<<<<<< HEAD
 				poolId, positionMetas := s.setupPoolAndPositions(tc.tickSpacing, desiredPositionTickSpacingsAway, DefaultCoins)
-=======
-				poolId, positionMetas := s.setupPoolAndPositions(tc.tickSpacing, desiredPositionTickSpacingsAway)
->>>>>>> 870a23b0
 				nr1Position := positionMetas[0]
 				nr2Position := positionMetas[1]
 
@@ -863,11 +839,7 @@
 				////////////////////////////////////////////////////////////////////////////////////////////////////////////////////
 				// 1. Prepare pool and positions for test
 
-<<<<<<< HEAD
 				poolId, positionMetas := s.setupPoolAndPositions(tc.tickSpacing, desiredPositionTickSpacingsAway, DefaultCoins)
-=======
-				poolId, positionMetas := s.setupPoolAndPositions(tc.tickSpacing, desiredPositionTickSpacingsAway)
->>>>>>> 870a23b0
 				nr1Position := positionMetas[0]
 				nr2Position := positionMetas[1]
 
@@ -908,7 +880,6 @@
 	})
 }
 
-<<<<<<< HEAD
 // TestSwapOutGivenIn_Contiguous_Initialized_TickSpacingOne tests swapping multiple times in various directions
 // when there are contiguous ticks initialized on a swap range in a pool with tick spacing of 1.
 // For position layout, see diagram above the definition of defaultTickSpacingsAway variable.
@@ -1102,8 +1073,6 @@
 	})
 }
 
-=======
->>>>>>> 870a23b0
 // TestSwapOutGivenIn_SwapToAllowedBoundaries tests edge case behavior of swapping
 // to min and max ticks.
 func (s *SwapTickCrossTestSuite) TestSwapOutGivenIn_SwapToAllowedBoundaries() {
@@ -1123,11 +1092,7 @@
 	s.Run("to min tick", func() {
 		s.SetupTest()
 
-<<<<<<< HEAD
 		poolId, _ := s.setupPoolAndPositions(tickSpacingOne, defaultTickSpacingsAway, DefaultCoins)
-=======
-		poolId, _ := s.setupPoolAndPositions(tickSpacingOne, defaultTickSpacingsAway)
->>>>>>> 870a23b0
 
 		// Fetch pool
 		pool, err := s.App.ConcentratedLiquidityKeeper.GetPoolById(s.Ctx, poolId)
@@ -1167,11 +1132,7 @@
 	s.Run("to max tick", func() {
 		s.SetupTest()
 
-<<<<<<< HEAD
 		poolId, _ := s.setupPoolAndPositions(tickSpacingOne, defaultTickSpacingsAway, DefaultCoins)
-=======
-		poolId, _ := s.setupPoolAndPositions(tickSpacingOne, defaultTickSpacingsAway)
->>>>>>> 870a23b0
 
 		// Fetch pool
 		pool, err := s.App.ConcentratedLiquidityKeeper.GetPoolById(s.Ctx, poolId)
@@ -1185,12 +1146,9 @@
 		s.swapOneForZeroRight(poolId, sdk.NewCoin(tokeOneDenom, tokenIn.Ceil().TruncateInt()))
 
 		// Assert that max tick is crossed and liquidity is zero.
-<<<<<<< HEAD
-=======
 		// N.B.: Since we can only have upper ticks of positions be initialized on the max tick,
 		// the liquidity net amounts on MaxTick are always negative. Therefore, when swapping one
 		// for zero and crossing a max tick to be "within in", we always end up with a current liquidity of zero.
->>>>>>> 870a23b0
 		s.assertPoolTickEquals(poolId, types.MaxTick)
 		s.assertPoolLiquidityEquals(poolId, sdk.ZeroDec())
 
@@ -1209,231 +1167,4 @@
 		// Validate the ability to swap left
 		s.swapZeroForOneLeft(poolId, smallTokenZeroCoinIn)
 	})
-<<<<<<< HEAD
-}
-
-// TestSwapOutGivenIn_PriceLimit_TickCross_ZeroForOne tests edge case behavior of swapping
-// with price limit right at the boundary of crossing a tick
-// It picks a sqrtPriceLimitT such that this is the max sqrt price that translates to tickT
-// It picks a sqrtPriceLimitTpPlusOne such that this is the min sqrt price that translates to tickTPlusOne
-// It swaps in both cases and asserts that the pool's state is updated correctly. This helps to confirm
-// that we do not decrement the tick without crossing it at the edges.
-func (s *SwapTickCrossTestSuite) TestSwapOutGivenIn_PriceLimit_TickCross_ZeroForOne() {
-	s.SetupTest()
-
-	poolId, _ := s.setupPoolAndPositions(tickSpacingOne, defaultTickSpacingsAway, DefaultCoins)
-
-	// Fetch pool
-	pool, err := s.App.ConcentratedLiquidityKeeper.GetPoolById(s.Ctx, poolId)
-	s.Require().NoError(err)
-
-	// Compute tokenIn amount necessary to reach the min tick.
-	const (
-		isZeroForOne                  = true
-		shouldStayWithinTheSameBucket = false
-
-		estimatTokenInUntilTick = 30999996
-
-		tickT        int64 = 30999998
-		tickTPlusOne int64 = 30999999
-	)
-	tokenIn, _, _ := s.computeSwapAmounts(poolId, sdk.Dec{}, estimatTokenInUntilTick, isZeroForOne, shouldStayWithinTheSameBucket)
-
-	// Refetch pool
-	pool, err = s.App.ConcentratedLiquidityKeeper.GetPoolById(s.Ctx, poolId)
-	s.Require().NoError(err)
-
-	initialLiquidity := pool.GetLiquidity()
-
-	// Swap
-	coinsIn := sdk.NewCoins(sdk.NewCoin(pool.GetToken0(), tokenIn.TruncateInt()))
-	s.FundAcc(s.TestAccs[0], coinsIn)
-
-	// Hand picked such that this is the largest possible price that translates to tickT (30999998)
-	sqrtPriceLimitT := sdk.MustNewDecFromStr("4999.999000000000000080")
-
-	// Swap with cache context so that we can reuse the same setup logic for another swap
-	// with different price limit.
-	originalCtx := s.Ctx
-	s.Ctx, _ = s.Ctx.CacheContext()
-
-	_, _, _, err = s.App.ConcentratedLiquidityKeeper.SwapOutAmtGivenIn(s.Ctx, s.TestAccs[0], pool, coinsIn[0], pool.GetToken1(), sdk.ZeroDec(), sqrtPriceLimitT)
-	s.Require().NoError(err)
-
-	// Refetch pool
-	pool, err = s.App.ConcentratedLiquidityKeeper.GetPoolById(s.Ctx, poolId)
-	s.Require().NoError(err)
-
-	s.assertPoolTickEquals(poolId, tickT)
-	s.assertPositionInRange(poolId, tickT, tickTPlusOne)
-
-	// Confirms that the tick was crossed
-	s.Require().NotEqual(initialLiquidity, pool.GetLiquidity())
-
-	// Hand picked such that this is the smallest possible price that translates to tick tPlusOne (30999999)
-	sqrtPriceLimitTPlusOne := sqrtPriceLimitT.Add(sdk.SmallestDec())
-
-	// Replace original context back so that we can repeat the scenario with a different price limit.
-	s.Ctx = originalCtx
-	_, _, _, err = s.App.ConcentratedLiquidityKeeper.SwapOutAmtGivenIn(s.Ctx, s.TestAccs[0], pool, coinsIn[0], pool.GetToken1(), sdk.ZeroDec(), sqrtPriceLimitTPlusOne)
-	s.Require().NoError(err)
-	s.assertPoolTickEquals(poolId, tickTPlusOne)
-
-	// Confirm that the tick wasn't crossed.
-	s.assertPositionOutOfRange(poolId, tickT, tickTPlusOne)
-	s.assertPoolTickEquals(poolId, tickTPlusOne)
-	s.assertPoolLiquidityEquals(poolId, initialLiquidity)
-}
-
-// TestSwapOutGivenIn_PriceLimit_TickCross_OneForZero tests edge case behavior of swapping
-// in either direction and how it relates to the calculation of liquidity from amounts
-// and its bound checks.
-// The test generates 4 positions where each is 1 tick wider than the previous one.
-// Then, it swaps to lower edge of one position and runs some assertion on the way
-// that liquidiy is calculated for that position as well as the adjacent position on the swap path.
-// It then repeats this for the other direction.
-func (s *SwapTickCrossTestSuite) TestSwapOutGivenIn_GetLiquidityFromAmountsPositionBounds() {
-	s.SetupTest()
-
-	// See definiton of defaultTickSpacingsAway for position layout diagram.
-	poolId, positions := s.setupPoolAndPositions(tickSpacingOne, defaultTickSpacingsAway, DefaultCoins)
-	var (
-		// 3 tick spacings away [30999997, 31000003) (3TS) from the original current tick (31000000)
-		positionThreeTS               = positions[1]
-		positionThreeTSLowerTick      = positionThreeTS.lowerTick
-		positionThreeTSUpperTick      = positionThreeTS.upperTick
-		positionThreeTSLowerSqrtPrice = s.tickToSqrtPrice(positionThreeTSLowerTick)
-		positionThreeTSUpperSqrtPrice = s.tickToSqrtPrice(positionThreeTSUpperTick)
-
-		// 2 tick spacings away [30999998, 31000002) (2TS) from the original current tick (31000000)
-		positionTwoTS               = positions[2]
-		positionTwoTSLowerTick      = positionTwoTS.lowerTick
-		positionTwoTSUpperTick      = positionTwoTS.upperTick
-		positionTwoTSLowerSqrtPrice = s.tickToSqrtPrice(positionTwoTSLowerTick)
-		positionTwoTSUpperSqrtPrice = s.tickToSqrtPrice(positionTwoTSUpperTick)
-	)
-
-	// Assert that the liquidity computed from amounts utilized the "in-range" option.
-	validateInRangeLiquidityFromAmounts := func(currentSqrtPrice, lowerTickSqrtPrice, upperTickSqrtPrice sdk.Dec) {
-		liquidity0 := math.Liquidity0(DefaultAmt0, currentSqrtPrice, upperTickSqrtPrice)
-		liquidity1 := math.Liquidity1(DefaultAmt1, currentSqrtPrice, lowerTickSqrtPrice)
-		expectedLiquidity := sdk.MinDec(liquidity0, liquidity1)
-		actualLiquidity := math.GetLiquidityFromAmounts(currentSqrtPrice, lowerTickSqrtPrice, upperTickSqrtPrice, DefaultAmt0, DefaultAmt1)
-		s.Require().Equal(expectedLiquidity, actualLiquidity)
-	}
-
-	// Assert one tick difference
-	s.Require().Equal(positionThreeTSLowerTick, positionTwoTSLowerTick-tickSpacingOne)
-
-	// Fetch pool
-	p, err := s.App.ConcentratedLiquidityKeeper.GetPoolById(s.Ctx, poolId)
-	s.Require().NoError(err)
-
-	tokenZero := p.GetToken0()
-	tokenOne := p.GetToken1()
-
-	// Persisting setup context to use
-	// for both zero for one and one for zero tests.
-	setupCtx := s.Ctx
-
-	s.Run("zero for one", func() {
-		// Set temporary cache context on the suite
-		// so that we can reuse test helpers without mutating
-		// the setup
-		cacheCtx, _ := s.Ctx.CacheContext()
-		s.Ctx = cacheCtx
-
-		// Compute tokenIn amount necessary to reach the lower tick of the 3TS position.
-		const (
-			isZeroForOne                  = true
-			shouldStayWithinTheSameBucket = false
-		)
-		tokenIn, _, _ := s.computeSwapAmounts(poolId, sdk.Dec{}, positionThreeTSLowerTick, isZeroForOne, shouldStayWithinTheSameBucket)
-
-		// Swap until the lower tick of the 3TS position is reached.
-		s.swapZeroForOneLeft(poolId, sdk.NewCoin(tokenZero, tokenIn.TruncateInt()))
-
-		// Assert that the desired tick is reached.
-		s.assertPoolTickEquals(poolId, positionThreeTSLowerTick)
-
-		// Refetch pool
-		pool, err := s.App.ConcentratedLiquidityKeeper.GetPoolById(s.Ctx, poolId)
-		s.Require().NoError(err)
-
-		currentSqrtPrice := pool.GetCurrentSqrtPrice()
-
-		// Current sqrt price is still above the lower tick of the 3TS position.
-		s.Require().True(currentSqrtPrice.GT(positionThreeTSLowerSqrtPrice))
-
-		// Current sqrt price is directly on the lower tick sqrt price of the 2TS position.
-		s.Require().True(currentSqrtPrice.Equal(positionTwoTSLowerSqrtPrice))
-
-		// 3TS position is in range.
-		s.assertPositionInRange(poolId, positionThreeTSLowerTick, positionThreeTS.upperTick)
-
-		// Liquidity from amounts for position 3TS is computed using the in-range option.
-		validateInRangeLiquidityFromAmounts(currentSqrtPrice, positionThreeTSLowerSqrtPrice, positionThreeTSUpperSqrtPrice)
-
-		// 2TS position is out of range.
-		s.assertPositionOutOfRange(poolId, positionTwoTSLowerTick, positionTwoTS.upperTick)
-
-		// 2TS position should consist of token zero only as it is to the right of the active range.
-		liquidity02TS := math.Liquidity0(DefaultAmt0, currentSqrtPrice, positionTwoTSUpperSqrtPrice)
-		actualLiquidity2Ts := math.GetLiquidityFromAmounts(pool.GetCurrentSqrtPrice(), positionTwoTSLowerSqrtPrice, s.tickToSqrtPrice(positionTwoTS.upperTick), DefaultAmt0, DefaultAmt1)
-		s.Require().Equal(liquidity02TS, actualLiquidity2Ts)
-
-		// Reset suite context
-		s.Ctx = setupCtx
-	})
-
-	s.Run("one for zero", func() {
-		// Set temporary cache context on the suite
-		// so that we can reuse test helpers without mutating
-		// the setup
-		cacheCtx, _ := s.Ctx.CacheContext()
-		s.Ctx = cacheCtx
-
-		/// Compute tokenIn amount necessary to reach the upper tick of the 3TS position.
-		const (
-			isZeroForOne                  = false
-			shouldStayWithinTheSameBucket = false
-		)
-		tokenIn, _, _ := s.computeSwapAmounts(poolId, sdk.Dec{}, positionTwoTSUpperTick, isZeroForOne, shouldStayWithinTheSameBucket)
-
-		s.swapOneForZeroRight(poolId, sdk.NewCoin(tokenOne, tokenIn.TruncateInt()))
-
-		// Assert that the desired tick is reached.
-		s.assertPoolTickEquals(poolId, positionTwoTSUpperTick)
-
-		// Refetch pool
-		pool, err := s.App.ConcentratedLiquidityKeeper.GetPoolById(s.Ctx, poolId)
-		s.Require().NoError(err)
-
-		currentSqrtPrice := pool.GetCurrentSqrtPrice()
-
-		// Current sqrt price equals to 2TS position's upper tick sqrt price.
-		s.Require().True(currentSqrtPrice.Equal(positionTwoTSUpperSqrtPrice))
-
-		// Current sqrt price is below the upper tick sqrt price of the 3TS position.
-		s.Require().True(currentSqrtPrice.LT(positionThreeTSUpperSqrtPrice))
-
-		// 3 TS position is in range.
-		s.assertPositionInRange(poolId, positionThreeTSLowerTick, positionThreeTS.upperTick)
-
-		// Liquidity from amounts for 3TS position is computed using the in-range option.
-		validateInRangeLiquidityFromAmounts(currentSqrtPrice, positionThreeTSLowerSqrtPrice, positionThreeTSUpperSqrtPrice)
-
-		// 2TS position is out of range.
-		s.assertPositionOutOfRange(poolId, positionTwoTSLowerTick, positionTwoTS.upperTick)
-
-		// 2TS should consist of token one only as it is to the right of the active range.
-		liquidity1Pos3 := math.Liquidity1(DefaultAmt1, currentSqrtPrice, positionTwoTSLowerSqrtPrice)
-		actualLiquidityPos3 := math.GetLiquidityFromAmounts(pool.GetCurrentSqrtPrice(), positionTwoTSLowerSqrtPrice, positionTwoTSUpperSqrtPrice, DefaultAmt0, DefaultAmt1)
-		s.Require().Equal(liquidity1Pos3, actualLiquidityPos3)
-
-		// Reset suite context
-		s.Ctx = setupCtx
-	})
-=======
->>>>>>> 870a23b0
 }