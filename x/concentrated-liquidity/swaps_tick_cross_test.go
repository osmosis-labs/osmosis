--- conflicted
+++ resolved
@@ -1222,13 +1222,6 @@
 				pool, err := s.App.ConcentratedLiquidityKeeper.GetPoolById(s.Ctx, poolId)
 				s.Require().NoError(err)
 
-<<<<<<< HEAD
-				// Validate the positions
-				s.Require().NotEmpty(tc.isPositionActiveFlag)
-				for i, expectedActivePositionIndex := range tc.isPositionActiveFlag {
-					isInRange := pool.IsCurrentTickInRange(positionMeta[i].lowerTick, positionMeta[i].upperTick)
-					s.Require().Equal(expectedActivePositionIndex, isInRange, fmt.Sprintf("position %d", i))
-=======
 				// Compute expected ticks from test case configuration.
 				expectedSwapEndTicks := computeExpectedTicks(poolId, tc)
 
@@ -1293,7 +1286,6 @@
 					// Update the current sqrt price and tick for next swap.
 					curSqrtPrice = updatedNextCurSqrtPrice
 					curTick = expectedSwapEndTick
->>>>>>> ab883a7e
 				}
 
 				// Validate active positions.
