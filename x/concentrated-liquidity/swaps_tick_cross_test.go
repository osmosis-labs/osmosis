--- conflicted
+++ resolved
@@ -28,11 +28,7 @@
 	tickSpacing100 = 100
 )
 
-<<<<<<< HEAD
-// This configuratio is expected to generate the position layout below:
-=======
 // This configuration is expected to generate the position layout below:
->>>>>>> 23ca8f71
 //
 //	                                 original_cur_tick
 //		                                    ///               (NR4)
@@ -171,21 +167,13 @@
 // t tick spacings away from the current tick.
 //
 // Returns the pool id and the narrow range position metadata.
-<<<<<<< HEAD
 func (s *SwapTickCrossTestSuite) setupPoolAndPositions(testTickSpacing uint64, positionTickSpacingsFromCurrTick []uint64, initialCoins sdk.Coins) (uint64, []positionMeta) {
-=======
-func (s *SwapTickCrossTestSuite) setupPoolAndPositions(testTickSpacing uint64, positionTickSpacingsFromCurrTick []uint64) (uint64, []positionMeta) {
->>>>>>> 23ca8f71
 	pool := s.PrepareCustomConcentratedPool(s.TestAccs[0], ETH, USDC, testTickSpacing, sdk.ZeroDec())
 	poolId := pool.GetId()
 
 	// Create a full range position
 	s.FundAcc(s.TestAccs[0], DefaultCoins)
-<<<<<<< HEAD
 	_, _, _, liquidityFullRange, err := s.App.ConcentratedLiquidityKeeper.CreateFullRangePosition(s.Ctx, poolId, s.TestAccs[0], initialCoins)
-=======
-	_, _, _, liquidityFullRange, err := s.App.ConcentratedLiquidityKeeper.CreateFullRangePosition(s.Ctx, poolId, s.TestAccs[0], DefaultCoins)
->>>>>>> 23ca8f71
 	s.Require().NoError(err)
 
 	// Refetch pool as the first position updated its state.
@@ -197,11 +185,7 @@
 	positionMetas := make([]positionMeta, len(positionTickSpacingsFromCurrTick))
 	liquidityAllPositions := liquidityFullRange
 	for i, tickSpacingsAway := range positionTickSpacingsFromCurrTick {
-<<<<<<< HEAD
-		// Create narrow range position 2 tick spacings away the current tick
-=======
 		// Create narrow range position tickSpacingsAway from the current tick
->>>>>>> 23ca8f71
 		positionMetas[i] = s.CreatePositionTickSpacingsFromCurrentTick(poolId, tickSpacingsAway)
 
 		// Update total liquidity
@@ -300,11 +284,7 @@
 			if amountIn.IsZero() && isWithinDesiredBucketAfterSwap {
 				nextInitTickSqrtPrice := s.tickToSqrtPrice(liquidityNetAmounts[i+1].TickIndex)
 
-<<<<<<< HEAD
-				// We discound by two so that we do no cross any tick and remain in the same bucket.
-=======
 				// We discount by half so that we do no cross any tick and remain in the same bucket.
->>>>>>> 23ca8f71
 				curAmountIn := math.CalcAmount0Delta(currentLiquidity, curSqrtPrice, nextInitTickSqrtPrice, true).QuoInt64(2)
 				amountIn = amountIn.Add(curAmountIn)
 			}
@@ -744,11 +724,7 @@
 				////////////////////////////////////////////////////////////////////////////////////////////////////////////////////
 				// 1. Prepare pool and positions for test
 
-<<<<<<< HEAD
 				poolId, positionMetas := s.setupPoolAndPositions(tc.tickSpacing, desiredPositionTickSpacingsAway, DefaultCoins)
-=======
-				poolId, positionMetas := s.setupPoolAndPositions(tc.tickSpacing, desiredPositionTickSpacingsAway)
->>>>>>> 23ca8f71
 				nr1Position := positionMetas[0]
 				nr2Position := positionMetas[1]
 
@@ -863,11 +839,7 @@
 				////////////////////////////////////////////////////////////////////////////////////////////////////////////////////
 				// 1. Prepare pool and positions for test
 
-<<<<<<< HEAD
 				poolId, positionMetas := s.setupPoolAndPositions(tc.tickSpacing, desiredPositionTickSpacingsAway, DefaultCoins)
-=======
-				poolId, positionMetas := s.setupPoolAndPositions(tc.tickSpacing, desiredPositionTickSpacingsAway)
->>>>>>> 23ca8f71
 				nr1Position := positionMetas[0]
 				nr2Position := positionMetas[1]
 
@@ -908,7 +880,6 @@
 	})
 }
 
-<<<<<<< HEAD
 // TestSwapOutGivenIn_Contiguous_Initialized_TickSpacingOne tests swapping multiple times in various directions
 // when there are contiguous ticks initialized on a swap range in a pool with tick spacing of 1.
 // For position layout, see diagram above the definition of defaultTickSpacingsAway variable.
@@ -1102,8 +1073,6 @@
 	})
 }
 
-=======
->>>>>>> 23ca8f71
 // TestSwapOutGivenIn_SwapToAllowedBoundaries tests edge case behavior of swapping
 // to min and max ticks.
 func (s *SwapTickCrossTestSuite) TestSwapOutGivenIn_SwapToAllowedBoundaries() {
@@ -1123,11 +1092,7 @@
 	s.Run("to min tick", func() {
 		s.SetupTest()
 
-<<<<<<< HEAD
 		poolId, _ := s.setupPoolAndPositions(tickSpacingOne, defaultTickSpacingsAway, DefaultCoins)
-=======
-		poolId, _ := s.setupPoolAndPositions(tickSpacingOne, defaultTickSpacingsAway)
->>>>>>> 23ca8f71
 
 		// Fetch pool
 		pool, err := s.App.ConcentratedLiquidityKeeper.GetPoolById(s.Ctx, poolId)
@@ -1167,11 +1132,7 @@
 	s.Run("to max tick", func() {
 		s.SetupTest()
 
-<<<<<<< HEAD
 		poolId, _ := s.setupPoolAndPositions(tickSpacingOne, defaultTickSpacingsAway, DefaultCoins)
-=======
-		poolId, _ := s.setupPoolAndPositions(tickSpacingOne, defaultTickSpacingsAway)
->>>>>>> 23ca8f71
 
 		// Fetch pool
 		pool, err := s.App.ConcentratedLiquidityKeeper.GetPoolById(s.Ctx, poolId)
@@ -1185,12 +1146,9 @@
 		s.swapOneForZeroRight(poolId, sdk.NewCoin(tokeOneDenom, tokenIn.Ceil().TruncateInt()))
 
 		// Assert that max tick is crossed and liquidity is zero.
-<<<<<<< HEAD
-=======
 		// N.B.: Since we can only have upper ticks of positions be initialized on the max tick,
 		// the liquidity net amounts on MaxTick are always negative. Therefore, when swapping one
 		// for zero and crossing a max tick to be "within in", we always end up with a current liquidity of zero.
->>>>>>> 23ca8f71
 		s.assertPoolTickEquals(poolId, types.MaxTick)
 		s.assertPoolLiquidityEquals(poolId, sdk.ZeroDec())
 
@@ -1209,7 +1167,6 @@
 		// Validate the ability to swap left
 		s.swapZeroForOneLeft(poolId, smallTokenZeroCoinIn)
 	})
-<<<<<<< HEAD
 }
 
 // TestSwapOutGivenIn_PriceLimit_TickCross_ZeroForOne tests edge case behavior of swapping
@@ -1283,6 +1240,4 @@
 	s.assertPositionOutOfRange(poolId, tickT, tickTPlusOne)
 	s.assertPoolTickEquals(poolId, tickTPlusOne)
 	s.assertPoolLiquidityEquals(poolId, initialLiquidity)
-=======
->>>>>>> 23ca8f71
 }