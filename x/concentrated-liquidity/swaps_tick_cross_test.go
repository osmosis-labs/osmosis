--- conflicted
+++ resolved
@@ -254,12 +254,8 @@
 		fmt.Println("zero for one: ", isZeroForOne)
 		if isZeroForOne {
 			// Round up so that we cross the tick by default.
-<<<<<<< HEAD
 			fmt.Println("currentLiquidity, curSqrtPrice, nextInitTickSqrtPrice: ", currentLiquidity, curSqrtPrice, nextInitTickSqrtPrice)
-			curAmountIn := math.CalcAmount0Delta(currentLiquidity, curSqrtPrice, nextInitTickSqrtPrice, true)
-=======
 			curAmountIn := math.CalcAmount0Delta(osmomath.BigDecFromSDKDec(currentLiquidity), curSqrtPrice, nextInitTickSqrtPrice, true).SDKDecRoundUp()
->>>>>>> faacd4ef
 
 			amountIn = amountIn.Add(curAmountIn)
 			fmt.Println("amountIn: ", amountIn)
