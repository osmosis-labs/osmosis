--- conflicted
+++ resolved
@@ -23,16 +23,6 @@
 )
 
 var (
-<<<<<<< HEAD
-	DefaultSpotPrice        = sdk.MustNewDecFromStr("0.2")
-	DefaultReverseSpotPrice = sdk.NewDec(1).Quo(DefaultSpotPrice)
-	DefaultSqrtSpotPrice, _ = DefaultSpotPrice.ApproxSqrt()
-	DefaultLiquidityAmt     = sdk.MustNewDecFromStr("1517882343.751510418088349649")
-	DefaultCurrTick         = sdk.NewInt(310000)
-	DefaultCurrPrice        = sdk.NewDec(5000)
-	DefaultCurrSqrtPrice, _ = DefaultCurrPrice.ApproxSqrt() // 70.710678118654752440
-	DefaultSpreadFactor     = sdk.MustNewDecFromStr("0.01")
-=======
 	DefaultSpotPrice              = sdk.MustNewDecFromStr("0.2")
 	DefaultReverseSpotPrice       = sdk.NewDec(1).Quo(DefaultSpotPrice)
 	DefaultSqrtSpotPrice, _       = DefaultSpotPrice.ApproxSqrt()
@@ -40,8 +30,7 @@
 	DefaultCurrTick         int64 = 310000
 	DefaultCurrPrice              = sdk.NewDec(5000)
 	DefaultCurrSqrtPrice, _       = DefaultCurrPrice.ApproxSqrt() // 70.710678118654752440
-	DefaultSwapFee                = sdk.MustNewDecFromStr("0.01")
->>>>>>> 806f32ca
+	DefaultSpreadFactor           = sdk.MustNewDecFromStr("0.01")
 )
 
 type ConcentratedPoolTestSuite struct {
