package model_test

import (
	fmt "fmt"
	"math"
	"testing"
	time "time"

	sdk "github.com/cosmos/cosmos-sdk/types"
	"github.com/stretchr/testify/suite"

	"github.com/osmosis-labs/osmosis/osmomath"
	"github.com/osmosis-labs/osmosis/osmoutils/osmoassert"
	"github.com/osmosis-labs/osmosis/v16/app/apptesting"
	clmath "github.com/osmosis-labs/osmosis/v16/x/concentrated-liquidity/math"
	"github.com/osmosis-labs/osmosis/v16/x/concentrated-liquidity/model"
	"github.com/osmosis-labs/osmosis/v16/x/concentrated-liquidity/types"
)

const (
	ETH                = "eth"
	USDC               = "usdc"
	DAI                = "dai"
	DefaultValidPoolID = uint64(1)
	DefaultTickSpacing = uint64(1)
)

var (
	DefaultSpotPrice              = sdk.MustNewDecFromStr("0.2")
	DefaultReverseSpotPrice       = sdk.NewDec(1).Quo(DefaultSpotPrice)
	DefaultSqrtSpotPrice, _       = osmomath.MonotonicSqrt(DefaultSpotPrice)
	DefaultLiquidityAmt           = sdk.MustNewDecFromStr("1517882343.751510418088349649")
	DefaultCurrTick         int64 = 310000
	DefaultCurrPrice              = sdk.NewDec(5000)
	DefaultCurrSqrtPrice, _       = osmomath.MonotonicSqrt(DefaultCurrPrice) // 70.710678118654752440
	DefaultSpreadFactor           = sdk.MustNewDecFromStr("0.01")
)

type ConcentratedPoolTestSuite struct {
	apptesting.KeeperTestHelper
}

func TestConcentratedPoolTestSuite(t *testing.T) {
	suite.Run(t, new(ConcentratedPoolTestSuite))
}

// TestGetAddress tests the GetAddress method of pool
func (s *ConcentratedPoolTestSuite) TestGetAddress() {

	tests := []struct {
		name          string
		expectedPanic bool
	}{
		{
			name: "Happy path",
		},
		{
			name:          "Unhappy path: wrong bech32 encoded address",
			expectedPanic: true,
		},
	}

	for _, tc := range tests {
		s.Run(tc.name, func() {
			// Init suite for each test.
			s.Setup()

			address := s.TestAccs[0].String()

			// if the test case is expected to panic, we use wrong bech32 encoded address instead
			if tc.expectedPanic {
				address = "osmo15l7yueqf3tx4cvpt6njvj7zxmvuhkwyrr509e9"
			}
			mock_pool := model.Pool{
				Id:      1,
				Address: address,
			}

			// Check that the returned address is backward compatible
			osmoassert.ConditionalPanic(s.T(), tc.expectedPanic, func() {
				addr := mock_pool.GetAddress()
				s.Require().Equal(addr, s.TestAccs[0])
			})
		})
	}
}

// TestGetIncentivesAddress tests the GetIncentivesAddress method of pool
func (s *ConcentratedPoolTestSuite) TestGetIncentivesAddress() {

	tests := []struct {
		name          string
		expectedPanic bool
	}{
		{
			name: "Happy path",
		},
		{
			name:          "Unhappy path: wrong bech32 encoded address",
			expectedPanic: true,
		},
	}

	for _, tc := range tests {
		s.Run(tc.name, func() {
			// Init suite for each test.
			s.Setup()

			// Create a concentrated liquidity pool struct instance
			address := s.TestAccs[0].String()

			// if the test case is expected to panic, we use wrong bech32 encoded address instead
			if tc.expectedPanic {
				address = "osmo15l7yueqf3tx4cvpt6njvj7zxmvuhkwyrr509e9"
			}
			mock_pool := model.Pool{
				Id:                1,
				IncentivesAddress: address,
			}

			// Check that the returned address is backward compatible
			osmoassert.ConditionalPanic(s.T(), tc.expectedPanic, func() {
				addr := mock_pool.GetIncentivesAddress()
				s.Require().Equal(addr, s.TestAccs[0])
			})
		})
	}
}

// TestString tests if String method of the pool correctly json marshals the pool object
func (s *ConcentratedPoolTestSuite) TestString() {
	s.Setup()

	pool, err := model.NewConcentratedLiquidityPool(1, "foo", "bar", DefaultTickSpacing, DefaultSpreadFactor)
	s.Require().NoError(err)
	poolString := pool.String()
	s.Require().Equal(poolString, "{\"address\":\"osmo19e2mf7cywkv7zaug6nk5f87d07fxrdgrladvymh2gwv5crvm3vnsuewhh7\",\"incentives_address\":\"osmo156gncm3w2hdvuxxaejue8nejxgdgsrvdf7jftntuhxnaarhxcuas4ywjxf\",\"spread_rewards_address\":\"osmo10t3u6ze74jn7et6rluuxyf9vr2arykewmhcx67svg6heuu0gte2syfudcv\",\"id\":1,\"current_tick_liquidity\":\"0.000000000000000000\",\"token0\":\"foo\",\"token1\":\"bar\",\"current_sqrt_price\":\"0.000000000000000000\",\"tick_spacing\":1,\"exponent_at_price_one\":-6,\"spread_factor\":\"0.010000000000000000\",\"last_liquidity_update\":\"0001-01-01T00:00:00Z\"}")
}

// TestSpotPrice tests the SpotPrice method of the ConcentratedPoolTestSuite.
func (s *ConcentratedPoolTestSuite) TestSpotPrice() {
	type param struct {
		baseDenom  string
		quoteDenom string
	}

	tests := []struct {
		name              string
		param             param
		expectedSpotPrice sdk.Dec
		expectedErr       error
	}{
		{
			name: "Happy path",
			param: param{
				baseDenom:  ETH,
				quoteDenom: USDC,
			},
			expectedSpotPrice: DefaultSpotPrice,
		},
		{
			name: "Happy path: reverse spot price",
			param: param{
				baseDenom:  USDC,
				quoteDenom: ETH,
			},
			expectedSpotPrice: DefaultReverseSpotPrice,
		},
		{
			name: "Error: quote asset denom does not exist in the pool",
			param: param{
				baseDenom:  ETH,
				quoteDenom: DAI,
			},
			expectedSpotPrice: sdk.ZeroDec(),
			expectedErr:       fmt.Errorf("quote asset denom (%s) is not in the pool", DAI),
		},
		{
			name: "Error: base asset denom does not exist in the pool",
			param: param{
				baseDenom:  DAI,
				quoteDenom: ETH,
			},
			expectedSpotPrice: sdk.ZeroDec(),
			expectedErr:       fmt.Errorf("base asset denom (%s) is not in the pool", DAI),
		},
	}

	for _, tc := range tests {
		s.Run(tc.name, func() {
			// Init suite for each test.
			s.Setup()

			// Create a concentrated liquidity pool struct instance
			mock_pool := model.Pool{
				CurrentSqrtPrice: DefaultSqrtSpotPrice,
				Token0:           ETH,
				Token1:           USDC,
			}

			// Check the spot price of the mock pool using the SpotPrice method.
			spotPriceFromMethod, err := mock_pool.SpotPrice(sdk.Context{}, tc.param.baseDenom, tc.param.quoteDenom)

			if tc.expectedErr != nil {
				s.Require().Error(err)
				s.Require().ErrorAs(err, &tc.expectedErr)
			} else {
				s.Require().NoError(err)

				// We use elipson due to sqrt approximation
				elipson := sdk.MustNewDecFromStr("0.0000000000000001")
				s.Require().True(spotPriceFromMethod.Sub(tc.expectedSpotPrice).Abs().LT(elipson))
			}
		})
	}
}

// TestUpdateLiquidity tests the UpdateLiquidity method of the ConcentratedPoolTestSuite.
func (s *ConcentratedPoolTestSuite) TestUpdateLiquidity() {
	mock_pool := model.Pool{
		CurrentTickLiquidity: DefaultLiquidityAmt,
	}

	// Try updating the liquidity with a zero sdk.Dec value.
	mock_pool.UpdateLiquidity(sdk.ZeroDec())

	// Assert that the liquidity has not changed.
	s.Require().Equal(DefaultLiquidityAmt, mock_pool.CurrentTickLiquidity)

	// Try adding 10 to the pool liquidity.
	mock_pool.UpdateLiquidity(sdk.NewDec(10))

	// Assert that the liquidity has increased by 10.
	s.Require().Equal(DefaultLiquidityAmt.Add(sdk.NewDec(10)), mock_pool.CurrentTickLiquidity)
}

func (s *ConcentratedPoolTestSuite) TestIsCurrentTickInRange() {
	s.Setup()
	currentTick := DefaultCurrTick

	tests := []struct {
		name           string
		lowerTick      int64
		upperTick      int64
		expectedResult bool
	}{
		{
			"given lower tick tick is within range of pool tick",
			DefaultCurrTick - 1,
			DefaultCurrTick + 1,
			true,
		},
		{
			"range only includes current tick",
			DefaultCurrTick,
			DefaultCurrTick + 1,
			true,
		},
		{
			"current tick is on upper tick",
			DefaultCurrTick - 3,
			DefaultCurrTick,
			false,
		},
		{
			"lower tick and upper tick are equal to pool tick",
			DefaultCurrTick,
			DefaultCurrTick,
			false,
		},
		{
			"only lower tick is equal to the pool tick",
			DefaultCurrTick,
			DefaultCurrTick + 3,
			true,
		},
		{
			"only upper tick is equal to the pool tick",
			DefaultCurrTick - 3,
			DefaultCurrTick,
			false,
		},
		{
			"lower tick is greater then pool tick",
			DefaultCurrTick + 1,
			DefaultCurrTick + 3,
			false,
		},
		{
			"upper tick is lower then pool tick",
			DefaultCurrTick - 3,
			DefaultCurrTick - 1,
			false,
		},
	}

	for _, tc := range tests {
		s.Run(tc.name, func() {
			// Create a concentrated liquidity pool struct instance
			mock_pool := model.Pool{
				CurrentTick: currentTick,
			}

			// System under test
			iscurrentTickInRange := mock_pool.IsCurrentTickInRange(tc.lowerTick, tc.upperTick)
			if tc.expectedResult {
				s.Require().True(iscurrentTickInRange)
			} else {
				s.Require().False(iscurrentTickInRange)
			}
		})
	}
}

func (s *ConcentratedPoolTestSuite) TestApplySwap() {
	// Set up the test suite.
	s.Setup()

	negativeOne := sdk.NewDec(-1)
	tests := []struct {
		name             string
		currentLiquidity sdk.Dec
		currentTick      int64
		currentSqrtPrice sdk.Dec
		newLiquidity     sdk.Dec
		newTick          int64
		newSqrtPrice     sdk.Dec
		expectErr        error
	}{
		{
			name:             "positive liquidity and square root price",
			currentLiquidity: DefaultLiquidityAmt,
			currentTick:      DefaultCurrTick,
			currentSqrtPrice: DefaultCurrSqrtPrice,
			newLiquidity:     DefaultLiquidityAmt.Mul(sdk.NewDec(2)),
			newTick:          DefaultCurrTick * 2,
			newSqrtPrice:     DefaultCurrSqrtPrice.Mul(sdk.NewDec(2)),
			expectErr:        nil,
		},
		{
			name:             "negative liquidity",
			currentLiquidity: DefaultLiquidityAmt,
			currentTick:      DefaultCurrTick,
			currentSqrtPrice: DefaultCurrSqrtPrice,
			newLiquidity:     negativeOne,
			newTick:          DefaultCurrTick,
			newSqrtPrice:     DefaultCurrSqrtPrice,
			expectErr:        types.NegativeLiquidityError{Liquidity: negativeOne},
		},
		{
			name:             "negative square root price",
			currentLiquidity: DefaultLiquidityAmt,
			currentTick:      DefaultCurrTick,
			currentSqrtPrice: DefaultCurrSqrtPrice,
			newLiquidity:     DefaultLiquidityAmt,
			newTick:          DefaultCurrTick,
			newSqrtPrice:     negativeOne,
			expectErr:        types.SqrtPriceNegativeError{ProvidedSqrtPrice: negativeOne},
		},
		{
			name:             "new tick is equal to max tick",
			currentLiquidity: DefaultLiquidityAmt,
			currentTick:      DefaultCurrTick,
			currentSqrtPrice: DefaultCurrSqrtPrice,
			newLiquidity:     DefaultLiquidityAmt,
			newTick:          types.MaxTick,
			newSqrtPrice:     DefaultCurrSqrtPrice,
			expectErr:        nil,
		},
		{
			name:             "new tick is equal to min initialized tick",
			currentLiquidity: DefaultLiquidityAmt,
			currentTick:      DefaultCurrTick,
			currentSqrtPrice: DefaultCurrSqrtPrice,
			newLiquidity:     DefaultLiquidityAmt,
			newTick:          types.MinInitializedTick,
			newSqrtPrice:     DefaultCurrSqrtPrice,
			expectErr:        nil,
		},
		{
			name:             "new tick is equal to min current tick",
			currentLiquidity: DefaultLiquidityAmt,
			currentTick:      DefaultCurrTick,
			currentSqrtPrice: DefaultCurrSqrtPrice,
			newLiquidity:     DefaultLiquidityAmt,
			newTick:          types.MinCurrentTick,
			newSqrtPrice:     DefaultCurrSqrtPrice,
			expectErr:        nil,
		},
		{
			name:             "error: upper tick is greater than max tick",
			currentLiquidity: DefaultLiquidityAmt,
			currentTick:      1,
			currentSqrtPrice: DefaultCurrSqrtPrice,
			newLiquidity:     DefaultLiquidityAmt,
			newTick:          math.MaxInt64,
			newSqrtPrice:     DefaultCurrSqrtPrice,
			expectErr: types.TickIndexNotWithinBoundariesError{
				MaxTick:    types.MaxTick,
				MinTick:    types.MinCurrentTick,
				ActualTick: math.MaxInt64,
			},
		},
		{
			name:             "error: lower tick is smaller than min tick",
			currentLiquidity: DefaultLiquidityAmt,
			currentTick:      1,
			currentSqrtPrice: DefaultCurrSqrtPrice,
			newLiquidity:     DefaultLiquidityAmt,
			newTick:          math.MinInt64,
			newSqrtPrice:     DefaultCurrSqrtPrice,
			expectErr: types.TickIndexNotWithinBoundariesError{
				MaxTick:    types.MaxTick,
				MinTick:    types.MinCurrentTick,
				ActualTick: math.MinInt64,
			},
		},
	}

	for _, tt := range tests {
		s.Run(tt.name, func() {
			// Create a concentrated liquidity pool struct instance
			mock_pool := model.Pool{
				ExponentAtPriceOne:   types.ExponentAtPriceOne,
				CurrentTickLiquidity: tt.currentLiquidity,
				CurrentTick:          tt.currentTick,
				CurrentSqrtPrice:     tt.currentSqrtPrice,
			}

			// Apply the new values to the mock pool using the ApplySwap method.
			err := mock_pool.ApplySwap(tt.newLiquidity, tt.newTick, tt.newSqrtPrice)

			if tt.expectErr != nil {
				s.Require().ErrorIs(tt.expectErr, err)
				return
			}

			// Assert that the values in the mock pool have been updated.
			s.Require().Equal(tt.newLiquidity, mock_pool.CurrentTickLiquidity)
			s.Require().Equal(tt.newTick, mock_pool.CurrentTick)
			s.Require().Equal(tt.newSqrtPrice, mock_pool.CurrentSqrtPrice)
		})
	}
}

// TestNewConcentratedLiquidityPool is a test suite that tests the NewConcentratedLiquidityPool function.
func (s *ConcentratedPoolTestSuite) TestNewConcentratedLiquidityPool() {
	type param struct {
		poolId       uint64
		denom0       string
		denom1       string
		tickSpacing  uint64
		spreadFactor sdk.Dec
	}

	tests := []struct {
		name                string
		param               param
		expectedPoolId      uint64
		expectedDenom0      string
		expectedDenom1      string
		expectedTickSpacing uint64
		expectedErr         error
	}{
		{
			name: "Happy path",
			param: param{
				poolId:       DefaultValidPoolID,
				denom0:       ETH,
				denom1:       USDC,
				tickSpacing:  DefaultTickSpacing,
				spreadFactor: DefaultSpreadFactor,
			},
			expectedPoolId:      DefaultValidPoolID,
			expectedDenom0:      ETH,
			expectedDenom1:      USDC,
			expectedTickSpacing: DefaultTickSpacing,
		},
		{
			name: "Non lexicographical order of denoms should not get reordered",
			param: param{
				poolId:       DefaultValidPoolID,
				denom0:       USDC,
				denom1:       ETH,
				tickSpacing:  DefaultTickSpacing,
				spreadFactor: sdk.ZeroDec(),
			},
			expectedPoolId:      DefaultValidPoolID,
			expectedDenom0:      USDC,
			expectedDenom1:      ETH,
			expectedTickSpacing: DefaultTickSpacing,
		},

		{
			name: "Error: same denom not allowed",
			param: param{
				poolId:       DefaultValidPoolID,
				denom0:       USDC,
				denom1:       USDC,
				tickSpacing:  DefaultTickSpacing,
				spreadFactor: DefaultSpreadFactor,
			},
			expectedErr: types.MatchingDenomError{Denom: USDC},
		},
		{
			name: "Error: negative spread factor",
			param: param{
				poolId:       DefaultValidPoolID,
				denom0:       ETH,
				denom1:       USDC,
				tickSpacing:  DefaultTickSpacing,
				spreadFactor: sdk.ZeroDec().Sub(sdk.SmallestDec()),
			},
			expectedErr: types.InvalidSpreadFactorError{ActualSpreadFactor: sdk.ZeroDec().Sub(sdk.SmallestDec())},
		},
		{
			name: "Error: spread factor == 1",
			param: param{
				poolId:       DefaultValidPoolID,
				denom0:       ETH,
				denom1:       USDC,
				tickSpacing:  DefaultTickSpacing,
				spreadFactor: sdk.OneDec(),
			},
			expectedErr: types.InvalidSpreadFactorError{ActualSpreadFactor: sdk.OneDec()},
		},
	}

	for _, test := range tests {
		s.Run(test.name, func() {
			// Init suite for each test.
			s.Setup()

			// Call NewConcentratedLiquidityPool with the parameters from the current test.
			pool, err := model.NewConcentratedLiquidityPool(test.param.poolId, test.param.denom0, test.param.denom1, test.param.tickSpacing, test.param.spreadFactor)

			if test.expectedErr != nil {
				// If the test is expected to produce an error, check if it does.
				s.Require().Error(err)
				s.Require().ErrorContains(err, test.expectedErr.Error())
			} else {
				// If the test is not expected to produce an error, check if it doesn't.
				s.Require().NoError(err)

				// Check if the values of the returned pool match the expected values.
				s.Require().Equal(test.expectedPoolId, pool.Id)
				s.Require().Equal(test.expectedDenom0, pool.Token0)
				s.Require().Equal(test.expectedDenom1, pool.Token1)
				s.Require().Equal(test.expectedTickSpacing, pool.TickSpacing)
				s.Require().Equal(test.param.spreadFactor, pool.SpreadFactor)
			}
		})
	}
}

func (s *ConcentratedPoolTestSuite) TestCalcActualAmounts() {
	var (
		tickToSqrtPrice = func(tick int64) sdk.Dec {
			_, sqrtPrice, err := clmath.TickToSqrtPrice(tick)
			s.Require().NoError(err)
			return sqrtPrice
		}

		defaultLiquidityDelta = sdk.NewDec(1000)

		lowerTick      = int64(-99)
		lowerSqrtPrice = tickToSqrtPrice(lowerTick)

		midtick      = int64(2)
		midSqrtPrice = tickToSqrtPrice(midtick)

		uppertick      = int64(74)
		upperSqrtPrice = tickToSqrtPrice(uppertick)
	)

	tests := map[string]struct {
		currentTick                 int64
		lowerTick                   int64
		upperTick                   int64
		liquidityDelta              sdk.Dec
		shouldTestRoundingInvariant bool
		expectError                 error

		expectedAmount0 sdk.Dec
		expectedAmount1 sdk.Dec
	}{
		"current in range, positive liquidity": {
			currentTick:                 midtick,
			lowerTick:                   lowerTick,
			upperTick:                   uppertick,
			liquidityDelta:              defaultLiquidityDelta,
			shouldTestRoundingInvariant: true,

			expectedAmount0: clmath.CalcAmount0Delta(defaultLiquidityDelta, midSqrtPrice, upperSqrtPrice, true),
			expectedAmount1: clmath.CalcAmount1Delta(defaultLiquidityDelta, midSqrtPrice, lowerSqrtPrice, true),
		},
		"current in range, negative liquidity": {
			currentTick:    midtick,
			lowerTick:      lowerTick,
			upperTick:      uppertick,
			liquidityDelta: defaultLiquidityDelta.Neg(),

			expectedAmount0: clmath.CalcAmount0Delta(defaultLiquidityDelta.Neg(), midSqrtPrice, upperSqrtPrice, false),
			expectedAmount1: clmath.CalcAmount1Delta(defaultLiquidityDelta.Neg(), midSqrtPrice, lowerSqrtPrice, false),
		},
		"current below range, positive liquidity": {
			currentTick:    lowerTick,
			lowerTick:      midtick,
			upperTick:      uppertick,
			liquidityDelta: defaultLiquidityDelta,

			expectedAmount0: clmath.CalcAmount0Delta(defaultLiquidityDelta, midSqrtPrice, upperSqrtPrice, true),
			expectedAmount1: sdk.ZeroDec(),
		},
		"current below range, negative liquidity": {
			currentTick:    lowerTick,
			lowerTick:      midtick,
			upperTick:      uppertick,
			liquidityDelta: defaultLiquidityDelta.Neg(),

			expectedAmount0: clmath.CalcAmount0Delta(defaultLiquidityDelta.Neg(), midSqrtPrice, upperSqrtPrice, false),
			expectedAmount1: sdk.ZeroDec(),
		},
		"current above range, positive liquidity": {
			currentTick:    uppertick,
			lowerTick:      lowerTick,
			upperTick:      midtick,
			liquidityDelta: defaultLiquidityDelta,

			expectedAmount0: sdk.ZeroDec(),
			expectedAmount1: clmath.CalcAmount1Delta(defaultLiquidityDelta, lowerSqrtPrice, midSqrtPrice, true),
		},
		"current above range, negative liquidity": {
			currentTick:    uppertick,
			lowerTick:      lowerTick,
			upperTick:      midtick,
			liquidityDelta: defaultLiquidityDelta.Neg(),

			expectedAmount0: sdk.ZeroDec(),
			expectedAmount1: clmath.CalcAmount1Delta(defaultLiquidityDelta.Neg(), tickToSqrtPrice(lowerTick), midSqrtPrice, false),
		},

		// errors
		"error: zero liqudiity": {
			currentTick:    midtick,
			lowerTick:      lowerTick,
			upperTick:      uppertick,
			liquidityDelta: sdk.ZeroDec(),

			expectError: types.ErrZeroLiquidity,
		},
		"error: lower tick equals upper tick": {
			currentTick:    lowerTick,
			lowerTick:      lowerTick,
			upperTick:      lowerTick,
			liquidityDelta: defaultLiquidityDelta,

			expectError: types.InvalidLowerUpperTickError{LowerTick: lowerTick, UpperTick: lowerTick},
		},
		"error: lower tick is greater than upper tick": {
			currentTick:    lowerTick,
			lowerTick:      lowerTick + 1,
			upperTick:      lowerTick,
			liquidityDelta: defaultLiquidityDelta,

			expectError: types.InvalidLowerUpperTickError{LowerTick: lowerTick + 1, UpperTick: lowerTick},
		},
		"error: lower tick is equal to upper tick": {
			currentTick:    lowerTick,
			lowerTick:      lowerTick,
			upperTick:      lowerTick,
			liquidityDelta: defaultLiquidityDelta,

			expectError: types.InvalidLowerUpperTickError{LowerTick: lowerTick, UpperTick: lowerTick},
		},
	}

	for name, tc := range tests {
		tc := tc
		s.Run(name, func() {
			s.Setup()

			pool := model.Pool{
				CurrentTick: tc.currentTick,
			}
			_, pool.CurrentSqrtPrice, _ = clmath.TickToSqrtPrice(pool.CurrentTick)

			actualAmount0, actualAmount1, err := pool.CalcActualAmounts(s.Ctx, tc.lowerTick, tc.upperTick, tc.liquidityDelta)

			if tc.expectError != nil {
				s.Require().Error(err)
				s.Require().ErrorIs(err, tc.expectError)
				return
			}
			s.Require().NoError(err)

			s.Require().Equal(tc.expectedAmount0, actualAmount0)
			s.Require().Equal(tc.expectedAmount1, actualAmount1)

			// Note: to test rounding invariants around positive and negative liquidity.
			if tc.shouldTestRoundingInvariant {
				actualAmount0Neg, actualAmount1Neg, err := pool.CalcActualAmounts(s.Ctx, tc.lowerTick, tc.upperTick, tc.liquidityDelta.Neg())
				s.Require().NoError(err)

				amt0Diff := actualAmount0.Sub(actualAmount0Neg.Neg())
				amt1Diff := actualAmount1.Sub(actualAmount1Neg.Neg())

				// Difference is between 0 and 1 due to positive liquidity rounding up and negative liquidity performing math normally.
<<<<<<< HEAD
				s.Require().True(amt0Diff.GT(sdk.ZeroDec()) && amt0Diff.LT(sdk.OneDec()))
				s.Require().True(amt1Diff.GT(sdk.ZeroDec()) && amt1Diff.LT(sdk.OneDec()))
=======
				suite.Require().True(amt0Diff.IsPositive() && amt0Diff.LT(sdk.OneDec()))
				suite.Require().True(amt1Diff.IsPositive() && amt1Diff.LT(sdk.OneDec()))
>>>>>>> 13cb7e7d
			}
		})
	}
}

func (s *ConcentratedPoolTestSuite) TestUpdateLiquidityIfActivePosition() {
	var (
		defaultLiquidityDelta = sdk.NewDec(1000)
		defaultLiquidityAmt   = sdk.NewDec(1000)

		lowerTick = int64(-99)
		midtick   = int64(2)
		uppertick = int64(74)
	)

	tests := map[string]struct {
		currentTick    int64
		lowerTick      int64
		upperTick      int64
		liquidityDelta sdk.Dec
		expectError    error
	}{
		"current in range, positive liquidity": {
			currentTick:    midtick,
			lowerTick:      lowerTick,
			upperTick:      uppertick,
			liquidityDelta: defaultLiquidityDelta,
		},
		"current in range, negative liquidity": {
			currentTick:    midtick,
			lowerTick:      lowerTick,
			upperTick:      uppertick,
			liquidityDelta: defaultLiquidityDelta.Neg(),
		},
		"current below range, positive liquidity": {
			currentTick:    lowerTick,
			lowerTick:      midtick,
			upperTick:      uppertick,
			liquidityDelta: defaultLiquidityDelta,
		},
		"current below range, negative liquidity": {
			currentTick:    lowerTick,
			lowerTick:      midtick,
			upperTick:      uppertick,
			liquidityDelta: defaultLiquidityDelta.Neg(),
		},
		"current above range, positive liquidity": {
			currentTick:    uppertick,
			lowerTick:      lowerTick,
			upperTick:      midtick,
			liquidityDelta: defaultLiquidityDelta,
		},
		"current above range, negative liquidity": {
			currentTick:    uppertick,
			lowerTick:      lowerTick,
			upperTick:      midtick,
			liquidityDelta: defaultLiquidityDelta.Neg(),
		},
	}

	for name, tc := range tests {
		tc := tc
		s.Run(name, func() {
			s.Setup()

			pool := model.Pool{
				CurrentTick:          tc.currentTick,
				CurrentTickLiquidity: defaultLiquidityAmt,
			}
			_, pool.CurrentSqrtPrice, _ = clmath.TickToSqrtPrice(pool.CurrentTick)

			wasUpdated := pool.UpdateLiquidityIfActivePosition(s.Ctx, tc.lowerTick, tc.upperTick, tc.liquidityDelta)
			if tc.lowerTick <= tc.currentTick && tc.currentTick <= tc.upperTick {
				s.Require().True(wasUpdated)
				expectedCurrentTickLiquidity := defaultLiquidityAmt.Add(tc.liquidityDelta)
				s.Require().Equal(expectedCurrentTickLiquidity, pool.CurrentTickLiquidity)
			} else {
				s.Require().False(wasUpdated)
				s.Require().Equal(defaultLiquidityAmt, pool.CurrentTickLiquidity)
			}
		})
	}
}

func (suite *ConcentratedPoolTestSuite) TestPoolSetMethods() {
	var (
		newCurrentTick      = DefaultCurrTick
		newCurrentSqrtPrice = DefaultCurrSqrtPrice
		newTickSpacing      = DefaultTickSpacing
	)

	tests := map[string]struct {
		currentTick              int64
		currentSqrtPrice         sdk.Dec
		tickSpacing              uint64
		lastLiquidityUpdateDelta time.Duration
	}{
		"happy path": {
			currentTick:              newCurrentTick,
			currentSqrtPrice:         newCurrentSqrtPrice,
			tickSpacing:              newTickSpacing,
			lastLiquidityUpdateDelta: time.Hour,
		},
	}

	for name, tc := range tests {
		tc := tc
		suite.Run(name, func() {
			suite.Setup()

			currentBlockTime := suite.Ctx.BlockTime()

			// Create the pool and check that the initial values are not equal to the new values we will set.
			clPool := suite.PrepareConcentratedPool()
			suite.Require().NotEqual(tc.currentTick, clPool.GetCurrentTick())
			suite.Require().NotEqual(tc.currentSqrtPrice, clPool.GetCurrentSqrtPrice())
			suite.Require().NotEqual(tc.tickSpacing, clPool.GetTickSpacing())
			suite.Require().NotEqual(currentBlockTime.Add(tc.lastLiquidityUpdateDelta), clPool.GetLastLiquidityUpdate())

			// Run the setters.
			clPool.SetCurrentTick(tc.currentTick)
			clPool.SetCurrentSqrtPrice(tc.currentSqrtPrice)
			clPool.SetTickSpacing(tc.tickSpacing)
			clPool.SetLastLiquidityUpdate(currentBlockTime.Add(tc.lastLiquidityUpdateDelta))

			// Check that the values are now equal to the new values.
			suite.Require().Equal(tc.currentTick, clPool.GetCurrentTick())
			suite.Require().Equal(tc.currentSqrtPrice, clPool.GetCurrentSqrtPrice())
			suite.Require().Equal(tc.tickSpacing, clPool.GetTickSpacing())
			suite.Require().Equal(currentBlockTime.Add(tc.lastLiquidityUpdateDelta), clPool.GetLastLiquidityUpdate())
		})
	}
}<|MERGE_RESOLUTION|>--- conflicted
+++ resolved
@@ -706,13 +706,8 @@
 				amt1Diff := actualAmount1.Sub(actualAmount1Neg.Neg())
 
 				// Difference is between 0 and 1 due to positive liquidity rounding up and negative liquidity performing math normally.
-<<<<<<< HEAD
-				s.Require().True(amt0Diff.GT(sdk.ZeroDec()) && amt0Diff.LT(sdk.OneDec()))
-				s.Require().True(amt1Diff.GT(sdk.ZeroDec()) && amt1Diff.LT(sdk.OneDec()))
-=======
-				suite.Require().True(amt0Diff.IsPositive() && amt0Diff.LT(sdk.OneDec()))
-				suite.Require().True(amt1Diff.IsPositive() && amt1Diff.LT(sdk.OneDec()))
->>>>>>> 13cb7e7d
+				s.Require().True(amt0Diff.IsPositive() && amt0Diff.LT(sdk.OneDec()))
+				s.Require().True(amt1Diff.IsPositive() && amt1Diff.LT(sdk.OneDec()))
 			}
 		})
 	}
