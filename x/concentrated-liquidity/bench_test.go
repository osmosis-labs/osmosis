package concentrated_liquidity_test

import (
	"fmt"
	"math"
	"math/rand"
	"testing"

	"github.com/cosmos/cosmos-sdk/simapp"
	sdk "github.com/cosmos/cosmos-sdk/types"
	"github.com/stretchr/testify/require"

	"github.com/osmosis-labs/osmosis/v15/app/apptesting"
	cl "github.com/osmosis-labs/osmosis/v15/x/concentrated-liquidity"
	clmath "github.com/osmosis-labs/osmosis/v15/x/concentrated-liquidity/math"
	clmodel "github.com/osmosis-labs/osmosis/v15/x/concentrated-liquidity/model"
	"github.com/osmosis-labs/osmosis/v15/x/concentrated-liquidity/types"
)

type BenchTestSuite struct {
	apptesting.KeeperTestHelper
}

func (s BenchTestSuite) createPosition(accountIndex int, poolId uint64, coin0, coin1 sdk.Coin, lowerTick, upperTick int64) { //nolint:govet
	tokensDesired := sdk.NewCoins(coin0, coin1)

	_, _, _, _, _, _, _, err := s.App.ConcentratedLiquidityKeeper.CreatePosition(s.Ctx, poolId, s.TestAccs[accountIndex], tokensDesired, sdk.ZeroInt(), sdk.ZeroInt(), lowerTick, upperTick)
	if err != nil {
		// This can happen for ticks that map to the very small prices
		// e.g 2 * 10^(-18) ends up mapping to the same sqrt price
		fmt.Println("error creating position", err)
	}
}

func noError(b *testing.B, err error) {
	require.NoError(b, err)
}

func runBenchmark(b *testing.B, testFunc func(b *testing.B, s *BenchTestSuite, pool types.ConcentratedPoolExtension, largeSwapInCoin sdk.Coin, currentTick int64)) {
	// Notice we stop the timer to skip setup code.
	b.StopTimer()

<<<<<<< HEAD
	// We cannot use s.Require().NoError() because the suite context
	// is defined on the testing.T and not testing.B
	noError := func(err error) {
		require.NoError(b, err)
	}

=======
>>>>>>> 672cf20f
	const (
		numberOfPositions              = 10000
		maxAmountDeposited             = int64(1_000_000_000_000)
		amountIn                       = "9999999999999999999"
		shouldCreateFullRangePositions = true
		shouldConcentrate              = true
		tickSpacing                    = 1
	)

	var (
		denom0               = DefaultCoin0.Denom
		denom1               = DefaultCoin1.Denom
		denomIn              = denom0
		numberOfPositionsInt = sdk.NewInt(numberOfPositions)
		maxAmountOfEachToken = sdk.NewInt(maxAmountDeposited).Mul(numberOfPositionsInt)
		seed                 = int64(1)
	)
<<<<<<< HEAD
	rand.Seed(seed) //nolint:staticcheck
=======

	rand.Seed(seed)
>>>>>>> 672cf20f

	b.ResetTimer()

	for i := 0; i < b.N; i++ {
		s := BenchTestSuite{}
		cleanup := s.SetupWithLevelDb()

		for _, acc := range s.TestAccs {
<<<<<<< HEAD
			err := simapp.FundAccount(s.App.BankKeeper, s.Ctx, acc, sdk.NewCoins(sdk.NewCoin(denom0, maxAmountOfEachToken), sdk.NewCoin(denom1, maxAmountOfEachToken), sdk.NewCoin("uosmo", maxAmountOfEachToken)))
			noError(err)
=======
			simapp.FundAccount(s.App.BankKeeper, s.Ctx, acc, sdk.NewCoins(
				sdk.NewCoin(denom0, maxAmountOfEachToken),
				sdk.NewCoin(denom1, maxAmountOfEachToken),
				sdk.NewCoin("uosmo", maxAmountOfEachToken),
			))
>>>>>>> 672cf20f
		}

		// Create a pool
		poolId, err := s.App.PoolManagerKeeper.CreatePool(s.Ctx, clmodel.NewMsgCreateConcentratedPool(
			s.TestAccs[0], denom0, denom1, tickSpacing, sdk.MustNewDecFromStr("0.001"),
		))
		noError(b, err)

		clKeeper := s.App.ConcentratedLiquidityKeeper

		// Create first position to set a price of 1 and tick of zero.
		tokenDesired0 := sdk.NewCoin(denom0, sdk.NewInt(100))
		tokenDesired1 := sdk.NewCoin(denom1, sdk.NewInt(100))
		tokensDesired := sdk.NewCoins(tokenDesired0, tokenDesired1)
		_, _, _, _, _, _, _, err = clKeeper.CreatePosition(s.Ctx, poolId, s.TestAccs[0], tokensDesired, sdk.ZeroInt(), sdk.ZeroInt(), types.MinTick, types.MaxTick)
<<<<<<< HEAD
		noError(err)
=======
		noError(b, err)
>>>>>>> 672cf20f

		pool, err := clKeeper.GetPoolById(s.Ctx, poolId)
		noError(b, err)

		// Zero by default, can configure by setting a specific position.
		currentTick := pool.GetCurrentTick()

		// Setup numberOfPositions positions at random ranges
<<<<<<< HEAD
		for i := 0; i < numberOfPositions; i++ {
			var (
				lowerTick int64
				upperTick int64
			)

			if denomIn == denom0 {
				// Decreasing price so want to be below current tick

				// minTick <= lowerTick <= currentTick
				lowerTick = rand.Int63n(currentTick-types.MinTick+1) + types.MinTick
				// lowerTick <= upperTick <= currentTick
				upperTick = currentTick - rand.Int63n(int64(math.Abs(float64(currentTick-lowerTick))))
			} else {
				// Increasing price so want to be above current tick

				// currentTick <= lowerTick <= maxTick
				lowerTick := rand.Int63n(types.MaxTick-currentTick+1) + currentTick
				// lowerTick <= upperTick <= maxTick
				upperTick = types.MaxTick - rand.Int63n(int64(math.Abs(float64(types.MaxTick-lowerTick))))
			}
			// Normalize lowerTick to be a multiple of tickSpacing
			lowerTick = lowerTick + (tickSpacing - lowerTick%tickSpacing)
			// Normalize upperTick to be a multiple of tickSpacing
			upperTick = upperTick - upperTick%tickSpacing
=======
		setupPositions := func() {
			for i := 0; i < numberOfPositions; i++ {
				var (
					lowerTick int64
					upperTick int64
				)

				if denomIn == denom0 {
					// Decreasing price so want to be below current tick
					// minTick <= lowerTick <= currentTick
					lowerTick = rand.Int63n(currentTick-types.MinTick+1) + types.MinTick
					// lowerTick <= upperTick <= currentTick
					upperTick = currentTick - rand.Int63n(int64(math.Abs(float64(currentTick-lowerTick))))
				} else {
					// Increasing price so want to be above current tick
					// currentTick <= lowerTick <= maxTick
					lowerTick = rand.Int63n(types.MaxTick-currentTick+1) + currentTick
					// lowerTick <= upperTick <= maxTick
					upperTick = types.MaxTick - rand.Int63n(int64(math.Abs(float64(types.MaxTick-lowerTick))))
				}

				// Normalize lowerTick to be a multiple of tickSpacing
				lowerTick = lowerTick + (tickSpacing - lowerTick%tickSpacing)
				// Normalize upperTick to be a multiple of tickSpacing
				upperTick = upperTick - upperTick%tickSpacing

				priceLowerTick, priceUpperTick, _, _, err := clmath.TicksToSqrtPrice(lowerTick, upperTick)
				noError(b, err)
>>>>>>> 672cf20f

				lowerTick, upperTick, err = cl.RoundTickToCanonicalPriceTick(
					lowerTick, upperTick, priceLowerTick, priceUpperTick, tickSpacing,
				)
				if err != nil {
					continue
				}

				tokenDesired0 := sdk.NewCoin(denom0, sdk.NewInt(rand.Int63n(maxAmountDeposited)))
				tokenDesired1 := sdk.NewCoin(denom1, sdk.NewInt(rand.Int63n(maxAmountDeposited)))

				accountIndex := rand.Intn(len(s.TestAccs))
				s.createPosition(accountIndex, poolId, tokenDesired0, tokenDesired1, lowerTick, upperTick)
			}
		}

		// Setup numberOfPositions full range positions for deeper liquidity.
		setupFullRangePositions := func() {
			for i := 0; i < numberOfPositions; i++ {
				lowerTick := types.MinTick
				upperTick := types.MaxTick
				maxAmountDepositedFullRange := sdk.NewInt(maxAmountDeposited).MulRaw(5)
				tokenDesired0 := sdk.NewCoin(denom0, maxAmountDepositedFullRange)
				tokenDesired1 := sdk.NewCoin(denom1, maxAmountDepositedFullRange)
				tokensDesired := sdk.NewCoins(tokenDesired0, tokenDesired1)
				accountIndex := rand.Intn(len(s.TestAccs))
				account := s.TestAccs[accountIndex]
<<<<<<< HEAD

				err := simapp.FundAccount(s.App.BankKeeper, s.Ctx, account, tokensDesired)
				noError(err)

=======
				simapp.FundAccount(s.App.BankKeeper, s.Ctx, account, tokensDesired)
>>>>>>> 672cf20f
				s.createPosition(accountIndex, poolId, tokenDesired0, tokenDesired1, lowerTick, upperTick)
			}
		}

		// Setup numberOfPositions * 2 positions at random ranges around the current tick for deeper
		// liquidity.
		setupConcentratedPositions := func() {
			// Within 10 ticks of the current
			if tickSpacing <= 10 {
				for i := 0; i < numberOfPositions; i++ {
					lowerTick := currentTick - 10
					upperTick := currentTick + 10
					tokenDesired0 := sdk.NewCoin(denom0, sdk.NewInt(maxAmountDeposited).MulRaw(5))
					tokenDesired1 := sdk.NewCoin(denom1, sdk.NewInt(maxAmountDeposited).MulRaw(5))
					tokensDesired := sdk.NewCoins(tokenDesired0, tokenDesired1)
					accountIndex := rand.Intn(len(s.TestAccs))
					account := s.TestAccs[accountIndex]
<<<<<<< HEAD

					err = simapp.FundAccount(s.App.BankKeeper, s.Ctx, account, tokensDesired)
					noError(err)

=======
					simapp.FundAccount(s.App.BankKeeper, s.Ctx, account, tokensDesired)
>>>>>>> 672cf20f
					s.createPosition(accountIndex, poolId, tokenDesired0, tokenDesired1, lowerTick, upperTick)
				}
			}

			// Within 100 ticks of the current
			for i := 0; i < numberOfPositions; i++ {
				lowerTick := currentTick - 100
				upperTick := currentTick + 100
				lowerTick = lowerTick + (tickSpacing - lowerTick%tickSpacing)
				upperTick = upperTick - upperTick%tickSpacing
				tokenDesired0 := sdk.NewCoin(denom0, sdk.NewInt(maxAmountDeposited).MulRaw(5))
				tokenDesired1 := sdk.NewCoin(denom1, sdk.NewInt(maxAmountDeposited).MulRaw(5))
				tokensDesired := sdk.NewCoins(tokenDesired0, tokenDesired1)
				accountIndex := rand.Intn(len(s.TestAccs))
				account := s.TestAccs[accountIndex]
<<<<<<< HEAD

				err = simapp.FundAccount(s.App.BankKeeper, s.Ctx, account, tokensDesired)
				noError(err)

=======
				simapp.FundAccount(s.App.BankKeeper, s.Ctx, account, tokensDesired)
>>>>>>> 672cf20f
				s.createPosition(accountIndex, poolId, tokenDesired0, tokenDesired1, lowerTick, upperTick)
			}
		}

		setupPositions()
		if shouldCreateFullRangePositions {
			setupFullRangePositions()
		}
		if shouldConcentrate {
			setupConcentratedPositions()
		}

		swapAmountIn := sdk.MustNewDecFromStr(amountIn).TruncateInt()
		largeSwapInCoin := sdk.NewCoin(denomIn, swapAmountIn)
		// Commit so that the changes are propagated to IAVL.
		s.Commit()

		testFunc(b, &s, pool, largeSwapInCoin, currentTick)
		cleanup()
	}
}

func BenchmarkSwapExactAmountIn(b *testing.B) {
	runBenchmark(b, func(b *testing.B, s *BenchTestSuite, pool types.ConcentratedPoolExtension, largeSwapInCoin sdk.Coin, currentTick int64) {
		clKeeper := s.App.ConcentratedLiquidityKeeper

		liquidityNet, err := clKeeper.GetTickLiquidityNetInDirection(s.Ctx, pool.GetId(), largeSwapInCoin.Denom, sdk.NewInt(currentTick), sdk.Int{})
		noError(b, err)
		simapp.FundAccount(s.App.BankKeeper, s.Ctx, s.TestAccs[0], sdk.NewCoins(largeSwapInCoin))

		b.StartTimer()

		// System under test
		_, err = clKeeper.SwapExactAmountIn(s.Ctx, s.TestAccs[0], pool, largeSwapInCoin, DefaultCoin1.Denom, sdk.NewInt(1), pool.GetSpreadFactor(s.Ctx))
		b.StopTimer()
		noError(b, err)

<<<<<<< HEAD
		// Fund swap amount.
		err = simapp.FundAccount(s.App.BankKeeper, s.Ctx, s.TestAccs[0], sdk.NewCoins(largeSwapInCoin))
		noError(err)
=======
		fmt.Println("current_tick", currentTick)
		fmt.Println("num_ticks_traversed", len(liquidityNet))
	})
}

func BenchmarkGetTickLiquidityNetInDirection(b *testing.B) {
	runBenchmark(b, func(b *testing.B, s *BenchTestSuite, pool types.ConcentratedPoolExtension, largeSwapInCoin sdk.Coin, currentTick int64) {
		clKeeper := s.App.ConcentratedLiquidityKeeper
>>>>>>> 672cf20f

		b.StartTimer()

		// System under test
		liquidityNet, err := clKeeper.GetTickLiquidityNetInDirection(s.Ctx, pool.GetId(), largeSwapInCoin.Denom, sdk.NewInt(currentTick), sdk.Int{})
		b.StopTimer()
		noError(b, err)

		fmt.Println("current_tick", currentTick)
		fmt.Println("num_ticks_traversed", len(liquidityNet))
	})
}

func BenchmarkGetTickLiquidityForFullRange(b *testing.B) {
	runBenchmark(b, func(b *testing.B, s *BenchTestSuite, pool types.ConcentratedPoolExtension, largeSwapInCoin sdk.Coin, currentTick int64) {
		clKeeper := s.App.ConcentratedLiquidityKeeper

		b.StartTimer()

		// System under test
		liquidityNet, err := clKeeper.GetTickLiquidityForFullRange(s.Ctx, pool.GetId())
		b.StopTimer()
		noError(b, err)

		fmt.Println("current_tick", currentTick)
		fmt.Println("num_ticks_traversed", len(liquidityNet))
	})
}<|MERGE_RESOLUTION|>--- conflicted
+++ resolved
@@ -40,15 +40,6 @@
 	// Notice we stop the timer to skip setup code.
 	b.StopTimer()
 
-<<<<<<< HEAD
-	// We cannot use s.Require().NoError() because the suite context
-	// is defined on the testing.T and not testing.B
-	noError := func(err error) {
-		require.NoError(b, err)
-	}
-
-=======
->>>>>>> 672cf20f
 	const (
 		numberOfPositions              = 10000
 		maxAmountDeposited             = int64(1_000_000_000_000)
@@ -66,12 +57,8 @@
 		maxAmountOfEachToken = sdk.NewInt(maxAmountDeposited).Mul(numberOfPositionsInt)
 		seed                 = int64(1)
 	)
-<<<<<<< HEAD
-	rand.Seed(seed) //nolint:staticcheck
-=======
 
 	rand.Seed(seed)
->>>>>>> 672cf20f
 
 	b.ResetTimer()
 
@@ -80,16 +67,11 @@
 		cleanup := s.SetupWithLevelDb()
 
 		for _, acc := range s.TestAccs {
-<<<<<<< HEAD
-			err := simapp.FundAccount(s.App.BankKeeper, s.Ctx, acc, sdk.NewCoins(sdk.NewCoin(denom0, maxAmountOfEachToken), sdk.NewCoin(denom1, maxAmountOfEachToken), sdk.NewCoin("uosmo", maxAmountOfEachToken)))
-			noError(err)
-=======
 			simapp.FundAccount(s.App.BankKeeper, s.Ctx, acc, sdk.NewCoins(
 				sdk.NewCoin(denom0, maxAmountOfEachToken),
 				sdk.NewCoin(denom1, maxAmountOfEachToken),
 				sdk.NewCoin("uosmo", maxAmountOfEachToken),
 			))
->>>>>>> 672cf20f
 		}
 
 		// Create a pool
@@ -105,11 +87,7 @@
 		tokenDesired1 := sdk.NewCoin(denom1, sdk.NewInt(100))
 		tokensDesired := sdk.NewCoins(tokenDesired0, tokenDesired1)
 		_, _, _, _, _, _, _, err = clKeeper.CreatePosition(s.Ctx, poolId, s.TestAccs[0], tokensDesired, sdk.ZeroInt(), sdk.ZeroInt(), types.MinTick, types.MaxTick)
-<<<<<<< HEAD
-		noError(err)
-=======
-		noError(b, err)
->>>>>>> 672cf20f
+		noError(b, err)
 
 		pool, err := clKeeper.GetPoolById(s.Ctx, poolId)
 		noError(b, err)
@@ -118,33 +96,6 @@
 		currentTick := pool.GetCurrentTick()
 
 		// Setup numberOfPositions positions at random ranges
-<<<<<<< HEAD
-		for i := 0; i < numberOfPositions; i++ {
-			var (
-				lowerTick int64
-				upperTick int64
-			)
-
-			if denomIn == denom0 {
-				// Decreasing price so want to be below current tick
-
-				// minTick <= lowerTick <= currentTick
-				lowerTick = rand.Int63n(currentTick-types.MinTick+1) + types.MinTick
-				// lowerTick <= upperTick <= currentTick
-				upperTick = currentTick - rand.Int63n(int64(math.Abs(float64(currentTick-lowerTick))))
-			} else {
-				// Increasing price so want to be above current tick
-
-				// currentTick <= lowerTick <= maxTick
-				lowerTick := rand.Int63n(types.MaxTick-currentTick+1) + currentTick
-				// lowerTick <= upperTick <= maxTick
-				upperTick = types.MaxTick - rand.Int63n(int64(math.Abs(float64(types.MaxTick-lowerTick))))
-			}
-			// Normalize lowerTick to be a multiple of tickSpacing
-			lowerTick = lowerTick + (tickSpacing - lowerTick%tickSpacing)
-			// Normalize upperTick to be a multiple of tickSpacing
-			upperTick = upperTick - upperTick%tickSpacing
-=======
 		setupPositions := func() {
 			for i := 0; i < numberOfPositions; i++ {
 				var (
@@ -173,7 +124,6 @@
 
 				priceLowerTick, priceUpperTick, _, _, err := clmath.TicksToSqrtPrice(lowerTick, upperTick)
 				noError(b, err)
->>>>>>> 672cf20f
 
 				lowerTick, upperTick, err = cl.RoundTickToCanonicalPriceTick(
 					lowerTick, upperTick, priceLowerTick, priceUpperTick, tickSpacing,
@@ -201,14 +151,7 @@
 				tokensDesired := sdk.NewCoins(tokenDesired0, tokenDesired1)
 				accountIndex := rand.Intn(len(s.TestAccs))
 				account := s.TestAccs[accountIndex]
-<<<<<<< HEAD
-
-				err := simapp.FundAccount(s.App.BankKeeper, s.Ctx, account, tokensDesired)
-				noError(err)
-
-=======
 				simapp.FundAccount(s.App.BankKeeper, s.Ctx, account, tokensDesired)
->>>>>>> 672cf20f
 				s.createPosition(accountIndex, poolId, tokenDesired0, tokenDesired1, lowerTick, upperTick)
 			}
 		}
@@ -226,14 +169,7 @@
 					tokensDesired := sdk.NewCoins(tokenDesired0, tokenDesired1)
 					accountIndex := rand.Intn(len(s.TestAccs))
 					account := s.TestAccs[accountIndex]
-<<<<<<< HEAD
-
-					err = simapp.FundAccount(s.App.BankKeeper, s.Ctx, account, tokensDesired)
-					noError(err)
-
-=======
 					simapp.FundAccount(s.App.BankKeeper, s.Ctx, account, tokensDesired)
->>>>>>> 672cf20f
 					s.createPosition(accountIndex, poolId, tokenDesired0, tokenDesired1, lowerTick, upperTick)
 				}
 			}
@@ -249,14 +185,7 @@
 				tokensDesired := sdk.NewCoins(tokenDesired0, tokenDesired1)
 				accountIndex := rand.Intn(len(s.TestAccs))
 				account := s.TestAccs[accountIndex]
-<<<<<<< HEAD
-
-				err = simapp.FundAccount(s.App.BankKeeper, s.Ctx, account, tokensDesired)
-				noError(err)
-
-=======
 				simapp.FundAccount(s.App.BankKeeper, s.Ctx, account, tokensDesired)
->>>>>>> 672cf20f
 				s.createPosition(accountIndex, poolId, tokenDesired0, tokenDesired1, lowerTick, upperTick)
 			}
 		}
@@ -294,11 +223,6 @@
 		b.StopTimer()
 		noError(b, err)
 
-<<<<<<< HEAD
-		// Fund swap amount.
-		err = simapp.FundAccount(s.App.BankKeeper, s.Ctx, s.TestAccs[0], sdk.NewCoins(largeSwapInCoin))
-		noError(err)
-=======
 		fmt.Println("current_tick", currentTick)
 		fmt.Println("num_ticks_traversed", len(liquidityNet))
 	})
@@ -307,7 +231,6 @@
 func BenchmarkGetTickLiquidityNetInDirection(b *testing.B) {
 	runBenchmark(b, func(b *testing.B, s *BenchTestSuite, pool types.ConcentratedPoolExtension, largeSwapInCoin sdk.Coin, currentTick int64) {
 		clKeeper := s.App.ConcentratedLiquidityKeeper
->>>>>>> 672cf20f
 
 		b.StartTimer()
 
