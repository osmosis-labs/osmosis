--- conflicted
+++ resolved
@@ -71,7 +71,7 @@
 		expectedSqrtPriceNext           sdk.Dec
 		expectedAmountInConsumed        sdk.Dec
 		expectedAmountOut               sdk.Dec
-		expectedspreadRewardChargeTotal sdk.Dec
+		expectedSpreadRewardChargeTotal sdk.Dec
 
 		expectError error
 	}{
@@ -88,7 +88,7 @@
 			expectedAmountInConsumed: defaultAmountOne.Ceil(),
 			// liquidity * (sqrtPriceNext - sqrtPriceCurrent) / (sqrtPriceNext * sqrtPriceCurrent)
 			expectedAmountOut:               defaultAmountZero.Sub(sdk.SmallestDec()), // subtracting smallest dec to account for truncations in favor of the pool.
-			expectedspreadRewardChargeTotal: sdk.ZeroDec(),
+			expectedSpreadRewardChargeTotal: sdk.ZeroDec(),
 		},
 		"2: no spread factor - do not reach target": {
 			sqrtPriceCurrent:     sqrtPriceCurrent,
@@ -102,7 +102,7 @@
 			expectedAmountInConsumed: defaultAmountOne.Sub(sdk.NewDec(100)).Ceil(),
 			// subtracting 3 * smallest dec to account for truncations in favor of the pool.
 			expectedAmountOut:               amountZeroTargetNotReached.Sub(sdk.SmallestDec().MulInt64(3)),
-			expectedspreadRewardChargeTotal: sdk.ZeroDec(),
+			expectedSpreadRewardChargeTotal: sdk.ZeroDec(),
 		},
 		"3: 3% spread factor - reach target": {
 			sqrtPriceCurrent:     sqrtPriceCurrent,
@@ -115,7 +115,7 @@
 			expectedAmountInConsumed: defaultAmountOne.Ceil(),
 			// liquidity * (sqrtPriceNext - sqrtPriceCurrent) / (sqrtPriceNext * sqrtPriceCurrent)
 			expectedAmountOut:               defaultAmountZero.Sub(sdk.SmallestDec()), // subtracting smallest dec to account for truncations in favor of the pool.
-			expectedspreadRewardChargeTotal: swapstrategy.ComputespreadRewardChargeFromAmountIn(defaultAmountOne.Ceil(), defaultSpreadReward),
+			expectedSpreadRewardChargeTotal: swapstrategy.ComputeSpreadRewardChargeFromAmountIn(defaultAmountOne.Ceil(), defaultSpreadReward),
 		},
 		"4: 3% spread factor - do not reach target": {
 			sqrtPriceCurrent:     sqrtPriceCurrent,
@@ -129,7 +129,7 @@
 			// subtracting 3 * smallest dec to account for truncations in favor of the pool.
 			expectedAmountOut: amountZeroTargetNotReached.Sub(sdk.SmallestDec().MulInt64(3)),
 			// Difference between given amount remaining in and amount in actually consumed which qpproximately equals to spread factor.
-			expectedspreadRewardChargeTotal: defaultAmountOne.Sub(sdk.NewDec(100)).Quo(sdk.OneDec().Sub(defaultSpreadReward)).Sub(defaultAmountOne.Sub(sdk.NewDec(100)).Ceil()),
+			expectedSpreadRewardChargeTotal: defaultAmountOne.Sub(sdk.NewDec(100)).Quo(sdk.OneDec().Sub(defaultSpreadReward)).Sub(defaultAmountOne.Sub(sdk.NewDec(100)).Ceil()),
 		},
 		"5: custom amounts at high price levels - reach target": {
 			sqrtPriceCurrent: sqrt(100_000_000),
@@ -145,27 +145,20 @@
 			expectedAmountInConsumed: sdk.NewDec(1336900668450),
 			// subtracting smallest dec as a rounding error in favor of the pool.
 			expectedAmountOut:               defaultAmountZero.TruncateDec().Sub(sdk.SmallestDec()),
-			expectedspreadRewardChargeTotal: sdk.ZeroDec(),
+			expectedSpreadRewardChargeTotal: sdk.ZeroDec(),
 		},
 	}
 
 	for name, tc := range tests {
 		tc := tc
 		suite.Run(name, func() {
-<<<<<<< HEAD
-			suite.SetupTest()
-			strategy := swapstrategy.New(false, types.MaxSqrtPrice, suite.App.GetKey(types.ModuleName), tc.spreadFactor, defaultTickSpacing)
-
+			strategy := suite.setupNewOneForZeroSwapStrategy(types.MaxSqrtPrice, tc.spreadFactor)
 			sqrtPriceNext, amountInConsumed, amountZeroOut, spreadRewardChargeTotal := strategy.ComputeSwapStepOutGivenIn(tc.sqrtPriceCurrent, tc.sqrtPriceTarget, tc.liquidity, tc.amountOneInRemaining)
-=======
-			strategy := suite.setupNewOneForZeroSwapStrategy(types.MaxSqrtPrice, tc.spreadFactor)
-			sqrtPriceNext, amountInConsumed, amountZeroOut, feeChargeTotal := strategy.ComputeSwapStepOutGivenIn(tc.sqrtPriceCurrent, tc.sqrtPriceTarget, tc.liquidity, tc.amountOneInRemaining)
->>>>>>> 8b4c62a2
 
 			suite.Require().Equal(tc.expectedSqrtPriceNext, sqrtPriceNext)
 			suite.Require().Equal(tc.expectedAmountInConsumed, amountInConsumed)
 			suite.Require().Equal(tc.expectedAmountOut, amountZeroOut)
-			suite.Require().Equal(tc.expectedspreadRewardChargeTotal, spreadRewardChargeTotal)
+			suite.Require().Equal(tc.expectedSpreadRewardChargeTotal, spreadRewardChargeTotal)
 		})
 	}
 }
@@ -196,18 +189,11 @@
 		expectedSqrtPriceNext           sdk.Dec
 		expectedAmountZeroOutConsumed   sdk.Dec
 		expectedAmountOneIn             sdk.Dec
-		expectedspreadRewardChargeTotal sdk.Dec
+		expectedSpreadRewardChargeTotal sdk.Dec
 
 		expectError error
 	}{
-<<<<<<< HEAD
-		"1: no spread factor - reach target": {
-			sqrtPriceCurrent: sqrtPriceCurrent,
-			sqrtPriceTarget:  sqrtPriceNext,
-			liquidity:        defaultLiquidity,
-=======
-		"1: no fee - reach target": {
->>>>>>> 8b4c62a2
+		"1: no spread reward - reach target": {
 			// Add 100.
 			amountZeroOutRemaining: defaultAmountZero.Add(sdk.NewDec(100)),
 			spreadFactor:           sdk.ZeroDec(),
@@ -217,16 +203,9 @@
 			expectedAmountZeroOutConsumed: defaultAmountZero.Sub(sdk.SmallestDec()), // subtracting smallest dec to account for truncations in favor of the pool.
 			// liquidity * (sqrtPriceNext - sqrtPriceCurrent)
 			expectedAmountOneIn:             defaultAmountOne.Ceil(),
-			expectedspreadRewardChargeTotal: sdk.ZeroDec(),
-		},
-<<<<<<< HEAD
-		"2: no spread factor - do not reach target": {
-			sqrtPriceCurrent:       sqrtPriceCurrent,
-			sqrtPriceTarget:        sqrtPriceNext,
-			liquidity:              defaultLiquidity,
-=======
-		"2: no fee - do not reach target": {
->>>>>>> 8b4c62a2
+			expectedSpreadRewardChargeTotal: sdk.ZeroDec(),
+		},
+		"2: no spread reward - do not reach target": {
 			amountZeroOutRemaining: defaultAmountZero.Sub(sdk.NewDec(1000)),
 			spreadFactor:           sdk.ZeroDec(),
 
@@ -236,34 +215,18 @@
 			expectedAmountZeroOutConsumed: amountZeroTargetNotReached.Sub(sdk.SmallestDec().MulInt64(3)),
 
 			expectedAmountOneIn:             amountOneTargetNotReached.Ceil(),
-			expectedspreadRewardChargeTotal: sdk.ZeroDec(),
-		},
-<<<<<<< HEAD
-		"3: 3% spread factor - reach target": {
-			sqrtPriceCurrent:       sqrtPriceCurrent,
-			sqrtPriceTarget:        sqrtPriceNext,
-			liquidity:              defaultLiquidity,
+			expectedSpreadRewardChargeTotal: sdk.ZeroDec(),
+		},
+		"3: 3% spread reward - reach target": {
 			amountZeroOutRemaining: defaultAmountZero.Quo(sdk.OneDec().Sub(defaultSpreadReward)),
 			spreadFactor:           defaultSpreadReward,
-=======
-		"3: 3% fee - reach target": {
-			amountZeroOutRemaining: defaultAmountZero.Quo(sdk.OneDec().Sub(defaultFee)),
-			spreadFactor:           defaultFee,
->>>>>>> 8b4c62a2
 
 			expectedSqrtPriceNext:           sqrtPriceNext,
 			expectedAmountZeroOutConsumed:   defaultAmountZero.Sub(sdk.SmallestDec()), // subtracting smallest dec to account for truncations in favor of the pool.
 			expectedAmountOneIn:             defaultAmountOne.Ceil(),
-			expectedspreadRewardChargeTotal: swapstrategy.ComputespreadRewardChargeFromAmountIn(defaultAmountOne.Ceil(), defaultSpreadReward),
-		},
-<<<<<<< HEAD
-		"4: 3% spread factor - do not reach target": {
-			sqrtPriceCurrent:       sqrtPriceCurrent,
-			sqrtPriceTarget:        sqrtPriceNext,
-			liquidity:              defaultLiquidity,
-=======
-		"4: 3% fee - do not reach target": {
->>>>>>> 8b4c62a2
+			expectedSpreadRewardChargeTotal: swapstrategy.ComputeSpreadRewardChargeFromAmountIn(defaultAmountOne.Ceil(), defaultSpreadReward),
+		},
+		"4: 3% spread reward - do not reach target": {
 			amountZeroOutRemaining: defaultAmountZero.Sub(sdk.NewDec(1000)),
 			spreadFactor:           defaultSpreadReward,
 
@@ -271,26 +234,19 @@
 			// subtracting 3 * smallest dec to account for truncations in favor of the pool.
 			expectedAmountZeroOutConsumed:   amountZeroTargetNotReached.Sub(sdk.SmallestDec().MulInt64(3)),
 			expectedAmountOneIn:             amountOneTargetNotReached.Ceil(),
-			expectedspreadRewardChargeTotal: swapstrategy.ComputespreadRewardChargeFromAmountIn(amountOneTargetNotReached.Ceil(), defaultSpreadReward),
+			expectedSpreadRewardChargeTotal: swapstrategy.ComputeSpreadRewardChargeFromAmountIn(amountOneTargetNotReached.Ceil(), defaultSpreadReward),
 		},
 	}
 
 	for name, tc := range tests {
 		suite.Run(name, func() {
-<<<<<<< HEAD
-			suite.SetupTest()
-			strategy := swapstrategy.New(false, types.MaxSqrtPrice, suite.App.GetKey(types.ModuleName), tc.spreadFactor, defaultTickSpacing)
-
-			sqrtPriceNext, amountZeroOutConsumed, amountOneIn, spreadRewardChargeTotal := strategy.ComputeSwapStepInGivenOut(tc.sqrtPriceCurrent, tc.sqrtPriceTarget, tc.liquidity, tc.amountZeroOutRemaining)
-=======
 			strategy := suite.setupNewOneForZeroSwapStrategy(types.MaxSqrtPrice, tc.spreadFactor)
-			sqrtPriceNext, amountZeroOutConsumed, amountOneIn, feeChargeTotal := strategy.ComputeSwapStepInGivenOut(sqrtPriceCurrent, sqrtPriceTarget, defaultLiquidity, tc.amountZeroOutRemaining)
->>>>>>> 8b4c62a2
+			sqrtPriceNext, amountZeroOutConsumed, amountOneIn, spreadRewardChargeTotal := strategy.ComputeSwapStepInGivenOut(sqrtPriceCurrent, sqrtPriceTarget, defaultLiquidity, tc.amountZeroOutRemaining)
 
 			suite.Require().Equal(tc.expectedSqrtPriceNext, sqrtPriceNext)
 			suite.Require().Equal(tc.expectedAmountZeroOutConsumed, amountZeroOutConsumed)
 			suite.Require().Equal(tc.expectedAmountOneIn, amountOneIn)
-			suite.Require().Equal(tc.expectedspreadRewardChargeTotal.String(), spreadRewardChargeTotal.String())
+			suite.Require().Equal(tc.expectedSpreadRewardChargeTotal.String(), spreadRewardChargeTotal.String())
 		})
 	}
 }
