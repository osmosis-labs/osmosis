--- conflicted
+++ resolved
@@ -137,13 +137,8 @@
 		expectedAmountIn                sdk.Dec
 		expectedAmountOut               sdk.Dec
 	}{
-<<<<<<< HEAD
 		"1: one_for_zero__not_equal_target__no_spread_reward": {
-			sqrtPriceCurrent: sdk.MustNewDecFromStr("70.710678118654752440"), // 5000
-=======
-		"1: one_for_zero__not_equal_target__no_fee": {
-			sqrtPriceCurrent: sqrt5000,                                       // 5000
->>>>>>> 8b4c62a2
+			sqrtPriceCurrent: sqrt5000,                                       // 5000
 			sqrtPriceTarget:  sdk.MustNewDecFromStr("70.724818840347693039"), // 5002
 			liquidity:        sdk.MustNewDecFromStr("3035764687.503020836176699298"),
 			amountIn:         sdk.NewDec(42000000),
@@ -159,13 +154,8 @@
 			expectedAmountIn:  sdk.NewDec(42000000),
 			expectedAmountOut: sdk.NewDec(8398),
 		},
-<<<<<<< HEAD
 		"2: zero_for_one__not_equal_target__no_spread_reward": {
-			sqrtPriceCurrent: sdk.MustNewDecFromStr("70.710678118654752440"), // 5000
-=======
-		"2: zero_for_one__not_equal_target__no_fee": {
-			sqrtPriceCurrent: sqrt5000,                                       // 5000
->>>>>>> 8b4c62a2
+			sqrtPriceCurrent: sqrt5000,                                       // 5000
 			sqrtPriceTarget:  sdk.MustNewDecFromStr("70.682388188289167342"), // 4996
 			liquidity:        sdk.MustNewDecFromStr("3035764687.503020836176699298"),
 			amountIn:         sdk.NewDec(13370),
@@ -182,13 +172,8 @@
 			expectedAmountIn:  sdk.NewDec(13370),
 			expectedAmountOut: sdk.NewDec(66829187),
 		},
-<<<<<<< HEAD
 		"3: one_for_zero__equal_target__no_spread_reward": {
-			sqrtPriceCurrent: sdk.MustNewDecFromStr("70.710678118654752440"), // 5000
-=======
-		"3: one_for_zero__equal_target__no_fee": {
-			sqrtPriceCurrent: sqrt5000,                                       // 5000
->>>>>>> 8b4c62a2
+			sqrtPriceCurrent: sqrt5000,                                       // 5000
 			sqrtPriceTarget:  sdk.MustNewDecFromStr("70.724513183069625078"), // approx 5001.96
 			liquidity:        sdk.MustNewDecFromStr("3035764687.503020836176699298"),
 			amountIn:         sdk.NewDec(42000000),
@@ -204,13 +189,8 @@
 			expectedAmountIn:  sdk.NewDec(42000000),
 			expectedAmountOut: sdk.NewDec(8398),
 		},
-<<<<<<< HEAD
 		"4: zero_for_one__equal_target__no_spread_reward": {
-			sqrtPriceCurrent: sdk.MustNewDecFromStr("70.710678118654752440"), // 5000
-=======
-		"4: zero_for_one__equal_target__no_fee": {
-			sqrtPriceCurrent: sqrt5000,                                       // 5000
->>>>>>> 8b4c62a2
+			sqrtPriceCurrent: sqrt5000,                                       // 5000
 			sqrtPriceTarget:  sdk.MustNewDecFromStr("70.688664163408836320"), // approx 4996.89
 			liquidity:        sdk.MustNewDecFromStr("3035764687.503020836176699298"),
 			amountIn:         sdk.NewDec(13370),
