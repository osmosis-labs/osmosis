--- conflicted
+++ resolved
@@ -280,13 +280,10 @@
 // Above min, the dec sqrt is used.
 func (suite *StrategyTestSuite) TestGetSqrtPriceLimit() {
 	var (
-<<<<<<< HEAD
-=======
 		// The ULP difference between the values is made for testing
 		// the execution flow of `GetSqrtPriceLimit`. This is unrelated
 		// to testing monotonicity of tick-to-sqrt price conversions
 		// that can be found in the rest of the test suite.
->>>>>>> 3f15d3df
 		oneULPUnderThreshold = types.MinSpotPriceBigDec.Sub(oneULPBigDec)
 		atThreshold          = types.MinSpotPriceBigDec
 		oneULPAboveThreshold = types.MinSpotPriceBigDec.Add(oneULPBigDec)
