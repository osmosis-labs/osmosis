--- conflicted
+++ resolved
@@ -76,13 +76,8 @@
 
 // New returns a swap strategy based on the provided zeroForOne parameter
 // with sqrtPriceLimit for the maximum square root price until which to perform
-<<<<<<< HEAD
 // the swap and the stor key of the module that stores swap data.
 func New(zeroForOne bool, sqrtPriceLimit sdk.Dec, storeKey sdk.StoreKey, spreadFactor sdk.Dec) swapStrategy {
-=======
-// the swap and the store key of the module that stores swap data.
-func New(zeroForOne bool, sqrtPriceLimit sdk.Dec, storeKey sdk.StoreKey, spreadFactor sdk.Dec, tickSpacing uint64) SwapStrategy {
->>>>>>> 4abfde5e
 	if zeroForOne {
 		return &zeroForOneStrategy{sqrtPriceLimit: sqrtPriceLimit, storeKey: storeKey, spreadFactor: spreadFactor}
 	}
