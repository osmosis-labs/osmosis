--- conflicted
+++ resolved
@@ -3076,10 +3076,6 @@
 
 	// Swap back in the amount that was swapped out to test the inverse relationship
 	// This line is commented out as it triggers an infinite loop.
-<<<<<<< HEAD
 	_, _, _, err = s.clk.SwapOutAmtGivenIn(s.Ctx, swapAddress, pool, tokenOut, ETH, pool.GetSpreadFactor(s.Ctx), sdk.ZeroDec())
-=======
-	// _, _, _, err = s.clk.SwapOutAmtGivenIn(s.Ctx, swapAddress, pool, tokenOut, ETH, pool.GetSpreadFactor(s.Ctx), sdk.ZeroDec())
->>>>>>> 3607b3a5
 	s.Require().NoError(err)
 }