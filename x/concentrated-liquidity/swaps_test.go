package concentrated_liquidity_test

import (
	"fmt"

	sdk "github.com/cosmos/cosmos-sdk/types"
	"github.com/stretchr/testify/suite"

	"github.com/osmosis-labs/osmosis/osmomath"
<<<<<<< HEAD
=======
	cl "github.com/osmosis-labs/osmosis/v14/x/concentrated-liquidity"
>>>>>>> ecc9c5c4
	"github.com/osmosis-labs/osmosis/v14/x/concentrated-liquidity/internal/math"
	"github.com/osmosis-labs/osmosis/v14/x/concentrated-liquidity/types"
	cltypes "github.com/osmosis-labs/osmosis/v14/x/concentrated-liquidity/types"
	poolmanagertypes "github.com/osmosis-labs/osmosis/v14/x/poolmanager/types"
)

var _ = suite.TestingSuite(nil)

<<<<<<< HEAD
func (s *KeeperTestSuite) TestCalcAndSwapOutAmtGivenIn() {
	feeAdditiveTolerance := osmomath.ErrTolerance{
		// smallest dec * 10 = 10^-17
		AdditiveTolerance: sdk.SmallestDec().Mul(sdk.NewDec(10)),
		RoundingDir:       osmomath.RoundUp, // we want the actual fee to be higher the expected while withing tolerance.
	}

	tests := map[string]struct {
		positionAmount0                   sdk.Int
		positionAmount1                   sdk.Int
		addPositions                      func(ctx sdk.Context, poolId uint64)
		tokenIn                           sdk.Coin
		tokenOutDenom                     string
		priceLimit                        sdk.Dec
		expectedTokenIn                   sdk.Coin
		expectedTokenOut                  sdk.Coin
		expectedTick                      sdk.Int
		expectedSqrtPrice                 sdk.Dec
		newLowerPrice                     sdk.Dec
		newUpperPrice                     sdk.Dec
		poolLiqAmount0                    sdk.Int
		poolLiqAmount1                    sdk.Int
		swapFee                           sdk.Dec
		expectedFeeGrowthAccumulatorValue sdk.Dec
		expectErr                         bool
	}{
=======
type secondPosition struct {
	tickIndex         int64
	expectedFeeGrowth sdk.DecCoins
}
type SwapOutGivenInTest struct {
	positionAmount0          sdk.Int
	positionAmount1          sdk.Int
	addPositions             func(ctx sdk.Context, poolId uint64)
	tokenIn                  sdk.Coin
	tokenOutDenom            string
	priceLimit               sdk.Dec
	secondPositionLowerPrice sdk.Dec
	secondPositionUpperPrice sdk.Dec

	expectedTokenIn            sdk.Coin
	expectedTokenOut           sdk.Coin
	expectedTick               sdk.Int
	expectedSqrtPrice          sdk.Dec
	expectedLowerTickFeeGrowth sdk.DecCoins
	expectedUpperTickFeeGrowth sdk.DecCoins
	// since we use different values for the seondary position's tick, save (tick, expectedFeeGrowth) tuple
	expectedSecondLowerTickFeeGrowth secondPosition
	expectedSecondUpperTickFeeGrowth secondPosition

	newLowerPrice  sdk.Dec
	newUpperPrice  sdk.Dec
	poolLiqAmount0 sdk.Int
	poolLiqAmount1 sdk.Int
	expectErr      bool
}

var (
	swapOutGivenInCases = map[string]SwapOutGivenInTest{
>>>>>>> ecc9c5c4
		//  One price range
		//
		//          5000
		//  4545 -----|----- 5500
<<<<<<< HEAD
		"single position within one tick: usdc -> eth (zero fee)": {
			addPositions: func(ctx sdk.Context, poolId uint64) {
				// add first position
				_, _, _, err := s.App.ConcentratedLiquidityKeeper.CreatePosition(ctx, poolId, s.TestAccs[0], DefaultAmt0, DefaultAmt1, sdk.ZeroInt(), sdk.ZeroInt(), DefaultLowerTick, DefaultUpperTick)
				s.Require().NoError(err)
			},
=======
		"single position within one tick: usdc -> eth": {
>>>>>>> ecc9c5c4
			tokenIn:       sdk.NewCoin("usdc", sdk.NewInt(42000000)),
			tokenOutDenom: "eth",
			priceLimit:    sdk.NewDec(5004),
			swapFee:       sdk.ZeroDec(),
			// params
			// liquidity: 		 1517882343.751510418088349649
			// sqrtPriceNext:    70.738348247484497717 which is 5003.9139127823931095409 https://www.wolframalpha.com/input?i=70.710678118654752440+%2B+42000000+%2F+1517882343.751510418088349649
			// sqrtPriceCurrent: 70.710678118654752440 which is 5000
			// expectedTokenIn:  41999999.9999 rounded up https://www.wolframalpha.com/input?i=1517882343.751510418088349649+*+%2870.738349405152439867+-+70.710678118654752440%29
			// expectedTokenOut: 8396.71424216 rounded down https://www.wolframalpha.com/input?i=%281517882343.751510418088349649+*+%2870.738348247484497717+-+70.710678118654752440+%29%29+%2F+%2870.710678118654752440+*+70.738348247484497717%29
			expectedTokenIn:  sdk.NewCoin("usdc", sdk.NewInt(42000000)),
			expectedTokenOut: sdk.NewCoin("eth", sdk.NewInt(8396)),
			expectedTick:     sdk.NewInt(310040),
			// tick's accum coins stay same since crossing tick does not occur in this case
			expectedLowerTickFeeGrowth: DefaultFeeAccumCoins,
			expectedUpperTickFeeGrowth: DefaultFeeAccumCoins,
		},
<<<<<<< HEAD
		"fee 1 - single position within one tick: usdc -> eth (1% fee)": {
			// parameters and results of this test case
			// are estimated by utilizing scripts from scripts/cl/main.py

			addPositions: func(ctx sdk.Context, poolId uint64) {
				// add first position
				_, _, _, err := s.App.ConcentratedLiquidityKeeper.CreatePosition(ctx, poolId, s.TestAccs[0], DefaultAmt0, DefaultAmt1, sdk.ZeroInt(), sdk.ZeroInt(), DefaultLowerTick, DefaultUpperTick)
				s.Require().NoError(err)
			},
			tokenIn:       sdk.NewCoin("usdc", sdk.NewInt(42000000)),
			tokenOutDenom: "eth",
			priceLimit:    sdk.NewDec(5004),
			swapFee:       sdk.MustNewDecFromStr("0.01"),

			// params
			// liquidity:                         1517882343.751510418088349649
			// sqrtPriceNext:                     70.738071546196200264 which is 5003.9139127814610432508
			// expectedTokenIn:                   41999999.9999 rounded up
			// expectedTokenOut:                  8312
			// expectedFeeGrowthAccumulatorValue: 0.000276701288297452
			expectedTokenIn:                   sdk.NewCoin("usdc", sdk.NewInt(42000000)),
			expectedTokenOut:                  sdk.NewCoin("eth", sdk.NewInt(8312)),
			expectedTick:                      sdk.NewInt(310039),
			expectedFeeGrowthAccumulatorValue: sdk.MustNewDecFromStr("0.000276701288297452"),
		},
		"single position within one tick: eth -> usdc (zero fee)": {
			addPositions: func(ctx sdk.Context, poolId uint64) {
				// add first position
				_, _, _, err := s.App.ConcentratedLiquidityKeeper.CreatePosition(ctx, poolId, s.TestAccs[0], DefaultAmt0, DefaultAmt1, sdk.ZeroInt(), sdk.ZeroInt(), DefaultLowerTick, DefaultUpperTick)
				s.Require().NoError(err)
			},
=======
		"single position within one tick: eth -> usdc": {
>>>>>>> ecc9c5c4
			tokenIn:       sdk.NewCoin("eth", sdk.NewInt(13370)),
			tokenOutDenom: "usdc",
			priceLimit:    sdk.NewDec(4993),
			swapFee:       sdk.ZeroDec(),
			// params
			// liquidity: 		 1517882343.751510418088349649
			// sqrtPriceNext:    70.6666639108571443311 which is 4993.7773882900395488 https://www.wolframalpha.com/input?i=%28%281517882343.751510418088349649%29%29+%2F+%28%28%281517882343.751510418088349649%29+%2F+%2870.710678118654752440%29%29+%2B+%2813370%29%29
			// sqrtPriceCurrent: 70.710678118654752440 which is 5000
			// expectedTokenIn:  13370.00000 rounded up https://www.wolframalpha.com/input?i=%281517882343.751510418088349649+*+%2870.710678118654752440+-+70.6666639108571443311+%29%29+%2F+%2870.6666639108571443311+*+70.710678118654752440%29
			// expectedTokenOut: 66808388.8901 rounded down https://www.wolframalpha.com/input?i=1517882343.751510418088349649+*+%2870.710678118654752440+-+70.6666639108571443311%29
			expectedTokenIn:            sdk.NewCoin("eth", sdk.NewInt(13370)),
			expectedTokenOut:           sdk.NewCoin("usdc", sdk.NewInt(66808388)),
			expectedTick:               sdk.NewInt(309938),
			expectedLowerTickFeeGrowth: DefaultFeeAccumCoins,
			expectedUpperTickFeeGrowth: DefaultFeeAccumCoins,
		},
		//  Two equal price ranges
		//
		//          5000
		//  4545 -----|----- 5500
		//  4545 -----|----- 5500
<<<<<<< HEAD
		"two positions within one tick: usdc -> eth (zero fee)": {
			addPositions: func(ctx sdk.Context, poolId uint64) {
				// add first position
				_, _, _, err := s.App.ConcentratedLiquidityKeeper.CreatePosition(ctx, poolId, s.TestAccs[0], DefaultAmt0, DefaultAmt1, sdk.ZeroInt(), sdk.ZeroInt(), DefaultLowerTick, DefaultUpperTick)
				s.Require().NoError(err)

				// add second position
				_, _, _, err = s.App.ConcentratedLiquidityKeeper.CreatePosition(ctx, poolId, s.TestAccs[1], DefaultAmt0, DefaultAmt1, sdk.ZeroInt(), sdk.ZeroInt(), DefaultLowerTick, DefaultUpperTick)
				s.Require().NoError(err)
			},
			tokenIn:       sdk.NewCoin("usdc", sdk.NewInt(42000000)),
			tokenOutDenom: "eth",
			priceLimit:    sdk.NewDec(5002),
			swapFee:       sdk.ZeroDec(),
=======
		"two positions within one tick: usdc -> eth": {
			tokenIn:                  sdk.NewCoin("usdc", sdk.NewInt(42000000)),
			tokenOutDenom:            "eth",
			priceLimit:               sdk.NewDec(5002),
			secondPositionLowerPrice: DefaultLowerPrice,
			secondPositionUpperPrice: DefaultUpperPrice,
			// params
>>>>>>> ecc9c5c4
			// liquidity: 		 3035764687.503020836176699298
			// sqrtPriceNext:    70.724513183069625078 which is 5001.956764982189191089 https://www.wolframalpha.com/input?i=70.710678118654752440%2B%2842000000+%2F+3035764687.503020836176699298%29
			// sqrtPriceCurrent: 70.710678118654752440 which is 5000
			// expectedTokenIn:  41999999.999 rounded up https://www.wolframalpha.com/input?i=3035764687.503020836176699298+*+%2870.724513183069625078+-+70.710678118654752440%29
			// expectedTokenOut: 8398.3567 rounded down https://www.wolframalpha.com/input?i=%283035764687.503020836176699298+*+%2870.724513183069625078+-+70.710678118654752440+%29%29+%2F+%2870.710678118654752440+*+70.724513183069625078%29
			expectedTokenIn:  sdk.NewCoin("usdc", sdk.NewInt(42000000)),
			expectedTokenOut: sdk.NewCoin("eth", sdk.NewInt(8398)),
			expectedTick:     sdk.NewInt(310020),
			// two positions with same liquidity entered
			poolLiqAmount0:             sdk.NewInt(1000000).MulRaw(2),
			poolLiqAmount1:             sdk.NewInt(5000000000).MulRaw(2),
			expectedLowerTickFeeGrowth: DefaultFeeAccumCoins,
			expectedUpperTickFeeGrowth: DefaultFeeAccumCoins,
		},
<<<<<<< HEAD
		"two positions within one tick: eth -> usdc (zero fee)": {
			addPositions: func(ctx sdk.Context, poolId uint64) {
				// add first position
				_, _, _, err := s.App.ConcentratedLiquidityKeeper.CreatePosition(ctx, poolId, s.TestAccs[0], DefaultAmt0, DefaultAmt1, sdk.ZeroInt(), sdk.ZeroInt(), DefaultLowerTick, DefaultUpperTick)
				s.Require().NoError(err)

				// add second position
				_, _, _, err = s.App.ConcentratedLiquidityKeeper.CreatePosition(ctx, poolId, s.TestAccs[1], DefaultAmt0, DefaultAmt1, sdk.ZeroInt(), sdk.ZeroInt(), DefaultLowerTick, DefaultUpperTick)
				s.Require().NoError(err)
			},
			tokenIn:       sdk.NewCoin("eth", sdk.NewInt(13370)),
			tokenOutDenom: "usdc",
			priceLimit:    sdk.NewDec(4996),
			swapFee:       sdk.ZeroDec(),
=======
		"two positions within one tick: eth -> usdc": {
			tokenIn:                  sdk.NewCoin("eth", sdk.NewInt(13370)),
			tokenOutDenom:            "usdc",
			priceLimit:               sdk.NewDec(4996),
			secondPositionLowerPrice: DefaultLowerPrice,
			secondPositionUpperPrice: DefaultUpperPrice,
>>>>>>> ecc9c5c4
			// params
			// liquidity: 		 3035764687.503020836176699298
			// sqrtPriceNext:    70.688664163408836319 which is 4996.88724120720067710 https://www.wolframalpha.com/input?i=%28%283035764687.503020836176699298%29%29+%2F+%28%28%283035764687.503020836176699298%29+%2F+%2870.710678118654752440%29%29+%2B+%2813370%29%29
			// sqrtPriceCurrent: 70.710678118654752440 which is 5000
			// expectedTokenIn:  13370.0000 rounded up https://www.wolframalpha.com/input?i=%283035764687.503020836176699298+*+%2870.710678118654752440+-+70.688664163408836319+%29%29+%2F+%2870.688664163408836319+*+70.710678118654752440%29
			// expectedTokenOut: 66829187.9678 rounded down https://www.wolframalpha.com/input?i=3035764687.503020836176699298+*+%2870.710678118654752440+-+70.688664163408836319%29
			expectedTokenIn:  sdk.NewCoin("eth", sdk.NewInt(13370)),
			expectedTokenOut: sdk.NewCoin("usdc", sdk.NewInt(66829187)),
			expectedTick:     sdk.NewInt(309969),
			// two positions with same liquidity entered
			poolLiqAmount0:             sdk.NewInt(1000000).MulRaw(2),
			poolLiqAmount1:             sdk.NewInt(5000000000).MulRaw(2),
			expectedLowerTickFeeGrowth: DefaultFeeAccumCoins,
			expectedUpperTickFeeGrowth: DefaultFeeAccumCoins,
		},
		"fee 2 - two positions within one tick: eth -> usdc (3% fee) ": {
			// parameters and results of this test case
			// are estimated by utilizing scripts from scripts/cl/main.py

			addPositions: func(ctx sdk.Context, poolId uint64) {
				// add first position
				_, _, _, err := s.App.ConcentratedLiquidityKeeper.CreatePosition(ctx, poolId, s.TestAccs[0], DefaultAmt0, DefaultAmt1, sdk.ZeroInt(), sdk.ZeroInt(), DefaultLowerTick, DefaultUpperTick)
				s.Require().NoError(err)

				// add second position
				_, _, _, err = s.App.ConcentratedLiquidityKeeper.CreatePosition(ctx, poolId, s.TestAccs[1], DefaultAmt0, DefaultAmt1, sdk.ZeroInt(), sdk.ZeroInt(), DefaultLowerTick, DefaultUpperTick)
				s.Require().NoError(err)
			},
			tokenIn:       sdk.NewCoin("eth", sdk.NewInt(13370)),
			tokenOutDenom: "usdc",
			priceLimit:    sdk.NewDec(4996),
			swapFee:       sdk.MustNewDecFromStr("0.03"),
			// params
			// liquidity:                         3035764687.503020836176699298
			// sqrtPriceCurrent:                  70.710678118654752440 which is 5000
			// given tokenIn:                     13370
			// expectedTokenOut:                  64824917.7760329489344598324379
			// expectedFeeGrowthAccumulatorValue: 0.000000132124865162033700093060000008
			expectedTokenIn:                   sdk.NewCoin("eth", sdk.NewInt(13370)),
			expectedTokenOut:                  sdk.NewCoin("usdc", sdk.NewInt(64824917)),
			expectedTick:                      sdk.NewInt(309970),
			expectedFeeGrowthAccumulatorValue: sdk.MustNewDecFromStr("0.000000132124865162"),
			// two positions with same liquidity entered
			poolLiqAmount0: sdk.NewInt(1000000).MulRaw(2),
			poolLiqAmount1: sdk.NewInt(5000000000).MulRaw(2),
		},
		//  Consecutive price ranges

		//          5000
		//  4545 -----|----- 5500
		//             5500 ----------- 6250
<<<<<<< HEAD
		//
		"two positions with consecutive price ranges: usdc -> eth (zero fee)": {
			addPositions: func(ctx sdk.Context, poolId uint64) {
				// add first position
				_, _, _, err := s.App.ConcentratedLiquidityKeeper.CreatePosition(ctx, poolId, s.TestAccs[0], DefaultAmt0, DefaultAmt1, sdk.ZeroInt(), sdk.ZeroInt(), DefaultLowerTick, DefaultUpperTick)
				s.Require().NoError(err)
				// params
				// liquidity (1st):  1517882343.751510418088349649
				// sqrtPriceNext:    74.161984870956629487 which is 5500
				// sqrtPriceCurrent: 70.710678118654752440 which is 5000
				// expectedTokenIn:  5238677582.189386755771808942932776 rounded up https://www.wolframalpha.com/input?i=5.238677582189386755771808942932776425143606503+%C3%97+10%5E9&assumption=%22ClashPrefs%22+-%3E+%7B%22Math%22%7D
				// expectedTokenOut: 998976.6183474263883566299269 rounded down https://www.wolframalpha.com/input?i=%281517882343.751510418088349649+*+%2874.161984870956629487+-+70.710678118654752440+%29%29+%2F+%2870.710678118654752440+*+74.161984870956629487%29

				// create second position parameters
				newLowerPrice := sdk.NewDec(5500)
				newLowerTick, err := math.PriceToTick(newLowerPrice, DefaultExponentAtPriceOne) // 315000
				s.Require().NoError(err)
				newUpperPrice := sdk.NewDec(6250)
				newUpperTick, err := math.PriceToTick(newUpperPrice, DefaultExponentAtPriceOne) // 322500
				s.Require().NoError(err)

				// add position two with the new price range above
				_, _, _, err = s.App.ConcentratedLiquidityKeeper.CreatePosition(ctx, poolId, s.TestAccs[1], DefaultAmt0, DefaultAmt1, sdk.ZeroInt(), sdk.ZeroInt(), newLowerTick.Int64(), newUpperTick.Int64())
				s.Require().NoError(err)
				// params
				// liquidity (2nd):  1197767444.955508123222985080
				// sqrtPriceNext:    78.137149196772377272 which is 6105.41408459866616274 https://www.wolframalpha.com/input?i=74.161984870956629487+%2B+4763454462.135+%2F+1197767444.955508123222985080
				// sqrtPriceCurrent: 74.161984870956629487 which is 5500
				// expectedTokenIn:  4761322417.810 rounded up https://www.wolframalpha.com/input?i=1197767444.955508123222985080+*+%2878.137149196772377272+-+74.161984870956629487%29
				// expectedTokenOut: 821653.452 rounded down https://www.wolframalpha.com/input?i=%281197767444.955508123222985080+*+%2878.137149196772377272+-+74.161984870956629487+%29%29+%2F+%2874.161984870956629487+*+78.137149196772377272%29
			},
			tokenIn:       sdk.NewCoin("usdc", sdk.NewInt(10000000000)),
			tokenOutDenom: "eth",
			priceLimit:    sdk.NewDec(6106),
			swapFee:       sdk.ZeroDec(),
=======

		"two positions with consecutive price ranges: usdc -> eth": {
			tokenIn:                  sdk.NewCoin("usdc", sdk.NewInt(10000000000)),
			tokenOutDenom:            "eth",
			priceLimit:               sdk.NewDec(6106),
			secondPositionLowerPrice: sdk.NewDec(5500),
			secondPositionUpperPrice: sdk.NewDec(6250),
			// params
			// liquidity (1st):  1517882343.751510418088349649
			// sqrtPriceNext:    74.161984870956629487 which is 5500
			// sqrtPriceCurrent: 70.710678118654752440 which is 5000
			// expectedTokenIn:  5238677582.189386755771808942932776 rounded up https://www.wolframalpha.com/input?i=5.238677582189386755771808942932776425143606503+%C3%97+10%5E9&assumption=%22ClashPrefs%22+-%3E+%7B%22Math%22%7D
			// expectedTokenOut: 998976.6183474263883566299269 rounded down https://www.wolframalpha.com/input?i=%281517882343.751510418088349649+*+%2874.161984870956629487+-+70.710678118654752440+%29%29+%2F+%2870.710678118654752440+*+74.161984870956629487%29
			// params
			// liquidity (2nd):  1197767444.955508123222985080
			// sqrtPriceNext:    78.137149196772377272 which is 6105.41408459866616274 https://www.wolframalpha.com/input?i=74.161984870956629487+%2B+4763454462.135+%2F+1197767444.955508123222985080
			// sqrtPriceCurrent: 74.161984870956629487 which is 5500
			// expectedTokenIn:  4761322417.810 rounded up https://www.wolframalpha.com/input?i=1197767444.955508123222985080+*+%2878.137149196772377272+-+74.161984870956629487%29
			// expectedTokenOut: 821653.452 rounded down https://www.wolframalpha.com/input?i=%281197767444.955508123222985080+*+%2878.137149196772377272+-+74.161984870956629487+%29%29+%2F+%2874.161984870956629487+*+78.137149196772377272%29
>>>>>>> ecc9c5c4
			// expectedTokenIn:  5238677582.189386755771808942932776 + 4761322417.810613244228191057067224 = 10000000000 usdc
			// expectedTokenOut: 998976.6183474263883566299269 + 821653.4522259 = 1820630.070 round down = 1.820630 eth
			expectedTokenIn:            sdk.NewCoin("usdc", sdk.NewInt(10000000000)),
			expectedTokenOut:           sdk.NewCoin("eth", sdk.NewInt(1820630)),
			expectedTick:               sdk.NewInt(321055),
			expectedLowerTickFeeGrowth: DefaultFeeAccumCoins,
			expectedUpperTickFeeGrowth: DefaultFeeAccumCoins,
			//  second positions both have greater tick than the current tick, thus never initialized
			expectedSecondLowerTickFeeGrowth: secondPosition{tickIndex: 322500, expectedFeeGrowth: cl.EmptyCoins},
			expectedSecondUpperTickFeeGrowth: secondPosition{tickIndex: 315000, expectedFeeGrowth: cl.EmptyCoins},
			newLowerPrice:                    sdk.NewDec(5500),
			newUpperPrice:                    sdk.NewDec(6250),
		},
		//  Consecutive price ranges
		//
		//                     5000
		//             4545 -----|----- 5500
		//  4000 ----------- 4545
		//
<<<<<<< HEAD
		"two positions with consecutive price ranges: eth -> usdc (zero fee)": {
			addPositions: func(ctx sdk.Context, poolId uint64) {
				// add first position
				_, _, _, err := s.App.ConcentratedLiquidityKeeper.CreatePosition(ctx, poolId, s.TestAccs[0], DefaultAmt0, DefaultAmt1, sdk.ZeroInt(), sdk.ZeroInt(), DefaultLowerTick, DefaultUpperTick)
				s.Require().NoError(err)
				// params
				// liquidity (1st):  1517882343.751510418088349649
				// sqrtPriceNext:    67.416615162732695594 which is 4545
				// sqrtPriceCurrent: 70.710678118654752440 which is 5000
				// expectedTokenIn:  1048861.292545921016650926872369 rounded up https://www.wolframalpha.com/input?i=%281517882343.751510418088349649+*+%2870.710678118654752440+-+67.416615162732695594%29%29+%2F+%2867.416615162732695594+*+70.710678118654752440%29
				// expectedTokenOut: 5000000000.00000000000000 rounded down https://www.wolframalpha.com/input?i=1517882343.751510418088349649+*+%2870.710678118654752440-+67.416615162732695594%29

				// create second position parameters
				newLowerPrice := sdk.NewDec(4000)
				newLowerTick, err := math.PriceToTick(newLowerPrice, DefaultExponentAtPriceOne) // 300000
				s.Require().NoError(err)
				newUpperPrice := sdk.NewDec(4545)
				newUpperTick, err := math.PriceToTick(newUpperPrice, DefaultExponentAtPriceOne) // 305450
				s.Require().NoError(err)

				// add position two with the new price range above
				_, _, _, err = s.App.ConcentratedLiquidityKeeper.CreatePosition(ctx, poolId, s.TestAccs[1], DefaultAmt0, DefaultAmt1, sdk.ZeroInt(), sdk.ZeroInt(), newLowerTick.Int64(), newUpperTick.Int64())
				s.Require().NoError(err)
				// params
				// liquidity (2nd):  1198735489.597250295669959398
				// sqrtPriceNext:    63.993486606491127478 which is 4095.1663280551593186 https://www.wolframalpha.com/input?i=%28%281198735489.597250295669959398%29%29+%2F+%28%28%281198735489.597250295669959398%29+%2F+%2867.416615162732695594%29%29+%2B+%28951138.707454078983349073127631%29%29
				// sqrtPriceCurrent: 67.416615162732695594 which is 4545
				// expectedTokenIn:  951138.707454078983338 rounded up https://www.wolframalpha.com/input?i=%281198735489.597250295669959398+*+%2867.416615162732695594+-+63.993486606491127478%29%29+%2F+%2863.993486606491127478+*+67.416615162732695594%29
				// expectedTokenOut: 4103425685.82056469999 rounded down https://www.wolframalpha.com/input?i=1198735489.597250295669959398+*+%2867.416615162732695594-+63.993486606491127478%29
				// expectedTick:     83179.3 rounded down https://www.wolframalpha.com/input?key=&i2d=true&i=Log%5B1.0001%2C4094.962290419%5D
			},
			tokenIn:       sdk.NewCoin("eth", sdk.NewInt(2000000)),
			tokenOutDenom: "usdc",
			priceLimit:    sdk.NewDec(4094),
			swapFee:       sdk.ZeroDec(),
=======
		"two positions with consecutive price ranges: eth -> usdc": {
			tokenIn:       sdk.NewCoin("eth", sdk.NewInt(2000000)),
			tokenOutDenom: "usdc",
			priceLimit:    sdk.NewDec(4094),
			// params
			// liquidity (1st):  1517882343.751510418088349649
			// sqrtPriceNext:    67.416615162732695594 which is 4545
			// sqrtPriceCurrent: 70.710678118654752440 which is 5000
			// expectedTokenIn:  1048861.292545921016650926872369 rounded up https://www.wolframalpha.com/input?i=%281517882343.751510418088349649+*+%2870.710678118654752440+-+67.416615162732695594%29%29+%2F+%2867.416615162732695594+*+70.710678118654752440%29
			// expectedTokenOut: 5000000000.00000000000000 rounded down https://www.wolframalpha.com/input?i=1517882343.751510418088349649+*+%2870.710678118654752440-+67.416615162732695594%29
			// liquidity (2nd):  1198735489.597250295669959398
			// sqrtPriceNext:    63.993486606491127478 which is 4095.1663280551593186 https://www.wolframalpha.com/input?i=%28%281198735489.597250295669959398%29%29+%2F+%28%28%281198735489.597250295669959398%29+%2F+%2867.416615162732695594%29%29+%2B+%28951138.707454078983349073127631%29%29
			// sqrtPriceCurrent: 67.416615162732695594 which is 4545
			// expectedTokenIn:  951138.707454078983338 rounded up https://www.wolframalpha.com/input?i=%281198735489.597250295669959398+*+%2867.416615162732695594+-+63.993486606491127478%29%29+%2F+%2863.993486606491127478+*+67.416615162732695594%29
			// expectedTokenOut: 4103425685.82056469999 rounded down https://www.wolframalpha.com/input?i=1198735489.597250295669959398+*+%2867.416615162732695594-+63.993486606491127478%29
			// expectedTick:     83179.3 rounded down https://www.wolframalpha.com/input?key=&i2d=true&i=Log%5B1.0001%2C4094.962290419%5D
			secondPositionLowerPrice: sdk.NewDec(4000),
			secondPositionUpperPrice: sdk.NewDec(4545),
>>>>>>> ecc9c5c4
			// expectedTokenIn:  1048861.292545921016650926872369 + 951138.707454078983349073127631 = 2000000 eth
			// expectedTokenOut: 5000000000.000 + 4103425685.8205646999916265193598043375713541686 = 9103425685.8205646999916265193598043375713541686 round down = 9103.425685 usdc
			expectedTokenIn:  sdk.NewCoin("eth", sdk.NewInt(2000000)),
			expectedTokenOut: sdk.NewCoin("usdc", sdk.NewInt(9103425685)),
			// crosses one tick with fee growth outside
			expectedTick: sdk.NewInt(300952),
			// crossing tick happens single time for each upper tick and lower tick.
			// Thus the tick's fee growth is DefaultFeeAccumCoins * 3 - DefaultFeeAccumCoins
			expectedLowerTickFeeGrowth: DefaultFeeAccumCoins.MulDec(sdk.NewDec(2)),
			expectedUpperTickFeeGrowth: DefaultFeeAccumCoins.MulDec(sdk.NewDec(2)),
			// 	//  second positions both have greater tick than the current tick, thus never initialized
			expectedSecondLowerTickFeeGrowth: secondPosition{tickIndex: 300000, expectedFeeGrowth: cl.EmptyCoins},
			expectedSecondUpperTickFeeGrowth: secondPosition{tickIndex: 305450, expectedFeeGrowth: cl.EmptyCoins},
			newLowerPrice:                    sdk.NewDec(4000),
			newUpperPrice:                    sdk.NewDec(4545),
		},
		//  Consecutive price ranges
		//
		//                     5000
		//             4545 -----|----- 5500
		//  4000 ----------- 4545
		//
		// Ticks:
		// position   1:    305450, 315000,
		// posisition 2:    300000, 305450
		// current tick: 310000
		"fee 3 - two positions with consecutive price ranges: eth -> usdc (5% fee)": {
			// parameters and results of this test case
			// are estimated by utilizing scripts from scripts/cl/main.py

			addPositions: func(ctx sdk.Context, poolId uint64) {
				// add first position
				_, _, _, err := s.App.ConcentratedLiquidityKeeper.CreatePosition(ctx, poolId, s.TestAccs[0], DefaultAmt0, DefaultAmt1, sdk.ZeroInt(), sdk.ZeroInt(), DefaultLowerTick, DefaultUpperTick)
				s.Require().NoError(err)
				// liquidity (1st):                   1517882343.751510418088349649
				// sqrtPriceNext:                     67.416615162732695594 which is 4545
				// sqrtPriceCurrent:                  70.710678118654752440 which is 5000
				// expectedTokenIn:                   1048861.292545921016650960
				// expectedTokenOut:                  4999999999.99999999999999999970
				// expectedFeeGrowthAccumulatorValue: 0.000034550151296760

				// create second position parameters
				newLowerPrice := sdk.NewDec(4000)
				newLowerTick, err := math.PriceToTick(newLowerPrice, DefaultExponentAtPriceOne) // 300000
				s.Require().NoError(err)
				newUpperPrice := sdk.NewDec(4545)
				newUpperTick, err := math.PriceToTick(newUpperPrice, DefaultExponentAtPriceOne) // 305450
				s.Require().NoError(err)

				// add position two with the new price range above
				_, _, _, err = s.App.ConcentratedLiquidityKeeper.CreatePosition(ctx, poolId, s.TestAccs[1], DefaultAmt0, DefaultAmt1, sdk.ZeroInt(), sdk.ZeroInt(), newLowerTick.Int64(), newUpperTick.Int64())
				s.Require().NoError(err)
				// params computed with sage scripts in scripts/cl/main.py
				// liquidity (2nd):                   1198735489.597250295669959398
				// sqrtPriceNext:                     64.3278909344373169748576312422 which is 4138.07755207286274968064829159
				// sqrtPriceCurrent:                  67.416615162732695594 which is 4545
				// expectedTokenIn:                   898695.642826782932516526784010 = 2000000 - 1048861.292545921016650960
				// expectedTokenOut:                  3702563350.03654978405015422548
				// expectedFeeGrowthAccumulatorValue: 0.0000374851520884196734228699332666
			},
			tokenIn:       sdk.NewCoin("eth", sdk.NewInt(2000000)),
			tokenOutDenom: "usdc",
			priceLimit:    sdk.NewDec(4094),
			swapFee:       sdk.MustNewDecFromStr("0.05"),
			// expectedTokenIn:                   1101304.35717321706748347321599 + 898695.642826782932516526784010 = 2000000 eth
			// expectedTokenOut:                  4999999999.99999999999999999970 + 3702563350.03654978405015422548 = 8702563350.03654978405015422518 round down = 8702.563350 usdc
			// expectedFeeGrowthAccumulatorValue: 0.000034550151296760 + 0.0000374851520884196734228699332666 = 0.0000720353033851796734228699332666
			expectedTokenIn:                   sdk.NewCoin("eth", sdk.NewInt(2000000)),
			expectedTokenOut:                  sdk.NewCoin("usdc", sdk.NewInt(8702563350)),
			expectedFeeGrowthAccumulatorValue: sdk.MustNewDecFromStr("0.000072035303385179"),
			expectedTick:                      sdk.NewInt(301381),
			newLowerPrice:                     sdk.NewDec(4000),
			newUpperPrice:                     sdk.NewDec(4545),
		},
		//  Partially overlapping price ranges

		//          5000
		//  4545 -----|----- 5500
		//        5001 ----------- 6250
		//
<<<<<<< HEAD
		// Ticks
		// position 1: 305450, 315000
		// position 2: 310010, 322500
		// current tick: 310000
		"two positions with partially overlapping price ranges: usdc -> eth (zero fee)": {
			addPositions: func(ctx sdk.Context, poolId uint64) {
				// add first position
				_, _, _, err := s.App.ConcentratedLiquidityKeeper.CreatePosition(ctx, poolId, s.TestAccs[0], DefaultAmt0, DefaultAmt1, sdk.ZeroInt(), sdk.ZeroInt(), DefaultLowerTick, DefaultUpperTick)
				s.Require().NoError(err)
				// params
				// liquidity (1st):  1517882343.751510418088349649
				// sqrtPriceNext:    74.161984870956629487 which is 5500
				// sqrtPriceCurrent: 70.710678118654752440 which is 5000
				// expectedTokenIn:  5238677582.189386755771808942932776 rounded up https://www.wolframalpha.com/input?i=1517882343.751510418088349649+*+%2874.161984870956629487+-+70.710678118654752440%29
				// expectedTokenOut: 998976.6183474263883566299269692777 rounded down https://www.wolframalpha.com/input?i=%281517882343.751510418088349649+*+%2874.161984870956629487+-+70.710678118654752440+%29%29+%2F+%2870.710678118654752440+*+74.161984870956629487%29

				// create second position parameters
				newLowerPrice := sdk.NewDec(5001)
				newLowerTick, err := math.PriceToTick(newLowerPrice, DefaultExponentAtPriceOne) // 310010
				s.Require().NoError(err)
				newUpperPrice := sdk.NewDec(6250)
				newUpperTick, err := math.PriceToTick(newUpperPrice, DefaultExponentAtPriceOne) // 322500
				s.Require().NoError(err)

				// add position two with the new price range above
				_, _, _, err = s.App.ConcentratedLiquidityKeeper.CreatePosition(ctx, poolId, s.TestAccs[1], DefaultAmt0, DefaultAmt1, sdk.ZeroInt(), sdk.ZeroInt(), newLowerTick.Int64(), newUpperTick.Int64())
				s.Require().NoError(err)
				// params
				// liquidity (2nd):  670416088.605668727039250938
				// sqrtPriceNext:    77.819789638253848946 which is 6055.9196593420811141 https://www.wolframalpha.com/input?i=70.717748832948578243+%2B+4761322417.810613244228191057067224+%2F+670416088.605668727039250938
				// sqrtPriceCurrent: 70.717748832948578243 which is 5001
				// expectedTokenIn:  4761322417.8106132444 rounded up https://www.wolframalpha.com/input?i=670416088.605668727039250938+*+%2877.819789638253848946+-+70.717748832948578243%29
				// expectedTokenOut: 865185.25913637514045 rounded down https://www.wolframalpha.com/input?i=%28670416088.605668727039250938+*+%2877.819789638253848946+-+70.717748832948578243+%29%29+%2F+%2870.717748832948578243+*+77.819789638253848946%29
			},
			tokenIn:       sdk.NewCoin("usdc", sdk.NewInt(10000000000)),
			tokenOutDenom: "eth",
			priceLimit:    sdk.NewDec(6056),
			swapFee:       sdk.ZeroDec(),
=======
		"two positions with partially overlapping price ranges: usdc -> eth": {
			tokenIn:       sdk.NewCoin("usdc", sdk.NewInt(10000000000)),
			tokenOutDenom: "eth",
			priceLimit:    sdk.NewDec(6056),
			// params
			// liquidity (1st):  1517882343.751510418088349649
			// sqrtPriceNext:    74.161984870956629487 which is 5500
			// sqrtPriceCurrent: 70.710678118654752440 which is 5000
			// expectedTokenIn:  5238677582.189386755771808942932776 rounded up https://www.wolframalpha.com/input?i=1517882343.751510418088349649+*+%2874.161984870956629487+-+70.710678118654752440%29
			// expectedTokenOut: 998976.6183474263883566299269692777 rounded down https://www.wolframalpha.com/input?i=%281517882343.751510418088349649+*+%2874.161984870956629487+-+70.710678118654752440+%29%29+%2F+%2870.710678118654752440+*+74.161984870956629487%29
			// liquidity (2nd):  670416088.605668727039250938
			// sqrtPriceNext:    77.819789638253848946 which is 6055.9196593420811141 https://www.wolframalpha.com/input?i=70.717748832948578243+%2B+4761322417.810613244228191057067224+%2F+670416088.605668727039250938
			// sqrtPriceCurrent: 70.717748832948578243 which is 5001
			// expectedTokenIn:  4761322417.8106132444 rounded up https://www.wolframalpha.com/input?i=670416088.605668727039250938+*+%2877.819789638253848946+-+70.717748832948578243%29
			// expectedTokenOut: 865185.25913637514045 rounded down https://www.wolframalpha.com/input?i=%28670416088.605668727039250938+*+%2877.819789638253848946+-+70.717748832948578243+%29%29+%2F+%2870.717748832948578243+*+77.819789638253848946%29
			secondPositionLowerPrice: sdk.NewDec(5001),
			secondPositionUpperPrice: sdk.NewDec(6250),
>>>>>>> ecc9c5c4
			// expectedTokenIn:  5238677582.189386755771808942932776 + 4761322417.8106132444 = 10000000000.0000 = 10000.00 usdc
			// expectedTokenOut: 998976.6183474263883566299269692777 + 865185.2591363751404579873403641 = 1864161.877 round down = 1.864161 eth
			expectedTokenIn:                  sdk.NewCoin("usdc", sdk.NewInt(10000000000)),
			expectedTokenOut:                 sdk.NewCoin("eth", sdk.NewInt(1864161)),
			expectedTick:                     sdk.NewInt(320560),
			expectedLowerTickFeeGrowth:       DefaultFeeAccumCoins,
			expectedUpperTickFeeGrowth:       DefaultFeeAccumCoins,
			expectedSecondLowerTickFeeGrowth: secondPosition{tickIndex: 310010, expectedFeeGrowth: cl.EmptyCoins},
			expectedSecondUpperTickFeeGrowth: secondPosition{tickIndex: 322500, expectedFeeGrowth: cl.EmptyCoins},
			newLowerPrice:                    sdk.NewDec(5001),
			newUpperPrice:                    sdk.NewDec(6250),
		},
<<<<<<< HEAD
		// Partially overlapping price ranges with fee

		//          5000
		//  4545 -----|----- 5500
		//        5001 ----------- 5843
		//
		// Ticks
		// position 1: 305450, 315000
		// position 2: 310010, 322500
		// current tick: 310000
		"fee 4 - two positions with partially overlapping price ranges: usdc -> eth (10% fee)": {
			// parameters and results of this test case
			// are estimated by utilizing scripts from scripts/cl/main.py

			addPositions: func(ctx sdk.Context, poolId uint64) {
				// add first position
				_, _, _, err := s.App.ConcentratedLiquidityKeeper.CreatePosition(ctx, poolId, s.TestAccs[0], DefaultAmt0, DefaultAmt1, sdk.ZeroInt(), sdk.ZeroInt(), DefaultLowerTick, DefaultUpperTick)
				s.Require().NoError(err)
				// params are calculates by utilizing scripts from scripts/cl/main.py
				// liquidity (1st):  1517882343.751510418088349649
				// sqrtPriceNext:    74.161984870956629487 which is 5500
				// sqrtPriceCurrent: 70.710678118654752440 which is 5000
				// expectedTokenIn:  5762545340.40832543134898983723
				// expectedTokenOut: 998976.618347426388356629926971

				// create second position parameters
				newLowerPrice := sdk.NewDec(5001)
				newLowerTick, err := math.PriceToTick(newLowerPrice, DefaultExponentAtPriceOne) // 310010
				s.Require().NoError(err)
				newUpperPrice := sdk.NewDec(6250)
				newUpperTick, err := math.PriceToTick(newUpperPrice, DefaultExponentAtPriceOne) // 322500
				s.Require().NoError(err)

				// add position two with the new price range above
				_, _, _, err = s.App.ConcentratedLiquidityKeeper.CreatePosition(ctx, poolId, s.TestAccs[1], DefaultAmt0, DefaultAmt1, sdk.ZeroInt(), sdk.ZeroInt(), newLowerTick.Int64(), newUpperTick.Int64())
				s.Require().NoError(err)

				pool, err := s.App.ConcentratedLiquidityKeeper.GetPoolById(ctx, 1)
				fmt.Println(pool.GetCurrentSqrtPrice().Mul(pool.GetCurrentSqrtPrice()).String())

				// params
				// liquidity (2nd):  670416088.605668727039250938
				// sqrtPriceNext:    76.4063193467682254976579845167 which is 5837.925636120329
				// sqrtPriceCurrent: 70.717748832948578243 which is 5001
				// expectedTokenIn:  4237454659.59167456865101016277 = 10000000000 - 5762545340.40832543134898983723
				// expectedTokenOut: 705813.347855134472186382130036

				// For this test case, the swap range is split into 3 parts:
				// 1. Swapping over liqudiity of position 1 only
				// 2. Swapping over liquidity of position 1 and 2.
				// 3. Swapping over liquidity of position 2 only
				// This matters because the number of units of liqudiity over a range
				// affects the fee growth per one unit of liquidity.

				//////////////////////////////////////////////////
				// 1. Only position 1
				// * tick 310000 to 310010
				// * price range: 5000 to 5001
				// * sqrt price: 70.710678118654752440 to 70.717748832948578243

				// liquidity:  1517882343.751510418088349649 (1st)

				// expectedTokenIn (no fee):          10732512.384309615746632728158
				// expectedTokenOut (with fee):       11805763.622740577321296000974
				// expectedTokenOut:                  2146.28785880640879265591374059
				// expectedFeeGrowthAccumulatorValue: 0.000707071429382580300000000000073

				// expectedRemainingTokenIn = 10000000000 - 11805763.622740577321296000974 = 9988194236.37725942267870399903

				//////////////////////////////////////////////////
				// 2. Both position 1 and 2
				// * tick 310000 to 315000
				// * price range: 5001 to 5500
				// * sqrt price: 70.717748832948578243 to 74.161984870956629487

				// liquidity: 1517882343.751510418088349649 (1st) + 670416088.605668727039250938 (2nd) = 2188298432.35717914512760058700

				// expectedTokenIn (no fee):          7537016322.64112022429423919467
				// expectedTokenIn (with fee):        8290717954.9052322467236631141
				// expectedTokenOut:                  1437108.91592757237716789250871
				// expectedFeeGrowthAccumulatorValue: 0.344423603800805124400000000000

				// expectedRemainingTokenIn = 9988194236.37725942267870399903 - 8290717954.9052322467236631141 = 1697476281.47202717595504088493

				//////////////////////////////////////////////////
				// 3. Only position 2
				// * tick 315000 to 322500
				// * price range: 5500 to 5843
				// * sqrt price: 74.161984870956629487 to 76.4422024931482315166509926684

				// liquidity: 670416088.605668727039250938 (2nd)

				// remaining token in (with fee):     1697476281.47202717595504088493
				// expectedTokenOut:                  269488.274305469529889078712213
				// expectedFeeGrowthAccumulatorValue: 0.253197426243519613677553835191

			},
			tokenIn:       sdk.NewCoin("usdc", sdk.NewInt(10000000000)),
			tokenOutDenom: "eth",
			priceLimit:    sdk.NewDec(6056),
			swapFee:       sdk.MustNewDecFromStr("0.1"),
			// expectedTokenIn:  5762545340.40832543134898983723 + 4237454659.59167456865101016277 = 10000000000.0000 = 10000.00 usdc
			// expectedTokenOut: 2146.28785880640879265591374059 + "1437108.91592757237716789250871 + 269488.274305469529889078712213 = 1708743.47809184831584962713466 eth
			// expectedFeeGrowthAccumulatorValue: 0.000707071429382580300000000000073 + 0.344423603800805124400000000000 + 0.253197426243519613677553835191 = 0.598328101473707318377553835191
			expectedTokenIn:                   sdk.NewCoin("usdc", sdk.NewInt(10000000000)),
			expectedTokenOut:                  sdk.NewCoin("eth", sdk.NewInt(1708743)),
			expectedFeeGrowthAccumulatorValue: sdk.MustNewDecFromStr("0.598328101473707318"),
			expectedTick:                      sdk.NewInt(318432),
			newLowerPrice:                     sdk.NewDec(5001),
			newUpperPrice:                     sdk.NewDec(6250),
		},
		"two positions with partially overlapping price ranges, not utilizing full liquidity of second position: usdc -> eth (zero fee)": {
			addPositions: func(ctx sdk.Context, poolId uint64) {
				// add first position
				_, _, _, err := s.App.ConcentratedLiquidityKeeper.CreatePosition(ctx, poolId, s.TestAccs[0], DefaultAmt0, DefaultAmt1, sdk.ZeroInt(), sdk.ZeroInt(), DefaultLowerTick, DefaultUpperTick)
				s.Require().NoError(err)
				// params
				// liquidity (1st):  1517882343.751510418088349649
				// sqrtPriceNext:    74.161984870956629487 which is 5500
				// sqrtPriceCurrent: 70.710678118654752440 which is 5000
				// expectedTokenIn:  5238677582.189386755771808942932776 rounded up https://www.wolframalpha.com/input?i=1517882343.751510418088349649+*+%2874.161984870956629487+-+70.710678118654752440%29
				// expectedTokenOut: 998976.61834742638835662992696 rounded down https://www.wolframalpha.com/input?i=%281517882343.751510418088349649+*+%2874.161984870956629487+-+70.710678118654752440+%29%29+%2F+%2870.710678118654752440+*+74.161984870956629487%29

				// create second position parameters
				newLowerPrice := sdk.NewDec(5001)
				newLowerTick, err := math.PriceToTick(newLowerPrice, DefaultExponentAtPriceOne) // 310010
				s.Require().NoError(err)
				newUpperPrice := sdk.NewDec(6250)
				newUpperTick, err := math.PriceToTick(newUpperPrice, DefaultExponentAtPriceOne) // 322500
				s.Require().NoError(err)
=======
		"two positions with partially overlapping price ranges, not utilizing full liquidity of second position: usdc -> eth": {
>>>>>>> ecc9c5c4

			tokenIn:       sdk.NewCoin("usdc", sdk.NewInt(8500000000)),
			tokenOutDenom: "eth",
			priceLimit:    sdk.NewDec(6056),
<<<<<<< HEAD
			swapFee:       sdk.ZeroDec(),
=======
			// params
			// liquidity (1st):  1517882343.751510418088349649
			// sqrtPriceNext:    74.161984870956629487 which is 5500
			// sqrtPriceCurrent: 70.710678118654752440 which is 5000
			// expectedTokenIn:  5238677582.189386755771808942932776 rounded up https://www.wolframalpha.com/input?i=1517882343.751510418088349649+*+%2874.161984870956629487+-+70.710678118654752440%29
			// expectedTokenOut: 998976.61834742638835662992696 rounded down https://www.wolframalpha.com/input?i=%281517882343.751510418088349649+*+%2874.161984870956629487+-+70.710678118654752440+%29%29+%2F+%2870.710678118654752440+*+74.161984870956629487%29
			// liquidity (2nd):  670416088.605668727039250938
			// sqrtPriceNext:    75.582373165866231044 which is 5712.695133384 https://www.wolframalpha.com/input?i=70.717748832948578243+%2B+3261322417.810613244228191057067224+%2F+670416088.605668727039250938
			// sqrtPriceCurrent: 70.717748832948578243 which is 5001
			// expectedTokenIn:  3261322417.8106132442 rounded up https://www.wolframalpha.com/input?i=670416088.605668727039250938+*+%2875.582373165866231044+-+70.717748832948578243%29
			// expectedTokenOut: 610161.47679708043791 rounded down https://www.wolframalpha.com/input?i=%28670416088.605668727039250938+*+%2875.582373165866231044+-+70.717748832948578243+%29%29+%2F+%2870.717748832948578243+*+75.582373165866231044%29
			secondPositionLowerPrice: sdk.NewDec(5001),
			secondPositionUpperPrice: sdk.NewDec(6250),
>>>>>>> ecc9c5c4
			// expectedTokenIn:  5238677582.189386755771808942932776 + 3261322417.810613244228191057067224 = 8500000000.000 = 8500.00 usdc
			// expectedTokenOut: 998976.61834742638835662992696 + 610161.47679708043791 = 1609138.09 round down = 1.609138 eth
			expectedTokenIn:                  sdk.NewCoin("usdc", sdk.NewInt(8500000000)),
			expectedTokenOut:                 sdk.NewCoin("eth", sdk.NewInt(1609138)),
			expectedLowerTickFeeGrowth:       DefaultFeeAccumCoins,
			expectedUpperTickFeeGrowth:       DefaultFeeAccumCoins,
			expectedSecondLowerTickFeeGrowth: secondPosition{tickIndex: 310010, expectedFeeGrowth: cl.EmptyCoins},
			expectedSecondUpperTickFeeGrowth: secondPosition{tickIndex: 322500, expectedFeeGrowth: cl.EmptyCoins},
			expectedTick:                     sdk.NewInt(317127),
			newLowerPrice:                    sdk.NewDec(5001),
			newUpperPrice:                    sdk.NewDec(6250),
		},
		//  Partially overlapping price ranges
		//
		//                5000
		//        4545 -----|----- 5500
		//  4000 ----------- 4999
		//
<<<<<<< HEAD
		"two positions with partially overlapping price ranges: eth -> usdc (zero fee)": {
			addPositions: func(ctx sdk.Context, poolId uint64) {
				// add first position
				_, _, _, err := s.App.ConcentratedLiquidityKeeper.CreatePosition(ctx, poolId, s.TestAccs[0], DefaultAmt0, DefaultAmt1, sdk.ZeroInt(), sdk.ZeroInt(), DefaultLowerTick, DefaultUpperTick)
				s.Require().NoError(err)
				// params
				// liquidity (1st):  1517882343.751510418088349649
				// sqrtPriceNext:    67.416615162732695594 which is 4545
				// sqrtPriceCurrent: 70.710678118654752440 which is 5000
				// expectedTokenIn:  1048861.292545921016650926872369076 rounded up https://www.wolframalpha.com/input?key=&i=%281517882343.751510418088349649+*+%2870.710678118654752440+-+67.416615162732695594%29%29+%2F+%2867.416615162732695594+*+70.710678118654752440%29
				// expectedTokenOut: 5000000000.000 rounded down https://www.wolframalpha.com/input?key=&i=1517882343.751510418088349649+*+%2870.710678118654752440-+67.416615162732695594%29

				// create second position parameters
				newLowerPrice := sdk.NewDec(4000)
				newLowerTick, err := math.PriceToTick(newLowerPrice, DefaultExponentAtPriceOne) // 300000
				s.Require().NoError(err)
				newUpperPrice := sdk.NewDec(4999)
				newUpperTick, err := math.PriceToTick(newUpperPrice, DefaultExponentAtPriceOne) // 309990
				s.Require().NoError(err)

				// add position two with the new price range above
				_, _, _, err = s.App.ConcentratedLiquidityKeeper.CreatePosition(ctx, poolId, s.TestAccs[1], DefaultAmt0, DefaultAmt1, sdk.ZeroInt(), sdk.ZeroInt(), newLowerTick.Int64(), newUpperTick.Int64())
				s.Require().NoError(err)
				// params
				// liquidity (2nd):  670416215.718827443660400594
				// sqrtPriceNext:    64.257941776684699569 which is 4129.083081375800804213 https://www.wolframalpha.com/input?i=%28%28670416215.718827443660400594%29%29+%2F+%28%28%28670416215.718827443660400594%29+%2F+%2870.703606697254136612%29%29+%2B+%28951138.707454078983349%29%29
				// sqrtPriceCurrent: 70.703606697254136612 which is 4999.00
				// expectedTokenIn:  951138.70745407898329 rounded up https://www.wolframalpha.com/input?i=%28670416215.718827443660400594+*+%2870.703606697254136612+-+64.257941776684699569%29%29+%2F+%2864.257941776684699569+*+70.703606697254136612%29
				// expectedTokenOut: 4321278283.8397584645 rounded down https://www.wolframalpha.com/input?i=670416215.718827443660400594+*+%2870.703606697254136612-+64.257941776684699569%29
			},
			tokenIn:       sdk.NewCoin("eth", sdk.NewInt(2000000)),
			tokenOutDenom: "usdc",
			priceLimit:    sdk.NewDec(4128),
			swapFee:       sdk.ZeroDec(),
=======
		"two positions with partially overlapping price ranges: eth -> usdc": {
			tokenIn:       sdk.NewCoin("eth", sdk.NewInt(2000000)),
			tokenOutDenom: "usdc",
			priceLimit:    sdk.NewDec(4128),
			// params
			// liquidity (1st):  1517882343.751510418088349649
			// sqrtPriceNext:    67.416615162732695594 which is 4545
			// sqrtPriceCurrent: 70.710678118654752440 which is 5000
			// expectedTokenIn:  1048861.292545921016650926872369076 rounded up https://www.wolframalpha.com/input?key=&i=%281517882343.751510418088349649+*+%2870.710678118654752440+-+67.416615162732695594%29%29+%2F+%2867.416615162732695594+*+70.710678118654752440%29
			// expectedTokenOut: 5000000000.000 rounded down https://www.wolframalpha.com/input?key=&i=1517882343.751510418088349649+*+%2870.710678118654752440-+67.416615162732695594%29
			// liquidity (2nd):  670416215.718827443660400594
			// sqrtPriceNext:    64.257941776684699569 which is 4129.083081375800804213 https://www.wolframalpha.com/input?i=%28%28670416215.718827443660400594%29%29+%2F+%28%28%28670416215.718827443660400594%29+%2F+%2870.703606697254136612%29%29+%2B+%28951138.707454078983349%29%29
			// sqrtPriceCurrent: 70.703606697254136612 which is 4999.00
			// expectedTokenIn:  951138.70745407898329 rounded up https://www.wolframalpha.com/input?i=%28670416215.718827443660400594+*+%2870.703606697254136612+-+64.257941776684699569%29%29+%2F+%2864.257941776684699569+*+70.703606697254136612%29
			// expectedTokenOut: 4321278283.8397584645 rounded down https://www.wolframalpha.com/input?i=670416215.718827443660400594+*+%2870.703606697254136612-+64.257941776684699569%29
			secondPositionLowerPrice: sdk.NewDec(4000),
			secondPositionUpperPrice: sdk.NewDec(4999),
>>>>>>> ecc9c5c4
			// expectedTokenIn:  1048861.292545921016650926872369076 + 951138.70745407898329 = 2000000 eth
			// expectedTokenOut: 5000000000.000 + 4321278283.839758464593299720838190090442803542 = 9321278283.8397584645932997208 round down = 9321.278283 usdc
			expectedTokenIn:  sdk.NewCoin("eth", sdk.NewInt(2000000)),
			expectedTokenOut: sdk.NewCoin("usdc", sdk.NewInt(9321278283)),
			expectedTick:     sdk.NewInt(301291),
			// Started from DefaultFeeAccumCoins * 3, crossed tick once, thus becoming
			// DefaultFeeAccumCoins * 3 - DefaultFeeAccumCoins = DefaultFeeAccumCoins * 2
			expectedLowerTickFeeGrowth:       DefaultFeeAccumCoins.MulDec(sdk.NewDec(2)),
			expectedUpperTickFeeGrowth:       DefaultFeeAccumCoins.MulDec(sdk.NewDec(2)),
			expectedSecondLowerTickFeeGrowth: secondPosition{tickIndex: 300000, expectedFeeGrowth: cl.EmptyCoins},
			expectedSecondUpperTickFeeGrowth: secondPosition{tickIndex: 309990, expectedFeeGrowth: cl.EmptyCoins},
			newLowerPrice:                    sdk.NewDec(4000),
			newUpperPrice:                    sdk.NewDec(4999),
		},
<<<<<<< HEAD
		"two positions with partially overlapping price ranges, not utilizing full liquidity of second position: eth -> usdc (zero fee)": {
			addPositions: func(ctx sdk.Context, poolId uint64) {
				// add first position
				_, _, _, err := s.App.ConcentratedLiquidityKeeper.CreatePosition(ctx, poolId, s.TestAccs[0], DefaultAmt0, DefaultAmt1, sdk.ZeroInt(), sdk.ZeroInt(), DefaultLowerTick, DefaultUpperTick)
				s.Require().NoError(err)
				// params
				// liquidity (1st):  1517882343.751510418088349649
				// sqrtPriceNext:    67.416615162732695594 which is 4545
				// sqrtPriceCurrent: 70.710678118654752440 which is 5000
				// expectedTokenIn:  1048861.292545921016650926872369076 rounded up https://www.wolframalpha.com/input?key=&i=%281517882343.751510418088349649+*+%2870.710678118654752440+-+67.416615162732695594%29%29+%2F+%2867.416615162732695594+*+70.710678118654752440%29
				// expectedTokenOut: 5000000000.000 rounded down https://www.wolframalpha.com/input?key=&i=1517882343.751510418088349649+*+%2870.710678118654752440-+67.416615162732695594%29

				// create second position parameters
				newLowerPrice := sdk.NewDec(4000)
				newLowerTick, err := math.PriceToTick(newLowerPrice, DefaultExponentAtPriceOne) // 300000
				s.Require().NoError(err)
				newUpperPrice := sdk.NewDec(4999)
				newUpperTick, err := math.PriceToTick(newUpperPrice, DefaultExponentAtPriceOne) // 309990
				s.Require().NoError(err)

				// add position two with the new price range above
				_, _, _, err = s.App.ConcentratedLiquidityKeeper.CreatePosition(ctx, poolId, s.TestAccs[1], DefaultAmt0, DefaultAmt1, sdk.ZeroInt(), sdk.ZeroInt(), newLowerTick.Int64(), newUpperTick.Int64())
				s.Require().NoError(err)
				// params
				// liquidity (2nd):  670416215.718827443660400594
				// sqrtPriceNext:    65.513813187509027302 which is 4292.059718367831736 https://www.wolframalpha.com/input?i=%28%28670416215.718827443660400594%29%29+%2F+%28%28%28670416215.718827443660400594%29+%2F+%2870.703606697254136612%29%29+%2B+%28751138.70745407898334907%29%29
				// sqrtPriceCurrent: 70.703606697254136612 which is 4999.00
				// expectedTokenIn:  751138.70745407898 rounded up https://www.wolframalpha.com/input?key=&i=%28670416215.718827443660400594+*+%2870.703606697254136612+-+65.513813187509027302%29%29+%2F+%2865.513813187509027302+*+70.703606697254136612%29
				// expectedTokenOut: 3479321725.1654478001 rounded down https://www.wolframalpha.com/input?key=&i=670416215.718827443660400594+*+%2870.703606697254136612-+65.513813187509027302%29
			},
			tokenIn:       sdk.NewCoin("eth", sdk.NewInt(1800000)),
			tokenOutDenom: "usdc",
			priceLimit:    sdk.NewDec(4128),
			swapFee:       sdk.ZeroDec(),
=======
		"two positions with partially overlapping price ranges, not utilizing full liquidity of second position: eth -> usdc": {
			tokenIn:       sdk.NewCoin("eth", sdk.NewInt(1800000)),
			tokenOutDenom: "usdc",
			priceLimit:    sdk.NewDec(4128),
			// params
			// liquidity (1st):  1517882343.751510418088349649
			// sqrtPriceNext:    67.416615162732695594 which is 4545
			// sqrtPriceCurrent: 70.710678118654752440 which is 5000
			// expectedTokenIn:  1048861.292545921016650926872369076 rounded up https://www.wolframalpha.com/input?key=&i=%281517882343.751510418088349649+*+%2870.710678118654752440+-+67.416615162732695594%29%29+%2F+%2867.416615162732695594+*+70.710678118654752440%29
			// expectedTokenOut: 5000000000.000 rounded down https://www.wolframalpha.com/input?key=&i=1517882343.751510418088349649+*+%2870.710678118654752440-+67.416615162732695594%29
			// liquidity (2nd):  670416215.718827443660400594
			// sqrtPriceNext:    65.513813187509027302 which is 4292.059718367831736 https://www.wolframalpha.com/input?i=%28%28670416215.718827443660400594%29%29+%2F+%28%28%28670416215.718827443660400594%29+%2F+%2870.703606697254136612%29%29+%2B+%28751138.70745407898334907%29%29
			// sqrtPriceCurrent: 70.703606697254136612 which is 4999.00
			// expectedTokenIn:  751138.70745407898 rounded up https://www.wolframalpha.com/input?key=&i=%28670416215.718827443660400594+*+%2870.703606697254136612+-+65.513813187509027302%29%29+%2F+%2865.513813187509027302+*+70.703606697254136612%29
			// expectedTokenOut: 3479321725.1654478001 rounded down https://www.wolframalpha.com/input?key=&i=670416215.718827443660400594+*+%2870.703606697254136612-+65.513813187509027302%29
			secondPositionLowerPrice: sdk.NewDec(4000),
			secondPositionUpperPrice: sdk.NewDec(4999),
>>>>>>> ecc9c5c4
			// expectedTokenIn:  1048861.292545921016650926872369076 + 751138.70745407898334907 = 1.800000 eth
			// expectedTokenOut: 5000000000.000 + 3479321725.1654478001068768736 = 8479321725.1654478001068768736 round down = 8479.321725 usdc
			expectedTokenIn:  sdk.NewCoin("eth", sdk.NewInt(1800000)),
			expectedTokenOut: sdk.NewCoin("usdc", sdk.NewInt(8479321725)),
			expectedTick:     sdk.NewInt(302921),
			// Started from DefaultFeeAccumCoins * 3, crossed tick once, thus becoming
			// DefaultFeeAccumCoins * 3 - DefaultFeeAccumCoins = DefaultFeeAccumCoins * 2
			expectedLowerTickFeeGrowth:       DefaultFeeAccumCoins.MulDec(sdk.NewDec(2)),
			expectedUpperTickFeeGrowth:       DefaultFeeAccumCoins.MulDec(sdk.NewDec(2)),
			expectedSecondLowerTickFeeGrowth: secondPosition{tickIndex: 300000, expectedFeeGrowth: cl.EmptyCoins},
			expectedSecondUpperTickFeeGrowth: secondPosition{tickIndex: 309990, expectedFeeGrowth: cl.EmptyCoins},
			newLowerPrice:                    sdk.NewDec(4000),
			newUpperPrice:                    sdk.NewDec(4999),
		},
		"fee 5 - two positions with partially overlapping price ranges, not utilizing full liquidity of second position: eth -> usdc (0.5% fee)": {
			// parameters and results of this test case
			// are estimated by utilizing scripts from scripts/cl/main.py

			addPositions: func(ctx sdk.Context, poolId uint64) {
				// add first position
				_, _, _, err := s.App.ConcentratedLiquidityKeeper.CreatePosition(ctx, poolId, s.TestAccs[0], DefaultAmt0, DefaultAmt1, sdk.ZeroInt(), sdk.ZeroInt(), DefaultLowerTick, DefaultUpperTick)
				s.Require().NoError(err)
				// params
				// liquidity (1st):  1517882343.751510418088349649
				// sqrtPriceNext:    67.416615162732695594 which is 4545
				// sqrtPriceCurrent: 70.710678118654752440 which is 5000

				// create second position parameters
				newLowerPrice := sdk.NewDec(4000)
				newLowerTick, err := math.PriceToTick(newLowerPrice, DefaultExponentAtPriceOne) // 300000
				s.Require().NoError(err)
				newUpperPrice := sdk.NewDec(4999)
				newUpperTick, err := math.PriceToTick(newUpperPrice, DefaultExponentAtPriceOne) // 309990
				s.Require().NoError(err)

				// add position two with the new price range above
				_, _, _, err = s.App.ConcentratedLiquidityKeeper.CreatePosition(ctx, poolId, s.TestAccs[1], DefaultAmt0, DefaultAmt1, sdk.ZeroInt(), sdk.ZeroInt(), newLowerTick.Int64(), newUpperTick.Int64())
				s.Require().NoError(err)
				// params
				// liquidity (2nd):  670416215.718827443660400594
				// sqrtPriceNext:    65.513813187509027302 which is 4292.059718367831736
				// sqrtPriceCurrent: 70.703606697254136612 which is 4999.00
			},
			tokenIn:                           sdk.NewCoin("eth", sdk.NewInt(1800000)),
			tokenOutDenom:                     "usdc",
			priceLimit:                        sdk.NewDec(4128),
			swapFee:                           sdk.MustNewDecFromStr("0.005"),
			expectedTokenIn:                   sdk.NewCoin("eth", sdk.NewInt(1800000)),
			expectedTokenOut:                  sdk.NewCoin("usdc", sdk.NewInt(8440821620)),
			expectedFeeGrowthAccumulatorValue: sdk.MustNewDecFromStr("0.000005552752757027"),
			expectedTick:                      sdk.NewInt(302996),
			newLowerPrice:                     sdk.NewDec(4000),
			newUpperPrice:                     sdk.NewDec(4999),
		},
		//  Sequential price ranges with a gap
		//
		//          5000
		//  4545 -----|----- 5500
		//              5501 ----------- 6250
		//
<<<<<<< HEAD
		"two sequential positions with a gap (zero fee)": {
			addPositions: func(ctx sdk.Context, poolId uint64) {
				// add first position
				_, _, _, err := s.App.ConcentratedLiquidityKeeper.CreatePosition(ctx, poolId, s.TestAccs[0], DefaultAmt0, DefaultAmt1, sdk.ZeroInt(), sdk.ZeroInt(), DefaultLowerTick, DefaultUpperTick)
				s.Require().NoError(err)
				// params
				// liquidity (1st):  1517882343.751510418088349649
				// sqrtPriceNext:    74.161984870956629487 which is 5500
				// sqrtPriceCurrent: 70.710678118654752440 which is 5000
				// expectedTokenIn:  5238677582.1893867557718089429327 rounded up https://www.wolframalpha.com/input?i=1517882343.751510418088349649+*+%2874.161984870956629487+-+70.710678118654752440%29
				// expectedTokenOut: 998976.61834742638835 rounded down https://www.wolframalpha.com/input?i=%281517882343.751510418088349649+*+%2874.161984870956629487+-+70.710678118654752440+%29%29+%2F+%2870.710678118654752440+*+74.161984870956629487%29

				// create second position parameters
				newLowerPrice := sdk.NewDec(5501)
				newLowerTick, err := math.PriceToTick(newLowerPrice, DefaultExponentAtPriceOne) // 315010
				s.Require().NoError(err)
				newUpperPrice := sdk.NewDec(6250)
				newUpperTick, err := math.PriceToTick(newUpperPrice, DefaultExponentAtPriceOne) // 322500
				s.Require().NoError(err)

				// add position two with the new price range above
				_, _, _, err = s.App.ConcentratedLiquidityKeeper.CreatePosition(ctx, poolId, s.TestAccs[1], DefaultAmt0, DefaultAmt1, sdk.ZeroInt(), sdk.ZeroInt(), newLowerTick.Int64(), newUpperTick.Int64())
				s.Require().NoError(err)
				// params
				// liquidity (2nd):  1199528406.187413669220037261
				// sqrtPriceNext:    78.138055170339538272 which is 6105.5556658030254493528 https://www.wolframalpha.com/input?i=74.168726563154635303++%2B++4761322417.8106132442281910570673+%2F+1199528406.187413669220037261
				// sqrtPriceCurrent: 74.168726563154635303 which is 5501
				// expectedTokenIn:  4761322417.810613244281820035563194 rounded up https://www.wolframalpha.com/input?i=1199528406.187413669220037261+*+%2878.138055170339538272+-+74.168726563154635303%29
				// expectedTokenOut: 821569.240826953837970 rounded down https://www.wolframalpha.com/input?i=%281199528406.187413669220037261+*+%2878.138055170339538272+-+74.168726563154635303+%29%29+%2F+%2874.168726563154635303+*+78.138055170339538272%29
			},
			tokenIn:       sdk.NewCoin("usdc", sdk.NewInt(10000000000)),
			tokenOutDenom: "eth",
			priceLimit:    sdk.NewDec(6106),
			swapFee:       sdk.ZeroDec(),
=======
		"two sequential positions with a gap": {
			tokenIn:       sdk.NewCoin("usdc", sdk.NewInt(10000000000)),
			tokenOutDenom: "eth",
			priceLimit:    sdk.NewDec(6106),
			// params
			// liquidity (1st):  1517882343.751510418088349649
			// sqrtPriceNext:    74.161984870956629487 which is 5500
			// sqrtPriceCurrent: 70.710678118654752440 which is 5000
			// expectedTokenIn:  5238677582.1893867557718089429327 rounded up https://www.wolframalpha.com/input?i=1517882343.751510418088349649+*+%2874.161984870956629487+-+70.710678118654752440%29
			// expectedTokenOut: 998976.61834742638835 rounded down https://www.wolframalpha.com/input?i=%281517882343.751510418088349649+*+%2874.161984870956629487+-+70.710678118654752440+%29%29+%2F+%2870.710678118654752440+*+74.161984870956629487%29
			// liquidity (2nd):  1199528406.187413669220037261
			// sqrtPriceNext:    78.138055170339538272 which is 6105.5556658030254493528 https://www.wolframalpha.com/input?i=74.168726563154635303++%2B++4761322417.8106132442281910570673+%2F+1199528406.187413669220037261
			// sqrtPriceCurrent: 74.168726563154635303 which is 5501
			// expectedTokenIn:  4761322417.810613244281820035563194 rounded up https://www.wolframalpha.com/input?i=1199528406.187413669220037261+*+%2878.138055170339538272+-+74.168726563154635303%29
			// expectedTokenOut: 821569.240826953837970 rounded down https://www.wolframalpha.com/input?i=%281199528406.187413669220037261+*+%2878.138055170339538272+-+74.168726563154635303+%29%29+%2F+%2874.168726563154635303+*+78.138055170339538272%29
			secondPositionLowerPrice: sdk.NewDec(5501),
			secondPositionUpperPrice: sdk.NewDec(6250),
>>>>>>> ecc9c5c4
			// expectedTokenIn:  5238677582.1893867557718089429327 + 4761322417.810613244281820035563194 = 10000000000 usdc
			// expectedTokenOut: 998976.61834742638835 + 821569.240826953837970 = 1820545.85917438022632 round down = 1.820545 eth
			expectedTokenIn:                  sdk.NewCoin("usdc", sdk.NewInt(10000000000)),
			expectedTokenOut:                 sdk.NewCoin("eth", sdk.NewInt(1820545)),
			expectedTick:                     sdk.NewInt(321056),
			expectedLowerTickFeeGrowth:       DefaultFeeAccumCoins,
			expectedUpperTickFeeGrowth:       DefaultFeeAccumCoins,
			expectedSecondLowerTickFeeGrowth: secondPosition{tickIndex: 315010, expectedFeeGrowth: cl.EmptyCoins},
			expectedSecondUpperTickFeeGrowth: secondPosition{tickIndex: 322500, expectedFeeGrowth: cl.EmptyCoins},
			newLowerPrice:                    sdk.NewDec(5501),
			newUpperPrice:                    sdk.NewDec(6250),
		},
<<<<<<< HEAD
		"fee 6 - two sequential positions with a gap (3% fee)": {
			// parameters and results of this test case
			// are estimated by utilizing scripts from scripts/cl/main.py

			addPositions: func(ctx sdk.Context, poolId uint64) {
				// add first position
				_, _, _, err := s.App.ConcentratedLiquidityKeeper.CreatePosition(ctx, poolId, s.TestAccs[0], DefaultAmt0, DefaultAmt1, sdk.ZeroInt(), sdk.ZeroInt(), DefaultLowerTick, DefaultUpperTick)
				s.Require().NoError(err)
				// params
				//
				// liquidity (1st):  1517882343.751510418088349649
				// sqrtPriceNext:    74.161984870956629487 which is 5500
				// sqrtPriceCurrent: 70.710678118654752440 which is 5000

				// create second position parameters
				newLowerPrice := sdk.NewDec(5501)
				newLowerTick, err := math.PriceToTick(newLowerPrice, DefaultExponentAtPriceOne) // 315010
				s.Require().NoError(err)
				newUpperPrice := sdk.NewDec(6250)
				newUpperTick, err := math.PriceToTick(newUpperPrice, DefaultExponentAtPriceOne) // 322500
				s.Require().NoError(err)

				// add position two with the new price range above
				_, _, _, err = s.App.ConcentratedLiquidityKeeper.CreatePosition(ctx, poolId, s.TestAccs[1], DefaultAmt0, DefaultAmt1, sdk.ZeroInt(), sdk.ZeroInt(), newLowerTick.Int64(), newUpperTick.Int64())
				s.Require().NoError(err)
				// params
				// liquidity (2nd):  1199528406.187413669220037261
				// sqrtPriceNext:    78.138055170339538272 which is 6105.5556658030254493528
				// sqrtPriceCurrent: 74.168726563154635303 which is 5501
			},
			tokenIn:                           sdk.NewCoin("usdc", sdk.NewInt(10000000000)),
			tokenOutDenom:                     "eth",
			priceLimit:                        sdk.NewDec(6106),
			swapFee:                           sdk.MustNewDecFromStr("0.03"),
			expectedTokenIn:                   sdk.NewCoin("usdc", sdk.NewInt(10000000000)),
			expectedTokenOut:                  sdk.NewCoin("eth", sdk.NewInt(1772029)),
			expectedFeeGrowthAccumulatorValue: sdk.MustNewDecFromStr("0.218688507910948644"),
			expectedTick:                      sdk.NewInt(320672),
			newLowerPrice:                     sdk.NewDec(5501),
			newUpperPrice:                     sdk.NewDec(6250),
		},
		// Slippage protection doesn't cause a failure but interrupts early.
		"single position within one tick, trade completes but slippage protection interrupts trade early: eth -> usdc (zero fee)": {
			addPositions: func(ctx sdk.Context, poolId uint64) {
				// add position
				_, _, _, err := s.App.ConcentratedLiquidityKeeper.CreatePosition(ctx, poolId, s.TestAccs[0], DefaultAmt0, DefaultAmt1, sdk.ZeroInt(), sdk.ZeroInt(), DefaultLowerTick, DefaultUpperTick)
				s.Require().NoError(err)
			},
=======
		// // Slippage protection doesn't cause a failure but interrupts early.
		"single position within one tick, trade completes but slippage protection interrupts trade early: eth -> usdc": {
>>>>>>> ecc9c5c4
			tokenIn:       sdk.NewCoin("eth", sdk.NewInt(13370)),
			tokenOutDenom: "usdc",
			priceLimit:    sdk.NewDec(4994),
			swapFee:       sdk.ZeroDec(),
			// params
			// liquidity: 		 1517882343.751510418088349649
			// sqrtPriceNext:    70.668238976219012614 which is 4994 https://www.wolframalpha.com/input?i=70.710678118654752440+%2B+42000000+%2F+1517882343.751510418088349649
			// sqrtPriceCurrent: 70.710678118654752440 which is 5000
			// expectedTokenIn:  12891.26207649936510 rounded up https://www.wolframalpha.com/input?key=&i=%281517882343.751510418088349649+*+%2870.710678118654752440+-+70.668238976219012614+%29%29+%2F+%2870.710678118654752440+*+70.668238976219012614%29
			// expectedTokenOut: 64417624.98716495170 rounded down https://www.wolframalpha.com/input?key=&i=1517882343.751510418088349649+*+%2870.710678118654752440+-+70.668238976219012614%29
			expectedTokenIn:            sdk.NewCoin("eth", sdk.NewInt(12891)),
			expectedTokenOut:           sdk.NewCoin("usdc", sdk.NewInt(64417624)),
			expectedTick:               sdk.NewInt(309941),
			expectedLowerTickFeeGrowth: DefaultFeeAccumCoins,
			expectedUpperTickFeeGrowth: DefaultFeeAccumCoins,
		},
<<<<<<< HEAD
		"fee 7: single position within one tick, trade completes but slippage protection interrupts trade early: eth -> usdc (1% fee)": {
			// parameters and results of this test case
			// are estimated by utilizing scripts from scripts/cl/main.py

			addPositions: func(ctx sdk.Context, poolId uint64) {
				// add position
				_, _, _, err := s.App.ConcentratedLiquidityKeeper.CreatePosition(ctx, poolId, s.TestAccs[0], DefaultAmt0, DefaultAmt1, sdk.ZeroInt(), sdk.ZeroInt(), DefaultLowerTick, DefaultUpperTick)
				s.Require().NoError(err)
			},
			tokenIn:       sdk.NewCoin("eth", sdk.NewInt(13370)),
			tokenOutDenom: "usdc",
			priceLimit:    sdk.NewDec(4994),
			swapFee:       sdk.MustNewDecFromStr("0.01"),
			// params
			// liquidity: 		 1517882343.751510418088349649
			// sqrtPriceNext:    70.668238976219012614 which is 4994
			// sqrtPriceCurrent: 70.710678118654752440 which is 5000
			expectedTokenIn:                   sdk.NewCoin("eth", sdk.NewInt(13020)),
			expectedTokenOut:                  sdk.NewCoin("usdc", sdk.NewInt(64417624)),
			expectedFeeGrowthAccumulatorValue: sdk.MustNewDecFromStr("0.000000084929257722"),
			expectedTick:                      sdk.NewInt(309941),
		},
		"single position within one tick, trade does not complete due to lack of liquidity: usdc -> eth (zero fee)": {
			addPositions: func(ctx sdk.Context, poolId uint64) {
				// add first position
				_, _, _, err := s.App.ConcentratedLiquidityKeeper.CreatePosition(ctx, poolId, s.TestAccs[0], DefaultAmt0, DefaultAmt1, sdk.ZeroInt(), sdk.ZeroInt(), DefaultLowerTick, DefaultUpperTick)
				s.Require().NoError(err)
			},
=======
	}

	swapOutGivenInErrorCases = map[string]SwapOutGivenInTest{
		"single position within one tick, trade does not complete due to lack of liquidity: usdc -> eth": {
>>>>>>> ecc9c5c4
			tokenIn:       sdk.NewCoin("usdc", sdk.NewInt(5300000000)),
			tokenOutDenom: "eth",
			priceLimit:    sdk.NewDec(6000),
			swapFee:       sdk.ZeroDec(),
			expectErr:     true,
		},
<<<<<<< HEAD
		"single position within one tick, trade does not complete due to lack of liquidity: eth -> usdc (zero fee)": {
			addPositions: func(ctx sdk.Context, poolId uint64) {
				// add first position
				_, _, _, err := s.App.ConcentratedLiquidityKeeper.CreatePosition(ctx, poolId, s.TestAccs[0], DefaultAmt0, DefaultAmt1, sdk.ZeroInt(), sdk.ZeroInt(), DefaultLowerTick, DefaultUpperTick)
				s.Require().NoError(err)
			},
=======
		"single position within one tick, trade does not complete due to lack of liquidity: eth -> usdc": {
>>>>>>> ecc9c5c4
			tokenIn:       sdk.NewCoin("eth", sdk.NewInt(1100000)),
			tokenOutDenom: "usdc",
			priceLimit:    sdk.NewDec(4000),
			swapFee:       sdk.ZeroDec(),
			expectErr:     true,
		},
	}
)

func (s *KeeperTestSuite) TestCalcAndSwapOutAmtGivenIn() {
	tests := make(map[string]SwapOutGivenInTest)
	for name, test := range swapOutGivenInCases {
		tests[name] = test
	}

	// add error cases as well
	for name, test := range swapOutGivenInErrorCases {
		tests[name] = test
	}

	for name, test := range tests {
		test := test
		s.Run(name, func() {
			s.Setup()
			s.FundAcc(s.TestAccs[0], sdk.NewCoins(sdk.NewCoin("eth", sdk.NewInt(10000000000000)), sdk.NewCoin("usdc", sdk.NewInt(1000000000000))))
			s.FundAcc(s.TestAccs[1], sdk.NewCoins(sdk.NewCoin("eth", sdk.NewInt(10000000000000)), sdk.NewCoin("usdc", sdk.NewInt(1000000000000))))

			// Create default CL pool
			pool := s.PrepareCustomConcentratedPool(s.TestAccs[0], ETH, USDC, DefaultTickSpacing, DefaultExponentAtPriceOne, sdk.ZeroDec())

			// manually update fee accumulator for the pool
			feeAccum, err := s.App.ConcentratedLiquidityKeeper.GetFeeAccumulator(s.Ctx, 1)
			s.Require().NoError(err)
			feeAccum.AddToAccumulator(DefaultFeeAccumCoins)

			// add default position
			_, _, _, err = s.App.ConcentratedLiquidityKeeper.CreatePosition(s.Ctx, pool.GetId(), s.TestAccs[0], DefaultAmt0, DefaultAmt1, sdk.ZeroInt(), sdk.ZeroInt(), DefaultLowerTick, DefaultUpperTick)
			s.Require().NoError(err)

			// add second position depending on the test
			if !test.secondPositionLowerPrice.IsNil() {
				newLowerTick, err := math.PriceToTick(test.secondPositionLowerPrice, DefaultExponentAtPriceOne)
				s.Require().NoError(err)
				newUpperTick, err := math.PriceToTick(test.secondPositionUpperPrice, DefaultExponentAtPriceOne)
				s.Require().NoError(err)

				_, _, _, err = s.App.ConcentratedLiquidityKeeper.CreatePosition(s.Ctx, pool.GetId(), s.TestAccs[1], DefaultAmt0, DefaultAmt1, sdk.ZeroInt(), sdk.ZeroInt(), newLowerTick.Int64(), newUpperTick.Int64())
				s.Require().NoError(err)
			}

			poolBeforeCalc, err := s.App.ConcentratedLiquidityKeeper.GetPoolById(s.Ctx, pool.GetId())
			s.Require().NoError(err)

			// add 2*DefaultFeeAccumCoins to fee accumulator, now fee accumulator has 3*DefaultFeeAccumCoins as its value
			feeAccum, err = s.App.ConcentratedLiquidityKeeper.GetFeeAccumulator(s.Ctx, 1)
			s.Require().NoError(err)
			feeAccum.AddToAccumulator(DefaultFeeAccumCoins.MulDec(sdk.NewDec(2)))

			// perform calc
			_, tokenIn, tokenOut, updatedTick, updatedLiquidity, _, err := s.App.ConcentratedLiquidityKeeper.CalcOutAmtGivenInInternal(
				s.Ctx,
				test.tokenIn, test.tokenOutDenom,
				test.swapFee, test.priceLimit, pool.GetId())
			if test.expectErr {
				s.Require().Error(err)
			} else {
				// writeCtx()

				s.Require().NoError(err)

				// check that tokenIn, tokenOut, tick, and sqrtPrice from CalcOut are all what we expected
				s.Require().Equal(test.expectedTick.String(), updatedTick.String())
				s.Require().Equal(test.expectedTokenIn.String(), tokenIn.String())
				s.Require().Equal(test.expectedTokenOut.String(), tokenOut.String())

				if test.newLowerPrice.IsNil() && test.newUpperPrice.IsNil() {
					test.newLowerPrice = DefaultLowerPrice
					test.newUpperPrice = DefaultUpperPrice
				}

				newLowerTick, err := math.PriceToTick(test.newLowerPrice, pool.GetPrecisionFactorAtPriceOne())
				s.Require().NoError(err)
				newUpperTick, err := math.PriceToTick(test.newUpperPrice, pool.GetPrecisionFactorAtPriceOne())
				s.Require().NoError(err)

				lowerSqrtPrice, err := math.TickToSqrtPrice(newLowerTick, pool.GetPrecisionFactorAtPriceOne())
				s.Require().NoError(err)
				upperSqrtPrice, err := math.TickToSqrtPrice(newUpperTick, pool.GetPrecisionFactorAtPriceOne())
				s.Require().NoError(err)

				if test.poolLiqAmount0.IsNil() && test.poolLiqAmount1.IsNil() {
					test.poolLiqAmount0 = DefaultAmt0
					test.poolLiqAmount1 = DefaultAmt1
				}

				// check that liquidity is what we expected
				expectedLiquidity := math.GetLiquidityFromAmounts(DefaultCurrSqrtPrice, lowerSqrtPrice, upperSqrtPrice, test.poolLiqAmount0, test.poolLiqAmount1)
				s.Require().Equal(expectedLiquidity.String(), updatedLiquidity.String())

				// check that the pool has not been modified after performing calc
				poolAfterCalc, err := s.App.ConcentratedLiquidityKeeper.GetPoolById(s.Ctx, pool.GetId())
				s.Require().NoError(err)

				s.Require().Equal(poolBeforeCalc.GetCurrentSqrtPrice(), poolAfterCalc.GetCurrentSqrtPrice())
				s.Require().Equal(poolBeforeCalc.GetCurrentTick(), poolAfterCalc.GetCurrentTick())
				s.Require().Equal(poolBeforeCalc.GetTotalShares(), poolAfterCalc.GetTotalShares())
				s.Require().Equal(poolBeforeCalc.GetLiquidity(), poolAfterCalc.GetLiquidity())
				s.Require().Equal(poolBeforeCalc.GetTickSpacing(), poolAfterCalc.GetTickSpacing())
			}

			// perform swap
			// TODO: Add sqrtPrice check
			tokenIn, tokenOut, updatedTick, updatedLiquidity, _, err = s.App.ConcentratedLiquidityKeeper.SwapOutAmtGivenIn(
				s.Ctx,
				test.tokenIn, test.tokenOutDenom,
				test.swapFee, test.priceLimit, pool.GetId())
			if test.expectErr {
				s.Require().Error(err)
			} else {
				s.Require().NoError(err)

				s.Require().Equal(test.expectedTokenIn.String(), tokenIn.String())
				s.Require().Equal(test.expectedTokenOut.String(), tokenOut.String())
				s.Require().Equal(test.expectedTick.String(), updatedTick.String())

				if test.newLowerPrice.IsNil() && test.newUpperPrice.IsNil() {
					test.newLowerPrice = DefaultLowerPrice
					test.newUpperPrice = DefaultUpperPrice
				}

				newLowerTick, err := math.PriceToTick(test.newLowerPrice, pool.GetPrecisionFactorAtPriceOne())
				s.Require().NoError(err)
				newUpperTick, err := math.PriceToTick(test.newUpperPrice, pool.GetPrecisionFactorAtPriceOne())
				s.Require().NoError(err)

				lowerSqrtPrice, err := math.TickToSqrtPrice(newLowerTick, pool.GetPrecisionFactorAtPriceOne())
				s.Require().NoError(err)
				upperSqrtPrice, err := math.TickToSqrtPrice(newUpperTick, pool.GetPrecisionFactorAtPriceOne())
				s.Require().NoError(err)

				if test.poolLiqAmount0.IsNil() && test.poolLiqAmount1.IsNil() {
					test.poolLiqAmount0 = DefaultAmt0
					test.poolLiqAmount1 = DefaultAmt1
				}

				expectedLiquidity := math.GetLiquidityFromAmounts(DefaultCurrSqrtPrice, lowerSqrtPrice, upperSqrtPrice, test.poolLiqAmount0, test.poolLiqAmount1)
				s.Require().Equal(expectedLiquidity.String(), updatedLiquidity.String())

<<<<<<< HEAD
				// Validate fee accumulator updates
				feeGrowthAccumulator, err := s.App.ConcentratedLiquidityKeeper.GetFeeAccumulator(s.Ctx, pool.GetId())
				s.Require().NoError(err)
				feeGrowthAccumulatorValue := feeGrowthAccumulator.GetValue().AmountOf(test.tokenIn.Denom)
				if test.swapFee.IsZero() {
					s.Require().Equal(feeGrowthAccumulatorValue, sdk.ZeroDec())
				} else {
					// s.Require().Equal(test.expectedFeeGrowthAccumulatorValue, feeGrowthAccumulatorValue)
					// We must not undercharge the fee growth accumulator, but we can overcharge it
					// by a small amount. This assert validates this.
					// The epsilon is 10^-17.
					isExpectedLTEActual := feeAdditiveTolerance.CompareBigDec(
						osmomath.BigDecFromSDKDec(test.expectedFeeGrowthAccumulatorValue),
						osmomath.BigDecFromSDKDec(feeGrowthAccumulatorValue)) == 0

					s.Require().True(isExpectedLTEActual, "expected (%s) <= actual (%s)", test.expectedFeeGrowthAccumulatorValue, feeGrowthAccumulatorValue)
=======
				// check lower tick and upper tick fee growth
				lowerTickInfo, err := s.App.ConcentratedLiquidityKeeper.GetTickInfo(s.Ctx, pool.GetId(), DefaultLowerTick)
				s.Require().NoError(err)
				s.Require().Equal(test.expectedLowerTickFeeGrowth, lowerTickInfo.FeeGrowthOutside)

				upperTickInfo, err := s.App.ConcentratedLiquidityKeeper.GetTickInfo(s.Ctx, pool.GetId(), DefaultLowerTick)
				s.Require().NoError(err)
				s.Require().Equal(test.expectedUpperTickFeeGrowth, upperTickInfo.FeeGrowthOutside)

				if test.expectedSecondLowerTickFeeGrowth.expectedFeeGrowth != nil {
					newTickIndex := test.expectedSecondLowerTickFeeGrowth.tickIndex
					expectedFeeGrowth := test.expectedSecondLowerTickFeeGrowth.expectedFeeGrowth

					newLowerTickInfo, err := s.App.ConcentratedLiquidityKeeper.GetTickInfo(s.Ctx, pool.GetId(), newTickIndex)
					s.Require().NoError(err)
					s.Require().Equal(expectedFeeGrowth, newLowerTickInfo.FeeGrowthOutside)
				}

				if test.expectedSecondUpperTickFeeGrowth.expectedFeeGrowth != nil {
					newTickIndex := test.expectedSecondUpperTickFeeGrowth.tickIndex
					expectedFeeGrowth := test.expectedSecondUpperTickFeeGrowth.expectedFeeGrowth

					newLowerTickInfo, err := s.App.ConcentratedLiquidityKeeper.GetTickInfo(s.Ctx, pool.GetId(), newTickIndex)
					s.Require().NoError(err)
					s.Require().Equal(expectedFeeGrowth, newLowerTickInfo.FeeGrowthOutside)
>>>>>>> ecc9c5c4
				}
			}
		})

	}
}

func (s *KeeperTestSuite) TestCalcAndSwapInAmtGivenOut() {
	type secondPosition struct {
		tickIndex         int64
		expectedFeeGrowth sdk.DecCoins
	}
	tests := map[string]struct {
		positionAmount0            sdk.Int
		positionAmount1            sdk.Int
		addPositions               func(ctx sdk.Context, poolId uint64)
		tokenOut                   sdk.Coin
		tokenInDenom               string
		priceLimit                 sdk.Dec
		expectedTokenIn            sdk.Coin
		expectedTokenOut           sdk.Coin
		expectedTick               sdk.Int
		expectedSqrtPrice          sdk.Dec
		expectedLowerTickFeeGrowth sdk.DecCoins
		expectedUpperTickFeeGrowth sdk.DecCoins
		// since we use different values for the seondary position's tick, save (tick, expectedFeeGrowth) tuple
		expectedSecondLowerTickFeeGrowth secondPosition
		expectedSecondUpperTickFeeGrowth secondPosition
		newLowerPrice                    sdk.Dec
		newUpperPrice                    sdk.Dec
		poolLiqAmount0                   sdk.Int
		poolLiqAmount1                   sdk.Int
		expectErr                        bool
	}{
		//  One price range
		//
		//          5000
		//  4545 -----|----- 5500
		"single position within one tick: usdc -> eth": {
			addPositions: func(ctx sdk.Context, poolId uint64) {
				// add first position
				_, _, _, err := s.App.ConcentratedLiquidityKeeper.CreatePosition(ctx, poolId, s.TestAccs[0], DefaultAmt0, DefaultAmt1, sdk.ZeroInt(), sdk.ZeroInt(), DefaultLowerTick, DefaultUpperTick)
				s.Require().NoError(err)
			},
			tokenOut:                   sdk.NewCoin("usdc", sdk.NewInt(42000000)),
			tokenInDenom:               "eth",
			priceLimit:                 sdk.NewDec(5004),
			expectedTokenOut:           sdk.NewCoin("usdc", sdk.NewInt(42000000)),
			expectedTokenIn:            sdk.NewCoin("eth", sdk.NewInt(8396)),
			expectedTick:               sdk.NewInt(310040),
			expectedLowerTickFeeGrowth: DefaultFeeAccumCoins,
			expectedUpperTickFeeGrowth: DefaultFeeAccumCoins,
		},
		"single position within one tick: eth -> usdc": {
			addPositions: func(ctx sdk.Context, poolId uint64) {
				// add first position
				_, _, _, err := s.App.ConcentratedLiquidityKeeper.CreatePosition(ctx, poolId, s.TestAccs[0], DefaultAmt0, DefaultAmt1, sdk.ZeroInt(), sdk.ZeroInt(), DefaultLowerTick, DefaultUpperTick)
				s.Require().NoError(err)
			},
			tokenOut:                   sdk.NewCoin("eth", sdk.NewInt(13370)),
			tokenInDenom:               "usdc",
			priceLimit:                 sdk.NewDec(4993),
			expectedTokenOut:           sdk.NewCoin("eth", sdk.NewInt(13370)),
			expectedTokenIn:            sdk.NewCoin("usdc", sdk.NewInt(66808388)),
			expectedTick:               sdk.NewInt(309938),
			expectedLowerTickFeeGrowth: DefaultFeeAccumCoins,
			expectedUpperTickFeeGrowth: DefaultFeeAccumCoins,
		},
		//  Two equal price ranges
		//
		//          5000
		//  4545 -----|----- 5500
		//  4545 -----|----- 5500
		"two positions within one tick: usdc -> eth": {
			addPositions: func(ctx sdk.Context, poolId uint64) {
				// add first position
				_, _, _, err := s.App.ConcentratedLiquidityKeeper.CreatePosition(ctx, poolId, s.TestAccs[0], DefaultAmt0, DefaultAmt1, sdk.ZeroInt(), sdk.ZeroInt(), DefaultLowerTick, DefaultUpperTick)
				s.Require().NoError(err)

				// add second position
				_, _, _, err = s.App.ConcentratedLiquidityKeeper.CreatePosition(ctx, poolId, s.TestAccs[1], DefaultAmt0, DefaultAmt1, sdk.ZeroInt(), sdk.ZeroInt(), DefaultLowerTick, DefaultUpperTick)
				s.Require().NoError(err)
			},
			tokenOut:                   sdk.NewCoin("usdc", sdk.NewInt(42000000)),
			tokenInDenom:               "eth",
			priceLimit:                 sdk.NewDec(5002),
			expectedTokenOut:           sdk.NewCoin("usdc", sdk.NewInt(42000000)),
			expectedTokenIn:            sdk.NewCoin("eth", sdk.NewInt(8398)),
			expectedTick:               sdk.NewInt(310020),
			expectedLowerTickFeeGrowth: DefaultFeeAccumCoins,
			expectedUpperTickFeeGrowth: DefaultFeeAccumCoins,
			// two positions with same liquidity entered
			poolLiqAmount0: sdk.NewInt(1000000).MulRaw(2),
			poolLiqAmount1: sdk.NewInt(5000000000).MulRaw(2),
		},
		"two positions within one tick: eth -> usdc": {
			addPositions: func(ctx sdk.Context, poolId uint64) {
				// add first position
				_, _, _, err := s.App.ConcentratedLiquidityKeeper.CreatePosition(ctx, poolId, s.TestAccs[0], DefaultAmt0, DefaultAmt1, sdk.ZeroInt(), sdk.ZeroInt(), DefaultLowerTick, DefaultUpperTick)
				s.Require().NoError(err)

				// add second position
				_, _, _, err = s.App.ConcentratedLiquidityKeeper.CreatePosition(ctx, poolId, s.TestAccs[1], DefaultAmt0, DefaultAmt1, sdk.ZeroInt(), sdk.ZeroInt(), DefaultLowerTick, DefaultUpperTick)
				s.Require().NoError(err)
			},
			tokenOut:                   sdk.NewCoin("eth", sdk.NewInt(13370)),
			tokenInDenom:               "usdc",
			priceLimit:                 sdk.NewDec(4996),
			expectedTokenOut:           sdk.NewCoin("eth", sdk.NewInt(13370)),
			expectedTokenIn:            sdk.NewCoin("usdc", sdk.NewInt(66829187)),
			expectedTick:               sdk.NewInt(309969),
			expectedLowerTickFeeGrowth: DefaultFeeAccumCoins,
			expectedUpperTickFeeGrowth: DefaultFeeAccumCoins,
			// two positions with same liquidity entered
			poolLiqAmount0: sdk.NewInt(1000000).MulRaw(2),
			poolLiqAmount1: sdk.NewInt(5000000000).MulRaw(2),
		},
		//  Consecutive price ranges
		//
		//          5000
		//  4545 -----|----- 5500
		//             5500 ----------- 6250
		//
		"two positions with consecutive price ranges: usdc -> eth": {
			addPositions: func(ctx sdk.Context, poolId uint64) {
				// add first position
				_, _, _, err := s.App.ConcentratedLiquidityKeeper.CreatePosition(ctx, poolId, s.TestAccs[0], DefaultAmt0, DefaultAmt1, sdk.ZeroInt(), sdk.ZeroInt(), DefaultLowerTick, DefaultUpperTick)
				s.Require().NoError(err)

				// create second position parameters
				newLowerPrice := sdk.NewDec(5500)
				newLowerTick, err := math.PriceToTick(newLowerPrice, DefaultExponentAtPriceOne) // 315000
				s.Require().NoError(err)
				newUpperPrice := sdk.NewDec(6250)
				newUpperTick, err := math.PriceToTick(newUpperPrice, DefaultExponentAtPriceOne) // 322500
				s.Require().NoError(err)

				// add position two with the new price range above
				_, _, _, err = s.App.ConcentratedLiquidityKeeper.CreatePosition(ctx, poolId, s.TestAccs[1], DefaultAmt0, DefaultAmt1, sdk.ZeroInt(), sdk.ZeroInt(), newLowerTick.Int64(), newUpperTick.Int64())
				s.Require().NoError(err)
			},
			tokenOut:                         sdk.NewCoin("usdc", sdk.NewInt(10000000000)),
			tokenInDenom:                     "eth",
			priceLimit:                       sdk.NewDec(6106),
			expectedTokenOut:                 sdk.NewCoin("usdc", sdk.NewInt(10000000000)),
			expectedTokenIn:                  sdk.NewCoin("eth", sdk.NewInt(1820630)),
			expectedTick:                     sdk.NewInt(321055),
			expectedLowerTickFeeGrowth:       DefaultFeeAccumCoins,
			expectedUpperTickFeeGrowth:       DefaultFeeAccumCoins,
			expectedSecondLowerTickFeeGrowth: secondPosition{tickIndex: 315000, expectedFeeGrowth: cl.EmptyCoins},
			expectedSecondUpperTickFeeGrowth: secondPosition{tickIndex: 322500, expectedFeeGrowth: cl.EmptyCoins},
			newLowerPrice:                    sdk.NewDec(5500),
			newUpperPrice:                    sdk.NewDec(6250),
		},
		//  Consecutive price ranges
		//
		//                     5000
		//             4545 -----|----- 5500
		//  4000 ----------- 4545
		//
		"two positions with consecutive price ranges: eth -> usdc": {
			addPositions: func(ctx sdk.Context, poolId uint64) {
				// add first position
				_, _, _, err := s.App.ConcentratedLiquidityKeeper.CreatePosition(ctx, poolId, s.TestAccs[0], DefaultAmt0, DefaultAmt1, sdk.ZeroInt(), sdk.ZeroInt(), DefaultLowerTick, DefaultUpperTick)
				s.Require().NoError(err)

				// create second position parameters
				newLowerPrice := sdk.NewDec(4000)
				newLowerTick, err := math.PriceToTick(newLowerPrice, DefaultExponentAtPriceOne) // 300000
				s.Require().NoError(err)
				newUpperPrice := sdk.NewDec(4545)
				newUpperTick, err := math.PriceToTick(newUpperPrice, DefaultExponentAtPriceOne) // 305450
				s.Require().NoError(err)

				// add position two with the new price range above
				_, _, _, err = s.App.ConcentratedLiquidityKeeper.CreatePosition(ctx, poolId, s.TestAccs[1], DefaultAmt0, DefaultAmt1, sdk.ZeroInt(), sdk.ZeroInt(), newLowerTick.Int64(), newUpperTick.Int64())
				s.Require().NoError(err)
			},
			tokenOut:         sdk.NewCoin("eth", sdk.NewInt(2000000)),
			tokenInDenom:     "usdc",
			priceLimit:       sdk.NewDec(4094),
			expectedTokenOut: sdk.NewCoin("eth", sdk.NewInt(2000000)),
			expectedTokenIn:  sdk.NewCoin("usdc", sdk.NewInt(9103425685)),
			// Started from DefaultFeeAccumCoins * 3, crossed tick once, thus becoming
			// DefaultFeeAccumCoins * 3 - DefaultFeeAccumCoins = DefaultFeeAccumCoins * 2
			expectedTick:                     sdk.NewInt(300952),
			expectedLowerTickFeeGrowth:       DefaultFeeAccumCoins.MulDec(sdk.NewDec(2)),
			expectedUpperTickFeeGrowth:       DefaultFeeAccumCoins.MulDec(sdk.NewDec(2)),
			expectedSecondLowerTickFeeGrowth: secondPosition{tickIndex: 300000, expectedFeeGrowth: cl.EmptyCoins},
			expectedSecondUpperTickFeeGrowth: secondPosition{tickIndex: 305450, expectedFeeGrowth: cl.EmptyCoins},
			newLowerPrice:                    sdk.NewDec(4000),
			newUpperPrice:                    sdk.NewDec(4545),
		},
		//  Partially overlapping price ranges
		//
		//          5000
		//  4545 -----|----- 5500
		//        5001 ----------- 6250
		//
		"two positions with partially overlapping price ranges: usdc -> eth": {
			addPositions: func(ctx sdk.Context, poolId uint64) {
				// add first position
				_, _, _, err := s.App.ConcentratedLiquidityKeeper.CreatePosition(ctx, poolId, s.TestAccs[0], DefaultAmt0, DefaultAmt1, sdk.ZeroInt(), sdk.ZeroInt(), DefaultLowerTick, DefaultUpperTick)
				s.Require().NoError(err)

				// create second position parameters
				newLowerPrice := sdk.NewDec(5001)
				newLowerTick, err := math.PriceToTick(newLowerPrice, DefaultExponentAtPriceOne) // 310010
				s.Require().NoError(err)
				newUpperPrice := sdk.NewDec(6250)
				newUpperTick, err := math.PriceToTick(newUpperPrice, DefaultExponentAtPriceOne) // 322500
				s.Require().NoError(err)

				// add position two with the new price range above
				_, _, _, err = s.App.ConcentratedLiquidityKeeper.CreatePosition(ctx, poolId, s.TestAccs[1], DefaultAmt0, DefaultAmt1, sdk.ZeroInt(), sdk.ZeroInt(), newLowerTick.Int64(), newUpperTick.Int64())
				s.Require().NoError(err)
			},
			tokenOut:                         sdk.NewCoin("usdc", sdk.NewInt(10000000000)),
			tokenInDenom:                     "eth",
			priceLimit:                       sdk.NewDec(6056),
			expectedTokenOut:                 sdk.NewCoin("usdc", sdk.NewInt(10000000000)),
			expectedTokenIn:                  sdk.NewCoin("eth", sdk.NewInt(1864161)),
			expectedTick:                     sdk.NewInt(320560),
			expectedLowerTickFeeGrowth:       DefaultFeeAccumCoins,
			expectedUpperTickFeeGrowth:       DefaultFeeAccumCoins,
			expectedSecondLowerTickFeeGrowth: secondPosition{tickIndex: 310010, expectedFeeGrowth: cl.EmptyCoins},
			expectedSecondUpperTickFeeGrowth: secondPosition{tickIndex: 322500, expectedFeeGrowth: cl.EmptyCoins},
			newLowerPrice:                    sdk.NewDec(5001),
			newUpperPrice:                    sdk.NewDec(6250),
		},
		"two positions with partially overlapping price ranges, not utilizing full liquidity of second position: usdc -> eth": {
			addPositions: func(ctx sdk.Context, poolId uint64) {
				// add first position
				_, _, _, err := s.App.ConcentratedLiquidityKeeper.CreatePosition(ctx, poolId, s.TestAccs[0], DefaultAmt0, DefaultAmt1, sdk.ZeroInt(), sdk.ZeroInt(), DefaultLowerTick, DefaultUpperTick)
				s.Require().NoError(err)

				// create second position parameters
				newLowerPrice := sdk.NewDec(5001)
				newLowerTick, err := math.PriceToTick(newLowerPrice, DefaultExponentAtPriceOne) // 310010
				s.Require().NoError(err)
				newUpperPrice := sdk.NewDec(6250)
				newUpperTick, err := math.PriceToTick(newUpperPrice, DefaultExponentAtPriceOne) // 322500
				s.Require().NoError(err)

				// add position two with the new price range above
				_, _, _, err = s.App.ConcentratedLiquidityKeeper.CreatePosition(ctx, poolId, s.TestAccs[1], DefaultAmt0, DefaultAmt1, sdk.ZeroInt(), sdk.ZeroInt(), newLowerTick.Int64(), newUpperTick.Int64())
				s.Require().NoError(err)
			},
			tokenOut:                         sdk.NewCoin("usdc", sdk.NewInt(8500000000)),
			tokenInDenom:                     "eth",
			priceLimit:                       sdk.NewDec(6056),
			expectedTokenOut:                 sdk.NewCoin("usdc", sdk.NewInt(8500000000)),
			expectedTokenIn:                  sdk.NewCoin("eth", sdk.NewInt(1609138)),
			expectedTick:                     sdk.NewInt(317127),
			expectedLowerTickFeeGrowth:       DefaultFeeAccumCoins,
			expectedUpperTickFeeGrowth:       DefaultFeeAccumCoins,
			expectedSecondLowerTickFeeGrowth: secondPosition{tickIndex: 310010, expectedFeeGrowth: cl.EmptyCoins},
			expectedSecondUpperTickFeeGrowth: secondPosition{tickIndex: 322500, expectedFeeGrowth: cl.EmptyCoins},
			newLowerPrice:                    sdk.NewDec(5001),
			newUpperPrice:                    sdk.NewDec(6250),
		},
		//  Partially overlapping price ranges
		//
		//                5000
		//        4545 -----|----- 5500
		//  4000 ----------- 4999
		//
		"two positions with partially overlapping price ranges: eth -> usdc": {
			addPositions: func(ctx sdk.Context, poolId uint64) {
				// add first position
				_, _, _, err := s.App.ConcentratedLiquidityKeeper.CreatePosition(ctx, poolId, s.TestAccs[0], DefaultAmt0, DefaultAmt1, sdk.ZeroInt(), sdk.ZeroInt(), DefaultLowerTick, DefaultUpperTick)
				s.Require().NoError(err)

				// create second position parameters
				newLowerPrice := sdk.NewDec(4000)
				newLowerTick, err := math.PriceToTick(newLowerPrice, DefaultExponentAtPriceOne) // 300000
				s.Require().NoError(err)
				newUpperPrice := sdk.NewDec(4999)
				newUpperTick, err := math.PriceToTick(newUpperPrice, DefaultExponentAtPriceOne) // 309990
				s.Require().NoError(err)

				// add position two with the new price range above
				_, _, _, err = s.App.ConcentratedLiquidityKeeper.CreatePosition(ctx, poolId, s.TestAccs[1], DefaultAmt0, DefaultAmt1, sdk.ZeroInt(), sdk.ZeroInt(), newLowerTick.Int64(), newUpperTick.Int64())
				s.Require().NoError(err)
			},
			tokenOut:         sdk.NewCoin("eth", sdk.NewInt(2000000)),
			tokenInDenom:     "usdc",
			priceLimit:       sdk.NewDec(4128),
			expectedTokenOut: sdk.NewCoin("eth", sdk.NewInt(2000000)),
			expectedTokenIn:  sdk.NewCoin("usdc", sdk.NewInt(9321278283)),
			expectedTick:     sdk.NewInt(301291),
			// Started from DefaultFeeAccumCoins * 3, crossed tick once, thus becoming
			// DefaultFeeAccumCoins * 3 - DefaultFeeAccumCoins = DefaultFeeAccumCoins * 2
			expectedLowerTickFeeGrowth:       DefaultFeeAccumCoins.MulDec(sdk.NewDec(2)),
			expectedUpperTickFeeGrowth:       DefaultFeeAccumCoins.MulDec(sdk.NewDec(2)),
			expectedSecondLowerTickFeeGrowth: secondPosition{tickIndex: 300000, expectedFeeGrowth: cl.EmptyCoins},
			expectedSecondUpperTickFeeGrowth: secondPosition{tickIndex: 309990, expectedFeeGrowth: cl.EmptyCoins},
			newLowerPrice:                    sdk.NewDec(4000),
			newUpperPrice:                    sdk.NewDec(4999),
		},
		"two positions with partially overlapping price ranges, not utilizing full liquidity of second position: eth -> usdc": {
			addPositions: func(ctx sdk.Context, poolId uint64) {
				// add first position
				_, _, _, err := s.App.ConcentratedLiquidityKeeper.CreatePosition(ctx, poolId, s.TestAccs[0], DefaultAmt0, DefaultAmt1, sdk.ZeroInt(), sdk.ZeroInt(), DefaultLowerTick, DefaultUpperTick)
				s.Require().NoError(err)

				// create second position parameters
				newLowerPrice := sdk.NewDec(4000)
				newLowerTick, err := math.PriceToTick(newLowerPrice, DefaultExponentAtPriceOne) // 300000
				s.Require().NoError(err)
				newUpperPrice := sdk.NewDec(4999)
				newUpperTick, err := math.PriceToTick(newUpperPrice, DefaultExponentAtPriceOne) // 309990
				s.Require().NoError(err)

				// add position two with the new price range above
				_, _, _, err = s.App.ConcentratedLiquidityKeeper.CreatePosition(ctx, poolId, s.TestAccs[1], DefaultAmt0, DefaultAmt1, sdk.ZeroInt(), sdk.ZeroInt(), newLowerTick.Int64(), newUpperTick.Int64())
				s.Require().NoError(err)
			},
			tokenOut:         sdk.NewCoin("eth", sdk.NewInt(1800000)),
			tokenInDenom:     "usdc",
			priceLimit:       sdk.NewDec(4128),
			expectedTokenOut: sdk.NewCoin("eth", sdk.NewInt(1800000)),
			expectedTokenIn:  sdk.NewCoin("usdc", sdk.NewInt(8479321725)),
			expectedTick:     sdk.NewInt(302921),
			// Started from DefaultFeeAccumCoins * 3, crossed tick once, thus becoming
			// DefaultFeeAccumCoins * 3 - DefaultFeeAccumCoins = DefaultFeeAccumCoins * 2
			expectedLowerTickFeeGrowth:       DefaultFeeAccumCoins.MulDec(sdk.NewDec(2)),
			expectedUpperTickFeeGrowth:       DefaultFeeAccumCoins.MulDec(sdk.NewDec(2)),
			expectedSecondLowerTickFeeGrowth: secondPosition{tickIndex: 300000, expectedFeeGrowth: cl.EmptyCoins},
			expectedSecondUpperTickFeeGrowth: secondPosition{tickIndex: 309990, expectedFeeGrowth: cl.EmptyCoins},
			newLowerPrice:                    sdk.NewDec(4000),
			newUpperPrice:                    sdk.NewDec(4999),
		},
		//  Sequential price ranges with a gap
		//
		//          5000
		//  4545 -----|----- 5500
		//              5501 ----------- 6250
		//
		"two sequential positions with a gap": {
			addPositions: func(ctx sdk.Context, poolId uint64) {
				// add first position
				_, _, _, err := s.App.ConcentratedLiquidityKeeper.CreatePosition(ctx, poolId, s.TestAccs[0], DefaultAmt0, DefaultAmt1, sdk.ZeroInt(), sdk.ZeroInt(), DefaultLowerTick, DefaultUpperTick)
				s.Require().NoError(err)

				// create second position parameters
				newLowerPrice := sdk.NewDec(5501)
				newLowerTick, err := math.PriceToTick(newLowerPrice, DefaultExponentAtPriceOne) // 315010
				s.Require().NoError(err)
				newUpperPrice := sdk.NewDec(6250)
				newUpperTick, err := math.PriceToTick(newUpperPrice, DefaultExponentAtPriceOne) // 322500
				s.Require().NoError(err)

				// add position two with the new price range above
				_, _, _, err = s.App.ConcentratedLiquidityKeeper.CreatePosition(ctx, poolId, s.TestAccs[1], DefaultAmt0, DefaultAmt1, sdk.ZeroInt(), sdk.ZeroInt(), newLowerTick.Int64(), newUpperTick.Int64())
				s.Require().NoError(err)
			},
			tokenOut:                         sdk.NewCoin("usdc", sdk.NewInt(10000000000)),
			tokenInDenom:                     "eth",
			priceLimit:                       sdk.NewDec(6106),
			expectedTokenOut:                 sdk.NewCoin("usdc", sdk.NewInt(10000000000)),
			expectedTokenIn:                  sdk.NewCoin("eth", sdk.NewInt(1820545)),
			expectedTick:                     sdk.NewInt(321056),
			expectedLowerTickFeeGrowth:       DefaultFeeAccumCoins,
			expectedUpperTickFeeGrowth:       DefaultFeeAccumCoins,
			expectedSecondLowerTickFeeGrowth: secondPosition{tickIndex: 315010, expectedFeeGrowth: cl.EmptyCoins},
			expectedSecondUpperTickFeeGrowth: secondPosition{tickIndex: 322500, expectedFeeGrowth: cl.EmptyCoins},
			newLowerPrice:                    sdk.NewDec(5501),
			newUpperPrice:                    sdk.NewDec(6250),
		},
		// Slippage protection doesn't cause a failure but interrupts early.
		"single position within one tick, trade completes but slippage protection interrupts trade early: eth -> usdc": {
			addPositions: func(ctx sdk.Context, poolId uint64) {
				// add position
				_, _, _, err := s.App.ConcentratedLiquidityKeeper.CreatePosition(ctx, poolId, s.TestAccs[0], DefaultAmt0, DefaultAmt1, sdk.ZeroInt(), sdk.ZeroInt(), DefaultLowerTick, DefaultUpperTick)
				s.Require().NoError(err)
			},
			tokenOut:                   sdk.NewCoin("eth", sdk.NewInt(13370)),
			tokenInDenom:               "usdc",
			priceLimit:                 sdk.NewDec(4994),
			expectedTokenOut:           sdk.NewCoin("eth", sdk.NewInt(12891)),
			expectedTokenIn:            sdk.NewCoin("usdc", sdk.NewInt(64417624)),
			expectedTick:               sdk.NewInt(309941),
			expectedLowerTickFeeGrowth: DefaultFeeAccumCoins,
			expectedUpperTickFeeGrowth: DefaultFeeAccumCoins,
		},
		"single position within one tick, trade does not complete due to lack of liquidity: usdc -> eth": {
			addPositions: func(ctx sdk.Context, poolId uint64) {
				// add first position
				_, _, _, err := s.App.ConcentratedLiquidityKeeper.CreatePosition(ctx, poolId, s.TestAccs[0], DefaultAmt0, DefaultAmt1, sdk.ZeroInt(), sdk.ZeroInt(), DefaultLowerTick, DefaultUpperTick)
				s.Require().NoError(err)
			},
			tokenOut:     sdk.NewCoin("usdc", sdk.NewInt(5300000000)),
			tokenInDenom: "eth",
			priceLimit:   sdk.NewDec(6000),
			expectErr:    true,
		},
		"single position within one tick, trade does not complete due to lack of liquidity: eth -> usdc": {
			addPositions: func(ctx sdk.Context, poolId uint64) {
				// add first position
				_, _, _, err := s.App.ConcentratedLiquidityKeeper.CreatePosition(ctx, poolId, s.TestAccs[0], DefaultAmt0, DefaultAmt1, sdk.ZeroInt(), sdk.ZeroInt(), DefaultLowerTick, DefaultUpperTick)
				s.Require().NoError(err)
			},
			tokenOut:     sdk.NewCoin("eth", sdk.NewInt(1100000)),
			tokenInDenom: "usdc",
			priceLimit:   sdk.NewDec(4000),
			expectErr:    true,
		},
	}

	for name, test := range tests {
		s.Run(name, func() {
			s.Setup()
			s.FundAcc(s.TestAccs[0], sdk.NewCoins(sdk.NewCoin("eth", sdk.NewInt(10000000000000)), sdk.NewCoin("usdc", sdk.NewInt(1000000000000))))
			s.FundAcc(s.TestAccs[1], sdk.NewCoins(sdk.NewCoin("eth", sdk.NewInt(10000000000000)), sdk.NewCoin("usdc", sdk.NewInt(1000000000000))))

			// Create default CL pool
			pool := s.PrepareConcentratedPool()

			// manually update fee accumulator for the pool
			feeAccum, err := s.App.ConcentratedLiquidityKeeper.GetFeeAccumulator(s.Ctx, 1)
			s.Require().NoError(err)
			feeAccum.AddToAccumulator(DefaultFeeAccumCoins)

			// add positions
			test.addPositions(s.Ctx, pool.GetId())

			poolBeforeCalc, err := s.App.ConcentratedLiquidityKeeper.GetPoolById(s.Ctx, pool.GetId())
			s.Require().NoError(err)

			// add 2*DefaultFeeAccumCoins to fee accumulator, now fee accumulator has 3*DefaultFeeAccumCoins as its value
			feeAccum, err = s.App.ConcentratedLiquidityKeeper.GetFeeAccumulator(s.Ctx, 1)
			s.Require().NoError(err)
			feeAccum.AddToAccumulator(DefaultFeeAccumCoins.MulDec(sdk.NewDec(2)))

			// perform calc
			_, tokenIn, tokenOut, updatedTick, updatedLiquidity, _, err := s.App.ConcentratedLiquidityKeeper.CalcInAmtGivenOutInternal(
				s.Ctx,
				test.tokenOut, test.tokenInDenom,
				DefaultZeroSwapFee, test.priceLimit, pool.GetId())
			if test.expectErr {
				s.Require().Error(err)
			} else {
				s.Require().NoError(err)

				// check that tokenIn, tokenOut, tick, and sqrtPrice from CalcOut are all what we expected
				s.Require().Equal(test.expectedTokenOut.String(), tokenOut.String())
				s.Require().Equal(test.expectedTokenIn.String(), tokenIn.String())
				s.Require().Equal(test.expectedTick.String(), updatedTick.String())

				if test.newLowerPrice.IsNil() && test.newUpperPrice.IsNil() {
					test.newLowerPrice = DefaultLowerPrice
					test.newUpperPrice = DefaultUpperPrice
				}

				newLowerTick, err := math.PriceToTick(test.newLowerPrice, pool.GetPrecisionFactorAtPriceOne())
				s.Require().NoError(err)
				newUpperTick, err := math.PriceToTick(test.newUpperPrice, pool.GetPrecisionFactorAtPriceOne())
				s.Require().NoError(err)

				lowerSqrtPrice, err := math.TickToSqrtPrice(newLowerTick, pool.GetPrecisionFactorAtPriceOne())
				s.Require().NoError(err)
				upperSqrtPrice, err := math.TickToSqrtPrice(newUpperTick, pool.GetPrecisionFactorAtPriceOne())
				s.Require().NoError(err)

				if test.poolLiqAmount0.IsNil() && test.poolLiqAmount1.IsNil() {
					test.poolLiqAmount0 = DefaultAmt0
					test.poolLiqAmount1 = DefaultAmt1
				}

				// check that liquidity is what we expected
				expectedLiquidity := math.GetLiquidityFromAmounts(DefaultCurrSqrtPrice, lowerSqrtPrice, upperSqrtPrice, test.poolLiqAmount0, test.poolLiqAmount1)
				s.Require().Equal(expectedLiquidity.String(), updatedLiquidity.String())

				// check that the pool has not been modified after performing calc
				poolAfterCalc, err := s.App.ConcentratedLiquidityKeeper.GetPoolById(s.Ctx, pool.GetId())
				s.Require().NoError(err)

				s.Require().Equal(poolBeforeCalc.GetCurrentSqrtPrice(), poolAfterCalc.GetCurrentSqrtPrice())
				s.Require().Equal(poolBeforeCalc.GetCurrentTick(), poolAfterCalc.GetCurrentTick())
				s.Require().Equal(poolBeforeCalc.GetTotalShares(), poolAfterCalc.GetTotalShares())
				s.Require().Equal(poolBeforeCalc.GetLiquidity(), poolAfterCalc.GetLiquidity())
				s.Require().Equal(poolBeforeCalc.GetTickSpacing(), poolAfterCalc.GetTickSpacing())
			}

			// perform swap
			// TODO: Add sqrtPrice check
			tokenIn, tokenOut, updatedTick, updatedLiquidity, _, err = s.App.ConcentratedLiquidityKeeper.SwapInAmtGivenOut(
				s.Ctx,
				test.tokenOut, test.tokenInDenom,
				DefaultZeroSwapFee, test.priceLimit, pool.GetId())
			if test.expectErr {
				s.Require().Error(err)
			} else {
				s.Require().NoError(err)

				pool, err = s.App.ConcentratedLiquidityKeeper.GetPoolById(s.Ctx, pool.GetId())
				s.Require().NoError(err)

				// check that tokenIn, tokenOut, tick, and sqrtPrice from SwapOut are all what we expected
				s.Require().Equal(test.expectedTick.String(), updatedTick.String())
				s.Require().Equal(test.expectedTokenIn.String(), tokenIn.String())
				s.Require().Equal(test.expectedTokenOut.String(), tokenOut.String())
				// also ensure the pool's currentTick and currentSqrtPrice was updated due to calling a mutative method
				s.Require().Equal(test.expectedTick.String(), pool.GetCurrentTick().String())

				if test.newLowerPrice.IsNil() && test.newUpperPrice.IsNil() {
					test.newLowerPrice = DefaultLowerPrice
					test.newUpperPrice = DefaultUpperPrice
				}

				newLowerTick, err := math.PriceToTick(test.newLowerPrice, pool.GetPrecisionFactorAtPriceOne())
				s.Require().NoError(err)
				newUpperTick, err := math.PriceToTick(test.newUpperPrice, pool.GetPrecisionFactorAtPriceOne())
				s.Require().NoError(err)

				lowerSqrtPrice, err := math.TickToSqrtPrice(newLowerTick, pool.GetPrecisionFactorAtPriceOne())
				s.Require().NoError(err)
				upperSqrtPrice, err := math.TickToSqrtPrice(newUpperTick, pool.GetPrecisionFactorAtPriceOne())
				s.Require().NoError(err)

				if test.poolLiqAmount0.IsNil() && test.poolLiqAmount1.IsNil() {
					test.poolLiqAmount0 = DefaultAmt0
					test.poolLiqAmount1 = DefaultAmt1
				}

				expectedLiquidity := math.GetLiquidityFromAmounts(DefaultCurrSqrtPrice, lowerSqrtPrice, upperSqrtPrice, test.poolLiqAmount0, test.poolLiqAmount1)
				// check that liquidity is what we expected
				s.Require().Equal(expectedLiquidity.String(), pool.GetLiquidity().String())
				// also ensure the pool's currentLiquidity was updated due to calling a mutative method
				s.Require().Equal(expectedLiquidity.String(), updatedLiquidity.String())

				// check lower tick and upper tick fee growth
				lowerTickInfo, err := s.App.ConcentratedLiquidityKeeper.GetTickInfo(s.Ctx, pool.GetId(), DefaultLowerTick)
				s.Require().NoError(err)
				s.Require().Equal(test.expectedLowerTickFeeGrowth, lowerTickInfo.FeeGrowthOutside)

				upperTickInfo, err := s.App.ConcentratedLiquidityKeeper.GetTickInfo(s.Ctx, pool.GetId(), DefaultLowerTick)
				s.Require().NoError(err)
				s.Require().Equal(test.expectedUpperTickFeeGrowth, upperTickInfo.FeeGrowthOutside)

				if test.expectedSecondLowerTickFeeGrowth.expectedFeeGrowth != nil {
					newTickIndex := test.expectedSecondLowerTickFeeGrowth.tickIndex
					expectedFeeGrowth := test.expectedSecondLowerTickFeeGrowth.expectedFeeGrowth

					newLowerTickInfo, err := s.App.ConcentratedLiquidityKeeper.GetTickInfo(s.Ctx, pool.GetId(), newTickIndex)
					s.Require().NoError(err)
					s.Require().Equal(expectedFeeGrowth, newLowerTickInfo.FeeGrowthOutside)
				}

				if test.expectedSecondUpperTickFeeGrowth.expectedFeeGrowth != nil {
					newTickIndex := test.expectedSecondUpperTickFeeGrowth.tickIndex
					expectedFeeGrowth := test.expectedSecondUpperTickFeeGrowth.expectedFeeGrowth

					newLowerTickInfo, err := s.App.ConcentratedLiquidityKeeper.GetTickInfo(s.Ctx, pool.GetId(), newTickIndex)
					s.Require().NoError(err)
					s.Require().Equal(expectedFeeGrowth, newLowerTickInfo.FeeGrowthOutside)
				}
			}
		})

	}
}

func (s *KeeperTestSuite) TestSwapExactAmountIn() {
	type param struct {
		tokenIn           sdk.Coin
		tokenOutDenom     string
		tokenOutMinAmount sdk.Int
		expectedTokenOut  sdk.Int
	}

	tests := []struct {
		name        string
		param       param
		expectedErr error
	}{
		{
			name: "Proper swap usdc > eth",
			// params
			// liquidity: 		 1517882343.751510418088349649
			// sqrtPriceNext:    70.738348247484497717 which is 5003.91391278239310954 https://www.wolframalpha.com/input?i=70.710678118654752440+%2B+42000000+%2F+1517882343.751510418088349649
			// sqrtPriceCurrent: 70.710678118654752440 which is 5000
			// expectedTokenIn:  41999999.999 rounded up https://www.wolframalpha.com/input?i=1517882343.751510418088349649+*+%2870.738348247484497717+-+70.710678118654752440%29
			// expectedTokenOut: 8396.7142421 rounded down https://www.wolframalpha.com/input?i=%281517882343.751510418088349649+*+%2870.738348247484497717+-+70.710678118654752440+%29%29+%2F+%2870.710678118654752440+*+70.738348247484497717%29
			param: param{
				tokenIn:           sdk.NewCoin(USDC, sdk.NewInt(42000000)),
				tokenOutDenom:     ETH,
				tokenOutMinAmount: types.LowerPriceLimit.RoundInt(),
				expectedTokenOut:  sdk.NewInt(8396),
			},
		},
		{
			name: "Proper swap eth > usdc",
			// params
			// liquidity: 		 1517882343.751510418088349649
			// sqrtPriceNext:    70.66666391085714433 which is 4993.77738829003954884402 https://www.wolframalpha.com/input?i=%28%281517882343.751510418088349649%29%29+%2F+%28%28%281517882343.751510418088349649%29+%2F+%2870.710678118654752440%29%29+%2B+%2813370%29%29
			// sqrtPriceCurrent: 70.710678118654752440 which is 5000
			// expectedTokenIn:  13370.0000 rounded up https://www.wolframalpha.com/input?i=%281517882343.751510418088349649+*+%2870.710678118654752440+-+70.66666391085714433+%29%29+%2F+%2870.66666391085714433+*+70.710678118654752440%29
			// expectedTokenOut: 66808388.890 rounded down https://www.wolframalpha.com/input?i=1517882343.751510418088349649+*+%2870.710678118654752440+-+70.66666391085714433%29
			param: param{
				tokenIn:           sdk.NewCoin(ETH, sdk.NewInt(13370)),
				tokenOutDenom:     USDC,
				tokenOutMinAmount: types.LowerPriceLimit.RoundInt(),
				expectedTokenOut:  sdk.NewInt(66808388),
			},
		},
		{
			name: "out is lesser than min amount",
			param: param{
				tokenIn:           sdk.NewCoin(USDC, sdk.NewInt(42000000)),
				tokenOutDenom:     ETH,
				tokenOutMinAmount: sdk.NewInt(8397),
			},
			expectedErr: types.AmountLessThanMinError{TokenAmount: sdk.NewInt(8396), TokenMin: sdk.NewInt(8397)},
		},
		{
			name: "in and out denom are same",
			param: param{
				tokenIn:           sdk.NewCoin(ETH, sdk.NewInt(13370)),
				tokenOutDenom:     ETH,
				tokenOutMinAmount: types.LowerPriceLimit.RoundInt(),
			},
			expectedErr: types.DenomDuplicatedError{TokenInDenom: ETH, TokenOutDenom: ETH},
		},
		{
			name: "unknown in denom",
			param: param{
				tokenIn:           sdk.NewCoin("etha", sdk.NewInt(13370)),
				tokenOutDenom:     ETH,
				tokenOutMinAmount: types.LowerPriceLimit.RoundInt(),
			},
			expectedErr: types.TokenInDenomNotInPoolError{TokenInDenom: "etha"},
		},
		{
			name: "unknown out denom",
			param: param{
				tokenIn:           sdk.NewCoin(ETH, sdk.NewInt(13370)),
				tokenOutDenom:     "etha",
				tokenOutMinAmount: types.LowerPriceLimit.RoundInt(),
			},
			expectedErr: types.TokenOutDenomNotInPoolError{TokenOutDenom: "etha"},
		},
	}

	for _, test := range tests {
		s.Run(test.name, func() {
			// Init suite for each test.
			s.Setup()

			// Create a default CL pool
			pool := s.PrepareConcentratedPool()

			// Check the test case to see if we are swapping asset0 for asset1 or vice versa
			asset0 := pool.GetToken0()
			zeroForOne := test.param.tokenIn.Denom == asset0

			// Create a default position to the pool created earlier
			s.SetupDefaultPosition(1)

			// Fund the account with token in.
			s.FundAcc(s.TestAccs[0], sdk.NewCoins(test.param.tokenIn))

			// Retrieve pool post position set up
			pool, err := s.App.ConcentratedLiquidityKeeper.GetPoolById(s.Ctx, pool.GetId())
			s.Require().NoError(err)

			// Note spot price and gas used prior to swap
			spotPriceBefore := pool.GetCurrentSqrtPrice().Power(2)
			prevGasConsumed := s.Ctx.GasMeter().GasConsumed()

			// Execute the swap directed in the test case
			tokenOutAmount, err := s.App.ConcentratedLiquidityKeeper.SwapExactAmountIn(s.Ctx, s.TestAccs[0], pool.(poolmanagertypes.PoolI), test.param.tokenIn, test.param.tokenOutDenom, test.param.tokenOutMinAmount, DefaultZeroSwapFee)
			if test.expectedErr != nil {
				s.Require().Error(err)
				s.Require().ErrorContains(err, test.expectedErr.Error())
			} else {
				s.Require().NoError(err)
				s.Require().Equal(test.param.expectedTokenOut.String(), tokenOutAmount.String())

				gasConsumedForSwap := s.Ctx.GasMeter().GasConsumed() - prevGasConsumed

				// Check that we consume enough gas that a CL pool swap warrants
				// We consume `types.GasFeeForSwap` directly, so the extra I/O operation mean we end up consuming more.
				s.Require().Greater(gasConsumedForSwap, uint64(cltypes.ConcentratedGasFeeForSwap))

				// Assert events
				s.AssertEventEmitted(s.Ctx, cltypes.TypeEvtTokenSwapped, 1)

				// Retrieve pool again post swap
				pool, err = s.App.ConcentratedLiquidityKeeper.GetPoolById(s.Ctx, pool.GetId())
				s.Require().NoError(err)

				spotPriceAfter := pool.GetCurrentSqrtPrice().Power(2)

				// Ratio of the token out should be between the before spot price and after spot price.
				tradeAvgPrice := tokenOutAmount.ToDec().Quo(test.param.tokenIn.Amount.ToDec())

				if zeroForOne {
					s.Require().True(tradeAvgPrice.LT(spotPriceBefore))
					s.Require().True(tradeAvgPrice.GT(spotPriceAfter))
				} else {
					tradeAvgPrice = sdk.OneDec().Quo(tradeAvgPrice)
					s.Require().True(tradeAvgPrice.GT(spotPriceBefore))
					s.Require().True(tradeAvgPrice.LT(spotPriceAfter))
				}

			}
		})
	}
}

func (s *KeeperTestSuite) TestSwapExactAmountOut() {
	type param struct {
		tokenOut         sdk.Coin
		tokenInDenom     string
		tokenInMaxAmount sdk.Int
		expectedTokenIn  sdk.Int
	}

	tests := []struct {
		name        string
		param       param
		expectedErr error
	}{
		{
			name: "Proper swap eth > usdc",
			// params
			// liquidity: 		 1517882343.751510418088349649
			// sqrtPriceNext:    70.738349405152439867 which is 5003.914076565430543175 https://www.wolframalpha.com/input?i=70.710678118654752440+%2B+42000000+%2F+1517882343.751510418088349649
			// sqrtPriceCurrent: 70.710678118654752440 which is 5000
			// expectedTokenIn:  42000000.0000 rounded up https://www.wolframalpha.com/input?i=1517882343.751510418088349649+*+%2870.738349405152439867+-+70.710678118654752440%29
			// expectedTokenOut: 8396.714105 rounded down https://www.wolframalpha.com/input?i=%281517882343.751510418088349649+*+%2870.738349405152439867+-+70.710678118654752440+%29%29+%2F+%2870.710678118654752440+*+70.738349405152439867%29
			param: param{
				tokenOut:         sdk.NewCoin(USDC, sdk.NewInt(42000000)),
				tokenInDenom:     ETH,
				tokenInMaxAmount: types.UpperPriceLimit.RoundInt(),
				expectedTokenIn:  sdk.NewInt(8396),
			},
		},
		{
			name: "Proper swap usdc > eth",
			// params
			// liquidity: 		 1517882343.751510418088349649
			// sqrtPriceNext:    70.666662070529219856 which is 4993.777128190373086350 https://www.wolframalpha.com/input?i=%28%281517882343.751510418088349649%29%29+%2F+%28%28%281517882343.751510418088349649%29+%2F+%2870.710678118654752440%29%29+%2B+%2813370%29%29
			// expectedTokenIn:  13369.9999 rounded up https://www.wolframalpha.com/input?i=%281517882343.751510418088349649+*+%2870.710678118654752440+-+70.666662070529219856+%29%29+%2F+%2870.666662070529219856+*+70.710678118654752440%29
			// expectedTokenOut: 66808387.149 rounded down https://www.wolframalpha.com/input?i=1517882343.751510418088349649+*+%2870.710678118654752440+-+70.666662070529219856%29
			// expectedTick: 	 85163.7 rounded down https://www.wolframalpha.com/input?i2d=true&i=Log%5B1.0001%2C4993.777128190373086350%5D
			param: param{
				tokenOut:         sdk.NewCoin(ETH, sdk.NewInt(13370)),
				tokenInDenom:     USDC,
				tokenInMaxAmount: types.UpperPriceLimit.RoundInt(),
				expectedTokenIn:  sdk.NewInt(66808388),
			},
		},
		{
			name: "out is more than max amount",
			param: param{
				tokenOut:         sdk.NewCoin(USDC, sdk.NewInt(42000000)),
				tokenInDenom:     ETH,
				tokenInMaxAmount: types.LowerPriceLimit.RoundInt(),
			},
			expectedErr: types.AmountGreaterThanMaxError{TokenAmount: sdk.NewInt(8396), TokenMax: types.LowerPriceLimit.RoundInt()},
		},
		{
			name: "in and out denom are same",
			param: param{
				tokenOut:         sdk.NewCoin(ETH, sdk.NewInt(13370)),
				tokenInDenom:     ETH,
				tokenInMaxAmount: types.UpperPriceLimit.RoundInt(),
			},
			expectedErr: types.DenomDuplicatedError{TokenInDenom: ETH, TokenOutDenom: ETH},
		},
		{
			name: "unknown out denom",
			param: param{
				tokenOut:         sdk.NewCoin("etha", sdk.NewInt(13370)),
				tokenInDenom:     ETH,
				tokenInMaxAmount: types.UpperPriceLimit.RoundInt(),
			},
			expectedErr: types.TokenOutDenomNotInPoolError{TokenOutDenom: "etha"},
		},
		{
			name: "unknown in denom",
			param: param{
				tokenOut:         sdk.NewCoin(ETH, sdk.NewInt(13370)),
				tokenInDenom:     "etha",
				tokenInMaxAmount: types.UpperPriceLimit.RoundInt(),
			},
			expectedErr: types.TokenInDenomNotInPoolError{TokenInDenom: "etha"},
		},
	}

	for _, test := range tests {
		s.Run(test.name, func() {
			// Init suite for each test.
			s.Setup()

			// Create a default CL pool
			pool := s.PrepareConcentratedPool()

			// Check the test case to see if we are swapping asset0 for asset1 or vice versa
			asset0 := pool.GetToken0()
			zeroForOne := test.param.tokenOut.Denom == asset0

			// Chen create a default position to the pool created earlier
			s.SetupDefaultPosition(1)

			// Fund the account with token in.
			s.FundAcc(s.TestAccs[0], sdk.NewCoins(sdk.NewCoin(test.param.tokenInDenom, test.param.tokenInMaxAmount)))

			// Retrieve pool post position set up
			pool, err := s.App.ConcentratedLiquidityKeeper.GetPoolById(s.Ctx, pool.GetId())
			s.Require().NoError(err)

			// Note spot price and gas used prior to swap
			spotPriceBefore := pool.GetCurrentSqrtPrice().Power(2)
			prevGasConsumed := s.Ctx.GasMeter().GasConsumed()

			// Execute the swap directed in the test case
			tokenIn, err := s.App.ConcentratedLiquidityKeeper.SwapExactAmountOut(s.Ctx, s.TestAccs[0], pool.(poolmanagertypes.PoolI), test.param.tokenInDenom, test.param.tokenInMaxAmount, test.param.tokenOut, DefaultZeroSwapFee)

			if test.expectedErr != nil {
				s.Require().Error(err)
				s.Require().ErrorContains(err, test.expectedErr.Error())
			} else {
				s.Require().NoError(err)
				s.Require().Equal(test.param.expectedTokenIn.String(), tokenIn.String())

				gasConsumedForSwap := s.Ctx.GasMeter().GasConsumed() - prevGasConsumed
				// Check that we consume enough gas that a CL pool swap warrants
				// We consume `types.GasFeeForSwap` directly, so the extra I/O operation mean we end up consuming more.
				s.Require().Greater(gasConsumedForSwap, uint64(cltypes.ConcentratedGasFeeForSwap))

				// Assert events
				s.AssertEventEmitted(s.Ctx, cltypes.TypeEvtTokenSwapped, 1)

				// Retrieve pool again post swap
				pool, err = s.App.ConcentratedLiquidityKeeper.GetPoolById(s.Ctx, pool.GetId())
				s.Require().NoError(err)

				spotPriceAfter := pool.GetCurrentSqrtPrice().Power(2)

				// Ratio of the token out should be between the before spot price and after spot price.
				tradeAvgPrice := tokenIn.ToDec().Quo(test.param.tokenOut.Amount.ToDec())

				if zeroForOne {
					s.Require().True(tradeAvgPrice.LT(spotPriceBefore))
					s.Require().True(tradeAvgPrice.GT(spotPriceAfter))
				} else {
					tradeAvgPrice = sdk.OneDec().Quo(tradeAvgPrice)
					s.Require().True(tradeAvgPrice.GT(spotPriceBefore))
					s.Require().True(tradeAvgPrice.LT(spotPriceAfter))
				}

			}
		})
	}
}

func (s *KeeperTestSuite) TestInverseRelationshipSwapOutAmtGivenIn() {
	tests := swapOutGivenInCases

	for name, test := range tests {
		s.Run(name, func() {
			s.Setup()
			s.FundAcc(s.TestAccs[0], sdk.NewCoins(sdk.NewCoin("eth", sdk.NewInt(10000000000000)), sdk.NewCoin("usdc", sdk.NewInt(1000000000000))))
			s.FundAcc(s.TestAccs[1], sdk.NewCoins(sdk.NewCoin("eth", sdk.NewInt(10000000000000)), sdk.NewCoin("usdc", sdk.NewInt(1000000000000))))

			// Create default CL pool
			pool := s.PrepareConcentratedPool()

			// add default position
			s.SetupDefaultPosition(pool.GetId())

			// add second position depending on the test
			if !test.secondPositionLowerPrice.IsNil() {
				newLowerTick, err := math.PriceToTick(test.secondPositionLowerPrice, DefaultExponentAtPriceOne)
				s.Require().NoError(err)
				newUpperTick, err := math.PriceToTick(test.secondPositionUpperPrice, DefaultExponentAtPriceOne)
				s.Require().NoError(err)

				_, _, _, err = s.App.ConcentratedLiquidityKeeper.CreatePosition(s.Ctx, pool.GetId(), s.TestAccs[1], DefaultAmt0, DefaultAmt1, sdk.ZeroInt(), sdk.ZeroInt(), newLowerTick.Int64(), newUpperTick.Int64())
				s.Require().NoError(err)
			}

			// mark pool state and user balance before swap
			poolBefore, err := s.App.ConcentratedLiquidityKeeper.GetPool(s.Ctx, pool.GetId())
			s.Require().NoError(err)
			userBalanceBeforeSwap := s.App.BankKeeper.GetAllBalances(s.Ctx, s.TestAccs[0])
			poolBalanceBeforeSwap := s.App.BankKeeper.GetAllBalances(s.Ctx, poolBefore.GetAddress())

			// system under test
			firstTokenIn, firstTokenOut, _, _, _, err := s.App.ConcentratedLiquidityKeeper.SwapOutAmtGivenIn(
				s.Ctx,
				test.tokenIn, test.tokenOutDenom,
				DefaultZeroSwapFee, test.priceLimit, pool.GetId())

			secondTokenIn, secondTokenOut, _, _, _, err := s.App.ConcentratedLiquidityKeeper.SwapOutAmtGivenIn(
				s.Ctx,
				firstTokenOut, firstTokenIn.Denom,
				DefaultZeroSwapFee, sdk.ZeroDec(), pool.GetId(),
			)
			s.Require().NoError(err)

			// INVARIANTS

			// 1. assure we get the same tokens after swapping back and forth

			// allow 0.01% of margin of error
			errTolerance := osmomath.ErrTolerance{
				MultiplicativeTolerance: sdk.MustNewDecFromStr("0.0001"),
			}
			s.Require().Equal(0, errTolerance.Compare(firstTokenIn.Amount, secondTokenOut.Amount))

			s.Require().Equal(firstTokenOut, secondTokenIn)

			// 2. assure that pool state came back to original state
			poolAfter, err := s.App.ConcentratedLiquidityKeeper.GetPool(s.Ctx, pool.GetId())
			s.Require().NoError(err)

			s.Require().Equal(poolBefore.GetTotalShares(), poolAfter.GetTotalShares())
			s.Require().Equal(poolBefore.GetTotalPoolLiquidity(s.Ctx), poolAfter.GetTotalPoolLiquidity(s.Ctx))

			oldSpotPrice, err := poolBefore.SpotPrice(s.Ctx, pool.GetToken0(), pool.GetToken1())
			s.Require().NoError(err)
			newSpotPrice, err := poolAfter.SpotPrice(s.Ctx, pool.GetToken0(), pool.GetToken1())
			s.Require().NoError(err)

			errTolerance = osmomath.ErrTolerance{
				MultiplicativeTolerance: sdk.MustNewDecFromStr("0.001"),
			}
			s.Require().Equal(0, errTolerance.Compare(oldSpotPrice.RoundInt(), newSpotPrice.RoundInt()))

			// 3. assure that user balance came back to original
			userBalanceAfterSwap := s.App.BankKeeper.GetAllBalances(s.Ctx, s.TestAccs[0])
			poolBalanceAfterSwap := s.App.BankKeeper.GetAllBalances(s.Ctx, poolBefore.GetAddress())

			s.Require().Equal(userBalanceBeforeSwap, userBalanceAfterSwap)
			s.Require().Equal(poolBalanceBeforeSwap, poolBalanceAfterSwap)
		})
	}
}<|MERGE_RESOLUTION|>--- conflicted
+++ resolved
@@ -1,16 +1,11 @@
 package concentrated_liquidity_test
 
 import (
-	"fmt"
-
 	sdk "github.com/cosmos/cosmos-sdk/types"
 	"github.com/stretchr/testify/suite"
 
 	"github.com/osmosis-labs/osmosis/osmomath"
-<<<<<<< HEAD
-=======
 	cl "github.com/osmosis-labs/osmosis/v14/x/concentrated-liquidity"
->>>>>>> ecc9c5c4
 	"github.com/osmosis-labs/osmosis/v14/x/concentrated-liquidity/internal/math"
 	"github.com/osmosis-labs/osmosis/v14/x/concentrated-liquidity/types"
 	cltypes "github.com/osmosis-labs/osmosis/v14/x/concentrated-liquidity/types"
@@ -19,34 +14,6 @@
 
 var _ = suite.TestingSuite(nil)
 
-<<<<<<< HEAD
-func (s *KeeperTestSuite) TestCalcAndSwapOutAmtGivenIn() {
-	feeAdditiveTolerance := osmomath.ErrTolerance{
-		// smallest dec * 10 = 10^-17
-		AdditiveTolerance: sdk.SmallestDec().Mul(sdk.NewDec(10)),
-		RoundingDir:       osmomath.RoundUp, // we want the actual fee to be higher the expected while withing tolerance.
-	}
-
-	tests := map[string]struct {
-		positionAmount0                   sdk.Int
-		positionAmount1                   sdk.Int
-		addPositions                      func(ctx sdk.Context, poolId uint64)
-		tokenIn                           sdk.Coin
-		tokenOutDenom                     string
-		priceLimit                        sdk.Dec
-		expectedTokenIn                   sdk.Coin
-		expectedTokenOut                  sdk.Coin
-		expectedTick                      sdk.Int
-		expectedSqrtPrice                 sdk.Dec
-		newLowerPrice                     sdk.Dec
-		newUpperPrice                     sdk.Dec
-		poolLiqAmount0                    sdk.Int
-		poolLiqAmount1                    sdk.Int
-		swapFee                           sdk.Dec
-		expectedFeeGrowthAccumulatorValue sdk.Dec
-		expectErr                         bool
-	}{
-=======
 type secondPosition struct {
 	tickIndex         int64
 	expectedFeeGrowth sdk.DecCoins
@@ -58,15 +25,17 @@
 	tokenIn                  sdk.Coin
 	tokenOutDenom            string
 	priceLimit               sdk.Dec
+	swapFee                  sdk.Dec
 	secondPositionLowerPrice sdk.Dec
 	secondPositionUpperPrice sdk.Dec
 
-	expectedTokenIn            sdk.Coin
-	expectedTokenOut           sdk.Coin
-	expectedTick               sdk.Int
-	expectedSqrtPrice          sdk.Dec
-	expectedLowerTickFeeGrowth sdk.DecCoins
-	expectedUpperTickFeeGrowth sdk.DecCoins
+	expectedTokenIn                   sdk.Coin
+	expectedTokenOut                  sdk.Coin
+	expectedTick                      sdk.Int
+	expectedSqrtPrice                 sdk.Dec
+	expectedLowerTickFeeGrowth        sdk.DecCoins
+	expectedUpperTickFeeGrowth        sdk.DecCoins
+	expectedFeeGrowthAccumulatorValue sdk.Dec
 	// since we use different values for the seondary position's tick, save (tick, expectedFeeGrowth) tuple
 	expectedSecondLowerTickFeeGrowth secondPosition
 	expectedSecondUpperTickFeeGrowth secondPosition
@@ -80,21 +49,11 @@
 
 var (
 	swapOutGivenInCases = map[string]SwapOutGivenInTest{
->>>>>>> ecc9c5c4
 		//  One price range
 		//
 		//          5000
 		//  4545 -----|----- 5500
-<<<<<<< HEAD
-		"single position within one tick: usdc -> eth (zero fee)": {
-			addPositions: func(ctx sdk.Context, poolId uint64) {
-				// add first position
-				_, _, _, err := s.App.ConcentratedLiquidityKeeper.CreatePosition(ctx, poolId, s.TestAccs[0], DefaultAmt0, DefaultAmt1, sdk.ZeroInt(), sdk.ZeroInt(), DefaultLowerTick, DefaultUpperTick)
-				s.Require().NoError(err)
-			},
-=======
 		"single position within one tick: usdc -> eth": {
->>>>>>> ecc9c5c4
 			tokenIn:       sdk.NewCoin("usdc", sdk.NewInt(42000000)),
 			tokenOutDenom: "eth",
 			priceLimit:    sdk.NewDec(5004),
@@ -112,16 +71,9 @@
 			expectedLowerTickFeeGrowth: DefaultFeeAccumCoins,
 			expectedUpperTickFeeGrowth: DefaultFeeAccumCoins,
 		},
-<<<<<<< HEAD
 		"fee 1 - single position within one tick: usdc -> eth (1% fee)": {
 			// parameters and results of this test case
 			// are estimated by utilizing scripts from scripts/cl/main.py
-
-			addPositions: func(ctx sdk.Context, poolId uint64) {
-				// add first position
-				_, _, _, err := s.App.ConcentratedLiquidityKeeper.CreatePosition(ctx, poolId, s.TestAccs[0], DefaultAmt0, DefaultAmt1, sdk.ZeroInt(), sdk.ZeroInt(), DefaultLowerTick, DefaultUpperTick)
-				s.Require().NoError(err)
-			},
 			tokenIn:       sdk.NewCoin("usdc", sdk.NewInt(42000000)),
 			tokenOutDenom: "eth",
 			priceLimit:    sdk.NewDec(5004),
@@ -137,16 +89,11 @@
 			expectedTokenOut:                  sdk.NewCoin("eth", sdk.NewInt(8312)),
 			expectedTick:                      sdk.NewInt(310039),
 			expectedFeeGrowthAccumulatorValue: sdk.MustNewDecFromStr("0.000276701288297452"),
-		},
-		"single position within one tick: eth -> usdc (zero fee)": {
-			addPositions: func(ctx sdk.Context, poolId uint64) {
-				// add first position
-				_, _, _, err := s.App.ConcentratedLiquidityKeeper.CreatePosition(ctx, poolId, s.TestAccs[0], DefaultAmt0, DefaultAmt1, sdk.ZeroInt(), sdk.ZeroInt(), DefaultLowerTick, DefaultUpperTick)
-				s.Require().NoError(err)
-			},
-=======
+			// tick's accum coins stay same since crossing tick does not occur in this case
+			expectedLowerTickFeeGrowth: DefaultFeeAccumCoins,
+			expectedUpperTickFeeGrowth: DefaultFeeAccumCoins,
+		},
 		"single position within one tick: eth -> usdc": {
->>>>>>> ecc9c5c4
 			tokenIn:       sdk.NewCoin("eth", sdk.NewInt(13370)),
 			tokenOutDenom: "usdc",
 			priceLimit:    sdk.NewDec(4993),
@@ -168,30 +115,14 @@
 		//          5000
 		//  4545 -----|----- 5500
 		//  4545 -----|----- 5500
-<<<<<<< HEAD
-		"two positions within one tick: usdc -> eth (zero fee)": {
-			addPositions: func(ctx sdk.Context, poolId uint64) {
-				// add first position
-				_, _, _, err := s.App.ConcentratedLiquidityKeeper.CreatePosition(ctx, poolId, s.TestAccs[0], DefaultAmt0, DefaultAmt1, sdk.ZeroInt(), sdk.ZeroInt(), DefaultLowerTick, DefaultUpperTick)
-				s.Require().NoError(err)
-
-				// add second position
-				_, _, _, err = s.App.ConcentratedLiquidityKeeper.CreatePosition(ctx, poolId, s.TestAccs[1], DefaultAmt0, DefaultAmt1, sdk.ZeroInt(), sdk.ZeroInt(), DefaultLowerTick, DefaultUpperTick)
-				s.Require().NoError(err)
-			},
-			tokenIn:       sdk.NewCoin("usdc", sdk.NewInt(42000000)),
-			tokenOutDenom: "eth",
-			priceLimit:    sdk.NewDec(5002),
-			swapFee:       sdk.ZeroDec(),
-=======
 		"two positions within one tick: usdc -> eth": {
 			tokenIn:                  sdk.NewCoin("usdc", sdk.NewInt(42000000)),
 			tokenOutDenom:            "eth",
 			priceLimit:               sdk.NewDec(5002),
+			swapFee:                  sdk.ZeroDec(),
 			secondPositionLowerPrice: DefaultLowerPrice,
 			secondPositionUpperPrice: DefaultUpperPrice,
 			// params
->>>>>>> ecc9c5c4
 			// liquidity: 		 3035764687.503020836176699298
 			// sqrtPriceNext:    70.724513183069625078 which is 5001.956764982189191089 https://www.wolframalpha.com/input?i=70.710678118654752440%2B%2842000000+%2F+3035764687.503020836176699298%29
 			// sqrtPriceCurrent: 70.710678118654752440 which is 5000
@@ -206,29 +137,13 @@
 			expectedLowerTickFeeGrowth: DefaultFeeAccumCoins,
 			expectedUpperTickFeeGrowth: DefaultFeeAccumCoins,
 		},
-<<<<<<< HEAD
-		"two positions within one tick: eth -> usdc (zero fee)": {
-			addPositions: func(ctx sdk.Context, poolId uint64) {
-				// add first position
-				_, _, _, err := s.App.ConcentratedLiquidityKeeper.CreatePosition(ctx, poolId, s.TestAccs[0], DefaultAmt0, DefaultAmt1, sdk.ZeroInt(), sdk.ZeroInt(), DefaultLowerTick, DefaultUpperTick)
-				s.Require().NoError(err)
-
-				// add second position
-				_, _, _, err = s.App.ConcentratedLiquidityKeeper.CreatePosition(ctx, poolId, s.TestAccs[1], DefaultAmt0, DefaultAmt1, sdk.ZeroInt(), sdk.ZeroInt(), DefaultLowerTick, DefaultUpperTick)
-				s.Require().NoError(err)
-			},
-			tokenIn:       sdk.NewCoin("eth", sdk.NewInt(13370)),
-			tokenOutDenom: "usdc",
-			priceLimit:    sdk.NewDec(4996),
-			swapFee:       sdk.ZeroDec(),
-=======
 		"two positions within one tick: eth -> usdc": {
 			tokenIn:                  sdk.NewCoin("eth", sdk.NewInt(13370)),
 			tokenOutDenom:            "usdc",
 			priceLimit:               sdk.NewDec(4996),
+			swapFee:                  sdk.ZeroDec(),
 			secondPositionLowerPrice: DefaultLowerPrice,
 			secondPositionUpperPrice: DefaultUpperPrice,
->>>>>>> ecc9c5c4
 			// params
 			// liquidity: 		 3035764687.503020836176699298
 			// sqrtPriceNext:    70.688664163408836319 which is 4996.88724120720067710 https://www.wolframalpha.com/input?i=%28%283035764687.503020836176699298%29%29+%2F+%28%28%283035764687.503020836176699298%29+%2F+%2870.710678118654752440%29%29+%2B+%2813370%29%29
@@ -247,20 +162,12 @@
 		"fee 2 - two positions within one tick: eth -> usdc (3% fee) ": {
 			// parameters and results of this test case
 			// are estimated by utilizing scripts from scripts/cl/main.py
-
-			addPositions: func(ctx sdk.Context, poolId uint64) {
-				// add first position
-				_, _, _, err := s.App.ConcentratedLiquidityKeeper.CreatePosition(ctx, poolId, s.TestAccs[0], DefaultAmt0, DefaultAmt1, sdk.ZeroInt(), sdk.ZeroInt(), DefaultLowerTick, DefaultUpperTick)
-				s.Require().NoError(err)
-
-				// add second position
-				_, _, _, err = s.App.ConcentratedLiquidityKeeper.CreatePosition(ctx, poolId, s.TestAccs[1], DefaultAmt0, DefaultAmt1, sdk.ZeroInt(), sdk.ZeroInt(), DefaultLowerTick, DefaultUpperTick)
-				s.Require().NoError(err)
-			},
-			tokenIn:       sdk.NewCoin("eth", sdk.NewInt(13370)),
-			tokenOutDenom: "usdc",
-			priceLimit:    sdk.NewDec(4996),
-			swapFee:       sdk.MustNewDecFromStr("0.03"),
+			tokenIn:                  sdk.NewCoin("eth", sdk.NewInt(13370)),
+			tokenOutDenom:            "usdc",
+			priceLimit:               sdk.NewDec(4996),
+			swapFee:                  sdk.MustNewDecFromStr("0.03"),
+			secondPositionLowerPrice: DefaultLowerPrice,
+			secondPositionUpperPrice: DefaultUpperPrice,
 			// params
 			// liquidity:                         3035764687.503020836176699298
 			// sqrtPriceCurrent:                  70.710678118654752440 which is 5000
@@ -272,56 +179,22 @@
 			expectedTick:                      sdk.NewInt(309970),
 			expectedFeeGrowthAccumulatorValue: sdk.MustNewDecFromStr("0.000000132124865162"),
 			// two positions with same liquidity entered
-			poolLiqAmount0: sdk.NewInt(1000000).MulRaw(2),
-			poolLiqAmount1: sdk.NewInt(5000000000).MulRaw(2),
+			poolLiqAmount0:             sdk.NewInt(1000000).MulRaw(2),
+			poolLiqAmount1:             sdk.NewInt(5000000000).MulRaw(2),
+			expectedLowerTickFeeGrowth: DefaultFeeAccumCoins,
+			expectedUpperTickFeeGrowth: DefaultFeeAccumCoins,
 		},
 		//  Consecutive price ranges
 
 		//          5000
 		//  4545 -----|----- 5500
 		//             5500 ----------- 6250
-<<<<<<< HEAD
-		//
-		"two positions with consecutive price ranges: usdc -> eth (zero fee)": {
-			addPositions: func(ctx sdk.Context, poolId uint64) {
-				// add first position
-				_, _, _, err := s.App.ConcentratedLiquidityKeeper.CreatePosition(ctx, poolId, s.TestAccs[0], DefaultAmt0, DefaultAmt1, sdk.ZeroInt(), sdk.ZeroInt(), DefaultLowerTick, DefaultUpperTick)
-				s.Require().NoError(err)
-				// params
-				// liquidity (1st):  1517882343.751510418088349649
-				// sqrtPriceNext:    74.161984870956629487 which is 5500
-				// sqrtPriceCurrent: 70.710678118654752440 which is 5000
-				// expectedTokenIn:  5238677582.189386755771808942932776 rounded up https://www.wolframalpha.com/input?i=5.238677582189386755771808942932776425143606503+%C3%97+10%5E9&assumption=%22ClashPrefs%22+-%3E+%7B%22Math%22%7D
-				// expectedTokenOut: 998976.6183474263883566299269 rounded down https://www.wolframalpha.com/input?i=%281517882343.751510418088349649+*+%2874.161984870956629487+-+70.710678118654752440+%29%29+%2F+%2870.710678118654752440+*+74.161984870956629487%29
-
-				// create second position parameters
-				newLowerPrice := sdk.NewDec(5500)
-				newLowerTick, err := math.PriceToTick(newLowerPrice, DefaultExponentAtPriceOne) // 315000
-				s.Require().NoError(err)
-				newUpperPrice := sdk.NewDec(6250)
-				newUpperTick, err := math.PriceToTick(newUpperPrice, DefaultExponentAtPriceOne) // 322500
-				s.Require().NoError(err)
-
-				// add position two with the new price range above
-				_, _, _, err = s.App.ConcentratedLiquidityKeeper.CreatePosition(ctx, poolId, s.TestAccs[1], DefaultAmt0, DefaultAmt1, sdk.ZeroInt(), sdk.ZeroInt(), newLowerTick.Int64(), newUpperTick.Int64())
-				s.Require().NoError(err)
-				// params
-				// liquidity (2nd):  1197767444.955508123222985080
-				// sqrtPriceNext:    78.137149196772377272 which is 6105.41408459866616274 https://www.wolframalpha.com/input?i=74.161984870956629487+%2B+4763454462.135+%2F+1197767444.955508123222985080
-				// sqrtPriceCurrent: 74.161984870956629487 which is 5500
-				// expectedTokenIn:  4761322417.810 rounded up https://www.wolframalpha.com/input?i=1197767444.955508123222985080+*+%2878.137149196772377272+-+74.161984870956629487%29
-				// expectedTokenOut: 821653.452 rounded down https://www.wolframalpha.com/input?i=%281197767444.955508123222985080+*+%2878.137149196772377272+-+74.161984870956629487+%29%29+%2F+%2874.161984870956629487+*+78.137149196772377272%29
-			},
-			tokenIn:       sdk.NewCoin("usdc", sdk.NewInt(10000000000)),
-			tokenOutDenom: "eth",
-			priceLimit:    sdk.NewDec(6106),
-			swapFee:       sdk.ZeroDec(),
-=======
 
 		"two positions with consecutive price ranges: usdc -> eth": {
 			tokenIn:                  sdk.NewCoin("usdc", sdk.NewInt(10000000000)),
 			tokenOutDenom:            "eth",
 			priceLimit:               sdk.NewDec(6106),
+			swapFee:                  sdk.ZeroDec(),
 			secondPositionLowerPrice: sdk.NewDec(5500),
 			secondPositionUpperPrice: sdk.NewDec(6250),
 			// params
@@ -336,7 +209,6 @@
 			// sqrtPriceCurrent: 74.161984870956629487 which is 5500
 			// expectedTokenIn:  4761322417.810 rounded up https://www.wolframalpha.com/input?i=1197767444.955508123222985080+*+%2878.137149196772377272+-+74.161984870956629487%29
 			// expectedTokenOut: 821653.452 rounded down https://www.wolframalpha.com/input?i=%281197767444.955508123222985080+*+%2878.137149196772377272+-+74.161984870956629487+%29%29+%2F+%2874.161984870956629487+*+78.137149196772377272%29
->>>>>>> ecc9c5c4
 			// expectedTokenIn:  5238677582.189386755771808942932776 + 4761322417.810613244228191057067224 = 10000000000 usdc
 			// expectedTokenOut: 998976.6183474263883566299269 + 821653.4522259 = 1820630.070 round down = 1.820630 eth
 			expectedTokenIn:            sdk.NewCoin("usdc", sdk.NewInt(10000000000)),
@@ -356,47 +228,11 @@
 		//             4545 -----|----- 5500
 		//  4000 ----------- 4545
 		//
-<<<<<<< HEAD
-		"two positions with consecutive price ranges: eth -> usdc (zero fee)": {
-			addPositions: func(ctx sdk.Context, poolId uint64) {
-				// add first position
-				_, _, _, err := s.App.ConcentratedLiquidityKeeper.CreatePosition(ctx, poolId, s.TestAccs[0], DefaultAmt0, DefaultAmt1, sdk.ZeroInt(), sdk.ZeroInt(), DefaultLowerTick, DefaultUpperTick)
-				s.Require().NoError(err)
-				// params
-				// liquidity (1st):  1517882343.751510418088349649
-				// sqrtPriceNext:    67.416615162732695594 which is 4545
-				// sqrtPriceCurrent: 70.710678118654752440 which is 5000
-				// expectedTokenIn:  1048861.292545921016650926872369 rounded up https://www.wolframalpha.com/input?i=%281517882343.751510418088349649+*+%2870.710678118654752440+-+67.416615162732695594%29%29+%2F+%2867.416615162732695594+*+70.710678118654752440%29
-				// expectedTokenOut: 5000000000.00000000000000 rounded down https://www.wolframalpha.com/input?i=1517882343.751510418088349649+*+%2870.710678118654752440-+67.416615162732695594%29
-
-				// create second position parameters
-				newLowerPrice := sdk.NewDec(4000)
-				newLowerTick, err := math.PriceToTick(newLowerPrice, DefaultExponentAtPriceOne) // 300000
-				s.Require().NoError(err)
-				newUpperPrice := sdk.NewDec(4545)
-				newUpperTick, err := math.PriceToTick(newUpperPrice, DefaultExponentAtPriceOne) // 305450
-				s.Require().NoError(err)
-
-				// add position two with the new price range above
-				_, _, _, err = s.App.ConcentratedLiquidityKeeper.CreatePosition(ctx, poolId, s.TestAccs[1], DefaultAmt0, DefaultAmt1, sdk.ZeroInt(), sdk.ZeroInt(), newLowerTick.Int64(), newUpperTick.Int64())
-				s.Require().NoError(err)
-				// params
-				// liquidity (2nd):  1198735489.597250295669959398
-				// sqrtPriceNext:    63.993486606491127478 which is 4095.1663280551593186 https://www.wolframalpha.com/input?i=%28%281198735489.597250295669959398%29%29+%2F+%28%28%281198735489.597250295669959398%29+%2F+%2867.416615162732695594%29%29+%2B+%28951138.707454078983349073127631%29%29
-				// sqrtPriceCurrent: 67.416615162732695594 which is 4545
-				// expectedTokenIn:  951138.707454078983338 rounded up https://www.wolframalpha.com/input?i=%281198735489.597250295669959398+*+%2867.416615162732695594+-+63.993486606491127478%29%29+%2F+%2863.993486606491127478+*+67.416615162732695594%29
-				// expectedTokenOut: 4103425685.82056469999 rounded down https://www.wolframalpha.com/input?i=1198735489.597250295669959398+*+%2867.416615162732695594-+63.993486606491127478%29
-				// expectedTick:     83179.3 rounded down https://www.wolframalpha.com/input?key=&i2d=true&i=Log%5B1.0001%2C4094.962290419%5D
-			},
+		"two positions with consecutive price ranges: eth -> usdc": {
 			tokenIn:       sdk.NewCoin("eth", sdk.NewInt(2000000)),
 			tokenOutDenom: "usdc",
 			priceLimit:    sdk.NewDec(4094),
 			swapFee:       sdk.ZeroDec(),
-=======
-		"two positions with consecutive price ranges: eth -> usdc": {
-			tokenIn:       sdk.NewCoin("eth", sdk.NewInt(2000000)),
-			tokenOutDenom: "usdc",
-			priceLimit:    sdk.NewDec(4094),
 			// params
 			// liquidity (1st):  1517882343.751510418088349649
 			// sqrtPriceNext:    67.416615162732695594 which is 4545
@@ -411,7 +247,6 @@
 			// expectedTick:     83179.3 rounded down https://www.wolframalpha.com/input?key=&i2d=true&i=Log%5B1.0001%2C4094.962290419%5D
 			secondPositionLowerPrice: sdk.NewDec(4000),
 			secondPositionUpperPrice: sdk.NewDec(4545),
->>>>>>> ecc9c5c4
 			// expectedTokenIn:  1048861.292545921016650926872369 + 951138.707454078983349073127631 = 2000000 eth
 			// expectedTokenOut: 5000000000.000 + 4103425685.8205646999916265193598043375713541686 = 9103425685.8205646999916265193598043375713541686 round down = 9103.425685 usdc
 			expectedTokenIn:  sdk.NewCoin("eth", sdk.NewInt(2000000)),
@@ -441,41 +276,12 @@
 		"fee 3 - two positions with consecutive price ranges: eth -> usdc (5% fee)": {
 			// parameters and results of this test case
 			// are estimated by utilizing scripts from scripts/cl/main.py
-
-			addPositions: func(ctx sdk.Context, poolId uint64) {
-				// add first position
-				_, _, _, err := s.App.ConcentratedLiquidityKeeper.CreatePosition(ctx, poolId, s.TestAccs[0], DefaultAmt0, DefaultAmt1, sdk.ZeroInt(), sdk.ZeroInt(), DefaultLowerTick, DefaultUpperTick)
-				s.Require().NoError(err)
-				// liquidity (1st):                   1517882343.751510418088349649
-				// sqrtPriceNext:                     67.416615162732695594 which is 4545
-				// sqrtPriceCurrent:                  70.710678118654752440 which is 5000
-				// expectedTokenIn:                   1048861.292545921016650960
-				// expectedTokenOut:                  4999999999.99999999999999999970
-				// expectedFeeGrowthAccumulatorValue: 0.000034550151296760
-
-				// create second position parameters
-				newLowerPrice := sdk.NewDec(4000)
-				newLowerTick, err := math.PriceToTick(newLowerPrice, DefaultExponentAtPriceOne) // 300000
-				s.Require().NoError(err)
-				newUpperPrice := sdk.NewDec(4545)
-				newUpperTick, err := math.PriceToTick(newUpperPrice, DefaultExponentAtPriceOne) // 305450
-				s.Require().NoError(err)
-
-				// add position two with the new price range above
-				_, _, _, err = s.App.ConcentratedLiquidityKeeper.CreatePosition(ctx, poolId, s.TestAccs[1], DefaultAmt0, DefaultAmt1, sdk.ZeroInt(), sdk.ZeroInt(), newLowerTick.Int64(), newUpperTick.Int64())
-				s.Require().NoError(err)
-				// params computed with sage scripts in scripts/cl/main.py
-				// liquidity (2nd):                   1198735489.597250295669959398
-				// sqrtPriceNext:                     64.3278909344373169748576312422 which is 4138.07755207286274968064829159
-				// sqrtPriceCurrent:                  67.416615162732695594 which is 4545
-				// expectedTokenIn:                   898695.642826782932516526784010 = 2000000 - 1048861.292545921016650960
-				// expectedTokenOut:                  3702563350.03654978405015422548
-				// expectedFeeGrowthAccumulatorValue: 0.0000374851520884196734228699332666
-			},
-			tokenIn:       sdk.NewCoin("eth", sdk.NewInt(2000000)),
-			tokenOutDenom: "usdc",
-			priceLimit:    sdk.NewDec(4094),
-			swapFee:       sdk.MustNewDecFromStr("0.05"),
+			tokenIn:                  sdk.NewCoin("eth", sdk.NewInt(2000000)),
+			tokenOutDenom:            "usdc",
+			priceLimit:               sdk.NewDec(4094),
+			swapFee:                  sdk.MustNewDecFromStr("0.05"),
+			secondPositionLowerPrice: sdk.NewDec(4000),
+			secondPositionUpperPrice: sdk.NewDec(4545),
 			// expectedTokenIn:                   1101304.35717321706748347321599 + 898695.642826782932516526784010 = 2000000 eth
 			// expectedTokenOut:                  4999999999.99999999999999999970 + 3702563350.03654978405015422548 = 8702563350.03654978405015422518 round down = 8702.563350 usdc
 			// expectedFeeGrowthAccumulatorValue: 0.000034550151296760 + 0.0000374851520884196734228699332666 = 0.0000720353033851796734228699332666
@@ -483,8 +289,15 @@
 			expectedTokenOut:                  sdk.NewCoin("usdc", sdk.NewInt(8702563350)),
 			expectedFeeGrowthAccumulatorValue: sdk.MustNewDecFromStr("0.000072035303385179"),
 			expectedTick:                      sdk.NewInt(301381),
-			newLowerPrice:                     sdk.NewDec(4000),
-			newUpperPrice:                     sdk.NewDec(4545),
+			// crossing tick happens single time for each upper tick and lower tick.
+			// Thus the tick's fee growth is DefaultFeeAccumCoins * 3 - DefaultFeeAccumCoins
+			expectedLowerTickFeeGrowth: DefaultFeeAccumCoins.MulDec(sdk.NewDec(2)),
+			expectedUpperTickFeeGrowth: DefaultFeeAccumCoins.MulDec(sdk.NewDec(2)),
+			// 	//  second positions both have greater tick than the current tick, thus never initialized
+			expectedSecondLowerTickFeeGrowth: secondPosition{tickIndex: 300000, expectedFeeGrowth: cl.EmptyCoins},
+			expectedSecondUpperTickFeeGrowth: secondPosition{tickIndex: 305450, expectedFeeGrowth: cl.EmptyCoins},
+			newLowerPrice:                    sdk.NewDec(4000),
+			newUpperPrice:                    sdk.NewDec(4545),
 		},
 		//  Partially overlapping price ranges
 
@@ -492,50 +305,11 @@
 		//  4545 -----|----- 5500
 		//        5001 ----------- 6250
 		//
-<<<<<<< HEAD
-		// Ticks
-		// position 1: 305450, 315000
-		// position 2: 310010, 322500
-		// current tick: 310000
-		"two positions with partially overlapping price ranges: usdc -> eth (zero fee)": {
-			addPositions: func(ctx sdk.Context, poolId uint64) {
-				// add first position
-				_, _, _, err := s.App.ConcentratedLiquidityKeeper.CreatePosition(ctx, poolId, s.TestAccs[0], DefaultAmt0, DefaultAmt1, sdk.ZeroInt(), sdk.ZeroInt(), DefaultLowerTick, DefaultUpperTick)
-				s.Require().NoError(err)
-				// params
-				// liquidity (1st):  1517882343.751510418088349649
-				// sqrtPriceNext:    74.161984870956629487 which is 5500
-				// sqrtPriceCurrent: 70.710678118654752440 which is 5000
-				// expectedTokenIn:  5238677582.189386755771808942932776 rounded up https://www.wolframalpha.com/input?i=1517882343.751510418088349649+*+%2874.161984870956629487+-+70.710678118654752440%29
-				// expectedTokenOut: 998976.6183474263883566299269692777 rounded down https://www.wolframalpha.com/input?i=%281517882343.751510418088349649+*+%2874.161984870956629487+-+70.710678118654752440+%29%29+%2F+%2870.710678118654752440+*+74.161984870956629487%29
-
-				// create second position parameters
-				newLowerPrice := sdk.NewDec(5001)
-				newLowerTick, err := math.PriceToTick(newLowerPrice, DefaultExponentAtPriceOne) // 310010
-				s.Require().NoError(err)
-				newUpperPrice := sdk.NewDec(6250)
-				newUpperTick, err := math.PriceToTick(newUpperPrice, DefaultExponentAtPriceOne) // 322500
-				s.Require().NoError(err)
-
-				// add position two with the new price range above
-				_, _, _, err = s.App.ConcentratedLiquidityKeeper.CreatePosition(ctx, poolId, s.TestAccs[1], DefaultAmt0, DefaultAmt1, sdk.ZeroInt(), sdk.ZeroInt(), newLowerTick.Int64(), newUpperTick.Int64())
-				s.Require().NoError(err)
-				// params
-				// liquidity (2nd):  670416088.605668727039250938
-				// sqrtPriceNext:    77.819789638253848946 which is 6055.9196593420811141 https://www.wolframalpha.com/input?i=70.717748832948578243+%2B+4761322417.810613244228191057067224+%2F+670416088.605668727039250938
-				// sqrtPriceCurrent: 70.717748832948578243 which is 5001
-				// expectedTokenIn:  4761322417.8106132444 rounded up https://www.wolframalpha.com/input?i=670416088.605668727039250938+*+%2877.819789638253848946+-+70.717748832948578243%29
-				// expectedTokenOut: 865185.25913637514045 rounded down https://www.wolframalpha.com/input?i=%28670416088.605668727039250938+*+%2877.819789638253848946+-+70.717748832948578243+%29%29+%2F+%2870.717748832948578243+*+77.819789638253848946%29
-			},
+		"two positions with partially overlapping price ranges: usdc -> eth": {
 			tokenIn:       sdk.NewCoin("usdc", sdk.NewInt(10000000000)),
 			tokenOutDenom: "eth",
 			priceLimit:    sdk.NewDec(6056),
 			swapFee:       sdk.ZeroDec(),
-=======
-		"two positions with partially overlapping price ranges: usdc -> eth": {
-			tokenIn:       sdk.NewCoin("usdc", sdk.NewInt(10000000000)),
-			tokenOutDenom: "eth",
-			priceLimit:    sdk.NewDec(6056),
 			// params
 			// liquidity (1st):  1517882343.751510418088349649
 			// sqrtPriceNext:    74.161984870956629487 which is 5500
@@ -549,7 +323,6 @@
 			// expectedTokenOut: 865185.25913637514045 rounded down https://www.wolframalpha.com/input?i=%28670416088.605668727039250938+*+%2877.819789638253848946+-+70.717748832948578243+%29%29+%2F+%2870.717748832948578243+*+77.819789638253848946%29
 			secondPositionLowerPrice: sdk.NewDec(5001),
 			secondPositionUpperPrice: sdk.NewDec(6250),
->>>>>>> ecc9c5c4
 			// expectedTokenIn:  5238677582.189386755771808942932776 + 4761322417.8106132444 = 10000000000.0000 = 10000.00 usdc
 			// expectedTokenOut: 998976.6183474263883566299269692777 + 865185.2591363751404579873403641 = 1864161.877 round down = 1.864161 eth
 			expectedTokenIn:                  sdk.NewCoin("usdc", sdk.NewInt(10000000000)),
@@ -562,147 +335,35 @@
 			newLowerPrice:                    sdk.NewDec(5001),
 			newUpperPrice:                    sdk.NewDec(6250),
 		},
-<<<<<<< HEAD
-		// Partially overlapping price ranges with fee
-
-		//          5000
-		//  4545 -----|----- 5500
-		//        5001 ----------- 5843
-		//
-		// Ticks
-		// position 1: 305450, 315000
-		// position 2: 310010, 322500
-		// current tick: 310000
 		"fee 4 - two positions with partially overlapping price ranges: usdc -> eth (10% fee)": {
 			// parameters and results of this test case
 			// are estimated by utilizing scripts from scripts/cl/main.py
-
-			addPositions: func(ctx sdk.Context, poolId uint64) {
-				// add first position
-				_, _, _, err := s.App.ConcentratedLiquidityKeeper.CreatePosition(ctx, poolId, s.TestAccs[0], DefaultAmt0, DefaultAmt1, sdk.ZeroInt(), sdk.ZeroInt(), DefaultLowerTick, DefaultUpperTick)
-				s.Require().NoError(err)
-				// params are calculates by utilizing scripts from scripts/cl/main.py
-				// liquidity (1st):  1517882343.751510418088349649
-				// sqrtPriceNext:    74.161984870956629487 which is 5500
-				// sqrtPriceCurrent: 70.710678118654752440 which is 5000
-				// expectedTokenIn:  5762545340.40832543134898983723
-				// expectedTokenOut: 998976.618347426388356629926971
-
-				// create second position parameters
-				newLowerPrice := sdk.NewDec(5001)
-				newLowerTick, err := math.PriceToTick(newLowerPrice, DefaultExponentAtPriceOne) // 310010
-				s.Require().NoError(err)
-				newUpperPrice := sdk.NewDec(6250)
-				newUpperTick, err := math.PriceToTick(newUpperPrice, DefaultExponentAtPriceOne) // 322500
-				s.Require().NoError(err)
-
-				// add position two with the new price range above
-				_, _, _, err = s.App.ConcentratedLiquidityKeeper.CreatePosition(ctx, poolId, s.TestAccs[1], DefaultAmt0, DefaultAmt1, sdk.ZeroInt(), sdk.ZeroInt(), newLowerTick.Int64(), newUpperTick.Int64())
-				s.Require().NoError(err)
-
-				pool, err := s.App.ConcentratedLiquidityKeeper.GetPoolById(ctx, 1)
-				fmt.Println(pool.GetCurrentSqrtPrice().Mul(pool.GetCurrentSqrtPrice()).String())
-
-				// params
-				// liquidity (2nd):  670416088.605668727039250938
-				// sqrtPriceNext:    76.4063193467682254976579845167 which is 5837.925636120329
-				// sqrtPriceCurrent: 70.717748832948578243 which is 5001
-				// expectedTokenIn:  4237454659.59167456865101016277 = 10000000000 - 5762545340.40832543134898983723
-				// expectedTokenOut: 705813.347855134472186382130036
-
-				// For this test case, the swap range is split into 3 parts:
-				// 1. Swapping over liqudiity of position 1 only
-				// 2. Swapping over liquidity of position 1 and 2.
-				// 3. Swapping over liquidity of position 2 only
-				// This matters because the number of units of liqudiity over a range
-				// affects the fee growth per one unit of liquidity.
-
-				//////////////////////////////////////////////////
-				// 1. Only position 1
-				// * tick 310000 to 310010
-				// * price range: 5000 to 5001
-				// * sqrt price: 70.710678118654752440 to 70.717748832948578243
-
-				// liquidity:  1517882343.751510418088349649 (1st)
-
-				// expectedTokenIn (no fee):          10732512.384309615746632728158
-				// expectedTokenOut (with fee):       11805763.622740577321296000974
-				// expectedTokenOut:                  2146.28785880640879265591374059
-				// expectedFeeGrowthAccumulatorValue: 0.000707071429382580300000000000073
-
-				// expectedRemainingTokenIn = 10000000000 - 11805763.622740577321296000974 = 9988194236.37725942267870399903
-
-				//////////////////////////////////////////////////
-				// 2. Both position 1 and 2
-				// * tick 310000 to 315000
-				// * price range: 5001 to 5500
-				// * sqrt price: 70.717748832948578243 to 74.161984870956629487
-
-				// liquidity: 1517882343.751510418088349649 (1st) + 670416088.605668727039250938 (2nd) = 2188298432.35717914512760058700
-
-				// expectedTokenIn (no fee):          7537016322.64112022429423919467
-				// expectedTokenIn (with fee):        8290717954.9052322467236631141
-				// expectedTokenOut:                  1437108.91592757237716789250871
-				// expectedFeeGrowthAccumulatorValue: 0.344423603800805124400000000000
-
-				// expectedRemainingTokenIn = 9988194236.37725942267870399903 - 8290717954.9052322467236631141 = 1697476281.47202717595504088493
-
-				//////////////////////////////////////////////////
-				// 3. Only position 2
-				// * tick 315000 to 322500
-				// * price range: 5500 to 5843
-				// * sqrt price: 74.161984870956629487 to 76.4422024931482315166509926684
-
-				// liquidity: 670416088.605668727039250938 (2nd)
-
-				// remaining token in (with fee):     1697476281.47202717595504088493
-				// expectedTokenOut:                  269488.274305469529889078712213
-				// expectedFeeGrowthAccumulatorValue: 0.253197426243519613677553835191
-
-			},
-			tokenIn:       sdk.NewCoin("usdc", sdk.NewInt(10000000000)),
-			tokenOutDenom: "eth",
-			priceLimit:    sdk.NewDec(6056),
-			swapFee:       sdk.MustNewDecFromStr("0.1"),
+			tokenIn:                  sdk.NewCoin("usdc", sdk.NewInt(10000000000)),
+			tokenOutDenom:            "eth",
+			priceLimit:               sdk.NewDec(6056),
+			swapFee:                  sdk.MustNewDecFromStr("0.1"),
+			secondPositionLowerPrice: sdk.NewDec(5001),
+			secondPositionUpperPrice: sdk.NewDec(6250),
 			// expectedTokenIn:  5762545340.40832543134898983723 + 4237454659.59167456865101016277 = 10000000000.0000 = 10000.00 usdc
 			// expectedTokenOut: 2146.28785880640879265591374059 + "1437108.91592757237716789250871 + 269488.274305469529889078712213 = 1708743.47809184831584962713466 eth
 			// expectedFeeGrowthAccumulatorValue: 0.000707071429382580300000000000073 + 0.344423603800805124400000000000 + 0.253197426243519613677553835191 = 0.598328101473707318377553835191
 			expectedTokenIn:                   sdk.NewCoin("usdc", sdk.NewInt(10000000000)),
 			expectedTokenOut:                  sdk.NewCoin("eth", sdk.NewInt(1708743)),
 			expectedFeeGrowthAccumulatorValue: sdk.MustNewDecFromStr("0.598328101473707318"),
+			expectedLowerTickFeeGrowth:        DefaultFeeAccumCoins,
+			expectedUpperTickFeeGrowth:        DefaultFeeAccumCoins,
+			expectedSecondLowerTickFeeGrowth:  secondPosition{tickIndex: 310010, expectedFeeGrowth: cl.EmptyCoins},
+			expectedSecondUpperTickFeeGrowth:  secondPosition{tickIndex: 322500, expectedFeeGrowth: cl.EmptyCoins},
 			expectedTick:                      sdk.NewInt(318432),
 			newLowerPrice:                     sdk.NewDec(5001),
 			newUpperPrice:                     sdk.NewDec(6250),
 		},
-		"two positions with partially overlapping price ranges, not utilizing full liquidity of second position: usdc -> eth (zero fee)": {
-			addPositions: func(ctx sdk.Context, poolId uint64) {
-				// add first position
-				_, _, _, err := s.App.ConcentratedLiquidityKeeper.CreatePosition(ctx, poolId, s.TestAccs[0], DefaultAmt0, DefaultAmt1, sdk.ZeroInt(), sdk.ZeroInt(), DefaultLowerTick, DefaultUpperTick)
-				s.Require().NoError(err)
-				// params
-				// liquidity (1st):  1517882343.751510418088349649
-				// sqrtPriceNext:    74.161984870956629487 which is 5500
-				// sqrtPriceCurrent: 70.710678118654752440 which is 5000
-				// expectedTokenIn:  5238677582.189386755771808942932776 rounded up https://www.wolframalpha.com/input?i=1517882343.751510418088349649+*+%2874.161984870956629487+-+70.710678118654752440%29
-				// expectedTokenOut: 998976.61834742638835662992696 rounded down https://www.wolframalpha.com/input?i=%281517882343.751510418088349649+*+%2874.161984870956629487+-+70.710678118654752440+%29%29+%2F+%2870.710678118654752440+*+74.161984870956629487%29
-
-				// create second position parameters
-				newLowerPrice := sdk.NewDec(5001)
-				newLowerTick, err := math.PriceToTick(newLowerPrice, DefaultExponentAtPriceOne) // 310010
-				s.Require().NoError(err)
-				newUpperPrice := sdk.NewDec(6250)
-				newUpperTick, err := math.PriceToTick(newUpperPrice, DefaultExponentAtPriceOne) // 322500
-				s.Require().NoError(err)
-=======
 		"two positions with partially overlapping price ranges, not utilizing full liquidity of second position: usdc -> eth": {
->>>>>>> ecc9c5c4
 
 			tokenIn:       sdk.NewCoin("usdc", sdk.NewInt(8500000000)),
 			tokenOutDenom: "eth",
 			priceLimit:    sdk.NewDec(6056),
-<<<<<<< HEAD
 			swapFee:       sdk.ZeroDec(),
-=======
 			// params
 			// liquidity (1st):  1517882343.751510418088349649
 			// sqrtPriceNext:    74.161984870956629487 which is 5500
@@ -716,7 +377,6 @@
 			// expectedTokenOut: 610161.47679708043791 rounded down https://www.wolframalpha.com/input?i=%28670416088.605668727039250938+*+%2875.582373165866231044+-+70.717748832948578243+%29%29+%2F+%2870.717748832948578243+*+75.582373165866231044%29
 			secondPositionLowerPrice: sdk.NewDec(5001),
 			secondPositionUpperPrice: sdk.NewDec(6250),
->>>>>>> ecc9c5c4
 			// expectedTokenIn:  5238677582.189386755771808942932776 + 3261322417.810613244228191057067224 = 8500000000.000 = 8500.00 usdc
 			// expectedTokenOut: 998976.61834742638835662992696 + 610161.47679708043791 = 1609138.09 round down = 1.609138 eth
 			expectedTokenIn:                  sdk.NewCoin("usdc", sdk.NewInt(8500000000)),
@@ -735,46 +395,11 @@
 		//        4545 -----|----- 5500
 		//  4000 ----------- 4999
 		//
-<<<<<<< HEAD
-		"two positions with partially overlapping price ranges: eth -> usdc (zero fee)": {
-			addPositions: func(ctx sdk.Context, poolId uint64) {
-				// add first position
-				_, _, _, err := s.App.ConcentratedLiquidityKeeper.CreatePosition(ctx, poolId, s.TestAccs[0], DefaultAmt0, DefaultAmt1, sdk.ZeroInt(), sdk.ZeroInt(), DefaultLowerTick, DefaultUpperTick)
-				s.Require().NoError(err)
-				// params
-				// liquidity (1st):  1517882343.751510418088349649
-				// sqrtPriceNext:    67.416615162732695594 which is 4545
-				// sqrtPriceCurrent: 70.710678118654752440 which is 5000
-				// expectedTokenIn:  1048861.292545921016650926872369076 rounded up https://www.wolframalpha.com/input?key=&i=%281517882343.751510418088349649+*+%2870.710678118654752440+-+67.416615162732695594%29%29+%2F+%2867.416615162732695594+*+70.710678118654752440%29
-				// expectedTokenOut: 5000000000.000 rounded down https://www.wolframalpha.com/input?key=&i=1517882343.751510418088349649+*+%2870.710678118654752440-+67.416615162732695594%29
-
-				// create second position parameters
-				newLowerPrice := sdk.NewDec(4000)
-				newLowerTick, err := math.PriceToTick(newLowerPrice, DefaultExponentAtPriceOne) // 300000
-				s.Require().NoError(err)
-				newUpperPrice := sdk.NewDec(4999)
-				newUpperTick, err := math.PriceToTick(newUpperPrice, DefaultExponentAtPriceOne) // 309990
-				s.Require().NoError(err)
-
-				// add position two with the new price range above
-				_, _, _, err = s.App.ConcentratedLiquidityKeeper.CreatePosition(ctx, poolId, s.TestAccs[1], DefaultAmt0, DefaultAmt1, sdk.ZeroInt(), sdk.ZeroInt(), newLowerTick.Int64(), newUpperTick.Int64())
-				s.Require().NoError(err)
-				// params
-				// liquidity (2nd):  670416215.718827443660400594
-				// sqrtPriceNext:    64.257941776684699569 which is 4129.083081375800804213 https://www.wolframalpha.com/input?i=%28%28670416215.718827443660400594%29%29+%2F+%28%28%28670416215.718827443660400594%29+%2F+%2870.703606697254136612%29%29+%2B+%28951138.707454078983349%29%29
-				// sqrtPriceCurrent: 70.703606697254136612 which is 4999.00
-				// expectedTokenIn:  951138.70745407898329 rounded up https://www.wolframalpha.com/input?i=%28670416215.718827443660400594+*+%2870.703606697254136612+-+64.257941776684699569%29%29+%2F+%2864.257941776684699569+*+70.703606697254136612%29
-				// expectedTokenOut: 4321278283.8397584645 rounded down https://www.wolframalpha.com/input?i=670416215.718827443660400594+*+%2870.703606697254136612-+64.257941776684699569%29
-			},
+		"two positions with partially overlapping price ranges: eth -> usdc": {
 			tokenIn:       sdk.NewCoin("eth", sdk.NewInt(2000000)),
 			tokenOutDenom: "usdc",
 			priceLimit:    sdk.NewDec(4128),
 			swapFee:       sdk.ZeroDec(),
-=======
-		"two positions with partially overlapping price ranges: eth -> usdc": {
-			tokenIn:       sdk.NewCoin("eth", sdk.NewInt(2000000)),
-			tokenOutDenom: "usdc",
-			priceLimit:    sdk.NewDec(4128),
 			// params
 			// liquidity (1st):  1517882343.751510418088349649
 			// sqrtPriceNext:    67.416615162732695594 which is 4545
@@ -788,7 +413,6 @@
 			// expectedTokenOut: 4321278283.8397584645 rounded down https://www.wolframalpha.com/input?i=670416215.718827443660400594+*+%2870.703606697254136612-+64.257941776684699569%29
 			secondPositionLowerPrice: sdk.NewDec(4000),
 			secondPositionUpperPrice: sdk.NewDec(4999),
->>>>>>> ecc9c5c4
 			// expectedTokenIn:  1048861.292545921016650926872369076 + 951138.70745407898329 = 2000000 eth
 			// expectedTokenOut: 5000000000.000 + 4321278283.839758464593299720838190090442803542 = 9321278283.8397584645932997208 round down = 9321.278283 usdc
 			expectedTokenIn:  sdk.NewCoin("eth", sdk.NewInt(2000000)),
@@ -803,46 +427,11 @@
 			newLowerPrice:                    sdk.NewDec(4000),
 			newUpperPrice:                    sdk.NewDec(4999),
 		},
-<<<<<<< HEAD
-		"two positions with partially overlapping price ranges, not utilizing full liquidity of second position: eth -> usdc (zero fee)": {
-			addPositions: func(ctx sdk.Context, poolId uint64) {
-				// add first position
-				_, _, _, err := s.App.ConcentratedLiquidityKeeper.CreatePosition(ctx, poolId, s.TestAccs[0], DefaultAmt0, DefaultAmt1, sdk.ZeroInt(), sdk.ZeroInt(), DefaultLowerTick, DefaultUpperTick)
-				s.Require().NoError(err)
-				// params
-				// liquidity (1st):  1517882343.751510418088349649
-				// sqrtPriceNext:    67.416615162732695594 which is 4545
-				// sqrtPriceCurrent: 70.710678118654752440 which is 5000
-				// expectedTokenIn:  1048861.292545921016650926872369076 rounded up https://www.wolframalpha.com/input?key=&i=%281517882343.751510418088349649+*+%2870.710678118654752440+-+67.416615162732695594%29%29+%2F+%2867.416615162732695594+*+70.710678118654752440%29
-				// expectedTokenOut: 5000000000.000 rounded down https://www.wolframalpha.com/input?key=&i=1517882343.751510418088349649+*+%2870.710678118654752440-+67.416615162732695594%29
-
-				// create second position parameters
-				newLowerPrice := sdk.NewDec(4000)
-				newLowerTick, err := math.PriceToTick(newLowerPrice, DefaultExponentAtPriceOne) // 300000
-				s.Require().NoError(err)
-				newUpperPrice := sdk.NewDec(4999)
-				newUpperTick, err := math.PriceToTick(newUpperPrice, DefaultExponentAtPriceOne) // 309990
-				s.Require().NoError(err)
-
-				// add position two with the new price range above
-				_, _, _, err = s.App.ConcentratedLiquidityKeeper.CreatePosition(ctx, poolId, s.TestAccs[1], DefaultAmt0, DefaultAmt1, sdk.ZeroInt(), sdk.ZeroInt(), newLowerTick.Int64(), newUpperTick.Int64())
-				s.Require().NoError(err)
-				// params
-				// liquidity (2nd):  670416215.718827443660400594
-				// sqrtPriceNext:    65.513813187509027302 which is 4292.059718367831736 https://www.wolframalpha.com/input?i=%28%28670416215.718827443660400594%29%29+%2F+%28%28%28670416215.718827443660400594%29+%2F+%2870.703606697254136612%29%29+%2B+%28751138.70745407898334907%29%29
-				// sqrtPriceCurrent: 70.703606697254136612 which is 4999.00
-				// expectedTokenIn:  751138.70745407898 rounded up https://www.wolframalpha.com/input?key=&i=%28670416215.718827443660400594+*+%2870.703606697254136612+-+65.513813187509027302%29%29+%2F+%2865.513813187509027302+*+70.703606697254136612%29
-				// expectedTokenOut: 3479321725.1654478001 rounded down https://www.wolframalpha.com/input?key=&i=670416215.718827443660400594+*+%2870.703606697254136612-+65.513813187509027302%29
-			},
+		"two positions with partially overlapping price ranges, not utilizing full liquidity of second position: eth -> usdc": {
 			tokenIn:       sdk.NewCoin("eth", sdk.NewInt(1800000)),
 			tokenOutDenom: "usdc",
 			priceLimit:    sdk.NewDec(4128),
 			swapFee:       sdk.ZeroDec(),
-=======
-		"two positions with partially overlapping price ranges, not utilizing full liquidity of second position: eth -> usdc": {
-			tokenIn:       sdk.NewCoin("eth", sdk.NewInt(1800000)),
-			tokenOutDenom: "usdc",
-			priceLimit:    sdk.NewDec(4128),
 			// params
 			// liquidity (1st):  1517882343.751510418088349649
 			// sqrtPriceNext:    67.416615162732695594 which is 4545
@@ -856,7 +445,6 @@
 			// expectedTokenOut: 3479321725.1654478001 rounded down https://www.wolframalpha.com/input?key=&i=670416215.718827443660400594+*+%2870.703606697254136612-+65.513813187509027302%29
 			secondPositionLowerPrice: sdk.NewDec(4000),
 			secondPositionUpperPrice: sdk.NewDec(4999),
->>>>>>> ecc9c5c4
 			// expectedTokenIn:  1048861.292545921016650926872369076 + 751138.70745407898334907 = 1.800000 eth
 			// expectedTokenOut: 5000000000.000 + 3479321725.1654478001068768736 = 8479321725.1654478001068768736 round down = 8479.321725 usdc
 			expectedTokenIn:  sdk.NewCoin("eth", sdk.NewInt(1800000)),
@@ -874,42 +462,24 @@
 		"fee 5 - two positions with partially overlapping price ranges, not utilizing full liquidity of second position: eth -> usdc (0.5% fee)": {
 			// parameters and results of this test case
 			// are estimated by utilizing scripts from scripts/cl/main.py
-
-			addPositions: func(ctx sdk.Context, poolId uint64) {
-				// add first position
-				_, _, _, err := s.App.ConcentratedLiquidityKeeper.CreatePosition(ctx, poolId, s.TestAccs[0], DefaultAmt0, DefaultAmt1, sdk.ZeroInt(), sdk.ZeroInt(), DefaultLowerTick, DefaultUpperTick)
-				s.Require().NoError(err)
-				// params
-				// liquidity (1st):  1517882343.751510418088349649
-				// sqrtPriceNext:    67.416615162732695594 which is 4545
-				// sqrtPriceCurrent: 70.710678118654752440 which is 5000
-
-				// create second position parameters
-				newLowerPrice := sdk.NewDec(4000)
-				newLowerTick, err := math.PriceToTick(newLowerPrice, DefaultExponentAtPriceOne) // 300000
-				s.Require().NoError(err)
-				newUpperPrice := sdk.NewDec(4999)
-				newUpperTick, err := math.PriceToTick(newUpperPrice, DefaultExponentAtPriceOne) // 309990
-				s.Require().NoError(err)
-
-				// add position two with the new price range above
-				_, _, _, err = s.App.ConcentratedLiquidityKeeper.CreatePosition(ctx, poolId, s.TestAccs[1], DefaultAmt0, DefaultAmt1, sdk.ZeroInt(), sdk.ZeroInt(), newLowerTick.Int64(), newUpperTick.Int64())
-				s.Require().NoError(err)
-				// params
-				// liquidity (2nd):  670416215.718827443660400594
-				// sqrtPriceNext:    65.513813187509027302 which is 4292.059718367831736
-				// sqrtPriceCurrent: 70.703606697254136612 which is 4999.00
-			},
 			tokenIn:                           sdk.NewCoin("eth", sdk.NewInt(1800000)),
 			tokenOutDenom:                     "usdc",
 			priceLimit:                        sdk.NewDec(4128),
 			swapFee:                           sdk.MustNewDecFromStr("0.005"),
+			secondPositionLowerPrice:          sdk.NewDec(4000),
+			secondPositionUpperPrice:          sdk.NewDec(4999),
 			expectedTokenIn:                   sdk.NewCoin("eth", sdk.NewInt(1800000)),
 			expectedTokenOut:                  sdk.NewCoin("usdc", sdk.NewInt(8440821620)),
 			expectedFeeGrowthAccumulatorValue: sdk.MustNewDecFromStr("0.000005552752757027"),
 			expectedTick:                      sdk.NewInt(302996),
-			newLowerPrice:                     sdk.NewDec(4000),
-			newUpperPrice:                     sdk.NewDec(4999),
+			// Started from DefaultFeeAccumCoins * 3, crossed tick once, thus becoming
+			// DefaultFeeAccumCoins * 3 - DefaultFeeAccumCoins = DefaultFeeAccumCoins * 2
+			expectedLowerTickFeeGrowth:       DefaultFeeAccumCoins.MulDec(sdk.NewDec(2)),
+			expectedUpperTickFeeGrowth:       DefaultFeeAccumCoins.MulDec(sdk.NewDec(2)),
+			expectedSecondLowerTickFeeGrowth: secondPosition{tickIndex: 300000, expectedFeeGrowth: cl.EmptyCoins},
+			expectedSecondUpperTickFeeGrowth: secondPosition{tickIndex: 309990, expectedFeeGrowth: cl.EmptyCoins},
+			newLowerPrice:                    sdk.NewDec(4000),
+			newUpperPrice:                    sdk.NewDec(4999),
 		},
 		//  Sequential price ranges with a gap
 		//
@@ -917,46 +487,11 @@
 		//  4545 -----|----- 5500
 		//              5501 ----------- 6250
 		//
-<<<<<<< HEAD
-		"two sequential positions with a gap (zero fee)": {
-			addPositions: func(ctx sdk.Context, poolId uint64) {
-				// add first position
-				_, _, _, err := s.App.ConcentratedLiquidityKeeper.CreatePosition(ctx, poolId, s.TestAccs[0], DefaultAmt0, DefaultAmt1, sdk.ZeroInt(), sdk.ZeroInt(), DefaultLowerTick, DefaultUpperTick)
-				s.Require().NoError(err)
-				// params
-				// liquidity (1st):  1517882343.751510418088349649
-				// sqrtPriceNext:    74.161984870956629487 which is 5500
-				// sqrtPriceCurrent: 70.710678118654752440 which is 5000
-				// expectedTokenIn:  5238677582.1893867557718089429327 rounded up https://www.wolframalpha.com/input?i=1517882343.751510418088349649+*+%2874.161984870956629487+-+70.710678118654752440%29
-				// expectedTokenOut: 998976.61834742638835 rounded down https://www.wolframalpha.com/input?i=%281517882343.751510418088349649+*+%2874.161984870956629487+-+70.710678118654752440+%29%29+%2F+%2870.710678118654752440+*+74.161984870956629487%29
-
-				// create second position parameters
-				newLowerPrice := sdk.NewDec(5501)
-				newLowerTick, err := math.PriceToTick(newLowerPrice, DefaultExponentAtPriceOne) // 315010
-				s.Require().NoError(err)
-				newUpperPrice := sdk.NewDec(6250)
-				newUpperTick, err := math.PriceToTick(newUpperPrice, DefaultExponentAtPriceOne) // 322500
-				s.Require().NoError(err)
-
-				// add position two with the new price range above
-				_, _, _, err = s.App.ConcentratedLiquidityKeeper.CreatePosition(ctx, poolId, s.TestAccs[1], DefaultAmt0, DefaultAmt1, sdk.ZeroInt(), sdk.ZeroInt(), newLowerTick.Int64(), newUpperTick.Int64())
-				s.Require().NoError(err)
-				// params
-				// liquidity (2nd):  1199528406.187413669220037261
-				// sqrtPriceNext:    78.138055170339538272 which is 6105.5556658030254493528 https://www.wolframalpha.com/input?i=74.168726563154635303++%2B++4761322417.8106132442281910570673+%2F+1199528406.187413669220037261
-				// sqrtPriceCurrent: 74.168726563154635303 which is 5501
-				// expectedTokenIn:  4761322417.810613244281820035563194 rounded up https://www.wolframalpha.com/input?i=1199528406.187413669220037261+*+%2878.138055170339538272+-+74.168726563154635303%29
-				// expectedTokenOut: 821569.240826953837970 rounded down https://www.wolframalpha.com/input?i=%281199528406.187413669220037261+*+%2878.138055170339538272+-+74.168726563154635303+%29%29+%2F+%2874.168726563154635303+*+78.138055170339538272%29
-			},
+		"two sequential positions with a gap": {
 			tokenIn:       sdk.NewCoin("usdc", sdk.NewInt(10000000000)),
 			tokenOutDenom: "eth",
 			priceLimit:    sdk.NewDec(6106),
 			swapFee:       sdk.ZeroDec(),
-=======
-		"two sequential positions with a gap": {
-			tokenIn:       sdk.NewCoin("usdc", sdk.NewInt(10000000000)),
-			tokenOutDenom: "eth",
-			priceLimit:    sdk.NewDec(6106),
 			// params
 			// liquidity (1st):  1517882343.751510418088349649
 			// sqrtPriceNext:    74.161984870956629487 which is 5500
@@ -970,7 +505,6 @@
 			// expectedTokenOut: 821569.240826953837970 rounded down https://www.wolframalpha.com/input?i=%281199528406.187413669220037261+*+%2878.138055170339538272+-+74.168726563154635303+%29%29+%2F+%2874.168726563154635303+*+78.138055170339538272%29
 			secondPositionLowerPrice: sdk.NewDec(5501),
 			secondPositionUpperPrice: sdk.NewDec(6250),
->>>>>>> ecc9c5c4
 			// expectedTokenIn:  5238677582.1893867557718089429327 + 4761322417.810613244281820035563194 = 10000000000 usdc
 			// expectedTokenOut: 998976.61834742638835 + 821569.240826953837970 = 1820545.85917438022632 round down = 1.820545 eth
 			expectedTokenIn:                  sdk.NewCoin("usdc", sdk.NewInt(10000000000)),
@@ -983,59 +517,28 @@
 			newLowerPrice:                    sdk.NewDec(5501),
 			newUpperPrice:                    sdk.NewDec(6250),
 		},
-<<<<<<< HEAD
 		"fee 6 - two sequential positions with a gap (3% fee)": {
 			// parameters and results of this test case
 			// are estimated by utilizing scripts from scripts/cl/main.py
-
-			addPositions: func(ctx sdk.Context, poolId uint64) {
-				// add first position
-				_, _, _, err := s.App.ConcentratedLiquidityKeeper.CreatePosition(ctx, poolId, s.TestAccs[0], DefaultAmt0, DefaultAmt1, sdk.ZeroInt(), sdk.ZeroInt(), DefaultLowerTick, DefaultUpperTick)
-				s.Require().NoError(err)
-				// params
-				//
-				// liquidity (1st):  1517882343.751510418088349649
-				// sqrtPriceNext:    74.161984870956629487 which is 5500
-				// sqrtPriceCurrent: 70.710678118654752440 which is 5000
-
-				// create second position parameters
-				newLowerPrice := sdk.NewDec(5501)
-				newLowerTick, err := math.PriceToTick(newLowerPrice, DefaultExponentAtPriceOne) // 315010
-				s.Require().NoError(err)
-				newUpperPrice := sdk.NewDec(6250)
-				newUpperTick, err := math.PriceToTick(newUpperPrice, DefaultExponentAtPriceOne) // 322500
-				s.Require().NoError(err)
-
-				// add position two with the new price range above
-				_, _, _, err = s.App.ConcentratedLiquidityKeeper.CreatePosition(ctx, poolId, s.TestAccs[1], DefaultAmt0, DefaultAmt1, sdk.ZeroInt(), sdk.ZeroInt(), newLowerTick.Int64(), newUpperTick.Int64())
-				s.Require().NoError(err)
-				// params
-				// liquidity (2nd):  1199528406.187413669220037261
-				// sqrtPriceNext:    78.138055170339538272 which is 6105.5556658030254493528
-				// sqrtPriceCurrent: 74.168726563154635303 which is 5501
-			},
 			tokenIn:                           sdk.NewCoin("usdc", sdk.NewInt(10000000000)),
 			tokenOutDenom:                     "eth",
 			priceLimit:                        sdk.NewDec(6106),
+			secondPositionLowerPrice:          sdk.NewDec(5501),
+			secondPositionUpperPrice:          sdk.NewDec(6250),
 			swapFee:                           sdk.MustNewDecFromStr("0.03"),
 			expectedTokenIn:                   sdk.NewCoin("usdc", sdk.NewInt(10000000000)),
 			expectedTokenOut:                  sdk.NewCoin("eth", sdk.NewInt(1772029)),
 			expectedFeeGrowthAccumulatorValue: sdk.MustNewDecFromStr("0.218688507910948644"),
 			expectedTick:                      sdk.NewInt(320672),
+			expectedLowerTickFeeGrowth:        DefaultFeeAccumCoins,
+			expectedUpperTickFeeGrowth:        DefaultFeeAccumCoins,
+			expectedSecondLowerTickFeeGrowth:  secondPosition{tickIndex: 315010, expectedFeeGrowth: cl.EmptyCoins},
+			expectedSecondUpperTickFeeGrowth:  secondPosition{tickIndex: 322500, expectedFeeGrowth: cl.EmptyCoins},
 			newLowerPrice:                     sdk.NewDec(5501),
 			newUpperPrice:                     sdk.NewDec(6250),
 		},
-		// Slippage protection doesn't cause a failure but interrupts early.
-		"single position within one tick, trade completes but slippage protection interrupts trade early: eth -> usdc (zero fee)": {
-			addPositions: func(ctx sdk.Context, poolId uint64) {
-				// add position
-				_, _, _, err := s.App.ConcentratedLiquidityKeeper.CreatePosition(ctx, poolId, s.TestAccs[0], DefaultAmt0, DefaultAmt1, sdk.ZeroInt(), sdk.ZeroInt(), DefaultLowerTick, DefaultUpperTick)
-				s.Require().NoError(err)
-			},
-=======
 		// // Slippage protection doesn't cause a failure but interrupts early.
 		"single position within one tick, trade completes but slippage protection interrupts trade early: eth -> usdc": {
->>>>>>> ecc9c5c4
 			tokenIn:       sdk.NewCoin("eth", sdk.NewInt(13370)),
 			tokenOutDenom: "usdc",
 			priceLimit:    sdk.NewDec(4994),
@@ -1052,16 +555,9 @@
 			expectedLowerTickFeeGrowth: DefaultFeeAccumCoins,
 			expectedUpperTickFeeGrowth: DefaultFeeAccumCoins,
 		},
-<<<<<<< HEAD
 		"fee 7: single position within one tick, trade completes but slippage protection interrupts trade early: eth -> usdc (1% fee)": {
 			// parameters and results of this test case
 			// are estimated by utilizing scripts from scripts/cl/main.py
-
-			addPositions: func(ctx sdk.Context, poolId uint64) {
-				// add position
-				_, _, _, err := s.App.ConcentratedLiquidityKeeper.CreatePosition(ctx, poolId, s.TestAccs[0], DefaultAmt0, DefaultAmt1, sdk.ZeroInt(), sdk.ZeroInt(), DefaultLowerTick, DefaultUpperTick)
-				s.Require().NoError(err)
-			},
 			tokenIn:       sdk.NewCoin("eth", sdk.NewInt(13370)),
 			tokenOutDenom: "usdc",
 			priceLimit:    sdk.NewDec(4994),
@@ -1074,35 +570,20 @@
 			expectedTokenOut:                  sdk.NewCoin("usdc", sdk.NewInt(64417624)),
 			expectedFeeGrowthAccumulatorValue: sdk.MustNewDecFromStr("0.000000084929257722"),
 			expectedTick:                      sdk.NewInt(309941),
-		},
-		"single position within one tick, trade does not complete due to lack of liquidity: usdc -> eth (zero fee)": {
-			addPositions: func(ctx sdk.Context, poolId uint64) {
-				// add first position
-				_, _, _, err := s.App.ConcentratedLiquidityKeeper.CreatePosition(ctx, poolId, s.TestAccs[0], DefaultAmt0, DefaultAmt1, sdk.ZeroInt(), sdk.ZeroInt(), DefaultLowerTick, DefaultUpperTick)
-				s.Require().NoError(err)
-			},
-=======
+			expectedLowerTickFeeGrowth:        DefaultFeeAccumCoins,
+			expectedUpperTickFeeGrowth:        DefaultFeeAccumCoins,
+		},
 	}
 
 	swapOutGivenInErrorCases = map[string]SwapOutGivenInTest{
 		"single position within one tick, trade does not complete due to lack of liquidity: usdc -> eth": {
->>>>>>> ecc9c5c4
 			tokenIn:       sdk.NewCoin("usdc", sdk.NewInt(5300000000)),
 			tokenOutDenom: "eth",
 			priceLimit:    sdk.NewDec(6000),
 			swapFee:       sdk.ZeroDec(),
 			expectErr:     true,
 		},
-<<<<<<< HEAD
-		"single position within one tick, trade does not complete due to lack of liquidity: eth -> usdc (zero fee)": {
-			addPositions: func(ctx sdk.Context, poolId uint64) {
-				// add first position
-				_, _, _, err := s.App.ConcentratedLiquidityKeeper.CreatePosition(ctx, poolId, s.TestAccs[0], DefaultAmt0, DefaultAmt1, sdk.ZeroInt(), sdk.ZeroInt(), DefaultLowerTick, DefaultUpperTick)
-				s.Require().NoError(err)
-			},
-=======
 		"single position within one tick, trade does not complete due to lack of liquidity: eth -> usdc": {
->>>>>>> ecc9c5c4
 			tokenIn:       sdk.NewCoin("eth", sdk.NewInt(1100000)),
 			tokenOutDenom: "usdc",
 			priceLimit:    sdk.NewDec(4000),
@@ -1251,24 +732,6 @@
 				expectedLiquidity := math.GetLiquidityFromAmounts(DefaultCurrSqrtPrice, lowerSqrtPrice, upperSqrtPrice, test.poolLiqAmount0, test.poolLiqAmount1)
 				s.Require().Equal(expectedLiquidity.String(), updatedLiquidity.String())
 
-<<<<<<< HEAD
-				// Validate fee accumulator updates
-				feeGrowthAccumulator, err := s.App.ConcentratedLiquidityKeeper.GetFeeAccumulator(s.Ctx, pool.GetId())
-				s.Require().NoError(err)
-				feeGrowthAccumulatorValue := feeGrowthAccumulator.GetValue().AmountOf(test.tokenIn.Denom)
-				if test.swapFee.IsZero() {
-					s.Require().Equal(feeGrowthAccumulatorValue, sdk.ZeroDec())
-				} else {
-					// s.Require().Equal(test.expectedFeeGrowthAccumulatorValue, feeGrowthAccumulatorValue)
-					// We must not undercharge the fee growth accumulator, but we can overcharge it
-					// by a small amount. This assert validates this.
-					// The epsilon is 10^-17.
-					isExpectedLTEActual := feeAdditiveTolerance.CompareBigDec(
-						osmomath.BigDecFromSDKDec(test.expectedFeeGrowthAccumulatorValue),
-						osmomath.BigDecFromSDKDec(feeGrowthAccumulatorValue)) == 0
-
-					s.Require().True(isExpectedLTEActual, "expected (%s) <= actual (%s)", test.expectedFeeGrowthAccumulatorValue, feeGrowthAccumulatorValue)
-=======
 				// check lower tick and upper tick fee growth
 				lowerTickInfo, err := s.App.ConcentratedLiquidityKeeper.GetTickInfo(s.Ctx, pool.GetId(), DefaultLowerTick)
 				s.Require().NoError(err)
@@ -1294,7 +757,6 @@
 					newLowerTickInfo, err := s.App.ConcentratedLiquidityKeeper.GetTickInfo(s.Ctx, pool.GetId(), newTickIndex)
 					s.Require().NoError(err)
 					s.Require().Equal(expectedFeeGrowth, newLowerTickInfo.FeeGrowthOutside)
->>>>>>> ecc9c5c4
 				}
 			}
 		})
