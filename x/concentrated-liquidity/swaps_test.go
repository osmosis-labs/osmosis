package concentrated_liquidity_test

import (
	"fmt"

	sdk "github.com/cosmos/cosmos-sdk/types"
	"github.com/stretchr/testify/suite"

	"github.com/osmosis-labs/osmosis/osmomath"
	"github.com/osmosis-labs/osmosis/v15/app/apptesting"
	cl "github.com/osmosis-labs/osmosis/v15/x/concentrated-liquidity"
	"github.com/osmosis-labs/osmosis/v15/x/concentrated-liquidity/math"
	"github.com/osmosis-labs/osmosis/v15/x/concentrated-liquidity/types"
	poolmanagertypes "github.com/osmosis-labs/osmosis/v15/x/poolmanager/types"
)

var _ = suite.TestingSuite(nil)

type secondPosition struct {
	tickIndex         int64
	expectedFeeGrowth sdk.DecCoins
}

type SwapTest struct {
	// Specific to swap out given in.
	tokenIn       sdk.Coin
	tokenOutDenom string

	// Specific to swap in given out.
	tokenOut     sdk.Coin
	tokenInDenom string

	// Shared.
	priceLimit               sdk.Dec
	swapFee                  sdk.Dec
	secondPositionLowerPrice sdk.Dec
	secondPositionUpperPrice sdk.Dec

	expectedTokenIn                   sdk.Coin
	expectedTokenOut                  sdk.Coin
	expectedTick                      int64
	expectedSqrtPrice                 sdk.Dec
	expectedLowerTickFeeGrowth        sdk.DecCoins
	expectedUpperTickFeeGrowth        sdk.DecCoins
	expectedFeeGrowthAccumulatorValue sdk.Dec
	// since we use different values for the seondary position's tick, save (tick, expectedFeeGrowth) tuple
	expectedSecondLowerTickFeeGrowth secondPosition
	expectedSecondUpperTickFeeGrowth secondPosition

	newLowerPrice  sdk.Dec
	newUpperPrice  sdk.Dec
	poolLiqAmount0 sdk.Int
	poolLiqAmount1 sdk.Int
	expectErr      bool
}

var (
	// Allow 0.01% margin of error.
	multiplicativeTolerance = osmomath.ErrTolerance{
		MultiplicativeTolerance: sdk.MustNewDecFromStr("0.0001"),
	}
	// Allow additive margin equal of 1. It may stem from round up token in and rounding down
	// tokenOut in favor of the pool.
	oneAdditiveTolerance = osmomath.ErrTolerance{
		AdditiveTolerance: sdk.OneDec(),
	}
	swapOutGivenInCases = map[string]SwapTest{
		//  One price range
		//
		//          5000
		//  4545 -----|----- 5500
		"single position within one tick: usdc -> eth": {
			tokenIn:       sdk.NewCoin("usdc", sdk.NewInt(42000000)),
			tokenOutDenom: "eth",
			priceLimit:    sdk.NewDec(5004),
			swapFee:       sdk.ZeroDec(),
			// params
			// liquidity: 		 1517882343.751510418088349649
			// sqrtPriceNext:    70.738348247484497717 which is 5003.9139127823931095409 https://www.wolframalpha.com/input?i=70.710678118654752440+%2B+42000000+%2F+1517882343.751510418088349649
			// sqrtPriceCurrent: 70.710678118654752440 which is 5000
			// expectedTokenIn:  41999999.9999 rounded up https://www.wolframalpha.com/input?i=1517882343.751510418088349649+*+%2870.738349405152439867+-+70.710678118654752440%29
			// expectedTokenOut: 8396.71424216 rounded down https://www.wolframalpha.com/input?i=%281517882343.751510418088349649+*+%2870.738348247484497717+-+70.710678118654752440+%29%29+%2F+%2870.710678118654752440+*+70.738348247484497717%29
			expectedTokenIn:   sdk.NewCoin("usdc", sdk.NewInt(42000000)),
			expectedTokenOut:  sdk.NewCoin("eth", sdk.NewInt(8396)),
			expectedTick:      31003900,
			expectedSqrtPrice: sdk.MustNewDecFromStr("70.738348247484497717"), // https://www.wolframalpha.com/input?i=70.710678118654752440+%2B+42000000+%2F+1517882343.751510418088349649
			// tick's accum coins stay same since crossing tick does not occur in this case
			expectedLowerTickFeeGrowth: DefaultFeeAccumCoins,
			expectedUpperTickFeeGrowth: DefaultFeeAccumCoins,
		},
		"single position within one tick: eth -> usdc": {
			tokenIn:       sdk.NewCoin("eth", sdk.NewInt(13370)),
			tokenOutDenom: "usdc",
			priceLimit:    sdk.NewDec(4993),
			swapFee:       sdk.ZeroDec(),
			// params
			// liquidity: 		 1517882343.751510418088349649
			// sqrtPriceNext:    70.6666639108571443311 which is 4993.7773882900395488 https://www.wolframalpha.com/input?i=%28%281517882343.751510418088349649%29%29+%2F+%28%28%281517882343.751510418088349649%29+%2F+%2870.710678118654752440%29%29+%2B+%2813370%29%29
			// sqrtPriceCurrent: 70.710678118654752440 which is 5000
			// expectedTokenIn:  13370.00000 rounded up https://www.wolframalpha.com/input?i=%281517882343.751510418088349649+*+%2870.710678118654752440+-+70.6666639108571443311+%29%29+%2F+%2870.6666639108571443311+*+70.710678118654752440%29
			// expectedTokenOut: 66808388.8901 rounded down https://www.wolframalpha.com/input?i=1517882343.751510418088349649+*+%2870.710678118654752440+-+70.6666639108571443311%29
			expectedTokenIn:            sdk.NewCoin("eth", sdk.NewInt(13370)),
			expectedTokenOut:           sdk.NewCoin("usdc", sdk.NewInt(66808388)),
			expectedTick:               30993700,
			expectedSqrtPrice:          sdk.MustNewDecFromStr("70.666663910857144332"), // https://www.wolframalpha.com/input?i=%28%281517882343.751510418088349649%29%29+%2F+%28%28%281517882343.751510418088349649%29+%2F+%2870.710678118654752440%29%29+%2B+%2813370%29%29
			expectedLowerTickFeeGrowth: DefaultFeeAccumCoins,
			expectedUpperTickFeeGrowth: DefaultFeeAccumCoins,
		},
		//  Two equal price ranges
		//
		//          5000
		//  4545 -----|----- 5500
		//  4545 -----|----- 5500
		"two positions within one tick: usdc -> eth": {
			tokenIn:                  sdk.NewCoin("usdc", sdk.NewInt(42000000)),
			tokenOutDenom:            "eth",
			priceLimit:               sdk.NewDec(5002),
			swapFee:                  sdk.ZeroDec(),
			secondPositionLowerPrice: DefaultLowerPrice,
			secondPositionUpperPrice: DefaultUpperPrice,
			// params
			// liquidity: 		 3035764687.503020836176699298
			// sqrtPriceNext:    70.724513183069625078 which is 5001.956764982189191089 https://www.wolframalpha.com/input?i=70.710678118654752440%2B%2842000000+%2F+3035764687.503020836176699298%29
			// sqrtPriceCurrent: 70.710678118654752440 which is 5000
			// expectedTokenIn:  41999999.999 rounded up https://www.wolframalpha.com/input?i=3035764687.503020836176699298+*+%2870.724513183069625078+-+70.710678118654752440%29
			// expectedTokenOut: 8398.3567 rounded down https://www.wolframalpha.com/input?i=%283035764687.503020836176699298+*+%2870.724513183069625078+-+70.710678118654752440+%29%29+%2F+%2870.710678118654752440+*+70.724513183069625078%29
			expectedTokenIn:   sdk.NewCoin("usdc", sdk.NewInt(42000000)),
			expectedTokenOut:  sdk.NewCoin("eth", sdk.NewInt(8398)),
			expectedTick:      31001900,
			expectedSqrtPrice: sdk.MustNewDecFromStr("70.724513183069625078"), // https://www.wolframalpha.com/input?i=70.710678118654752440+%2B++++%2842000000++%2F+3035764687.503020836176699298%29
			// two positions with same liquidity entered
			poolLiqAmount0:             sdk.NewInt(1000000).MulRaw(2),
			poolLiqAmount1:             sdk.NewInt(5000000000).MulRaw(2),
			expectedLowerTickFeeGrowth: DefaultFeeAccumCoins,
			expectedUpperTickFeeGrowth: DefaultFeeAccumCoins,
		},
		"two positions within one tick: eth -> usdc": {
			tokenIn:                  sdk.NewCoin("eth", sdk.NewInt(13370)),
			tokenOutDenom:            "usdc",
			priceLimit:               sdk.NewDec(4996),
			swapFee:                  sdk.ZeroDec(),
			secondPositionLowerPrice: DefaultLowerPrice,
			secondPositionUpperPrice: DefaultUpperPrice,
			// params
			// liquidity: 		 3035764687.503020836176699298
			// sqrtPriceNext:    70.688664163408836319 which is 4996.88724120720067710 https://www.wolframalpha.com/input?i=%28%283035764687.503020836176699298%29%29+%2F+%28%28%283035764687.503020836176699298%29+%2F+%2870.710678118654752440%29%29+%2B+%2813370%29%29
			// sqrtPriceCurrent: 70.710678118654752440 which is 5000
			// expectedTokenIn:  13370.0000 rounded up https://www.wolframalpha.com/input?i=%283035764687.503020836176699298+*+%2870.710678118654752440+-+70.688664163408836319+%29%29+%2F+%2870.688664163408836319+*+70.710678118654752440%29
			// expectedTokenOut: 66829187.9678 rounded down https://www.wolframalpha.com/input?i=3035764687.503020836176699298+*+%2870.710678118654752440+-+70.688664163408836319%29
			expectedTokenIn:   sdk.NewCoin("eth", sdk.NewInt(13370)),
			expectedTokenOut:  sdk.NewCoin("usdc", sdk.NewInt(66829187)),
			expectedTick:      30996800,
			expectedSqrtPrice: sdk.MustNewDecFromStr("70.688664163408836320"), // https://www.wolframalpha.com/input?i=%28%283035764687.503020836176699298%29%29+%2F+%28%28%283035764687.503020836176699298%29+%2F+%2870.710678118654752440%29%29+%2B+%2813370.0000%29%29
			// two positions with same liquidity entered
			poolLiqAmount0:             sdk.NewInt(1000000).MulRaw(2),
			poolLiqAmount1:             sdk.NewInt(5000000000).MulRaw(2),
			expectedLowerTickFeeGrowth: DefaultFeeAccumCoins,
			expectedUpperTickFeeGrowth: DefaultFeeAccumCoins,
		},
		//  Consecutive price ranges

		//          5000
		//  4545 -----|----- 5500
		//             5500 ----------- 6250

		"two positions with consecutive price ranges: usdc -> eth": {
			tokenIn:                  sdk.NewCoin("usdc", sdk.NewInt(10000000000)),
			tokenOutDenom:            "eth",
			priceLimit:               sdk.NewDec(6255),
			swapFee:                  sdk.ZeroDec(),
			secondPositionLowerPrice: sdk.NewDec(5500),
			secondPositionUpperPrice: sdk.NewDec(6250),
			// params
			// liquidity (1st):  1517882343.751510418088349649
			// sqrtPriceNext:    74.161984870956629487 which is 5500
			// sqrtPriceCurrent: 70.710678118654752440 which is 5000
			// expectedTokenIn:  5238677582.189386755771808942932776 rounded up https://www.wolframalpha.com/input?i=1517882343.751510418088349649+*+%2874.161984870956629487+-+70.710678118654752440%29
			// expectedTokenOut: 998976.6183474263883566299269 rounded down https://www.wolframalpha.com/input?i=%281517882343.751510418088349649+*+%2874.161984870956629487+-+70.710678118654752440+%29%29+%2F+%2870.710678118654752440+*+74.161984870956629487%29
			// params
			// liquidity (2nd):  1197767444.955508123222985080
			// sqrtPriceNext:    78.137149196772377272 which is 6105.41408459866616274 https://www.wolframalpha.com/input?i=74.161984870956629487+%2B+4763454462.135+%2F+1197767444.955508123222985080
			// sqrtPriceCurrent: 74.161984870956629487 which is 5500
			// expectedTokenIn:  4761322417.810 rounded up https://www.wolframalpha.com/input?i=1197767444.955508123222985080+*+%2878.137149196772377272+-+74.161984870956629487%29
			// expectedTokenOut: 821653.452 rounded down https://www.wolframalpha.com/input?i=%281197767444.955508123222985080+*+%2878.137149196772377272+-+74.161984870956629487+%29%29+%2F+%2874.161984870956629487+*+78.137149196772377272%29
			// expectedTokenIn:  5238677582.189386755771808942932776 + 4761322417.810613244228191057067224 = 10000000000 usdc
			// expectedTokenOut: 998976.6183474263883566299269 + 821653.4522259 = 1820630.070 round down = 1.820630 eth
			expectedTokenIn:            sdk.NewCoin("usdc", sdk.NewInt(10000000000)),
			expectedTokenOut:           sdk.NewCoin("eth", sdk.NewInt(1820630)),
			expectedTick:               32105400,
			expectedSqrtPrice:          sdk.MustNewDecFromStr("78.137149196095607129"), // https://www.wolframalpha.com/input?i=74.16198487095662948711397441+%2B+4761322417+%2F+1197767444.955508123222985080
			expectedLowerTickFeeGrowth: DefaultFeeAccumCoins,
			expectedUpperTickFeeGrowth: DefaultFeeAccumCoins,
			//  second positions both have greater tick than the current tick, thus never initialized
			expectedSecondLowerTickFeeGrowth: secondPosition{tickIndex: 322500, expectedFeeGrowth: cl.EmptyCoins},
			expectedSecondUpperTickFeeGrowth: secondPosition{tickIndex: 315000, expectedFeeGrowth: cl.EmptyCoins},
			newLowerPrice:                    sdk.NewDec(5500),
			newUpperPrice:                    sdk.NewDec(6250),
		},
		//  Consecutive price ranges
		//
		//                     5000
		//             4545 -----|----- 5500
		//  4000 ----------- 4545
		//
		"two positions with consecutive price ranges: eth -> usdc": {
			tokenIn:       sdk.NewCoin("eth", sdk.NewInt(2000000)),
			tokenOutDenom: "usdc",
			priceLimit:    sdk.NewDec(3900),
			swapFee:       sdk.ZeroDec(),
			// params
			// liquidity (1st):  1517882343.751510418088349649
			// sqrtPriceNext:    67.416615162732695594 which is 4545
			// sqrtPriceCurrent: 70.710678118654752440 which is 5000
			// liquidity (2nd):  1198735489.597250295669959397
			// sqrtPriceNext:    63.993486606491127478 which is 4095.1663280551593186
			// sqrtPriceCurrent: 67.416615162732695594 which is 4545
			secondPositionLowerPrice: sdk.NewDec(4000),
			secondPositionUpperPrice: sdk.NewDec(4545),
			expectedTokenIn:          sdk.NewCoin("eth", sdk.NewInt(2000000)),
			expectedTokenOut:         sdk.NewCoin("usdc", sdk.NewInt(9103422788)),
			// crosses one tick with fee growth outside
			expectedTick:      30095100,
			expectedSqrtPrice: sdk.MustNewDecFromStr("63.993489023323078693"), // https://www.wolframalpha.com/input?i=%28%281198735489.597250295669959397%29%29+%2F+%28%28%281198735489.597250295669959397%29+%2F+%28+67.41661516273269559379442134%29%29+%2B+%28951138.000000000000000000%29%29
			// crossing tick happens single time for each upper tick and lower tick.
			// Thus the tick's fee growth is DefaultFeeAccumCoins * 3 - DefaultFeeAccumCoins
			expectedLowerTickFeeGrowth: DefaultFeeAccumCoins.MulDec(sdk.NewDec(2)),
			expectedUpperTickFeeGrowth: DefaultFeeAccumCoins.MulDec(sdk.NewDec(2)),
			//  second positions both have greater tick than the current tick, thus never initialized
			expectedSecondLowerTickFeeGrowth: secondPosition{tickIndex: 300000, expectedFeeGrowth: cl.EmptyCoins},
			expectedSecondUpperTickFeeGrowth: secondPosition{tickIndex: 305450, expectedFeeGrowth: cl.EmptyCoins},
			newLowerPrice:                    sdk.NewDec(4000),
			newUpperPrice:                    sdk.NewDec(4545),
		},
		//  Partially overlapping price ranges

		//          5000
		//  4545 -----|----- 5500
		//        5001 ----------- 6250
		//
		"two positions with partially overlapping price ranges: usdc -> eth": {
			tokenIn:       sdk.NewCoin("usdc", sdk.NewInt(10000000000)),
			tokenOutDenom: "eth",
			priceLimit:    sdk.NewDec(6056),
			swapFee:       sdk.ZeroDec(),
			// params
			// liquidity (1st):  1517882343.751510418088349649
			// sqrtPriceNext:    74.161984870956629487 which is 5500
			// sqrtPriceCurrent: 70.710678118654752440 which is 5000
			// expectedTokenIn:  5238677582.189386755771808942932776 rounded up https://www.wolframalpha.com/input?i=1517882343.751510418088349649+*+%2874.161984870956629487+-+70.710678118654752440%29
			// expectedTokenOut: 998976.6183474263883566299269692777 rounded down https://www.wolframalpha.com/input?i=%281517882343.751510418088349649+*+%2874.161984870956629487+-+70.710678118654752440+%29%29+%2F+%2870.710678118654752440+*+74.161984870956629487%29
			// liquidity (2nd):  670416088.605668727039250938
			// sqrtPriceNext:    77.819789638253848946 which is 6055.9196593420811141 https://www.wolframalpha.com/input?i=70.717748832948578243+%2B+4761322417.810613244228191057067224+%2F+670416088.605668727039250938
			// sqrtPriceCurrent: 70.717748832948578243 which is 5001
			// expectedTokenIn:  4761322417.8106132444 rounded up https://www.wolframalpha.com/input?i=670416088.605668727039250938+*+%2877.819789638253848946+-+70.717748832948578243%29
			// expectedTokenOut: 865185.25913637514045 rounded down https://www.wolframalpha.com/input?i=%28670416088.605668727039250938+*+%2877.819789638253848946+-+70.717748832948578243+%29%29+%2F+%2870.717748832948578243+*+77.819789638253848946%29
			secondPositionLowerPrice: sdk.NewDec(5001),
			secondPositionUpperPrice: sdk.NewDec(6250),
			// expectedTokenIn:  5238677582.189386755771808942932776 + 4761322417.8106132444 = 10000000000.0000 = 10000.00 usdc
			// expectedTokenOut: 998976.6183474263883566299269692777 + 865185.2591363751404579873403641 = 1864161.877 round down = 1.864161 eth
			expectedTokenIn:                  sdk.NewCoin("usdc", sdk.NewInt(10000000000)),
			expectedTokenOut:                 sdk.NewCoin("eth", sdk.NewInt(1864161)),
			expectedTick:                     32055900,
			expectedSqrtPrice:                sdk.MustNewDecFromStr("77.819789636800169392"), // https://www.wolframalpha.com/input?i=74.16198487095662948711397441+%2B++++%282452251164.000000000000000000+%2F+670416088.605668727039240782%29
			expectedLowerTickFeeGrowth:       DefaultFeeAccumCoins,
			expectedUpperTickFeeGrowth:       DefaultFeeAccumCoins,
			expectedSecondLowerTickFeeGrowth: secondPosition{tickIndex: 310010, expectedFeeGrowth: cl.EmptyCoins},
			expectedSecondUpperTickFeeGrowth: secondPosition{tickIndex: 322500, expectedFeeGrowth: cl.EmptyCoins},
			newLowerPrice:                    sdk.NewDec(5001),
			newUpperPrice:                    sdk.NewDec(6250),
		},
		"two positions with partially overlapping price ranges, not utilizing full liquidity of second position: usdc -> eth": {
			tokenIn:       sdk.NewCoin("usdc", sdk.NewInt(8500000000)),
			tokenOutDenom: "eth",
			priceLimit:    sdk.NewDec(6056),
			swapFee:       sdk.ZeroDec(),
			// params
			// liquidity (1st):  1517882343.751510418088349649
			// sqrtPriceNext:    74.161984870956629487 which is 5500
			// sqrtPriceCurrent: 70.710678118654752440 which is 5000
			// expectedTokenIn:  5238677582.189386755771808942932776 rounded up https://www.wolframalpha.com/input?i=1517882343.751510418088349649+*+%2874.161984870956629487+-+70.710678118654752440%29
			// expectedTokenOut: 998976.61834742638835662992696 rounded down https://www.wolframalpha.com/input?i=%281517882343.751510418088349649+*+%2874.161984870956629487+-+70.710678118654752440+%29%29+%2F+%2870.710678118654752440+*+74.161984870956629487%29
			// liquidity (2nd):  670416088.605668727039250938
			// sqrtPriceNext:    75.582373165866231044 which is 5712.695133384 https://www.wolframalpha.com/input?i=70.717748832948578243+%2B+3261322417.810613244228191057067224+%2F+670416088.605668727039250938
			// sqrtPriceCurrent: 70.717748832948578243 which is 5001
			// expectedTokenIn:  3261322417.8106132442 rounded up https://www.wolframalpha.com/input?i=670416088.605668727039250938+*+%2875.582373165866231044+-+70.717748832948578243%29
			// expectedTokenOut: 610161.47679708043791 rounded down https://www.wolframalpha.com/input?i=%28670416088.605668727039250938+*+%2875.582373165866231044+-+70.717748832948578243+%29%29+%2F+%2870.717748832948578243+*+75.582373165866231044%29
			secondPositionLowerPrice: sdk.NewDec(5001),
			secondPositionUpperPrice: sdk.NewDec(6250),
			// expectedTokenIn:  5238677582.189386755771808942932776 + 3261322417.810613244228191057067224 = 8500000000.000 = 8500.00 usdc
			// expectedTokenOut: 998976.61834742638835662992696 + 610161.47679708043791 = 1609138.09 round down = 1.609138 eth
			expectedTokenIn:                  sdk.NewCoin("usdc", sdk.NewInt(8500000000)),
			expectedTokenOut:                 sdk.NewCoin("eth", sdk.NewInt(1609138)),
			expectedLowerTickFeeGrowth:       DefaultFeeAccumCoins,
			expectedUpperTickFeeGrowth:       DefaultFeeAccumCoins,
			expectedSecondLowerTickFeeGrowth: secondPosition{tickIndex: 310010, expectedFeeGrowth: cl.EmptyCoins},
			expectedSecondUpperTickFeeGrowth: secondPosition{tickIndex: 322500, expectedFeeGrowth: cl.EmptyCoins},
			expectedTick:                     31712600,
			expectedSqrtPrice:                sdk.MustNewDecFromStr("75.582373164412551491"), // https://www.wolframalpha.com/input?i=74.16198487095662948711397441++%2B+%28+952251164.000000000000000000++%2F+670416088.605668727039240782%29
			newLowerPrice:                    sdk.NewDec(5001),
			newUpperPrice:                    sdk.NewDec(6250),
		},
		//  Partially overlapping price ranges
		//
		//                5000
		//        4545 -----|----- 5500
		//  4000 ----------- 4999
		//
		"two positions with partially overlapping price ranges: eth -> usdc": {
			tokenIn:       sdk.NewCoin("eth", sdk.NewInt(2000000)),
			tokenOutDenom: "usdc",
			priceLimit:    sdk.NewDec(4128),
			swapFee:       sdk.ZeroDec(),
			// params
			// liquidity (1st):  1517882343.751510418088349649
			// sqrtPriceNext:    67.416615162732695594 which is 4545
			// sqrtPriceCurrent: 70.710678118654752440 which is 5000
			// liquidity (2nd):  670416215.718827443660400594
			// sqrtPriceNext:    64.257941776684699569 which is 4129.083081375800804213 https://www.wolframalpha.com/input?i=%28%28670416215.718827443660400594%29%29+%2F+%28%28%28670416215.718827443660400594%29+%2F+%2870.703606697254136612%29%29+%2B+%28951138.707454078983349%29%29
			// sqrtPriceCurrent: 70.703606697254136612 which is 4999.00
			secondPositionLowerPrice: sdk.NewDec(4000),
			secondPositionUpperPrice: sdk.NewDec(4999),
			expectedTokenIn:          sdk.NewCoin("eth", sdk.NewInt(2000000)),
			expectedTokenOut:         sdk.NewCoin("usdc", sdk.NewInt(9321276930)),
			expectedTick:             30129000,
			expectedSqrtPrice:        sdk.MustNewDecFromStr("64.257943794993248954"), // https://www.wolframalpha.com/input?i=%28%28670416215.71882744366040059300%29%29+%2F+%28%28%28670416215.71882744366040059300%29+%2F+%2867.41661516273269559379442134%29%29+%2B+%28488827.000000000000000000%29%29
			// Started from DefaultFeeAccumCoins * 3, crossed tick once, thus becoming
			// DefaultFeeAccumCoins * 3 - DefaultFeeAccumCoins = DefaultFeeAccumCoins * 2
			expectedLowerTickFeeGrowth:       DefaultFeeAccumCoins.MulDec(sdk.NewDec(2)),
			expectedUpperTickFeeGrowth:       DefaultFeeAccumCoins.MulDec(sdk.NewDec(2)),
			expectedSecondLowerTickFeeGrowth: secondPosition{tickIndex: 300000, expectedFeeGrowth: cl.EmptyCoins},
			expectedSecondUpperTickFeeGrowth: secondPosition{tickIndex: 309990, expectedFeeGrowth: cl.EmptyCoins},
			newLowerPrice:                    sdk.NewDec(4000),
			newUpperPrice:                    sdk.NewDec(4999),
		},
		//          		5000
		//  		4545 -----|----- 5500
		//  4000 ---------- 4999
		"two positions with partially overlapping price ranges, not utilizing full liquidity of second position: eth -> usdc": {
			tokenIn:       sdk.NewCoin("eth", sdk.NewInt(1800000)),
			tokenOutDenom: "usdc",
			priceLimit:    sdk.NewDec(4128),
			swapFee:       sdk.ZeroDec(),
			// params
			// liquidity (1st):  1517882343.751510418088349649
			// sqrtPriceNext:    67.416615162732695594 which is 4545
			// sqrtPriceCurrent: 70.710678118654752440 which is 5000
			// liquidity (2nd):  670416215.718827443660400594
			// sqrtPriceNext:    65.513813187509027302 which is 4292.059718367831736 https://www.wolframalpha.com/input?i=%28%28670416215.718827443660400594%29%29+%2F+%28%28%28670416215.718827443660400594%29+%2F+%2870.703606697254136612%29%29+%2B+%28751138.70745407898334907%29%29
			// sqrtPriceCurrent: 70.703606697254136612 which is 4999.00
			secondPositionLowerPrice: sdk.NewDec(4000),
			secondPositionUpperPrice: sdk.NewDec(4999),
			expectedTokenIn:          sdk.NewCoin("eth", sdk.NewInt(1800000)),
			expectedTokenOut:         sdk.NewCoin("usdc", sdk.NewInt(8479320318)),
			expectedTick:             30292000,
			expectedSqrtPrice:        sdk.MustNewDecFromStr("65.513815285481060960"), // https://www.wolframalpha.com/input?i=%28%28670416215.718827443660400593000%29%29+%2F+%28%28%28670416215.718827443660400593000%29+%2F+%2867.41661516273269559379442134%29%29+%2B+%28288827.000000000000000000%29%29
			// Started from DefaultFeeAccumCoins * 3, crossed tick once, thus becoming
			// DefaultFeeAccumCoins * 3 - DefaultFeeAccumCoins = DefaultFeeAccumCoins * 2
			expectedLowerTickFeeGrowth:       DefaultFeeAccumCoins.MulDec(sdk.NewDec(2)),
			expectedUpperTickFeeGrowth:       DefaultFeeAccumCoins.MulDec(sdk.NewDec(2)),
			expectedSecondLowerTickFeeGrowth: secondPosition{tickIndex: 300000, expectedFeeGrowth: cl.EmptyCoins},
			expectedSecondUpperTickFeeGrowth: secondPosition{tickIndex: 309990, expectedFeeGrowth: cl.EmptyCoins},
			newLowerPrice:                    sdk.NewDec(4000),
			newUpperPrice:                    sdk.NewDec(4999),
		},
		//  Sequential price ranges with a gap
		//
		//          5000
		//  4545 -----|----- 5500
		//              5501 ----------- 6250
		//
		"two sequential positions with a gap": {
			tokenIn:       sdk.NewCoin("usdc", sdk.NewInt(10000000000)),
			tokenOutDenom: "eth",
			priceLimit:    sdk.NewDec(6106),
			swapFee:       sdk.ZeroDec(),
			// params
			// liquidity (1st):  1517882343.751510418088349649
			// sqrtPriceNext:    74.161984870956629487 which is 5500
			// sqrtPriceCurrent: 70.710678118654752440 which is 5000
			// expectedTokenIn:  5238677582.1893867557718089429327 rounded up https://www.wolframalpha.com/input?i=1517882343.751510418088349649+*+%2874.161984870956629487+-+70.710678118654752440%29
			// expectedTokenOut: 998976.61834742638835 rounded down https://www.wolframalpha.com/input?i=%281517882343.751510418088349649+*+%2874.161984870956629487+-+70.710678118654752440+%29%29+%2F+%2870.710678118654752440+*+74.161984870956629487%29
			// liquidity (2nd):  1199528406.187413669220037261
			// sqrtPriceNext:    78.138055170339538272 which is 6105.5556658030254493528 https://www.wolframalpha.com/input?i=74.168726563154635303++%2B++4761322417.8106132442281910570673+%2F+1199528406.187413669220037261
			// sqrtPriceCurrent: 74.168726563154635303 which is 5501
			// expectedTokenIn:  4761322417.810613244281820035563194 rounded up https://www.wolframalpha.com/input?i=1199528406.187413669220037261+*+%2878.138055170339538272+-+74.168726563154635303%29
			// expectedTokenOut: 821569.240826953837970 rounded down https://www.wolframalpha.com/input?i=%281199528406.187413669220037261+*+%2878.138055170339538272+-+74.168726563154635303+%29%29+%2F+%2874.168726563154635303+*+78.138055170339538272%29
			secondPositionLowerPrice: sdk.NewDec(5501),
			secondPositionUpperPrice: sdk.NewDec(6250),
			// expectedTokenIn:  5238677582.1893867557718089429327 + 4761322417.810613244281820035563194 = 10000000000 usdc
			// expectedTokenOut: 998976.61834742638835 + 821569.240826953837970 = 1820545.85917438022632 round down = 1.820545 eth
			expectedTokenIn:                  sdk.NewCoin("usdc", sdk.NewInt(10000000000)),
			expectedTokenOut:                 sdk.NewCoin("eth", sdk.NewInt(1820545)),
			expectedTick:                     32105500,
			expectedSqrtPrice:                sdk.MustNewDecFromStr("78.138055169663761658"), // https://www.wolframalpha.com/input?i=74.16872656315463530313879691++%2B+%28+4761322417.000000000000000000++%2F+1199528406.187413669220037261%29
			expectedLowerTickFeeGrowth:       DefaultFeeAccumCoins,
			expectedUpperTickFeeGrowth:       DefaultFeeAccumCoins,
			expectedSecondLowerTickFeeGrowth: secondPosition{tickIndex: 315010, expectedFeeGrowth: cl.EmptyCoins},
			expectedSecondUpperTickFeeGrowth: secondPosition{tickIndex: 322500, expectedFeeGrowth: cl.EmptyCoins},
			newLowerPrice:                    sdk.NewDec(5501),
			newUpperPrice:                    sdk.NewDec(6250),
		},
		// Slippage protection doesn't cause a failure but interrupts early.
		//          5000
		//  4545 ---!-|----- 5500
		"single position within one tick, trade completes but slippage protection interrupts trade early: eth -> usdc": {
			tokenIn:       sdk.NewCoin("eth", sdk.NewInt(13370)),
			tokenOutDenom: "usdc",
			priceLimit:    sdk.NewDec(4994),
			swapFee:       sdk.ZeroDec(),
			// params
			// liquidity: 		 1517882343.751510418088349649
			// sqrtPriceNext:    70.668238976219012614 which is 4994 https://www.wolframalpha.com/input?i=70.710678118654752440+%2B+42000000+%2F+1517882343.751510418088349649
			// sqrtPriceCurrent: 70.710678118654752440 which is 5000
			// expectedTokenIn:  12891.26207649936510 rounded up https://www.wolframalpha.com/input?key=&i=%281517882343.751510418088349649+*+%2870.710678118654752440+-+70.668238976219012614+%29%29+%2F+%2870.710678118654752440+*+70.668238976219012614%29
			// expectedTokenOut: 64417624.98716495170 rounded down https://www.wolframalpha.com/input?key=&i=1517882343.751510418088349649+*+%2870.710678118654752440+-+70.668238976219012614%29
			expectedTokenIn:  sdk.NewCoin("eth", sdk.NewInt(12892)),
			expectedTokenOut: sdk.NewCoin("usdc", sdk.NewInt(64417624)),
			expectedTick: func() int64 {
				tick, _ := math.PriceToTickRoundDown(sdk.NewDec(4994), DefaultTickSpacing)
				return tick
			}(),
			expectedSqrtPrice:          sdk.MustNewDecFromStr("70.668238976219012614"), // https://www.wolframalpha.com/input?i=%28%281517882343.751510418088349649%29%29+%2F+%28%28%281517882343.751510418088349649%29+%2F+%2870.710678118654752440%29%29+%2B+%2812891.26207649936510%29%29
			expectedLowerTickFeeGrowth: DefaultFeeAccumCoins,
			expectedUpperTickFeeGrowth: DefaultFeeAccumCoins,
		},
	}

	swapOutGivenInFeeCases = map[string]SwapTest{
		//          5000
		//  4545 -----|----- 5500
		"fee 1 - single position within one tick: usdc -> eth (1% fee)": {
			// parameters and results of this test case
			// are estimated by utilizing scripts from scripts/cl/main.py
			tokenIn:       sdk.NewCoin("usdc", sdk.NewInt(42000000)),
			tokenOutDenom: "eth",
			priceLimit:    sdk.NewDec(5004),
			swapFee:       sdk.MustNewDecFromStr("0.01"),
			// params
			// liquidity:                         1517882343.751510418088349649
			// sqrtPriceNext:                     70.738071546196200264 which is 5003.9139127814610432508
			// sqrtPriceCurrent: 				  70.710678118654752440 which is 5000
			// expectedTokenIn:                   41999999.9999 rounded up
			// expectedTokenInPriceAfterFees  	  41999999.9999 - (41999999.9999 * 0.01) = 41579999.999901
			// expectedTokenOut:                  8312
			// expectedFeeGrowthAccumulatorValue: 0.000276701288297452
			expectedTokenIn:                   sdk.NewCoin("usdc", sdk.NewInt(42000000)),
			expectedTokenOut:                  sdk.NewCoin("eth", sdk.NewInt(8312)),
			expectedTick:                      31003800,
			expectedSqrtPrice:                 sdk.MustNewDecFromStr("70.738071546196200264"), // https://www.wolframalpha.com/input?i=70.71067811865475244008443621+%2B++++%2841580000.000000000000000000+%2F+1517882343.751510418088349649%29
			expectedFeeGrowthAccumulatorValue: sdk.MustNewDecFromStr("0.000276701288297452"),
		},
		//          5000
		//  4545 -----|----- 5500
		//  4545 -----|----- 5500
		"fee 2 - two positions within one tick: eth -> usdc (3% fee) ": {
			// parameters and results of this test case
			// are estimated by utilizing scripts from scripts/cl/main.py
			tokenIn:                  sdk.NewCoin("eth", sdk.NewInt(13370)),
			tokenOutDenom:            "usdc",
			priceLimit:               sdk.NewDec(4990),
			swapFee:                  sdk.MustNewDecFromStr("0.03"),
			secondPositionLowerPrice: DefaultLowerPrice,
			secondPositionUpperPrice: DefaultUpperPrice,
			// params
			// liquidity:                         3035764687.503020836176699298
			// sqrtPriceCurrent:                  70.710678118654752440 which is 5000
			// given tokenIn:                     13370
			// expectedTokenInAfterFees           13370 - (13370 * 0.03) = 12968.9
			// expectedTokenOut:                  64824917.7760329489344598324379
			// expectedFeeGrowthAccumulatorValue: 0.000000132124865162033700093060000008
			expectedTokenIn:                   sdk.NewCoin("eth", sdk.NewInt(13370)),
			expectedTokenOut:                  sdk.NewCoin("usdc", sdk.NewInt(64824917)),
			expectedTick:                      30996900,
			expectedSqrtPrice:                 sdk.MustNewDecFromStr("70.689324382628080102"), // https://www.wolframalpha.com/input?i=%28%283035764687.503020836176699298%29%29+%2F+%28%28%283035764687.503020836176699298%29+%2F+%2870.71067811865475244008443621%29%29+%2B+%2812968.900000000000000000%29%29
			expectedFeeGrowthAccumulatorValue: sdk.MustNewDecFromStr("0.000000132091924532"),
			// two positions with same liquidity entered
			poolLiqAmount0: sdk.NewInt(1000000).MulRaw(2),
			poolLiqAmount1: sdk.NewInt(5000000000).MulRaw(2),
		},
		//          		   5000
		//  		   4545 -----|----- 5500
		//  4000 ----------- 4545
		"fee 3 - two positions with consecutive price ranges: eth -> usdc (5% fee)": {
			// parameters and results of this test case
			// are estimated by utilizing scripts from scripts/cl/main.py
			tokenIn:                  sdk.NewCoin("eth", sdk.NewInt(2000000)),
			tokenOutDenom:            "usdc",
			priceLimit:               sdk.NewDec(4094),
			swapFee:                  sdk.MustNewDecFromStr("0.05"),
			secondPositionLowerPrice: sdk.NewDec(4000),
			secondPositionUpperPrice: sdk.NewDec(4545),
			// params
			// expectedTokenIn:                   1101304.35717321706748347321599 + 898695.642826782932516526784010 = 2000000 eth
			// expectedTokenOut:                  4999999999.99999999999999999970 + 3702563350.03654978405015422548 = 8702563350.03654978405015422518 round down = 8702.563350 usdc
			// expectedFeeGrowthAccumulatorValue: 0.000034550151296760 + 0.0000374851520884196734228699332666 = 0.0000720353033851796734228699332666
			expectedTokenIn:                   sdk.NewCoin("eth", sdk.NewInt(2000000)),
			expectedTokenOut:                  sdk.NewCoin("usdc", sdk.NewInt(8691708221)),
			expectedFeeGrowthAccumulatorValue: sdk.MustNewDecFromStr("0.000073738597832046"),
			expectedTick:                      30139200,
			expectedSqrtPrice:                 sdk.MustNewDecFromStr("64.336946417392457832"), // https://www.wolframalpha.com/input?i=%28%281198735489.597250295669959397%29%29+%2F+%28%28%281198735489.597250295669959397%29+%2F+%28+67.41661516273269559379442134%29%29+%2B+%28851137.999999999999999999%29%29
			newLowerPrice:                     sdk.NewDec(4000),
			newUpperPrice:                     sdk.NewDec(4545),
		},
		//          5000
		//  4545 -----|----- 5500
		//  	  5001 ----------- 6250
		"fee 4 - two positions with partially overlapping price ranges: usdc -> eth (10% fee)": {
			// parameters and results of this test case
			// are estimated by utilizing scripts from scripts/cl/main.py
			tokenIn:                  sdk.NewCoin("usdc", sdk.NewInt(10000000000)),
			tokenOutDenom:            "eth",
			priceLimit:               sdk.NewDec(6056),
			swapFee:                  sdk.MustNewDecFromStr("0.1"),
			secondPositionLowerPrice: sdk.NewDec(5001),
			secondPositionUpperPrice: sdk.NewDec(6250),
			// expectedTokenIn:  5762545340.40832543134898983723 + 4237454659.59167456865101016277 = 10000000000.0000 = 10000.00 usdc
			// expectedTokenOut: 2146.28785880640879265591374059 + 1437108.91592757237716789250871 + 269488.274305469529889078712213 = 1708743.47809184831584962713466 eth
			// expectedFeeGrowthAccumulatorValue: 0.000707071429382580300000000000073 + 0.344423603800805124400000000000 + 0.253197426243519613677553835191 = 0.598328101473707318377553835191
			expectedTokenIn:                   sdk.NewCoin("usdc", sdk.NewInt(10000000000)),
			expectedTokenOut:                  sdk.NewCoin("eth", sdk.NewInt(1695807)),
			expectedFeeGrowthAccumulatorValue: sdk.MustNewDecFromStr("0.624166726347032857"),
			expectedTick:                      31825900,
			expectedSqrtPrice:                 sdk.MustNewDecFromStr("76.328178655208424124"), // https://www.wolframalpha.com/input?i=+74.16198487095662948711397441+%2B++++%281452251164.000000000000000001+%2F+670416088.605668727039240782%29
			newLowerPrice:                     sdk.NewDec(5001),
			newUpperPrice:                     sdk.NewDec(6250),
		},
		//          		5000
		//  		4545 -----|----- 5500
		// 4000 ----------- 4999
		"fee 5 - two positions with partially overlapping price ranges, not utilizing full liquidity of second position: eth -> usdc (0.5% fee)": {
			// parameters and results of this test case
			// are estimated by utilizing scripts from scripts/cl/main.py
			tokenIn:                           sdk.NewCoin("eth", sdk.NewInt(1800000)),
			tokenOutDenom:                     "usdc",
			priceLimit:                        sdk.NewDec(4128),
			swapFee:                           sdk.MustNewDecFromStr("0.005"),
			secondPositionLowerPrice:          sdk.NewDec(4000),
			secondPositionUpperPrice:          sdk.NewDec(4999),
			expectedTokenIn:                   sdk.NewCoin("eth", sdk.NewInt(1800000)),
			expectedTokenOut:                  sdk.NewCoin("usdc", sdk.NewInt(8440657775)),
			expectedFeeGrowthAccumulatorValue: sdk.MustNewDecFromStr("0.000005569829831408"),
			expectedTick:                      30299600,
			expectedSqrtPrice:                 sdk.MustNewDecFromStr("65.571484748647169032"), // https://www.wolframalpha.com/input?i=%28%28670416215.718827443660400593000%29%29+%2F+%28%28%28670416215.718827443660400593000%29+%2F+%28+67.41661516273269559379442134%29%29+%2B+%28279827.000000000000000001%29%29
			newLowerPrice:                     sdk.NewDec(4000),
			newUpperPrice:                     sdk.NewDec(4999),
		},
		//          5000
		//  4545 -----|----- 5500
		// 			   5501 ----------- 6250
		"fee 6 - two sequential positions with a gap usdc -> eth (3% fee)": {
			// parameters and results of this test case
			// are estimated by utilizing scripts from scripts/cl/main.py
			tokenIn:                           sdk.NewCoin("usdc", sdk.NewInt(10000000000)),
			tokenOutDenom:                     "eth",
			priceLimit:                        sdk.NewDec(6106),
			secondPositionLowerPrice:          sdk.NewDec(5501),
			secondPositionUpperPrice:          sdk.NewDec(6250),
			swapFee:                           sdk.MustNewDecFromStr("0.03"),
			expectedTokenIn:                   sdk.NewCoin("usdc", sdk.NewInt(10000000000)),
			expectedTokenOut:                  sdk.NewCoin("eth", sdk.NewInt(1771252)),
			expectedFeeGrowthAccumulatorValue: sdk.MustNewDecFromStr("0.221769187794051751"),
			expectedTick:                      32066500,
			expectedSqrtPrice:                 sdk.MustNewDecFromStr("77.887956882326389372"), // https://www.wolframalpha.com/input?i=74.16872656315463530313879691+%2B++++%284461322417.000000000000000001+%2F+1199528406.187413669220037261%29
			newLowerPrice:                     sdk.NewDec(5501),
			newUpperPrice:                     sdk.NewDec(6250),
		},
		//          5000
		//  4545 ---!-|----- 5500
		"fee 7: single position within one tick, trade completes but slippage protection interrupts trade early: eth -> usdc (1% fee)": {
			// parameters and results of this test case
			// are estimated by utilizing scripts from scripts/cl/main.py
			tokenIn:       sdk.NewCoin("eth", sdk.NewInt(13370)),
			tokenOutDenom: "usdc",
			priceLimit:    sdk.NewDec(4994),
			swapFee:       sdk.MustNewDecFromStr("0.01"),
			// params
			// liquidity: 		 1517882343.751510418088349649
			// sqrtPriceNext:    70.668238976219012614 which is 4994
			// sqrtPriceCurrent: 70.710678118654752440 which is 5000
			expectedTokenIn:                   sdk.NewCoin("eth", sdk.NewInt(13023)),
			expectedTokenOut:                  sdk.NewCoin("usdc", sdk.NewInt(64417624)),
			expectedFeeGrowthAccumulatorValue: sdk.MustNewDecFromStr("0.000000085792039652"),
			expectedTick: func() int64 {
				tick, _ := math.PriceToTickRoundDown(sdk.NewDec(4994), DefaultTickSpacing)
				return tick
			}(),
			expectedSqrtPrice: sdk.MustNewDecFromStr("70.668238976219012614"), // https://www.wolframalpha.com/input?i=%28%281517882343.751510418088349649%29%29+%2F+%28%28%281517882343.751510418088349649%29+%2F+%2870.710678118654752440%29%29+%2B+%2813020+*+%281+-+0.01%29%29%29
		},
	}

	swapOutGivenInErrorCases = map[string]SwapTest{
		"single position within one tick, trade does not complete due to lack of liquidity: usdc -> eth": {
			tokenIn:       sdk.NewCoin("usdc", sdk.NewInt(5300000000)),
			tokenOutDenom: "eth",
			priceLimit:    sdk.NewDec(6000),
			swapFee:       sdk.ZeroDec(),
			expectErr:     true,
		},
		"single position within one tick, trade does not complete due to lack of liquidity: eth -> usdc": {
			tokenIn:       sdk.NewCoin("eth", sdk.NewInt(1100000)),
			tokenOutDenom: "usdc",
			priceLimit:    sdk.NewDec(4000),
			swapFee:       sdk.ZeroDec(),
			expectErr:     true,
		},
	}

	// Note: liquidity value for the default position is 1517882343.751510418088349649
	swapInGivenOutTestCases = map[string]SwapTest{
		//  One price range
		//
		//          5000
		//  4545 -----|----- 5500
		"single position within one tick: eth (in) -> usdc (out) | zfo": {
			tokenOut:     sdk.NewCoin(USDC, sdk.NewInt(42000000)),
			tokenInDenom: ETH,
			priceLimit:   sdk.NewDec(4993),
			swapFee:      sdk.ZeroDec(),
			// from math import *
			// from decimal import *
			// liq = Decimal("1517882343.751510418088349649")
			// sqrt_cur = Decimal("5000").sqrt()
			// token_out = Decimal("42000000")
			// sqrt_next = sqrt_cur - token_out / liq
			// token_in = ceil(liq * (sqrt_cur - sqrt_next) / (sqrt_cur * sqrt_next))
			// print(sqrt_next)
			// print(token_in)
			expectedTokenOut:           sdk.NewCoin(USDC, sdk.NewInt(42000000)),
			expectedTokenIn:            sdk.NewCoin(ETH, sdk.NewInt(8404)),
			expectedTick:               30996000,
			expectedSqrtPrice:          sdk.MustNewDecFromStr("70.683007989825007162"),
			expectedLowerTickFeeGrowth: DefaultFeeAccumCoins,
			expectedUpperTickFeeGrowth: DefaultFeeAccumCoins,
		},
		"single position within one tick: usdc (in) -> eth (out) ofz": {
			tokenOut:     sdk.NewCoin(ETH, sdk.NewInt(13370)),
			tokenInDenom: USDC,
			priceLimit:   sdk.NewDec(5010),
			swapFee:      sdk.ZeroDec(),
			// from math import *
			// from decimal import *
			// liq = Decimal("1517882343.751510418088349649")
			// sqrt_cur = Decimal("5000").sqrt()
			// token_out = Decimal("13370")
			// sqrt_next = liq * sqrt_cur / (liq - token_out * sqrt_cur)
			// token_in = ceil(liq * abs(sqrt_cur - sqrt_next))
			// print(sqrt_next)
			// print(token_in)
			expectedTokenOut:           sdk.NewCoin(ETH, sdk.NewInt(13370)),
			expectedTokenIn:            sdk.NewCoin(USDC, sdk.NewInt(66891663)),
			expectedTick:               31006200,
			expectedSqrtPrice:          sdk.MustNewDecFromStr("70.754747188468900467"),
			expectedLowerTickFeeGrowth: DefaultFeeAccumCoins,
			expectedUpperTickFeeGrowth: DefaultFeeAccumCoins,
		},
		//  Two equal price ranges
		//
		//          5000
		//  4545 -----|----- 5500
		//  4545 -----|----- 5500
		"two positions within one tick: eth (in) -> usdc (out) | zfo": {
			tokenOut:                 sdk.NewCoin("usdc", sdk.NewInt(66829187)),
			tokenInDenom:             "eth",
			priceLimit:               sdk.NewDec(4990),
			swapFee:                  sdk.ZeroDec(),
			secondPositionLowerPrice: DefaultLowerPrice,
			secondPositionUpperPrice: DefaultUpperPrice,
			// from math import *
			// from decimal import *
			// liq = Decimal("1517882343.751510418088349649") * 2
			// sqrt_cur = Decimal("5000").sqrt()
			// token_out = Decimal("66829187")
			// sqrt_next = sqrt_cur - token_out / liq
			// token_in = token_in = liq * (sqrt_cur - sqrt_next) / (sqrt_cur * sqrt_next)
			// print(sqrt_next)
			// print(token_in)
			expectedTokenOut:           sdk.NewCoin("usdc", sdk.NewInt(66829187)),
			expectedTokenIn:            sdk.NewCoin("eth", sdk.NewInt(13370)),
			expectedTick:               30996800,
			expectedSqrtPrice:          sdk.MustNewDecFromStr("70.688664163727643650"),
			expectedLowerTickFeeGrowth: DefaultFeeAccumCoins,
			expectedUpperTickFeeGrowth: DefaultFeeAccumCoins,
			// two positions with same liquidity entered
			poolLiqAmount0: sdk.NewInt(1000000).MulRaw(2),
			poolLiqAmount1: sdk.NewInt(5000000000).MulRaw(2),
		},
		"two positions within one tick: usdc (in) -> eth (out) | ofz": {
			tokenOut:                 sdk.NewCoin("eth", sdk.NewInt(8398)),
			tokenInDenom:             "usdc",
			priceLimit:               sdk.NewDec(5020),
			swapFee:                  sdk.ZeroDec(),
			secondPositionLowerPrice: DefaultLowerPrice,
			secondPositionUpperPrice: DefaultUpperPrice,
			// from math import *
			// from decimal import *
			// liq = Decimal("1517882343.751510418088349649") * 2
			// sqrt_cur = Decimal("5000").sqrt()
			// token_out = Decimal("8398")
			// sqrt_next = liq * sqrt_cur / (liq - token_out * sqrt_cur)
			// token_in = ceil(liq * abs(sqrt_cur - sqrt_next))
			// print(sqrt_next)
			// print(token_in)
			expectedTokenOut:           sdk.NewCoin("eth", sdk.NewInt(8398)),
			expectedTokenIn:            sdk.NewCoin("usdc", sdk.NewInt(41998216)),
			expectedTick:               31001900,
			expectedSqrtPrice:          sdk.MustNewDecFromStr("70.724512595179305566"),
			expectedLowerTickFeeGrowth: DefaultFeeAccumCoins,
			expectedUpperTickFeeGrowth: DefaultFeeAccumCoins,
			// two positions with same liquidity entered
			poolLiqAmount0: sdk.NewInt(1000000).MulRaw(2),
			poolLiqAmount1: sdk.NewInt(5000000000).MulRaw(2),
		},
		//  Consecutive price ranges
		//
		//                     5000
		//             4545 -----|----- 5500
		//  4000 ----------- 4545
		"two positions with consecutive price ranges: eth (in) -> usdc (out) | zfo": {
			tokenOut:                 sdk.NewCoin("usdc", sdk.NewInt(9103422788)),
			tokenInDenom:             "eth",
			priceLimit:               sdk.NewDec(3900),
			swapFee:                  sdk.ZeroDec(),
			secondPositionLowerPrice: sdk.NewDec(4000),
			secondPositionUpperPrice: sdk.NewDec(4545),
			// from math import *
			// from decimal import *
			// # Range 1: From 5000 to 4545
			// token_out = Decimal("9103422788")
			// liq_1 = Decimal("1517882343.751510418088349649")
			// sqrt_cur = Decimal("5000").sqrt()
			// sqrt_next_1 = Decimal("4545").sqrt()

			// token_out_1 = liq_1 * (sqrt_cur - sqrt_next_1 )
			// token_in_1 = ceil(liq_1 * (sqrt_cur - sqrt_next_1 ) / (sqrt_next_1 * sqrt_cur))

			// token_out = token_out - token_out_1

			// # Range 2: from 4545 till end
			// liq_2 = Decimal("1198735489.597250295669959397")
			// sqrt_next_2 = sqrt_next_1 - token_out / liq_2
			// token_out_2 = liq_2 * (sqrt_next_1 - sqrt_next_2 )
			// token_in_2 = ceil(liq_2 * (sqrt_next_1 - sqrt_next_2 ) / (sqrt_next_2 * sqrt_next_1))

			// # Summary:
			// token_in = token_in_1 + token_in_2
			// print(sqrt_next_2)
			// print(token_in)
			expectedTokenOut: sdk.NewCoin("usdc", sdk.NewInt(9103422788)),
			expectedTokenIn:  sdk.NewCoin("eth", sdk.NewInt(2000000)),
			expectedTick:     30095100,

			expectedSqrtPrice:                sdk.MustNewDecFromStr("63.993489023888951975"),
			expectedLowerTickFeeGrowth:       DefaultFeeAccumCoins.MulDec(sdk.NewDec(2)),
			expectedUpperTickFeeGrowth:       DefaultFeeAccumCoins.MulDec(sdk.NewDec(2)),
			expectedSecondLowerTickFeeGrowth: secondPosition{tickIndex: 315000, expectedFeeGrowth: cl.EmptyCoins},
			expectedSecondUpperTickFeeGrowth: secondPosition{tickIndex: 322500, expectedFeeGrowth: cl.EmptyCoins},
			newLowerPrice:                    sdk.NewDec(4000),
			newUpperPrice:                    sdk.NewDec(4545),
		},
		//  Consecutive price ranges
		//
		//          5000
		//  4545 -----|----- 5500
		//             5500 ----------- 6250
		//
		"two positions with consecutive price ranges: usdc (in) -> eth (out) | ofz": {
			tokenOut:                 sdk.NewCoin(ETH, sdk.NewInt(1820630)),
			tokenInDenom:             USDC,
			priceLimit:               sdk.NewDec(6106),
			swapFee:                  sdk.ZeroDec(),
			secondPositionLowerPrice: sdk.NewDec(5500), // 315000
			secondPositionUpperPrice: sdk.NewDec(6250), // 322500
			// from math import *
			// from decimal import *
			// # Range 1: From 5000 to 5500
			// token_out = Decimal("1820630")
			// liq_1 = Decimal("1517882343.751510418088349649")
			// sqrt_cur = Decimal("5000").sqrt()
			// sqrt_next_1 = Decimal("5500").sqrt()

			// token_out_1 = liq_1 * (sqrt_next_1 - sqrt_cur ) / (sqrt_next_1 * sqrt_cur)
			// token_in_1 = ceil(liq_1 * abs(sqrt_cur - sqrt_next_1 ))

			// token_out = token_out - token_out_1

			// # Range 2: from 5500 till end
			// liq_2 = Decimal("1197767444.955508123223001136")
			// sqrt_next_2 = liq_2 * sqrt_next_1 / (liq_2 - token_out * sqrt_next_1)

			// token_out_2 = liq_2 * (sqrt_next_2 - sqrt_next_1 ) / (sqrt_next_1 * sqrt_next_2)
			// token_in_2 = ceil(liq_2 * abs(sqrt_next_2 - sqrt_next_1 ))

			// # Summary:
			// token_in = token_in_1 + token_in_2
			// print(sqrt_next_2)
			// print(token_in)
			expectedTokenOut:                 sdk.NewCoin(ETH, sdk.NewInt(1820630)),
			expectedTokenIn:                  sdk.NewCoin(USDC, sdk.NewInt(9999999570)),
			expectedTick:                     32105400,
			expectedSqrtPrice:                sdk.MustNewDecFromStr("78.137148837036751553"),
			expectedLowerTickFeeGrowth:       DefaultFeeAccumCoins,
			expectedUpperTickFeeGrowth:       DefaultFeeAccumCoins,
			expectedSecondLowerTickFeeGrowth: secondPosition{tickIndex: 315000, expectedFeeGrowth: cl.EmptyCoins},
			expectedSecondUpperTickFeeGrowth: secondPosition{tickIndex: 322500, expectedFeeGrowth: cl.EmptyCoins},
			newLowerPrice:                    sdk.NewDec(5500),
			newUpperPrice:                    sdk.NewDec(6250),
		},
		//  Partially overlapping price ranges
		//
		//                5000
		//        4545 -----|----- 5500
		//  4000 ----------- 4999
		//
		"two positions with partially overlapping price ranges: eth (in) -> usdc (out) | zfo": {
			tokenOut:                 sdk.NewCoin(USDC, sdk.NewInt(9321276930)),
			tokenInDenom:             ETH,
			priceLimit:               sdk.NewDec(4128),
			swapFee:                  sdk.ZeroDec(),
			secondPositionLowerPrice: sdk.NewDec(4000),
			secondPositionUpperPrice: sdk.NewDec(4999),
			// from math import *
			// from decimal import *
			// # Range 1: From 5000 to 4999
			// token_out = Decimal("9321276930")
			// liq_1 = Decimal("1517882343.751510418088349649")
			// sqrt_cur = Decimal("5000").sqrt()
			// sqrt_next_1 = Decimal("4999").sqrt()

			// token_out_1 = liq_1 * (sqrt_cur - sqrt_next_1 )
			// token_in_1 = ceil(liq_1 * (sqrt_cur - sqrt_next_1 ) / (sqrt_next_1 * sqrt_cur))

			// token_out = token_out - token_out_1

			// # Range 2: From 4999 to 4545
			// liq_2 = Decimal("1517882343.751510418088349649") + Decimal("670416215.718827443660400593")
			// sqrt_next_2 = Decimal("4545").sqrt()

			// token_out_2 = liq_2 * (sqrt_next_1 - sqrt_next_2 )
			// token_in_2 = ceil(liq_2 * (sqrt_next_1 - sqrt_next_2 ) / (sqrt_next_2 * sqrt_next_1))

			// token_out = token_out - token_out_2

			// # Range 3: from 4545 till end
			// liq_3 = Decimal("670416215.718827443660400593")
			// sqrt_next_3 = sqrt_next_2 - token_out / liq_3

			// token_out_3 = liq_3 * (sqrt_next_2 - sqrt_next_3 )
			// token_in_3 = ceil(liq_3 * (sqrt_next_2 - sqrt_next_3 ) / (sqrt_next_3 * sqrt_next_2))

			// # Summary:
			// token_in = token_in_1 + token_in_2 + token_in_3
			// print(sqrt_next_3)
			// print(token_in)
			expectedTokenIn:   sdk.NewCoin("eth", sdk.NewInt(2000000)),
			expectedTokenOut:  sdk.NewCoin("usdc", sdk.NewInt(9321276930)),
			expectedTick:      30129000,
			expectedSqrtPrice: sdk.MustNewDecFromStr("64.257943796086567725"),
			// Started from DefaultFeeAccumCoins * 3, crossed tick once, thus becoming
			// DefaultFeeAccumCoins * 3 - DefaultFeeAccumCoins = DefaultFeeAccumCoins * 2
			expectedLowerTickFeeGrowth:       DefaultFeeAccumCoins.MulDec(sdk.NewDec(2)),
			expectedUpperTickFeeGrowth:       DefaultFeeAccumCoins.MulDec(sdk.NewDec(2)),
			expectedSecondLowerTickFeeGrowth: secondPosition{tickIndex: 300000, expectedFeeGrowth: cl.EmptyCoins},
			expectedSecondUpperTickFeeGrowth: secondPosition{tickIndex: 309990, expectedFeeGrowth: cl.EmptyCoins},
			newLowerPrice:                    sdk.NewDec(4000),
			newUpperPrice:                    sdk.NewDec(4999),
		},
		//          		5000
		//  		4545 -----|----- 5500
		//  4000 ---------- 4999
		"two positions with partially overlapping price ranges, not utilizing full liquidity of second position: eth (in) -> usdc (out) | zfo": {
			tokenOut:                 sdk.NewCoin(USDC, sdk.NewInt(8479320318)),
			tokenInDenom:             ETH,
			priceLimit:               sdk.NewDec(4128),
			swapFee:                  sdk.ZeroDec(),
			secondPositionLowerPrice: sdk.NewDec(4000),
			secondPositionUpperPrice: sdk.NewDec(4999),
			// from math import *
			// from decimal import *
			// # Range 1: From 5000 to 4999
			// token_out = Decimal("8479320318")
			// liq_1 = Decimal("1517882343.751510418088349649")
			// sqrt_cur = Decimal("5000").sqrt()
			// sqrt_next_1 = Decimal("4999").sqrt()

			// token_out_1 = liq_1 * (sqrt_cur - sqrt_next_1 )
			// token_in_1 = ceil(liq_1 * (sqrt_cur - sqrt_next_1 ) / (sqrt_next_1 * sqrt_cur))

			// token_out = token_out - token_out_1

			// # Range 2: From 4999 to 4545
			// liq_2 = Decimal("1517882343.751510418088349649") + Decimal("670416215.718827443660400593")
			// sqrt_next_2 = Decimal("4545").sqrt()

			// token_out_2 = liq_2 * (sqrt_next_1 - sqrt_next_2 )
			// token_in_2 = ceil(liq_2 * (sqrt_next_1 - sqrt_next_2 ) / (sqrt_next_2 * sqrt_next_1))

			// token_out = token_out - token_out_2

			// # Range 3: from 4545 till end
			// liq_3 = Decimal("670416215.718827443660400593")
			// sqrt_next_3 = sqrt_next_2 - token_out / liq_3

			// token_out_3 = liq_3 * (sqrt_next_2 - sqrt_next_3 )
			// token_in_3 = ceil(liq_3 * (sqrt_next_2 - sqrt_next_3 ) / (sqrt_next_3 * sqrt_next_2))

			// # Summary:
			// token_in = token_in_1 + token_in_2 + token_in_3
			// print(sqrt_next_3)
			// print(token_in)
			expectedTokenIn:   sdk.NewCoin(ETH, sdk.NewInt(1800000)),
			expectedTokenOut:  sdk.NewCoin(USDC, sdk.NewInt(8479320318)),
			expectedTick:      30292000,
			expectedSqrtPrice: sdk.MustNewDecFromStr("65.513815286452064191"),
			// Started from DefaultFeeAccumCoins * 3, crossed tick once, thus becoming
			// DefaultFeeAccumCoins * 3 - DefaultFeeAccumCoins = DefaultFeeAccumCoins * 2
			expectedLowerTickFeeGrowth:       DefaultFeeAccumCoins.MulDec(sdk.NewDec(2)),
			expectedUpperTickFeeGrowth:       DefaultFeeAccumCoins.MulDec(sdk.NewDec(2)),
			expectedSecondLowerTickFeeGrowth: secondPosition{tickIndex: 300000, expectedFeeGrowth: cl.EmptyCoins},
			expectedSecondUpperTickFeeGrowth: secondPosition{tickIndex: 309990, expectedFeeGrowth: cl.EmptyCoins},
			newLowerPrice:                    sdk.NewDec(4000),
			newUpperPrice:                    sdk.NewDec(4999),
		},
		//  Partially overlapping price ranges

		//          5000
		//  4545 -----|----- 5500
		//        5001 ----------- 6250
		//
		"two positions with partially overlapping price ranges: usdc (in) -> eth (out) | ofz": {
			tokenOut:                 sdk.NewCoin(ETH, sdk.NewInt(1864161)),
			tokenInDenom:             USDC,
			priceLimit:               sdk.NewDec(6056),
			swapFee:                  sdk.ZeroDec(),
			secondPositionLowerPrice: sdk.NewDec(5001),
			secondPositionUpperPrice: sdk.NewDec(6250),
			// from math import *
			// from decimal import *
			// # Range 1: From 5000 to 5001
			// token_out = Decimal("1864161")
			// liq_1 = Decimal("1517882343.751510418088349649")
			// sqrt_cur = Decimal("5000").sqrt()
			// sqrt_next_1 = Decimal("5001").sqrt()

			// token_out_1 = liq_1 * (sqrt_next_1 - sqrt_cur ) / (sqrt_next_1 * sqrt_cur)
			// token_in_1 = ceil(liq_1 * (sqrt_next_1 - sqrt_cur ))

			// token_out = token_out - token_out_1

			// # Range 2: from 5001 to 5500:
			// liq_2 = liq_1 + Decimal("670416088.605668727039240782")
			// sqrt_next_2 = Decimal("5500").sqrt()

			// token_out_2 = liq_2 * (sqrt_next_2 - sqrt_next_1 ) / (sqrt_next_1 * sqrt_next_2)
			// token_in_2 = ceil(liq_2 * (sqrt_next_2 - sqrt_next_1 ))

			// token_out = token_out - token_out_2

			// # Range 3: from 5500 till end
			// liq_3 = Decimal("670416088.605668727039240782")
			// sqrt_next_3 = liq_3 * sqrt_next_2 / (liq_3 - token_out * sqrt_next_2)

			// token_out_3 = liq_3 * (sqrt_next_3 - sqrt_next_2 ) / (sqrt_next_3 * sqrt_next_2)
			// token_in_3 = ceil(liq_3 * (sqrt_next_3 - sqrt_next_2 ))

			// # Summary:
			// token_in = token_in_1 + token_in_2 +token_in_3
			// print(sqrt_next_3)
			// print(token_in)
			expectedTokenIn:                  sdk.NewCoin(USDC, sdk.NewInt(9999994688)),
			expectedTokenOut:                 sdk.NewCoin(ETH, sdk.NewInt(1864161)),
			expectedTick:                     32055900,
			expectedSqrtPrice:                sdk.MustNewDecFromStr("77.819781711876553576"),
			expectedLowerTickFeeGrowth:       DefaultFeeAccumCoins,
			expectedUpperTickFeeGrowth:       DefaultFeeAccumCoins,
			expectedSecondLowerTickFeeGrowth: secondPosition{tickIndex: 310010, expectedFeeGrowth: cl.EmptyCoins},
			expectedSecondUpperTickFeeGrowth: secondPosition{tickIndex: 322500, expectedFeeGrowth: cl.EmptyCoins},
			newLowerPrice:                    sdk.NewDec(5001),
			newUpperPrice:                    sdk.NewDec(6250),
		},
		"two positions with partially overlapping price ranges, not utilizing full liquidity of second position: usdc (in) -> eth (out) | ofz": {
			tokenOut:                 sdk.NewCoin(ETH, sdk.NewInt(1609138)),
			tokenInDenom:             USDC,
			priceLimit:               sdk.NewDec(6056),
			swapFee:                  sdk.ZeroDec(),
			secondPositionLowerPrice: sdk.NewDec(5001),
			secondPositionUpperPrice: sdk.NewDec(6250),
			// from math import *
			// from decimal import *
			// # Range 1: From 5000 to 5001
			// token_out = Decimal("1609138")
			// liq_1 = Decimal("1517882343.751510418088349649")
			// sqrt_cur = Decimal("5000").sqrt()
			// sqrt_next_1 = Decimal("5001").sqrt()

			// token_out_1 = liq_1 * (sqrt_next_1 - sqrt_cur ) / (sqrt_next_1 * sqrt_cur)
			// token_in_1 = ceil(liq_1 * (sqrt_next_1 - sqrt_cur ))

			// token_out = token_out - token_out_1

			// # Range 2: from 5001 to 5500:
			// liq_2 = liq_1 + Decimal("670416088.605668727039240782")
			// sqrt_next_2 = Decimal("5500").sqrt()

			// token_out_2 = liq_2 * (sqrt_next_2 - sqrt_next_1 ) / (sqrt_next_1 * sqrt_next_2)
			// token_in_2 = ceil(liq_2 * (sqrt_next_2 - sqrt_next_1 ))

			// token_out = token_out - token_out_2

			// # Range 3: from 5500 till end
			// liq_3 = Decimal("670416088.605668727039240782")
			// sqrt_next_3 = liq_3 * sqrt_next_2 / (liq_3 - token_out * sqrt_next_2)

			// token_out_3 = liq_3 * (sqrt_next_3 - sqrt_next_2 ) / (sqrt_next_3 * sqrt_next_2)
			// token_in_3 = ceil(liq_3 * (sqrt_next_3 - sqrt_next_2 ))

			// # Summary:
			// token_in = token_in_1 + token_in_2 + token_in_3
			// print(sqrt_next_3)
			// print(token_in)
			expectedTokenIn:                  sdk.NewCoin(USDC, sdk.NewInt(8499999458)),
			expectedTokenOut:                 sdk.NewCoin(ETH, sdk.NewInt(1609138)),
			expectedLowerTickFeeGrowth:       DefaultFeeAccumCoins,
			expectedUpperTickFeeGrowth:       DefaultFeeAccumCoins,
			expectedSecondLowerTickFeeGrowth: secondPosition{tickIndex: 310010, expectedFeeGrowth: cl.EmptyCoins},
			expectedSecondUpperTickFeeGrowth: secondPosition{tickIndex: 322500, expectedFeeGrowth: cl.EmptyCoins},
			expectedTick:                     31712600,
			expectedSqrtPrice:                sdk.MustNewDecFromStr("75.582372355128594341"),
			newLowerPrice:                    sdk.NewDec(5001),
			newUpperPrice:                    sdk.NewDec(6250),
		},
		//  Sequential price ranges with a gap
		//
		//          5000
		//  4545 -----|----- 5500
		//              5501 ----------- 6250
		//
		"two sequential positions with a gap usdc (in) -> eth (out) | ofz": {
			tokenOut:                 sdk.NewCoin(ETH, sdk.NewInt(1820545)),
			tokenInDenom:             USDC,
			priceLimit:               sdk.NewDec(6106),
			swapFee:                  sdk.ZeroDec(),
			secondPositionLowerPrice: sdk.NewDec(5501), // 315010
			secondPositionUpperPrice: sdk.NewDec(6250), // 322500
			// from math import *
			// from decimal import *
			// #Range 1: From 5000 to 5500
			// token_out = Decimal("1820545")
			// liq_1 = Decimal("1517882343.751510418088349649")
			// sqrt_cur = Decimal("5000").sqrt()
			// sqrt_next_1 = Decimal("5500").sqrt()

			// token_out_1 = liq_1 * (sqrt_next_1 - sqrt_cur ) / (sqrt_next_1 * sqrt_cur)
			// token_in_1 = ceil(liq_1 * (sqrt_next_1 - sqrt_cur ))

			// token_out = token_out - token_out_1

			// # Range 2: from 5501 till end
			// liq_2 = Decimal("1199528406.187413669220031452")
			// sqrt_cur_2 = Decimal("5501").sqrt()
			// sqrt_next_2 = liq_2 * sqrt_cur_2 / (liq_2 - token_out * sqrt_cur_2)

			// token_out_2 = liq_2 * (sqrt_next_2 - sqrt_cur_2 ) / (sqrt_cur_2 * sqrt_next_2)
			// token_in_2 = ceil(liq_2 * (sqrt_next_2 - sqrt_cur_2 ))

			// # Summary:
			// token_in = token_in_1 + token_in_2
			// print(sqrt_next_2)
			// print(token_in)
			expectedTokenOut:                 sdk.NewCoin(ETH, sdk.NewInt(1820545)),
			expectedTokenIn:                  sdk.NewCoin(USDC, sdk.NewInt(9999994756)),
			expectedTick:                     32105500,
			expectedSqrtPrice:                sdk.MustNewDecFromStr("78.138050797173647031"),
			expectedLowerTickFeeGrowth:       DefaultFeeAccumCoins,
			expectedUpperTickFeeGrowth:       DefaultFeeAccumCoins,
			expectedSecondLowerTickFeeGrowth: secondPosition{tickIndex: 315010, expectedFeeGrowth: cl.EmptyCoins},
			expectedSecondUpperTickFeeGrowth: secondPosition{tickIndex: 322500, expectedFeeGrowth: cl.EmptyCoins},
			newLowerPrice:                    sdk.NewDec(5501),
			newUpperPrice:                    sdk.NewDec(6250),
		},
		// Slippage protection doesn't cause a failure but interrupts early.
		"single position within one tick, trade completes but slippage protection interrupts trade early: usdc (in) -> eth (out) | ofz": {
			tokenOut:     sdk.NewCoin(ETH, sdk.NewInt(1820545)),
			tokenInDenom: USDC,
			priceLimit:   sdk.NewDec(5002),
			swapFee:      sdk.ZeroDec(),
			// from math import *
			// from decimal import *
			// # Range 1: From 5000 to 5002
			// token_out = Decimal("1820545")
			// liq_1 = Decimal("1517882343.751510418088349649")
			// sqrt_cur = Decimal("5000").sqrt()
			// sqrt_next_1 = Decimal("5002").sqrt()

			// token_out_1 = liq_1 * (sqrt_next_1 - sqrt_cur ) / (sqrt_next_1 * sqrt_cur)
			// token_in_1 = ceil(liq_1 * (sqrt_next_1 - sqrt_cur ))

			// # Summary:
			// print(sqrt_next_1)
			// print(token_in_1)
			expectedTokenOut:           sdk.NewCoin(ETH, sdk.NewInt(4291)),
			expectedTokenIn:            sdk.NewCoin(USDC, sdk.NewInt(21463952)),
			expectedTick:               31002000,
			expectedSqrtPrice:          sdk.MustNewDecFromStr("70.724818840347693039"),
			expectedLowerTickFeeGrowth: DefaultFeeAccumCoins,
			expectedUpperTickFeeGrowth: DefaultFeeAccumCoins,
		},
	}

	swapInGivenOutFeeTestCases = map[string]SwapTest{
		"fee 1: single position within one tick: eth (in) -> usdc (out) (1% fee) | zfo": {
			tokenOut:     sdk.NewCoin(USDC, sdk.NewInt(42000000)),
			tokenInDenom: ETH,
			priceLimit:   sdk.NewDec(4993),
			swapFee:      sdk.MustNewDecFromStr("0.01"),
			// from math import *
			// from decimal import *
			// token_out = Decimal("42000000")
			// liq = Decimal("1517882343.751510418088349649")
			// sqrt_cur = Decimal("5000").sqrt()
			// sqrt_next = sqrt_cur - token_out / liq
			// swap_fee = Decimal("0.01")

			// token_in = ceil(liq * abs(sqrt_cur - sqrt_next) / (sqrt_cur * sqrt_next))
			// fee = token_in *  swap_fee / (1 - swap_fee)

			// # Summary:
			// token_in = ceil(token_in + fee)
			// fee_growth = fee / liq
			// print(sqrt_next)
			// print(token_in)
			// print(fee_growth)
			expectedTokenOut:                  sdk.NewCoin(USDC, sdk.NewInt(42000000)),
			expectedTokenIn:                   sdk.NewCoin(ETH, sdk.NewInt(8489)),
			expectedTick:                      30996000,
			expectedSqrtPrice:                 sdk.MustNewDecFromStr("70.683007989825007162"),
			expectedLowerTickFeeGrowth:        DefaultFeeAccumCoins,
			expectedUpperTickFeeGrowth:        DefaultFeeAccumCoins,
			expectedFeeGrowthAccumulatorValue: sdk.MustNewDecFromStr("0.000000055925868851"),
		},
		"fee 2: two positions within one tick: usdc (in) -> eth (out) (3% fee) | ofz": {
			tokenOut:                 sdk.NewCoin(ETH, sdk.NewInt(8398)),
			tokenInDenom:             USDC,
			priceLimit:               sdk.NewDec(5020),
			swapFee:                  sdk.MustNewDecFromStr("0.03"),
			secondPositionLowerPrice: DefaultLowerPrice,
			secondPositionUpperPrice: DefaultUpperPrice,
			// from math import *
			// from decimal import *
			// token_out = Decimal("8398")
			// liq = Decimal("1517882343.751510418088349649") * 2
			// sqrt_cur = Decimal("5000").sqrt()
			// sqrt_next = liq * sqrt_cur / (liq - token_out * sqrt_cur)
			// swap_fee = Decimal("0.03")

			// token_in = ceil(liq * abs(sqrt_cur - sqrt_next))
			// fee = token_in *  swap_fee / (1 - swap_fee)

			// # Summary:
			// token_in = ceil(token_in + fee)
			// fee_growth = fee / liq
			// print(sqrt_next)
			// print(token_in)
			// print(fee_growth)
			expectedTokenOut:           sdk.NewCoin(ETH, sdk.NewInt(8398)),
			expectedTokenIn:            sdk.NewCoin(USDC, sdk.NewInt(43297130)),
			expectedTick:               31001900,
			expectedSqrtPrice:          sdk.MustNewDecFromStr("70.724512595179305566"),
			expectedLowerTickFeeGrowth: DefaultFeeAccumCoins,
			expectedUpperTickFeeGrowth: DefaultFeeAccumCoins,
			// two positions with same liquidity entered
			poolLiqAmount0:                    sdk.NewInt(1000000).MulRaw(2),
			poolLiqAmount1:                    sdk.NewInt(5000000000).MulRaw(2),
			expectedFeeGrowthAccumulatorValue: sdk.MustNewDecFromStr("0.000427870415073442"),
		},
		"fee 3: two positions with consecutive price ranges: usdc (in) -> eth (out) (0.1% fee) | ofz": {
			tokenOut:                 sdk.NewCoin(ETH, sdk.NewInt(1820630)),
			tokenInDenom:             USDC,
			priceLimit:               sdk.NewDec(6106),
			swapFee:                  sdk.MustNewDecFromStr("0.001"),
			secondPositionLowerPrice: sdk.NewDec(5500), // 315000
			secondPositionUpperPrice: sdk.NewDec(6250), // 322500
			// from math import *
			// from decimal import *
			// # Range 1: From 5000 to 5500
			// token_out = Decimal("1820630")
			// liq_1 = Decimal("1517882343.751510418088349649")
			// sqrt_cur = Decimal("5000").sqrt()
			// sqrt_next_1 = Decimal("5500").sqrt()
			// swap_fee = Decimal("0.001")

			// token_out_1 = liq_1 * (sqrt_next_1 - sqrt_cur ) / (sqrt_next_1 * sqrt_cur)
			// token_in_1 = ceil(liq_1 * abs(sqrt_cur - sqrt_next_1 ))
			// fee_1 = token_in_1 *  swap_fee / (1 - swap_fee)

			// token_out = token_out - token_out_1

			// # Range 2: from 5500 till end
			// liq_2 = Decimal("1197767444.955508123223001136")
			// sqrt_next_2 = liq_2 * sqrt_next_1 / (liq_2 - token_out * sqrt_next_1)

			// token_out_2 = liq_2 * (sqrt_next_2 - sqrt_next_1 ) / (sqrt_next_1 * sqrt_next_2)
			// token_in_2 = ceil(liq_2 * (sqrt_next_2 - sqrt_next_1 ))
			// fee_2 = token_in_2 *  swap_fee / (1 - swap_fee)

			// # Summary:
			// token_in = ceil(token_in_1 + fee_1 + token_in_2 + fee_2)
			// fee_growth = fee_1 / liq_1 + fee_2 / liq_2
			// print(sqrt_next_2)
			// print(token_in)
			// print(fee_growth)
			expectedTokenOut:                  sdk.NewCoin(ETH, sdk.NewInt(1820630)),
			expectedTokenIn:                   sdk.NewCoin(USDC, sdk.NewInt(10010009580)),
			expectedTick:                      32105400,
			expectedSqrtPrice:                 sdk.MustNewDecFromStr("78.137148837036751553"),
			expectedLowerTickFeeGrowth:        DefaultFeeAccumCoins,
			expectedUpperTickFeeGrowth:        DefaultFeeAccumCoins,
			expectedSecondLowerTickFeeGrowth:  secondPosition{tickIndex: 315000, expectedFeeGrowth: cl.EmptyCoins},
			expectedSecondUpperTickFeeGrowth:  secondPosition{tickIndex: 322500, expectedFeeGrowth: cl.EmptyCoins},
			newLowerPrice:                     sdk.NewDec(5500),
			newUpperPrice:                     sdk.NewDec(6250),
			expectedFeeGrowthAccumulatorValue: sdk.MustNewDecFromStr("0.007433904623597252"),
		},
		"fee 4: two positions with partially overlapping price ranges: eth (in) -> usdc (out) (10% fee) | zfo": {
			tokenOut:                 sdk.NewCoin(USDC, sdk.NewInt(9321276930)),
			tokenInDenom:             ETH,
			priceLimit:               sdk.NewDec(4128),
			swapFee:                  sdk.MustNewDecFromStr("0.1"),
			secondPositionLowerPrice: sdk.NewDec(4000),
			secondPositionUpperPrice: sdk.NewDec(4999),
			// from math import *
			// from decimal import *
			// # Range 1: From 5000 to 4999
			// token_out = Decimal("9321276930")
			// liq_1 = Decimal("1517882343.751510418088349649")
			// sqrt_cur = Decimal("5000").sqrt()
			// sqrt_next_1 = Decimal("4999").sqrt()
			// swap_fee = Decimal("0.1")

			// token_out_1 = liq_1 * (sqrt_cur - sqrt_next_1 )
			// token_in_1 = ceil(liq_1 * (sqrt_cur - sqrt_next_1 ) / (sqrt_next_1 * sqrt_cur))
			// fee_1 = token_in_1 *  swap_fee / (1 - swap_fee)

			// token_out = token_out - token_out_1

			// # Range 2: From 4999 to 4545
			// liq_2 = Decimal("1517882343.751510418088349649") + Decimal("670416215.718827443660400593")
			// sqrt_next_2 = Decimal("4545").sqrt()

			// token_out_2 = liq_2 * (sqrt_next_1 - sqrt_next_2 )
			// token_in_2 = ceil(liq_2 * (sqrt_next_1 - sqrt_next_2 ) / (sqrt_next_2 * sqrt_next_1))
			// fee_2 = token_in_2 *  swap_fee / (1 - swap_fee)

			// token_out = token_out - token_out_2

			// # Range 3: from 4545 till end
			// liq_3 = Decimal("670416215.718827443660400593")
			// sqrt_next_3 = sqrt_next_2 - token_out / liq_3

			// token_out_3 = liq_3 * (sqrt_next_2 - sqrt_next_3 )
			// token_in_3 = ceil(liq_3 * (sqrt_next_2 - sqrt_next_3 ) / (sqrt_next_3 * sqrt_next_2))
			// fee_3 = token_in_3 *  swap_fee / (1 - swap_fee)

			// # Summary:
			// token_in = token_in_1 + token_in_2 + token_in_3 + fee_1 + fee_2 + fee_3
			// fee_growth = fee_1 / liq_1 + fee_2 / liq_2 + fee_3 / liq_3
			// print(sqrt_next_3)
			// print(token_in)
			// print(fee_growth)
			expectedTokenIn:   sdk.NewCoin("eth", sdk.NewInt(2222223)),
			expectedTokenOut:  sdk.NewCoin("usdc", sdk.NewInt(9321276930)),
			expectedTick:      30129000,
			expectedSqrtPrice: sdk.MustNewDecFromStr("64.257943796086567725"),
			// Started from DefaultFeeAccumCoins * 3, crossed tick once, thus becoming
			// DefaultFeeAccumCoins * 3 - DefaultFeeAccumCoins = DefaultFeeAccumCoins * 2
			expectedLowerTickFeeGrowth:        DefaultFeeAccumCoins.MulDec(sdk.NewDec(2)),
			expectedUpperTickFeeGrowth:        DefaultFeeAccumCoins.MulDec(sdk.NewDec(2)),
			expectedSecondLowerTickFeeGrowth:  secondPosition{tickIndex: 300000, expectedFeeGrowth: cl.EmptyCoins},
			expectedSecondUpperTickFeeGrowth:  secondPosition{tickIndex: 309990, expectedFeeGrowth: cl.EmptyCoins},
			newLowerPrice:                     sdk.NewDec(4000),
			newUpperPrice:                     sdk.NewDec(4999),
			expectedFeeGrowthAccumulatorValue: sdk.MustNewDecFromStr("0.000157793641388331"),
		},
		"fee 5: two positions with partially overlapping price ranges, not utilizing full liquidity of second position: usdc (in) -> eth (out) (5% fee) | ofz": {
			tokenOut:                 sdk.NewCoin(ETH, sdk.NewInt(1609138)),
			tokenInDenom:             USDC,
			priceLimit:               sdk.NewDec(6056),
			swapFee:                  sdk.MustNewDecFromStr("0.05"),
			secondPositionLowerPrice: sdk.NewDec(5001),
			secondPositionUpperPrice: sdk.NewDec(6250),
			// from math import *
			// from decimal import *
			// # Range 1: From 5000 to 5001
			// token_out = Decimal("1609138")
			// liq_1 = Decimal("1517882343.751510418088349649")
			// sqrt_cur = Decimal("5000").sqrt()
			// sqrt_next_1 = Decimal("5001").sqrt()
			// swap_fee = Decimal("0.05")

			// token_out_1 = liq_1 * (sqrt_next_1 - sqrt_cur ) / (sqrt_next_1 * sqrt_cur)
			// token_in_1 = ceil(liq_1 * (sqrt_next_1 - sqrt_cur ))
			// fee_1 = token_in_1 *  swap_fee / (1 - swap_fee)

			// token_out = token_out - token_out_1

			// # Range 2: from 5001 to 5500:
			// liq_2 = liq_1 + Decimal("670416088.605668727039240782")
			// sqrt_next_2 = Decimal("5500").sqrt()

			// token_out_2 = liq_2 * (sqrt_next_2 - sqrt_next_1 ) / (sqrt_next_1 * sqrt_next_2)
			// token_in_2 = ceil(liq_2 * (sqrt_next_2 - sqrt_next_1 ))
			// fee_2 = token_in_2 *  swap_fee / (1 - swap_fee)

			// token_out = token_out - token_out_2

			// # Range 3: from 5500 till end
			// liq_3 = Decimal("670416088.605668727039240782")
			// sqrt_next_3 = liq_3 * sqrt_next_2 / (liq_3 - token_out * sqrt_next_2)

			// token_out_3 = liq_3 * (sqrt_next_3 - sqrt_next_2 ) / (sqrt_next_3 * sqrt_next_2)
			// token_in_3 = ceil(liq_3 * (sqrt_next_3 - sqrt_next_2 ))
			// fee_3 = token_in_3 *  swap_fee / (1 - swap_fee)

			// # Summary:
			// token_in = token_in_1 + token_in_2 +token_in_3 + fee_1 + fee_2 + fee_3
			// fee_growth = fee_1 / liq_1 + fee_2 / liq_2 + fee_3 / liq_3
			// print(sqrt_next_3)
			// print(token_in)
			// print(fee_growth)
			expectedTokenIn:                   sdk.NewCoin(USDC, sdk.NewInt(8947367851)),
			expectedTokenOut:                  sdk.NewCoin(ETH, sdk.NewInt(1609138)),
			expectedLowerTickFeeGrowth:        DefaultFeeAccumCoins,
			expectedUpperTickFeeGrowth:        DefaultFeeAccumCoins,
			expectedSecondLowerTickFeeGrowth:  secondPosition{tickIndex: 310010, expectedFeeGrowth: cl.EmptyCoins},
			expectedSecondUpperTickFeeGrowth:  secondPosition{tickIndex: 322500, expectedFeeGrowth: cl.EmptyCoins},
			expectedTick:                      31712600,
			expectedSqrtPrice:                 sdk.MustNewDecFromStr("75.582372355128594341"),
			newLowerPrice:                     sdk.NewDec(5001),
			newUpperPrice:                     sdk.NewDec(6250),
			expectedFeeGrowthAccumulatorValue: sdk.MustNewDecFromStr("0.256404959888119530"),
		},
		"fee 6: two sequential positions with a gap usdc (in) -> eth (out) (0.03% fee) | ofz": {
			tokenOut:                 sdk.NewCoin(ETH, sdk.NewInt(1820545)),
			tokenInDenom:             USDC,
			priceLimit:               sdk.NewDec(6106),
			swapFee:                  sdk.MustNewDecFromStr("0.0003"),
			secondPositionLowerPrice: sdk.NewDec(5501), // 315010
			secondPositionUpperPrice: sdk.NewDec(6250), // 322500
			// from math import *
			// from decimal import *
			// # Range 1: From 5000 to 5500
			// token_out = Decimal("1820545")
			// liq_1 = Decimal("1517882343.751510418088349649")
			// sqrt_cur = Decimal("5000").sqrt()
			// sqrt_next_1 = Decimal("5500").sqrt()
			// swap_fee = Decimal("0.0003")

			// token_out_1 = liq_1 * (sqrt_next_1 - sqrt_cur ) / (sqrt_next_1 * sqrt_cur)
			// token_in_1 = ceil(liq_1 * (sqrt_next_1 - sqrt_cur ))
			// fee_1 = token_in_1 *  swap_fee / (1 - swap_fee)
			// token_out = token_out - token_out_1

			// # Range 2: from 5501 till end
			// liq_2 = Decimal("1199528406.187413669220031452")
			// sqrt_cur_2 = Decimal("5501").sqrt()
			// sqrt_next_2 = liq_2 * sqrt_cur_2 / (liq_2 - token_out * sqrt_cur_2)
			// token_out_2 = liq_2 * (sqrt_next_2 - sqrt_cur_2 ) / (sqrt_cur_2 * sqrt_next_2)
			// token_in_2 = ceil(liq_2 * (sqrt_next_2 - sqrt_cur_2 ))
			// fee_2 = token_in_2 *  swap_fee / (1 - swap_fee)

			// # Summary:
			// token_in = token_in_1 + token_in_2 + fee_1 + fee_2
			// fee_growth = fee_1 / liq_1 + fee_2 / liq_2
			// print(sqrt_next_2)
			// print(token_in)
			// print(fee_growth)
			expectedTokenOut:                  sdk.NewCoin(ETH, sdk.NewInt(1820545)),
			expectedTokenIn:                   sdk.NewCoin(USDC, sdk.NewInt(10002995655)),
			expectedTick:                      32105500,
			expectedSqrtPrice:                 sdk.MustNewDecFromStr("78.138050797173647031"),
			expectedLowerTickFeeGrowth:        DefaultFeeAccumCoins,
			expectedUpperTickFeeGrowth:        DefaultFeeAccumCoins,
			expectedSecondLowerTickFeeGrowth:  secondPosition{tickIndex: 315010, expectedFeeGrowth: cl.EmptyCoins},
			expectedSecondUpperTickFeeGrowth:  secondPosition{tickIndex: 322500, expectedFeeGrowth: cl.EmptyCoins},
			newLowerPrice:                     sdk.NewDec(5501),
			newUpperPrice:                     sdk.NewDec(6250),
			expectedFeeGrowthAccumulatorValue: sdk.MustNewDecFromStr("0.002226857353494143"),
		},
		"fee 7: single position within one tick, trade completes but slippage protection interrupts trade early: usdc (in) -> eth (out) (1% fee) | ofz": {
			tokenOut:     sdk.NewCoin(ETH, sdk.NewInt(1820545)),
			tokenInDenom: USDC,
			priceLimit:   sdk.NewDec(5002),
			swapFee:      sdk.MustNewDecFromStr("0.01"),
			// from math import *
			// from decimal import *
			// # Range 1: From 5000 to 5002
			// token_out = Decimal("1820545")
			// liq_1 = Decimal("1517882343.751510418088349649")
			// sqrt_cur = Decimal("5000").sqrt()
			// sqrt_next_1 = Decimal("5002").sqrt()
			// swap_fee = Decimal("0.01")

			// token_out_1 = liq_1 * (sqrt_next_1 - sqrt_cur ) / (sqrt_next_1 * sqrt_cur)
			// token_in_1 = ceil(liq_1 * (sqrt_next_1 - sqrt_cur ))
			// fee_1 = token_in_1 *  swap_fee / (1 - swap_fee)

			// # Summary:
			// token_in = ceil(token_in_1 + fee_1)
			// fee_growth = fee_1 / liq_1
			// print(sqrt_next_1)
			// print(token_in)
			// print(fee_growth)
			expectedTokenOut:                  sdk.NewCoin(ETH, sdk.NewInt(4291)),
			expectedTokenIn:                   sdk.NewCoin(USDC, sdk.NewInt(21680760)),
			expectedTick:                      31002000,
			expectedSqrtPrice:                 sdk.MustNewDecFromStr("70.724818840347693039"),
			expectedLowerTickFeeGrowth:        DefaultFeeAccumCoins,
			expectedUpperTickFeeGrowth:        DefaultFeeAccumCoins,
			expectedFeeGrowthAccumulatorValue: sdk.MustNewDecFromStr("0.000142835574082604"),
		},
	}

	swapInGivenOutErrorTestCases = map[string]SwapTest{
		"single position within one tick, trade does not complete due to lack of liquidity: usdc -> eth ": {
			tokenOut:     sdk.NewCoin("usdc", sdk.NewInt(5300000000)),
			tokenInDenom: "eth",
			priceLimit:   sdk.NewDec(6000),
			swapFee:      sdk.ZeroDec(),
			expectErr:    true,
		},
		"single position within one tick, trade does not complete due to lack of liquidity: eth -> usdc ": {
			tokenOut:     sdk.NewCoin("eth", sdk.NewInt(1100000)),
			tokenInDenom: "usdc",
			priceLimit:   sdk.NewDec(4000),
			swapFee:      sdk.ZeroDec(),
			expectErr:    true,
		},
	}

	additiveFeeGrowthGlobalErrTolerance = osmomath.ErrTolerance{
		// 2 * 10^-18
		AdditiveTolerance: sdk.SmallestDec().Mul(sdk.NewDec(2)),
	}
)

func (s *KeeperTestSuite) TestComputeAndSwapOutAmtGivenIn() {
	tests := make(map[string]SwapTest, len(swapOutGivenInCases)+len(swapOutGivenInFeeCases)+len(swapOutGivenInErrorCases))
	for name, test := range swapOutGivenInCases {
		tests[name] = test
	}

	for name, test := range swapOutGivenInFeeCases {
		tests[name] = test
	}

	// add error cases as well
	for name, test := range swapOutGivenInErrorCases {
		tests[name] = test
	}

	for name, test := range tests {
		test := test
		s.Run(name, func() {
			s.SetupTest()
			s.FundAcc(s.TestAccs[0], sdk.NewCoins(sdk.NewCoin("eth", sdk.NewInt(10000000000000)), sdk.NewCoin("usdc", sdk.NewInt(1000000000000))))
			s.FundAcc(s.TestAccs[1], sdk.NewCoins(sdk.NewCoin("eth", sdk.NewInt(10000000000000)), sdk.NewCoin("usdc", sdk.NewInt(1000000000000))))

			// Create default CL pool
			pool := s.PrepareConcentratedPool()

			// add default position
			s.SetupDefaultPosition(pool.GetId())

			// add second position depending on the test
			if !test.secondPositionLowerPrice.IsNil() {
				newLowerTick, err := math.PriceToTickRoundDown(test.secondPositionLowerPrice, pool.GetTickSpacing())
				s.Require().NoError(err)
				newUpperTick, err := math.PriceToTickRoundDown(test.secondPositionUpperPrice, pool.GetTickSpacing())
				s.Require().NoError(err)

				_, _, _, _, _, _, _, err = s.App.ConcentratedLiquidityKeeper.CreatePosition(s.Ctx, pool.GetId(), s.TestAccs[1], DefaultCoins, sdk.ZeroInt(), sdk.ZeroInt(), newLowerTick, newUpperTick)
				s.Require().NoError(err)
			}

			poolBeforeCalc, err := s.App.ConcentratedLiquidityKeeper.GetPoolById(s.Ctx, pool.GetId())
			s.Require().NoError(err)

			// Refetch the pool
			pool, err = s.App.ConcentratedLiquidityKeeper.GetPoolById(s.Ctx, pool.GetId())
			s.Require().NoError(err)

			// perform compute
			cacheCtx, _ := s.Ctx.CacheContext()
			tokenIn, tokenOut, updatedTick, updatedLiquidity, sqrtPrice, err := s.App.ConcentratedLiquidityKeeper.ComputeOutAmtGivenIn(
				cacheCtx,
				pool.GetId(),
				test.tokenIn, test.tokenOutDenom,
				test.swapFee, test.priceLimit)

			if test.expectErr {
				s.Require().Error(err)
			} else {
				s.Require().NoError(err)

				// check that tokenIn, tokenOut, tick, and sqrtPrice from CalcOut are all what we expected
				s.Require().Equal(test.expectedTick, updatedTick)
				s.Require().Equal(test.expectedTokenIn.String(), tokenIn.String())
				s.Require().Equal(test.expectedTokenOut.String(), tokenOut.String())
				s.Require().Equal(test.expectedSqrtPrice, sqrtPrice)

				if test.newLowerPrice.IsNil() && test.newUpperPrice.IsNil() {
					test.newLowerPrice = DefaultLowerPrice
					test.newUpperPrice = DefaultUpperPrice
				}

				newLowerTick, err := math.PriceToTickRoundDown(test.newLowerPrice, pool.GetTickSpacing())
				s.Require().NoError(err)
				newUpperTick, err := math.PriceToTickRoundDown(test.newUpperPrice, pool.GetTickSpacing())
				s.Require().NoError(err)

				_, lowerSqrtPrice, err := math.TickToSqrtPrice(newLowerTick)
				s.Require().NoError(err)
				_, upperSqrtPrice, err := math.TickToSqrtPrice(newUpperTick)
				s.Require().NoError(err)

				if test.poolLiqAmount0.IsNil() && test.poolLiqAmount1.IsNil() {
					test.poolLiqAmount0 = DefaultAmt0
					test.poolLiqAmount1 = DefaultAmt1
				}

				// check that liquidity is what we expected
				expectedLiquidity := math.GetLiquidityFromAmounts(DefaultCurrSqrtPrice, lowerSqrtPrice, upperSqrtPrice, test.poolLiqAmount0, test.poolLiqAmount1)
				s.Require().Equal(expectedLiquidity.String(), updatedLiquidity.String())

				// check that the pool has not been modified after performing calc
				poolAfterCalc, err := s.App.ConcentratedLiquidityKeeper.GetPoolById(s.Ctx, pool.GetId())
				s.Require().NoError(err)

				s.Require().Equal(poolBeforeCalc.GetCurrentSqrtPrice(), poolAfterCalc.GetCurrentSqrtPrice())
				s.Require().Equal(poolBeforeCalc.GetCurrentTick(), poolAfterCalc.GetCurrentTick())
				s.Require().Equal(poolBeforeCalc.GetLiquidity(), poolAfterCalc.GetLiquidity())
				s.Require().Equal(poolBeforeCalc.GetTickSpacing(), poolAfterCalc.GetTickSpacing())
			}

			// perform swap
			tokenIn, tokenOut, updatedTick, updatedLiquidity, sqrtPrice, err = s.App.ConcentratedLiquidityKeeper.SwapOutAmtGivenIn(
				s.Ctx, s.TestAccs[0], pool,
				test.tokenIn, test.tokenOutDenom,
				test.swapFee, test.priceLimit,
			)

			if test.expectErr {
				s.Require().Error(err)
			} else {
				s.Require().NoError(err)

				s.Require().Equal(test.expectedTokenIn.String(), tokenIn.String())
				s.Require().Equal(test.expectedTokenOut.String(), tokenOut.String())
				s.Require().Equal(test.expectedTick, updatedTick)
				s.Require().Equal(test.expectedSqrtPrice, sqrtPrice)

				if test.newLowerPrice.IsNil() && test.newUpperPrice.IsNil() {
					test.newLowerPrice = DefaultLowerPrice
					test.newUpperPrice = DefaultUpperPrice
				}

				newLowerTick, err := math.PriceToTickRoundDown(test.newLowerPrice, pool.GetTickSpacing())
				s.Require().NoError(err)
				newUpperTick, err := math.PriceToTickRoundDown(test.newUpperPrice, pool.GetTickSpacing())
				s.Require().NoError(err)

				_, lowerSqrtPrice, err := math.TickToSqrtPrice(newLowerTick)
				s.Require().NoError(err)
				_, upperSqrtPrice, err := math.TickToSqrtPrice(newUpperTick)
				s.Require().NoError(err)

				if test.poolLiqAmount0.IsNil() && test.poolLiqAmount1.IsNil() {
					test.poolLiqAmount0 = DefaultAmt0
					test.poolLiqAmount1 = DefaultAmt1
				}

				expectedLiquidity := math.GetLiquidityFromAmounts(DefaultCurrSqrtPrice, lowerSqrtPrice, upperSqrtPrice, test.poolLiqAmount0, test.poolLiqAmount1)
				s.Require().Equal(expectedLiquidity.String(), updatedLiquidity.String())

				feeAccum, err := s.App.ConcentratedLiquidityKeeper.GetFeeAccumulator(s.Ctx, 1)
				s.Require().NoError(err)

				feeAccumValue := feeAccum.GetValue()
				if test.expectedFeeGrowthAccumulatorValue.IsNil() {
					s.Require().Equal(0, feeAccumValue.Len())
					return
				}
				s.Require().Equal(1, feeAccumValue.Len())
				s.Require().Equal(0,
					additiveFeeGrowthGlobalErrTolerance.CompareBigDec(
						osmomath.BigDecFromSDKDec(test.expectedFeeGrowthAccumulatorValue),
						osmomath.BigDecFromSDKDec(feeAccum.GetValue().AmountOf(test.tokenIn.Denom)),
					),
					fmt.Sprintf("expected %s, got %s", test.expectedFeeGrowthAccumulatorValue.String(), feeAccum.GetValue().AmountOf(test.tokenIn.Denom).String()),
				)
			}
		})
	}
}

func (s *KeeperTestSuite) TestSwapOutAmtGivenIn_TickUpdates() {
	tests := make(map[string]SwapTest)
	for name, test := range swapOutGivenInCases {
		tests[name] = test
	}

	for name, test := range tests {
		test := test
		s.Run(name, func() {
			s.SetupTest()
			s.FundAcc(s.TestAccs[0], sdk.NewCoins(sdk.NewCoin("eth", sdk.NewInt(10000000000000)), sdk.NewCoin("usdc", sdk.NewInt(1000000000000))))
			s.FundAcc(s.TestAccs[1], sdk.NewCoins(sdk.NewCoin("eth", sdk.NewInt(10000000000000)), sdk.NewCoin("usdc", sdk.NewInt(1000000000000))))

			// Create default CL pool
			pool := s.PrepareCustomConcentratedPool(s.TestAccs[0], ETH, USDC, DefaultTickSpacing, sdk.ZeroDec())

			// manually update fee accumulator for the pool
			feeAccum, err := s.App.ConcentratedLiquidityKeeper.GetFeeAccumulator(s.Ctx, 1)
			s.Require().NoError(err)
			feeAccum.AddToAccumulator(DefaultFeeAccumCoins)

			// add default position
			s.SetupDefaultPosition(pool.GetId())

			// add second position depending on the test
			if !test.secondPositionLowerPrice.IsNil() {
				newLowerTick, err := math.PriceToTickRoundDown(test.secondPositionLowerPrice, pool.GetTickSpacing())
				s.Require().NoError(err)
				newUpperTick, err := math.PriceToTickRoundDown(test.secondPositionUpperPrice, pool.GetTickSpacing())
				s.Require().NoError(err)

				_, _, _, _, _, _, _, err = s.App.ConcentratedLiquidityKeeper.CreatePosition(s.Ctx, pool.GetId(), s.TestAccs[1], DefaultCoins, sdk.ZeroInt(), sdk.ZeroInt(), newLowerTick, newUpperTick)
				s.Require().NoError(err)
			}

			// add 2*DefaultFeeAccumCoins to fee accumulator, now fee accumulator has 3*DefaultFeeAccumCoins as its value
			feeAccum, err = s.App.ConcentratedLiquidityKeeper.GetFeeAccumulator(s.Ctx, 1)
			s.Require().NoError(err)
			feeAccum.AddToAccumulator(DefaultFeeAccumCoins.MulDec(sdk.NewDec(2)))

			// perform swap
			_, _, _, _, _, err = s.App.ConcentratedLiquidityKeeper.SwapOutAmtGivenIn(
				s.Ctx, s.TestAccs[0], pool,
				test.tokenIn, test.tokenOutDenom,
				test.swapFee, test.priceLimit)

			s.Require().NoError(err)

			// check lower tick and upper tick fee growth
			lowerTickInfo, err := s.App.ConcentratedLiquidityKeeper.GetTickInfo(s.Ctx, pool.GetId(), DefaultLowerTick)
			s.Require().NoError(err)
			s.Require().Equal(test.expectedLowerTickFeeGrowth, lowerTickInfo.FeeGrowthOppositeDirectionOfLastTraversal)

			upperTickInfo, err := s.App.ConcentratedLiquidityKeeper.GetTickInfo(s.Ctx, pool.GetId(), DefaultLowerTick)
			s.Require().NoError(err)
			s.Require().Equal(test.expectedUpperTickFeeGrowth, upperTickInfo.FeeGrowthOppositeDirectionOfLastTraversal)

			if test.expectedSecondLowerTickFeeGrowth.expectedFeeGrowth != nil {
				newTickIndex := test.expectedSecondLowerTickFeeGrowth.tickIndex
				expectedFeeGrowth := test.expectedSecondLowerTickFeeGrowth.expectedFeeGrowth

				newLowerTickInfo, err := s.App.ConcentratedLiquidityKeeper.GetTickInfo(s.Ctx, pool.GetId(), newTickIndex)
				s.Require().NoError(err)
				s.Require().Equal(expectedFeeGrowth, newLowerTickInfo.FeeGrowthOppositeDirectionOfLastTraversal)
			}

			if test.expectedSecondUpperTickFeeGrowth.expectedFeeGrowth != nil {
				newTickIndex := test.expectedSecondUpperTickFeeGrowth.tickIndex
				expectedFeeGrowth := test.expectedSecondUpperTickFeeGrowth.expectedFeeGrowth

				newLowerTickInfo, err := s.App.ConcentratedLiquidityKeeper.GetTickInfo(s.Ctx, pool.GetId(), newTickIndex)
				s.Require().NoError(err)
				s.Require().Equal(expectedFeeGrowth, newLowerTickInfo.FeeGrowthOppositeDirectionOfLastTraversal)
			}
		})
	}
}

func (s *KeeperTestSuite) TestCalcAndSwapInAmtGivenOut() {
	tests := make(map[string]SwapTest, len(swapInGivenOutTestCases)+len(swapInGivenOutFeeTestCases)+len(swapInGivenOutErrorTestCases))
	for name, test := range swapInGivenOutTestCases {
		tests[name] = test
	}

	for name, test := range swapInGivenOutFeeTestCases {
		tests[name] = test
	}

	// add error cases as well
	for name, test := range swapInGivenOutErrorTestCases {
		tests[name] = test
	}

	for name, test := range tests {
		test := test
		s.Run(name, func() {
			s.SetupTest()
			s.FundAcc(s.TestAccs[0], sdk.NewCoins(sdk.NewCoin("eth", sdk.NewInt(10000000000000)), sdk.NewCoin("usdc", sdk.NewInt(1000000000000))))
			s.FundAcc(s.TestAccs[1], sdk.NewCoins(sdk.NewCoin("eth", sdk.NewInt(10000000000000)), sdk.NewCoin("usdc", sdk.NewInt(1000000000000))))

			// Create default CL pool
			pool := s.PrepareConcentratedPool()

			// add default position
			s.SetupDefaultPosition(pool.GetId())

			// add second position depending on the test
			if !test.secondPositionLowerPrice.IsNil() {
				newLowerTick, err := math.PriceToTickRoundDown(test.secondPositionLowerPrice, pool.GetTickSpacing())
				s.Require().NoError(err)
				newUpperTick, err := math.PriceToTickRoundDown(test.secondPositionUpperPrice, pool.GetTickSpacing())
				s.Require().NoError(err)

				_, _, _, _, _, _, _, err = s.App.ConcentratedLiquidityKeeper.CreatePosition(s.Ctx, pool.GetId(), s.TestAccs[1], DefaultCoins, sdk.ZeroInt(), sdk.ZeroInt(), newLowerTick, newUpperTick)
				s.Require().NoError(err)
			}

			poolBeforeCalc, err := s.App.ConcentratedLiquidityKeeper.GetPoolById(s.Ctx, pool.GetId())
			s.Require().NoError(err)

			// perform calc
			_, tokenIn, tokenOut, updatedTick, updatedLiquidity, sqrtPrice, err := s.App.ConcentratedLiquidityKeeper.CalcInAmtGivenOutInternal(
				s.Ctx,
				test.tokenOut, test.tokenInDenom,
				test.swapFee, test.priceLimit, pool.GetId())
			if test.expectErr {
				s.Require().Error(err)
			} else {
				s.Require().NoError(err)

				// check that tokenIn, tokenOut, tick, and sqrtPrice from CalcOut are all what we expected
				s.Require().Equal(test.expectedSqrtPrice, sqrtPrice)
				s.Require().Equal(test.expectedTokenOut.String(), tokenOut.String())
				s.Require().Equal(test.expectedTokenIn.String(), tokenIn.String())
				s.Require().Equal(test.expectedTick, updatedTick)

				if test.newLowerPrice.IsNil() && test.newUpperPrice.IsNil() {
					test.newLowerPrice = DefaultLowerPrice
					test.newUpperPrice = DefaultUpperPrice
				}

				newLowerTick, err := math.PriceToTickRoundDown(test.newLowerPrice, pool.GetTickSpacing())
				s.Require().NoError(err)
				newUpperTick, err := math.PriceToTickRoundDown(test.newUpperPrice, pool.GetTickSpacing())
				s.Require().NoError(err)

				_, lowerSqrtPrice, err := math.TickToSqrtPrice(newLowerTick)
				s.Require().NoError(err)
				_, upperSqrtPrice, err := math.TickToSqrtPrice(newUpperTick)
				s.Require().NoError(err)

				if test.poolLiqAmount0.IsNil() && test.poolLiqAmount1.IsNil() {
					test.poolLiqAmount0 = DefaultAmt0
					test.poolLiqAmount1 = DefaultAmt1
				}

				// check that liquidity is what we expected
				expectedLiquidity := math.GetLiquidityFromAmounts(DefaultCurrSqrtPrice, lowerSqrtPrice, upperSqrtPrice, test.poolLiqAmount0, test.poolLiqAmount1)
				s.Require().Equal(expectedLiquidity.String(), updatedLiquidity.String())

				// check that the pool has not been modified after performing calc
				poolAfterCalc, err := s.App.ConcentratedLiquidityKeeper.GetPoolById(s.Ctx, pool.GetId())
				s.Require().NoError(err)

				s.Require().Equal(poolBeforeCalc.GetCurrentSqrtPrice(), poolAfterCalc.GetCurrentSqrtPrice())
				s.Require().Equal(poolBeforeCalc.GetCurrentTick(), poolAfterCalc.GetCurrentTick())
				s.Require().Equal(poolBeforeCalc.GetLiquidity(), poolAfterCalc.GetLiquidity())
				s.Require().Equal(poolBeforeCalc.GetTickSpacing(), poolAfterCalc.GetTickSpacing())
			}

			// perform swap
			tokenIn, tokenOut, updatedTick, updatedLiquidity, sqrtPrice, err = s.App.ConcentratedLiquidityKeeper.SwapInAmtGivenOut(
				s.Ctx, s.TestAccs[0], pool,
				test.tokenOut, test.tokenInDenom,
				test.swapFee, test.priceLimit)
			fmt.Println(name, sqrtPrice)
			if test.expectErr {
				s.Require().Error(err)
			} else {
				s.Require().NoError(err)

				pool, err = s.App.ConcentratedLiquidityKeeper.GetPoolById(s.Ctx, pool.GetId())
				s.Require().NoError(err)

				// check that tokenIn, tokenOut, tick, and sqrtPrice from SwapOut are all what we expected
				s.Require().Equal(test.expectedTick, updatedTick)
				s.Require().Equal(test.expectedTokenIn.String(), tokenIn.String())
				s.Require().Equal(test.expectedTokenOut.String(), tokenOut.String())
				s.Require().Equal(test.expectedSqrtPrice, sqrtPrice)
				// also ensure the pool's currentTick and currentSqrtPrice was updated due to calling a mutative method
				s.Require().Equal(test.expectedTick, pool.GetCurrentTick())

				if test.newLowerPrice.IsNil() && test.newUpperPrice.IsNil() {
					test.newLowerPrice = DefaultLowerPrice
					test.newUpperPrice = DefaultUpperPrice
				}

				newLowerTick, err := math.PriceToTickRoundDown(test.newLowerPrice, pool.GetTickSpacing())
				s.Require().NoError(err)
				newUpperTick, err := math.PriceToTickRoundDown(test.newUpperPrice, pool.GetTickSpacing())
				s.Require().NoError(err)

				_, lowerSqrtPrice, err := math.TickToSqrtPrice(newLowerTick)
				s.Require().NoError(err)
				_, upperSqrtPrice, err := math.TickToSqrtPrice(newUpperTick)
				s.Require().NoError(err)

				if test.poolLiqAmount0.IsNil() && test.poolLiqAmount1.IsNil() {
					test.poolLiqAmount0 = DefaultAmt0
					test.poolLiqAmount1 = DefaultAmt1
				}

				expectedLiquidity := math.GetLiquidityFromAmounts(DefaultCurrSqrtPrice, lowerSqrtPrice, upperSqrtPrice, test.poolLiqAmount0, test.poolLiqAmount1)
				// check that liquidity is what we expected
				s.Require().Equal(expectedLiquidity.String(), pool.GetLiquidity().String())
				// also ensure the pool's currentLiquidity was updated due to calling a mutative method
				s.Require().Equal(expectedLiquidity.String(), updatedLiquidity.String())

				feeAcc, err := s.App.ConcentratedLiquidityKeeper.GetFeeAccumulator(s.Ctx, 1)
				s.Require().NoError(err)

				feeAccValue := feeAcc.GetValue()
				actualValue := feeAccValue.AmountOf(test.tokenInDenom)

				if test.swapFee.IsZero() {
					s.Require().Equal(sdk.ZeroDec(), actualValue)
					return
				}

				if test.expectedFeeGrowthAccumulatorValue.IsNil() {
					s.Require().Equal(0, feeAccValue.Len())
					return
				}

				s.Require().Equal(1, feeAccValue.Len(), fmt.Sprintf("fee accumulator should only have one denom, was (%s)", feeAccValue))
				s.Require().Equal(0,
					additiveFeeGrowthGlobalErrTolerance.CompareBigDec(
						osmomath.BigDecFromSDKDec(test.expectedFeeGrowthAccumulatorValue),
						osmomath.BigDecFromSDKDec(actualValue),
					),
					fmt.Sprintf("expected fee growth accumulator value: %s, got: %s", test.expectedFeeGrowthAccumulatorValue, actualValue),
				)
			}
		})
	}
}

func (s *KeeperTestSuite) TestSwapInAmtGivenOut_TickUpdates() {
	tests := make(map[string]SwapTest)
	for name, test := range swapInGivenOutTestCases {
		tests[name] = test
	}

	for name, test := range tests {
		s.Run(name, func() {
			s.SetupTest()
			s.FundAcc(s.TestAccs[0], sdk.NewCoins(sdk.NewCoin("eth", sdk.NewInt(10000000000000)), sdk.NewCoin("usdc", sdk.NewInt(1000000000000))))
			s.FundAcc(s.TestAccs[1], sdk.NewCoins(sdk.NewCoin("eth", sdk.NewInt(10000000000000)), sdk.NewCoin("usdc", sdk.NewInt(1000000000000))))

			// Create default CL pool
			pool := s.PrepareConcentratedPool()

			// manually update fee accumulator for the pool
			feeAccum, err := s.App.ConcentratedLiquidityKeeper.GetFeeAccumulator(s.Ctx, 1)
			s.Require().NoError(err)
			feeAccum.AddToAccumulator(DefaultFeeAccumCoins)

			// add default position
			s.SetupDefaultPosition(pool.GetId())

			// add second position depending on the test
			if !test.secondPositionLowerPrice.IsNil() {
				newLowerTick, err := math.PriceToTickRoundDown(test.secondPositionLowerPrice, pool.GetTickSpacing())
				s.Require().NoError(err)
				newUpperTick, err := math.PriceToTickRoundDown(test.secondPositionUpperPrice, pool.GetTickSpacing())
				s.Require().NoError(err)

				_, _, _, _, _, _, _, err = s.App.ConcentratedLiquidityKeeper.CreatePosition(s.Ctx, pool.GetId(), s.TestAccs[1], DefaultCoins, sdk.ZeroInt(), sdk.ZeroInt(), newLowerTick, newUpperTick)
				s.Require().NoError(err)
			}

			// add 2*DefaultFeeAccumCoins to fee accumulator, now fee accumulator has 3*DefaultFeeAccumCoins as its value
			feeAccum, err = s.App.ConcentratedLiquidityKeeper.GetFeeAccumulator(s.Ctx, 1)
			s.Require().NoError(err)
			feeAccum.AddToAccumulator(DefaultFeeAccumCoins.MulDec(sdk.NewDec(2)))

			// perform swap
			_, _, _, _, _, err = s.App.ConcentratedLiquidityKeeper.SwapInAmtGivenOut(
				s.Ctx, s.TestAccs[0], pool,
				test.tokenOut, test.tokenInDenom,
				test.swapFee, test.priceLimit)
			s.Require().NoError(err)

			// check lower tick and upper tick fee growth
			lowerTickInfo, err := s.App.ConcentratedLiquidityKeeper.GetTickInfo(s.Ctx, pool.GetId(), DefaultLowerTick)
			s.Require().NoError(err)
			s.Require().Equal(test.expectedLowerTickFeeGrowth, lowerTickInfo.FeeGrowthOppositeDirectionOfLastTraversal)

			upperTickInfo, err := s.App.ConcentratedLiquidityKeeper.GetTickInfo(s.Ctx, pool.GetId(), DefaultLowerTick)
			s.Require().NoError(err)
			s.Require().Equal(test.expectedUpperTickFeeGrowth, upperTickInfo.FeeGrowthOppositeDirectionOfLastTraversal)

			if test.expectedSecondLowerTickFeeGrowth.expectedFeeGrowth != nil {
				newTickIndex := test.expectedSecondLowerTickFeeGrowth.tickIndex
				expectedFeeGrowth := test.expectedSecondLowerTickFeeGrowth.expectedFeeGrowth

				newLowerTickInfo, err := s.App.ConcentratedLiquidityKeeper.GetTickInfo(s.Ctx, pool.GetId(), newTickIndex)
				s.Require().NoError(err)
				s.Require().Equal(expectedFeeGrowth, newLowerTickInfo.FeeGrowthOppositeDirectionOfLastTraversal)
			}

			if test.expectedSecondUpperTickFeeGrowth.expectedFeeGrowth != nil {
				newTickIndex := test.expectedSecondUpperTickFeeGrowth.tickIndex
				expectedFeeGrowth := test.expectedSecondUpperTickFeeGrowth.expectedFeeGrowth

				newLowerTickInfo, err := s.App.ConcentratedLiquidityKeeper.GetTickInfo(s.Ctx, pool.GetId(), newTickIndex)
				s.Require().NoError(err)
				s.Require().Equal(expectedFeeGrowth, newLowerTickInfo.FeeGrowthOppositeDirectionOfLastTraversal)
			}
		})
	}
}

func (s *KeeperTestSuite) TestSwapExactAmountIn() {
	type param struct {
		tokenIn           sdk.Coin
		tokenOutDenom     string
		underFundBy       sdk.Int
		tokenOutMinAmount sdk.Int
		expectedTokenOut  sdk.Int
	}

	tests := []struct {
		name        string
		param       param
		expectedErr error
	}{
		{
			name: "Proper swap usdc > eth",
			// params
			// liquidity: 		 1517882343.751510418088349649
			// sqrtPriceNext:    70.738348247484497717 which is 5003.91391278239310954 https://www.wolframalpha.com/input?i=70.710678118654752440+%2B+42000000+%2F+1517882343.751510418088349649
			// sqrtPriceCurrent: 70.710678118654752440 which is 5000
			// expectedTokenIn:  41999999.999 rounded up https://www.wolframalpha.com/input?i=1517882343.751510418088349649+*+%2870.738348247484497717+-+70.710678118654752440%29
			// expectedTokenOut: 8396.7142421 rounded down https://www.wolframalpha.com/input?i=%281517882343.751510418088349649+*+%2870.738348247484497717+-+70.710678118654752440+%29%29+%2F+%2870.710678118654752440+*+70.738348247484497717%29
			param: param{
				tokenIn:           sdk.NewCoin(USDC, sdk.NewInt(42000000)),
				tokenOutDenom:     ETH,
				tokenOutMinAmount: types.MinSpotPrice.RoundInt(),
				expectedTokenOut:  sdk.NewInt(8396),
			},
		},
		{
			name: "Proper swap eth > usdc",
			// params
			// liquidity: 		 1517882343.751510418088349649
			// sqrtPriceNext:    70.66666391085714433 which is 4993.77738829003954884402 https://www.wolframalpha.com/input?i=%28%281517882343.751510418088349649%29%29+%2F+%28%28%281517882343.751510418088349649%29+%2F+%2870.710678118654752440%29%29+%2B+%2813370%29%29
			// sqrtPriceCurrent: 70.710678118654752440 which is 5000
			// expectedTokenIn:  13370.0000 rounded up https://www.wolframalpha.com/input?i=%281517882343.751510418088349649+*+%2870.710678118654752440+-+70.66666391085714433+%29%29+%2F+%2870.66666391085714433+*+70.710678118654752440%29
			// expectedTokenOut: 66808388.890 rounded down https://www.wolframalpha.com/input?i=1517882343.751510418088349649+*+%2870.710678118654752440+-+70.66666391085714433%29
			param: param{
				tokenIn:           sdk.NewCoin(ETH, sdk.NewInt(13370)),
				tokenOutDenom:     USDC,
				tokenOutMinAmount: types.MinSpotPrice.RoundInt(),
				expectedTokenOut:  sdk.NewInt(66808388),
			},
		},
		{
			name: "out is lesser than min amount",
			param: param{
				tokenIn:           sdk.NewCoin(USDC, sdk.NewInt(42000000)),
				tokenOutDenom:     ETH,
				tokenOutMinAmount: sdk.NewInt(8397),
			},
			expectedErr: &types.AmountLessThanMinError{TokenAmount: sdk.NewInt(8396), TokenMin: sdk.NewInt(8397)},
		},
		{
			name: "in and out denom are same",
			param: param{
				tokenIn:           sdk.NewCoin(ETH, sdk.NewInt(13370)),
				tokenOutDenom:     ETH,
				tokenOutMinAmount: types.MinSpotPrice.RoundInt(),
			},
			expectedErr: &types.DenomDuplicatedError{TokenInDenom: ETH, TokenOutDenom: ETH},
		},
		{
			name: "unknown in denom",
			param: param{
				tokenIn:           sdk.NewCoin("etha", sdk.NewInt(13370)),
				tokenOutDenom:     ETH,
				tokenOutMinAmount: types.MinSpotPrice.RoundInt(),
			},
			expectedErr: &types.TokenInDenomNotInPoolError{TokenInDenom: "etha"},
		},
		{
			name: "unknown out denom",
			param: param{
				tokenIn:           sdk.NewCoin(ETH, sdk.NewInt(13370)),
				tokenOutDenom:     "etha",
				tokenOutMinAmount: types.MinSpotPrice.RoundInt(),
			},
			expectedErr: &types.TokenOutDenomNotInPoolError{TokenOutDenom: "etha"},
		},
		{
			name: "insufficient user balance",
			param: param{
				tokenIn:           sdk.NewCoin(USDC, sdk.NewInt(42000000)),
				tokenOutDenom:     ETH,
				tokenOutMinAmount: types.MinSpotPrice.RoundInt(),
				expectedTokenOut:  sdk.NewInt(8396),
				underFundBy:       sdk.OneInt(),
			},
			expectedErr: &types.InsufficientUserBalanceError{},
		},
		{
			name: "calculates zero due to small amount in",
			param: param{
				tokenIn:           sdk.NewCoin(USDC, sdk.NewInt(1)),
				tokenOutDenom:     ETH,
				tokenOutMinAmount: sdk.OneInt(),
			},
			expectedErr: &types.InvalidAmountCalculatedError{},
		},
	}

	for _, test := range tests {
		s.Run(test.name, func() {
			// Init suite for each test.
			s.SetupTest()

			// Create a default CL pool
			pool := s.PrepareConcentratedPool()

			// Check the test case to see if we are swapping asset0 for asset1 or vice versa
			asset0 := pool.GetToken0()
			zeroForOne := test.param.tokenIn.Denom == asset0

			// Create a default position to the pool created earlier
			s.SetupDefaultPosition(1)

			// Set mock listener to make sure that is is called when desired.
			s.setListenerMockOnConcentratedLiquidityKeeper()

			// The logic below is to trigger a specific error branch
			// where user does not have enough funds.
			underFundBy := sdk.ZeroInt()
			if !test.param.underFundBy.IsNil() {
				underFundBy = test.param.underFundBy
			}

			// Fund the account with token in.
			s.FundAcc(s.TestAccs[0], sdk.NewCoins(test.param.tokenIn.SubAmount(underFundBy)))

			// Retrieve pool post position set up
			pool, err := s.App.ConcentratedLiquidityKeeper.GetPoolById(s.Ctx, pool.GetId())
			s.Require().NoError(err)

			// Note spot price and gas used prior to swap
			spotPriceBefore := pool.GetCurrentSqrtPrice().Power(2)
			prevGasConsumed := s.Ctx.GasMeter().GasConsumed()

			// Execute the swap directed in the test case
			tokenOutAmount, err := s.App.ConcentratedLiquidityKeeper.SwapExactAmountIn(s.Ctx, s.TestAccs[0], pool.(poolmanagertypes.PoolI), test.param.tokenIn, test.param.tokenOutDenom, test.param.tokenOutMinAmount, DefaultZeroSwapFee)
			if test.expectedErr != nil {
				s.Require().Error(err)
				s.Require().ErrorAs(err, test.expectedErr)
			} else {
				s.Require().NoError(err)
				s.Require().Equal(test.param.expectedTokenOut.String(), tokenOutAmount.String())

				gasConsumedForSwap := s.Ctx.GasMeter().GasConsumed() - prevGasConsumed

				// Check that we consume enough gas that a CL pool swap warrants
				// We consume `types.GasFeeForSwap` directly, so the extra I/O operation mean we end up consuming more.
				s.Require().Greater(gasConsumedForSwap, uint64(types.ConcentratedGasFeeForSwap))

				// Assert events
				s.AssertEventEmitted(s.Ctx, types.TypeEvtTokenSwapped, 1)

				// Retrieve pool again post swap
				pool, err = s.App.ConcentratedLiquidityKeeper.GetPoolById(s.Ctx, pool.GetId())
				s.Require().NoError(err)

				spotPriceAfter := pool.GetCurrentSqrtPrice().Power(2)

				// Ratio of the token out should be between the before spot price and after spot price.
				tradeAvgPrice := tokenOutAmount.ToDec().Quo(test.param.tokenIn.Amount.ToDec())

				if zeroForOne {
					s.Require().True(tradeAvgPrice.LT(spotPriceBefore))
					s.Require().True(tradeAvgPrice.GT(spotPriceAfter))
				} else {
					tradeAvgPrice = sdk.OneDec().Quo(tradeAvgPrice)
					s.Require().True(tradeAvgPrice.GT(spotPriceBefore))
					s.Require().True(tradeAvgPrice.LT(spotPriceAfter))
				}

				// Validate that listeners were called the desired number of times
				s.validateListenerCallCount(0, 0, 0, 1)
			}
		})
	}
}

func (s *KeeperTestSuite) TestSwapExactAmountOut() {
	// this is used for the test case with price impact protection
	// to ensure that the balances always have enough funds to cover
	// the swap and trigger the desired error branch
	differenceFromMax := sdk.OneInt()

	type param struct {
		tokenOut         sdk.Coin
		tokenInDenom     string
		tokenInMaxAmount sdk.Int
		expectedTokenIn  sdk.Int
	}

	tests := []struct {
		name        string
		param       param
		expectedErr error
	}{
		{
			name: "Proper swap eth > usdc",

			param: param{
				tokenOut:         sdk.NewCoin(USDC, sdk.NewInt(42000000)),
				tokenInDenom:     ETH,
				tokenInMaxAmount: types.MaxSpotPrice.RoundInt(),
				// from math import *
				// from decimal import *
				// liq = Decimal("1517882343.751510418088349649")
				// sqrt_cur = Decimal("5000").sqrt()
				// sqrt_next = sqrt_cur - token_out / liq
				// token_in = math.ceil(liq * (sqrt_cur - sqrt_next) / (sqrt_cur * sqrt_next))
				// print(token_in)
				expectedTokenIn: sdk.NewInt(8404),
			},
		},
		{
			name: "Proper swap usdc > eth",
			// from math import *
			// from decimal import *
			// liq = Decimal("1517882343.751510418088349649")
			// sqrt_cur = Decimal("5000").sqrt()
			// token_out = Decimal("13370")
			// sqrt_next = liq * sqrt_cur / (liq - token_out * sqrt_cur)
			// token_in = ceil(liq * abs(sqrt_cur - sqrt_next))
			// print(token_in)
			param: param{
				tokenOut:         sdk.NewCoin(ETH, sdk.NewInt(13370)),
				tokenInDenom:     USDC,
				tokenInMaxAmount: types.MaxSpotPrice.RoundInt(),
				expectedTokenIn:  sdk.NewInt(66891663),
			},
		},
		{
			name: "out is more than max amount",
			param: param{
				tokenOut:         sdk.NewCoin(ETH, sdk.NewInt(13370)),
				tokenInDenom:     USDC,
				tokenInMaxAmount: sdk.NewInt(66891663).Sub(differenceFromMax),
				expectedTokenIn:  sdk.NewInt(66891663),
			},
			expectedErr: &types.AmountGreaterThanMaxError{TokenAmount: sdk.NewInt(66891663), TokenMax: sdk.NewInt(66891663).Sub(differenceFromMax)},
		},
		{
			name: "insufficient user balance",
			param: param{
				tokenOut:         sdk.NewCoin(ETH, sdk.NewInt(13370)),
				tokenInDenom:     USDC,
				tokenInMaxAmount: sdk.NewInt(66891663).Sub(differenceFromMax.Mul(sdk.NewInt(2))),
				expectedTokenIn:  sdk.NewInt(66891663),
			},
			expectedErr: &types.InsufficientUserBalanceError{},
		},
		{
			name: "in and out denom are same",
			param: param{
				tokenOut:         sdk.NewCoin(ETH, sdk.NewInt(13370)),
				tokenInDenom:     ETH,
				tokenInMaxAmount: types.MaxSpotPrice.RoundInt(),
			},
			expectedErr: &types.DenomDuplicatedError{TokenInDenom: ETH, TokenOutDenom: ETH},
		},
		{
			name: "unknown out denom",
			param: param{
				tokenOut:         sdk.NewCoin("etha", sdk.NewInt(13370)),
				tokenInDenom:     ETH,
				tokenInMaxAmount: types.MaxSpotPrice.RoundInt(),
			},
			expectedErr: &types.TokenOutDenomNotInPoolError{TokenOutDenom: "etha"},
		},
		{
			name: "unknown in denom",
			param: param{
				tokenOut:         sdk.NewCoin(ETH, sdk.NewInt(13370)),
				tokenInDenom:     "etha",
				tokenInMaxAmount: types.MaxSpotPrice.RoundInt(),
			},
			expectedErr: &types.TokenInDenomNotInPoolError{TokenInDenom: "etha"},
		},
	}

	for _, test := range tests {
		s.Run(test.name, func() {
			// Init suite for each test.
			s.SetupTest()

			// Create a default CL pool
			pool := s.PrepareConcentratedPool()

			// Check the test case to see if we are swapping asset0 for asset1 or vice versa
			asset1 := pool.GetToken1()
			zeroForOne := test.param.tokenOut.Denom == asset1

			// Then create a default position to the pool created earlier
			s.SetupDefaultPosition(1)

			// Set mock listener to make sure that is is called when desired.
			s.setListenerMockOnConcentratedLiquidityKeeper()

			// Fund the account with token in.
			// We add differenceFromMax for the test case with price impact protection
			// to ensure that the balances always have enough funds to cover
			// the swap and trigger the desired error branch
			s.FundAcc(s.TestAccs[0], sdk.NewCoins(sdk.NewCoin(test.param.tokenInDenom, test.param.tokenInMaxAmount.Add(differenceFromMax))))

			// Retrieve pool post position set up
			pool, err := s.App.ConcentratedLiquidityKeeper.GetPoolById(s.Ctx, pool.GetId())
			s.Require().NoError(err)

			// Note spot price and gas used prior to swap
			spotPriceBefore := pool.GetCurrentSqrtPrice().Power(2)
			prevGasConsumed := s.Ctx.GasMeter().GasConsumed()

			// Execute the swap directed in the test case
			tokenIn, err := s.App.ConcentratedLiquidityKeeper.SwapExactAmountOut(s.Ctx, s.TestAccs[0], pool.(poolmanagertypes.PoolI), test.param.tokenInDenom, test.param.tokenInMaxAmount, test.param.tokenOut, DefaultZeroSwapFee)

			if test.expectedErr != nil {
				s.Require().Error(err)
				s.Require().ErrorAs(err, test.expectedErr)
			} else {
				s.Require().NoError(err)
				s.Require().Equal(test.param.expectedTokenIn.String(), tokenIn.String())

				gasConsumedForSwap := s.Ctx.GasMeter().GasConsumed() - prevGasConsumed
				// Check that we consume enough gas that a CL pool swap warrants
				// We consume `types.GasFeeForSwap` directly, so the extra I/O operation mean we end up consuming more.
				s.Require().Greater(gasConsumedForSwap, uint64(types.ConcentratedGasFeeForSwap))

				// Assert events
				s.AssertEventEmitted(s.Ctx, types.TypeEvtTokenSwapped, 1)

				// Retrieve pool again post swap
				pool, err = s.App.ConcentratedLiquidityKeeper.GetPoolById(s.Ctx, pool.GetId())
				s.Require().NoError(err)

				spotPriceAfter := pool.GetCurrentSqrtPrice().Power(2)

				// Ratio of the token out should be between the before spot price and after spot price.
				tradeAvgPrice := tokenIn.ToDec().Quo(test.param.tokenOut.Amount.ToDec())

				if zeroForOne {
					// token in is token zero, token out is token one
					tradeAvgPrice = sdk.OneDec().Quo(tradeAvgPrice)
					s.Require().True(tradeAvgPrice.LT(spotPriceBefore), fmt.Sprintf("tradeAvgPrice: %s, spotPriceBefore: %s", tradeAvgPrice, spotPriceBefore))
					s.Require().True(tradeAvgPrice.GT(spotPriceAfter), fmt.Sprintf("tradeAvgPrice: %s, spotPriceAfter: %s", tradeAvgPrice, spotPriceAfter))
				} else {
					// token in is token one, token out is token zero
					s.Require().True(tradeAvgPrice.GT(spotPriceBefore), fmt.Sprintf("tradeAvgPrice: %s, spotPriceBefore: %s", tradeAvgPrice, spotPriceBefore))
					s.Require().True(tradeAvgPrice.LT(spotPriceAfter), fmt.Sprintf("tradeAvgPrice: %s, spotPriceAfter: %s", tradeAvgPrice, spotPriceAfter))
				}

				// Validate that listeners were called the desired number of times
				s.validateListenerCallCount(0, 0, 0, 1)
			}
		})
	}
}

// TestComputeOutAmtGivenIn tests that ComputeOutAmtGivenIn successfully performs state changes as expected.
// We expect to only change fee accum state, since pool state change is not handled by ComputeOutAmtGivenIn.
func (s *KeeperTestSuite) TestComputeOutAmtGivenIn() {
	// we only use fee cases here since write Ctx only takes effect in the fee accumulator
	tests := make(map[string]SwapTest, len(swapOutGivenInFeeCases))

	for name, test := range swapOutGivenInFeeCases {
		tests[name] = test
	}

	for name, test := range tests {
		test := test
		s.Run(name, func() {
			s.SetupTest()
			s.FundAcc(s.TestAccs[0], sdk.NewCoins(sdk.NewCoin("eth", sdk.NewInt(10000000000000)), sdk.NewCoin("usdc", sdk.NewInt(1000000000000))))
			s.FundAcc(s.TestAccs[1], sdk.NewCoins(sdk.NewCoin("eth", sdk.NewInt(10000000000000)), sdk.NewCoin("usdc", sdk.NewInt(1000000000000))))

			// Create default CL pool
			pool := s.PrepareConcentratedPool()

			// add default position
			s.SetupDefaultPosition(pool.GetId())

			// add second position depending on the test
			if !test.secondPositionLowerPrice.IsNil() {
				newLowerTick, err := math.PriceToTickRoundDown(test.secondPositionLowerPrice, pool.GetTickSpacing())
				s.Require().NoError(err)
				newUpperTick, err := math.PriceToTickRoundDown(test.secondPositionUpperPrice, pool.GetTickSpacing())
				s.Require().NoError(err)

				_, _, _, _, _, _, _, err = s.App.ConcentratedLiquidityKeeper.CreatePosition(s.Ctx, pool.GetId(), s.TestAccs[1], DefaultCoins, sdk.ZeroInt(), sdk.ZeroInt(), newLowerTick, newUpperTick)
				s.Require().NoError(err)
			}

			poolBeforeCalc, err := s.App.ConcentratedLiquidityKeeper.GetPoolById(s.Ctx, pool.GetId())
			s.Require().NoError(err)

			// perform calc
			_, _, _, _, _, err = s.App.ConcentratedLiquidityKeeper.ComputeOutAmtGivenIn(
				s.Ctx,
				pool.GetId(),
				test.tokenIn, test.tokenOutDenom,
				test.swapFee, test.priceLimit)
			s.Require().NoError(err)

			// check that the pool has not been modified after performing calc
			poolAfterCalc, err := s.App.ConcentratedLiquidityKeeper.GetPoolById(s.Ctx, pool.GetId())
			s.Require().NoError(err)

			s.Require().Equal(poolBeforeCalc.GetCurrentSqrtPrice(), poolAfterCalc.GetCurrentSqrtPrice())
			s.Require().Equal(poolBeforeCalc.GetCurrentTick(), poolAfterCalc.GetCurrentTick())
			s.Require().Equal(poolBeforeCalc.GetLiquidity(), poolAfterCalc.GetLiquidity())
			s.Require().Equal(poolBeforeCalc.GetTickSpacing(), poolAfterCalc.GetTickSpacing())

			// check that fee accum has been correctly updated.
			feeAccum, err := s.App.ConcentratedLiquidityKeeper.GetFeeAccumulator(s.Ctx, 1)
			s.Require().NoError(err)

			feeAccumValue := feeAccum.GetValue()
			s.Require().Equal(1, feeAccumValue.Len())
			s.Require().Equal(0,
				additiveFeeGrowthGlobalErrTolerance.CompareBigDec(
					osmomath.BigDecFromSDKDec(test.expectedFeeGrowthAccumulatorValue),
					osmomath.BigDecFromSDKDec(feeAccum.GetValue().AmountOf(test.tokenIn.Denom)),
				),
			)
		})
	}
}

// TestCalcOutAmtGivenIn_NonMutative tests that CalcOutAmtGivenIn is non-mutative.
func (s *KeeperTestSuite) TestCalcOutAmtGivenIn_NonMutative() {
	// we only use fee cases here since write Ctx only takes effect in the fee accumulator
	tests := make(map[string]SwapTest, len(swapOutGivenInFeeCases))

	for name, test := range swapOutGivenInFeeCases {
		tests[name] = test
	}

	for name, test := range tests {
		test := test
		s.Run(name, func() {
			s.SetupTest()
			s.FundAcc(s.TestAccs[0], sdk.NewCoins(sdk.NewCoin("eth", sdk.NewInt(10000000000000)), sdk.NewCoin("usdc", sdk.NewInt(1000000000000))))
			s.FundAcc(s.TestAccs[1], sdk.NewCoins(sdk.NewCoin("eth", sdk.NewInt(10000000000000)), sdk.NewCoin("usdc", sdk.NewInt(1000000000000))))

			// Create default CL pool
			pool := s.PrepareConcentratedPool()

			// add default position
			s.SetupDefaultPosition(pool.GetId())

			// add second position depending on the test
			if !test.secondPositionLowerPrice.IsNil() {
				newLowerTick, err := math.PriceToTickRoundDown(test.secondPositionLowerPrice, pool.GetTickSpacing())
				s.Require().NoError(err)
				newUpperTick, err := math.PriceToTickRoundDown(test.secondPositionUpperPrice, pool.GetTickSpacing())
				s.Require().NoError(err)

				_, _, _, _, _, _, _, err = s.App.ConcentratedLiquidityKeeper.CreatePosition(s.Ctx, pool.GetId(), s.TestAccs[1], DefaultCoins, sdk.ZeroInt(), sdk.ZeroInt(), newLowerTick, newUpperTick)
				s.Require().NoError(err)
			}

			poolBeforeCalc, err := s.App.ConcentratedLiquidityKeeper.GetPoolById(s.Ctx, pool.GetId())
			s.Require().NoError(err)

			// perform calc
			_, err = s.App.ConcentratedLiquidityKeeper.CalcOutAmtGivenIn(
				s.Ctx,
				poolBeforeCalc,
				test.tokenIn, test.tokenOutDenom,
				test.swapFee)
			s.Require().NoError(err)

			// check that the pool has not been modified after performing calc
			poolAfterCalc, err := s.App.ConcentratedLiquidityKeeper.GetPoolById(s.Ctx, pool.GetId())
			s.Require().NoError(err)

			s.Require().Equal(poolBeforeCalc.GetCurrentSqrtPrice(), poolAfterCalc.GetCurrentSqrtPrice())
			s.Require().Equal(poolBeforeCalc.GetCurrentTick(), poolAfterCalc.GetCurrentTick())
			s.Require().Equal(poolBeforeCalc.GetLiquidity(), poolAfterCalc.GetLiquidity())
			s.Require().Equal(poolBeforeCalc.GetTickSpacing(), poolAfterCalc.GetTickSpacing())

			feeAccum, err := s.App.ConcentratedLiquidityKeeper.GetFeeAccumulator(s.Ctx, 1)
			s.Require().NoError(err)

			feeAccumValue := feeAccum.GetValue()
			s.Require().Equal(0, feeAccumValue.Len())
			s.Require().Equal(1,
				additiveFeeGrowthGlobalErrTolerance.CompareBigDec(
					osmomath.BigDecFromSDKDec(test.expectedFeeGrowthAccumulatorValue),
					osmomath.BigDecFromSDKDec(feeAccum.GetValue().AmountOf(test.tokenIn.Denom)),
				),
			)
		})
	}
}

// TestCalcInAmtGivenOutWriteCtx tests that writeCtx successfully performs state changes as expected.
// We expect writeCtx to only change fee accum state, since pool state change is not handled via writeCtx function.
func (s *KeeperTestSuite) TestCalcInAmtGivenOutWriteCtx() {
	// we only use fee cases here since write Ctx only takes effect in the fee accumulator
	tests := make(map[string]SwapTest, len(swapInGivenOutFeeTestCases))

	for name, test := range swapInGivenOutFeeTestCases {
		tests[name] = test
	}

	for name, test := range tests {
		test := test
		s.Run(name, func() {
			s.SetupTest()
			s.FundAcc(s.TestAccs[0], sdk.NewCoins(sdk.NewCoin("eth", sdk.NewInt(10000000000000)), sdk.NewCoin("usdc", sdk.NewInt(1000000000000))))
			s.FundAcc(s.TestAccs[1], sdk.NewCoins(sdk.NewCoin("eth", sdk.NewInt(10000000000000)), sdk.NewCoin("usdc", sdk.NewInt(1000000000000))))

			// Create default CL pool
			pool := s.PrepareConcentratedPool()

			// add default position
			s.SetupDefaultPosition(pool.GetId())

			// add second position depending on the test
			if !test.secondPositionLowerPrice.IsNil() {
				newLowerTick, err := math.PriceToTickRoundDown(test.secondPositionLowerPrice, pool.GetTickSpacing())
				s.Require().NoError(err)
				newUpperTick, err := math.PriceToTickRoundDown(test.secondPositionUpperPrice, pool.GetTickSpacing())
				s.Require().NoError(err)

				_, _, _, _, _, _, _, err = s.App.ConcentratedLiquidityKeeper.CreatePosition(s.Ctx, pool.GetId(), s.TestAccs[1], DefaultCoins, sdk.ZeroInt(), sdk.ZeroInt(), newLowerTick, newUpperTick)
				s.Require().NoError(err)
			}

			poolBeforeCalc, err := s.App.ConcentratedLiquidityKeeper.GetPoolById(s.Ctx, pool.GetId())
			s.Require().NoError(err)

			// perform calc
			writeCtx, _, _, _, _, _, err := s.App.ConcentratedLiquidityKeeper.CalcInAmtGivenOutInternal(
				s.Ctx,
				test.tokenOut, test.tokenInDenom,
				test.swapFee, test.priceLimit, pool.GetId())
			s.Require().NoError(err)

			// check that the pool has not been modified after performing calc
			poolAfterCalc, err := s.App.ConcentratedLiquidityKeeper.GetPoolById(s.Ctx, pool.GetId())
			s.Require().NoError(err)

			s.Require().Equal(poolBeforeCalc.GetCurrentSqrtPrice(), poolAfterCalc.GetCurrentSqrtPrice())
			s.Require().Equal(poolBeforeCalc.GetCurrentTick(), poolAfterCalc.GetCurrentTick())
			s.Require().Equal(poolBeforeCalc.GetLiquidity(), poolAfterCalc.GetLiquidity())
			s.Require().Equal(poolBeforeCalc.GetTickSpacing(), poolAfterCalc.GetTickSpacing())

			feeAccum, err := s.App.ConcentratedLiquidityKeeper.GetFeeAccumulator(s.Ctx, 1)
			s.Require().NoError(err)

			feeAccumValue := feeAccum.GetValue()
			s.Require().Equal(0, feeAccumValue.Len())
			s.Require().Equal(1,
				additiveFeeGrowthGlobalErrTolerance.CompareBigDec(
					osmomath.BigDecFromSDKDec(test.expectedFeeGrowthAccumulatorValue),
					osmomath.BigDecFromSDKDec(feeAccum.GetValue().AmountOf(test.tokenInDenom)),
				),
			)

			// System under test
			writeCtx()

			// now we check that fee accum has been correctly updated upon writeCtx
			feeAccum, err = s.App.ConcentratedLiquidityKeeper.GetFeeAccumulator(s.Ctx, 1)
			s.Require().NoError(err)

			feeAccumValue = feeAccum.GetValue()
			s.Require().Equal(1, feeAccumValue.Len())
			s.Require().Equal(0,
				additiveFeeGrowthGlobalErrTolerance.CompareBigDec(
					osmomath.BigDecFromSDKDec(test.expectedFeeGrowthAccumulatorValue),
					osmomath.BigDecFromSDKDec(feeAccum.GetValue().AmountOf(test.tokenInDenom)),
				),
			)
		})
	}
}

func (s *KeeperTestSuite) TestInverseRelationshipSwapOutAmtGivenIn() {
	tests := swapOutGivenInCases

	for name, test := range tests {
		s.Run(name, func() {
			s.SetupTest()
			s.FundAcc(s.TestAccs[0], sdk.NewCoins(sdk.NewCoin("eth", sdk.NewInt(10000000000000)), sdk.NewCoin("usdc", sdk.NewInt(1000000000000))))
			s.FundAcc(s.TestAccs[1], sdk.NewCoins(sdk.NewCoin("eth", sdk.NewInt(10000000000000)), sdk.NewCoin("usdc", sdk.NewInt(1000000000000))))

			// Create default CL pool
			pool := s.PrepareConcentratedPool()

			// add default position
			s.SetupDefaultPosition(pool.GetId())

			// add second position depending on the test
			if !test.secondPositionLowerPrice.IsNil() {
				newLowerTick, err := math.PriceToTickRoundDown(test.secondPositionLowerPrice, pool.GetTickSpacing())
				s.Require().NoError(err)
				newUpperTick, err := math.PriceToTickRoundDown(test.secondPositionUpperPrice, pool.GetTickSpacing())
				s.Require().NoError(err)

				_, _, _, _, _, _, _, err = s.App.ConcentratedLiquidityKeeper.CreatePosition(s.Ctx, pool.GetId(), s.TestAccs[1], DefaultCoins, sdk.ZeroInt(), sdk.ZeroInt(), newLowerTick, newUpperTick)
				s.Require().NoError(err)
			}

			// mark pool state and user balance before swap
			poolBefore, err := s.App.ConcentratedLiquidityKeeper.GetPool(s.Ctx, pool.GetId())
			s.Require().NoError(err)
			userBalanceBeforeSwap := s.App.BankKeeper.GetAllBalances(s.Ctx, s.TestAccs[0])
			poolBalanceBeforeSwap := s.App.BankKeeper.GetAllBalances(s.Ctx, poolBefore.GetAddress())

			// system under test
			firstTokenIn, firstTokenOut, _, _, _, err := s.App.ConcentratedLiquidityKeeper.SwapOutAmtGivenIn(
				s.Ctx, s.TestAccs[0], pool,
				test.tokenIn, test.tokenOutDenom,
				DefaultZeroSwapFee, test.priceLimit)
			s.Require().NoError(err)

			secondTokenIn, secondTokenOut, _, _, _, err := s.App.ConcentratedLiquidityKeeper.SwapOutAmtGivenIn(
				s.Ctx, s.TestAccs[0], pool,
				firstTokenOut, firstTokenIn.Denom,
				DefaultZeroSwapFee, sdk.ZeroDec(),
			)
			s.Require().NoError(err)

			// Run invariants on pool state, balances, and swap outputs.
			s.inverseRelationshipInvariants(firstTokenIn, firstTokenOut, secondTokenIn, secondTokenOut, poolBefore, userBalanceBeforeSwap, poolBalanceBeforeSwap, true)
		})
	}
}

func (s *KeeperTestSuite) TestUpdateFeeGrowthGlobal() {
	ten := sdk.NewDec(10)

	tests := map[string]struct {
		liquidity               sdk.Dec
		feeChargeTotal          sdk.Dec
		expectedFeeGrowthGlobal sdk.Dec
	}{
		"zero liquidity -> no-op": {
			liquidity:               sdk.ZeroDec(),
			feeChargeTotal:          ten,
			expectedFeeGrowthGlobal: sdk.ZeroDec(),
		},
		"non-zero liquidity -> updated": {
			liquidity:      ten,
			feeChargeTotal: ten,
			// 10 / 10 = 1
			expectedFeeGrowthGlobal: sdk.OneDec(),
		},
		"rounding test: boundary fee growth": {
			liquidity:      ten.Add(ten).Mul(sdk.NewDec(1e18)),
			feeChargeTotal: ten,
			// 10 / (20 * 10^18) = 5 * 10^-19, which we expect to truncate and leave 0.
			expectedFeeGrowthGlobal: sdk.ZeroDec(),
		},
	}

	for name, tc := range tests {
		tc := tc
		s.Run(name, func() {
			s.SetupTest()

			// Setup.
			swapState := cl.SwapState{}
			swapState.SetLiquidity(tc.liquidity)
			swapState.SetFeeGrowthGlobal(sdk.ZeroDec())

			// System under test.
			swapState.UpdateFeeGrowthGlobal(tc.feeChargeTotal)

			// Assertion.
			s.Require().Equal(tc.expectedFeeGrowthGlobal, swapState.GetFeeGrowthGlobal())
		})
	}
}

func (s *KeeperTestSuite) TestInverseRelationshipSwapInAmtGivenOut() {
	tests := swapInGivenOutTestCases

	for name, test := range tests {
		s.Run(name, func() {
			s.SetupTest()
			s.FundAcc(s.TestAccs[0], sdk.NewCoins(sdk.NewCoin("eth", sdk.NewInt(10000000000000)), sdk.NewCoin("usdc", sdk.NewInt(1000000000000))))
			s.FundAcc(s.TestAccs[1], sdk.NewCoins(sdk.NewCoin("eth", sdk.NewInt(10000000000000)), sdk.NewCoin("usdc", sdk.NewInt(1000000000000))))

			// Create default CL pool
			pool := s.PrepareConcentratedPool()

			// add default position
			s.SetupDefaultPosition(pool.GetId())

			// add second position depending on the test
			if !test.secondPositionLowerPrice.IsNil() {
				newLowerTick, err := math.PriceToTickRoundDown(test.secondPositionLowerPrice, pool.GetTickSpacing())
				s.Require().NoError(err)
				newUpperTick, err := math.PriceToTickRoundDown(test.secondPositionUpperPrice, pool.GetTickSpacing())
				s.Require().NoError(err)

				_, _, _, _, _, _, _, err = s.App.ConcentratedLiquidityKeeper.CreatePosition(s.Ctx, pool.GetId(), s.TestAccs[1], DefaultCoins, sdk.ZeroInt(), sdk.ZeroInt(), newLowerTick, newUpperTick)
				s.Require().NoError(err)
			}

			// mark pool state and user balance before swap
			poolBefore, err := s.App.ConcentratedLiquidityKeeper.GetPool(s.Ctx, pool.GetId())
			s.Require().NoError(err)
			userBalanceBeforeSwap := s.App.BankKeeper.GetAllBalances(s.Ctx, s.TestAccs[0])
			poolBalanceBeforeSwap := s.App.BankKeeper.GetAllBalances(s.Ctx, poolBefore.GetAddress())

			// system under test
			firstTokenIn, firstTokenOut, _, _, _, err := s.App.ConcentratedLiquidityKeeper.SwapInAmtGivenOut(
				s.Ctx, s.TestAccs[0], pool,
				test.tokenOut, test.tokenInDenom,
				DefaultZeroSwapFee, test.priceLimit)
			s.Require().NoError(err)

			secondTokenIn, secondTokenOut, _, _, _, err := s.App.ConcentratedLiquidityKeeper.SwapInAmtGivenOut(
				s.Ctx, s.TestAccs[0], pool,
				firstTokenIn, firstTokenOut.Denom,
				DefaultZeroSwapFee, sdk.ZeroDec(),
			)
			s.Require().NoError(err)

			// Run invariants on pool state, balances, and swap outputs.
			s.inverseRelationshipInvariants(firstTokenIn, firstTokenOut, secondTokenIn, secondTokenOut, poolBefore, userBalanceBeforeSwap, poolBalanceBeforeSwap, false)
		})
	}
}

func (s *KeeperTestSuite) TestUpdatePoolForSwap() {
	var (
		oneHundredETH         = sdk.NewCoin(ETH, sdk.NewInt(100_000_000))
		oneHundredUSDC        = sdk.NewCoin(USDC, sdk.NewInt(100_000_000))
		defaultInitialBalance = sdk.NewCoins(oneHundredETH, oneHundredUSDC)
	)

	tests := map[string]struct {
		senderInitialBalance sdk.Coins
		poolInitialBalance   sdk.Coins
		tokenIn              sdk.Coin
		tokenOut             sdk.Coin
		newCurrentTick       int64
		newLiquidity         sdk.Dec
		newSqrtPrice         sdk.Dec
		expectError          error
	}{
		"success case": {
			senderInitialBalance: defaultInitialBalance,
			poolInitialBalance:   defaultInitialBalance,
			tokenIn:              oneHundredETH,
			tokenOut:             oneHundredUSDC,
			newCurrentTick:       2,
			newLiquidity:         sdk.NewDec(2),
			newSqrtPrice:         sdk.NewDec(2),
		},
		"success case with different/uneven numbers": {
			senderInitialBalance: defaultInitialBalance.Add(defaultInitialBalance...),
			poolInitialBalance:   defaultInitialBalance,
			tokenIn:              oneHundredETH.Add(oneHundredETH),
			tokenOut:             oneHundredUSDC,
			newCurrentTick:       8,
			newLiquidity:         sdk.NewDec(37),
			newSqrtPrice:         sdk.NewDec(91),
		},
		"sender does not have enough balance": {
			senderInitialBalance: defaultInitialBalance,
			poolInitialBalance:   defaultInitialBalance,
			tokenIn:              oneHundredETH.Add(oneHundredETH),
			tokenOut:             oneHundredUSDC,
			newCurrentTick:       2,
			newLiquidity:         sdk.NewDec(2),
			newSqrtPrice:         sdk.NewDec(2),
			expectError:          types.InsufficientUserBalanceError{},
		},
		"pool does not have enough balance": {
			senderInitialBalance: defaultInitialBalance,
			poolInitialBalance:   defaultInitialBalance,
			tokenIn:              oneHundredETH,
			tokenOut:             oneHundredUSDC.Add(oneHundredUSDC),
			newCurrentTick:       2,
			newLiquidity:         sdk.NewDec(2),
			newSqrtPrice:         sdk.NewDec(2),
			expectError:          types.InsufficientPoolBalanceError{},
		},
	}

	for name, tc := range tests {
		tc := tc
		s.Run(name, func() {
			s.SetupTest()
			concentratedLiquidityKeeper := s.App.ConcentratedLiquidityKeeper

			// Create pool with initial balance
			pool := s.PrepareConcentratedPool()
			s.FundAcc(pool.GetAddress(), tc.poolInitialBalance)
			// Create account with empty balance and fund with initial balance
			sender := apptesting.CreateRandomAccounts(1)[0]
			s.FundAcc(sender, tc.senderInitialBalance)

			// Default pool values are initialized to one.
<<<<<<< HEAD
			err := pool.ApplySwap(sdk.OneDec(), sdk.OneInt(), sdk.OneDec())
			s.Require().NoError(err)
=======
			err := pool.ApplySwap(sdk.OneDec(), 1, sdk.OneDec())
			suite.Require().NoError(err)
>>>>>>> f716158d

			// Write default pool to state.
			err = concentratedLiquidityKeeper.SetPool(s.Ctx, pool)
			s.Require().NoError(err)

			// Set mock listener to make sure that is is called when desired.
			s.setListenerMockOnConcentratedLiquidityKeeper()

			err = concentratedLiquidityKeeper.UpdatePoolForSwap(s.Ctx, pool, sender, tc.tokenIn, tc.tokenOut, tc.newCurrentTick, tc.newLiquidity, tc.newSqrtPrice)

			// Test that pool is updated
			poolAfterUpdate, err2 := concentratedLiquidityKeeper.GetPoolById(s.Ctx, pool.GetId())
			s.Require().NoError(err2)

			if tc.expectError != nil {
				s.Require().Error(err)
				s.Require().ErrorAs(err, &tc.expectError)

				// Test that pool is not updated
				s.Require().Equal(pool.String(), poolAfterUpdate.String())
				return
			}
			s.Require().NoError(err)

<<<<<<< HEAD
			s.Require().Equal(tc.newCurrentTick, poolAfterUpdate.GetCurrentTick().Int64())
			s.Require().Equal(tc.newLiquidity, poolAfterUpdate.GetLiquidity())
			s.Require().Equal(tc.newSqrtPrice, poolAfterUpdate.GetCurrentSqrtPrice())
=======
			suite.Require().Equal(tc.newCurrentTick, poolAfterUpdate.GetCurrentTick())
			suite.Require().Equal(tc.newLiquidity, poolAfterUpdate.GetLiquidity())
			suite.Require().Equal(tc.newSqrtPrice, poolAfterUpdate.GetCurrentSqrtPrice())
>>>>>>> f716158d

			// Estimate expected final balances from inputs.
			expectedSenderFinalBalance := tc.senderInitialBalance.Sub(sdk.NewCoins(tc.tokenIn)).Add(tc.tokenOut)
			expectedPoolFinalBalance := tc.poolInitialBalance.Add(tc.tokenIn).Sub(sdk.NewCoins(tc.tokenOut))

			// Test that token out is sent from pool to sender.
			senderBalanceAfterSwap := s.App.BankKeeper.GetAllBalances(s.Ctx, sender)
			s.Require().Equal(expectedSenderFinalBalance.String(), senderBalanceAfterSwap.String())

			// Test that token in is sent from sender to pool.
			poolBalanceAfterSwap := s.App.BankKeeper.GetAllBalances(s.Ctx, pool.GetAddress())
			s.Require().Equal(expectedPoolFinalBalance.String(), poolBalanceAfterSwap.String())

			// Validate that listeners were called the desired number of times
			s.validateListenerCallCount(0, 0, 0, 1)
		})
	}
}

func (s *KeeperTestSuite) inverseRelationshipInvariants(firstTokenIn, firstTokenOut, secondTokenIn, secondTokenOut sdk.Coin, poolBefore poolmanagertypes.PoolI, userBalanceBeforeSwap sdk.Coins, poolBalanceBeforeSwap sdk.Coins, outGivenIn bool) {
	pool, ok := poolBefore.(types.ConcentratedPoolExtension)
	s.Require().True(ok)

	liquidityBefore, err := s.App.ConcentratedLiquidityKeeper.GetTotalPoolLiquidity(s.Ctx, pool.GetId())
	s.Require().NoError(err)

	// The output of the first swap should be exactly the same as the input of the second swap.
	// The input of the first swap should be within a margin of error of the output of the second swap.
	if outGivenIn {
		s.Require().Equal(firstTokenOut, secondTokenIn)
		s.validateAmountsWithTolerance(firstTokenIn.Amount, secondTokenOut.Amount)
	} else {
		s.Require().Equal(firstTokenIn, secondTokenOut)
		s.validateAmountsWithTolerance(firstTokenOut.Amount, secondTokenIn.Amount)
	}

	// Assure that pool state came back to original state
	poolAfter, err := s.App.ConcentratedLiquidityKeeper.GetPool(s.Ctx, poolBefore.GetId())
	s.Require().NoError(err)

	liquidityAfter, err := s.App.ConcentratedLiquidityKeeper.GetTotalPoolLiquidity(s.Ctx, pool.GetId())
	s.Require().NoError(err)

	// After both swaps, the pool should have the same total shares and total liquidity.
	s.Require().Equal(liquidityBefore, liquidityAfter)

	// Within a margin of error, the spot price should be the same before and after the swap
	oldSpotPrice, err := poolBefore.SpotPrice(s.Ctx, pool.GetToken0(), pool.GetToken1())
	s.Require().NoError(err)
	newSpotPrice, err := poolAfter.SpotPrice(s.Ctx, pool.GetToken0(), pool.GetToken1())
	s.Require().NoError(err)
	multiplicativeTolerance = osmomath.ErrTolerance{
		MultiplicativeTolerance: sdk.MustNewDecFromStr("0.001"),
	}
	s.Require().Equal(0, multiplicativeTolerance.Compare(oldSpotPrice.RoundInt(), newSpotPrice.RoundInt()))

	// Assure that user balance now as it was before both swaps.
	// TODO: Come back to this choice after deciding if we are using BigDec for swaps
	// https://github.com/osmosis-labs/osmosis/issues/4475
	userBalanceAfterSwap := s.App.BankKeeper.GetAllBalances(s.Ctx, s.TestAccs[0])
	poolBalanceAfterSwap := s.App.BankKeeper.GetAllBalances(s.Ctx, poolBefore.GetAddress())
	for _, coin := range userBalanceBeforeSwap {
		beforeSwap := userBalanceBeforeSwap.AmountOf(coin.Denom)
		afterSwap := userBalanceAfterSwap.AmountOf(coin.Denom)
		s.Require().Equal(0, multiplicativeTolerance.Compare(beforeSwap, afterSwap), fmt.Sprintf("user balance before swap: %s, after swap: %s", beforeSwap, afterSwap))
	}
	for _, coin := range poolBalanceBeforeSwap {
		beforeSwap := poolBalanceBeforeSwap.AmountOf(coin.Denom)
		afterSwap := poolBalanceAfterSwap.AmountOf(coin.Denom)
		s.Require().Equal(0, multiplicativeTolerance.Compare(beforeSwap, afterSwap), fmt.Sprintf("pool balance before swap: %s, after swap: %s", beforeSwap, afterSwap))
	}
}

// validateAmountsWithTolerance validates the given amounts a and b, allowing
// a negligible multiplicative error and an additive error of 1.
func (s *KeeperTestSuite) validateAmountsWithTolerance(amountA sdk.Int, amountB sdk.Int) {
	multCompare := multiplicativeTolerance.Compare(amountA, amountB)
	if multCompare != 0 {
		// If the multiplicative comparison fails, try again with additive tolerance of one.
		// This may occcur for small amounts where the multiplicative tolerance ends up being
		// too restrictive for the rounding difference of just 1. E.g. 100 vs 101 does not satisfy the
		// 0.01% multiplciative margin of error but it is acceptable due to expected rounding epsilon.
		s.Require().Equal(0, oneAdditiveTolerance.Compare(amountA, amountB), "amountA: %s, amountB: %s", amountA, amountB)
	} else {
		s.Require().Equal(0, multCompare, "amountA: %s, amountB: %s", amountA, amountB)
	}
}

func (s *KeeperTestSuite) TestFunctionalSwaps() {
	positions := Positions{
		numSwaps:       5,
		numAccounts:    5,
		numFullRange:   4,
		numNarrowRange: 3,
		numConsecutive: 2,
		numOverlapping: 1,
	}
	// Init suite.
	s.SetupTest()

	// Determine amount of ETH and USDC to swap per swap.
	// These values were chosen as to not deplete the entire liquidity, but enough to move the price considerably.
	swapCoin0 := sdk.NewCoin(ETH, DefaultAmt0.Quo(sdk.NewInt(int64(positions.numSwaps))))
	swapCoin1 := sdk.NewCoin(USDC, DefaultAmt1.Quo(sdk.NewInt(int64(positions.numSwaps))))

	// Default setup only creates 3 accounts, but we need 5 for this test.
	s.TestAccs = apptesting.CreateRandomAccounts(positions.numAccounts)

	// Create a default CL pool, but with a 0.3 percent swap fee.
	clPool := s.PrepareCustomConcentratedPool(s.TestAccs[0], ETH, USDC, DefaultTickSpacing, sdk.MustNewDecFromStr("0.002"))

	positionIds := make([][]uint64, 4)
	// Setup full range position across all four accounts
	for i := 0; i < positions.numFullRange; i++ {
		positionId := s.SetupFullRangePositionAcc(clPool.GetId(), s.TestAccs[i])
		positionIds[0] = append(positionIds[0], positionId)
	}

	// Setup narrow range position across three of four accounts
	for i := 0; i < positions.numNarrowRange; i++ {
		positionId := s.SetupDefaultPositionAcc(clPool.GetId(), s.TestAccs[i])
		positionIds[1] = append(positionIds[1], positionId)
	}

	// Setup consecutive range position (in relation to narrow range position) across two of four accounts
	for i := 0; i < positions.numConsecutive; i++ {
		positionId := s.SetupConsecutiveRangePositionAcc(clPool.GetId(), s.TestAccs[i])
		positionIds[2] = append(positionIds[2], positionId)
	}

	// Setup overlapping range position (in relation to narrow range position) on one of four accounts
	for i := 0; i < positions.numOverlapping; i++ {
		positionId := s.SetupOverlappingRangePositionAcc(clPool.GetId(), s.TestAccs[i])
		positionIds[3] = append(positionIds[3], positionId)
	}

	// Depiction of the pool before any swaps
	//
	//  0 -----------------------------|-------------------------------------------- ∞
	//                   4545 ---------|-------- 5500
	//                                 |    5500 --------------- 6250
	//         4000 ----------------- 4999
	//                                 |
	//                              5000

	// Swap multiple times USDC for ETH, therefore increasing the spot price
	_, _, totalTokenIn, totalTokenOut := s.swapAndTrackXTimesInARow(clPool.GetId(), swapCoin1, ETH, types.MaxSpotPrice, positions.numSwaps)
	clPool, err := s.App.ConcentratedLiquidityKeeper.GetPoolById(s.Ctx, clPool.GetId())
	s.Require().NoError(err)

	// Depiction of the pool after the swaps (from 5000 to 5146), increasing the spot price
	//                                   >
	//  0 -----------------------------|--|----------------------------------------- ∞
	//                   4545 ---------|--|----- 5500
	//                                 |  | 5500 --------------- 6250
	//         4000 ----------------- 4999|
	//                                 |  |
	//                              5000 > 5146
	//
	// from math import *
	// from decimal import *
	// liq = Decimal("4836489743.729150266025048947")
	// sqrt_cur = Decimal("5000").sqrt()
	// token_in = Decimal("5000000000")
	// swap_fee = Decimal("0.003")
	// token_in_after_fee = token_in * (Decimal("1") - swap_fee)
	// sqrt_next = sqrt_cur + token_in_after_fee / liq
	// token_out = liq * (sqrt_next - sqrt_cur) / (sqrt_cur * sqrt_next)

	// # Summary:
	// print(sqrt_next) # 71.74138432587113364823838192
	// print(token_out) # 982676.1324268988579833395181

	// Get expected values from the calculations above
	expectedSqrtPrice := osmomath.MustNewDecFromStr("71.74138432587113364823838192")
	actualSqrtPrice := osmomath.BigDecFromSDKDec(clPool.GetCurrentSqrtPrice())
	expectedTokenIn := swapCoin1.Amount.Mul(sdk.NewInt(int64(positions.numSwaps)))
	expectedTokenOut := sdk.NewInt(983645)

	// Compare the expected and actual values with a multiplicative tolerance of 0.0001%
	s.Require().Equal(0, multiplicativeTolerance.CompareBigDec(expectedSqrtPrice, actualSqrtPrice), "expected sqrt price: %s, actual sqrt price: %s", expectedSqrtPrice, actualSqrtPrice)
	s.Require().Equal(0, multiplicativeTolerance.Compare(expectedTokenIn, totalTokenIn.Amount))
	s.Require().Equal(0, multiplicativeTolerance.Compare(expectedTokenOut, totalTokenOut.Amount))

	// Withdraw all full range positions
	for _, positionId := range positionIds[0] {
		position, err := s.App.ConcentratedLiquidityKeeper.GetPosition(s.Ctx, positionId)
		s.Require().NoError(err)
		owner, err := sdk.AccAddressFromBech32(position.Address)
		s.Require().NoError(err)
		_, _, err = s.App.ConcentratedLiquidityKeeper.WithdrawPosition(s.Ctx, owner, positionId, position.Liquidity)
		s.Require().NoError(err)
	}

	// Swap multiple times ETH for USDC, therefore decreasing the spot price
	_, _, totalTokenIn, totalTokenOut = s.swapAndTrackXTimesInARow(clPool.GetId(), swapCoin0, USDC, types.MinSpotPrice, positions.numSwaps)
	clPool, err = s.App.ConcentratedLiquidityKeeper.GetPoolById(s.Ctx, clPool.GetId())
	s.Require().NoError(err)

	// Depiction of the pool after the swaps (from 5146 to 4990), decreasing the spot price
	//								   <
	//                   4545 -----|------|----- 5500
	//                             |      | 5500 --------------- 6250
	//         4000 ---------------|- 4999|
	//                             |      |
	//                          4990   <  5146
	// from math import *
	// from decimal import *
	// # Range 1: From 5146 to 4999
	// token_in = Decimal("1000000")
	// swap_fee = Decimal("0.003")
	// token_in_after_fee = token_in - (token_in * swap_fee)
	// liq_1 = Decimal("4553647031.254531254265048947")
	// sqrt_cur = Decimal("71.741384325871133645")
	// sqrt_next_1 = Decimal("4999").sqrt()

	// token_out_1 = liq_1 * (sqrt_cur - sqrt_next_1)
	// token_in_1 = ceil(liq_1 * (sqrt_cur - sqrt_next_1) / (sqrt_next_1 * sqrt_cur))

	// token_in = token_in_after_fee - token_in_1

	// # Range 2: from 4999 till end
	// liq_2 = Decimal("5224063246.973358697925449540")
	// sqrt_next_2 = liq_2 / ((liq_2 / sqrt_next_1) + token_in)
	// token_out_2 = liq_2 * (sqrt_next_1 - sqrt_next_2)
	// token_in_2 = ceil(liq_2 * (sqrt_next_1 - sqrt_next_2) /
	// 				  (sqrt_next_2 * sqrt_next_1))
	// token_out = token_out_1 + token_out_2

	// # Summary:
	// print(sqrt_next_2)  # 70.64112736841825140176332377
	// print(token_out)    # 5052068983.121266708067570832

	// Get expected values from the calculations above
	expectedSqrtPrice = osmomath.MustNewDecFromStr("70.64112736841825140176332377")
	actualSqrtPrice = osmomath.BigDecFromSDKDec(clPool.GetCurrentSqrtPrice())
	expectedTokenIn = swapCoin0.Amount.Mul(sdk.NewInt(int64(positions.numSwaps)))
	expectedTokenOut = sdk.NewInt(5057205729)

	// Compare the expected and actual values with a multiplicative tolerance of 0.0001%
	s.Require().Equal(0, multiplicativeTolerance.CompareBigDec(expectedSqrtPrice, actualSqrtPrice))
	s.Require().Equal(0, multiplicativeTolerance.Compare(expectedTokenIn, totalTokenIn.Amount))
	s.Require().Equal(0, multiplicativeTolerance.Compare(expectedTokenOut, totalTokenOut.Amount))

	// Withdraw all narrow range positions
	for _, positionId := range positionIds[1] {
		position, err := s.App.ConcentratedLiquidityKeeper.GetPosition(s.Ctx, positionId)
		s.Require().NoError(err)
		owner, err := sdk.AccAddressFromBech32(position.Address)
		s.Require().NoError(err)
		_, _, err = s.App.ConcentratedLiquidityKeeper.WithdrawPosition(s.Ctx, owner, positionId, position.Liquidity)
		s.Require().NoError(err)
	}

	// Swap multiple times USDC for ETH, therefore increasing the spot price
	_, _, totalTokenIn, totalTokenOut = s.swapAndTrackXTimesInARow(clPool.GetId(), swapCoin1, ETH, types.MaxSpotPrice, positions.numSwaps)
	clPool, err = s.App.ConcentratedLiquidityKeeper.GetPoolById(s.Ctx, clPool.GetId())
	s.Require().NoError(err)

	// Depiction of the pool after the swaps (from 4990 to 5810), increasing the spot price
	//								      >
	//                             |        5500 -|------------- 6250
	//         4000 ---------------|- 4999        |
	//                             |              |
	//                          4990      >       5810
	// from math import *
	// from decimal import *
	// # Range 1: From 4990.16... to 4999
	// token_in = Decimal("5000000000")
	// swap_fee = Decimal("0.003")
	// token_in_after_fee = token_in - (token_in * swap_fee)
	// liq_1 = Decimal("670416215.718827443660400593")
	// sqrt_cur = Decimal("70.641127368418251403")
	// sqrt_next_1 = Decimal("4999").sqrt()

	// token_out_1 = liq_1 * (sqrt_next_1 - sqrt_cur) / (sqrt_next_1 * sqrt_cur)
	// token_in_1 = ceil(liq_1 * abs(sqrt_cur - sqrt_next_1))

	// token_in = token_in_after_fee - token_in_1

	// # Range 2: from 5500 till end
	// sqrt_next_1 = Decimal("5500").sqrt()
	// liq_2 = Decimal("2395534889.911016246446002272")
	// sqrt_next_2 = sqrt_next_1 + token_in / liq_2

	// token_out_2 = liq_2 * (sqrt_next_2 - sqrt_next_1) / (sqrt_next_1 * sqrt_next_2)
	// token_in_2 = ceil(liq_2 * abs(sqrt_next_2 - sqrt_next_1))
	// token_out = token_out_1 + token_out_2

	// # Summary:
	// print(sqrt_next_2)  # 76.22545423006231767390422658
	// print(token_out)    # 882804.6589413517320313885494

	// Get expected values from the calculations above
	expectedSqrtPrice = osmomath.MustNewDecFromStr("76.22545423006231767390422658")
	actualSqrtPrice = osmomath.BigDecFromSDKDec(clPool.GetCurrentSqrtPrice())
	expectedTokenIn = swapCoin1.Amount.Mul(sdk.NewInt(int64(positions.numSwaps)))
	expectedTokenOut = sdk.NewInt(883663)

	// Compare the expected and actual values with a multiplicative tolerance of 0.0001%
	s.Require().Equal(0, multiplicativeTolerance.CompareBigDec(expectedSqrtPrice, actualSqrtPrice))
	s.Require().Equal(0, multiplicativeTolerance.Compare(expectedTokenIn, totalTokenIn.Amount))
	s.Require().Equal(0, multiplicativeTolerance.Compare(expectedTokenOut, totalTokenOut.Amount))

	// Withdraw all consecutive range position (in relation to narrow range position)
	for _, positionId := range positionIds[2] {
		position, err := s.App.ConcentratedLiquidityKeeper.GetPosition(s.Ctx, positionId)
		s.Require().NoError(err)
		owner, err := sdk.AccAddressFromBech32(position.Address)
		s.Require().NoError(err)
		_, _, err = s.App.ConcentratedLiquidityKeeper.WithdrawPosition(s.Ctx, owner, positionId, position.Liquidity)
		s.Require().NoError(err)
	}

	// Swap multiple times ETH for USDC, therefore decreasing the spot price
	_, _, totalTokenIn, totalTokenOut = s.swapAndTrackXTimesInARow(clPool.GetId(), swapCoin0, USDC, types.MinSpotPrice, positions.numSwaps)
	clPool, err = s.App.ConcentratedLiquidityKeeper.GetPoolById(s.Ctx, clPool.GetId())
	s.Require().NoError(err)

	// Depiction of the pool after the swaps (from 5810 to 4093), decreasing the spot price
	//                               <
	//         4000 -|--------------- 4999          |
	//				 |							    |
	//            4093		         <	            5810
	//
	// from math import *
	// from decimal import *
	// liq = Decimal("670416215.718827443660400593")
	// sqrt_cur = Decimal("4999").sqrt()
	// token_in = Decimal("1000000")
	// swap_fee = Decimal("0.003")
	// token_in_after_fee = token_in * (Decimal("1") - swap_fee)
	// sqrt_next = liq / ((liq / sqrt_cur) + token_in_after_fee)
	// token_out = liq * (sqrt_cur - sqrt_next)

	// # Summary:
	// print(sqrt_next)  # 63.97671895942244949922335999
	// print(token_out)  # 4509814620.762503497903902725

	// Get expected values from the calculations above
	expectedSqrtPrice = osmomath.MustNewDecFromStr("63.97671895942244949922335999")
	actualSqrtPrice = osmomath.BigDecFromSDKDec(clPool.GetCurrentSqrtPrice())
	expectedTokenIn = swapCoin0.Amount.Mul(sdk.NewInt(int64(positions.numSwaps)))
	expectedTokenOut = sdk.NewInt(4513904710)

	// Compare the expected and actual values with a multiplicative tolerance of 0.0001%
	s.Require().Equal(0, multiplicativeTolerance.CompareBigDec(expectedSqrtPrice, actualSqrtPrice))
	s.Require().Equal(0, multiplicativeTolerance.Compare(expectedTokenIn, totalTokenIn.Amount))
	s.Require().Equal(0, multiplicativeTolerance.Compare(expectedTokenOut, totalTokenOut.Amount))
}<|MERGE_RESOLUTION|>--- conflicted
+++ resolved
@@ -2727,13 +2727,8 @@
 			s.FundAcc(sender, tc.senderInitialBalance)
 
 			// Default pool values are initialized to one.
-<<<<<<< HEAD
-			err := pool.ApplySwap(sdk.OneDec(), sdk.OneInt(), sdk.OneDec())
-			s.Require().NoError(err)
-=======
 			err := pool.ApplySwap(sdk.OneDec(), 1, sdk.OneDec())
-			suite.Require().NoError(err)
->>>>>>> f716158d
+			s.Require().NoError(err)
 
 			// Write default pool to state.
 			err = concentratedLiquidityKeeper.SetPool(s.Ctx, pool)
@@ -2758,15 +2753,9 @@
 			}
 			s.Require().NoError(err)
 
-<<<<<<< HEAD
-			s.Require().Equal(tc.newCurrentTick, poolAfterUpdate.GetCurrentTick().Int64())
+			s.Require().Equal(tc.newCurrentTick, poolAfterUpdate.GetCurrentTick())
 			s.Require().Equal(tc.newLiquidity, poolAfterUpdate.GetLiquidity())
 			s.Require().Equal(tc.newSqrtPrice, poolAfterUpdate.GetCurrentSqrtPrice())
-=======
-			suite.Require().Equal(tc.newCurrentTick, poolAfterUpdate.GetCurrentTick())
-			suite.Require().Equal(tc.newLiquidity, poolAfterUpdate.GetLiquidity())
-			suite.Require().Equal(tc.newSqrtPrice, poolAfterUpdate.GetCurrentSqrtPrice())
->>>>>>> f716158d
 
 			// Estimate expected final balances from inputs.
 			expectedSenderFinalBalance := tc.senderInitialBalance.Sub(sdk.NewCoins(tc.tokenIn)).Add(tc.tokenOut)
