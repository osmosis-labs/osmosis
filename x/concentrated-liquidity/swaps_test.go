--- conflicted
+++ resolved
@@ -4,11 +4,8 @@
 	sdk "github.com/cosmos/cosmos-sdk/types"
 	"github.com/stretchr/testify/suite"
 
-<<<<<<< HEAD
 	"github.com/osmosis-labs/osmosis/osmomath"
-=======
 	cl "github.com/osmosis-labs/osmosis/v14/x/concentrated-liquidity"
->>>>>>> c4e76b95
 	"github.com/osmosis-labs/osmosis/v14/x/concentrated-liquidity/internal/math"
 	"github.com/osmosis-labs/osmosis/v14/x/concentrated-liquidity/types"
 	cltypes "github.com/osmosis-labs/osmosis/v14/x/concentrated-liquidity/types"
@@ -17,59 +14,39 @@
 
 var _ = suite.TestingSuite(nil)
 
-<<<<<<< HEAD
+type secondPosition struct {
+	tickIndex         int64
+	expectedFeeGrowth sdk.DecCoins
+}
 type SwapOutGivenInTest struct {
 	positionAmount0          sdk.Int
 	positionAmount1          sdk.Int
+	addPositions             func(ctx sdk.Context, poolId uint64)
 	tokenIn                  sdk.Coin
 	tokenOutDenom            string
 	priceLimit               sdk.Dec
 	secondPositionLowerPrice sdk.Dec
 	secondPositionUpperPrice sdk.Dec
-	expectedTokenIn          sdk.Coin
-	expectedTokenOut         sdk.Coin
-	expectedTick             sdk.Int
-	expectedSqrtPrice        sdk.Dec
-	newLowerPrice            sdk.Dec
-	newUpperPrice            sdk.Dec
-	poolLiqAmount0           sdk.Int
-	poolLiqAmount1           sdk.Int
-	expectErr                bool
+
+	expectedTokenIn            sdk.Coin
+	expectedTokenOut           sdk.Coin
+	expectedTick               sdk.Int
+	expectedSqrtPrice          sdk.Dec
+	expectedLowerTickFeeGrowth sdk.DecCoins
+	expectedUpperTickFeeGrowth sdk.DecCoins
+	// since we use different values for the seondary position's tick, save (tick, expectedFeeGrowth) tuple
+	expectedSecondLowerTickFeeGrowth secondPosition
+	expectedSecondUpperTickFeeGrowth secondPosition
+
+	newLowerPrice  sdk.Dec
+	newUpperPrice  sdk.Dec
+	poolLiqAmount0 sdk.Int
+	poolLiqAmount1 sdk.Int
+	expectErr      bool
 }
 
 var (
 	swapOutGivenInCases = map[string]SwapOutGivenInTest{
-=======
-func (s *KeeperTestSuite) TestCalcAndSwapOutAmtGivenIn() {
-	type secondPosition struct {
-		tickIndex         int64
-		expectedFeeGrowth sdk.DecCoins
-	}
-	tests := map[string]struct {
-		positionAmount0 sdk.Int
-		positionAmount1 sdk.Int
-		addPositions    func(ctx sdk.Context, poolId uint64)
-		tokenIn         sdk.Coin
-		tokenOutDenom   string
-		priceLimit      sdk.Dec
-
-		expectedTokenIn            sdk.Coin
-		expectedTokenOut           sdk.Coin
-		expectedTick               sdk.Int
-		expectedSqrtPrice          sdk.Dec
-		expectedLowerTickFeeGrowth sdk.DecCoins
-		expectedUpperTickFeeGrowth sdk.DecCoins
-		// since we use different values for the seondary position's tick, save (tick, expectedFeeGrowth) tuple
-		expectedSecondLowerTickFeeGrowth secondPosition
-		expectedSecondUpperTickFeeGrowth secondPosition
-
-		newLowerPrice  sdk.Dec
-		newUpperPrice  sdk.Dec
-		poolLiqAmount0 sdk.Int
-		poolLiqAmount1 sdk.Int
-		expectErr      bool
-	}{
->>>>>>> c4e76b95
 		//  One price range
 		//
 		//          5000
@@ -454,7 +431,6 @@
 			// Create default CL pool
 			pool := s.PrepareConcentratedPool()
 
-<<<<<<< HEAD
 			// add default position
 			_, _, _, err := s.App.ConcentratedLiquidityKeeper.CreatePosition(s.Ctx, pool.GetId(), s.TestAccs[0], DefaultAmt0, DefaultAmt1, sdk.ZeroInt(), sdk.ZeroInt(), DefaultLowerTick, DefaultUpperTick)
 			s.Require().NoError(err)
@@ -470,15 +446,11 @@
 				s.Require().NoError(err)
 			}
 
-=======
 			// manually update fee accumulator for the pool
 			feeAccum, err := s.App.ConcentratedLiquidityKeeper.GetFeeAccumulator(s.Ctx, 1)
 			s.Require().NoError(err)
 			feeAccum.AddToAccumulator(DefaultFeeAccumCoins)
 
-			// add positions
-			test.addPositions(s.Ctx, pool.GetId())
->>>>>>> c4e76b95
 			poolBeforeCalc, err := s.App.ConcentratedLiquidityKeeper.GetPoolById(s.Ctx, pool.GetId())
 			s.Require().NoError(err)
 
