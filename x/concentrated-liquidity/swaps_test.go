--- conflicted
+++ resolved
@@ -2191,24 +2191,7 @@
 				s.Ctx,
 				poolBeforeCalc.GetId(),
 				test.tokenIn, test.tokenOutDenom,
-<<<<<<< HEAD
-				test.swapFee, test.priceLimit)
-			s.Require().NoError(err)
-
-			// check that the pool has not been modified after performing calc
-			poolAfterCalc, err := s.App.ConcentratedLiquidityKeeper.GetPoolById(s.Ctx, pool.GetId())
-			s.Require().NoError(err)
-
-			s.Require().Equal(poolBeforeCalc.GetCurrentSqrtPrice(), poolAfterCalc.GetCurrentSqrtPrice())
-			s.Require().Equal(poolBeforeCalc.GetCurrentTick(), poolAfterCalc.GetCurrentTick())
-			s.Require().Equal(poolBeforeCalc.GetLiquidity(), poolAfterCalc.GetLiquidity())
-			s.Require().Equal(poolBeforeCalc.GetTickSpacing(), poolAfterCalc.GetTickSpacing())
-
-			// check that fee accum has been correctly updated.
-			feeAccum, err := s.App.ConcentratedLiquidityKeeper.GetFeeAccumulator(s.Ctx, 1)
-=======
 				test.spreadFactor, test.priceLimit)
->>>>>>> 672cf20f
 			s.Require().NoError(err)
 
 			// check that the pool has not been modified after performing calc
