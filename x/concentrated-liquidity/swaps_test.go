package concentrated_liquidity_test

import (
	"fmt"

	sdk "github.com/cosmos/cosmos-sdk/types"
	"github.com/stretchr/testify/suite"

	"github.com/osmosis-labs/osmosis/osmomath"
	"github.com/osmosis-labs/osmosis/v16/app/apptesting"
	cl "github.com/osmosis-labs/osmosis/v16/x/concentrated-liquidity"
	"github.com/osmosis-labs/osmosis/v16/x/concentrated-liquidity/math"
	"github.com/osmosis-labs/osmosis/v16/x/concentrated-liquidity/types"
	poolmanagertypes "github.com/osmosis-labs/osmosis/v16/x/poolmanager/types"
)

var _ = suite.TestingSuite(nil)

type secondPosition struct {
	tickIndex                  int64
	expectedSpreadRewardGrowth sdk.DecCoins
}

type SwapTest struct {
	// Specific to swap out given in.
	tokenIn       sdk.Coin
	tokenOutDenom string

	// Specific to swap in given out.
	tokenOut     sdk.Coin
	tokenInDenom string

	// Shared.
	priceLimit               sdk.Dec
	spreadFactor             sdk.Dec
	secondPositionLowerPrice sdk.Dec
	secondPositionUpperPrice sdk.Dec

	expectedTokenIn                            sdk.Coin
	expectedTokenOut                           sdk.Coin
	expectedTick                               int64
	expectedSqrtPrice                          sdk.Dec
	expectedLowerTickSpreadRewardGrowth        sdk.DecCoins
	expectedUpperTickSpreadRewardGrowth        sdk.DecCoins
	expectedSpreadRewardGrowthAccumulatorValue sdk.Dec
	// since we use different values for the seondary position's tick, save (tick, expectedSpreadRewardGrowth) tuple
	expectedSecondLowerTickSpreadRewardGrowth secondPosition
	expectedSecondUpperTickSpreadRewardGrowth secondPosition

	newLowerPrice  sdk.Dec
	newUpperPrice  sdk.Dec
	poolLiqAmount0 sdk.Int
	poolLiqAmount1 sdk.Int
	expectErr      bool
}

// positionMeta defines the metadata of a position
// after its creation.
type positionMeta struct {
	positionId uint64
	lowerTick  int64
	upperTick  int64
	liquidity  sdk.Dec
}

var (
	swapFundCoins = sdk.NewCoins(sdk.NewCoin("eth", sdk.NewInt(10000000000000)), sdk.NewCoin("usdc", sdk.NewInt(1000000000000)))

	// Allow 0.01% margin of error.
	multiplicativeTolerance = osmomath.ErrTolerance{
		MultiplicativeTolerance: sdk.MustNewDecFromStr("0.0001"),
	}
	// Allow additive margin equal of 1. It may stem from round up token in and rounding down
	// tokenOut in favor of the pool.
	oneAdditiveTolerance = osmomath.ErrTolerance{
		AdditiveTolerance: sdk.OneDec(),
	}
	swapOutGivenInCases = map[string]SwapTest{
		//  One price range
		//
		//          5000
		//  4545 -----|----- 5500
		"single position within one tick: usdc -> eth": {
			tokenIn:       sdk.NewCoin("usdc", sdk.NewInt(42000000)),
			tokenOutDenom: "eth",
			priceLimit:    sdk.NewDec(5004),
			spreadFactor:  sdk.ZeroDec(),
			// from math import *
			// from decimal import *

			// token_in = Decimal("42000000")
			// liq = Decimal("1517882343.751510417627556287")
			// sqrt_cur = Decimal("70.710678118654752441") # sqrt5000

			// precision = Decimal('1.000000000000000000') # 18 decimal precision
			// rounding_direction = ROUND_DOWN # round delta down since we're swapping asset 1 in
			// sqrt_delta = (token_in / liq).quantize(precision, rounding=rounding_direction)
			// sqrt_next = sqrt_cur + sqrt_delta

			// token_out = floor(liq * (sqrt_next - sqrt_cur) / (sqrt_next * sqrt_cur))
			// token_in = ceil(liq * abs(sqrt_cur - sqrt_next))

			// print(sqrt_next)
			// print(token_in)
			// print(token_out)
			expectedTokenIn:  sdk.NewCoin("usdc", sdk.NewInt(42000000)),
			expectedTokenOut: sdk.NewCoin("eth", sdk.NewInt(8396)),
			expectedTick:     31003913,
			// Corresponds to sqrt_next in script above
			expectedSqrtPrice: sdk.MustNewDecFromStr("70.738348247484497718"),
			// tick's accum coins stay same since crossing tick does not occur in this case
		},
		"single position within one tick: usdc -> eth, with zero price limit": {
			tokenIn:       sdk.NewCoin("usdc", sdk.NewInt(42000000)),
			tokenOutDenom: "eth",
			priceLimit:    sdk.ZeroDec(),
			spreadFactor:  sdk.ZeroDec(),
			// from math import *
			// from decimal import *

			// token_in = Decimal("42000000")
			// liq = Decimal("1517882343.751510417627556287")
			// sqrt_cur = Decimal("70.710678118654752441") # sqrt5000

			// precision = Decimal('1.000000000000000000') # 18 decimal precision
			// rounding_direction = ROUND_DOWN # round delta down since we're swapping asset 1 in
			// sqrt_delta = (token_in / liq).quantize(precision, rounding=rounding_direction)
			// sqrt_next = sqrt_cur + sqrt_delta

			// token_out = floor(liq * (sqrt_next - sqrt_cur) / (sqrt_next * sqrt_cur))
			// token_in = ceil(liq * abs(sqrt_cur - sqrt_next))

			// print(sqrt_next)
			// print(token_in)
			// print(token_out)
			expectedTokenIn:  sdk.NewCoin("usdc", sdk.NewInt(42000000)),
			expectedTokenOut: sdk.NewCoin("eth", sdk.NewInt(8396)),
			expectedTick:     31003913,
			// Corresponds to sqrt_next in script above
			expectedSqrtPrice: sdk.MustNewDecFromStr("70.738348247484497718"),
			// tick's accum coins stay same since crossing tick does not occur in this case
		},
		"single position within one tick: eth -> usdc": {
			tokenIn:       sdk.NewCoin("eth", sdk.NewInt(13370)),
			tokenOutDenom: "usdc",
			priceLimit:    sdk.NewDec(4993),
			spreadFactor:  sdk.ZeroDec(),
			// from math import *
			// from decimal import *
			//
			// liquidity = Decimal("1517882343.751510417627556287")
			// sqrt_cur = Decimal("70.710678118654752441") # sqrt5000
			// token_in = 13370
			//
			// sqrt_next = liquidity * sqrt_cur / (liquidity + token_in * sqrt_cur)
			//
			// # CalcAmount0Delta rounded up
			// expectedTokenIn = ((liquidity * (sqrt_cur - sqrt_next)) / (sqrt_cur * sqrt_next)).quantize(Decimal('1'), rounding=ROUND_UP)
			// # CalcAmount1Delta rounded down
			// expectedTokenOut = (liquidity * (sqrt_cur - sqrt_next)).quantize(Decimal('1'), rounding=ROUND_DOWN)
			//
			// # Summary
			// print(sqrt_next)
			// print(expectedTokenIn)
			// print(expectedTokenOut)
			expectedTokenIn:  sdk.NewCoin("eth", sdk.NewInt(13370)),
			expectedTokenOut: sdk.NewCoin("usdc", sdk.NewInt(66808388)),
			expectedTick:     30993777,
			// True value with arbitrary precision: 70.6666639108571443321...
			// Expected value due to our monotonic sqrt's >= true value guarantee: 70.666663910857144333
			expectedSqrtPrice: sdk.MustNewDecFromStr("70.666663910857144333"),
		},
		"single position within one tick: eth -> usdc, with zero price limit": {
			tokenIn:       sdk.NewCoin("eth", sdk.NewInt(13370)),
			tokenOutDenom: "usdc",
			priceLimit:    sdk.ZeroDec(),
			spreadFactor:  sdk.ZeroDec(),
			// from math import *
			// from decimal import *
			//
			// liquidity = Decimal("1517882343.751510417627556287")
			// sqrt_cur = Decimal("70.710678118654752441") # sqrt5000
			// token_in = 13370
			//
			// sqrt_next = liquidity * sqrt_cur / (liquidity + token_in * sqrt_cur)
			//
			// # CalcAmount0Delta rounded up
			// expectedTokenIn = ((liquidity * (sqrt_cur - sqrt_next)) / (sqrt_cur * sqrt_next)).quantize(Decimal('1'), rounding=ROUND_UP)
			// # CalcAmount1Delta rounded down
			// expectedTokenOut = (liquidity * (sqrt_cur - sqrt_next)).quantize(Decimal('1'), rounding=ROUND_DOWN)
			//
			// # Summary
			// print(sqrt_next)
			// print(expectedTokenIn)
			// print(expectedTokenOut)
			expectedTokenIn:  sdk.NewCoin("eth", sdk.NewInt(13370)),
			expectedTokenOut: sdk.NewCoin("usdc", sdk.NewInt(66808388)),
			expectedTick:     30993777,
			// True value with arbitrary precision: 70.6666639108571443321...
			// Expected value due to our monotonic sqrt's >= true value guarantee: 70.666663910857144333
			expectedSqrtPrice: sdk.MustNewDecFromStr("70.666663910857144333"),
		},
		//  Two equal price ranges
		//
		//          5000
		//  4545 -----|----- 5500
		//  4545 -----|----- 5500
		"two positions within one tick: usdc -> eth": {
			tokenIn:                  sdk.NewCoin("usdc", sdk.NewInt(42000000)),
			tokenOutDenom:            "eth",
			priceLimit:               sdk.NewDec(5002),
			spreadFactor:             sdk.ZeroDec(),
			secondPositionLowerPrice: DefaultLowerPrice,
			secondPositionUpperPrice: DefaultUpperPrice,
			// from math import *
			// from decimal import *
			//
			// token_in = Decimal("42000000")
			// liq = 2 * Decimal("1517882343.751510417627556287")
			// sqrt_cur = Decimal("70.710678118654752441") # sqrt5000

			// precision = Decimal('1.000000000000000000') # 18 decimal precision
			// rounding_direction = ROUND_DOWN # round delta down since we're swapping asset 1 in
			// sqrt_delta = (token_in / liq).quantize(precision, rounding=rounding_direction)
			// sqrt_next = sqrt_cur + sqrt_delta

			// token_out = floor(liq * (sqrt_next - sqrt_cur) / (sqrt_next * sqrt_cur))
			// token_in = ceil(liq * abs(sqrt_cur - sqrt_next))

			// print(sqrt_next)
			// print(token_in)
			// print(token_out)
			expectedTokenIn:  sdk.NewCoin("usdc", sdk.NewInt(42000000)),
			expectedTokenOut: sdk.NewCoin("eth", sdk.NewInt(8398)),
			expectedTick:     31001956,
			// Corresponds to sqrt_next in script above
			expectedSqrtPrice: sdk.MustNewDecFromStr("70.724513183069625079"),
			// two positions with same liquidity entered
			poolLiqAmount0: sdk.NewInt(1000000).MulRaw(2),
			poolLiqAmount1: sdk.NewInt(5000000000).MulRaw(2),
		},
		"two positions within one tick: eth -> usdc": {
			tokenIn:                  sdk.NewCoin("eth", sdk.NewInt(13370)),
			tokenOutDenom:            "usdc",
			priceLimit:               sdk.NewDec(4996),
			spreadFactor:             sdk.ZeroDec(),
			secondPositionLowerPrice: DefaultLowerPrice,
			secondPositionUpperPrice: DefaultUpperPrice,
			// from math import *
			// from decimal import *
			//
			// liquidity = 2 * Decimal("1517882343.751510417627556287")
			// sqrt_cur = Decimal("70.710678118654752441") # sqrt5000
			// token_in = 13370
			//
			// sqrt_next = liquidity * sqrt_cur / (liquidity + token_in * sqrt_cur)
			//
			// # CalcAmount0Delta rounded up
			// expectedTokenIn = ((liquidity * (sqrt_cur - sqrt_next)) / (sqrt_cur * sqrt_next)).quantize(Decimal('1'), rounding=ROUND_UP)
			// # CalcAmount1Delta rounded down
			// expectedTokenOut = (liquidity * (sqrt_cur - sqrt_next)).quantize(Decimal('1'), rounding=ROUND_DOWN)
			//
			// # Summary
			// print(sqrt_next)
			// print(expectedTokenIn)
			// print(expectedTokenOut)
			expectedTokenIn:  sdk.NewCoin("eth", sdk.NewInt(13370)),
			expectedTokenOut: sdk.NewCoin("usdc", sdk.NewInt(66829187)),
			expectedTick:     30996887,
			// True value with arbitrary precision: 70.6886641634088363202...
			// Expected value due to our monotonic sqrt's >= true value guarantee: 70.688664163408836321
			expectedSqrtPrice: sdk.MustNewDecFromStr("70.688664163408836321"),
			// two positions with same liquidity entered
			poolLiqAmount0: sdk.NewInt(1000000).MulRaw(2),
			poolLiqAmount1: sdk.NewInt(5000000000).MulRaw(2),
		},
		//  Consecutive price ranges

		//          5000
		//  4545 -----|----- 5500
		//             5500 ----------- 6250

		"two positions with consecutive price ranges: usdc -> eth": {
			tokenIn:                  sdk.NewCoin("usdc", sdk.NewInt(10000000000)),
			tokenOutDenom:            "eth",
			priceLimit:               sdk.NewDec(6255),
			spreadFactor:             sdk.ZeroDec(),
			secondPositionLowerPrice: sdk.NewDec(5500),
			secondPositionUpperPrice: sdk.NewDec(6250),
			// from math import *
			// from decimal import *
			// # Range 1: From 5000 to 5500
			// token_in = Decimal("10000000000")
			// liq_1 = Decimal("1517882343.751510417627556287")
			// sqrt_cur = Decimal("70.710678118654752441") # sqrt5000
			// sqrt_next_1 = Decimal("74.161984870956629488") # sqrt5500

			// token_out_1 = liq_1 * (sqrt_next_1 - sqrt_cur ) / (sqrt_next_1 * sqrt_cur)
			// token_in_1 = ceil(liq_1 * abs(sqrt_cur - sqrt_next_1 ))

			// token_in = token_in - token_in_1

			// # Range 2: from 5500 till end
			// # Using clmath.py scripts: get_liquidity_from_amounts(DefaultCurrSqrtPrice, sqrt5500, sqrt6250, DefaultPoolLiq0, DefaultPoolLiq1)
			// liq_2 = Decimal("1197767444.955508123483846019")

			// precision = Decimal('1.000000000000000000') # 18 decimal precision
			// rounding_direction = ROUND_DOWN # round delta down since we're swapping asset 1 in
			// sqrt_delta = (token_in / liq_2).quantize(precision, rounding=rounding_direction)
			// sqrt_next_2 = sqrt_next_1 + sqrt_delta

			// token_out_2 = liq_2 * (sqrt_next_2 - sqrt_next_1 ) / (sqrt_next_1 * sqrt_next_2)
			// token_in_2 = ceil(liq_2 * abs(sqrt_next_2 - sqrt_next_1 ))

			// # Summary:
			// token_in = token_in_1 + token_in_2
			// token_out = (token_out_1 + token_out_2).quantize(Decimal('1'), rounding=ROUND_DOWN)
			// print(sqrt_next_2)
			// print(token_in)
			// print(token_out)
			expectedTokenIn:  sdk.NewCoin("usdc", sdk.NewInt(10000000000)),
			expectedTokenOut: sdk.NewCoin("eth", sdk.NewInt(1820630)),
			expectedTick:     32105414,
			// Equivalent to sqrt_next_2 in the script above
			expectedSqrtPrice: sdk.MustNewDecFromStr("78.137149196095607130"),
			//  second positions both have greater tick than the current tick, thus never initialized
			expectedSecondLowerTickSpreadRewardGrowth: secondPosition{tickIndex: 322500, expectedSpreadRewardGrowth: cl.EmptyCoins},
			expectedSecondUpperTickSpreadRewardGrowth: secondPosition{tickIndex: 315000, expectedSpreadRewardGrowth: cl.EmptyCoins},
			newLowerPrice: sdk.NewDec(5500),
			newUpperPrice: sdk.NewDec(6250),
		},
		//  Consecutive price ranges
		//
		//                     5000
		//             4545 -----|----- 5500
		//  4000 ----------- 4545
		//
		"two positions with consecutive price ranges: eth -> usdc": {
			tokenIn:                  sdk.NewCoin("eth", sdk.NewInt(2000000)),
			tokenOutDenom:            "usdc",
			priceLimit:               sdk.NewDec(3900),
			spreadFactor:             sdk.ZeroDec(),
			secondPositionLowerPrice: sdk.NewDec(4000),
			secondPositionUpperPrice: sdk.NewDec(4545),
			expectedTokenIn:          sdk.NewCoin("eth", sdk.NewInt(2000000)),
			expectedTokenOut:         sdk.NewCoin("usdc", sdk.NewInt(9103422788)),
			// crosses one tick with spread reward growth outside
			expectedTick:      30095166,
			expectedSqrtPrice: sdk.MustNewDecFromStr("63.993489023323078693"),
			// crossing tick happens single time for each upper tick and lower tick.
			// Thus the tick's spread reward growth is DefaultSpreadRewardAccumCoins * 3 - DefaultSpreadRewardAccumCoins
			expectedLowerTickSpreadRewardGrowth: DefaultSpreadRewardAccumCoins.MulDec(sdk.NewDec(2)),
			expectedUpperTickSpreadRewardGrowth: DefaultSpreadRewardAccumCoins.MulDec(sdk.NewDec(2)),
			//  second positions both have greater tick than the current tick, thus never initialized
			expectedSecondLowerTickSpreadRewardGrowth: secondPosition{tickIndex: 300000, expectedSpreadRewardGrowth: cl.EmptyCoins},
			expectedSecondUpperTickSpreadRewardGrowth: secondPosition{tickIndex: 305450, expectedSpreadRewardGrowth: cl.EmptyCoins},
			newLowerPrice: sdk.NewDec(4000),
			newUpperPrice: sdk.NewDec(4545),
		},
		//  Partially overlapping price ranges

		//          5000
		//  4545 -----|----- 5500
		//        5001 ----------- 6250
		//
		"two positions with partially overlapping price ranges: usdc -> eth": {
			tokenIn:                             sdk.NewCoin("usdc", sdk.NewInt(10000000000)),
			tokenOutDenom:                       "eth",
			priceLimit:                          sdk.NewDec(6056),
			spreadFactor:                        sdk.ZeroDec(),
			secondPositionLowerPrice:            sdk.NewDec(5001),
			secondPositionUpperPrice:            sdk.NewDec(6250),
			expectedTokenIn:                     sdk.NewCoin("usdc", sdk.NewInt(10000000000)),
			expectedTokenOut:                    sdk.NewCoin("eth", sdk.NewInt(1864161)),
			expectedTick:                        32055919,
			expectedSqrtPrice:                   sdk.MustNewDecFromStr("77.819789636800169393"),
			expectedLowerTickSpreadRewardGrowth: DefaultSpreadRewardAccumCoins,
			expectedUpperTickSpreadRewardGrowth: DefaultSpreadRewardAccumCoins,
			expectedSecondLowerTickSpreadRewardGrowth: secondPosition{tickIndex: 310010, expectedSpreadRewardGrowth: cl.EmptyCoins},
			expectedSecondUpperTickSpreadRewardGrowth: secondPosition{tickIndex: 322500, expectedSpreadRewardGrowth: cl.EmptyCoins},
			newLowerPrice: sdk.NewDec(5001),
			newUpperPrice: sdk.NewDec(6250),
		},
		"two positions with partially overlapping price ranges, not utilizing full liquidity of second position: usdc -> eth": {
			tokenIn:       sdk.NewCoin("usdc", sdk.NewInt(8500000000)),
			tokenOutDenom: "eth",
			priceLimit:    sdk.NewDec(6056),
			spreadFactor:  sdk.ZeroDec(),
			// from math import *
			// from decimal import *
			// # Range 1: From 5000 to 5001
			// token_in = Decimal("8500000000")
			// liq_1 = Decimal("1517882343.751510417627556287")
			// sqrt_cur = Decimal("70.710678118654752441") # sqrt5000
			// sqrt_next_1 = Decimal("70.717748832948578243") # sqrt5001

			// token_out_1 = liq_1 * (sqrt_next_1 - sqrt_cur ) / (sqrt_next_1 * sqrt_cur)
			// token_in_1 = ceil(liq_1 * (sqrt_next_1 - sqrt_cur ))

			// token_in = token_in - token_in_1

			// # Range 2: from 5001 to 5500:
			// # Using clmath.py scripts: get_liquidity_from_amounts(DefaultCurrSqrtPrice, sqrt5001, sqrt6250, DefaultPoolLiq0, DefaultPoolLiq1)
			// second_pos_liq = Decimal("670416088.605668727039240782")
			// liq_2 = liq_1 + second_pos_liq
			// sqrt_next_2 = Decimal("74.161984870956629488") # sqrt5500

			// token_out_2 = liq_2 * (sqrt_next_2 - sqrt_next_1 ) / (sqrt_next_1 * sqrt_next_2)
			// token_in_2 = ceil(liq_2 * (sqrt_next_2 - sqrt_next_1 ))

			// token_in = token_in - token_in_2

			// # Range 3: from 5500 till end
			// liq_3 = second_pos_liq
			// precision = Decimal('1.000000000000000000') # 18 decimal precision
			// rounding_direction = ROUND_DOWN # round delta down since we're swapping asset 1 in
			// sqrt_delta = (token_in / liq_3).quantize(precision, rounding=rounding_direction)
			// sqrt_next_3 = sqrt_next_2 + sqrt_delta

			// token_out_3 = liq_3 * (sqrt_next_3 - sqrt_next_2 ) / (sqrt_next_3 * sqrt_next_2)
			// token_in_3 = ceil(liq_3 * (sqrt_next_3 - sqrt_next_2 ))

			// # Summary:
			// token_in = token_in_1 + token_in_2 + token_in_3
			// token_out = (token_out_1 + token_out_2 + token_out_3).quantize(Decimal('1'), rounding=ROUND_DOWN)
			// print(sqrt_next_3)
			// print(token_in)
			// print(token_out)
			secondPositionLowerPrice:                  sdk.NewDec(5001),
			secondPositionUpperPrice:                  sdk.NewDec(6250),
			expectedTokenIn:                           sdk.NewCoin("usdc", sdk.NewInt(8500000000)),
			expectedTokenOut:                          sdk.NewCoin("eth", sdk.NewInt(1609138)),
			expectedLowerTickSpreadRewardGrowth:       DefaultSpreadRewardAccumCoins,
			expectedUpperTickSpreadRewardGrowth:       DefaultSpreadRewardAccumCoins,
			expectedSecondLowerTickSpreadRewardGrowth: secondPosition{tickIndex: 310010, expectedSpreadRewardGrowth: cl.EmptyCoins},
			expectedSecondUpperTickSpreadRewardGrowth: secondPosition{tickIndex: 322500, expectedSpreadRewardGrowth: cl.EmptyCoins},
			expectedTick:                              31712695,
			// Corresponds to sqrt_next_3 in the script above
			expectedSqrtPrice: sdk.MustNewDecFromStr("75.582373164412551492"),
			newLowerPrice:     sdk.NewDec(5001),
			newUpperPrice:     sdk.NewDec(6250),
		},
		//  Partially overlapping price ranges
		//
		//                5000
		//        4545 -----|----- 5500
		//  4000 ----------- 4999
		//
		"two positions with partially overlapping price ranges: eth -> usdc": {
			tokenIn:       sdk.NewCoin("eth", sdk.NewInt(2000000)),
			tokenOutDenom: "usdc",
			priceLimit:    sdk.NewDec(4128),
			spreadFactor:  sdk.ZeroDec(),
			// from math import *
			// from decimal import *
			// precision = Decimal('1.000000000000000000') # 18 decimal precision
			// rounding_direction = ROUND_UP # round delta up since we're swapping asset 0 in

			// # Setup
			// token_in = Decimal("2000000")
			// liq_pos_1 = Decimal("1517882343.751510417627556287")
			// # Using clmath.py scripts: get_liquidity_from_amounts(DefaultCurrSqrtPrice, sqrt4000, sqrt4999, DefaultPoolLiq0, DefaultPoolLiq1)
			// liq_pos_2 = Decimal("670416215.718827443660400593")
			// sqrt_cur = Decimal("70.710678118654752441") # sqrt5000

			// # Swapping through range 5000 -> 4999
			// liq_0 = liq_pos_1
			// sqrt_next_0 = Decimal("70.703606697254136613") # sqrt4999
			// token_out_0 = liq_0 * abs(sqrt_cur - sqrt_next_0 )
			// token_in_0 = ceil(liq_0 * abs(sqrt_cur - sqrt_next_0 ) / (sqrt_next_0 * sqrt_cur))
			// token_in = token_in - token_in_0

			// # Swapping through range 4999 -> 4545
			// liq_1 = liq_pos_1 + liq_pos_2
			// sqrt_next_1 = Decimal("67.416615162732695594") # sqrt4545
			// token_out_1 = liq_1 * abs(sqrt_next_0 - sqrt_next_1 )
			// token_in_1 = ceil(liq_1 * abs(sqrt_next_0 - sqrt_next_1 ) / (sqrt_next_1 * sqrt_next_0))

			// token_in = token_in - token_in_1

			// # Swapping through range 4545 -> end
			// liq_2 = liq_pos_2
			// sqrt_next_2 = (liq_2 * sqrt_next_1 / (liq_2 + token_in * sqrt_next_1)).quantize(precision, rounding=rounding_direction)
			// token_out_2 = liq_2 * (sqrt_next_1 - sqrt_next_2 )
			// token_in_2 = ceil(liq_2 * (sqrt_next_1 - sqrt_next_2 ) / (sqrt_next_2 * sqrt_next_1))

			// # Summary:
			// token_in = token_in_0 + token_in_1 + token_in_2
			// token_out = (token_out_0 + token_out_1 + token_out_2).quantize(Decimal('1'), rounding=ROUND_DOWN)
			// print(sqrt_next_2)
			// print(token_in)
			// print(token_out)
			secondPositionLowerPrice: sdk.NewDec(4000),
			secondPositionUpperPrice: sdk.NewDec(4999),
			expectedTokenIn:          sdk.NewCoin("eth", sdk.NewInt(2000000)),
			expectedTokenOut:         sdk.NewCoin("usdc", sdk.NewInt(9321276930)),
			expectedTick:             30129083,
			// Corresponds to sqrt_next_2 in the script above
			expectedSqrtPrice: sdk.MustNewDecFromStr("64.257943794993248954"),
			// Started from DefaultSpreadRewardAccumCoins * 3, crossed tick once, thus becoming
			// DefaultSpreadRewardAccumCoins * 3 - DefaultSpreadRewardAccumCoins = DefaultSpreadRewardAccumCoins * 2
			expectedLowerTickSpreadRewardGrowth:       DefaultSpreadRewardAccumCoins.MulDec(sdk.NewDec(2)),
			expectedUpperTickSpreadRewardGrowth:       DefaultSpreadRewardAccumCoins.MulDec(sdk.NewDec(2)),
			expectedSecondLowerTickSpreadRewardGrowth: secondPosition{tickIndex: 300000, expectedSpreadRewardGrowth: cl.EmptyCoins},
			expectedSecondUpperTickSpreadRewardGrowth: secondPosition{tickIndex: 309990, expectedSpreadRewardGrowth: cl.EmptyCoins},
			newLowerPrice: sdk.NewDec(4000),
			newUpperPrice: sdk.NewDec(4999),
		},
		//          		5000
		//  		4545 -----|----- 5500
		//  4000 ---------- 4999
		"two positions with partially overlapping price ranges, not utilizing full liquidity of second position: eth -> usdc": {
			tokenIn:                  sdk.NewCoin("eth", sdk.NewInt(1800000)),
			tokenOutDenom:            "usdc",
			priceLimit:               sdk.NewDec(4128),
			spreadFactor:             sdk.ZeroDec(),
			secondPositionLowerPrice: sdk.NewDec(4000),
			secondPositionUpperPrice: sdk.NewDec(4999),
			expectedTokenIn:          sdk.NewCoin("eth", sdk.NewInt(1800000)),
			expectedTokenOut:         sdk.NewCoin("usdc", sdk.NewInt(8479320318)),
			expectedTick:             30292059,
			expectedSqrtPrice:        sdk.MustNewDecFromStr("65.513815285481060960"),
			// Started from DefaultSpreadRewardAccumCoins * 3, crossed tick once, thus becoming
			// DefaultSpreadRewardAccumCoins * 3 - DefaultSpreadRewardAccumCoins = DefaultSpreadRewardAccumCoins * 2
			expectedLowerTickSpreadRewardGrowth:       DefaultSpreadRewardAccumCoins.MulDec(sdk.NewDec(2)),
			expectedUpperTickSpreadRewardGrowth:       DefaultSpreadRewardAccumCoins.MulDec(sdk.NewDec(2)),
			expectedSecondLowerTickSpreadRewardGrowth: secondPosition{tickIndex: 300000, expectedSpreadRewardGrowth: cl.EmptyCoins},
			expectedSecondUpperTickSpreadRewardGrowth: secondPosition{tickIndex: 309990, expectedSpreadRewardGrowth: cl.EmptyCoins},
			newLowerPrice: sdk.NewDec(4000),
			newUpperPrice: sdk.NewDec(4999),
		},
		//  Sequential price ranges with a gap
		//
		//          5000
		//  4545 -----|----- 5500
		//              5501 ----------- 6250
		//
		"two sequential positions with a gap": {
			tokenIn:                             sdk.NewCoin("usdc", sdk.NewInt(10000000000)),
			tokenOutDenom:                       "eth",
			priceLimit:                          sdk.NewDec(6106),
			spreadFactor:                        sdk.ZeroDec(),
			secondPositionLowerPrice:            sdk.NewDec(5501),
			secondPositionUpperPrice:            sdk.NewDec(6250),
			expectedTokenIn:                     sdk.NewCoin("usdc", sdk.NewInt(10000000000)),
			expectedTokenOut:                    sdk.NewCoin("eth", sdk.NewInt(1820545)),
			expectedTick:                        32105555,
			expectedSqrtPrice:                   sdk.MustNewDecFromStr("78.138055169663761658"),
			expectedLowerTickSpreadRewardGrowth: DefaultSpreadRewardAccumCoins,
			expectedUpperTickSpreadRewardGrowth: DefaultSpreadRewardAccumCoins,
			expectedSecondLowerTickSpreadRewardGrowth: secondPosition{tickIndex: 315010, expectedSpreadRewardGrowth: cl.EmptyCoins},
			expectedSecondUpperTickSpreadRewardGrowth: secondPosition{tickIndex: 322500, expectedSpreadRewardGrowth: cl.EmptyCoins},
			newLowerPrice: sdk.NewDec(5501),
			newUpperPrice: sdk.NewDec(6250),
		},
		// Slippage protection doesn't cause a failure but interrupts early.
		//          5000
		//  4545 ---!-|----- 5500
		"single position within one tick, trade completes but slippage protection interrupts trade early: eth -> usdc": {
			tokenIn:       sdk.NewCoin("eth", sdk.NewInt(13370)),
			tokenOutDenom: "usdc",
			priceLimit:    sdk.NewDec(4994),
			spreadFactor:  sdk.ZeroDec(),
			// from math import *
			// from decimal import *
			//
			// liquidity = Decimal("1517882343.751510417627556287")
			// sqrt_cur = Decimal("70.710678118654752441") # sqrt5000
			// token_in = 13370
			//
			// # Exact since we hit price limit before next initialized tick
			// sqrt_next = Decimal("70.668238976219012614") # sqrt4994
			//
			// # CalcAmount0Delta rounded up
			// expectedTokenIn = ((liquidity * (sqrt_cur - sqrt_next)) / (sqrt_cur * sqrt_next)).quantize(Decimal('1'), rounding=ROUND_UP)
			// # CalcAmount1Delta rounded down
			// expectedTokenOut = (liquidity * (sqrt_cur - sqrt_next)).quantize(Decimal('1'), rounding=ROUND_DOWN)
			//
			// # Summary
			// print(sqrt_next)
			// print(expectedTokenIn)
			// print(expectedTokenOut)
			expectedTokenIn:  sdk.NewCoin("eth", sdk.NewInt(12892)),
			expectedTokenOut: sdk.NewCoin("usdc", sdk.NewInt(64417624)),
			expectedTick: func() int64 {
				tick, _ := math.SqrtPriceToTickRoundDownSpacing(sqrt4994, DefaultTickSpacing)
				return tick
			}(),
			// Since the next sqrt price is based on the price limit, we can calculate this directly.
			expectedSqrtPrice: osmomath.MustMonotonicSqrt(sdk.NewDec(4994)),
		},
	}

	swapOutGivenInSpreadRewardCases = map[string]SwapTest{
		//          5000
		//  4545 -----|----- 5500
		"spread factor 1 - single position within one tick: usdc -> eth (1% spread factor)": {
			// parameters and results of this test case
			// are estimated by utilizing scripts from scripts/cl/main.py
			tokenIn:           sdk.NewCoin("usdc", sdk.NewInt(42000000)),
			tokenOutDenom:     "eth",
			priceLimit:        sdk.NewDec(5004),
			spreadFactor:      sdk.MustNewDecFromStr("0.01"),
			expectedTokenIn:   sdk.NewCoin("usdc", sdk.NewInt(42000000)),
			expectedTokenOut:  sdk.NewCoin("eth", sdk.NewInt(8312)),
			expectedTick:      31003800,
			expectedSqrtPrice: sdk.MustNewDecFromStr("70.738071546196200264"),
			expectedSpreadRewardGrowthAccumulatorValue: sdk.MustNewDecFromStr("0.000276701288297452"),
		},
		//          5000
		//  4545 -----|----- 5500
		//  4545 -----|----- 5500
		"spread factor 2 - two positions within one tick: eth -> usdc (3% spread factor) ": {
			// parameters and results of this test case
			// are estimated by utilizing scripts from scripts/cl/main.py
			tokenIn:                  sdk.NewCoin("eth", sdk.NewInt(13370)),
			tokenOutDenom:            "usdc",
			priceLimit:               sdk.NewDec(4990),
			spreadFactor:             sdk.MustNewDecFromStr("0.03"),
			secondPositionLowerPrice: DefaultLowerPrice,
			secondPositionUpperPrice: DefaultUpperPrice,
			expectedTokenIn:          sdk.NewCoin("eth", sdk.NewInt(13370)),
			expectedTokenOut:         sdk.NewCoin("usdc", sdk.NewInt(64824917)),
			expectedTick:             30996900,
			expectedSqrtPrice:        sdk.MustNewDecFromStr("70.689324382628080102"),
			expectedSpreadRewardGrowthAccumulatorValue: sdk.MustNewDecFromStr("0.000000132091924532"),
			// two positions with same liquidity entered
			poolLiqAmount0: sdk.NewInt(1000000).MulRaw(2),
			poolLiqAmount1: sdk.NewInt(5000000000).MulRaw(2),
		},
		//          		   5000
		//  		   4545 -----|----- 5500
		//  4000 ----------- 4545
		"spread factor 3 - two positions with consecutive price ranges: eth -> usdc (5% spread factor)": {
			// parameters and results of this test case
			// are estimated by utilizing scripts from scripts/cl/main.py
			tokenIn:                  sdk.NewCoin("eth", sdk.NewInt(2000000)),
			tokenOutDenom:            "usdc",
			priceLimit:               sdk.NewDec(4094),
			spreadFactor:             sdk.MustNewDecFromStr("0.05"),
			secondPositionLowerPrice: sdk.NewDec(4000),
			secondPositionUpperPrice: sdk.NewDec(4545),
			expectedTokenIn:          sdk.NewCoin("eth", sdk.NewInt(2000000)),
			expectedTokenOut:         sdk.NewCoin("usdc", sdk.NewInt(8691708221)),
			expectedSpreadRewardGrowthAccumulatorValue: sdk.MustNewDecFromStr("0.000073738597832046"),
			expectedTick:      30139200,
			expectedSqrtPrice: sdk.MustNewDecFromStr("64.336946417392457832"),
			newLowerPrice:     sdk.NewDec(4000),
			newUpperPrice:     sdk.NewDec(4545),
		},
		//          5000
		//  4545 -----|----- 5500
		//  	  5001 ----------- 6250
		"spread factor 4 - two positions with partially overlapping price ranges: usdc -> eth (10% spread factor)": {
			// parameters and results of this test case
			// are estimated by utilizing scripts from scripts/cl/main.py
			tokenIn:                  sdk.NewCoin("usdc", sdk.NewInt(10000000000)),
			tokenOutDenom:            "eth",
			priceLimit:               sdk.NewDec(6056),
			spreadFactor:             sdk.MustNewDecFromStr("0.1"),
			secondPositionLowerPrice: sdk.NewDec(5001),
			secondPositionUpperPrice: sdk.NewDec(6250),
			expectedTokenIn:          sdk.NewCoin("usdc", sdk.NewInt(10000000000)),
			expectedTokenOut:         sdk.NewCoin("eth", sdk.NewInt(1695807)),
			expectedSpreadRewardGrowthAccumulatorValue: sdk.MustNewDecFromStr("0.624166726347032857"),
			expectedTick:      31825900,
			expectedSqrtPrice: sdk.MustNewDecFromStr("76.328178655208424124"),
			newLowerPrice:     sdk.NewDec(5001),
			newUpperPrice:     sdk.NewDec(6250),
		},
		//          		5000
		//  		4545 -----|----- 5500
		// 4000 ----------- 4999
		"spread factor 5 - two positions with partially overlapping price ranges, not utilizing full liquidity of second position: eth -> usdc (0.5% spread factor)": {
			// parameters and results of this test case
			// are estimated by utilizing scripts from scripts/cl/main.py
			tokenIn:                  sdk.NewCoin("eth", sdk.NewInt(1800000)),
			tokenOutDenom:            "usdc",
			priceLimit:               sdk.NewDec(4128),
			spreadFactor:             sdk.MustNewDecFromStr("0.005"),
			secondPositionLowerPrice: sdk.NewDec(4000),
			secondPositionUpperPrice: sdk.NewDec(4999),
			expectedTokenIn:          sdk.NewCoin("eth", sdk.NewInt(1800000)),
			expectedTokenOut:         sdk.NewCoin("usdc", sdk.NewInt(8440657775)),
			expectedSpreadRewardGrowthAccumulatorValue: sdk.MustNewDecFromStr("0.000005569829831408"),
			expectedTick:      30299600,
			expectedSqrtPrice: sdk.MustNewDecFromStr("65.571484748647169032"),
			newLowerPrice:     sdk.NewDec(4000),
			newUpperPrice:     sdk.NewDec(4999),
		},
		//          5000
		//  4545 -----|----- 5500
		// 			   5501 ----------- 6250
		"spread factor 6 - two sequential positions with a gap usdc -> eth (3% spread factor)": {
			// parameters and results of this test case
			// are estimated by utilizing scripts from scripts/cl/main.py
			tokenIn:                  sdk.NewCoin("usdc", sdk.NewInt(10000000000)),
			tokenOutDenom:            "eth",
			priceLimit:               sdk.NewDec(6106),
			secondPositionLowerPrice: sdk.NewDec(5501),
			secondPositionUpperPrice: sdk.NewDec(6250),
			spreadFactor:             sdk.MustNewDecFromStr("0.03"),
			expectedTokenIn:          sdk.NewCoin("usdc", sdk.NewInt(10000000000)),
			expectedTokenOut:         sdk.NewCoin("eth", sdk.NewInt(1771252)),
			expectedSpreadRewardGrowthAccumulatorValue: sdk.MustNewDecFromStr("0.221769187794051751"),
			expectedTick:      32066500,
			expectedSqrtPrice: sdk.MustNewDecFromStr("77.887956882326389372"),
			newLowerPrice:     sdk.NewDec(5501),
			newUpperPrice:     sdk.NewDec(6250),
		},
		//          5000
		//  4545 ---!-|----- 5500
		"spread factor 7: single position within one tick, trade completes but slippage protection interrupts trade early: eth -> usdc (1% spread factor)": {
			// parameters and results of this test case
			// are estimated by utilizing scripts from scripts/cl/main.py
			tokenIn:          sdk.NewCoin("eth", sdk.NewInt(13370)),
			tokenOutDenom:    "usdc",
			priceLimit:       sdk.NewDec(4994),
			spreadFactor:     sdk.MustNewDecFromStr("0.01"),
			expectedTokenIn:  sdk.NewCoin("eth", sdk.NewInt(13023)),
			expectedTokenOut: sdk.NewCoin("usdc", sdk.NewInt(64417624)),
			expectedSpreadRewardGrowthAccumulatorValue: sdk.MustNewDecFromStr("0.000000085792039652"),
			expectedTick: func() int64 {
				tick, _ := math.SqrtPriceToTickRoundDownSpacing(sqrt4994, DefaultTickSpacing)
				return tick
			}(),
			expectedSqrtPrice: sdk.MustNewDecFromStr("70.668238976219012614"),
		},
	}

	swapOutGivenInErrorCases = map[string]SwapTest{
		"single position within one tick, trade does not complete due to lack of liquidity: usdc -> eth": {
			tokenIn:       sdk.NewCoin("usdc", sdk.NewInt(5300000000)),
			tokenOutDenom: "eth",
			priceLimit:    sdk.NewDec(6000),
			spreadFactor:  sdk.ZeroDec(),
			expectErr:     true,
		},
		"single position within one tick, trade does not complete due to lack of liquidity: eth -> usdc": {
			tokenIn:       sdk.NewCoin("eth", sdk.NewInt(1100000)),
			tokenOutDenom: "usdc",
			priceLimit:    sdk.NewDec(4000),
			spreadFactor:  sdk.ZeroDec(),
			expectErr:     true,
		},
	}

	// Note: liquidity value for the default position is 1517882343.751510417627556287
	swapInGivenOutTestCases = map[string]SwapTest{
		//  One price range
		//
		//          5000
		//  4545 -----|----- 5500
		"single position within one tick: eth (in) -> usdc (out) | zfo": {
			tokenOut:     sdk.NewCoin(USDC, sdk.NewInt(42000000)),
			tokenInDenom: ETH,
			priceLimit:   sdk.NewDec(4993),
			spreadFactor: sdk.ZeroDec(),
			// from math import *
			// from decimal import *
			// liq = Decimal("1517882343.751510417627556287")
			// sqrt_cur = Decimal("70.710678118654752441") # sqrt5000
			// token_out = Decimal("42000000")
			// sqrt_next = sqrt_cur - token_out / liq
			// token_in = ceil(liq * (sqrt_cur - sqrt_next) / (sqrt_cur * sqrt_next))
			// print(sqrt_next)
			// print(token_in)
			expectedTokenOut:  sdk.NewCoin(USDC, sdk.NewInt(42000000)),
			expectedTokenIn:   sdk.NewCoin(ETH, sdk.NewInt(8404)),
<<<<<<< HEAD
			expectedTick:      30996087,
			expectedSqrtPrice: sdk.MustNewDecFromStr("70.683007989825007162"),
=======
			expectedTick:      30996000,
			expectedSqrtPrice: sdk.MustNewDecFromStr("70.683007989825007163"),
>>>>>>> db199585
		},
		"single position within one tick: usdc (in) -> eth (out) ofz": {
			tokenOut:     sdk.NewCoin(ETH, sdk.NewInt(13370)),
			tokenInDenom: USDC,
			priceLimit:   sdk.NewDec(5010),
			spreadFactor: sdk.ZeroDec(),
			// from math import *
			// from decimal import *
			// liq = Decimal("1517882343.751510417627556287")
			// sqrt_cur = Decimal("70.710678118654752441") # sqrt5000
			// token_out = Decimal("13370")
			// sqrt_next = liq * sqrt_cur / (liq - token_out * sqrt_cur)
			// token_in = ceil(liq * abs(sqrt_cur - sqrt_next))
			// print(sqrt_next)
			// print(token_in)
<<<<<<< HEAD
			expectedTokenOut:  sdk.NewCoin(ETH, sdk.NewInt(13370)),
			expectedTokenIn:   sdk.NewCoin(USDC, sdk.NewInt(66891663)),
			expectedTick:      31006234,
			expectedSqrtPrice: sdk.MustNewDecFromStr("70.754747188468900467"),
=======
			expectedTokenOut: sdk.NewCoin(ETH, sdk.NewInt(13370)),
			expectedTokenIn:  sdk.NewCoin(USDC, sdk.NewInt(66891663)),
			expectedTick:     31006200,
			// True value with arbitrary precision: 70.7547471884689004674...
			// Expected value due to our monotonic sqrt's >= true value guarantee: 70.754747188468900468
			expectedSqrtPrice: sdk.MustNewDecFromStr("70.754747188468900468"),
>>>>>>> db199585
		},
		//  Two equal price ranges
		//
		//          5000
		//  4545 -----|----- 5500
		//  4545 -----|----- 5500
		"two positions within one tick: eth (in) -> usdc (out) | zfo": {
			tokenOut:                 sdk.NewCoin("usdc", sdk.NewInt(66829187)),
			tokenInDenom:             "eth",
			priceLimit:               sdk.NewDec(4990),
			spreadFactor:             sdk.ZeroDec(),
			secondPositionLowerPrice: DefaultLowerPrice,
			secondPositionUpperPrice: DefaultUpperPrice,
			// from math import *
			// from decimal import *
			// liq = Decimal("1517882343.751510417627556287") * 2
			// sqrt_cur = Decimal("70.710678118654752441") # sqrt5000
			// token_out = Decimal("66829187")

			// precision = Decimal('1.000000000000000000') # 18 decimal precision
			// rounding_direction = ROUND_UP # round delta up since we're swapping asset 0 in
			// sqrt_delta = (token_out / liq).quantize(precision, rounding=rounding_direction)
			// sqrt_next = sqrt_cur - sqrt_delta
			// token_in = token_in = liq * (sqrt_cur - sqrt_next) / (sqrt_cur * sqrt_next)
			// print(sqrt_next)
			// print(token_in)
<<<<<<< HEAD
			expectedTokenOut:  sdk.NewCoin("usdc", sdk.NewInt(66829187)),
			expectedTokenIn:   sdk.NewCoin("eth", sdk.NewInt(13370)),
			expectedTick:      30996887,
			expectedSqrtPrice: sdk.MustNewDecFromStr("70.688664163727643650"),
=======
			expectedTokenOut: sdk.NewCoin("usdc", sdk.NewInt(66829187)),
			expectedTokenIn:  sdk.NewCoin("eth", sdk.NewInt(13370)),
			expectedTick:     30996800,
			// This value is the direct output of sqrt_next in the script above.
			// The precision is exact because we properly handle rounding behavior in intermediate steps.
			expectedSqrtPrice: sdk.MustNewDecFromStr("70.688664163727643651"),
>>>>>>> db199585
			// two positions with same liquidity entered
			poolLiqAmount0: sdk.NewInt(1000000).MulRaw(2),
			poolLiqAmount1: sdk.NewInt(5000000000).MulRaw(2),
		},
		"two positions within one tick: usdc (in) -> eth (out) | ofz": {
			tokenOut:                 sdk.NewCoin("eth", sdk.NewInt(8398)),
			tokenInDenom:             "usdc",
			priceLimit:               sdk.NewDec(5020),
			spreadFactor:             sdk.ZeroDec(),
			secondPositionLowerPrice: DefaultLowerPrice,
			secondPositionUpperPrice: DefaultUpperPrice,
			// from math import *
			// from decimal import *
			// liq = Decimal("1517882343.751510417627556287") * 2
			// sqrt_cur = Decimal("70.710678118654752441") # sqrt5000
			// token_out = Decimal("8398")
			// sqrt_next = liq * sqrt_cur / (liq - token_out * sqrt_cur)
			// token_in = ceil(liq * abs(sqrt_cur - sqrt_next))
			// print(sqrt_next)
			// print(token_in)
			expectedTokenOut:  sdk.NewCoin("eth", sdk.NewInt(8398)),
			expectedTokenIn:   sdk.NewCoin("usdc", sdk.NewInt(41998216)),
<<<<<<< HEAD
			expectedTick:      31001956,
			expectedSqrtPrice: sdk.MustNewDecFromStr("70.724512595179305566"),
=======
			expectedTick:      31001900,
			expectedSqrtPrice: sdk.MustNewDecFromStr("70.724512595179305567"),
>>>>>>> db199585
			// two positions with same liquidity entered
			poolLiqAmount0: sdk.NewInt(1000000).MulRaw(2),
			poolLiqAmount1: sdk.NewInt(5000000000).MulRaw(2),
		},
		//  Consecutive price ranges
		//
		//                     5000
		//             4545 -----|----- 5500
		//  4000 ----------- 4545
		"two positions with consecutive price ranges: eth (in) -> usdc (out) | zfo": {
			tokenOut:                 sdk.NewCoin("usdc", sdk.NewInt(9103422788)),
			tokenInDenom:             "eth",
			priceLimit:               sdk.NewDec(3900),
			spreadFactor:             sdk.ZeroDec(),
			secondPositionLowerPrice: sdk.NewDec(4000),
			secondPositionUpperPrice: sdk.NewDec(4545),
			// from math import *
			// from decimal import *
			// # Range 1: From 5000 to 4545
			// token_out = Decimal("9103422788")
			// liq_1 = Decimal("1517882343.751510417627556287")
			// sqrt_cur = Decimal("70.710678118654752441") # sqrt5000
			// sqrt_next_1 = Decimal("67.416615162732695594") # sqrt4545

			// token_out_1 = liq_1 * (sqrt_cur - sqrt_next_1 )
			// token_in_1 = ceil(liq_1 * (sqrt_cur - sqrt_next_1 ) / (sqrt_next_1 * sqrt_cur))

			// token_out = token_out - token_out_1

			// # Range 2: from 4545 till end
			// liq_2 = Decimal("1198735489.597250295669959397")
			// sqrt_next_2 = sqrt_next_1 - token_out / liq_2
			// token_out_2 = liq_2 * (sqrt_next_1 - sqrt_next_2 )
			// token_in_2 = ceil(liq_2 * (sqrt_next_1 - sqrt_next_2 ) / (sqrt_next_2 * sqrt_next_1))

			// # Summary:
			// token_in = token_in_1 + token_in_2
			// print(sqrt_next_2)
			// print(token_in)
			expectedTokenOut: sdk.NewCoin("usdc", sdk.NewInt(9103422788)),
			expectedTokenIn:  sdk.NewCoin("eth", sdk.NewInt(2000000)),
			expectedTick:     30095166,

			expectedSqrtPrice:                         sdk.MustNewDecFromStr("63.993489023888951975"),
			expectedLowerTickSpreadRewardGrowth:       DefaultSpreadRewardAccumCoins.MulDec(sdk.NewDec(2)),
			expectedUpperTickSpreadRewardGrowth:       DefaultSpreadRewardAccumCoins.MulDec(sdk.NewDec(2)),
			expectedSecondLowerTickSpreadRewardGrowth: secondPosition{tickIndex: 315000, expectedSpreadRewardGrowth: cl.EmptyCoins},
			expectedSecondUpperTickSpreadRewardGrowth: secondPosition{tickIndex: 322500, expectedSpreadRewardGrowth: cl.EmptyCoins},
			newLowerPrice:                             sdk.NewDec(4000),
			newUpperPrice:                             sdk.NewDec(4545),
		},
		//  Consecutive price ranges
		//
		//          5000
		//  4545 -----|----- 5500
		//             5500 ----------- 6250
		//
		"two positions with consecutive price ranges: usdc (in) -> eth (out) | ofz": {
			tokenOut:                 sdk.NewCoin(ETH, sdk.NewInt(1820630)),
			tokenInDenom:             USDC,
			priceLimit:               sdk.NewDec(6106),
			spreadFactor:             sdk.ZeroDec(),
			secondPositionLowerPrice: sdk.NewDec(5500), // 315000
			secondPositionUpperPrice: sdk.NewDec(6250), // 322500
			// from math import *
			// from decimal import *
			// # Range 1: From 5000 to 5500
			// token_out = Decimal("1820630")
			// liq_1 = Decimal("1517882343.751510417627556287")
			// sqrt_cur = Decimal("70.710678118654752441") # sqrt5000
			// sqrt_next_1 = Decimal("74.161984870956629488") # sqrt5500

			// token_out_1 = liq_1 * (sqrt_next_1 - sqrt_cur ) / (sqrt_next_1 * sqrt_cur)
			// token_in_1 = ceil(liq_1 * abs(sqrt_cur - sqrt_next_1 ))

			// token_out = token_out - token_out_1

			// # Range 2: from 5500 till end
			// # Using clmath.py scripts: get_liquidity_from_amounts(DefaultCurrSqrtPrice, sqrt5500, sqrt6250, DefaultPoolLiq0, DefaultPoolLiq1)
			// liq_2 = Decimal("1197767444.955508123483846019")
			// sqrt_next_2 = liq_2 * sqrt_next_1 / (liq_2 - token_out * sqrt_next_1)

			// token_out_2 = liq_2 * (sqrt_next_2 - sqrt_next_1 ) / (sqrt_next_1 * sqrt_next_2)
			// token_in_2 = ceil(liq_2 * abs(sqrt_next_2 - sqrt_next_1 ))

			// # Summary:
			// token_in = token_in_1 + token_in_2
			// print(sqrt_next_2)
			// print(token_in)
<<<<<<< HEAD
			expectedTokenOut:  sdk.NewCoin(ETH, sdk.NewInt(1820630)),
			expectedTokenIn:   sdk.NewCoin(USDC, sdk.NewInt(9999999570)),
			expectedTick:      32105414,
			expectedSqrtPrice: sdk.MustNewDecFromStr("78.137148837036751553"),
=======
			expectedTokenOut: sdk.NewCoin(ETH, sdk.NewInt(1820630)),
			expectedTokenIn:  sdk.NewCoin(USDC, sdk.NewInt(9999999570)),
			expectedTick:     32105400,
			// True value with arbitrary precision: 78.1371488370367515544...
			// Expected value due to our monotonic sqrt's >= true value guarantee: 78.137148837036751555
			expectedSqrtPrice:                         sdk.MustNewDecFromStr("78.137148837036751555"),
>>>>>>> db199585
			expectedSecondLowerTickSpreadRewardGrowth: secondPosition{tickIndex: 315000, expectedSpreadRewardGrowth: cl.EmptyCoins},
			expectedSecondUpperTickSpreadRewardGrowth: secondPosition{tickIndex: 322500, expectedSpreadRewardGrowth: cl.EmptyCoins},
			newLowerPrice:                             sdk.NewDec(5500),
			newUpperPrice:                             sdk.NewDec(6250),
		},
		//  Partially overlapping price ranges
		//
		//                5000
		//        4545 -----|----- 5500
		//  4000 ----------- 4999
		//
		"two positions with partially overlapping price ranges: eth (in) -> usdc (out) | zfo": {
			tokenOut:                 sdk.NewCoin(USDC, sdk.NewInt(9321276930)),
			tokenInDenom:             ETH,
			priceLimit:               sdk.NewDec(4128),
			spreadFactor:             sdk.ZeroDec(),
			secondPositionLowerPrice: sdk.NewDec(4000),
			secondPositionUpperPrice: sdk.NewDec(4999),
			// from math import *
			// from decimal import *
			// # Range 1: From 5000 to 4999
			// token_out = Decimal("9321276930")
			// liq_1 = Decimal("1517882343.751510417627556287")
			// sqrt_cur = Decimal("70.710678118654752441") # sqrt5000
			// sqrt_next_1 = Decimal("4999").sqrt()

			// token_out_1 = liq_1 * (sqrt_cur - sqrt_next_1 )
			// token_in_1 = ceil(liq_1 * (sqrt_cur - sqrt_next_1 ) / (sqrt_next_1 * sqrt_cur))

			// token_out = token_out - token_out_1

			// # Range 2: From 4999 to 4545
			// liq_2 = Decimal("1517882343.751510417627556287") + Decimal("670416215.718827443660400593")
			// sqrt_next_2 = Decimal("67.416615162732695594") # sqrt4545

			// token_out_2 = liq_2 * (sqrt_next_1 - sqrt_next_2 )
			// token_in_2 = ceil(liq_2 * (sqrt_next_1 - sqrt_next_2 ) / (sqrt_next_2 * sqrt_next_1))

			// token_out = token_out - token_out_2

			// # Range 3: from 4545 till end
			// liq_3 = Decimal("670416215.718827443660400593")
			// sqrt_next_3 = sqrt_next_2 - token_out / liq_3

			// token_out_3 = liq_3 * (sqrt_next_2 - sqrt_next_3 )
			// token_in_3 = ceil(liq_3 * (sqrt_next_2 - sqrt_next_3 ) / (sqrt_next_3 * sqrt_next_2))

			// # Summary:
			// token_in = token_in_1 + token_in_2 + token_in_3
			// print(sqrt_next_3)
			// print(token_in)
			expectedTokenIn:   sdk.NewCoin("eth", sdk.NewInt(2000000)),
			expectedTokenOut:  sdk.NewCoin("usdc", sdk.NewInt(9321276930)),
			expectedTick:      30129083,
			expectedSqrtPrice: sdk.MustNewDecFromStr("64.257943796086567725"),
			// Started from DefaultSpreadRewardAccumCoins * 3, crossed tick once, thus becoming
			// DefaultSpreadRewardAccumCoins * 3 - DefaultSpreadRewardAccumCoins = DefaultSpreadRewardAccumCoins * 2
			expectedLowerTickSpreadRewardGrowth:       DefaultSpreadRewardAccumCoins.MulDec(sdk.NewDec(2)),
			expectedUpperTickSpreadRewardGrowth:       DefaultSpreadRewardAccumCoins.MulDec(sdk.NewDec(2)),
			expectedSecondLowerTickSpreadRewardGrowth: secondPosition{tickIndex: 300000, expectedSpreadRewardGrowth: cl.EmptyCoins},
			expectedSecondUpperTickSpreadRewardGrowth: secondPosition{tickIndex: 309990, expectedSpreadRewardGrowth: cl.EmptyCoins},
			newLowerPrice: sdk.NewDec(4000),
			newUpperPrice: sdk.NewDec(4999),
		},
		//          		5000
		//  		4545 -----|----- 5500
		//  4000 ---------- 4999
		"two positions with partially overlapping price ranges, not utilizing full liquidity of second position: eth (in) -> usdc (out) | zfo": {
			tokenOut:                 sdk.NewCoin(USDC, sdk.NewInt(8479320318)),
			tokenInDenom:             ETH,
			priceLimit:               sdk.NewDec(4128),
			spreadFactor:             sdk.ZeroDec(),
			secondPositionLowerPrice: sdk.NewDec(4000),
			secondPositionUpperPrice: sdk.NewDec(4999),
			// from math import *
			// from decimal import *
			// # Range 1: From 5000 to 4999
			// token_out = Decimal("8479320318")
			// liq_1 = Decimal("1517882343.751510417627556287")
			// sqrt_cur = Decimal("70.710678118654752441") # sqrt5000
			// sqrt_next_1 = Decimal("4999").sqrt()

			// token_out_1 = liq_1 * (sqrt_cur - sqrt_next_1 )
			// token_in_1 = ceil(liq_1 * (sqrt_cur - sqrt_next_1 ) / (sqrt_next_1 * sqrt_cur))

			// token_out = token_out - token_out_1

			// # Range 2: From 4999 to 4545
			// liq_2 = Decimal("1517882343.751510417627556287") + Decimal("670416215.718827443660400593")
			// sqrt_next_2 = Decimal("67.416615162732695594") # sqrt4545

			// token_out_2 = liq_2 * (sqrt_next_1 - sqrt_next_2 )
			// token_in_2 = ceil(liq_2 * (sqrt_next_1 - sqrt_next_2 ) / (sqrt_next_2 * sqrt_next_1))

			// token_out = token_out - token_out_2

			// # Range 3: from 4545 till end
			// liq_3 = Decimal("670416215.718827443660400593")
			// sqrt_next_3 = sqrt_next_2 - token_out / liq_3

			// token_out_3 = liq_3 * (sqrt_next_2 - sqrt_next_3 )
			// token_in_3 = ceil(liq_3 * (sqrt_next_2 - sqrt_next_3 ) / (sqrt_next_3 * sqrt_next_2))

			// # Summary:
			// token_in = token_in_1 + token_in_2 + token_in_3
			// print(sqrt_next_3)
			// print(token_in)
			expectedTokenIn:   sdk.NewCoin(ETH, sdk.NewInt(1800000)),
			expectedTokenOut:  sdk.NewCoin(USDC, sdk.NewInt(8479320318)),
			expectedTick:      30292059,
			expectedSqrtPrice: sdk.MustNewDecFromStr("65.513815286452064191"),
			// Started from DefaultSpreadRewardAccumCoins * 3, crossed tick once, thus becoming
			// DefaultSpreadRewardAccumCoins * 3 - DefaultSpreadRewardAccumCoins = DefaultSpreadRewardAccumCoins * 2
			expectedLowerTickSpreadRewardGrowth:       DefaultSpreadRewardAccumCoins.MulDec(sdk.NewDec(2)),
			expectedUpperTickSpreadRewardGrowth:       DefaultSpreadRewardAccumCoins.MulDec(sdk.NewDec(2)),
			expectedSecondLowerTickSpreadRewardGrowth: secondPosition{tickIndex: 300000, expectedSpreadRewardGrowth: cl.EmptyCoins},
			expectedSecondUpperTickSpreadRewardGrowth: secondPosition{tickIndex: 309990, expectedSpreadRewardGrowth: cl.EmptyCoins},
			newLowerPrice: sdk.NewDec(4000),
			newUpperPrice: sdk.NewDec(4999),
		},
		//  Partially overlapping price ranges

		//          5000
		//  4545 -----|----- 5500
		//        5001 ----------- 6250
		//
		"two positions with partially overlapping price ranges: usdc (in) -> eth (out) | ofz": {
			tokenOut:                 sdk.NewCoin(ETH, sdk.NewInt(1864161)),
			tokenInDenom:             USDC,
			priceLimit:               sdk.NewDec(6056),
			spreadFactor:             sdk.ZeroDec(),
			secondPositionLowerPrice: sdk.NewDec(5001),
			secondPositionUpperPrice: sdk.NewDec(6250),
			// from math import *
			// from decimal import *
			// # Range 1: From 5000 to 5001
			// token_out = Decimal("1864161")
			// liq_1 = Decimal("1517882343.751510417627556287")
			// sqrt_cur = Decimal("70.710678118654752441") # sqrt5000
			// sqrt_next_1 = Decimal("70.717748832948578243") # sqrt5001

			// token_out_1 = liq_1 * (sqrt_next_1 - sqrt_cur ) / (sqrt_next_1 * sqrt_cur)
			// token_in_1 = ceil(liq_1 * (sqrt_next_1 - sqrt_cur ))

			// token_out = token_out - token_out_1

			// # Range 2: from 5001 to 5500:
			// # Using clmath.py scripts: get_liquidity_from_amounts(DefaultCurrSqrtPrice, sqrt5001, sqrt6250, DefaultPoolLiq0, DefaultPoolLiq1)
			// second_pos_liq = Decimal("670416088.605668727039240782")
			// liq_2 = liq_1 + second_pos_liq
			// sqrt_next_2 = Decimal("74.161984870956629488") # sqrt5500

			// token_out_2 = liq_2 * (sqrt_next_2 - sqrt_next_1 ) / (sqrt_next_1 * sqrt_next_2)
			// token_in_2 = ceil(liq_2 * (sqrt_next_2 - sqrt_next_1 ))

			// token_out = token_out - token_out_2

			// # Range 3: from 5500 till end
			// liq_3 = second_pos_liq
			// sqrt_next_3 = liq_3 * sqrt_next_2 / (liq_3 - token_out * sqrt_next_2)

			// token_out_3 = liq_3 * (sqrt_next_3 - sqrt_next_2 ) / (sqrt_next_3 * sqrt_next_2)
			// token_in_3 = ceil(liq_3 * (sqrt_next_3 - sqrt_next_2 ))

			// # Summary:
			// token_in = token_in_1 + token_in_2 +token_in_3
			// print(sqrt_next_3)
			// print(token_in)
<<<<<<< HEAD
			expectedTokenIn:   sdk.NewCoin(USDC, sdk.NewInt(9999994688)),
			expectedTokenOut:  sdk.NewCoin(ETH, sdk.NewInt(1864161)),
			expectedTick:      32055918,
			expectedSqrtPrice: sdk.MustNewDecFromStr("77.819781711876553576"),
=======
			expectedTokenIn:  sdk.NewCoin(USDC, sdk.NewInt(9999994688)),
			expectedTokenOut: sdk.NewCoin(ETH, sdk.NewInt(1864161)),
			expectedTick:     32055900,
			// True value with arbitrary precision: 77.8197817118765535784...
			// Expected value due to our monotonic sqrt's >= true value guarantee: 77.819781711876553579
			expectedSqrtPrice:                         sdk.MustNewDecFromStr("77.819781711876553579"),
>>>>>>> db199585
			expectedSecondLowerTickSpreadRewardGrowth: secondPosition{tickIndex: 310010, expectedSpreadRewardGrowth: cl.EmptyCoins},
			expectedSecondUpperTickSpreadRewardGrowth: secondPosition{tickIndex: 322500, expectedSpreadRewardGrowth: cl.EmptyCoins},
			newLowerPrice:                             sdk.NewDec(5001),
			newUpperPrice:                             sdk.NewDec(6250),
		},
		"two positions with partially overlapping price ranges, not utilizing full liquidity of second position: usdc (in) -> eth (out) | ofz": {
			tokenOut:                 sdk.NewCoin(ETH, sdk.NewInt(1609138)),
			tokenInDenom:             USDC,
			priceLimit:               sdk.NewDec(6056),
			spreadFactor:             sdk.ZeroDec(),
			secondPositionLowerPrice: sdk.NewDec(5001),
			secondPositionUpperPrice: sdk.NewDec(6250),
			// from math import *
			// from decimal import *
			// # Range 1: From 5000 to 5001
			// token_out = Decimal("1609138")
			// liq_1 = Decimal("1517882343.751510417627556287")
			// sqrt_cur = Decimal("70.710678118654752441") # sqrt5000
			// sqrt_next_1 = Decimal("70.717748832948578243") # sqrt5001

			// token_out_1 = liq_1 * (sqrt_next_1 - sqrt_cur ) / (sqrt_next_1 * sqrt_cur)
			// token_in_1 = ceil(liq_1 * (sqrt_next_1 - sqrt_cur ))

			// token_out = token_out - token_out_1

			// # Range 2: from 5001 to 5500:
			// second_pos_liq = Decimal("670416088.605668727039240782")
			// liq_2 = liq_1 + second_pos_liq
			// sqrt_next_2 = Decimal("74.161984870956629488") # sqrt5500

			// token_out_2 = liq_2 * (sqrt_next_2 - sqrt_next_1 ) / (sqrt_next_1 * sqrt_next_2)
			// token_in_2 = ceil(liq_2 * (sqrt_next_2 - sqrt_next_1 ))

			// token_out = token_out - token_out_2

			// # Range 3: from 5500 till end
			// liq_3 = second_pos_liq
			// sqrt_next_3 = liq_3 * sqrt_next_2 / (liq_3 - token_out * sqrt_next_2)

			// token_out_3 = liq_3 * (sqrt_next_3 - sqrt_next_2 ) / (sqrt_next_3 * sqrt_next_2)
			// token_in_3 = ceil(liq_3 * (sqrt_next_3 - sqrt_next_2 ))

			// # Summary:
			// token_in = token_in_1 + token_in_2 + token_in_3
			// print(sqrt_next_3)
			// print(token_in)
			expectedTokenIn:  sdk.NewCoin(USDC, sdk.NewInt(8499999458)),
			expectedTokenOut: sdk.NewCoin(ETH, sdk.NewInt(1609138)),
			expectedSecondLowerTickSpreadRewardGrowth: secondPosition{tickIndex: 310010, expectedSpreadRewardGrowth: cl.EmptyCoins},
			expectedSecondUpperTickSpreadRewardGrowth: secondPosition{tickIndex: 322500, expectedSpreadRewardGrowth: cl.EmptyCoins},
<<<<<<< HEAD
			expectedTick:      31712695,
			expectedSqrtPrice: sdk.MustNewDecFromStr("75.582372355128594340"),
=======
			expectedTick: 31712600,
			// True value with arbitrary precision: 75.5823723551285943429...
			// Expected value due to our monotonic sqrt's >= true value guarantee: 75.582372355128594343
			expectedSqrtPrice: sdk.MustNewDecFromStr("75.582372355128594343"),
>>>>>>> db199585
			newLowerPrice:     sdk.NewDec(5001),
			newUpperPrice:     sdk.NewDec(6250),
		},
		//  Sequential price ranges with a gap
		//
		//          5000
		//  4545 -----|----- 5500
		//              5501 ----------- 6250
		//
		"two sequential positions with a gap usdc (in) -> eth (out) | ofz": {
			tokenOut:                 sdk.NewCoin(ETH, sdk.NewInt(1820545)),
			tokenInDenom:             USDC,
			priceLimit:               sdk.NewDec(6106),
			spreadFactor:             sdk.ZeroDec(),
			secondPositionLowerPrice: sdk.NewDec(5501), // 315010
			secondPositionUpperPrice: sdk.NewDec(6250), // 322500
			// from math import *
			// from decimal import *
			// #Range 1: From 5000 to 5500
			// token_out = Decimal("1820545")
			// liq_1 = Decimal("1517882343.751510417627556287")
			// sqrt_cur = Decimal("70.710678118654752441") # sqrt5000
			// sqrt_next_1 = Decimal("74.161984870956629488") # sqrt5500

			// token_out_1 = liq_1 * (sqrt_next_1 - sqrt_cur ) / (sqrt_next_1 * sqrt_cur)
			// token_in_1 = ceil(liq_1 * (sqrt_next_1 - sqrt_cur ))

			// token_out = token_out - token_out_1

			// # Range 2: from 5501 till end
			// liq_2 = Decimal("1199528406.187413669481596331")
			// sqrt_cur_2 = Decimal("74.168726563154635304") # sqrt5501
			// sqrt_next_2 = liq_2 * sqrt_cur_2 / (liq_2 - token_out * sqrt_cur_2)

			// token_out_2 = liq_2 * (sqrt_next_2 - sqrt_cur_2 ) / (sqrt_cur_2 * sqrt_next_2)
			// token_in_2 = ceil(liq_2 * (sqrt_next_2 - sqrt_cur_2 ))

			// # Summary:
			// token_in = token_in_1 + token_in_2
			// print(sqrt_next_2)
			// print(token_in)
<<<<<<< HEAD
			expectedTokenOut:  sdk.NewCoin(ETH, sdk.NewInt(1820545)),
			expectedTokenIn:   sdk.NewCoin(USDC, sdk.NewInt(9999994756)),
			expectedTick:      32105554,
			expectedSqrtPrice: sdk.MustNewDecFromStr("78.138050797173647031"),
=======
			expectedTokenOut: sdk.NewCoin(ETH, sdk.NewInt(1820545)),
			expectedTokenIn:  sdk.NewCoin(USDC, sdk.NewInt(9999994756)),
			expectedTick:     32105500,
			// True value with arbitrary precision: 78.1380507971736470319
			// Expected value due to our monotonic sqrt's >= true value guarantee: 78.138050797173647032
			expectedSqrtPrice:                         sdk.MustNewDecFromStr("78.138050797173647032"),
>>>>>>> db199585
			expectedSecondLowerTickSpreadRewardGrowth: secondPosition{tickIndex: 315010, expectedSpreadRewardGrowth: cl.EmptyCoins},
			expectedSecondUpperTickSpreadRewardGrowth: secondPosition{tickIndex: 322500, expectedSpreadRewardGrowth: cl.EmptyCoins},
			newLowerPrice:                             sdk.NewDec(5501),
			newUpperPrice:                             sdk.NewDec(6250),
		},
		// Slippage protection doesn't cause a failure but interrupts early.
		"single position within one tick, trade completes but slippage protection interrupts trade early: usdc (in) -> eth (out) | ofz": {
			tokenOut:     sdk.NewCoin(ETH, sdk.NewInt(1820545)),
			tokenInDenom: USDC,
			priceLimit:   sdk.NewDec(5002),
			spreadFactor: sdk.ZeroDec(),
			// from math import *
			// from decimal import *
			// # Range 1: From 5000 to 5002
			// token_out = Decimal("1820545")
			// liq_1 = Decimal("1517882343.751510417627556287")
			// sqrt_cur = Decimal("70.710678118654752441") # sqrt5000
			// sqrt_next_1 = Decimal("70.724818840347693040") # sqrt5002

			// token_out_1 = liq_1 * (sqrt_next_1 - sqrt_cur ) / (sqrt_next_1 * sqrt_cur)
			// token_in_1 = ceil(liq_1 * (sqrt_next_1 - sqrt_cur ))

			// # Summary:
			// print(sqrt_next_1)
			// print(token_in_1)
			expectedTokenOut: sdk.NewCoin(ETH, sdk.NewInt(4291)),
			expectedTokenIn:  sdk.NewCoin(USDC, sdk.NewInt(21463952)),
			expectedTick:     31002000,
			// Since we know we're going up to the price limit, we can calculate the sqrt price exactly.
			expectedSqrtPrice: osmomath.MustMonotonicSqrt(sdk.NewDec(5002)),
		},
	}

	swapInGivenOutSpreadRewardTestCases = map[string]SwapTest{
		"spread factor 1: single position within one tick: eth (in) -> usdc (out) (1% spread factor) | zfo": {
			tokenOut:     sdk.NewCoin(USDC, sdk.NewInt(42000000)),
			tokenInDenom: ETH,
			priceLimit:   sdk.NewDec(4993),
			spreadFactor: sdk.MustNewDecFromStr("0.01"),
			// from math import *
			// from decimal import *
			// token_out = Decimal("42000000")
			// liq = Decimal("1517882343.751510417627556287")
			// sqrt_cur = Decimal("70.710678118654752441") # sqrt5000

			// precision = Decimal('1.000000000000000000') # 18 decimal precision
			// rounding_direction = ROUND_UP # round up since we're swapping asset 0 in
			// sqrt_delta = (token_out / liq).quantize(precision, rounding=rounding_direction)
			// sqrt_next = sqrt_cur - sqrt_delta
			// spread_factor = Decimal("0.01")

			// token_in = ceil(liq * abs(sqrt_cur - sqrt_next) / (sqrt_cur * sqrt_next))
			// spread_factor = token_in *  spread_factor / (1 - spread_factor)

			// # Summary:
			// token_in = ceil(token_in + spread_factor)
			// spread_rewards_growth = spread_factor / liq
			// print(sqrt_next)
			// print(token_in)
			// print(spread_rewards_growth)
<<<<<<< HEAD
			expectedTokenOut:  sdk.NewCoin(USDC, sdk.NewInt(42000000)),
			expectedTokenIn:   sdk.NewCoin(ETH, sdk.NewInt(8489)),
			expectedTick:      30996087,
			expectedSqrtPrice: sdk.MustNewDecFromStr("70.683007989825007162"),
=======
			expectedTokenOut: sdk.NewCoin(USDC, sdk.NewInt(42000000)),
			expectedTokenIn:  sdk.NewCoin(ETH, sdk.NewInt(8489)),
			expectedTick:     30996000,
			// This value is the direct output of sqrt_next in the script above.
			// The precision is exact because we properly handle rounding behavior in intermediate steps.
			expectedSqrtPrice:                          sdk.MustNewDecFromStr("70.683007989825007163"),
>>>>>>> db199585
			expectedSpreadRewardGrowthAccumulatorValue: sdk.MustNewDecFromStr("0.000000055925868851"),
		},
		"spread factor 2: two positions within one tick: usdc (in) -> eth (out) (3% spread factor) | ofz": {
			tokenOut:                 sdk.NewCoin(ETH, sdk.NewInt(8398)),
			tokenInDenom:             USDC,
			priceLimit:               sdk.NewDec(5020),
			spreadFactor:             sdk.MustNewDecFromStr("0.03"),
			secondPositionLowerPrice: DefaultLowerPrice,
			secondPositionUpperPrice: DefaultUpperPrice,
			// from math import *
			// from decimal import *
			// token_out = Decimal("8398")
			// liq = Decimal("1517882343.751510417627556287") * 2
			// sqrt_cur = Decimal("70.710678118654752441") # sqrt5000
			// sqrt_next = liq * sqrt_cur / (liq - token_out * sqrt_cur)
			// spread_factor = Decimal("0.03")

			// token_in = ceil(liq * abs(sqrt_cur - sqrt_next))
			// spread_factor = token_in *  spread_factor / (1 - spread_factor)

			// # Summary:
			// token_in = ceil(token_in + spread_factor)
			// spread_rewards_growth = spread_factor / liq
			// print(sqrt_next)
			// print(token_in)
			// print(spread_rewards_growth)
<<<<<<< HEAD
			expectedTokenOut:  sdk.NewCoin(ETH, sdk.NewInt(8398)),
			expectedTokenIn:   sdk.NewCoin(USDC, sdk.NewInt(43297130)),
			expectedTick:      31001956,
			expectedSqrtPrice: sdk.MustNewDecFromStr("70.724512595179305566"),
=======
			expectedTokenOut: sdk.NewCoin(ETH, sdk.NewInt(8398)),
			expectedTokenIn:  sdk.NewCoin(USDC, sdk.NewInt(43297130)),
			expectedTick:     31001900,
			// True value with arbitrary precision: 70.7245125951793055663...
			// Expected value due to our monotonic sqrt's >= true value guarantee: 70.724512595179305567
			expectedSqrtPrice: sdk.MustNewDecFromStr("70.724512595179305567"),
>>>>>>> db199585
			// two positions with same liquidity entered
			poolLiqAmount0: sdk.NewInt(1000000).MulRaw(2),
			poolLiqAmount1: sdk.NewInt(5000000000).MulRaw(2),
			expectedSpreadRewardGrowthAccumulatorValue: sdk.MustNewDecFromStr("0.000427870415073442"),
		},
		"spread factor 3: two positions with consecutive price ranges: usdc (in) -> eth (out) (0.1% spread factor) | ofz": {
			tokenOut:                 sdk.NewCoin(ETH, sdk.NewInt(1820630)),
			tokenInDenom:             USDC,
			priceLimit:               sdk.NewDec(6106),
			spreadFactor:             sdk.MustNewDecFromStr("0.001"),
			secondPositionLowerPrice: sdk.NewDec(5500), // 315000
			secondPositionUpperPrice: sdk.NewDec(6250), // 322500
			// from math import *
			// from decimal import *
			// # Range 1: From 5000 to 5500
			// token_out = Decimal("1820630")
			// liq_1 = Decimal("1517882343.751510417627556287")
			// sqrt5000 = Decimal("70.710678118654752441")
			// sqrt5500 = Decimal("74.161984870956629488")
			// sqrt_cur = sqrt5000
			// sqrt_next_1 = sqrt5500
			// spread_factor = Decimal("0.001")

			// token_out_1 = liq_1 * (sqrt_next_1 - sqrt_cur ) / (sqrt_next_1 * sqrt_cur)
			// token_in_1 = ceil(liq_1 * abs(sqrt_cur - sqrt_next_1 ))
			// spread_factor_1 = token_in_1 *  spread_factor / (1 - spread_factor)

			// token_out = token_out - token_out_1

			// # Range 2: from 5500 till end
			// # Using clmath.py scripts: get_liquidity_from_amounts(DefaultCurrSqrtPrice, sqrt5500, sqrt6250, DefaultPoolLiq0, DefaultPoolLiq1)
			// liq_2 = Decimal("1197767444.955508123483846019")
			// sqrt_next_2 = liq_2 * sqrt_next_1 / (liq_2 - token_out * sqrt_next_1)

			// token_out_2 = liq_2 * (sqrt_next_2 - sqrt_next_1 ) / (sqrt_next_1 * sqrt_next_2)
			// token_in_2 = ceil(liq_2 * (sqrt_next_2 - sqrt_next_1 ))
			// spread_factor_2 = token_in_2 *  spread_factor / (1 - spread_factor)

			// # Summary:
			// token_in = ceil(token_in_1 + spread_factor_1 + token_in_2 + spread_factor_2)
			// spread_rewards_growth = spread_factor_1 / liq_1 + spread_factor_2 / liq_2
			// print(sqrt_next_2)
			// print(token_in)
			// print(spread_rewards_growth)
<<<<<<< HEAD
			expectedTokenOut:  sdk.NewCoin(ETH, sdk.NewInt(1820630)),
			expectedTokenIn:   sdk.NewCoin(USDC, sdk.NewInt(10010009580)),
			expectedTick:      32105414,
			expectedSqrtPrice: sdk.MustNewDecFromStr("78.137148837036751553"),
			expectedSecondLowerTickSpreadRewardGrowth: secondPosition{tickIndex: 315000, expectedSpreadRewardGrowth: cl.EmptyCoins},
			expectedSecondUpperTickSpreadRewardGrowth: secondPosition{tickIndex: 322500, expectedSpreadRewardGrowth: cl.EmptyCoins},
			newLowerPrice: sdk.NewDec(5500),
			newUpperPrice: sdk.NewDec(6250),
=======
			expectedTokenOut: sdk.NewCoin(ETH, sdk.NewInt(1820630)),
			expectedTokenIn:  sdk.NewCoin(USDC, sdk.NewInt(10010009580)),
			expectedTick:     32105400,
			// True value with arbitrary precision is 78.1371488370367515544...,
			// which we expect to be pushed up to 78.137148837036751555 given our
			// sqrt function's >= true value guarantee
			expectedSqrtPrice:                          sdk.MustNewDecFromStr("78.137148837036751555"),
			expectedSecondLowerTickSpreadRewardGrowth:  secondPosition{tickIndex: 315000, expectedSpreadRewardGrowth: cl.EmptyCoins},
			expectedSecondUpperTickSpreadRewardGrowth:  secondPosition{tickIndex: 322500, expectedSpreadRewardGrowth: cl.EmptyCoins},
			newLowerPrice:                              sdk.NewDec(5500),
			newUpperPrice:                              sdk.NewDec(6250),
>>>>>>> db199585
			expectedSpreadRewardGrowthAccumulatorValue: sdk.MustNewDecFromStr("0.007433904623597252"),
		},
		"spread factor 4: two positions with partially overlapping price ranges: eth (in) -> usdc (out) (10% spread factor) | zfo": {
			tokenOut:                 sdk.NewCoin(USDC, sdk.NewInt(9321276930)),
			tokenInDenom:             ETH,
			priceLimit:               sdk.NewDec(4128),
			spreadFactor:             sdk.MustNewDecFromStr("0.1"),
			secondPositionLowerPrice: sdk.NewDec(4000),
			secondPositionUpperPrice: sdk.NewDec(4999),
			// from math import *
			// from decimal import *
			// # Range 1: From 5000 to 4999
			// token_out = Decimal("9321276930")
			// liq_1 = Decimal("1517882343.751510417627556287")
			// sqrt_cur = Decimal("70.710678118654752441") # sqrt5000
			// sqrt_next_1 = Decimal("4999").sqrt()
			// spread_factor = Decimal("0.1")

			// token_out_1 = liq_1 * (sqrt_cur - sqrt_next_1 )
			// token_in_1 = ceil(liq_1 * (sqrt_cur - sqrt_next_1 ) / (sqrt_next_1 * sqrt_cur))
			// spread_factor_1 = token_in_1 *  spread_factor / (1 - spread_factor)

			// token_out = token_out - token_out_1

			// # Range 2: From 4999 to 4545
			// liq_2 = Decimal("1517882343.751510417627556287") + Decimal("670416215.718827443660400593")
			// sqrt_next_2 = Decimal("67.416615162732695594") # sqrt4545

			// token_out_2 = liq_2 * (sqrt_next_1 - sqrt_next_2 )
			// token_in_2 = ceil(liq_2 * (sqrt_next_1 - sqrt_next_2 ) / (sqrt_next_2 * sqrt_next_1))
			// spread_factor_2 = token_in_2 *  spread_factor / (1 - spread_factor)

			// token_out = token_out - token_out_2

			// # Range 3: from 4545 till end
			// liq_3 = Decimal("670416215.718827443660400593")
			// sqrt_next_3 = sqrt_next_2 - token_out / liq_3

			// token_out_3 = liq_3 * (sqrt_next_2 - sqrt_next_3 )
			// token_in_3 = ceil(liq_3 * (sqrt_next_2 - sqrt_next_3 ) / (sqrt_next_3 * sqrt_next_2))
			// spread_factor_3 = token_in_3 *  spread_factor / (1 - spread_factor)

			// # Summary:
			// token_in = token_in_1 + token_in_2 + token_in_3 + spread_factor_1 + spread_factor_2 + spread_factor_3
			// spread_rewards_growth = spread_factor_1 / liq_1 + spread_factor_2 / liq_2 + spread_factor_3 / liq_3
			// print(sqrt_next_3)
			// print(token_in)
			// print(spread_rewards_growth)
			expectedTokenIn:   sdk.NewCoin("eth", sdk.NewInt(2222223)),
			expectedTokenOut:  sdk.NewCoin("usdc", sdk.NewInt(9321276930)),
			expectedTick:      30129083,
			expectedSqrtPrice: sdk.MustNewDecFromStr("64.257943796086567725"),
			// Started from DefaultSpreadRewardAccumCoins * 3, crossed tick once, thus becoming
			// DefaultSpreadRewardAccumCoins * 3 - DefaultSpreadRewardAccumCoins = DefaultSpreadRewardAccumCoins * 2
			expectedLowerTickSpreadRewardGrowth:       DefaultSpreadRewardAccumCoins.MulDec(sdk.NewDec(2)),
			expectedUpperTickSpreadRewardGrowth:       DefaultSpreadRewardAccumCoins.MulDec(sdk.NewDec(2)),
			expectedSecondLowerTickSpreadRewardGrowth: secondPosition{tickIndex: 300000, expectedSpreadRewardGrowth: cl.EmptyCoins},
			expectedSecondUpperTickSpreadRewardGrowth: secondPosition{tickIndex: 309990, expectedSpreadRewardGrowth: cl.EmptyCoins},
			newLowerPrice: sdk.NewDec(4000),
			newUpperPrice: sdk.NewDec(4999),
			expectedSpreadRewardGrowthAccumulatorValue: sdk.MustNewDecFromStr("0.000157793641388331"),
		},
		"spread factor 5: two positions with partially overlapping price ranges, not utilizing full liquidity of second position: usdc (in) -> eth (out) (5% spread factor) | ofz": {
			tokenOut:                 sdk.NewCoin(ETH, sdk.NewInt(1609138)),
			tokenInDenom:             USDC,
			priceLimit:               sdk.NewDec(6056),
			spreadFactor:             sdk.MustNewDecFromStr("0.05"),
			secondPositionLowerPrice: sdk.NewDec(5001),
			secondPositionUpperPrice: sdk.NewDec(6250),
			// from math import *
			// from decimal import *
			// # Range 1: From 5000 to 5001
			// token_out = Decimal("1609138")
			// liq_1 = Decimal("1517882343.751510417627556287")
			// sqrt_cur = Decimal("70.710678118654752441") # sqrt5000
			// sqrt_next_1 = Decimal("70.717748832948578243") # sqrt5001
			// spread_factor = Decimal("0.05")

			// token_out_1 = liq_1 * (sqrt_next_1 - sqrt_cur ) / (sqrt_next_1 * sqrt_cur)
			// token_in_1 = ceil(liq_1 * (sqrt_next_1 - sqrt_cur ))
			// spread_factor_1 = token_in_1 *  spread_factor / (1 - spread_factor)

			// token_out = token_out - token_out_1

			// # Range 2: from 5001 to 5500:
			// second_pos_liq = Decimal("670416088.605668727039240782")
			// liq_2 = liq_1 + second_pos_liq
			// sqrt_next_2 = Decimal("74.161984870956629488") # sqrt5500

			// token_out_2 = liq_2 * (sqrt_next_2 - sqrt_next_1 ) / (sqrt_next_1 * sqrt_next_2)
			// token_in_2 = ceil(liq_2 * (sqrt_next_2 - sqrt_next_1 ))
			// spread_factor_2 = token_in_2 *  spread_factor / (1 - spread_factor)

			// token_out = token_out - token_out_2

			// # Range 3: from 5500 till end
			// liq_3 = second_pos_liq
			// sqrt_next_3 = liq_3 * sqrt_next_2 / (liq_3 - token_out * sqrt_next_2)

			// token_out_3 = liq_3 * (sqrt_next_3 - sqrt_next_2 ) / (sqrt_next_3 * sqrt_next_2)
			// token_in_3 = ceil(liq_3 * (sqrt_next_3 - sqrt_next_2 ))
			// spread_factor_3 = token_in_3 *  spread_factor / (1 - spread_factor)

			// # Summary:
			// token_in = token_in_1 + token_in_2 +token_in_3 + spread_factor_1 + spread_factor_2 + spread_factor_3
			// spread_rewards_growth = spread_factor_1 / liq_1 + spread_factor_2 / liq_2 + spread_factor_3 / liq_3
			// print(sqrt_next_3)
			// print(token_in)
			// print(spread_reward_growth)
			expectedTokenIn:  sdk.NewCoin(USDC, sdk.NewInt(8947367851)),
			expectedTokenOut: sdk.NewCoin(ETH, sdk.NewInt(1609138)),
			expectedSecondLowerTickSpreadRewardGrowth: secondPosition{tickIndex: 310010, expectedSpreadRewardGrowth: cl.EmptyCoins},
			expectedSecondUpperTickSpreadRewardGrowth: secondPosition{tickIndex: 322500, expectedSpreadRewardGrowth: cl.EmptyCoins},
<<<<<<< HEAD
			expectedTick:      31712695,
			expectedSqrtPrice: sdk.MustNewDecFromStr("75.582372355128594340"),
=======
			expectedTick: 31712600,
			// True value with arbitrary precision: 75.5823723551285943429...
			// Expected value due to our monotonic sqrt's >= true value guarantee: 75.582372355128594343
			expectedSqrtPrice: sdk.MustNewDecFromStr("75.582372355128594343"),
>>>>>>> db199585
			newLowerPrice:     sdk.NewDec(5001),
			newUpperPrice:     sdk.NewDec(6250),
			expectedSpreadRewardGrowthAccumulatorValue: sdk.MustNewDecFromStr("0.256404959888119530"),
		},
		"spread factor 6: two sequential positions with a gap usdc (in) -> eth (out) (0.03% spread factor) | ofz": {
			tokenOut:                 sdk.NewCoin(ETH, sdk.NewInt(1820545)),
			tokenInDenom:             USDC,
			priceLimit:               sdk.NewDec(6106),
			spreadFactor:             sdk.MustNewDecFromStr("0.0003"),
			secondPositionLowerPrice: sdk.NewDec(5501), // 315010
			secondPositionUpperPrice: sdk.NewDec(6250), // 322500
			// from math import *
			// from decimal import *
			// # Range 1: From 5000 to 5500
			// token_out = Decimal("1820545")
			// liq_1 = Decimal("1517882343.751510417627556287")
			// sqrt_cur = Decimal("70.710678118654752441") # sqrt5000
			// sqrt_next_1 = Decimal("74.161984870956629488") # sqrt5500
			// spread_factor = Decimal("0.0003")

			// token_out_1 = liq_1 * (sqrt_next_1 - sqrt_cur ) / (sqrt_next_1 * sqrt_cur)
			// token_in_1 = ceil(liq_1 * (sqrt_next_1 - sqrt_cur ))
			// spread_factor_1 = token_in_1 *  spread_factor / (1 - spread_factor)
			// token_out = token_out - token_out_1

			// # Range 2: from 5501 till end
			// # Using clmath.py scripts: get_liquidity_from_amounts(DefaultCurrSqrtPrice, sqrt5501, sqrt6250, DefaultPoolLiq0, DefaultPoolLiq1)
			// liq_2 = Decimal("1199528406.187413669481596330")
			// sqrt_cur_2 = Decimal("74.168726563154635304") # sqrt5501
			// sqrt_next_2 = liq_2 * sqrt_cur_2 / (liq_2 - token_out * sqrt_cur_2)
			// token_out_2 = liq_2 * (sqrt_next_2 - sqrt_cur_2 ) / (sqrt_cur_2 * sqrt_next_2)
			// token_in_2 = ceil(liq_2 * (sqrt_next_2 - sqrt_cur_2 ))
			// spread_factor_2 = token_in_2 *  spread_factor / (1 - spread_factor)

			// # Summary:
			// token_in = token_in_1 + token_in_2 + spread_factor_1 + spread_factor_2
			// spread_rewards_growth = spread_factor_1 / liq_1 + spread_factor_2 / liq_2
			// print(sqrt_next_2)
			// print(token_in)
			// print(spread_rewards_growth)
<<<<<<< HEAD
			expectedTokenOut:  sdk.NewCoin(ETH, sdk.NewInt(1820545)),
			expectedTokenIn:   sdk.NewCoin(USDC, sdk.NewInt(10002995655)),
			expectedTick:      32105554,
			expectedSqrtPrice: sdk.MustNewDecFromStr("78.138050797173647031"),
			expectedSecondLowerTickSpreadRewardGrowth: secondPosition{tickIndex: 315010, expectedSpreadRewardGrowth: cl.EmptyCoins},
			expectedSecondUpperTickSpreadRewardGrowth: secondPosition{tickIndex: 322500, expectedSpreadRewardGrowth: cl.EmptyCoins},
			newLowerPrice: sdk.NewDec(5501),
			newUpperPrice: sdk.NewDec(6250),
=======
			expectedTokenOut: sdk.NewCoin(ETH, sdk.NewInt(1820545)),
			expectedTokenIn:  sdk.NewCoin(USDC, sdk.NewInt(10002995655)),
			expectedTick:     32105500,
			// True value with arbitrary precision: 78.13805079717364703195...
			// Expected value due to our monotonic sqrt's >= true value guarantee: 78.138050797173647032
			expectedSqrtPrice:                          sdk.MustNewDecFromStr("78.138050797173647032"),
			expectedSecondLowerTickSpreadRewardGrowth:  secondPosition{tickIndex: 315010, expectedSpreadRewardGrowth: cl.EmptyCoins},
			expectedSecondUpperTickSpreadRewardGrowth:  secondPosition{tickIndex: 322500, expectedSpreadRewardGrowth: cl.EmptyCoins},
			newLowerPrice:                              sdk.NewDec(5501),
			newUpperPrice:                              sdk.NewDec(6250),
>>>>>>> db199585
			expectedSpreadRewardGrowthAccumulatorValue: sdk.MustNewDecFromStr("0.002226857353494143"),
		},
		"spread factor 7: single position within one tick, trade completes but slippage protection interrupts trade early: usdc (in) -> eth (out) (1% spread factor) | ofz": {
			tokenOut:     sdk.NewCoin(ETH, sdk.NewInt(1820545)),
			tokenInDenom: USDC,
			priceLimit:   sdk.NewDec(5002),
			spreadFactor: sdk.MustNewDecFromStr("0.01"),
			// from math import *
			// from decimal import *
			// # Range 1: From 5000 to 5002
			// token_out = Decimal("1820545")
			// liq_1 = Decimal("1517882343.751510417627556287")
			// sqrt_cur = Decimal("70.710678118654752441") # sqrt5000
			// sqrt_next_1 = Decimal("5002").sqrt()
			// spread_factor = Decimal("0.01")

			// token_out_1 = liq_1 * (sqrt_next_1 - sqrt_cur ) / (sqrt_next_1 * sqrt_cur)
			// token_in_1 = ceil(liq_1 * (sqrt_next_1 - sqrt_cur ))
			// spread_factor_1 = token_in_1 *  spread_factor / (1 - spread_factor)

			// # Summary:
			// token_in = ceil(token_in_1 + spread_factor_1)
			// spread_rewards_growth = spread_factor_1 / liq_1
			// print(sqrt_next_1)
			// print(token_in)
			// print(spread_rewards_growth)
			expectedTokenOut:  sdk.NewCoin(ETH, sdk.NewInt(4291)),
			expectedTokenIn:   sdk.NewCoin(USDC, sdk.NewInt(21680760)),
			expectedTick:      31002000,
			expectedSqrtPrice: sdk.MustNewDecFromStr("70.724818840347693040"),
			expectedSpreadRewardGrowthAccumulatorValue: sdk.MustNewDecFromStr("0.000142835574082604"),
		},
	}

	swapInGivenOutErrorTestCases = map[string]SwapTest{
		"single position within one tick, trade does not complete due to lack of liquidity: usdc -> eth ": {
			tokenOut:     sdk.NewCoin("usdc", sdk.NewInt(5300000000)),
			tokenInDenom: "eth",
			priceLimit:   sdk.NewDec(6000),
			spreadFactor: sdk.ZeroDec(),
			expectErr:    true,
		},
		"single position within one tick, trade does not complete due to lack of liquidity: eth -> usdc ": {
			tokenOut:     sdk.NewCoin("eth", sdk.NewInt(1100000)),
			tokenInDenom: "usdc",
			priceLimit:   sdk.NewDec(4000),
			spreadFactor: sdk.ZeroDec(),
			expectErr:    true,
		},
	}

	additiveSpreadRewardGrowthGlobalErrTolerance = osmomath.ErrTolerance{
		// 2 * 10^-18
		AdditiveTolerance: sdk.SmallestDec().Mul(sdk.NewDec(2)),
	}
)

func init() {
	populateSwapTestFields(swapInGivenOutTestCases)
	populateSwapTestFields(swapOutGivenInCases)
	populateSwapTestFields(swapOutGivenInErrorCases)
	populateSwapTestFields(swapInGivenOutErrorTestCases)
}

func populateSwapTestFields(cases map[string]SwapTest) {
	for k, v := range cases {
		if v.expectedLowerTickSpreadRewardGrowth == nil {
			v.expectedLowerTickSpreadRewardGrowth = DefaultSpreadRewardAccumCoins
		}
		if v.expectedUpperTickSpreadRewardGrowth == nil {
			v.expectedUpperTickSpreadRewardGrowth = DefaultSpreadRewardAccumCoins
		}
		cases[k] = v
	}
}

func (s *KeeperTestSuite) setupAndFundSwapTest() {
	s.SetupTest()
	s.FundAcc(s.TestAccs[0], swapFundCoins)
	s.FundAcc(s.TestAccs[1], swapFundCoins)
}

func (s *KeeperTestSuite) preparePoolAndDefaultPosition() types.ConcentratedPoolExtension {
	pool := s.PrepareConcentratedPool()
	s.SetupDefaultPosition(pool.GetId())
	return pool
}

func (s *KeeperTestSuite) preparePoolAndDefaultPositions(test SwapTest) types.ConcentratedPoolExtension {
	pool := s.preparePoolAndDefaultPosition()
	s.setupSecondPosition(test, pool)
	pool, _ = s.clk.GetConcentratedPoolById(s.Ctx, pool.GetId())
	return pool
}

func (s *KeeperTestSuite) preparePoolWithCustSpread(spread sdk.Dec) types.ConcentratedPoolExtension {
	clParams := s.App.ConcentratedLiquidityKeeper.GetParams(s.Ctx)
	clParams.AuthorizedSpreadFactors = append(clParams.AuthorizedSpreadFactors, spread)
	s.App.ConcentratedLiquidityKeeper.SetParams(s.Ctx, clParams)
	return s.PrepareCustomConcentratedPool(s.TestAccs[0], "eth", "usdc", DefaultTickSpacing, spread)
}

func makeTests[T any](tests ...map[string]T) map[string]T {
	length := 0
	for i := range tests {
		length += len(tests[i])
	}
	retTests := make(map[string]T, length)
	for _, tt := range tests {
		for name, test := range tt {
			retTests[name] = test
		}
	}
	return retTests
}

func (s *KeeperTestSuite) assertPoolNotModified(poolBeforeCalc types.ConcentratedPoolExtension) {
	poolAfterCalc, err := s.App.ConcentratedLiquidityKeeper.GetConcentratedPoolById(s.Ctx, poolBeforeCalc.GetId())
	s.Require().NoError(err)
	s.Require().Equal(poolBeforeCalc.GetCurrentSqrtPrice(), poolAfterCalc.GetCurrentSqrtPrice())
	s.Require().Equal(poolBeforeCalc.GetCurrentTick(), poolAfterCalc.GetCurrentTick())
	s.Require().Equal(poolBeforeCalc.GetLiquidity(), poolAfterCalc.GetLiquidity())
	s.Require().Equal(poolBeforeCalc.GetTickSpacing(), poolAfterCalc.GetTickSpacing())
}

func (s *KeeperTestSuite) assertSpreadRewardAccum(test SwapTest, poolId uint64) {
	spreadRewardAccum, err := s.App.ConcentratedLiquidityKeeper.GetSpreadRewardAccumulator(s.Ctx, poolId)
	s.Require().NoError(err)

	spreadRewardAccumValue := spreadRewardAccum.GetValue()
	if test.expectedSpreadRewardGrowthAccumulatorValue.IsNil() {
		s.Require().Equal(0, spreadRewardAccumValue.Len())
		return
	}
	amountOfDenom := test.tokenIn.Denom
	if amountOfDenom == "" {
		amountOfDenom = test.tokenInDenom
	}
	spreadRewardVal := spreadRewardAccumValue.AmountOf(amountOfDenom)
	s.Require().Equal(1, spreadRewardAccumValue.Len(), "spread reward accumulator should only have one denom, was (%s)", spreadRewardAccumValue)
	s.Require().Equal(0,
		additiveSpreadRewardGrowthGlobalErrTolerance.CompareBigDec(
			osmomath.BigDecFromSDKDec(test.expectedSpreadRewardGrowthAccumulatorValue),
			osmomath.BigDecFromSDKDec(spreadRewardVal),
		),
		fmt.Sprintf("expected %s, got %s", test.expectedSpreadRewardGrowthAccumulatorValue.String(), spreadRewardVal.String()),
	)
}

func (s *KeeperTestSuite) assertZeroSpreadRewards(poolId uint64) {
	spreadRewardAccum, err := s.App.ConcentratedLiquidityKeeper.GetSpreadRewardAccumulator(s.Ctx, poolId)
	s.Require().NoError(err)
	s.Require().Equal(0, spreadRewardAccum.GetValue().Len())
}

func (s *KeeperTestSuite) getExpectedLiquidity(test SwapTest, pool types.ConcentratedPoolExtension) sdk.Dec {
	if test.newLowerPrice.IsNil() && test.newUpperPrice.IsNil() {
		test.newLowerPrice = DefaultLowerPrice
		test.newUpperPrice = DefaultUpperPrice
	}

	newLowerTick, err := s.PriceToTickRoundDownSpacing(test.newLowerPrice, pool.GetTickSpacing())
	s.Require().NoError(err)
	newUpperTick, err := s.PriceToTickRoundDownSpacing(test.newUpperPrice, pool.GetTickSpacing())
	s.Require().NoError(err)

	_, lowerSqrtPrice, err := math.TickToSqrtPrice(newLowerTick)
	s.Require().NoError(err)
	_, upperSqrtPrice, err := math.TickToSqrtPrice(newUpperTick)
	s.Require().NoError(err)

	if test.poolLiqAmount0.IsNil() && test.poolLiqAmount1.IsNil() {
		test.poolLiqAmount0 = DefaultAmt0
		test.poolLiqAmount1 = DefaultAmt1
	}

	expectedLiquidity := math.GetLiquidityFromAmounts(DefaultCurrSqrtPrice, lowerSqrtPrice, upperSqrtPrice, test.poolLiqAmount0, test.poolLiqAmount1)
	return expectedLiquidity
}

func (s *KeeperTestSuite) TestComputeAndSwapOutAmtGivenIn() {
	// add error cases as well
	tests := makeTests(swapOutGivenInCases, swapOutGivenInCases, swapOutGivenInErrorCases)

	for name, test := range tests {
		test := test
		s.Run(name, func() {
			s.setupAndFundSwapTest()
			pool := s.preparePoolWithCustSpread(test.spreadFactor)
			// add default position
			s.SetupDefaultPosition(pool.GetId())
			s.setupSecondPosition(test, pool)

			poolBeforeCalc, err := s.App.ConcentratedLiquidityKeeper.GetPoolById(s.Ctx, pool.GetId())
			s.Require().NoError(err)

			// Refetch the pool
			pool, err = s.App.ConcentratedLiquidityKeeper.GetPoolById(s.Ctx, pool.GetId())
			s.Require().NoError(err)

			// perform compute
			cacheCtx, _ := s.Ctx.CacheContext()
			tokenIn, tokenOut, poolUpdates, totalSpreadRewards, err := s.App.ConcentratedLiquidityKeeper.ComputeOutAmtGivenIn(
				cacheCtx,
				pool.GetId(),
				test.tokenIn, test.tokenOutDenom,
				test.spreadFactor, test.priceLimit)

			if test.expectErr {
				s.Require().Error(err)
			} else {
				s.testSwapResult(test, pool, tokenIn, tokenOut, poolUpdates, err)

				expectedSpreadFactors := tokenIn.Amount.ToDec().Mul(pool.GetSpreadFactor(s.Ctx)).TruncateInt()
				s.Require().Equal(expectedSpreadFactors.String(), totalSpreadRewards.TruncateInt().String())

				// check that the pool has not been modified after performing calc
				s.assertPoolNotModified(poolBeforeCalc)
			}

			// perform swap
			tokenIn, tokenOut, poolUpdates, err = s.App.ConcentratedLiquidityKeeper.SwapOutAmtGivenIn(
				s.Ctx, s.TestAccs[0], pool,
				test.tokenIn, test.tokenOutDenom,
				test.spreadFactor, test.priceLimit,
			)

			if test.expectErr {
				s.Require().Error(err)
			} else {
				s.testSwapResult(test, pool, tokenIn, tokenOut, poolUpdates, err)
				s.assertSpreadRewardAccum(test, pool.GetId())
			}
		})
	}
}

func (s *KeeperTestSuite) TestSwap_NoPositions() {
	s.SetupTest()
	pool := s.PrepareConcentratedPool()
	// perform swap
	_, _, _, err := s.App.ConcentratedLiquidityKeeper.SwapInAmtGivenOut(
		s.Ctx, s.TestAccs[0], pool,
		DefaultCoin0, DefaultCoin1.Denom,
		sdk.ZeroDec(), sdk.ZeroDec(),
	)
	s.Require().Error(err)
	s.Require().ErrorIs(err, types.NoSpotPriceWhenNoLiquidityError{PoolId: pool.GetId()})

	_, _, _, err = s.App.ConcentratedLiquidityKeeper.SwapOutAmtGivenIn(
		s.Ctx, s.TestAccs[0], pool,
		DefaultCoin0, DefaultCoin1.Denom,
		sdk.ZeroDec(), sdk.ZeroDec(),
	)

	s.Require().Error(err)
	s.Require().ErrorIs(err, types.NoSpotPriceWhenNoLiquidityError{PoolId: pool.GetId()})
}

func (s *KeeperTestSuite) TestSwapOutAmtGivenIn_TickUpdates() {
	tests := makeTests(swapOutGivenInCases)
	for name, test := range tests {
		test := test
		s.Run(name, func() {
			s.setupAndFundSwapTest()

			// Create default CL pool
			pool := s.PrepareCustomConcentratedPool(s.TestAccs[0], ETH, USDC, DefaultTickSpacing, sdk.ZeroDec())

			// manually update spread factor accumulator for the pool
			spreadFactorAccum, err := s.App.ConcentratedLiquidityKeeper.GetSpreadRewardAccumulator(s.Ctx, 1)
			s.Require().NoError(err)
			spreadFactorAccum.AddToAccumulator(DefaultSpreadRewardAccumCoins)

			// add default position
			s.SetupDefaultPosition(pool.GetId())
			s.setupSecondPosition(test, pool)

			// add 2*DefaultSpreadRewardAccumCoins to spread factor accumulator, now spread factor accumulator has 3*DefaultSpreadRewardAccumCoins as its value
			spreadFactorAccum, err = s.App.ConcentratedLiquidityKeeper.GetSpreadRewardAccumulator(s.Ctx, 1)
			s.Require().NoError(err)
			spreadFactorAccum.AddToAccumulator(DefaultSpreadRewardAccumCoins.MulDec(sdk.NewDec(2)))

			// perform swap
			_, _, _, err = s.App.ConcentratedLiquidityKeeper.SwapOutAmtGivenIn(
				s.Ctx, s.TestAccs[0], pool,
				test.tokenIn, test.tokenOutDenom,
				test.spreadFactor, test.priceLimit)

			s.Require().NoError(err)

			// check lower tick and upper tick spread reward growth
			lowerTickInfo, err := s.App.ConcentratedLiquidityKeeper.GetTickInfo(s.Ctx, pool.GetId(), DefaultLowerTick)
			s.Require().NoError(err)
			s.Require().Equal(test.expectedLowerTickSpreadRewardGrowth, lowerTickInfo.SpreadRewardGrowthOppositeDirectionOfLastTraversal)

			upperTickInfo, err := s.App.ConcentratedLiquidityKeeper.GetTickInfo(s.Ctx, pool.GetId(), DefaultLowerTick)
			s.Require().NoError(err)
			s.Require().Equal(test.expectedUpperTickSpreadRewardGrowth, upperTickInfo.SpreadRewardGrowthOppositeDirectionOfLastTraversal)

			if test.expectedSecondLowerTickSpreadRewardGrowth.expectedSpreadRewardGrowth != nil {
				newTickIndex := test.expectedSecondLowerTickSpreadRewardGrowth.tickIndex
				expectedSpreadRewardGrowth := test.expectedSecondLowerTickSpreadRewardGrowth.expectedSpreadRewardGrowth

				newLowerTickInfo, err := s.App.ConcentratedLiquidityKeeper.GetTickInfo(s.Ctx, pool.GetId(), newTickIndex)
				s.Require().NoError(err)
				s.Require().Equal(expectedSpreadRewardGrowth, newLowerTickInfo.SpreadRewardGrowthOppositeDirectionOfLastTraversal)
			}

			if test.expectedSecondUpperTickSpreadRewardGrowth.expectedSpreadRewardGrowth != nil {
				newTickIndex := test.expectedSecondUpperTickSpreadRewardGrowth.tickIndex
				expectedSpreadRewardGrowth := test.expectedSecondUpperTickSpreadRewardGrowth.expectedSpreadRewardGrowth

				newLowerTickInfo, err := s.App.ConcentratedLiquidityKeeper.GetTickInfo(s.Ctx, pool.GetId(), newTickIndex)
				s.Require().NoError(err)
				s.Require().Equal(expectedSpreadRewardGrowth, newLowerTickInfo.SpreadRewardGrowthOppositeDirectionOfLastTraversal)
			}
		})
	}
}

func (s *KeeperTestSuite) testSwapResult(test SwapTest, pool types.ConcentratedPoolExtension, tokenIn, tokenOut sdk.Coin, poolUpdates cl.PoolUpdates, err error) {
	s.Require().NoError(err)

	// check that tokenIn, tokenOut, tick, and sqrtPrice from CalcOut are all what we expected
	s.Require().Equal(test.expectedSqrtPrice, poolUpdates.NewSqrtPrice, "resultant sqrt price not equal to expected sqrt price")
	s.Require().Equal(test.expectedTokenOut.String(), tokenOut.String())
	s.Require().Equal(test.expectedTokenIn.String(), tokenIn.String())
	s.Require().Equal(test.expectedTick, poolUpdates.NewCurrentTick)

	expectedLiquidity := s.getExpectedLiquidity(test, pool)
	s.Require().Equal(expectedLiquidity.String(), poolUpdates.NewLiquidity.String())
}

func (s *KeeperTestSuite) TestComputeAndSwapInAmtGivenOut() {
	// add error cases as well
	tests := makeTests(swapInGivenOutTestCases, swapInGivenOutSpreadRewardTestCases, swapInGivenOutErrorTestCases)
	for name, test := range tests {
		test := test
		s.Run(name, func() {
			s.setupAndFundSwapTest()
			pool := s.preparePoolWithCustSpread(test.spreadFactor)
			// add default position
			s.SetupDefaultPosition(pool.GetId())
			s.setupSecondPosition(test, pool)

			// perform compute
			cacheCtx, _ := s.Ctx.CacheContext()
			tokenIn, tokenOut, poolUpdates, totalSpreadRewards, err := s.App.ConcentratedLiquidityKeeper.ComputeInAmtGivenOut(
				cacheCtx,
				test.tokenOut, test.tokenInDenom,
				test.spreadFactor, test.priceLimit, pool.GetId())
			if test.expectErr {
				s.Require().Error(err)
			} else {
				s.testSwapResult(test, pool, tokenIn, tokenOut, poolUpdates, err)

				expectedSpreadRewards := tokenIn.Amount.ToDec().Mul(pool.GetSpreadFactor(s.Ctx)).TruncateInt()
				s.Require().Equal(expectedSpreadRewards.String(), totalSpreadRewards.TruncateInt().String())
			}

			// perform swap
			tokenIn, tokenOut, poolUpdates, err = s.App.ConcentratedLiquidityKeeper.SwapInAmtGivenOut(
				s.Ctx, s.TestAccs[0], pool,
				test.tokenOut, test.tokenInDenom,
				test.spreadFactor, test.priceLimit)
			if test.expectErr {
				s.Require().Error(err)
				return
			}
			s.Require().NoError(err)

			pool, err = s.App.ConcentratedLiquidityKeeper.GetPoolById(s.Ctx, pool.GetId())
			s.Require().NoError(err)

			// check that tokenIn, tokenOut, tick, and sqrtPrice from SwapOut are all what we expected
			s.testSwapResult(test, pool, tokenIn, tokenOut, poolUpdates, err)

			// Check variables on pool were set correctly
			// - ensure the pool's currentTick and currentSqrtPrice was updated due to calling a mutative method
			s.Require().Equal(test.expectedTick, pool.GetCurrentTick())
			// check that liquidity is what we expected
			expectedLiquidity := s.getExpectedLiquidity(test, pool)
			s.Require().Equal(expectedLiquidity.String(), pool.GetLiquidity().String())

			if test.spreadFactor.IsZero() {
				s.assertZeroSpreadRewards(pool.GetId())
				return
			}
			s.assertSpreadRewardAccum(test, pool.GetId())
		})
	}
}

func (s *KeeperTestSuite) TestSwapInAmtGivenOut_TickUpdates() {
	tests := makeTests(swapInGivenOutTestCases)
	for name, test := range tests {
		s.Run(name, func() {
			s.setupAndFundSwapTest()

			// Create default CL pool
			pool := s.PrepareConcentratedPool()

			// manually update spread factor accumulator for the pool
			spreadFactorAccum, err := s.App.ConcentratedLiquidityKeeper.GetSpreadRewardAccumulator(s.Ctx, 1)
			s.Require().NoError(err)
			spreadFactorAccum.AddToAccumulator(DefaultSpreadRewardAccumCoins)

			// add default position
			s.SetupDefaultPosition(pool.GetId())
			s.setupSecondPosition(test, pool)

			// add 2*DefaultSpreadRewardAccumCoins to spread factor accumulator, now spread factor accumulator has 3*DefaultSpreadRewardAccumCoins as its value
			spreadFactorAccum, err = s.App.ConcentratedLiquidityKeeper.GetSpreadRewardAccumulator(s.Ctx, 1)
			s.Require().NoError(err)
			spreadFactorAccum.AddToAccumulator(DefaultSpreadRewardAccumCoins.MulDec(sdk.NewDec(2)))

			// perform swap
			_, _, _, err = s.App.ConcentratedLiquidityKeeper.SwapInAmtGivenOut(
				s.Ctx, s.TestAccs[0], pool,
				test.tokenOut, test.tokenInDenom,
				test.spreadFactor, test.priceLimit)
			s.Require().NoError(err)

			// check lower tick and upper tick spread reward growth
			lowerTickInfo, err := s.App.ConcentratedLiquidityKeeper.GetTickInfo(s.Ctx, pool.GetId(), DefaultLowerTick)
			s.Require().NoError(err)
			s.Require().Equal(test.expectedLowerTickSpreadRewardGrowth, lowerTickInfo.SpreadRewardGrowthOppositeDirectionOfLastTraversal)

			upperTickInfo, err := s.App.ConcentratedLiquidityKeeper.GetTickInfo(s.Ctx, pool.GetId(), DefaultLowerTick)
			s.Require().NoError(err)
			s.Require().Equal(test.expectedUpperTickSpreadRewardGrowth, upperTickInfo.SpreadRewardGrowthOppositeDirectionOfLastTraversal)

			if test.expectedSecondLowerTickSpreadRewardGrowth.expectedSpreadRewardGrowth != nil {
				newTickIndex := test.expectedSecondLowerTickSpreadRewardGrowth.tickIndex
				expectedSpreadRewardGrowth := test.expectedSecondLowerTickSpreadRewardGrowth.expectedSpreadRewardGrowth

				newLowerTickInfo, err := s.App.ConcentratedLiquidityKeeper.GetTickInfo(s.Ctx, pool.GetId(), newTickIndex)
				s.Require().NoError(err)
				s.Require().Equal(expectedSpreadRewardGrowth, newLowerTickInfo.SpreadRewardGrowthOppositeDirectionOfLastTraversal)
			}

			if test.expectedSecondUpperTickSpreadRewardGrowth.expectedSpreadRewardGrowth != nil {
				newTickIndex := test.expectedSecondUpperTickSpreadRewardGrowth.tickIndex
				expectedSpreadRewardGrowth := test.expectedSecondUpperTickSpreadRewardGrowth.expectedSpreadRewardGrowth

				newLowerTickInfo, err := s.App.ConcentratedLiquidityKeeper.GetTickInfo(s.Ctx, pool.GetId(), newTickIndex)
				s.Require().NoError(err)
				s.Require().Equal(expectedSpreadRewardGrowth, newLowerTickInfo.SpreadRewardGrowthOppositeDirectionOfLastTraversal)
			}
		})
	}
}

func (s *KeeperTestSuite) TestSwapExactAmountIn() {
	type param struct {
		tokenIn           sdk.Coin
		tokenOutDenom     string
		underFundBy       sdk.Int
		tokenOutMinAmount sdk.Int
		expectedTokenOut  sdk.Int
	}

	// liquidity and sqrtPriceCurrent for all tests are:
	// liquidity = 1517882343.751510417627556287
	// sqrtPriceCurrent = 70.710678118654752441 # sqrt5000
	tests := []struct {
		name        string
		param       param
		expectedErr error
	}{
		{
			name: "Proper swap usdc > eth",
			// from math import *
			// from decimal import *
			//
			// liquidity = Decimal("1517882343.751510417627556287")
			// sqrt_cur = Decimal("70.710678118654752441") # sqrt5000
			// token_in = 42000000
			//
			// precision = Decimal('1.000000000000000000') # 18 decimal precision
			// rounding_direction = ROUND_DOWN # round delta down since we're swapping asset 1 in
			// sqrt_delta = (token_in / liquidity).quantize(precision, rounding=rounding_direction)
			// sqrt_next = sqrt_cur + sqrt_delta
			//
			// # Round token in up to nearest integer and token out down to nearest integer
			// expectedTokenIn = (liquidity * (sqrt_next - sqrt_cur)).quantize(Decimal('1'), rounding=ROUND_UP)
			// expectedTokenOut = (liquidity * (sqrt_next - sqrt_cur) / (sqrt_next * sqrt_cur)).quantize(Decimal('1'), rounding=ROUND_DOWN)
			//
			// # Summary
			// print(sqrt_next)
			// print(expectedTokenIn)
			// print(expectedTokenOut)
			param: param{
				tokenIn:           sdk.NewCoin(USDC, sdk.NewInt(42000000)),
				tokenOutDenom:     ETH,
				tokenOutMinAmount: types.MinSpotPrice.RoundInt(),
				expectedTokenOut:  sdk.NewInt(8396),
			},
		},
		{
			name: "Proper swap eth > usdc",
			// from math import *
			// from decimal import *
			//
			// liquidity = Decimal("1517882343.751510417627556287")
			// sqrt_cur = Decimal("70.710678118654752441") # sqrt5000
			// token_in = 13370
			//
			// precision = Decimal('1.000000000000000000') # 18 decimal precision
			// rounding_direction = ROUND_UP # round delta up since we're swapping asset 0 in
			// sqrt_next = liquidity * sqrt_cur / (liquidity + token_in * sqrt_cur)
			//
			// # Round token out down to nearest integer
			// expectedTokenOut = (liquidity * (sqrt_cur - sqrt_next)).quantize(Decimal('1'), rounding=ROUND_DOWN)
			//
			// # Summary
			// print(sqrt_next)
			// print(expectedTokenIn)
			// print(expectedTokenOut)
			param: param{
				tokenIn:           sdk.NewCoin(ETH, sdk.NewInt(13370)),
				tokenOutDenom:     USDC,
				tokenOutMinAmount: types.MinSpotPrice.RoundInt(),
				expectedTokenOut:  sdk.NewInt(66808388),
			},
		},
		{
			name: "out is lesser than min amount",
			param: param{
				tokenIn:           sdk.NewCoin(USDC, sdk.NewInt(42000000)),
				tokenOutDenom:     ETH,
				tokenOutMinAmount: sdk.NewInt(8397),
			},
			expectedErr: &types.AmountLessThanMinError{TokenAmount: sdk.NewInt(8396), TokenMin: sdk.NewInt(8397)},
		},
		{
			name: "in and out denom are same",
			param: param{
				tokenIn:           sdk.NewCoin(ETH, sdk.NewInt(13370)),
				tokenOutDenom:     ETH,
				tokenOutMinAmount: types.MinSpotPrice.RoundInt(),
			},
			expectedErr: &types.DenomDuplicatedError{TokenInDenom: ETH, TokenOutDenom: ETH},
		},
		{
			name: "unknown in denom",
			param: param{
				tokenIn:           sdk.NewCoin("etha", sdk.NewInt(13370)),
				tokenOutDenom:     ETH,
				tokenOutMinAmount: types.MinSpotPrice.RoundInt(),
			},
			expectedErr: &types.TokenInDenomNotInPoolError{TokenInDenom: "etha"},
		},
		{
			name: "unknown out denom",
			param: param{
				tokenIn:           sdk.NewCoin(ETH, sdk.NewInt(13370)),
				tokenOutDenom:     "etha",
				tokenOutMinAmount: types.MinSpotPrice.RoundInt(),
			},
			expectedErr: &types.TokenOutDenomNotInPoolError{TokenOutDenom: "etha"},
		},
		{
			name: "insufficient user balance",
			param: param{
				tokenIn:           sdk.NewCoin(USDC, sdk.NewInt(42000000)),
				tokenOutDenom:     ETH,
				tokenOutMinAmount: types.MinSpotPrice.RoundInt(),
				expectedTokenOut:  sdk.NewInt(8396),
				underFundBy:       sdk.OneInt(),
			},
			expectedErr: &types.InsufficientUserBalanceError{},
		},
		{
			name: "calculates zero due to small amount in",
			param: param{
				tokenIn:           sdk.NewCoin(USDC, sdk.NewInt(1)),
				tokenOutDenom:     ETH,
				tokenOutMinAmount: sdk.OneInt(),
			},
			expectedErr: &types.InvalidAmountCalculatedError{},
		},
	}

	for _, test := range tests {
		s.Run(test.name, func() {
			// Init suite for each test.
			s.SetupTest()
			pool := s.preparePoolAndDefaultPosition()

			// Check the test case to see if we are swapping asset0 for asset1 or vice versa
			asset0 := pool.GetToken0()
			zeroForOne := test.param.tokenIn.Denom == asset0

			// Set mock listener to make sure that is is called when desired.
			s.setListenerMockOnConcentratedLiquidityKeeper()

			// The logic below is to trigger a specific error branch
			// where user does not have enough funds.
			underFundBy := sdk.ZeroInt()
			if !test.param.underFundBy.IsNil() {
				underFundBy = test.param.underFundBy
			}

			// Fund the account with token in.
			s.FundAcc(s.TestAccs[0], sdk.NewCoins(test.param.tokenIn.SubAmount(underFundBy)))

			// Retrieve pool post position set up
			pool, err := s.App.ConcentratedLiquidityKeeper.GetPoolById(s.Ctx, pool.GetId())
			s.Require().NoError(err)

			// Note spot price and gas used prior to swap
			spotPriceBefore := pool.GetCurrentSqrtPrice().Power(2)
			prevGasConsumed := s.Ctx.GasMeter().GasConsumed()

			// Execute the swap directed in the test case
			tokenOutAmount, err := s.App.ConcentratedLiquidityKeeper.SwapExactAmountIn(s.Ctx, s.TestAccs[0], pool.(poolmanagertypes.PoolI), test.param.tokenIn, test.param.tokenOutDenom, test.param.tokenOutMinAmount, DefaultZeroSpreadFactor)
			if test.expectedErr != nil {
				s.Require().Error(err)
				s.Require().ErrorAs(err, test.expectedErr)
				return
			}
			s.Require().NoError(err)
			s.Require().Equal(test.param.expectedTokenOut.String(), tokenOutAmount.String())

			gasConsumedForSwap := s.Ctx.GasMeter().GasConsumed() - prevGasConsumed

			// Check that we consume enough gas that a CL pool swap warrants
			// We consume `types.GasFeeForSwap` directly, so the extra I/O operation mean we end up consuming more.
			s.Require().Greater(gasConsumedForSwap, uint64(types.ConcentratedGasFeeForSwap))

			// Assert events
			s.AssertEventEmitted(s.Ctx, types.TypeEvtTokenSwapped, 1)

			// Retrieve pool again post swap
			pool, err = s.App.ConcentratedLiquidityKeeper.GetPoolById(s.Ctx, pool.GetId())
			s.Require().NoError(err)

			spotPriceAfter := pool.GetCurrentSqrtPrice().Power(2)

			// Ratio of the token out should be between the before spot price and after spot price.
			tradeAvgPrice := tokenOutAmount.ToDec().Quo(test.param.tokenIn.Amount.ToDec())

			if zeroForOne {
				s.Require().True(tradeAvgPrice.LT(spotPriceBefore))
				s.Require().True(tradeAvgPrice.GT(spotPriceAfter))
			} else {
				tradeAvgPrice = sdk.OneDec().Quo(tradeAvgPrice)
				s.Require().True(tradeAvgPrice.GT(spotPriceBefore))
				s.Require().True(tradeAvgPrice.LT(spotPriceAfter))
			}

			// Validate that listeners were called the desired number of times
			s.validateListenerCallCount(0, 0, 0, 1)
		})
	}
}

func (s *KeeperTestSuite) TestSwapExactAmountOut() {
	// this is used for the test case with price impact protection
	// to ensure that the balances always have enough funds to cover
	// the swap and trigger the desired error branch
	differenceFromMax := sdk.OneInt()

	type param struct {
		tokenOut         sdk.Coin
		tokenInDenom     string
		tokenInMaxAmount sdk.Int
		expectedTokenIn  sdk.Int
	}

	tests := []struct {
		name        string
		param       param
		expectedErr error
	}{
		{
			name: "Proper swap eth > usdc",

			param: param{
				tokenOut:         sdk.NewCoin(USDC, sdk.NewInt(42000000)),
				tokenInDenom:     ETH,
				tokenInMaxAmount: types.MaxSpotPrice.RoundInt(),
				// from math import *
				// from decimal import *
				// liq = Decimal("1517882343.751510417627556287")
				// sqrt_cur = Decimal("70.710678118654752441") # sqrt5000
				// sqrt_next = sqrt_cur - token_out / liq
				// token_in = math.ceil(liq * (sqrt_cur - sqrt_next) / (sqrt_cur * sqrt_next))
				// print(token_in)
				expectedTokenIn: sdk.NewInt(8404),
			},
		},
		{
			name: "Proper swap usdc > eth",
			// from math import *
			// from decimal import *
			// liq = Decimal("1517882343.751510417627556287")
			// sqrt_cur = Decimal("70.710678118654752441") # sqrt5000
			// token_out = Decimal("13370")
			// sqrt_next = liq * sqrt_cur / (liq - token_out * sqrt_cur)
			// token_in = ceil(liq * abs(sqrt_cur - sqrt_next))
			// print(token_in)
			param: param{
				tokenOut:         sdk.NewCoin(ETH, sdk.NewInt(13370)),
				tokenInDenom:     USDC,
				tokenInMaxAmount: types.MaxSpotPrice.RoundInt(),
				expectedTokenIn:  sdk.NewInt(66891663),
			},
		},
		{
			name: "out is more than max amount",
			param: param{
				tokenOut:         sdk.NewCoin(ETH, sdk.NewInt(13370)),
				tokenInDenom:     USDC,
				tokenInMaxAmount: sdk.NewInt(66891663).Sub(differenceFromMax),
				expectedTokenIn:  sdk.NewInt(66891663),
			},
			expectedErr: &types.AmountGreaterThanMaxError{TokenAmount: sdk.NewInt(66891663), TokenMax: sdk.NewInt(66891663).Sub(differenceFromMax)},
		},
		{
			name: "insufficient user balance",
			param: param{
				tokenOut:         sdk.NewCoin(ETH, sdk.NewInt(13370)),
				tokenInDenom:     USDC,
				tokenInMaxAmount: sdk.NewInt(66891663).Sub(differenceFromMax.Mul(sdk.NewInt(2))),
				expectedTokenIn:  sdk.NewInt(66891663),
			},
			expectedErr: &types.InsufficientUserBalanceError{},
		},
		{
			name: "in and out denom are same",
			param: param{
				tokenOut:         sdk.NewCoin(ETH, sdk.NewInt(13370)),
				tokenInDenom:     ETH,
				tokenInMaxAmount: types.MaxSpotPrice.RoundInt(),
			},
			expectedErr: &types.DenomDuplicatedError{TokenInDenom: ETH, TokenOutDenom: ETH},
		},
		{
			name: "unknown out denom",
			param: param{
				tokenOut:         sdk.NewCoin("etha", sdk.NewInt(13370)),
				tokenInDenom:     ETH,
				tokenInMaxAmount: types.MaxSpotPrice.RoundInt(),
			},
			expectedErr: &types.TokenOutDenomNotInPoolError{TokenOutDenom: "etha"},
		},
		{
			name: "unknown in denom",
			param: param{
				tokenOut:         sdk.NewCoin(ETH, sdk.NewInt(13370)),
				tokenInDenom:     "etha",
				tokenInMaxAmount: types.MaxSpotPrice.RoundInt(),
			},
			expectedErr: &types.TokenInDenomNotInPoolError{TokenInDenom: "etha"},
		},
	}

	for _, test := range tests {
		s.Run(test.name, func() {
			// Init suite for each test.
			s.SetupTest()
			pool := s.preparePoolAndDefaultPosition()

			// Check the test case to see if we are swapping asset0 for asset1 or vice versa
			asset1 := pool.GetToken1()
			zeroForOne := test.param.tokenOut.Denom == asset1

			// Set mock listener to make sure that is is called when desired.
			s.setListenerMockOnConcentratedLiquidityKeeper()

			// Fund the account with token in.
			// We add differenceFromMax for the test case with price impact protection
			// to ensure that the balances always have enough funds to cover
			// the swap and trigger the desired error branch
			s.FundAcc(s.TestAccs[0], sdk.NewCoins(sdk.NewCoin(test.param.tokenInDenom, test.param.tokenInMaxAmount.Add(differenceFromMax))))

			// Retrieve pool post position set up
			pool, err := s.App.ConcentratedLiquidityKeeper.GetPoolById(s.Ctx, pool.GetId())
			s.Require().NoError(err)

			// Note spot price and gas used prior to swap
			spotPriceBefore := pool.GetCurrentSqrtPrice().Power(2)
			prevGasConsumed := s.Ctx.GasMeter().GasConsumed()

			// Execute the swap directed in the test case
			tokenIn, err := s.App.ConcentratedLiquidityKeeper.SwapExactAmountOut(s.Ctx, s.TestAccs[0], pool.(poolmanagertypes.PoolI), test.param.tokenInDenom, test.param.tokenInMaxAmount, test.param.tokenOut, DefaultZeroSpreadFactor)

			if test.expectedErr != nil {
				s.Require().Error(err)
				s.Require().ErrorAs(err, test.expectedErr)
				return
			}
			s.Require().NoError(err)
			s.Require().Equal(test.param.expectedTokenIn.String(), tokenIn.String())

			gasConsumedForSwap := s.Ctx.GasMeter().GasConsumed() - prevGasConsumed
			// Check that we consume enough gas that a CL pool swap warrants
			// We consume `types.GasFeeForSwap` directly, so the extra I/O operation mean we end up consuming more.
			s.Require().Greater(gasConsumedForSwap, uint64(types.ConcentratedGasFeeForSwap))

			// Assert events
			s.AssertEventEmitted(s.Ctx, types.TypeEvtTokenSwapped, 1)

			// Retrieve pool again post swap
			pool, err = s.App.ConcentratedLiquidityKeeper.GetPoolById(s.Ctx, pool.GetId())
			s.Require().NoError(err)

			spotPriceAfter := pool.GetCurrentSqrtPrice().Power(2)

			// Ratio of the token out should be between the before spot price and after spot price.
			tradeAvgPrice := tokenIn.ToDec().Quo(test.param.tokenOut.Amount.ToDec())

			if zeroForOne {
				// token in is token zero, token out is token one
				tradeAvgPrice = sdk.OneDec().Quo(tradeAvgPrice)
				s.Require().True(tradeAvgPrice.LT(spotPriceBefore), fmt.Sprintf("tradeAvgPrice: %s, spotPriceBefore: %s", tradeAvgPrice, spotPriceBefore))
				s.Require().True(tradeAvgPrice.GT(spotPriceAfter), fmt.Sprintf("tradeAvgPrice: %s, spotPriceAfter: %s", tradeAvgPrice, spotPriceAfter))
			} else {
				// token in is token one, token out is token zero
				s.Require().True(tradeAvgPrice.GT(spotPriceBefore), fmt.Sprintf("tradeAvgPrice: %s, spotPriceBefore: %s", tradeAvgPrice, spotPriceBefore))
				s.Require().True(tradeAvgPrice.LT(spotPriceAfter), fmt.Sprintf("tradeAvgPrice: %s, spotPriceAfter: %s", tradeAvgPrice, spotPriceAfter))
			}

			// Validate that listeners were called the desired number of times
			s.validateListenerCallCount(0, 0, 0, 1)
		})
	}
}

// TestComputeOutAmtGivenIn tests that ComputeOutAmtGivenIn successfully performs state changes as expected.
// We expect to only change spread factor accum state, since pool state change is not handled by ComputeOutAmtGivenIn.
func (s *KeeperTestSuite) TestComputeOutAmtGivenIn() {
	// we only use spread factor cases here since write Ctx only takes effect in the spread factor accumulator
	tests := make(map[string]SwapTest, len(swapOutGivenInSpreadRewardCases))

	for name, test := range swapOutGivenInSpreadRewardCases {
		tests[name] = test
	}

	for name, test := range tests {
		test := test
		s.Run(name, func() {
			s.setupAndFundSwapTest()
			poolBeforeCalc := s.preparePoolAndDefaultPositions(test)

			// perform calc
			_, _, _, _, err := s.App.ConcentratedLiquidityKeeper.ComputeOutAmtGivenIn(
				s.Ctx,
				poolBeforeCalc.GetId(),
				test.tokenIn, test.tokenOutDenom,
				test.spreadFactor, test.priceLimit)
			s.Require().NoError(err)

			// check that the pool has not been modified after performing calc
			s.assertPoolNotModified(poolBeforeCalc)
			s.assertSpreadRewardAccum(test, poolBeforeCalc.GetId())
		})
	}
}

// TestCalcOutAmtGivenIn_NonMutative tests that CalcOutAmtGivenIn is non-mutative.
func (s *KeeperTestSuite) TestCalcOutAmtGivenIn_NonMutative() {
	// we only use spread reward cases here since write Ctx only takes effect in the spread reward accumulator
	tests := makeTests(swapOutGivenInSpreadRewardCases)
	for name, test := range tests {
		test := test
		s.Run(name, func() {
			s.setupAndFundSwapTest()
			poolBeforeCalc := s.preparePoolAndDefaultPositions(test)

			// perform calc
			_, err := s.App.ConcentratedLiquidityKeeper.CalcOutAmtGivenIn(
				s.Ctx,
				poolBeforeCalc,
				test.tokenIn, test.tokenOutDenom,
				test.spreadFactor)
			s.Require().NoError(err)

			// check that the pool has not been modified after performing calc
			s.assertPoolNotModified(poolBeforeCalc)
			s.assertZeroSpreadRewards(poolBeforeCalc.GetId())
		})
	}
}

func (s *KeeperTestSuite) setupSecondPosition(test SwapTest, pool types.ConcentratedPoolExtension) {
	if !test.secondPositionLowerPrice.IsNil() {
		newLowerTick, err := s.PriceToTickRoundDownSpacing(test.secondPositionLowerPrice, pool.GetTickSpacing())
		s.Require().NoError(err)
		newUpperTick, err := s.PriceToTickRoundDownSpacing(test.secondPositionUpperPrice, pool.GetTickSpacing())
		s.Require().NoError(err)

		_, _, _, _, _, _, err = s.App.ConcentratedLiquidityKeeper.CreatePosition(s.Ctx, pool.GetId(), s.TestAccs[1], DefaultCoins, sdk.ZeroInt(), sdk.ZeroInt(), newLowerTick, newUpperTick)
		s.Require().NoError(err)
	}
}

// TestCalcInAmtGivenOut_NonMutative tests that CalcInAmtGivenOut is non-mutative.
func (s *KeeperTestSuite) TestCalcInAmtGivenOut_NonMutative() {
	// we only use spread reward cases here since write Ctx only takes effect in the spread reward accumulator
	tests := makeTests(swapOutGivenInSpreadRewardCases)

	for name, test := range tests {
		test := test
		s.Run(name, func() {
			s.setupAndFundSwapTest()
			poolBeforeCalc := s.preparePoolAndDefaultPositions(test)

			// perform calc
			_, err := s.App.ConcentratedLiquidityKeeper.CalcOutAmtGivenIn(
				s.Ctx,
				poolBeforeCalc,
				test.tokenIn, test.tokenOutDenom,
				test.spreadFactor)
			s.Require().NoError(err)

			// check that the pool has not been modified after performing calc
			s.assertPoolNotModified(poolBeforeCalc)
			s.assertZeroSpreadRewards(poolBeforeCalc.GetId())
		})
	}
}

// TestComputeInAmtGivenOut tests that ComputeInAmtGivenOut successfully performs state changes as expected.
func (s *KeeperTestSuite) TestComputeInAmtGivenOut() {
	// we only use spread reward cases here since write Ctx only takes effect in the spread reward accumulator
	tests := makeTests(swapInGivenOutSpreadRewardTestCases)

	for name, test := range tests {
		test := test
		s.Run(name, func() {
			s.setupAndFundSwapTest()
			poolBeforeCalc := s.preparePoolAndDefaultPositions(test)

			// perform calc
			_, _, _, _, err := s.App.ConcentratedLiquidityKeeper.ComputeInAmtGivenOut(
				s.Ctx,
				test.tokenOut, test.tokenInDenom,
				test.spreadFactor, test.priceLimit, poolBeforeCalc.GetId())
			s.Require().NoError(err)

			// check that the pool has not been modified after performing calc
			s.assertPoolNotModified(poolBeforeCalc)
			s.assertSpreadRewardAccum(test, poolBeforeCalc.GetId())
		})
	}
}

func (s *KeeperTestSuite) TestInverseRelationshipSwapOutAmtGivenIn() {
	tests := swapOutGivenInCases

	for name, test := range tests {
		s.Run(name, func() {
			s.setupAndFundSwapTest()
			poolBefore := s.preparePoolAndDefaultPositions(test)
			userBalanceBeforeSwap := s.App.BankKeeper.GetAllBalances(s.Ctx, s.TestAccs[0])
			poolBalanceBeforeSwap := s.App.BankKeeper.GetAllBalances(s.Ctx, poolBefore.GetAddress())

			// system under test
			firstTokenIn, firstTokenOut, _, err := s.App.ConcentratedLiquidityKeeper.SwapOutAmtGivenIn(
				s.Ctx, s.TestAccs[0], poolBefore,
				test.tokenIn, test.tokenOutDenom,
				DefaultZeroSpreadFactor, test.priceLimit)
			s.Require().NoError(err)

			secondTokenIn, secondTokenOut, _, err := s.App.ConcentratedLiquidityKeeper.SwapOutAmtGivenIn(
				s.Ctx, s.TestAccs[0], poolBefore,
				firstTokenOut, firstTokenIn.Denom,
				DefaultZeroSpreadFactor, sdk.ZeroDec(),
			)
			s.Require().NoError(err)

			// Run invariants on pool state, balances, and swap outputs.
			s.inverseRelationshipInvariants(firstTokenIn, firstTokenOut, secondTokenIn, secondTokenOut, poolBefore, userBalanceBeforeSwap, poolBalanceBeforeSwap, true)
		})
	}
}

func (s *KeeperTestSuite) TestUpdateSpreadRewardGrowthGlobal() {
	ten := sdk.NewDec(10)

	tests := map[string]struct {
		liquidity                        sdk.Dec
		spreadRewardChargeTotal          sdk.Dec
		expectedSpreadRewardGrowthGlobal sdk.Dec
	}{
		"zero liquidity -> no-op": {
			liquidity:                        sdk.ZeroDec(),
			spreadRewardChargeTotal:          ten,
			expectedSpreadRewardGrowthGlobal: sdk.ZeroDec(),
		},
		"non-zero liquidity -> updated": {
			liquidity:               ten,
			spreadRewardChargeTotal: ten,
			// 10 / 10 = 1
			expectedSpreadRewardGrowthGlobal: sdk.OneDec(),
		},
		"rounding test: boundary spread reward growth": {
			liquidity:               ten.Add(ten).Mul(sdk.NewDec(1e18)),
			spreadRewardChargeTotal: ten,
			// 10 / (20 * 10^18) = 5 * 10^-19, which we expect to truncate and leave 0.
			expectedSpreadRewardGrowthGlobal: sdk.ZeroDec(),
		},
	}

	for name, tc := range tests {
		tc := tc
		s.Run(name, func() {
			s.SetupTest()

			// Setup.
			swapState := cl.SwapState{}
			swapState.SetLiquidity(tc.liquidity)
			swapState.SetGlobalSpreadRewardGrowthPerUnitLiquidity(sdk.ZeroDec())
			swapState.SetGlobalSpreadRewardGrowth(sdk.ZeroDec())

			// System under test.
			swapState.UpdateSpreadRewardGrowthGlobal(tc.spreadRewardChargeTotal)

			// Assertion.
			s.Require().Equal(tc.expectedSpreadRewardGrowthGlobal, swapState.GetGlobalSpreadRewardGrowthPerUnitLiquidity())
		})
	}
}

func (s *KeeperTestSuite) TestInverseRelationshipSwapInAmtGivenOut() {
	tests := swapInGivenOutTestCases

	for name, test := range tests {
		s.Run(name, func() {
			s.setupAndFundSwapTest()
			poolBefore := s.preparePoolAndDefaultPositions(test)
			userBalanceBeforeSwap := s.App.BankKeeper.GetAllBalances(s.Ctx, s.TestAccs[0])
			poolBalanceBeforeSwap := s.App.BankKeeper.GetAllBalances(s.Ctx, poolBefore.GetAddress())

			// system under test
			firstTokenIn, firstTokenOut, _, err := s.App.ConcentratedLiquidityKeeper.SwapInAmtGivenOut(
				s.Ctx, s.TestAccs[0], poolBefore,
				test.tokenOut, test.tokenInDenom,
				DefaultZeroSpreadFactor, test.priceLimit)
			s.Require().NoError(err)

			secondTokenIn, secondTokenOut, _, err := s.App.ConcentratedLiquidityKeeper.SwapInAmtGivenOut(
				s.Ctx, s.TestAccs[0], poolBefore,
				firstTokenIn, firstTokenOut.Denom,
				DefaultZeroSpreadFactor, sdk.ZeroDec(),
			)
			s.Require().NoError(err)

			// Run invariants on pool state, balances, and swap outputs.
			s.inverseRelationshipInvariants(firstTokenIn, firstTokenOut, secondTokenIn, secondTokenOut, poolBefore, userBalanceBeforeSwap, poolBalanceBeforeSwap, false)
		})
	}
}

func (s *KeeperTestSuite) TestUpdatePoolForSwap() {
	var (
		oneHundredETH         = sdk.NewCoin(ETH, sdk.NewInt(100_000_000))
		oneHundredUSDC        = sdk.NewCoin(USDC, sdk.NewInt(100_000_000))
		defaultInitialBalance = sdk.NewCoins(oneHundredETH, oneHundredUSDC)
	)

	tests := map[string]struct {
		senderInitialBalance sdk.Coins
		poolInitialBalance   sdk.Coins
		tokenIn              sdk.Coin
		tokenOut             sdk.Coin
		spreadFactor         sdk.Dec
		newCurrentTick       int64
		newLiquidity         sdk.Dec
		newSqrtPrice         sdk.Dec
		expectError          error
	}{
		"success case": {
			senderInitialBalance: defaultInitialBalance,
			poolInitialBalance:   defaultInitialBalance,
			tokenIn:              oneHundredETH,
			tokenOut:             oneHundredUSDC,
			spreadFactor:         sdk.MustNewDecFromStr("0.003"), // 0.3%
			newCurrentTick:       2,
			newLiquidity:         sdk.NewDec(2),
			newSqrtPrice:         sdk.NewDec(2),
		},
		"success case with different/uneven numbers": {
			senderInitialBalance: defaultInitialBalance.Add(defaultInitialBalance...),
			poolInitialBalance:   defaultInitialBalance,
			tokenIn:              oneHundredETH.Add(oneHundredETH),
			tokenOut:             oneHundredUSDC,
			spreadFactor:         sdk.MustNewDecFromStr("0.002"), // 0.2%
			newCurrentTick:       8,
			newLiquidity:         sdk.NewDec(37),
			newSqrtPrice:         sdk.NewDec(91),
		},
		"sender does not have enough balance": {
			senderInitialBalance: defaultInitialBalance,
			poolInitialBalance:   defaultInitialBalance,
			tokenIn:              oneHundredETH.Add(oneHundredETH),
			tokenOut:             oneHundredUSDC,
			spreadFactor:         sdk.MustNewDecFromStr("0.003"),
			newCurrentTick:       2,
			newLiquidity:         sdk.NewDec(2),
			newSqrtPrice:         sdk.NewDec(2),
			expectError:          types.InsufficientUserBalanceError{},
		},
		"pool does not have enough balance": {
			senderInitialBalance: defaultInitialBalance,
			poolInitialBalance:   defaultInitialBalance,
			tokenIn:              oneHundredETH,
			tokenOut:             oneHundredUSDC.Add(oneHundredUSDC),
			spreadFactor:         sdk.MustNewDecFromStr("0.003"),
			newCurrentTick:       2,
			newLiquidity:         sdk.NewDec(2),
			newSqrtPrice:         sdk.NewDec(2),
			expectError:          types.InsufficientPoolBalanceError{},
		},
	}

	for name, tc := range tests {
		tc := tc
		s.Run(name, func() {
			s.SetupTest()
			concentratedLiquidityKeeper := s.App.ConcentratedLiquidityKeeper
			pool := s.preparePoolWithCustSpread(tc.spreadFactor)

			s.FundAcc(pool.GetAddress(), tc.poolInitialBalance)
			// Create account with empty balance and fund with initial balance
			sender := apptesting.CreateRandomAccounts(1)[0]
			s.FundAcc(sender, tc.senderInitialBalance)

			// Default pool values are initialized to one.
			err := pool.ApplySwap(sdk.OneDec(), 1, sdk.OneDec())
			s.Require().NoError(err)

			// Write default pool to state.
			err = concentratedLiquidityKeeper.SetPool(s.Ctx, pool)
			s.Require().NoError(err)

			// Set mock listener to make sure that is is called when desired.
			s.setListenerMockOnConcentratedLiquidityKeeper()

			expectedSpreadFactors := tc.tokenIn.Amount.ToDec().Mul(pool.GetSpreadFactor(s.Ctx)).Ceil()
			expectedSpreadFactorsCoins := sdk.NewCoins(sdk.NewCoin(tc.tokenIn.Denom, expectedSpreadFactors.TruncateInt()))
			swapDetails := cl.SwapDetails{sender, tc.tokenIn, tc.tokenOut}
			poolUpdates := cl.PoolUpdates{tc.newCurrentTick, tc.newLiquidity, tc.newSqrtPrice}
			err = concentratedLiquidityKeeper.UpdatePoolForSwap(s.Ctx, pool, swapDetails, poolUpdates, expectedSpreadFactors)

			// Test that pool is updated
			poolAfterUpdate, err2 := concentratedLiquidityKeeper.GetPoolById(s.Ctx, pool.GetId())
			s.Require().NoError(err2)

			if tc.expectError != nil {
				s.Require().Error(err)
				s.Require().ErrorAs(err, &tc.expectError)

				// Test that pool is not updated
				s.Require().Equal(pool.String(), poolAfterUpdate.String())
				return
			}
			s.Require().NoError(err)

			s.Require().Equal(tc.newCurrentTick, poolAfterUpdate.GetCurrentTick())
			s.Require().Equal(tc.newLiquidity, poolAfterUpdate.GetLiquidity())
			s.Require().Equal(tc.newSqrtPrice, poolAfterUpdate.GetCurrentSqrtPrice())

			// Estimate expected final balances from inputs.
			expectedSenderFinalBalance := tc.senderInitialBalance.Sub(sdk.NewCoins(tc.tokenIn)).Add(tc.tokenOut)
			expectedPoolFinalBalance := tc.poolInitialBalance.Add(tc.tokenIn).Sub(sdk.NewCoins(tc.tokenOut)).Sub(expectedSpreadFactorsCoins)

			// Test that token out is sent from pool to sender.
			senderBalanceAfterSwap := s.App.BankKeeper.GetAllBalances(s.Ctx, sender)
			s.Require().Equal(expectedSenderFinalBalance.String(), senderBalanceAfterSwap.String())

			// Test that token in is sent from sender to pool.
			poolBalanceAfterSwap := s.App.BankKeeper.GetAllBalances(s.Ctx, pool.GetAddress())
			s.Require().Equal(expectedPoolFinalBalance.String(), poolBalanceAfterSwap.String())

			spreadFactorBalanceAfterSwap := s.App.BankKeeper.GetAllBalances(s.Ctx, pool.GetSpreadRewardsAddress())
			s.Require().Equal(expectedSpreadFactorsCoins.String(), spreadFactorBalanceAfterSwap.String())

			// Validate that listeners were called the desired number of times
			s.validateListenerCallCount(0, 0, 0, 1)
		})
	}
}

func (s *KeeperTestSuite) inverseRelationshipInvariants(firstTokenIn, firstTokenOut, secondTokenIn, secondTokenOut sdk.Coin, poolBefore poolmanagertypes.PoolI, userBalanceBeforeSwap sdk.Coins, poolBalanceBeforeSwap sdk.Coins, outGivenIn bool) {
	pool, ok := poolBefore.(types.ConcentratedPoolExtension)
	s.Require().True(ok)

	liquidityBefore, err := s.App.ConcentratedLiquidityKeeper.GetTotalPoolLiquidity(s.Ctx, pool.GetId())
	s.Require().NoError(err)

	// The output of the first swap should be exactly the same as the input of the second swap.
	// The input of the first swap should be within a margin of error of the output of the second swap.
	if outGivenIn {
		s.Require().Equal(firstTokenOut, secondTokenIn)
		s.validateAmountsWithTolerance(firstTokenIn.Amount, secondTokenOut.Amount)
	} else {
		s.Require().Equal(firstTokenIn, secondTokenOut)
		s.validateAmountsWithTolerance(firstTokenOut.Amount, secondTokenIn.Amount)
	}

	// Assure that pool state came back to original state
	poolAfter, err := s.App.ConcentratedLiquidityKeeper.GetPool(s.Ctx, poolBefore.GetId())
	s.Require().NoError(err)

	liquidityAfter, err := s.App.ConcentratedLiquidityKeeper.GetTotalPoolLiquidity(s.Ctx, pool.GetId())
	s.Require().NoError(err)

	// After both swaps, the pool should have the same total shares and total liquidity.
	s.Require().Equal(liquidityBefore, liquidityAfter)

	// Within a margin of error, the spot price should be the same before and after the swap
	oldSpotPrice, err := poolBefore.SpotPrice(s.Ctx, pool.GetToken0(), pool.GetToken1())
	s.Require().NoError(err)
	newSpotPrice, err := poolAfter.SpotPrice(s.Ctx, pool.GetToken0(), pool.GetToken1())
	s.Require().NoError(err)
	multiplicativeTolerance = osmomath.ErrTolerance{
		MultiplicativeTolerance: sdk.MustNewDecFromStr("0.001"),
	}
	s.Require().Equal(0, multiplicativeTolerance.Compare(oldSpotPrice.RoundInt(), newSpotPrice.RoundInt()))

	// Assure that user balance now as it was before both swaps.
	// TODO: Come back to this choice after deciding if we are using BigDec for swaps
	// https://github.com/osmosis-labs/osmosis/issues/4475
	userBalanceAfterSwap := s.App.BankKeeper.GetAllBalances(s.Ctx, s.TestAccs[0])
	poolBalanceAfterSwap := s.App.BankKeeper.GetAllBalances(s.Ctx, poolBefore.GetAddress())
	for _, coin := range userBalanceBeforeSwap {
		beforeSwap := userBalanceBeforeSwap.AmountOf(coin.Denom)
		afterSwap := userBalanceAfterSwap.AmountOf(coin.Denom)
		s.Require().Equal(0, multiplicativeTolerance.Compare(beforeSwap, afterSwap), fmt.Sprintf("user balance before swap: %s, after swap: %s", beforeSwap, afterSwap))
	}
	for _, coin := range poolBalanceBeforeSwap {
		beforeSwap := poolBalanceBeforeSwap.AmountOf(coin.Denom)
		afterSwap := poolBalanceAfterSwap.AmountOf(coin.Denom)
		s.Require().Equal(0, multiplicativeTolerance.Compare(beforeSwap, afterSwap), fmt.Sprintf("pool balance before swap: %s, after swap: %s", beforeSwap, afterSwap))
	}
}

// validateAmountsWithTolerance validates the given amounts a and b, allowing
// a negligible multiplicative error and an additive error of 1.
func (s *KeeperTestSuite) validateAmountsWithTolerance(amountA sdk.Int, amountB sdk.Int) {
	multCompare := multiplicativeTolerance.Compare(amountA, amountB)
	if multCompare != 0 {
		// If the multiplicative comparison fails, try again with additive tolerance of one.
		// This may occcur for small amounts where the multiplicative tolerance ends up being
		// too restrictive for the rounding difference of just 1. E.g. 100 vs 101 does not satisfy the
		// 0.01% multiplciative margin of error but it is acceptable due to expected rounding epsilon.
		s.Require().Equal(0, oneAdditiveTolerance.Compare(amountA, amountB), "amountA: %s, amountB: %s", amountA, amountB)
	} else {
		s.Require().Equal(0, multCompare, "amountA: %s, amountB: %s", amountA, amountB)
	}
}

func (s *KeeperTestSuite) TestFunctionalSwaps() {
	positions := Positions{
		numSwaps:       5,
		numAccounts:    5,
		numFullRange:   4,
		numNarrowRange: 3,
		numConsecutive: 2,
		numOverlapping: 1,
	}
	// Init s.
	s.SetupTest()

	// Determine amount of ETH and USDC to swap per swap.
	// These values were chosen as to not deplete the entire liquidity, but enough to move the price considerably.
	swapCoin0 := sdk.NewCoin(ETH, DefaultAmt0.Quo(sdk.NewInt(int64(positions.numSwaps))))
	swapCoin1 := sdk.NewCoin(USDC, DefaultAmt1.Quo(sdk.NewInt(int64(positions.numSwaps))))

	// Default setup only creates 3 accounts, but we need 5 for this test.
	s.TestAccs = apptesting.CreateRandomAccounts(positions.numAccounts)

	// Create a default CL pool, but with a 0.3 percent swap spread factor.
	clPool := s.PrepareCustomConcentratedPool(s.TestAccs[0], ETH, USDC, DefaultTickSpacing, sdk.MustNewDecFromStr("0.003"))

	positionIds := make([][]uint64, 4)
	// Setup full range position across all four accounts
	for i := 0; i < positions.numFullRange; i++ {
		positionId := s.SetupFullRangePositionAcc(clPool.GetId(), s.TestAccs[i])
		positionIds[0] = append(positionIds[0], positionId)
	}

	// Setup narrow range position across three of four accounts
	for i := 0; i < positions.numNarrowRange; i++ {
		positionId := s.SetupDefaultPositionAcc(clPool.GetId(), s.TestAccs[i])
		positionIds[1] = append(positionIds[1], positionId)
	}

	// Setup consecutive range position (in relation to narrow range position) across two of four accounts
	for i := 0; i < positions.numConsecutive; i++ {
		positionId := s.SetupConsecutiveRangePositionAcc(clPool.GetId(), s.TestAccs[i])
		positionIds[2] = append(positionIds[2], positionId)
	}

	// Setup overlapping range position (in relation to narrow range position) on one of four accounts
	for i := 0; i < positions.numOverlapping; i++ {
		positionId := s.SetupOverlappingRangePositionAcc(clPool.GetId(), s.TestAccs[i])
		positionIds[3] = append(positionIds[3], positionId)
	}

	// Depiction of the pool before any swaps
	//
	//  0 -----------------------------|-------------------------------------------- ∞
	//                   4545 ---------|-------- 5500
	//                                 |    5500 --------------- 6250
	//         4000 ----------------- 4999
	//                                 |
	//                              5000

	// Swap multiple times USDC for ETH, therefore increasing the spot price
	_, _, totalTokenIn, totalTokenOut := s.swapAndTrackXTimesInARow(clPool.GetId(), swapCoin1, ETH, types.MaxSpotPrice, positions.numSwaps)
	clPool, err := s.App.ConcentratedLiquidityKeeper.GetPoolById(s.Ctx, clPool.GetId())
	s.Require().NoError(err)

	// Depiction of the pool after the swaps (from 5000 to 5146), increasing the spot price
	//                                   >
	//  0 -----------------------------|--|----------------------------------------- ∞
	//                   4545 ---------|--|----- 5500
	//                                 |  | 5500 --------------- 6250
	//         4000 ----------------- 4999|
	//                                 |  |
	//                              5000 > 5146
	//
	// from math import *
	// from decimal import *
	// liq = Decimal("4836489743.729150266025048947")
	// sqrt_cur = Decimal("70.710678118654752441") # sqrt5000
	// token_in = Decimal("5000000000")
	// spread_factor = Decimal("0.003")
	// token_in_after_spread_factors = token_in * (Decimal("1") - spread_factor)
	// sqrt_next = sqrt_cur + token_in_after_spread_factors / liq
	// token_out = liq * (sqrt_next - sqrt_cur) / (sqrt_cur * sqrt_next)

	// # Summary:
	// print(sqrt_next) # 71.74138432587113364823838192
	// print(token_out) # 982676.1324268988579833395181

	// Get expected values from the calculations above
	expectedSqrtPrice := osmomath.MustNewDecFromStr("71.74138432587113364823838192")
	actualSqrtPrice := osmomath.BigDecFromSDKDec(clPool.GetCurrentSqrtPrice())
	expectedTokenIn := swapCoin1.Amount.Mul(sdk.NewInt(int64(positions.numSwaps)))
	expectedTokenOut := sdk.NewInt(982676)

	// Compare the expected and actual values with a multiplicative tolerance of 0.0001%
	s.Require().Equal(0, multiplicativeTolerance.CompareBigDec(expectedSqrtPrice, actualSqrtPrice), "expected sqrt price: %s, actual sqrt price: %s", expectedSqrtPrice, actualSqrtPrice)
	s.Require().Equal(0, multiplicativeTolerance.Compare(expectedTokenIn, totalTokenIn.Amount))
	s.Require().Equal(0, multiplicativeTolerance.Compare(expectedTokenOut, totalTokenOut.Amount))

	// Withdraw all full range positions
	for _, positionId := range positionIds[0] {
		position, err := s.App.ConcentratedLiquidityKeeper.GetPosition(s.Ctx, positionId)
		s.Require().NoError(err)
		owner, err := sdk.AccAddressFromBech32(position.Address)
		s.Require().NoError(err)
		_, _, err = s.App.ConcentratedLiquidityKeeper.WithdrawPosition(s.Ctx, owner, positionId, position.Liquidity)
		s.Require().NoError(err)
	}

	// Swap multiple times ETH for USDC, therefore decreasing the spot price
	_, _, totalTokenIn, totalTokenOut = s.swapAndTrackXTimesInARow(clPool.GetId(), swapCoin0, USDC, types.MinSpotPrice, positions.numSwaps)
	clPool, err = s.App.ConcentratedLiquidityKeeper.GetPoolById(s.Ctx, clPool.GetId())
	s.Require().NoError(err)

	// Depiction of the pool after the swaps (from 5146 to 4990), decreasing the spot price
	//								   <
	//                   4545 -----|------|----- 5500
	//                             |      | 5500 --------------- 6250
	//         4000 ---------------|- 4999|
	//                             |      |
	//                          4990   <  5146
	// from math import *
	// from decimal import *
	// # Range 1: From 5146 to 4999
	// token_in = Decimal("1000000")
	// spread_factor = Decimal("0.003")
	// token_in_after_spread_factors = token_in - (token_in * spread_factor)
	// liq_1 = Decimal("4553647031.254531254265048947")
	// sqrt_cur = Decimal("71.741384325871133645")
	// sqrt_next_1 = Decimal("4999").sqrt()

	// token_out_1 = liq_1 * (sqrt_cur - sqrt_next_1)
	// token_in_1 = ceil(liq_1 * (sqrt_cur - sqrt_next_1) / (sqrt_next_1 * sqrt_cur))

	// token_in = token_in_after_spread_factors - token_in_1

	// # Range 2: from 4999 till end
	// liq_2 = Decimal("5224063246.973358697925449540")
	// sqrt_next_2 = liq_2 / ((liq_2 / sqrt_next_1) + token_in)
	// token_out_2 = liq_2 * (sqrt_next_1 - sqrt_next_2)
	// token_in_2 = ceil(liq_2 * (sqrt_next_1 - sqrt_next_2) /
	// 				  (sqrt_next_2 * sqrt_next_1))
	// token_out = token_out_1 + token_out_2

	// # Summary:
	// print(sqrt_next_2)  # 70.64112736841825140176332377
	// print(token_out)    # 5052068983.121266708067570832

	// Get expected values from the calculations above
	expectedSqrtPrice = osmomath.MustNewDecFromStr("70.64112736841825140176332377")
	actualSqrtPrice = osmomath.BigDecFromSDKDec(clPool.GetCurrentSqrtPrice())
	expectedTokenIn = swapCoin0.Amount.Mul(sdk.NewInt(int64(positions.numSwaps)))
	expectedTokenOut = sdk.NewInt(5052068983)

	// Compare the expected and actual values with a multiplicative tolerance of 0.0001%
	s.Require().Equal(0, multiplicativeTolerance.CompareBigDec(expectedSqrtPrice, actualSqrtPrice))
	s.Require().Equal(0, multiplicativeTolerance.Compare(expectedTokenIn, totalTokenIn.Amount))
	s.Require().Equal(0, multiplicativeTolerance.Compare(expectedTokenOut, totalTokenOut.Amount))

	// Withdraw all narrow range positions
	for _, positionId := range positionIds[1] {
		position, err := s.App.ConcentratedLiquidityKeeper.GetPosition(s.Ctx, positionId)
		s.Require().NoError(err)
		owner, err := sdk.AccAddressFromBech32(position.Address)
		s.Require().NoError(err)
		_, _, err = s.App.ConcentratedLiquidityKeeper.WithdrawPosition(s.Ctx, owner, positionId, position.Liquidity)
		s.Require().NoError(err)
	}

	// Swap multiple times USDC for ETH, therefore increasing the spot price
	_, _, totalTokenIn, totalTokenOut = s.swapAndTrackXTimesInARow(clPool.GetId(), swapCoin1, ETH, types.MaxSpotPrice, positions.numSwaps)
	clPool, err = s.App.ConcentratedLiquidityKeeper.GetPoolById(s.Ctx, clPool.GetId())
	s.Require().NoError(err)

	// Depiction of the pool after the swaps (from 4990 to 5810), increasing the spot price
	//								      >
	//                             |        5500 -|------------- 6250
	//         4000 ---------------|- 4999        |
	//                             |              |
	//                          4990      >       5810
	// from math import *
	// from decimal import *
	// # Range 1: From 4990.16... to 4999
	// token_in = Decimal("5000000000")
	// spread_factor = Decimal("0.003")
	// token_in_after_spread_factors = token_in - (token_in * spread_factor)
	// liq_1 = Decimal("670416215.718827443660400593")
	// sqrt_cur = Decimal("70.641127368418251403")
	// sqrt_next_1 = Decimal("4999").sqrt()

	// token_out_1 = liq_1 * (sqrt_next_1 - sqrt_cur) / (sqrt_next_1 * sqrt_cur)
	// token_in_1 = ceil(liq_1 * abs(sqrt_cur - sqrt_next_1))

	// token_in = token_in_after_spread_factors - token_in_1

	// # Range 2: from 5500 till end
	// sqrt_next_1 = Decimal("74.161984870956629488") # sqrt5500
	// liq_2 = Decimal("2395534889.911016246446002272")
	// sqrt_next_2 = sqrt_next_1 + token_in / liq_2

	// token_out_2 = liq_2 * (sqrt_next_2 - sqrt_next_1) / (sqrt_next_1 * sqrt_next_2)
	// token_in_2 = ceil(liq_2 * abs(sqrt_next_2 - sqrt_next_1))
	// token_out = token_out_1 + token_out_2

	// # Summary:
	// print(sqrt_next_2)  # 76.22545423006231767390422658
	// print(token_out)    # 882804.6589413517320313885494

	// Get expected values from the calculations above
	expectedSqrtPrice = osmomath.MustNewDecFromStr("76.22545423006231767390422658")
	actualSqrtPrice = osmomath.BigDecFromSDKDec(clPool.GetCurrentSqrtPrice())
	expectedTokenIn = swapCoin1.Amount.Mul(sdk.NewInt(int64(positions.numSwaps)))
	expectedTokenOut = sdk.NewInt(882804)

	// Compare the expected and actual values with a multiplicative tolerance of 0.0001%
	s.Require().Equal(0, multiplicativeTolerance.CompareBigDec(expectedSqrtPrice, actualSqrtPrice))
	s.Require().Equal(0, multiplicativeTolerance.Compare(expectedTokenIn, totalTokenIn.Amount))
	s.Require().Equal(0, multiplicativeTolerance.Compare(expectedTokenOut, totalTokenOut.Amount))

	// Withdraw all consecutive range position (in relation to narrow range position)
	for _, positionId := range positionIds[2] {
		position, err := s.App.ConcentratedLiquidityKeeper.GetPosition(s.Ctx, positionId)
		s.Require().NoError(err)
		owner, err := sdk.AccAddressFromBech32(position.Address)
		s.Require().NoError(err)
		_, _, err = s.App.ConcentratedLiquidityKeeper.WithdrawPosition(s.Ctx, owner, positionId, position.Liquidity)
		s.Require().NoError(err)
	}

	// Swap multiple times ETH for USDC, therefore decreasing the spot price
	_, _, totalTokenIn, totalTokenOut = s.swapAndTrackXTimesInARow(clPool.GetId(), swapCoin0, USDC, types.MinSpotPrice, positions.numSwaps)
	clPool, err = s.App.ConcentratedLiquidityKeeper.GetPoolById(s.Ctx, clPool.GetId())
	s.Require().NoError(err)

	// Depiction of the pool after the swaps (from 5810 to 4093), decreasing the spot price
	//                               <
	//         4000 -|--------------- 4999          |
	//				 |							    |
	//            4093		         <	            5810
	//
	// from math import *
	// from decimal import *
	// liq = Decimal("670416215.718827443660400593")
	// sqrt_cur = Decimal("4999").sqrt()
	// token_in = Decimal("1000000")
	// spread_factor = Decimal("0.003")
	// token_in_after_spread_factors = token_in * (Decimal("1") - spread_factor)
	// sqrt_next = liq / ((liq / sqrt_cur) + token_in_after_spread_factors)
	// token_out = liq * (sqrt_cur - sqrt_next)

	// # Summary:
	// print(sqrt_next)  # 63.97671895942244949922335999
	// print(token_out)  # 4509814620.762503497903902725

	// Get expected values from the calculations above
	expectedSqrtPrice = osmomath.MustNewDecFromStr("63.97671895942244949922335999")
	actualSqrtPrice = osmomath.BigDecFromSDKDec(clPool.GetCurrentSqrtPrice())
	expectedTokenIn = swapCoin0.Amount.Mul(sdk.NewInt(int64(positions.numSwaps)))
	expectedTokenOut = sdk.NewInt(4509814620)

	// Compare the expected and actual values with a multiplicative tolerance of 0.0001%
	s.Require().Equal(0, multiplicativeTolerance.CompareBigDec(expectedSqrtPrice, actualSqrtPrice))
	s.Require().Equal(0, multiplicativeTolerance.Compare(expectedTokenIn, totalTokenIn.Amount))
	s.Require().Equal(0, multiplicativeTolerance.Compare(expectedTokenOut, totalTokenOut.Amount))
}<|MERGE_RESOLUTION|>--- conflicted
+++ resolved
@@ -767,13 +767,8 @@
 			// print(token_in)
 			expectedTokenOut:  sdk.NewCoin(USDC, sdk.NewInt(42000000)),
 			expectedTokenIn:   sdk.NewCoin(ETH, sdk.NewInt(8404)),
-<<<<<<< HEAD
 			expectedTick:      30996087,
-			expectedSqrtPrice: sdk.MustNewDecFromStr("70.683007989825007162"),
-=======
-			expectedTick:      30996000,
 			expectedSqrtPrice: sdk.MustNewDecFromStr("70.683007989825007163"),
->>>>>>> db199585
 		},
 		"single position within one tick: usdc (in) -> eth (out) ofz": {
 			tokenOut:     sdk.NewCoin(ETH, sdk.NewInt(13370)),
@@ -789,19 +784,12 @@
 			// token_in = ceil(liq * abs(sqrt_cur - sqrt_next))
 			// print(sqrt_next)
 			// print(token_in)
-<<<<<<< HEAD
-			expectedTokenOut:  sdk.NewCoin(ETH, sdk.NewInt(13370)),
-			expectedTokenIn:   sdk.NewCoin(USDC, sdk.NewInt(66891663)),
-			expectedTick:      31006234,
-			expectedSqrtPrice: sdk.MustNewDecFromStr("70.754747188468900467"),
-=======
 			expectedTokenOut: sdk.NewCoin(ETH, sdk.NewInt(13370)),
 			expectedTokenIn:  sdk.NewCoin(USDC, sdk.NewInt(66891663)),
-			expectedTick:     31006200,
+			expectedTick:     31006234,
 			// True value with arbitrary precision: 70.7547471884689004674...
 			// Expected value due to our monotonic sqrt's >= true value guarantee: 70.754747188468900468
 			expectedSqrtPrice: sdk.MustNewDecFromStr("70.754747188468900468"),
->>>>>>> db199585
 		},
 		//  Two equal price ranges
 		//
@@ -828,19 +816,12 @@
 			// token_in = token_in = liq * (sqrt_cur - sqrt_next) / (sqrt_cur * sqrt_next)
 			// print(sqrt_next)
 			// print(token_in)
-<<<<<<< HEAD
-			expectedTokenOut:  sdk.NewCoin("usdc", sdk.NewInt(66829187)),
-			expectedTokenIn:   sdk.NewCoin("eth", sdk.NewInt(13370)),
-			expectedTick:      30996887,
-			expectedSqrtPrice: sdk.MustNewDecFromStr("70.688664163727643650"),
-=======
 			expectedTokenOut: sdk.NewCoin("usdc", sdk.NewInt(66829187)),
 			expectedTokenIn:  sdk.NewCoin("eth", sdk.NewInt(13370)),
-			expectedTick:     30996800,
+			expectedTick:     30996887,
 			// This value is the direct output of sqrt_next in the script above.
 			// The precision is exact because we properly handle rounding behavior in intermediate steps.
 			expectedSqrtPrice: sdk.MustNewDecFromStr("70.688664163727643651"),
->>>>>>> db199585
 			// two positions with same liquidity entered
 			poolLiqAmount0: sdk.NewInt(1000000).MulRaw(2),
 			poolLiqAmount1: sdk.NewInt(5000000000).MulRaw(2),
@@ -863,13 +844,8 @@
 			// print(token_in)
 			expectedTokenOut:  sdk.NewCoin("eth", sdk.NewInt(8398)),
 			expectedTokenIn:   sdk.NewCoin("usdc", sdk.NewInt(41998216)),
-<<<<<<< HEAD
 			expectedTick:      31001956,
-			expectedSqrtPrice: sdk.MustNewDecFromStr("70.724512595179305566"),
-=======
-			expectedTick:      31001900,
 			expectedSqrtPrice: sdk.MustNewDecFromStr("70.724512595179305567"),
->>>>>>> db199585
 			// two positions with same liquidity entered
 			poolLiqAmount0: sdk.NewInt(1000000).MulRaw(2),
 			poolLiqAmount1: sdk.NewInt(5000000000).MulRaw(2),
@@ -959,19 +935,12 @@
 			// token_in = token_in_1 + token_in_2
 			// print(sqrt_next_2)
 			// print(token_in)
-<<<<<<< HEAD
-			expectedTokenOut:  sdk.NewCoin(ETH, sdk.NewInt(1820630)),
-			expectedTokenIn:   sdk.NewCoin(USDC, sdk.NewInt(9999999570)),
-			expectedTick:      32105414,
-			expectedSqrtPrice: sdk.MustNewDecFromStr("78.137148837036751553"),
-=======
 			expectedTokenOut: sdk.NewCoin(ETH, sdk.NewInt(1820630)),
 			expectedTokenIn:  sdk.NewCoin(USDC, sdk.NewInt(9999999570)),
-			expectedTick:     32105400,
+			expectedTick:     32105414,
 			// True value with arbitrary precision: 78.1371488370367515544...
 			// Expected value due to our monotonic sqrt's >= true value guarantee: 78.137148837036751555
 			expectedSqrtPrice:                         sdk.MustNewDecFromStr("78.137148837036751555"),
->>>>>>> db199585
 			expectedSecondLowerTickSpreadRewardGrowth: secondPosition{tickIndex: 315000, expectedSpreadRewardGrowth: cl.EmptyCoins},
 			expectedSecondUpperTickSpreadRewardGrowth: secondPosition{tickIndex: 322500, expectedSpreadRewardGrowth: cl.EmptyCoins},
 			newLowerPrice:                             sdk.NewDec(5500),
@@ -1140,19 +1109,12 @@
 			// token_in = token_in_1 + token_in_2 +token_in_3
 			// print(sqrt_next_3)
 			// print(token_in)
-<<<<<<< HEAD
-			expectedTokenIn:   sdk.NewCoin(USDC, sdk.NewInt(9999994688)),
-			expectedTokenOut:  sdk.NewCoin(ETH, sdk.NewInt(1864161)),
-			expectedTick:      32055918,
-			expectedSqrtPrice: sdk.MustNewDecFromStr("77.819781711876553576"),
-=======
 			expectedTokenIn:  sdk.NewCoin(USDC, sdk.NewInt(9999994688)),
 			expectedTokenOut: sdk.NewCoin(ETH, sdk.NewInt(1864161)),
-			expectedTick:     32055900,
+			expectedTick:     32055918,
 			// True value with arbitrary precision: 77.8197817118765535784...
 			// Expected value due to our monotonic sqrt's >= true value guarantee: 77.819781711876553579
 			expectedSqrtPrice:                         sdk.MustNewDecFromStr("77.819781711876553579"),
->>>>>>> db199585
 			expectedSecondLowerTickSpreadRewardGrowth: secondPosition{tickIndex: 310010, expectedSpreadRewardGrowth: cl.EmptyCoins},
 			expectedSecondUpperTickSpreadRewardGrowth: secondPosition{tickIndex: 322500, expectedSpreadRewardGrowth: cl.EmptyCoins},
 			newLowerPrice:                             sdk.NewDec(5001),
@@ -1203,15 +1165,10 @@
 			expectedTokenOut: sdk.NewCoin(ETH, sdk.NewInt(1609138)),
 			expectedSecondLowerTickSpreadRewardGrowth: secondPosition{tickIndex: 310010, expectedSpreadRewardGrowth: cl.EmptyCoins},
 			expectedSecondUpperTickSpreadRewardGrowth: secondPosition{tickIndex: 322500, expectedSpreadRewardGrowth: cl.EmptyCoins},
-<<<<<<< HEAD
-			expectedTick:      31712695,
-			expectedSqrtPrice: sdk.MustNewDecFromStr("75.582372355128594340"),
-=======
-			expectedTick: 31712600,
+			expectedTick: 31712695,
 			// True value with arbitrary precision: 75.5823723551285943429...
 			// Expected value due to our monotonic sqrt's >= true value guarantee: 75.582372355128594343
 			expectedSqrtPrice: sdk.MustNewDecFromStr("75.582372355128594343"),
->>>>>>> db199585
 			newLowerPrice:     sdk.NewDec(5001),
 			newUpperPrice:     sdk.NewDec(6250),
 		},
@@ -1253,19 +1210,12 @@
 			// token_in = token_in_1 + token_in_2
 			// print(sqrt_next_2)
 			// print(token_in)
-<<<<<<< HEAD
-			expectedTokenOut:  sdk.NewCoin(ETH, sdk.NewInt(1820545)),
-			expectedTokenIn:   sdk.NewCoin(USDC, sdk.NewInt(9999994756)),
-			expectedTick:      32105554,
-			expectedSqrtPrice: sdk.MustNewDecFromStr("78.138050797173647031"),
-=======
 			expectedTokenOut: sdk.NewCoin(ETH, sdk.NewInt(1820545)),
 			expectedTokenIn:  sdk.NewCoin(USDC, sdk.NewInt(9999994756)),
-			expectedTick:     32105500,
+			expectedTick:     32105554,
 			// True value with arbitrary precision: 78.1380507971736470319
 			// Expected value due to our monotonic sqrt's >= true value guarantee: 78.138050797173647032
 			expectedSqrtPrice:                         sdk.MustNewDecFromStr("78.138050797173647032"),
->>>>>>> db199585
 			expectedSecondLowerTickSpreadRewardGrowth: secondPosition{tickIndex: 315010, expectedSpreadRewardGrowth: cl.EmptyCoins},
 			expectedSecondUpperTickSpreadRewardGrowth: secondPosition{tickIndex: 322500, expectedSpreadRewardGrowth: cl.EmptyCoins},
 			newLowerPrice:                             sdk.NewDec(5501),
@@ -1326,19 +1276,12 @@
 			// print(sqrt_next)
 			// print(token_in)
 			// print(spread_rewards_growth)
-<<<<<<< HEAD
-			expectedTokenOut:  sdk.NewCoin(USDC, sdk.NewInt(42000000)),
-			expectedTokenIn:   sdk.NewCoin(ETH, sdk.NewInt(8489)),
-			expectedTick:      30996087,
-			expectedSqrtPrice: sdk.MustNewDecFromStr("70.683007989825007162"),
-=======
 			expectedTokenOut: sdk.NewCoin(USDC, sdk.NewInt(42000000)),
 			expectedTokenIn:  sdk.NewCoin(ETH, sdk.NewInt(8489)),
-			expectedTick:     30996000,
+			expectedTick:     30996087,
 			// This value is the direct output of sqrt_next in the script above.
 			// The precision is exact because we properly handle rounding behavior in intermediate steps.
 			expectedSqrtPrice:                          sdk.MustNewDecFromStr("70.683007989825007163"),
->>>>>>> db199585
 			expectedSpreadRewardGrowthAccumulatorValue: sdk.MustNewDecFromStr("0.000000055925868851"),
 		},
 		"spread factor 2: two positions within one tick: usdc (in) -> eth (out) (3% spread factor) | ofz": {
@@ -1365,19 +1308,12 @@
 			// print(sqrt_next)
 			// print(token_in)
 			// print(spread_rewards_growth)
-<<<<<<< HEAD
-			expectedTokenOut:  sdk.NewCoin(ETH, sdk.NewInt(8398)),
-			expectedTokenIn:   sdk.NewCoin(USDC, sdk.NewInt(43297130)),
-			expectedTick:      31001956,
-			expectedSqrtPrice: sdk.MustNewDecFromStr("70.724512595179305566"),
-=======
 			expectedTokenOut: sdk.NewCoin(ETH, sdk.NewInt(8398)),
 			expectedTokenIn:  sdk.NewCoin(USDC, sdk.NewInt(43297130)),
-			expectedTick:     31001900,
+			expectedTick:     31001956,
 			// True value with arbitrary precision: 70.7245125951793055663...
 			// Expected value due to our monotonic sqrt's >= true value guarantee: 70.724512595179305567
 			expectedSqrtPrice: sdk.MustNewDecFromStr("70.724512595179305567"),
->>>>>>> db199585
 			// two positions with same liquidity entered
 			poolLiqAmount0: sdk.NewInt(1000000).MulRaw(2),
 			poolLiqAmount1: sdk.NewInt(5000000000).MulRaw(2),
@@ -1422,19 +1358,9 @@
 			// print(sqrt_next_2)
 			// print(token_in)
 			// print(spread_rewards_growth)
-<<<<<<< HEAD
-			expectedTokenOut:  sdk.NewCoin(ETH, sdk.NewInt(1820630)),
-			expectedTokenIn:   sdk.NewCoin(USDC, sdk.NewInt(10010009580)),
-			expectedTick:      32105414,
-			expectedSqrtPrice: sdk.MustNewDecFromStr("78.137148837036751553"),
-			expectedSecondLowerTickSpreadRewardGrowth: secondPosition{tickIndex: 315000, expectedSpreadRewardGrowth: cl.EmptyCoins},
-			expectedSecondUpperTickSpreadRewardGrowth: secondPosition{tickIndex: 322500, expectedSpreadRewardGrowth: cl.EmptyCoins},
-			newLowerPrice: sdk.NewDec(5500),
-			newUpperPrice: sdk.NewDec(6250),
-=======
 			expectedTokenOut: sdk.NewCoin(ETH, sdk.NewInt(1820630)),
 			expectedTokenIn:  sdk.NewCoin(USDC, sdk.NewInt(10010009580)),
-			expectedTick:     32105400,
+			expectedTick:     32105414,
 			// True value with arbitrary precision is 78.1371488370367515544...,
 			// which we expect to be pushed up to 78.137148837036751555 given our
 			// sqrt function's >= true value guarantee
@@ -1443,7 +1369,6 @@
 			expectedSecondUpperTickSpreadRewardGrowth:  secondPosition{tickIndex: 322500, expectedSpreadRewardGrowth: cl.EmptyCoins},
 			newLowerPrice:                              sdk.NewDec(5500),
 			newUpperPrice:                              sdk.NewDec(6250),
->>>>>>> db199585
 			expectedSpreadRewardGrowthAccumulatorValue: sdk.MustNewDecFromStr("0.007433904623597252"),
 		},
 		"spread factor 4: two positions with partially overlapping price ranges: eth (in) -> usdc (out) (10% spread factor) | zfo": {
@@ -1557,15 +1482,10 @@
 			expectedTokenOut: sdk.NewCoin(ETH, sdk.NewInt(1609138)),
 			expectedSecondLowerTickSpreadRewardGrowth: secondPosition{tickIndex: 310010, expectedSpreadRewardGrowth: cl.EmptyCoins},
 			expectedSecondUpperTickSpreadRewardGrowth: secondPosition{tickIndex: 322500, expectedSpreadRewardGrowth: cl.EmptyCoins},
-<<<<<<< HEAD
-			expectedTick:      31712695,
-			expectedSqrtPrice: sdk.MustNewDecFromStr("75.582372355128594340"),
-=======
-			expectedTick: 31712600,
+			expectedTick: 31712695,
 			// True value with arbitrary precision: 75.5823723551285943429...
 			// Expected value due to our monotonic sqrt's >= true value guarantee: 75.582372355128594343
 			expectedSqrtPrice: sdk.MustNewDecFromStr("75.582372355128594343"),
->>>>>>> db199585
 			newLowerPrice:     sdk.NewDec(5001),
 			newUpperPrice:     sdk.NewDec(6250),
 			expectedSpreadRewardGrowthAccumulatorValue: sdk.MustNewDecFromStr("0.256404959888119530"),
@@ -1606,19 +1526,9 @@
 			// print(sqrt_next_2)
 			// print(token_in)
 			// print(spread_rewards_growth)
-<<<<<<< HEAD
-			expectedTokenOut:  sdk.NewCoin(ETH, sdk.NewInt(1820545)),
-			expectedTokenIn:   sdk.NewCoin(USDC, sdk.NewInt(10002995655)),
-			expectedTick:      32105554,
-			expectedSqrtPrice: sdk.MustNewDecFromStr("78.138050797173647031"),
-			expectedSecondLowerTickSpreadRewardGrowth: secondPosition{tickIndex: 315010, expectedSpreadRewardGrowth: cl.EmptyCoins},
-			expectedSecondUpperTickSpreadRewardGrowth: secondPosition{tickIndex: 322500, expectedSpreadRewardGrowth: cl.EmptyCoins},
-			newLowerPrice: sdk.NewDec(5501),
-			newUpperPrice: sdk.NewDec(6250),
-=======
 			expectedTokenOut: sdk.NewCoin(ETH, sdk.NewInt(1820545)),
 			expectedTokenIn:  sdk.NewCoin(USDC, sdk.NewInt(10002995655)),
-			expectedTick:     32105500,
+			expectedTick:     32105554,
 			// True value with arbitrary precision: 78.13805079717364703195...
 			// Expected value due to our monotonic sqrt's >= true value guarantee: 78.138050797173647032
 			expectedSqrtPrice:                          sdk.MustNewDecFromStr("78.138050797173647032"),
@@ -1626,7 +1536,6 @@
 			expectedSecondUpperTickSpreadRewardGrowth:  secondPosition{tickIndex: 322500, expectedSpreadRewardGrowth: cl.EmptyCoins},
 			newLowerPrice:                              sdk.NewDec(5501),
 			newUpperPrice:                              sdk.NewDec(6250),
->>>>>>> db199585
 			expectedSpreadRewardGrowthAccumulatorValue: sdk.MustNewDecFromStr("0.002226857353494143"),
 		},
 		"spread factor 7: single position within one tick, trade completes but slippage protection interrupts trade early: usdc (in) -> eth (out) (1% spread factor) | ofz": {
