--- conflicted
+++ resolved
@@ -848,7 +848,7 @@
 			// sqrt_next_1 = Decimal("67.416615162732695594")
 			// token_out = round_sdk_prec_down(calc_amount_one_delta(liq, sqrt_cur, sqrt_next_1, False))
 			// expected_token_in_before_fee = ceil(calc_amount_zero_delta(liq, sqrt_cur, sqrt_next_1, True))
-			// expected_fee = (expected_token_in_before_fee * spread_factor) / (1 - spread_factor)
+			// expected_fee = expected_token_in_before_fee * round_sdk_prec_up(spread_factor / (1 - spread_factor))
 			// expected_fee = expected_fee.quantize(eighteen_decimal_precision, ROUND_UP)
 			// expected_token_in = expected_token_in_before_fee + expected_fee
 			// expected_fee_scaled = expected_fee * Decimal('1e27')
@@ -871,7 +871,7 @@
 			// print(fee_amount_per_share + fee_amount_per_share_2)
 			ExpectedTokenIn:  sdk.NewCoin("eth", osmomath.NewInt(2000000)),
 			ExpectedTokenOut: sdk.NewCoin("usdc", osmomath.NewInt(8691708221)),
-			ExpectedSpreadRewardGrowthAccumulatorValue: osmomath.MustNewDecFromStr("73738597832046531511028.986577438713850755"),
+			ExpectedSpreadRewardGrowthAccumulatorValue: osmomath.MustNewDecFromStr("73738597832046531336741.571424795459743274"),
 			ExpectedTick:      30139200,
 			ExpectedSqrtPrice: osmomath.MustNewBigDecFromStr("64.336946417392457832"),
 			NewLowerPrice:     osmomath.NewDec(4000),
@@ -887,7 +887,6 @@
 			SpreadFactor:             osmomath.MustNewDecFromStr("0.1"),
 			SecondPositionLowerPrice: osmomath.NewDec(5001),
 			SecondPositionUpperPrice: osmomath.NewDec(6250),
-<<<<<<< HEAD
 			// from math import *
 			// from decimal import *
 
@@ -909,7 +908,7 @@
 			// sqrt_next_1 = Decimal("70.717748832948578243")
 			// token_out = round_sdk_prec_down(calc_amount_zero_delta(liq, sqrt_cur, sqrt_next_1, False))
 			// expected_token_in_before_fee = ceil(calc_amount_one_delta(liq, sqrt_cur, sqrt_next_1, True))
-			// expected_fee = (expected_token_in_before_fee * spread_factor) / (1 - spread_factor)
+			// expected_fee = expected_token_in_before_fee * round_sdk_prec_up(spread_factor / (1 - spread_factor))
 			// expected_fee = expected_fee.quantize(eighteen_decimal_precision, ROUND_UP)
 			// expected_token_in_1 = expected_token_in_before_fee + expected_fee
 			// expected_fee_scaled = expected_fee * Decimal('1e27')
@@ -921,7 +920,7 @@
 			// sqrt_next_2 = Decimal("74.161984870956629487")
 			// token_out = token_out + round_sdk_prec_down(calc_amount_zero_delta(liq_2, sqrt_next_1, sqrt_next_2, False))
 			// expected_token_in_before_fee = ceil(calc_amount_one_delta(liq_2, sqrt_next_1, sqrt_next_2, True))
-			// expected_fee = (expected_token_in_before_fee * spread_factor) / (1 - spread_factor)
+			// expected_fee = expected_token_in_before_fee * round_sdk_prec_up(spread_factor / (1 - spread_factor))
 			// expected_fee = expected_fee.quantize(eighteen_decimal_precision, ROUND_UP)
 			// expected_token_in_2 = expected_token_in_before_fee + expected_fee
 			// expected_fee_scaled = expected_fee * Decimal('1e27')
@@ -945,12 +944,7 @@
 			// print(fee_amount_per_share + fee_amount_per_share_2 + fee_amount_per_share_3)
 			ExpectedTokenIn:  sdk.NewCoin("usdc", osmomath.NewInt(10000000000)),
 			ExpectedTokenOut: sdk.NewCoin("eth", osmomath.NewInt(1695807)),
-			ExpectedSpreadRewardGrowthAccumulatorValue: osmomath.MustNewDecFromStr("624166726347032858859872177.022718036187588520"),
-=======
-			ExpectedTokenIn:          sdk.NewCoin("usdc", osmomath.NewInt(10000000000)),
-			ExpectedTokenOut:         sdk.NewCoin("eth", osmomath.NewInt(1695807)),
-			ExpectedSpreadRewardGrowthAccumulatorValue: osmomath.MustNewDecFromStr("0.624166726347032850"),
->>>>>>> 9b4fc5b5
+			ExpectedSpreadRewardGrowthAccumulatorValue: osmomath.MustNewDecFromStr("624166726347032851920318136.447360021110663239"),
 			ExpectedTick:      31825900,
 			ExpectedSqrtPrice: osmomath.MustNewBigDecFromStr("76.328178655208424124"),
 			NewLowerPrice:     osmomath.NewDec(5001),
@@ -987,7 +981,7 @@
 			// sqrt_next_1 = Decimal("70.703606697254136613")
 			// token_out = round_sdk_prec_down(calc_amount_one_delta(liq_1, sqrt_cur, sqrt_next_1, False))
 			// expected_token_in_before_fee = ceil(calc_amount_zero_delta(liq_1, sqrt_cur, sqrt_next_1, True))
-			// expected_fee = (expected_token_in_before_fee * spread_factor) / (1 - spread_factor)
+			// expected_fee = expected_token_in_before_fee * round_sdk_prec_up(spread_factor / (1 - spread_factor))
 			// expected_fee = expected_fee.quantize(eighteen_decimal_precision, ROUND_UP)
 			// expected_token_in_1 = expected_token_in_before_fee + expected_fee
 			// expected_fee_scaled = expected_fee * Decimal('1e27')
@@ -1000,7 +994,7 @@
 			// sqrt_next_2 = Decimal("67.416615162732695594")
 			// token_out = token_out + round_sdk_prec_down(calc_amount_one_delta(liq_2, sqrt_next_1, sqrt_next_2, False))
 			// expected_token_in_before_fee = ceil(calc_amount_zero_delta(liq_2, sqrt_next_1, sqrt_next_2, True))
-			// expected_fee = (expected_token_in_before_fee * spread_factor) / (1 - spread_factor)
+			// expected_fee = expected_token_in_before_fee * round_sdk_prec_up(spread_factor / (1 - spread_factor))
 			// expected_fee = expected_fee.quantize(eighteen_decimal_precision, ROUND_UP)
 			// expected_token_in_2 = expected_token_in_before_fee + expected_fee
 			// expected_fee_scaled = expected_fee * Decimal('1e27')
@@ -1024,7 +1018,7 @@
 			// print(fee_amount_per_share + fee_amount_per_share_2 + fee_amount_per_share_3)
 			ExpectedTokenIn:  sdk.NewCoin("eth", osmomath.NewInt(1800000)),
 			ExpectedTokenOut: sdk.NewCoin("usdc", osmomath.NewInt(8440657775)),
-			ExpectedSpreadRewardGrowthAccumulatorValue: osmomath.MustNewDecFromStr("5569829831409674884074.995240904342300353"),
+			ExpectedSpreadRewardGrowthAccumulatorValue: osmomath.MustNewDecFromStr("5569829831409674130027.984038662045276604"),
 			ExpectedTick:      30299600,
 			ExpectedSqrtPrice: osmomath.MustNewBigDecFromStr("65.571484748647169032"),
 			NewLowerPrice:     osmomath.NewDec(4000),
@@ -1061,7 +1055,7 @@
 			// sqrt_next_1 = Decimal("74.161984870956629488")
 			// token_out = round_sdk_prec_down(calc_amount_zero_delta(liq, sqrt_cur, sqrt_next_1, False))
 			// expected_token_in_before_fee = ceil(calc_amount_one_delta(liq, sqrt_cur, sqrt_next_1, True))
-			// expected_fee = (expected_token_in_before_fee * spread_factor) / (1 - spread_factor)
+			// expected_fee = expected_token_in_before_fee * round_sdk_prec_up(spread_factor / (1 - spread_factor))
 			// expected_fee = expected_fee.quantize(eighteen_decimal_precision, ROUND_UP)
 			// expected_token_in_1 = expected_token_in_before_fee + expected_fee
 			// expected_fee_scaled = expected_fee * Decimal('1e27')
@@ -1086,7 +1080,7 @@
 			// print(fee_amount_per_share + fee_amount_per_share_2)
 			ExpectedTokenIn:  sdk.NewCoin("usdc", osmomath.NewInt(10000000000)),
 			ExpectedTokenOut: sdk.NewCoin("eth", osmomath.NewInt(1771252)),
-			ExpectedSpreadRewardGrowthAccumulatorValue: osmomath.MustNewDecFromStr("221769187794051752431350930.196900794924811117"),
+			ExpectedSpreadRewardGrowthAccumulatorValue: osmomath.MustNewDecFromStr("221769187794051752204718133.920636386549115528"),
 			ExpectedTick:      32066500,
 			ExpectedSqrtPrice: osmomath.MustNewBigDecFromStr("77.887956882326389372"),
 			NewLowerPrice:     osmomath.NewDec(5501),
@@ -1120,7 +1114,7 @@
 			// sqrt_next_1 = Decimal("70.668238976219012613")
 			// token_out = round_sdk_prec_down(calc_amount_one_delta(liq, sqrt_cur, sqrt_next_1, False))
 			// expected_token_in_before_fee = ceil(calc_amount_zero_delta(liq, sqrt_cur, sqrt_next_1, True))
-			// expected_fee = (expected_token_in_before_fee * spread_factor) / (1 - spread_factor)
+			// expected_fee = expected_token_in_before_fee * round_sdk_prec_up(spread_factor / (1 - spread_factor))
 			// expected_fee = expected_fee.quantize(eighteen_decimal_precision, ROUND_UP)
 			// expected_token_in = expected_token_in_before_fee + expected_fee
 			// expected_fee_scaled = expected_fee * Decimal('1e27')
@@ -1133,7 +1127,7 @@
 			// print(fee_amount_per_share)
 			ExpectedTokenIn:  sdk.NewCoin("eth", osmomath.NewInt(13023)),
 			ExpectedTokenOut: sdk.NewCoin("usdc", osmomath.NewInt(64417624)),
-			ExpectedSpreadRewardGrowthAccumulatorValue: osmomath.MustNewDecFromStr("85792039652014458326.823520915418388244"),
+			ExpectedSpreadRewardGrowthAccumulatorValue: osmomath.MustNewDecFromStr("85792039652014466733.930997019691873157"),
 			ExpectedTick: func() int64 {
 				tick, _ := math.SqrtPriceToTickRoundDownSpacing(osmomath.BigDecFromDec(sqrt4994), DefaultTickSpacing)
 				return tick
@@ -1793,7 +1787,7 @@
 
 			// sqrt_next = get_next_sqrt_price_from_amount1_out_round_down(liq, sqrt_cur, token_out)
 			// token_in = ceil(calc_amount_zero_delta(liq, sqrt_cur, sqrt_next, True))
-			// spread_factor = token_in *  spread_factor / (1 - spread_factor)
+			// spread_factor = token_in * round_sdk_prec_up(spread_factor / (1 - spread_factor))
 			// spread_factor = spread_factor.quantize(eighteen_decimal_precision, ROUND_UP)
 			// spread_factor_scaled = spread_factor * Decimal('1e27')
 
@@ -1809,7 +1803,7 @@
 			// This value is the direct output of sqrt_next in the script above.
 			// The precision is exact because we properly handle rounding behavior in intermediate steps.
 			ExpectedSqrtPrice:                          osmomath.MustNewBigDecFromStr("70.683007989825007163485199999996399373"),
-			ExpectedSpreadRewardGrowthAccumulatorValue: osmomath.MustNewDecFromStr("55925868851654476246.917645850742390565"),
+			ExpectedSpreadRewardGrowthAccumulatorValue: osmomath.MustNewDecFromStr("55925868851654481727.579591913860572604"),
 		},
 		"spread factor 2: two positions within one tick: usdc (in) -> eth (out) (3% spread factor) | ofz": {
 			TokenOut:                 sdk.NewCoin(ETH, osmomath.NewInt(8398)),
@@ -1838,7 +1832,7 @@
 
 			// sqrt_next = get_next_sqrt_price_from_amount0_out_round_up(liq, sqrt_cur, token_out)
 			// token_in = ceil(calc_amount_one_delta(liq, sqrt_cur, sqrt_next, True))
-			// spread_factor = token_in *  spread_factor / (1 - spread_factor)
+			// spread_factor = token_in * round_sdk_prec_up(spread_factor / (1 - spread_factor))
 			// spread_factor = spread_factor.quantize(eighteen_decimal_precision, ROUND_UP)
 			// spread_factor_scaled = spread_factor * Decimal('1e27')
 
@@ -1855,7 +1849,7 @@
 			// two positions with same liquidity entered
 			PoolLiqAmount0: osmomath.NewInt(1000000).MulRaw(2),
 			PoolLiqAmount1: osmomath.NewInt(5000000000).MulRaw(2),
-			ExpectedSpreadRewardGrowthAccumulatorValue: osmomath.MustNewDecFromStr("427870415073442338014180.32170420345193389"),
+			ExpectedSpreadRewardGrowthAccumulatorValue: osmomath.MustNewDecFromStr("427870415073442341437143.58456074189761953"),
 		},
 		"spread factor 3: two positions with consecutive price ranges: usdc (in) -> eth (out) (0.1% spread factor) | ofz": {
 			TokenOut:                 sdk.NewCoin(ETH, osmomath.NewInt(1820630)),
@@ -1888,7 +1882,7 @@
 
 			// token_out_1 = round_sdk_prec_down(calc_amount_zero_delta(liq_1, sqrt_next_1, sqrt_cur, False))
 			// token_in_1 = ceil(calc_amount_one_delta(liq_1, sqrt_cur, sqrt_next_1, True))
-			// spread_factor_1 = token_in_1 *  spread_factor / (1 - spread_factor)
+			// spread_factor_1 = token_in_1 * round_sdk_prec_up(spread_factor / (1 - spread_factor))
 			// spread_factor_1 = spread_factor_1.quantize(eighteen_decimal_precision, ROUND_UP)
 			// spread_factor_1_scaled = spread_factor_1 * Decimal('1e27')
 
@@ -1901,7 +1895,7 @@
 
 			// token_out_2 = round_sdk_prec_down(calc_amount_zero_delta(liq_2, sqrt_next_1, sqrt_next_2, False))
 			// token_in_2 = ceil(calc_amount_one_delta(liq_2, sqrt_next_1, sqrt_next_2, True))
-			// spread_factor_2 = token_in_2 *  spread_factor / (1 - spread_factor)
+			// spread_factor_2 = token_in_2 * round_sdk_prec_up(spread_factor / (1 - spread_factor))
 			// spread_factor_2 = spread_factor_2.quantize(eighteen_decimal_precision, ROUND_UP)
 			// spread_factor_2_scaled = spread_factor_2 * Decimal('1e27')
 
@@ -1919,11 +1913,7 @@
 			ExpectedSecondUpperTickSpreadRewardGrowth: secondPosition{TickIndex: 322500, ExpectedSpreadRewardGrowth: cl.EmptyCoins},
 			NewLowerPrice: osmomath.NewDec(5500),
 			NewUpperPrice: osmomath.NewDec(6250),
-<<<<<<< HEAD
-			ExpectedSpreadRewardGrowthAccumulatorValue: osmomath.MustNewDecFromStr("7433904623597252460212880.27641850515039564"),
-=======
-			ExpectedSpreadRewardGrowthAccumulatorValue: osmomath.MustNewDecFromStr("0.007433904623597258"),
->>>>>>> 9b4fc5b5
+			ExpectedSpreadRewardGrowthAccumulatorValue: osmomath.MustNewDecFromStr("7433904623597259879249693.52783035536310194"),
 		},
 		"spread factor 4: two positions with partially overlapping price ranges: eth (in) -> usdc (out) (10% spread factor) | zfo": {
 			TokenOut:                 sdk.NewCoin(USDC, osmomath.NewInt(9321276930)),
@@ -1954,7 +1944,7 @@
 
 			// token_out_1 = round_sdk_prec_down(calc_amount_one_delta(liq_1, sqrt_cur, sqrt_next_1, False))
 			// token_in_1 = ceil(calc_amount_zero_delta(liq_1, sqrt_cur, sqrt_next_1, True))
-			// spread_factor_1 = token_in_1 *  spread_factor / (1 - spread_factor)
+			// spread_factor_1 = token_in_1 * round_sdk_prec_up(spread_factor / (1 - spread_factor))
 			// spread_factor_1 = spread_factor_1.quantize(eighteen_decimal_precision, ROUND_UP)
 			// spread_factor_1_scaled = spread_factor_1 * Decimal('1e27')
 
@@ -1967,7 +1957,7 @@
 
 			// token_out_2 = round_sdk_prec_down(calc_amount_one_delta(liq_2, sqrt_next_1, sqrt_next_2, False))
 			// token_in_2 = ceil(calc_amount_zero_delta(liq_2, sqrt_next_1, sqrt_next_2, True))
-			// spread_factor_2 = token_in_2 *  spread_factor / (1 - spread_factor)
+			// spread_factor_2 = token_in_2 * round_sdk_prec_up(spread_factor / (1 - spread_factor))
 			// spread_factor_2 = spread_factor_2.quantize(eighteen_decimal_precision, ROUND_UP)
 			// spread_factor_2_scaled = spread_factor_2 * Decimal('1e27')
 
@@ -1979,7 +1969,7 @@
 
 			// token_out_3 = round_sdk_prec_down(calc_amount_one_delta(liq_3, sqrt_next_2, sqrt_next_3, False))
 			// token_in_3 = ceil(calc_amount_zero_delta(liq_3, sqrt_next_2, sqrt_next_3, True))
-			// spread_factor_3 = token_in_3 *  spread_factor / (1 - spread_factor)
+			// spread_factor_3 = token_in_3 * round_sdk_prec_up(spread_factor / (1 - spread_factor))
 			// spread_factor_3 = spread_factor_3.quantize(eighteen_decimal_precision, ROUND_UP)
 			// spread_factor_3_scaled = spread_factor_3 * Decimal('1e27')
 
@@ -2002,7 +1992,7 @@
 			ExpectedSecondUpperTickSpreadRewardGrowth: secondPosition{TickIndex: 309990, ExpectedSpreadRewardGrowth: cl.EmptyCoins},
 			NewLowerPrice: osmomath.NewDec(4000),
 			NewUpperPrice: osmomath.NewDec(4999),
-			ExpectedSpreadRewardGrowthAccumulatorValue: osmomath.MustNewDecFromStr("157793641388331454533614.802869152878314494"),
+			ExpectedSpreadRewardGrowthAccumulatorValue: osmomath.MustNewDecFromStr("157793641388331455795962.112193571559492696"),
 		},
 		"spread factor 5: two positions with partially overlapping price ranges, not utilizing full liquidity of second position: usdc (in) -> eth (out) (5% spread factor) | ofz": {
 			TokenOut:                 sdk.NewCoin(ETH, osmomath.NewInt(1609138)),
@@ -2033,7 +2023,7 @@
 
 			// token_out_1 = round_sdk_prec_down(calc_amount_zero_delta(liq_1, sqrt_cur, sqrt_next_1, False))
 			// token_in_1 = ceil(calc_amount_one_delta(liq_1, sqrt_cur, sqrt_next_1, True))
-			// spread_factor_1 = token_in_1 *  spread_factor / (1 - spread_factor)
+			// spread_factor_1 = token_in_1 * round_sdk_prec_up(spread_factor / (1 - spread_factor))
 			// spread_factor_1 = spread_factor_1.quantize(eighteen_decimal_precision, ROUND_UP)
 			// spread_factor_1_scaled = spread_factor_1 * Decimal('1e27')
 
@@ -2046,7 +2036,7 @@
 
 			// token_out_2 = round_sdk_prec_down(calc_amount_zero_delta(liq_2, sqrt_next_1, sqrt_next_2, False))
 			// token_in_2 = ceil(calc_amount_one_delta(liq_2, sqrt_next_1, sqrt_next_2, True))
-			// spread_factor_2 = token_in_2 *  spread_factor / (1 - spread_factor)
+			// spread_factor_2 = token_in_2 * round_sdk_prec_up(spread_factor / (1 - spread_factor))
 			// spread_factor_2 = spread_factor_2.quantize(eighteen_decimal_precision, ROUND_UP)
 			// spread_factor_2_scaled = spread_factor_2 * Decimal('1e27')
 
@@ -2058,7 +2048,7 @@
 
 			// token_out_3 = round_sdk_prec_down(calc_amount_zero_delta(liq_3, sqrt_next_2, sqrt_next_3, False))
 			// token_in_3 = ceil(calc_amount_one_delta(liq_3, sqrt_next_2, sqrt_next_3, True))
-			// spread_factor_3 = token_in_3 *  spread_factor / (1 - spread_factor)
+			// spread_factor_3 = token_in_3 * round_sdk_prec_up(spread_factor / (1 - spread_factor))
 			// spread_factor_3 = spread_factor_3.quantize(eighteen_decimal_precision, ROUND_UP)
 			// spread_factor_3_scaled = spread_factor_3 * Decimal('1e27')
 
@@ -2077,11 +2067,7 @@
 			ExpectedSqrtPrice: osmomath.MustNewBigDecFromStr("75.582372355128594342857800328292876450"),
 			NewLowerPrice:     osmomath.NewDec(5001),
 			NewUpperPrice:     osmomath.NewDec(6250),
-<<<<<<< HEAD
-			ExpectedSpreadRewardGrowthAccumulatorValue: osmomath.MustNewDecFromStr("256404959888119530163422038.415954429508837832"),
-=======
-			ExpectedSpreadRewardGrowthAccumulatorValue: osmomath.MustNewDecFromStr("0.256404959888119533"),
->>>>>>> 9b4fc5b5
+			ExpectedSpreadRewardGrowthAccumulatorValue: osmomath.MustNewDecFromStr("256404959888119534778711315.330259108756531997"),
 		},
 		"spread factor 6: two sequential positions with a gap usdc (in) -> eth (out) (0.03% spread factor) | ofz": {
 			TokenOut:                 sdk.NewCoin(ETH, osmomath.NewInt(1820545)),
@@ -2112,7 +2098,7 @@
 
 			// token_out_1 = round_sdk_prec_down(calc_amount_zero_delta(liq_1, sqrt_cur, sqrt_next_1, False))
 			// token_in_1 = ceil(calc_amount_one_delta(liq_1, sqrt_cur, sqrt_next_1, True))
-			// spread_factor_1 = token_in_1 *  spread_factor / (1 - spread_factor)
+			// spread_factor_1 = token_in_1 * round_sdk_prec_up(spread_factor / (1 - spread_factor))
 			// spread_factor_1 = spread_factor_1.quantize(eighteen_decimal_precision, ROUND_UP)
 			// spread_factor_1_scaled = spread_factor_1 * Decimal('1e27')
 
@@ -2125,7 +2111,7 @@
 
 			// token_out_2 = round_sdk_prec_down(calc_amount_zero_delta(liq_2, sqrt_cur_2, sqrt_next_2, False))
 			// token_in_2 = ceil(calc_amount_one_delta(liq_2, sqrt_cur_2 , sqrt_next_2, True))
-			// spread_factor_2 = token_in_2 *  spread_factor / (1 - spread_factor)
+			// spread_factor_2 = token_in_2 * round_sdk_prec_up(spread_factor / (1 - spread_factor))
 			// spread_factor_2 = spread_factor_2.quantize(eighteen_decimal_precision, ROUND_UP)
 			// spread_factor_2_scaled = spread_factor_2 * Decimal('1e27')
 
@@ -2144,11 +2130,7 @@
 			ExpectedSecondUpperTickSpreadRewardGrowth: secondPosition{TickIndex: 322500, ExpectedSpreadRewardGrowth: cl.EmptyCoins},
 			NewLowerPrice: osmomath.NewDec(5501),
 			NewUpperPrice: osmomath.NewDec(6250),
-<<<<<<< HEAD
-			ExpectedSpreadRewardGrowthAccumulatorValue: osmomath.MustNewDecFromStr("2226857353494143130089064.680147903217161305"),
-=======
-			ExpectedSpreadRewardGrowthAccumulatorValue: osmomath.MustNewDecFromStr("0.002226857353494147"),
->>>>>>> 9b4fc5b5
+			ExpectedSpreadRewardGrowthAccumulatorValue: osmomath.MustNewDecFromStr("2226857353494147354437463.405839285844866989"),
 		},
 		"spread factor 7: single position within one tick, trade completes but slippage protection interrupts trade early: usdc (in) -> eth (out) (1% spread factor) | ofz": {
 			TokenOut:     sdk.NewCoin(ETH, osmomath.NewInt(1820545)),
@@ -2177,7 +2159,7 @@
 
 			// token_out_1 =  round_sdk_prec_down(calc_amount_zero_delta(liq_1, sqrt_cur, sqrt_next_1, False))
 			// token_in_1 = ceil(calc_amount_one_delta(liq_1, sqrt_cur, sqrt_next_1, True))
-			// spread_factor_1 = token_in_1 *  spread_factor / (1 - spread_factor)
+			// spread_factor_1 = token_in_1 * round_sdk_prec_up(spread_factor / (1 - spread_factor))
 			// spread_factor_1 = spread_factor_1.quantize(eighteen_decimal_precision, ROUND_UP)
 			// spread_factor_1_scaled = spread_factor_1 * Decimal('1e27')
 
@@ -2192,7 +2174,7 @@
 			ExpectedTokenIn:   sdk.NewCoin(USDC, osmomath.NewInt(21680760)),
 			ExpectedTick:      31002000,
 			ExpectedSqrtPrice: osmomath.MustNewBigDecFromStr("70.724818840347693040"),
-			ExpectedSpreadRewardGrowthAccumulatorValue: osmomath.MustNewDecFromStr("142835574082604331121776.718730744794622639"),
+			ExpectedSpreadRewardGrowthAccumulatorValue: osmomath.MustNewDecFromStr("142835574082604345119662.712639063715501632"),
 		},
 	}
 
