--- conflicted
+++ resolved
@@ -259,29 +259,16 @@
 			secondPositionUpperPrice: sdk.NewDec(6250),
 			// expectedTokenIn:  5238677582.189386755771808942932776 + 4761322417.8106132444 = 10000000000.0000 = 10000.00 usdc
 			// expectedTokenOut: 998976.6183474263883566299269692777 + 865185.2591363751404579873403641 = 1864161.877 round down = 1.864161 eth
-<<<<<<< HEAD
 			expectedTokenIn:                           sdk.NewCoin("usdc", sdk.NewInt(10000000000)),
 			expectedTokenOut:                          sdk.NewCoin("eth", sdk.NewInt(1864161)),
 			expectedTick:                              32055900,
-			expectedSqrtPrice:                         sdk.MustNewDecFromStr("77.819789636800169392"), // https://www.wolframalpha.com/input?i=74.16198487095662948711397441+%2B++++%282452251164.000000000000000000+%2F+670416088.605668727039240782%29
+			expectedSqrtPrice:                         sdk.MustNewDecFromStr("77.819789636800169393"), // https://www.wolframalpha.com/input?i=74.16198487095662948711397441+%2B++++%282452251164.000000000000000000+%2F+670416088.605668727039240782%29
 			expectedLowerTickSpreadRewardGrowth:       DefaultSpreadRewardAccumCoins,
 			expectedUpperTickSpreadRewardGrowth:       DefaultSpreadRewardAccumCoins,
 			expectedSecondLowerTickSpreadRewardGrowth: secondPosition{tickIndex: 310010, expectedSpreadRewardGrowth: cl.EmptyCoins},
 			expectedSecondUpperTickSpreadRewardGrowth: secondPosition{tickIndex: 322500, expectedSpreadRewardGrowth: cl.EmptyCoins},
 			newLowerPrice:                             sdk.NewDec(5001),
 			newUpperPrice:                             sdk.NewDec(6250),
-=======
-			expectedTokenIn:                  sdk.NewCoin("usdc", sdk.NewInt(10000000000)),
-			expectedTokenOut:                 sdk.NewCoin("eth", sdk.NewInt(1864161)),
-			expectedTick:                     32055900,
-			expectedSqrtPrice:                sdk.MustNewDecFromStr("77.819789636800169393"), // https://www.wolframalpha.com/input?i=74.16198487095662948711397441+%2B++++%282452251164.000000000000000000+%2F+670416088.605668727039240782%29
-			expectedLowerTickFeeGrowth:       DefaultFeeAccumCoins,
-			expectedUpperTickFeeGrowth:       DefaultFeeAccumCoins,
-			expectedSecondLowerTickFeeGrowth: secondPosition{tickIndex: 310010, expectedFeeGrowth: cl.EmptyCoins},
-			expectedSecondUpperTickFeeGrowth: secondPosition{tickIndex: 322500, expectedFeeGrowth: cl.EmptyCoins},
-			newLowerPrice:                    sdk.NewDec(5001),
-			newUpperPrice:                    sdk.NewDec(6250),
->>>>>>> 8b4c62a2
 		},
 		"two positions with partially overlapping price ranges, not utilizing full liquidity of second position: usdc -> eth": {
 			tokenIn:       sdk.NewCoin("usdc", sdk.NewInt(8500000000)),
@@ -337,8 +324,7 @@
 			expectedTokenIn:          sdk.NewCoin("eth", sdk.NewInt(2000000)),
 			expectedTokenOut:         sdk.NewCoin("usdc", sdk.NewInt(9321276930)),
 			expectedTick:             30129000,
-<<<<<<< HEAD
-			expectedSqrtPrice:        sdk.MustNewDecFromStr("64.257943794993248954"), // https://www.wolframalpha.com/input?i=%28%28670416215.71882744366040059300%29%29+%2F+%28%28%28670416215.71882744366040059300%29+%2F+%2867.41661516273269559379442134%29%29+%2B+%28488827.000000000000000000%29%29
+			expectedSqrtPrice:        sdk.MustNewDecFromStr("64.257943794993248955"), // https://www.wolframalpha.com/input?i=%28%28670416215.71882744366040059300%29%29+%2F+%28%28%28670416215.71882744366040059300%29+%2F+%2867.41661516273269559379442134%29%29+%2B+%28488827.000000000000000000%29%29
 			// Started from DefaultSpreadRewardAccumCoins * 3, crossed tick once, thus becoming
 			// DefaultSpreadRewardAccumCoins * 3 - DefaultSpreadRewardAccumCoins = DefaultSpreadRewardAccumCoins * 2
 			expectedLowerTickSpreadRewardGrowth:       DefaultSpreadRewardAccumCoins.MulDec(sdk.NewDec(2)),
@@ -347,17 +333,6 @@
 			expectedSecondUpperTickSpreadRewardGrowth: secondPosition{tickIndex: 309990, expectedSpreadRewardGrowth: cl.EmptyCoins},
 			newLowerPrice: sdk.NewDec(4000),
 			newUpperPrice: sdk.NewDec(4999),
-=======
-			expectedSqrtPrice:        sdk.MustNewDecFromStr("64.257943794993248955"), // https://www.wolframalpha.com/input?i=%28%28670416215.71882744366040059300%29%29+%2F+%28%28%28670416215.71882744366040059300%29+%2F+%2867.41661516273269559379442134%29%29+%2B+%28488827.000000000000000000%29%29
-			// Started from DefaultFeeAccumCoins * 3, crossed tick once, thus becoming
-			// DefaultFeeAccumCoins * 3 - DefaultFeeAccumCoins = DefaultFeeAccumCoins * 2
-			expectedLowerTickFeeGrowth:       DefaultFeeAccumCoins.MulDec(sdk.NewDec(2)),
-			expectedUpperTickFeeGrowth:       DefaultFeeAccumCoins.MulDec(sdk.NewDec(2)),
-			expectedSecondLowerTickFeeGrowth: secondPosition{tickIndex: 300000, expectedFeeGrowth: cl.EmptyCoins},
-			expectedSecondUpperTickFeeGrowth: secondPosition{tickIndex: 309990, expectedFeeGrowth: cl.EmptyCoins},
-			newLowerPrice:                    sdk.NewDec(4000),
-			newUpperPrice:                    sdk.NewDec(4999),
->>>>>>> 8b4c62a2
 		},
 		//          		5000
 		//  		4545 -----|----- 5500
@@ -446,15 +421,9 @@
 				tick, _ := math.PriceToTickRoundDown(sdk.NewDec(4994), DefaultTickSpacing)
 				return tick
 			}(),
-<<<<<<< HEAD
-			expectedSqrtPrice:                   sdk.MustNewDecFromStr("70.668238976219012614"), // https://www.wolframalpha.com/input?i=%28%281517882343.751510418088349649%29%29+%2F+%28%28%281517882343.751510418088349649%29+%2F+%2870.710678118654752440%29%29+%2B+%2812891.26207649936510%29%29
+			expectedSqrtPrice:                   sdk.MustNewDecFromStr("70.668238976219012613"), // https://www.wolframalpha.com/input?i=%28%281517882343.751510418088349649%29%29+%2F+%28%28%281517882343.751510418088349649%29+%2F+%2870.710678118654752440%29%29+%2B+%2812891.26207649936510%29%29
 			expectedLowerTickSpreadRewardGrowth: DefaultSpreadRewardAccumCoins,
 			expectedUpperTickSpreadRewardGrowth: DefaultSpreadRewardAccumCoins,
-=======
-			expectedSqrtPrice:          sdk.MustNewDecFromStr("70.668238976219012613"), // https://www.wolframalpha.com/input?i=%28%281517882343.751510418088349649%29%29+%2F+%28%28%281517882343.751510418088349649%29+%2F+%2870.710678118654752440%29%29+%2B+%2812891.26207649936510%29%29
-			expectedLowerTickFeeGrowth: DefaultFeeAccumCoins,
-			expectedUpperTickFeeGrowth: DefaultFeeAccumCoins,
->>>>>>> 8b4c62a2
 		},
 	}
 
@@ -1050,7 +1019,6 @@
 			// token_in = token_in_1 + token_in_2 + token_in_3
 			// print(sqrt_next_3)
 			// print(token_in)
-<<<<<<< HEAD
 			expectedTokenIn:                           sdk.NewCoin(USDC, sdk.NewInt(8499999458)),
 			expectedTokenOut:                          sdk.NewCoin(ETH, sdk.NewInt(1609138)),
 			expectedLowerTickSpreadRewardGrowth:       DefaultSpreadRewardAccumCoins,
@@ -1058,21 +1026,9 @@
 			expectedSecondLowerTickSpreadRewardGrowth: secondPosition{tickIndex: 310010, expectedSpreadRewardGrowth: cl.EmptyCoins},
 			expectedSecondUpperTickSpreadRewardGrowth: secondPosition{tickIndex: 322500, expectedSpreadRewardGrowth: cl.EmptyCoins},
 			expectedTick:                              31712600,
-			expectedSqrtPrice:                         sdk.MustNewDecFromStr("75.582372355128594341"),
+			expectedSqrtPrice:                         sdk.MustNewDecFromStr("75.582372355128594340"),
 			newLowerPrice:                             sdk.NewDec(5001),
 			newUpperPrice:                             sdk.NewDec(6250),
-=======
-			expectedTokenIn:                  sdk.NewCoin(USDC, sdk.NewInt(8499999458)),
-			expectedTokenOut:                 sdk.NewCoin(ETH, sdk.NewInt(1609138)),
-			expectedLowerTickFeeGrowth:       DefaultFeeAccumCoins,
-			expectedUpperTickFeeGrowth:       DefaultFeeAccumCoins,
-			expectedSecondLowerTickFeeGrowth: secondPosition{tickIndex: 310010, expectedFeeGrowth: cl.EmptyCoins},
-			expectedSecondUpperTickFeeGrowth: secondPosition{tickIndex: 322500, expectedFeeGrowth: cl.EmptyCoins},
-			expectedTick:                     31712600,
-			expectedSqrtPrice:                sdk.MustNewDecFromStr("75.582372355128594340"),
-			newLowerPrice:                    sdk.NewDec(5001),
-			newUpperPrice:                    sdk.NewDec(6250),
->>>>>>> 8b4c62a2
 		},
 		//  Sequential price ranges with a gap
 		//
@@ -1371,8 +1327,7 @@
 			// spread_rewards_growth = spread_factor_1 / liq_1 + spread_factor_2 / liq_2 + spread_factor_3 / liq_3
 			// print(sqrt_next_3)
 			// print(token_in)
-<<<<<<< HEAD
-			// print(spread_rewards_growth)
+			// print(spread_reward_growth)
 			expectedTokenIn:                            sdk.NewCoin(USDC, sdk.NewInt(8947367851)),
 			expectedTokenOut:                           sdk.NewCoin(ETH, sdk.NewInt(1609138)),
 			expectedLowerTickSpreadRewardGrowth:        DefaultSpreadRewardAccumCoins,
@@ -1380,28 +1335,12 @@
 			expectedSecondLowerTickSpreadRewardGrowth:  secondPosition{tickIndex: 310010, expectedSpreadRewardGrowth: cl.EmptyCoins},
 			expectedSecondUpperTickSpreadRewardGrowth:  secondPosition{tickIndex: 322500, expectedSpreadRewardGrowth: cl.EmptyCoins},
 			expectedTick:                               31712600,
-			expectedSqrtPrice:                          sdk.MustNewDecFromStr("75.582372355128594341"),
+			expectedSqrtPrice:                          sdk.MustNewDecFromStr("75.582372355128594340"),
 			newLowerPrice:                              sdk.NewDec(5001),
 			newUpperPrice:                              sdk.NewDec(6250),
 			expectedSpreadRewardGrowthAccumulatorValue: sdk.MustNewDecFromStr("0.256404959888119530"),
 		},
 		"spread factor 6: two sequential positions with a gap usdc (in) -> eth (out) (0.03% spread factor) | ofz": {
-=======
-			// print(fee_growth)
-			expectedTokenIn:                   sdk.NewCoin(USDC, sdk.NewInt(8947367851)),
-			expectedTokenOut:                  sdk.NewCoin(ETH, sdk.NewInt(1609138)),
-			expectedLowerTickFeeGrowth:        DefaultFeeAccumCoins,
-			expectedUpperTickFeeGrowth:        DefaultFeeAccumCoins,
-			expectedSecondLowerTickFeeGrowth:  secondPosition{tickIndex: 310010, expectedFeeGrowth: cl.EmptyCoins},
-			expectedSecondUpperTickFeeGrowth:  secondPosition{tickIndex: 322500, expectedFeeGrowth: cl.EmptyCoins},
-			expectedTick:                      31712600,
-			expectedSqrtPrice:                 sdk.MustNewDecFromStr("75.582372355128594340"),
-			newLowerPrice:                     sdk.NewDec(5001),
-			newUpperPrice:                     sdk.NewDec(6250),
-			expectedFeeGrowthAccumulatorValue: sdk.MustNewDecFromStr("0.256404959888119530"),
-		},
-		"fee 6: two sequential positions with a gap usdc (in) -> eth (out) (0.03% fee) | ofz": {
->>>>>>> 8b4c62a2
 			tokenOut:                 sdk.NewCoin(ETH, sdk.NewInt(1820545)),
 			tokenInDenom:             USDC,
 			priceLimit:               sdk.NewDec(6106),
@@ -1505,12 +1444,6 @@
 	}
 )
 
-<<<<<<< HEAD
-func (s *KeeperTestSuite) TestComputeAndSwapOutAmtGivenIn() {
-	tests := make(map[string]SwapTest, len(swapOutGivenInCases)+len(swapOutGivenInSpreadFactorCases)+len(swapOutGivenInErrorCases))
-	for name, test := range swapOutGivenInCases {
-		tests[name] = test
-=======
 func (s *KeeperTestSuite) setupAndFundSwapTest() {
 	s.SetupTest()
 	s.FundAcc(s.TestAccs[0], swapFundCoins)
@@ -1547,15 +1480,10 @@
 		for name, test := range tt {
 			retTests[name] = test
 		}
->>>>>>> 8b4c62a2
 	}
 	return retTests
 }
 
-<<<<<<< HEAD
-	for name, test := range swapOutGivenInSpreadFactorCases {
-		tests[name] = test
-=======
 func (s *KeeperTestSuite) assertPoolNotModified(poolBeforeCalc types.ConcentratedPoolExtension) {
 	poolAfterCalc, err := s.App.ConcentratedLiquidityKeeper.GetConcentratedPoolById(s.Ctx, poolBeforeCalc.GetId())
 	s.Require().NoError(err)
@@ -1565,35 +1493,34 @@
 	s.Require().Equal(poolBeforeCalc.GetTickSpacing(), poolAfterCalc.GetTickSpacing())
 }
 
-func (s *KeeperTestSuite) assertFeeAccum(test SwapTest, poolId uint64) {
-	feeAccum, err := s.App.ConcentratedLiquidityKeeper.GetFeeAccumulator(s.Ctx, poolId)
+func (s *KeeperTestSuite) assertSpreadRewardAccum(test SwapTest, poolId uint64) {
+	spreadRewardAccum, err := s.App.ConcentratedLiquidityKeeper.GetSpreadRewardAccumulator(s.Ctx, poolId)
 	s.Require().NoError(err)
 
-	feeAccumValue := feeAccum.GetValue()
-	if test.expectedFeeGrowthAccumulatorValue.IsNil() {
-		s.Require().Equal(0, feeAccumValue.Len())
+	spreadRewardAccumValue := spreadRewardAccum.GetValue()
+	if test.expectedSpreadRewardGrowthAccumulatorValue.IsNil() {
+		s.Require().Equal(0, spreadRewardAccumValue.Len())
 		return
 	}
 	amountOfDenom := test.tokenIn.Denom
 	if amountOfDenom == "" {
 		amountOfDenom = test.tokenInDenom
->>>>>>> 8b4c62a2
-	}
-	feeVal := feeAccumValue.AmountOf(amountOfDenom)
-	s.Require().Equal(1, feeAccumValue.Len(), "fee accumulator should only have one denom, was (%s)", feeAccumValue)
+	}
+	spreadRewardVal := spreadRewardAccumValue.AmountOf(amountOfDenom)
+	s.Require().Equal(1, spreadRewardAccumValue.Len(), "spread reward accumulator should only have one denom, was (%s)", spreadRewardAccumValue)
 	s.Require().Equal(0,
-		additiveFeeGrowthGlobalErrTolerance.CompareBigDec(
-			osmomath.BigDecFromSDKDec(test.expectedFeeGrowthAccumulatorValue),
-			osmomath.BigDecFromSDKDec(feeVal),
+		additiveSpreadRewardGrowthGlobalErrTolerance.CompareBigDec(
+			osmomath.BigDecFromSDKDec(test.expectedSpreadRewardGrowthAccumulatorValue),
+			osmomath.BigDecFromSDKDec(spreadRewardVal),
 		),
-		fmt.Sprintf("expected %s, got %s", test.expectedFeeGrowthAccumulatorValue.String(), feeVal.String()),
+		fmt.Sprintf("expected %s, got %s", test.expectedSpreadRewardGrowthAccumulatorValue.String(), spreadRewardVal.String()),
 	)
 }
 
-func (s *KeeperTestSuite) assertZeroFees(poolId uint64) {
-	feeAccum, err := s.App.ConcentratedLiquidityKeeper.GetFeeAccumulator(s.Ctx, poolId)
+func (s *KeeperTestSuite) assertZeroSpreadRewards(poolId uint64) {
+	spreadRewardAccum, err := s.App.ConcentratedLiquidityKeeper.GetSpreadRewardAccumulator(s.Ctx, poolId)
 	s.Require().NoError(err)
-	s.Require().Equal(0, feeAccum.GetValue().Len())
+	s.Require().Equal(0, spreadRewardAccum.GetValue().Len())
 }
 
 func (s *KeeperTestSuite) getExpectedLiquidity(test SwapTest, pool types.ConcentratedPoolExtension) sdk.Dec {
@@ -1643,7 +1570,7 @@
 
 			// perform compute
 			cacheCtx, _ := s.Ctx.CacheContext()
-			tokenIn, tokenOut, updatedTick, updatedLiquidity, sqrtPrice, totalSpreadFactors, err := s.App.ConcentratedLiquidityKeeper.ComputeOutAmtGivenIn(
+			tokenIn, tokenOut, updatedTick, updatedLiquidity, sqrtPrice, totalSpreadRewards, err := s.App.ConcentratedLiquidityKeeper.ComputeOutAmtGivenIn(
 				cacheCtx,
 				pool.GetId(),
 				test.tokenIn, test.tokenOutDenom,
@@ -1655,7 +1582,7 @@
 				s.testSwapResult(test, pool, tokenIn, tokenOut, updatedTick, updatedLiquidity, sqrtPrice, err)
 
 				expectedSpreadFactors := tokenIn.Amount.ToDec().Mul(pool.GetSpreadFactor(s.Ctx)).TruncateInt()
-				s.Require().Equal(expectedSpreadFactors.String(), totalSpreadFactors.TruncateInt().String())
+				s.Require().Equal(expectedSpreadFactors.String(), totalSpreadRewards.TruncateInt().String())
 
 				// check that the pool has not been modified after performing calc
 				s.assertPoolNotModified(poolBeforeCalc)
@@ -1671,57 +1598,8 @@
 			if test.expectErr {
 				s.Require().Error(err)
 			} else {
-<<<<<<< HEAD
-				s.Require().NoError(err)
-
-				s.Require().Equal(test.expectedTokenIn.String(), tokenIn.String())
-				s.Require().Equal(test.expectedTokenOut.String(), tokenOut.String())
-				s.Require().Equal(test.expectedTick, updatedTick)
-				s.Require().Equal(test.expectedSqrtPrice, sqrtPrice)
-
-				if test.newLowerPrice.IsNil() && test.newUpperPrice.IsNil() {
-					test.newLowerPrice = DefaultLowerPrice
-					test.newUpperPrice = DefaultUpperPrice
-				}
-
-				newLowerTick, err := math.PriceToTickRoundDown(test.newLowerPrice, pool.GetTickSpacing())
-				s.Require().NoError(err)
-				newUpperTick, err := math.PriceToTickRoundDown(test.newUpperPrice, pool.GetTickSpacing())
-				s.Require().NoError(err)
-
-				_, lowerSqrtPrice, err := math.TickToSqrtPrice(newLowerTick)
-				s.Require().NoError(err)
-				_, upperSqrtPrice, err := math.TickToSqrtPrice(newUpperTick)
-				s.Require().NoError(err)
-
-				if test.poolLiqAmount0.IsNil() && test.poolLiqAmount1.IsNil() {
-					test.poolLiqAmount0 = DefaultAmt0
-					test.poolLiqAmount1 = DefaultAmt1
-				}
-
-				expectedLiquidity := math.GetLiquidityFromAmounts(DefaultCurrSqrtPrice, lowerSqrtPrice, upperSqrtPrice, test.poolLiqAmount0, test.poolLiqAmount1)
-				s.Require().Equal(expectedLiquidity.String(), updatedLiquidity.String())
-
-				spreadFactorAccum, err := s.App.ConcentratedLiquidityKeeper.GetSpreadRewardsAccumulator(s.Ctx, 1)
-				s.Require().NoError(err)
-
-				spreadFactorAccumValue := spreadFactorAccum.GetValue()
-				if test.expectedSpreadRewardGrowthAccumulatorValue.IsNil() {
-					s.Require().Equal(0, spreadFactorAccumValue.Len())
-					return
-				}
-				s.Require().Equal(1, spreadFactorAccumValue.Len())
-				s.Require().Equal(0,
-					additiveSpreadRewardGrowthGlobalErrTolerance.CompareBigDec(
-						osmomath.BigDecFromSDKDec(test.expectedSpreadRewardGrowthAccumulatorValue),
-						osmomath.BigDecFromSDKDec(spreadFactorAccum.GetValue().AmountOf(test.tokenIn.Denom)),
-					),
-					fmt.Sprintf("expected %s, got %s", test.expectedSpreadRewardGrowthAccumulatorValue.String(), spreadFactorAccum.GetValue().AmountOf(test.tokenIn.Denom).String()),
-				)
-=======
 				s.testSwapResult(test, pool, tokenIn, tokenOut, updatedTick, updatedLiquidity, sqrtPrice, err)
-				s.assertFeeAccum(test, pool.GetId())
->>>>>>> 8b4c62a2
+				s.assertSpreadRewardAccum(test, pool.GetId())
 			}
 		})
 	}
@@ -1811,17 +1689,6 @@
 	}
 }
 
-<<<<<<< HEAD
-func (s *KeeperTestSuite) TestComputeAndSwapInAmtGivenOut() {
-	tests := make(map[string]SwapTest, len(swapInGivenOutTestCases)+len(swapInGivenOutSpreadFactorTestCases)+len(swapInGivenOutErrorTestCases))
-	for name, test := range swapInGivenOutTestCases {
-		tests[name] = test
-	}
-
-	for name, test := range swapInGivenOutSpreadFactorTestCases {
-		tests[name] = test
-	}
-=======
 func (s *KeeperTestSuite) testSwapResult(test SwapTest, pool types.ConcentratedPoolExtension, tokenIn, tokenOut sdk.Coin, updatedTick int64, updatedLiquidity sdk.Dec, sqrtPrice sdk.Dec, err error) {
 	s.Require().NoError(err)
 
@@ -1830,7 +1697,6 @@
 	s.Require().Equal(test.expectedTokenOut.String(), tokenOut.String())
 	s.Require().Equal(test.expectedTokenIn.String(), tokenIn.String())
 	s.Require().Equal(test.expectedTick, updatedTick)
->>>>>>> 8b4c62a2
 
 	expectedLiquidity := s.getExpectedLiquidity(test, pool)
 	s.Require().Equal(expectedLiquidity.String(), updatedLiquidity.String())
@@ -1838,7 +1704,7 @@
 
 func (s *KeeperTestSuite) TestComputeAndSwapInAmtGivenOut() {
 	// add error cases as well
-	tests := makeTests(swapInGivenOutTestCases, swapInGivenOutFeeTestCases, swapInGivenOutErrorTestCases)
+	tests := makeTests(swapInGivenOutTestCases, swapInGivenOutSpreadRewardTestCases, swapInGivenOutErrorTestCases)
 	for name, test := range tests {
 		test := test
 		s.Run(name, func() {
@@ -1850,7 +1716,7 @@
 
 			// perform compute
 			cacheCtx, _ := s.Ctx.CacheContext()
-			tokenIn, tokenOut, updatedTick, updatedLiquidity, sqrtPrice, totalSpreadFactors, err := s.App.ConcentratedLiquidityKeeper.ComputeInAmtGivenOut(
+			tokenIn, tokenOut, updatedTick, updatedLiquidity, sqrtPrice, totalSpreadRewards, err := s.App.ConcentratedLiquidityKeeper.ComputeInAmtGivenOut(
 				cacheCtx,
 				test.tokenOut, test.tokenInDenom,
 				test.spreadFactor, test.priceLimit, pool.GetId())
@@ -1859,46 +1725,8 @@
 			} else {
 				s.testSwapResult(test, pool, tokenIn, tokenOut, updatedTick, updatedLiquidity, sqrtPrice, err)
 
-<<<<<<< HEAD
-				expectedSpreadFactors := tokenIn.Amount.ToDec().Mul(pool.GetSpreadFactor(s.Ctx)).TruncateInt()
-				s.Require().Equal(expectedSpreadFactors.String(), totalSpreadFactors.TruncateInt().String())
-
-				if test.newLowerPrice.IsNil() && test.newUpperPrice.IsNil() {
-					test.newLowerPrice = DefaultLowerPrice
-					test.newUpperPrice = DefaultUpperPrice
-				}
-
-				newLowerTick, err := math.PriceToTickRoundDown(test.newLowerPrice, pool.GetTickSpacing())
-				s.Require().NoError(err)
-				newUpperTick, err := math.PriceToTickRoundDown(test.newUpperPrice, pool.GetTickSpacing())
-				s.Require().NoError(err)
-
-				_, lowerSqrtPrice, err := math.TickToSqrtPrice(newLowerTick)
-				s.Require().NoError(err)
-				_, upperSqrtPrice, err := math.TickToSqrtPrice(newUpperTick)
-				s.Require().NoError(err)
-
-				if test.poolLiqAmount0.IsNil() && test.poolLiqAmount1.IsNil() {
-					test.poolLiqAmount0 = DefaultAmt0
-					test.poolLiqAmount1 = DefaultAmt1
-				}
-
-				// check that liquidity is what we expected
-				expectedLiquidity := math.GetLiquidityFromAmounts(DefaultCurrSqrtPrice, lowerSqrtPrice, upperSqrtPrice, test.poolLiqAmount0, test.poolLiqAmount1)
-				s.Require().Equal(expectedLiquidity.String(), updatedLiquidity.String())
-
-				// check that the pool has not been modified after performing calc
-				poolAfterCalc, err := s.App.ConcentratedLiquidityKeeper.GetPoolById(s.Ctx, pool.GetId())
-				s.Require().NoError(err)
-
-				s.Require().Equal(poolBeforeCalc.GetCurrentSqrtPrice(), poolAfterCalc.GetCurrentSqrtPrice())
-				s.Require().Equal(poolBeforeCalc.GetCurrentTick(), poolAfterCalc.GetCurrentTick())
-				s.Require().Equal(poolBeforeCalc.GetLiquidity(), poolAfterCalc.GetLiquidity())
-				s.Require().Equal(poolBeforeCalc.GetTickSpacing(), poolAfterCalc.GetTickSpacing())
-=======
-				expectedFees := tokenIn.Amount.ToDec().Mul(pool.GetSpreadFactor(s.Ctx)).TruncateInt()
-				s.Require().Equal(expectedFees.String(), totalFees.TruncateInt().String())
->>>>>>> 8b4c62a2
+				expectedSpreadRewards := tokenIn.Amount.ToDec().Mul(pool.GetSpreadFactor(s.Ctx)).TruncateInt()
+				s.Require().Equal(expectedSpreadRewards.String(), totalSpreadRewards.TruncateInt().String())
 			}
 
 			// perform swap
@@ -1918,32 +1746,6 @@
 			// check that tokenIn, tokenOut, tick, and sqrtPrice from SwapOut are all what we expected
 			s.testSwapResult(test, pool, tokenIn, tokenOut, updatedTick, updatedLiquidity, sqrtPrice, err)
 
-<<<<<<< HEAD
-				spreadFactorAcc, err := s.App.ConcentratedLiquidityKeeper.GetSpreadRewardsAccumulator(s.Ctx, 1)
-				s.Require().NoError(err)
-
-				spreadFactorAccValue := spreadFactorAcc.GetValue()
-				actualValue := spreadFactorAccValue.AmountOf(test.tokenInDenom)
-
-				if test.spreadFactor.IsZero() {
-					s.Require().Equal(sdk.ZeroDec(), actualValue)
-					return
-				}
-
-				if test.expectedSpreadRewardGrowthAccumulatorValue.IsNil() {
-					s.Require().Equal(0, spreadFactorAccValue.Len())
-					return
-				}
-
-				s.Require().Equal(1, spreadFactorAccValue.Len(), fmt.Sprintf("spread factor accumulator should only have one denom, was (%s)", spreadFactorAccValue))
-				s.Require().Equal(0,
-					additiveSpreadRewardGrowthGlobalErrTolerance.CompareBigDec(
-						osmomath.BigDecFromSDKDec(test.expectedSpreadRewardGrowthAccumulatorValue),
-						osmomath.BigDecFromSDKDec(actualValue),
-					),
-					fmt.Sprintf("expected spread reward growth accumulator value: %s, got: %s", test.expectedSpreadRewardGrowthAccumulatorValue, actualValue),
-				)
-=======
 			// Check variables on pool were set correctly
 			// - ensure the pool's currentTick and currentSqrtPrice was updated due to calling a mutative method
 			s.Require().Equal(test.expectedTick, pool.GetCurrentTick())
@@ -1952,11 +1754,10 @@
 			s.Require().Equal(expectedLiquidity.String(), pool.GetLiquidity().String())
 
 			if test.spreadFactor.IsZero() {
-				s.assertZeroFees(pool.GetId())
+				s.assertZeroSpreadRewards(pool.GetId())
 				return
->>>>>>> 8b4c62a2
 			}
-			s.assertFeeAccum(test, pool.GetId())
+			s.assertSpreadRewardAccum(test, pool.GetId())
 		})
 	}
 }
@@ -2391,54 +2192,19 @@
 				poolBeforeCalc.GetId(),
 				test.tokenIn, test.tokenOutDenom,
 				test.spreadFactor, test.priceLimit)
-<<<<<<< HEAD
-
-			// check that the pool has not been modified after performing calc
-			poolAfterCalc, err := s.App.ConcentratedLiquidityKeeper.GetPoolById(s.Ctx, pool.GetId())
-			s.Require().NoError(err)
-
-			s.Require().Equal(poolBeforeCalc.GetCurrentSqrtPrice(), poolAfterCalc.GetCurrentSqrtPrice())
-			s.Require().Equal(poolBeforeCalc.GetCurrentTick(), poolAfterCalc.GetCurrentTick())
-			s.Require().Equal(poolBeforeCalc.GetLiquidity(), poolAfterCalc.GetLiquidity())
-			s.Require().Equal(poolBeforeCalc.GetTickSpacing(), poolAfterCalc.GetTickSpacing())
-
-			// check that spread factor accum has been correctly updated.
-			spreadFactorAccum, err := s.App.ConcentratedLiquidityKeeper.GetSpreadRewardsAccumulator(s.Ctx, 1)
-			s.Require().NoError(err)
-
-			spreadFactorAccumValue := spreadFactorAccum.GetValue()
-			s.Require().Equal(1, spreadFactorAccumValue.Len())
-			s.Require().Equal(0,
-				additiveSpreadRewardGrowthGlobalErrTolerance.CompareBigDec(
-					osmomath.BigDecFromSDKDec(test.expectedSpreadRewardGrowthAccumulatorValue),
-					osmomath.BigDecFromSDKDec(spreadFactorAccum.GetValue().AmountOf(test.tokenIn.Denom)),
-				),
-			)
-=======
 			s.Require().NoError(err)
 
 			// check that the pool has not been modified after performing calc
 			s.assertPoolNotModified(poolBeforeCalc)
-			s.assertFeeAccum(test, poolBeforeCalc.GetId())
->>>>>>> 8b4c62a2
+			s.assertSpreadRewardAccum(test, poolBeforeCalc.GetId())
 		})
 	}
 }
 
 // TestCalcOutAmtGivenIn_NonMutative tests that CalcOutAmtGivenIn is non-mutative.
 func (s *KeeperTestSuite) TestCalcOutAmtGivenIn_NonMutative() {
-<<<<<<< HEAD
-	// we only use spread factor cases here since write Ctx only takes effect in the spread factor accumulator
-	tests := make(map[string]SwapTest, len(swapOutGivenInSpreadFactorCases))
-
-	for name, test := range swapOutGivenInSpreadFactorCases {
-		tests[name] = test
-	}
-
-=======
-	// we only use fee cases here since write Ctx only takes effect in the fee accumulator
-	tests := makeTests(swapOutGivenInFeeCases)
->>>>>>> 8b4c62a2
+	// we only use spread reward cases here since write Ctx only takes effect in the spread reward accumulator
+	tests := makeTests(swapOutGivenInSpreadRewardCases)
 	for name, test := range tests {
 		test := test
 		s.Run(name, func() {
@@ -2455,25 +2221,11 @@
 
 			// check that the pool has not been modified after performing calc
 			s.assertPoolNotModified(poolBeforeCalc)
-			s.assertZeroFees(poolBeforeCalc.GetId())
+			s.assertZeroSpreadRewards(poolBeforeCalc.GetId())
 		})
 	}
 }
 
-<<<<<<< HEAD
-			spreadFactorAccum, err := s.App.ConcentratedLiquidityKeeper.GetSpreadRewardsAccumulator(s.Ctx, 1)
-			s.Require().NoError(err)
-
-			spreadFactorAccumValue := spreadFactorAccum.GetValue()
-			s.Require().Equal(0, spreadFactorAccumValue.Len())
-			s.Require().Equal(1,
-				additiveSpreadRewardGrowthGlobalErrTolerance.CompareBigDec(
-					osmomath.BigDecFromSDKDec(test.expectedSpreadRewardGrowthAccumulatorValue),
-					osmomath.BigDecFromSDKDec(spreadFactorAccum.GetValue().AmountOf(test.tokenIn.Denom)),
-				),
-			)
-		})
-=======
 func (s *KeeperTestSuite) setupSecondPosition(test SwapTest, pool types.ConcentratedPoolExtension) {
 	if !test.secondPositionLowerPrice.IsNil() {
 		newLowerTick, err := math.PriceToTickRoundDown(test.secondPositionLowerPrice, pool.GetTickSpacing())
@@ -2483,23 +2235,13 @@
 
 		_, _, _, _, _, _, _, err = s.App.ConcentratedLiquidityKeeper.CreatePosition(s.Ctx, pool.GetId(), s.TestAccs[1], DefaultCoins, sdk.ZeroInt(), sdk.ZeroInt(), newLowerTick, newUpperTick)
 		s.Require().NoError(err)
->>>>>>> 8b4c62a2
 	}
 }
 
 // TestCalcInAmtGivenOut_NonMutative tests that CalcInAmtGivenOut is non-mutative.
 func (s *KeeperTestSuite) TestCalcInAmtGivenOut_NonMutative() {
-<<<<<<< HEAD
-	// we only use spread factor cases here since write Ctx only takes effect in the spread factor accumulator
-	tests := make(map[string]SwapTest, len(swapOutGivenInSpreadFactorCases))
-
-	for name, test := range swapOutGivenInSpreadFactorCases {
-		tests[name] = test
-	}
-=======
-	// we only use fee cases here since write Ctx only takes effect in the fee accumulator
-	tests := makeTests(swapOutGivenInFeeCases)
->>>>>>> 8b4c62a2
+	// we only use spread reward cases here since write Ctx only takes effect in the spread reward accumulator
+	tests := makeTests(swapOutGivenInSpreadRewardCases)
 
 	for name, test := range tests {
 		test := test
@@ -2516,47 +2258,16 @@
 			s.Require().NoError(err)
 
 			// check that the pool has not been modified after performing calc
-<<<<<<< HEAD
-			poolAfterCalc, err := s.App.ConcentratedLiquidityKeeper.GetPoolById(s.Ctx, pool.GetId())
-			s.Require().NoError(err)
-
-			s.Require().Equal(poolBeforeCalc.GetCurrentSqrtPrice(), poolAfterCalc.GetCurrentSqrtPrice())
-			s.Require().Equal(poolBeforeCalc.GetCurrentTick(), poolAfterCalc.GetCurrentTick())
-			s.Require().Equal(poolBeforeCalc.GetLiquidity(), poolAfterCalc.GetLiquidity())
-			s.Require().Equal(poolBeforeCalc.GetTickSpacing(), poolAfterCalc.GetTickSpacing())
-
-			spreadFactorAccum, err := s.App.ConcentratedLiquidityKeeper.GetSpreadRewardsAccumulator(s.Ctx, 1)
-			s.Require().NoError(err)
-
-			spreadFactorAccumValue := spreadFactorAccum.GetValue()
-			s.Require().Equal(0, spreadFactorAccumValue.Len())
-			s.Require().Equal(1,
-				additiveSpreadRewardGrowthGlobalErrTolerance.CompareBigDec(
-					osmomath.BigDecFromSDKDec(test.expectedSpreadRewardGrowthAccumulatorValue),
-					osmomath.BigDecFromSDKDec(spreadFactorAccum.GetValue().AmountOf(test.tokenIn.Denom)),
-				),
-			)
-=======
 			s.assertPoolNotModified(poolBeforeCalc)
-			s.assertZeroFees(poolBeforeCalc.GetId())
->>>>>>> 8b4c62a2
+			s.assertZeroSpreadRewards(poolBeforeCalc.GetId())
 		})
 	}
 }
 
 // TestComputeInAmtGivenOut tests that ComputeInAmtGivenOut successfully performs state changes as expected.
 func (s *KeeperTestSuite) TestComputeInAmtGivenOut() {
-<<<<<<< HEAD
-	// we only use spread factor cases here since write Ctx only takes effect in the spread factor accumulator
-	tests := make(map[string]SwapTest, len(swapInGivenOutSpreadFactorTestCases))
-
-	for name, test := range swapInGivenOutSpreadFactorTestCases {
-		tests[name] = test
-	}
-=======
-	// we only use fee cases here since write Ctx only takes effect in the fee accumulator
-	tests := makeTests(swapInGivenOutFeeTestCases)
->>>>>>> 8b4c62a2
+	// we only use spread reward cases here since write Ctx only takes effect in the spread reward accumulator
+	tests := makeTests(swapInGivenOutSpreadRewardTestCases)
 
 	for name, test := range tests {
 		test := test
@@ -2572,31 +2283,8 @@
 			s.Require().NoError(err)
 
 			// check that the pool has not been modified after performing calc
-<<<<<<< HEAD
-			poolAfterCalc, err := s.App.ConcentratedLiquidityKeeper.GetPoolById(s.Ctx, pool.GetId())
-			s.Require().NoError(err)
-
-			s.Require().Equal(poolBeforeCalc.GetCurrentSqrtPrice(), poolAfterCalc.GetCurrentSqrtPrice())
-			s.Require().Equal(poolBeforeCalc.GetCurrentTick(), poolAfterCalc.GetCurrentTick())
-			s.Require().Equal(poolBeforeCalc.GetLiquidity(), poolAfterCalc.GetLiquidity())
-			s.Require().Equal(poolBeforeCalc.GetTickSpacing(), poolAfterCalc.GetTickSpacing())
-
-			// check that spread factor accum has been correctly updated.
-			spreadFactorAccum, err := s.App.ConcentratedLiquidityKeeper.GetSpreadRewardsAccumulator(s.Ctx, 1)
-			s.Require().NoError(err)
-
-			spreadFactorAccumValue := spreadFactorAccum.GetValue()
-			s.Require().Equal(1, spreadFactorAccumValue.Len())
-			s.Require().Equal(0,
-				additiveSpreadRewardGrowthGlobalErrTolerance.CompareBigDec(
-					osmomath.BigDecFromSDKDec(test.expectedSpreadRewardGrowthAccumulatorValue),
-					osmomath.BigDecFromSDKDec(spreadFactorAccum.GetValue().AmountOf(test.tokenInDenom)),
-				),
-			)
-=======
 			s.assertPoolNotModified(poolBeforeCalc)
-			s.assertFeeAccum(test, poolBeforeCalc.GetId())
->>>>>>> 8b4c62a2
+			s.assertSpreadRewardAccum(test, poolBeforeCalc.GetId())
 		})
 	}
 }
