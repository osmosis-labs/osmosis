package concentrated_liquidity_test

import (
	"fmt"

	sdk "github.com/cosmos/cosmos-sdk/types"
	"github.com/stretchr/testify/suite"

	"github.com/osmosis-labs/osmosis/osmomath"
	"github.com/osmosis-labs/osmosis/v15/app/apptesting"
	cl "github.com/osmosis-labs/osmosis/v15/x/concentrated-liquidity"
	"github.com/osmosis-labs/osmosis/v15/x/concentrated-liquidity/math"
	"github.com/osmosis-labs/osmosis/v15/x/concentrated-liquidity/types"
	cltypes "github.com/osmosis-labs/osmosis/v15/x/concentrated-liquidity/types"
	poolmanagertypes "github.com/osmosis-labs/osmosis/v15/x/poolmanager/types"
)

var _ = suite.TestingSuite(nil)

type secondPosition struct {
	tickIndex         int64
	expectedFeeGrowth sdk.DecCoins
}

type SwapTest struct {
	// Specific to swap out given in.
	tokenIn       sdk.Coin
	tokenOutDenom string

	// Specific to swap in given out.
	tokenOut     sdk.Coin
	tokenInDenom string

	// Shared.
	priceLimit               sdk.Dec
	swapFee                  sdk.Dec
	secondPositionLowerPrice sdk.Dec
	secondPositionUpperPrice sdk.Dec

	expectedTokenIn                   sdk.Coin
	expectedTokenOut                  sdk.Coin
	expectedTick                      sdk.Int
	expectedSqrtPrice                 sdk.Dec
	expectedLowerTickFeeGrowth        sdk.DecCoins
	expectedUpperTickFeeGrowth        sdk.DecCoins
	expectedFeeGrowthAccumulatorValue sdk.Dec
	// since we use different values for the seondary position's tick, save (tick, expectedFeeGrowth) tuple
	expectedSecondLowerTickFeeGrowth secondPosition
	expectedSecondUpperTickFeeGrowth secondPosition

	newLowerPrice  sdk.Dec
	newUpperPrice  sdk.Dec
	poolLiqAmount0 sdk.Int
	poolLiqAmount1 sdk.Int
	expectErr      bool
}

var (
	// Allow 0.01% margin of error.
	multiplicativeTolerance = osmomath.ErrTolerance{
		MultiplicativeTolerance: sdk.MustNewDecFromStr("0.0001"),
	}
	// Allow additive margin equal of 1. It may stem from round up token in and rounding down
	// tokenOut in favor of the pool.
	oneAdditiveTolerance = osmomath.ErrTolerance{
		AdditiveTolerance: sdk.OneDec(),
	}
	swapOutGivenInCases = map[string]SwapTest{
		//  One price range
		//
		//          5000
		//  4545 -----|----- 5500
		"single position within one tick: usdc -> eth": {
			tokenIn:       sdk.NewCoin("usdc", sdk.NewInt(42000000)),
			tokenOutDenom: "eth",
			priceLimit:    sdk.NewDec(5004),
			swapFee:       sdk.ZeroDec(),
			// params
			// liquidity: 		 1517882343.751510418088349649
			// sqrtPriceNext:    70.738348247484497717 which is 5003.9139127823931095409 https://www.wolframalpha.com/input?i=70.710678118654752440+%2B+42000000+%2F+1517882343.751510418088349649
			// sqrtPriceCurrent: 70.710678118654752440 which is 5000
			// expectedTokenIn:  41999999.9999 rounded up https://www.wolframalpha.com/input?i=1517882343.751510418088349649+*+%2870.738349405152439867+-+70.710678118654752440%29
			// expectedTokenOut: 8396.71424216 rounded down https://www.wolframalpha.com/input?i=%281517882343.751510418088349649+*+%2870.738348247484497717+-+70.710678118654752440+%29%29+%2F+%2870.710678118654752440+*+70.738348247484497717%29
			expectedTokenIn:   sdk.NewCoin("usdc", sdk.NewInt(42000000)),
			expectedTokenOut:  sdk.NewCoin("eth", sdk.NewInt(8396)),
			expectedTick:      sdk.NewInt(31004000),
			expectedSqrtPrice: sdk.MustNewDecFromStr("70.738348247484497717"), // https://www.wolframalpha.com/input?i=70.710678118654752440+%2B+42000000+%2F+1517882343.751510418088349649
			// tick's accum coins stay same since crossing tick does not occur in this case
			expectedLowerTickFeeGrowth: DefaultFeeAccumCoins,
			expectedUpperTickFeeGrowth: DefaultFeeAccumCoins,
		},
		"single position within one tick: eth -> usdc": {
			tokenIn:       sdk.NewCoin("eth", sdk.NewInt(13370)),
			tokenOutDenom: "usdc",
			priceLimit:    sdk.NewDec(4993),
			swapFee:       sdk.ZeroDec(),
			// params
			// liquidity: 		 1517882343.751510418088349649
			// sqrtPriceNext:    70.6666639108571443311 which is 4993.7773882900395488 https://www.wolframalpha.com/input?i=%28%281517882343.751510418088349649%29%29+%2F+%28%28%281517882343.751510418088349649%29+%2F+%2870.710678118654752440%29%29+%2B+%2813370%29%29
			// sqrtPriceCurrent: 70.710678118654752440 which is 5000
			// expectedTokenIn:  13370.00000 rounded up https://www.wolframalpha.com/input?i=%281517882343.751510418088349649+*+%2870.710678118654752440+-+70.6666639108571443311+%29%29+%2F+%2870.6666639108571443311+*+70.710678118654752440%29
			// expectedTokenOut: 66808388.8901 rounded down https://www.wolframalpha.com/input?i=1517882343.751510418088349649+*+%2870.710678118654752440+-+70.6666639108571443311%29
			expectedTokenIn:            sdk.NewCoin("eth", sdk.NewInt(13370)),
			expectedTokenOut:           sdk.NewCoin("usdc", sdk.NewInt(66808388)),
			expectedTick:               sdk.NewInt(30993800),
			expectedSqrtPrice:          sdk.MustNewDecFromStr("70.666663910857144332"), // https://www.wolframalpha.com/input?i=%28%281517882343.751510418088349649%29%29+%2F+%28%28%281517882343.751510418088349649%29+%2F+%2870.710678118654752440%29%29+%2B+%2813370%29%29
			expectedLowerTickFeeGrowth: DefaultFeeAccumCoins,
			expectedUpperTickFeeGrowth: DefaultFeeAccumCoins,
		},
		//  Two equal price ranges
		//
		//          5000
		//  4545 -----|----- 5500
		//  4545 -----|----- 5500
		"two positions within one tick: usdc -> eth": {
			tokenIn:                  sdk.NewCoin("usdc", sdk.NewInt(42000000)),
			tokenOutDenom:            "eth",
			priceLimit:               sdk.NewDec(5002),
			swapFee:                  sdk.ZeroDec(),
			secondPositionLowerPrice: DefaultLowerPrice,
			secondPositionUpperPrice: DefaultUpperPrice,
			// params
			// liquidity: 		 3035764687.503020836176699298
			// sqrtPriceNext:    70.724513183069625078 which is 5001.956764982189191089 https://www.wolframalpha.com/input?i=70.710678118654752440%2B%2842000000+%2F+3035764687.503020836176699298%29
			// sqrtPriceCurrent: 70.710678118654752440 which is 5000
			// expectedTokenIn:  41999999.999 rounded up https://www.wolframalpha.com/input?i=3035764687.503020836176699298+*+%2870.724513183069625078+-+70.710678118654752440%29
			// expectedTokenOut: 8398.3567 rounded down https://www.wolframalpha.com/input?i=%283035764687.503020836176699298+*+%2870.724513183069625078+-+70.710678118654752440+%29%29+%2F+%2870.710678118654752440+*+70.724513183069625078%29
			expectedTokenIn:   sdk.NewCoin("usdc", sdk.NewInt(42000000)),
			expectedTokenOut:  sdk.NewCoin("eth", sdk.NewInt(8398)),
			expectedTick:      sdk.NewInt(31002000),
			expectedSqrtPrice: sdk.MustNewDecFromStr("70.724513183069625078"), // https://www.wolframalpha.com/input?i=70.710678118654752440+%2B++++%2842000000++%2F+3035764687.503020836176699298%29
			// two positions with same liquidity entered
			poolLiqAmount0:             sdk.NewInt(1000000).MulRaw(2),
			poolLiqAmount1:             sdk.NewInt(5000000000).MulRaw(2),
			expectedLowerTickFeeGrowth: DefaultFeeAccumCoins,
			expectedUpperTickFeeGrowth: DefaultFeeAccumCoins,
		},
		"two positions within one tick: eth -> usdc": {
			tokenIn:                  sdk.NewCoin("eth", sdk.NewInt(13370)),
			tokenOutDenom:            "usdc",
			priceLimit:               sdk.NewDec(4996),
			swapFee:                  sdk.ZeroDec(),
			secondPositionLowerPrice: DefaultLowerPrice,
			secondPositionUpperPrice: DefaultUpperPrice,
			// params
			// liquidity: 		 3035764687.503020836176699298
			// sqrtPriceNext:    70.688664163408836319 which is 4996.88724120720067710 https://www.wolframalpha.com/input?i=%28%283035764687.503020836176699298%29%29+%2F+%28%28%283035764687.503020836176699298%29+%2F+%2870.710678118654752440%29%29+%2B+%2813370%29%29
			// sqrtPriceCurrent: 70.710678118654752440 which is 5000
			// expectedTokenIn:  13370.0000 rounded up https://www.wolframalpha.com/input?i=%283035764687.503020836176699298+*+%2870.710678118654752440+-+70.688664163408836319+%29%29+%2F+%2870.688664163408836319+*+70.710678118654752440%29
			// expectedTokenOut: 66829187.9678 rounded down https://www.wolframalpha.com/input?i=3035764687.503020836176699298+*+%2870.710678118654752440+-+70.688664163408836319%29
			expectedTokenIn:   sdk.NewCoin("eth", sdk.NewInt(13370)),
			expectedTokenOut:  sdk.NewCoin("usdc", sdk.NewInt(66829187)),
			expectedTick:      sdk.NewInt(30996900),
			expectedSqrtPrice: sdk.MustNewDecFromStr("70.688664163408836320"), // https://www.wolframalpha.com/input?i=%28%283035764687.503020836176699298%29%29+%2F+%28%28%283035764687.503020836176699298%29+%2F+%2870.710678118654752440%29%29+%2B+%2813370.0000%29%29
			// two positions with same liquidity entered
			poolLiqAmount0:             sdk.NewInt(1000000).MulRaw(2),
			poolLiqAmount1:             sdk.NewInt(5000000000).MulRaw(2),
			expectedLowerTickFeeGrowth: DefaultFeeAccumCoins,
			expectedUpperTickFeeGrowth: DefaultFeeAccumCoins,
		},
		//  Consecutive price ranges

		//          5000
		//  4545 -----|----- 5500
		//             5500 ----------- 6250

		"two positions with consecutive price ranges: usdc -> eth": {
			tokenIn:                  sdk.NewCoin("usdc", sdk.NewInt(10000000000)),
			tokenOutDenom:            "eth",
			priceLimit:               sdk.NewDec(6255),
			swapFee:                  sdk.ZeroDec(),
			secondPositionLowerPrice: sdk.NewDec(5500),
			secondPositionUpperPrice: sdk.NewDec(6250),
			// params
			// liquidity (1st):  1517882343.751510418088349649
			// sqrtPriceNext:    74.161984870956629487 which is 5500
			// sqrtPriceCurrent: 70.710678118654752440 which is 5000
			// expectedTokenIn:  5238677582.189386755771808942932776 rounded up https://www.wolframalpha.com/input?i=1517882343.751510418088349649+*+%2874.161984870956629487+-+70.710678118654752440%29
			// expectedTokenOut: 998976.6183474263883566299269 rounded down https://www.wolframalpha.com/input?i=%281517882343.751510418088349649+*+%2874.161984870956629487+-+70.710678118654752440+%29%29+%2F+%2870.710678118654752440+*+74.161984870956629487%29
			// params
			// liquidity (2nd):  1197767444.955508123222985080
			// sqrtPriceNext:    78.137149196772377272 which is 6105.41408459866616274 https://www.wolframalpha.com/input?i=74.161984870956629487+%2B+4763454462.135+%2F+1197767444.955508123222985080
			// sqrtPriceCurrent: 74.161984870956629487 which is 5500
			// expectedTokenIn:  4761322417.810 rounded up https://www.wolframalpha.com/input?i=1197767444.955508123222985080+*+%2878.137149196772377272+-+74.161984870956629487%29
			// expectedTokenOut: 821653.452 rounded down https://www.wolframalpha.com/input?i=%281197767444.955508123222985080+*+%2878.137149196772377272+-+74.161984870956629487+%29%29+%2F+%2874.161984870956629487+*+78.137149196772377272%29
			// expectedTokenIn:  5238677582.189386755771808942932776 + 4761322417.810613244228191057067224 = 10000000000 usdc
			// expectedTokenOut: 998976.6183474263883566299269 + 821653.4522259 = 1820630.070 round down = 1.820630 eth
			expectedTokenIn:            sdk.NewCoin("usdc", sdk.NewInt(10000000000)),
			expectedTokenOut:           sdk.NewCoin("eth", sdk.NewInt(1820630)),
			expectedTick:               sdk.NewInt(32105500),
			expectedSqrtPrice:          sdk.MustNewDecFromStr("78.137149196095607129"), // https://www.wolframalpha.com/input?i=74.16198487095662948711397441+%2B+4761322417+%2F+1197767444.955508123222985080
			expectedLowerTickFeeGrowth: DefaultFeeAccumCoins,
			expectedUpperTickFeeGrowth: DefaultFeeAccumCoins,
			//  second positions both have greater tick than the current tick, thus never initialized
			expectedSecondLowerTickFeeGrowth: secondPosition{tickIndex: 322500, expectedFeeGrowth: cl.EmptyCoins},
			expectedSecondUpperTickFeeGrowth: secondPosition{tickIndex: 315000, expectedFeeGrowth: cl.EmptyCoins},
			newLowerPrice:                    sdk.NewDec(5500),
			newUpperPrice:                    sdk.NewDec(6250),
		},
		//  Consecutive price ranges
		//
		//                     5000
		//             4545 -----|----- 5500
		//  4000 ----------- 4545
		//
		"two positions with consecutive price ranges: eth -> usdc": {
			tokenIn:       sdk.NewCoin("eth", sdk.NewInt(2000000)),
			tokenOutDenom: "usdc",
			priceLimit:    sdk.NewDec(3900),
			swapFee:       sdk.ZeroDec(),
			// params
			// liquidity (1st):  1517882343.751510418088349649
			// sqrtPriceNext:    67.416615162732695594 which is 4545
			// sqrtPriceCurrent: 70.710678118654752440 which is 5000
			// liquidity (2nd):  1198735489.597250295669959397
			// sqrtPriceNext:    63.993486606491127478 which is 4095.1663280551593186
			// sqrtPriceCurrent: 67.416615162732695594 which is 4545
			secondPositionLowerPrice: sdk.NewDec(4000),
			secondPositionUpperPrice: sdk.NewDec(4545),
			expectedTokenIn:          sdk.NewCoin("eth", sdk.NewInt(2000000)),
			expectedTokenOut:         sdk.NewCoin("usdc", sdk.NewInt(9103422788)),
			// crosses one tick with fee growth outside
			expectedTick:      sdk.NewInt(30095200),
			expectedSqrtPrice: sdk.MustNewDecFromStr("63.993489023323078693"), // https://www.wolframalpha.com/input?i=%28%281198735489.597250295669959397%29%29+%2F+%28%28%281198735489.597250295669959397%29+%2F+%28+67.41661516273269559379442134%29%29+%2B+%28951138.000000000000000000%29%29
			// crossing tick happens single time for each upper tick and lower tick.
			// Thus the tick's fee growth is DefaultFeeAccumCoins * 3 - DefaultFeeAccumCoins
			expectedLowerTickFeeGrowth: DefaultFeeAccumCoins.MulDec(sdk.NewDec(2)),
			expectedUpperTickFeeGrowth: DefaultFeeAccumCoins.MulDec(sdk.NewDec(2)),
			//  second positions both have greater tick than the current tick, thus never initialized
			expectedSecondLowerTickFeeGrowth: secondPosition{tickIndex: 300000, expectedFeeGrowth: cl.EmptyCoins},
			expectedSecondUpperTickFeeGrowth: secondPosition{tickIndex: 305450, expectedFeeGrowth: cl.EmptyCoins},
			newLowerPrice:                    sdk.NewDec(4000),
			newUpperPrice:                    sdk.NewDec(4545),
		},
		//  Partially overlapping price ranges

		//          5000
		//  4545 -----|----- 5500
		//        5001 ----------- 6250
		//
		"two positions with partially overlapping price ranges: usdc -> eth": {
			tokenIn:       sdk.NewCoin("usdc", sdk.NewInt(10000000000)),
			tokenOutDenom: "eth",
			priceLimit:    sdk.NewDec(6056),
			swapFee:       sdk.ZeroDec(),
			// params
			// liquidity (1st):  1517882343.751510418088349649
			// sqrtPriceNext:    74.161984870956629487 which is 5500
			// sqrtPriceCurrent: 70.710678118654752440 which is 5000
			// expectedTokenIn:  5238677582.189386755771808942932776 rounded up https://www.wolframalpha.com/input?i=1517882343.751510418088349649+*+%2874.161984870956629487+-+70.710678118654752440%29
			// expectedTokenOut: 998976.6183474263883566299269692777 rounded down https://www.wolframalpha.com/input?i=%281517882343.751510418088349649+*+%2874.161984870956629487+-+70.710678118654752440+%29%29+%2F+%2870.710678118654752440+*+74.161984870956629487%29
			// liquidity (2nd):  670416088.605668727039250938
			// sqrtPriceNext:    77.819789638253848946 which is 6055.9196593420811141 https://www.wolframalpha.com/input?i=70.717748832948578243+%2B+4761322417.810613244228191057067224+%2F+670416088.605668727039250938
			// sqrtPriceCurrent: 70.717748832948578243 which is 5001
			// expectedTokenIn:  4761322417.8106132444 rounded up https://www.wolframalpha.com/input?i=670416088.605668727039250938+*+%2877.819789638253848946+-+70.717748832948578243%29
			// expectedTokenOut: 865185.25913637514045 rounded down https://www.wolframalpha.com/input?i=%28670416088.605668727039250938+*+%2877.819789638253848946+-+70.717748832948578243+%29%29+%2F+%2870.717748832948578243+*+77.819789638253848946%29
			secondPositionLowerPrice: sdk.NewDec(5001),
			secondPositionUpperPrice: sdk.NewDec(6250),
			// expectedTokenIn:  5238677582.189386755771808942932776 + 4761322417.8106132444 = 10000000000.0000 = 10000.00 usdc
			// expectedTokenOut: 998976.6183474263883566299269692777 + 865185.2591363751404579873403641 = 1864161.877 round down = 1.864161 eth
			expectedTokenIn:                  sdk.NewCoin("usdc", sdk.NewInt(10000000000)),
			expectedTokenOut:                 sdk.NewCoin("eth", sdk.NewInt(1864161)),
			expectedTick:                     sdk.NewInt(32056000),
			expectedSqrtPrice:                sdk.MustNewDecFromStr("77.819789636800169392"), // https://www.wolframalpha.com/input?i=74.16198487095662948711397441+%2B++++%282452251164.000000000000000000+%2F+670416088.605668727039240782%29
			expectedLowerTickFeeGrowth:       DefaultFeeAccumCoins,
			expectedUpperTickFeeGrowth:       DefaultFeeAccumCoins,
			expectedSecondLowerTickFeeGrowth: secondPosition{tickIndex: 310010, expectedFeeGrowth: cl.EmptyCoins},
			expectedSecondUpperTickFeeGrowth: secondPosition{tickIndex: 322500, expectedFeeGrowth: cl.EmptyCoins},
			newLowerPrice:                    sdk.NewDec(5001),
			newUpperPrice:                    sdk.NewDec(6250),
		},
		"two positions with partially overlapping price ranges, not utilizing full liquidity of second position: usdc -> eth": {
			tokenIn:       sdk.NewCoin("usdc", sdk.NewInt(8500000000)),
			tokenOutDenom: "eth",
			priceLimit:    sdk.NewDec(6056),
			swapFee:       sdk.ZeroDec(),
			// params
			// liquidity (1st):  1517882343.751510418088349649
			// sqrtPriceNext:    74.161984870956629487 which is 5500
			// sqrtPriceCurrent: 70.710678118654752440 which is 5000
			// expectedTokenIn:  5238677582.189386755771808942932776 rounded up https://www.wolframalpha.com/input?i=1517882343.751510418088349649+*+%2874.161984870956629487+-+70.710678118654752440%29
			// expectedTokenOut: 998976.61834742638835662992696 rounded down https://www.wolframalpha.com/input?i=%281517882343.751510418088349649+*+%2874.161984870956629487+-+70.710678118654752440+%29%29+%2F+%2870.710678118654752440+*+74.161984870956629487%29
			// liquidity (2nd):  670416088.605668727039250938
			// sqrtPriceNext:    75.582373165866231044 which is 5712.695133384 https://www.wolframalpha.com/input?i=70.717748832948578243+%2B+3261322417.810613244228191057067224+%2F+670416088.605668727039250938
			// sqrtPriceCurrent: 70.717748832948578243 which is 5001
			// expectedTokenIn:  3261322417.8106132442 rounded up https://www.wolframalpha.com/input?i=670416088.605668727039250938+*+%2875.582373165866231044+-+70.717748832948578243%29
			// expectedTokenOut: 610161.47679708043791 rounded down https://www.wolframalpha.com/input?i=%28670416088.605668727039250938+*+%2875.582373165866231044+-+70.717748832948578243+%29%29+%2F+%2870.717748832948578243+*+75.582373165866231044%29
			secondPositionLowerPrice: sdk.NewDec(5001),
			secondPositionUpperPrice: sdk.NewDec(6250),
			// expectedTokenIn:  5238677582.189386755771808942932776 + 3261322417.810613244228191057067224 = 8500000000.000 = 8500.00 usdc
			// expectedTokenOut: 998976.61834742638835662992696 + 610161.47679708043791 = 1609138.09 round down = 1.609138 eth
			expectedTokenIn:                  sdk.NewCoin("usdc", sdk.NewInt(8500000000)),
			expectedTokenOut:                 sdk.NewCoin("eth", sdk.NewInt(1609138)),
			expectedLowerTickFeeGrowth:       DefaultFeeAccumCoins,
			expectedUpperTickFeeGrowth:       DefaultFeeAccumCoins,
			expectedSecondLowerTickFeeGrowth: secondPosition{tickIndex: 310010, expectedFeeGrowth: cl.EmptyCoins},
			expectedSecondUpperTickFeeGrowth: secondPosition{tickIndex: 322500, expectedFeeGrowth: cl.EmptyCoins},
			expectedTick:                     sdk.NewInt(31712700),
			expectedSqrtPrice:                sdk.MustNewDecFromStr("75.582373164412551491"), // https://www.wolframalpha.com/input?i=74.16198487095662948711397441++%2B+%28+952251164.000000000000000000++%2F+670416088.605668727039240782%29
			newLowerPrice:                    sdk.NewDec(5001),
			newUpperPrice:                    sdk.NewDec(6250),
		},
		//  Partially overlapping price ranges
		//
		//                5000
		//        4545 -----|----- 5500
		//  4000 ----------- 4999
		//
		"two positions with partially overlapping price ranges: eth -> usdc": {
			tokenIn:       sdk.NewCoin("eth", sdk.NewInt(2000000)),
			tokenOutDenom: "usdc",
			priceLimit:    sdk.NewDec(4128),
			swapFee:       sdk.ZeroDec(),
			// params
			// liquidity (1st):  1517882343.751510418088349649
			// sqrtPriceNext:    67.416615162732695594 which is 4545
			// sqrtPriceCurrent: 70.710678118654752440 which is 5000
			// liquidity (2nd):  670416215.718827443660400594
			// sqrtPriceNext:    64.257941776684699569 which is 4129.083081375800804213 https://www.wolframalpha.com/input?i=%28%28670416215.718827443660400594%29%29+%2F+%28%28%28670416215.718827443660400594%29+%2F+%2870.703606697254136612%29%29+%2B+%28951138.707454078983349%29%29
			// sqrtPriceCurrent: 70.703606697254136612 which is 4999.00
			secondPositionLowerPrice: sdk.NewDec(4000),
			secondPositionUpperPrice: sdk.NewDec(4999),
			expectedTokenIn:          sdk.NewCoin("eth", sdk.NewInt(2000000)),
			expectedTokenOut:         sdk.NewCoin("usdc", sdk.NewInt(9321276930)),
			expectedTick:             sdk.NewInt(30129100),
			expectedSqrtPrice:        sdk.MustNewDecFromStr("64.257943794993248954"), // https://www.wolframalpha.com/input?i=%28%28670416215.71882744366040059300%29%29+%2F+%28%28%28670416215.71882744366040059300%29+%2F+%2867.41661516273269559379442134%29%29+%2B+%28488827.000000000000000000%29%29
			// Started from DefaultFeeAccumCoins * 3, crossed tick once, thus becoming
			// DefaultFeeAccumCoins * 3 - DefaultFeeAccumCoins = DefaultFeeAccumCoins * 2
			expectedLowerTickFeeGrowth:       DefaultFeeAccumCoins.MulDec(sdk.NewDec(2)),
			expectedUpperTickFeeGrowth:       DefaultFeeAccumCoins.MulDec(sdk.NewDec(2)),
			expectedSecondLowerTickFeeGrowth: secondPosition{tickIndex: 300000, expectedFeeGrowth: cl.EmptyCoins},
			expectedSecondUpperTickFeeGrowth: secondPosition{tickIndex: 309990, expectedFeeGrowth: cl.EmptyCoins},
			newLowerPrice:                    sdk.NewDec(4000),
			newUpperPrice:                    sdk.NewDec(4999),
		},
		//          		5000
		//  		4545 -----|----- 5500
		//  4000 ---------- 4999
		"two positions with partially overlapping price ranges, not utilizing full liquidity of second position: eth -> usdc": {
			tokenIn:       sdk.NewCoin("eth", sdk.NewInt(1800000)),
			tokenOutDenom: "usdc",
			priceLimit:    sdk.NewDec(4128),
			swapFee:       sdk.ZeroDec(),
			// params
			// liquidity (1st):  1517882343.751510418088349649
			// sqrtPriceNext:    67.416615162732695594 which is 4545
			// sqrtPriceCurrent: 70.710678118654752440 which is 5000
			// liquidity (2nd):  670416215.718827443660400594
			// sqrtPriceNext:    65.513813187509027302 which is 4292.059718367831736 https://www.wolframalpha.com/input?i=%28%28670416215.718827443660400594%29%29+%2F+%28%28%28670416215.718827443660400594%29+%2F+%2870.703606697254136612%29%29+%2B+%28751138.70745407898334907%29%29
			// sqrtPriceCurrent: 70.703606697254136612 which is 4999.00
			secondPositionLowerPrice: sdk.NewDec(4000),
			secondPositionUpperPrice: sdk.NewDec(4999),
			expectedTokenIn:          sdk.NewCoin("eth", sdk.NewInt(1800000)),
			expectedTokenOut:         sdk.NewCoin("usdc", sdk.NewInt(8479320318)),
			expectedTick:             sdk.NewInt(30292100),
			expectedSqrtPrice:        sdk.MustNewDecFromStr("65.513815285481060960"), // https://www.wolframalpha.com/input?i=%28%28670416215.718827443660400593000%29%29+%2F+%28%28%28670416215.718827443660400593000%29+%2F+%2867.41661516273269559379442134%29%29+%2B+%28288827.000000000000000000%29%29
			// Started from DefaultFeeAccumCoins * 3, crossed tick once, thus becoming
			// DefaultFeeAccumCoins * 3 - DefaultFeeAccumCoins = DefaultFeeAccumCoins * 2
			expectedLowerTickFeeGrowth:       DefaultFeeAccumCoins.MulDec(sdk.NewDec(2)),
			expectedUpperTickFeeGrowth:       DefaultFeeAccumCoins.MulDec(sdk.NewDec(2)),
			expectedSecondLowerTickFeeGrowth: secondPosition{tickIndex: 300000, expectedFeeGrowth: cl.EmptyCoins},
			expectedSecondUpperTickFeeGrowth: secondPosition{tickIndex: 309990, expectedFeeGrowth: cl.EmptyCoins},
			newLowerPrice:                    sdk.NewDec(4000),
			newUpperPrice:                    sdk.NewDec(4999),
		},
		//  Sequential price ranges with a gap
		//
		//          5000
		//  4545 -----|----- 5500
		//              5501 ----------- 6250
		//
		"two sequential positions with a gap": {
			tokenIn:       sdk.NewCoin("usdc", sdk.NewInt(10000000000)),
			tokenOutDenom: "eth",
			priceLimit:    sdk.NewDec(6106),
			swapFee:       sdk.ZeroDec(),
			// params
			// liquidity (1st):  1517882343.751510418088349649
			// sqrtPriceNext:    74.161984870956629487 which is 5500
			// sqrtPriceCurrent: 70.710678118654752440 which is 5000
			// expectedTokenIn:  5238677582.1893867557718089429327 rounded up https://www.wolframalpha.com/input?i=1517882343.751510418088349649+*+%2874.161984870956629487+-+70.710678118654752440%29
			// expectedTokenOut: 998976.61834742638835 rounded down https://www.wolframalpha.com/input?i=%281517882343.751510418088349649+*+%2874.161984870956629487+-+70.710678118654752440+%29%29+%2F+%2870.710678118654752440+*+74.161984870956629487%29
			// liquidity (2nd):  1199528406.187413669220037261
			// sqrtPriceNext:    78.138055170339538272 which is 6105.5556658030254493528 https://www.wolframalpha.com/input?i=74.168726563154635303++%2B++4761322417.8106132442281910570673+%2F+1199528406.187413669220037261
			// sqrtPriceCurrent: 74.168726563154635303 which is 5501
			// expectedTokenIn:  4761322417.810613244281820035563194 rounded up https://www.wolframalpha.com/input?i=1199528406.187413669220037261+*+%2878.138055170339538272+-+74.168726563154635303%29
			// expectedTokenOut: 821569.240826953837970 rounded down https://www.wolframalpha.com/input?i=%281199528406.187413669220037261+*+%2878.138055170339538272+-+74.168726563154635303+%29%29+%2F+%2874.168726563154635303+*+78.138055170339538272%29
			secondPositionLowerPrice: sdk.NewDec(5501),
			secondPositionUpperPrice: sdk.NewDec(6250),
			// expectedTokenIn:  5238677582.1893867557718089429327 + 4761322417.810613244281820035563194 = 10000000000 usdc
			// expectedTokenOut: 998976.61834742638835 + 821569.240826953837970 = 1820545.85917438022632 round down = 1.820545 eth
			expectedTokenIn:                  sdk.NewCoin("usdc", sdk.NewInt(10000000000)),
			expectedTokenOut:                 sdk.NewCoin("eth", sdk.NewInt(1820545)),
			expectedTick:                     sdk.NewInt(32105600),
			expectedSqrtPrice:                sdk.MustNewDecFromStr("78.138055169663761658"), // https://www.wolframalpha.com/input?i=74.16872656315463530313879691++%2B+%28+4761322417.000000000000000000++%2F+1199528406.187413669220037261%29
			expectedLowerTickFeeGrowth:       DefaultFeeAccumCoins,
			expectedUpperTickFeeGrowth:       DefaultFeeAccumCoins,
			expectedSecondLowerTickFeeGrowth: secondPosition{tickIndex: 315010, expectedFeeGrowth: cl.EmptyCoins},
			expectedSecondUpperTickFeeGrowth: secondPosition{tickIndex: 322500, expectedFeeGrowth: cl.EmptyCoins},
			newLowerPrice:                    sdk.NewDec(5501),
			newUpperPrice:                    sdk.NewDec(6250),
		},
		// Slippage protection doesn't cause a failure but interrupts early.
		//          5000
		//  4545 ---!-|----- 5500
		"single position within one tick, trade completes but slippage protection interrupts trade early: eth -> usdc": {
			tokenIn:       sdk.NewCoin("eth", sdk.NewInt(13370)),
			tokenOutDenom: "usdc",
			priceLimit:    sdk.NewDec(4994),
			swapFee:       sdk.ZeroDec(),
			// params
			// liquidity: 		 1517882343.751510418088349649
			// sqrtPriceNext:    70.668238976219012614 which is 4994 https://www.wolframalpha.com/input?i=70.710678118654752440+%2B+42000000+%2F+1517882343.751510418088349649
			// sqrtPriceCurrent: 70.710678118654752440 which is 5000
			// expectedTokenIn:  12891.26207649936510 rounded up https://www.wolframalpha.com/input?key=&i=%281517882343.751510418088349649+*+%2870.710678118654752440+-+70.668238976219012614+%29%29+%2F+%2870.710678118654752440+*+70.668238976219012614%29
			// expectedTokenOut: 64417624.98716495170 rounded down https://www.wolframalpha.com/input?key=&i=1517882343.751510418088349649+*+%2870.710678118654752440+-+70.668238976219012614%29
			expectedTokenIn:  sdk.NewCoin("eth", sdk.NewInt(12892)),
			expectedTokenOut: sdk.NewCoin("usdc", sdk.NewInt(64417624)),
			expectedTick: func() sdk.Int {
<<<<<<< HEAD
				tick, _ := math.PriceToTick(sdk.NewDec(4994), 1)
=======
				tick, _ := math.PriceToTick(sdk.NewDec(4994), DefaultTickSpacing)
>>>>>>> 9d3ef258
				return tick
			}(),
			expectedSqrtPrice:          sdk.MustNewDecFromStr("70.668238976219012614"), // https://www.wolframalpha.com/input?i=%28%281517882343.751510418088349649%29%29+%2F+%28%28%281517882343.751510418088349649%29+%2F+%2870.710678118654752440%29%29+%2B+%2812891.26207649936510%29%29
			expectedLowerTickFeeGrowth: DefaultFeeAccumCoins,
			expectedUpperTickFeeGrowth: DefaultFeeAccumCoins,
		},
	}

	swapOutGivenInFeeCases = map[string]SwapTest{
		//          5000
		//  4545 -----|----- 5500
		"fee 1 - single position within one tick: usdc -> eth (1% fee)": {
			// parameters and results of this test case
			// are estimated by utilizing scripts from scripts/cl/main.py
			tokenIn:       sdk.NewCoin("usdc", sdk.NewInt(42000000)),
			tokenOutDenom: "eth",
			priceLimit:    sdk.NewDec(5004),
			swapFee:       sdk.MustNewDecFromStr("0.01"),
			// params
			// liquidity:                         1517882343.751510418088349649
			// sqrtPriceNext:                     70.738071546196200264 which is 5003.9139127814610432508
			// sqrtPriceCurrent: 				  70.710678118654752440 which is 5000
			// expectedTokenIn:                   41999999.9999 rounded up
			// expectedTokenInPriceAfterFees  	  41999999.9999 - (41999999.9999 * 0.01) = 41579999.999901
			// expectedTokenOut:                  8312
			// expectedFeeGrowthAccumulatorValue: 0.000276701288297452
			expectedTokenIn:                   sdk.NewCoin("usdc", sdk.NewInt(42000000)),
			expectedTokenOut:                  sdk.NewCoin("eth", sdk.NewInt(8312)),
			expectedTick:                      sdk.NewInt(31003900),
			expectedSqrtPrice:                 sdk.MustNewDecFromStr("70.738071546196200264"), // https://www.wolframalpha.com/input?i=70.71067811865475244008443621+%2B++++%2841580000.000000000000000000+%2F+1517882343.751510418088349649%29
			expectedFeeGrowthAccumulatorValue: sdk.MustNewDecFromStr("0.000276701288297452"),
		},
		//          5000
		//  4545 -----|----- 5500
		//  4545 -----|----- 5500
		"fee 2 - two positions within one tick: eth -> usdc (3% fee) ": {
			// parameters and results of this test case
			// are estimated by utilizing scripts from scripts/cl/main.py
			tokenIn:                  sdk.NewCoin("eth", sdk.NewInt(13370)),
			tokenOutDenom:            "usdc",
			priceLimit:               sdk.NewDec(4990),
			swapFee:                  sdk.MustNewDecFromStr("0.03"),
			secondPositionLowerPrice: DefaultLowerPrice,
			secondPositionUpperPrice: DefaultUpperPrice,
			// params
			// liquidity:                         3035764687.503020836176699298
			// sqrtPriceCurrent:                  70.710678118654752440 which is 5000
			// given tokenIn:                     13370
			// expectedTokenInAfterFees           13370 - (13370 * 0.03) = 12968.9
			// expectedTokenOut:                  64824917.7760329489344598324379
			// expectedFeeGrowthAccumulatorValue: 0.000000132124865162033700093060000008
			expectedTokenIn:                   sdk.NewCoin("eth", sdk.NewInt(13370)),
			expectedTokenOut:                  sdk.NewCoin("usdc", sdk.NewInt(64824917)),
			expectedTick:                      sdk.NewInt(30997000),
			expectedSqrtPrice:                 sdk.MustNewDecFromStr("70.689324382628080102"), // https://www.wolframalpha.com/input?i=%28%283035764687.503020836176699298%29%29+%2F+%28%28%283035764687.503020836176699298%29+%2F+%2870.71067811865475244008443621%29%29+%2B+%2812968.900000000000000000%29%29
			expectedFeeGrowthAccumulatorValue: sdk.MustNewDecFromStr("0.000000132091924532"),
			// two positions with same liquidity entered
			poolLiqAmount0: sdk.NewInt(1000000).MulRaw(2),
			poolLiqAmount1: sdk.NewInt(5000000000).MulRaw(2),
		},
		//          		   5000
		//  		   4545 -----|----- 5500
		//  4000 ----------- 4545
		"fee 3 - two positions with consecutive price ranges: eth -> usdc (5% fee)": {
			// parameters and results of this test case
			// are estimated by utilizing scripts from scripts/cl/main.py
			tokenIn:                  sdk.NewCoin("eth", sdk.NewInt(2000000)),
			tokenOutDenom:            "usdc",
			priceLimit:               sdk.NewDec(4094),
			swapFee:                  sdk.MustNewDecFromStr("0.05"),
			secondPositionLowerPrice: sdk.NewDec(4000),
			secondPositionUpperPrice: sdk.NewDec(4545),
			// params
			// expectedTokenIn:                   1101304.35717321706748347321599 + 898695.642826782932516526784010 = 2000000 eth
			// expectedTokenOut:                  4999999999.99999999999999999970 + 3702563350.03654978405015422548 = 8702563350.03654978405015422518 round down = 8702.563350 usdc
			// expectedFeeGrowthAccumulatorValue: 0.000034550151296760 + 0.0000374851520884196734228699332666 = 0.0000720353033851796734228699332666
			expectedTokenIn:                   sdk.NewCoin("eth", sdk.NewInt(2000000)),
			expectedTokenOut:                  sdk.NewCoin("usdc", sdk.NewInt(8691708221)),
			expectedFeeGrowthAccumulatorValue: sdk.MustNewDecFromStr("0.000073738597832046"),
			expectedTick:                      sdk.NewInt(30139300),
			expectedSqrtPrice:                 sdk.MustNewDecFromStr("64.336946417392457832"), // https://www.wolframalpha.com/input?i=%28%281198735489.597250295669959397%29%29+%2F+%28%28%281198735489.597250295669959397%29+%2F+%28+67.41661516273269559379442134%29%29+%2B+%28851137.999999999999999999%29%29
			newLowerPrice:                     sdk.NewDec(4000),
			newUpperPrice:                     sdk.NewDec(4545),
		},
		//          5000
		//  4545 -----|----- 5500
		//  	  5001 ----------- 6250
		"fee 4 - two positions with partially overlapping price ranges: usdc -> eth (10% fee)": {
			// parameters and results of this test case
			// are estimated by utilizing scripts from scripts/cl/main.py
			tokenIn:                  sdk.NewCoin("usdc", sdk.NewInt(10000000000)),
			tokenOutDenom:            "eth",
			priceLimit:               sdk.NewDec(6056),
			swapFee:                  sdk.MustNewDecFromStr("0.1"),
			secondPositionLowerPrice: sdk.NewDec(5001),
			secondPositionUpperPrice: sdk.NewDec(6250),
			// expectedTokenIn:  5762545340.40832543134898983723 + 4237454659.59167456865101016277 = 10000000000.0000 = 10000.00 usdc
			// expectedTokenOut: 2146.28785880640879265591374059 + 1437108.91592757237716789250871 + 269488.274305469529889078712213 = 1708743.47809184831584962713466 eth
			// expectedFeeGrowthAccumulatorValue: 0.000707071429382580300000000000073 + 0.344423603800805124400000000000 + 0.253197426243519613677553835191 = 0.598328101473707318377553835191
			expectedTokenIn:                   sdk.NewCoin("usdc", sdk.NewInt(10000000000)),
			expectedTokenOut:                  sdk.NewCoin("eth", sdk.NewInt(1695807)),
			expectedFeeGrowthAccumulatorValue: sdk.MustNewDecFromStr("0.624166726347032857"),
			expectedTick:                      sdk.NewInt(31826000),
			expectedSqrtPrice:                 sdk.MustNewDecFromStr("76.328178655208424124"), // https://www.wolframalpha.com/input?i=+74.16198487095662948711397441+%2B++++%281452251164.000000000000000001+%2F+670416088.605668727039240782%29
			newLowerPrice:                     sdk.NewDec(5001),
			newUpperPrice:                     sdk.NewDec(6250),
		},
		//          		5000
		//  		4545 -----|----- 5500
		// 4000 ----------- 4999
		"fee 5 - two positions with partially overlapping price ranges, not utilizing full liquidity of second position: eth -> usdc (0.5% fee)": {
			// parameters and results of this test case
			// are estimated by utilizing scripts from scripts/cl/main.py
			tokenIn:                           sdk.NewCoin("eth", sdk.NewInt(1800000)),
			tokenOutDenom:                     "usdc",
			priceLimit:                        sdk.NewDec(4128),
			swapFee:                           sdk.MustNewDecFromStr("0.005"),
			secondPositionLowerPrice:          sdk.NewDec(4000),
			secondPositionUpperPrice:          sdk.NewDec(4999),
			expectedTokenIn:                   sdk.NewCoin("eth", sdk.NewInt(1800000)),
			expectedTokenOut:                  sdk.NewCoin("usdc", sdk.NewInt(8440657775)),
			expectedFeeGrowthAccumulatorValue: sdk.MustNewDecFromStr("0.000005569829831408"),
			expectedTick:                      sdk.NewInt(30299700),
			expectedSqrtPrice:                 sdk.MustNewDecFromStr("65.571484748647169032"), // https://www.wolframalpha.com/input?i=%28%28670416215.718827443660400593000%29%29+%2F+%28%28%28670416215.718827443660400593000%29+%2F+%28+67.41661516273269559379442134%29%29+%2B+%28279827.000000000000000001%29%29
			newLowerPrice:                     sdk.NewDec(4000),
			newUpperPrice:                     sdk.NewDec(4999),
		},
		//          5000
		//  4545 -----|----- 5500
		// 			   5501 ----------- 6250
		"fee 6 - two sequential positions with a gap usdc -> eth (3% fee)": {
			// parameters and results of this test case
			// are estimated by utilizing scripts from scripts/cl/main.py
			tokenIn:                           sdk.NewCoin("usdc", sdk.NewInt(10000000000)),
			tokenOutDenom:                     "eth",
			priceLimit:                        sdk.NewDec(6106),
			secondPositionLowerPrice:          sdk.NewDec(5501),
			secondPositionUpperPrice:          sdk.NewDec(6250),
			swapFee:                           sdk.MustNewDecFromStr("0.03"),
			expectedTokenIn:                   sdk.NewCoin("usdc", sdk.NewInt(10000000000)),
			expectedTokenOut:                  sdk.NewCoin("eth", sdk.NewInt(1771252)),
			expectedFeeGrowthAccumulatorValue: sdk.MustNewDecFromStr("0.221769187794051751"),
			expectedTick:                      sdk.NewInt(32066600),
			expectedSqrtPrice:                 sdk.MustNewDecFromStr("77.887956882326389372"), // https://www.wolframalpha.com/input?i=74.16872656315463530313879691+%2B++++%284461322417.000000000000000001+%2F+1199528406.187413669220037261%29
			newLowerPrice:                     sdk.NewDec(5501),
			newUpperPrice:                     sdk.NewDec(6250),
		},
		//          5000
		//  4545 ---!-|----- 5500
		"fee 7: single position within one tick, trade completes but slippage protection interrupts trade early: eth -> usdc (1% fee)": {
			// parameters and results of this test case
			// are estimated by utilizing scripts from scripts/cl/main.py
			tokenIn:       sdk.NewCoin("eth", sdk.NewInt(13370)),
			tokenOutDenom: "usdc",
			priceLimit:    sdk.NewDec(4994),
			swapFee:       sdk.MustNewDecFromStr("0.01"),
			// params
			// liquidity: 		 1517882343.751510418088349649
			// sqrtPriceNext:    70.668238976219012614 which is 4994
			// sqrtPriceCurrent: 70.710678118654752440 which is 5000
			expectedTokenIn:                   sdk.NewCoin("eth", sdk.NewInt(13022)),
			expectedTokenOut:                  sdk.NewCoin("usdc", sdk.NewInt(64417624)),
			expectedFeeGrowthAccumulatorValue: sdk.MustNewDecFromStr("0.000000085792039652"),
			expectedTick: func() sdk.Int {
<<<<<<< HEAD
				tick, _ := math.PriceToTick(sdk.NewDec(4994), 1)
=======
				tick, _ := math.PriceToTick(sdk.NewDec(4994), DefaultTickSpacing)
>>>>>>> 9d3ef258
				return tick
			}(),
			expectedSqrtPrice: sdk.MustNewDecFromStr("70.668238976219012614"), // https://www.wolframalpha.com/input?i=%28%281517882343.751510418088349649%29%29+%2F+%28%28%281517882343.751510418088349649%29+%2F+%2870.710678118654752440%29%29+%2B+%2813020+*+%281+-+0.01%29%29%29
		},
	}

	swapOutGivenInErrorCases = map[string]SwapTest{
		"single position within one tick, trade does not complete due to lack of liquidity: usdc -> eth": {
			tokenIn:       sdk.NewCoin("usdc", sdk.NewInt(5300000000)),
			tokenOutDenom: "eth",
			priceLimit:    sdk.NewDec(6000),
			swapFee:       sdk.ZeroDec(),
			expectErr:     true,
		},
		"single position within one tick, trade does not complete due to lack of liquidity: eth -> usdc": {
			tokenIn:       sdk.NewCoin("eth", sdk.NewInt(1100000)),
			tokenOutDenom: "usdc",
			priceLimit:    sdk.NewDec(4000),
			swapFee:       sdk.ZeroDec(),
			expectErr:     true,
		},
	}

	// Note: liquidity value for the default position is 1517882343.751510418088349649
	swapInGivenOutTestCases = map[string]SwapTest{
		//  One price range
		//
		//          5000
		//  4545 -----|----- 5500
		"single position within one tick: eth (in) -> usdc (out) | zfo": {
			tokenOut:     sdk.NewCoin(USDC, sdk.NewInt(42000000)),
			tokenInDenom: ETH,
			priceLimit:   sdk.NewDec(4993),
			swapFee:      sdk.ZeroDec(),
			// from math import *
			// from decimal import *
			// liq = Decimal("1517882343.751510418088349649")
			// sqrt_cur = Decimal("5000").sqrt()
			// token_out = Decimal("42000000")
			// sqrt_next = sqrt_cur - token_out / liq
			// token_in = ceil(liq * (sqrt_cur - sqrt_next) / (sqrt_cur * sqrt_next))
			// print(sqrt_next)
			// print(token_in)
			expectedTokenOut:           sdk.NewCoin(USDC, sdk.NewInt(42000000)),
			expectedTokenIn:            sdk.NewCoin(ETH, sdk.NewInt(8404)),
			expectedTick:               sdk.NewInt(30996100),
			expectedSqrtPrice:          sdk.MustNewDecFromStr("70.683007989825007162"),
			expectedLowerTickFeeGrowth: DefaultFeeAccumCoins,
			expectedUpperTickFeeGrowth: DefaultFeeAccumCoins,
		},
		"single position within one tick: usdc (in) -> eth (out) ofz": {
			tokenOut:     sdk.NewCoin(ETH, sdk.NewInt(13370)),
			tokenInDenom: USDC,
			priceLimit:   sdk.NewDec(5010),
			swapFee:      sdk.ZeroDec(),
			// from math import *
			// from decimal import *
			// liq = Decimal("1517882343.751510418088349649")
			// sqrt_cur = Decimal("5000").sqrt()
			// token_out = Decimal("13370")
			// sqrt_next = liq * sqrt_cur / (liq - token_out * sqrt_cur)
			// token_in = ceil(liq * abs(sqrt_cur - sqrt_next))
			// print(sqrt_next)
			// print(token_in)
			expectedTokenOut:           sdk.NewCoin(ETH, sdk.NewInt(13370)),
			expectedTokenIn:            sdk.NewCoin(USDC, sdk.NewInt(66891663)),
			expectedTick:               sdk.NewInt(31006300),
			expectedSqrtPrice:          sdk.MustNewDecFromStr("70.754747188468900467"),
			expectedLowerTickFeeGrowth: DefaultFeeAccumCoins,
			expectedUpperTickFeeGrowth: DefaultFeeAccumCoins,
		},
		//  Two equal price ranges
		//
		//          5000
		//  4545 -----|----- 5500
		//  4545 -----|----- 5500
		"two positions within one tick: eth (in) -> usdc (out) | zfo": {
			tokenOut:                 sdk.NewCoin("usdc", sdk.NewInt(66829187)),
			tokenInDenom:             "eth",
			priceLimit:               sdk.NewDec(4990),
			swapFee:                  sdk.ZeroDec(),
			secondPositionLowerPrice: DefaultLowerPrice,
			secondPositionUpperPrice: DefaultUpperPrice,
			// from math import *
			// from decimal import *
			// liq = Decimal("1517882343.751510418088349649") * 2
			// sqrt_cur = Decimal("5000").sqrt()
			// token_out = Decimal("66829187")
			// sqrt_next = sqrt_cur - token_out / liq
			// token_in = token_in = liq * (sqrt_cur - sqrt_next) / (sqrt_cur * sqrt_next)
			// print(sqrt_next)
			// print(token_in)
			expectedTokenOut:           sdk.NewCoin("usdc", sdk.NewInt(66829187)),
			expectedTokenIn:            sdk.NewCoin("eth", sdk.NewInt(13370)),
			expectedTick:               sdk.NewInt(30996900),
			expectedSqrtPrice:          sdk.MustNewDecFromStr("70.688664163727643650"),
			expectedLowerTickFeeGrowth: DefaultFeeAccumCoins,
			expectedUpperTickFeeGrowth: DefaultFeeAccumCoins,
			// two positions with same liquidity entered
			poolLiqAmount0: sdk.NewInt(1000000).MulRaw(2),
			poolLiqAmount1: sdk.NewInt(5000000000).MulRaw(2),
		},
		"two positions within one tick: usdc (in) -> eth (out) | ofz": {
			tokenOut:                 sdk.NewCoin("eth", sdk.NewInt(8398)),
			tokenInDenom:             "usdc",
			priceLimit:               sdk.NewDec(5020),
			swapFee:                  sdk.ZeroDec(),
			secondPositionLowerPrice: DefaultLowerPrice,
			secondPositionUpperPrice: DefaultUpperPrice,
			// from math import *
			// from decimal import *
			// liq = Decimal("1517882343.751510418088349649") * 2
			// sqrt_cur = Decimal("5000").sqrt()
			// token_out = Decimal("8398")
			// sqrt_next = liq * sqrt_cur / (liq - token_out * sqrt_cur)
			// token_in = ceil(liq * abs(sqrt_cur - sqrt_next))
			// print(sqrt_next)
			// print(token_in)
			expectedTokenOut:           sdk.NewCoin("eth", sdk.NewInt(8398)),
			expectedTokenIn:            sdk.NewCoin("usdc", sdk.NewInt(41998216)),
			expectedTick:               sdk.NewInt(31002000),
			expectedSqrtPrice:          sdk.MustNewDecFromStr("70.724512595179305566"),
			expectedLowerTickFeeGrowth: DefaultFeeAccumCoins,
			expectedUpperTickFeeGrowth: DefaultFeeAccumCoins,
			// two positions with same liquidity entered
			poolLiqAmount0: sdk.NewInt(1000000).MulRaw(2),
			poolLiqAmount1: sdk.NewInt(5000000000).MulRaw(2),
		},
		//  Consecutive price ranges
		//
		//                     5000
		//             4545 -----|----- 5500
		//  4000 ----------- 4545
		"two positions with consecutive price ranges: eth (in) -> usdc (out) | zfo": {
			tokenOut:                 sdk.NewCoin("usdc", sdk.NewInt(9103422788)),
			tokenInDenom:             "eth",
			priceLimit:               sdk.NewDec(3900),
			swapFee:                  sdk.ZeroDec(),
			secondPositionLowerPrice: sdk.NewDec(4000),
			secondPositionUpperPrice: sdk.NewDec(4545),
			// from math import *
			// from decimal import *
			// # Range 1: From 5000 to 4545
			// token_out = Decimal("9103422788")
			// liq_1 = Decimal("1517882343.751510418088349649")
			// sqrt_cur = Decimal("5000").sqrt()
			// sqrt_next_1 = Decimal("4545").sqrt()

			// token_out_1 = liq_1 * (sqrt_cur - sqrt_next_1 )
			// token_in_1 = ceil(liq_1 * (sqrt_cur - sqrt_next_1 ) / (sqrt_next_1 * sqrt_cur))

			// token_out = token_out - token_out_1

			// # Range 2: from 4545 till end
			// liq_2 = Decimal("1198735489.597250295669959397")
			// sqrt_next_2 = sqrt_next_1 - token_out / liq_2
			// token_out_2 = liq_2 * (sqrt_next_1 - sqrt_next_2 )
			// token_in_2 = ceil(liq_2 * (sqrt_next_1 - sqrt_next_2 ) / (sqrt_next_2 * sqrt_next_1))

			// # Summary:
			// token_in = token_in_1 + token_in_2
			// print(sqrt_next_2)
			// print(token_in)
			expectedTokenOut: sdk.NewCoin("usdc", sdk.NewInt(9103422788)),
			expectedTokenIn:  sdk.NewCoin("eth", sdk.NewInt(2000000)),
			expectedTick:     sdk.NewInt(30095200),

			expectedSqrtPrice:                sdk.MustNewDecFromStr("63.993489023888951975"),
			expectedLowerTickFeeGrowth:       DefaultFeeAccumCoins.MulDec(sdk.NewDec(2)),
			expectedUpperTickFeeGrowth:       DefaultFeeAccumCoins.MulDec(sdk.NewDec(2)),
			expectedSecondLowerTickFeeGrowth: secondPosition{tickIndex: 315000, expectedFeeGrowth: cl.EmptyCoins},
			expectedSecondUpperTickFeeGrowth: secondPosition{tickIndex: 322500, expectedFeeGrowth: cl.EmptyCoins},
			newLowerPrice:                    sdk.NewDec(4000),
			newUpperPrice:                    sdk.NewDec(4545),
		},
		//  Consecutive price ranges
		//
		//          5000
		//  4545 -----|----- 5500
		//             5500 ----------- 6250
		//
		"two positions with consecutive price ranges: usdc (in) -> eth (out) | ofz": {
			tokenOut:                 sdk.NewCoin(ETH, sdk.NewInt(1820630)),
			tokenInDenom:             USDC,
			priceLimit:               sdk.NewDec(6106),
			swapFee:                  sdk.ZeroDec(),
			secondPositionLowerPrice: sdk.NewDec(5500), // 315000
			secondPositionUpperPrice: sdk.NewDec(6250), // 322500
			// from math import *
			// from decimal import *
			// # Range 1: From 5000 to 5500
			// token_out = Decimal("1820630")
			// liq_1 = Decimal("1517882343.751510418088349649")
			// sqrt_cur = Decimal("5000").sqrt()
			// sqrt_next_1 = Decimal("5500").sqrt()

			// token_out_1 = liq_1 * (sqrt_next_1 - sqrt_cur ) / (sqrt_next_1 * sqrt_cur)
			// token_in_1 = ceil(liq_1 * abs(sqrt_cur - sqrt_next_1 ))

			// token_out = token_out - token_out_1

			// # Range 2: from 5500 till end
			// liq_2 = Decimal("1197767444.955508123223001136")
			// sqrt_next_2 = liq_2 * sqrt_next_1 / (liq_2 - token_out * sqrt_next_1)

			// token_out_2 = liq_2 * (sqrt_next_2 - sqrt_next_1 ) / (sqrt_next_1 * sqrt_next_2)
			// token_in_2 = ceil(liq_2 * abs(sqrt_next_2 - sqrt_next_1 ))

			// # Summary:
			// token_in = token_in_1 + token_in_2
			// print(sqrt_next_2)
			// print(token_in)
			expectedTokenOut:                 sdk.NewCoin(ETH, sdk.NewInt(1820630)),
			expectedTokenIn:                  sdk.NewCoin(USDC, sdk.NewInt(9999999570)),
			expectedTick:                     sdk.NewInt(32105500),
			expectedSqrtPrice:                sdk.MustNewDecFromStr("78.137148837036751553"),
			expectedLowerTickFeeGrowth:       DefaultFeeAccumCoins,
			expectedUpperTickFeeGrowth:       DefaultFeeAccumCoins,
			expectedSecondLowerTickFeeGrowth: secondPosition{tickIndex: 315000, expectedFeeGrowth: cl.EmptyCoins},
			expectedSecondUpperTickFeeGrowth: secondPosition{tickIndex: 322500, expectedFeeGrowth: cl.EmptyCoins},
			newLowerPrice:                    sdk.NewDec(5500),
			newUpperPrice:                    sdk.NewDec(6250),
		},
		//  Partially overlapping price ranges
		//
		//                5000
		//        4545 -----|----- 5500
		//  4000 ----------- 4999
		//
		"two positions with partially overlapping price ranges: eth (in) -> usdc (out) | zfo": {
			tokenOut:                 sdk.NewCoin(USDC, sdk.NewInt(9321276930)),
			tokenInDenom:             ETH,
			priceLimit:               sdk.NewDec(4128),
			swapFee:                  sdk.ZeroDec(),
			secondPositionLowerPrice: sdk.NewDec(4000),
			secondPositionUpperPrice: sdk.NewDec(4999),
			// from math import *
			// from decimal import *
			// # Range 1: From 5000 to 4999
			// token_out = Decimal("9321276930")
			// liq_1 = Decimal("1517882343.751510418088349649")
			// sqrt_cur = Decimal("5000").sqrt()
			// sqrt_next_1 = Decimal("4999").sqrt()

			// token_out_1 = liq_1 * (sqrt_cur - sqrt_next_1 )
			// token_in_1 = ceil(liq_1 * (sqrt_cur - sqrt_next_1 ) / (sqrt_next_1 * sqrt_cur))

			// token_out = token_out - token_out_1

			// # Range 2: From 4999 to 4545
			// liq_2 = Decimal("1517882343.751510418088349649") + Decimal("670416215.718827443660400593")
			// sqrt_next_2 = Decimal("4545").sqrt()

			// token_out_2 = liq_2 * (sqrt_next_1 - sqrt_next_2 )
			// token_in_2 = ceil(liq_2 * (sqrt_next_1 - sqrt_next_2 ) / (sqrt_next_2 * sqrt_next_1))

			// token_out = token_out - token_out_2

			// # Range 3: from 4545 till end
			// liq_3 = Decimal("670416215.718827443660400593")
			// sqrt_next_3 = sqrt_next_2 - token_out / liq_3

			// token_out_3 = liq_3 * (sqrt_next_2 - sqrt_next_3 )
			// token_in_3 = ceil(liq_3 * (sqrt_next_2 - sqrt_next_3 ) / (sqrt_next_3 * sqrt_next_2))

			// # Summary:
			// token_in = token_in_1 + token_in_2 + token_in_3
			// print(sqrt_next_3)
			// print(token_in)
			expectedTokenIn:   sdk.NewCoin("eth", sdk.NewInt(2000000)),
			expectedTokenOut:  sdk.NewCoin("usdc", sdk.NewInt(9321276930)),
			expectedTick:      sdk.NewInt(30129100),
			expectedSqrtPrice: sdk.MustNewDecFromStr("64.257943796086567725"),
			// Started from DefaultFeeAccumCoins * 3, crossed tick once, thus becoming
			// DefaultFeeAccumCoins * 3 - DefaultFeeAccumCoins = DefaultFeeAccumCoins * 2
			expectedLowerTickFeeGrowth:       DefaultFeeAccumCoins.MulDec(sdk.NewDec(2)),
			expectedUpperTickFeeGrowth:       DefaultFeeAccumCoins.MulDec(sdk.NewDec(2)),
			expectedSecondLowerTickFeeGrowth: secondPosition{tickIndex: 300000, expectedFeeGrowth: cl.EmptyCoins},
			expectedSecondUpperTickFeeGrowth: secondPosition{tickIndex: 309990, expectedFeeGrowth: cl.EmptyCoins},
			newLowerPrice:                    sdk.NewDec(4000),
			newUpperPrice:                    sdk.NewDec(4999),
		},
		//          		5000
		//  		4545 -----|----- 5500
		//  4000 ---------- 4999
		"two positions with partially overlapping price ranges, not utilizing full liquidity of second position: eth (in) -> usdc (out) | zfo": {
			tokenOut:                 sdk.NewCoin(USDC, sdk.NewInt(8479320318)),
			tokenInDenom:             ETH,
			priceLimit:               sdk.NewDec(4128),
			swapFee:                  sdk.ZeroDec(),
			secondPositionLowerPrice: sdk.NewDec(4000),
			secondPositionUpperPrice: sdk.NewDec(4999),
			// from math import *
			// from decimal import *
			// # Range 1: From 5000 to 4999
			// token_out = Decimal("8479320318")
			// liq_1 = Decimal("1517882343.751510418088349649")
			// sqrt_cur = Decimal("5000").sqrt()
			// sqrt_next_1 = Decimal("4999").sqrt()

			// token_out_1 = liq_1 * (sqrt_cur - sqrt_next_1 )
			// token_in_1 = ceil(liq_1 * (sqrt_cur - sqrt_next_1 ) / (sqrt_next_1 * sqrt_cur))

			// token_out = token_out - token_out_1

			// # Range 2: From 4999 to 4545
			// liq_2 = Decimal("1517882343.751510418088349649") + Decimal("670416215.718827443660400593")
			// sqrt_next_2 = Decimal("4545").sqrt()

			// token_out_2 = liq_2 * (sqrt_next_1 - sqrt_next_2 )
			// token_in_2 = ceil(liq_2 * (sqrt_next_1 - sqrt_next_2 ) / (sqrt_next_2 * sqrt_next_1))

			// token_out = token_out - token_out_2

			// # Range 3: from 4545 till end
			// liq_3 = Decimal("670416215.718827443660400593")
			// sqrt_next_3 = sqrt_next_2 - token_out / liq_3

			// token_out_3 = liq_3 * (sqrt_next_2 - sqrt_next_3 )
			// token_in_3 = ceil(liq_3 * (sqrt_next_2 - sqrt_next_3 ) / (sqrt_next_3 * sqrt_next_2))

			// # Summary:
			// token_in = token_in_1 + token_in_2 + token_in_3
			// print(sqrt_next_3)
			// print(token_in)
			expectedTokenIn:   sdk.NewCoin(ETH, sdk.NewInt(1800000)),
			expectedTokenOut:  sdk.NewCoin(USDC, sdk.NewInt(8479320318)),
			expectedTick:      sdk.NewInt(30292100),
			expectedSqrtPrice: sdk.MustNewDecFromStr("65.513815286452064191"),
			// Started from DefaultFeeAccumCoins * 3, crossed tick once, thus becoming
			// DefaultFeeAccumCoins * 3 - DefaultFeeAccumCoins = DefaultFeeAccumCoins * 2
			expectedLowerTickFeeGrowth:       DefaultFeeAccumCoins.MulDec(sdk.NewDec(2)),
			expectedUpperTickFeeGrowth:       DefaultFeeAccumCoins.MulDec(sdk.NewDec(2)),
			expectedSecondLowerTickFeeGrowth: secondPosition{tickIndex: 300000, expectedFeeGrowth: cl.EmptyCoins},
			expectedSecondUpperTickFeeGrowth: secondPosition{tickIndex: 309990, expectedFeeGrowth: cl.EmptyCoins},
			newLowerPrice:                    sdk.NewDec(4000),
			newUpperPrice:                    sdk.NewDec(4999),
		},
		//  Partially overlapping price ranges

		//          5000
		//  4545 -----|----- 5500
		//        5001 ----------- 6250
		//
		"two positions with partially overlapping price ranges: usdc (in) -> eth (out) | ofz": {
			tokenOut:                 sdk.NewCoin(ETH, sdk.NewInt(1864161)),
			tokenInDenom:             USDC,
			priceLimit:               sdk.NewDec(6056),
			swapFee:                  sdk.ZeroDec(),
			secondPositionLowerPrice: sdk.NewDec(5001),
			secondPositionUpperPrice: sdk.NewDec(6250),
			// from math import *
			// from decimal import *
			// # Range 1: From 5000 to 5001
			// token_out = Decimal("1864161")
			// liq_1 = Decimal("1517882343.751510418088349649")
			// sqrt_cur = Decimal("5000").sqrt()
			// sqrt_next_1 = Decimal("5001").sqrt()

			// token_out_1 = liq_1 * (sqrt_next_1 - sqrt_cur ) / (sqrt_next_1 * sqrt_cur)
			// token_in_1 = ceil(liq_1 * (sqrt_next_1 - sqrt_cur ))

			// token_out = token_out - token_out_1

			// # Range 2: from 5001 to 5500:
			// liq_2 = liq_1 + Decimal("670416088.605668727039240782")
			// sqrt_next_2 = Decimal("5500").sqrt()

			// token_out_2 = liq_2 * (sqrt_next_2 - sqrt_next_1 ) / (sqrt_next_1 * sqrt_next_2)
			// token_in_2 = ceil(liq_2 * (sqrt_next_2 - sqrt_next_1 ))

			// token_out = token_out - token_out_2

			// # Range 3: from 5500 till end
			// liq_3 = Decimal("670416088.605668727039240782")
			// sqrt_next_3 = liq_3 * sqrt_next_2 / (liq_3 - token_out * sqrt_next_2)

			// token_out_3 = liq_3 * (sqrt_next_3 - sqrt_next_2 ) / (sqrt_next_3 * sqrt_next_2)
			// token_in_3 = ceil(liq_3 * (sqrt_next_3 - sqrt_next_2 ))

			// # Summary:
			// token_in = token_in_1 + token_in_2 +token_in_3
			// print(sqrt_next_3)
			// print(token_in)
			expectedTokenIn:                  sdk.NewCoin(USDC, sdk.NewInt(9999994688)),
			expectedTokenOut:                 sdk.NewCoin(ETH, sdk.NewInt(1864161)),
			expectedTick:                     sdk.NewInt(32056000),
			expectedSqrtPrice:                sdk.MustNewDecFromStr("77.819781711876553576"),
			expectedLowerTickFeeGrowth:       DefaultFeeAccumCoins,
			expectedUpperTickFeeGrowth:       DefaultFeeAccumCoins,
			expectedSecondLowerTickFeeGrowth: secondPosition{tickIndex: 310010, expectedFeeGrowth: cl.EmptyCoins},
			expectedSecondUpperTickFeeGrowth: secondPosition{tickIndex: 322500, expectedFeeGrowth: cl.EmptyCoins},
			newLowerPrice:                    sdk.NewDec(5001),
			newUpperPrice:                    sdk.NewDec(6250),
		},
		"two positions with partially overlapping price ranges, not utilizing full liquidity of second position: usdc (in) -> eth (out) | ofz": {
			tokenOut:                 sdk.NewCoin(ETH, sdk.NewInt(1609138)),
			tokenInDenom:             USDC,
			priceLimit:               sdk.NewDec(6056),
			swapFee:                  sdk.ZeroDec(),
			secondPositionLowerPrice: sdk.NewDec(5001),
			secondPositionUpperPrice: sdk.NewDec(6250),
			// from math import *
			// from decimal import *
			// # Range 1: From 5000 to 5001
			// token_out = Decimal("1609138")
			// liq_1 = Decimal("1517882343.751510418088349649")
			// sqrt_cur = Decimal("5000").sqrt()
			// sqrt_next_1 = Decimal("5001").sqrt()

			// token_out_1 = liq_1 * (sqrt_next_1 - sqrt_cur ) / (sqrt_next_1 * sqrt_cur)
			// token_in_1 = ceil(liq_1 * (sqrt_next_1 - sqrt_cur ))

			// token_out = token_out - token_out_1

			// # Range 2: from 5001 to 5500:
			// liq_2 = liq_1 + Decimal("670416088.605668727039240782")
			// sqrt_next_2 = Decimal("5500").sqrt()

			// token_out_2 = liq_2 * (sqrt_next_2 - sqrt_next_1 ) / (sqrt_next_1 * sqrt_next_2)
			// token_in_2 = ceil(liq_2 * (sqrt_next_2 - sqrt_next_1 ))

			// token_out = token_out - token_out_2

			// # Range 3: from 5500 till end
			// liq_3 = Decimal("670416088.605668727039240782")
			// sqrt_next_3 = liq_3 * sqrt_next_2 / (liq_3 - token_out * sqrt_next_2)

			// token_out_3 = liq_3 * (sqrt_next_3 - sqrt_next_2 ) / (sqrt_next_3 * sqrt_next_2)
			// token_in_3 = ceil(liq_3 * (sqrt_next_3 - sqrt_next_2 ))

			// # Summary:
			// token_in = token_in_1 + token_in_2 + token_in_3
			// print(sqrt_next_3)
			// print(token_in)
			expectedTokenIn:                  sdk.NewCoin(USDC, sdk.NewInt(8499999458)),
			expectedTokenOut:                 sdk.NewCoin(ETH, sdk.NewInt(1609138)),
			expectedLowerTickFeeGrowth:       DefaultFeeAccumCoins,
			expectedUpperTickFeeGrowth:       DefaultFeeAccumCoins,
			expectedSecondLowerTickFeeGrowth: secondPosition{tickIndex: 310010, expectedFeeGrowth: cl.EmptyCoins},
			expectedSecondUpperTickFeeGrowth: secondPosition{tickIndex: 322500, expectedFeeGrowth: cl.EmptyCoins},
			expectedTick:                     sdk.NewInt(31712700),
			expectedSqrtPrice:                sdk.MustNewDecFromStr("75.582372355128594341"),
			newLowerPrice:                    sdk.NewDec(5001),
			newUpperPrice:                    sdk.NewDec(6250),
		},
		//  Sequential price ranges with a gap
		//
		//          5000
		//  4545 -----|----- 5500
		//              5501 ----------- 6250
		//
		"two sequential positions with a gap usdc (in) -> eth (out) | ofz": {
			tokenOut:                 sdk.NewCoin(ETH, sdk.NewInt(1820545)),
			tokenInDenom:             USDC,
			priceLimit:               sdk.NewDec(6106),
			swapFee:                  sdk.ZeroDec(),
			secondPositionLowerPrice: sdk.NewDec(5501), // 315010
			secondPositionUpperPrice: sdk.NewDec(6250), // 322500
			// from math import *
			// from decimal import *
			// #Range 1: From 5000 to 5500
			// token_out = Decimal("1820545")
			// liq_1 = Decimal("1517882343.751510418088349649")
			// sqrt_cur = Decimal("5000").sqrt()
			// sqrt_next_1 = Decimal("5500").sqrt()

			// token_out_1 = liq_1 * (sqrt_next_1 - sqrt_cur ) / (sqrt_next_1 * sqrt_cur)
			// token_in_1 = ceil(liq_1 * (sqrt_next_1 - sqrt_cur ))

			// token_out = token_out - token_out_1

			// # Range 2: from 5501 till end
			// liq_2 = Decimal("1199528406.187413669220031452")
			// sqrt_cur_2 = Decimal("5501").sqrt()
			// sqrt_next_2 = liq_2 * sqrt_cur_2 / (liq_2 - token_out * sqrt_cur_2)

			// token_out_2 = liq_2 * (sqrt_next_2 - sqrt_cur_2 ) / (sqrt_cur_2 * sqrt_next_2)
			// token_in_2 = ceil(liq_2 * (sqrt_next_2 - sqrt_cur_2 ))

			// # Summary:
			// token_in = token_in_1 + token_in_2
			// print(sqrt_next_2)
			// print(token_in)
			expectedTokenOut:                 sdk.NewCoin(ETH, sdk.NewInt(1820545)),
			expectedTokenIn:                  sdk.NewCoin(USDC, sdk.NewInt(9999994756)),
			expectedTick:                     sdk.NewInt(32105600),
			expectedSqrtPrice:                sdk.MustNewDecFromStr("78.138050797173647031"),
			expectedLowerTickFeeGrowth:       DefaultFeeAccumCoins,
			expectedUpperTickFeeGrowth:       DefaultFeeAccumCoins,
			expectedSecondLowerTickFeeGrowth: secondPosition{tickIndex: 315010, expectedFeeGrowth: cl.EmptyCoins},
			expectedSecondUpperTickFeeGrowth: secondPosition{tickIndex: 322500, expectedFeeGrowth: cl.EmptyCoins},
			newLowerPrice:                    sdk.NewDec(5501),
			newUpperPrice:                    sdk.NewDec(6250),
		},
		// Slippage protection doesn't cause a failure but interrupts early.
		"single position within one tick, trade completes but slippage protection interrupts trade early: usdc (in) -> eth (out) | ofz": {
			tokenOut:     sdk.NewCoin(ETH, sdk.NewInt(1820545)),
			tokenInDenom: USDC,
			priceLimit:   sdk.NewDec(5002),
			swapFee:      sdk.ZeroDec(),
			// from math import *
			// from decimal import *
			// # Range 1: From 5000 to 5002
			// token_out = Decimal("1820545")
			// liq_1 = Decimal("1517882343.751510418088349649")
			// sqrt_cur = Decimal("5000").sqrt()
			// sqrt_next_1 = Decimal("5002").sqrt()

			// token_out_1 = liq_1 * (sqrt_next_1 - sqrt_cur ) / (sqrt_next_1 * sqrt_cur)
			// token_in_1 = ceil(liq_1 * (sqrt_next_1 - sqrt_cur ))

			// # Summary:
			// print(sqrt_next_1)
			// print(token_in_1)
			expectedTokenOut:           sdk.NewCoin(ETH, sdk.NewInt(4291)),
			expectedTokenIn:            sdk.NewCoin(USDC, sdk.NewInt(21463952)),
			expectedTick:               sdk.NewInt(31002000),
			expectedSqrtPrice:          sdk.MustNewDecFromStr("70.724818840347693039"),
			expectedLowerTickFeeGrowth: DefaultFeeAccumCoins,
			expectedUpperTickFeeGrowth: DefaultFeeAccumCoins,
		},
	}

	swapInGivenOutFeeTestCases = map[string]SwapTest{
		"fee 1: single position within one tick: eth (in) -> usdc (out) (1% fee) | zfo": {
			tokenOut:     sdk.NewCoin(USDC, sdk.NewInt(42000000)),
			tokenInDenom: ETH,
			priceLimit:   sdk.NewDec(4993),
			swapFee:      sdk.MustNewDecFromStr("0.01"),
			// from math import *
			// from decimal import *
			// token_out = Decimal("42000000")
			// liq = Decimal("1517882343.751510418088349649")
			// sqrt_cur = Decimal("5000").sqrt()
			// sqrt_next = sqrt_cur - token_out / liq
			// swap_fee = Decimal("0.01")

			// token_in = ceil(liq * abs(sqrt_cur - sqrt_next) / (sqrt_cur * sqrt_next))
			// fee = token_in *  swap_fee / (1 - swap_fee)

			// # Summary:
			// token_in = ceil(token_in + fee)
			// fee_growth = fee / liq
			// print(sqrt_next)
			// print(token_in)
			// print(fee_growth)
			expectedTokenOut:                  sdk.NewCoin(USDC, sdk.NewInt(42000000)),
			expectedTokenIn:                   sdk.NewCoin(ETH, sdk.NewInt(8489)),
			expectedTick:                      sdk.NewInt(30996100),
			expectedSqrtPrice:                 sdk.MustNewDecFromStr("70.683007989825007162"),
			expectedLowerTickFeeGrowth:        DefaultFeeAccumCoins,
			expectedUpperTickFeeGrowth:        DefaultFeeAccumCoins,
			expectedFeeGrowthAccumulatorValue: sdk.MustNewDecFromStr("0.000000055925868851"),
		},
		"fee 2: two positions within one tick: usdc (in) -> eth (out) (3% fee) | ofz": {
			tokenOut:                 sdk.NewCoin(ETH, sdk.NewInt(8398)),
			tokenInDenom:             USDC,
			priceLimit:               sdk.NewDec(5020),
			swapFee:                  sdk.MustNewDecFromStr("0.03"),
			secondPositionLowerPrice: DefaultLowerPrice,
			secondPositionUpperPrice: DefaultUpperPrice,
			// from math import *
			// from decimal import *
			// token_out = Decimal("8398")
			// liq = Decimal("1517882343.751510418088349649") * 2
			// sqrt_cur = Decimal("5000").sqrt()
			// sqrt_next = liq * sqrt_cur / (liq - token_out * sqrt_cur)
			// swap_fee = Decimal("0.03")

			// token_in = ceil(liq * abs(sqrt_cur - sqrt_next))
			// fee = token_in *  swap_fee / (1 - swap_fee)

			// # Summary:
			// token_in = ceil(token_in + fee)
			// fee_growth = fee / liq
			// print(sqrt_next)
			// print(token_in)
			// print(fee_growth)
			expectedTokenOut:           sdk.NewCoin(ETH, sdk.NewInt(8398)),
			expectedTokenIn:            sdk.NewCoin(USDC, sdk.NewInt(43297130)),
			expectedTick:               sdk.NewInt(31002000),
			expectedSqrtPrice:          sdk.MustNewDecFromStr("70.724512595179305566"),
			expectedLowerTickFeeGrowth: DefaultFeeAccumCoins,
			expectedUpperTickFeeGrowth: DefaultFeeAccumCoins,
			// two positions with same liquidity entered
			poolLiqAmount0:                    sdk.NewInt(1000000).MulRaw(2),
			poolLiqAmount1:                    sdk.NewInt(5000000000).MulRaw(2),
			expectedFeeGrowthAccumulatorValue: sdk.MustNewDecFromStr("0.000427870415073442"),
		},
		"fee 3: two positions with consecutive price ranges: usdc (in) -> eth (out) (0.1% fee) | ofz": {
			tokenOut:                 sdk.NewCoin(ETH, sdk.NewInt(1820630)),
			tokenInDenom:             USDC,
			priceLimit:               sdk.NewDec(6106),
			swapFee:                  sdk.MustNewDecFromStr("0.001"),
			secondPositionLowerPrice: sdk.NewDec(5500), // 315000
			secondPositionUpperPrice: sdk.NewDec(6250), // 322500
			// from math import *
			// from decimal import *
			// # Range 1: From 5000 to 5500
			// token_out = Decimal("1820630")
			// liq_1 = Decimal("1517882343.751510418088349649")
			// sqrt_cur = Decimal("5000").sqrt()
			// sqrt_next_1 = Decimal("5500").sqrt()
			// swap_fee = Decimal("0.001")

			// token_out_1 = liq_1 * (sqrt_next_1 - sqrt_cur ) / (sqrt_next_1 * sqrt_cur)
			// token_in_1 = ceil(liq_1 * abs(sqrt_cur - sqrt_next_1 ))
			// fee_1 = token_in_1 *  swap_fee / (1 - swap_fee)

			// token_out = token_out - token_out_1

			// # Range 2: from 5500 till end
			// liq_2 = Decimal("1197767444.955508123223001136")
			// sqrt_next_2 = liq_2 * sqrt_next_1 / (liq_2 - token_out * sqrt_next_1)

			// token_out_2 = liq_2 * (sqrt_next_2 - sqrt_next_1 ) / (sqrt_next_1 * sqrt_next_2)
			// token_in_2 = ceil(liq_2 * (sqrt_next_2 - sqrt_next_1 ))
			// fee_2 = token_in_2 *  swap_fee / (1 - swap_fee)

			// # Summary:
			// token_in = ceil(token_in_1 + fee_1 + token_in_2 + fee_2)
			// fee_growth = fee_1 / liq_1 + fee_2 / liq_2
			// print(sqrt_next_2)
			// print(token_in)
			// print(fee_growth)
			expectedTokenOut:                  sdk.NewCoin(ETH, sdk.NewInt(1820630)),
			expectedTokenIn:                   sdk.NewCoin(USDC, sdk.NewInt(10010009580)),
			expectedTick:                      sdk.NewInt(32105500),
			expectedSqrtPrice:                 sdk.MustNewDecFromStr("78.137148837036751553"),
			expectedLowerTickFeeGrowth:        DefaultFeeAccumCoins,
			expectedUpperTickFeeGrowth:        DefaultFeeAccumCoins,
			expectedSecondLowerTickFeeGrowth:  secondPosition{tickIndex: 315000, expectedFeeGrowth: cl.EmptyCoins},
			expectedSecondUpperTickFeeGrowth:  secondPosition{tickIndex: 322500, expectedFeeGrowth: cl.EmptyCoins},
			newLowerPrice:                     sdk.NewDec(5500),
			newUpperPrice:                     sdk.NewDec(6250),
			expectedFeeGrowthAccumulatorValue: sdk.MustNewDecFromStr("0.007433904623597252"),
		},
		"fee 4: two positions with partially overlapping price ranges: eth (in) -> usdc (out) (10% fee) | zfo": {
			tokenOut:                 sdk.NewCoin(USDC, sdk.NewInt(9321276930)),
			tokenInDenom:             ETH,
			priceLimit:               sdk.NewDec(4128),
			swapFee:                  sdk.MustNewDecFromStr("0.1"),
			secondPositionLowerPrice: sdk.NewDec(4000),
			secondPositionUpperPrice: sdk.NewDec(4999),
			// from math import *
			// from decimal import *
			// # Range 1: From 5000 to 4999
			// token_out = Decimal("9321276930")
			// liq_1 = Decimal("1517882343.751510418088349649")
			// sqrt_cur = Decimal("5000").sqrt()
			// sqrt_next_1 = Decimal("4999").sqrt()
			// swap_fee = Decimal("0.1")

			// token_out_1 = liq_1 * (sqrt_cur - sqrt_next_1 )
			// token_in_1 = ceil(liq_1 * (sqrt_cur - sqrt_next_1 ) / (sqrt_next_1 * sqrt_cur))
			// fee_1 = token_in_1 *  swap_fee / (1 - swap_fee)

			// token_out = token_out - token_out_1

			// # Range 2: From 4999 to 4545
			// liq_2 = Decimal("1517882343.751510418088349649") + Decimal("670416215.718827443660400593")
			// sqrt_next_2 = Decimal("4545").sqrt()

			// token_out_2 = liq_2 * (sqrt_next_1 - sqrt_next_2 )
			// token_in_2 = ceil(liq_2 * (sqrt_next_1 - sqrt_next_2 ) / (sqrt_next_2 * sqrt_next_1))
			// fee_2 = token_in_2 *  swap_fee / (1 - swap_fee)

			// token_out = token_out - token_out_2

			// # Range 3: from 4545 till end
			// liq_3 = Decimal("670416215.718827443660400593")
			// sqrt_next_3 = sqrt_next_2 - token_out / liq_3

			// token_out_3 = liq_3 * (sqrt_next_2 - sqrt_next_3 )
			// token_in_3 = ceil(liq_3 * (sqrt_next_2 - sqrt_next_3 ) / (sqrt_next_3 * sqrt_next_2))
			// fee_3 = token_in_3 *  swap_fee / (1 - swap_fee)

			// # Summary:
			// token_in = token_in_1 + token_in_2 + token_in_3 + fee_1 + fee_2 + fee_3
			// fee_growth = fee_1 / liq_1 + fee_2 / liq_2 + fee_3 / liq_3
			// print(sqrt_next_3)
			// print(token_in)
			// print(fee_growth)
			expectedTokenIn:   sdk.NewCoin("eth", sdk.NewInt(2222223)),
			expectedTokenOut:  sdk.NewCoin("usdc", sdk.NewInt(9321276930)),
			expectedTick:      sdk.NewInt(30129100),
			expectedSqrtPrice: sdk.MustNewDecFromStr("64.257943796086567725"),
			// Started from DefaultFeeAccumCoins * 3, crossed tick once, thus becoming
			// DefaultFeeAccumCoins * 3 - DefaultFeeAccumCoins = DefaultFeeAccumCoins * 2
			expectedLowerTickFeeGrowth:        DefaultFeeAccumCoins.MulDec(sdk.NewDec(2)),
			expectedUpperTickFeeGrowth:        DefaultFeeAccumCoins.MulDec(sdk.NewDec(2)),
			expectedSecondLowerTickFeeGrowth:  secondPosition{tickIndex: 300000, expectedFeeGrowth: cl.EmptyCoins},
			expectedSecondUpperTickFeeGrowth:  secondPosition{tickIndex: 309990, expectedFeeGrowth: cl.EmptyCoins},
			newLowerPrice:                     sdk.NewDec(4000),
			newUpperPrice:                     sdk.NewDec(4999),
			expectedFeeGrowthAccumulatorValue: sdk.MustNewDecFromStr("0.000157793641388331"),
		},
		"fee 5: two positions with partially overlapping price ranges, not utilizing full liquidity of second position: usdc (in) -> eth (out) (5% fee) | ofz": {
			tokenOut:                 sdk.NewCoin(ETH, sdk.NewInt(1609138)),
			tokenInDenom:             USDC,
			priceLimit:               sdk.NewDec(6056),
			swapFee:                  sdk.MustNewDecFromStr("0.05"),
			secondPositionLowerPrice: sdk.NewDec(5001),
			secondPositionUpperPrice: sdk.NewDec(6250),
			// from math import *
			// from decimal import *
			// # Range 1: From 5000 to 5001
			// token_out = Decimal("1609138")
			// liq_1 = Decimal("1517882343.751510418088349649")
			// sqrt_cur = Decimal("5000").sqrt()
			// sqrt_next_1 = Decimal("5001").sqrt()
			// swap_fee = Decimal("0.05")

			// token_out_1 = liq_1 * (sqrt_next_1 - sqrt_cur ) / (sqrt_next_1 * sqrt_cur)
			// token_in_1 = ceil(liq_1 * (sqrt_next_1 - sqrt_cur ))
			// fee_1 = token_in_1 *  swap_fee / (1 - swap_fee)

			// token_out = token_out - token_out_1

			// # Range 2: from 5001 to 5500:
			// liq_2 = liq_1 + Decimal("670416088.605668727039240782")
			// sqrt_next_2 = Decimal("5500").sqrt()

			// token_out_2 = liq_2 * (sqrt_next_2 - sqrt_next_1 ) / (sqrt_next_1 * sqrt_next_2)
			// token_in_2 = ceil(liq_2 * (sqrt_next_2 - sqrt_next_1 ))
			// fee_2 = token_in_2 *  swap_fee / (1 - swap_fee)

			// token_out = token_out - token_out_2

			// # Range 3: from 5500 till end
			// liq_3 = Decimal("670416088.605668727039240782")
			// sqrt_next_3 = liq_3 * sqrt_next_2 / (liq_3 - token_out * sqrt_next_2)

			// token_out_3 = liq_3 * (sqrt_next_3 - sqrt_next_2 ) / (sqrt_next_3 * sqrt_next_2)
			// token_in_3 = ceil(liq_3 * (sqrt_next_3 - sqrt_next_2 ))
			// fee_3 = token_in_3 *  swap_fee / (1 - swap_fee)

			// # Summary:
			// token_in = token_in_1 + token_in_2 +token_in_3 + fee_1 + fee_2 + fee_3
			// fee_growth = fee_1 / liq_1 + fee_2 / liq_2 + fee_3 / liq_3
			// print(sqrt_next_3)
			// print(token_in)
			// print(fee_growth)
			expectedTokenIn:                   sdk.NewCoin(USDC, sdk.NewInt(8947367851)),
			expectedTokenOut:                  sdk.NewCoin(ETH, sdk.NewInt(1609138)),
			expectedLowerTickFeeGrowth:        DefaultFeeAccumCoins,
			expectedUpperTickFeeGrowth:        DefaultFeeAccumCoins,
			expectedSecondLowerTickFeeGrowth:  secondPosition{tickIndex: 310010, expectedFeeGrowth: cl.EmptyCoins},
			expectedSecondUpperTickFeeGrowth:  secondPosition{tickIndex: 322500, expectedFeeGrowth: cl.EmptyCoins},
			expectedTick:                      sdk.NewInt(31712700),
			expectedSqrtPrice:                 sdk.MustNewDecFromStr("75.582372355128594341"),
			newLowerPrice:                     sdk.NewDec(5001),
			newUpperPrice:                     sdk.NewDec(6250),
			expectedFeeGrowthAccumulatorValue: sdk.MustNewDecFromStr("0.256404959888119530"),
		},
		"fee 6: two sequential positions with a gap usdc (in) -> eth (out) (0.03% fee) | ofz": {
			tokenOut:                 sdk.NewCoin(ETH, sdk.NewInt(1820545)),
			tokenInDenom:             USDC,
			priceLimit:               sdk.NewDec(6106),
			swapFee:                  sdk.MustNewDecFromStr("0.0003"),
			secondPositionLowerPrice: sdk.NewDec(5501), // 315010
			secondPositionUpperPrice: sdk.NewDec(6250), // 322500
			// from math import *
			// from decimal import *
			// # Range 1: From 5000 to 5500
			// token_out = Decimal("1820545")
			// liq_1 = Decimal("1517882343.751510418088349649")
			// sqrt_cur = Decimal("5000").sqrt()
			// sqrt_next_1 = Decimal("5500").sqrt()
			// swap_fee = Decimal("0.0003")

			// token_out_1 = liq_1 * (sqrt_next_1 - sqrt_cur ) / (sqrt_next_1 * sqrt_cur)
			// token_in_1 = ceil(liq_1 * (sqrt_next_1 - sqrt_cur ))
			// fee_1 = token_in_1 *  swap_fee / (1 - swap_fee)
			// token_out = token_out - token_out_1

			// # Range 2: from 5501 till end
			// liq_2 = Decimal("1199528406.187413669220031452")
			// sqrt_cur_2 = Decimal("5501").sqrt()
			// sqrt_next_2 = liq_2 * sqrt_cur_2 / (liq_2 - token_out * sqrt_cur_2)
			// token_out_2 = liq_2 * (sqrt_next_2 - sqrt_cur_2 ) / (sqrt_cur_2 * sqrt_next_2)
			// token_in_2 = ceil(liq_2 * (sqrt_next_2 - sqrt_cur_2 ))
			// fee_2 = token_in_2 *  swap_fee / (1 - swap_fee)

			// # Summary:
			// token_in = token_in_1 + token_in_2 + fee_1 + fee_2
			// fee_growth = fee_1 / liq_1 + fee_2 / liq_2
			// print(sqrt_next_2)
			// print(token_in)
			// print(fee_growth)
			expectedTokenOut:                  sdk.NewCoin(ETH, sdk.NewInt(1820545)),
			expectedTokenIn:                   sdk.NewCoin(USDC, sdk.NewInt(10002995655)),
			expectedTick:                      sdk.NewInt(32105600),
			expectedSqrtPrice:                 sdk.MustNewDecFromStr("78.138050797173647031"),
			expectedLowerTickFeeGrowth:        DefaultFeeAccumCoins,
			expectedUpperTickFeeGrowth:        DefaultFeeAccumCoins,
			expectedSecondLowerTickFeeGrowth:  secondPosition{tickIndex: 315010, expectedFeeGrowth: cl.EmptyCoins},
			expectedSecondUpperTickFeeGrowth:  secondPosition{tickIndex: 322500, expectedFeeGrowth: cl.EmptyCoins},
			newLowerPrice:                     sdk.NewDec(5501),
			newUpperPrice:                     sdk.NewDec(6250),
			expectedFeeGrowthAccumulatorValue: sdk.MustNewDecFromStr("0.002226857353494143"),
		},
		"fee 7: single position within one tick, trade completes but slippage protection interrupts trade early: usdc (in) -> eth (out) (1% fee) | ofz": {
			tokenOut:     sdk.NewCoin(ETH, sdk.NewInt(1820545)),
			tokenInDenom: USDC,
			priceLimit:   sdk.NewDec(5002),
			swapFee:      sdk.MustNewDecFromStr("0.01"),
			// from math import *
			// from decimal import *
			// # Range 1: From 5000 to 5002
			// token_out = Decimal("1820545")
			// liq_1 = Decimal("1517882343.751510418088349649")
			// sqrt_cur = Decimal("5000").sqrt()
			// sqrt_next_1 = Decimal("5002").sqrt()
			// swap_fee = Decimal("0.01")

			// token_out_1 = liq_1 * (sqrt_next_1 - sqrt_cur ) / (sqrt_next_1 * sqrt_cur)
			// token_in_1 = ceil(liq_1 * (sqrt_next_1 - sqrt_cur ))
			// fee_1 = token_in_1 *  swap_fee / (1 - swap_fee)

			// # Summary:
			// token_in = ceil(token_in_1 + fee_1)
			// fee_growth = fee_1 / liq_1
			// print(sqrt_next_1)
			// print(token_in)
			// print(fee_growth)
			expectedTokenOut:                  sdk.NewCoin(ETH, sdk.NewInt(4291)),
			expectedTokenIn:                   sdk.NewCoin(USDC, sdk.NewInt(21680760)),
			expectedTick:                      sdk.NewInt(31002000),
			expectedSqrtPrice:                 sdk.MustNewDecFromStr("70.724818840347693039"),
			expectedLowerTickFeeGrowth:        DefaultFeeAccumCoins,
			expectedUpperTickFeeGrowth:        DefaultFeeAccumCoins,
			expectedFeeGrowthAccumulatorValue: sdk.MustNewDecFromStr("0.000142835574082604"),
		},
	}

	swapInGivenOutErrorTestCases = map[string]SwapTest{
		"single position within one tick, trade does not complete due to lack of liquidity: usdc -> eth ": {
			tokenOut:     sdk.NewCoin("usdc", sdk.NewInt(5300000000)),
			tokenInDenom: "eth",
			priceLimit:   sdk.NewDec(6000),
			swapFee:      sdk.ZeroDec(),
			expectErr:    true,
		},
		"single position within one tick, trade does not complete due to lack of liquidity: eth -> usdc ": {
			tokenOut:     sdk.NewCoin("eth", sdk.NewInt(1100000)),
			tokenInDenom: "usdc",
			priceLimit:   sdk.NewDec(4000),
			swapFee:      sdk.ZeroDec(),
			expectErr:    true,
		},
	}

	additiveFeeGrowthGlobalErrTolerance = osmomath.ErrTolerance{
		// 2 * 10^-18
		AdditiveTolerance: sdk.SmallestDec().Mul(sdk.NewDec(2)),
	}
)

func (s *KeeperTestSuite) TestCalcAndSwapOutAmtGivenIn() {

	tests := make(map[string]SwapTest, len(swapOutGivenInCases)+len(swapOutGivenInFeeCases)+len(swapOutGivenInErrorCases))
	for name, test := range swapOutGivenInCases {
		tests[name] = test
	}

	for name, test := range swapOutGivenInFeeCases {
		tests[name] = test
	}

	// add error cases as well
	for name, test := range swapOutGivenInErrorCases {
		tests[name] = test
	}

	for name, test := range tests {
		test := test
		s.Run(name, func() {
			s.SetupTest()
			s.FundAcc(s.TestAccs[0], sdk.NewCoins(sdk.NewCoin("eth", sdk.NewInt(10000000000000)), sdk.NewCoin("usdc", sdk.NewInt(1000000000000))))
			s.FundAcc(s.TestAccs[1], sdk.NewCoins(sdk.NewCoin("eth", sdk.NewInt(10000000000000)), sdk.NewCoin("usdc", sdk.NewInt(1000000000000))))

			// Create default CL pool
			pool := s.PrepareConcentratedPool()

			// add default position
			s.SetupDefaultPosition(pool.GetId())

			// add second position depending on the test
			if !test.secondPositionLowerPrice.IsNil() {
				newLowerTick, err := math.PriceToTick(test.secondPositionLowerPrice, pool.GetTickSpacing())
				s.Require().NoError(err)
				newUpperTick, err := math.PriceToTick(test.secondPositionUpperPrice, pool.GetTickSpacing())
				s.Require().NoError(err)

				_, _, _, _, _, err = s.App.ConcentratedLiquidityKeeper.CreatePosition(s.Ctx, pool.GetId(), s.TestAccs[1], DefaultAmt0, DefaultAmt1, sdk.ZeroInt(), sdk.ZeroInt(), newLowerTick.Int64(), newUpperTick.Int64())
				s.Require().NoError(err)
			}

			poolBeforeCalc, err := s.App.ConcentratedLiquidityKeeper.GetPoolById(s.Ctx, pool.GetId())
			s.Require().NoError(err)

			// perform calc
			_, tokenIn, tokenOut, updatedTick, updatedLiquidity, sqrtPrice, err := s.App.ConcentratedLiquidityKeeper.CalcOutAmtGivenInInternal(
				s.Ctx,
				test.tokenIn, test.tokenOutDenom,
				test.swapFee, test.priceLimit, pool.GetId())

			if test.expectErr {
				s.Require().Error(err)
			} else {
				s.Require().NoError(err)

				// check that tokenIn, tokenOut, tick, and sqrtPrice from CalcOut are all what we expected
				s.Require().Equal(test.expectedTick.String(), updatedTick.String())
				s.Require().Equal(test.expectedTokenIn.String(), tokenIn.String())
				s.Require().Equal(test.expectedTokenOut.String(), tokenOut.String())
				s.Require().Equal(test.expectedSqrtPrice, sqrtPrice)

				if test.newLowerPrice.IsNil() && test.newUpperPrice.IsNil() {
					test.newLowerPrice = DefaultLowerPrice
					test.newUpperPrice = DefaultUpperPrice
				}

				newLowerTick, err := math.PriceToTick(test.newLowerPrice, pool.GetTickSpacing())
				s.Require().NoError(err)
				newUpperTick, err := math.PriceToTick(test.newUpperPrice, pool.GetTickSpacing())
				s.Require().NoError(err)

				lowerSqrtPrice, err := math.TickToSqrtPrice(newLowerTick)
				s.Require().NoError(err)
				upperSqrtPrice, err := math.TickToSqrtPrice(newUpperTick)
				s.Require().NoError(err)

				if test.poolLiqAmount0.IsNil() && test.poolLiqAmount1.IsNil() {
					test.poolLiqAmount0 = DefaultAmt0
					test.poolLiqAmount1 = DefaultAmt1
				}

				// check that liquidity is what we expected
				expectedLiquidity := math.GetLiquidityFromAmounts(DefaultCurrSqrtPrice, lowerSqrtPrice, upperSqrtPrice, test.poolLiqAmount0, test.poolLiqAmount1)
				s.Require().Equal(expectedLiquidity.String(), updatedLiquidity.String())

				// check that the pool has not been modified after performing calc
				poolAfterCalc, err := s.App.ConcentratedLiquidityKeeper.GetPoolById(s.Ctx, pool.GetId())
				s.Require().NoError(err)

				s.Require().Equal(poolBeforeCalc.GetCurrentSqrtPrice(), poolAfterCalc.GetCurrentSqrtPrice())
				s.Require().Equal(poolBeforeCalc.GetCurrentTick(), poolAfterCalc.GetCurrentTick())
				s.Require().Equal(poolBeforeCalc.GetLiquidity(), poolAfterCalc.GetLiquidity())
				s.Require().Equal(poolBeforeCalc.GetTickSpacing(), poolAfterCalc.GetTickSpacing())
			}

			// perform swap
			tokenIn, tokenOut, updatedTick, updatedLiquidity, sqrtPrice, err = s.App.ConcentratedLiquidityKeeper.SwapOutAmtGivenIn(
				s.Ctx, s.TestAccs[0], pool,
				test.tokenIn, test.tokenOutDenom,
				test.swapFee, test.priceLimit,
			)

			if test.expectErr {
				s.Require().Error(err)
			} else {
				s.Require().NoError(err)

				s.Require().Equal(test.expectedTokenIn.String(), tokenIn.String())
				s.Require().Equal(test.expectedTokenOut.String(), tokenOut.String())
				s.Require().Equal(test.expectedTick.String(), updatedTick.String())
				s.Require().Equal(test.expectedSqrtPrice, sqrtPrice)

				if test.newLowerPrice.IsNil() && test.newUpperPrice.IsNil() {
					test.newLowerPrice = DefaultLowerPrice
					test.newUpperPrice = DefaultUpperPrice
				}

				newLowerTick, err := math.PriceToTick(test.newLowerPrice, pool.GetTickSpacing())
				s.Require().NoError(err)
				newUpperTick, err := math.PriceToTick(test.newUpperPrice, pool.GetTickSpacing())
				s.Require().NoError(err)

				lowerSqrtPrice, err := math.TickToSqrtPrice(newLowerTick)
				s.Require().NoError(err)
				upperSqrtPrice, err := math.TickToSqrtPrice(newUpperTick)
				s.Require().NoError(err)

				if test.poolLiqAmount0.IsNil() && test.poolLiqAmount1.IsNil() {
					test.poolLiqAmount0 = DefaultAmt0
					test.poolLiqAmount1 = DefaultAmt1
				}

				expectedLiquidity := math.GetLiquidityFromAmounts(DefaultCurrSqrtPrice, lowerSqrtPrice, upperSqrtPrice, test.poolLiqAmount0, test.poolLiqAmount1)
				s.Require().Equal(expectedLiquidity.String(), updatedLiquidity.String())

				feeAccum, err := s.App.ConcentratedLiquidityKeeper.GetFeeAccumulator(s.Ctx, 1)
				s.Require().NoError(err)

				feeAccumValue := feeAccum.GetValue()
				if test.expectedFeeGrowthAccumulatorValue.IsNil() {
					s.Require().Equal(0, feeAccumValue.Len())
					return
				}
				s.Require().Equal(1, feeAccumValue.Len())
				s.Require().Equal(0,
					additiveFeeGrowthGlobalErrTolerance.CompareBigDec(
						osmomath.BigDecFromSDKDec(test.expectedFeeGrowthAccumulatorValue),
						osmomath.BigDecFromSDKDec(feeAccum.GetValue().AmountOf(test.tokenIn.Denom)),
					),
					fmt.Sprintf("expected %s, got %s", test.expectedFeeGrowthAccumulatorValue.String(), feeAccum.GetValue().AmountOf(test.tokenIn.Denom).String()),
				)
			}
		})
	}
}

func (s *KeeperTestSuite) TestSwapOutAmtGivenIn_TickUpdates() {

	tests := make(map[string]SwapTest)
	for name, test := range swapOutGivenInCases {
		tests[name] = test
	}

	for name, test := range tests {
		test := test
		s.Run(name, func() {
			s.SetupTest()
			s.FundAcc(s.TestAccs[0], sdk.NewCoins(sdk.NewCoin("eth", sdk.NewInt(10000000000000)), sdk.NewCoin("usdc", sdk.NewInt(1000000000000))))
			s.FundAcc(s.TestAccs[1], sdk.NewCoins(sdk.NewCoin("eth", sdk.NewInt(10000000000000)), sdk.NewCoin("usdc", sdk.NewInt(1000000000000))))

			// Create default CL pool
			pool := s.PrepareCustomConcentratedPool(s.TestAccs[0], ETH, USDC, DefaultTickSpacing, sdk.ZeroDec())

			// manually update fee accumulator for the pool
			feeAccum, err := s.App.ConcentratedLiquidityKeeper.GetFeeAccumulator(s.Ctx, 1)
			s.Require().NoError(err)
			feeAccum.AddToAccumulator(DefaultFeeAccumCoins)

			// add default position
			s.SetupDefaultPosition(pool.GetId())

			// add second position depending on the test
			if !test.secondPositionLowerPrice.IsNil() {
				newLowerTick, err := math.PriceToTick(test.secondPositionLowerPrice, pool.GetTickSpacing())
				s.Require().NoError(err)
				newUpperTick, err := math.PriceToTick(test.secondPositionUpperPrice, pool.GetTickSpacing())
				s.Require().NoError(err)

				_, _, _, _, _, err = s.App.ConcentratedLiquidityKeeper.CreatePosition(s.Ctx, pool.GetId(), s.TestAccs[1], DefaultAmt0, DefaultAmt1, sdk.ZeroInt(), sdk.ZeroInt(), newLowerTick.Int64(), newUpperTick.Int64())
				s.Require().NoError(err)
			}

			// add 2*DefaultFeeAccumCoins to fee accumulator, now fee accumulator has 3*DefaultFeeAccumCoins as its value
			feeAccum, err = s.App.ConcentratedLiquidityKeeper.GetFeeAccumulator(s.Ctx, 1)
			s.Require().NoError(err)
			feeAccum.AddToAccumulator(DefaultFeeAccumCoins.MulDec(sdk.NewDec(2)))

			// perform swap
			_, _, _, _, _, err = s.App.ConcentratedLiquidityKeeper.SwapOutAmtGivenIn(
				s.Ctx, s.TestAccs[0], pool,
				test.tokenIn, test.tokenOutDenom,
				test.swapFee, test.priceLimit)

			s.Require().NoError(err)

			// check lower tick and upper tick fee growth
			lowerTickInfo, err := s.App.ConcentratedLiquidityKeeper.GetTickInfo(s.Ctx, pool.GetId(), DefaultLowerTick)
			s.Require().NoError(err)
			s.Require().Equal(test.expectedLowerTickFeeGrowth, lowerTickInfo.FeeGrowthOutside)

			upperTickInfo, err := s.App.ConcentratedLiquidityKeeper.GetTickInfo(s.Ctx, pool.GetId(), DefaultLowerTick)
			s.Require().NoError(err)
			s.Require().Equal(test.expectedUpperTickFeeGrowth, upperTickInfo.FeeGrowthOutside)

			if test.expectedSecondLowerTickFeeGrowth.expectedFeeGrowth != nil {
				newTickIndex := test.expectedSecondLowerTickFeeGrowth.tickIndex
				expectedFeeGrowth := test.expectedSecondLowerTickFeeGrowth.expectedFeeGrowth

				newLowerTickInfo, err := s.App.ConcentratedLiquidityKeeper.GetTickInfo(s.Ctx, pool.GetId(), newTickIndex)
				s.Require().NoError(err)
				s.Require().Equal(expectedFeeGrowth, newLowerTickInfo.FeeGrowthOutside)
			}

			if test.expectedSecondUpperTickFeeGrowth.expectedFeeGrowth != nil {
				newTickIndex := test.expectedSecondUpperTickFeeGrowth.tickIndex
				expectedFeeGrowth := test.expectedSecondUpperTickFeeGrowth.expectedFeeGrowth

				newLowerTickInfo, err := s.App.ConcentratedLiquidityKeeper.GetTickInfo(s.Ctx, pool.GetId(), newTickIndex)
				s.Require().NoError(err)
				s.Require().Equal(expectedFeeGrowth, newLowerTickInfo.FeeGrowthOutside)
			}
		})
	}
}

func (s *KeeperTestSuite) TestCalcAndSwapInAmtGivenOut() {

	tests := make(map[string]SwapTest, len(swapInGivenOutTestCases)+len(swapInGivenOutFeeTestCases)+len(swapInGivenOutErrorTestCases))
	for name, test := range swapInGivenOutTestCases {
		tests[name] = test
	}

	for name, test := range swapInGivenOutFeeTestCases {
		tests[name] = test
	}

	// add error cases as well
	for name, test := range swapInGivenOutErrorTestCases {
		tests[name] = test
	}

	for name, test := range tests {
		test := test
		s.Run(name, func() {
			s.SetupTest()
			s.FundAcc(s.TestAccs[0], sdk.NewCoins(sdk.NewCoin("eth", sdk.NewInt(10000000000000)), sdk.NewCoin("usdc", sdk.NewInt(1000000000000))))
			s.FundAcc(s.TestAccs[1], sdk.NewCoins(sdk.NewCoin("eth", sdk.NewInt(10000000000000)), sdk.NewCoin("usdc", sdk.NewInt(1000000000000))))

			// Create default CL pool
			pool := s.PrepareConcentratedPool()

			// add default position
			s.SetupDefaultPosition(pool.GetId())

			// add second position depending on the test
			if !test.secondPositionLowerPrice.IsNil() {
				newLowerTick, err := math.PriceToTick(test.secondPositionLowerPrice, pool.GetTickSpacing())
				s.Require().NoError(err)
				newUpperTick, err := math.PriceToTick(test.secondPositionUpperPrice, pool.GetTickSpacing())
				s.Require().NoError(err)

				_, _, _, _, _, err = s.App.ConcentratedLiquidityKeeper.CreatePosition(s.Ctx, pool.GetId(), s.TestAccs[1], DefaultAmt0, DefaultAmt1, sdk.ZeroInt(), sdk.ZeroInt(), newLowerTick.Int64(), newUpperTick.Int64())
				s.Require().NoError(err)
			}

			poolBeforeCalc, err := s.App.ConcentratedLiquidityKeeper.GetPoolById(s.Ctx, pool.GetId())
			s.Require().NoError(err)

			// perform calc
			_, tokenIn, tokenOut, updatedTick, updatedLiquidity, sqrtPrice, err := s.App.ConcentratedLiquidityKeeper.CalcInAmtGivenOutInternal(
				s.Ctx,
				test.tokenOut, test.tokenInDenom,
				test.swapFee, test.priceLimit, pool.GetId())
			if test.expectErr {
				s.Require().Error(err)
			} else {
				s.Require().NoError(err)

				// check that tokenIn, tokenOut, tick, and sqrtPrice from CalcOut are all what we expected
				s.Require().Equal(test.expectedSqrtPrice, sqrtPrice)
				s.Require().Equal(test.expectedTokenOut.String(), tokenOut.String())
				s.Require().Equal(test.expectedTokenIn.String(), tokenIn.String())
				s.Require().Equal(test.expectedTick.String(), updatedTick.String())

				if test.newLowerPrice.IsNil() && test.newUpperPrice.IsNil() {
					test.newLowerPrice = DefaultLowerPrice
					test.newUpperPrice = DefaultUpperPrice
				}

				newLowerTick, err := math.PriceToTick(test.newLowerPrice, pool.GetTickSpacing())
				s.Require().NoError(err)
				newUpperTick, err := math.PriceToTick(test.newUpperPrice, pool.GetTickSpacing())
				s.Require().NoError(err)

				lowerSqrtPrice, err := math.TickToSqrtPrice(newLowerTick)
				s.Require().NoError(err)
				upperSqrtPrice, err := math.TickToSqrtPrice(newUpperTick)
				s.Require().NoError(err)

				if test.poolLiqAmount0.IsNil() && test.poolLiqAmount1.IsNil() {
					test.poolLiqAmount0 = DefaultAmt0
					test.poolLiqAmount1 = DefaultAmt1
				}

				// check that liquidity is what we expected
				expectedLiquidity := math.GetLiquidityFromAmounts(DefaultCurrSqrtPrice, lowerSqrtPrice, upperSqrtPrice, test.poolLiqAmount0, test.poolLiqAmount1)
				s.Require().Equal(expectedLiquidity.String(), updatedLiquidity.String())

				// check that the pool has not been modified after performing calc
				poolAfterCalc, err := s.App.ConcentratedLiquidityKeeper.GetPoolById(s.Ctx, pool.GetId())
				s.Require().NoError(err)

				s.Require().Equal(poolBeforeCalc.GetCurrentSqrtPrice(), poolAfterCalc.GetCurrentSqrtPrice())
				s.Require().Equal(poolBeforeCalc.GetCurrentTick(), poolAfterCalc.GetCurrentTick())
				s.Require().Equal(poolBeforeCalc.GetLiquidity(), poolAfterCalc.GetLiquidity())
				s.Require().Equal(poolBeforeCalc.GetTickSpacing(), poolAfterCalc.GetTickSpacing())
			}

			// perform swap
			tokenIn, tokenOut, updatedTick, updatedLiquidity, sqrtPrice, err = s.App.ConcentratedLiquidityKeeper.SwapInAmtGivenOut(
				s.Ctx, s.TestAccs[0], pool,
				test.tokenOut, test.tokenInDenom,
				test.swapFee, test.priceLimit)
			fmt.Println(name, sqrtPrice)
			if test.expectErr {
				s.Require().Error(err)
			} else {
				s.Require().NoError(err)

				pool, err = s.App.ConcentratedLiquidityKeeper.GetPoolById(s.Ctx, pool.GetId())
				s.Require().NoError(err)

				// check that tokenIn, tokenOut, tick, and sqrtPrice from SwapOut are all what we expected
				s.Require().Equal(test.expectedTick.String(), updatedTick.String())
				s.Require().Equal(test.expectedTokenIn.String(), tokenIn.String())
				s.Require().Equal(test.expectedTokenOut.String(), tokenOut.String())
				s.Require().Equal(test.expectedSqrtPrice, sqrtPrice)
				// also ensure the pool's currentTick and currentSqrtPrice was updated due to calling a mutative method
				s.Require().Equal(test.expectedTick.String(), pool.GetCurrentTick().String())

				if test.newLowerPrice.IsNil() && test.newUpperPrice.IsNil() {
					test.newLowerPrice = DefaultLowerPrice
					test.newUpperPrice = DefaultUpperPrice
				}

				newLowerTick, err := math.PriceToTick(test.newLowerPrice, pool.GetTickSpacing())
				s.Require().NoError(err)
				newUpperTick, err := math.PriceToTick(test.newUpperPrice, pool.GetTickSpacing())
				s.Require().NoError(err)

				lowerSqrtPrice, err := math.TickToSqrtPrice(newLowerTick)
				s.Require().NoError(err)
				upperSqrtPrice, err := math.TickToSqrtPrice(newUpperTick)
				s.Require().NoError(err)

				if test.poolLiqAmount0.IsNil() && test.poolLiqAmount1.IsNil() {
					test.poolLiqAmount0 = DefaultAmt0
					test.poolLiqAmount1 = DefaultAmt1
				}

				expectedLiquidity := math.GetLiquidityFromAmounts(DefaultCurrSqrtPrice, lowerSqrtPrice, upperSqrtPrice, test.poolLiqAmount0, test.poolLiqAmount1)
				// check that liquidity is what we expected
				s.Require().Equal(expectedLiquidity.String(), pool.GetLiquidity().String())
				// also ensure the pool's currentLiquidity was updated due to calling a mutative method
				s.Require().Equal(expectedLiquidity.String(), updatedLiquidity.String())

				feeAcc, err := s.App.ConcentratedLiquidityKeeper.GetFeeAccumulator(s.Ctx, 1)
				s.Require().NoError(err)

				feeAccValue := feeAcc.GetValue()
				actualValue := feeAccValue.AmountOf(test.tokenInDenom)

				if test.swapFee.IsZero() {
					s.Require().Equal(sdk.ZeroDec(), actualValue)
					return
				}

				if test.expectedFeeGrowthAccumulatorValue.IsNil() {
					s.Require().Equal(0, feeAccValue.Len())
					return
				}

				s.Require().Equal(1, feeAccValue.Len(), fmt.Sprintf("fee accumulator should only have one denom, was (%s)", feeAccValue))
				s.Require().Equal(0,
					additiveFeeGrowthGlobalErrTolerance.CompareBigDec(
						osmomath.BigDecFromSDKDec(test.expectedFeeGrowthAccumulatorValue),
						osmomath.BigDecFromSDKDec(actualValue),
					),
					fmt.Sprintf("expected fee growth accumulator value: %s, got: %s", test.expectedFeeGrowthAccumulatorValue, actualValue),
				)
			}
		})
	}
}

func (s *KeeperTestSuite) TestSwapInAmtGivenOut_TickUpdates() {

	tests := make(map[string]SwapTest)
	for name, test := range swapInGivenOutTestCases {
		tests[name] = test
	}

	for name, test := range tests {
		s.Run(name, func() {
			s.SetupTest()
			s.FundAcc(s.TestAccs[0], sdk.NewCoins(sdk.NewCoin("eth", sdk.NewInt(10000000000000)), sdk.NewCoin("usdc", sdk.NewInt(1000000000000))))
			s.FundAcc(s.TestAccs[1], sdk.NewCoins(sdk.NewCoin("eth", sdk.NewInt(10000000000000)), sdk.NewCoin("usdc", sdk.NewInt(1000000000000))))

			// Create default CL pool
			pool := s.PrepareConcentratedPool()

			// manually update fee accumulator for the pool
			feeAccum, err := s.App.ConcentratedLiquidityKeeper.GetFeeAccumulator(s.Ctx, 1)
			s.Require().NoError(err)
			feeAccum.AddToAccumulator(DefaultFeeAccumCoins)

			// add default position
			s.SetupDefaultPosition(pool.GetId())

			// add second position depending on the test
			if !test.secondPositionLowerPrice.IsNil() {
				newLowerTick, err := math.PriceToTick(test.secondPositionLowerPrice, pool.GetTickSpacing())
				s.Require().NoError(err)
				newUpperTick, err := math.PriceToTick(test.secondPositionUpperPrice, pool.GetTickSpacing())
				s.Require().NoError(err)

				_, _, _, _, _, err = s.App.ConcentratedLiquidityKeeper.CreatePosition(s.Ctx, pool.GetId(), s.TestAccs[1], DefaultAmt0, DefaultAmt1, sdk.ZeroInt(), sdk.ZeroInt(), newLowerTick.Int64(), newUpperTick.Int64())
				s.Require().NoError(err)
			}

			// add 2*DefaultFeeAccumCoins to fee accumulator, now fee accumulator has 3*DefaultFeeAccumCoins as its value
			feeAccum, err = s.App.ConcentratedLiquidityKeeper.GetFeeAccumulator(s.Ctx, 1)
			s.Require().NoError(err)
			feeAccum.AddToAccumulator(DefaultFeeAccumCoins.MulDec(sdk.NewDec(2)))

			// perform swap
			_, _, _, _, _, err = s.App.ConcentratedLiquidityKeeper.SwapInAmtGivenOut(
				s.Ctx, s.TestAccs[0], pool,
				test.tokenOut, test.tokenInDenom,
				test.swapFee, test.priceLimit)
			s.Require().NoError(err)

			// check lower tick and upper tick fee growth
			lowerTickInfo, err := s.App.ConcentratedLiquidityKeeper.GetTickInfo(s.Ctx, pool.GetId(), DefaultLowerTick)
			s.Require().NoError(err)
			s.Require().Equal(test.expectedLowerTickFeeGrowth, lowerTickInfo.FeeGrowthOutside)

			upperTickInfo, err := s.App.ConcentratedLiquidityKeeper.GetTickInfo(s.Ctx, pool.GetId(), DefaultLowerTick)
			s.Require().NoError(err)
			s.Require().Equal(test.expectedUpperTickFeeGrowth, upperTickInfo.FeeGrowthOutside)

			if test.expectedSecondLowerTickFeeGrowth.expectedFeeGrowth != nil {
				newTickIndex := test.expectedSecondLowerTickFeeGrowth.tickIndex
				expectedFeeGrowth := test.expectedSecondLowerTickFeeGrowth.expectedFeeGrowth

				newLowerTickInfo, err := s.App.ConcentratedLiquidityKeeper.GetTickInfo(s.Ctx, pool.GetId(), newTickIndex)
				s.Require().NoError(err)
				s.Require().Equal(expectedFeeGrowth, newLowerTickInfo.FeeGrowthOutside)
			}

			if test.expectedSecondUpperTickFeeGrowth.expectedFeeGrowth != nil {
				newTickIndex := test.expectedSecondUpperTickFeeGrowth.tickIndex
				expectedFeeGrowth := test.expectedSecondUpperTickFeeGrowth.expectedFeeGrowth

				newLowerTickInfo, err := s.App.ConcentratedLiquidityKeeper.GetTickInfo(s.Ctx, pool.GetId(), newTickIndex)
				s.Require().NoError(err)
				s.Require().Equal(expectedFeeGrowth, newLowerTickInfo.FeeGrowthOutside)
			}
		})
	}
}

func (s *KeeperTestSuite) TestSwapExactAmountIn() {
	type param struct {
		tokenIn           sdk.Coin
		tokenOutDenom     string
		underFundBy       sdk.Int
		tokenOutMinAmount sdk.Int
		expectedTokenOut  sdk.Int
	}

	tests := []struct {
		name        string
		param       param
		expectedErr error
	}{
		{
			name: "Proper swap usdc > eth",
			// params
			// liquidity: 		 1517882343.751510418088349649
			// sqrtPriceNext:    70.738348247484497717 which is 5003.91391278239310954 https://www.wolframalpha.com/input?i=70.710678118654752440+%2B+42000000+%2F+1517882343.751510418088349649
			// sqrtPriceCurrent: 70.710678118654752440 which is 5000
			// expectedTokenIn:  41999999.999 rounded up https://www.wolframalpha.com/input?i=1517882343.751510418088349649+*+%2870.738348247484497717+-+70.710678118654752440%29
			// expectedTokenOut: 8396.7142421 rounded down https://www.wolframalpha.com/input?i=%281517882343.751510418088349649+*+%2870.738348247484497717+-+70.710678118654752440+%29%29+%2F+%2870.710678118654752440+*+70.738348247484497717%29
			param: param{
				tokenIn:           sdk.NewCoin(USDC, sdk.NewInt(42000000)),
				tokenOutDenom:     ETH,
				tokenOutMinAmount: types.MinSpotPrice.RoundInt(),
				expectedTokenOut:  sdk.NewInt(8396),
			},
		},
		{
			name: "Proper swap eth > usdc",
			// params
			// liquidity: 		 1517882343.751510418088349649
			// sqrtPriceNext:    70.66666391085714433 which is 4993.77738829003954884402 https://www.wolframalpha.com/input?i=%28%281517882343.751510418088349649%29%29+%2F+%28%28%281517882343.751510418088349649%29+%2F+%2870.710678118654752440%29%29+%2B+%2813370%29%29
			// sqrtPriceCurrent: 70.710678118654752440 which is 5000
			// expectedTokenIn:  13370.0000 rounded up https://www.wolframalpha.com/input?i=%281517882343.751510418088349649+*+%2870.710678118654752440+-+70.66666391085714433+%29%29+%2F+%2870.66666391085714433+*+70.710678118654752440%29
			// expectedTokenOut: 66808388.890 rounded down https://www.wolframalpha.com/input?i=1517882343.751510418088349649+*+%2870.710678118654752440+-+70.66666391085714433%29
			param: param{
				tokenIn:           sdk.NewCoin(ETH, sdk.NewInt(13370)),
				tokenOutDenom:     USDC,
				tokenOutMinAmount: types.MinSpotPrice.RoundInt(),
				expectedTokenOut:  sdk.NewInt(66808388),
			},
		},
		{
			name: "out is lesser than min amount",
			param: param{
				tokenIn:           sdk.NewCoin(USDC, sdk.NewInt(42000000)),
				tokenOutDenom:     ETH,
				tokenOutMinAmount: sdk.NewInt(8397),
			},
			expectedErr: &types.AmountLessThanMinError{TokenAmount: sdk.NewInt(8396), TokenMin: sdk.NewInt(8397)},
		},
		{
			name: "in and out denom are same",
			param: param{
				tokenIn:           sdk.NewCoin(ETH, sdk.NewInt(13370)),
				tokenOutDenom:     ETH,
				tokenOutMinAmount: types.MinSpotPrice.RoundInt(),
			},
			expectedErr: &types.DenomDuplicatedError{TokenInDenom: ETH, TokenOutDenom: ETH},
		},
		{
			name: "unknown in denom",
			param: param{
				tokenIn:           sdk.NewCoin("etha", sdk.NewInt(13370)),
				tokenOutDenom:     ETH,
				tokenOutMinAmount: types.MinSpotPrice.RoundInt(),
			},
			expectedErr: &types.TokenInDenomNotInPoolError{TokenInDenom: "etha"},
		},
		{
			name: "unknown out denom",
			param: param{
				tokenIn:           sdk.NewCoin(ETH, sdk.NewInt(13370)),
				tokenOutDenom:     "etha",
				tokenOutMinAmount: types.MinSpotPrice.RoundInt(),
			},
			expectedErr: &types.TokenOutDenomNotInPoolError{TokenOutDenom: "etha"},
		},
		{
			name: "insufficient user balance",
			param: param{
				tokenIn:           sdk.NewCoin(USDC, sdk.NewInt(42000000)),
				tokenOutDenom:     ETH,
				tokenOutMinAmount: types.MinSpotPrice.RoundInt(),
				expectedTokenOut:  sdk.NewInt(8396),
				underFundBy:       sdk.OneInt(),
			},
			expectedErr: &types.InsufficientUserBalanceError{},
		},
		{
			name: "calculates zero due to small amount in",
			param: param{
				tokenIn:           sdk.NewCoin(USDC, sdk.NewInt(1)),
				tokenOutDenom:     ETH,
				tokenOutMinAmount: sdk.OneInt(),
			},
			expectedErr: &types.InvalidAmountCalculatedError{},
		},
	}

	for _, test := range tests {
		s.Run(test.name, func() {
			// Init suite for each test.
			s.SetupTest()

			// Create a default CL pool
			pool := s.PrepareConcentratedPool()

			// Check the test case to see if we are swapping asset0 for asset1 or vice versa
			asset0 := pool.GetToken0()
			zeroForOne := test.param.tokenIn.Denom == asset0

			// Create a default position to the pool created earlier
			s.SetupDefaultPosition(1)

			// Set mock listener to make sure that is is called when desired.
			s.setListenerMockOnConcentratedLiquidityKeeper()

			// The logic below is to trigger a specific error branch
			// where user does not have enough funds.
			underFundBy := sdk.ZeroInt()
			if !test.param.underFundBy.IsNil() {
				underFundBy = test.param.underFundBy
			}

			// Fund the account with token in.
			s.FundAcc(s.TestAccs[0], sdk.NewCoins(test.param.tokenIn.SubAmount(underFundBy)))

			// Retrieve pool post position set up
			pool, err := s.App.ConcentratedLiquidityKeeper.GetPoolById(s.Ctx, pool.GetId())
			s.Require().NoError(err)

			// Note spot price and gas used prior to swap
			spotPriceBefore := pool.GetCurrentSqrtPrice().Power(2)
			prevGasConsumed := s.Ctx.GasMeter().GasConsumed()

			// Execute the swap directed in the test case
			tokenOutAmount, err := s.App.ConcentratedLiquidityKeeper.SwapExactAmountIn(s.Ctx, s.TestAccs[0], pool.(poolmanagertypes.PoolI), test.param.tokenIn, test.param.tokenOutDenom, test.param.tokenOutMinAmount, DefaultZeroSwapFee)
			if test.expectedErr != nil {
				s.Require().Error(err)
				s.Require().ErrorAs(err, test.expectedErr)
			} else {
				s.Require().NoError(err)
				s.Require().Equal(test.param.expectedTokenOut.String(), tokenOutAmount.String())

				gasConsumedForSwap := s.Ctx.GasMeter().GasConsumed() - prevGasConsumed

				// Check that we consume enough gas that a CL pool swap warrants
				// We consume `types.GasFeeForSwap` directly, so the extra I/O operation mean we end up consuming more.
				s.Require().Greater(gasConsumedForSwap, uint64(cltypes.ConcentratedGasFeeForSwap))

				// Assert events
				s.AssertEventEmitted(s.Ctx, cltypes.TypeEvtTokenSwapped, 1)

				// Retrieve pool again post swap
				pool, err = s.App.ConcentratedLiquidityKeeper.GetPoolById(s.Ctx, pool.GetId())
				s.Require().NoError(err)

				spotPriceAfter := pool.GetCurrentSqrtPrice().Power(2)

				// Ratio of the token out should be between the before spot price and after spot price.
				tradeAvgPrice := tokenOutAmount.ToDec().Quo(test.param.tokenIn.Amount.ToDec())

				if zeroForOne {
					s.Require().True(tradeAvgPrice.LT(spotPriceBefore))
					s.Require().True(tradeAvgPrice.GT(spotPriceAfter))
				} else {
					tradeAvgPrice = sdk.OneDec().Quo(tradeAvgPrice)
					s.Require().True(tradeAvgPrice.GT(spotPriceBefore))
					s.Require().True(tradeAvgPrice.LT(spotPriceAfter))
				}

				// Validate that listeners were called the desired number of times
				s.validateListenerCallCount(0, 0, 0, 1)
			}
		})
	}
}

func (s *KeeperTestSuite) TestSwapExactAmountOut() {
	// this is used for the test case with price impact protection
	// to ensure that the balances always have enough funds to cover
	// the swap and trigger the desired error branch
	differenceFromMax := sdk.OneInt()

	type param struct {
		tokenOut         sdk.Coin
		tokenInDenom     string
		tokenInMaxAmount sdk.Int
		expectedTokenIn  sdk.Int
	}

	tests := []struct {
		name        string
		param       param
		expectedErr error
	}{
		{
			name: "Proper swap eth > usdc",

			param: param{
				tokenOut:         sdk.NewCoin(USDC, sdk.NewInt(42000000)),
				tokenInDenom:     ETH,
				tokenInMaxAmount: types.MaxSpotPrice.RoundInt(),
				// from math import *
				// from decimal import *
				// liq = Decimal("1517882343.751510418088349649")
				// sqrt_cur = Decimal("5000").sqrt()
				// sqrt_next = sqrt_cur - token_out / liq
				// token_in = math.ceil(liq * (sqrt_cur - sqrt_next) / (sqrt_cur * sqrt_next))
				// print(token_in)
				expectedTokenIn: sdk.NewInt(8404),
			},
		},
		{
			name: "Proper swap usdc > eth",
			// from math import *
			// from decimal import *
			// liq = Decimal("1517882343.751510418088349649")
			// sqrt_cur = Decimal("5000").sqrt()
			// token_out = Decimal("13370")
			// sqrt_next = liq * sqrt_cur / (liq - token_out * sqrt_cur)
			// token_in = ceil(liq * abs(sqrt_cur - sqrt_next))
			// print(token_in)
			param: param{
				tokenOut:         sdk.NewCoin(ETH, sdk.NewInt(13370)),
				tokenInDenom:     USDC,
				tokenInMaxAmount: types.MaxSpotPrice.RoundInt(),
				expectedTokenIn:  sdk.NewInt(66891663),
			},
		},
		{
			name: "out is more than max amount",
			param: param{
				tokenOut:         sdk.NewCoin(ETH, sdk.NewInt(13370)),
				tokenInDenom:     USDC,
				tokenInMaxAmount: sdk.NewInt(66891663).Sub(differenceFromMax),
				expectedTokenIn:  sdk.NewInt(66891663),
			},
			expectedErr: &types.AmountGreaterThanMaxError{TokenAmount: sdk.NewInt(66891663), TokenMax: sdk.NewInt(66891663).Sub(differenceFromMax)},
		},
		{
			name: "insufficient user balance",
			param: param{
				tokenOut:         sdk.NewCoin(ETH, sdk.NewInt(13370)),
				tokenInDenom:     USDC,
				tokenInMaxAmount: sdk.NewInt(66891663).Sub(differenceFromMax.Mul(sdk.NewInt(2))),
				expectedTokenIn:  sdk.NewInt(66891663),
			},
			expectedErr: &types.InsufficientUserBalanceError{},
		},
		{
			name: "in and out denom are same",
			param: param{
				tokenOut:         sdk.NewCoin(ETH, sdk.NewInt(13370)),
				tokenInDenom:     ETH,
				tokenInMaxAmount: types.MaxSpotPrice.RoundInt(),
			},
			expectedErr: &types.DenomDuplicatedError{TokenInDenom: ETH, TokenOutDenom: ETH},
		},
		{
			name: "unknown out denom",
			param: param{
				tokenOut:         sdk.NewCoin("etha", sdk.NewInt(13370)),
				tokenInDenom:     ETH,
				tokenInMaxAmount: types.MaxSpotPrice.RoundInt(),
			},
			expectedErr: &types.TokenOutDenomNotInPoolError{TokenOutDenom: "etha"},
		},
		{
			name: "unknown in denom",
			param: param{
				tokenOut:         sdk.NewCoin(ETH, sdk.NewInt(13370)),
				tokenInDenom:     "etha",
				tokenInMaxAmount: types.MaxSpotPrice.RoundInt(),
			},
			expectedErr: &types.TokenInDenomNotInPoolError{TokenInDenom: "etha"},
		},
	}

	for _, test := range tests {
		s.Run(test.name, func() {
			// Init suite for each test.
			s.SetupTest()

			// Create a default CL pool
			pool := s.PrepareConcentratedPool()

			// Check the test case to see if we are swapping asset0 for asset1 or vice versa
			asset1 := pool.GetToken1()
			zeroForOne := test.param.tokenOut.Denom == asset1

			// Then create a default position to the pool created earlier
			s.SetupDefaultPosition(1)

			// Set mock listener to make sure that is is called when desired.
			s.setListenerMockOnConcentratedLiquidityKeeper()

			// Fund the account with token in.
			// We add differenceFromMax for the test case with price impact protection
			// to ensure that the balances always have enough funds to cover
			// the swap and trigger the desired error branch
			s.FundAcc(s.TestAccs[0], sdk.NewCoins(sdk.NewCoin(test.param.tokenInDenom, test.param.tokenInMaxAmount.Add(differenceFromMax))))

			// Retrieve pool post position set up
			pool, err := s.App.ConcentratedLiquidityKeeper.GetPoolById(s.Ctx, pool.GetId())
			s.Require().NoError(err)

			// Note spot price and gas used prior to swap
			spotPriceBefore := pool.GetCurrentSqrtPrice().Power(2)
			prevGasConsumed := s.Ctx.GasMeter().GasConsumed()

			// Execute the swap directed in the test case
			tokenIn, err := s.App.ConcentratedLiquidityKeeper.SwapExactAmountOut(s.Ctx, s.TestAccs[0], pool.(poolmanagertypes.PoolI), test.param.tokenInDenom, test.param.tokenInMaxAmount, test.param.tokenOut, DefaultZeroSwapFee)

			if test.expectedErr != nil {
				s.Require().Error(err)
				s.Require().ErrorAs(err, test.expectedErr)
			} else {
				s.Require().NoError(err)
				s.Require().Equal(test.param.expectedTokenIn.String(), tokenIn.String())

				gasConsumedForSwap := s.Ctx.GasMeter().GasConsumed() - prevGasConsumed
				// Check that we consume enough gas that a CL pool swap warrants
				// We consume `types.GasFeeForSwap` directly, so the extra I/O operation mean we end up consuming more.
				s.Require().Greater(gasConsumedForSwap, uint64(cltypes.ConcentratedGasFeeForSwap))

				// Assert events
				s.AssertEventEmitted(s.Ctx, cltypes.TypeEvtTokenSwapped, 1)

				// Retrieve pool again post swap
				pool, err = s.App.ConcentratedLiquidityKeeper.GetPoolById(s.Ctx, pool.GetId())
				s.Require().NoError(err)

				spotPriceAfter := pool.GetCurrentSqrtPrice().Power(2)

				// Ratio of the token out should be between the before spot price and after spot price.
				tradeAvgPrice := tokenIn.ToDec().Quo(test.param.tokenOut.Amount.ToDec())

				if zeroForOne {
					// token in is token zero, token out is token one
					tradeAvgPrice = sdk.OneDec().Quo(tradeAvgPrice)
					s.Require().True(tradeAvgPrice.LT(spotPriceBefore), fmt.Sprintf("tradeAvgPrice: %s, spotPriceBefore: %s", tradeAvgPrice, spotPriceBefore))
					s.Require().True(tradeAvgPrice.GT(spotPriceAfter), fmt.Sprintf("tradeAvgPrice: %s, spotPriceAfter: %s", tradeAvgPrice, spotPriceAfter))
				} else {
					// token in is token one, token out is token zero
					s.Require().True(tradeAvgPrice.GT(spotPriceBefore), fmt.Sprintf("tradeAvgPrice: %s, spotPriceBefore: %s", tradeAvgPrice, spotPriceBefore))
					s.Require().True(tradeAvgPrice.LT(spotPriceAfter), fmt.Sprintf("tradeAvgPrice: %s, spotPriceAfter: %s", tradeAvgPrice, spotPriceAfter))
				}

				// Validate that listeners were called the desired number of times
				s.validateListenerCallCount(0, 0, 0, 1)
			}
		})
	}
}

// TestCalcOutAmtGivenInWriteCtx tests that writeCtx successfully performs state changes as expected.
// We expect writeCtx to only change fee accum state, since pool state change is not handled via writeCtx function.
func (s *KeeperTestSuite) TestCalcOutAmtGivenInWriteCtx() {

	// we only use fee cases here since write Ctx only takes effect in the fee accumulator
	tests := make(map[string]SwapTest, len(swapOutGivenInFeeCases))

	for name, test := range swapOutGivenInFeeCases {
		tests[name] = test
	}

	for name, test := range tests {
		test := test
		s.Run(name, func() {
			s.SetupTest()
			s.FundAcc(s.TestAccs[0], sdk.NewCoins(sdk.NewCoin("eth", sdk.NewInt(10000000000000)), sdk.NewCoin("usdc", sdk.NewInt(1000000000000))))
			s.FundAcc(s.TestAccs[1], sdk.NewCoins(sdk.NewCoin("eth", sdk.NewInt(10000000000000)), sdk.NewCoin("usdc", sdk.NewInt(1000000000000))))

			// Create default CL pool
			pool := s.PrepareConcentratedPool()

			// add default position
			s.SetupDefaultPosition(pool.GetId())

			// add second position depending on the test
			if !test.secondPositionLowerPrice.IsNil() {
				newLowerTick, err := math.PriceToTick(test.secondPositionLowerPrice, pool.GetTickSpacing())
				s.Require().NoError(err)
				newUpperTick, err := math.PriceToTick(test.secondPositionUpperPrice, pool.GetTickSpacing())
				s.Require().NoError(err)

				_, _, _, _, _, err = s.App.ConcentratedLiquidityKeeper.CreatePosition(s.Ctx, pool.GetId(), s.TestAccs[1], DefaultAmt0, DefaultAmt1, sdk.ZeroInt(), sdk.ZeroInt(), newLowerTick.Int64(), newUpperTick.Int64())
				s.Require().NoError(err)
			}

			poolBeforeCalc, err := s.App.ConcentratedLiquidityKeeper.GetPoolById(s.Ctx, pool.GetId())
			s.Require().NoError(err)

			// perform calc
			writeCtx, _, _, _, _, _, err := s.App.ConcentratedLiquidityKeeper.CalcOutAmtGivenInInternal(
				s.Ctx,
				test.tokenIn, test.tokenOutDenom,
				test.swapFee, test.priceLimit, pool.GetId())
			s.Require().NoError(err)

			// check that the pool has not been modified after performing calc
			poolAfterCalc, err := s.App.ConcentratedLiquidityKeeper.GetPoolById(s.Ctx, pool.GetId())
			s.Require().NoError(err)

			s.Require().Equal(poolBeforeCalc.GetCurrentSqrtPrice(), poolAfterCalc.GetCurrentSqrtPrice())
			s.Require().Equal(poolBeforeCalc.GetCurrentTick(), poolAfterCalc.GetCurrentTick())
			s.Require().Equal(poolBeforeCalc.GetLiquidity(), poolAfterCalc.GetLiquidity())
			s.Require().Equal(poolBeforeCalc.GetTickSpacing(), poolAfterCalc.GetTickSpacing())

			feeAccum, err := s.App.ConcentratedLiquidityKeeper.GetFeeAccumulator(s.Ctx, 1)
			s.Require().NoError(err)

			feeAccumValue := feeAccum.GetValue()
			s.Require().Equal(0, feeAccumValue.Len())
			s.Require().Equal(1,
				additiveFeeGrowthGlobalErrTolerance.CompareBigDec(
					osmomath.BigDecFromSDKDec(test.expectedFeeGrowthAccumulatorValue),
					osmomath.BigDecFromSDKDec(feeAccum.GetValue().AmountOf(test.tokenIn.Denom)),
				),
			)

			// System under test
			writeCtx()

			// now we check that fee accum has been correctly updated upon writeCtx
			feeAccum, err = s.App.ConcentratedLiquidityKeeper.GetFeeAccumulator(s.Ctx, 1)
			s.Require().NoError(err)

			feeAccumValue = feeAccum.GetValue()
			s.Require().Equal(1, feeAccumValue.Len())
			s.Require().Equal(0,
				additiveFeeGrowthGlobalErrTolerance.CompareBigDec(
					osmomath.BigDecFromSDKDec(test.expectedFeeGrowthAccumulatorValue),
					osmomath.BigDecFromSDKDec(feeAccum.GetValue().AmountOf(test.tokenIn.Denom)),
				),
			)
		})
	}
}

// TestCalcInAmtGivenOutWriteCtx tests that writeCtx succesfully perfroms state changes as expected.
// We expect writeCtx to only change fee accum state, since pool state change is not handled via writeCtx function.
func (s *KeeperTestSuite) TestCalcInAmtGivenOutWriteCtx() {

	// we only use fee cases here since write Ctx only takes effect in the fee accumulator
	tests := make(map[string]SwapTest, len(swapInGivenOutFeeTestCases))

	for name, test := range swapInGivenOutFeeTestCases {
		tests[name] = test
	}

	for name, test := range tests {
		test := test
		s.Run(name, func() {
			s.SetupTest()
			s.FundAcc(s.TestAccs[0], sdk.NewCoins(sdk.NewCoin("eth", sdk.NewInt(10000000000000)), sdk.NewCoin("usdc", sdk.NewInt(1000000000000))))
			s.FundAcc(s.TestAccs[1], sdk.NewCoins(sdk.NewCoin("eth", sdk.NewInt(10000000000000)), sdk.NewCoin("usdc", sdk.NewInt(1000000000000))))

			// Create default CL pool
			pool := s.PrepareConcentratedPool()

			// add default position
			s.SetupDefaultPosition(pool.GetId())

			// add second position depending on the test
			if !test.secondPositionLowerPrice.IsNil() {
				newLowerTick, err := math.PriceToTick(test.secondPositionLowerPrice, pool.GetTickSpacing())
				s.Require().NoError(err)
				newUpperTick, err := math.PriceToTick(test.secondPositionUpperPrice, pool.GetTickSpacing())
				s.Require().NoError(err)

				_, _, _, _, _, err = s.App.ConcentratedLiquidityKeeper.CreatePosition(s.Ctx, pool.GetId(), s.TestAccs[1], DefaultAmt0, DefaultAmt1, sdk.ZeroInt(), sdk.ZeroInt(), newLowerTick.Int64(), newUpperTick.Int64())
				s.Require().NoError(err)
			}

			poolBeforeCalc, err := s.App.ConcentratedLiquidityKeeper.GetPoolById(s.Ctx, pool.GetId())
			s.Require().NoError(err)

			// perform calc
			writeCtx, _, _, _, _, _, err := s.App.ConcentratedLiquidityKeeper.CalcInAmtGivenOutInternal(
				s.Ctx,
				test.tokenOut, test.tokenInDenom,
				test.swapFee, test.priceLimit, pool.GetId())
			s.Require().NoError(err)

			// check that the pool has not been modified after performing calc
			poolAfterCalc, err := s.App.ConcentratedLiquidityKeeper.GetPoolById(s.Ctx, pool.GetId())
			s.Require().NoError(err)

			s.Require().Equal(poolBeforeCalc.GetCurrentSqrtPrice(), poolAfterCalc.GetCurrentSqrtPrice())
			s.Require().Equal(poolBeforeCalc.GetCurrentTick(), poolAfterCalc.GetCurrentTick())
			s.Require().Equal(poolBeforeCalc.GetLiquidity(), poolAfterCalc.GetLiquidity())
			s.Require().Equal(poolBeforeCalc.GetTickSpacing(), poolAfterCalc.GetTickSpacing())

			feeAccum, err := s.App.ConcentratedLiquidityKeeper.GetFeeAccumulator(s.Ctx, 1)
			s.Require().NoError(err)

			feeAccumValue := feeAccum.GetValue()
			s.Require().Equal(0, feeAccumValue.Len())
			s.Require().Equal(1,
				additiveFeeGrowthGlobalErrTolerance.CompareBigDec(
					osmomath.BigDecFromSDKDec(test.expectedFeeGrowthAccumulatorValue),
					osmomath.BigDecFromSDKDec(feeAccum.GetValue().AmountOf(test.tokenInDenom)),
				),
			)

			// System under test
			writeCtx()

			// now we check that fee accum has been correctly updated upon writeCtx
			feeAccum, err = s.App.ConcentratedLiquidityKeeper.GetFeeAccumulator(s.Ctx, 1)
			s.Require().NoError(err)

			feeAccumValue = feeAccum.GetValue()
			s.Require().Equal(1, feeAccumValue.Len())
			s.Require().Equal(0,
				additiveFeeGrowthGlobalErrTolerance.CompareBigDec(
					osmomath.BigDecFromSDKDec(test.expectedFeeGrowthAccumulatorValue),
					osmomath.BigDecFromSDKDec(feeAccum.GetValue().AmountOf(test.tokenInDenom)),
				),
			)
		})
	}
}
func (s *KeeperTestSuite) TestInverseRelationshipSwapOutAmtGivenIn() {

	tests := swapOutGivenInCases

	for name, test := range tests {
		s.Run(name, func() {
			s.SetupTest()
			s.FundAcc(s.TestAccs[0], sdk.NewCoins(sdk.NewCoin("eth", sdk.NewInt(10000000000000)), sdk.NewCoin("usdc", sdk.NewInt(1000000000000))))
			s.FundAcc(s.TestAccs[1], sdk.NewCoins(sdk.NewCoin("eth", sdk.NewInt(10000000000000)), sdk.NewCoin("usdc", sdk.NewInt(1000000000000))))

			// Create default CL pool
			pool := s.PrepareConcentratedPool()

			// add default position
			s.SetupDefaultPosition(pool.GetId())

			// add second position depending on the test
			if !test.secondPositionLowerPrice.IsNil() {
				newLowerTick, err := math.PriceToTick(test.secondPositionLowerPrice, pool.GetTickSpacing())
				s.Require().NoError(err)
				newUpperTick, err := math.PriceToTick(test.secondPositionUpperPrice, pool.GetTickSpacing())
				s.Require().NoError(err)

				_, _, _, _, _, err = s.App.ConcentratedLiquidityKeeper.CreatePosition(s.Ctx, pool.GetId(), s.TestAccs[1], DefaultAmt0, DefaultAmt1, sdk.ZeroInt(), sdk.ZeroInt(), newLowerTick.Int64(), newUpperTick.Int64())
				s.Require().NoError(err)
			}

			// mark pool state and user balance before swap
			poolBefore, err := s.App.ConcentratedLiquidityKeeper.GetPool(s.Ctx, pool.GetId())
			s.Require().NoError(err)
			userBalanceBeforeSwap := s.App.BankKeeper.GetAllBalances(s.Ctx, s.TestAccs[0])
			poolBalanceBeforeSwap := s.App.BankKeeper.GetAllBalances(s.Ctx, poolBefore.GetAddress())

			// system under test
			firstTokenIn, firstTokenOut, _, _, _, err := s.App.ConcentratedLiquidityKeeper.SwapOutAmtGivenIn(
				s.Ctx, s.TestAccs[0], pool,
				test.tokenIn, test.tokenOutDenom,
				DefaultZeroSwapFee, test.priceLimit)

			secondTokenIn, secondTokenOut, _, _, _, err := s.App.ConcentratedLiquidityKeeper.SwapOutAmtGivenIn(
				s.Ctx, s.TestAccs[0], pool,
				firstTokenOut, firstTokenIn.Denom,
				DefaultZeroSwapFee, sdk.ZeroDec(),
			)
			s.Require().NoError(err)

			// Run invariants on pool state, balances, and swap outputs.
			s.inverseRelationshipInvariants(firstTokenIn, firstTokenOut, secondTokenIn, secondTokenOut, poolBefore, userBalanceBeforeSwap, poolBalanceBeforeSwap, true)
		})
	}
}

func (suite *KeeperTestSuite) TestUpdateFeeGrowthGlobal() {
	ten := sdk.NewDec(10)

	tests := map[string]struct {
		liquidity               sdk.Dec
		feeChargeTotal          sdk.Dec
		expectedFeeGrowthGlobal sdk.Dec
	}{
		"zero liquidity -> no-op": {
			liquidity:               sdk.ZeroDec(),
			feeChargeTotal:          ten,
			expectedFeeGrowthGlobal: sdk.ZeroDec(),
		},
		"non-zero liquidity -> updated": {
			liquidity:      ten,
			feeChargeTotal: ten,
			// 10 / 10 = 1
			expectedFeeGrowthGlobal: sdk.OneDec(),
		},
	}

	for name, tc := range tests {
		tc := tc
		suite.Run(name, func() {
			suite.SetupTest()

			// Setup.
			swapState := cl.SwapState{}
			swapState.SetLiquidity(tc.liquidity)
			swapState.SetFeeGrowthGlobal(sdk.ZeroDec())

			// System under test.
			swapState.UpdateFeeGrowthGlobal(tc.feeChargeTotal)

			// Assertion.
			suite.Require().Equal(tc.expectedFeeGrowthGlobal, swapState.GetFeeGrowthGlobal())
		})
	}
}

func (s *KeeperTestSuite) TestInverseRelationshipSwapInAmtGivenOut() {
	tests := swapInGivenOutTestCases

	for name, test := range tests {
		s.Run(name, func() {
			s.SetupTest()
			s.FundAcc(s.TestAccs[0], sdk.NewCoins(sdk.NewCoin("eth", sdk.NewInt(10000000000000)), sdk.NewCoin("usdc", sdk.NewInt(1000000000000))))
			s.FundAcc(s.TestAccs[1], sdk.NewCoins(sdk.NewCoin("eth", sdk.NewInt(10000000000000)), sdk.NewCoin("usdc", sdk.NewInt(1000000000000))))

			// Create default CL pool
			pool := s.PrepareConcentratedPool()

			// add default position
			s.SetupDefaultPosition(pool.GetId())

			// add second position depending on the test
			if !test.secondPositionLowerPrice.IsNil() {
				newLowerTick, err := math.PriceToTick(test.secondPositionLowerPrice, pool.GetTickSpacing())
				s.Require().NoError(err)
				newUpperTick, err := math.PriceToTick(test.secondPositionUpperPrice, pool.GetTickSpacing())
				s.Require().NoError(err)

				_, _, _, _, _, err = s.App.ConcentratedLiquidityKeeper.CreatePosition(s.Ctx, pool.GetId(), s.TestAccs[1], DefaultAmt0, DefaultAmt1, sdk.ZeroInt(), sdk.ZeroInt(), newLowerTick.Int64(), newUpperTick.Int64())
				s.Require().NoError(err)
			}

			// mark pool state and user balance before swap
			poolBefore, err := s.App.ConcentratedLiquidityKeeper.GetPool(s.Ctx, pool.GetId())
			s.Require().NoError(err)
			userBalanceBeforeSwap := s.App.BankKeeper.GetAllBalances(s.Ctx, s.TestAccs[0])
			poolBalanceBeforeSwap := s.App.BankKeeper.GetAllBalances(s.Ctx, poolBefore.GetAddress())

			// system under test
			firstTokenIn, firstTokenOut, _, _, _, err := s.App.ConcentratedLiquidityKeeper.SwapInAmtGivenOut(
				s.Ctx, s.TestAccs[0], pool,
				test.tokenOut, test.tokenInDenom,
				DefaultZeroSwapFee, test.priceLimit)

			secondTokenIn, secondTokenOut, _, _, _, err := s.App.ConcentratedLiquidityKeeper.SwapInAmtGivenOut(
				s.Ctx, s.TestAccs[0], pool,
				firstTokenIn, firstTokenOut.Denom,
				DefaultZeroSwapFee, sdk.ZeroDec(),
			)
			s.Require().NoError(err)

			// Run invariants on pool state, balances, and swap outputs.
			s.inverseRelationshipInvariants(firstTokenIn, firstTokenOut, secondTokenIn, secondTokenOut, poolBefore, userBalanceBeforeSwap, poolBalanceBeforeSwap, false)
		})
	}
}

func (suite *KeeperTestSuite) TestUpdatePoolForSwap() {
	var (
		oneHundredETH         = sdk.NewCoin(ETH, sdk.NewInt(100_000_000))
		oneHundredUSDC        = sdk.NewCoin(USDC, sdk.NewInt(100_000_000))
		defaultInitialBalance = sdk.NewCoins(oneHundredETH, oneHundredUSDC)
	)

	tests := map[string]struct {
		senderInitialBalance sdk.Coins
		poolInitialBalance   sdk.Coins
		tokenIn              sdk.Coin
		tokenOut             sdk.Coin
		newCurrentTick       sdk.Int
		newLiquidity         sdk.Dec
		newSqrtPrice         sdk.Dec
		expectError          error
	}{
		"success case": {
			senderInitialBalance: defaultInitialBalance,
			poolInitialBalance:   defaultInitialBalance,
			tokenIn:              oneHundredETH,
			tokenOut:             oneHundredUSDC,
			newCurrentTick:       sdk.NewInt(2),
			newLiquidity:         sdk.NewDec(2),
			newSqrtPrice:         sdk.NewDec(2),
		},
		"sender does not have enough balance": {
			senderInitialBalance: defaultInitialBalance,
			poolInitialBalance:   defaultInitialBalance,
			tokenIn:              oneHundredETH.Add(oneHundredETH),
			tokenOut:             oneHundredUSDC,
			newCurrentTick:       sdk.NewInt(2),
			newLiquidity:         sdk.NewDec(2),
			newSqrtPrice:         sdk.NewDec(2),
			expectError:          types.InsufficientUserBalanceError{},
		},
		"pool does not have enough balance": {
			senderInitialBalance: defaultInitialBalance,
			poolInitialBalance:   defaultInitialBalance,
			tokenIn:              oneHundredETH,
			tokenOut:             oneHundredUSDC.Add(oneHundredUSDC),
			newCurrentTick:       sdk.NewInt(2),
			newLiquidity:         sdk.NewDec(2),
			newSqrtPrice:         sdk.NewDec(2),
			expectError:          types.InsufficientPoolBalanceError{},
		},
	}

	for name, tc := range tests {
		tc := tc
		suite.Run(name, func() {
			suite.SetupTest()
			concentratedLiquidityKeeper := suite.App.ConcentratedLiquidityKeeper

			// Create pool with initial balance
			pool := suite.PrepareConcentratedPool()
			suite.FundAcc(pool.GetAddress(), tc.poolInitialBalance)
			// Create account with empty balance and fund with initial balance
			sender := apptesting.CreateRandomAccounts(1)[0]
			suite.FundAcc(sender, tc.senderInitialBalance)

			// Default pool values are initialized to one.
			pool.ApplySwap(sdk.OneDec(), sdk.OneInt(), sdk.OneDec())

			// Write default pool to state.
			err := concentratedLiquidityKeeper.SetPool(suite.Ctx, pool)
			suite.Require().NoError(err)

			// Set mock listener to make sure that is is called when desired.
			suite.setListenerMockOnConcentratedLiquidityKeeper()

			err = concentratedLiquidityKeeper.UpdatePoolForSwap(suite.Ctx, pool, sender, tc.tokenIn, tc.tokenOut, tc.newCurrentTick, tc.newLiquidity, tc.newSqrtPrice)

			// Test that pool is updated
			poolAfterUpdate, err2 := concentratedLiquidityKeeper.GetPoolById(suite.Ctx, pool.GetId())
			suite.Require().NoError(err2)

			if tc.expectError != nil {
				suite.Require().Error(err)
				suite.Require().ErrorAs(err, &tc.expectError)

				// Test that pool is not updated
				suite.Require().Equal(pool.String(), poolAfterUpdate.String())
				return
			}
			suite.Require().NoError(err)

			suite.Require().Equal(tc.newCurrentTick, poolAfterUpdate.GetCurrentTick())
			suite.Require().Equal(tc.newLiquidity, poolAfterUpdate.GetLiquidity())
			suite.Require().Equal(tc.newSqrtPrice, poolAfterUpdate.GetCurrentSqrtPrice())

			// Estimate expected final balances from inputs.
			expectedSenderFinalBalance := tc.senderInitialBalance.Sub(sdk.NewCoins(tc.tokenIn)).Add(tc.tokenOut)
			expectedPoolFinalBalance := tc.poolInitialBalance.Add(tc.tokenIn).Sub(sdk.NewCoins(tc.tokenOut))

			// Test that token out is sent from pool to sender.
			senderBalanceAfterSwap := suite.App.BankKeeper.GetAllBalances(suite.Ctx, sender)
			suite.Require().Equal(expectedSenderFinalBalance.String(), senderBalanceAfterSwap.String())

			// Test that token in is sent from sender to pool.
			poolBalanceAfterSwap := suite.App.BankKeeper.GetAllBalances(suite.Ctx, pool.GetAddress())
			suite.Require().Equal(expectedPoolFinalBalance.String(), poolBalanceAfterSwap.String())

			// Validate that listeners were called the desired number of times
			suite.validateListenerCallCount(0, 0, 0, 1)
		})
	}
}

func (s *KeeperTestSuite) inverseRelationshipInvariants(firstTokenIn, firstTokenOut, secondTokenIn, secondTokenOut sdk.Coin, poolBefore poolmanagertypes.PoolI, userBalanceBeforeSwap sdk.Coins, poolBalanceBeforeSwap sdk.Coins, outGivenIn bool) {
	pool, ok := poolBefore.(cltypes.ConcentratedPoolExtension)
	s.Require().True(ok)

	liquidityBefore, err := s.App.ConcentratedLiquidityKeeper.GetTotalPoolLiquidity(s.Ctx, pool.GetId())
	s.Require().NoError(err)

	// The output of the first swap should be exactly the same as the input of the second swap.
	// The input of the first swap should be within a margin of error of the output of the second swap.
	if outGivenIn {
		s.Require().Equal(firstTokenOut, secondTokenIn)
		s.validateAmountsWithTolerance(firstTokenIn.Amount, secondTokenOut.Amount)
	} else {
		s.Require().Equal(firstTokenIn, secondTokenOut)
		s.validateAmountsWithTolerance(firstTokenOut.Amount, secondTokenIn.Amount)
	}

	// Assure that pool state came back to original state
	poolAfter, err := s.App.ConcentratedLiquidityKeeper.GetPool(s.Ctx, poolBefore.GetId())
	s.Require().NoError(err)

	liquidityAfter, err := s.App.ConcentratedLiquidityKeeper.GetTotalPoolLiquidity(s.Ctx, pool.GetId())
	s.Require().NoError(err)

	// After both swaps, the pool should have the same total shares and total liquidity.
	s.Require().Equal(liquidityBefore, liquidityAfter)

	// Within a margin of error, the spot price should be the same before and after the swap
	oldSpotPrice, err := poolBefore.SpotPrice(s.Ctx, pool.GetToken0(), pool.GetToken1())
	s.Require().NoError(err)
	newSpotPrice, err := poolAfter.SpotPrice(s.Ctx, pool.GetToken0(), pool.GetToken1())
	s.Require().NoError(err)
	multiplicativeTolerance = osmomath.ErrTolerance{
		MultiplicativeTolerance: sdk.MustNewDecFromStr("0.001"),
	}
	s.Require().Equal(0, multiplicativeTolerance.Compare(oldSpotPrice.RoundInt(), newSpotPrice.RoundInt()))

	// Assure that user balance now as it was before both swaps.
	// TODO: Come back to this choice after deciding if we are using BigDec for swaps
	// https://github.com/osmosis-labs/osmosis/issues/4475
	userBalanceAfterSwap := s.App.BankKeeper.GetAllBalances(s.Ctx, s.TestAccs[0])
	poolBalanceAfterSwap := s.App.BankKeeper.GetAllBalances(s.Ctx, poolBefore.GetAddress())
	for _, coin := range userBalanceBeforeSwap {
		beforeSwap := userBalanceBeforeSwap.AmountOf(coin.Denom)
		afterSwap := userBalanceAfterSwap.AmountOf(coin.Denom)
		s.Require().Equal(0, multiplicativeTolerance.Compare(beforeSwap, afterSwap), fmt.Sprintf("user balance before swap: %s, after swap: %s", beforeSwap, afterSwap))
	}
	for _, coin := range poolBalanceBeforeSwap {
		beforeSwap := poolBalanceBeforeSwap.AmountOf(coin.Denom)
		afterSwap := poolBalanceAfterSwap.AmountOf(coin.Denom)
		s.Require().Equal(0, multiplicativeTolerance.Compare(beforeSwap, afterSwap), fmt.Sprintf("pool balance before swap: %s, after swap: %s", beforeSwap, afterSwap))
	}
}

// validateAmountsWithTolerance validates the given amounts a and b, allowing
// a negligible multiplicative error and an additive error of 1.
func (s *KeeperTestSuite) validateAmountsWithTolerance(amountA sdk.Int, amountB sdk.Int) {
	multCompare := multiplicativeTolerance.Compare(amountA, amountB)
	if multCompare != 0 {
		// If the multiplicative comparison fails, try again with additive tolerance of one.
		// This may occcur for small amounts where the multiplicative tolerance ends up being
		// too restrictive for the rounding difference of just 1. E.g. 100 vs 101 does not satisfy the
		// 0.01% multiplciative margin of error but it is acceptable due to expected rounding epsilon.
		s.Require().Equal(0, oneAdditiveTolerance.Compare(amountA, amountB), "amountA: %s, amountB: %s", amountA, amountB)
	} else {
		s.Require().Equal(0, multCompare, "amountA: %s, amountB: %s", amountA, amountB)
	}
}

func (s *KeeperTestSuite) TestFunctionalSwaps() {
	positions := Positions{
		numSwaps:       5,
		numAccounts:    5,
		numFullRange:   4,
		numNarrowRange: 3,
		numConsecutive: 2,
		numOverlapping: 1,
	}
	// Init suite.
	s.SetupTest()

	// Determine amount of ETH and USDC to swap per swap.
	// These values were chosen as to not deplete the entire liquidity, but enough to move the price considerably.
	swapCoin0 := sdk.NewCoin(ETH, DefaultAmt0.Quo(sdk.NewInt(int64(positions.numSwaps))))
	swapCoin1 := sdk.NewCoin(USDC, DefaultAmt1.Quo(sdk.NewInt(int64(positions.numSwaps))))

	// Default setup only creates 3 accounts, but we need 5 for this test.
	s.TestAccs = apptesting.CreateRandomAccounts(positions.numAccounts)

	// Create a default CL pool, but with a 0.3 percent swap fee.
	clPool := s.PrepareCustomConcentratedPool(s.TestAccs[0], ETH, USDC, DefaultTickSpacing, sdk.MustNewDecFromStr("0.002"))

	positionIds := make([][]uint64, 4)
	// Setup full range position across all four accounts
	for i := 0; i < positions.numFullRange; i++ {
		positionId := s.SetupFullRangePositionAcc(clPool.GetId(), s.TestAccs[i])
		positionIds[0] = append(positionIds[0], positionId)
	}

	// Setup narrow range position across three of four accounts
	for i := 0; i < positions.numNarrowRange; i++ {
		positionId := s.SetupDefaultPositionAcc(clPool.GetId(), s.TestAccs[i])
		positionIds[1] = append(positionIds[1], positionId)
	}

	// Setup consecutive range position (in relation to narrow range position) across two of four accounts
	for i := 0; i < positions.numConsecutive; i++ {
		positionId := s.SetupConsecutiveRangePositionAcc(clPool.GetId(), s.TestAccs[i])
		positionIds[2] = append(positionIds[2], positionId)
	}

	// Setup overlapping range position (in relation to narrow range position) on one of four accounts
	for i := 0; i < positions.numOverlapping; i++ {
		positionId := s.SetupOverlappingRangePositionAcc(clPool.GetId(), s.TestAccs[i])
		positionIds[3] = append(positionIds[3], positionId)
	}

	// Depiction of the pool before any swaps
	//
	//  0 -----------------------------|-------------------------------------------- ∞
	//                   4545 ---------|-------- 5500
	//                                 |    5500 --------------- 6250
	//         4000 ----------------- 4999
	//                                 |
	//                              5000

	// Swap multiple times USDC for ETH, therefore increasing the spot price
	_, _, totalTokenIn, totalTokenOut := s.swapAndTrackXTimesInARow(clPool.GetId(), swapCoin1, ETH, cltypes.MaxSpotPrice, positions.numSwaps)
	clPool, err := s.App.ConcentratedLiquidityKeeper.GetPoolById(s.Ctx, clPool.GetId())
	s.Require().NoError(err)

	// Depiction of the pool after the swaps (from 5000 to 5146), increasing the spot price
	//                                   >
	//  0 -----------------------------|--|----------------------------------------- ∞
	//                   4545 ---------|--|----- 5500
	//                                 |  | 5500 --------------- 6250
	//         4000 ----------------- 4999|
	//                                 |  |
	//                              5000 > 5146
	//
	// from math import *
	// from decimal import *
	// liq = Decimal("4836489743.729150266025048947")
	// sqrt_cur = Decimal("5000").sqrt()
	// token_in = Decimal("5000000000")
	// swap_fee = Decimal("0.003")
	// token_in_after_fee = token_in * (Decimal("1") - swap_fee)
	// sqrt_next = sqrt_cur + token_in_after_fee / liq
	// token_out = liq * (sqrt_next - sqrt_cur) / (sqrt_cur * sqrt_next)

	// # Summary:
	// print(sqrt_next) # 71.74138432587113364823838192
	// print(token_out) # 982676.1324268988579833395181

	// Get expected values from the calculations above
	expectedSqrtPrice := osmomath.MustNewDecFromStr("71.74138432587113364823838192")
	actualSqrtPrice := osmomath.BigDecFromSDKDec(clPool.GetCurrentSqrtPrice())
	expectedTokenIn := swapCoin1.Amount.Mul(sdk.NewInt(int64(positions.numSwaps)))
	expectedTokenOut := sdk.NewInt(983645)

	// Compare the expected and actual values with a multiplicative tolerance of 0.0001%
	s.Require().Equal(0, multiplicativeTolerance.CompareBigDec(expectedSqrtPrice, actualSqrtPrice))
	s.Require().Equal(0, multiplicativeTolerance.Compare(expectedTokenIn, totalTokenIn.Amount))
	s.Require().Equal(0, multiplicativeTolerance.Compare(expectedTokenOut, totalTokenOut.Amount))

	// Withdraw all full range positions
	for _, positionId := range positionIds[0] {
		position, err := s.App.ConcentratedLiquidityKeeper.GetPosition(s.Ctx, positionId)
		s.Require().NoError(err)
		owner, err := sdk.AccAddressFromBech32(position.Address)
		s.Require().NoError(err)
		s.App.ConcentratedLiquidityKeeper.WithdrawPosition(s.Ctx, owner, positionId, position.Liquidity)
	}

	// Swap multiple times ETH for USDC, therefore decreasing the spot price
	_, _, totalTokenIn, totalTokenOut = s.swapAndTrackXTimesInARow(clPool.GetId(), swapCoin0, USDC, cltypes.MinSpotPrice, positions.numSwaps)
	clPool, err = s.App.ConcentratedLiquidityKeeper.GetPoolById(s.Ctx, clPool.GetId())
	s.Require().NoError(err)

	// Depiction of the pool after the swaps (from 5146 to 4990), decreasing the spot price
	//								   <
	//                   4545 -----|------|----- 5500
	//                             |      | 5500 --------------- 6250
	//         4000 ---------------|- 4999|
	//                             |      |
	//                          4990   <  5146
	// from math import *
	// from decimal import *
	// # Range 1: From 5146 to 4999
	// token_in = Decimal("1000000")
	// swap_fee = Decimal("0.003")
	// token_in_after_fee = token_in - (token_in * swap_fee)
	// liq_1 = Decimal("4553647031.254531254265048947")
	// sqrt_cur = Decimal("71.741384325871133645")
	// sqrt_next_1 = Decimal("4999").sqrt()

	// token_out_1 = liq_1 * (sqrt_cur - sqrt_next_1)
	// token_in_1 = ceil(liq_1 * (sqrt_cur - sqrt_next_1) / (sqrt_next_1 * sqrt_cur))

	// token_in = token_in_after_fee - token_in_1

	// # Range 2: from 4999 till end
	// liq_2 = Decimal("5224063246.973358697925449540")
	// sqrt_next_2 = liq_2 / ((liq_2 / sqrt_next_1) + token_in)
	// token_out_2 = liq_2 * (sqrt_next_1 - sqrt_next_2)
	// token_in_2 = ceil(liq_2 * (sqrt_next_1 - sqrt_next_2) /
	// 				  (sqrt_next_2 * sqrt_next_1))
	// token_out = token_out_1 + token_out_2

	// # Summary:
	// print(sqrt_next_2)  # 70.64112736841825140176332377
	// print(token_out)    # 5052068983.121266708067570832

	// Get expected values from the calculations above
	expectedSqrtPrice = osmomath.MustNewDecFromStr("70.64112736841825140176332377")
	actualSqrtPrice = osmomath.BigDecFromSDKDec(clPool.GetCurrentSqrtPrice())
	expectedTokenIn = swapCoin0.Amount.Mul(sdk.NewInt(int64(positions.numSwaps)))
	expectedTokenOut = sdk.NewInt(5057205729)

	// Compare the expected and actual values with a multiplicative tolerance of 0.0001%
	s.Require().Equal(0, multiplicativeTolerance.CompareBigDec(expectedSqrtPrice, actualSqrtPrice))
	s.Require().Equal(0, multiplicativeTolerance.Compare(expectedTokenIn, totalTokenIn.Amount))
	s.Require().Equal(0, multiplicativeTolerance.Compare(expectedTokenOut, totalTokenOut.Amount))

	// Withdraw all narrow range positions
	for _, positionId := range positionIds[1] {
		position, err := s.App.ConcentratedLiquidityKeeper.GetPosition(s.Ctx, positionId)
		s.Require().NoError(err)
		owner, err := sdk.AccAddressFromBech32(position.Address)
		s.Require().NoError(err)
		s.App.ConcentratedLiquidityKeeper.WithdrawPosition(s.Ctx, owner, positionId, position.Liquidity)
	}

	// Swap multiple times USDC for ETH, therefore increasing the spot price
	_, _, totalTokenIn, totalTokenOut = s.swapAndTrackXTimesInARow(clPool.GetId(), swapCoin1, ETH, cltypes.MaxSpotPrice, positions.numSwaps)
	clPool, err = s.App.ConcentratedLiquidityKeeper.GetPoolById(s.Ctx, clPool.GetId())
	s.Require().NoError(err)

	// Depiction of the pool after the swaps (from 4990 to 5810), increasing the spot price
	//								      >
	//                             |        5500 -|------------- 6250
	//         4000 ---------------|- 4999        |
	//                             |              |
	//                          4990      >       5810
	// from math import *
	// from decimal import *
	// # Range 1: From 4990.16... to 4999
	// token_in = Decimal("5000000000")
	// swap_fee = Decimal("0.003")
	// token_in_after_fee = token_in - (token_in * swap_fee)
	// liq_1 = Decimal("670416215.718827443660400593")
	// sqrt_cur = Decimal("70.641127368418251403")
	// sqrt_next_1 = Decimal("4999").sqrt()

	// token_out_1 = liq_1 * (sqrt_next_1 - sqrt_cur) / (sqrt_next_1 * sqrt_cur)
	// token_in_1 = ceil(liq_1 * abs(sqrt_cur - sqrt_next_1))

	// token_in = token_in_after_fee - token_in_1

	// # Range 2: from 5500 till end
	// sqrt_next_1 = Decimal("5500").sqrt()
	// liq_2 = Decimal("2395534889.911016246446002272")
	// sqrt_next_2 = sqrt_next_1 + token_in / liq_2

	// token_out_2 = liq_2 * (sqrt_next_2 - sqrt_next_1) / (sqrt_next_1 * sqrt_next_2)
	// token_in_2 = ceil(liq_2 * abs(sqrt_next_2 - sqrt_next_1))
	// token_out = token_out_1 + token_out_2

	// # Summary:
	// print(sqrt_next_2)  # 76.22545423006231767390422658
	// print(token_out)    # 882804.6589413517320313885494

	// Get expected values from the calculations above
	expectedSqrtPrice = osmomath.MustNewDecFromStr("76.22545423006231767390422658")
	actualSqrtPrice = osmomath.BigDecFromSDKDec(clPool.GetCurrentSqrtPrice())
	expectedTokenIn = swapCoin1.Amount.Mul(sdk.NewInt(int64(positions.numSwaps)))
	expectedTokenOut = sdk.NewInt(883663)

	// Compare the expected and actual values with a multiplicative tolerance of 0.0001%
	s.Require().Equal(0, multiplicativeTolerance.CompareBigDec(expectedSqrtPrice, actualSqrtPrice))
	s.Require().Equal(0, multiplicativeTolerance.Compare(expectedTokenIn, totalTokenIn.Amount))
	s.Require().Equal(0, multiplicativeTolerance.Compare(expectedTokenOut, totalTokenOut.Amount))

	// Withdraw all consecutive range position (in relation to narrow range position)
	for _, positionId := range positionIds[2] {
		position, err := s.App.ConcentratedLiquidityKeeper.GetPosition(s.Ctx, positionId)
		s.Require().NoError(err)
		owner, err := sdk.AccAddressFromBech32(position.Address)
		s.Require().NoError(err)
		s.App.ConcentratedLiquidityKeeper.WithdrawPosition(s.Ctx, owner, positionId, position.Liquidity)
	}

	// Swap multiple times ETH for USDC, therefore decreasing the spot price
	_, _, totalTokenIn, totalTokenOut = s.swapAndTrackXTimesInARow(clPool.GetId(), swapCoin0, USDC, cltypes.MinSpotPrice, positions.numSwaps)
	clPool, err = s.App.ConcentratedLiquidityKeeper.GetPoolById(s.Ctx, clPool.GetId())
	s.Require().NoError(err)

	// Depiction of the pool after the swaps (from 5810 to 4093), decreasing the spot price
	//                               <
	//         4000 -|--------------- 4999          |
	//				 |							    |
	//            4093		         <	            5810
	//
	// from math import *
	// from decimal import *
	// liq = Decimal("670416215.718827443660400593")
	// sqrt_cur = Decimal("4999").sqrt()
	// token_in = Decimal("1000000")
	// swap_fee = Decimal("0.003")
	// token_in_after_fee = token_in * (Decimal("1") - swap_fee)
	// sqrt_next = liq / ((liq / sqrt_cur) + token_in_after_fee)
	// token_out = liq * (sqrt_cur - sqrt_next)

	// # Summary:
	// print(sqrt_next)  # 63.97671895942244949922335999
	// print(token_out)  # 4509814620.762503497903902725

	// Get expected values from the calculations above
	expectedSqrtPrice = osmomath.MustNewDecFromStr("63.97671895942244949922335999")
	actualSqrtPrice = osmomath.BigDecFromSDKDec(clPool.GetCurrentSqrtPrice())
	expectedTokenIn = swapCoin0.Amount.Mul(sdk.NewInt(int64(positions.numSwaps)))
	expectedTokenOut = sdk.NewInt(4513904710)

	// Compare the expected and actual values with a multiplicative tolerance of 0.0001%
	s.Require().Equal(0, multiplicativeTolerance.CompareBigDec(expectedSqrtPrice, actualSqrtPrice))
	s.Require().Equal(0, multiplicativeTolerance.Compare(expectedTokenIn, totalTokenIn.Amount))
	s.Require().Equal(0, multiplicativeTolerance.Compare(expectedTokenOut, totalTokenOut.Amount))
}<|MERGE_RESOLUTION|>--- conflicted
+++ resolved
@@ -417,11 +417,7 @@
 			expectedTokenIn:  sdk.NewCoin("eth", sdk.NewInt(12892)),
 			expectedTokenOut: sdk.NewCoin("usdc", sdk.NewInt(64417624)),
 			expectedTick: func() sdk.Int {
-<<<<<<< HEAD
-				tick, _ := math.PriceToTick(sdk.NewDec(4994), 1)
-=======
 				tick, _ := math.PriceToTick(sdk.NewDec(4994), DefaultTickSpacing)
->>>>>>> 9d3ef258
 				return tick
 			}(),
 			expectedSqrtPrice:          sdk.MustNewDecFromStr("70.668238976219012614"), // https://www.wolframalpha.com/input?i=%28%281517882343.751510418088349649%29%29+%2F+%28%28%281517882343.751510418088349649%29+%2F+%2870.710678118654752440%29%29+%2B+%2812891.26207649936510%29%29
@@ -586,11 +582,7 @@
 			expectedTokenOut:                  sdk.NewCoin("usdc", sdk.NewInt(64417624)),
 			expectedFeeGrowthAccumulatorValue: sdk.MustNewDecFromStr("0.000000085792039652"),
 			expectedTick: func() sdk.Int {
-<<<<<<< HEAD
-				tick, _ := math.PriceToTick(sdk.NewDec(4994), 1)
-=======
 				tick, _ := math.PriceToTick(sdk.NewDec(4994), DefaultTickSpacing)
->>>>>>> 9d3ef258
 				return tick
 			}(),
 			expectedSqrtPrice: sdk.MustNewDecFromStr("70.668238976219012614"), // https://www.wolframalpha.com/input?i=%28%281517882343.751510418088349649%29%29+%2F+%28%28%281517882343.751510418088349649%29+%2F+%2870.710678118654752440%29%29+%2B+%2813020+*+%281+-+0.01%29%29%29
