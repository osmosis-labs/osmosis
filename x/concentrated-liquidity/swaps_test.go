--- conflicted
+++ resolved
@@ -97,14 +97,10 @@
 			s.Setup()
 
 			// Create a usdc - eth concentrated liquidity pool
-<<<<<<< HEAD
-			poolId, err := s.App.ConcentratedLiquidityKeeper.CreateNewConcentratedLiquidityPool(s.Ctx, 1, "eth", "usdc", currSqrtPrice, currTick)
+			poolId, err := s.App.ConcentratedLiquidityKeeper.CreateNewConcentratedLiquidityPool(s.Ctx, 1, "eth", "usdc", DefaultCurrSqrtPrice, DefaultCurrTick)
 			s.Require().NoError(err)
 
 			pool, err := s.App.ConcentratedLiquidityKeeper.GetPoolById(s.Ctx, poolId)
-=======
-			pool, err := s.App.ConcentratedLiquidityKeeper.CreateNewConcentratedLiquidityPool(s.Ctx, 1, "eth", "usdc", DefaultCurrSqrtPrice, DefaultCurrTick)
->>>>>>> 1f24c62f
 			s.Require().NoError(err)
 
 			// Check the test case to see if we are swapping asset0 for asset1 or vice versa
@@ -245,7 +241,10 @@
 			s.Setup()
 
 			// Create a usdc - eth concentrated liquidity pool
-			pool, err := s.App.ConcentratedLiquidityKeeper.CreateNewConcentratedLiquidityPool(s.Ctx, 1, "eth", "usdc", DefaultCurrSqrtPrice, DefaultCurrTick)
+			poolId, err := s.App.ConcentratedLiquidityKeeper.CreateNewConcentratedLiquidityPool(s.Ctx, 1, "eth", "usdc", DefaultCurrSqrtPrice, DefaultCurrTick)
+			s.Require().NoError(err)
+			
+			pool, err := s.App.ConcentratedLiquidityKeeper.GetPoolById(s.Ctx, poolId)
 			s.Require().NoError(err)
 
 			// Check the test case to see if we are swapping asset0 for asset1 or vice versa
