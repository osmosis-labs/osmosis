--- conflicted
+++ resolved
@@ -3077,18 +3077,12 @@
 	swapUSDCFunded := sdk.NewCoin(USDC, sdk.Int(sdk.MustNewDecFromStr("10000")))
 	s.FundAcc(swapAddress, sdk.NewCoins(swapEthFunded, swapUSDCFunded))
 	_, tokenOut, _, err := s.clk.SwapInAmtGivenOut(s.Ctx, swapAddress, pool, sdk.NewCoin(USDC, sdk.NewInt(10000)), ETH, pool.GetSpreadFactor(s.Ctx), sdk.ZeroDec())
-<<<<<<< HEAD
 	s.Require().NoError(err)
-=======
->>>>>>> 13cb7e7d
 	fmt.Println("Token swapped out: ", tokenOut)
 
 	// Swap back in the amount that was swapped out to test the inverse relationship
 	// This line is commented out as it triggers an infinite loop.
-<<<<<<< HEAD
+
 	_, _, _, err = s.clk.SwapOutAmtGivenIn(s.Ctx, swapAddress, pool, tokenOut, ETH, pool.GetSpreadFactor(s.Ctx), sdk.ZeroDec())
-=======
-	// _, _, _, err = s.clk.SwapOutAmtGivenIn(s.Ctx, swapAddress, pool, tokenOut, ETH, pool.GetSpreadFactor(s.Ctx), sdk.ZeroDec())
->>>>>>> 13cb7e7d
 	s.Require().NoError(err)
 }