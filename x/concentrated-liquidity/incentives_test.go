--- conflicted
+++ resolved
@@ -3110,11 +3110,7 @@
 			growthInside:     uptimeHelper.hundredTokensMultiDenom,
 			growthOutside:    uptimeHelper.twoHundredTokensMultiDenom,
 
-<<<<<<< HEAD
-			expectedError: cltypes.NegativeDurationError{Duration: time.Hour * 552 * -1},
-=======
 			expectedError: cltypes.NegativeDurationError{Duration: time.Hour * 504 * -1},
->>>>>>> b68141b8
 		},
 	}
 	for _, tc := range tests {
