package concentrated_liquidity_test

import (
	"fmt"
	"time"

	sdk "github.com/cosmos/cosmos-sdk/types"

	sdkerrors "github.com/cosmos/cosmos-sdk/types/errors"

	"github.com/osmosis-labs/osmosis/osmoutils"
	"github.com/osmosis-labs/osmosis/osmoutils/accum"
	cl "github.com/osmosis-labs/osmosis/v15/x/concentrated-liquidity"
	"github.com/osmosis-labs/osmosis/v15/x/concentrated-liquidity/math"
	"github.com/osmosis-labs/osmosis/v15/x/concentrated-liquidity/model"
	"github.com/osmosis-labs/osmosis/v15/x/concentrated-liquidity/types"
	cltypes "github.com/osmosis-labs/osmosis/v15/x/concentrated-liquidity/types"
	"github.com/osmosis-labs/osmosis/v15/x/gamm/pool-models/balancer"
	gammtypes "github.com/osmosis-labs/osmosis/v15/x/gamm/types"
	poolincentivestypes "github.com/osmosis-labs/osmosis/v15/x/pool-incentives/types"
)

var (
	defaultPoolId     = uint64(1)
	defaultMultiplier = sdk.OneInt()

	testAddressOne   = sdk.MustAccAddressFromBech32("osmo1cyyzpxplxdzkeea7kwsydadg87357qnahakaks")
	testAddressTwo   = sdk.MustAccAddressFromBech32("osmo18s5lynnmx37hq4wlrw9gdn68sg2uxp5rgk26vv")
	testAddressThree = sdk.MustAccAddressFromBech32("osmo1qwexv7c6sm95lwhzn9027vyu2ccneaqad4w8ka")
	testAddressFour  = sdk.MustAccAddressFromBech32("osmo14hcxlnwlqtq75ttaxf674vk6mafspg8xwgnn53")

	testAccumOne = "testAccumOne"

	// Note: lexicographic order is denomFour, denomOne, denomThree, denomTwo
	testDenomOne   = "denomOne"
	testDenomTwo   = "denomTwo"
	testDenomThree = "denomThree"
	testDenomFour  = "denomFour"

	defaultIncentiveAmount = sdk.NewDec(2 << 60)

	testEmissionOne   = sdk.MustNewDecFromStr("0.000001")
	testEmissionTwo   = sdk.MustNewDecFromStr("0.0783")
	testEmissionThree = sdk.MustNewDecFromStr("165.4")
	testEmissionFour  = sdk.MustNewDecFromStr("57.93")

	defaultBlockTime  = time.Unix(1, 1).UTC()
	defaultTimeBuffer = time.Hour
	defaultStartTime  = defaultBlockTime.Add(defaultTimeBuffer)

	testUptimeOne   = types.SupportedUptimes[0]
	testUptimeTwo   = types.SupportedUptimes[1]
	testUptimeThree = types.SupportedUptimes[2]
	testUptimeFour  = types.SupportedUptimes[3]

	incentiveRecordOne = types.IncentiveRecord{
		PoolId:               validPoolId,
		IncentiveDenom:       testDenomOne,
		IncentiveCreatorAddr: testAddressOne.String(),
		IncentiveRecordBody: types.IncentiveRecordBody{
			RemainingAmount: defaultIncentiveAmount,
			EmissionRate:    testEmissionOne,
			StartTime:       defaultStartTime,
		},
		MinUptime: testUptimeOne,
	}

	incentiveRecordTwo = types.IncentiveRecord{
		PoolId:               validPoolId,
		IncentiveDenom:       testDenomTwo,
		IncentiveCreatorAddr: testAddressTwo.String(),
		IncentiveRecordBody: types.IncentiveRecordBody{
			RemainingAmount: defaultIncentiveAmount,
			EmissionRate:    testEmissionTwo,
			StartTime:       defaultStartTime,
		},
		MinUptime: testUptimeTwo,
	}

	incentiveRecordThree = types.IncentiveRecord{
		PoolId:               validPoolId,
		IncentiveDenom:       testDenomThree,
		IncentiveCreatorAddr: testAddressThree.String(),
		IncentiveRecordBody: types.IncentiveRecordBody{
			RemainingAmount: defaultIncentiveAmount,
			EmissionRate:    testEmissionThree,
			StartTime:       defaultStartTime,
		},
		MinUptime: testUptimeThree,
	}

	incentiveRecordFour = types.IncentiveRecord{
		PoolId:               validPoolId,
		IncentiveDenom:       testDenomFour,
		IncentiveCreatorAddr: testAddressFour.String(),
		IncentiveRecordBody: types.IncentiveRecordBody{
			RemainingAmount: defaultIncentiveAmount,
			EmissionRate:    testEmissionFour,
			StartTime:       defaultStartTime,
		},
		MinUptime: testUptimeFour,
	}

	emptyIncentiveRecord = types.IncentiveRecord{
		PoolId:               validPoolId,
		IncentiveDenom:       "emptyDenom",
		IncentiveCreatorAddr: testAddressFour.String(),
		IncentiveRecordBody: types.IncentiveRecordBody{
			RemainingAmount: sdk.ZeroDec(),
			EmissionRate:    testEmissionFour,
			StartTime:       defaultStartTime,
		},
		MinUptime: testUptimeFour,
	}

	testQualifyingDepositsOne   = sdk.NewInt(50)
	testQualifyingDepositsTwo   = sdk.NewInt(100)
	testQualifyingDepositsThree = sdk.NewInt(399)

	defaultBalancerAssets = []balancer.PoolAsset{
		{Weight: sdk.NewInt(1), Token: sdk.NewCoin("foo", sdk.NewInt(100))},
		{Weight: sdk.NewInt(1), Token: sdk.NewCoin("bar", sdk.NewInt(100))},
	}
	defaultConcentratedAssets = sdk.NewCoins(sdk.NewCoin("foo", sdk.NewInt(100)), sdk.NewCoin("bar", sdk.NewInt(100)))
	defaultBalancerPoolParams = balancer.PoolParams{SwapFee: sdk.NewDec(0), ExitFee: sdk.NewDec(0)}
	invalidPoolId             = uint64(10)
)

type ExpectedUptimes struct {
	emptyExpectedAccumValues     []sdk.DecCoins
	hundredTokensSingleDenom     []sdk.DecCoins
	hundredTokensMultiDenom      []sdk.DecCoins
	twoHundredTokensMultiDenom   []sdk.DecCoins
	threeHundredTokensMultiDenom []sdk.DecCoins
	fourHundredTokensMultiDenom  []sdk.DecCoins
	sixHundredTokensMultiDenom   []sdk.DecCoins
	varyingTokensSingleDenom     []sdk.DecCoins
	varyingTokensMultiDenom      []sdk.DecCoins
}

// getExpectedUptimes returns a base set of expected values for testing based on the number
// of supported uptimes at runtime. This abstraction exists only to ensure backwards-compatibility
// of incentives-related tests if the supported uptimes are ever changed.
func getExpectedUptimes() ExpectedUptimes {
	expUptimes := ExpectedUptimes{
		emptyExpectedAccumValues:     []sdk.DecCoins{},
		hundredTokensSingleDenom:     []sdk.DecCoins{},
		hundredTokensMultiDenom:      []sdk.DecCoins{},
		twoHundredTokensMultiDenom:   []sdk.DecCoins{},
		threeHundredTokensMultiDenom: []sdk.DecCoins{},
		fourHundredTokensMultiDenom:  []sdk.DecCoins{},
		sixHundredTokensMultiDenom:   []sdk.DecCoins{},
		varyingTokensSingleDenom:     []sdk.DecCoins{},
		varyingTokensMultiDenom:      []sdk.DecCoins{},
	}
	for i := range types.SupportedUptimes {
		expUptimes.emptyExpectedAccumValues = append(expUptimes.emptyExpectedAccumValues, cl.EmptyCoins)
		expUptimes.hundredTokensSingleDenom = append(expUptimes.hundredTokensSingleDenom, sdk.NewDecCoins(cl.HundredFooCoins))
		expUptimes.hundredTokensMultiDenom = append(expUptimes.hundredTokensMultiDenom, sdk.NewDecCoins(cl.HundredFooCoins, cl.HundredBarCoins))
		expUptimes.twoHundredTokensMultiDenom = append(expUptimes.twoHundredTokensMultiDenom, sdk.NewDecCoins(cl.TwoHundredFooCoins, cl.TwoHundredBarCoins))
		expUptimes.threeHundredTokensMultiDenom = append(expUptimes.threeHundredTokensMultiDenom, sdk.NewDecCoins(cl.TwoHundredFooCoins.Add(cl.HundredFooCoins), cl.TwoHundredBarCoins.Add(cl.HundredBarCoins)))
		expUptimes.fourHundredTokensMultiDenom = append(expUptimes.fourHundredTokensMultiDenom, sdk.NewDecCoins(cl.TwoHundredFooCoins.Add(cl.TwoHundredFooCoins), cl.TwoHundredBarCoins.Add(cl.TwoHundredBarCoins)))
		expUptimes.sixHundredTokensMultiDenom = append(expUptimes.sixHundredTokensMultiDenom, sdk.NewDecCoins(cl.TwoHundredFooCoins.Add(cl.TwoHundredFooCoins).Add(cl.TwoHundredFooCoins), cl.TwoHundredBarCoins.Add(cl.TwoHundredBarCoins).Add(cl.TwoHundredBarCoins)))
		expUptimes.varyingTokensSingleDenom = append(expUptimes.varyingTokensSingleDenom, sdk.NewDecCoins(cl.HundredFooCoins.Add(sdk.NewDecCoin("foo", sdk.NewInt(int64(i))))))
		expUptimes.varyingTokensMultiDenom = append(expUptimes.varyingTokensMultiDenom, sdk.NewDecCoins(cl.HundredFooCoins.Add(sdk.NewDecCoin("foo", sdk.NewInt(int64(i)))), cl.HundredBarCoins.Add(sdk.NewDecCoin("bar", sdk.NewInt(int64(i*3))))))
	}

	return expUptimes
}

// Helper for converting raw DecCoins accum values to pool proto compatible UptimeTrackers
func wrapUptimeTrackers(accumValues []sdk.DecCoins) []model.UptimeTracker {
	wrappedUptimeTrackers := []model.UptimeTracker{}
	for _, accumValue := range accumValues {
		wrappedUptimeTrackers = append(wrappedUptimeTrackers, model.UptimeTracker{UptimeGrowthOutside: accumValue})
	}

	return wrappedUptimeTrackers
}

// expectedIncentivesFromRate calculates the amount of incentives we expect to accrue based on the rate and time elapsed
func expectedIncentivesFromRate(denom string, rate sdk.Dec, timeElapsed time.Duration, qualifyingLiquidity sdk.Dec) sdk.DecCoin {
	timeInSec := sdk.NewDec(int64(timeElapsed)).Quo(sdk.MustNewDecFromStr("1000000000"))
	amount := rate.Mul(timeInSec).QuoTruncate(qualifyingLiquidity)

	return sdk.NewDecCoinFromDec(denom, amount)
}

// expectedIncentivesFromUptimeGrowth calculates the amount of incentives we expect to accrue based on uptime accumulator growth.
//
// Assumes `uptimeGrowths` represents the growths for all global uptime accums and only counts growth that `timeInPool` qualifies for
// towards result. Takes in a multiplier parameter for further versatility in testing.
//
// Returns value as truncated sdk.Coins as the primary use of this helper is testing higher level incentives functions such as claiming.
func expectedIncentivesFromUptimeGrowth(uptimeGrowths []sdk.DecCoins, positionShares sdk.Dec, timeInPool time.Duration, multiplier sdk.Int) sdk.Coins {
	// Sum up rewards from all inputs
	totalRewards := sdk.Coins(nil)
	for uptimeIndex, uptimeGrowth := range uptimeGrowths {
		if timeInPool >= types.SupportedUptimes[uptimeIndex] {
			curRewards := uptimeGrowth.MulDecTruncate(positionShares).MulDecTruncate(multiplier.ToDec())
			totalRewards = totalRewards.Add(sdk.NormalizeCoins(curRewards)...)
		}
	}

	return totalRewards
}

func chargeIncentive(incentiveRecord types.IncentiveRecord, timeElapsed time.Duration) types.IncentiveRecord {
	secToNanoSec := int64(1000000000)
	incentivesEmitted := incentiveRecord.IncentiveRecordBody.EmissionRate.Mul(sdk.NewDec(int64(timeElapsed)).Quo(sdk.NewDec(secToNanoSec)))
	incentiveRecord.IncentiveRecordBody.RemainingAmount = incentiveRecord.IncentiveRecordBody.RemainingAmount.Sub(incentivesEmitted)

	return incentiveRecord
}

// emittedIncentives returns the amount of incentives emitted by incentiveRecord over timeElapsed.
// It uses the same logic as chargeIncentive for calculating this amount.
func emittedIncentives(incentiveRecord types.IncentiveRecord, timeElapsed time.Duration) sdk.Dec {
	secToNanoSec := int64(1000000000)
	incentivesEmitted := incentiveRecord.IncentiveRecordBody.EmissionRate.Mul(sdk.NewDec(int64(timeElapsed)).Quo(sdk.NewDec(secToNanoSec)))
	return incentivesEmitted
}

// Helper for adding a predetermined amount to each global uptime accum in clPool
func addToUptimeAccums(ctx sdk.Context, poolId uint64, clKeeper *cl.Keeper, addValues []sdk.DecCoins) error {
	poolUptimeAccumulators, err := clKeeper.GetUptimeAccumulators(ctx, poolId)
	if err != nil {
		return err
	}

	for uptimeIndex, uptimeAccum := range poolUptimeAccumulators {
		uptimeAccum.AddToAccumulator(addValues[uptimeIndex])
	}

	return nil
}

// addDecCoinsArray adds the contents of the second param from the first (decCoinsArrayA + decCoinsArrayB)
// Note that this takes in two _arrays_ of DecCoins, meaning that each term itself is of type DecCoins (i.e. an array of DecCoin).
func addDecCoinsArray(decCoinsArrayA []sdk.DecCoins, decCoinsArrayB []sdk.DecCoins) ([]sdk.DecCoins, error) {
	if len(decCoinsArrayA) != len(decCoinsArrayB) {
		return []sdk.DecCoins{}, fmt.Errorf("DecCoin arrays must be of equal length to be added")
	}

	finalDecCoinArray := []sdk.DecCoins{}
	for i := range decCoinsArrayA {
		finalDecCoinArray = append(finalDecCoinArray, decCoinsArrayA[i].Add(decCoinsArrayB[i]...))
	}

	return finalDecCoinArray, nil
}

func createIncentiveRecord(incentiveDenom string, remainingAmt, emissionRate sdk.Dec, startTime time.Time, minUpTime time.Duration) types.IncentiveRecord {
	return types.IncentiveRecord{
		IncentiveDenom: incentiveDenom,
		IncentiveRecordBody: types.IncentiveRecordBody{
			RemainingAmount: remainingAmt,
			EmissionRate:    emissionRate,
			StartTime:       startTime,
		},
		MinUptime: minUpTime,
	}
}

func withDenom(record types.IncentiveRecord, denom string) types.IncentiveRecord {
	record.IncentiveDenom = denom

	return record
}

func withAmount(record types.IncentiveRecord, amount sdk.Dec) types.IncentiveRecord {
	record.IncentiveRecordBody.RemainingAmount = amount

	return record
}

func withStartTime(record types.IncentiveRecord, startTime time.Time) types.IncentiveRecord {
	record.IncentiveRecordBody.StartTime = startTime

	return record
}

func withMinUptime(record types.IncentiveRecord, minUptime time.Duration) types.IncentiveRecord {
	record.MinUptime = minUptime

	return record
}

func withEmissionRate(record types.IncentiveRecord, emissionRate sdk.Dec) types.IncentiveRecord {
	record.IncentiveRecordBody.EmissionRate = emissionRate

	return record
}

func (s *KeeperTestSuite) TestCreateAndGetUptimeAccumulators() {
	// We expect there to be len(types.SupportedUptimes) number of initialized accumulators
	// for a successful pool creation. We calculate this upfront to ensure test compatibility
	// if the uptimes we support ever change.
	expectedUptimes := getExpectedUptimes()

	type initUptimeAccumTest struct {
		poolId              uint64
		initializePoolAccum bool
		expectedAccumValues []sdk.DecCoins

		expectedPass bool
	}
	tests := map[string]initUptimeAccumTest{
		"default pool setup": {
			poolId:              defaultPoolId,
			initializePoolAccum: true,
			expectedAccumValues: expectedUptimes.emptyExpectedAccumValues,
			expectedPass:        true,
		},
		"setup with different poolId": {
			poolId:              defaultPoolId + 1,
			initializePoolAccum: true,
			expectedAccumValues: expectedUptimes.emptyExpectedAccumValues,
			expectedPass:        true,
		},
		"pool not initialized": {
			initializePoolAccum: false,
			poolId:              defaultPoolId,
			expectedAccumValues: []sdk.DecCoins{},
			expectedPass:        false,
		},
	}

	for name, tc := range tests {
		tc := tc
		s.Run(name, func() {
			s.SetupTest()
			clKeeper := s.App.ConcentratedLiquidityKeeper

			// system under test
			if tc.initializePoolAccum {
				err := clKeeper.CreateUptimeAccumulators(s.Ctx, tc.poolId)
				s.Require().NoError(err)
			}
			poolUptimeAccumulators, err := clKeeper.GetUptimeAccumulators(s.Ctx, tc.poolId)

			if tc.expectedPass {
				s.Require().NoError(err)

				// ensure number of uptime accumulators match supported uptimes
				s.Require().Equal(len(tc.expectedAccumValues), len(poolUptimeAccumulators))

				// ensure that each uptime was initialized to the correct value (sdk.DecCoins(nil))
				accumValues := []sdk.DecCoins{}
				for _, accum := range poolUptimeAccumulators {
					accumValues = append(accumValues, accum.GetValue())
				}
				s.Require().Equal(tc.expectedAccumValues, accumValues)
			} else {
				s.Require().Error(err)

				// ensure no accumulators exist for an uninitialized pool
				s.Require().Equal(0, len(poolUptimeAccumulators))
			}
		})
	}
}

func (s *KeeperTestSuite) TestGetUptimeAccumulatorName() {
	type getUptimeNameTest struct {
		poolId            uint64
		uptimeIndex       uint64
		expectedAccumName string
	}
	tests := map[string]getUptimeNameTest{
		"pool id 1, uptime id 0": {
			poolId:            defaultPoolId,
			uptimeIndex:       uint64(0),
			expectedAccumName: string(types.KeyUptimeAccumulator(1, 0)),
		},
		"pool id 1, uptime id 999": {
			poolId:            defaultPoolId,
			uptimeIndex:       uint64(999),
			expectedAccumName: string(types.KeyUptimeAccumulator(1, 999)),
		},
		"pool id 999, uptime id 1": {
			poolId:            uint64(999),
			uptimeIndex:       uint64(1),
			expectedAccumName: string(types.KeyUptimeAccumulator(999, 1)),
		},
	}

	for name, tc := range tests {
		tc := tc
		s.Run(name, func() {
			s.SetupTest()

			// system under test
			accumName := types.KeyUptimeAccumulator(tc.poolId, tc.uptimeIndex)
			s.Require().Equal(tc.expectedAccumName, accumName)
		})
	}
}

func (s *KeeperTestSuite) TestCreateAndGetUptimeAccumulatorValues() {
	// We expect there to be len(types.SupportedUptimes) number of initialized accumulators
	// for a successful pool creation.
	// We re-calculate these values each time to ensure test compatibility if the uptimes
	// we support ever change.
	expectedUptimes := getExpectedUptimes()

	type initUptimeAccumTest struct {
		poolId               uint64
		initializePoolAccums bool
		addedAccumValues     []sdk.DecCoins
		numTimesAdded        int
		expectedAccumValues  []sdk.DecCoins

		expectedPass bool
	}
	tests := map[string]initUptimeAccumTest{
		"hundred of a single denom in each accumulator added once": {
			poolId:               defaultPoolId,
			initializePoolAccums: true,
			addedAccumValues:     expectedUptimes.hundredTokensSingleDenom,
			numTimesAdded:        1,
			expectedAccumValues:  expectedUptimes.hundredTokensSingleDenom,
			expectedPass:         true,
		},
		"hundred of multiple denom in each accumulator added once": {
			poolId:               defaultPoolId,
			initializePoolAccums: true,
			addedAccumValues:     expectedUptimes.hundredTokensMultiDenom,
			numTimesAdded:        1,
			expectedAccumValues:  expectedUptimes.hundredTokensMultiDenom,
			expectedPass:         true,
		},
		"varying amounts of single denom in each accumulator added once": {
			poolId:               defaultPoolId,
			initializePoolAccums: true,
			addedAccumValues:     expectedUptimes.varyingTokensSingleDenom,
			numTimesAdded:        1,
			expectedAccumValues:  expectedUptimes.varyingTokensSingleDenom,
			expectedPass:         true,
		},
		"varying of multiple denoms in each accumulator added once": {
			poolId:               defaultPoolId,
			initializePoolAccums: true,
			addedAccumValues:     expectedUptimes.varyingTokensMultiDenom,
			numTimesAdded:        1,
			expectedAccumValues:  expectedUptimes.varyingTokensMultiDenom,
			expectedPass:         true,
		},
		"hundred of multiple denom in each accumulator added twice": {
			poolId:               defaultPoolId,
			initializePoolAccums: true,
			addedAccumValues:     expectedUptimes.hundredTokensMultiDenom,
			numTimesAdded:        2,
			expectedAccumValues:  expectedUptimes.twoHundredTokensMultiDenom,
			expectedPass:         true,
		},
		"setup with different poolId": {
			poolId:               defaultPoolId + 1,
			initializePoolAccums: true,
			addedAccumValues:     expectedUptimes.hundredTokensSingleDenom,
			numTimesAdded:        1,
			expectedAccumValues:  expectedUptimes.hundredTokensSingleDenom,
			expectedPass:         true,
		},
		"pool not initialized": {
			initializePoolAccums: false,
			poolId:               defaultPoolId,
			addedAccumValues:     expectedUptimes.hundredTokensSingleDenom,
			numTimesAdded:        1,
			expectedAccumValues:  []sdk.DecCoins{},
			expectedPass:         false,
		},
	}

	for name, tc := range tests {
		tc := tc
		s.Run(name, func() {
			s.SetupTest()
			clKeeper := s.App.ConcentratedLiquidityKeeper

			// system under test
			var err error
			if tc.initializePoolAccums {
				err = clKeeper.CreateUptimeAccumulators(s.Ctx, tc.poolId)
				s.Require().NoError(err)

				poolUptimeAccumulators, err := clKeeper.GetUptimeAccumulators(s.Ctx, tc.poolId)
				s.Require().NoError(err)

				for i := 0; i < tc.numTimesAdded; i++ {
					for uptimeId, uptimeAccum := range poolUptimeAccumulators {
						uptimeAccum.AddToAccumulator(tc.addedAccumValues[uptimeId])
					}
					poolUptimeAccumulators, err = clKeeper.GetUptimeAccumulators(s.Ctx, tc.poolId)
					s.Require().NoError(err)
				}
			}
			poolUptimeAccumulatorValues, err := clKeeper.GetUptimeAccumulatorValues(s.Ctx, tc.poolId)

			if tc.expectedPass {
				s.Require().NoError(err)

				// ensure number of uptime accumulators match supported uptimes
				s.Require().Equal(len(tc.expectedAccumValues), len(poolUptimeAccumulatorValues))

				// ensure that each uptime was initialized to the correct value (sdk.DecCoins(nil))
				s.Require().Equal(tc.expectedAccumValues, poolUptimeAccumulatorValues)
			} else {
				s.Require().Error(err)

				// ensure no accumulators exist for an uninitialized pool
				s.Require().Equal(0, len(poolUptimeAccumulatorValues))
			}
		})
	}
}

func (s *KeeperTestSuite) TestCalcAccruedIncentivesForAccum() {
	incentiveRecordOneWithDifferentStartTime := withStartTime(incentiveRecordOne, incentiveRecordOne.IncentiveRecordBody.StartTime.Add(10))
	incentiveRecordOneWithDifferentMinUpTime := withMinUptime(incentiveRecordOne, testUptimeTwo)
	incentiveRecordOneWithDifferentDenom := withDenom(incentiveRecordOne, testDenomTwo)

	type calcAccruedIncentivesTest struct {
		poolId               uint64
		accumUptime          time.Duration
		qualifyingLiquidity  sdk.Dec
		timeElapsed          time.Duration
		poolIncentiveRecords []types.IncentiveRecord
		recordsCleared       bool

		expectedResult           sdk.DecCoins
		expectedIncentiveRecords []types.IncentiveRecord
		expectedPass             bool
	}
	tests := map[string]calcAccruedIncentivesTest{
		"one incentive record, one qualifying for incentives": {
			poolId:               defaultPoolId,
			accumUptime:          types.SupportedUptimes[0],
			qualifyingLiquidity:  sdk.NewDec(100),
			timeElapsed:          time.Hour,
			poolIncentiveRecords: []types.IncentiveRecord{incentiveRecordOne},

			expectedResult: sdk.DecCoins{
				expectedIncentivesFromRate(incentiveRecordOne.IncentiveDenom, incentiveRecordOne.IncentiveRecordBody.EmissionRate, time.Hour, sdk.NewDec(100)),
			},
			expectedIncentiveRecords: []types.IncentiveRecord{chargeIncentive(incentiveRecordOne, time.Hour)},
			expectedPass:             true,
		},
		"two incentive records, one with qualifying liquidity for incentives": {
			poolId:               defaultPoolId,
			accumUptime:          types.SupportedUptimes[0],
			qualifyingLiquidity:  sdk.NewDec(100),
			timeElapsed:          time.Hour,
			poolIncentiveRecords: []types.IncentiveRecord{incentiveRecordOne, incentiveRecordTwo},

			expectedResult: sdk.DecCoins{
				// We only expect the first incentive record to qualify
				expectedIncentivesFromRate(incentiveRecordOne.IncentiveDenom, incentiveRecordOne.IncentiveRecordBody.EmissionRate, time.Hour, sdk.NewDec(100)),
			},
			expectedIncentiveRecords: []types.IncentiveRecord{
				// We only charge the first incentive record since the second wasn't affected
				chargeIncentive(incentiveRecordOne, time.Hour),
				incentiveRecordTwo,
			},
			expectedPass: true,
		},
		"fully emit all incentives in record, significant time elapsed": {
			poolId:              defaultPoolId,
			accumUptime:         types.SupportedUptimes[0],
			qualifyingLiquidity: sdk.NewDec(123),

			// Time elapsed is strictly greater than the time needed to emit all incentives
			timeElapsed: time.Duration((1 << 63) - 1),
			poolIncentiveRecords: []types.IncentiveRecord{
				// We set the emission rate high enough to drain the record in one timestep
				withEmissionRate(incentiveRecordOne, sdk.NewDec(2<<60)),
			},
			recordsCleared: true,

			// We expect the fully incentive amount to be emitted
			expectedResult: sdk.DecCoins{
				sdk.NewDecCoinFromDec(incentiveRecordOne.IncentiveDenom, incentiveRecordOne.IncentiveRecordBody.RemainingAmount.QuoTruncate(sdk.NewDec(123))),
			},

			// Incentive record should have zero remaining amount
			expectedIncentiveRecords: []types.IncentiveRecord{withAmount(withEmissionRate(incentiveRecordOne, sdk.NewDec(2<<60)), sdk.ZeroDec())},
			expectedPass:             true,
		},

		// error catching
		"zero qualifying liquidity": {
			poolId:               defaultPoolId,
			accumUptime:          types.SupportedUptimes[0],
			qualifyingLiquidity:  sdk.NewDec(0),
			timeElapsed:          time.Hour,
			poolIncentiveRecords: []types.IncentiveRecord{incentiveRecordOne},

			expectedResult:           sdk.DecCoins{},
			expectedIncentiveRecords: []types.IncentiveRecord{},
			expectedPass:             false,
		},
		"zero time elapsed": {
			poolId:               defaultPoolId,
			accumUptime:          types.SupportedUptimes[0],
			qualifyingLiquidity:  sdk.NewDec(100),
			timeElapsed:          time.Duration(0),
			poolIncentiveRecords: []types.IncentiveRecord{incentiveRecordOne},

			expectedResult:           sdk.DecCoins{},
			expectedIncentiveRecords: []types.IncentiveRecord{},
			expectedPass:             false,
		},
		"two incentive records with same denom, different start time": {
			poolId:              defaultPoolId,
			accumUptime:         types.SupportedUptimes[0],
			qualifyingLiquidity: sdk.NewDec(100),
			timeElapsed:         time.Hour,

			poolIncentiveRecords: []types.IncentiveRecord{incentiveRecordOne, incentiveRecordOneWithDifferentStartTime},

			expectedResult: sdk.NewDecCoins(
				// We expect both incentive records to qualify
				expectedIncentivesFromRate(incentiveRecordOne.IncentiveDenom, incentiveRecordOne.IncentiveRecordBody.EmissionRate.Add(incentiveRecordOneWithDifferentStartTime.IncentiveRecordBody.EmissionRate), time.Hour, sdk.NewDec(100)), // since we have 2 records with same denom, the rate of emission went up x2
			),
			expectedIncentiveRecords: []types.IncentiveRecord{
				// We only going to charge both incentive records
				chargeIncentive(incentiveRecordOne, time.Hour),
				chargeIncentive(incentiveRecordOneWithDifferentStartTime, time.Hour),
			},
			expectedPass: true,
		},
		"two incentive records with different denom, different start time and same uptime": {
			poolId:              defaultPoolId,
			accumUptime:         types.SupportedUptimes[0],
			qualifyingLiquidity: sdk.NewDec(100),
			timeElapsed:         time.Hour,

			poolIncentiveRecords: []types.IncentiveRecord{incentiveRecordOneWithDifferentStartTime, incentiveRecordOneWithDifferentDenom},

			expectedResult: sdk.DecCoins{
				// We expect both incentive record to qualify
				expectedIncentivesFromRate(incentiveRecordOneWithDifferentStartTime.IncentiveDenom, incentiveRecordOne.IncentiveRecordBody.EmissionRate, time.Hour, sdk.NewDec(100)),
				expectedIncentivesFromRate(incentiveRecordOneWithDifferentDenom.IncentiveDenom, incentiveRecordOne.IncentiveRecordBody.EmissionRate, time.Hour, sdk.NewDec(100)),
			},
			expectedIncentiveRecords: []types.IncentiveRecord{
				// We charge both incentive record here because both minUpTime has been hit
				chargeIncentive(incentiveRecordOneWithDifferentStartTime, time.Hour),
				chargeIncentive(incentiveRecordOneWithDifferentDenom, time.Hour),
			},
			expectedPass: true,
		},
		"two incentive records with same denom, different min up-time": {
			poolId:              defaultPoolId,
			accumUptime:         types.SupportedUptimes[0],
			qualifyingLiquidity: sdk.NewDec(100),
			timeElapsed:         time.Hour,

			poolIncentiveRecords: []types.IncentiveRecord{incentiveRecordOne, incentiveRecordOneWithDifferentMinUpTime},

			expectedResult: sdk.DecCoins{
				// We expect first incentive record to qualify
				expectedIncentivesFromRate(incentiveRecordOne.IncentiveDenom, incentiveRecordOne.IncentiveRecordBody.EmissionRate, time.Hour, sdk.NewDec(100)),
			},
			expectedIncentiveRecords: []types.IncentiveRecord{
				// We only charge the first incentive record because the second minUpTime hasn't been hit yet
				chargeIncentive(incentiveRecordOne, time.Hour),
				incentiveRecordOneWithDifferentMinUpTime,
			},
			expectedPass: true,
		},
		"two incentive records with same accum uptime and start time across multiple records with different denoms": {
			poolId:              defaultPoolId,
			accumUptime:         types.SupportedUptimes[0],
			qualifyingLiquidity: sdk.NewDec(100),
			timeElapsed:         time.Hour,

			poolIncentiveRecords: []types.IncentiveRecord{incentiveRecordOne, incentiveRecordOneWithDifferentDenom},

			expectedResult: sdk.DecCoins{
				// We expect both incentive record to qualify
				expectedIncentivesFromRate(incentiveRecordOne.IncentiveDenom, incentiveRecordOne.IncentiveRecordBody.EmissionRate, time.Hour, sdk.NewDec(100)),
				expectedIncentivesFromRate(incentiveRecordOneWithDifferentDenom.IncentiveDenom, incentiveRecordOne.IncentiveRecordBody.EmissionRate, time.Hour, sdk.NewDec(100)),
			},
			expectedIncentiveRecords: []types.IncentiveRecord{
				// We charge both incentive record here because both minUpTime has been hit
				chargeIncentive(incentiveRecordOne, time.Hour),
				chargeIncentive(incentiveRecordOneWithDifferentDenom, time.Hour),
			},
			expectedPass: true,
		},
		"four incentive records with only two eligilbe for emitting incentives": {
			poolId:              defaultPoolId,
			accumUptime:         types.SupportedUptimes[0],
			qualifyingLiquidity: sdk.NewDec(100),
			timeElapsed:         time.Hour,

			poolIncentiveRecords: []types.IncentiveRecord{incentiveRecordOne, incentiveRecordOneWithDifferentStartTime, incentiveRecordOneWithDifferentDenom, incentiveRecordOneWithDifferentMinUpTime},

			expectedResult: sdk.NewDecCoins(
				// We expect three incentive record to qualify for incentive
				expectedIncentivesFromRate(incentiveRecordOne.IncentiveDenom, incentiveRecordOne.IncentiveRecordBody.EmissionRate.Add(incentiveRecordOneWithDifferentStartTime.IncentiveRecordBody.EmissionRate), time.Hour, sdk.NewDec(100)),
				expectedIncentivesFromRate(incentiveRecordOneWithDifferentDenom.IncentiveDenom, incentiveRecordOne.IncentiveRecordBody.EmissionRate, time.Hour, sdk.NewDec(100)),
			),
			expectedIncentiveRecords: []types.IncentiveRecord{
				// We only charge the first three incentive record because the fourth minUpTime hasn't been hit yet
				chargeIncentive(incentiveRecordOne, time.Hour),
				chargeIncentive(incentiveRecordOneWithDifferentStartTime, time.Hour),
				chargeIncentive(incentiveRecordOneWithDifferentDenom, time.Hour),
				incentiveRecordOneWithDifferentMinUpTime, // this uptime hasn't hit yet so we do not have to charge incentive
			},
			expectedPass: true,
		},
	}

	for name, tc := range tests {
		tc := tc
		s.Run(name, func() {
			s.SetupTest()
			s.Ctx = s.Ctx.WithBlockTime(defaultStartTime.Add(tc.timeElapsed))

			s.PrepareConcentratedPool()

			// system under test
			actualResult, updatedPoolRecords, err := cl.CalcAccruedIncentivesForAccum(s.Ctx, tc.accumUptime, tc.qualifyingLiquidity, sdk.NewDec(int64(tc.timeElapsed)).Quo(sdk.MustNewDecFromStr("1000000000")), tc.poolIncentiveRecords)

			if tc.expectedPass {
				s.Require().NoError(err)

				s.Require().Equal(tc.expectedResult, actualResult)
				s.Require().Equal(tc.expectedIncentiveRecords, updatedPoolRecords)

				// If incentives are fully emitted, we ensure they are cleared from state
				if tc.recordsCleared {
					err := s.App.ConcentratedLiquidityKeeper.SetMultipleIncentiveRecords(s.Ctx, updatedPoolRecords)
					s.Require().NoError(err)

					updatedRecordsInState, err := s.App.ConcentratedLiquidityKeeper.GetAllIncentiveRecordsForPool(s.Ctx, tc.poolId)
					s.Require().NoError(err)

					s.Require().Equal(0, len(updatedRecordsInState))
				}
			} else {
				s.Require().Error(err)
			}
		})
	}
}

// Testing strategy:
// 1. Create a position
// 2. Let a fixed amount of time pass, enough to qualify it for some (but not all) uptimes
// 3. Let a variable amount of time pass determined by the test case
// 4. Ensure uptime accumulators and incentive records behave as expected
func (s *KeeperTestSuite) TestUpdateUptimeAccumulatorsToNow() {
	defaultTestUptime := types.SupportedUptimes[2]
	lockableDurations := s.App.PoolIncentivesKeeper.GetLockableDurations(s.Ctx)
	longestLockableDuration := lockableDurations[len(lockableDurations)-1]
	type updateAccumToNow struct {
		poolId                      uint64
		accumUptime                 time.Duration
		qualifyingLiquidity         sdk.Dec
		timeElapsed                 time.Duration
		poolIncentiveRecords        []types.IncentiveRecord
		canonicalBalancerPoolAssets []balancer.PoolAsset

		isInvalidPoolId          bool
		isInvalidBalancerPool    bool
		expectedResult           sdk.DecCoins
		expectedUptimeDeltas     []sdk.DecCoins
		expectedIncentiveRecords []types.IncentiveRecord
		expectedError            error
	}
	tests := map[string]updateAccumToNow{
		"one incentive record": {
			poolId:               defaultPoolId,
			timeElapsed:          time.Hour,
			poolIncentiveRecords: []types.IncentiveRecord{incentiveRecordOne},

			expectedIncentiveRecords: []types.IncentiveRecord{
				// We deduct incentives from the record for the period it emitted incentives
				chargeIncentive(incentiveRecordOne, defaultTestUptime+time.Hour),
			},
		},
		"two incentive records, each with qualifying liquidity": {
			poolId:               defaultPoolId,
			timeElapsed:          time.Hour,
			poolIncentiveRecords: []types.IncentiveRecord{incentiveRecordOne, incentiveRecordTwo},

			expectedIncentiveRecords: []types.IncentiveRecord{
				// We deduct incentives from both records since there are positions for each
				chargeIncentive(incentiveRecordOne, defaultTestUptime+time.Hour),
				chargeIncentive(incentiveRecordTwo, defaultTestUptime+time.Hour),
			},
		},
		"three incentive records, each with qualifying liquidity": {
			poolId:               defaultPoolId,
			timeElapsed:          time.Hour,
			poolIncentiveRecords: []types.IncentiveRecord{incentiveRecordOne, incentiveRecordTwo, incentiveRecordThree},

			expectedIncentiveRecords: []types.IncentiveRecord{
				// We deduct incentives from each record since there are positions for all three
				// Note that records are in ascending order by uptime index
				chargeIncentive(incentiveRecordOne, defaultTestUptime+time.Hour),
				chargeIncentive(incentiveRecordTwo, defaultTestUptime+time.Hour),
				chargeIncentive(incentiveRecordThree, defaultTestUptime+time.Hour),
			},
		},
		"four incentive records, only three with qualifying liquidity": {
			poolId:               defaultPoolId,
			timeElapsed:          time.Hour,
			poolIncentiveRecords: []types.IncentiveRecord{incentiveRecordOne, incentiveRecordTwo, incentiveRecordThree, incentiveRecordFour},

			expectedIncentiveRecords: []types.IncentiveRecord{
				// We only deduct from the first three incentive records since the last doesn't emit anything
				// Note that records are in ascending order by uptime index
				chargeIncentive(incentiveRecordOne, defaultTestUptime+time.Hour),
				chargeIncentive(incentiveRecordTwo, defaultTestUptime+time.Hour),
				chargeIncentive(incentiveRecordThree, defaultTestUptime+time.Hour),
				// We charge even for uptimes the position has technically not qualified for since its liquidity is on
				// the accumulator.
				chargeIncentive(incentiveRecordFour, defaultTestUptime+time.Hour),
			},
		},
		"[reward splitting] one incentive record with qualifying liquidity": {
			poolId:               defaultPoolId,
			timeElapsed:          time.Hour * 1000,
			poolIncentiveRecords: []types.IncentiveRecord{incentiveRecordOne},
			canonicalBalancerPoolAssets: []balancer.PoolAsset{
				{Weight: sdk.NewInt(1), Token: sdk.NewCoin("eth", sdk.NewInt(100000000))},
				{Weight: sdk.NewInt(1), Token: sdk.NewCoin("usdc", sdk.NewInt(100000000))},
			},

			expectedIncentiveRecords: []types.IncentiveRecord{
				// We deduct incentives from the record for the period it emitted incentives
				chargeIncentive(incentiveRecordOne, defaultTestUptime+(time.Hour*1000)),
			},
		},
		"[reward splitting] four incentive records, only three with qualifying liquidity": {
			poolId:               defaultPoolId,
			timeElapsed:          time.Hour * 1000,
			poolIncentiveRecords: []types.IncentiveRecord{incentiveRecordOne, incentiveRecordTwo, incentiveRecordThree, incentiveRecordFour},
			canonicalBalancerPoolAssets: []balancer.PoolAsset{
				{Weight: sdk.NewInt(1), Token: sdk.NewCoin("eth", sdk.NewInt(100000000))},
				{Weight: sdk.NewInt(1), Token: sdk.NewCoin("usdc", sdk.NewInt(100000000))},
			},

			expectedIncentiveRecords: []types.IncentiveRecord{
				// We only deduct from the first three incentive records since the last doesn't emit anything
				// Note that records are in ascending order by uptime index
				chargeIncentive(incentiveRecordOne, defaultTestUptime+(time.Hour*1000)),
				chargeIncentive(incentiveRecordTwo, defaultTestUptime+(time.Hour*1000)),
				chargeIncentive(incentiveRecordThree, defaultTestUptime+(time.Hour*1000)),
				// We charge even for uptimes the position has technically not qualified for since its liquidity is on
				// the accumulator.
				chargeIncentive(incentiveRecordFour, defaultTestUptime+(time.Hour*1000)),
			},
		},
		"[reward splitting] three incentive records, each with qualifying liquidity and small amount of time elapsed": {
			poolId:               defaultPoolId,
			timeElapsed:          time.Hour,
			poolIncentiveRecords: []types.IncentiveRecord{incentiveRecordOne, incentiveRecordTwo, incentiveRecordThree},
			canonicalBalancerPoolAssets: []balancer.PoolAsset{
				{Weight: sdk.NewInt(1), Token: sdk.NewCoin("eth", sdk.NewInt(432218877))},
				{Weight: sdk.NewInt(1), Token: sdk.NewCoin("usdc", sdk.NewInt(19836275))},
			},

			expectedIncentiveRecords: []types.IncentiveRecord{
				// We deduct incentives from each record since there are positions for all three
				// Note that records are in ascending order by uptime index
				chargeIncentive(incentiveRecordOne, defaultTestUptime+time.Hour),
				chargeIncentive(incentiveRecordTwo, defaultTestUptime+time.Hour),
				chargeIncentive(incentiveRecordThree, defaultTestUptime+time.Hour),
			},
		},

		// Error catching

		"invalid pool ID": {
			poolId:               invalidPoolId,
			timeElapsed:          time.Hour,
			poolIncentiveRecords: []types.IncentiveRecord{incentiveRecordOne},

			expectedIncentiveRecords: []types.IncentiveRecord{
				// We deduct incentives from the record for the period it emitted incentives
				chargeIncentive(incentiveRecordOne, defaultTestUptime+time.Hour),
			},
			expectedError: types.PoolNotFoundError{PoolId: invalidPoolId},
		},
		"invalid canonical balancer pool (incorrect denoms)": {
			poolId:                      defaultPoolId,
			timeElapsed:                 time.Hour,
			poolIncentiveRecords:        []types.IncentiveRecord{incentiveRecordOne},
			canonicalBalancerPoolAssets: defaultBalancerAssets,
			isInvalidBalancerPool:       true,

			expectedIncentiveRecords: []types.IncentiveRecord{
				// We deduct incentives from the record for the period it emitted incentives
				chargeIncentive(incentiveRecordOne, defaultTestUptime+time.Hour),
			},
			expectedError: types.ErrInvalidBalancerPoolLiquidityError{
				ClPoolId:              1,
				BalancerPoolId:        2,
				BalancerPoolLiquidity: sdk.NewCoins(sdk.NewCoin("bar", sdk.NewInt(100)), sdk.NewCoin("foo", sdk.NewInt(100))),
			},
		},
		"invalid canonical balancer pool (incorrect number of assets)": {
			poolId:               defaultPoolId,
			timeElapsed:          time.Hour,
			poolIncentiveRecords: []types.IncentiveRecord{incentiveRecordOne},
			canonicalBalancerPoolAssets: []balancer.PoolAsset{
				{Weight: sdk.NewInt(1), Token: sdk.NewCoin("foo", sdk.NewInt(100))},
				{Weight: sdk.NewInt(1), Token: sdk.NewCoin("bar", sdk.NewInt(100))},
				{Weight: sdk.NewInt(1), Token: sdk.NewCoin("baz", sdk.NewInt(100))},
			},
			isInvalidBalancerPool: true,

			expectedIncentiveRecords: []types.IncentiveRecord{
				// We deduct incentives from the record for the period it emitted incentives
				chargeIncentive(incentiveRecordOne, defaultTestUptime+time.Hour),
			},
			expectedError: types.ErrInvalidBalancerPoolLiquidityError{
				ClPoolId:              1,
				BalancerPoolId:        2,
				BalancerPoolLiquidity: sdk.NewCoins(sdk.NewCoin("bar", sdk.NewInt(100)), sdk.NewCoin("baz", sdk.NewInt(100)), sdk.NewCoin("foo", sdk.NewInt(100))),
			},
		},
	}

	for name, tc := range tests {
		tc := tc
		s.Run(name, func() {
			s.SetupTest()
			clKeeper := s.App.ConcentratedLiquidityKeeper
			s.Ctx = s.Ctx.WithBlockTime(defaultStartTime)

			// Set up test pool
			clPool := s.PrepareConcentratedPool()

			// If applicable, create and link a canonical balancer pool
			balancerPoolId := uint64(0)
			if tc.canonicalBalancerPoolAssets != nil {
				balancerPoolId = s.PrepareCustomBalancerPool(tc.canonicalBalancerPoolAssets, defaultBalancerPoolParams)
				s.App.GAMMKeeper.SetMigrationInfo(s.Ctx,
					gammtypes.MigrationRecords{
						BalancerToConcentratedPoolLinks: []gammtypes.BalancerToConcentratedPoolLink{
							{BalancerPoolId: balancerPoolId, ClPoolId: clPool.GetId()},
						},
					},
				)
			}

			// Initialize test incentives on the pool.
			err := clKeeper.SetMultipleIncentiveRecords(s.Ctx, tc.poolIncentiveRecords)
			s.Require().NoError(err)

			// Since the canonical balancer pool automatically claims, ensure that the pool is properly funded if the pool exists.
			if tc.canonicalBalancerPoolAssets != nil {
				for _, incentive := range tc.poolIncentiveRecords {
					s.FundAcc(clPool.GetIncentivesAddress(), sdk.NewCoins(sdk.NewCoin(incentive.IncentiveDenom, incentive.IncentiveRecordBody.RemainingAmount.TruncateInt())))
				}
			}

			// Get initial uptime accum values for comparison
			initUptimeAccumValues, err := clKeeper.GetUptimeAccumulatorValues(s.Ctx, clPool.GetId())
			s.Require().NoError(err)

			// Add qualifying and non-qualifying liquidity to the pool
			qualifyingLiquidity := sdk.ZeroDec()
			qualifyingBalancerLiquidity := sdk.ZeroDec()
			if !tc.isInvalidBalancerPool {
				s.FundAcc(testAddressOne, sdk.NewCoins(sdk.NewCoin(clPool.GetToken0(), testQualifyingDepositsOne), sdk.NewCoin(clPool.GetToken1(), testQualifyingDepositsOne)))
				_, _, _, qualifyingLiquidity, _, err = clKeeper.CreatePosition(s.Ctx, clPool.GetId(), testAddressOne, testQualifyingDepositsOne, testQualifyingDepositsOne, sdk.ZeroInt(), sdk.ZeroInt(), clPool.GetCurrentTick().Int64()-1, clPool.GetCurrentTick().Int64()+1)
				s.Require().NoError(err)

				// If a canonical balancer pool exists, we add its respective shares to the qualifying amount as well.
				clPool, err = clKeeper.GetPoolById(s.Ctx, clPool.GetId())
				if tc.canonicalBalancerPoolAssets != nil {
					qualifyingBalancerLiquidityPreDiscount := math.GetLiquidityFromAmounts(clPool.GetCurrentSqrtPrice(), types.MinSqrtPrice, types.MaxSqrtPrice, tc.canonicalBalancerPoolAssets[0].Token.Amount, tc.canonicalBalancerPoolAssets[1].Token.Amount)
					qualifyingBalancerLiquidity = (sdk.OneDec().Sub(types.DefaultBalancerSharesDiscount)).Mul(qualifyingBalancerLiquidityPreDiscount)
					qualifyingLiquidity = qualifyingLiquidity.Add(qualifyingBalancerLiquidity)

					exponentAtPriceOne := clPool.GetExponentAtPriceOne()
					minTick, maxTick := cl.GetMinAndMaxTicksFromExponentAtPriceOne(exponentAtPriceOne)
					actualLiquidityAdded0, actualLiquidityAdded1 := clPool.CalcActualAmounts(s.Ctx, minTick, maxTick, types.MinSqrtPrice, types.MaxSqrtPrice, qualifyingBalancerLiquidity)
					s.FundAcc(clPool.GetIncentivesAddress(), sdk.NewCoins(sdk.NewCoin(clPool.GetToken0(), actualLiquidityAdded0.TruncateInt()), sdk.NewCoin(clPool.GetToken1(), actualLiquidityAdded1.TruncateInt())))
				}
			}

			// Let enough time elapse to qualify the position for the first three supported uptimes
			s.Ctx = s.Ctx.WithBlockTime(s.Ctx.BlockTime().Add(defaultTestUptime))

			// Let `timeElapsed` time pass to test incentive distribution
			s.Ctx = s.Ctx.WithBlockTime(s.Ctx.BlockTime().Add(tc.timeElapsed))

			// System under test
			err = clKeeper.UpdateUptimeAccumulatorsToNow(s.Ctx, tc.poolId)

			if tc.expectedError != nil {
				s.Require().Error(err)
				s.Require().ErrorContains(err, tc.expectedError.Error())

				// Ensure accumulators remain unchanged
				newUptimeAccumValues, err := clKeeper.GetUptimeAccumulatorValues(s.Ctx, clPool.GetId())
				s.Require().NoError(err)
				s.Require().Equal(initUptimeAccumValues, newUptimeAccumValues)

				// Ensure incentive records remain unchanged
				updatedIncentiveRecords, err := clKeeper.GetAllIncentiveRecordsForPool(s.Ctx, clPool.GetId())
				s.Require().NoError(err)
				s.Require().Equal(tc.poolIncentiveRecords, updatedIncentiveRecords)

				return
			}

			s.Require().NoError(err)

			// Get updated pool for testing purposes
			clPool, err = clKeeper.GetPoolById(s.Ctx, tc.poolId)
			s.Require().NoError(err)

			// Calculate expected uptime deltas using qualifying liquidity deltas.
			// Recall that uptime accumulators track emitted incentives / qualifying liquidity.
			expectedUptimeDeltas := []sdk.DecCoins{}
			for _, curSupportedUptime := range types.SupportedUptimes {
				// Calculate expected incentives for the current uptime by emitting incentives from
				// all incentive records to their respective uptime accumulators in the pool.
				// TODO: find a cleaner way to calculate this that does not involve iterating over all incentive records for each uptime accum.
				curUptimeAccruedIncentives := cl.EmptyCoins
				for _, poolRecord := range tc.poolIncentiveRecords {
					if poolRecord.MinUptime == curSupportedUptime {
						// We set the expected accrued incentives based on the total time that has elapsed since position creation
						curUptimeAccruedIncentives = curUptimeAccruedIncentives.Add(sdk.NewDecCoins(expectedIncentivesFromRate(poolRecord.IncentiveDenom, poolRecord.IncentiveRecordBody.EmissionRate, defaultTestUptime+tc.timeElapsed, qualifyingLiquidity))...)
					}
				}
				expectedUptimeDeltas = append(expectedUptimeDeltas, curUptimeAccruedIncentives)
			}

			// Get new uptime accum values for comparison
			newUptimeAccumValues, err := clKeeper.GetUptimeAccumulatorValues(s.Ctx, tc.poolId)
			s.Require().NoError(err)

			// Ensure that each accumulator value changes by the correct amount
			totalUptimeDeltas := sdk.NewDecCoins()
			for uptimeIndex := range newUptimeAccumValues {
				uptimeDelta := newUptimeAccumValues[uptimeIndex].Sub(initUptimeAccumValues[uptimeIndex])
				s.Require().Equal(expectedUptimeDeltas[uptimeIndex], uptimeDelta)

				totalUptimeDeltas = totalUptimeDeltas.Add(uptimeDelta...)
			}

			// Ensure that LastLiquidityUpdate field is updated for pool
			s.Require().Equal(s.Ctx.BlockTime(), clPool.GetLastLiquidityUpdate())

			// Ensure that pool's IncentiveRecords are updated to reflect emitted incentives
			updatedIncentiveRecords, err := clKeeper.GetAllIncentiveRecordsForPool(s.Ctx, tc.poolId)
			s.Require().NoError(err)
			s.Require().Equal(tc.expectedIncentiveRecords, updatedIncentiveRecords)

			// If applicable, get gauge for canonical balancer pool and ensure it increased by the appropriate amount.
			if tc.canonicalBalancerPoolAssets != nil {
				gaugeId, err := s.App.PoolIncentivesKeeper.GetPoolGaugeId(s.Ctx, balancerPoolId, longestLockableDuration)
				s.Require().NoError(err)

				gauge, err := s.App.IncentivesKeeper.GetGaugeByID(s.Ctx, gaugeId)
				s.Require().NoError(err)

				// Since balancer shares are added prior to actual emissions to the pool, they are already factored into the
				// accumulator values ("totalUptimeDeltas"). We leverage this to find the expected amount of incentives emitted
				// to the gauge.
				expectedGaugeShares := sdk.NewCoins(sdk.NormalizeCoins(totalUptimeDeltas.MulDec(qualifyingBalancerLiquidity))...)
				s.Require().Equal(expectedGaugeShares, gauge.Coins)
			}
		})
	}
}

// Note: we test that incentive records are properly deducted by emissions in `TestUpdateUptimeAccumulatorsToNow` above.
// This test aims to cover the behavior of a series of state read/writes relating to incentive records.
func (s *KeeperTestSuite) TestIncentiveRecordsSetAndGet() {
	s.SetupTest()
	clKeeper := s.App.ConcentratedLiquidityKeeper
	s.Ctx = s.Ctx.WithBlockTime(defaultStartTime)
	emptyIncentiveRecords := []types.IncentiveRecord{}

	// Set up test pool
	clPoolOne := s.PrepareConcentratedPool()

	// Set up second pool for reference
	clPoolTwo := s.PrepareConcentratedPool()

	// Ensure both pools start with no incentive records
	poolOneRecords, err := clKeeper.GetAllIncentiveRecordsForPool(s.Ctx, clPoolOne.GetId())
	s.Require().NoError(err)
	s.Require().Equal(emptyIncentiveRecords, poolOneRecords)

	poolTwoRecords, err := clKeeper.GetAllIncentiveRecordsForPool(s.Ctx, clPoolTwo.GetId())
	s.Require().NoError(err)
	s.Require().Equal(emptyIncentiveRecords, poolTwoRecords)

	// Ensure setting and getting a single record works with single Get and GetAll
	clKeeper.SetIncentiveRecord(s.Ctx, incentiveRecordOne)
	poolOneRecord, err := clKeeper.GetIncentiveRecord(s.Ctx, clPoolOne.GetId(), incentiveRecordOne.IncentiveDenom, incentiveRecordOne.MinUptime, sdk.MustAccAddressFromBech32(incentiveRecordOne.IncentiveCreatorAddr))
	s.Require().NoError(err)
	s.Require().Equal(incentiveRecordOne, poolOneRecord)
	allRecordsPoolOne, err := clKeeper.GetAllIncentiveRecordsForPool(s.Ctx, clPoolOne.GetId())
	s.Require().NoError(err)
	s.Require().Equal([]types.IncentiveRecord{incentiveRecordOne}, allRecordsPoolOne)

	// Ensure records for other pool remain unchanged
	poolTwoRecord, err := clKeeper.GetIncentiveRecord(s.Ctx, clPoolTwo.GetId(), incentiveRecordOne.IncentiveDenom, incentiveRecordOne.MinUptime, sdk.MustAccAddressFromBech32(incentiveRecordOne.IncentiveCreatorAddr))
	s.Require().Error(err)
	s.Require().ErrorIs(err, types.IncentiveRecordNotFoundError{PoolId: clPoolTwo.GetId(), IncentiveDenom: incentiveRecordOne.IncentiveDenom, MinUptime: incentiveRecordOne.MinUptime, IncentiveCreatorStr: incentiveRecordOne.IncentiveCreatorAddr})
	s.Require().Equal(types.IncentiveRecord{}, poolTwoRecord)
	allRecordsPoolTwo, err := clKeeper.GetAllIncentiveRecordsForPool(s.Ctx, clPoolTwo.GetId())
	s.Require().NoError(err)
	s.Require().Equal(emptyIncentiveRecords, allRecordsPoolTwo)

	// Ensure directly setting additional records don't overwrite previous ones
	clKeeper.SetIncentiveRecord(s.Ctx, incentiveRecordTwo)
	poolOneRecord, err = clKeeper.GetIncentiveRecord(s.Ctx, clPoolOne.GetId(), incentiveRecordTwo.IncentiveDenom, incentiveRecordTwo.MinUptime, sdk.MustAccAddressFromBech32(incentiveRecordTwo.IncentiveCreatorAddr))
	s.Require().NoError(err)
	s.Require().Equal(incentiveRecordTwo, poolOneRecord)
	allRecordsPoolOne, err = clKeeper.GetAllIncentiveRecordsForPool(s.Ctx, clPoolOne.GetId())
	s.Require().NoError(err)
	s.Require().Equal([]types.IncentiveRecord{incentiveRecordOne, incentiveRecordTwo}, allRecordsPoolOne)

	// Ensure setting multiple records through helper functions as expected
	// Note that we also pass in an empty incentive record, which we expect to be cleared out while being set
	err = clKeeper.SetMultipleIncentiveRecords(s.Ctx, []types.IncentiveRecord{incentiveRecordThree, incentiveRecordFour, emptyIncentiveRecord})
	s.Require().NoError(err)

	// Note: we expect the records to be retrieved in lexicographic order by denom and for the empty record to be cleared
	allRecordsPoolOne, err = clKeeper.GetAllIncentiveRecordsForPool(s.Ctx, clPoolOne.GetId())
	s.Require().NoError(err)
	s.Require().Equal([]types.IncentiveRecord{incentiveRecordOne, incentiveRecordTwo, incentiveRecordThree, incentiveRecordFour}, allRecordsPoolOne)

	// Finally, we ensure the second pool remains unaffected
	allRecordsPoolTwo, err = clKeeper.GetAllIncentiveRecordsForPool(s.Ctx, clPoolTwo.GetId())
	s.Require().NoError(err)
	s.Require().Equal(emptyIncentiveRecords, allRecordsPoolTwo)
}

func (s *KeeperTestSuite) TestGetInitialUptimeGrowthOutsidesForTick() {
	expectedUptimes := getExpectedUptimes()

	type getInitialUptimeGrowthOutsidesForTick struct {
		poolId                          uint64
		tick                            int64
		expectedUptimeAccumulatorValues []sdk.DecCoins
	}
	tests := map[string]getInitialUptimeGrowthOutsidesForTick{
		"uptime growth for tick <= currentTick": {
			poolId:                          1,
			tick:                            -2,
			expectedUptimeAccumulatorValues: expectedUptimes.hundredTokensMultiDenom,
		},
		"uptime growth for tick > currentTick": {
			poolId:                          2,
			tick:                            1,
			expectedUptimeAccumulatorValues: expectedUptimes.emptyExpectedAccumValues,
		},
	}

	for name, tc := range tests {
		tc := tc

		s.Run(name, func() {
			s.SetupTest()
			clKeeper := s.App.ConcentratedLiquidityKeeper

			// create 2 pools
			s.PrepareConcentratedPool()
			s.PrepareConcentratedPool()

			poolUptimeAccumulators, err := clKeeper.GetUptimeAccumulators(s.Ctx, tc.poolId)
			s.Require().NoError(err)

			for uptimeId, uptimeAccum := range poolUptimeAccumulators {
				uptimeAccum.AddToAccumulator(expectedUptimes.hundredTokensMultiDenom[uptimeId])
			}

			poolUptimeAccumulators, err = clKeeper.GetUptimeAccumulators(s.Ctx, tc.poolId)
			s.Require().NoError(err)

			val, err := clKeeper.GetInitialUptimeGrowthOutsidesForTick(s.Ctx, tc.poolId, tc.tick)
			s.Require().NoError(err)
			s.Require().Equal(val, tc.expectedUptimeAccumulatorValues)
		})
	}
}

func (s *KeeperTestSuite) TestGetUptimeGrowthInsideRange() {
	defaultPoolId := uint64(1)
	defaultInitialLiquidity := sdk.OneDec()
	uptimeHelper := getExpectedUptimes()

	type uptimeGrowthOutsideTest struct {
		poolSetup bool

		lowerTick                    int64
		upperTick                    int64
		currentTick                  int64
		lowerTickUptimeGrowthOutside []sdk.DecCoins
		upperTickUptimeGrowthOutside []sdk.DecCoins
		globalUptimeGrowth           []sdk.DecCoins

		expectedUptimeGrowthInside []sdk.DecCoins
		invalidTick                bool
		expectedError              bool
	}

	tests := map[string]uptimeGrowthOutsideTest{
		// current tick above range

		"current tick > upper tick, nonzero uptime growth inside": {
			poolSetup:                    true,
			lowerTick:                    0,
			upperTick:                    1,
			currentTick:                  2,
			lowerTickUptimeGrowthOutside: uptimeHelper.hundredTokensMultiDenom,
			upperTickUptimeGrowthOutside: uptimeHelper.twoHundredTokensMultiDenom,
			globalUptimeGrowth:           uptimeHelper.threeHundredTokensMultiDenom,

			// Since current tick is above range, we expect upper - lower
			expectedUptimeGrowthInside: uptimeHelper.hundredTokensMultiDenom,
			expectedError:              false,
		},
		"current tick > upper tick, nonzero uptime growth inside (wider range)": {
			poolSetup:                    true,
			lowerTick:                    12444,
			upperTick:                    15013,
			currentTick:                  50320,
			lowerTickUptimeGrowthOutside: uptimeHelper.hundredTokensMultiDenom,
			upperTickUptimeGrowthOutside: uptimeHelper.twoHundredTokensMultiDenom,
			globalUptimeGrowth:           uptimeHelper.threeHundredTokensMultiDenom,

			// Since current tick is above range, we expect upper - lower
			expectedUptimeGrowthInside: uptimeHelper.hundredTokensMultiDenom,
			expectedError:              false,
		},
		"current tick > upper tick, zero uptime growth inside (nonempty trackers)": {
			poolSetup:                    true,
			lowerTick:                    0,
			upperTick:                    1,
			currentTick:                  2,
			lowerTickUptimeGrowthOutside: uptimeHelper.hundredTokensMultiDenom,
			upperTickUptimeGrowthOutside: uptimeHelper.hundredTokensMultiDenom,
			globalUptimeGrowth:           uptimeHelper.threeHundredTokensMultiDenom,

			// Since current tick is above range, we expect upper - lower
			expectedUptimeGrowthInside: uptimeHelper.emptyExpectedAccumValues,
			expectedError:              false,
		},
		"current tick > upper tick, zero uptime growth inside (empty trackers)": {
			poolSetup:                    true,
			lowerTick:                    0,
			upperTick:                    1,
			currentTick:                  2,
			lowerTickUptimeGrowthOutside: uptimeHelper.emptyExpectedAccumValues,
			upperTickUptimeGrowthOutside: uptimeHelper.emptyExpectedAccumValues,
			globalUptimeGrowth:           uptimeHelper.emptyExpectedAccumValues,

			// Since current tick is above range, we expect upper - lower
			expectedUptimeGrowthInside: uptimeHelper.emptyExpectedAccumValues,
			expectedError:              false,
		},
		"current tick > upper tick, zero uptime growth inside with extraneous uptime growth": {
			poolSetup:                    true,
			lowerTick:                    0,
			upperTick:                    1,
			currentTick:                  2,
			lowerTickUptimeGrowthOutside: uptimeHelper.hundredTokensMultiDenom,
			upperTickUptimeGrowthOutside: uptimeHelper.hundredTokensMultiDenom,
			globalUptimeGrowth:           uptimeHelper.twoHundredTokensMultiDenom,

			// Since current tick is above range, we expect upper - lower
			expectedUptimeGrowthInside: uptimeHelper.emptyExpectedAccumValues,
			expectedError:              false,
		},

		// current tick within range

		"upper tick > current tick > lower tick, nonzero uptime growth inside": {
			poolSetup:                    true,
			lowerTick:                    0,
			upperTick:                    2,
			currentTick:                  1,
			lowerTickUptimeGrowthOutside: uptimeHelper.hundredTokensMultiDenom,
			upperTickUptimeGrowthOutside: uptimeHelper.hundredTokensMultiDenom,
			globalUptimeGrowth:           uptimeHelper.threeHundredTokensMultiDenom,

			// Since current tick is within range, we expect global - upper - lower
			expectedUptimeGrowthInside: uptimeHelper.hundredTokensMultiDenom,
			expectedError:              false,
		},
		"upper tick > current tick > lower tick, nonzero uptime growth inside (wider range)": {
			poolSetup:                    true,
			lowerTick:                    -19753,
			upperTick:                    8921,
			currentTick:                  -97,
			lowerTickUptimeGrowthOutside: uptimeHelper.hundredTokensMultiDenom,
			upperTickUptimeGrowthOutside: uptimeHelper.hundredTokensMultiDenom,
			globalUptimeGrowth:           uptimeHelper.threeHundredTokensMultiDenom,

			// Since current tick is within range, we expect global - upper - lower
			expectedUptimeGrowthInside: uptimeHelper.hundredTokensMultiDenom,
			expectedError:              false,
		},
		"upper tick > current tick > lower tick, zero uptime growth inside (nonempty trackers)": {
			poolSetup:                    true,
			lowerTick:                    0,
			upperTick:                    2,
			currentTick:                  1,
			lowerTickUptimeGrowthOutside: uptimeHelper.hundredTokensMultiDenom,
			upperTickUptimeGrowthOutside: uptimeHelper.hundredTokensMultiDenom,
			globalUptimeGrowth:           uptimeHelper.twoHundredTokensMultiDenom,

			// Since current tick is within range, we expect global - upper - lower
			expectedUptimeGrowthInside: uptimeHelper.emptyExpectedAccumValues,
			expectedError:              false,
		},
		"upper tick > current tick > lower tick, zero uptime growth inside (empty trackers)": {
			poolSetup:                    true,
			lowerTick:                    0,
			upperTick:                    2,
			currentTick:                  1,
			lowerTickUptimeGrowthOutside: uptimeHelper.emptyExpectedAccumValues,
			upperTickUptimeGrowthOutside: uptimeHelper.emptyExpectedAccumValues,
			globalUptimeGrowth:           uptimeHelper.emptyExpectedAccumValues,

			// Since current tick is within range, we expect global - upper - lower
			expectedUptimeGrowthInside: uptimeHelper.emptyExpectedAccumValues,
			expectedError:              false,
		},

		// current tick below range

		"current tick < lower tick, nonzero uptime growth inside": {
			poolSetup:                    true,
			lowerTick:                    0,
			upperTick:                    1,
			currentTick:                  -1,
			lowerTickUptimeGrowthOutside: uptimeHelper.twoHundredTokensMultiDenom,
			upperTickUptimeGrowthOutside: uptimeHelper.hundredTokensMultiDenom,
			globalUptimeGrowth:           uptimeHelper.threeHundredTokensMultiDenom,

			// Since current tick is below range, we expect lower - upper
			expectedUptimeGrowthInside: uptimeHelper.hundredTokensMultiDenom,
			expectedError:              false,
		},
		"current tick < lower tick, nonzero uptime growth inside (wider range)": {
			poolSetup:                    true,
			lowerTick:                    328,
			upperTick:                    726,
			currentTick:                  189,
			lowerTickUptimeGrowthOutside: uptimeHelper.twoHundredTokensMultiDenom,
			upperTickUptimeGrowthOutside: uptimeHelper.hundredTokensMultiDenom,
			globalUptimeGrowth:           uptimeHelper.threeHundredTokensMultiDenom,

			// Since current tick is below range, we expect lower - upper
			expectedUptimeGrowthInside: uptimeHelper.hundredTokensMultiDenom,
			expectedError:              false,
		},
		"current tick < lower tick, zero uptime growth inside (nonempty trackers)": {
			poolSetup:                    true,
			lowerTick:                    0,
			upperTick:                    1,
			currentTick:                  -1,
			lowerTickUptimeGrowthOutside: uptimeHelper.hundredTokensMultiDenom,
			upperTickUptimeGrowthOutside: uptimeHelper.hundredTokensMultiDenom,
			globalUptimeGrowth:           uptimeHelper.threeHundredTokensMultiDenom,

			// Since current tick is below range, we expect lower - upper
			expectedUptimeGrowthInside: uptimeHelper.emptyExpectedAccumValues,
			expectedError:              false,
		},
		"current tick < lower tick, zero uptime growth inside (empty trackers)": {
			poolSetup:                    true,
			lowerTick:                    0,
			upperTick:                    1,
			currentTick:                  -1,
			lowerTickUptimeGrowthOutside: uptimeHelper.emptyExpectedAccumValues,
			upperTickUptimeGrowthOutside: uptimeHelper.emptyExpectedAccumValues,
			globalUptimeGrowth:           uptimeHelper.emptyExpectedAccumValues,

			// Since current tick is below range, we expect lower - upper
			expectedUptimeGrowthInside: uptimeHelper.emptyExpectedAccumValues,
			expectedError:              false,
		},

		// current tick on range boundary

		"current tick = lower tick, nonzero uptime growth inside": {
			poolSetup:                    true,
			lowerTick:                    0,
			upperTick:                    1,
			currentTick:                  0,
			lowerTickUptimeGrowthOutside: uptimeHelper.twoHundredTokensMultiDenom,
			upperTickUptimeGrowthOutside: uptimeHelper.hundredTokensMultiDenom,
			globalUptimeGrowth:           uptimeHelper.fourHundredTokensMultiDenom,

			// Since we treat the range as [lower, upper) (i.e. inclusive of lower tick, exclusive of upper),
			// this case is equivalent to the current tick being within the range (global - upper - lower)
			expectedUptimeGrowthInside: uptimeHelper.hundredTokensMultiDenom,
			expectedError:              false,
		},
		"current tick = lower tick, zero uptime growth inside (nonempty trackers)": {
			poolSetup:                    true,
			lowerTick:                    0,
			upperTick:                    1,
			currentTick:                  0,
			lowerTickUptimeGrowthOutside: uptimeHelper.hundredTokensMultiDenom,
			upperTickUptimeGrowthOutside: uptimeHelper.hundredTokensMultiDenom,
			globalUptimeGrowth:           uptimeHelper.twoHundredTokensMultiDenom,

			// Since we treat the range as [lower, upper) (i.e. inclusive of lower tick, exclusive of upper),
			// this case is equivalent to the current tick being within the range (global - upper - lower)
			expectedUptimeGrowthInside: uptimeHelper.emptyExpectedAccumValues,
			expectedError:              false,
		},
		"current tick = lower tick, zero uptime growth inside (empty trackers)": {
			poolSetup:                    true,
			lowerTick:                    0,
			upperTick:                    1,
			currentTick:                  0,
			lowerTickUptimeGrowthOutside: uptimeHelper.emptyExpectedAccumValues,
			upperTickUptimeGrowthOutside: uptimeHelper.emptyExpectedAccumValues,
			globalUptimeGrowth:           uptimeHelper.emptyExpectedAccumValues,

			// Since we treat the range as [lower, upper) (i.e. inclusive of lower tick, exclusive of upper),
			// this case is equivalent to the current tick being within the range (global - upper - lower)
			expectedUptimeGrowthInside: uptimeHelper.emptyExpectedAccumValues,
			expectedError:              false,
		},
		"current tick = upper tick, nonzero uptime growth inside": {
			poolSetup:                    true,
			lowerTick:                    0,
			upperTick:                    1,
			currentTick:                  1,
			lowerTickUptimeGrowthOutside: uptimeHelper.hundredTokensMultiDenom,
			upperTickUptimeGrowthOutside: uptimeHelper.twoHundredTokensMultiDenom,
			globalUptimeGrowth:           uptimeHelper.fourHundredTokensMultiDenom,

			// Since we treat the range as [lower, upper) (i.e. inclusive of lower tick, exclusive of upper),
			// this case is equivalent to the current tick being above the range (upper - lower)
			expectedUptimeGrowthInside: uptimeHelper.hundredTokensMultiDenom,
			expectedError:              false,
		},
		"current tick = upper tick, zero uptime growth inside (nonempty trackers)": {
			poolSetup:                    true,
			lowerTick:                    0,
			upperTick:                    1,
			currentTick:                  1,
			lowerTickUptimeGrowthOutside: uptimeHelper.hundredTokensMultiDenom,
			upperTickUptimeGrowthOutside: uptimeHelper.hundredTokensMultiDenom,
			globalUptimeGrowth:           uptimeHelper.twoHundredTokensMultiDenom,

			// Since we treat the range as [lower, upper) (i.e. inclusive of lower tick, exclusive of upper),
			// this case is equivalent to the current tick being above the range (upper - lower)
			expectedUptimeGrowthInside: uptimeHelper.emptyExpectedAccumValues,
			expectedError:              false,
		},
		"current tick = upper tick, zero uptime growth inside (empty trackers)": {
			poolSetup:                    true,
			lowerTick:                    0,
			upperTick:                    1,
			currentTick:                  1,
			lowerTickUptimeGrowthOutside: uptimeHelper.emptyExpectedAccumValues,
			upperTickUptimeGrowthOutside: uptimeHelper.emptyExpectedAccumValues,
			globalUptimeGrowth:           uptimeHelper.emptyExpectedAccumValues,

			// Since we treat the range as [lower, upper) (i.e. inclusive of lower tick, exclusive of upper),
			// this case is equivalent to the current tick being above the range (upper - lower)
			expectedUptimeGrowthInside: uptimeHelper.emptyExpectedAccumValues,
			expectedError:              false,
		},

		// error catching

		"error: pool has not been setup": {
			poolSetup:     false,
			expectedError: true,
		},
	}

	for name, tc := range tests {
		s.Run(name, func() {
			s.SetupTest()

			// if pool set up true, set up default pool
			var pool types.ConcentratedPoolExtension
			if tc.poolSetup {
				pool = s.PrepareConcentratedPool()
				currentTick := pool.GetCurrentTick().Int64()

				// Update global uptime accums
				addToUptimeAccums(s.Ctx, pool.GetId(), s.App.ConcentratedLiquidityKeeper, tc.globalUptimeGrowth)

				// Update tick-level uptime trackers
				s.initializeTick(s.Ctx, currentTick, tc.lowerTick, defaultInitialLiquidity, cl.EmptyCoins, wrapUptimeTrackers(tc.lowerTickUptimeGrowthOutside), true)
				s.initializeTick(s.Ctx, currentTick, tc.upperTick, defaultInitialLiquidity, cl.EmptyCoins, wrapUptimeTrackers(tc.upperTickUptimeGrowthOutside), false)
				pool.SetCurrentTick(sdk.NewInt(tc.currentTick))
				s.App.ConcentratedLiquidityKeeper.SetPool(s.Ctx, pool)
			}

			// system under test
			uptimeGrowthInside, err := s.App.ConcentratedLiquidityKeeper.GetUptimeGrowthInsideRange(s.Ctx, defaultPoolId, tc.lowerTick, tc.upperTick)
			if tc.expectedError {
				s.Require().Error(err)
			} else {
				s.Require().NoError(err)

				// check if returned uptime growth inside has correct value
				s.Require().Equal(tc.expectedUptimeGrowthInside, uptimeGrowthInside)
			}
		})
	}
}

func (s *KeeperTestSuite) TestGetUptimeGrowthOutsideRange() {
	defaultPoolId := uint64(1)
	defaultInitialLiquidity := sdk.OneDec()
	uptimeHelper := getExpectedUptimes()

	type uptimeGrowthOutsideTest struct {
		poolSetup bool

		lowerTick                    int64
		upperTick                    int64
		currentTick                  int64
		lowerTickUptimeGrowthOutside []sdk.DecCoins
		upperTickUptimeGrowthOutside []sdk.DecCoins
		globalUptimeGrowth           []sdk.DecCoins

		expectedUptimeGrowthOutside []sdk.DecCoins
		invalidTick                 bool
		expectedError               bool
	}

	tests := map[string]uptimeGrowthOutsideTest{
		// current tick above range

		"current tick > upper tick, nonzero uptime growth inside": {
			poolSetup:                    true,
			lowerTick:                    0,
			upperTick:                    1,
			currentTick:                  2,
			lowerTickUptimeGrowthOutside: uptimeHelper.hundredTokensMultiDenom,
			upperTickUptimeGrowthOutside: uptimeHelper.twoHundredTokensMultiDenom,
			globalUptimeGrowth:           uptimeHelper.threeHundredTokensMultiDenom,

			// Since current tick is above range, we expect global - (upper - lower)
			expectedUptimeGrowthOutside: uptimeHelper.twoHundredTokensMultiDenom,
			expectedError:               false,
		},
		"current tick > upper tick, nonzero uptime growth inside (wider range)": {
			poolSetup:                    true,
			lowerTick:                    12444,
			upperTick:                    15013,
			currentTick:                  50320,
			lowerTickUptimeGrowthOutside: uptimeHelper.hundredTokensMultiDenom,
			upperTickUptimeGrowthOutside: uptimeHelper.twoHundredTokensMultiDenom,
			globalUptimeGrowth:           uptimeHelper.threeHundredTokensMultiDenom,

			// Since current tick is above range, we expect global - (upper - lower)
			expectedUptimeGrowthOutside: uptimeHelper.twoHundredTokensMultiDenom,
			expectedError:               false,
		},
		"current tick > upper tick, zero uptime growth inside (nonempty trackers)": {
			poolSetup:                    true,
			lowerTick:                    0,
			upperTick:                    1,
			currentTick:                  2,
			lowerTickUptimeGrowthOutside: uptimeHelper.hundredTokensMultiDenom,
			upperTickUptimeGrowthOutside: uptimeHelper.hundredTokensMultiDenom,
			globalUptimeGrowth:           uptimeHelper.threeHundredTokensMultiDenom,

			// Since the range is empty, we expect growth outside to be equal to global
			expectedUptimeGrowthOutside: uptimeHelper.threeHundredTokensMultiDenom,
			expectedError:               false,
		},
		"current tick > upper tick, zero uptime growth inside (empty trackers)": {
			poolSetup:                    true,
			lowerTick:                    0,
			upperTick:                    1,
			currentTick:                  2,
			lowerTickUptimeGrowthOutside: uptimeHelper.emptyExpectedAccumValues,
			upperTickUptimeGrowthOutside: uptimeHelper.emptyExpectedAccumValues,
			globalUptimeGrowth:           uptimeHelper.emptyExpectedAccumValues,

			// Since the range is empty, we expect growth outside to be equal to global
			expectedUptimeGrowthOutside: uptimeHelper.emptyExpectedAccumValues,
			expectedError:               false,
		},
		"current tick > upper tick, zero uptime growth inside with extraneous uptime growth": {
			poolSetup:                    true,
			lowerTick:                    0,
			upperTick:                    1,
			currentTick:                  2,
			lowerTickUptimeGrowthOutside: uptimeHelper.hundredTokensMultiDenom,
			upperTickUptimeGrowthOutside: uptimeHelper.hundredTokensMultiDenom,
			globalUptimeGrowth:           uptimeHelper.twoHundredTokensMultiDenom,

			// Since the range is empty, we expect growth outside to be equal to global
			expectedUptimeGrowthOutside: uptimeHelper.twoHundredTokensMultiDenom,
			expectedError:               false,
		},

		// current tick within range

		"upper tick > current tick > lower tick, nonzero uptime growth inside": {
			poolSetup:                    true,
			lowerTick:                    0,
			upperTick:                    2,
			currentTick:                  1,
			lowerTickUptimeGrowthOutside: uptimeHelper.hundredTokensMultiDenom,
			upperTickUptimeGrowthOutside: uptimeHelper.hundredTokensMultiDenom,
			globalUptimeGrowth:           uptimeHelper.threeHundredTokensMultiDenom,

			// Since current tick is within range, we expect global - (global - upper - lower)
			expectedUptimeGrowthOutside: uptimeHelper.twoHundredTokensMultiDenom,
			expectedError:               false,
		},
		"upper tick > current tick > lower tick, nonzero uptime growth inside (wider range)": {
			poolSetup:                    true,
			lowerTick:                    -19753,
			upperTick:                    8921,
			currentTick:                  -97,
			lowerTickUptimeGrowthOutside: uptimeHelper.hundredTokensMultiDenom,
			upperTickUptimeGrowthOutside: uptimeHelper.hundredTokensMultiDenom,
			globalUptimeGrowth:           uptimeHelper.twoHundredTokensMultiDenom,

			// Since current tick is within range, we expect global - (global - upper - lower)
			expectedUptimeGrowthOutside: uptimeHelper.twoHundredTokensMultiDenom,
			expectedError:               false,
		},
		"upper tick > current tick > lower tick, zero uptime growth inside (nonempty trackers)": {
			poolSetup:                    true,
			lowerTick:                    0,
			upperTick:                    2,
			currentTick:                  1,
			lowerTickUptimeGrowthOutside: uptimeHelper.hundredTokensMultiDenom,
			upperTickUptimeGrowthOutside: uptimeHelper.hundredTokensMultiDenom,
			globalUptimeGrowth:           uptimeHelper.twoHundredTokensMultiDenom,

			// Since the range is empty, we expect growth outside to be equal to global
			expectedUptimeGrowthOutside: uptimeHelper.twoHundredTokensMultiDenom,
			expectedError:               false,
		},
		"upper tick > current tick > lower tick, zero uptime growth inside (empty trackers)": {
			poolSetup:                    true,
			lowerTick:                    0,
			upperTick:                    2,
			currentTick:                  1,
			lowerTickUptimeGrowthOutside: uptimeHelper.emptyExpectedAccumValues,
			upperTickUptimeGrowthOutside: uptimeHelper.emptyExpectedAccumValues,
			globalUptimeGrowth:           uptimeHelper.emptyExpectedAccumValues,

			// Since the range is empty, we expect growth outside to be equal to global
			expectedUptimeGrowthOutside: uptimeHelper.emptyExpectedAccumValues,
			expectedError:               false,
		},

		// current tick below range

		"current tick < lower tick, nonzero uptime growth inside": {
			poolSetup:                    true,
			lowerTick:                    0,
			upperTick:                    1,
			currentTick:                  -1,
			lowerTickUptimeGrowthOutside: uptimeHelper.twoHundredTokensMultiDenom,
			upperTickUptimeGrowthOutside: uptimeHelper.hundredTokensMultiDenom,
			globalUptimeGrowth:           uptimeHelper.threeHundredTokensMultiDenom,

			// Since current tick is below range, we expect global - (lower - upper)
			expectedUptimeGrowthOutside: uptimeHelper.twoHundredTokensMultiDenom,
			expectedError:               false,
		},
		"current tick < lower tick, nonzero uptime growth inside (wider range)": {
			poolSetup:                    true,
			lowerTick:                    328,
			upperTick:                    726,
			currentTick:                  189,
			lowerTickUptimeGrowthOutside: uptimeHelper.twoHundredTokensMultiDenom,
			upperTickUptimeGrowthOutside: uptimeHelper.hundredTokensMultiDenom,
			globalUptimeGrowth:           uptimeHelper.threeHundredTokensMultiDenom,

			// Since current tick is below range, we expect global - (lower - upper)
			expectedUptimeGrowthOutside: uptimeHelper.twoHundredTokensMultiDenom,
			expectedError:               false,
		},
		"current tick < lower tick, zero uptime growth inside (nonempty trackers)": {
			poolSetup:                    true,
			lowerTick:                    0,
			upperTick:                    1,
			currentTick:                  -1,
			lowerTickUptimeGrowthOutside: uptimeHelper.hundredTokensMultiDenom,
			upperTickUptimeGrowthOutside: uptimeHelper.hundredTokensMultiDenom,
			globalUptimeGrowth:           uptimeHelper.threeHundredTokensMultiDenom,

			// Since the range is empty, we expect growth outside to be equal to global
			expectedUptimeGrowthOutside: uptimeHelper.threeHundredTokensMultiDenom,
			expectedError:               false,
		},
		"current tick < lower tick, zero uptime growth inside (empty trackers)": {
			poolSetup:                    true,
			lowerTick:                    0,
			upperTick:                    1,
			currentTick:                  -1,
			lowerTickUptimeGrowthOutside: uptimeHelper.emptyExpectedAccumValues,
			upperTickUptimeGrowthOutside: uptimeHelper.emptyExpectedAccumValues,
			globalUptimeGrowth:           uptimeHelper.emptyExpectedAccumValues,

			// Since the range is empty, we expect growth outside to be equal to global
			expectedUptimeGrowthOutside: uptimeHelper.emptyExpectedAccumValues,
			expectedError:               false,
		},

		// current tick on range boundary

		"current tick = lower tick, nonzero uptime growth inside": {
			poolSetup:                    true,
			lowerTick:                    0,
			upperTick:                    1,
			currentTick:                  0,
			lowerTickUptimeGrowthOutside: uptimeHelper.twoHundredTokensMultiDenom,
			upperTickUptimeGrowthOutside: uptimeHelper.hundredTokensMultiDenom,
			globalUptimeGrowth:           uptimeHelper.fourHundredTokensMultiDenom,

			// Since we treat the range as [lower, upper) (i.e. inclusive of lower tick, exclusive of upper),
			// this case is equivalent to the current tick being within the range (global - (global - upper - lower))
			expectedUptimeGrowthOutside: uptimeHelper.threeHundredTokensMultiDenom,
			expectedError:               false,
		},
		"current tick = lower tick, zero uptime growth inside (nonempty trackers)": {
			poolSetup:                    true,
			lowerTick:                    0,
			upperTick:                    1,
			currentTick:                  0,
			lowerTickUptimeGrowthOutside: uptimeHelper.hundredTokensMultiDenom,
			upperTickUptimeGrowthOutside: uptimeHelper.hundredTokensMultiDenom,
			globalUptimeGrowth:           uptimeHelper.twoHundredTokensMultiDenom,

			// Since the range is empty, we expect growth outside to be equal to global
			expectedUptimeGrowthOutside: uptimeHelper.twoHundredTokensMultiDenom,
			expectedError:               false,
		},
		"current tick = lower tick, zero uptime growth inside (empty trackers)": {
			poolSetup:                    true,
			lowerTick:                    0,
			upperTick:                    1,
			currentTick:                  0,
			lowerTickUptimeGrowthOutside: uptimeHelper.emptyExpectedAccumValues,
			upperTickUptimeGrowthOutside: uptimeHelper.emptyExpectedAccumValues,
			globalUptimeGrowth:           uptimeHelper.emptyExpectedAccumValues,

			// Since the range is empty, we expect growth outside to be equal to global
			expectedUptimeGrowthOutside: uptimeHelper.emptyExpectedAccumValues,
			expectedError:               false,
		},
		"current tick = upper tick, nonzero uptime growth inside": {
			poolSetup:                    true,
			lowerTick:                    0,
			upperTick:                    1,
			currentTick:                  1,
			lowerTickUptimeGrowthOutside: uptimeHelper.hundredTokensMultiDenom,
			upperTickUptimeGrowthOutside: uptimeHelper.twoHundredTokensMultiDenom,
			globalUptimeGrowth:           uptimeHelper.fourHundredTokensMultiDenom,

			// Since we treat the range as [lower, upper) (i.e. inclusive of lower tick, exclusive of upper),
			// this case is equivalent to the current tick being above the range (global - (upper - lower))
			expectedUptimeGrowthOutside: uptimeHelper.threeHundredTokensMultiDenom,
			expectedError:               false,
		},
		"current tick = upper tick, zero uptime growth inside (nonempty trackers)": {
			poolSetup:                    true,
			lowerTick:                    0,
			upperTick:                    1,
			currentTick:                  1,
			lowerTickUptimeGrowthOutside: uptimeHelper.hundredTokensMultiDenom,
			upperTickUptimeGrowthOutside: uptimeHelper.hundredTokensMultiDenom,
			globalUptimeGrowth:           uptimeHelper.twoHundredTokensMultiDenom,

			// Since the range is empty, we expect growth outside to be equal to global
			expectedUptimeGrowthOutside: uptimeHelper.twoHundredTokensMultiDenom,
			expectedError:               false,
		},
		"current tick = upper tick, zero uptime growth inside (empty trackers)": {
			poolSetup:                    true,
			lowerTick:                    0,
			upperTick:                    1,
			currentTick:                  1,
			lowerTickUptimeGrowthOutside: uptimeHelper.emptyExpectedAccumValues,
			upperTickUptimeGrowthOutside: uptimeHelper.emptyExpectedAccumValues,
			globalUptimeGrowth:           uptimeHelper.emptyExpectedAccumValues,

			// Since the range is empty, we expect growth outside to be equal to global
			expectedUptimeGrowthOutside: uptimeHelper.emptyExpectedAccumValues,
			expectedError:               false,
		},

		// error catching

		"error: pool has not been setup": {
			poolSetup:     false,
			expectedError: true,
		},
	}

	for name, tc := range tests {
		s.Run(name, func() {
			s.SetupTest()

			// if pool set up true, set up default pool
			var pool types.ConcentratedPoolExtension
			if tc.poolSetup {
				pool = s.PrepareConcentratedPool()
				currentTick := pool.GetCurrentTick().Int64()

				// Update global uptime accums
				addToUptimeAccums(s.Ctx, pool.GetId(), s.App.ConcentratedLiquidityKeeper, tc.globalUptimeGrowth)

				// Update tick-level uptime trackers
				s.initializeTick(s.Ctx, currentTick, tc.lowerTick, defaultInitialLiquidity, cl.EmptyCoins, wrapUptimeTrackers(tc.lowerTickUptimeGrowthOutside), true)
				s.initializeTick(s.Ctx, currentTick, tc.upperTick, defaultInitialLiquidity, cl.EmptyCoins, wrapUptimeTrackers(tc.upperTickUptimeGrowthOutside), false)
				pool.SetCurrentTick(sdk.NewInt(tc.currentTick))
				s.App.ConcentratedLiquidityKeeper.SetPool(s.Ctx, pool)
			}

			// system under test
			uptimeGrowthOutside, err := s.App.ConcentratedLiquidityKeeper.GetUptimeGrowthOutsideRange(s.Ctx, defaultPoolId, tc.lowerTick, tc.upperTick)
			if tc.expectedError {
				s.Require().Error(err)
			} else {
				s.Require().NoError(err)

				// check if returned uptime growth inside has correct value
				s.Require().Equal(tc.expectedUptimeGrowthOutside, uptimeGrowthOutside)
			}
		})
	}
}

func (s *KeeperTestSuite) TestInitPositionUptime() {
	uptimeHelper := getExpectedUptimes()
	type tick struct {
		tickIndex      int64
		uptimeTrackers []model.UptimeTracker
	}

	tests := []struct {
		name              string
		positionLiquidity sdk.Dec

		lowerTick               tick
		upperTick               tick
		positionId              uint64
		currentTickIndex        sdk.Int
		globalUptimeAccumValues []sdk.DecCoins

		// For testing updates on existing liquidity
		existingPosition  bool
		newLowerTick      tick
		newUpperTick      tick
		addToGlobalAccums []sdk.DecCoins

		expectedInitAccumValue   []sdk.DecCoins
		expectedUnclaimedRewards []sdk.DecCoins
		expectedErr              error
	}{
		// New position tests

		{
			name:              "(lower < curr < upper) nonzero uptime trackers",
			positionLiquidity: DefaultLiquidityAmt,
			lowerTick: tick{
				tickIndex:      -50,
				uptimeTrackers: wrapUptimeTrackers(uptimeHelper.hundredTokensMultiDenom),
			},
			upperTick: tick{
				tickIndex:      50,
				uptimeTrackers: wrapUptimeTrackers(uptimeHelper.hundredTokensMultiDenom),
			},
			positionId:               DefaultPositionId,
			currentTickIndex:         sdk.ZeroInt(),
			globalUptimeAccumValues:  uptimeHelper.threeHundredTokensMultiDenom,
			expectedInitAccumValue:   uptimeHelper.hundredTokensMultiDenom,
			expectedUnclaimedRewards: uptimeHelper.emptyExpectedAccumValues,
		},
		{
			name:              "(lower < upper < curr) nonzero uptime trackers",
			positionLiquidity: DefaultLiquidityAmt,
			lowerTick: tick{
				tickIndex:      -50,
				uptimeTrackers: wrapUptimeTrackers(uptimeHelper.hundredTokensMultiDenom),
			},
			upperTick: tick{
				tickIndex:      50,
				uptimeTrackers: wrapUptimeTrackers(uptimeHelper.threeHundredTokensMultiDenom),
			},
			positionId:               DefaultPositionId,
			currentTickIndex:         sdk.NewInt(51),
			globalUptimeAccumValues:  uptimeHelper.fourHundredTokensMultiDenom,
			expectedInitAccumValue:   uptimeHelper.twoHundredTokensMultiDenom,
			expectedUnclaimedRewards: uptimeHelper.emptyExpectedAccumValues,
		},
		{
			name:              "(curr < lower < upper) nonzero uptime trackers",
			positionLiquidity: DefaultLiquidityAmt,
			lowerTick: tick{
				tickIndex:      -50,
				uptimeTrackers: wrapUptimeTrackers(uptimeHelper.threeHundredTokensMultiDenom),
			},
			upperTick: tick{
				tickIndex:      50,
				uptimeTrackers: wrapUptimeTrackers(uptimeHelper.hundredTokensMultiDenom),
			},
			positionId:               DefaultPositionId,
			currentTickIndex:         sdk.NewInt(-51),
			globalUptimeAccumValues:  uptimeHelper.fourHundredTokensMultiDenom,
			expectedInitAccumValue:   uptimeHelper.twoHundredTokensMultiDenom,
			expectedUnclaimedRewards: uptimeHelper.emptyExpectedAccumValues,
		},
		{
			name:              "(lower < curr < upper) nonzero and variable uptime trackers",
			positionLiquidity: DefaultLiquidityAmt,
			lowerTick: tick{
				tickIndex:      -50,
				uptimeTrackers: wrapUptimeTrackers(uptimeHelper.varyingTokensMultiDenom),
			},
			upperTick: tick{
				tickIndex:      50,
				uptimeTrackers: wrapUptimeTrackers(uptimeHelper.hundredTokensMultiDenom),
			},
			positionId:       DefaultPositionId,
			currentTickIndex: sdk.ZeroInt(),

			// We set up the global accum values such that the growth inside is equal to 100 of each denom
			// for each uptime tracker. Let the uptime growth inside (UGI) = 100
			globalUptimeAccumValues: []sdk.DecCoins{
				sdk.NewDecCoins(
					// 100 + 100 + UGI = 300
					sdk.NewDecCoin("bar", sdk.NewInt(300)),
					// 100 + 100 + UGI = 300
					sdk.NewDecCoin("foo", sdk.NewInt(300)),
				),
				sdk.NewDecCoins(
					// 100 + 103 + UGI = 303
					sdk.NewDecCoin("bar", sdk.NewInt(303)),
					// 100 + 101 + UGI = 301
					sdk.NewDecCoin("foo", sdk.NewInt(301)),
				),
				sdk.NewDecCoins(
					// 100 + 106 + UGI = 306
					sdk.NewDecCoin("bar", sdk.NewInt(306)),
					// 100 + 102 + UGI = 302
					sdk.NewDecCoin("foo", sdk.NewInt(302)),
				),
				sdk.NewDecCoins(
					// 100 + 109 + UGI = 309
					sdk.NewDecCoin("bar", sdk.NewInt(309)),
					// 100 + 103 + UGI = 303
					sdk.NewDecCoin("foo", sdk.NewInt(303)),
				),
				sdk.NewDecCoins(
					// 100 + 112 + UGI = 312
					sdk.NewDecCoin("bar", sdk.NewInt(312)),
					// 100 + 104 + UGI = 304
					sdk.NewDecCoin("foo", sdk.NewInt(304)),
				),
			},
			// Equal to 100 of foo and bar in each uptime tracker (UGI)
			expectedInitAccumValue:   uptimeHelper.hundredTokensMultiDenom,
			expectedUnclaimedRewards: uptimeHelper.emptyExpectedAccumValues,
		},
	}

	for _, test := range tests {
		s.Run(test.name, func() {
			// --- Setup ---

			// Init suite for each test.
			s.Setup()

			// Set blocktime to fixed UTC value for consistency
			s.Ctx = s.Ctx.WithBlockTime(DefaultJoinTime)

			clPool := s.PrepareConcentratedPool()

			// Initialize lower, upper, and current ticks
			s.initializeTick(s.Ctx, test.currentTickIndex.Int64(), test.lowerTick.tickIndex, sdk.ZeroDec(), cl.EmptyCoins, test.lowerTick.uptimeTrackers, true)
			s.initializeTick(s.Ctx, test.currentTickIndex.Int64(), test.upperTick.tickIndex, sdk.ZeroDec(), cl.EmptyCoins, test.upperTick.uptimeTrackers, false)
			clPool.SetCurrentTick(test.currentTickIndex)
			s.App.ConcentratedLiquidityKeeper.SetPool(s.Ctx, clPool)

			// Initialize global uptime accums
			addToUptimeAccums(s.Ctx, clPool.GetId(), s.App.ConcentratedLiquidityKeeper, test.globalUptimeAccumValues)

			// If applicable, set up existing position and update ticks & global accums
			if test.existingPosition {
				err := s.App.ConcentratedLiquidityKeeper.InitOrUpdatePositionUptime(s.Ctx, clPool.GetId(), test.positionLiquidity, s.TestAccs[0], test.lowerTick.tickIndex, test.upperTick.tickIndex, test.positionLiquidity, DefaultJoinTime, DefaultPositionId)
				s.Require().NoError(err)
				err = s.App.ConcentratedLiquidityKeeper.SetPosition(s.Ctx, clPool.GetId(), s.TestAccs[0], test.lowerTick.tickIndex, test.upperTick.tickIndex, DefaultJoinTime, test.positionLiquidity, DefaultPositionId, DefaultUnderlyingLockId)
				s.Require().NoError(err)

				s.initializeTick(s.Ctx, test.currentTickIndex.Int64(), test.newLowerTick.tickIndex, sdk.ZeroDec(), cl.EmptyCoins, test.newLowerTick.uptimeTrackers, true)
				s.initializeTick(s.Ctx, test.currentTickIndex.Int64(), test.newUpperTick.tickIndex, sdk.ZeroDec(), cl.EmptyCoins, test.newUpperTick.uptimeTrackers, false)
				clPool.SetCurrentTick(test.currentTickIndex)
				s.App.ConcentratedLiquidityKeeper.SetPool(s.Ctx, clPool)

				addToUptimeAccums(s.Ctx, clPool.GetId(), s.App.ConcentratedLiquidityKeeper, test.addToGlobalAccums)
			}

			// --- System under test ---

			err := s.App.ConcentratedLiquidityKeeper.InitOrUpdatePositionUptime(s.Ctx, clPool.GetId(), test.positionLiquidity, s.TestAccs[0], test.lowerTick.tickIndex, test.upperTick.tickIndex, test.positionLiquidity, DefaultJoinTime, DefaultPositionId)

			// --- Error catching ---

			if test.expectedErr != nil {
				s.Require().Error(err)
				s.Require().ErrorContains(err, test.expectedErr.Error())
				return
			}

			// --- Non error case checks ---

			s.Require().NoError(err)

			// Pre-compute variables for readability
			positionName := string(types.KeyPositionId(test.positionId))
			uptimeAccums, err := s.App.ConcentratedLiquidityKeeper.GetUptimeAccumulators(s.Ctx, clPool.GetId())
			s.Require().NoError(err)

			// Ensure records are properly updated for each supported uptime
			for uptimeIndex := range types.SupportedUptimes {
				recordExists, err := uptimeAccums[uptimeIndex].HasPosition(positionName)
				s.Require().NoError(err)

				s.Require().True(recordExists)

				// Ensure position's record has correct values
				positionRecord, err := accum.GetPosition(uptimeAccums[uptimeIndex], positionName)
				s.Require().NoError(err)

				s.Require().Equal(test.expectedInitAccumValue[uptimeIndex], positionRecord.InitAccumValue)

				if test.existingPosition {
					s.Require().Equal(sdk.NewDec(2).Mul(test.positionLiquidity), positionRecord.NumShares)
				} else {
					s.Require().Equal(test.positionLiquidity, positionRecord.NumShares)
				}

				// Note that the rewards only apply to the initial shares, not the new ones
				s.Require().Equal(test.expectedUnclaimedRewards[uptimeIndex].MulDec(test.positionLiquidity), positionRecord.UnclaimedRewards)
			}
		})
	}
}

func (s *KeeperTestSuite) TestCollectIncentives() {
	ownerWithValidPosition := s.TestAccs[0]
	uptimeHelper := getExpectedUptimes()
	oneDay := time.Hour * 24
	oneWeek := 7 * time.Hour * 24
	defaultJoinTime := DefaultJoinTime

	type positionParameters struct {
		owner       sdk.AccAddress
		lowerTick   int64
		upperTick   int64
		liquidity   sdk.Dec
		joinTime    time.Time
		collectTime time.Time
		positionId  uint64
	}

	tests := map[string]struct {
		// setup parameters
		existingAccumLiquidity   []sdk.Dec
		addedUptimeGrowthInside  []sdk.DecCoins
		addedUptimeGrowthOutside []sdk.DecCoins
		currentTick              int64
		isInvalidPoolIdGiven     bool
		numPositions             int

		// inputs parameters
		positionParams positionParameters
		timeInPosition time.Duration

		// expectations
		expectedIncentivesClaimed sdk.Coins
		expectedError             error
	}{
		// ---Cases for lowerTick < currentTick < upperTick---

		"(lower < curr < upper) no uptime growth inside or outside range, 1D time in position": {
			currentTick: 1,
			positionParams: positionParameters{
				owner:       ownerWithValidPosition,
				lowerTick:   0,
				upperTick:   2,
				liquidity:   DefaultLiquidityAmt,
				joinTime:    defaultJoinTime,
				positionId:  DefaultPositionId,
				collectTime: defaultJoinTime.Add(100),
			},
			numPositions:              1,
			timeInPosition:            oneDay,
			expectedIncentivesClaimed: sdk.Coins(nil),
		},
		"(lower < curr < upper) uptime growth outside range but not inside, 1D time in position": {
			currentTick:              1,
			addedUptimeGrowthOutside: uptimeHelper.hundredTokensMultiDenom,
			positionParams: positionParameters{
				owner:       ownerWithValidPosition,
				lowerTick:   0,
				upperTick:   2,
				liquidity:   DefaultLiquidityAmt,
				joinTime:    defaultJoinTime,
				positionId:  DefaultPositionId,
				collectTime: defaultJoinTime.Add(100),
			},
			numPositions:   1,
			timeInPosition: oneDay,
			// Since there was no growth inside the range, we expect no incentives to be claimed
			expectedIncentivesClaimed: sdk.Coins(nil),
		},
		"(lower < curr < upper) uptime growth inside range but not outside, 1D time in position": {
			currentTick:             1,
			addedUptimeGrowthInside: uptimeHelper.hundredTokensMultiDenom,
			positionParams: positionParameters{
				owner:       ownerWithValidPosition,
				lowerTick:   0,
				upperTick:   2,
				liquidity:   DefaultLiquidityAmt,
				joinTime:    defaultJoinTime,
				positionId:  DefaultPositionId,
				collectTime: defaultJoinTime.Add(100),
			},
			numPositions:   1,
			timeInPosition: oneDay,
			// Since there is no other existing liquidity, we expect all of the growth inside to accrue to be claimed for the
			// uptimes the position qualifies for.
			expectedIncentivesClaimed: expectedIncentivesFromUptimeGrowth(uptimeHelper.hundredTokensMultiDenom, DefaultLiquidityAmt, oneDay, defaultMultiplier),
		},
		"(lower < curr < upper) uptime growth both inside and outside range, 1D time in position": {
			currentTick:              1,
			addedUptimeGrowthInside:  uptimeHelper.hundredTokensMultiDenom,
			addedUptimeGrowthOutside: uptimeHelper.hundredTokensMultiDenom,
			positionParams: positionParameters{
				owner:       ownerWithValidPosition,
				lowerTick:   0,
				upperTick:   2,
				liquidity:   DefaultLiquidityAmt,
				joinTime:    defaultJoinTime,
				positionId:  DefaultPositionId,
				collectTime: defaultJoinTime.Add(100),
			},
			numPositions:   1,
			timeInPosition: oneDay,
			// Since there is no other existing liquidity, we expect all of the growth inside to accrue to be claimed for the
			// uptimes the position qualifies for. At the same time, growth outside does not affect the current position's incentive rewards.
			expectedIncentivesClaimed: expectedIncentivesFromUptimeGrowth(uptimeHelper.hundredTokensMultiDenom, DefaultLiquidityAmt, oneDay, defaultMultiplier),
		},
		"(lower < curr < upper) no uptime growth inside or outside range, 1W time in position": {
			currentTick: 1,
			positionParams: positionParameters{
				owner:       ownerWithValidPosition,
				lowerTick:   0,
				upperTick:   2,
				liquidity:   DefaultLiquidityAmt,
				joinTime:    defaultJoinTime,
				positionId:  DefaultPositionId,
				collectTime: defaultJoinTime.Add(100),
			},
			numPositions:              1,
			timeInPosition:            oneWeek,
			expectedIncentivesClaimed: sdk.Coins(nil),
		},
		"(lower < curr < upper) uptime growth outside range but not inside, 1W time in position": {
			currentTick:              1,
			addedUptimeGrowthOutside: uptimeHelper.hundredTokensMultiDenom,
			positionParams: positionParameters{
				owner:       ownerWithValidPosition,
				lowerTick:   0,
				upperTick:   2,
				liquidity:   DefaultLiquidityAmt,
				joinTime:    defaultJoinTime,
				positionId:  DefaultPositionId,
				collectTime: defaultJoinTime.Add(100),
			},
			numPositions:   1,
			timeInPosition: oneWeek,
			// Since there was no growth inside the range, we expect no incentives to be claimed
			expectedIncentivesClaimed: sdk.Coins(nil),
		},
		"(lower < curr < upper) uptime growth inside range but not outside, 1W time in position": {
			currentTick:             1,
			addedUptimeGrowthInside: uptimeHelper.hundredTokensMultiDenom,
			positionParams: positionParameters{
				owner:       ownerWithValidPosition,
				lowerTick:   0,
				upperTick:   2,
				liquidity:   DefaultLiquidityAmt,
				joinTime:    defaultJoinTime,
				positionId:  DefaultPositionId,
				collectTime: defaultJoinTime.Add(100),
			},
			numPositions:   1,
			timeInPosition: oneWeek,
			// Since there is no other existing liquidity, we expect all of the growth inside to accrue to be claimed for the
			// uptimes the position qualifies for.
			expectedIncentivesClaimed: expectedIncentivesFromUptimeGrowth(uptimeHelper.hundredTokensMultiDenom, DefaultLiquidityAmt, oneWeek, defaultMultiplier),
		},
		"(lower < curr < upper) uptime growth both inside and outside range, 1W time in position": {
			currentTick:              1,
			addedUptimeGrowthInside:  uptimeHelper.hundredTokensMultiDenom,
			addedUptimeGrowthOutside: uptimeHelper.hundredTokensMultiDenom,
			positionParams: positionParameters{
				owner:       ownerWithValidPosition,
				lowerTick:   0,
				upperTick:   2,
				liquidity:   DefaultLiquidityAmt,
				joinTime:    defaultJoinTime,
				positionId:  DefaultPositionId,
				collectTime: defaultJoinTime.Add(100),
			},
			numPositions:   1,
			timeInPosition: oneWeek,
			// Since there is no other existing liquidity, we expect all of the growth inside to accrue to be claimed for the
			// uptimes the position qualifies for. At the same time, growth outside does not affect the current position's incentive rewards.
			expectedIncentivesClaimed: expectedIncentivesFromUptimeGrowth(uptimeHelper.hundredTokensMultiDenom, DefaultLiquidityAmt, oneWeek, defaultMultiplier),
		},
		"(lower < curr < upper) no uptime growth inside or outside range, no time in position": {
			currentTick: 1,
			positionParams: positionParameters{
				owner:       ownerWithValidPosition,
				lowerTick:   0,
				upperTick:   2,
				liquidity:   DefaultLiquidityAmt,
				joinTime:    defaultJoinTime,
				positionId:  DefaultPositionId,
				collectTime: defaultJoinTime.Add(100),
			},
			numPositions:              1,
			timeInPosition:            0,
			expectedIncentivesClaimed: sdk.Coins(nil),
		},
		"(lower < curr < upper) uptime growth outside range but not inside, no time in position": {
			currentTick:              1,
			addedUptimeGrowthOutside: uptimeHelper.hundredTokensMultiDenom,
			positionParams: positionParameters{
				owner:       ownerWithValidPosition,
				lowerTick:   0,
				upperTick:   2,
				liquidity:   DefaultLiquidityAmt,
				joinTime:    defaultJoinTime,
				positionId:  DefaultPositionId,
				collectTime: defaultJoinTime.Add(100),
			},
			numPositions:              1,
			timeInPosition:            0,
			expectedIncentivesClaimed: sdk.Coins(nil),
		},
		"(lower < curr < upper) uptime growth inside range but not outside, no time in position": {
			currentTick:             1,
			addedUptimeGrowthInside: uptimeHelper.hundredTokensMultiDenom,
			positionParams: positionParameters{
				owner:       ownerWithValidPosition,
				lowerTick:   0,
				upperTick:   2,
				liquidity:   DefaultLiquidityAmt,
				joinTime:    defaultJoinTime,
				positionId:  DefaultPositionId,
				collectTime: defaultJoinTime.Add(100),
			},
			numPositions:              1,
			timeInPosition:            0,
			expectedIncentivesClaimed: sdk.Coins(nil),
		},
		"(lower < curr < upper) uptime growth both inside and outside range, no time in position": {
			currentTick:              1,
			addedUptimeGrowthInside:  uptimeHelper.hundredTokensMultiDenom,
			addedUptimeGrowthOutside: uptimeHelper.hundredTokensMultiDenom,
			positionParams: positionParameters{
				owner:       ownerWithValidPosition,
				lowerTick:   0,
				upperTick:   2,
				liquidity:   DefaultLiquidityAmt,
				joinTime:    defaultJoinTime,
				positionId:  DefaultPositionId,
				collectTime: defaultJoinTime.Add(100),
			},
			numPositions:              1,
			timeInPosition:            0,
			expectedIncentivesClaimed: sdk.Coins(nil),
		},

		// ---Cases for currentTick < lowerTick < upperTick---

		"(curr < lower < upper) no uptime growth inside or outside range, 1D time in position": {
			currentTick: 0,
			positionParams: positionParameters{
				owner:       ownerWithValidPosition,
				lowerTick:   1,
				upperTick:   2,
				liquidity:   DefaultLiquidityAmt,
				joinTime:    defaultJoinTime,
				positionId:  DefaultPositionId,
				collectTime: defaultJoinTime.Add(100),
			},
			numPositions:              1,
			timeInPosition:            oneDay,
			expectedIncentivesClaimed: sdk.Coins(nil),
		},
		"(curr < lower < upper) uptime growth outside range but not inside, 1D time in position": {
			currentTick:              0,
			addedUptimeGrowthOutside: uptimeHelper.hundredTokensMultiDenom,
			positionParams: positionParameters{
				owner:       ownerWithValidPosition,
				lowerTick:   1,
				upperTick:   2,
				liquidity:   DefaultLiquidityAmt,
				joinTime:    defaultJoinTime,
				positionId:  DefaultPositionId,
				collectTime: defaultJoinTime.Add(100),
			},
			numPositions:   1,
			timeInPosition: oneDay,
			// Since there was no growth inside the range, we expect no incentives to be claimed
			expectedIncentivesClaimed: sdk.Coins(nil),
		},
		"(curr < lower < upper) uptime growth inside range but not outside, 1D time in position": {
			currentTick:             0,
			addedUptimeGrowthInside: uptimeHelper.hundredTokensMultiDenom,
			positionParams: positionParameters{
				owner:       ownerWithValidPosition,
				lowerTick:   1,
				upperTick:   2,
				liquidity:   DefaultLiquidityAmt,
				joinTime:    defaultJoinTime,
				positionId:  DefaultPositionId,
				collectTime: defaultJoinTime.Add(100),
			},
			numPositions:   1,
			timeInPosition: oneDay,
			// Since there is no other existing liquidity, we expect all of the growth inside to accrue to be claimed for the
			// uptimes the position qualifies for.
			expectedIncentivesClaimed: expectedIncentivesFromUptimeGrowth(uptimeHelper.hundredTokensMultiDenom, DefaultLiquidityAmt, oneDay, defaultMultiplier),
		},
		"(curr < lower < upper) uptime growth both inside and outside range, 1D time in position": {
			currentTick:              0,
			addedUptimeGrowthInside:  uptimeHelper.hundredTokensMultiDenom,
			addedUptimeGrowthOutside: uptimeHelper.hundredTokensMultiDenom,
			positionParams: positionParameters{
				owner:       ownerWithValidPosition,
				lowerTick:   1,
				upperTick:   2,
				liquidity:   DefaultLiquidityAmt,
				joinTime:    defaultJoinTime,
				positionId:  DefaultPositionId,
				collectTime: defaultJoinTime.Add(100),
			},
			numPositions:   1,
			timeInPosition: oneDay,
			// Since there is no other existing liquidity, we expect all of the growth inside to accrue to be claimed for the
			// uptimes the position qualifies for. At the same time, growth outside does not affect the current position's incentive rewards.
			expectedIncentivesClaimed: expectedIncentivesFromUptimeGrowth(uptimeHelper.hundredTokensMultiDenom, DefaultLiquidityAmt, oneDay, defaultMultiplier),
		},
		"(curr < lower < upper) no uptime growth inside or outside range, 1W time in position": {
			currentTick: 0,
			positionParams: positionParameters{
				owner:       ownerWithValidPosition,
				lowerTick:   1,
				upperTick:   2,
				liquidity:   DefaultLiquidityAmt,
				joinTime:    defaultJoinTime,
				positionId:  DefaultPositionId,
				collectTime: defaultJoinTime.Add(100),
			},
			numPositions:              1,
			timeInPosition:            oneWeek,
			expectedIncentivesClaimed: sdk.Coins(nil),
		},
		"(curr < lower < upper) uptime growth outside range but not inside, 1W time in position": {
			currentTick:              0,
			addedUptimeGrowthOutside: uptimeHelper.hundredTokensMultiDenom,
			positionParams: positionParameters{
				owner:       ownerWithValidPosition,
				lowerTick:   1,
				upperTick:   2,
				liquidity:   DefaultLiquidityAmt,
				joinTime:    defaultJoinTime,
				positionId:  DefaultPositionId,
				collectTime: defaultJoinTime.Add(100),
			},
			numPositions:   1,
			timeInPosition: oneWeek,
			// Since there was no growth inside the range, we expect no incentives to be claimed
			expectedIncentivesClaimed: sdk.Coins(nil),
		},
		"(curr < lower < upper) uptime growth inside range but not outside, 1W time in position": {
			currentTick:             0,
			addedUptimeGrowthInside: uptimeHelper.hundredTokensMultiDenom,
			positionParams: positionParameters{
				owner:       ownerWithValidPosition,
				lowerTick:   1,
				upperTick:   2,
				liquidity:   DefaultLiquidityAmt,
				joinTime:    defaultJoinTime,
				positionId:  DefaultPositionId,
				collectTime: defaultJoinTime.Add(100),
			},
			numPositions:   1,
			timeInPosition: oneWeek,
			// Since there is no other existing liquidity, we expect all of the growth inside to accrue to be claimed for the
			// uptimes the position qualifies for.
			expectedIncentivesClaimed: expectedIncentivesFromUptimeGrowth(uptimeHelper.hundredTokensMultiDenom, DefaultLiquidityAmt, oneWeek, defaultMultiplier),
		},
		"(curr < lower < upper) uptime growth both inside and outside range, 1W time in position": {
			currentTick:              0,
			addedUptimeGrowthInside:  uptimeHelper.hundredTokensMultiDenom,
			addedUptimeGrowthOutside: uptimeHelper.hundredTokensMultiDenom,
			positionParams: positionParameters{
				owner:       ownerWithValidPosition,
				lowerTick:   1,
				upperTick:   2,
				liquidity:   DefaultLiquidityAmt,
				joinTime:    defaultJoinTime,
				positionId:  DefaultPositionId,
				collectTime: defaultJoinTime.Add(100),
			},
			numPositions:   1,
			timeInPosition: oneWeek,
			// Since there is no other existing liquidity, we expect all of the growth inside to accrue to be claimed for the
			// uptimes the position qualifies for. At the same time, growth outside does not affect the current position's incentive rewards.
			expectedIncentivesClaimed: expectedIncentivesFromUptimeGrowth(uptimeHelper.hundredTokensMultiDenom, DefaultLiquidityAmt, oneWeek, defaultMultiplier),
		},
		"(curr < lower < upper) no uptime growth inside or outside range, no time in position": {
			currentTick: 0,
			positionParams: positionParameters{
				owner:       ownerWithValidPosition,
				lowerTick:   1,
				upperTick:   2,
				liquidity:   DefaultLiquidityAmt,
				joinTime:    defaultJoinTime,
				positionId:  DefaultPositionId,
				collectTime: defaultJoinTime.Add(100),
			},
			numPositions:              1,
			timeInPosition:            0,
			expectedIncentivesClaimed: sdk.Coins(nil),
		},
		"(curr < lower < upper) uptime growth outside range but not inside, no time in position": {
			currentTick:              0,
			addedUptimeGrowthOutside: uptimeHelper.hundredTokensMultiDenom,
			positionParams: positionParameters{
				owner:       ownerWithValidPosition,
				lowerTick:   1,
				upperTick:   2,
				liquidity:   DefaultLiquidityAmt,
				joinTime:    defaultJoinTime,
				positionId:  DefaultPositionId,
				collectTime: defaultJoinTime.Add(100),
			},
			numPositions:              1,
			timeInPosition:            0,
			expectedIncentivesClaimed: sdk.Coins(nil),
		},
		"(curr < lower < upper) uptime growth inside range but not outside, no time in position": {
			currentTick:             0,
			addedUptimeGrowthInside: uptimeHelper.hundredTokensMultiDenom,
			positionParams: positionParameters{
				owner:       ownerWithValidPosition,
				lowerTick:   1,
				upperTick:   2,
				liquidity:   DefaultLiquidityAmt,
				joinTime:    defaultJoinTime,
				positionId:  DefaultPositionId,
				collectTime: defaultJoinTime.Add(100),
			},
			numPositions:              1,
			timeInPosition:            0,
			expectedIncentivesClaimed: sdk.Coins(nil),
		},
		"(curr < lower < upper) uptime growth both inside and outside range, no time in position": {
			currentTick:              0,
			addedUptimeGrowthInside:  uptimeHelper.hundredTokensMultiDenom,
			addedUptimeGrowthOutside: uptimeHelper.hundredTokensMultiDenom,
			positionParams: positionParameters{
				owner:       ownerWithValidPosition,
				lowerTick:   1,
				upperTick:   2,
				liquidity:   DefaultLiquidityAmt,
				joinTime:    defaultJoinTime,
				positionId:  DefaultPositionId,
				collectTime: defaultJoinTime.Add(100),
			},
			numPositions:              1,
			timeInPosition:            0,
			expectedIncentivesClaimed: sdk.Coins(nil),
		},

		// ---Cases for lowerTick < upperTick < currentTick---

		"(lower < upper < curr) no uptime growth inside or outside range, 1D time in position": {
			currentTick: 3,
			positionParams: positionParameters{
				owner:       ownerWithValidPosition,
				lowerTick:   1,
				upperTick:   2,
				liquidity:   DefaultLiquidityAmt,
				joinTime:    defaultJoinTime,
				positionId:  DefaultPositionId,
				collectTime: defaultJoinTime.Add(100),
			},
			numPositions:              1,
			timeInPosition:            oneDay,
			expectedIncentivesClaimed: sdk.Coins(nil),
		},
		"(lower < upper < curr) uptime growth outside range but not inside, 1D time in position": {
			currentTick:              3,
			addedUptimeGrowthOutside: uptimeHelper.hundredTokensMultiDenom,
			positionParams: positionParameters{
				owner:       ownerWithValidPosition,
				lowerTick:   1,
				upperTick:   2,
				liquidity:   DefaultLiquidityAmt,
				joinTime:    defaultJoinTime,
				positionId:  DefaultPositionId,
				collectTime: defaultJoinTime.Add(100),
			},
			numPositions:   1,
			timeInPosition: oneDay,
			// Since there was no growth inside the range, we expect no incentives to be claimed
			expectedIncentivesClaimed: sdk.Coins(nil),
		},
		"(lower < upper < curr) uptime growth inside range but not outside, 1D time in position": {
			currentTick:             3,
			addedUptimeGrowthInside: uptimeHelper.hundredTokensMultiDenom,
			positionParams: positionParameters{
				owner:       ownerWithValidPosition,
				lowerTick:   1,
				upperTick:   2,
				liquidity:   DefaultLiquidityAmt,
				joinTime:    defaultJoinTime,
				positionId:  DefaultPositionId,
				collectTime: defaultJoinTime.Add(100),
			},
			numPositions:   1,
			timeInPosition: oneDay,
			// Since there is no other existing liquidity, we expect all of the growth inside to accrue to be claimed for the
			// uptimes the position qualifies for.
			expectedIncentivesClaimed: expectedIncentivesFromUptimeGrowth(uptimeHelper.hundredTokensMultiDenom, DefaultLiquidityAmt, oneDay, defaultMultiplier),
		},
		"(lower < upper < curr) uptime growth both inside and outside range, 1D time in position": {
			currentTick:              3,
			addedUptimeGrowthInside:  uptimeHelper.hundredTokensMultiDenom,
			addedUptimeGrowthOutside: uptimeHelper.hundredTokensMultiDenom,
			positionParams: positionParameters{
				owner:       ownerWithValidPosition,
				lowerTick:   1,
				upperTick:   2,
				liquidity:   DefaultLiquidityAmt,
				joinTime:    defaultJoinTime,
				positionId:  DefaultPositionId,
				collectTime: defaultJoinTime.Add(100),
			},
			numPositions:   1,
			timeInPosition: oneDay,
			// Since there is no other existing liquidity, we expect all of the growth inside to accrue to be claimed for the
			// uptimes the position qualifies for. At the same time, growth outside does not affect the current position's incentive rewards.
			expectedIncentivesClaimed: expectedIncentivesFromUptimeGrowth(uptimeHelper.hundredTokensMultiDenom, DefaultLiquidityAmt, oneDay, defaultMultiplier),
		},
		"(lower < upper < curr) no uptime growth inside or outside range, 1W time in position": {
			currentTick: 3,
			positionParams: positionParameters{
				owner:       ownerWithValidPosition,
				lowerTick:   1,
				upperTick:   2,
				liquidity:   DefaultLiquidityAmt,
				joinTime:    defaultJoinTime,
				positionId:  DefaultPositionId,
				collectTime: defaultJoinTime.Add(100),
			},
			numPositions:              1,
			timeInPosition:            oneWeek,
			expectedIncentivesClaimed: sdk.Coins(nil),
		},
		"(lower < upper < curr) uptime growth outside range but not inside, 1W time in position": {
			currentTick:              3,
			addedUptimeGrowthOutside: uptimeHelper.hundredTokensMultiDenom,
			positionParams: positionParameters{
				owner:       ownerWithValidPosition,
				lowerTick:   1,
				upperTick:   2,
				liquidity:   DefaultLiquidityAmt,
				joinTime:    defaultJoinTime,
				positionId:  DefaultPositionId,
				collectTime: defaultJoinTime.Add(100),
			},
			numPositions:   1,
			timeInPosition: oneWeek,
			// Since there was no growth inside the range, we expect no incentives to be claimed
			expectedIncentivesClaimed: sdk.Coins(nil),
		},
		"(lower < upper < curr) uptime growth inside range but not outside, 1W time in position": {
			currentTick:             3,
			addedUptimeGrowthInside: uptimeHelper.hundredTokensMultiDenom,
			positionParams: positionParameters{
				owner:       ownerWithValidPosition,
				lowerTick:   1,
				upperTick:   2,
				liquidity:   DefaultLiquidityAmt,
				joinTime:    defaultJoinTime,
				positionId:  DefaultPositionId,
				collectTime: defaultJoinTime.Add(100),
			},
			numPositions:   1,
			timeInPosition: oneWeek,
			// Since there is no other existing liquidity, we expect all of the growth inside to accrue to be claimed for the
			// uptimes the position qualifies for.
			expectedIncentivesClaimed: expectedIncentivesFromUptimeGrowth(uptimeHelper.hundredTokensMultiDenom, DefaultLiquidityAmt, oneWeek, defaultMultiplier),
		},
		"(lower < upper < curr) uptime growth both inside and outside range, 1W time in position": {
			currentTick:              3,
			addedUptimeGrowthInside:  uptimeHelper.hundredTokensMultiDenom,
			addedUptimeGrowthOutside: uptimeHelper.hundredTokensMultiDenom,
			positionParams: positionParameters{
				owner:       ownerWithValidPosition,
				lowerTick:   1,
				upperTick:   2,
				liquidity:   DefaultLiquidityAmt,
				joinTime:    defaultJoinTime,
				positionId:  DefaultPositionId,
				collectTime: defaultJoinTime.Add(100),
			},
			numPositions:   1,
			timeInPosition: oneWeek,
			// Since there is no other existing liquidity, we expect all of the growth inside to accrue to be claimed for the
			// uptimes the position qualifies for.
			expectedIncentivesClaimed: expectedIncentivesFromUptimeGrowth(uptimeHelper.hundredTokensMultiDenom, DefaultLiquidityAmt, oneWeek, defaultMultiplier),
		},
		"(lower < upper < curr) no uptime growth inside or outside range, no time in position": {
			currentTick: 3,
			positionParams: positionParameters{
				owner:       ownerWithValidPosition,
				lowerTick:   1,
				upperTick:   2,
				liquidity:   DefaultLiquidityAmt,
				joinTime:    defaultJoinTime,
				positionId:  DefaultPositionId,
				collectTime: defaultJoinTime.Add(100),
			},
			numPositions:              1,
			timeInPosition:            0,
			expectedIncentivesClaimed: sdk.Coins(nil),
		},
		"(lower < upper < curr) uptime growth outside range but not inside, no time in position": {
			currentTick:              3,
			addedUptimeGrowthOutside: uptimeHelper.hundredTokensMultiDenom,
			positionParams: positionParameters{
				owner:       ownerWithValidPosition,
				lowerTick:   1,
				upperTick:   2,
				liquidity:   DefaultLiquidityAmt,
				joinTime:    defaultJoinTime,
				positionId:  DefaultPositionId,
				collectTime: defaultJoinTime.Add(100),
			},
			numPositions:              1,
			timeInPosition:            0,
			expectedIncentivesClaimed: sdk.Coins(nil),
		},
		"(lower < upper < curr) uptime growth inside range but not outside, no time in position": {
			currentTick:             3,
			addedUptimeGrowthInside: uptimeHelper.hundredTokensMultiDenom,
			positionParams: positionParameters{
				owner:       ownerWithValidPosition,
				lowerTick:   1,
				upperTick:   2,
				liquidity:   DefaultLiquidityAmt,
				joinTime:    defaultJoinTime,
				positionId:  DefaultPositionId,
				collectTime: defaultJoinTime.Add(100),
			},
			numPositions:              1,
			timeInPosition:            0,
			expectedIncentivesClaimed: sdk.Coins(nil),
		},
		"(lower < upper < curr) uptime growth both inside and outside range, no time in position": {
			currentTick:              3,
			addedUptimeGrowthInside:  uptimeHelper.hundredTokensMultiDenom,
			addedUptimeGrowthOutside: uptimeHelper.hundredTokensMultiDenom,
			positionParams: positionParameters{
				owner:       ownerWithValidPosition,
				lowerTick:   1,
				upperTick:   2,
				liquidity:   DefaultLiquidityAmt,
				joinTime:    defaultJoinTime,
				positionId:  DefaultPositionId,
				collectTime: defaultJoinTime.Add(100),
			},
			numPositions:              1,
			timeInPosition:            0,
			expectedIncentivesClaimed: sdk.Coins(nil),
		},

		// Edge case tests

		"(curr = lower) uptime growth both inside and outside range, 1D time in position": {
			currentTick:              0,
			addedUptimeGrowthInside:  uptimeHelper.hundredTokensMultiDenom,
			addedUptimeGrowthOutside: uptimeHelper.hundredTokensMultiDenom,
			positionParams: positionParameters{
				owner:       ownerWithValidPosition,
				lowerTick:   0,
				upperTick:   2,
				liquidity:   DefaultLiquidityAmt,
				joinTime:    defaultJoinTime,
				positionId:  DefaultPositionId,
				collectTime: defaultJoinTime.Add(100),
			},
			numPositions:   1,
			timeInPosition: oneDay,
			// We expect this case to behave like (lower < curr < upper)
			expectedIncentivesClaimed: expectedIncentivesFromUptimeGrowth(uptimeHelper.hundredTokensMultiDenom, DefaultLiquidityAmt, oneDay, defaultMultiplier),
		},
		"(curr = upper) uptime growth both inside and outside range, 1D time in position": {
			currentTick:              2,
			addedUptimeGrowthInside:  uptimeHelper.hundredTokensMultiDenom,
			addedUptimeGrowthOutside: uptimeHelper.hundredTokensMultiDenom,
			positionParams: positionParameters{
				owner:       ownerWithValidPosition,
				lowerTick:   1,
				upperTick:   2,
				liquidity:   DefaultLiquidityAmt,
				joinTime:    defaultJoinTime,
				positionId:  DefaultPositionId,
				collectTime: defaultJoinTime.Add(100),
			},
			numPositions:   1,
			timeInPosition: oneDay,
			// We expect this case to behave like (lower < upper < curr)
			expectedIncentivesClaimed: expectedIncentivesFromUptimeGrowth(uptimeHelper.hundredTokensMultiDenom, DefaultLiquidityAmt, oneDay, defaultMultiplier),
		},
		"other liquidity on uptime accums: (lower < curr < upper) uptime growth both inside and outside range, 1D time in position": {
			currentTick: 1,
			existingAccumLiquidity: []sdk.Dec{
				sdk.NewDec(99900123432),
				sdk.NewDec(18942),
				sdk.NewDec(0),
				sdk.NewDec(9981),
				sdk.NewDec(1),
			},
			addedUptimeGrowthInside:  uptimeHelper.hundredTokensMultiDenom,
			addedUptimeGrowthOutside: uptimeHelper.hundredTokensMultiDenom,
			positionParams: positionParameters{
				owner:       ownerWithValidPosition,
				lowerTick:   0,
				upperTick:   2,
				liquidity:   DefaultLiquidityAmt,
				joinTime:    defaultJoinTime,
				positionId:  DefaultPositionId,
				collectTime: defaultJoinTime.Add(100),
			},
			numPositions:   1,
			timeInPosition: oneDay,
			// Since there is no other existing liquidity, we expect all of the growth inside to accrue to be claimed for the
			// uptimes the position qualifies for.
			expectedIncentivesClaimed: expectedIncentivesFromUptimeGrowth(uptimeHelper.hundredTokensMultiDenom, DefaultLiquidityAmt, oneDay, defaultMultiplier),
		},
		"multiple positions in same range: (lower < curr < upper) uptime growth both inside and outside range, 1D time in position": {
			currentTick: 1,
			existingAccumLiquidity: []sdk.Dec{
				sdk.NewDec(99900123432),
				sdk.NewDec(18942),
				sdk.NewDec(0),
				sdk.NewDec(9981),
				sdk.NewDec(1),
			},
			addedUptimeGrowthInside:  uptimeHelper.hundredTokensMultiDenom,
			addedUptimeGrowthOutside: uptimeHelper.hundredTokensMultiDenom,
			positionParams: positionParameters{
				owner:       ownerWithValidPosition,
				lowerTick:   0,
				upperTick:   2,
				liquidity:   DefaultLiquidityAmt,
				joinTime:    defaultJoinTime,
				positionId:  DefaultPositionId,
				collectTime: defaultJoinTime.Add(100),
			},
			numPositions:   3,
			timeInPosition: oneDay,
			// Since we introduced positionIDs, despite these position having the same range and pool, only
			// the position ID being claimed will be considered for the claim.
			expectedIncentivesClaimed: expectedIncentivesFromUptimeGrowth(uptimeHelper.hundredTokensMultiDenom, DefaultLiquidityAmt, oneDay, defaultMultiplier),
		},

		// Error catching

		"position does not exist": {
			currentTick: 1,

			numPositions: 0,

			expectedIncentivesClaimed: sdk.Coins{},
			expectedError:             cltypes.PositionIdNotFoundError{PositionId: DefaultPositionId},
		},
	}

	for name, tc := range tests {
		s.Run(name, func() {
			tc := tc
			s.SetupTest()

			// We fix join time so tests are deterministic
			s.Ctx = s.Ctx.WithBlockTime(defaultJoinTime)

			validPool := s.PrepareConcentratedPool()
			validPoolId := validPool.GetId()

			s.FundAcc(validPool.GetIncentivesAddress(), tc.expectedIncentivesClaimed)

			clKeeper := s.App.ConcentratedLiquidityKeeper
			ctx := s.Ctx

			if tc.numPositions > 0 {
				// Initialize lower and upper ticks with empty uptime trackers
				s.initializeTick(ctx, tc.currentTick, tc.positionParams.lowerTick, tc.positionParams.liquidity, cl.EmptyCoins, wrapUptimeTrackers(uptimeHelper.emptyExpectedAccumValues), true)
				s.initializeTick(ctx, tc.currentTick, tc.positionParams.upperTick, tc.positionParams.liquidity, cl.EmptyCoins, wrapUptimeTrackers(uptimeHelper.emptyExpectedAccumValues), false)

				if tc.existingAccumLiquidity != nil {
					s.addLiquidityToUptimeAccumulators(ctx, validPoolId, tc.existingAccumLiquidity, tc.positionParams.positionId+1)
				}

				// Initialize all positions
				for i := 0; i < tc.numPositions; i++ {
					err := clKeeper.InitOrUpdatePosition(ctx, validPoolId, ownerWithValidPosition, tc.positionParams.lowerTick, tc.positionParams.upperTick, tc.positionParams.liquidity, tc.positionParams.joinTime, uint64(i+1))
					s.Require().NoError(err)
				}
				ctx = ctx.WithBlockTime(ctx.BlockTime().Add(tc.timeInPosition))

				// Add to uptime growth inside range
				if tc.addedUptimeGrowthInside != nil {
					s.addUptimeGrowthInsideRange(ctx, validPoolId, ownerWithValidPosition, tc.currentTick, tc.positionParams.lowerTick, tc.positionParams.upperTick, tc.addedUptimeGrowthInside)
				}

				// Add to uptime growth outside range
				if tc.addedUptimeGrowthOutside != nil {
					s.addUptimeGrowthOutsideRange(ctx, validPoolId, ownerWithValidPosition, tc.currentTick, tc.positionParams.lowerTick, tc.positionParams.upperTick, tc.addedUptimeGrowthOutside)
				}
			}

			validPool.SetCurrentTick(sdk.NewInt(tc.currentTick))
			clKeeper.SetPool(ctx, validPool)

			// Checkpoint starting balance to compare against later
			poolBalanceBeforeCollect := s.App.BankKeeper.GetAllBalances(ctx, validPool.GetAddress())
			incentivesBalanceBeforeCollect := s.App.BankKeeper.GetAllBalances(ctx, validPool.GetIncentivesAddress())
			ownerBalancerBeforeCollect := s.App.BankKeeper.GetAllBalances(ctx, ownerWithValidPosition)

			// Set up invalid pool ID for error-catching case(s)
			sutPoolId := validPoolId
			if tc.isInvalidPoolIdGiven {
				sutPoolId = sutPoolId + 1
			}

			// System under test
			actualIncentivesClaimed, err := clKeeper.CollectIncentives(ctx, ownerWithValidPosition, DefaultPositionId)

			// Assertions

			poolBalanceAfterCollect := s.App.BankKeeper.GetAllBalances(ctx, validPool.GetAddress())
			incentivesBalanceAfterCollect := s.App.BankKeeper.GetAllBalances(ctx, validPool.GetIncentivesAddress())
			ownerBalancerAfterCollect := s.App.BankKeeper.GetAllBalances(ctx, ownerWithValidPosition)

			// Ensure pool balances are unchanged independent of error.
			s.Require().Equal(poolBalanceBeforeCollect, poolBalanceAfterCollect)

			if tc.expectedError != nil {
				s.Require().Error(err)
				s.Require().ErrorContains(err, tc.expectedError.Error())
				s.Require().Equal(tc.expectedIncentivesClaimed, actualIncentivesClaimed)

				// Ensure balances are unchanged
				s.Require().Equal(incentivesBalanceBeforeCollect, incentivesBalanceAfterCollect)
				s.Require().Equal(ownerBalancerAfterCollect, ownerBalancerBeforeCollect)
				return
			}

			// Ensure claimed amount is correct
			s.Require().NoError(err)
			s.Require().Equal(tc.expectedIncentivesClaimed.String(), actualIncentivesClaimed.String())

			// Ensure balances are updated by the correct amounts
			s.Require().Equal(tc.expectedIncentivesClaimed.String(), (incentivesBalanceBeforeCollect.Sub(incentivesBalanceAfterCollect)).String())
			s.Require().Equal(tc.expectedIncentivesClaimed.String(), (ownerBalancerAfterCollect.Sub(ownerBalancerBeforeCollect)).String())
		})
	}
}

func (s *KeeperTestSuite) TestCreateIncentive() {
	type testCreateIncentive struct {
		poolId             uint64
		isInvalidPoolId    bool
		sender             sdk.AccAddress
		senderBalance      sdk.Coins
		recordToSet        types.IncentiveRecord
		existingRecords    []types.IncentiveRecord
		minimumGasConsumed uint64

		expectedError error
	}
	tests := map[string]testCreateIncentive{
		"valid incentive record": {
			poolId: defaultPoolId,
			sender: sdk.MustAccAddressFromBech32(incentiveRecordOne.IncentiveCreatorAddr),
			senderBalance: sdk.NewCoins(
				sdk.NewCoin(
					incentiveRecordOne.IncentiveDenom,
					incentiveRecordOne.IncentiveRecordBody.RemainingAmount.Ceil().RoundInt(),
				),
			),
			recordToSet:        incentiveRecordOne,
			minimumGasConsumed: uint64(0),
		},
		"record with different denom, emission rate, and min uptime": {
			poolId: defaultPoolId,
			sender: sdk.MustAccAddressFromBech32(incentiveRecordTwo.IncentiveCreatorAddr),
			senderBalance: sdk.NewCoins(
				sdk.NewCoin(
					incentiveRecordTwo.IncentiveDenom,
					incentiveRecordTwo.IncentiveRecordBody.RemainingAmount.Ceil().RoundInt(),
				),
			),
			recordToSet:        incentiveRecordTwo,
			minimumGasConsumed: uint64(0),
		},
		"record with different start time": {
			poolId: defaultPoolId,
			sender: sdk.MustAccAddressFromBech32(incentiveRecordOne.IncentiveCreatorAddr),
			senderBalance: sdk.NewCoins(
				sdk.NewCoin(
					incentiveRecordOne.IncentiveDenom,
					incentiveRecordOne.IncentiveRecordBody.RemainingAmount.Ceil().RoundInt(),
				),
			),
			recordToSet:        withStartTime(incentiveRecordOne, defaultStartTime.Add(time.Hour)),
			minimumGasConsumed: uint64(0),
		},
		"record with different incentive amount": {
			poolId: defaultPoolId,
			sender: sdk.MustAccAddressFromBech32(incentiveRecordOne.IncentiveCreatorAddr),
			senderBalance: sdk.NewCoins(
				sdk.NewCoin(
					incentiveRecordOne.IncentiveDenom,
					sdk.NewInt(8),
				),
			),
			recordToSet:        withAmount(incentiveRecordOne, sdk.NewDec(8)),
			minimumGasConsumed: uint64(0),
		},
		"existing incentive records on different uptime accumulators": {
			poolId: defaultPoolId,
			sender: sdk.MustAccAddressFromBech32(incentiveRecordOne.IncentiveCreatorAddr),
			senderBalance: sdk.NewCoins(
				sdk.NewCoin(
					incentiveRecordOne.IncentiveDenom,
					incentiveRecordOne.IncentiveRecordBody.RemainingAmount.Ceil().RoundInt(),
				),
			),
			recordToSet:     incentiveRecordOne,
			existingRecords: []types.IncentiveRecord{incentiveRecordTwo, incentiveRecordThree},

			// We still expect a minimum of 0 since the existing records are on other uptime accumulators
			minimumGasConsumed: uint64(0),
		},
		"existing incentive records on the same uptime accumulator": {
			poolId: defaultPoolId,
			sender: sdk.MustAccAddressFromBech32(incentiveRecordOne.IncentiveCreatorAddr),
			senderBalance: sdk.NewCoins(
				sdk.NewCoin(
					incentiveRecordOne.IncentiveDenom,
					incentiveRecordOne.IncentiveRecordBody.RemainingAmount.Ceil().RoundInt(),
				),
			),
			recordToSet: incentiveRecordOne,
			existingRecords: []types.IncentiveRecord{
				withMinUptime(incentiveRecordTwo, incentiveRecordOne.MinUptime),
				withMinUptime(incentiveRecordThree, incentiveRecordOne.MinUptime),
				withMinUptime(incentiveRecordFour, incentiveRecordOne.MinUptime),
			},

			// We expect # existing records * BaseGasFeeForNewIncentive. Since there are
			// three existing records on the uptime accum the new record is being added to,
			// we charge `3 * types.BaseGasFeeForNewIncentive`
			minimumGasConsumed: uint64(3 * types.BaseGasFeeForNewIncentive),
		},

		// Error catching
		"pool doesn't exist": {
			isInvalidPoolId: true,

			poolId: defaultPoolId,
			sender: sdk.MustAccAddressFromBech32(incentiveRecordOne.IncentiveCreatorAddr),
			senderBalance: sdk.NewCoins(
				sdk.NewCoin(
					incentiveRecordOne.IncentiveDenom,
					incentiveRecordOne.IncentiveRecordBody.RemainingAmount.Ceil().RoundInt(),
				),
			),
			recordToSet: incentiveRecordOne,

			expectedError: types.PoolNotFoundError{PoolId: 2},
		},
		"zero incentive amount": {
			poolId: defaultPoolId,
			sender: sdk.MustAccAddressFromBech32(incentiveRecordOne.IncentiveCreatorAddr),
			senderBalance: sdk.NewCoins(
				sdk.NewCoin(
					incentiveRecordOne.IncentiveDenom,
					sdk.ZeroInt(),
				),
			),
			recordToSet: withAmount(incentiveRecordOne, sdk.ZeroDec()),

			expectedError: types.NonPositiveIncentiveAmountError{PoolId: 1, IncentiveAmount: sdk.ZeroDec()},
		},
		"negative incentive amount": {
			poolId: defaultPoolId,
			sender: sdk.MustAccAddressFromBech32(incentiveRecordOne.IncentiveCreatorAddr),
			senderBalance: sdk.NewCoins(
				sdk.NewCoin(
					incentiveRecordOne.IncentiveDenom,
					sdk.ZeroInt(),
				),
			),
			recordToSet: withAmount(incentiveRecordOne, sdk.NewDec(-1)),

			expectedError: types.NonPositiveIncentiveAmountError{PoolId: 1, IncentiveAmount: sdk.NewDec(-1)},
		},
		"start time too early": {
			poolId: defaultPoolId,
			sender: sdk.MustAccAddressFromBech32(incentiveRecordOne.IncentiveCreatorAddr),
			senderBalance: sdk.NewCoins(
				sdk.NewCoin(
					incentiveRecordOne.IncentiveDenom,
					incentiveRecordOne.IncentiveRecordBody.RemainingAmount.Ceil().RoundInt(),
				),
			),
			recordToSet: withStartTime(incentiveRecordOne, defaultBlockTime.Add(-1*time.Second)),

			expectedError: types.StartTimeTooEarlyError{PoolId: 1, CurrentBlockTime: defaultBlockTime, StartTime: defaultBlockTime.Add(-1 * time.Second)},
		},
		"zero emission rate": {
			poolId: defaultPoolId,
			sender: sdk.MustAccAddressFromBech32(incentiveRecordOne.IncentiveCreatorAddr),
			senderBalance: sdk.NewCoins(
				sdk.NewCoin(
					incentiveRecordOne.IncentiveDenom,
					incentiveRecordOne.IncentiveRecordBody.RemainingAmount.Ceil().RoundInt(),
				),
			),
			recordToSet: withEmissionRate(incentiveRecordOne, sdk.ZeroDec()),

			expectedError: types.NonPositiveEmissionRateError{PoolId: 1, EmissionRate: sdk.ZeroDec()},
		},
		"negative emission rate": {
			poolId: defaultPoolId,
			sender: sdk.MustAccAddressFromBech32(incentiveRecordOne.IncentiveCreatorAddr),
			senderBalance: sdk.NewCoins(
				sdk.NewCoin(
					incentiveRecordOne.IncentiveDenom,
					incentiveRecordOne.IncentiveRecordBody.RemainingAmount.Ceil().RoundInt(),
				),
			),
			recordToSet: withEmissionRate(incentiveRecordOne, sdk.NewDec(-1)),

			expectedError: types.NonPositiveEmissionRateError{PoolId: 1, EmissionRate: sdk.NewDec(-1)},
		},
		"unsupported min uptime": {
			poolId: defaultPoolId,
			sender: sdk.MustAccAddressFromBech32(incentiveRecordOne.IncentiveCreatorAddr),
			senderBalance: sdk.NewCoins(
				sdk.NewCoin(
					incentiveRecordOne.IncentiveDenom,
					incentiveRecordOne.IncentiveRecordBody.RemainingAmount.Ceil().RoundInt(),
				),
			),
			recordToSet: withMinUptime(incentiveRecordOne, time.Hour*3),

			expectedError: types.InvalidMinUptimeError{PoolId: 1, MinUptime: time.Hour * 3, SupportedUptimes: types.SupportedUptimes},
		},
		"insufficient sender balance": {
			poolId:        defaultPoolId,
			sender:        sdk.MustAccAddressFromBech32(incentiveRecordOne.IncentiveCreatorAddr),
			senderBalance: sdk.NewCoins(),
			recordToSet:   incentiveRecordOne,

			expectedError: types.IncentiveInsufficientBalanceError{PoolId: 1, IncentiveDenom: incentiveRecordOne.IncentiveDenom, IncentiveAmount: incentiveRecordOne.IncentiveRecordBody.RemainingAmount.Ceil().RoundInt()},
		},
	}

	for name, tc := range tests {
		tc := tc
		s.Run(name, func() {
			s.SetupTest()

			// We fix blocktime to ensure tests are deterministic
			s.Ctx = s.Ctx.WithBlockTime(defaultBlockTime)

			s.PrepareConcentratedPool()
			clKeeper := s.App.ConcentratedLiquidityKeeper
			s.FundAcc(tc.sender, tc.senderBalance)

			if tc.isInvalidPoolId {
				tc.poolId = tc.poolId + 1
			}

			if tc.existingRecords != nil {
				err := clKeeper.SetMultipleIncentiveRecords(s.Ctx, tc.existingRecords)
				s.Require().NoError(err)
			}

			existingGasConsumed := s.Ctx.GasMeter().GasConsumed()

			// system under test
			incentiveRecord, err := clKeeper.CreateIncentive(s.Ctx, tc.poolId, tc.sender, tc.recordToSet.IncentiveDenom, tc.recordToSet.IncentiveRecordBody.RemainingAmount.Ceil().RoundInt(), tc.recordToSet.IncentiveRecordBody.EmissionRate, tc.recordToSet.IncentiveRecordBody.StartTime, tc.recordToSet.MinUptime)

			// Assertions
			if tc.expectedError != nil {
				s.Require().Error(err)
				s.Require().ErrorContains(err, tc.expectedError.Error())

				// Ensure nothing was placed in state
				recordInState, err := clKeeper.GetIncentiveRecord(s.Ctx, tc.poolId, tc.recordToSet.IncentiveDenom, tc.recordToSet.MinUptime, tc.sender)
				s.Require().Error(err)
				s.Require().Equal(types.IncentiveRecord{}, recordInState)

				return
			}
			s.Require().NoError(err)

			// Returned incentive record should equal both to what's in state and what we expect
			recordInState, err := clKeeper.GetIncentiveRecord(s.Ctx, tc.poolId, tc.recordToSet.IncentiveDenom, tc.recordToSet.MinUptime, tc.sender)
			s.Require().Equal(tc.recordToSet, recordInState)
			s.Require().Equal(tc.recordToSet, incentiveRecord)

			// Ensure that at least the minimum amount of gas was charged (based on number of existing incentives for current uptime)
			gasConsumed := s.Ctx.GasMeter().GasConsumed() - existingGasConsumed
			s.Require().True(gasConsumed >= tc.minimumGasConsumed)

			// Ensure that existing records aren't affected
			for _, incentiveRecord := range tc.existingRecords {
				_, err := clKeeper.GetIncentiveRecord(s.Ctx, tc.poolId, incentiveRecord.IncentiveDenom, incentiveRecord.MinUptime, sdk.MustAccAddressFromBech32(incentiveRecord.IncentiveCreatorAddr))
				s.Require().NoError(err)
			}
		})
	}
}

func (s *KeeperTestSuite) TestPrepareAccumAndClaimRewards() {
	validPositionKey := cltypes.KeyFeePositionAccumulator(1)
	invalidPositionKey := cltypes.KeyFeePositionAccumulator(2)
	tests := map[string]struct {
		poolId             uint64
		growthInside       sdk.DecCoins
		growthOutside      sdk.DecCoins
		invalidPositionKey bool
		expectError        error
	}{
		"happy path": {
			growthInside:  oneEthCoins.Add(oneEthCoins...),
			growthOutside: oneEthCoins,
		},
		"error: non existent position": {
			growthOutside:      oneEthCoins,
			invalidPositionKey: true,
			expectError:        accum.NoPositionError{Name: invalidPositionKey},
		},
	}
	for name, tc := range tests {
		tc := tc
		s.Run(name, func() {
			// Setup test env.
			s.SetupTest()
			s.PrepareConcentratedPool()
			clKeeper := s.App.ConcentratedLiquidityKeeper

			poolFeeAccumulator, err := clKeeper.GetFeeAccumulator(s.Ctx, defaultPoolId)
			s.Require().NoError(err)
			positionKey := validPositionKey

			// Initialize position accumulator.
			err = poolFeeAccumulator.NewPositionCustomAcc(positionKey, sdk.OneDec(), sdk.DecCoins{}, nil)
			s.Require().NoError(err)

			// Record the initial position accumulator value.
			positionPre, err := accum.GetPosition(poolFeeAccumulator, positionKey)
			s.Require().NoError(err)

			// If the test case requires an invalid position key, set it.
			if tc.invalidPositionKey {
				positionKey = invalidPositionKey
			}

			poolFeeAccumulator.AddToAccumulator(tc.growthOutside.Add(tc.growthInside...))

			// System under test.
			amountClaimed, _, err := cl.PrepareAccumAndClaimRewards(poolFeeAccumulator, positionKey, tc.growthOutside)

			if tc.expectError != nil {
				s.Require().Error(err)
				s.Require().ErrorIs(err, tc.expectError)
				return
			}
			s.Require().NoError(err)

			// We expect claimed rewards to be equal to growth inside
			expectedCoins := sdk.NormalizeCoins(tc.growthInside)
			s.Require().Equal(expectedCoins, amountClaimed)

			// Record the final position accumulator value.
			positionPost, err := accum.GetPosition(poolFeeAccumulator, positionKey)
			s.Require().NoError(err)

			// Check that the difference between the new and old position accumulator values is equal to the growth inside (since
			// we recalibrate the position accum value after claiming).
			positionAccumDelta := positionPost.InitAccumValue.Sub(positionPre.InitAccumValue)
			s.Require().Equal(tc.growthInside, positionAccumDelta)
		})
	}
}

// Note that the non-forfeit cases are thoroughly tested in `TestCollectIncentives`
func (s *KeeperTestSuite) TestClaimAllIncentives() {
	uptimeHelper := getExpectedUptimes()
	defaultSender := s.TestAccs[0]
	tests := map[string]struct {
		name              string
		poolId            uint64
		positionIdCreate  uint64
		positionIdClaim   uint64
		defaultJoinTime   bool
		growthInside      []sdk.DecCoins
		growthOutside     []sdk.DecCoins
		forfeitIncentives bool
		expectedError     error
	}{
		"happy path: claim rewards without forfeiting": {
			poolId:           validPoolId,
			positionIdCreate: DefaultPositionId,
			positionIdClaim:  DefaultPositionId,
			defaultJoinTime:  true,
			growthInside:     uptimeHelper.hundredTokensMultiDenom,
			growthOutside:    uptimeHelper.twoHundredTokensMultiDenom,
		},
		"claim and forfeit rewards": {
			poolId:            validPoolId,
			positionIdCreate:  DefaultPositionId,
			positionIdClaim:   DefaultPositionId,
			defaultJoinTime:   true,
			growthInside:      uptimeHelper.hundredTokensMultiDenom,
			growthOutside:     uptimeHelper.twoHundredTokensMultiDenom,
			forfeitIncentives: true,
		},
		"claim and forfeit rewards when no rewards have accrued": {
			poolId:            validPoolId,
			positionIdCreate:  DefaultPositionId,
			positionIdClaim:   DefaultPositionId,
			defaultJoinTime:   true,
			forfeitIncentives: true,
		},
		"claim and forfeit rewards with varying amounts and different denoms": {
			poolId:            validPoolId,
			positionIdCreate:  DefaultPositionId,
			positionIdClaim:   DefaultPositionId,
			defaultJoinTime:   true,
			growthInside:      uptimeHelper.varyingTokensMultiDenom,
			growthOutside:     uptimeHelper.varyingTokensSingleDenom,
			forfeitIncentives: true,
		},

		// error catching

		"error: non existent position": {
			poolId:           validPoolId + 1,
			positionIdCreate: DefaultPositionId,
			positionIdClaim:  DefaultPositionId + 1, // non existent position
			defaultJoinTime:  true,
			growthInside:     uptimeHelper.hundredTokensMultiDenom,
			growthOutside:    uptimeHelper.twoHundredTokensMultiDenom,

			expectedError: cltypes.PositionIdNotFoundError{PositionId: DefaultPositionId + 1},
		},

		"error: negative duration": {
			poolId:           validPoolId,
			positionIdCreate: DefaultPositionId,
			positionIdClaim:  DefaultPositionId,
			defaultJoinTime:  false,
			growthInside:     uptimeHelper.hundredTokensMultiDenom,
			growthOutside:    uptimeHelper.twoHundredTokensMultiDenom,

			expectedError: cltypes.NegativeDurationError{Duration: time.Hour * 504 * -1},
		},
	}
	for _, tc := range tests {
		tc := tc
		s.Run(tc.name, func() {
			// --- Setup test env ---

			s.SetupTest()
			clPool := s.PrepareConcentratedPool()
			clKeeper := s.App.ConcentratedLiquidityKeeper

			joinTime := s.Ctx.BlockTime()
			if !tc.defaultJoinTime {
				joinTime = joinTime.AddDate(0, 0, 28)
			}

			// Initialize position
			err := clKeeper.InitOrUpdatePosition(s.Ctx, validPoolId, defaultSender, DefaultLowerTick, DefaultUpperTick, sdk.OneDec(), joinTime, tc.positionIdCreate)
			s.Require().NoError(err)

			clPool.SetCurrentTick(DefaultCurrTick)
			if tc.growthOutside != nil {
				s.addUptimeGrowthOutsideRange(s.Ctx, validPoolId, defaultSender, DefaultCurrTick.Int64(), DefaultLowerTick, DefaultUpperTick, tc.growthOutside)
			}

			if tc.growthInside != nil {
				s.addUptimeGrowthInsideRange(s.Ctx, validPoolId, defaultSender, DefaultCurrTick.Int64(), DefaultLowerTick, DefaultUpperTick, tc.growthInside)
			}

			err = clKeeper.SetPool(s.Ctx, clPool)
			s.Require().NoError(err)

			// Store initial accum values for comparison later
			initUptimeAccumValues, err := clKeeper.GetUptimeAccumulatorValues(s.Ctx, validPoolId)
			s.Require().NoError(err)

			// Store initial pool and sender balances for comparison later
			initSenderBalances := s.App.BankKeeper.GetAllBalances(s.Ctx, defaultSender)
			initPoolBalances := s.App.BankKeeper.GetAllBalances(s.Ctx, clPool.GetAddress())

			if !tc.forfeitIncentives {
				// Let enough time elapse for the position to accrue rewards for all uptimes
				s.Ctx = s.Ctx.WithBlockTime(s.Ctx.BlockTime().Add(types.SupportedUptimes[len(types.SupportedUptimes)-1]))
			}

			// --- System under test ---

			amountClaimed, amountForfeited, err := clKeeper.ClaimAllIncentivesForPosition(s.Ctx, tc.positionIdClaim)

			// --- Assertions ---

			// Pull new balances for comparison
			newSenderBalances := s.App.BankKeeper.GetAllBalances(s.Ctx, defaultSender)
			newPoolBalances := s.App.BankKeeper.GetAllBalances(s.Ctx, clPool.GetAddress())

			if tc.expectedError != nil {
				s.Require().Error(err)
				s.Require().ErrorIs(err, tc.expectedError)

				// Ensure balances have not been mutated
				s.Require().Equal(initSenderBalances, newSenderBalances)
				s.Require().Equal(initPoolBalances, newPoolBalances)
				return
			}
			s.Require().NoError(err)

			// Ensure that forfeited incentives were properly added to their respective accumulators
			if tc.forfeitIncentives {
				newUptimeAccumValues, err := clKeeper.GetUptimeAccumulatorValues(s.Ctx, validPoolId)
				s.Require().NoError(err)

				// Subtract the initial accum values to get the delta
				uptimeAccumDeltaValues, err := osmoutils.SubDecCoinArrays(newUptimeAccumValues, initUptimeAccumValues)
				s.Require().NoError(err)

				// Convert DecCoins to Coins by truncation for comparison
				normalizedUptimeAccumDelta := sdk.NewCoins()
				for _, uptimeAccumDelta := range uptimeAccumDeltaValues {
					normalizedUptimeAccumDelta = normalizedUptimeAccumDelta.Add(sdk.NormalizeCoins(uptimeAccumDelta)...)
				}

				s.Require().Equal(normalizedUptimeAccumDelta.String(), amountClaimed.Add(amountForfeited...).String())
			} else {
				// We expect claimed rewards to be equal to growth inside
				expectedCoins := sdk.Coins(nil)
				for _, growthInside := range tc.growthInside {
					expectedCoins = expectedCoins.Add(sdk.NormalizeCoins(growthInside)...)
				}
				s.Require().Equal(expectedCoins, amountClaimed.Add(amountForfeited...))
			}

			// Ensure balances have not been mutated
			s.Require().Equal(initSenderBalances, newSenderBalances)
			s.Require().Equal(initPoolBalances, newPoolBalances)
		})
	}
}

func (s *KeeperTestSuite) TestGetAllIncentivesForUptime() {
	invalidPoolId := uint64(2)
	tests := map[string]struct {
		poolIncentiveRecords []types.IncentiveRecord
		requestedUptime      time.Duration

		recordsDoNotExist bool
		poolDoesNotExist  bool

		expectedRecords []types.IncentiveRecord
		expectedError   error
	}{
		"happy path: single record on one uptime": {
			poolIncentiveRecords: []types.IncentiveRecord{incentiveRecordOne},
			requestedUptime:      incentiveRecordOne.MinUptime,

			expectedRecords: []types.IncentiveRecord{incentiveRecordOne},
		},
		"records across different uptimes": {
			poolIncentiveRecords: []types.IncentiveRecord{incentiveRecordOne, incentiveRecordTwo},
			requestedUptime:      incentiveRecordOne.MinUptime,

			expectedRecords: []types.IncentiveRecord{incentiveRecordOne},
		},
		"multiple records on one uptime, existing records on other uptimes": {
			poolIncentiveRecords: []types.IncentiveRecord{
				// records on requested uptime
				incentiveRecordOne, withMinUptime(incentiveRecordTwo, incentiveRecordOne.MinUptime),

				// records on other uptimes
				incentiveRecordTwo, incentiveRecordThree,
			},
			requestedUptime: incentiveRecordOne.MinUptime,

			expectedRecords: []types.IncentiveRecord{incentiveRecordOne, withMinUptime(incentiveRecordTwo, incentiveRecordOne.MinUptime)},
		},
		"no records on pool": {
			recordsDoNotExist: true,
			requestedUptime:   incentiveRecordOne.MinUptime,

			expectedRecords: []types.IncentiveRecord{},
		},
		"records on pool but none for requested uptime": {
			poolIncentiveRecords: []types.IncentiveRecord{incentiveRecordOne},
			requestedUptime:      incentiveRecordTwo.MinUptime,

			expectedRecords: []types.IncentiveRecord{},
		},

		// Error catching

		"unsupported uptime": {
			poolIncentiveRecords: []types.IncentiveRecord{incentiveRecordOne},
			requestedUptime:      time.Hour + time.Second,

			expectedRecords: []types.IncentiveRecord{},
			expectedError:   types.InvalidUptimeIndexError{MinUptime: time.Hour + time.Second, SupportedUptimes: types.SupportedUptimes},
		},
		"pool does not exist": {
			poolDoesNotExist: true,

			poolIncentiveRecords: []types.IncentiveRecord{incentiveRecordOne},
			requestedUptime:      incentiveRecordOne.MinUptime,

			expectedRecords: []types.IncentiveRecord{},
			expectedError:   types.PoolNotFoundError{PoolId: invalidPoolId},
		},
	}
	for name, tc := range tests {
		tc := tc
		s.Run(name, func() {
			// --- Setup test env ---

			s.SetupTest()
			clKeeper := s.App.ConcentratedLiquidityKeeper

			// Set up pool and records unless tests requests invalid pool
			poolId := invalidPoolId
			if !tc.poolDoesNotExist {
				clPool := s.PrepareConcentratedPool()
				poolId = clPool.GetId()

				// Set incentive records across all relevant uptime accumulators
				if !tc.recordsDoNotExist {
					err := clKeeper.SetMultipleIncentiveRecords(s.Ctx, tc.poolIncentiveRecords)
					s.Require().NoError(err)
				}
			}

			// --- System under test ---

			retrievedRecords, err := clKeeper.GetAllIncentiveRecordsForUptime(s.Ctx, poolId, tc.requestedUptime)

			// --- Assertions ---

			if tc.expectedError != nil {
				s.Require().Error(err)
				s.Require().ErrorContains(err, tc.expectedError.Error())

				s.Require().Equal(tc.expectedRecords, retrievedRecords)
				return
			}

			s.Require().NoError(err)
			s.Require().Equal(tc.expectedRecords, retrievedRecords)

			// --- Invariant testing ---

			// Sum of records on all supported uptime accumulators should be equal to the initially set records on the pool
			retrievedRecordsByUptime := make([]types.IncentiveRecord, len(types.SupportedUptimes))

			for _, supportedUptime := range types.SupportedUptimes {
				curUptimeRecords, err := clKeeper.GetAllIncentiveRecordsForUptime(s.Ctx, poolId, supportedUptime)
				s.Require().NoError(err)

				retrievedRecordsByUptime = append(retrievedRecordsByUptime, curUptimeRecords...)
			}
		})
	}
}

func (s *KeeperTestSuite) TestFindUptimeIndex() {
	tests := map[string]struct {
		requestedUptime time.Duration

		expectedUptimeIndex int
		expectedError       error
	}{
		"happy path: supported uptime": {
			requestedUptime: types.SupportedUptimes[0],

			expectedUptimeIndex: 0,
		},
		"unsupported uptime": {
			requestedUptime: time.Hour + time.Second,

			expectedUptimeIndex: -1,
			expectedError:       types.InvalidUptimeIndexError{MinUptime: time.Hour + time.Second, SupportedUptimes: types.SupportedUptimes},
		},
	}
	for name, tc := range tests {
		tc := tc
		s.Run(name, func() {
			retrievedUptimeIndex, err := cl.FindUptimeIndex(tc.requestedUptime)

			if tc.expectedError != nil {
				s.Require().Error(err)
				s.Require().ErrorContains(err, tc.expectedError.Error())
				s.Require().Equal(tc.expectedUptimeIndex, retrievedUptimeIndex)

				return
			}

			s.Require().NoError(err)
			s.Require().Equal(tc.expectedUptimeIndex, retrievedUptimeIndex)
		})
	}
}

func (s *KeeperTestSuite) TestPrepareBalancerPoolAsFullRange() {
	invalidPoolId := uint64(10)
	defaultBalancerAssets := []balancer.PoolAsset{
		{Weight: sdk.NewInt(1), Token: sdk.NewCoin("foo", sdk.NewInt(1000000000))},
		{Weight: sdk.NewInt(1), Token: sdk.NewCoin("bar", sdk.NewInt(1000000000))},
	}
	defaultConcentratedAssets := sdk.NewCoins(sdk.NewCoin("foo", sdk.NewInt(100)), sdk.NewCoin("bar", sdk.NewInt(100)))
	defaultBalancerPoolParams := balancer.PoolParams{SwapFee: sdk.NewDec(0), ExitFee: sdk.NewDec(0)}
	tests := map[string]struct {
		existingConcentratedLiquidity sdk.Coins
		balancerPoolAssets            []balancer.PoolAsset

		noCanonicalBalancerPool      bool
		noBalancerPoolWithID         bool
		invalidConcentratedPoolID    bool
		invalidBalancerPoolID        bool
		invalidBalancerPoolLiquidity bool

		expectedError error
	}{
		"happy path: balancer and CL pool at same spot price": {
			// 100 existing shares and 100 shares added from balancer
			existingConcentratedLiquidity: defaultConcentratedAssets,
			balancerPoolAssets:            defaultBalancerAssets,
		},
		"same spot price, different total share amount": {
			// 100 existing shares and 200 shares added from balancer
			existingConcentratedLiquidity: defaultConcentratedAssets,
			balancerPoolAssets: []balancer.PoolAsset{
				{Weight: sdk.NewInt(1), Token: sdk.NewCoin("foo", sdk.NewInt(200))},
				{Weight: sdk.NewInt(1), Token: sdk.NewCoin("bar", sdk.NewInt(200))},
			},
		},
		"different spot price between balancer and CL pools (excess asset0)": {
			// 100 existing shares and 100 shares added from balancer. We expect only the even portion of
			// the Balancer pool to be joined, with the remaining 50foo not qualifying.
			existingConcentratedLiquidity: defaultConcentratedAssets,
			balancerPoolAssets: []balancer.PoolAsset{
				{Weight: sdk.NewInt(1), Token: sdk.NewCoin("foo", sdk.NewInt(150))},
				{Weight: sdk.NewInt(1), Token: sdk.NewCoin("bar", sdk.NewInt(100))},
			},
		},
		"different spot price between balancer and CL pools (excess asset1)": {
			// 100 existing shares and 100 shares added from balancer. We expect only the even portion of
			// the Balancer pool to be joined, with the remaining 50bar not qualifying.
			existingConcentratedLiquidity: defaultConcentratedAssets,
			balancerPoolAssets: []balancer.PoolAsset{
				{Weight: sdk.NewInt(1), Token: sdk.NewCoin("foo", sdk.NewInt(100))},
				{Weight: sdk.NewInt(1), Token: sdk.NewCoin("bar", sdk.NewInt(150))},
			},
		},
		"no canonical balancer pool": {
			// 100 existing shares and 100 shares added from balancer
			existingConcentratedLiquidity: defaultConcentratedAssets,
			balancerPoolAssets:            defaultBalancerAssets,

			// Note that we expect this to fail quietly, as most CL pools will not have linked Balancer pools
			noCanonicalBalancerPool: true,
		},

		// Error catching

		"canonical balancer pool ID exists but pool itself is not found": {
			// 100 existing shares and 100 shares added from balancer
			existingConcentratedLiquidity: defaultConcentratedAssets,
			balancerPoolAssets:            defaultBalancerAssets,
			noBalancerPoolWithID:          true,

			expectedError: gammtypes.PoolDoesNotExistError{PoolId: invalidPoolId},
		},
		"canonical balancer pool has invalid first denom": {
			// 100 existing shares and 100 shares added from balancer
			existingConcentratedLiquidity: defaultConcentratedAssets,
			balancerPoolAssets: []balancer.PoolAsset{
				{Weight: sdk.NewInt(1), Token: sdk.NewCoin("invalid", sdk.NewInt(100))},
				{Weight: sdk.NewInt(1), Token: sdk.NewCoin("bar", sdk.NewInt(100))},
			},
			invalidBalancerPoolLiquidity: true,

			expectedError: types.ErrInvalidBalancerPoolLiquidityError{ClPoolId: 1, BalancerPoolId: 2, BalancerPoolLiquidity: sdk.NewCoins(sdk.NewCoin("invalid", sdk.NewInt(100)), sdk.NewCoin("bar", sdk.NewInt(100)))},
		},
		"canonical balancer pool has invalid second denom": {
			// 100 existing shares and 100 shares added from balancer
			existingConcentratedLiquidity: defaultConcentratedAssets,
			balancerPoolAssets: []balancer.PoolAsset{
				{Weight: sdk.NewInt(1), Token: sdk.NewCoin("foo", sdk.NewInt(100))},
				{Weight: sdk.NewInt(1), Token: sdk.NewCoin("invalid", sdk.NewInt(100))},
			},
			invalidBalancerPoolLiquidity: true,

			expectedError: types.ErrInvalidBalancerPoolLiquidityError{ClPoolId: 1, BalancerPoolId: 2, BalancerPoolLiquidity: sdk.NewCoins(sdk.NewCoin("foo", sdk.NewInt(100)), sdk.NewCoin("invalid", sdk.NewInt(100)))},
		},
		"canonical balancer pool has invalid both denoms": {
			// 100 existing shares and 100 shares added from balancer
			existingConcentratedLiquidity: defaultConcentratedAssets,
			balancerPoolAssets: []balancer.PoolAsset{
				{Weight: sdk.NewInt(1), Token: sdk.NewCoin("invalid1", sdk.NewInt(100))},
				{Weight: sdk.NewInt(1), Token: sdk.NewCoin("invalid2", sdk.NewInt(100))},
			},
			invalidBalancerPoolLiquidity: true,

			expectedError: types.ErrInvalidBalancerPoolLiquidityError{ClPoolId: 1, BalancerPoolId: 2, BalancerPoolLiquidity: sdk.NewCoins(sdk.NewCoin("invalid1", sdk.NewInt(100)), sdk.NewCoin("invalid2", sdk.NewInt(100)))},
		},
		"canonical balancer pool has invalid number of assets": {
			// 100 existing shares and 100 shares added from balancer
			existingConcentratedLiquidity: defaultConcentratedAssets,
			balancerPoolAssets: []balancer.PoolAsset{
				{Weight: sdk.NewInt(1), Token: sdk.NewCoin("foo", sdk.NewInt(100))},
				{Weight: sdk.NewInt(1), Token: sdk.NewCoin("bar", sdk.NewInt(100))},
				{Weight: sdk.NewInt(1), Token: sdk.NewCoin("baz", sdk.NewInt(100))},
			},
			invalidBalancerPoolLiquidity: true,

			expectedError: types.ErrInvalidBalancerPoolLiquidityError{ClPoolId: 1, BalancerPoolId: 2, BalancerPoolLiquidity: sdk.NewCoins(sdk.NewCoin("foo", sdk.NewInt(100)), sdk.NewCoin("bar", sdk.NewInt(100)), sdk.NewCoin("baz", sdk.NewInt(100)))},
		},
		"invalid concentrated pool ID": {
			// 100 existing shares and 100 shares added from balancer
			existingConcentratedLiquidity: defaultConcentratedAssets,
			balancerPoolAssets:            defaultBalancerAssets,
			invalidConcentratedPoolID:     true,

			expectedError: types.PoolNotFoundError{PoolId: invalidPoolId + 1},
		},
	}
	for name, tc := range tests {
		s.Run(name, func() {
			// --- Setup test env ---

			s.SetupTest()
			clPool := s.PrepareCustomConcentratedPool(s.TestAccs[0], tc.existingConcentratedLiquidity[0].Denom, tc.existingConcentratedLiquidity[1].Denom, DefaultTickSpacing, DefaultExponentAtPriceOne, sdk.ZeroDec())

			// Set up an existing full range position. Note that the second return value is the position ID, not an error.
			initialLiquidity, _ := s.SetupPosition(clPool.GetId(), s.TestAccs[0], tc.existingConcentratedLiquidity[0], tc.existingConcentratedLiquidity[1], DefaultMinTick, DefaultMaxTick, s.Ctx.BlockTime())

			// If a canonical balancer pool exists, we create it and link it with the CL pool
			balancerPoolId := s.PrepareCustomBalancerPool(tc.balancerPoolAssets, defaultBalancerPoolParams)
			if tc.noBalancerPoolWithID {
				balancerPoolId = invalidPoolId
			} else if tc.noCanonicalBalancerPool {
				balancerPoolId = 0
			}

			if !tc.noCanonicalBalancerPool {
				s.App.GAMMKeeper.SetMigrationInfo(s.Ctx,
					gammtypes.MigrationRecords{
						BalancerToConcentratedPoolLinks: []gammtypes.BalancerToConcentratedPoolLink{
							{BalancerPoolId: balancerPoolId, ClPoolId: clPool.GetId()},
						},
					},
				)
			}

			// Calculate balancer share amount for full range
			updatedClPool, err := s.App.ConcentratedLiquidityKeeper.GetPoolById(s.Ctx, clPool.GetId())
			s.Require().NoError(err)
			qualifyingSharesPreDiscount := math.GetLiquidityFromAmounts(updatedClPool.GetCurrentSqrtPrice(), types.MinSqrtPrice, types.MaxSqrtPrice, tc.balancerPoolAssets[1].Token.Amount, tc.balancerPoolAssets[0].Token.Amount)
			qualifyingShares := (sdk.OneDec().Sub(types.DefaultBalancerSharesDiscount)).Mul(qualifyingSharesPreDiscount)

			clearOutQualifyingShares := tc.noBalancerPoolWithID || tc.invalidBalancerPoolLiquidity || tc.invalidConcentratedPoolID || tc.invalidBalancerPoolID || tc.noCanonicalBalancerPool
			if clearOutQualifyingShares {
				qualifyingShares = sdk.NewDec(0)
			}

			concentratedPoolId := clPool.GetId()
			if tc.invalidConcentratedPoolID {
				concentratedPoolId = invalidPoolId + 1
			}

			// --- System under test ---

			retrievedBalancerPoolId, addedLiquidity, err := s.App.ConcentratedLiquidityKeeper.PrepareBalancerPoolAsFullRange(s.Ctx, concentratedPoolId)

			// --- Assertions ---

			if tc.expectedError != nil {
				s.Require().Error(err)
				s.Require().ErrorContains(err, tc.expectedError.Error())

				// Ensure that returned balancer pool ID is correct
				s.Require().Equal(uint64(0), retrievedBalancerPoolId)
			} else {
				s.Require().NoError(err)

				// Ensure that returned balancer pool ID is correct
				s.Require().Equal(balancerPoolId, retrievedBalancerPoolId)
			}

			// General assertions regardless of error
			updatedClPool, err = s.App.ConcentratedLiquidityKeeper.GetPoolById(s.Ctx, clPool.GetId())
			s.Require().NoError(err)

			clPoolUptimeAccumulators, err := s.App.ConcentratedLiquidityKeeper.GetUptimeAccumulators(s.Ctx, clPool.GetId())
			s.Require().NoError(err)

			s.Require().True(len(clPoolUptimeAccumulators) > 0)
			for _, uptimeAccum := range clPoolUptimeAccumulators {
				currAccumShares, err := uptimeAccum.GetTotalShares()
				s.Require().NoError(err)

				// Ensure each accum has the correct number of final shares
				s.Require().Equal(qualifyingShares.Add(initialLiquidity), currAccumShares)
			}

			// Ensure added liquidity is equal to the amount accum shares changed by
			s.Require().Equal(qualifyingShares, addedLiquidity)

			// Pool liquidity should remain unchanged
			s.Require().Equal(initialLiquidity, updatedClPool.GetLiquidity())
		})
	}
}

func (s *KeeperTestSuite) TestClaimAndResetFullRangeBalancerPool() {
	lockableDurations := s.App.PoolIncentivesKeeper.GetLockableDurations(s.Ctx)
	longestLockableDuration := lockableDurations[len(lockableDurations)-1]
	uptimeHelper := getExpectedUptimes()

	tests := map[string]struct {
		existingConcentratedLiquidity sdk.Coins
		balancerPoolAssets            []balancer.PoolAsset
		uptimeGrowth                  []sdk.DecCoins

		concentratedPoolDoesNotExist bool
		balancerPoolDoesNotExist     bool
		balSharesNotAddedToAccums    bool
		insufficientPoolBalance      bool

		expectedError error
	}{
		"happy path: valid CL and bal pool IDs": {
			// 100 existing shares and 100 shares added from balancer
			existingConcentratedLiquidity: defaultConcentratedAssets,
			balancerPoolAssets:            defaultBalancerAssets,
			uptimeGrowth:                  uptimeHelper.hundredTokensMultiDenom,
		},
		"valid pool IDs with no uptime growth": {
			// 100 existing shares and 100 shares added from balancer
			existingConcentratedLiquidity: defaultConcentratedAssets,
			balancerPoolAssets:            defaultBalancerAssets,
			uptimeGrowth:                  uptimeHelper.emptyExpectedAccumValues,
		},
		"valid pool IDs with uneven uptime growth": {
			// 100 existing shares and 100 shares added from balancer
			existingConcentratedLiquidity: defaultConcentratedAssets,
			balancerPoolAssets:            defaultBalancerAssets,
			uptimeGrowth:                  uptimeHelper.varyingTokensMultiDenom,
		},
		"different liquidity amounts between balancer and CL pools": {
			// 100 existing shares and 200 shares added from balancer
			existingConcentratedLiquidity: defaultConcentratedAssets,
			balancerPoolAssets: []balancer.PoolAsset{
				{Weight: sdk.NewInt(1), Token: sdk.NewCoin("foo", sdk.NewInt(200))},
				{Weight: sdk.NewInt(1), Token: sdk.NewCoin("bar", sdk.NewInt(200))},
			},
			uptimeGrowth: uptimeHelper.emptyExpectedAccumValues,
		},
		"balancer spot price different than CL spot price (foo higher)": {
			// 100 existing shares and 200 shares added from balancer
			// Note that only 200foo/200bar qualify, and the remaining 50bar is not counted
			existingConcentratedLiquidity: defaultConcentratedAssets,
			balancerPoolAssets: []balancer.PoolAsset{
				{Weight: sdk.NewInt(1), Token: sdk.NewCoin("foo", sdk.NewInt(200))},
				{Weight: sdk.NewInt(1), Token: sdk.NewCoin("bar", sdk.NewInt(250))},
			},
			uptimeGrowth: uptimeHelper.emptyExpectedAccumValues,
		},
		"balancer spot price different than CL spot price (bar higher)": {
			// 100 existing shares and 200 shares added from balancer
			// Note that only 200foo/200bar qualify, and the remaining 50foo is not counted
			existingConcentratedLiquidity: defaultConcentratedAssets,
			balancerPoolAssets: []balancer.PoolAsset{
				{Weight: sdk.NewInt(1), Token: sdk.NewCoin("foo", sdk.NewInt(250))},
				{Weight: sdk.NewInt(1), Token: sdk.NewCoin("bar", sdk.NewInt(200))},
			},
			uptimeGrowth: uptimeHelper.emptyExpectedAccumValues,
		},
		"rounding check: large and imbalanced CL amounts": {
			existingConcentratedLiquidity: sdk.NewCoins(sdk.NewCoin("foo", sdk.NewInt(2<<60)), sdk.NewCoin("bar", sdk.NewInt(2<<61))),
			balancerPoolAssets:            defaultBalancerAssets,
			uptimeGrowth:                  uptimeHelper.hundredTokensMultiDenom,
		},
		"rounding check: large and imbalanced balancer amounts": {
			existingConcentratedLiquidity: defaultConcentratedAssets,
			balancerPoolAssets: []balancer.PoolAsset{
				{Weight: sdk.NewInt(1), Token: sdk.NewCoin("foo", sdk.NewInt(2<<61))},
				{Weight: sdk.NewInt(1), Token: sdk.NewCoin("bar", sdk.NewInt(2<<60))},
			},
			uptimeGrowth: uptimeHelper.hundredTokensMultiDenom,
		},

		// Error catching

		"CL pool does not exist": {
			// 100 existing shares and 100 shares added from balancer
			existingConcentratedLiquidity: defaultConcentratedAssets,
			balancerPoolAssets:            defaultBalancerAssets,
			uptimeGrowth:                  uptimeHelper.hundredTokensMultiDenom,

			concentratedPoolDoesNotExist: true,
			expectedError:                types.PoolNotFoundError{PoolId: invalidPoolId + 1},
		},
		"Balancer pool does not exist": {
			// 100 existing shares and 100 shares added from balancer
			existingConcentratedLiquidity: defaultConcentratedAssets,
			balancerPoolAssets:            defaultBalancerAssets,
			uptimeGrowth:                  uptimeHelper.hundredTokensMultiDenom,

			balancerPoolDoesNotExist: true,
			expectedError:            poolincentivestypes.NoGaugeAssociatedWithPoolError{PoolId: invalidPoolId, Duration: longestLockableDuration},
		},
		"Balancer shares not yet added to CL pool accums": {
			// 100 existing shares and 100 shares added from balancer
			existingConcentratedLiquidity: defaultConcentratedAssets,
			balancerPoolAssets:            defaultBalancerAssets,
			uptimeGrowth:                  uptimeHelper.hundredTokensMultiDenom,

			balSharesNotAddedToAccums: true,
			expectedError:             types.BalancerRecordNotFoundError{ClPoolId: 1, BalancerPoolId: 2, UptimeIndex: uint64(0)},
		},
		"insufficient pool balance for balancer distribution": {
			// 100 existing shares and 100 shares added from balancer
			existingConcentratedLiquidity: defaultConcentratedAssets,
			balancerPoolAssets:            defaultBalancerAssets,
			uptimeGrowth:                  uptimeHelper.hundredTokensMultiDenom,

			insufficientPoolBalance: true,
<<<<<<< HEAD
			expectedError:           sdkerrors.Wrapf(sdkerrors.ErrInsufficientFunds, "%s is smaller than %s", sdk.NewCoin("bar", sdk.ZeroInt()), sdk.NewCoin("bar", sdk.NewInt(47500))),
=======
			expectedError:           sdkerrors.Wrapf(sdkerrors.ErrInsufficientFunds, "%s is smaller than %s", sdk.NewCoin("bar", sdk.ZeroInt()), sdk.NewCoin("bar", sdk.NewInt(50000))),
>>>>>>> 6b4384d3
		},
	}
	for name, tc := range tests {
		s.Run(name, func() {
			// --- Setup ---

			// Set up CL pool with appropriate liquidity
			s.SetupTest()
			clPool := s.PrepareCustomConcentratedPool(s.TestAccs[0], tc.existingConcentratedLiquidity[0].Denom, tc.existingConcentratedLiquidity[1].Denom, DefaultTickSpacing, DefaultExponentAtPriceOne, sdk.ZeroDec())
			clPoolId := clPool.GetId()

			// Set up an existing full range position.
			// Note that the second return value here is the position ID, not an error.
			initialLiquidity, _ := s.SetupPosition(clPoolId, s.TestAccs[0], tc.existingConcentratedLiquidity[0], tc.existingConcentratedLiquidity[1], DefaultMinTick, DefaultMaxTick, s.Ctx.BlockTime())

			// Create balancer pool to be linked with CL pool in happy path cases
			balancerPoolId := s.PrepareCustomBalancerPool(tc.balancerPoolAssets, defaultBalancerPoolParams)

			// Invalidate pool IDs if needed for error cases
			if tc.balancerPoolDoesNotExist {
				balancerPoolId = invalidPoolId
			}
			if tc.concentratedPoolDoesNotExist {
				clPoolId = invalidPoolId + 1
			}

			// Link the balancer and CL pools
			s.App.GAMMKeeper.SetMigrationInfo(s.Ctx,
				gammtypes.MigrationRecords{
					BalancerToConcentratedPoolLinks: []gammtypes.BalancerToConcentratedPoolLink{
						{BalancerPoolId: balancerPoolId, ClPoolId: clPoolId},
					},
				})

			// Add balancer shares to CL accumulatores
			addedLiquidity := sdk.ZeroDec()
			if !tc.balSharesNotAddedToAccums {
				addedBalPool, qualifiedShares, err := s.App.ConcentratedLiquidityKeeper.PrepareBalancerPoolAsFullRange(s.Ctx, clPool.GetId())
				addedLiquidity = addedLiquidity.Add(qualifiedShares)

				// If a valid link exists, ensure no error and sanity check the output pool ID
				if !tc.concentratedPoolDoesNotExist && !tc.balancerPoolDoesNotExist {
					s.Require().NoError(err)
					s.Require().Equal(addedBalPool, balancerPoolId)
				}
			}

			// Emit incentives to the uptime accumulators
			for _, growth := range tc.uptimeGrowth {
				decEmissions := growth.MulDec(initialLiquidity.Add(addedLiquidity))
				normalizedEmissions := sdk.NormalizeCoins(decEmissions)

				if !tc.insufficientPoolBalance {
					s.FundAcc(clPool.GetIncentivesAddress(), normalizedEmissions)
				}
			}
			addToUptimeAccums(s.Ctx, clPool.GetId(), s.App.ConcentratedLiquidityKeeper, tc.uptimeGrowth)

			// --- System under test ---

			amountClaimed, err := s.App.ConcentratedLiquidityKeeper.ClaimAndResetFullRangeBalancerPool(s.Ctx, clPoolId, balancerPoolId)

			// --- Assertions ---

			if tc.expectedError != nil {
				s.Require().Error(err)
				s.Require().ErrorContains(err, tc.expectedError.Error())
				s.Require().Equal(sdk.Coins{}, amountClaimed)

				clPoolUptimeAccumulators, err := s.App.ConcentratedLiquidityKeeper.GetUptimeAccumulators(s.Ctx, clPool.GetId())
				s.Require().NoError(err)

				s.Require().True(len(clPoolUptimeAccumulators) > 0)
				for _, uptimeAccum := range clPoolUptimeAccumulators {
					currAccumShares, err := uptimeAccum.GetTotalShares()
					s.Require().NoError(err)

					// Since reversions for errors are done at a higher level of abstraction,
					// we have to assume that any state updates that happened prior to the error
					// persist for the sake of these unit tests. Thus, balancer full range shares
					// are technically cleared even though in production this process would have been
					// reverted.
					if tc.insufficientPoolBalance {
						addedLiquidity = sdk.ZeroDec()
					}

					// Ensure accum shares remain unchanged after error
					s.Require().Equal(initialLiquidity.Add(addedLiquidity), currAccumShares)
				}

				// If gauge exists, ensure it remains empty after error
				if !tc.balancerPoolDoesNotExist {
					gaugeId, err := s.App.PoolIncentivesKeeper.GetPoolGaugeId(s.Ctx, balancerPoolId, longestLockableDuration)
					s.Require().NoError(err)

					gauge, err := s.App.IncentivesKeeper.GetGaugeByID(s.Ctx, gaugeId)
					s.Require().NoError(err)

					s.Require().Equal(sdk.Coins(nil), gauge.Coins)
				}

				// Ensure amount claimed is zero after error
				s.Require().Equal(sdk.Coins{}, amountClaimed)

				// Pool liquidity should remain unchanged
				updatedClPool, err := s.App.ConcentratedLiquidityKeeper.GetPoolById(s.Ctx, clPool.GetId())
				s.Require().NoError(err)
				s.Require().Equal(initialLiquidity, updatedClPool.GetLiquidity())

				return
			}

			s.Require().NoError(err)

			clPoolUptimeAccumulators, err := s.App.ConcentratedLiquidityKeeper.GetUptimeAccumulators(s.Ctx, clPool.GetId())
			s.Require().NoError(err)

			s.Require().True(len(clPoolUptimeAccumulators) > 0)
			for uptimeIndex, uptimeAccum := range clPoolUptimeAccumulators {
				currAccumShares, err := uptimeAccum.GetTotalShares()
				s.Require().NoError(err)

				// Ensure each accum has been cleared of the balancer full range shares
				balancerPositionName := string(types.KeyBalancerFullRange(clPoolId, balancerPoolId, uint64(uptimeIndex)))
				fullRangeRecord, err := uptimeAccum.GetPosition(balancerPositionName)
				s.Require().Error(err)
				s.Require().Equal(accum.Record{}, fullRangeRecord)

				// Ensure the full range shares were removed from accum total
				s.Require().Equal(initialLiquidity, currAccumShares)
			}

			// Get balancer gauge corresponding to the longest lockable duration, as this is the one we would be distributing to
			gaugeId, err := s.App.PoolIncentivesKeeper.GetPoolGaugeId(s.Ctx, balancerPoolId, longestLockableDuration)
			s.Require().NoError(err)
			gauge, err := s.App.IncentivesKeeper.GetGaugeByID(s.Ctx, gaugeId)
			s.Require().NoError(err)

			// Since balancer position bonding is a stronger constraint than CL charging, we never need to forfeit incentives
			longestSupportedUptime := types.SupportedUptimes[len(types.SupportedUptimes)-1]

			// Calculate the number of tokens we expect to see in the balancer gauge
			expectedTokensInGauge := expectedIncentivesFromUptimeGrowth(tc.uptimeGrowth, addedLiquidity, longestSupportedUptime, defaultMultiplier)

			// Ensure gauge coins and amountClaimed are correct
			s.Require().Equal(expectedTokensInGauge, gauge.Coins)
			s.Require().Equal(expectedTokensInGauge, amountClaimed)

			// Pool liquidity should remain unchanged
			updatedClPool, err := s.App.ConcentratedLiquidityKeeper.GetPoolById(s.Ctx, clPool.GetId())
			s.Require().NoError(err)
			s.Require().Equal(initialLiquidity, updatedClPool.GetLiquidity())
		})
	}
}<|MERGE_RESOLUTION|>--- conflicted
+++ resolved
@@ -3888,11 +3888,7 @@
 			uptimeGrowth:                  uptimeHelper.hundredTokensMultiDenom,
 
 			insufficientPoolBalance: true,
-<<<<<<< HEAD
 			expectedError:           sdkerrors.Wrapf(sdkerrors.ErrInsufficientFunds, "%s is smaller than %s", sdk.NewCoin("bar", sdk.ZeroInt()), sdk.NewCoin("bar", sdk.NewInt(47500))),
-=======
-			expectedError:           sdkerrors.Wrapf(sdkerrors.ErrInsufficientFunds, "%s is smaller than %s", sdk.NewCoin("bar", sdk.ZeroInt()), sdk.NewCoin("bar", sdk.NewInt(50000))),
->>>>>>> 6b4384d3
 		},
 	}
 	for name, tc := range tests {
