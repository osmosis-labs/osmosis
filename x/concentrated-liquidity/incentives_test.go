--- conflicted
+++ resolved
@@ -1808,11 +1808,7 @@
 	}
 }
 
-<<<<<<< HEAD
 func (s *KeeperTestSuite) TestInitOrUpdatePositionUptimeAccumulators() {
-=======
-func (s *KeeperTestSuite) TestInitOrUpdatePositionUptime() {
->>>>>>> 6c005887
 	uptimeHelper := getExpectedUptimes()
 	type tick struct {
 		tickIndex      int64
