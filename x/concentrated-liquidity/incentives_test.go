package concentrated_liquidity_test

import (
	"fmt"
	"time"

	sdk "github.com/cosmos/cosmos-sdk/types"

	"github.com/osmosis-labs/osmosis/osmoutils"
	"github.com/osmosis-labs/osmosis/osmoutils/accum"
	cl "github.com/osmosis-labs/osmosis/v15/x/concentrated-liquidity"
	"github.com/osmosis-labs/osmosis/v15/x/concentrated-liquidity/model"
	"github.com/osmosis-labs/osmosis/v15/x/concentrated-liquidity/types"
	cltypes "github.com/osmosis-labs/osmosis/v15/x/concentrated-liquidity/types"
)

var (
	defaultPoolId     = uint64(1)
	defaultMultiplier = sdk.OneInt()

	testAddressOne   = sdk.MustAccAddressFromBech32("osmo1cyyzpxplxdzkeea7kwsydadg87357qnahakaks")
	testAddressTwo   = sdk.MustAccAddressFromBech32("osmo18s5lynnmx37hq4wlrw9gdn68sg2uxp5rgk26vv")
	testAddressThree = sdk.MustAccAddressFromBech32("osmo1qwexv7c6sm95lwhzn9027vyu2ccneaqad4w8ka")
	testAddressFour  = sdk.MustAccAddressFromBech32("osmo14hcxlnwlqtq75ttaxf674vk6mafspg8xwgnn53")

	testAccumOne = "testAccumOne"

	// Note: lexicographic order is denomFour, denomOne, denomThree, denomTwo
	testDenomOne   = "denomOne"
	testDenomTwo   = "denomTwo"
	testDenomThree = "denomThree"
	testDenomFour  = "denomFour"

	defaultIncentiveAmount = sdk.NewDec(2 << 60)

	testEmissionOne   = sdk.MustNewDecFromStr("0.000001")
	testEmissionTwo   = sdk.MustNewDecFromStr("0.0783")
	testEmissionThree = sdk.MustNewDecFromStr("165.4")
	testEmissionFour  = sdk.MustNewDecFromStr("57.93")

	defaultBlockTime  = time.Unix(1, 1).UTC()
	defaultTimeBuffer = time.Hour
	defaultStartTime  = defaultBlockTime.Add(defaultTimeBuffer)

	testUptimeOne   = types.SupportedUptimes[0]
	testUptimeTwo   = types.SupportedUptimes[1]
	testUptimeThree = types.SupportedUptimes[2]
	testUptimeFour  = types.SupportedUptimes[3]

	incentiveRecordOne = types.IncentiveRecord{
		PoolId:               validPoolId,
		IncentiveDenom:       testDenomOne,
		IncentiveCreatorAddr: testAddressOne.String(),
		IncentiveRecordBody: types.IncentiveRecordBody{
			RemainingAmount: defaultIncentiveAmount,
			EmissionRate:    testEmissionOne,
			StartTime:       defaultStartTime,
		},
		MinUptime: testUptimeOne,
	}

	incentiveRecordTwo = types.IncentiveRecord{
		PoolId:               validPoolId,
		IncentiveDenom:       testDenomTwo,
		IncentiveCreatorAddr: testAddressTwo.String(),
		IncentiveRecordBody: types.IncentiveRecordBody{
			RemainingAmount: defaultIncentiveAmount,
			EmissionRate:    testEmissionTwo,
			StartTime:       defaultStartTime,
		},
		MinUptime: testUptimeTwo,
	}

	incentiveRecordThree = types.IncentiveRecord{
		PoolId:               validPoolId,
		IncentiveDenom:       testDenomThree,
		IncentiveCreatorAddr: testAddressThree.String(),
		IncentiveRecordBody: types.IncentiveRecordBody{
			RemainingAmount: defaultIncentiveAmount,
			EmissionRate:    testEmissionThree,
			StartTime:       defaultStartTime,
		},
		MinUptime: testUptimeThree,
	}

	incentiveRecordFour = types.IncentiveRecord{
		PoolId:               validPoolId,
		IncentiveDenom:       testDenomFour,
		IncentiveCreatorAddr: testAddressFour.String(),
		IncentiveRecordBody: types.IncentiveRecordBody{
			RemainingAmount: defaultIncentiveAmount,
			EmissionRate:    testEmissionFour,
			StartTime:       defaultStartTime,
		},
		MinUptime: testUptimeFour,
	}

	emptyIncentiveRecord = types.IncentiveRecord{
		PoolId:               validPoolId,
		IncentiveDenom:       "emptyDenom",
		IncentiveCreatorAddr: testAddressFour.String(),
		IncentiveRecordBody: types.IncentiveRecordBody{
			RemainingAmount: sdk.ZeroDec(),
			EmissionRate:    testEmissionFour,
			StartTime:       defaultStartTime,
		},
		MinUptime: testUptimeFour,
	}

	testQualifyingDepositsOne   = sdk.NewInt(50)
	testQualifyingDepositsTwo   = sdk.NewInt(100)
	testQualifyingDepositsThree = sdk.NewInt(399)
)

type ExpectedUptimes struct {
	emptyExpectedAccumValues     []sdk.DecCoins
	hundredTokensSingleDenom     []sdk.DecCoins
	hundredTokensMultiDenom      []sdk.DecCoins
	twoHundredTokensMultiDenom   []sdk.DecCoins
	threeHundredTokensMultiDenom []sdk.DecCoins
	fourHundredTokensMultiDenom  []sdk.DecCoins
	sixHundredTokensMultiDenom   []sdk.DecCoins
	varyingTokensSingleDenom     []sdk.DecCoins
	varyingTokensMultiDenom      []sdk.DecCoins
}

// getExpectedUptimes returns a base set of expected values for testing based on the number
// of supported uptimes at runtime. This abstraction exists only to ensure backwards-compatibility
// of incentives-related tests if the supported uptimes are ever changed.
func getExpectedUptimes() ExpectedUptimes {
	expUptimes := ExpectedUptimes{
		emptyExpectedAccumValues:     []sdk.DecCoins{},
		hundredTokensSingleDenom:     []sdk.DecCoins{},
		hundredTokensMultiDenom:      []sdk.DecCoins{},
		twoHundredTokensMultiDenom:   []sdk.DecCoins{},
		threeHundredTokensMultiDenom: []sdk.DecCoins{},
		fourHundredTokensMultiDenom:  []sdk.DecCoins{},
		sixHundredTokensMultiDenom:   []sdk.DecCoins{},
		varyingTokensSingleDenom:     []sdk.DecCoins{},
		varyingTokensMultiDenom:      []sdk.DecCoins{},
	}
	for i := range types.SupportedUptimes {
		expUptimes.emptyExpectedAccumValues = append(expUptimes.emptyExpectedAccumValues, cl.EmptyCoins)
		expUptimes.hundredTokensSingleDenom = append(expUptimes.hundredTokensSingleDenom, sdk.NewDecCoins(cl.HundredFooCoins))
		expUptimes.hundredTokensMultiDenom = append(expUptimes.hundredTokensMultiDenom, sdk.NewDecCoins(cl.HundredFooCoins, cl.HundredBarCoins))
		expUptimes.twoHundredTokensMultiDenom = append(expUptimes.twoHundredTokensMultiDenom, sdk.NewDecCoins(cl.TwoHundredFooCoins, cl.TwoHundredBarCoins))
		expUptimes.threeHundredTokensMultiDenom = append(expUptimes.threeHundredTokensMultiDenom, sdk.NewDecCoins(cl.TwoHundredFooCoins.Add(cl.HundredFooCoins), cl.TwoHundredBarCoins.Add(cl.HundredBarCoins)))
		expUptimes.fourHundredTokensMultiDenom = append(expUptimes.fourHundredTokensMultiDenom, sdk.NewDecCoins(cl.TwoHundredFooCoins.Add(cl.TwoHundredFooCoins), cl.TwoHundredBarCoins.Add(cl.TwoHundredBarCoins)))
		expUptimes.sixHundredTokensMultiDenom = append(expUptimes.sixHundredTokensMultiDenom, sdk.NewDecCoins(cl.TwoHundredFooCoins.Add(cl.TwoHundredFooCoins).Add(cl.TwoHundredFooCoins), cl.TwoHundredBarCoins.Add(cl.TwoHundredBarCoins).Add(cl.TwoHundredBarCoins)))
		expUptimes.varyingTokensSingleDenom = append(expUptimes.varyingTokensSingleDenom, sdk.NewDecCoins(cl.HundredFooCoins.Add(sdk.NewDecCoin("foo", sdk.NewInt(int64(i))))))
		expUptimes.varyingTokensMultiDenom = append(expUptimes.varyingTokensMultiDenom, sdk.NewDecCoins(cl.HundredFooCoins.Add(sdk.NewDecCoin("foo", sdk.NewInt(int64(i)))), cl.HundredBarCoins.Add(sdk.NewDecCoin("bar", sdk.NewInt(int64(i*3))))))
	}

	return expUptimes
}

// Helper for converting raw DecCoins accum values to pool proto compatible UptimeTrackers
func wrapUptimeTrackers(accumValues []sdk.DecCoins) []model.UptimeTracker {
	wrappedUptimeTrackers := []model.UptimeTracker{}
	for _, accumValue := range accumValues {
		wrappedUptimeTrackers = append(wrappedUptimeTrackers, model.UptimeTracker{UptimeGrowthOutside: accumValue})
	}

	return wrappedUptimeTrackers
}

// expectedIncentivesFromRate calculates the amount of incentives we expect to accrue based on the rate and time elapsed
func expectedIncentivesFromRate(denom string, rate sdk.Dec, timeElapsed time.Duration, qualifyingLiquidity sdk.Dec) sdk.DecCoin {
	timeInSec := sdk.NewDec(int64(timeElapsed)).Quo(sdk.MustNewDecFromStr("1000000000"))
	amount := rate.Mul(timeInSec).QuoTruncate(qualifyingLiquidity)

	return sdk.NewDecCoinFromDec(denom, amount)
}

// expectedIncentivesFromUptimeGrowth calculates the amount of incentives we expect to accrue based on uptime accumulator growth.
//
// Assumes `uptimeGrowths` represents the growths for all global uptime accums and only counts growth that `timeInPool` qualifies for
// towards result. Takes in a multiplier parameter for further versatility in testing.
//
// Returns value as truncated sdk.Coins as the primary use of this helper is testing higher level incentives functions such as claiming.
func expectedIncentivesFromUptimeGrowth(uptimeGrowths []sdk.DecCoins, positionShares sdk.Dec, timeInPool time.Duration, multiplier sdk.Int) sdk.Coins {
	// Sum up rewards from all inputs
	totalRewards := sdk.DecCoins(nil)
	for uptimeIndex, uptimeGrowth := range uptimeGrowths {
		if timeInPool >= types.SupportedUptimes[uptimeIndex] {
			totalRewards = totalRewards.Add(uptimeGrowth...)
		}
	}

	// Calculate position's pro-rata share by multiplying growth by position's shares
	positionRewards := sdk.Coins(nil)
	for _, rewardToken := range totalRewards {
		positionRewards = positionRewards.Add(sdk.NewCoin(rewardToken.Denom, rewardToken.Amount.Mul(positionShares).TruncateInt().Mul(multiplier)))
	}

	return positionRewards
}

func chargeIncentive(incentiveRecord types.IncentiveRecord, timeElapsed time.Duration) types.IncentiveRecord {
	incentivesEmitted := incentiveRecord.IncentiveRecordBody.EmissionRate.Mul(sdk.NewDec(int64(timeElapsed)).Quo(sdk.MustNewDecFromStr("1000000000")))
	incentiveRecord.IncentiveRecordBody.RemainingAmount = incentiveRecord.IncentiveRecordBody.RemainingAmount.Sub(incentivesEmitted)

	return incentiveRecord
}

// Helper for adding a predetermined amount to each global uptime accum in clPool
func addToUptimeAccums(ctx sdk.Context, poolId uint64, clKeeper *cl.Keeper, addValues []sdk.DecCoins) error {
	poolUptimeAccumulators, err := clKeeper.GetUptimeAccumulators(ctx, poolId)
	if err != nil {
		return err
	}

	for uptimeIndex, uptimeAccum := range poolUptimeAccumulators {
		uptimeAccum.AddToAccumulator(addValues[uptimeIndex])
	}

	return nil
}

// addDecCoinsArray adds the contents of the second param from the first (decCoinsArrayA + decCoinsArrayB)
// Note that this takes in two _arrays_ of DecCoins, meaning that each term itself is of type DecCoins (i.e. an array of DecCoin).
func addDecCoinsArray(decCoinsArrayA []sdk.DecCoins, decCoinsArrayB []sdk.DecCoins) ([]sdk.DecCoins, error) {
	if len(decCoinsArrayA) != len(decCoinsArrayB) {
		return []sdk.DecCoins{}, fmt.Errorf("DecCoin arrays must be of equal length to be added")
	}

	finalDecCoinArray := []sdk.DecCoins{}
	for i := range decCoinsArrayA {
		finalDecCoinArray = append(finalDecCoinArray, decCoinsArrayA[i].Add(decCoinsArrayB[i]...))
	}

	return finalDecCoinArray, nil
}

func createIncentiveRecord(incentiveDenom string, remainingAmt, emissionRate sdk.Dec, startTime time.Time, minUpTime time.Duration) types.IncentiveRecord {
	return types.IncentiveRecord{
		IncentiveDenom: incentiveDenom,
		IncentiveRecordBody: types.IncentiveRecordBody{
			RemainingAmount: remainingAmt,
			EmissionRate:    emissionRate,
			StartTime:       startTime,
		},
		MinUptime: minUpTime,
	}
}

func withDenom(record types.IncentiveRecord, denom string) types.IncentiveRecord {
	record.IncentiveDenom = denom

	return record
}

func withAmount(record types.IncentiveRecord, amount sdk.Dec) types.IncentiveRecord {
	record.IncentiveRecordBody.RemainingAmount = amount

	return record
}

func withStartTime(record types.IncentiveRecord, startTime time.Time) types.IncentiveRecord {
	record.IncentiveRecordBody.StartTime = startTime

	return record
}

func withMinUptime(record types.IncentiveRecord, minUptime time.Duration) types.IncentiveRecord {
	record.MinUptime = minUptime

	return record
}

func withEmissionRate(record types.IncentiveRecord, emissionRate sdk.Dec) types.IncentiveRecord {
	record.IncentiveRecordBody.EmissionRate = emissionRate

	return record
}

func (s *KeeperTestSuite) TestCreateAndGetUptimeAccumulators() {
	// We expect there to be len(types.SupportedUptimes) number of initialized accumulators
	// for a successful pool creation. We calculate this upfront to ensure test compatibility
	// if the uptimes we support ever change.
	expectedUptimes := getExpectedUptimes()

	type initUptimeAccumTest struct {
		poolId              uint64
		initializePoolAccum bool
		expectedAccumValues []sdk.DecCoins

		expectedPass bool
	}
	tests := map[string]initUptimeAccumTest{
		"default pool setup": {
			poolId:              defaultPoolId,
			initializePoolAccum: true,
			expectedAccumValues: expectedUptimes.emptyExpectedAccumValues,
			expectedPass:        true,
		},
		"setup with different poolId": {
			poolId:              defaultPoolId + 1,
			initializePoolAccum: true,
			expectedAccumValues: expectedUptimes.emptyExpectedAccumValues,
			expectedPass:        true,
		},
		"pool not initialized": {
			initializePoolAccum: false,
			poolId:              defaultPoolId,
			expectedAccumValues: []sdk.DecCoins{},
			expectedPass:        false,
		},
	}

	for name, tc := range tests {
		tc := tc
		s.Run(name, func() {
			s.SetupTest()
			clKeeper := s.App.ConcentratedLiquidityKeeper

			// system under test
			if tc.initializePoolAccum {
				err := clKeeper.CreateUptimeAccumulators(s.Ctx, tc.poolId)
				s.Require().NoError(err)
			}
			poolUptimeAccumulators, err := clKeeper.GetUptimeAccumulators(s.Ctx, tc.poolId)

			if tc.expectedPass {
				s.Require().NoError(err)

				// ensure number of uptime accumulators match supported uptimes
				s.Require().Equal(len(tc.expectedAccumValues), len(poolUptimeAccumulators))

				// ensure that each uptime was initialized to the correct value (sdk.DecCoins(nil))
				accumValues := []sdk.DecCoins{}
				for _, accum := range poolUptimeAccumulators {
					accumValues = append(accumValues, accum.GetValue())
				}
				s.Require().Equal(tc.expectedAccumValues, accumValues)
			} else {
				s.Require().Error(err)

				// ensure no accumulators exist for an uninitialized pool
				s.Require().Equal(0, len(poolUptimeAccumulators))
			}
		})
	}
}

func (s *KeeperTestSuite) TestGetUptimeAccumulatorName() {
	type getUptimeNameTest struct {
		poolId            uint64
		uptimeIndex       uint64
		expectedAccumName string
	}
	tests := map[string]getUptimeNameTest{
		"pool id 1, uptime id 0": {
			poolId:            defaultPoolId,
			uptimeIndex:       uint64(0),
			expectedAccumName: string(types.KeyUptimeAccumulator(1, 0)),
		},
		"pool id 1, uptime id 999": {
			poolId:            defaultPoolId,
			uptimeIndex:       uint64(999),
			expectedAccumName: string(types.KeyUptimeAccumulator(1, 999)),
		},
		"pool id 999, uptime id 1": {
			poolId:            uint64(999),
			uptimeIndex:       uint64(1),
			expectedAccumName: string(types.KeyUptimeAccumulator(999, 1)),
		},
	}

	for name, tc := range tests {
		tc := tc
		s.Run(name, func() {
			s.SetupTest()

			// system under test
			accumName := types.KeyUptimeAccumulator(tc.poolId, tc.uptimeIndex)
			s.Require().Equal(tc.expectedAccumName, accumName)
		})
	}
}

func (s *KeeperTestSuite) TestCreateAndGetUptimeAccumulatorValues() {
	// We expect there to be len(types.SupportedUptimes) number of initialized accumulators
	// for a successful pool creation.
	// We re-calculate these values each time to ensure test compatibility if the uptimes
	// we support ever change.
	expectedUptimes := getExpectedUptimes()

	type initUptimeAccumTest struct {
		poolId               uint64
		initializePoolAccums bool
		addedAccumValues     []sdk.DecCoins
		numTimesAdded        int
		expectedAccumValues  []sdk.DecCoins

		expectedPass bool
	}
	tests := map[string]initUptimeAccumTest{
		"hundred of a single denom in each accumulator added once": {
			poolId:               defaultPoolId,
			initializePoolAccums: true,
			addedAccumValues:     expectedUptimes.hundredTokensSingleDenom,
			numTimesAdded:        1,
			expectedAccumValues:  expectedUptimes.hundredTokensSingleDenom,
			expectedPass:         true,
		},
		"hundred of multiple denom in each accumulator added once": {
			poolId:               defaultPoolId,
			initializePoolAccums: true,
			addedAccumValues:     expectedUptimes.hundredTokensMultiDenom,
			numTimesAdded:        1,
			expectedAccumValues:  expectedUptimes.hundredTokensMultiDenom,
			expectedPass:         true,
		},
		"varying amounts of single denom in each accumulator added once": {
			poolId:               defaultPoolId,
			initializePoolAccums: true,
			addedAccumValues:     expectedUptimes.varyingTokensSingleDenom,
			numTimesAdded:        1,
			expectedAccumValues:  expectedUptimes.varyingTokensSingleDenom,
			expectedPass:         true,
		},
		"varying of multiple denoms in each accumulator added once": {
			poolId:               defaultPoolId,
			initializePoolAccums: true,
			addedAccumValues:     expectedUptimes.varyingTokensMultiDenom,
			numTimesAdded:        1,
			expectedAccumValues:  expectedUptimes.varyingTokensMultiDenom,
			expectedPass:         true,
		},
		"hundred of multiple denom in each accumulator added twice": {
			poolId:               defaultPoolId,
			initializePoolAccums: true,
			addedAccumValues:     expectedUptimes.hundredTokensMultiDenom,
			numTimesAdded:        2,
			expectedAccumValues:  expectedUptimes.twoHundredTokensMultiDenom,
			expectedPass:         true,
		},
		"setup with different poolId": {
			poolId:               defaultPoolId + 1,
			initializePoolAccums: true,
			addedAccumValues:     expectedUptimes.hundredTokensSingleDenom,
			numTimesAdded:        1,
			expectedAccumValues:  expectedUptimes.hundredTokensSingleDenom,
			expectedPass:         true,
		},
		"pool not initialized": {
			initializePoolAccums: false,
			poolId:               defaultPoolId,
			addedAccumValues:     expectedUptimes.hundredTokensSingleDenom,
			numTimesAdded:        1,
			expectedAccumValues:  []sdk.DecCoins{},
			expectedPass:         false,
		},
	}

	for name, tc := range tests {
		tc := tc
		s.Run(name, func() {
			s.SetupTest()
			clKeeper := s.App.ConcentratedLiquidityKeeper

			// system under test
			var err error
			if tc.initializePoolAccums {
				err = clKeeper.CreateUptimeAccumulators(s.Ctx, tc.poolId)
				s.Require().NoError(err)

				poolUptimeAccumulators, err := clKeeper.GetUptimeAccumulators(s.Ctx, tc.poolId)
				s.Require().NoError(err)

				for i := 0; i < tc.numTimesAdded; i++ {
					for uptimeId, uptimeAccum := range poolUptimeAccumulators {
						uptimeAccum.AddToAccumulator(tc.addedAccumValues[uptimeId])
					}
					poolUptimeAccumulators, err = clKeeper.GetUptimeAccumulators(s.Ctx, tc.poolId)
					s.Require().NoError(err)
				}
			}
			poolUptimeAccumulatorValues, err := clKeeper.GetUptimeAccumulatorValues(s.Ctx, tc.poolId)

			if tc.expectedPass {
				s.Require().NoError(err)

				// ensure number of uptime accumulators match supported uptimes
				s.Require().Equal(len(tc.expectedAccumValues), len(poolUptimeAccumulatorValues))

				// ensure that each uptime was initialized to the correct value (sdk.DecCoins(nil))
				s.Require().Equal(tc.expectedAccumValues, poolUptimeAccumulatorValues)
			} else {
				s.Require().Error(err)

				// ensure no accumulators exist for an uninitialized pool
				s.Require().Equal(0, len(poolUptimeAccumulatorValues))
			}
		})
	}
}

func (s *KeeperTestSuite) TestCalcAccruedIncentivesForAccum() {
	incentiveRecordOneWithDifferentStartTime := withStartTime(incentiveRecordOne, incentiveRecordOne.IncentiveRecordBody.StartTime.Add(10))
	incentiveRecordOneWithDifferentMinUpTime := withMinUptime(incentiveRecordOne, testUptimeTwo)
	incentiveRecordOneWithDifferentDenom := withDenom(incentiveRecordOne, testDenomTwo)

	type calcAccruedIncentivesTest struct {
		poolId               uint64
		accumUptime          time.Duration
		qualifyingLiquidity  sdk.Dec
		timeElapsed          time.Duration
		poolIncentiveRecords []types.IncentiveRecord
		recordsCleared       bool

		expectedResult           sdk.DecCoins
		expectedIncentiveRecords []types.IncentiveRecord
		expectedPass             bool
	}
	tests := map[string]calcAccruedIncentivesTest{
		"one incentive record, one qualifying for incentives": {
			poolId:               defaultPoolId,
			accumUptime:          types.SupportedUptimes[0],
			qualifyingLiquidity:  sdk.NewDec(100),
			timeElapsed:          time.Hour,
			poolIncentiveRecords: []types.IncentiveRecord{incentiveRecordOne},

			expectedResult: sdk.DecCoins{
				expectedIncentivesFromRate(incentiveRecordOne.IncentiveDenom, incentiveRecordOne.IncentiveRecordBody.EmissionRate, time.Hour, sdk.NewDec(100)),
			},
			expectedIncentiveRecords: []types.IncentiveRecord{chargeIncentive(incentiveRecordOne, time.Hour)},
			expectedPass:             true,
		},
		"two incentive records, one with qualifying liquidity for incentives": {
			poolId:               defaultPoolId,
			accumUptime:          types.SupportedUptimes[0],
			qualifyingLiquidity:  sdk.NewDec(100),
			timeElapsed:          time.Hour,
			poolIncentiveRecords: []types.IncentiveRecord{incentiveRecordOne, incentiveRecordTwo},

			expectedResult: sdk.DecCoins{
				// We only expect the first incentive record to qualify
				expectedIncentivesFromRate(incentiveRecordOne.IncentiveDenom, incentiveRecordOne.IncentiveRecordBody.EmissionRate, time.Hour, sdk.NewDec(100)),
			},
			expectedIncentiveRecords: []types.IncentiveRecord{
				// We only charge the first incentive record since the second wasn't affected
				chargeIncentive(incentiveRecordOne, time.Hour),
				incentiveRecordTwo,
			},
			expectedPass: true,
		},
		"fully emit all incentives in record, significant time elapsed": {
			poolId:              defaultPoolId,
			accumUptime:         types.SupportedUptimes[0],
			qualifyingLiquidity: sdk.NewDec(123),

			// Time elapsed is strictly greater than the time needed to emit all incentives
			timeElapsed: time.Duration((1 << 63) - 1),
			poolIncentiveRecords: []types.IncentiveRecord{
				// We set the emission rate high enough to drain the record in one timestep
				withEmissionRate(incentiveRecordOne, sdk.NewDec(2<<60)),
			},
			recordsCleared: true,

			// We expect the fully incentive amount to be emitted
			expectedResult: sdk.DecCoins{
				sdk.NewDecCoinFromDec(incentiveRecordOne.IncentiveDenom, incentiveRecordOne.IncentiveRecordBody.RemainingAmount.QuoTruncate(sdk.NewDec(123))),
			},

			// Incentive record should have zero remaining amount
			expectedIncentiveRecords: []types.IncentiveRecord{withAmount(withEmissionRate(incentiveRecordOne, sdk.NewDec(2<<60)), sdk.ZeroDec())},
			expectedPass:             true,
		},

		// error catching
		"zero qualifying liquidity": {
			poolId:               defaultPoolId,
			accumUptime:          types.SupportedUptimes[0],
			qualifyingLiquidity:  sdk.NewDec(0),
			timeElapsed:          time.Hour,
			poolIncentiveRecords: []types.IncentiveRecord{incentiveRecordOne},

			expectedResult:           sdk.DecCoins{},
			expectedIncentiveRecords: []types.IncentiveRecord{},
			expectedPass:             false,
		},
		"zero time elapsed": {
			poolId:               defaultPoolId,
			accumUptime:          types.SupportedUptimes[0],
			qualifyingLiquidity:  sdk.NewDec(100),
			timeElapsed:          time.Duration(0),
			poolIncentiveRecords: []types.IncentiveRecord{incentiveRecordOne},

			expectedResult:           sdk.DecCoins{},
			expectedIncentiveRecords: []types.IncentiveRecord{},
			expectedPass:             false,
		},
		"two incentive records with same denom, different start time": {
			poolId:              defaultPoolId,
			accumUptime:         types.SupportedUptimes[0],
			qualifyingLiquidity: sdk.NewDec(100),
			timeElapsed:         time.Hour,

			poolIncentiveRecords: []types.IncentiveRecord{incentiveRecordOne, incentiveRecordOneWithDifferentStartTime},

			expectedResult: sdk.NewDecCoins(
				// We expect both incentive records to qualify
				expectedIncentivesFromRate(incentiveRecordOne.IncentiveDenom, incentiveRecordOne.IncentiveRecordBody.EmissionRate.Add(incentiveRecordOneWithDifferentStartTime.IncentiveRecordBody.EmissionRate), time.Hour, sdk.NewDec(100)), // since we have 2 records with same denom, the rate of emission went up x2
			),
			expectedIncentiveRecords: []types.IncentiveRecord{
				// We only going to charge both incentive records
				chargeIncentive(incentiveRecordOne, time.Hour),
				chargeIncentive(incentiveRecordOneWithDifferentStartTime, time.Hour),
			},
			expectedPass: true,
		},
		"two incentive records with different denom, different start time and same uptime": {
			poolId:              defaultPoolId,
			accumUptime:         types.SupportedUptimes[0],
			qualifyingLiquidity: sdk.NewDec(100),
			timeElapsed:         time.Hour,

			poolIncentiveRecords: []types.IncentiveRecord{incentiveRecordOneWithDifferentStartTime, incentiveRecordOneWithDifferentDenom},

			expectedResult: sdk.DecCoins{
				// We expect both incentive record to qualify
				expectedIncentivesFromRate(incentiveRecordOneWithDifferentStartTime.IncentiveDenom, incentiveRecordOne.IncentiveRecordBody.EmissionRate, time.Hour, sdk.NewDec(100)),
				expectedIncentivesFromRate(incentiveRecordOneWithDifferentDenom.IncentiveDenom, incentiveRecordOne.IncentiveRecordBody.EmissionRate, time.Hour, sdk.NewDec(100)),
			},
			expectedIncentiveRecords: []types.IncentiveRecord{
				// We charge both incentive record here because both minUpTime has been hit
				chargeIncentive(incentiveRecordOneWithDifferentStartTime, time.Hour),
				chargeIncentive(incentiveRecordOneWithDifferentDenom, time.Hour),
			},
			expectedPass: true,
		},
		"two incentive records with same denom, different min up-time": {
			poolId:              defaultPoolId,
			accumUptime:         types.SupportedUptimes[0],
			qualifyingLiquidity: sdk.NewDec(100),
			timeElapsed:         time.Hour,

			poolIncentiveRecords: []types.IncentiveRecord{incentiveRecordOne, incentiveRecordOneWithDifferentMinUpTime},

			expectedResult: sdk.DecCoins{
				// We expect first incentive record to qualify
				expectedIncentivesFromRate(incentiveRecordOne.IncentiveDenom, incentiveRecordOne.IncentiveRecordBody.EmissionRate, time.Hour, sdk.NewDec(100)),
			},
			expectedIncentiveRecords: []types.IncentiveRecord{
				// We only charge the first incentive record because the second minUpTime hasn't been hit yet
				chargeIncentive(incentiveRecordOne, time.Hour),
				incentiveRecordOneWithDifferentMinUpTime,
			},
			expectedPass: true,
		},
		"two incentive records with same accum uptime and start time across multiple records with different denoms": {
			poolId:              defaultPoolId,
			accumUptime:         types.SupportedUptimes[0],
			qualifyingLiquidity: sdk.NewDec(100),
			timeElapsed:         time.Hour,

			poolIncentiveRecords: []types.IncentiveRecord{incentiveRecordOne, incentiveRecordOneWithDifferentDenom},

			expectedResult: sdk.DecCoins{
				// We expect both incentive record to qualify
				expectedIncentivesFromRate(incentiveRecordOne.IncentiveDenom, incentiveRecordOne.IncentiveRecordBody.EmissionRate, time.Hour, sdk.NewDec(100)),
				expectedIncentivesFromRate(incentiveRecordOneWithDifferentDenom.IncentiveDenom, incentiveRecordOne.IncentiveRecordBody.EmissionRate, time.Hour, sdk.NewDec(100)),
			},
			expectedIncentiveRecords: []types.IncentiveRecord{
				// We charge both incentive record here because both minUpTime has been hit
				chargeIncentive(incentiveRecordOne, time.Hour),
				chargeIncentive(incentiveRecordOneWithDifferentDenom, time.Hour),
			},
			expectedPass: true,
		},
		"four incentive records with only two eligilbe for emitting incentives": {
			poolId:              defaultPoolId,
			accumUptime:         types.SupportedUptimes[0],
			qualifyingLiquidity: sdk.NewDec(100),
			timeElapsed:         time.Hour,

			poolIncentiveRecords: []types.IncentiveRecord{incentiveRecordOne, incentiveRecordOneWithDifferentStartTime, incentiveRecordOneWithDifferentDenom, incentiveRecordOneWithDifferentMinUpTime},

			expectedResult: sdk.NewDecCoins(
				// We expect three incentive record to qualify for incentive
				expectedIncentivesFromRate(incentiveRecordOne.IncentiveDenom, incentiveRecordOne.IncentiveRecordBody.EmissionRate.Add(incentiveRecordOneWithDifferentStartTime.IncentiveRecordBody.EmissionRate), time.Hour, sdk.NewDec(100)),
				expectedIncentivesFromRate(incentiveRecordOneWithDifferentDenom.IncentiveDenom, incentiveRecordOne.IncentiveRecordBody.EmissionRate, time.Hour, sdk.NewDec(100)),
			),
			expectedIncentiveRecords: []types.IncentiveRecord{
				// We only charge the first three incentive record because the fourth minUpTime hasn't been hit yet
				chargeIncentive(incentiveRecordOne, time.Hour),
				chargeIncentive(incentiveRecordOneWithDifferentStartTime, time.Hour),
				chargeIncentive(incentiveRecordOneWithDifferentDenom, time.Hour),
				incentiveRecordOneWithDifferentMinUpTime, // this uptime hasn't hit yet so we do not have to charge incentive
			},
			expectedPass: true,
		},
	}

	for name, tc := range tests {
		tc := tc
		s.Run(name, func() {
			s.SetupTest()
			s.Ctx = s.Ctx.WithBlockTime(defaultStartTime.Add(tc.timeElapsed))

			s.PrepareConcentratedPool()

			// system under test
			actualResult, updatedPoolRecords, err := cl.CalcAccruedIncentivesForAccum(s.Ctx, tc.accumUptime, tc.qualifyingLiquidity, sdk.NewDec(int64(tc.timeElapsed)).Quo(sdk.MustNewDecFromStr("1000000000")), tc.poolIncentiveRecords)

			if tc.expectedPass {
				s.Require().NoError(err)

				s.Require().Equal(tc.expectedResult, actualResult)
				s.Require().Equal(tc.expectedIncentiveRecords, updatedPoolRecords)

				// If incentives are fully emitted, we ensure they are cleared from state
				if tc.recordsCleared {
					err := s.App.ConcentratedLiquidityKeeper.SetMultipleIncentiveRecords(s.Ctx, updatedPoolRecords)
					s.Require().NoError(err)

					updatedRecordsInState, err := s.App.ConcentratedLiquidityKeeper.GetAllIncentiveRecordsForPool(s.Ctx, tc.poolId)
					s.Require().NoError(err)

					s.Require().Equal(0, len(updatedRecordsInState))
				}
			} else {
				s.Require().Error(err)
			}
		})
	}
}

// Testing strategy:
// 1. Create a position
// 2. Let a fixed amount of time pass, enough to qualify it for some (but not all) uptimes
// 3. Let a variable amount of time pass determined by the test case
// 4. Ensure uptime accumulators and incentive records behave as expected
func (s *KeeperTestSuite) TestUpdateUptimeAccumulatorsToNow() {
	defaultTestUptime := types.SupportedUptimes[2]
	type updateAccumToNow struct {
		poolId               uint64
		accumUptime          time.Duration
		qualifyingLiquidity  sdk.Dec
		timeElapsed          time.Duration
		poolIncentiveRecords []types.IncentiveRecord

		expectedResult           sdk.DecCoins
		expectedUptimeDeltas     []sdk.DecCoins
		expectedIncentiveRecords []types.IncentiveRecord
		expectedPass             bool
	}
	tests := map[string]updateAccumToNow{
		"one incentive record": {
			poolId:               defaultPoolId,
			timeElapsed:          time.Hour,
			poolIncentiveRecords: []types.IncentiveRecord{incentiveRecordOne},

			expectedIncentiveRecords: []types.IncentiveRecord{
				// We deduct incentives from the record for the period it emitted incentives
				chargeIncentive(incentiveRecordOne, defaultTestUptime+time.Hour),
			},
			expectedPass: true,
		},
		"two incentive records, each with qualifying liquidity": {
			poolId:               defaultPoolId,
			timeElapsed:          time.Hour,
			poolIncentiveRecords: []types.IncentiveRecord{incentiveRecordOne, incentiveRecordTwo},

			expectedIncentiveRecords: []types.IncentiveRecord{
				// We deduct incentives from both records since there are positions for each
				chargeIncentive(incentiveRecordOne, defaultTestUptime+time.Hour),
				chargeIncentive(incentiveRecordTwo, defaultTestUptime+time.Hour),
			},
			expectedPass: true,
		},
		"three incentive records, each with qualifying liquidity": {
			poolId:               defaultPoolId,
			timeElapsed:          time.Hour,
			poolIncentiveRecords: []types.IncentiveRecord{incentiveRecordOne, incentiveRecordTwo, incentiveRecordThree},

			expectedIncentiveRecords: []types.IncentiveRecord{
				// We deduct incentives from each record since there are positions for all three
				// Note that records are in ascending order by uptime index
				chargeIncentive(incentiveRecordOne, defaultTestUptime+time.Hour),
				chargeIncentive(incentiveRecordTwo, defaultTestUptime+time.Hour),
				chargeIncentive(incentiveRecordThree, defaultTestUptime+time.Hour),
			},
			expectedPass: true,
		},
		"two incentive records, only one with qualifying liquidity": {
			poolId:               defaultPoolId,
			timeElapsed:          time.Hour,
			poolIncentiveRecords: []types.IncentiveRecord{incentiveRecordOne, incentiveRecordTwo, incentiveRecordThree, incentiveRecordFour},

			expectedIncentiveRecords: []types.IncentiveRecord{
				// We only deduct from the first three incentive records since the last doesn't emit anything
				// Note that records are in ascending order by uptime index
				chargeIncentive(incentiveRecordOne, defaultTestUptime+time.Hour),
				chargeIncentive(incentiveRecordTwo, defaultTestUptime+time.Hour),
				chargeIncentive(incentiveRecordThree, defaultTestUptime+time.Hour),
				// We charge even for uptimes the position has technically not qualified for since its liquidity is on
				// the accumulator.
				chargeIncentive(incentiveRecordFour, defaultTestUptime+time.Hour),
			},
			expectedPass: true,
		},
	}

	for name, tc := range tests {
		tc := tc
		s.Run(name, func() {
			s.SetupTest()
			clKeeper := s.App.ConcentratedLiquidityKeeper
			s.Ctx = s.Ctx.WithBlockTime(defaultStartTime)

			// Set up test pool
			clPool := s.PrepareConcentratedPool()

			// Initialize test incentives on the pool
			err := clKeeper.SetMultipleIncentiveRecords(s.Ctx, tc.poolIncentiveRecords)
			s.Require().NoError(err)

			// Get initial uptime accum values for comparison
			initUptimeAccumValues, err := clKeeper.GetUptimeAccumulatorValues(s.Ctx, tc.poolId)
			s.Require().NoError(err)

			// Add qualifying and non-qualifying liquidity to the pool
			s.FundAcc(testAddressOne, sdk.NewCoins(sdk.NewCoin(clPool.GetToken0(), testQualifyingDepositsOne), sdk.NewCoin(clPool.GetToken1(), testQualifyingDepositsOne)))
			_, _, _, qualifyingLiquidity, _, err := clKeeper.CreatePosition(s.Ctx, tc.poolId, testAddressOne, testQualifyingDepositsOne, testQualifyingDepositsOne, sdk.ZeroInt(), sdk.ZeroInt(), clPool.GetCurrentTick().Int64()-1, clPool.GetCurrentTick().Int64()+1)
			s.Require().NoError(err)

			// Let enough time elapse to qualify the position for the first three supported uptimes
			s.Ctx = s.Ctx.WithBlockTime(s.Ctx.BlockTime().Add(defaultTestUptime))

			// Let `timeElapsed` time pass to test incentive distribution
			s.Ctx = s.Ctx.WithBlockTime(s.Ctx.BlockTime().Add(tc.timeElapsed))

			// System under test
			err = clKeeper.UpdateUptimeAccumulatorsToNow(s.Ctx, tc.poolId)

			if tc.expectedPass {
				s.Require().NoError(err)

				// Get updated pool for testing purposes
				clPool, err := clKeeper.GetPoolById(s.Ctx, tc.poolId)
				s.Require().NoError(err)

				// Get new uptime accum values for comparison
				newUptimeAccumValues, err := clKeeper.GetUptimeAccumulatorValues(s.Ctx, tc.poolId)
				s.Require().NoError(err)

				// Calculate expected uptime deltas using qualifying liquidity deltas
				expectedUptimeDeltas := []sdk.DecCoins{}
				for uptimeIndex := range newUptimeAccumValues {
					// Calculate expected incentives for the current uptime by emitting incentives from
					// all incentive records for the it
					curUptimeAccruedIncentives := cl.EmptyCoins
					for _, poolRecord := range tc.poolIncentiveRecords {
						if poolRecord.MinUptime == types.SupportedUptimes[uptimeIndex] {
							// We set the expected accrued incentives based on the total time that has elapsed since position creation
							curUptimeAccruedIncentives = curUptimeAccruedIncentives.Add(sdk.NewDecCoins(expectedIncentivesFromRate(poolRecord.IncentiveDenom, poolRecord.IncentiveRecordBody.EmissionRate, defaultTestUptime+tc.timeElapsed, qualifyingLiquidity))...)
						}
					}
					expectedUptimeDeltas = append(expectedUptimeDeltas, curUptimeAccruedIncentives)
				}

				// Ensure that each accumulator value changes by the correct amount
				for uptimeIndex := range newUptimeAccumValues {
					uptimeDelta := newUptimeAccumValues[uptimeIndex].Sub(initUptimeAccumValues[uptimeIndex])
					s.Require().Equal(expectedUptimeDeltas[uptimeIndex], uptimeDelta)
				}

				// Ensure that LastLiquidityUpdate field is updated for pool
				s.Require().Equal(s.Ctx.BlockTime(), clPool.GetLastLiquidityUpdate())
				// Ensure that pool's IncentiveRecords are updated to reflect emitted incentives
				updatedIncentiveRecords, err := clKeeper.GetAllIncentiveRecordsForPool(s.Ctx, tc.poolId)
				s.Require().NoError(err)
				s.Require().Equal(tc.expectedIncentiveRecords, updatedIncentiveRecords)
			} else {
				s.Require().Error(err)
			}
		})
	}
}

// Note: we test that incentive records are properly deducted by emissions in `TestUpdateUptimeAccumulatorsToNow` above.
// This test aims to cover the behavior of a series of state read/writes relating to incentive records.
func (s *KeeperTestSuite) TestIncentiveRecordsSetAndGet() {
	s.SetupTest()
	clKeeper := s.App.ConcentratedLiquidityKeeper
	s.Ctx = s.Ctx.WithBlockTime(defaultStartTime)
	emptyIncentiveRecords := []types.IncentiveRecord{}

	// Set up test pool
	clPoolOne := s.PrepareConcentratedPool()

	// Set up second pool for reference
	clPoolTwo := s.PrepareConcentratedPool()

	// Ensure both pools start with no incentive records
	poolOneRecords, err := clKeeper.GetAllIncentiveRecordsForPool(s.Ctx, clPoolOne.GetId())
	s.Require().NoError(err)
	s.Require().Equal(emptyIncentiveRecords, poolOneRecords)

	poolTwoRecords, err := clKeeper.GetAllIncentiveRecordsForPool(s.Ctx, clPoolTwo.GetId())
	s.Require().NoError(err)
	s.Require().Equal(emptyIncentiveRecords, poolTwoRecords)

	// Ensure setting and getting a single record works with single Get and GetAll
	clKeeper.SetIncentiveRecord(s.Ctx, incentiveRecordOne)
	poolOneRecord, err := clKeeper.GetIncentiveRecord(s.Ctx, clPoolOne.GetId(), incentiveRecordOne.IncentiveDenom, incentiveRecordOne.MinUptime, sdk.MustAccAddressFromBech32(incentiveRecordOne.IncentiveCreatorAddr))
	s.Require().NoError(err)
	s.Require().Equal(incentiveRecordOne, poolOneRecord)
	allRecordsPoolOne, err := clKeeper.GetAllIncentiveRecordsForPool(s.Ctx, clPoolOne.GetId())
	s.Require().NoError(err)
	s.Require().Equal([]types.IncentiveRecord{incentiveRecordOne}, allRecordsPoolOne)

	// Ensure records for other pool remain unchanged
	poolTwoRecord, err := clKeeper.GetIncentiveRecord(s.Ctx, clPoolTwo.GetId(), incentiveRecordOne.IncentiveDenom, incentiveRecordOne.MinUptime, sdk.MustAccAddressFromBech32(incentiveRecordOne.IncentiveCreatorAddr))
	s.Require().Error(err)
	s.Require().ErrorIs(err, types.IncentiveRecordNotFoundError{PoolId: clPoolTwo.GetId(), IncentiveDenom: incentiveRecordOne.IncentiveDenom, MinUptime: incentiveRecordOne.MinUptime, IncentiveCreatorStr: incentiveRecordOne.IncentiveCreatorAddr})
	s.Require().Equal(types.IncentiveRecord{}, poolTwoRecord)
	allRecordsPoolTwo, err := clKeeper.GetAllIncentiveRecordsForPool(s.Ctx, clPoolTwo.GetId())
	s.Require().NoError(err)
	s.Require().Equal(emptyIncentiveRecords, allRecordsPoolTwo)

	// Ensure directly setting additional records don't overwrite previous ones
	clKeeper.SetIncentiveRecord(s.Ctx, incentiveRecordTwo)
	poolOneRecord, err = clKeeper.GetIncentiveRecord(s.Ctx, clPoolOne.GetId(), incentiveRecordTwo.IncentiveDenom, incentiveRecordTwo.MinUptime, sdk.MustAccAddressFromBech32(incentiveRecordTwo.IncentiveCreatorAddr))
	s.Require().NoError(err)
	s.Require().Equal(incentiveRecordTwo, poolOneRecord)
	allRecordsPoolOne, err = clKeeper.GetAllIncentiveRecordsForPool(s.Ctx, clPoolOne.GetId())
	s.Require().NoError(err)
	s.Require().Equal([]types.IncentiveRecord{incentiveRecordOne, incentiveRecordTwo}, allRecordsPoolOne)

	// Ensure setting multiple records through helper functions as expected
	// Note that we also pass in an empty incentive record, which we expect to be cleared out while being set
	err = clKeeper.SetMultipleIncentiveRecords(s.Ctx, []types.IncentiveRecord{incentiveRecordThree, incentiveRecordFour, emptyIncentiveRecord})
	s.Require().NoError(err)

	// Note: we expect the records to be retrieved in lexicographic order by denom and for the empty record to be cleared
	allRecordsPoolOne, err = clKeeper.GetAllIncentiveRecordsForPool(s.Ctx, clPoolOne.GetId())
	s.Require().NoError(err)
	s.Require().Equal([]types.IncentiveRecord{incentiveRecordOne, incentiveRecordTwo, incentiveRecordThree, incentiveRecordFour}, allRecordsPoolOne)

	// Finally, we ensure the second pool remains unaffected
	allRecordsPoolTwo, err = clKeeper.GetAllIncentiveRecordsForPool(s.Ctx, clPoolTwo.GetId())
	s.Require().NoError(err)
	s.Require().Equal(emptyIncentiveRecords, allRecordsPoolTwo)
}

func (s *KeeperTestSuite) TestGetInitialUptimeGrowthOutsidesForTick() {
	expectedUptimes := getExpectedUptimes()

	type getInitialUptimeGrowthOutsidesForTick struct {
		poolId                          uint64
		tick                            int64
		expectedUptimeAccumulatorValues []sdk.DecCoins
	}
	tests := map[string]getInitialUptimeGrowthOutsidesForTick{
		"uptime growth for tick <= currentTick": {
			poolId:                          1,
			tick:                            -2,
			expectedUptimeAccumulatorValues: expectedUptimes.hundredTokensMultiDenom,
		},
		"uptime growth for tick > currentTick": {
			poolId:                          2,
			tick:                            1,
			expectedUptimeAccumulatorValues: expectedUptimes.emptyExpectedAccumValues,
		},
	}

	for name, tc := range tests {
		tc := tc

		s.Run(name, func() {
			s.SetupTest()
			clKeeper := s.App.ConcentratedLiquidityKeeper

			// create 2 pools
			s.PrepareConcentratedPool()
			s.PrepareConcentratedPool()

			poolUptimeAccumulators, err := clKeeper.GetUptimeAccumulators(s.Ctx, tc.poolId)
			s.Require().NoError(err)

			for uptimeId, uptimeAccum := range poolUptimeAccumulators {
				uptimeAccum.AddToAccumulator(expectedUptimes.hundredTokensMultiDenom[uptimeId])
			}

			poolUptimeAccumulators, err = clKeeper.GetUptimeAccumulators(s.Ctx, tc.poolId)
			s.Require().NoError(err)

			val, err := clKeeper.GetInitialUptimeGrowthOutsidesForTick(s.Ctx, tc.poolId, tc.tick)
			s.Require().NoError(err)
			s.Require().Equal(val, tc.expectedUptimeAccumulatorValues)
		})
	}
}

func (s *KeeperTestSuite) TestGetUptimeGrowthInsideRange() {
	defaultPoolId := uint64(1)
	defaultInitialLiquidity := sdk.OneDec()
	uptimeHelper := getExpectedUptimes()

	type uptimeGrowthOutsideTest struct {
		poolSetup bool

		lowerTick                    int64
		upperTick                    int64
		currentTick                  int64
		lowerTickUptimeGrowthOutside []sdk.DecCoins
		upperTickUptimeGrowthOutside []sdk.DecCoins
		globalUptimeGrowth           []sdk.DecCoins

		expectedUptimeGrowthInside []sdk.DecCoins
		invalidTick                bool
		expectedError              bool
	}

	tests := map[string]uptimeGrowthOutsideTest{
		// current tick above range

		"current tick > upper tick, nonzero uptime growth inside": {
			poolSetup:                    true,
			lowerTick:                    0,
			upperTick:                    1,
			currentTick:                  2,
			lowerTickUptimeGrowthOutside: uptimeHelper.hundredTokensMultiDenom,
			upperTickUptimeGrowthOutside: uptimeHelper.twoHundredTokensMultiDenom,
			globalUptimeGrowth:           uptimeHelper.threeHundredTokensMultiDenom,

			// Since current tick is above range, we expect upper - lower
			expectedUptimeGrowthInside: uptimeHelper.hundredTokensMultiDenom,
			expectedError:              false,
		},
		"current tick > upper tick, nonzero uptime growth inside (wider range)": {
			poolSetup:                    true,
			lowerTick:                    12444,
			upperTick:                    15013,
			currentTick:                  50320,
			lowerTickUptimeGrowthOutside: uptimeHelper.hundredTokensMultiDenom,
			upperTickUptimeGrowthOutside: uptimeHelper.twoHundredTokensMultiDenom,
			globalUptimeGrowth:           uptimeHelper.threeHundredTokensMultiDenom,

			// Since current tick is above range, we expect upper - lower
			expectedUptimeGrowthInside: uptimeHelper.hundredTokensMultiDenom,
			expectedError:              false,
		},
		"current tick > upper tick, zero uptime growth inside (nonempty trackers)": {
			poolSetup:                    true,
			lowerTick:                    0,
			upperTick:                    1,
			currentTick:                  2,
			lowerTickUptimeGrowthOutside: uptimeHelper.hundredTokensMultiDenom,
			upperTickUptimeGrowthOutside: uptimeHelper.hundredTokensMultiDenom,
			globalUptimeGrowth:           uptimeHelper.threeHundredTokensMultiDenom,

			// Since current tick is above range, we expect upper - lower
			expectedUptimeGrowthInside: uptimeHelper.emptyExpectedAccumValues,
			expectedError:              false,
		},
		"current tick > upper tick, zero uptime growth inside (empty trackers)": {
			poolSetup:                    true,
			lowerTick:                    0,
			upperTick:                    1,
			currentTick:                  2,
			lowerTickUptimeGrowthOutside: uptimeHelper.emptyExpectedAccumValues,
			upperTickUptimeGrowthOutside: uptimeHelper.emptyExpectedAccumValues,
			globalUptimeGrowth:           uptimeHelper.emptyExpectedAccumValues,

			// Since current tick is above range, we expect upper - lower
			expectedUptimeGrowthInside: uptimeHelper.emptyExpectedAccumValues,
			expectedError:              false,
		},
		"current tick > upper tick, zero uptime growth inside with extraneous uptime growth": {
			poolSetup:                    true,
			lowerTick:                    0,
			upperTick:                    1,
			currentTick:                  2,
			lowerTickUptimeGrowthOutside: uptimeHelper.hundredTokensMultiDenom,
			upperTickUptimeGrowthOutside: uptimeHelper.hundredTokensMultiDenom,
			globalUptimeGrowth:           uptimeHelper.twoHundredTokensMultiDenom,

			// Since current tick is above range, we expect upper - lower
			expectedUptimeGrowthInside: uptimeHelper.emptyExpectedAccumValues,
			expectedError:              false,
		},

		// current tick within range

		"upper tick > current tick > lower tick, nonzero uptime growth inside": {
			poolSetup:                    true,
			lowerTick:                    0,
			upperTick:                    2,
			currentTick:                  1,
			lowerTickUptimeGrowthOutside: uptimeHelper.hundredTokensMultiDenom,
			upperTickUptimeGrowthOutside: uptimeHelper.hundredTokensMultiDenom,
			globalUptimeGrowth:           uptimeHelper.threeHundredTokensMultiDenom,

			// Since current tick is within range, we expect global - upper - lower
			expectedUptimeGrowthInside: uptimeHelper.hundredTokensMultiDenom,
			expectedError:              false,
		},
		"upper tick > current tick > lower tick, nonzero uptime growth inside (wider range)": {
			poolSetup:                    true,
			lowerTick:                    -19753,
			upperTick:                    8921,
			currentTick:                  -97,
			lowerTickUptimeGrowthOutside: uptimeHelper.hundredTokensMultiDenom,
			upperTickUptimeGrowthOutside: uptimeHelper.hundredTokensMultiDenom,
			globalUptimeGrowth:           uptimeHelper.threeHundredTokensMultiDenom,

			// Since current tick is within range, we expect global - upper - lower
			expectedUptimeGrowthInside: uptimeHelper.hundredTokensMultiDenom,
			expectedError:              false,
		},
		"upper tick > current tick > lower tick, zero uptime growth inside (nonempty trackers)": {
			poolSetup:                    true,
			lowerTick:                    0,
			upperTick:                    2,
			currentTick:                  1,
			lowerTickUptimeGrowthOutside: uptimeHelper.hundredTokensMultiDenom,
			upperTickUptimeGrowthOutside: uptimeHelper.hundredTokensMultiDenom,
			globalUptimeGrowth:           uptimeHelper.twoHundredTokensMultiDenom,

			// Since current tick is within range, we expect global - upper - lower
			expectedUptimeGrowthInside: uptimeHelper.emptyExpectedAccumValues,
			expectedError:              false,
		},
		"upper tick > current tick > lower tick, zero uptime growth inside (empty trackers)": {
			poolSetup:                    true,
			lowerTick:                    0,
			upperTick:                    2,
			currentTick:                  1,
			lowerTickUptimeGrowthOutside: uptimeHelper.emptyExpectedAccumValues,
			upperTickUptimeGrowthOutside: uptimeHelper.emptyExpectedAccumValues,
			globalUptimeGrowth:           uptimeHelper.emptyExpectedAccumValues,

			// Since current tick is within range, we expect global - upper - lower
			expectedUptimeGrowthInside: uptimeHelper.emptyExpectedAccumValues,
			expectedError:              false,
		},

		// current tick below range

		"current tick < lower tick, nonzero uptime growth inside": {
			poolSetup:                    true,
			lowerTick:                    0,
			upperTick:                    1,
			currentTick:                  -1,
			lowerTickUptimeGrowthOutside: uptimeHelper.twoHundredTokensMultiDenom,
			upperTickUptimeGrowthOutside: uptimeHelper.hundredTokensMultiDenom,
			globalUptimeGrowth:           uptimeHelper.threeHundredTokensMultiDenom,

			// Since current tick is below range, we expect lower - upper
			expectedUptimeGrowthInside: uptimeHelper.hundredTokensMultiDenom,
			expectedError:              false,
		},
		"current tick < lower tick, nonzero uptime growth inside (wider range)": {
			poolSetup:                    true,
			lowerTick:                    328,
			upperTick:                    726,
			currentTick:                  189,
			lowerTickUptimeGrowthOutside: uptimeHelper.twoHundredTokensMultiDenom,
			upperTickUptimeGrowthOutside: uptimeHelper.hundredTokensMultiDenom,
			globalUptimeGrowth:           uptimeHelper.threeHundredTokensMultiDenom,

			// Since current tick is below range, we expect lower - upper
			expectedUptimeGrowthInside: uptimeHelper.hundredTokensMultiDenom,
			expectedError:              false,
		},
		"current tick < lower tick, zero uptime growth inside (nonempty trackers)": {
			poolSetup:                    true,
			lowerTick:                    0,
			upperTick:                    1,
			currentTick:                  -1,
			lowerTickUptimeGrowthOutside: uptimeHelper.hundredTokensMultiDenom,
			upperTickUptimeGrowthOutside: uptimeHelper.hundredTokensMultiDenom,
			globalUptimeGrowth:           uptimeHelper.threeHundredTokensMultiDenom,

			// Since current tick is below range, we expect lower - upper
			expectedUptimeGrowthInside: uptimeHelper.emptyExpectedAccumValues,
			expectedError:              false,
		},
		"current tick < lower tick, zero uptime growth inside (empty trackers)": {
			poolSetup:                    true,
			lowerTick:                    0,
			upperTick:                    1,
			currentTick:                  -1,
			lowerTickUptimeGrowthOutside: uptimeHelper.emptyExpectedAccumValues,
			upperTickUptimeGrowthOutside: uptimeHelper.emptyExpectedAccumValues,
			globalUptimeGrowth:           uptimeHelper.emptyExpectedAccumValues,

			// Since current tick is below range, we expect lower - upper
			expectedUptimeGrowthInside: uptimeHelper.emptyExpectedAccumValues,
			expectedError:              false,
		},

		// current tick on range boundary

		"current tick = lower tick, nonzero uptime growth inside": {
			poolSetup:                    true,
			lowerTick:                    0,
			upperTick:                    1,
			currentTick:                  0,
			lowerTickUptimeGrowthOutside: uptimeHelper.twoHundredTokensMultiDenom,
			upperTickUptimeGrowthOutside: uptimeHelper.hundredTokensMultiDenom,
			globalUptimeGrowth:           uptimeHelper.fourHundredTokensMultiDenom,

			// Since we treat the range as [lower, upper) (i.e. inclusive of lower tick, exclusive of upper),
			// this case is equivalent to the current tick being within the range (global - upper - lower)
			expectedUptimeGrowthInside: uptimeHelper.hundredTokensMultiDenom,
			expectedError:              false,
		},
		"current tick = lower tick, zero uptime growth inside (nonempty trackers)": {
			poolSetup:                    true,
			lowerTick:                    0,
			upperTick:                    1,
			currentTick:                  0,
			lowerTickUptimeGrowthOutside: uptimeHelper.hundredTokensMultiDenom,
			upperTickUptimeGrowthOutside: uptimeHelper.hundredTokensMultiDenom,
			globalUptimeGrowth:           uptimeHelper.twoHundredTokensMultiDenom,

			// Since we treat the range as [lower, upper) (i.e. inclusive of lower tick, exclusive of upper),
			// this case is equivalent to the current tick being within the range (global - upper - lower)
			expectedUptimeGrowthInside: uptimeHelper.emptyExpectedAccumValues,
			expectedError:              false,
		},
		"current tick = lower tick, zero uptime growth inside (empty trackers)": {
			poolSetup:                    true,
			lowerTick:                    0,
			upperTick:                    1,
			currentTick:                  0,
			lowerTickUptimeGrowthOutside: uptimeHelper.emptyExpectedAccumValues,
			upperTickUptimeGrowthOutside: uptimeHelper.emptyExpectedAccumValues,
			globalUptimeGrowth:           uptimeHelper.emptyExpectedAccumValues,

			// Since we treat the range as [lower, upper) (i.e. inclusive of lower tick, exclusive of upper),
			// this case is equivalent to the current tick being within the range (global - upper - lower)
			expectedUptimeGrowthInside: uptimeHelper.emptyExpectedAccumValues,
			expectedError:              false,
		},
		"current tick = upper tick, nonzero uptime growth inside": {
			poolSetup:                    true,
			lowerTick:                    0,
			upperTick:                    1,
			currentTick:                  1,
			lowerTickUptimeGrowthOutside: uptimeHelper.hundredTokensMultiDenom,
			upperTickUptimeGrowthOutside: uptimeHelper.twoHundredTokensMultiDenom,
			globalUptimeGrowth:           uptimeHelper.fourHundredTokensMultiDenom,

			// Since we treat the range as [lower, upper) (i.e. inclusive of lower tick, exclusive of upper),
			// this case is equivalent to the current tick being above the range (upper - lower)
			expectedUptimeGrowthInside: uptimeHelper.hundredTokensMultiDenom,
			expectedError:              false,
		},
		"current tick = upper tick, zero uptime growth inside (nonempty trackers)": {
			poolSetup:                    true,
			lowerTick:                    0,
			upperTick:                    1,
			currentTick:                  1,
			lowerTickUptimeGrowthOutside: uptimeHelper.hundredTokensMultiDenom,
			upperTickUptimeGrowthOutside: uptimeHelper.hundredTokensMultiDenom,
			globalUptimeGrowth:           uptimeHelper.twoHundredTokensMultiDenom,

			// Since we treat the range as [lower, upper) (i.e. inclusive of lower tick, exclusive of upper),
			// this case is equivalent to the current tick being above the range (upper - lower)
			expectedUptimeGrowthInside: uptimeHelper.emptyExpectedAccumValues,
			expectedError:              false,
		},
		"current tick = upper tick, zero uptime growth inside (empty trackers)": {
			poolSetup:                    true,
			lowerTick:                    0,
			upperTick:                    1,
			currentTick:                  1,
			lowerTickUptimeGrowthOutside: uptimeHelper.emptyExpectedAccumValues,
			upperTickUptimeGrowthOutside: uptimeHelper.emptyExpectedAccumValues,
			globalUptimeGrowth:           uptimeHelper.emptyExpectedAccumValues,

			// Since we treat the range as [lower, upper) (i.e. inclusive of lower tick, exclusive of upper),
			// this case is equivalent to the current tick being above the range (upper - lower)
			expectedUptimeGrowthInside: uptimeHelper.emptyExpectedAccumValues,
			expectedError:              false,
		},

		// error catching

		"error: pool has not been setup": {
			poolSetup:     false,
			expectedError: true,
		},
	}

	for name, tc := range tests {
		s.Run(name, func() {
			s.SetupTest()

			// if pool set up true, set up default pool
			var pool types.ConcentratedPoolExtension
			if tc.poolSetup {
				pool = s.PrepareConcentratedPool()
				currentTick := pool.GetCurrentTick().Int64()

				// Update global uptime accums
				addToUptimeAccums(s.Ctx, pool.GetId(), s.App.ConcentratedLiquidityKeeper, tc.globalUptimeGrowth)

				// Update tick-level uptime trackers
				s.initializeTick(s.Ctx, currentTick, tc.lowerTick, defaultInitialLiquidity, cl.EmptyCoins, wrapUptimeTrackers(tc.lowerTickUptimeGrowthOutside), true)
				s.initializeTick(s.Ctx, currentTick, tc.upperTick, defaultInitialLiquidity, cl.EmptyCoins, wrapUptimeTrackers(tc.upperTickUptimeGrowthOutside), false)
				pool.SetCurrentTick(sdk.NewInt(tc.currentTick))
				s.App.ConcentratedLiquidityKeeper.SetPool(s.Ctx, pool)
			}

			// system under test
			uptimeGrowthInside, err := s.App.ConcentratedLiquidityKeeper.GetUptimeGrowthInsideRange(s.Ctx, defaultPoolId, tc.lowerTick, tc.upperTick)
			if tc.expectedError {
				s.Require().Error(err)
			} else {
				s.Require().NoError(err)

				// check if returned uptime growth inside has correct value
				s.Require().Equal(tc.expectedUptimeGrowthInside, uptimeGrowthInside)
			}
		})
	}
}

func (s *KeeperTestSuite) TestGetUptimeGrowthOutsideRange() {
	defaultPoolId := uint64(1)
	defaultInitialLiquidity := sdk.OneDec()
	uptimeHelper := getExpectedUptimes()

	type uptimeGrowthOutsideTest struct {
		poolSetup bool

		lowerTick                    int64
		upperTick                    int64
		currentTick                  int64
		lowerTickUptimeGrowthOutside []sdk.DecCoins
		upperTickUptimeGrowthOutside []sdk.DecCoins
		globalUptimeGrowth           []sdk.DecCoins

		expectedUptimeGrowthOutside []sdk.DecCoins
		invalidTick                 bool
		expectedError               bool
	}

	tests := map[string]uptimeGrowthOutsideTest{
		// current tick above range

		"current tick > upper tick, nonzero uptime growth inside": {
			poolSetup:                    true,
			lowerTick:                    0,
			upperTick:                    1,
			currentTick:                  2,
			lowerTickUptimeGrowthOutside: uptimeHelper.hundredTokensMultiDenom,
			upperTickUptimeGrowthOutside: uptimeHelper.twoHundredTokensMultiDenom,
			globalUptimeGrowth:           uptimeHelper.threeHundredTokensMultiDenom,

			// Since current tick is above range, we expect global - (upper - lower)
			expectedUptimeGrowthOutside: uptimeHelper.twoHundredTokensMultiDenom,
			expectedError:               false,
		},
		"current tick > upper tick, nonzero uptime growth inside (wider range)": {
			poolSetup:                    true,
			lowerTick:                    12444,
			upperTick:                    15013,
			currentTick:                  50320,
			lowerTickUptimeGrowthOutside: uptimeHelper.hundredTokensMultiDenom,
			upperTickUptimeGrowthOutside: uptimeHelper.twoHundredTokensMultiDenom,
			globalUptimeGrowth:           uptimeHelper.threeHundredTokensMultiDenom,

			// Since current tick is above range, we expect global - (upper - lower)
			expectedUptimeGrowthOutside: uptimeHelper.twoHundredTokensMultiDenom,
			expectedError:               false,
		},
		"current tick > upper tick, zero uptime growth inside (nonempty trackers)": {
			poolSetup:                    true,
			lowerTick:                    0,
			upperTick:                    1,
			currentTick:                  2,
			lowerTickUptimeGrowthOutside: uptimeHelper.hundredTokensMultiDenom,
			upperTickUptimeGrowthOutside: uptimeHelper.hundredTokensMultiDenom,
			globalUptimeGrowth:           uptimeHelper.threeHundredTokensMultiDenom,

			// Since the range is empty, we expect growth outside to be equal to global
			expectedUptimeGrowthOutside: uptimeHelper.threeHundredTokensMultiDenom,
			expectedError:               false,
		},
		"current tick > upper tick, zero uptime growth inside (empty trackers)": {
			poolSetup:                    true,
			lowerTick:                    0,
			upperTick:                    1,
			currentTick:                  2,
			lowerTickUptimeGrowthOutside: uptimeHelper.emptyExpectedAccumValues,
			upperTickUptimeGrowthOutside: uptimeHelper.emptyExpectedAccumValues,
			globalUptimeGrowth:           uptimeHelper.emptyExpectedAccumValues,

			// Since the range is empty, we expect growth outside to be equal to global
			expectedUptimeGrowthOutside: uptimeHelper.emptyExpectedAccumValues,
			expectedError:               false,
		},
		"current tick > upper tick, zero uptime growth inside with extraneous uptime growth": {
			poolSetup:                    true,
			lowerTick:                    0,
			upperTick:                    1,
			currentTick:                  2,
			lowerTickUptimeGrowthOutside: uptimeHelper.hundredTokensMultiDenom,
			upperTickUptimeGrowthOutside: uptimeHelper.hundredTokensMultiDenom,
			globalUptimeGrowth:           uptimeHelper.twoHundredTokensMultiDenom,

			// Since the range is empty, we expect growth outside to be equal to global
			expectedUptimeGrowthOutside: uptimeHelper.twoHundredTokensMultiDenom,
			expectedError:               false,
		},

		// current tick within range

		"upper tick > current tick > lower tick, nonzero uptime growth inside": {
			poolSetup:                    true,
			lowerTick:                    0,
			upperTick:                    2,
			currentTick:                  1,
			lowerTickUptimeGrowthOutside: uptimeHelper.hundredTokensMultiDenom,
			upperTickUptimeGrowthOutside: uptimeHelper.hundredTokensMultiDenom,
			globalUptimeGrowth:           uptimeHelper.threeHundredTokensMultiDenom,

			// Since current tick is within range, we expect global - (global - upper - lower)
			expectedUptimeGrowthOutside: uptimeHelper.twoHundredTokensMultiDenom,
			expectedError:               false,
		},
		"upper tick > current tick > lower tick, nonzero uptime growth inside (wider range)": {
			poolSetup:                    true,
			lowerTick:                    -19753,
			upperTick:                    8921,
			currentTick:                  -97,
			lowerTickUptimeGrowthOutside: uptimeHelper.hundredTokensMultiDenom,
			upperTickUptimeGrowthOutside: uptimeHelper.hundredTokensMultiDenom,
			globalUptimeGrowth:           uptimeHelper.twoHundredTokensMultiDenom,

			// Since current tick is within range, we expect global - (global - upper - lower)
			expectedUptimeGrowthOutside: uptimeHelper.twoHundredTokensMultiDenom,
			expectedError:               false,
		},
		"upper tick > current tick > lower tick, zero uptime growth inside (nonempty trackers)": {
			poolSetup:                    true,
			lowerTick:                    0,
			upperTick:                    2,
			currentTick:                  1,
			lowerTickUptimeGrowthOutside: uptimeHelper.hundredTokensMultiDenom,
			upperTickUptimeGrowthOutside: uptimeHelper.hundredTokensMultiDenom,
			globalUptimeGrowth:           uptimeHelper.twoHundredTokensMultiDenom,

			// Since the range is empty, we expect growth outside to be equal to global
			expectedUptimeGrowthOutside: uptimeHelper.twoHundredTokensMultiDenom,
			expectedError:               false,
		},
		"upper tick > current tick > lower tick, zero uptime growth inside (empty trackers)": {
			poolSetup:                    true,
			lowerTick:                    0,
			upperTick:                    2,
			currentTick:                  1,
			lowerTickUptimeGrowthOutside: uptimeHelper.emptyExpectedAccumValues,
			upperTickUptimeGrowthOutside: uptimeHelper.emptyExpectedAccumValues,
			globalUptimeGrowth:           uptimeHelper.emptyExpectedAccumValues,

			// Since the range is empty, we expect growth outside to be equal to global
			expectedUptimeGrowthOutside: uptimeHelper.emptyExpectedAccumValues,
			expectedError:               false,
		},

		// current tick below range

		"current tick < lower tick, nonzero uptime growth inside": {
			poolSetup:                    true,
			lowerTick:                    0,
			upperTick:                    1,
			currentTick:                  -1,
			lowerTickUptimeGrowthOutside: uptimeHelper.twoHundredTokensMultiDenom,
			upperTickUptimeGrowthOutside: uptimeHelper.hundredTokensMultiDenom,
			globalUptimeGrowth:           uptimeHelper.threeHundredTokensMultiDenom,

			// Since current tick is below range, we expect global - (lower - upper)
			expectedUptimeGrowthOutside: uptimeHelper.twoHundredTokensMultiDenom,
			expectedError:               false,
		},
		"current tick < lower tick, nonzero uptime growth inside (wider range)": {
			poolSetup:                    true,
			lowerTick:                    328,
			upperTick:                    726,
			currentTick:                  189,
			lowerTickUptimeGrowthOutside: uptimeHelper.twoHundredTokensMultiDenom,
			upperTickUptimeGrowthOutside: uptimeHelper.hundredTokensMultiDenom,
			globalUptimeGrowth:           uptimeHelper.threeHundredTokensMultiDenom,

			// Since current tick is below range, we expect global - (lower - upper)
			expectedUptimeGrowthOutside: uptimeHelper.twoHundredTokensMultiDenom,
			expectedError:               false,
		},
		"current tick < lower tick, zero uptime growth inside (nonempty trackers)": {
			poolSetup:                    true,
			lowerTick:                    0,
			upperTick:                    1,
			currentTick:                  -1,
			lowerTickUptimeGrowthOutside: uptimeHelper.hundredTokensMultiDenom,
			upperTickUptimeGrowthOutside: uptimeHelper.hundredTokensMultiDenom,
			globalUptimeGrowth:           uptimeHelper.threeHundredTokensMultiDenom,

			// Since the range is empty, we expect growth outside to be equal to global
			expectedUptimeGrowthOutside: uptimeHelper.threeHundredTokensMultiDenom,
			expectedError:               false,
		},
		"current tick < lower tick, zero uptime growth inside (empty trackers)": {
			poolSetup:                    true,
			lowerTick:                    0,
			upperTick:                    1,
			currentTick:                  -1,
			lowerTickUptimeGrowthOutside: uptimeHelper.emptyExpectedAccumValues,
			upperTickUptimeGrowthOutside: uptimeHelper.emptyExpectedAccumValues,
			globalUptimeGrowth:           uptimeHelper.emptyExpectedAccumValues,

			// Since the range is empty, we expect growth outside to be equal to global
			expectedUptimeGrowthOutside: uptimeHelper.emptyExpectedAccumValues,
			expectedError:               false,
		},

		// current tick on range boundary

		"current tick = lower tick, nonzero uptime growth inside": {
			poolSetup:                    true,
			lowerTick:                    0,
			upperTick:                    1,
			currentTick:                  0,
			lowerTickUptimeGrowthOutside: uptimeHelper.twoHundredTokensMultiDenom,
			upperTickUptimeGrowthOutside: uptimeHelper.hundredTokensMultiDenom,
			globalUptimeGrowth:           uptimeHelper.fourHundredTokensMultiDenom,

			// Since we treat the range as [lower, upper) (i.e. inclusive of lower tick, exclusive of upper),
			// this case is equivalent to the current tick being within the range (global - (global - upper - lower))
			expectedUptimeGrowthOutside: uptimeHelper.threeHundredTokensMultiDenom,
			expectedError:               false,
		},
		"current tick = lower tick, zero uptime growth inside (nonempty trackers)": {
			poolSetup:                    true,
			lowerTick:                    0,
			upperTick:                    1,
			currentTick:                  0,
			lowerTickUptimeGrowthOutside: uptimeHelper.hundredTokensMultiDenom,
			upperTickUptimeGrowthOutside: uptimeHelper.hundredTokensMultiDenom,
			globalUptimeGrowth:           uptimeHelper.twoHundredTokensMultiDenom,

			// Since the range is empty, we expect growth outside to be equal to global
			expectedUptimeGrowthOutside: uptimeHelper.twoHundredTokensMultiDenom,
			expectedError:               false,
		},
		"current tick = lower tick, zero uptime growth inside (empty trackers)": {
			poolSetup:                    true,
			lowerTick:                    0,
			upperTick:                    1,
			currentTick:                  0,
			lowerTickUptimeGrowthOutside: uptimeHelper.emptyExpectedAccumValues,
			upperTickUptimeGrowthOutside: uptimeHelper.emptyExpectedAccumValues,
			globalUptimeGrowth:           uptimeHelper.emptyExpectedAccumValues,

			// Since the range is empty, we expect growth outside to be equal to global
			expectedUptimeGrowthOutside: uptimeHelper.emptyExpectedAccumValues,
			expectedError:               false,
		},
		"current tick = upper tick, nonzero uptime growth inside": {
			poolSetup:                    true,
			lowerTick:                    0,
			upperTick:                    1,
			currentTick:                  1,
			lowerTickUptimeGrowthOutside: uptimeHelper.hundredTokensMultiDenom,
			upperTickUptimeGrowthOutside: uptimeHelper.twoHundredTokensMultiDenom,
			globalUptimeGrowth:           uptimeHelper.fourHundredTokensMultiDenom,

			// Since we treat the range as [lower, upper) (i.e. inclusive of lower tick, exclusive of upper),
			// this case is equivalent to the current tick being above the range (global - (upper - lower))
			expectedUptimeGrowthOutside: uptimeHelper.threeHundredTokensMultiDenom,
			expectedError:               false,
		},
		"current tick = upper tick, zero uptime growth inside (nonempty trackers)": {
			poolSetup:                    true,
			lowerTick:                    0,
			upperTick:                    1,
			currentTick:                  1,
			lowerTickUptimeGrowthOutside: uptimeHelper.hundredTokensMultiDenom,
			upperTickUptimeGrowthOutside: uptimeHelper.hundredTokensMultiDenom,
			globalUptimeGrowth:           uptimeHelper.twoHundredTokensMultiDenom,

			// Since the range is empty, we expect growth outside to be equal to global
			expectedUptimeGrowthOutside: uptimeHelper.twoHundredTokensMultiDenom,
			expectedError:               false,
		},
		"current tick = upper tick, zero uptime growth inside (empty trackers)": {
			poolSetup:                    true,
			lowerTick:                    0,
			upperTick:                    1,
			currentTick:                  1,
			lowerTickUptimeGrowthOutside: uptimeHelper.emptyExpectedAccumValues,
			upperTickUptimeGrowthOutside: uptimeHelper.emptyExpectedAccumValues,
			globalUptimeGrowth:           uptimeHelper.emptyExpectedAccumValues,

			// Since the range is empty, we expect growth outside to be equal to global
			expectedUptimeGrowthOutside: uptimeHelper.emptyExpectedAccumValues,
			expectedError:               false,
		},

		// error catching

		"error: pool has not been setup": {
			poolSetup:     false,
			expectedError: true,
		},
	}

	for name, tc := range tests {
		s.Run(name, func() {
			s.SetupTest()

			// if pool set up true, set up default pool
			var pool types.ConcentratedPoolExtension
			if tc.poolSetup {
				pool = s.PrepareConcentratedPool()
				currentTick := pool.GetCurrentTick().Int64()

				// Update global uptime accums
				addToUptimeAccums(s.Ctx, pool.GetId(), s.App.ConcentratedLiquidityKeeper, tc.globalUptimeGrowth)

				// Update tick-level uptime trackers
				s.initializeTick(s.Ctx, currentTick, tc.lowerTick, defaultInitialLiquidity, cl.EmptyCoins, wrapUptimeTrackers(tc.lowerTickUptimeGrowthOutside), true)
				s.initializeTick(s.Ctx, currentTick, tc.upperTick, defaultInitialLiquidity, cl.EmptyCoins, wrapUptimeTrackers(tc.upperTickUptimeGrowthOutside), false)
				pool.SetCurrentTick(sdk.NewInt(tc.currentTick))
				s.App.ConcentratedLiquidityKeeper.SetPool(s.Ctx, pool)
			}

			// system under test
			uptimeGrowthOutside, err := s.App.ConcentratedLiquidityKeeper.GetUptimeGrowthOutsideRange(s.Ctx, defaultPoolId, tc.lowerTick, tc.upperTick)
			if tc.expectedError {
				s.Require().Error(err)
			} else {
				s.Require().NoError(err)

				// check if returned uptime growth inside has correct value
				s.Require().Equal(tc.expectedUptimeGrowthOutside, uptimeGrowthOutside)
			}
		})
	}
}

func (s *KeeperTestSuite) TestInitPositionUptime() {
	uptimeHelper := getExpectedUptimes()
	type tick struct {
		tickIndex      int64
		uptimeTrackers []model.UptimeTracker
	}

	tests := []struct {
		name              string
		positionLiquidity sdk.Dec

		lowerTick               tick
		upperTick               tick
		positionId              uint64
		currentTickIndex        sdk.Int
		globalUptimeAccumValues []sdk.DecCoins

		// For testing updates on existing liquidity
		existingPosition  bool
		newLowerTick      tick
		newUpperTick      tick
		addToGlobalAccums []sdk.DecCoins

		expectedInitAccumValue   []sdk.DecCoins
		expectedUnclaimedRewards []sdk.DecCoins
		expectedErr              error
	}{
		// New position tests

		{
			name:              "(lower < curr < upper) nonzero uptime trackers",
			positionLiquidity: DefaultLiquidityAmt,
			lowerTick: tick{
				tickIndex:      -50,
				uptimeTrackers: wrapUptimeTrackers(uptimeHelper.hundredTokensMultiDenom),
			},
			upperTick: tick{
				tickIndex:      50,
				uptimeTrackers: wrapUptimeTrackers(uptimeHelper.hundredTokensMultiDenom),
			},
			positionId:               DefaultPositionId,
			currentTickIndex:         sdk.ZeroInt(),
			globalUptimeAccumValues:  uptimeHelper.threeHundredTokensMultiDenom,
			expectedInitAccumValue:   uptimeHelper.hundredTokensMultiDenom,
			expectedUnclaimedRewards: uptimeHelper.emptyExpectedAccumValues,
		},
		{
			name:              "(lower < upper < curr) nonzero uptime trackers",
			positionLiquidity: DefaultLiquidityAmt,
			lowerTick: tick{
				tickIndex:      -50,
				uptimeTrackers: wrapUptimeTrackers(uptimeHelper.hundredTokensMultiDenom),
			},
			upperTick: tick{
				tickIndex:      50,
				uptimeTrackers: wrapUptimeTrackers(uptimeHelper.threeHundredTokensMultiDenom),
			},
			positionId:               DefaultPositionId,
			currentTickIndex:         sdk.NewInt(51),
			globalUptimeAccumValues:  uptimeHelper.fourHundredTokensMultiDenom,
			expectedInitAccumValue:   uptimeHelper.twoHundredTokensMultiDenom,
			expectedUnclaimedRewards: uptimeHelper.emptyExpectedAccumValues,
		},
		{
			name:              "(curr < lower < upper) nonzero uptime trackers",
			positionLiquidity: DefaultLiquidityAmt,
			lowerTick: tick{
				tickIndex:      -50,
				uptimeTrackers: wrapUptimeTrackers(uptimeHelper.threeHundredTokensMultiDenom),
			},
			upperTick: tick{
				tickIndex:      50,
				uptimeTrackers: wrapUptimeTrackers(uptimeHelper.hundredTokensMultiDenom),
			},
			positionId:               DefaultPositionId,
			currentTickIndex:         sdk.NewInt(-51),
			globalUptimeAccumValues:  uptimeHelper.fourHundredTokensMultiDenom,
			expectedInitAccumValue:   uptimeHelper.twoHundredTokensMultiDenom,
			expectedUnclaimedRewards: uptimeHelper.emptyExpectedAccumValues,
		},
		{
			name:              "(lower < curr < upper) nonzero and variable uptime trackers",
			positionLiquidity: DefaultLiquidityAmt,
			lowerTick: tick{
				tickIndex:      -50,
				uptimeTrackers: wrapUptimeTrackers(uptimeHelper.varyingTokensMultiDenom),
			},
			upperTick: tick{
				tickIndex:      50,
				uptimeTrackers: wrapUptimeTrackers(uptimeHelper.hundredTokensMultiDenom),
			},
			positionId:       DefaultPositionId,
			currentTickIndex: sdk.ZeroInt(),

			// We set up the global accum values such that the growth inside is equal to 100 of each denom
			// for each uptime tracker. Let the uptime growth inside (UGI) = 100
			globalUptimeAccumValues: []sdk.DecCoins{
				sdk.NewDecCoins(
					// 100 + 100 + UGI = 300
					sdk.NewDecCoin("bar", sdk.NewInt(300)),
					// 100 + 100 + UGI = 300
					sdk.NewDecCoin("foo", sdk.NewInt(300)),
				),
				sdk.NewDecCoins(
					// 100 + 103 + UGI = 303
					sdk.NewDecCoin("bar", sdk.NewInt(303)),
					// 100 + 101 + UGI = 301
					sdk.NewDecCoin("foo", sdk.NewInt(301)),
				),
				sdk.NewDecCoins(
					// 100 + 106 + UGI = 306
					sdk.NewDecCoin("bar", sdk.NewInt(306)),
					// 100 + 102 + UGI = 302
					sdk.NewDecCoin("foo", sdk.NewInt(302)),
				),
				sdk.NewDecCoins(
					// 100 + 109 + UGI = 309
					sdk.NewDecCoin("bar", sdk.NewInt(309)),
					// 100 + 103 + UGI = 303
					sdk.NewDecCoin("foo", sdk.NewInt(303)),
				),
				sdk.NewDecCoins(
					// 100 + 112 + UGI = 312
					sdk.NewDecCoin("bar", sdk.NewInt(312)),
					// 100 + 104 + UGI = 304
					sdk.NewDecCoin("foo", sdk.NewInt(304)),
				),
			},
			// Equal to 100 of foo and bar in each uptime tracker (UGI)
			expectedInitAccumValue:   uptimeHelper.hundredTokensMultiDenom,
			expectedUnclaimedRewards: uptimeHelper.emptyExpectedAccumValues,
		},
	}

	for _, test := range tests {
		s.Run(test.name, func() {
			// --- Setup ---

			// Init suite for each test.
			s.Setup()

			// Set blocktime to fixed UTC value for consistency
			s.Ctx = s.Ctx.WithBlockTime(DefaultJoinTime)

			clPool := s.PrepareConcentratedPool()

			// Initialize lower, upper, and current ticks
			s.initializeTick(s.Ctx, test.currentTickIndex.Int64(), test.lowerTick.tickIndex, sdk.ZeroDec(), cl.EmptyCoins, test.lowerTick.uptimeTrackers, true)
			s.initializeTick(s.Ctx, test.currentTickIndex.Int64(), test.upperTick.tickIndex, sdk.ZeroDec(), cl.EmptyCoins, test.upperTick.uptimeTrackers, false)
			clPool.SetCurrentTick(test.currentTickIndex)
			s.App.ConcentratedLiquidityKeeper.SetPool(s.Ctx, clPool)

			// Initialize global uptime accums
			addToUptimeAccums(s.Ctx, clPool.GetId(), s.App.ConcentratedLiquidityKeeper, test.globalUptimeAccumValues)

			// If applicable, set up existing position and update ticks & global accums
			if test.existingPosition {
				err := s.App.ConcentratedLiquidityKeeper.InitOrUpdatePositionUptime(s.Ctx, clPool.GetId(), test.positionLiquidity, s.TestAccs[0], test.lowerTick.tickIndex, test.upperTick.tickIndex, test.positionLiquidity, DefaultJoinTime, DefaultPositionId)
				s.Require().NoError(err)
				s.App.ConcentratedLiquidityKeeper.SetPosition(s.Ctx, clPool.GetId(), s.TestAccs[0], test.lowerTick.tickIndex, test.upperTick.tickIndex, DefaultJoinTime, test.positionLiquidity, DefaultPositionId)

				s.initializeTick(s.Ctx, test.currentTickIndex.Int64(), test.newLowerTick.tickIndex, sdk.ZeroDec(), cl.EmptyCoins, test.newLowerTick.uptimeTrackers, true)
				s.initializeTick(s.Ctx, test.currentTickIndex.Int64(), test.newUpperTick.tickIndex, sdk.ZeroDec(), cl.EmptyCoins, test.newUpperTick.uptimeTrackers, false)
				clPool.SetCurrentTick(test.currentTickIndex)
				s.App.ConcentratedLiquidityKeeper.SetPool(s.Ctx, clPool)

				addToUptimeAccums(s.Ctx, clPool.GetId(), s.App.ConcentratedLiquidityKeeper, test.addToGlobalAccums)
			}

			// --- System under test ---

			err := s.App.ConcentratedLiquidityKeeper.InitOrUpdatePositionUptime(s.Ctx, clPool.GetId(), test.positionLiquidity, s.TestAccs[0], test.lowerTick.tickIndex, test.upperTick.tickIndex, test.positionLiquidity, DefaultJoinTime, DefaultPositionId)

			// --- Error catching ---

			if test.expectedErr != nil {
				s.Require().Error(err)
				s.Require().ErrorContains(err, test.expectedErr.Error())
				return
			}

			// --- Non error case checks ---

			s.Require().NoError(err)

			// Pre-compute variables for readability
			positionName := string(types.KeyPositionId(test.positionId))
			uptimeAccums, err := s.App.ConcentratedLiquidityKeeper.GetUptimeAccumulators(s.Ctx, clPool.GetId())
			s.Require().NoError(err)

			// Ensure records are properly updated for each supported uptime
			for uptimeIndex := range types.SupportedUptimes {
				recordExists, err := uptimeAccums[uptimeIndex].HasPosition(positionName)
				s.Require().NoError(err)

				s.Require().True(recordExists)

				// Ensure position's record has correct values
				positionRecord, err := accum.GetPosition(uptimeAccums[uptimeIndex], positionName)
				s.Require().NoError(err)

				s.Require().Equal(test.expectedInitAccumValue[uptimeIndex], positionRecord.InitAccumValue)

				if test.existingPosition {
					s.Require().Equal(sdk.NewDec(2).Mul(test.positionLiquidity), positionRecord.NumShares)
				} else {
					s.Require().Equal(test.positionLiquidity, positionRecord.NumShares)
				}

				// Note that the rewards only apply to the initial shares, not the new ones
				s.Require().Equal(test.expectedUnclaimedRewards[uptimeIndex].MulDec(test.positionLiquidity), positionRecord.UnclaimedRewards)
			}
		})
	}
}

func (s *KeeperTestSuite) TestCollectIncentives() {
	ownerWithValidPosition := s.TestAccs[0]
	uptimeHelper := getExpectedUptimes()
	oneDay := time.Hour * 24
	oneWeek := 7 * time.Hour * 24
	defaultJoinTime := DefaultJoinTime

	type positionParameters struct {
		owner       sdk.AccAddress
		lowerTick   int64
		upperTick   int64
		liquidity   sdk.Dec
		joinTime    time.Time
		collectTime time.Time
		positionId  uint64
	}

	tests := map[string]struct {
		// setup parameters
		existingAccumLiquidity   []sdk.Dec
		addedUptimeGrowthInside  []sdk.DecCoins
		addedUptimeGrowthOutside []sdk.DecCoins
		currentTick              int64
		isInvalidPoolIdGiven     bool
		numPositions             int

		// inputs parameters
		positionParams positionParameters
		timeInPosition time.Duration

		// expectations
		expectedIncentivesClaimed sdk.Coins
		expectedError             error
	}{
		// ---Cases for lowerTick < currentTick < upperTick---

		"(lower < curr < upper) no uptime growth inside or outside range, 1D time in position": {
			currentTick: 1,
			positionParams: positionParameters{
				owner:       ownerWithValidPosition,
				lowerTick:   0,
				upperTick:   2,
				liquidity:   DefaultLiquidityAmt,
				joinTime:    defaultJoinTime,
				positionId:  DefaultPositionId,
				collectTime: defaultJoinTime.Add(100),
			},
			numPositions:              1,
			timeInPosition:            oneDay,
			expectedIncentivesClaimed: sdk.Coins(nil),
		},
		"(lower < curr < upper) uptime growth outside range but not inside, 1D time in position": {
			currentTick:              1,
			addedUptimeGrowthOutside: uptimeHelper.hundredTokensMultiDenom,
			positionParams: positionParameters{
				owner:       ownerWithValidPosition,
				lowerTick:   0,
				upperTick:   2,
				liquidity:   DefaultLiquidityAmt,
				joinTime:    defaultJoinTime,
				positionId:  DefaultPositionId,
				collectTime: defaultJoinTime.Add(100),
			},
			numPositions:   1,
			timeInPosition: oneDay,
			// Since there was no growth inside the range, we expect no incentives to be claimed
			expectedIncentivesClaimed: sdk.Coins(nil),
		},
		"(lower < curr < upper) uptime growth inside range but not outside, 1D time in position": {
			currentTick:             1,
			addedUptimeGrowthInside: uptimeHelper.hundredTokensMultiDenom,
			positionParams: positionParameters{
				owner:       ownerWithValidPosition,
				lowerTick:   0,
				upperTick:   2,
				liquidity:   DefaultLiquidityAmt,
				joinTime:    defaultJoinTime,
				positionId:  DefaultPositionId,
				collectTime: defaultJoinTime.Add(100),
			},
			numPositions:   1,
			timeInPosition: oneDay,
			// Since there is no other existing liquidity, we expect all of the growth inside to accrue to be claimed for the
			// uptimes the position qualifies for.
			expectedIncentivesClaimed: expectedIncentivesFromUptimeGrowth(uptimeHelper.hundredTokensMultiDenom, DefaultLiquidityAmt, oneDay, defaultMultiplier),
		},
		"(lower < curr < upper) uptime growth both inside and outside range, 1D time in position": {
			currentTick:              1,
			addedUptimeGrowthInside:  uptimeHelper.hundredTokensMultiDenom,
			addedUptimeGrowthOutside: uptimeHelper.hundredTokensMultiDenom,
			positionParams: positionParameters{
				owner:       ownerWithValidPosition,
				lowerTick:   0,
				upperTick:   2,
				liquidity:   DefaultLiquidityAmt,
				joinTime:    defaultJoinTime,
				positionId:  DefaultPositionId,
				collectTime: defaultJoinTime.Add(100),
			},
			numPositions:   1,
			timeInPosition: oneDay,
			// Since there is no other existing liquidity, we expect all of the growth inside to accrue to be claimed for the
			// uptimes the position qualifies for. At the same time, growth outside does not affect the current position's incentive rewards.
			expectedIncentivesClaimed: expectedIncentivesFromUptimeGrowth(uptimeHelper.hundredTokensMultiDenom, DefaultLiquidityAmt, oneDay, defaultMultiplier),
		},
		"(lower < curr < upper) no uptime growth inside or outside range, 1W time in position": {
			currentTick: 1,
			positionParams: positionParameters{
				owner:       ownerWithValidPosition,
				lowerTick:   0,
				upperTick:   2,
				liquidity:   DefaultLiquidityAmt,
				joinTime:    defaultJoinTime,
				positionId:  DefaultPositionId,
				collectTime: defaultJoinTime.Add(100),
			},
			numPositions:              1,
			timeInPosition:            oneWeek,
			expectedIncentivesClaimed: sdk.Coins(nil),
		},
		"(lower < curr < upper) uptime growth outside range but not inside, 1W time in position": {
			currentTick:              1,
			addedUptimeGrowthOutside: uptimeHelper.hundredTokensMultiDenom,
			positionParams: positionParameters{
				owner:       ownerWithValidPosition,
				lowerTick:   0,
				upperTick:   2,
				liquidity:   DefaultLiquidityAmt,
				joinTime:    defaultJoinTime,
				positionId:  DefaultPositionId,
				collectTime: defaultJoinTime.Add(100),
			},
			numPositions:   1,
			timeInPosition: oneWeek,
			// Since there was no growth inside the range, we expect no incentives to be claimed
			expectedIncentivesClaimed: sdk.Coins(nil),
		},
		"(lower < curr < upper) uptime growth inside range but not outside, 1W time in position": {
			currentTick:             1,
			addedUptimeGrowthInside: uptimeHelper.hundredTokensMultiDenom,
			positionParams: positionParameters{
				owner:       ownerWithValidPosition,
				lowerTick:   0,
				upperTick:   2,
				liquidity:   DefaultLiquidityAmt,
				joinTime:    defaultJoinTime,
				positionId:  DefaultPositionId,
				collectTime: defaultJoinTime.Add(100),
			},
			numPositions:   1,
			timeInPosition: oneWeek,
			// Since there is no other existing liquidity, we expect all of the growth inside to accrue to be claimed for the
			// uptimes the position qualifies for.
			expectedIncentivesClaimed: expectedIncentivesFromUptimeGrowth(uptimeHelper.hundredTokensMultiDenom, DefaultLiquidityAmt, oneWeek, defaultMultiplier),
		},
		"(lower < curr < upper) uptime growth both inside and outside range, 1W time in position": {
			currentTick:              1,
			addedUptimeGrowthInside:  uptimeHelper.hundredTokensMultiDenom,
			addedUptimeGrowthOutside: uptimeHelper.hundredTokensMultiDenom,
			positionParams: positionParameters{
				owner:       ownerWithValidPosition,
				lowerTick:   0,
				upperTick:   2,
				liquidity:   DefaultLiquidityAmt,
				joinTime:    defaultJoinTime,
				positionId:  DefaultPositionId,
				collectTime: defaultJoinTime.Add(100),
			},
			numPositions:   1,
			timeInPosition: oneWeek,
			// Since there is no other existing liquidity, we expect all of the growth inside to accrue to be claimed for the
			// uptimes the position qualifies for. At the same time, growth outside does not affect the current position's incentive rewards.
			expectedIncentivesClaimed: expectedIncentivesFromUptimeGrowth(uptimeHelper.hundredTokensMultiDenom, DefaultLiquidityAmt, oneWeek, defaultMultiplier),
		},
		"(lower < curr < upper) no uptime growth inside or outside range, no time in position": {
			currentTick: 1,
			positionParams: positionParameters{
				owner:       ownerWithValidPosition,
				lowerTick:   0,
				upperTick:   2,
				liquidity:   DefaultLiquidityAmt,
				joinTime:    defaultJoinTime,
				positionId:  DefaultPositionId,
				collectTime: defaultJoinTime.Add(100),
			},
			numPositions:              1,
			timeInPosition:            0,
			expectedIncentivesClaimed: sdk.Coins(nil),
		},
		"(lower < curr < upper) uptime growth outside range but not inside, no time in position": {
			currentTick:              1,
			addedUptimeGrowthOutside: uptimeHelper.hundredTokensMultiDenom,
			positionParams: positionParameters{
				owner:       ownerWithValidPosition,
				lowerTick:   0,
				upperTick:   2,
				liquidity:   DefaultLiquidityAmt,
				joinTime:    defaultJoinTime,
				positionId:  DefaultPositionId,
				collectTime: defaultJoinTime.Add(100),
			},
			numPositions:              1,
			timeInPosition:            0,
			expectedIncentivesClaimed: sdk.Coins(nil),
		},
		"(lower < curr < upper) uptime growth inside range but not outside, no time in position": {
			currentTick:             1,
			addedUptimeGrowthInside: uptimeHelper.hundredTokensMultiDenom,
			positionParams: positionParameters{
				owner:       ownerWithValidPosition,
				lowerTick:   0,
				upperTick:   2,
				liquidity:   DefaultLiquidityAmt,
				joinTime:    defaultJoinTime,
				positionId:  DefaultPositionId,
				collectTime: defaultJoinTime.Add(100),
			},
			numPositions:              1,
			timeInPosition:            0,
			expectedIncentivesClaimed: sdk.Coins(nil),
		},
		"(lower < curr < upper) uptime growth both inside and outside range, no time in position": {
			currentTick:              1,
			addedUptimeGrowthInside:  uptimeHelper.hundredTokensMultiDenom,
			addedUptimeGrowthOutside: uptimeHelper.hundredTokensMultiDenom,
			positionParams: positionParameters{
				owner:       ownerWithValidPosition,
				lowerTick:   0,
				upperTick:   2,
				liquidity:   DefaultLiquidityAmt,
				joinTime:    defaultJoinTime,
				positionId:  DefaultPositionId,
				collectTime: defaultJoinTime.Add(100),
			},
			numPositions:              1,
			timeInPosition:            0,
			expectedIncentivesClaimed: sdk.Coins(nil),
		},

		// ---Cases for currentTick < lowerTick < upperTick---

		"(curr < lower < upper) no uptime growth inside or outside range, 1D time in position": {
			currentTick: 0,
			positionParams: positionParameters{
				owner:       ownerWithValidPosition,
				lowerTick:   1,
				upperTick:   2,
				liquidity:   DefaultLiquidityAmt,
				joinTime:    defaultJoinTime,
				positionId:  DefaultPositionId,
				collectTime: defaultJoinTime.Add(100),
			},
			numPositions:              1,
			timeInPosition:            oneDay,
			expectedIncentivesClaimed: sdk.Coins(nil),
		},
		"(curr < lower < upper) uptime growth outside range but not inside, 1D time in position": {
			currentTick:              0,
			addedUptimeGrowthOutside: uptimeHelper.hundredTokensMultiDenom,
			positionParams: positionParameters{
				owner:       ownerWithValidPosition,
				lowerTick:   1,
				upperTick:   2,
				liquidity:   DefaultLiquidityAmt,
				joinTime:    defaultJoinTime,
				positionId:  DefaultPositionId,
				collectTime: defaultJoinTime.Add(100),
			},
			numPositions:   1,
			timeInPosition: oneDay,
			// Since there was no growth inside the range, we expect no incentives to be claimed
			expectedIncentivesClaimed: sdk.Coins(nil),
		},
		"(curr < lower < upper) uptime growth inside range but not outside, 1D time in position": {
			currentTick:             0,
			addedUptimeGrowthInside: uptimeHelper.hundredTokensMultiDenom,
			positionParams: positionParameters{
				owner:       ownerWithValidPosition,
				lowerTick:   1,
				upperTick:   2,
				liquidity:   DefaultLiquidityAmt,
				joinTime:    defaultJoinTime,
				positionId:  DefaultPositionId,
				collectTime: defaultJoinTime.Add(100),
			},
			numPositions:   1,
			timeInPosition: oneDay,
			// Since there is no other existing liquidity, we expect all of the growth inside to accrue to be claimed for the
			// uptimes the position qualifies for.
			expectedIncentivesClaimed: expectedIncentivesFromUptimeGrowth(uptimeHelper.hundredTokensMultiDenom, DefaultLiquidityAmt, oneDay, defaultMultiplier),
		},
		"(curr < lower < upper) uptime growth both inside and outside range, 1D time in position": {
			currentTick:              0,
			addedUptimeGrowthInside:  uptimeHelper.hundredTokensMultiDenom,
			addedUptimeGrowthOutside: uptimeHelper.hundredTokensMultiDenom,
			positionParams: positionParameters{
				owner:       ownerWithValidPosition,
				lowerTick:   1,
				upperTick:   2,
				liquidity:   DefaultLiquidityAmt,
				joinTime:    defaultJoinTime,
				positionId:  DefaultPositionId,
				collectTime: defaultJoinTime.Add(100),
			},
			numPositions:   1,
			timeInPosition: oneDay,
			// Since there is no other existing liquidity, we expect all of the growth inside to accrue to be claimed for the
			// uptimes the position qualifies for. At the same time, growth outside does not affect the current position's incentive rewards.
			expectedIncentivesClaimed: expectedIncentivesFromUptimeGrowth(uptimeHelper.hundredTokensMultiDenom, DefaultLiquidityAmt, oneDay, defaultMultiplier),
		},
		"(curr < lower < upper) no uptime growth inside or outside range, 1W time in position": {
			currentTick: 0,
			positionParams: positionParameters{
				owner:       ownerWithValidPosition,
				lowerTick:   1,
				upperTick:   2,
				liquidity:   DefaultLiquidityAmt,
				joinTime:    defaultJoinTime,
				positionId:  DefaultPositionId,
				collectTime: defaultJoinTime.Add(100),
			},
			numPositions:              1,
			timeInPosition:            oneWeek,
			expectedIncentivesClaimed: sdk.Coins(nil),
		},
		"(curr < lower < upper) uptime growth outside range but not inside, 1W time in position": {
			currentTick:              0,
			addedUptimeGrowthOutside: uptimeHelper.hundredTokensMultiDenom,
			positionParams: positionParameters{
				owner:       ownerWithValidPosition,
				lowerTick:   1,
				upperTick:   2,
				liquidity:   DefaultLiquidityAmt,
				joinTime:    defaultJoinTime,
				positionId:  DefaultPositionId,
				collectTime: defaultJoinTime.Add(100),
			},
			numPositions:   1,
			timeInPosition: oneWeek,
			// Since there was no growth inside the range, we expect no incentives to be claimed
			expectedIncentivesClaimed: sdk.Coins(nil),
		},
		"(curr < lower < upper) uptime growth inside range but not outside, 1W time in position": {
			currentTick:             0,
			addedUptimeGrowthInside: uptimeHelper.hundredTokensMultiDenom,
			positionParams: positionParameters{
				owner:       ownerWithValidPosition,
				lowerTick:   1,
				upperTick:   2,
				liquidity:   DefaultLiquidityAmt,
				joinTime:    defaultJoinTime,
				positionId:  DefaultPositionId,
				collectTime: defaultJoinTime.Add(100),
			},
			numPositions:   1,
			timeInPosition: oneWeek,
			// Since there is no other existing liquidity, we expect all of the growth inside to accrue to be claimed for the
			// uptimes the position qualifies for.
			expectedIncentivesClaimed: expectedIncentivesFromUptimeGrowth(uptimeHelper.hundredTokensMultiDenom, DefaultLiquidityAmt, oneWeek, defaultMultiplier),
		},
		"(curr < lower < upper) uptime growth both inside and outside range, 1W time in position": {
			currentTick:              0,
			addedUptimeGrowthInside:  uptimeHelper.hundredTokensMultiDenom,
			addedUptimeGrowthOutside: uptimeHelper.hundredTokensMultiDenom,
			positionParams: positionParameters{
				owner:       ownerWithValidPosition,
				lowerTick:   1,
				upperTick:   2,
				liquidity:   DefaultLiquidityAmt,
				joinTime:    defaultJoinTime,
				positionId:  DefaultPositionId,
				collectTime: defaultJoinTime.Add(100),
			},
			numPositions:   1,
			timeInPosition: oneWeek,
			// Since there is no other existing liquidity, we expect all of the growth inside to accrue to be claimed for the
			// uptimes the position qualifies for. At the same time, growth outside does not affect the current position's incentive rewards.
			expectedIncentivesClaimed: expectedIncentivesFromUptimeGrowth(uptimeHelper.hundredTokensMultiDenom, DefaultLiquidityAmt, oneWeek, defaultMultiplier),
		},
		"(curr < lower < upper) no uptime growth inside or outside range, no time in position": {
			currentTick: 0,
			positionParams: positionParameters{
				owner:       ownerWithValidPosition,
				lowerTick:   1,
				upperTick:   2,
				liquidity:   DefaultLiquidityAmt,
				joinTime:    defaultJoinTime,
				positionId:  DefaultPositionId,
				collectTime: defaultJoinTime.Add(100),
			},
			numPositions:              1,
			timeInPosition:            0,
			expectedIncentivesClaimed: sdk.Coins(nil),
		},
		"(curr < lower < upper) uptime growth outside range but not inside, no time in position": {
			currentTick:              0,
			addedUptimeGrowthOutside: uptimeHelper.hundredTokensMultiDenom,
			positionParams: positionParameters{
				owner:       ownerWithValidPosition,
				lowerTick:   1,
				upperTick:   2,
				liquidity:   DefaultLiquidityAmt,
				joinTime:    defaultJoinTime,
				positionId:  DefaultPositionId,
				collectTime: defaultJoinTime.Add(100),
			},
			numPositions:              1,
			timeInPosition:            0,
			expectedIncentivesClaimed: sdk.Coins(nil),
		},
		"(curr < lower < upper) uptime growth inside range but not outside, no time in position": {
			currentTick:             0,
			addedUptimeGrowthInside: uptimeHelper.hundredTokensMultiDenom,
			positionParams: positionParameters{
				owner:       ownerWithValidPosition,
				lowerTick:   1,
				upperTick:   2,
				liquidity:   DefaultLiquidityAmt,
				joinTime:    defaultJoinTime,
				positionId:  DefaultPositionId,
				collectTime: defaultJoinTime.Add(100),
			},
			numPositions:              1,
			timeInPosition:            0,
			expectedIncentivesClaimed: sdk.Coins(nil),
		},
		"(curr < lower < upper) uptime growth both inside and outside range, no time in position": {
			currentTick:              0,
			addedUptimeGrowthInside:  uptimeHelper.hundredTokensMultiDenom,
			addedUptimeGrowthOutside: uptimeHelper.hundredTokensMultiDenom,
			positionParams: positionParameters{
				owner:       ownerWithValidPosition,
				lowerTick:   1,
				upperTick:   2,
				liquidity:   DefaultLiquidityAmt,
				joinTime:    defaultJoinTime,
				positionId:  DefaultPositionId,
				collectTime: defaultJoinTime.Add(100),
			},
			numPositions:              1,
			timeInPosition:            0,
			expectedIncentivesClaimed: sdk.Coins(nil),
		},

		// ---Cases for lowerTick < upperTick < currentTick---

		"(lower < upper < curr) no uptime growth inside or outside range, 1D time in position": {
			currentTick: 3,
			positionParams: positionParameters{
				owner:       ownerWithValidPosition,
				lowerTick:   1,
				upperTick:   2,
				liquidity:   DefaultLiquidityAmt,
				joinTime:    defaultJoinTime,
				positionId:  DefaultPositionId,
				collectTime: defaultJoinTime.Add(100),
			},
			numPositions:              1,
			timeInPosition:            oneDay,
			expectedIncentivesClaimed: sdk.Coins(nil),
		},
		"(lower < upper < curr) uptime growth outside range but not inside, 1D time in position": {
			currentTick:              3,
			addedUptimeGrowthOutside: uptimeHelper.hundredTokensMultiDenom,
			positionParams: positionParameters{
				owner:       ownerWithValidPosition,
				lowerTick:   1,
				upperTick:   2,
				liquidity:   DefaultLiquidityAmt,
				joinTime:    defaultJoinTime,
				positionId:  DefaultPositionId,
				collectTime: defaultJoinTime.Add(100),
			},
			numPositions:   1,
			timeInPosition: oneDay,
			// Since there was no growth inside the range, we expect no incentives to be claimed
			expectedIncentivesClaimed: sdk.Coins(nil),
		},
		"(lower < upper < curr) uptime growth inside range but not outside, 1D time in position": {
			currentTick:             3,
			addedUptimeGrowthInside: uptimeHelper.hundredTokensMultiDenom,
			positionParams: positionParameters{
				owner:       ownerWithValidPosition,
				lowerTick:   1,
				upperTick:   2,
				liquidity:   DefaultLiquidityAmt,
				joinTime:    defaultJoinTime,
				positionId:  DefaultPositionId,
				collectTime: defaultJoinTime.Add(100),
			},
			numPositions:   1,
			timeInPosition: oneDay,
			// Since there is no other existing liquidity, we expect all of the growth inside to accrue to be claimed for the
			// uptimes the position qualifies for.
			expectedIncentivesClaimed: expectedIncentivesFromUptimeGrowth(uptimeHelper.hundredTokensMultiDenom, DefaultLiquidityAmt, oneDay, defaultMultiplier),
		},
		"(lower < upper < curr) uptime growth both inside and outside range, 1D time in position": {
			currentTick:              3,
			addedUptimeGrowthInside:  uptimeHelper.hundredTokensMultiDenom,
			addedUptimeGrowthOutside: uptimeHelper.hundredTokensMultiDenom,
			positionParams: positionParameters{
				owner:       ownerWithValidPosition,
				lowerTick:   1,
				upperTick:   2,
				liquidity:   DefaultLiquidityAmt,
				joinTime:    defaultJoinTime,
				positionId:  DefaultPositionId,
				collectTime: defaultJoinTime.Add(100),
			},
			numPositions:   1,
			timeInPosition: oneDay,
			// Since there is no other existing liquidity, we expect all of the growth inside to accrue to be claimed for the
			// uptimes the position qualifies for. At the same time, growth outside does not affect the current position's incentive rewards.
			expectedIncentivesClaimed: expectedIncentivesFromUptimeGrowth(uptimeHelper.hundredTokensMultiDenom, DefaultLiquidityAmt, oneDay, defaultMultiplier),
		},
		"(lower < upper < curr) no uptime growth inside or outside range, 1W time in position": {
			currentTick: 3,
			positionParams: positionParameters{
				owner:       ownerWithValidPosition,
				lowerTick:   1,
				upperTick:   2,
				liquidity:   DefaultLiquidityAmt,
				joinTime:    defaultJoinTime,
				positionId:  DefaultPositionId,
				collectTime: defaultJoinTime.Add(100),
			},
			numPositions:              1,
			timeInPosition:            oneWeek,
			expectedIncentivesClaimed: sdk.Coins(nil),
		},
		"(lower < upper < curr) uptime growth outside range but not inside, 1W time in position": {
			currentTick:              3,
			addedUptimeGrowthOutside: uptimeHelper.hundredTokensMultiDenom,
			positionParams: positionParameters{
				owner:       ownerWithValidPosition,
				lowerTick:   1,
				upperTick:   2,
				liquidity:   DefaultLiquidityAmt,
				joinTime:    defaultJoinTime,
				positionId:  DefaultPositionId,
				collectTime: defaultJoinTime.Add(100),
			},
			numPositions:   1,
			timeInPosition: oneWeek,
			// Since there was no growth inside the range, we expect no incentives to be claimed
			expectedIncentivesClaimed: sdk.Coins(nil),
		},
		"(lower < upper < curr) uptime growth inside range but not outside, 1W time in position": {
			currentTick:             3,
			addedUptimeGrowthInside: uptimeHelper.hundredTokensMultiDenom,
			positionParams: positionParameters{
				owner:       ownerWithValidPosition,
				lowerTick:   1,
				upperTick:   2,
				liquidity:   DefaultLiquidityAmt,
				joinTime:    defaultJoinTime,
				positionId:  DefaultPositionId,
				collectTime: defaultJoinTime.Add(100),
			},
			numPositions:   1,
			timeInPosition: oneWeek,
			// Since there is no other existing liquidity, we expect all of the growth inside to accrue to be claimed for the
			// uptimes the position qualifies for.
			expectedIncentivesClaimed: expectedIncentivesFromUptimeGrowth(uptimeHelper.hundredTokensMultiDenom, DefaultLiquidityAmt, oneWeek, defaultMultiplier),
		},
		"(lower < upper < curr) uptime growth both inside and outside range, 1W time in position": {
			currentTick:              3,
			addedUptimeGrowthInside:  uptimeHelper.hundredTokensMultiDenom,
			addedUptimeGrowthOutside: uptimeHelper.hundredTokensMultiDenom,
			positionParams: positionParameters{
				owner:       ownerWithValidPosition,
				lowerTick:   1,
				upperTick:   2,
				liquidity:   DefaultLiquidityAmt,
				joinTime:    defaultJoinTime,
				positionId:  DefaultPositionId,
				collectTime: defaultJoinTime.Add(100),
			},
			numPositions:   1,
			timeInPosition: oneWeek,
			// Since there is no other existing liquidity, we expect all of the growth inside to accrue to be claimed for the
			// uptimes the position qualifies for.
			expectedIncentivesClaimed: expectedIncentivesFromUptimeGrowth(uptimeHelper.hundredTokensMultiDenom, DefaultLiquidityAmt, oneWeek, defaultMultiplier),
		},
		"(lower < upper < curr) no uptime growth inside or outside range, no time in position": {
			currentTick: 3,
			positionParams: positionParameters{
				owner:       ownerWithValidPosition,
				lowerTick:   1,
				upperTick:   2,
				liquidity:   DefaultLiquidityAmt,
				joinTime:    defaultJoinTime,
				positionId:  DefaultPositionId,
				collectTime: defaultJoinTime.Add(100),
			},
			numPositions:              1,
			timeInPosition:            0,
			expectedIncentivesClaimed: sdk.Coins(nil),
		},
		"(lower < upper < curr) uptime growth outside range but not inside, no time in position": {
			currentTick:              3,
			addedUptimeGrowthOutside: uptimeHelper.hundredTokensMultiDenom,
			positionParams: positionParameters{
				owner:       ownerWithValidPosition,
				lowerTick:   1,
				upperTick:   2,
				liquidity:   DefaultLiquidityAmt,
				joinTime:    defaultJoinTime,
				positionId:  DefaultPositionId,
				collectTime: defaultJoinTime.Add(100),
			},
			numPositions:              1,
			timeInPosition:            0,
			expectedIncentivesClaimed: sdk.Coins(nil),
		},
		"(lower < upper < curr) uptime growth inside range but not outside, no time in position": {
			currentTick:             3,
			addedUptimeGrowthInside: uptimeHelper.hundredTokensMultiDenom,
			positionParams: positionParameters{
				owner:       ownerWithValidPosition,
				lowerTick:   1,
				upperTick:   2,
				liquidity:   DefaultLiquidityAmt,
				joinTime:    defaultJoinTime,
				positionId:  DefaultPositionId,
				collectTime: defaultJoinTime.Add(100),
			},
			numPositions:              1,
			timeInPosition:            0,
			expectedIncentivesClaimed: sdk.Coins(nil),
		},
		"(lower < upper < curr) uptime growth both inside and outside range, no time in position": {
			currentTick:              3,
			addedUptimeGrowthInside:  uptimeHelper.hundredTokensMultiDenom,
			addedUptimeGrowthOutside: uptimeHelper.hundredTokensMultiDenom,
			positionParams: positionParameters{
				owner:       ownerWithValidPosition,
				lowerTick:   1,
				upperTick:   2,
				liquidity:   DefaultLiquidityAmt,
				joinTime:    defaultJoinTime,
				positionId:  DefaultPositionId,
				collectTime: defaultJoinTime.Add(100),
			},
			numPositions:              1,
			timeInPosition:            0,
			expectedIncentivesClaimed: sdk.Coins(nil),
		},

		// Edge case tests

		"(curr = lower) uptime growth both inside and outside range, 1D time in position": {
			currentTick:              0,
			addedUptimeGrowthInside:  uptimeHelper.hundredTokensMultiDenom,
			addedUptimeGrowthOutside: uptimeHelper.hundredTokensMultiDenom,
			positionParams: positionParameters{
				owner:       ownerWithValidPosition,
				lowerTick:   0,
				upperTick:   2,
				liquidity:   DefaultLiquidityAmt,
				joinTime:    defaultJoinTime,
				positionId:  DefaultPositionId,
				collectTime: defaultJoinTime.Add(100),
			},
			numPositions:   1,
			timeInPosition: oneDay,
			// We expect this case to behave like (lower < curr < upper)
			expectedIncentivesClaimed: expectedIncentivesFromUptimeGrowth(uptimeHelper.hundredTokensMultiDenom, DefaultLiquidityAmt, oneDay, defaultMultiplier),
		},
		"(curr = upper) uptime growth both inside and outside range, 1D time in position": {
			currentTick:              2,
			addedUptimeGrowthInside:  uptimeHelper.hundredTokensMultiDenom,
			addedUptimeGrowthOutside: uptimeHelper.hundredTokensMultiDenom,
			positionParams: positionParameters{
				owner:       ownerWithValidPosition,
				lowerTick:   1,
				upperTick:   2,
				liquidity:   DefaultLiquidityAmt,
				joinTime:    defaultJoinTime,
				positionId:  DefaultPositionId,
				collectTime: defaultJoinTime.Add(100),
			},
			numPositions:   1,
			timeInPosition: oneDay,
			// We expect this case to behave like (lower < upper < curr)
			expectedIncentivesClaimed: expectedIncentivesFromUptimeGrowth(uptimeHelper.hundredTokensMultiDenom, DefaultLiquidityAmt, oneDay, defaultMultiplier),
		},
		"other liquidity on uptime accums: (lower < curr < upper) uptime growth both inside and outside range, 1D time in position": {
			currentTick: 1,
			existingAccumLiquidity: []sdk.Dec{
				sdk.NewDec(99900123432),
				sdk.NewDec(18942),
				sdk.NewDec(0),
				sdk.NewDec(9981),
				sdk.NewDec(1),
			},
			addedUptimeGrowthInside:  uptimeHelper.hundredTokensMultiDenom,
			addedUptimeGrowthOutside: uptimeHelper.hundredTokensMultiDenom,
			positionParams: positionParameters{
				owner:       ownerWithValidPosition,
				lowerTick:   0,
				upperTick:   2,
				liquidity:   DefaultLiquidityAmt,
				joinTime:    defaultJoinTime,
				positionId:  DefaultPositionId,
				collectTime: defaultJoinTime.Add(100),
			},
			numPositions:   1,
			timeInPosition: oneDay,
			// Since there is no other existing liquidity, we expect all of the growth inside to accrue to be claimed for the
			// uptimes the position qualifies for.
			expectedIncentivesClaimed: expectedIncentivesFromUptimeGrowth(uptimeHelper.hundredTokensMultiDenom, DefaultLiquidityAmt, oneDay, defaultMultiplier),
		},
		"multiple positions in same range: (lower < curr < upper) uptime growth both inside and outside range, 1D time in position": {
			currentTick: 1,
			existingAccumLiquidity: []sdk.Dec{
				sdk.NewDec(99900123432),
				sdk.NewDec(18942),
				sdk.NewDec(0),
				sdk.NewDec(9981),
				sdk.NewDec(1),
			},
			addedUptimeGrowthInside:  uptimeHelper.hundredTokensMultiDenom,
			addedUptimeGrowthOutside: uptimeHelper.hundredTokensMultiDenom,
			positionParams: positionParameters{
				owner:       ownerWithValidPosition,
				lowerTick:   0,
				upperTick:   2,
				liquidity:   DefaultLiquidityAmt,
				joinTime:    defaultJoinTime,
				positionId:  DefaultPositionId,
				collectTime: defaultJoinTime.Add(100),
			},
			numPositions:   3,
			timeInPosition: oneDay,
			// Since we introduced positionIDs, despite these position having the same range and pool, only
			// the position ID being claimed will be considered for the claim.
			expectedIncentivesClaimed: expectedIncentivesFromUptimeGrowth(uptimeHelper.hundredTokensMultiDenom, DefaultLiquidityAmt, oneDay, defaultMultiplier),
		},

		// Error catching

		"position does not exist": {
			currentTick: 1,

			numPositions: 0,

			expectedIncentivesClaimed: sdk.Coins{},
			expectedError:             cltypes.PositionIdNotFoundError{PositionId: DefaultPositionId},
		},
	}

	for name, tc := range tests {
		s.Run(name, func() {
			tc := tc
			s.SetupTest()

			// We fix join time so tests are deterministic
			s.Ctx = s.Ctx.WithBlockTime(defaultJoinTime)

			validPool := s.PrepareConcentratedPool()
			validPoolId := validPool.GetId()

			s.FundAcc(validPool.GetIncentivesAddress(), tc.expectedIncentivesClaimed)

			clKeeper := s.App.ConcentratedLiquidityKeeper
			ctx := s.Ctx

			if tc.numPositions > 0 {
				// Initialize lower and upper ticks with empty uptime trackers
				s.initializeTick(ctx, tc.currentTick, tc.positionParams.lowerTick, tc.positionParams.liquidity, cl.EmptyCoins, wrapUptimeTrackers(uptimeHelper.emptyExpectedAccumValues), true)
				s.initializeTick(ctx, tc.currentTick, tc.positionParams.upperTick, tc.positionParams.liquidity, cl.EmptyCoins, wrapUptimeTrackers(uptimeHelper.emptyExpectedAccumValues), false)

				if tc.existingAccumLiquidity != nil {
					s.addLiquidityToUptimeAccumulators(ctx, validPoolId, tc.existingAccumLiquidity, tc.positionParams.positionId+1)
				}

				// Initialize all positions
				for i := 0; i < tc.numPositions; i++ {
					err := clKeeper.InitOrUpdatePosition(ctx, validPoolId, ownerWithValidPosition, tc.positionParams.lowerTick, tc.positionParams.upperTick, tc.positionParams.liquidity, tc.positionParams.joinTime, uint64(i+1))
					s.Require().NoError(err)
				}
				ctx = ctx.WithBlockTime(ctx.BlockTime().Add(tc.timeInPosition))

				// Add to uptime growth inside range
				if tc.addedUptimeGrowthInside != nil {
					s.addUptimeGrowthInsideRange(ctx, validPoolId, ownerWithValidPosition, tc.currentTick, tc.positionParams.lowerTick, tc.positionParams.upperTick, tc.addedUptimeGrowthInside)
				}

				// Add to uptime growth outside range
				if tc.addedUptimeGrowthOutside != nil {
					s.addUptimeGrowthOutsideRange(ctx, validPoolId, ownerWithValidPosition, tc.currentTick, tc.positionParams.lowerTick, tc.positionParams.upperTick, tc.addedUptimeGrowthOutside)
				}
			}

			validPool.SetCurrentTick(sdk.NewInt(tc.currentTick))
			clKeeper.SetPool(ctx, validPool)

			// Checkpoint starting balance to compare against later
			poolBalanceBeforeCollect := s.App.BankKeeper.GetAllBalances(ctx, validPool.GetAddress())
			incentivesBalanceBeforeCollect := s.App.BankKeeper.GetAllBalances(ctx, validPool.GetIncentivesAddress())
			ownerBalancerBeforeCollect := s.App.BankKeeper.GetAllBalances(ctx, ownerWithValidPosition)

			// Set up invalid pool ID for error-catching case(s)
			sutPoolId := validPoolId
			if tc.isInvalidPoolIdGiven {
				sutPoolId = sutPoolId + 1
			}

			// System under test
			actualIncentivesClaimed, err := clKeeper.CollectIncentives(ctx, ownerWithValidPosition, DefaultPositionId)

			// Assertions

			poolBalanceAfterCollect := s.App.BankKeeper.GetAllBalances(ctx, validPool.GetAddress())
			incentivesBalanceAfterCollect := s.App.BankKeeper.GetAllBalances(ctx, validPool.GetIncentivesAddress())
			ownerBalancerAfterCollect := s.App.BankKeeper.GetAllBalances(ctx, ownerWithValidPosition)

			// Ensure pool balances are unchanged independent of error.
			s.Require().Equal(poolBalanceBeforeCollect, poolBalanceAfterCollect)

			if tc.expectedError != nil {
				s.Require().Error(err)
				s.Require().ErrorContains(err, tc.expectedError.Error())
				s.Require().Equal(tc.expectedIncentivesClaimed, actualIncentivesClaimed)

				// Ensure balances are unchanged
				s.Require().Equal(incentivesBalanceBeforeCollect, incentivesBalanceAfterCollect)
				s.Require().Equal(ownerBalancerAfterCollect, ownerBalancerBeforeCollect)
				return
			}

			// Ensure claimed amount is correct
			s.Require().NoError(err)
			s.Require().Equal(tc.expectedIncentivesClaimed.String(), actualIncentivesClaimed.String())

			// Ensure balances are updated by the correct amounts
			s.Require().Equal(tc.expectedIncentivesClaimed.String(), (incentivesBalanceBeforeCollect.Sub(incentivesBalanceAfterCollect)).String())
			s.Require().Equal(tc.expectedIncentivesClaimed.String(), (ownerBalancerAfterCollect.Sub(ownerBalancerBeforeCollect)).String())
		})
	}
}

func (s *KeeperTestSuite) TestCreateIncentive() {
	type testCreateIncentive struct {
		poolId             uint64
		isInvalidPoolId    bool
		sender             sdk.AccAddress
		senderBalance      sdk.Coins
		recordToSet        types.IncentiveRecord
		existingRecords    []types.IncentiveRecord
		minimumGasConsumed uint64

		expectedError error
	}
	tests := map[string]testCreateIncentive{
		"valid incentive record": {
			poolId: defaultPoolId,
			sender: sdk.MustAccAddressFromBech32(incentiveRecordOne.IncentiveCreatorAddr),
			senderBalance: sdk.NewCoins(
				sdk.NewCoin(
					incentiveRecordOne.IncentiveDenom,
					incentiveRecordOne.IncentiveRecordBody.RemainingAmount.Ceil().RoundInt(),
				),
			),
			recordToSet:        incentiveRecordOne,
			minimumGasConsumed: uint64(0),
		},
		"record with different denom, emission rate, and min uptime": {
			poolId: defaultPoolId,
			sender: sdk.MustAccAddressFromBech32(incentiveRecordTwo.IncentiveCreatorAddr),
			senderBalance: sdk.NewCoins(
				sdk.NewCoin(
					incentiveRecordTwo.IncentiveDenom,
					incentiveRecordTwo.IncentiveRecordBody.RemainingAmount.Ceil().RoundInt(),
				),
			),
			recordToSet:        incentiveRecordTwo,
			minimumGasConsumed: uint64(0),
		},
		"record with different start time": {
			poolId: defaultPoolId,
			sender: sdk.MustAccAddressFromBech32(incentiveRecordOne.IncentiveCreatorAddr),
			senderBalance: sdk.NewCoins(
				sdk.NewCoin(
					incentiveRecordOne.IncentiveDenom,
					incentiveRecordOne.IncentiveRecordBody.RemainingAmount.Ceil().RoundInt(),
				),
			),
			recordToSet:        withStartTime(incentiveRecordOne, defaultStartTime.Add(time.Hour)),
			minimumGasConsumed: uint64(0),
		},
		"record with different incentive amount": {
			poolId: defaultPoolId,
			sender: sdk.MustAccAddressFromBech32(incentiveRecordOne.IncentiveCreatorAddr),
			senderBalance: sdk.NewCoins(
				sdk.NewCoin(
					incentiveRecordOne.IncentiveDenom,
					sdk.NewInt(8),
				),
			),
			recordToSet:        withAmount(incentiveRecordOne, sdk.NewDec(8)),
			minimumGasConsumed: uint64(0),
		},
		"existing incentive records on different uptime accumulators": {
			poolId: defaultPoolId,
			sender: sdk.MustAccAddressFromBech32(incentiveRecordOne.IncentiveCreatorAddr),
			senderBalance: sdk.NewCoins(
				sdk.NewCoin(
					incentiveRecordOne.IncentiveDenom,
					incentiveRecordOne.IncentiveRecordBody.RemainingAmount.Ceil().RoundInt(),
				),
			),
			recordToSet:     incentiveRecordOne,
			existingRecords: []types.IncentiveRecord{incentiveRecordTwo, incentiveRecordThree},

			// We still expect a minimum of 0 since the existing records are on other uptime accumulators
			minimumGasConsumed: uint64(0),
		},
		"existing incentive records on the same uptime accumulator": {
			poolId: defaultPoolId,
			sender: sdk.MustAccAddressFromBech32(incentiveRecordOne.IncentiveCreatorAddr),
			senderBalance: sdk.NewCoins(
				sdk.NewCoin(
					incentiveRecordOne.IncentiveDenom,
					incentiveRecordOne.IncentiveRecordBody.RemainingAmount.Ceil().RoundInt(),
				),
			),
			recordToSet: incentiveRecordOne,
			existingRecords: []types.IncentiveRecord{
				withMinUptime(incentiveRecordTwo, incentiveRecordOne.MinUptime),
				withMinUptime(incentiveRecordThree, incentiveRecordOne.MinUptime),
				withMinUptime(incentiveRecordFour, incentiveRecordOne.MinUptime),
			},

			// We expect # existing records * BaseGasFeeForNewIncentive. Since there are
			// three existing records on the uptime accum the new record is being added to,
			// we charge `3 * types.BaseGasFeeForNewIncentive`
			minimumGasConsumed: uint64(3 * types.BaseGasFeeForNewIncentive),
		},

		// Error catching
		"pool doesn't exist": {
			isInvalidPoolId: true,

			poolId: defaultPoolId,
			sender: sdk.MustAccAddressFromBech32(incentiveRecordOne.IncentiveCreatorAddr),
			senderBalance: sdk.NewCoins(
				sdk.NewCoin(
					incentiveRecordOne.IncentiveDenom,
					incentiveRecordOne.IncentiveRecordBody.RemainingAmount.Ceil().RoundInt(),
				),
			),
			recordToSet: incentiveRecordOne,

			expectedError: types.PoolNotFoundError{PoolId: 2},
		},
		"zero incentive amount": {
			poolId: defaultPoolId,
			sender: sdk.MustAccAddressFromBech32(incentiveRecordOne.IncentiveCreatorAddr),
			senderBalance: sdk.NewCoins(
				sdk.NewCoin(
					incentiveRecordOne.IncentiveDenom,
					sdk.ZeroInt(),
				),
			),
			recordToSet: withAmount(incentiveRecordOne, sdk.ZeroDec()),

			expectedError: types.NonPositiveIncentiveAmountError{PoolId: 1, IncentiveAmount: sdk.ZeroDec()},
		},
		"negative incentive amount": {
			poolId: defaultPoolId,
			sender: sdk.MustAccAddressFromBech32(incentiveRecordOne.IncentiveCreatorAddr),
			senderBalance: sdk.NewCoins(
				sdk.NewCoin(
					incentiveRecordOne.IncentiveDenom,
					sdk.ZeroInt(),
				),
			),
			recordToSet: withAmount(incentiveRecordOne, sdk.NewDec(-1)),

			expectedError: types.NonPositiveIncentiveAmountError{PoolId: 1, IncentiveAmount: sdk.NewDec(-1)},
		},
		"start time too early": {
			poolId: defaultPoolId,
			sender: sdk.MustAccAddressFromBech32(incentiveRecordOne.IncentiveCreatorAddr),
			senderBalance: sdk.NewCoins(
				sdk.NewCoin(
					incentiveRecordOne.IncentiveDenom,
					incentiveRecordOne.IncentiveRecordBody.RemainingAmount.Ceil().RoundInt(),
				),
			),
			recordToSet: withStartTime(incentiveRecordOne, defaultBlockTime.Add(-1*time.Second)),

			expectedError: types.StartTimeTooEarlyError{PoolId: 1, CurrentBlockTime: defaultBlockTime, StartTime: defaultBlockTime.Add(-1 * time.Second)},
		},
		"zero emission rate": {
			poolId: defaultPoolId,
			sender: sdk.MustAccAddressFromBech32(incentiveRecordOne.IncentiveCreatorAddr),
			senderBalance: sdk.NewCoins(
				sdk.NewCoin(
					incentiveRecordOne.IncentiveDenom,
					incentiveRecordOne.IncentiveRecordBody.RemainingAmount.Ceil().RoundInt(),
				),
			),
			recordToSet: withEmissionRate(incentiveRecordOne, sdk.ZeroDec()),

			expectedError: types.NonPositiveEmissionRateError{PoolId: 1, EmissionRate: sdk.ZeroDec()},
		},
		"negative emission rate": {
			poolId: defaultPoolId,
			sender: sdk.MustAccAddressFromBech32(incentiveRecordOne.IncentiveCreatorAddr),
			senderBalance: sdk.NewCoins(
				sdk.NewCoin(
					incentiveRecordOne.IncentiveDenom,
					incentiveRecordOne.IncentiveRecordBody.RemainingAmount.Ceil().RoundInt(),
				),
			),
			recordToSet: withEmissionRate(incentiveRecordOne, sdk.NewDec(-1)),

			expectedError: types.NonPositiveEmissionRateError{PoolId: 1, EmissionRate: sdk.NewDec(-1)},
		},
		"unsupported min uptime": {
			poolId: defaultPoolId,
			sender: sdk.MustAccAddressFromBech32(incentiveRecordOne.IncentiveCreatorAddr),
			senderBalance: sdk.NewCoins(
				sdk.NewCoin(
					incentiveRecordOne.IncentiveDenom,
					incentiveRecordOne.IncentiveRecordBody.RemainingAmount.Ceil().RoundInt(),
				),
			),
			recordToSet: withMinUptime(incentiveRecordOne, time.Hour*3),

			expectedError: types.InvalidMinUptimeError{PoolId: 1, MinUptime: time.Hour * 3, SupportedUptimes: types.SupportedUptimes},
		},
		"insufficient sender balance": {
			poolId:        defaultPoolId,
			sender:        sdk.MustAccAddressFromBech32(incentiveRecordOne.IncentiveCreatorAddr),
			senderBalance: sdk.NewCoins(),
			recordToSet:   incentiveRecordOne,

			expectedError: types.IncentiveInsufficientBalanceError{PoolId: 1, IncentiveDenom: incentiveRecordOne.IncentiveDenom, IncentiveAmount: incentiveRecordOne.IncentiveRecordBody.RemainingAmount.Ceil().RoundInt()},
		},
	}

	for name, tc := range tests {
		tc := tc
		s.Run(name, func() {
			s.SetupTest()

			// We fix blocktime to ensure tests are deterministic
			s.Ctx = s.Ctx.WithBlockTime(defaultBlockTime)

			s.PrepareConcentratedPool()
			clKeeper := s.App.ConcentratedLiquidityKeeper
			s.FundAcc(tc.sender, tc.senderBalance)

			if tc.isInvalidPoolId {
				tc.poolId = tc.poolId + 1
			}

			if tc.existingRecords != nil {
				err := clKeeper.SetMultipleIncentiveRecords(s.Ctx, tc.existingRecords)
				s.Require().NoError(err)
			}

			existingGasConsumed := s.Ctx.GasMeter().GasConsumed()

			// system under test
			incentiveRecord, err := clKeeper.CreateIncentive(s.Ctx, tc.poolId, tc.sender, tc.recordToSet.IncentiveDenom, tc.recordToSet.IncentiveRecordBody.RemainingAmount.Ceil().RoundInt(), tc.recordToSet.IncentiveRecordBody.EmissionRate, tc.recordToSet.IncentiveRecordBody.StartTime, tc.recordToSet.MinUptime)

			// Assertions
			if tc.expectedError != nil {
				s.Require().Error(err)
				s.Require().ErrorContains(err, tc.expectedError.Error())

				// Ensure nothing was placed in state
				recordInState, err := clKeeper.GetIncentiveRecord(s.Ctx, tc.poolId, tc.recordToSet.IncentiveDenom, tc.recordToSet.MinUptime, tc.sender)
				s.Require().Error(err)
				s.Require().Equal(types.IncentiveRecord{}, recordInState)

				return
			}
			s.Require().NoError(err)

			// Returned incentive record should equal both to what's in state and what we expect
			recordInState, err := clKeeper.GetIncentiveRecord(s.Ctx, tc.poolId, tc.recordToSet.IncentiveDenom, tc.recordToSet.MinUptime, tc.sender)
			s.Require().Equal(tc.recordToSet, recordInState)
			s.Require().Equal(tc.recordToSet, incentiveRecord)

			// Ensure that at least the minimum amount of gas was charged (based on number of existing incentives for current uptime)
			gasConsumed := s.Ctx.GasMeter().GasConsumed() - existingGasConsumed
			s.Require().True(gasConsumed >= tc.minimumGasConsumed)

			// Ensure that existing records aren't affected
			for _, incentiveRecord := range tc.existingRecords {
				_, err := clKeeper.GetIncentiveRecord(s.Ctx, tc.poolId, incentiveRecord.IncentiveDenom, incentiveRecord.MinUptime, sdk.MustAccAddressFromBech32(incentiveRecord.IncentiveCreatorAddr))
				s.Require().NoError(err)
			}
		})
	}
}

func (s *KeeperTestSuite) TestPrepareAccumAndClaimRewards() {
	validPositionKey := cltypes.KeyFeePositionAccumulator(1)
	invalidPositionKey := cltypes.KeyFeePositionAccumulator(2)
	tests := map[string]struct {
		poolId             uint64
		growthInside       sdk.DecCoins
		growthOutside      sdk.DecCoins
		invalidPositionKey bool
		expectError        error
	}{
		"happy path": {
			growthInside:  oneEthCoins.Add(oneEthCoins...),
			growthOutside: oneEthCoins,
		},
		"error: non existent position": {
			growthOutside:      oneEthCoins,
			invalidPositionKey: true,
			expectError:        accum.NoPositionError{Name: invalidPositionKey},
		},
	}
	for name, tc := range tests {
		tc := tc
		s.Run(name, func() {
			// Setup test env.
			s.SetupTest()
			s.PrepareConcentratedPool()
			clKeeper := s.App.ConcentratedLiquidityKeeper

			poolFeeAccumulator, err := clKeeper.GetFeeAccumulator(s.Ctx, defaultPoolId)
			s.Require().NoError(err)
			positionKey := validPositionKey

			// Initialize position accumulator.
			err = poolFeeAccumulator.NewPositionCustomAcc(positionKey, sdk.OneDec(), sdk.DecCoins{}, nil)
			s.Require().NoError(err)

			// Record the initial position accumulator value.
			positionPre, err := accum.GetPosition(poolFeeAccumulator, positionKey)
			s.Require().NoError(err)

			// If the test case requires an invalid position key, set it.
			if tc.invalidPositionKey {
				positionKey = invalidPositionKey
			}

			poolFeeAccumulator.AddToAccumulator(tc.growthOutside.Add(tc.growthInside...))

			// System under test.
			amountClaimed, err := cl.PrepareAccumAndClaimRewards(poolFeeAccumulator, positionKey, tc.growthOutside)

			if tc.expectError != nil {
				s.Require().Error(err)
				s.Require().ErrorIs(err, tc.expectError)
				return
			}
			s.Require().NoError(err)

			// We expect claimed rewards to be equal to growth inside
			expectedCoins := sdk.NormalizeCoins(tc.growthInside)
			s.Require().Equal(expectedCoins, amountClaimed)

			// Record the final position accumulator value.
			positionPost, err := accum.GetPosition(poolFeeAccumulator, positionKey)
			s.Require().NoError(err)

			// Check that the difference between the new and old position accumulator values is equal to the growth inside (since
			// we recalibrate the position accum value after claiming).
			positionAccumDelta := positionPost.InitAccumValue.Sub(positionPre.InitAccumValue)
			s.Require().Equal(tc.growthInside, positionAccumDelta)
		})
	}
}

// Note that the non-forfeit cases are thoroughly tested in `TestCollectIncentives`
func (s *KeeperTestSuite) TestClaimAllIncentives() {
	uptimeHelper := getExpectedUptimes()
	defaultSender := s.TestAccs[0]
	tests := map[string]struct {
		name              string
		poolId            uint64
		positionIdCreate  uint64
		positionIdClaim   uint64
		defaultJoinTime   bool
		growthInside      []sdk.DecCoins
		growthOutside     []sdk.DecCoins
		forfeitIncentives bool
		expectedError     error
	}{
		"happy path: claim rewards without forfeiting": {
			poolId:           validPoolId,
			positionIdCreate: DefaultPositionId,
			positionIdClaim:  DefaultPositionId,
			defaultJoinTime:  true,
			growthInside:     uptimeHelper.hundredTokensMultiDenom,
			growthOutside:    uptimeHelper.twoHundredTokensMultiDenom,
		},
		"claim and forfeit rewards": {
			poolId:            validPoolId,
			positionIdCreate:  DefaultPositionId,
			positionIdClaim:   DefaultPositionId,
			defaultJoinTime:   true,
			growthInside:      uptimeHelper.hundredTokensMultiDenom,
			growthOutside:     uptimeHelper.twoHundredTokensMultiDenom,
			forfeitIncentives: true,
		},
		"claim and forfeit rewards when no rewards have accrued": {
			poolId:            validPoolId,
			positionIdCreate:  DefaultPositionId,
			positionIdClaim:   DefaultPositionId,
			defaultJoinTime:   true,
			forfeitIncentives: true,
		},
		"claim and forfeit rewards with varying amounts and different denoms": {
			poolId:            validPoolId,
			positionIdCreate:  DefaultPositionId,
			positionIdClaim:   DefaultPositionId,
			defaultJoinTime:   true,
			growthInside:      uptimeHelper.varyingTokensMultiDenom,
			growthOutside:     uptimeHelper.varyingTokensSingleDenom,
			forfeitIncentives: true,
		},

		// error catching

		"error: non existent position": {
			poolId:           validPoolId + 1,
			positionIdCreate: DefaultPositionId,
			positionIdClaim:  DefaultPositionId + 1, // non existent position
			defaultJoinTime:  true,
			growthInside:     uptimeHelper.hundredTokensMultiDenom,
			growthOutside:    uptimeHelper.twoHundredTokensMultiDenom,

			expectedError: cltypes.PositionIdNotFoundError{PositionId: DefaultPositionId + 1},
		},

		"error: negative duration": {
			poolId:           validPoolId,
			positionIdCreate: DefaultPositionId,
			positionIdClaim:  DefaultPositionId,
			defaultJoinTime:  false,
			growthInside:     uptimeHelper.hundredTokensMultiDenom,
			growthOutside:    uptimeHelper.twoHundredTokensMultiDenom,
<<<<<<< HEAD
			expectedError:    cltypes.NegativeDurationError{Duration: time.Hour * 504 * -1},
=======

			expectedError: cltypes.NegativeDurationError{Duration: time.Hour * 504 * -1},
>>>>>>> 374de37c
		},
	}
	for _, tc := range tests {
		tc := tc
		s.Run(tc.name, func() {
			// --- Setup test env ---

			s.SetupTest()
			clPool := s.PrepareConcentratedPool()
			clKeeper := s.App.ConcentratedLiquidityKeeper

			joinTime := s.Ctx.BlockTime()
			if !tc.defaultJoinTime {
				joinTime = joinTime.AddDate(0, 0, 28)
			}

			// Initialize position
			err := clKeeper.InitOrUpdatePosition(s.Ctx, validPoolId, defaultSender, DefaultLowerTick, DefaultUpperTick, sdk.OneDec(), joinTime, tc.positionIdCreate)
			s.Require().NoError(err)

			clPool.SetCurrentTick(DefaultCurrTick)
			if tc.growthOutside != nil {
				s.addUptimeGrowthOutsideRange(s.Ctx, validPoolId, defaultSender, DefaultCurrTick.Int64(), DefaultLowerTick, DefaultUpperTick, tc.growthOutside)
			}

			if tc.growthInside != nil {
				s.addUptimeGrowthInsideRange(s.Ctx, validPoolId, defaultSender, DefaultCurrTick.Int64(), DefaultLowerTick, DefaultUpperTick, tc.growthInside)
			}

			err = clKeeper.SetPool(s.Ctx, clPool)
			s.Require().NoError(err)

			// Store initial accum values for comparison later
			initUptimeAccumValues, err := clKeeper.GetUptimeAccumulatorValues(s.Ctx, validPoolId)
			s.Require().NoError(err)

			// Store initial pool and sender balances for comparison later
			initSenderBalances := s.App.BankKeeper.GetAllBalances(s.Ctx, defaultSender)
			initPoolBalances := s.App.BankKeeper.GetAllBalances(s.Ctx, clPool.GetAddress())

			if !tc.forfeitIncentives {
				// Let enough time elapse for the position to accrue rewards for all uptimes
				s.Ctx = s.Ctx.WithBlockTime(s.Ctx.BlockTime().Add(types.SupportedUptimes[len(types.SupportedUptimes)-1]))
			}

			// --- System under test ---

			amountClaimed, amountForfeited, err := clKeeper.ClaimAllIncentivesForPosition(s.Ctx, tc.positionIdClaim)

			// --- Assertions ---

			// Pull new balances for comparison
			newSenderBalances := s.App.BankKeeper.GetAllBalances(s.Ctx, defaultSender)
			newPoolBalances := s.App.BankKeeper.GetAllBalances(s.Ctx, clPool.GetAddress())

			if tc.expectedError != nil {
				s.Require().Error(err)
				s.Require().ErrorIs(err, tc.expectedError)

				// Ensure balances have not been mutated
				s.Require().Equal(initSenderBalances, newSenderBalances)
				s.Require().Equal(initPoolBalances, newPoolBalances)
				return
			}
			s.Require().NoError(err)

			// Ensure that forfeited incentives were properly added to their respective accumulators
			if tc.forfeitIncentives {
				newUptimeAccumValues, err := clKeeper.GetUptimeAccumulatorValues(s.Ctx, validPoolId)
				s.Require().NoError(err)

				// Subtract the initial accum values to get the delta
				uptimeAccumDeltaValues, err := osmoutils.SubDecCoinArrays(newUptimeAccumValues, initUptimeAccumValues)
				s.Require().NoError(err)

				// Convert DecCoins to Coins by truncation for comparison
				normalizedUptimeAccumDelta := sdk.NewCoins()
				for _, uptimeAccumDelta := range uptimeAccumDeltaValues {
					normalizedUptimeAccumDelta = normalizedUptimeAccumDelta.Add(sdk.NormalizeCoins(uptimeAccumDelta)...)
				}

				s.Require().Equal(normalizedUptimeAccumDelta.String(), amountClaimed.Add(amountForfeited...).String())
			} else {
				// We expect claimed rewards to be equal to growth inside
				expectedCoins := sdk.Coins(nil)
				for _, growthInside := range tc.growthInside {
					expectedCoins = expectedCoins.Add(sdk.NormalizeCoins(growthInside)...)
				}
				s.Require().Equal(expectedCoins, amountClaimed.Add(amountForfeited...))
			}

			// Ensure balances have not been mutated
			s.Require().Equal(initSenderBalances, newSenderBalances)
			s.Require().Equal(initPoolBalances, newPoolBalances)
		})
	}
}

func (s *KeeperTestSuite) TestGetAllIncentivesForUptime() {
	invalidPoolId := uint64(2)
	tests := map[string]struct {
		poolIncentiveRecords []types.IncentiveRecord
		requestedUptime      time.Duration

		recordsDoNotExist bool
		poolDoesNotExist  bool

		expectedRecords []types.IncentiveRecord
		expectedError   error
	}{
		"happy path: single record on one uptime": {
			poolIncentiveRecords: []types.IncentiveRecord{incentiveRecordOne},
			requestedUptime:      incentiveRecordOne.MinUptime,

			expectedRecords: []types.IncentiveRecord{incentiveRecordOne},
		},
		"records across different uptimes": {
			poolIncentiveRecords: []types.IncentiveRecord{incentiveRecordOne, incentiveRecordTwo},
			requestedUptime:      incentiveRecordOne.MinUptime,

			expectedRecords: []types.IncentiveRecord{incentiveRecordOne},
		},
		"multiple records on one uptime, existing records on other uptimes": {
			poolIncentiveRecords: []types.IncentiveRecord{
				// records on requested uptime
				incentiveRecordOne, withMinUptime(incentiveRecordTwo, incentiveRecordOne.MinUptime),

				// records on other uptimes
				incentiveRecordTwo, incentiveRecordThree,
			},
			requestedUptime: incentiveRecordOne.MinUptime,

			expectedRecords: []types.IncentiveRecord{incentiveRecordOne, withMinUptime(incentiveRecordTwo, incentiveRecordOne.MinUptime)},
		},
		"no records on pool": {
			recordsDoNotExist: true,
			requestedUptime:   incentiveRecordOne.MinUptime,

			expectedRecords: []types.IncentiveRecord{},
		},
		"records on pool but none for requested uptime": {
			poolIncentiveRecords: []types.IncentiveRecord{incentiveRecordOne},
			requestedUptime:      incentiveRecordTwo.MinUptime,

			expectedRecords: []types.IncentiveRecord{},
		},

		// Error catching

		"unsupported uptime": {
			poolIncentiveRecords: []types.IncentiveRecord{incentiveRecordOne},
			requestedUptime:      time.Hour + time.Second,

			expectedRecords: []types.IncentiveRecord{},
			expectedError:   types.InvalidUptimeIndexError{MinUptime: time.Hour + time.Second, SupportedUptimes: types.SupportedUptimes},
		},
		"pool does not exist": {
			poolDoesNotExist: true,

			poolIncentiveRecords: []types.IncentiveRecord{incentiveRecordOne},
			requestedUptime:      incentiveRecordOne.MinUptime,

			expectedRecords: []types.IncentiveRecord{},
			expectedError:   types.PoolNotFoundError{PoolId: invalidPoolId},
		},
	}
	for name, tc := range tests {
		tc := tc
		s.Run(name, func() {
			// --- Setup test env ---

			s.SetupTest()
			clKeeper := s.App.ConcentratedLiquidityKeeper

			// Set up pool and records unless tests requests invalid pool
			poolId := invalidPoolId
			if !tc.poolDoesNotExist {
				clPool := s.PrepareConcentratedPool()
				poolId = clPool.GetId()

				// Set incentive records across all relevant uptime accumulators
				if !tc.recordsDoNotExist {
					err := clKeeper.SetMultipleIncentiveRecords(s.Ctx, tc.poolIncentiveRecords)
					s.Require().NoError(err)
				}
			}

			// --- System under test ---

			retrievedRecords, err := clKeeper.GetAllIncentiveRecordsForUptime(s.Ctx, poolId, tc.requestedUptime)

			// --- Assertions ---

			if tc.expectedError != nil {
				s.Require().Error(err)
				s.Require().ErrorContains(err, tc.expectedError.Error())

				s.Require().Equal(tc.expectedRecords, retrievedRecords)
				return
			}

			s.Require().NoError(err)
			s.Require().Equal(tc.expectedRecords, retrievedRecords)

			// --- Invariant testing ---

			// Sum of records on all supported uptime accumulators should be equal to the initially set records on the pool
			retrievedRecordsByUptime := make([]types.IncentiveRecord, len(types.SupportedUptimes))

			for _, supportedUptime := range types.SupportedUptimes {
				curUptimeRecords, err := clKeeper.GetAllIncentiveRecordsForUptime(s.Ctx, poolId, supportedUptime)
				s.Require().NoError(err)

				retrievedRecordsByUptime = append(retrievedRecordsByUptime, curUptimeRecords...)
			}
		})
	}
}

func (s *KeeperTestSuite) TestFindUptimeIndex() {
	tests := map[string]struct {
		requestedUptime time.Duration

		expectedUptimeIndex int
		expectedError       error
	}{
		"happy path: supported uptime": {
			requestedUptime: types.SupportedUptimes[0],

			expectedUptimeIndex: 0,
		},
		"unsupported uptime": {
			requestedUptime: time.Hour + time.Second,

			expectedUptimeIndex: -1,
			expectedError:       types.InvalidUptimeIndexError{MinUptime: time.Hour + time.Second, SupportedUptimes: types.SupportedUptimes},
		},
	}
	for name, tc := range tests {
		tc := tc
		s.Run(name, func() {
			retrievedUptimeIndex, err := cl.FindUptimeIndex(tc.requestedUptime)

			if tc.expectedError != nil {
				s.Require().Error(err)
				s.Require().ErrorContains(err, tc.expectedError.Error())
				s.Require().Equal(tc.expectedUptimeIndex, retrievedUptimeIndex)

				return
			}

			s.Require().NoError(err)
			s.Require().Equal(tc.expectedUptimeIndex, retrievedUptimeIndex)
		})
	}
}<|MERGE_RESOLUTION|>--- conflicted
+++ resolved
@@ -3109,12 +3109,9 @@
 			defaultJoinTime:  false,
 			growthInside:     uptimeHelper.hundredTokensMultiDenom,
 			growthOutside:    uptimeHelper.twoHundredTokensMultiDenom,
-<<<<<<< HEAD
-			expectedError:    cltypes.NegativeDurationError{Duration: time.Hour * 504 * -1},
-=======
 
 			expectedError: cltypes.NegativeDurationError{Duration: time.Hour * 504 * -1},
->>>>>>> 374de37c
+
 		},
 	}
 	for _, tc := range tests {
