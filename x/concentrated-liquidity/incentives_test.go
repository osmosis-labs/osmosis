--- conflicted
+++ resolved
@@ -3630,12 +3630,7 @@
 					s.Require().Equal(expectedShares, currAccumShares)
 
 					// Also validate uptime accumulators passed in as parameter.
-<<<<<<< HEAD
-					currAccumShares, err = uptimeAccums[uptimeIdx].GetTotalShares()
-					s.Require().NoError(err)
-=======
 					currAccumShares = uptimeAccums[uptimeIdx].GetTotalShares()
->>>>>>> 87d884fd
 					s.Require().Equal(expectedShares, currAccumShares)
 				}
 
@@ -3955,12 +3950,7 @@
 						s.Require().Equal(expectedLiquidity, currAccumShares)
 
 						// Also validate uptime accumulators passed in as parameter.
-<<<<<<< HEAD
-						currAccumShares, err = uptimeAccums[uptimeIdx].GetTotalShares()
-						s.Require().NoError(err)
-=======
 						currAccumShares = uptimeAccums[uptimeIdx].GetTotalShares()
->>>>>>> 87d884fd
 						s.Require().Equal(expectedLiquidity, currAccumShares)
 					}
 
