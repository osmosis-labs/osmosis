package concentrated_liquidity_test

import (
	"errors"
	"fmt"
	"time"

	errorsmod "cosmossdk.io/errors"
	sdk "github.com/cosmos/cosmos-sdk/types"
	sdkerrors "github.com/cosmos/cosmos-sdk/types/errors"
	"github.com/cosmos/cosmos-sdk/types/query"

	"github.com/osmosis-labs/osmosis/osmoutils"
	"github.com/osmosis-labs/osmosis/osmoutils/accum"
	"github.com/osmosis-labs/osmosis/osmoutils/osmoassert"
	cl "github.com/osmosis-labs/osmosis/v16/x/concentrated-liquidity"
	"github.com/osmosis-labs/osmosis/v16/x/concentrated-liquidity/math"
	"github.com/osmosis-labs/osmosis/v16/x/concentrated-liquidity/model"
	"github.com/osmosis-labs/osmosis/v16/x/concentrated-liquidity/types"
	"github.com/osmosis-labs/osmosis/v16/x/gamm/pool-models/balancer"
	gammtypes "github.com/osmosis-labs/osmosis/v16/x/gamm/types"
	poolincentivestypes "github.com/osmosis-labs/osmosis/v16/x/pool-incentives/types"
)

var (
	defaultPoolId     = uint64(1)
	defaultMultiplier = sdk.OneInt()

	testAddressOne   = sdk.MustAccAddressFromBech32("osmo1cyyzpxplxdzkeea7kwsydadg87357qnahakaks")
	testAddressTwo   = sdk.MustAccAddressFromBech32("osmo18s5lynnmx37hq4wlrw9gdn68sg2uxp5rgk26vv")
	testAddressThree = sdk.MustAccAddressFromBech32("osmo1qwexv7c6sm95lwhzn9027vyu2ccneaqad4w8ka")
	testAddressFour  = sdk.MustAccAddressFromBech32("osmo14hcxlnwlqtq75ttaxf674vk6mafspg8xwgnn53")

	// Note: lexicographic order is denomFour, denomOne, denomThree, denomTwo
	testDenomOne   = "denomOne"
	testDenomTwo   = "denomTwo"
	testDenomThree = "denomThree"
	testDenomFour  = "denomFour"

	defaultIncentiveAmount = sdk.NewDec(2 << 60)

	testEmissionOne   = sdk.MustNewDecFromStr("0.000001")
	testEmissionTwo   = sdk.MustNewDecFromStr("0.0783")
	testEmissionThree = sdk.MustNewDecFromStr("165.4")
	testEmissionFour  = sdk.MustNewDecFromStr("57.93")

	defaultBlockTime  = time.Unix(1, 1).UTC()
	defaultTimeBuffer = time.Hour
	defaultStartTime  = defaultBlockTime.Add(defaultTimeBuffer)

	testUptimeOne   = types.SupportedUptimes[0]
	testUptimeTwo   = types.SupportedUptimes[1]
	testUptimeThree = types.SupportedUptimes[2]
	testUptimeFour  = types.SupportedUptimes[3]

	incentiveRecordOne = types.IncentiveRecord{
		PoolId:               validPoolId,
		IncentiveDenom:       testDenomOne,
		IncentiveCreatorAddr: testAddressOne.String(),
		IncentiveRecordBody: types.IncentiveRecordBody{
			RemainingAmount: defaultIncentiveAmount,
			EmissionRate:    testEmissionOne,
			StartTime:       defaultStartTime,
		},
		MinUptime: testUptimeOne,
	}

	incentiveRecordTwo = types.IncentiveRecord{
		PoolId:               validPoolId,
		IncentiveDenom:       testDenomTwo,
		IncentiveCreatorAddr: testAddressTwo.String(),
		IncentiveRecordBody: types.IncentiveRecordBody{
			RemainingAmount: defaultIncentiveAmount,
			EmissionRate:    testEmissionTwo,
			StartTime:       defaultStartTime,
		},
		MinUptime: testUptimeTwo,
	}

	incentiveRecordThree = types.IncentiveRecord{
		PoolId:               validPoolId,
		IncentiveDenom:       testDenomThree,
		IncentiveCreatorAddr: testAddressThree.String(),
		IncentiveRecordBody: types.IncentiveRecordBody{
			RemainingAmount: defaultIncentiveAmount,
			EmissionRate:    testEmissionThree,
			StartTime:       defaultStartTime,
		},
		MinUptime: testUptimeThree,
	}

	incentiveRecordFour = types.IncentiveRecord{
		PoolId:               validPoolId,
		IncentiveDenom:       testDenomFour,
		IncentiveCreatorAddr: testAddressFour.String(),
		IncentiveRecordBody: types.IncentiveRecordBody{
			RemainingAmount: defaultIncentiveAmount,
			EmissionRate:    testEmissionFour,
			StartTime:       defaultStartTime,
		},
		MinUptime: testUptimeFour,
	}

	emptyIncentiveRecord = types.IncentiveRecord{
		PoolId:               validPoolId,
		IncentiveDenom:       "emptyDenom",
		IncentiveCreatorAddr: testAddressFour.String(),
		IncentiveRecordBody: types.IncentiveRecordBody{
			RemainingAmount: sdk.ZeroDec(),
			EmissionRate:    testEmissionFour,
			StartTime:       defaultStartTime,
		},
		MinUptime: testUptimeFour,
	}

	testQualifyingDepositsOne = sdk.NewInt(50)

	defaultBalancerAssets = []balancer.PoolAsset{
		{Weight: sdk.NewInt(1), Token: sdk.NewCoin("foo", sdk.NewInt(100))},
		{Weight: sdk.NewInt(1), Token: sdk.NewCoin("bar", sdk.NewInt(100))},
	}
	defaultConcentratedAssets = sdk.NewCoins(sdk.NewCoin("foo", sdk.NewInt(100)), sdk.NewCoin("bar", sdk.NewInt(100)))
	defaultBalancerPoolParams = balancer.PoolParams{SwapFee: sdk.NewDec(0), ExitFee: sdk.NewDec(0)}
	invalidPoolId             = uint64(10)
)

type ExpectedUptimes struct {
	emptyExpectedAccumValues     []sdk.DecCoins
	fiveHundredAccumValues       []sdk.DecCoins
	hundredTokensSingleDenom     []sdk.DecCoins
	hundredTokensMultiDenom      []sdk.DecCoins
	twoHundredTokensMultiDenom   []sdk.DecCoins
	threeHundredTokensMultiDenom []sdk.DecCoins
	fourHundredTokensMultiDenom  []sdk.DecCoins
	sixHundredTokensMultiDenom   []sdk.DecCoins
	varyingTokensSingleDenom     []sdk.DecCoins
	varyingTokensMultiDenom      []sdk.DecCoins
}

// getExpectedUptimes returns a base set of expected values for testing based on the number
// of supported uptimes at runtime. This abstraction exists only to ensure backwards-compatibility
// of incentives-related tests if the supported uptimes are ever changed.
func getExpectedUptimes() ExpectedUptimes {
	expUptimes := ExpectedUptimes{
		emptyExpectedAccumValues:     []sdk.DecCoins{},
		hundredTokensSingleDenom:     []sdk.DecCoins{},
		hundredTokensMultiDenom:      []sdk.DecCoins{},
		twoHundredTokensMultiDenom:   []sdk.DecCoins{},
		threeHundredTokensMultiDenom: []sdk.DecCoins{},
		fourHundredTokensMultiDenom:  []sdk.DecCoins{},
		sixHundredTokensMultiDenom:   []sdk.DecCoins{},
		varyingTokensSingleDenom:     []sdk.DecCoins{},
		varyingTokensMultiDenom:      []sdk.DecCoins{},
	}
	for i := range types.SupportedUptimes {
		expUptimes.emptyExpectedAccumValues = append(expUptimes.emptyExpectedAccumValues, cl.EmptyCoins)
		expUptimes.hundredTokensSingleDenom = append(expUptimes.hundredTokensSingleDenom, sdk.NewDecCoins(cl.HundredFooCoins))
		expUptimes.hundredTokensMultiDenom = append(expUptimes.hundredTokensMultiDenom, sdk.NewDecCoins(cl.HundredFooCoins, cl.HundredBarCoins))
		expUptimes.twoHundredTokensMultiDenom = append(expUptimes.twoHundredTokensMultiDenom, sdk.NewDecCoins(cl.TwoHundredFooCoins, cl.TwoHundredBarCoins))
		expUptimes.threeHundredTokensMultiDenom = append(expUptimes.threeHundredTokensMultiDenom, sdk.NewDecCoins(cl.TwoHundredFooCoins.Add(cl.HundredFooCoins), cl.TwoHundredBarCoins.Add(cl.HundredBarCoins)))
		expUptimes.fourHundredTokensMultiDenom = append(expUptimes.fourHundredTokensMultiDenom, sdk.NewDecCoins(cl.TwoHundredFooCoins.Add(cl.TwoHundredFooCoins), cl.TwoHundredBarCoins.Add(cl.TwoHundredBarCoins)))
		expUptimes.sixHundredTokensMultiDenom = append(expUptimes.sixHundredTokensMultiDenom, sdk.NewDecCoins(cl.TwoHundredFooCoins.Add(cl.TwoHundredFooCoins).Add(cl.TwoHundredFooCoins), cl.TwoHundredBarCoins.Add(cl.TwoHundredBarCoins).Add(cl.TwoHundredBarCoins)))
		expUptimes.varyingTokensSingleDenom = append(expUptimes.varyingTokensSingleDenom, sdk.NewDecCoins(cl.HundredFooCoins.Add(sdk.NewDecCoin("foo", sdk.NewInt(int64(i))))))
		expUptimes.varyingTokensMultiDenom = append(expUptimes.varyingTokensMultiDenom, sdk.NewDecCoins(cl.HundredFooCoins.Add(sdk.NewDecCoin("foo", sdk.NewInt(int64(i)))), cl.HundredBarCoins.Add(sdk.NewDecCoin("bar", sdk.NewInt(int64(i*3))))))
	}

	return expUptimes
}

// Helper for converting raw DecCoins accum values to pool proto compatible UptimeTrackers
func wrapUptimeTrackers(accumValues []sdk.DecCoins) []model.UptimeTracker {
	wrappedUptimeTrackers := []model.UptimeTracker{}
	for _, accumValue := range accumValues {
		wrappedUptimeTrackers = append(wrappedUptimeTrackers, model.UptimeTracker{UptimeGrowthOutside: accumValue})
	}

	return wrappedUptimeTrackers
}

// expectedIncentivesFromRate calculates the amount of incentives we expect to accrue based on the rate and time elapsed
func expectedIncentivesFromRate(denom string, rate sdk.Dec, timeElapsed time.Duration, qualifyingLiquidity sdk.Dec) sdk.DecCoin {
	timeInSec := sdk.NewDec(int64(timeElapsed)).Quo(sdk.MustNewDecFromStr("1000000000"))
	amount := rate.Mul(timeInSec).QuoTruncate(qualifyingLiquidity)

	return sdk.NewDecCoinFromDec(denom, amount)
}

// expectedIncentivesFromUptimeGrowth calculates the amount of incentives we expect to accrue based on uptime accumulator growth.
//
// Assumes `uptimeGrowths` represents the growths for all global uptime accums and only counts growth that `timeInPool` qualifies for
// towards result. Takes in a multiplier parameter for further versatility in testing.
//
// Returns value as truncated sdk.Coins as the primary use of this helper is testing higher level incentives functions such as claiming.
func expectedIncentivesFromUptimeGrowth(uptimeGrowths []sdk.DecCoins, positionShares sdk.Dec, timeInPool time.Duration, multiplier sdk.Int) sdk.Coins {
	// Sum up rewards from all inputs
	totalRewards := sdk.Coins(nil)
	for uptimeIndex, uptimeGrowth := range uptimeGrowths {
		if timeInPool >= types.SupportedUptimes[uptimeIndex] {
			curRewards := uptimeGrowth.MulDecTruncate(positionShares).MulDecTruncate(multiplier.ToDec())
			totalRewards = totalRewards.Add(sdk.NormalizeCoins(curRewards)...)
		}
	}

	return totalRewards
}

// expectedForfeitureFromUptimeGrowth is similar to expectedIncentivesFromUptimeGrowth but returns a DecCoins type instead of a Coins type.
// We cant reuse expectedIncentivesFromUptimeGrowth and normalize the result, since expectedIncentivesFromUptimeGrowth needs to normalize the totalRewards in each loop iteration.
func expectedForfeitureFromUptimeGrowth(uptimeGrowths []sdk.DecCoins, positionShares sdk.Dec, timeInPool time.Duration, multiplier sdk.Int) sdk.DecCoins {
	// Sum up rewards from all inputs
	totalRewards := sdk.DecCoins(nil)
	for uptimeIndex, uptimeGrowth := range uptimeGrowths {
		if timeInPool >= types.SupportedUptimes[uptimeIndex] {
			curRewards := uptimeGrowth.MulDecTruncate(positionShares).MulDecTruncate(multiplier.ToDec())
			totalRewards = totalRewards.Add(curRewards...)
		}
	}

	return totalRewards
}

// chargeIncentiveRecord updates the remaining amount of the passed in incentive record to what it would be after `timeElapsed` of emissions.
func chargeIncentiveRecord(incentiveRecord types.IncentiveRecord, timeElapsed time.Duration) types.IncentiveRecord {
	secToNanoSec := int64(1000000000)
	incentivesEmitted := incentiveRecord.IncentiveRecordBody.EmissionRate.Mul(sdk.NewDec(int64(timeElapsed)).Quo(sdk.NewDec(secToNanoSec)))
	incentiveRecord.IncentiveRecordBody.RemainingAmount = incentiveRecord.IncentiveRecordBody.RemainingAmount.Sub(incentivesEmitted)

	return incentiveRecord
}

// Helper for adding a predetermined amount to each global uptime accum in clPool
func addToUptimeAccums(ctx sdk.Context, poolId uint64, clKeeper *cl.Keeper, addValues []sdk.DecCoins) error {
	poolUptimeAccumulators, err := clKeeper.GetUptimeAccumulators(ctx, poolId)
	if err != nil {
		return err
	}

	for uptimeIndex, uptimeAccum := range poolUptimeAccumulators {
		uptimeAccum.AddToAccumulator(addValues[uptimeIndex])
	}

	return nil
}

func withDenom(record types.IncentiveRecord, denom string) types.IncentiveRecord {
	record.IncentiveDenom = denom

	return record
}

func withAmount(record types.IncentiveRecord, amount sdk.Dec) types.IncentiveRecord {
	record.IncentiveRecordBody.RemainingAmount = amount

	return record
}

func withStartTime(record types.IncentiveRecord, startTime time.Time) types.IncentiveRecord {
	record.IncentiveRecordBody.StartTime = startTime

	return record
}

func withMinUptime(record types.IncentiveRecord, minUptime time.Duration) types.IncentiveRecord {
	record.MinUptime = minUptime

	return record
}

func withEmissionRate(record types.IncentiveRecord, emissionRate sdk.Dec) types.IncentiveRecord {
	record.IncentiveRecordBody.EmissionRate = emissionRate

	return record
}

// TestCreateAndGetUptimeAccumulators tests the creation and retrieval logic for pool-wide uptime accumulators.
// Note that this is distinct from the authorized uptime accumulators, which will always be a subset of the accumulators
// considered in this test.
func (s *KeeperTestSuite) TestCreateAndGetUptimeAccumulators() {
	// We expect there to be len(types.SupportedUptimes) number of initialized accumulators
	// for a successful pool creation. We calculate this upfront to ensure test compatibility
	// if the uptimes we support ever change.
	expectedUptimes := getExpectedUptimes()

	type initUptimeAccumTest struct {
		poolId              uint64
		initializePoolAccum bool
		expectedAccumValues []sdk.DecCoins

		expectedPass bool
	}
	tests := map[string]initUptimeAccumTest{
		"default pool setup": {
			poolId:              defaultPoolId,
			initializePoolAccum: true,
			expectedAccumValues: expectedUptimes.emptyExpectedAccumValues,
			expectedPass:        true,
		},
		"setup with different poolId": {
			poolId:              defaultPoolId + 1,
			initializePoolAccum: true,
			expectedAccumValues: expectedUptimes.emptyExpectedAccumValues,
			expectedPass:        true,
		},
		"pool not initialized": {
			initializePoolAccum: false,
			poolId:              defaultPoolId,
			expectedAccumValues: []sdk.DecCoins{},
			expectedPass:        false,
		},
	}
	s.runMultipleAuthorizedUptimes(func() {
		for name, tc := range tests {
			tc := tc
			s.Run(name, func() {
				s.SetupTest()
				clKeeper := s.App.ConcentratedLiquidityKeeper

				// system under test
				if tc.initializePoolAccum {
					err := clKeeper.CreateUptimeAccumulators(s.Ctx, tc.poolId)
					s.Require().NoError(err)
				}
				poolUptimeAccumulators, err := clKeeper.GetUptimeAccumulators(s.Ctx, tc.poolId)

				if tc.expectedPass {
					s.Require().NoError(err)

					// Ensure number of uptime accumulators match supported uptimes
					s.Require().Equal(len(tc.expectedAccumValues), len(poolUptimeAccumulators))

					// Ensure that each uptime was initialized to the correct value (sdk.DecCoins(nil))
					accumValues := []sdk.DecCoins{}
					for _, accum := range poolUptimeAccumulators {
						accumValues = append(accumValues, accum.GetValue())
					}
					s.Require().Equal(tc.expectedAccumValues, accumValues)
				} else {
					s.Require().Error(err)

					// ensure no accumulators exist for an uninitialized pool
					s.Require().Equal(0, len(poolUptimeAccumulators))
				}
			})
		}
	})
}

// TestGetUptimeAccumulatorName tests the name generation logic for pool-wide uptime accumulators.
func (s *KeeperTestSuite) TestGetUptimeAccumulatorName() {
	type getUptimeNameTest struct {
		poolId            uint64
		uptimeIndex       uint64
		expectedAccumName string
	}
	tests := map[string]getUptimeNameTest{
		"pool id 1, uptime id 0": {
			poolId:            defaultPoolId,
			uptimeIndex:       uint64(0),
			expectedAccumName: types.KeyUptimeAccumulator(1, 0),
		},
		"pool id 1, uptime id 999": {
			poolId:            defaultPoolId,
			uptimeIndex:       uint64(999),
			expectedAccumName: types.KeyUptimeAccumulator(1, 999),
		},
		"pool id 999, uptime id 1": {
			poolId:            uint64(999),
			uptimeIndex:       uint64(1),
			expectedAccumName: types.KeyUptimeAccumulator(999, 1),
		},
	}

	s.runMultipleAuthorizedUptimes(func() {
		for name, tc := range tests {
			tc := tc
			s.Run(name, func() {
				s.SetupTest()

				// system under test
				accumName := types.KeyUptimeAccumulator(tc.poolId, tc.uptimeIndex)
				s.Require().Equal(tc.expectedAccumName, accumName)
			})
		}
	})
}

// TestCreateAndGetUptimeAccumulatorValues tests the creation and retrieval logic for pool-wide uptime accumulator values.
// Note that this is independent of authorized uptimes as the functions in question deal with all the active accumulators on the pool.
func (s *KeeperTestSuite) TestCreateAndGetUptimeAccumulatorValues() {
	// We expect there to be len(types.SupportedUptimes) number of initialized accumulators
	// for a successful pool creation.
	//
	// We re-calculate these values each time to ensure test compatibility if the uptimes
	// we support ever change.
	expectedUptimes := getExpectedUptimes()

	type initUptimeAccumTest struct {
		poolId               uint64
		initializePoolAccums bool
		addedAccumValues     []sdk.DecCoins
		numTimesAdded        int
		expectedAccumValues  []sdk.DecCoins

		expectedPass bool
	}
	tests := map[string]initUptimeAccumTest{
		"hundred of a single denom in each accumulator added once": {
			poolId:               defaultPoolId,
			initializePoolAccums: true,
			addedAccumValues:     expectedUptimes.hundredTokensSingleDenom,
			numTimesAdded:        1,
			expectedAccumValues:  expectedUptimes.hundredTokensSingleDenom,
			expectedPass:         true,
		},
		"hundred of multiple denom in each accumulator added once": {
			poolId:               defaultPoolId,
			initializePoolAccums: true,
			addedAccumValues:     expectedUptimes.hundredTokensMultiDenom,
			numTimesAdded:        1,
			expectedAccumValues:  expectedUptimes.hundredTokensMultiDenom,
			expectedPass:         true,
		},
		"varying amounts of single denom in each accumulator added once": {
			poolId:               defaultPoolId,
			initializePoolAccums: true,
			addedAccumValues:     expectedUptimes.varyingTokensSingleDenom,
			numTimesAdded:        1,
			expectedAccumValues:  expectedUptimes.varyingTokensSingleDenom,
			expectedPass:         true,
		},
		"varying of multiple denoms in each accumulator added once": {
			poolId:               defaultPoolId,
			initializePoolAccums: true,
			addedAccumValues:     expectedUptimes.varyingTokensMultiDenom,
			numTimesAdded:        1,
			expectedAccumValues:  expectedUptimes.varyingTokensMultiDenom,
			expectedPass:         true,
		},
		"hundred of multiple denom in each accumulator added twice": {
			poolId:               defaultPoolId,
			initializePoolAccums: true,
			addedAccumValues:     expectedUptimes.hundredTokensMultiDenom,
			numTimesAdded:        2,
			expectedAccumValues:  expectedUptimes.twoHundredTokensMultiDenom,
			expectedPass:         true,
		},
		"setup with different poolId": {
			poolId:               defaultPoolId + 1,
			initializePoolAccums: true,
			addedAccumValues:     expectedUptimes.hundredTokensSingleDenom,
			numTimesAdded:        1,
			expectedAccumValues:  expectedUptimes.hundredTokensSingleDenom,
			expectedPass:         true,
		},
		"pool not initialized": {
			initializePoolAccums: false,
			poolId:               defaultPoolId,
			addedAccumValues:     expectedUptimes.hundredTokensSingleDenom,
			numTimesAdded:        1,
			expectedAccumValues:  []sdk.DecCoins{},
			expectedPass:         false,
		},
	}

	s.runMultipleAuthorizedUptimes(func() {
		for name, tc := range tests {
			tc := tc
			s.Run(name, func() {
				s.SetupTest()
				clKeeper := s.App.ConcentratedLiquidityKeeper

				// system under test
				var err error
				if tc.initializePoolAccums {
					err = clKeeper.CreateUptimeAccumulators(s.Ctx, tc.poolId)
					s.Require().NoError(err)

					poolUptimeAccumulators, err := clKeeper.GetUptimeAccumulators(s.Ctx, tc.poolId)
					s.Require().NoError(err)

					for i := 0; i < tc.numTimesAdded; i++ {
						for uptimeId, uptimeAccum := range poolUptimeAccumulators {
							uptimeAccum.AddToAccumulator(tc.addedAccumValues[uptimeId])
						}
						poolUptimeAccumulators, err = clKeeper.GetUptimeAccumulators(s.Ctx, tc.poolId)
						s.Require().NoError(err)
					}
				}
				poolUptimeAccumulatorValues, err := clKeeper.GetUptimeAccumulatorValues(s.Ctx, tc.poolId)

				if tc.expectedPass {
					s.Require().NoError(err)

					// ensure number of uptime accumulators match supported uptimes
					s.Require().Equal(len(tc.expectedAccumValues), len(poolUptimeAccumulatorValues))

					// ensure that each uptime was initialized to the correct value (sdk.DecCoins(nil))
					s.Require().Equal(tc.expectedAccumValues, poolUptimeAccumulatorValues)
				} else {
					s.Require().Error(err)

					// ensure no accumulators exist for an uninitialized pool
					s.Require().Equal(0, len(poolUptimeAccumulatorValues))
				}
			})
		}
	})
}

func (s *KeeperTestSuite) getAllIncentiveRecordsForPool(poolId uint64) []types.IncentiveRecord {
	records, err := s.clk.GetAllIncentiveRecordsForPool(s.Ctx, poolId)
	s.Require().NoError(err)
	return records
}

// TestCalcAccruedIncentivesForAccum tests the calculation of accrued incentives for a specific accumulator on a pool.
func (s *KeeperTestSuite) TestCalcAccruedIncentivesForAccum() {
	incentiveRecordOneWithDifferentStartTime := withStartTime(incentiveRecordOne, incentiveRecordOne.IncentiveRecordBody.StartTime.Add(10))
	incentiveRecordOneWithDifferentMinUpTime := withMinUptime(incentiveRecordOne, testUptimeTwo)
	incentiveRecordOneWithDifferentDenom := withDenom(incentiveRecordOne, testDenomTwo)
	incentiveRecordOneWithStartTimeAfterBlockTime := withStartTime(incentiveRecordOne, incentiveRecordOne.IncentiveRecordBody.StartTime.Add(time.Hour*24))

	type calcAccruedIncentivesTest struct {
		poolId               uint64
		accumUptime          time.Duration
		qualifyingLiquidity  sdk.Dec
		timeElapsed          time.Duration
		poolIncentiveRecords []types.IncentiveRecord
		recordsCleared       bool

		expectedResult           sdk.DecCoins
		expectedIncentiveRecords []types.IncentiveRecord
		expectedPass             bool
	}
	tests := map[string]calcAccruedIncentivesTest{
		"one incentive record, one qualifying for incentives": {
			poolId:               defaultPoolId,
			accumUptime:          types.SupportedUptimes[0],
			qualifyingLiquidity:  sdk.NewDec(100),
			timeElapsed:          time.Hour,
			poolIncentiveRecords: []types.IncentiveRecord{incentiveRecordOne},

			expectedResult: sdk.DecCoins{
				expectedIncentivesFromRate(incentiveRecordOne.IncentiveDenom, incentiveRecordOne.IncentiveRecordBody.EmissionRate, time.Hour, sdk.NewDec(100)),
			},
			expectedIncentiveRecords: []types.IncentiveRecord{chargeIncentiveRecord(incentiveRecordOne, time.Hour)},
			expectedPass:             true,
		},
		"one incentive record, one qualifying for incentives, start time after current block time": {
			poolId:               defaultPoolId,
			accumUptime:          types.SupportedUptimes[0],
			qualifyingLiquidity:  sdk.NewDec(100),
			timeElapsed:          time.Hour,
			poolIncentiveRecords: []types.IncentiveRecord{incentiveRecordOneWithStartTimeAfterBlockTime},

			expectedResult:           sdk.DecCoins{},
			expectedIncentiveRecords: []types.IncentiveRecord{incentiveRecordOneWithStartTimeAfterBlockTime},
			expectedPass:             true,
		},
		"two incentive records, one with qualifying liquidity for incentives": {
			poolId:               defaultPoolId,
			accumUptime:          types.SupportedUptimes[0],
			qualifyingLiquidity:  sdk.NewDec(100),
			timeElapsed:          time.Hour,
			poolIncentiveRecords: []types.IncentiveRecord{incentiveRecordOne, incentiveRecordTwo},

			expectedResult: sdk.DecCoins{
				// We only expect the first incentive record to qualify
				expectedIncentivesFromRate(incentiveRecordOne.IncentiveDenom, incentiveRecordOne.IncentiveRecordBody.EmissionRate, time.Hour, sdk.NewDec(100)),
			},
			expectedIncentiveRecords: []types.IncentiveRecord{
				// We only charge the first incentive record since the second wasn't affected
				chargeIncentiveRecord(incentiveRecordOne, time.Hour),
				incentiveRecordTwo,
			},
			expectedPass: true,
		},
		"fully emit all incentives in record, significant time elapsed": {
			poolId:              defaultPoolId,
			accumUptime:         types.SupportedUptimes[0],
			qualifyingLiquidity: sdk.NewDec(123),

			// Time elapsed is strictly greater than the time needed to emit all incentives
			timeElapsed: time.Duration((1 << 63) - 1),
			poolIncentiveRecords: []types.IncentiveRecord{
				// We set the emission rate high enough to drain the record in one timestep
				withEmissionRate(incentiveRecordOne, sdk.NewDec(2<<60)),
			},
			recordsCleared: true,

			// We expect the fully incentive amount to be emitted
			expectedResult: sdk.DecCoins{
				sdk.NewDecCoinFromDec(incentiveRecordOne.IncentiveDenom, incentiveRecordOne.IncentiveRecordBody.RemainingAmount.QuoTruncate(sdk.NewDec(123))),
			},

			// Incentive record should have zero remaining amount
			expectedIncentiveRecords: []types.IncentiveRecord{withAmount(withEmissionRate(incentiveRecordOne, sdk.NewDec(2<<60)), sdk.ZeroDec())},
			expectedPass:             true,
		},

		// error catching
		"zero qualifying liquidity": {
			poolId:               defaultPoolId,
			accumUptime:          types.SupportedUptimes[0],
			qualifyingLiquidity:  sdk.NewDec(0),
			timeElapsed:          time.Hour,
			poolIncentiveRecords: []types.IncentiveRecord{incentiveRecordOne},

			expectedResult:           sdk.DecCoins{},
			expectedIncentiveRecords: []types.IncentiveRecord{},
			expectedPass:             false,
		},
		"zero time elapsed": {
			poolId:               defaultPoolId,
			accumUptime:          types.SupportedUptimes[0],
			qualifyingLiquidity:  sdk.NewDec(100),
			timeElapsed:          time.Duration(0),
			poolIncentiveRecords: []types.IncentiveRecord{incentiveRecordOne},

			expectedResult:           sdk.DecCoins{},
			expectedIncentiveRecords: []types.IncentiveRecord{},
			expectedPass:             false,
		},
		"two incentive records with same denom, different start time": {
			poolId:              defaultPoolId,
			accumUptime:         types.SupportedUptimes[0],
			qualifyingLiquidity: sdk.NewDec(100),
			timeElapsed:         time.Hour,

			poolIncentiveRecords: []types.IncentiveRecord{incentiveRecordOne, incentiveRecordOneWithDifferentStartTime},

			expectedResult: sdk.NewDecCoins(
				// We expect both incentive records to qualify
				expectedIncentivesFromRate(incentiveRecordOne.IncentiveDenom, incentiveRecordOne.IncentiveRecordBody.EmissionRate.Add(incentiveRecordOneWithDifferentStartTime.IncentiveRecordBody.EmissionRate), time.Hour, sdk.NewDec(100)), // since we have 2 records with same denom, the rate of emission went up x2
			),
			expectedIncentiveRecords: []types.IncentiveRecord{
				// We only going to charge both incentive records
				chargeIncentiveRecord(incentiveRecordOne, time.Hour),
				chargeIncentiveRecord(incentiveRecordOneWithDifferentStartTime, time.Hour),
			},
			expectedPass: true,
		},
		"two incentive records with different denom, different start time and same uptime": {
			poolId:              defaultPoolId,
			accumUptime:         types.SupportedUptimes[0],
			qualifyingLiquidity: sdk.NewDec(100),
			timeElapsed:         time.Hour,

			poolIncentiveRecords: []types.IncentiveRecord{incentiveRecordOneWithDifferentStartTime, incentiveRecordOneWithDifferentDenom},

			expectedResult: sdk.DecCoins{
				// We expect both incentive record to qualify
				expectedIncentivesFromRate(incentiveRecordOneWithDifferentStartTime.IncentiveDenom, incentiveRecordOne.IncentiveRecordBody.EmissionRate, time.Hour, sdk.NewDec(100)),
				expectedIncentivesFromRate(incentiveRecordOneWithDifferentDenom.IncentiveDenom, incentiveRecordOne.IncentiveRecordBody.EmissionRate, time.Hour, sdk.NewDec(100)),
			},
			expectedIncentiveRecords: []types.IncentiveRecord{
				// We charge both incentive record here because both minUpTime has been hit
				chargeIncentiveRecord(incentiveRecordOneWithDifferentStartTime, time.Hour),
				chargeIncentiveRecord(incentiveRecordOneWithDifferentDenom, time.Hour),
			},
			expectedPass: true,
		},
		"two incentive records with same denom, different min up-time": {
			poolId:              defaultPoolId,
			accumUptime:         types.SupportedUptimes[0],
			qualifyingLiquidity: sdk.NewDec(100),
			timeElapsed:         time.Hour,

			poolIncentiveRecords: []types.IncentiveRecord{incentiveRecordOne, incentiveRecordOneWithDifferentMinUpTime},

			expectedResult: sdk.DecCoins{
				// We expect first incentive record to qualify
				expectedIncentivesFromRate(incentiveRecordOne.IncentiveDenom, incentiveRecordOne.IncentiveRecordBody.EmissionRate, time.Hour, sdk.NewDec(100)),
			},
			expectedIncentiveRecords: []types.IncentiveRecord{
				// We only charge the first incentive record because the second minUpTime hasn't been hit yet
				chargeIncentiveRecord(incentiveRecordOne, time.Hour),
				incentiveRecordOneWithDifferentMinUpTime,
			},
			expectedPass: true,
		},
		"two incentive records with same accum uptime and start time across multiple records with different denoms": {
			poolId:              defaultPoolId,
			accumUptime:         types.SupportedUptimes[0],
			qualifyingLiquidity: sdk.NewDec(100),
			timeElapsed:         time.Hour,

			poolIncentiveRecords: []types.IncentiveRecord{incentiveRecordOne, incentiveRecordOneWithDifferentDenom},

			expectedResult: sdk.DecCoins{
				// We expect both incentive record to qualify
				expectedIncentivesFromRate(incentiveRecordOne.IncentiveDenom, incentiveRecordOne.IncentiveRecordBody.EmissionRate, time.Hour, sdk.NewDec(100)),
				expectedIncentivesFromRate(incentiveRecordOneWithDifferentDenom.IncentiveDenom, incentiveRecordOne.IncentiveRecordBody.EmissionRate, time.Hour, sdk.NewDec(100)),
			},
			expectedIncentiveRecords: []types.IncentiveRecord{
				// We charge both incentive record here because both minUpTime has been hit
				chargeIncentiveRecord(incentiveRecordOne, time.Hour),
				chargeIncentiveRecord(incentiveRecordOneWithDifferentDenom, time.Hour),
			},
			expectedPass: true,
		},
		"four incentive records with only two eligilbe for emitting incentives": {
			poolId:              defaultPoolId,
			accumUptime:         types.SupportedUptimes[0],
			qualifyingLiquidity: sdk.NewDec(100),
			timeElapsed:         time.Hour,

			poolIncentiveRecords: []types.IncentiveRecord{incentiveRecordOne, incentiveRecordOneWithDifferentStartTime, incentiveRecordOneWithDifferentDenom, incentiveRecordOneWithDifferentMinUpTime},

			expectedResult: sdk.NewDecCoins(
				// We expect three incentive record to qualify for incentive
				expectedIncentivesFromRate(incentiveRecordOne.IncentiveDenom, incentiveRecordOne.IncentiveRecordBody.EmissionRate.Add(incentiveRecordOneWithDifferentStartTime.IncentiveRecordBody.EmissionRate), time.Hour, sdk.NewDec(100)),
				expectedIncentivesFromRate(incentiveRecordOneWithDifferentDenom.IncentiveDenom, incentiveRecordOne.IncentiveRecordBody.EmissionRate, time.Hour, sdk.NewDec(100)),
			),
			expectedIncentiveRecords: []types.IncentiveRecord{
				// We only charge the first three incentive record because the fourth minUpTime hasn't been hit yet
				chargeIncentiveRecord(incentiveRecordOne, time.Hour),
				chargeIncentiveRecord(incentiveRecordOneWithDifferentStartTime, time.Hour),
				chargeIncentiveRecord(incentiveRecordOneWithDifferentDenom, time.Hour),
				incentiveRecordOneWithDifferentMinUpTime, // this uptime hasn't hit yet so we do not have to charge incentive
			},
			expectedPass: true,
		},
	}

	s.runMultipleAuthorizedUptimes(func() {
		for name, tc := range tests {
			tc := tc
			s.Run(name, func() {
				s.SetupTest()
				s.Ctx = s.Ctx.WithBlockTime(defaultStartTime.Add(tc.timeElapsed))

				s.PrepareConcentratedPool()

				// system under test
				actualResult, updatedPoolRecords, err := cl.CalcAccruedIncentivesForAccum(s.Ctx, tc.accumUptime, tc.qualifyingLiquidity, sdk.NewDec(int64(tc.timeElapsed)).Quo(sdk.MustNewDecFromStr("1000000000")), tc.poolIncentiveRecords)
				if tc.expectedPass {
					s.Require().NoError(err)

					s.Require().Equal(tc.expectedResult, actualResult)
					s.Require().Equal(tc.expectedIncentiveRecords, updatedPoolRecords)

					// If incentives are fully emitted, we ensure they are cleared from state
					if tc.recordsCleared {
						err := s.clk.SetMultipleIncentiveRecords(s.Ctx, updatedPoolRecords)
						s.Require().NoError(err)

						updatedRecordsInState := s.getAllIncentiveRecordsForPool(tc.poolId)
						s.Require().Equal(0, len(updatedRecordsInState))
					}
				} else {
					s.Require().Error(err)
				}
			})
		}
	})
}

func (s *KeeperTestSuite) setupBalancerPoolWithFractionLocked(pa []balancer.PoolAsset, fraction sdk.Dec) uint64 {
	balancerPoolId := s.PrepareCustomBalancerPool(pa, defaultBalancerPoolParams)
	longestLockableDuration, err := s.App.PoolIncentivesKeeper.GetLongestLockableDuration(s.Ctx)
	s.Require().NoError(err)
	lockAmt := gammtypes.InitPoolSharesSupply.ToDec().Mul(fraction).TruncateInt()
	lockCoins := sdk.NewCoins(sdk.NewCoin(gammtypes.GetPoolShareDenom(balancerPoolId), lockAmt))
	_, err = s.App.LockupKeeper.CreateLock(s.Ctx, s.TestAccs[0], lockCoins, longestLockableDuration)
	s.Require().NoError(err)
	return balancerPoolId
}

// Testing strategy:
// 1. Create a position
// 2. Let a fixed amount of time pass, enough to qualify it for some (but not all) uptimes
// 3. Let a variable amount of time pass determined by the test case
// 4. Ensure uptime accumulators and incentive records behave as expected
func (s *KeeperTestSuite) TestUpdateUptimeAccumulatorsToNow() {
	defaultTestUptime := types.SupportedUptimes[2]
	longestLockableDuration, err := s.App.PoolIncentivesKeeper.GetLongestLockableDuration(s.Ctx)
	s.Require().NoError(err)
	type updateAccumToNow struct {
		poolId                      uint64
		timeElapsed                 time.Duration
		poolIncentiveRecords        []types.IncentiveRecord
		canonicalBalancerPoolAssets []balancer.PoolAsset

		isInvalidBalancerPool    bool
		expectedIncentiveRecords []types.IncentiveRecord
		expectedError            error
	}

	validateResult := func(ctx sdk.Context, err error, tc updateAccumToNow, balancerPoolId, poolId uint64, initUptimeAccumValues []sdk.DecCoins, qualifyingBalancerLiquidity sdk.Dec, qualifyingLiquidity sdk.Dec) []sdk.DecCoins {
		if tc.expectedError != nil {
			s.Require().ErrorContains(err, tc.expectedError.Error())

			// Ensure accumulators remain unchanged
			newUptimeAccumValues, err := s.clk.GetUptimeAccumulatorValues(ctx, poolId)
			s.Require().NoError(err)
			s.Require().Equal(initUptimeAccumValues, newUptimeAccumValues)

			// Ensure incentive records remain unchanged
			updatedIncentiveRecords := s.getAllIncentiveRecordsForPool(poolId)
			s.Require().Equal(tc.poolIncentiveRecords, updatedIncentiveRecords)

			return nil
		}

		s.Require().NoError(err)

		// Get updated pool for testing purposes
		clPool, err := s.clk.GetPoolById(ctx, tc.poolId)
		s.Require().NoError(err)

		// Calculate expected uptime deltas using qualifying liquidity deltas.
		// Recall that uptime accumulators track emitted incentives / qualifying liquidity.
		// Note: we test on all supported uptimes to ensure robustness, since even if only a subset is authorized they all technically get updated.
		expectedUptimeDeltas := []sdk.DecCoins{}
		for _, curSupportedUptime := range types.SupportedUptimes {
			// Calculate expected incentives for the current uptime by emitting incentives from
			// all incentive records to their respective uptime accumulators in the pool.
			// TODO: find a cleaner way to calculate this that does not involve iterating over all incentive records for each uptime accum.
			curUptimeAccruedIncentives := cl.EmptyCoins
			for _, poolRecord := range tc.poolIncentiveRecords {
				if poolRecord.MinUptime == curSupportedUptime {
					// We set the expected accrued incentives based on the total time that has elapsed since position creation
					curUptimeAccruedIncentives = curUptimeAccruedIncentives.Add(sdk.NewDecCoins(expectedIncentivesFromRate(poolRecord.IncentiveDenom, poolRecord.IncentiveRecordBody.EmissionRate, defaultTestUptime+tc.timeElapsed, qualifyingLiquidity))...)
				}
			}
			expectedUptimeDeltas = append(expectedUptimeDeltas, curUptimeAccruedIncentives)
		}

		// Get new uptime accum values for comparison
		newUptimeAccumValues, err := s.clk.GetUptimeAccumulatorValues(ctx, tc.poolId)
		s.Require().NoError(err)

		// Ensure that each accumulator value changes by the correct amount
		totalUptimeDeltas := sdk.NewDecCoins()
		for uptimeIndex := range newUptimeAccumValues {
			uptimeDelta := newUptimeAccumValues[uptimeIndex].Sub(initUptimeAccumValues[uptimeIndex])
			s.Require().Equal(expectedUptimeDeltas[uptimeIndex], uptimeDelta)

			totalUptimeDeltas = totalUptimeDeltas.Add(uptimeDelta...)
		}

		// Ensure that LastLiquidityUpdate field is updated for pool
		s.Require().Equal(ctx.BlockTime(), clPool.GetLastLiquidityUpdate())

		// Ensure that pool's IncentiveRecords are updated to reflect emitted incentives
		updatedIncentiveRecords, err := s.clk.GetAllIncentiveRecordsForPool(ctx, tc.poolId)
		s.Require().NoError(err)
		s.Require().Equal(tc.expectedIncentiveRecords, updatedIncentiveRecords)

		// If applicable, get gauge for canonical balancer pool and ensure it increased by the appropriate amount.
		if tc.canonicalBalancerPoolAssets != nil {
			gaugeId, err := s.App.PoolIncentivesKeeper.GetPoolGaugeId(ctx, balancerPoolId, longestLockableDuration)
			s.Require().NoError(err)

			gauge, err := s.App.IncentivesKeeper.GetGaugeByID(ctx, gaugeId)
			s.Require().NoError(err)

			// Since balancer shares are added prior to actual emissions to the pool, they are already factored into the
			// accumulator values ("totalUptimeDeltas"). We leverage this to find the expected amount of incentives emitted
			// to the gauge.
			expectedGaugeShares := sdk.NewCoins(sdk.NormalizeCoins(totalUptimeDeltas.MulDec(qualifyingBalancerLiquidity))...)
			s.Require().Equal(expectedGaugeShares, gauge.Coins)
		}

		return expectedUptimeDeltas
	}

	tests := map[string]updateAccumToNow{
		"one incentive record": {
			poolId:               defaultPoolId,
			timeElapsed:          time.Hour,
			poolIncentiveRecords: []types.IncentiveRecord{incentiveRecordOne},

			expectedIncentiveRecords: []types.IncentiveRecord{
				// We deduct incentives from the record for the period it emitted incentives
				chargeIncentiveRecord(incentiveRecordOne, defaultTestUptime+time.Hour),
			},
		},
		"two incentive records, each with qualifying liquidity": {
			poolId:               defaultPoolId,
			timeElapsed:          time.Hour,
			poolIncentiveRecords: []types.IncentiveRecord{incentiveRecordOne, incentiveRecordTwo},

			expectedIncentiveRecords: []types.IncentiveRecord{
				// We deduct incentives from both records since there are positions for each
				chargeIncentiveRecord(incentiveRecordOne, defaultTestUptime+time.Hour),
				chargeIncentiveRecord(incentiveRecordTwo, defaultTestUptime+time.Hour),
			},
		},
		"three incentive records, each with qualifying liquidity": {
			poolId:               defaultPoolId,
			timeElapsed:          time.Hour,
			poolIncentiveRecords: []types.IncentiveRecord{incentiveRecordOne, incentiveRecordTwo, incentiveRecordThree},

			expectedIncentiveRecords: []types.IncentiveRecord{
				// We deduct incentives from each record since there are positions for all three
				// Note that records are in ascending order by uptime index
				chargeIncentiveRecord(incentiveRecordOne, defaultTestUptime+time.Hour),
				chargeIncentiveRecord(incentiveRecordTwo, defaultTestUptime+time.Hour),
				chargeIncentiveRecord(incentiveRecordThree, defaultTestUptime+time.Hour),
			},
		},
		"four incentive records, only three with qualifying liquidity": {
			poolId:               defaultPoolId,
			timeElapsed:          time.Hour,
			poolIncentiveRecords: []types.IncentiveRecord{incentiveRecordOne, incentiveRecordTwo, incentiveRecordThree, incentiveRecordFour},

			expectedIncentiveRecords: []types.IncentiveRecord{
				// We only deduct from the first three incentive records since the last doesn't emit anything
				// Note that records are in ascending order by uptime index
				chargeIncentiveRecord(incentiveRecordOne, defaultTestUptime+time.Hour),
				chargeIncentiveRecord(incentiveRecordTwo, defaultTestUptime+time.Hour),
				chargeIncentiveRecord(incentiveRecordThree, defaultTestUptime+time.Hour),
				// We charge even for uptimes the position has technically not qualified for since its liquidity is on
				// the accumulator.
				chargeIncentiveRecord(incentiveRecordFour, defaultTestUptime+time.Hour),
			},
		},
		"[reward splitting] one incentive record with qualifying liquidity": {
			poolId:               defaultPoolId,
			timeElapsed:          time.Hour * 1000,
			poolIncentiveRecords: []types.IncentiveRecord{incentiveRecordOne},
			canonicalBalancerPoolAssets: []balancer.PoolAsset{
				{Weight: sdk.NewInt(1), Token: sdk.NewCoin("eth", sdk.NewInt(100000000))},
				{Weight: sdk.NewInt(1), Token: sdk.NewCoin("usdc", sdk.NewInt(100000000))},
			},

			expectedIncentiveRecords: []types.IncentiveRecord{
				// We deduct incentives from the record for the period it emitted incentives
				chargeIncentiveRecord(incentiveRecordOne, defaultTestUptime+(time.Hour*1000)),
			},
		},
		"[reward splitting] four incentive records, only three with qualifying liquidity": {
			poolId:               defaultPoolId,
			timeElapsed:          time.Hour * 1000,
			poolIncentiveRecords: []types.IncentiveRecord{incentiveRecordOne, incentiveRecordTwo, incentiveRecordThree, incentiveRecordFour},
			canonicalBalancerPoolAssets: []balancer.PoolAsset{
				{Weight: sdk.NewInt(1), Token: sdk.NewCoin("eth", sdk.NewInt(100000000))},
				{Weight: sdk.NewInt(1), Token: sdk.NewCoin("usdc", sdk.NewInt(100000000))},
			},

			expectedIncentiveRecords: []types.IncentiveRecord{
				// We only deduct from the first three incentive records since the last doesn't emit anything
				// Note that records are in ascending order by uptime index
				chargeIncentiveRecord(incentiveRecordOne, defaultTestUptime+(time.Hour*1000)),
				chargeIncentiveRecord(incentiveRecordTwo, defaultTestUptime+(time.Hour*1000)),
				chargeIncentiveRecord(incentiveRecordThree, defaultTestUptime+(time.Hour*1000)),
				// We charge even for uptimes the position has technically not qualified for since its liquidity is on
				// the accumulator.
				chargeIncentiveRecord(incentiveRecordFour, defaultTestUptime+(time.Hour*1000)),
			},
		},
		"[reward splitting] three incentive records, each with qualifying liquidity and small amount of time elapsed": {
			poolId:               defaultPoolId,
			timeElapsed:          time.Hour,
			poolIncentiveRecords: []types.IncentiveRecord{incentiveRecordOne, incentiveRecordTwo, incentiveRecordThree},
			canonicalBalancerPoolAssets: []balancer.PoolAsset{
				{Weight: sdk.NewInt(1), Token: sdk.NewCoin("eth", sdk.NewInt(432218877))},
				{Weight: sdk.NewInt(1), Token: sdk.NewCoin("usdc", sdk.NewInt(19836275))},
			},

			expectedIncentiveRecords: []types.IncentiveRecord{
				// We deduct incentives from each record since there are positions for all three
				// Note that records are in ascending order by uptime index
				chargeIncentiveRecord(incentiveRecordOne, defaultTestUptime+time.Hour),
				chargeIncentiveRecord(incentiveRecordTwo, defaultTestUptime+time.Hour),
				chargeIncentiveRecord(incentiveRecordThree, defaultTestUptime+time.Hour),
			},
		},

		// Error catching

		"invalid pool ID": {
			poolId:               invalidPoolId,
			timeElapsed:          time.Hour,
			poolIncentiveRecords: []types.IncentiveRecord{incentiveRecordOne},

			expectedIncentiveRecords: []types.IncentiveRecord{
				// We deduct incentives from the record for the period it emitted incentives
				chargeIncentiveRecord(incentiveRecordOne, defaultTestUptime+time.Hour),
			},
			expectedError: types.PoolNotFoundError{PoolId: invalidPoolId},
		},
		"invalid canonical balancer pool (incorrect denoms)": {
			poolId:                      defaultPoolId,
			timeElapsed:                 time.Hour,
			poolIncentiveRecords:        []types.IncentiveRecord{incentiveRecordOne},
			canonicalBalancerPoolAssets: defaultBalancerAssets,
			isInvalidBalancerPool:       true,

			expectedIncentiveRecords: []types.IncentiveRecord{
				// We deduct incentives from the record for the period it emitted incentives
				chargeIncentiveRecord(incentiveRecordOne, defaultTestUptime+time.Hour),
			},
			expectedError: types.ErrInvalidBalancerPoolLiquidityError{
				ClPoolId:              1,
				BalancerPoolId:        2,
				BalancerPoolLiquidity: sdk.NewCoins(sdk.NewCoin("bar", sdk.NewInt(100)), sdk.NewCoin("foo", sdk.NewInt(100))),
			},
		},
		"invalid canonical balancer pool (incorrect number of assets)": {
			poolId:               defaultPoolId,
			timeElapsed:          time.Hour,
			poolIncentiveRecords: []types.IncentiveRecord{incentiveRecordOne},
			canonicalBalancerPoolAssets: []balancer.PoolAsset{
				{Weight: sdk.NewInt(1), Token: sdk.NewCoin("foo", sdk.NewInt(100))},
				{Weight: sdk.NewInt(1), Token: sdk.NewCoin("bar", sdk.NewInt(100))},
				{Weight: sdk.NewInt(1), Token: sdk.NewCoin("baz", sdk.NewInt(100))},
			},
			isInvalidBalancerPool: true,

			expectedIncentiveRecords: []types.IncentiveRecord{
				// We deduct incentives from the record for the period it emitted incentives
				chargeIncentiveRecord(incentiveRecordOne, defaultTestUptime+time.Hour),
			},
			expectedError: types.ErrInvalidBalancerPoolLiquidityError{
				ClPoolId:              1,
				BalancerPoolId:        2,
				BalancerPoolLiquidity: sdk.NewCoins(sdk.NewCoin("bar", sdk.NewInt(100)), sdk.NewCoin("baz", sdk.NewInt(100)), sdk.NewCoin("foo", sdk.NewInt(100))),
			},
		},
	}

	s.runMultipleAuthorizedUptimes(func() {
		for name, tc := range tests {
			tc := tc
			s.Run(name, func() {
				s.SetupTest()
				clKeeper := s.App.ConcentratedLiquidityKeeper
				s.Ctx = s.Ctx.WithBlockTime(defaultStartTime)

				// Set up test pool
				clPool := s.PrepareConcentratedPool()

				// If applicable, create and link a canonical balancer pool
				balancerPoolId := uint64(0)
				if tc.canonicalBalancerPoolAssets != nil {
					// Create balancer pool and bond its shares
					balancerPoolId = s.setupBalancerPoolWithFractionLocked(tc.canonicalBalancerPoolAssets, sdk.OneDec())
					s.App.GAMMKeeper.OverwriteMigrationRecordsAndRedirectDistrRecords(s.Ctx,
						gammtypes.MigrationRecords{
							BalancerToConcentratedPoolLinks: []gammtypes.BalancerToConcentratedPoolLink{
								{BalancerPoolId: balancerPoolId, ClPoolId: clPool.GetId()},
							},
						},
					)
				}

				// Initialize test incentives on the pool.
				err := clKeeper.SetMultipleIncentiveRecords(s.Ctx, tc.poolIncentiveRecords)
				s.Require().NoError(err)

				// Since the canonical balancer pool automatically claims, ensure that the pool is properly funded if the pool exists.
				if tc.canonicalBalancerPoolAssets != nil {
					for _, incentive := range tc.poolIncentiveRecords {
						s.FundAcc(clPool.GetIncentivesAddress(), sdk.NewCoins(sdk.NewCoin(incentive.IncentiveDenom, incentive.IncentiveRecordBody.RemainingAmount.TruncateInt())))
					}
				}

				// Get initial uptime accum values for comparison
				initUptimeAccumValues, err := clKeeper.GetUptimeAccumulatorValues(s.Ctx, clPool.GetId())
				s.Require().NoError(err)

				// Add qualifying and non-qualifying liquidity to the pool
				qualifyingLiquidity, qualifyingBalancerLiquidity := sdk.ZeroDec(), sdk.ZeroDec()
				if !tc.isInvalidBalancerPool {
					depositedCoins := sdk.NewCoins(sdk.NewCoin(clPool.GetToken0(), testQualifyingDepositsOne), sdk.NewCoin(clPool.GetToken1(), testQualifyingDepositsOne))
					s.FundAcc(testAddressOne, depositedCoins)
					_, _, _, qualifyingLiquidity, _, _, err = clKeeper.CreatePosition(s.Ctx, clPool.GetId(), testAddressOne, depositedCoins, sdk.ZeroInt(), sdk.ZeroInt(), clPool.GetCurrentTick()-100, clPool.GetCurrentTick()+100)
					s.Require().NoError(err)

					// If a canonical balancer pool exists, we add its respective shares to the qualifying amount as well.
					clPool, err = clKeeper.GetPoolById(s.Ctx, clPool.GetId())
					s.Require().NoError(err)
					if tc.canonicalBalancerPoolAssets != nil {
						qualifyingBalancerLiquidityPreDiscount := math.GetLiquidityFromAmounts(clPool.GetCurrentSqrtPrice(), types.MinSqrtPrice, types.MaxSqrtPrice, tc.canonicalBalancerPoolAssets[0].Token.Amount, tc.canonicalBalancerPoolAssets[1].Token.Amount)
						qualifyingBalancerLiquidity = (sdk.OneDec().Sub(types.DefaultBalancerSharesDiscount)).Mul(qualifyingBalancerLiquidityPreDiscount)
						qualifyingLiquidity = qualifyingLiquidity.Add(qualifyingBalancerLiquidity)

						actualLiquidityAdded0, actualLiquidityAdded1, err := clPool.CalcActualAmounts(s.Ctx, types.MinTick, types.MaxTick, qualifyingBalancerLiquidity)
						s.Require().NoError(err)
						s.FundAcc(clPool.GetIncentivesAddress(), sdk.NewCoins(sdk.NewCoin(clPool.GetToken0(), actualLiquidityAdded0.TruncateInt()), sdk.NewCoin(clPool.GetToken1(), actualLiquidityAdded1.TruncateInt())))
					}
				}

				// Let enough time elapse to qualify the position for the first three supported uptimes
				s.Ctx = s.Ctx.WithBlockTime(s.Ctx.BlockTime().Add(defaultTestUptime))

				// Let `timeElapsed` time pass to test incentive distribution
				s.Ctx = s.Ctx.WithBlockTime(s.Ctx.BlockTime().Add(tc.timeElapsed))

				// System under test 1
				// Use cache context to avoid persisting updates for the next function
				// that relies on the same test cases and setup.
				cacheCtx, _ := s.Ctx.CacheContext()
				err = clKeeper.UpdateUptimeAccumulatorsToNow(cacheCtx, tc.poolId)

				validateResult(cacheCtx, err, tc, balancerPoolId, clPool.GetId(), initUptimeAccumValues, qualifyingBalancerLiquidity, qualifyingLiquidity)

				// Now test a similar method with different parameters

				// Skip this test case as UpdatePoolGivenUptimeAccumulatorsToNow relies
				// on this check to be done by the caller.
				if errors.Is(tc.expectedError, types.PoolNotFoundError{PoolId: invalidPoolId}) {
					return
				}

				uptimeAccs, err := clKeeper.GetUptimeAccumulators(s.Ctx, tc.poolId)
				s.Require().NoError(err)

				// System under test 2
				err = clKeeper.UpdateGivenPoolUptimeAccumulatorsToNow(s.Ctx, clPool, uptimeAccs)

				expectedUptimeDeltas := validateResult(s.Ctx, err, tc, balancerPoolId, clPool.GetId(), initUptimeAccumValues, qualifyingBalancerLiquidity, qualifyingLiquidity)

				if tc.expectedError != nil {
					return
				}

				// Ensure that each uptime accumulater value that was passed in as an argument changes by the correct amount.
				for uptimeIndex := range uptimeAccs {
					expectedValue := initUptimeAccumValues[uptimeIndex].Add(expectedUptimeDeltas[uptimeIndex]...)
					s.Require().Equal(expectedValue, uptimeAccs[uptimeIndex].GetValue())
				}
			})
		}
	})
}

// Note: we test that incentive records are properly deducted by emissions in `TestUpdateUptimeAccumulatorsToNow` above.
// This test aims to cover the behavior of a series of state read/writes relating to incentive records.
// Since these are lower level functions, we expect that validation logic for authorized uptimes is done at a higher level (see `TestCreateIncentive` tests).
func (s *KeeperTestSuite) TestIncentiveRecordsSetAndGet() {
	s.SetupTest()
	clKeeper := s.App.ConcentratedLiquidityKeeper
	s.Ctx = s.Ctx.WithBlockTime(defaultStartTime)
	emptyIncentiveRecords := []types.IncentiveRecord{}

	// Set up two test pool
	clPoolOne := s.PrepareConcentratedPool()
	clPoolTwo := s.PrepareConcentratedPool()
	ensurePoolTwoRecordsEmpty := func() {
		poolTwoRecords := s.getAllIncentiveRecordsForPool(clPoolTwo.GetId())
		s.Require().Equal(emptyIncentiveRecords, poolTwoRecords)
	}

	// Ensure both pools start with no incentive records
	poolOneRecords := s.getAllIncentiveRecordsForPool(clPoolOne.GetId())
	s.Require().Equal(emptyIncentiveRecords, poolOneRecords)
	ensurePoolTwoRecordsEmpty()

	// Ensure setting and getting a single record works with single Get and GetAll
	err := clKeeper.SetIncentiveRecord(s.Ctx, incentiveRecordOne)
	s.Require().NoError(err)
	poolOneRecord, err := clKeeper.GetIncentiveRecord(s.Ctx, clPoolOne.GetId(), incentiveRecordOne.IncentiveDenom, incentiveRecordOne.MinUptime, sdk.MustAccAddressFromBech32(incentiveRecordOne.IncentiveCreatorAddr))
	s.Require().NoError(err)
	s.Require().Equal(incentiveRecordOne, poolOneRecord)
	allRecordsPoolOne := s.getAllIncentiveRecordsForPool(clPoolOne.GetId())
	s.Require().Equal([]types.IncentiveRecord{incentiveRecordOne}, allRecordsPoolOne)

	// Ensure records for other pool remain unchanged
	poolTwoRecord, err := clKeeper.GetIncentiveRecord(s.Ctx, clPoolTwo.GetId(), incentiveRecordOne.IncentiveDenom, incentiveRecordOne.MinUptime, sdk.MustAccAddressFromBech32(incentiveRecordOne.IncentiveCreatorAddr))
	s.Require().ErrorIs(err, types.IncentiveRecordNotFoundError{PoolId: clPoolTwo.GetId(), IncentiveDenom: incentiveRecordOne.IncentiveDenom, MinUptime: incentiveRecordOne.MinUptime, IncentiveCreatorStr: incentiveRecordOne.IncentiveCreatorAddr})
	s.Require().Equal(types.IncentiveRecord{}, poolTwoRecord)
	ensurePoolTwoRecordsEmpty()

	// Ensure directly setting additional records don't overwrite previous ones
	err = clKeeper.SetIncentiveRecord(s.Ctx, incentiveRecordTwo)
	s.Require().NoError(err)
	poolOneRecord, err = clKeeper.GetIncentiveRecord(s.Ctx, clPoolOne.GetId(), incentiveRecordTwo.IncentiveDenom, incentiveRecordTwo.MinUptime, sdk.MustAccAddressFromBech32(incentiveRecordTwo.IncentiveCreatorAddr))
	s.Require().NoError(err)
	s.Require().Equal(incentiveRecordTwo, poolOneRecord)
	allRecordsPoolOne = s.getAllIncentiveRecordsForPool(clPoolOne.GetId())
	s.Require().Equal([]types.IncentiveRecord{incentiveRecordOne, incentiveRecordTwo}, allRecordsPoolOne)

	// Ensure setting multiple records through helper functions as expected
	// Note that we also pass in an empty incentive record, which we expect to be cleared out while being set
	err = clKeeper.SetMultipleIncentiveRecords(s.Ctx, []types.IncentiveRecord{incentiveRecordThree, incentiveRecordFour, emptyIncentiveRecord})
	s.Require().NoError(err)

	// Note: we expect the records to be retrieved in lexicographic order by denom and for the empty record to be cleared
	allRecordsPoolOne = s.getAllIncentiveRecordsForPool(clPoolOne.GetId())
	s.Require().Equal([]types.IncentiveRecord{incentiveRecordOne, incentiveRecordTwo, incentiveRecordThree, incentiveRecordFour}, allRecordsPoolOne)

	// Finally, we ensure the second pool remains unaffected
	ensurePoolTwoRecordsEmpty()
}

func (s *KeeperTestSuite) TestGetInitialUptimeGrowthOppositeDirectionOfLastTraversalForTick() {
	expectedUptimes := getExpectedUptimes()

	type getInitialUptimeGrowthOppositeDirectionOfLastTraversalForTick struct {
		poolId                          uint64
		tick                            int64
		expectedUptimeAccumulatorValues []sdk.DecCoins
	}
	tests := map[string]getInitialUptimeGrowthOppositeDirectionOfLastTraversalForTick{
		"uptime growth for tick <= currentTick": {
			poolId:                          1,
			tick:                            -2,
			expectedUptimeAccumulatorValues: expectedUptimes.hundredTokensMultiDenom,
		},
		"uptime growth for tick > currentTick": {
			poolId:                          2,
			tick:                            1,
			expectedUptimeAccumulatorValues: expectedUptimes.emptyExpectedAccumValues,
		},
	}

	s.runMultipleAuthorizedUptimes(func() {
		for name, tc := range tests {
			tc := tc

			s.Run(name, func() {
				s.SetupTest()
				clKeeper := s.App.ConcentratedLiquidityKeeper

				// create 2 pools
				s.PrepareConcentratedPool()
				s.PrepareConcentratedPool()

				poolUptimeAccumulators, err := clKeeper.GetUptimeAccumulators(s.Ctx, tc.poolId)
				s.Require().NoError(err)

				for uptimeId, uptimeAccum := range poolUptimeAccumulators {
					uptimeAccum.AddToAccumulator(expectedUptimes.hundredTokensMultiDenom[uptimeId])
				}

				_, err = clKeeper.GetUptimeAccumulators(s.Ctx, tc.poolId)
				s.Require().NoError(err)

				val, err := clKeeper.GetInitialUptimeGrowthOppositeDirectionOfLastTraversalForTick(s.Ctx, tc.poolId, tc.tick)
				s.Require().NoError(err)
				s.Require().Equal(val, tc.expectedUptimeAccumulatorValues)
			})
		}
	})
}

// Test uptime growth inside and outside range.
func (s *KeeperTestSuite) TestGetUptimeGrowthRange() {
	defaultInitialLiquidity := sdk.OneDec()
	uptimeHelper := getExpectedUptimes()

	type uptimeGrowthTest struct {
		lowerTick                    int64
		upperTick                    int64
		currentTick                  int64
		lowerTickUptimeGrowthOutside []sdk.DecCoins
		upperTickUptimeGrowthOutside []sdk.DecCoins
		globalUptimeGrowth           []sdk.DecCoins

		expectedUptimeGrowthInside  []sdk.DecCoins
		expectedUptimeGrowthOutside []sdk.DecCoins
	}

	tests := map[string]uptimeGrowthTest{
		// current tick above range
		"current tick > upper tick, nonzero uptime growth inside": {
			lowerTick:                    0,
			upperTick:                    1,
			currentTick:                  2,
			lowerTickUptimeGrowthOutside: uptimeHelper.hundredTokensMultiDenom,
			upperTickUptimeGrowthOutside: uptimeHelper.twoHundredTokensMultiDenom,
			globalUptimeGrowth:           uptimeHelper.threeHundredTokensMultiDenom,

			// Since current tick is above range, we expect upper - lower
			expectedUptimeGrowthInside: uptimeHelper.hundredTokensMultiDenom,
			// Since current tick is above range, we expect global - (upper - lower)
			expectedUptimeGrowthOutside: uptimeHelper.twoHundredTokensMultiDenom,
		},
		"current tick > upper tick, nonzero uptime growth inside (wider range)": {
			lowerTick:                    12444,
			upperTick:                    15013,
			currentTick:                  50320,
			lowerTickUptimeGrowthOutside: uptimeHelper.hundredTokensMultiDenom,
			upperTickUptimeGrowthOutside: uptimeHelper.twoHundredTokensMultiDenom,
			globalUptimeGrowth:           uptimeHelper.threeHundredTokensMultiDenom,

			// Since current tick is above range, we expect upper - lower
			expectedUptimeGrowthInside: uptimeHelper.hundredTokensMultiDenom,
			// Since current tick is above range, we expect global - (upper - lower)
			expectedUptimeGrowthOutside: uptimeHelper.twoHundredTokensMultiDenom,
		},
		"current tick > upper tick, zero uptime growth inside (nonempty trackers)": {
			lowerTick:                    0,
			upperTick:                    1,
			currentTick:                  2,
			lowerTickUptimeGrowthOutside: uptimeHelper.hundredTokensMultiDenom,
			upperTickUptimeGrowthOutside: uptimeHelper.hundredTokensMultiDenom,
			globalUptimeGrowth:           uptimeHelper.threeHundredTokensMultiDenom,

			// Since current tick is above range, we expect upper - lower
			expectedUptimeGrowthInside: uptimeHelper.emptyExpectedAccumValues,
			// Since the range is empty, we expect growth outside to be equal to global
			expectedUptimeGrowthOutside: uptimeHelper.threeHundredTokensMultiDenom,
		},
		"current tick > upper tick, zero uptime growth inside (empty trackers)": {
			lowerTick:                    0,
			upperTick:                    1,
			currentTick:                  2,
			lowerTickUptimeGrowthOutside: uptimeHelper.emptyExpectedAccumValues,
			upperTickUptimeGrowthOutside: uptimeHelper.emptyExpectedAccumValues,
			globalUptimeGrowth:           uptimeHelper.emptyExpectedAccumValues,

			// Since current tick is above range, we expect upper - lower
			expectedUptimeGrowthInside: uptimeHelper.emptyExpectedAccumValues,
			// Since the range is empty, we expect growth outside to be equal to global
			expectedUptimeGrowthOutside: uptimeHelper.emptyExpectedAccumValues,
		},
		"current tick > upper tick, zero uptime growth inside with extraneous uptime growth": {
			lowerTick:                    0,
			upperTick:                    1,
			currentTick:                  2,
			lowerTickUptimeGrowthOutside: uptimeHelper.hundredTokensMultiDenom,
			upperTickUptimeGrowthOutside: uptimeHelper.hundredTokensMultiDenom,
			globalUptimeGrowth:           uptimeHelper.twoHundredTokensMultiDenom,

			// Since current tick is above range, we expect upper - lower
			expectedUptimeGrowthInside: uptimeHelper.emptyExpectedAccumValues,
			// Since the range is empty, we expect growth outside to be equal to global
			expectedUptimeGrowthOutside: uptimeHelper.twoHundredTokensMultiDenom,
		},

		// current tick within range

		"upper tick > current tick > lower tick, nonzero uptime growth inside": {
			lowerTick:                    0,
			upperTick:                    2,
			currentTick:                  1,
			lowerTickUptimeGrowthOutside: uptimeHelper.hundredTokensMultiDenom,
			upperTickUptimeGrowthOutside: uptimeHelper.hundredTokensMultiDenom,
			globalUptimeGrowth:           uptimeHelper.threeHundredTokensMultiDenom,

			// Since current tick is within range, we expect global - upper - lower
			expectedUptimeGrowthInside: uptimeHelper.hundredTokensMultiDenom,
			// Since current tick is within range, we expect global - (global - upper - lower)
			expectedUptimeGrowthOutside: uptimeHelper.twoHundredTokensMultiDenom,
		},
		"upper tick > current tick > lower tick, nonzero uptime growth inside (wider range)": {
			lowerTick:                    -19753,
			upperTick:                    8921,
			currentTick:                  -97,
			lowerTickUptimeGrowthOutside: uptimeHelper.hundredTokensMultiDenom,
			upperTickUptimeGrowthOutside: uptimeHelper.hundredTokensMultiDenom,
			globalUptimeGrowth:           uptimeHelper.threeHundredTokensMultiDenom,

			// Since current tick is within range, we expect global - upper - lower
			expectedUptimeGrowthInside: uptimeHelper.hundredTokensMultiDenom,
			// Since current tick is within range, we expect global - (global - upper - lower)
			expectedUptimeGrowthOutside: uptimeHelper.twoHundredTokensMultiDenom,
		},
		"upper tick > current tick > lower tick, zero uptime growth inside (nonempty trackers)": {
			lowerTick:                    0,
			upperTick:                    2,
			currentTick:                  1,
			lowerTickUptimeGrowthOutside: uptimeHelper.hundredTokensMultiDenom,
			upperTickUptimeGrowthOutside: uptimeHelper.hundredTokensMultiDenom,
			globalUptimeGrowth:           uptimeHelper.twoHundredTokensMultiDenom,

			// Since current tick is within range, we expect global - upper - lower
			expectedUptimeGrowthInside: uptimeHelper.emptyExpectedAccumValues,
			// Since the range is empty, we expect growth outside to be equal to global
			expectedUptimeGrowthOutside: uptimeHelper.twoHundredTokensMultiDenom,
		},
		"upper tick > current tick > lower tick, zero uptime growth inside (empty trackers)": {
			lowerTick:                    0,
			upperTick:                    2,
			currentTick:                  1,
			lowerTickUptimeGrowthOutside: uptimeHelper.emptyExpectedAccumValues,
			upperTickUptimeGrowthOutside: uptimeHelper.emptyExpectedAccumValues,
			globalUptimeGrowth:           uptimeHelper.emptyExpectedAccumValues,

			// Since current tick is within range, we expect global - upper - lower
			expectedUptimeGrowthInside: uptimeHelper.emptyExpectedAccumValues,
			// Since the range is empty, we expect growth outside to be equal to global
			expectedUptimeGrowthOutside: uptimeHelper.emptyExpectedAccumValues,
		},

		// current tick below range

		"current tick < lower tick, nonzero uptime growth inside": {
			lowerTick:                    0,
			upperTick:                    1,
			currentTick:                  -1,
			lowerTickUptimeGrowthOutside: uptimeHelper.twoHundredTokensMultiDenom,
			upperTickUptimeGrowthOutside: uptimeHelper.hundredTokensMultiDenom,
			globalUptimeGrowth:           uptimeHelper.threeHundredTokensMultiDenom,

			// Since current tick is below range, we expect lower - upper
			expectedUptimeGrowthInside: uptimeHelper.hundredTokensMultiDenom,
			// Since current tick is below range, we expect global - (lower - upper)
			expectedUptimeGrowthOutside: uptimeHelper.twoHundredTokensMultiDenom,
		},
		"current tick < lower tick, nonzero uptime growth inside (wider range)": {
			lowerTick:                    328,
			upperTick:                    726,
			currentTick:                  189,
			lowerTickUptimeGrowthOutside: uptimeHelper.twoHundredTokensMultiDenom,
			upperTickUptimeGrowthOutside: uptimeHelper.hundredTokensMultiDenom,
			globalUptimeGrowth:           uptimeHelper.threeHundredTokensMultiDenom,

			// Since current tick is below range, we expect lower - upper
			expectedUptimeGrowthInside: uptimeHelper.hundredTokensMultiDenom,
			// Since current tick is below range, we expect global - (lower - upper)
			expectedUptimeGrowthOutside: uptimeHelper.twoHundredTokensMultiDenom,
		},
		"current tick < lower tick, zero uptime growth inside (nonempty trackers)": {
			lowerTick:                    0,
			upperTick:                    1,
			currentTick:                  -1,
			lowerTickUptimeGrowthOutside: uptimeHelper.hundredTokensMultiDenom,
			upperTickUptimeGrowthOutside: uptimeHelper.hundredTokensMultiDenom,
			globalUptimeGrowth:           uptimeHelper.threeHundredTokensMultiDenom,

			// Since current tick is below range, we expect lower - upper
			expectedUptimeGrowthInside: uptimeHelper.emptyExpectedAccumValues,
			// Since the range is empty, we expect growth outside to be equal to global
			expectedUptimeGrowthOutside: uptimeHelper.threeHundredTokensMultiDenom,
		},
		"current tick < lower tick, zero uptime growth inside (empty trackers)": {
			lowerTick:                    0,
			upperTick:                    1,
			currentTick:                  -1,
			lowerTickUptimeGrowthOutside: uptimeHelper.emptyExpectedAccumValues,
			upperTickUptimeGrowthOutside: uptimeHelper.emptyExpectedAccumValues,
			globalUptimeGrowth:           uptimeHelper.emptyExpectedAccumValues,

			// Since current tick is below range, we expect lower - upper
			expectedUptimeGrowthInside: uptimeHelper.emptyExpectedAccumValues,
			// Since the range is empty, we expect growth outside to be equal to global
			expectedUptimeGrowthOutside: uptimeHelper.emptyExpectedAccumValues,
		},

		// current tick on range boundary

		"current tick = lower tick, nonzero uptime growth inside": {
			lowerTick:                    0,
			upperTick:                    1,
			currentTick:                  0,
			lowerTickUptimeGrowthOutside: uptimeHelper.twoHundredTokensMultiDenom,
			upperTickUptimeGrowthOutside: uptimeHelper.hundredTokensMultiDenom,
			globalUptimeGrowth:           uptimeHelper.sixHundredTokensMultiDenom,

			// Since we treat the range as [lower, upper) (i.e. inclusive of lower tick, exclusive of upper),
			// this case is equivalent to the current tick being within the range (global - upper - lower)
			expectedUptimeGrowthInside: uptimeHelper.threeHundredTokensMultiDenom,
			// Since we treat the range as [lower, upper) (i.e. inclusive of lower tick, exclusive of upper),
			// this case is equivalent to the current tick being within the range (global - (global - upper - lower))
			expectedUptimeGrowthOutside: uptimeHelper.threeHundredTokensMultiDenom,
		},
		"current tick = lower tick, zero uptime growth inside (nonempty trackers)": {
			lowerTick:                    0,
			upperTick:                    1,
			currentTick:                  0,
			lowerTickUptimeGrowthOutside: uptimeHelper.hundredTokensMultiDenom,
			upperTickUptimeGrowthOutside: uptimeHelper.hundredTokensMultiDenom,
			globalUptimeGrowth:           uptimeHelper.sixHundredTokensMultiDenom,

			// Since we treat the range as [lower, upper) (i.e. inclusive of lower tick, exclusive of upper),
			// this case is equivalent to the current tick being within the range (global - upper - lower)
			expectedUptimeGrowthInside: uptimeHelper.fourHundredTokensMultiDenom,
			// Since we treat the range as [lower, upper) (i.e. inclusive of lower tick, exclusive of upper),
			// this case is equivalent to the current tick being within the range (global - (global - upper - lower))
			expectedUptimeGrowthOutside: uptimeHelper.twoHundredTokensMultiDenom,
		},
		"current tick = lower tick, zero uptime growth inside (empty trackers)": {
			lowerTick:                    0,
			upperTick:                    1,
			currentTick:                  0,
			lowerTickUptimeGrowthOutside: uptimeHelper.emptyExpectedAccumValues,
			upperTickUptimeGrowthOutside: uptimeHelper.emptyExpectedAccumValues,
			globalUptimeGrowth:           uptimeHelper.emptyExpectedAccumValues,

			// Since we treat the range as [lower, upper) (i.e. inclusive of lower tick, exclusive of upper),
			// this case is equivalent to the current tick being within the range (global - upper - lower)
			expectedUptimeGrowthInside: uptimeHelper.emptyExpectedAccumValues,
			// Since the range is empty, we expect growth outside to be equal to global
			expectedUptimeGrowthOutside: uptimeHelper.emptyExpectedAccumValues,
		},
		"current tick = upper tick, nonzero uptime growth inside": {
			lowerTick:                    0,
			upperTick:                    1,
			currentTick:                  1,
			lowerTickUptimeGrowthOutside: uptimeHelper.hundredTokensMultiDenom,
			upperTickUptimeGrowthOutside: uptimeHelper.twoHundredTokensMultiDenom,
			globalUptimeGrowth:           uptimeHelper.fourHundredTokensMultiDenom,

			// Since we treat the range as [lower, upper) (i.e. inclusive of lower tick, exclusive of upper),
			// this case is equivalent to the current tick being above the range (upper - lower)
			expectedUptimeGrowthInside: uptimeHelper.hundredTokensMultiDenom,
			// Since we treat the range as [lower, upper) (i.e. inclusive of lower tick, exclusive of upper),
			// this case is equivalent to the current tick being above the range (global - (upper - lower))
			expectedUptimeGrowthOutside: uptimeHelper.threeHundredTokensMultiDenom,
		},
		"current tick = upper tick, zero uptime growth inside (nonempty trackers)": {
			lowerTick:                    0,
			upperTick:                    1,
			currentTick:                  1,
			lowerTickUptimeGrowthOutside: uptimeHelper.hundredTokensMultiDenom,
			upperTickUptimeGrowthOutside: uptimeHelper.hundredTokensMultiDenom,
			globalUptimeGrowth:           uptimeHelper.twoHundredTokensMultiDenom,

			// Since we treat the range as [lower, upper) (i.e. inclusive of lower tick, exclusive of upper),
			// this case is equivalent to the current tick being above the range (upper - lower)
			expectedUptimeGrowthInside: uptimeHelper.emptyExpectedAccumValues,
			// Since the range is empty, we expect growth outside to be equal to global
			expectedUptimeGrowthOutside: uptimeHelper.twoHundredTokensMultiDenom,
		},
		"current tick = upper tick, zero uptime growth inside (empty trackers)": {
			lowerTick:                    0,
			upperTick:                    1,
			currentTick:                  1,
			lowerTickUptimeGrowthOutside: uptimeHelper.emptyExpectedAccumValues,
			upperTickUptimeGrowthOutside: uptimeHelper.emptyExpectedAccumValues,
			globalUptimeGrowth:           uptimeHelper.emptyExpectedAccumValues,

			// Since we treat the range as [lower, upper) (i.e. inclusive of lower tick, exclusive of upper),
			// this case is equivalent to the current tick being above the range (upper - lower)
			expectedUptimeGrowthInside: uptimeHelper.emptyExpectedAccumValues,
			// Since the range is empty, we expect growth outside to be equal to global
			expectedUptimeGrowthOutside: uptimeHelper.emptyExpectedAccumValues,
		},
	}

	s.runMultipleAuthorizedUptimes(func() {
		for name, tc := range tests {
			s.Run(name, func() {
				s.SetupTest()

				pool := s.PrepareConcentratedPool()
				currentTick := pool.GetCurrentTick()

				// Update global uptime accums
				err := addToUptimeAccums(s.Ctx, pool.GetId(), s.App.ConcentratedLiquidityKeeper, tc.globalUptimeGrowth)
				s.Require().NoError(err)

				// Update tick-level uptime trackers
				s.initializeTick(s.Ctx, currentTick, tc.lowerTick, defaultInitialLiquidity, cl.EmptyCoins, wrapUptimeTrackers(tc.lowerTickUptimeGrowthOutside), true)
				s.initializeTick(s.Ctx, currentTick, tc.upperTick, defaultInitialLiquidity, cl.EmptyCoins, wrapUptimeTrackers(tc.upperTickUptimeGrowthOutside), false)
				pool.SetCurrentTick(tc.currentTick)
				err = s.App.ConcentratedLiquidityKeeper.SetPool(s.Ctx, pool)
				s.Require().NoError(err)

				// system under test
				uptimeGrowthInside, err := s.App.ConcentratedLiquidityKeeper.GetUptimeGrowthInsideRange(s.Ctx, pool.GetId(), tc.lowerTick, tc.upperTick)
				s.Require().NoError(err)

				// check if returned uptime growth inside has correct value
				s.Require().Equal(tc.expectedUptimeGrowthInside, uptimeGrowthInside)

				uptimeGrowthOutside, err := s.App.ConcentratedLiquidityKeeper.GetUptimeGrowthOutsideRange(s.Ctx, pool.GetId(), tc.lowerTick, tc.upperTick)
				s.Require().NoError(err)

				// check if returned uptime growth inside has correct value
				s.Require().Equal(tc.expectedUptimeGrowthOutside, uptimeGrowthOutside)
			})
		}
	})
}

func (s *KeeperTestSuite) TestGetUptimeGrowthErrors() {
	_, err := s.clk.GetUptimeGrowthInsideRange(s.Ctx, defaultPoolId, 0, 0)
	s.Require().Error(err)
	_, err = s.clk.GetUptimeGrowthOutsideRange(s.Ctx, defaultPoolId, 0, 0)
	s.Require().Error(err)
}

// TestInitOrUpdatePositionUptimeAccumulators tests the subset of position update logic related to checkpointing uptime accumulators.
// Since all supported uptime accumulators are checkpointed regardless of which are authorized, we test on all of them.
func (s *KeeperTestSuite) TestInitOrUpdatePositionUptimeAccumulators() {
	uptimeHelper := getExpectedUptimes()
	type tick struct {
		tickIndex      int64
		uptimeTrackers []model.UptimeTracker
	}

	tests := map[string]struct {
		positionLiquidity sdk.Dec

		lowerTick               tick
		upperTick               tick
		positionId              uint64
		currentTickIndex        int64
		globalUptimeAccumValues []sdk.DecCoins

		// For testing updates on existing liquidity
		existingPosition  bool
		newLowerTick      tick
		newUpperTick      tick
		addToGlobalAccums []sdk.DecCoins

		expectedInitAccumValue   []sdk.DecCoins
		expectedUnclaimedRewards []sdk.DecCoins
		expectedErr              error
	}{
		// New position tests

		"(lower < curr < upper) nonzero uptime trackers": {
			positionLiquidity: DefaultLiquidityAmt,
			lowerTick: tick{
				tickIndex:      -50,
				uptimeTrackers: wrapUptimeTrackers(uptimeHelper.hundredTokensMultiDenom),
			},
			upperTick: tick{
				tickIndex:      50,
				uptimeTrackers: wrapUptimeTrackers(uptimeHelper.hundredTokensMultiDenom),
			},
			positionId:               DefaultPositionId,
			currentTickIndex:         0,
			globalUptimeAccumValues:  uptimeHelper.threeHundredTokensMultiDenom,
			expectedInitAccumValue:   uptimeHelper.hundredTokensMultiDenom,
			expectedUnclaimedRewards: uptimeHelper.emptyExpectedAccumValues,
		},
		"(lower < curr < upper) non-zero uptime trackers (position already existing)": {
			positionLiquidity: DefaultLiquidityAmt,
			lowerTick: tick{
				tickIndex:      -50,
				uptimeTrackers: wrapUptimeTrackers(uptimeHelper.hundredTokensMultiDenom),
			},
			upperTick: tick{
				tickIndex:      50,
				uptimeTrackers: wrapUptimeTrackers(uptimeHelper.hundredTokensMultiDenom),
			},
			existingPosition:  true,
			addToGlobalAccums: uptimeHelper.threeHundredTokensMultiDenom,
			positionId:        DefaultPositionId,
			currentTickIndex:  0,

			// The global accum value here is arbitrarily chosen to determine what we initialize the global accumulators to.
			globalUptimeAccumValues: uptimeHelper.threeHundredTokensMultiDenom,
			// We start with `hundredTokensMultiDenom` in the tick trackers (which is in range), and add `threeHundredTokensMultiDenom` to the global accumulators.
			// This gives us an expected init value of `fourHundredTokensMultiDenom`.
			expectedInitAccumValue: uptimeHelper.fourHundredTokensMultiDenom,
			// The unclaimed rewards matches the amount we added to the global accumulators (since the position already existed and was in range).
			expectedUnclaimedRewards: uptimeHelper.threeHundredTokensMultiDenom,
		},
		"(lower < upper < curr) nonzero uptime trackers": {
			positionLiquidity: DefaultLiquidityAmt,
			lowerTick: tick{
				tickIndex:      -50,
				uptimeTrackers: wrapUptimeTrackers(uptimeHelper.hundredTokensMultiDenom),
			},
			upperTick: tick{
				tickIndex:      50,
				uptimeTrackers: wrapUptimeTrackers(uptimeHelper.threeHundredTokensMultiDenom),
			},
			positionId:               DefaultPositionId,
			currentTickIndex:         51,
			globalUptimeAccumValues:  uptimeHelper.fourHundredTokensMultiDenom,
			expectedInitAccumValue:   uptimeHelper.twoHundredTokensMultiDenom,
			expectedUnclaimedRewards: uptimeHelper.emptyExpectedAccumValues,
		},
		"(lower < upper < curr) non-zero uptime trackers (position already existing)": {
			positionLiquidity: DefaultLiquidityAmt,
			lowerTick: tick{
				tickIndex:      -50,
				uptimeTrackers: wrapUptimeTrackers(uptimeHelper.hundredTokensMultiDenom),
			},
			upperTick: tick{
				tickIndex:      50,
				uptimeTrackers: wrapUptimeTrackers(uptimeHelper.threeHundredTokensMultiDenom),
			},
			existingPosition:  true,
			addToGlobalAccums: uptimeHelper.threeHundredTokensMultiDenom,
			positionId:        DefaultPositionId,
			currentTickIndex:  51,

			// The global accum value here is arbitrarily chosen to determine what we initialize the global accumulators to.
			globalUptimeAccumValues: uptimeHelper.fourHundredTokensMultiDenom,
			// The difference between the lower and upper tick's uptime trackers is `twoHundredTokensMultiDenom`.
			// The amount we added to the global accumulators is `threeHundredTokensMultiDenom`, but doesn't count towards the init value since the position was out of range.
			expectedInitAccumValue: uptimeHelper.twoHundredTokensMultiDenom,
			// The unclaimed rewards here is still empty despite having a pre-existing position, because the position has been out of range for the entire time.
			expectedUnclaimedRewards: uptimeHelper.emptyExpectedAccumValues,
		},
		"(curr < lower < upper) nonzero uptime trackers": {
			positionLiquidity: DefaultLiquidityAmt,
			lowerTick: tick{
				tickIndex:      -50,
				uptimeTrackers: wrapUptimeTrackers(uptimeHelper.threeHundredTokensMultiDenom),
			},
			upperTick: tick{
				tickIndex:      50,
				uptimeTrackers: wrapUptimeTrackers(uptimeHelper.hundredTokensMultiDenom),
			},
			positionId:               DefaultPositionId,
			currentTickIndex:         -51,
			globalUptimeAccumValues:  uptimeHelper.fourHundredTokensMultiDenom,
			expectedInitAccumValue:   uptimeHelper.twoHundredTokensMultiDenom,
			expectedUnclaimedRewards: uptimeHelper.emptyExpectedAccumValues,
		},
		"(curr < lower < upper) nonzero uptime trackers (position already existing)": {
			positionLiquidity: DefaultLiquidityAmt,
			lowerTick: tick{
				tickIndex:      -50,
				uptimeTrackers: wrapUptimeTrackers(uptimeHelper.threeHundredTokensMultiDenom),
			},
			upperTick: tick{
				tickIndex:      50,
				uptimeTrackers: wrapUptimeTrackers(uptimeHelper.hundredTokensMultiDenom),
			},
			existingPosition:  true,
			addToGlobalAccums: uptimeHelper.threeHundredTokensMultiDenom,
			positionId:        DefaultPositionId,
			currentTickIndex:  -51,

			// The global accum value here is arbitrarily chosen to determine what we initialize the global accumulators to.
			globalUptimeAccumValues: uptimeHelper.fourHundredTokensMultiDenom,
			// The difference between the lower and upper tick's uptime trackers is `twoHundredTokensMultiDenom`.
			// The amount we added to the global accumulators is `threeHundredTokensMultiDenom`, but doesn't count towards the init value since the position was out of range.
			expectedInitAccumValue: uptimeHelper.twoHundredTokensMultiDenom,
			// The unclaimed rewards here is still empty despite having a pre-existing position, because the position has been out of range for the entire time.
			expectedUnclaimedRewards: uptimeHelper.emptyExpectedAccumValues,
		},
		"(lower < curr < upper) nonzero and variable uptime trackers": {
			positionLiquidity: DefaultLiquidityAmt,
			lowerTick: tick{
				tickIndex:      -50,
				uptimeTrackers: wrapUptimeTrackers(uptimeHelper.varyingTokensMultiDenom),
			},
			upperTick: tick{
				tickIndex:      50,
				uptimeTrackers: wrapUptimeTrackers(uptimeHelper.hundredTokensMultiDenom),
			},
			positionId:       DefaultPositionId,
			currentTickIndex: 0,

			// We set up the global accum values such that the growth inside is equal to 100 of each denom
			// for each uptime tracker. Let the uptime growth inside (UGI) = 100
			globalUptimeAccumValues: []sdk.DecCoins{
				sdk.NewDecCoins(
					// 100 + 100 + UGI = 300
					sdk.NewDecCoin("bar", sdk.NewInt(300)),
					// 100 + 100 + UGI = 300
					sdk.NewDecCoin("foo", sdk.NewInt(300)),
				),
				sdk.NewDecCoins(
					// 100 + 103 + UGI = 303
					sdk.NewDecCoin("bar", sdk.NewInt(303)),
					// 100 + 101 + UGI = 301
					sdk.NewDecCoin("foo", sdk.NewInt(301)),
				),
				sdk.NewDecCoins(
					// 100 + 106 + UGI = 306
					sdk.NewDecCoin("bar", sdk.NewInt(306)),
					// 100 + 102 + UGI = 302
					sdk.NewDecCoin("foo", sdk.NewInt(302)),
				),
				sdk.NewDecCoins(
					// 100 + 109 + UGI = 309
					sdk.NewDecCoin("bar", sdk.NewInt(309)),
					// 100 + 103 + UGI = 303
					sdk.NewDecCoin("foo", sdk.NewInt(303)),
				),
				sdk.NewDecCoins(
					// 100 + 112 + UGI = 312
					sdk.NewDecCoin("bar", sdk.NewInt(312)),
					// 100 + 104 + UGI = 304
					sdk.NewDecCoin("foo", sdk.NewInt(304)),
				),
				sdk.NewDecCoins(
					// 100 + 115 + UGI = 315
					sdk.NewDecCoin("bar", sdk.NewInt(315)),
					// 100 + 105 + UGI = 305
					sdk.NewDecCoin("foo", sdk.NewInt(305)),
				),
			},
			// Equal to 100 of foo and bar in each uptime tracker (UGI)
			expectedInitAccumValue:   uptimeHelper.hundredTokensMultiDenom,
			expectedUnclaimedRewards: uptimeHelper.emptyExpectedAccumValues,
		},
		"error: negative liquidity for first position": {
			positionLiquidity: DefaultLiquidityAmt.Neg(),
			lowerTick: tick{
				tickIndex:      -50,
				uptimeTrackers: wrapUptimeTrackers(uptimeHelper.hundredTokensMultiDenom),
			},
			upperTick: tick{
				tickIndex:      50,
				uptimeTrackers: wrapUptimeTrackers(uptimeHelper.hundredTokensMultiDenom),
			},
			positionId:              DefaultPositionId,
			currentTickIndex:        0,
			globalUptimeAccumValues: uptimeHelper.threeHundredTokensMultiDenom,

			expectedErr: types.NonPositiveLiquidityForNewPositionError{PositionId: DefaultPositionId, LiquidityDelta: DefaultLiquidityAmt.Neg()},
		},
	}

	s.runMultipleAuthorizedUptimes(func() {
		for name, test := range tests {
			s.Run(name, func() {
				// --- Setup ---

				// Init suite for each test.
				s.SetupTest()

				// Set blocktime to fixed UTC value for consistency
				s.Ctx = s.Ctx.WithBlockTime(DefaultJoinTime)

				clPool := s.PrepareConcentratedPool()

				// Initialize lower, upper, and current ticks
				s.initializeTick(s.Ctx, test.currentTickIndex, test.lowerTick.tickIndex, sdk.ZeroDec(), cl.EmptyCoins, test.lowerTick.uptimeTrackers, true)
				s.initializeTick(s.Ctx, test.currentTickIndex, test.upperTick.tickIndex, sdk.ZeroDec(), cl.EmptyCoins, test.upperTick.uptimeTrackers, false)
				clPool.SetCurrentTick(test.currentTickIndex)
				err := s.App.ConcentratedLiquidityKeeper.SetPool(s.Ctx, clPool)
				s.Require().NoError(err)

				// Initialize global uptime accums
				err = addToUptimeAccums(s.Ctx, clPool.GetId(), s.App.ConcentratedLiquidityKeeper, test.globalUptimeAccumValues)
				s.Require().NoError(err)

				// If applicable, set up existing position and update ticks & global accums
				if test.existingPosition {
					err := s.App.ConcentratedLiquidityKeeper.InitOrUpdatePositionUptimeAccumulators(s.Ctx, clPool.GetId(), test.positionLiquidity, s.TestAccs[0], test.lowerTick.tickIndex, test.upperTick.tickIndex, test.positionLiquidity, DefaultPositionId)
					s.Require().NoError(err)
					err = s.App.ConcentratedLiquidityKeeper.SetPosition(s.Ctx, clPool.GetId(), s.TestAccs[0], test.lowerTick.tickIndex, test.upperTick.tickIndex, DefaultJoinTime, test.positionLiquidity, DefaultPositionId, DefaultUnderlyingLockId)
					s.Require().NoError(err)

					s.initializeTick(s.Ctx, test.currentTickIndex, test.newLowerTick.tickIndex, sdk.ZeroDec(), cl.EmptyCoins, test.newLowerTick.uptimeTrackers, true)
					s.initializeTick(s.Ctx, test.currentTickIndex, test.newUpperTick.tickIndex, sdk.ZeroDec(), cl.EmptyCoins, test.newUpperTick.uptimeTrackers, false)
					clPool.SetCurrentTick(test.currentTickIndex)
					err = s.App.ConcentratedLiquidityKeeper.SetPool(s.Ctx, clPool)
					s.Require().NoError(err)

					err = addToUptimeAccums(s.Ctx, clPool.GetId(), s.App.ConcentratedLiquidityKeeper, test.addToGlobalAccums)
					s.Require().NoError(err)
				}

				// --- System under test ---

				err = s.App.ConcentratedLiquidityKeeper.InitOrUpdatePositionUptimeAccumulators(s.Ctx, clPool.GetId(), test.positionLiquidity, s.TestAccs[0], test.lowerTick.tickIndex, test.upperTick.tickIndex, test.positionLiquidity, DefaultPositionId)

				// --- Error catching ---

				if test.expectedErr != nil {
					s.Require().ErrorContains(err, test.expectedErr.Error())
					return
				}

				// --- Non error case checks ---

				s.Require().NoError(err)

				// Pre-compute variables for readability
				positionName := string(types.KeyPositionId(test.positionId))
				uptimeAccums, err := s.App.ConcentratedLiquidityKeeper.GetUptimeAccumulators(s.Ctx, clPool.GetId())
				s.Require().NoError(err)

				// Ensure records are properly updated for each supported uptime
				for uptimeIndex := range types.SupportedUptimes {
					recordExists, err := uptimeAccums[uptimeIndex].HasPosition(positionName)
					s.Require().NoError(err)

					s.Require().True(recordExists)

					// Ensure position's record has correct values
					positionRecord, err := accum.GetPosition(uptimeAccums[uptimeIndex], positionName)
					s.Require().NoError(err)

					s.Require().Equal(test.expectedInitAccumValue[uptimeIndex], positionRecord.AccumValuePerShare)

					if test.existingPosition {
						s.Require().Equal(sdk.NewDec(2).Mul(test.positionLiquidity), positionRecord.NumShares)
					} else {
						s.Require().Equal(test.positionLiquidity, positionRecord.NumShares)
					}

					// Note that the rewards only apply to the initial shares, not the new ones
					s.Require().Equal(test.expectedUnclaimedRewards[uptimeIndex].MulDec(test.positionLiquidity), positionRecord.UnclaimedRewardsTotal)
				}
			})
		}
	})
}

// TestQueryAndCollectIncentives tests that incentive queries are correct by collecting incentives for a position and comparing the results to the query.
func (s *KeeperTestSuite) TestQueryAndCollectIncentives() {
	ownerWithValidPosition := s.TestAccs[0]
	uptimeHelper := getExpectedUptimes()
	oneDay := time.Hour * 24
	twoWeeks := 14 * time.Hour * 24
	defaultJoinTime := DefaultJoinTime

	type positionParameters struct {
		owner       sdk.AccAddress
		lowerTick   int64
		upperTick   int64
		liquidity   sdk.Dec
		joinTime    time.Time
		collectTime time.Time
		positionId  uint64
	}

	default0To2PosParam := positionParameters{
		owner:       ownerWithValidPosition,
		lowerTick:   0,
		upperTick:   2,
		liquidity:   DefaultLiquidityAmt,
		joinTime:    defaultJoinTime,
		positionId:  DefaultPositionId,
		collectTime: defaultJoinTime.Add(100),
	}
	default1To2PosParam := default0To2PosParam
	default1To2PosParam.lowerTick = 1

	tests := map[string]struct {
		// setup parameters
		existingAccumLiquidity   []sdk.Dec
		addedUptimeGrowthInside  []sdk.DecCoins
		addedUptimeGrowthOutside []sdk.DecCoins
		currentTick              int64
		numPositions             int

		// inputs parameters
		positionParams positionParameters
		timeInPosition time.Duration

		// expectations
		expectedIncentivesClaimed   sdk.Coins
		expectedForfeitedIncentives sdk.DecCoins
		expectedError               error
	}{
		// ---Cases for lowerTick < currentTick < upperTick---

		"(lower < curr < upper) no uptime growth inside or outside range, 1D time in position": {
			currentTick:                 1,
			positionParams:              default0To2PosParam,
			numPositions:                1,
			timeInPosition:              oneDay,
			expectedIncentivesClaimed:   sdk.Coins(nil),
			expectedForfeitedIncentives: sdk.DecCoins(nil),
		},
		"(lower < curr < upper) uptime growth outside range but not inside, 1D time in position": {
			currentTick:              1,
			addedUptimeGrowthOutside: uptimeHelper.hundredTokensMultiDenom,
			positionParams:           default0To2PosParam,
			numPositions:             1,
			timeInPosition:           oneDay,
			// Since there was no growth inside the range, we expect no incentives to be claimed
			expectedIncentivesClaimed:   sdk.Coins(nil),
			expectedForfeitedIncentives: sdk.DecCoins(nil),
		},
		"(lower < curr < upper) uptime growth inside range but not outside, 1D time in position": {
			currentTick:             1,
			addedUptimeGrowthInside: uptimeHelper.hundredTokensMultiDenom,
			positionParams:          default0To2PosParam,
			numPositions:            1,
			timeInPosition:          oneDay,
			// Since there is no other existing liquidity, we expect all of the growth inside to accrue to be claimed for the
			// uptimes the position qualifies for.
			expectedIncentivesClaimed:   expectedIncentivesFromUptimeGrowth(uptimeHelper.hundredTokensMultiDenom, DefaultLiquidityAmt, oneDay, defaultMultiplier),
			expectedForfeitedIncentives: expectedForfeitureFromUptimeGrowth(uptimeHelper.hundredTokensMultiDenom, DefaultLiquidityAmt, twoWeeks, defaultMultiplier).Sub(expectedForfeitureFromUptimeGrowth(uptimeHelper.hundredTokensMultiDenom, DefaultLiquidityAmt, oneDay, defaultMultiplier)),
		},
		"(lower < curr < upper) uptime growth both inside and outside range, 1D time in position": {
			currentTick:              1,
			addedUptimeGrowthInside:  uptimeHelper.hundredTokensMultiDenom,
			addedUptimeGrowthOutside: uptimeHelper.hundredTokensMultiDenom,
			positionParams:           default0To2PosParam,
			numPositions:             1,
			timeInPosition:           oneDay,
			// Since there is no other existing liquidity, we expect all of the growth inside to accrue to be claimed for the
			// uptimes the position qualifies for. At the same time, growth outside does not affect the current position's incentive rewards.
			expectedIncentivesClaimed:   expectedIncentivesFromUptimeGrowth(uptimeHelper.hundredTokensMultiDenom, DefaultLiquidityAmt, oneDay, defaultMultiplier),
			expectedForfeitedIncentives: expectedForfeitureFromUptimeGrowth(uptimeHelper.hundredTokensMultiDenom, DefaultLiquidityAmt, twoWeeks, defaultMultiplier).Sub(expectedForfeitureFromUptimeGrowth(uptimeHelper.hundredTokensMultiDenom, DefaultLiquidityAmt, oneDay, defaultMultiplier)),
		},
		"(lower < curr < upper) no uptime growth inside or outside range, 2W time in position": {
			currentTick:                 1,
			positionParams:              default0To2PosParam,
			numPositions:                1,
			timeInPosition:              twoWeeks,
			expectedIncentivesClaimed:   sdk.Coins(nil),
			expectedForfeitedIncentives: sdk.DecCoins(nil),
		},
		"(lower < curr < upper) uptime growth outside range but not inside, 2W time in position": {
			currentTick:              1,
			addedUptimeGrowthOutside: uptimeHelper.hundredTokensMultiDenom,
			positionParams:           default0To2PosParam,
			numPositions:             1,
			timeInPosition:           twoWeeks,
			// Since there was no growth inside the range, we expect no incentives to be claimed
			expectedIncentivesClaimed:   sdk.Coins(nil),
			expectedForfeitedIncentives: sdk.DecCoins(nil),
		},
		"(lower < curr < upper) uptime growth inside range but not outside, 2W time in position": {
			currentTick:             1,
			addedUptimeGrowthInside: uptimeHelper.hundredTokensMultiDenom,
			positionParams:          default0To2PosParam,
			numPositions:            1,
			timeInPosition:          twoWeeks,
			// Since there is no other existing liquidity, we expect all of the growth inside to accrue to be claimed for the
			// uptimes the position qualifies for.
			expectedIncentivesClaimed:   expectedIncentivesFromUptimeGrowth(uptimeHelper.hundredTokensMultiDenom, DefaultLiquidityAmt, twoWeeks, defaultMultiplier),
			expectedForfeitedIncentives: sdk.DecCoins(nil),
		},
		"(lower < curr < upper) uptime growth both inside and outside range, 2W time in position": {
			currentTick:              1,
			addedUptimeGrowthInside:  uptimeHelper.hundredTokensMultiDenom,
			addedUptimeGrowthOutside: uptimeHelper.hundredTokensMultiDenom,
			positionParams:           default0To2PosParam,
			numPositions:             1,
			timeInPosition:           twoWeeks,
			// Since there is no other existing liquidity, we expect all of the growth inside to accrue to be claimed for the
			// uptimes the position qualifies for. At the same time, growth outside does not affect the current position's incentive rewards.
			expectedIncentivesClaimed:   expectedIncentivesFromUptimeGrowth(uptimeHelper.hundredTokensMultiDenom, DefaultLiquidityAmt, twoWeeks, defaultMultiplier),
			expectedForfeitedIncentives: sdk.DecCoins(nil),
		},
		"(lower < curr < upper) no uptime growth inside or outside range, no time in position": {
			currentTick:                 1,
			positionParams:              default0To2PosParam,
			numPositions:                1,
			timeInPosition:              0,
			expectedIncentivesClaimed:   sdk.Coins(nil),
			expectedForfeitedIncentives: sdk.DecCoins(nil),
		},
		"(lower < curr < upper) uptime growth outside range but not inside, no time in position": {
			currentTick:                 1,
			addedUptimeGrowthOutside:    uptimeHelper.hundredTokensMultiDenom,
			positionParams:              default0To2PosParam,
			numPositions:                1,
			timeInPosition:              0,
			expectedIncentivesClaimed:   sdk.Coins(nil),
			expectedForfeitedIncentives: sdk.DecCoins(nil),
		},
		"(lower < curr < upper) uptime growth inside range but not outside, no time in position": {
			currentTick:                 1,
			addedUptimeGrowthInside:     uptimeHelper.hundredTokensMultiDenom,
			positionParams:              default0To2PosParam,
			numPositions:                1,
			timeInPosition:              0,
			expectedIncentivesClaimed:   sdk.Coins(nil),
			expectedForfeitedIncentives: expectedForfeitureFromUptimeGrowth(uptimeHelper.hundredTokensMultiDenom, DefaultLiquidityAmt, twoWeeks, defaultMultiplier),
		},
		"(lower < curr < upper) uptime growth both inside and outside range, no time in position": {
			currentTick:                 1,
			addedUptimeGrowthInside:     uptimeHelper.hundredTokensMultiDenom,
			addedUptimeGrowthOutside:    uptimeHelper.hundredTokensMultiDenom,
			positionParams:              default0To2PosParam,
			numPositions:                1,
			timeInPosition:              0,
			expectedIncentivesClaimed:   sdk.Coins(nil),
			expectedForfeitedIncentives: expectedForfeitureFromUptimeGrowth(uptimeHelper.hundredTokensMultiDenom, DefaultLiquidityAmt, twoWeeks, defaultMultiplier),
		},

		// ---Cases for currentTick < lowerTick < upperTick---

		"(curr < lower < upper) no uptime growth inside or outside range, 1D time in position": {
			currentTick:                 0,
			positionParams:              default1To2PosParam,
			numPositions:                1,
			timeInPosition:              oneDay,
			expectedIncentivesClaimed:   sdk.Coins(nil),
			expectedForfeitedIncentives: sdk.DecCoins(nil),
		},
		"(curr < lower < upper) uptime growth outside range but not inside, 1D time in position": {
			currentTick:              0,
			addedUptimeGrowthOutside: uptimeHelper.hundredTokensMultiDenom,
			positionParams:           default1To2PosParam,
			numPositions:             1,
			timeInPosition:           oneDay,
			// Since there was no growth inside the range, we expect no incentives to be claimed
			expectedIncentivesClaimed:   sdk.Coins(nil),
			expectedForfeitedIncentives: sdk.DecCoins(nil),
		},
		"(curr < lower < upper) uptime growth inside range but not outside, 1D time in position": {
			currentTick:             0,
			addedUptimeGrowthInside: uptimeHelper.hundredTokensMultiDenom,
			positionParams:          default1To2PosParam,
			numPositions:            1,
			timeInPosition:          oneDay,
			// Since there is no other existing liquidity, we expect all of the growth inside to accrue to be claimed for the
			// uptimes the position qualifies for.
			expectedIncentivesClaimed:   expectedIncentivesFromUptimeGrowth(uptimeHelper.hundredTokensMultiDenom, DefaultLiquidityAmt, oneDay, defaultMultiplier),
			expectedForfeitedIncentives: expectedForfeitureFromUptimeGrowth(uptimeHelper.hundredTokensMultiDenom, DefaultLiquidityAmt, twoWeeks, defaultMultiplier).Sub(expectedForfeitureFromUptimeGrowth(uptimeHelper.hundredTokensMultiDenom, DefaultLiquidityAmt, oneDay, defaultMultiplier)),
		},
		"(curr < lower < upper) uptime growth both inside and outside range, 1D time in position": {
			currentTick:              0,
			addedUptimeGrowthInside:  uptimeHelper.hundredTokensMultiDenom,
			addedUptimeGrowthOutside: uptimeHelper.hundredTokensMultiDenom,
			positionParams:           default1To2PosParam,
			numPositions:             1,
			timeInPosition:           oneDay,
			// Since there is no other existing liquidity, we expect all of the growth inside to accrue to be claimed for the
			// uptimes the position qualifies for. At the same time, growth outside does not affect the current position's incentive rewards.
			expectedIncentivesClaimed:   expectedIncentivesFromUptimeGrowth(uptimeHelper.hundredTokensMultiDenom, DefaultLiquidityAmt, oneDay, defaultMultiplier),
			expectedForfeitedIncentives: expectedForfeitureFromUptimeGrowth(uptimeHelper.hundredTokensMultiDenom, DefaultLiquidityAmt, twoWeeks, defaultMultiplier).Sub(expectedForfeitureFromUptimeGrowth(uptimeHelper.hundredTokensMultiDenom, DefaultLiquidityAmt, oneDay, defaultMultiplier)),
		},
		"(curr < lower < upper) no uptime growth inside or outside range, 2W time in position": {
			currentTick:                 0,
			positionParams:              default1To2PosParam,
			numPositions:                1,
			timeInPosition:              twoWeeks,
			expectedIncentivesClaimed:   sdk.Coins(nil),
			expectedForfeitedIncentives: sdk.DecCoins(nil),
		},
		"(curr < lower < upper) uptime growth outside range but not inside, 2W time in position": {
			currentTick:              0,
			addedUptimeGrowthOutside: uptimeHelper.hundredTokensMultiDenom,
			positionParams:           default1To2PosParam,
			numPositions:             1,
			timeInPosition:           twoWeeks,
			// Since there was no growth inside the range, we expect no incentives to be claimed
			expectedIncentivesClaimed:   sdk.Coins(nil),
			expectedForfeitedIncentives: sdk.DecCoins(nil),
		},
		"(curr < lower < upper) uptime growth inside range but not outside, 2W time in position": {
			currentTick:             0,
			addedUptimeGrowthInside: uptimeHelper.hundredTokensMultiDenom,
			positionParams:          default1To2PosParam,
			numPositions:            1,
			timeInPosition:          twoWeeks,
			// Since there is no other existing liquidity, we expect all of the growth inside to accrue to be claimed for the
			// uptimes the position qualifies for.
			expectedIncentivesClaimed:   expectedIncentivesFromUptimeGrowth(uptimeHelper.hundredTokensMultiDenom, DefaultLiquidityAmt, twoWeeks, defaultMultiplier),
			expectedForfeitedIncentives: sdk.DecCoins(nil),
		},
		"(curr < lower < upper) uptime growth both inside and outside range, 2W time in position": {
			currentTick:              0,
			addedUptimeGrowthInside:  uptimeHelper.hundredTokensMultiDenom,
			addedUptimeGrowthOutside: uptimeHelper.hundredTokensMultiDenom,
			positionParams:           default1To2PosParam,
			numPositions:             1,
			timeInPosition:           twoWeeks,
			// Since there is no other existing liquidity, we expect all of the growth inside to accrue to be claimed for the
			// uptimes the position qualifies for. At the same time, growth outside does not affect the current position's incentive rewards.
			expectedIncentivesClaimed:   expectedIncentivesFromUptimeGrowth(uptimeHelper.hundredTokensMultiDenom, DefaultLiquidityAmt, twoWeeks, defaultMultiplier),
			expectedForfeitedIncentives: sdk.DecCoins(nil),
		},
		"(curr < lower < upper) no uptime growth inside or outside range, no time in position": {
			currentTick:                 0,
			positionParams:              default1To2PosParam,
			numPositions:                1,
			timeInPosition:              0,
			expectedIncentivesClaimed:   sdk.Coins(nil),
			expectedForfeitedIncentives: sdk.DecCoins(nil),
		},
		"(curr < lower < upper) uptime growth outside range but not inside, no time in position": {
			currentTick:                 0,
			addedUptimeGrowthOutside:    uptimeHelper.hundredTokensMultiDenom,
			positionParams:              default1To2PosParam,
			numPositions:                1,
			timeInPosition:              0,
			expectedIncentivesClaimed:   sdk.Coins(nil),
			expectedForfeitedIncentives: sdk.DecCoins(nil),
		},
		"(curr < lower < upper) uptime growth inside range but not outside, no time in position": {
			currentTick:                 0,
			addedUptimeGrowthInside:     uptimeHelper.hundredTokensMultiDenom,
			positionParams:              default1To2PosParam,
			numPositions:                1,
			timeInPosition:              0,
			expectedIncentivesClaimed:   sdk.Coins(nil),
			expectedForfeitedIncentives: expectedForfeitureFromUptimeGrowth(uptimeHelper.hundredTokensMultiDenom, DefaultLiquidityAmt, twoWeeks, defaultMultiplier),
		},
		"(curr < lower < upper) uptime growth both inside and outside range, no time in position": {
			currentTick:                 0,
			addedUptimeGrowthInside:     uptimeHelper.hundredTokensMultiDenom,
			addedUptimeGrowthOutside:    uptimeHelper.hundredTokensMultiDenom,
			positionParams:              default1To2PosParam,
			numPositions:                1,
			timeInPosition:              0,
			expectedIncentivesClaimed:   sdk.Coins(nil),
			expectedForfeitedIncentives: expectedForfeitureFromUptimeGrowth(uptimeHelper.hundredTokensMultiDenom, DefaultLiquidityAmt, twoWeeks, defaultMultiplier),
		},

		// ---Cases for lowerTick < upperTick < currentTick---

		"(lower < upper < curr) no uptime growth inside or outside range, 1D time in position": {
			currentTick:                 3,
			positionParams:              default1To2PosParam,
			numPositions:                1,
			timeInPosition:              oneDay,
			expectedIncentivesClaimed:   sdk.Coins(nil),
			expectedForfeitedIncentives: sdk.DecCoins(nil),
		},
		"(lower < upper < curr) uptime growth outside range but not inside, 1D time in position": {
			currentTick:              3,
			addedUptimeGrowthOutside: uptimeHelper.hundredTokensMultiDenom,
			positionParams:           default1To2PosParam,
			numPositions:             1,
			timeInPosition:           oneDay,
			// Since there was no growth inside the range, we expect no incentives to be claimed
			expectedIncentivesClaimed:   sdk.Coins(nil),
			expectedForfeitedIncentives: sdk.DecCoins(nil),
		},
		"(lower < upper < curr) uptime growth inside range but not outside, 1D time in position": {
			currentTick:             3,
			addedUptimeGrowthInside: uptimeHelper.hundredTokensMultiDenom,
			positionParams:          default1To2PosParam,
			numPositions:            1,
			timeInPosition:          oneDay,
			// Since there is no other existing liquidity, we expect all of the growth inside to accrue to be claimed for the
			// uptimes the position qualifies for.
			expectedIncentivesClaimed:   expectedIncentivesFromUptimeGrowth(uptimeHelper.hundredTokensMultiDenom, DefaultLiquidityAmt, oneDay, defaultMultiplier),
			expectedForfeitedIncentives: expectedForfeitureFromUptimeGrowth(uptimeHelper.hundredTokensMultiDenom, DefaultLiquidityAmt, twoWeeks, defaultMultiplier).Sub(expectedForfeitureFromUptimeGrowth(uptimeHelper.hundredTokensMultiDenom, DefaultLiquidityAmt, oneDay, defaultMultiplier)),
		},
		"(lower < upper < curr) uptime growth both inside and outside range, 1D time in position": {
			currentTick:              3,
			addedUptimeGrowthInside:  uptimeHelper.hundredTokensMultiDenom,
			addedUptimeGrowthOutside: uptimeHelper.hundredTokensMultiDenom,
			positionParams:           default1To2PosParam,
			numPositions:             1,
			timeInPosition:           oneDay,
			// Since there is no other existing liquidity, we expect all of the growth inside to accrue to be claimed for the
			// uptimes the position qualifies for. At the same time, growth outside does not affect the current position's incentive rewards.
			expectedIncentivesClaimed:   expectedIncentivesFromUptimeGrowth(uptimeHelper.hundredTokensMultiDenom, DefaultLiquidityAmt, oneDay, defaultMultiplier),
			expectedForfeitedIncentives: expectedForfeitureFromUptimeGrowth(uptimeHelper.hundredTokensMultiDenom, DefaultLiquidityAmt, twoWeeks, defaultMultiplier).Sub(expectedForfeitureFromUptimeGrowth(uptimeHelper.hundredTokensMultiDenom, DefaultLiquidityAmt, oneDay, defaultMultiplier)),
		},
		"(lower < upper < curr) no uptime growth inside or outside range, 1W time in position": {
			currentTick:                 3,
			positionParams:              default1To2PosParam,
			numPositions:                1,
			timeInPosition:              twoWeeks,
			expectedIncentivesClaimed:   sdk.Coins(nil),
			expectedForfeitedIncentives: sdk.DecCoins(nil),
		},
		"(lower < upper < curr) uptime growth outside range but not inside, 1W time in position": {
			currentTick:              3,
			addedUptimeGrowthOutside: uptimeHelper.hundredTokensMultiDenom,
			positionParams:           default1To2PosParam,
			numPositions:             1,
			timeInPosition:           twoWeeks,
			// Since there was no growth inside the range, we expect no incentives to be claimed
			expectedIncentivesClaimed:   sdk.Coins(nil),
			expectedForfeitedIncentives: sdk.DecCoins(nil),
		},
		"(lower < upper < curr) uptime growth inside range but not outside, 1W time in position": {
			currentTick:             3,
			addedUptimeGrowthInside: uptimeHelper.hundredTokensMultiDenom,
			positionParams:          default1To2PosParam,
			numPositions:            1,
			timeInPosition:          twoWeeks,
			// Since there is no other existing liquidity, we expect all of the growth inside to accrue to be claimed for the
			// uptimes the position qualifies for.
			expectedIncentivesClaimed:   expectedIncentivesFromUptimeGrowth(uptimeHelper.hundredTokensMultiDenom, DefaultLiquidityAmt, twoWeeks, defaultMultiplier),
			expectedForfeitedIncentives: sdk.DecCoins(nil),
		},
		"(lower < upper < curr) uptime growth both inside and outside range, 1W time in position": {
			currentTick:              3,
			addedUptimeGrowthInside:  uptimeHelper.hundredTokensMultiDenom,
			addedUptimeGrowthOutside: uptimeHelper.hundredTokensMultiDenom,
			positionParams:           default1To2PosParam,
			numPositions:             1,
			timeInPosition:           twoWeeks,
			// Since there is no other existing liquidity, we expect all of the growth inside to accrue to be claimed for the
			// uptimes the position qualifies for.
			expectedIncentivesClaimed:   expectedIncentivesFromUptimeGrowth(uptimeHelper.hundredTokensMultiDenom, DefaultLiquidityAmt, twoWeeks, defaultMultiplier),
			expectedForfeitedIncentives: sdk.DecCoins(nil),
		},
		"(lower < upper < curr) no uptime growth inside or outside range, no time in position": {
			currentTick:                 3,
			positionParams:              default1To2PosParam,
			numPositions:                1,
			timeInPosition:              0,
			expectedIncentivesClaimed:   sdk.Coins(nil),
			expectedForfeitedIncentives: sdk.DecCoins(nil),
		},
		"(lower < upper < curr) uptime growth outside range but not inside, no time in position": {
			currentTick:                 3,
			addedUptimeGrowthOutside:    uptimeHelper.hundredTokensMultiDenom,
			positionParams:              default1To2PosParam,
			numPositions:                1,
			timeInPosition:              0,
			expectedIncentivesClaimed:   sdk.Coins(nil),
			expectedForfeitedIncentives: sdk.DecCoins(nil),
		},
		"(lower < upper < curr) uptime growth inside range but not outside, no time in position": {
			currentTick:                 3,
			addedUptimeGrowthInside:     uptimeHelper.hundredTokensMultiDenom,
			positionParams:              default1To2PosParam,
			numPositions:                1,
			timeInPosition:              0,
			expectedIncentivesClaimed:   sdk.Coins(nil),
			expectedForfeitedIncentives: expectedForfeitureFromUptimeGrowth(uptimeHelper.hundredTokensMultiDenom, DefaultLiquidityAmt, twoWeeks, defaultMultiplier),
		},
		"(lower < upper < curr) uptime growth both inside and outside range, no time in position": {
			currentTick:                 3,
			addedUptimeGrowthInside:     uptimeHelper.hundredTokensMultiDenom,
			addedUptimeGrowthOutside:    uptimeHelper.hundredTokensMultiDenom,
			positionParams:              default1To2PosParam,
			numPositions:                1,
			timeInPosition:              0,
			expectedIncentivesClaimed:   sdk.Coins(nil),
			expectedForfeitedIncentives: expectedForfeitureFromUptimeGrowth(uptimeHelper.hundredTokensMultiDenom, DefaultLiquidityAmt, twoWeeks, defaultMultiplier),
		},

		// Edge case tests

		"(curr = lower) uptime growth both inside and outside range, 1D time in position": {
			currentTick:              0,
			addedUptimeGrowthInside:  uptimeHelper.hundredTokensMultiDenom,
			addedUptimeGrowthOutside: uptimeHelper.hundredTokensMultiDenom,
			positionParams:           default0To2PosParam,
			numPositions:             1,
			timeInPosition:           oneDay,
			// We expect this case to behave like (lower < curr < upper)
			expectedIncentivesClaimed:   expectedIncentivesFromUptimeGrowth(uptimeHelper.hundredTokensMultiDenom, DefaultLiquidityAmt, oneDay, defaultMultiplier),
			expectedForfeitedIncentives: expectedForfeitureFromUptimeGrowth(uptimeHelper.hundredTokensMultiDenom, DefaultLiquidityAmt, twoWeeks, defaultMultiplier).Sub(expectedForfeitureFromUptimeGrowth(uptimeHelper.hundredTokensMultiDenom, DefaultLiquidityAmt, oneDay, defaultMultiplier)),
		},
		"(curr = upper) uptime growth both inside and outside range, 1D time in position": {
			currentTick:              2,
			addedUptimeGrowthInside:  uptimeHelper.hundredTokensMultiDenom,
			addedUptimeGrowthOutside: uptimeHelper.hundredTokensMultiDenom,
			positionParams:           default1To2PosParam,
			numPositions:             1,
			timeInPosition:           oneDay,
			// We expect this case to behave like (lower < upper < curr)
			expectedIncentivesClaimed:   expectedIncentivesFromUptimeGrowth(uptimeHelper.hundredTokensMultiDenom, DefaultLiquidityAmt, oneDay, defaultMultiplier),
			expectedForfeitedIncentives: expectedForfeitureFromUptimeGrowth(uptimeHelper.hundredTokensMultiDenom, DefaultLiquidityAmt, twoWeeks, defaultMultiplier).Sub(expectedForfeitureFromUptimeGrowth(uptimeHelper.hundredTokensMultiDenom, DefaultLiquidityAmt, oneDay, defaultMultiplier)),
		},
		"other liquidity on uptime accums: (lower < curr < upper) uptime growth both inside and outside range, 1D time in position": {
			currentTick: 1,
			existingAccumLiquidity: []sdk.Dec{
				sdk.NewDec(99900123432),
				sdk.NewDec(18942),
				sdk.NewDec(0),
				sdk.NewDec(9981),
				sdk.NewDec(1),
				sdk.NewDec(778212931834),
			},
			addedUptimeGrowthInside:  uptimeHelper.hundredTokensMultiDenom,
			addedUptimeGrowthOutside: uptimeHelper.hundredTokensMultiDenom,
			positionParams:           default0To2PosParam,
			numPositions:             1,
			timeInPosition:           oneDay,
			// Since there is no other existing liquidity, we expect all of the growth inside to accrue to be claimed for the
			// uptimes the position qualifies for.
			expectedIncentivesClaimed:   expectedIncentivesFromUptimeGrowth(uptimeHelper.hundredTokensMultiDenom, DefaultLiquidityAmt, oneDay, defaultMultiplier),
			expectedForfeitedIncentives: expectedForfeitureFromUptimeGrowth(uptimeHelper.hundredTokensMultiDenom, DefaultLiquidityAmt, twoWeeks, defaultMultiplier).Sub(expectedForfeitureFromUptimeGrowth(uptimeHelper.hundredTokensMultiDenom, DefaultLiquidityAmt, oneDay, defaultMultiplier)),
		},
		"multiple positions in same range: (lower < curr < upper) uptime growth both inside and outside range, 1D time in position": {
			currentTick: 1,
			existingAccumLiquidity: []sdk.Dec{
				sdk.NewDec(99900123432),
				sdk.NewDec(18942),
				sdk.NewDec(0),
				sdk.NewDec(9981),
				sdk.NewDec(1),
				sdk.NewDec(778212931834),
			},
			addedUptimeGrowthInside:  uptimeHelper.hundredTokensMultiDenom,
			addedUptimeGrowthOutside: uptimeHelper.hundredTokensMultiDenom,
			positionParams:           default0To2PosParam,
			numPositions:             3,
			timeInPosition:           oneDay,
			// Since we introduced positionIDs, despite these position having the same range and pool, only
			// the position ID being claimed will be considered for the claim.
			expectedIncentivesClaimed:   expectedIncentivesFromUptimeGrowth(uptimeHelper.hundredTokensMultiDenom, DefaultLiquidityAmt, oneDay, defaultMultiplier),
			expectedForfeitedIncentives: expectedForfeitureFromUptimeGrowth(uptimeHelper.hundredTokensMultiDenom, DefaultLiquidityAmt, twoWeeks, defaultMultiplier).Sub(expectedForfeitureFromUptimeGrowth(uptimeHelper.hundredTokensMultiDenom, DefaultLiquidityAmt, oneDay, defaultMultiplier)),
		},

		// Error catching

		"position does not exist": {
			currentTick: 1,

			numPositions: 0,

			expectedIncentivesClaimed:   sdk.Coins{},
			expectedForfeitedIncentives: sdk.DecCoins{},
			expectedError:               types.PositionIdNotFoundError{PositionId: DefaultPositionId},
		},
	}

	s.runMultipleAuthorizedUptimes(func() {
		for name, tc := range tests {
			s.Run(name, func() {
				tc := tc
				s.SetupTest()

				// We fix join time so tests are deterministic
				s.Ctx = s.Ctx.WithBlockTime(defaultJoinTime)

				validPool := s.PrepareConcentratedPool()
				validPoolId := validPool.GetId()

				s.FundAcc(validPool.GetIncentivesAddress(), tc.expectedIncentivesClaimed)

				clKeeper := s.App.ConcentratedLiquidityKeeper
				ctx := s.Ctx

				if tc.numPositions > 0 {
					// Initialize lower and upper ticks with empty uptime trackers
					s.initializeTick(ctx, tc.currentTick, tc.positionParams.lowerTick, tc.positionParams.liquidity, cl.EmptyCoins, wrapUptimeTrackers(uptimeHelper.emptyExpectedAccumValues), true)
					s.initializeTick(ctx, tc.currentTick, tc.positionParams.upperTick, tc.positionParams.liquidity, cl.EmptyCoins, wrapUptimeTrackers(uptimeHelper.emptyExpectedAccumValues), false)

					if tc.existingAccumLiquidity != nil {
						s.addLiquidityToUptimeAccumulators(ctx, validPoolId, tc.existingAccumLiquidity, tc.positionParams.positionId+1)
					}

					// Initialize all positions
					for i := 0; i < tc.numPositions; i++ {
						err := clKeeper.InitOrUpdatePosition(ctx, validPoolId, ownerWithValidPosition, tc.positionParams.lowerTick, tc.positionParams.upperTick, tc.positionParams.liquidity, tc.positionParams.joinTime, uint64(i+1))
						s.Require().NoError(err)
					}
					ctx = ctx.WithBlockTime(ctx.BlockTime().Add(tc.timeInPosition))

					// Add to uptime growth inside range
					if tc.addedUptimeGrowthInside != nil {
						s.addUptimeGrowthInsideRange(ctx, validPoolId, ownerWithValidPosition, tc.currentTick, tc.positionParams.lowerTick, tc.positionParams.upperTick, tc.addedUptimeGrowthInside)
					}

					// Add to uptime growth outside range
					if tc.addedUptimeGrowthOutside != nil {
						s.addUptimeGrowthOutsideRange(ctx, validPoolId, ownerWithValidPosition, tc.currentTick, tc.positionParams.lowerTick, tc.positionParams.upperTick, tc.addedUptimeGrowthOutside)
					}
				}

				validPool.SetCurrentTick(tc.currentTick)
				err := clKeeper.SetPool(ctx, validPool)
				s.Require().NoError(err)

				// Checkpoint starting balance to compare against later
				poolBalanceBeforeCollect := s.App.BankKeeper.GetAllBalances(ctx, validPool.GetAddress())
				incentivesBalanceBeforeCollect := s.App.BankKeeper.GetAllBalances(ctx, validPool.GetIncentivesAddress())
				ownerBalancerBeforeCollect := s.App.BankKeeper.GetAllBalances(ctx, ownerWithValidPosition)

				// System under test
				incentivesClaimedQuery, incentivesForfeitedQuery, err := clKeeper.GetClaimableIncentives(ctx, DefaultPositionId)

				_ = s.App.BankKeeper.GetAllBalances(ctx, validPool.GetAddress())
				incentivesBalanceAfterCollect := s.App.BankKeeper.GetAllBalances(ctx, validPool.GetIncentivesAddress())
				ownerBalancerAfterCollect := s.App.BankKeeper.GetAllBalances(ctx, ownerWithValidPosition)

				// Ensure balances are unchanged (since this is a query)
				s.Require().Equal(incentivesBalanceBeforeCollect, incentivesBalanceAfterCollect)
				s.Require().Equal(ownerBalancerAfterCollect, ownerBalancerBeforeCollect)

				if tc.expectedError != nil {
					s.Require().ErrorContains(err, tc.expectedError.Error())
					s.Require().Equal(tc.expectedIncentivesClaimed, incentivesClaimedQuery)
					s.Require().Equal(tc.expectedForfeitedIncentives, incentivesForfeitedQuery)
				}
				actualIncentivesClaimed, actualIncetivesForfeited, err := clKeeper.CollectIncentives(ctx, ownerWithValidPosition, DefaultPositionId)

				// Assertions

				s.Require().Equal(incentivesClaimedQuery, actualIncentivesClaimed)
				s.Require().Equal(incentivesForfeitedQuery, actualIncetivesForfeited)

				poolBalanceAfterCollect := s.App.BankKeeper.GetAllBalances(ctx, validPool.GetAddress())
				incentivesBalanceAfterCollect = s.App.BankKeeper.GetAllBalances(ctx, validPool.GetIncentivesAddress())
				ownerBalancerAfterCollect = s.App.BankKeeper.GetAllBalances(ctx, ownerWithValidPosition)

				// Ensure pool balances are unchanged independent of error.
				s.Require().Equal(poolBalanceBeforeCollect, poolBalanceAfterCollect)

				if tc.expectedError != nil {
					s.Require().ErrorContains(err, tc.expectedError.Error())
					s.Require().Equal(tc.expectedIncentivesClaimed, actualIncentivesClaimed)
					s.Require().Equal(tc.expectedForfeitedIncentives, actualIncetivesForfeited)

					// Ensure balances are unchanged
					s.Require().Equal(incentivesBalanceBeforeCollect, incentivesBalanceAfterCollect)
					s.Require().Equal(ownerBalancerAfterCollect, ownerBalancerBeforeCollect)
					return
				}

				// Ensure claimed amount is correct
				s.Require().NoError(err)
				s.Require().Equal(tc.expectedIncentivesClaimed.String(), actualIncentivesClaimed.String())
				s.Require().Equal(tc.expectedForfeitedIncentives.String(), actualIncetivesForfeited.String())

				// Ensure balances are updated by the correct amounts
				s.Require().Equal(tc.expectedIncentivesClaimed.String(), (incentivesBalanceBeforeCollect.Sub(incentivesBalanceAfterCollect)).String())
				s.Require().Equal(tc.expectedIncentivesClaimed.String(), (ownerBalancerAfterCollect.Sub(ownerBalancerBeforeCollect)).String())
			})
		}
	})
}

// TestCreateIncentive tests logic around incentive creation.
// Since this function is the primary validation point for authorized uptimes, the core logic around authorized uptimes is tested here.
func (s *KeeperTestSuite) TestCreateIncentive() {
	type testCreateIncentive struct {
		poolId                   uint64
		isInvalidPoolId          bool
		useNegativeIncentiveCoin bool
		sender                   sdk.AccAddress
		senderBalance            sdk.Coins
		recordToSet              types.IncentiveRecord
		existingRecords          []types.IncentiveRecord
		minimumGasConsumed       uint64 // default 0
		authorizedUptimes        []time.Duration

		expectedError error
	}
	tests := map[string]testCreateIncentive{
		"valid incentive record": {
			poolId: defaultPoolId,
			sender: sdk.MustAccAddressFromBech32(incentiveRecordOne.IncentiveCreatorAddr),
			senderBalance: sdk.NewCoins(
				sdk.NewCoin(
					incentiveRecordOne.IncentiveDenom,
					incentiveRecordOne.IncentiveRecordBody.RemainingAmount.Ceil().RoundInt(),
				),
			),
			recordToSet: incentiveRecordOne,
		},
		"record with different denom, emission rate, and min uptime": {
			poolId: defaultPoolId,
			sender: sdk.MustAccAddressFromBech32(incentiveRecordTwo.IncentiveCreatorAddr),
			senderBalance: sdk.NewCoins(
				sdk.NewCoin(
					incentiveRecordTwo.IncentiveDenom,
					incentiveRecordTwo.IncentiveRecordBody.RemainingAmount.Ceil().RoundInt(),
				),
			),
			recordToSet:       incentiveRecordTwo,
			authorizedUptimes: types.SupportedUptimes,
		},
		"record with different start time": {
			poolId: defaultPoolId,
			sender: sdk.MustAccAddressFromBech32(incentiveRecordOne.IncentiveCreatorAddr),
			senderBalance: sdk.NewCoins(
				sdk.NewCoin(
					incentiveRecordOne.IncentiveDenom,
					incentiveRecordOne.IncentiveRecordBody.RemainingAmount.Ceil().RoundInt(),
				),
			),
			recordToSet: withStartTime(incentiveRecordOne, defaultStartTime.Add(time.Hour)),
		},
		"record with different incentive amount": {
			poolId: defaultPoolId,
			sender: sdk.MustAccAddressFromBech32(incentiveRecordOne.IncentiveCreatorAddr),
			senderBalance: sdk.NewCoins(
				sdk.NewCoin(
					incentiveRecordOne.IncentiveDenom,
					sdk.NewInt(8),
				),
			),
			recordToSet: withAmount(incentiveRecordOne, sdk.NewDec(8)),
		},
		"existing incentive records on different uptime accumulators": {
			poolId: defaultPoolId,
			sender: sdk.MustAccAddressFromBech32(incentiveRecordOne.IncentiveCreatorAddr),
			senderBalance: sdk.NewCoins(
				sdk.NewCoin(
					incentiveRecordOne.IncentiveDenom,
					incentiveRecordOne.IncentiveRecordBody.RemainingAmount.Ceil().RoundInt(),
				),
			),
			recordToSet:     incentiveRecordOne,
			existingRecords: []types.IncentiveRecord{incentiveRecordTwo, incentiveRecordThree},

			// We still expect a minimum of 0 since the existing records are on other uptime accumulators
			minimumGasConsumed: uint64(0),
		},
		"existing incentive records on the same uptime accumulator": {
			poolId: defaultPoolId,
			sender: sdk.MustAccAddressFromBech32(incentiveRecordOne.IncentiveCreatorAddr),
			senderBalance: sdk.NewCoins(
				sdk.NewCoin(
					incentiveRecordOne.IncentiveDenom,
					incentiveRecordOne.IncentiveRecordBody.RemainingAmount.Ceil().RoundInt(),
				),
			),
			recordToSet: incentiveRecordOne,
			existingRecords: []types.IncentiveRecord{
				withMinUptime(incentiveRecordTwo, incentiveRecordOne.MinUptime),
				withMinUptime(incentiveRecordThree, incentiveRecordOne.MinUptime),
				withMinUptime(incentiveRecordFour, incentiveRecordOne.MinUptime),
			},

			// We expect # existing records * BaseGasFeeForNewIncentive. Since there are
			// three existing records on the uptime accum the new record is being added to,
			// we charge `3 * types.BaseGasFeeForNewIncentive`
			minimumGasConsumed: uint64(3 * types.BaseGasFeeForNewIncentive),
		},
		"valid incentive record on default authorized uptimes": {
			poolId: defaultPoolId,
			sender: sdk.MustAccAddressFromBech32(incentiveRecordOne.IncentiveCreatorAddr),
			senderBalance: sdk.NewCoins(
				sdk.NewCoin(
					incentiveRecordOne.IncentiveDenom,
					incentiveRecordOne.IncentiveRecordBody.RemainingAmount.Ceil().RoundInt(),
				),
			),
			recordToSet: incentiveRecordOne,
		},

		// Error catching
		"pool doesn't exist": {
			isInvalidPoolId: true,

			poolId: defaultPoolId,
			sender: sdk.MustAccAddressFromBech32(incentiveRecordOne.IncentiveCreatorAddr),
			senderBalance: sdk.NewCoins(
				sdk.NewCoin(
					incentiveRecordOne.IncentiveDenom,
					incentiveRecordOne.IncentiveRecordBody.RemainingAmount.Ceil().RoundInt(),
				),
			),
			recordToSet: incentiveRecordOne,

			expectedError: types.PoolNotFoundError{PoolId: 2},
		},
		"invalid incentive coin (zero)": {
			poolId: defaultPoolId,
			sender: sdk.MustAccAddressFromBech32(incentiveRecordOne.IncentiveCreatorAddr),
			senderBalance: sdk.NewCoins(
				sdk.NewCoin(
					incentiveRecordOne.IncentiveDenom,
					sdk.ZeroInt(),
				),
			),
			recordToSet: withAmount(incentiveRecordOne, sdk.ZeroDec()),

			expectedError: types.InvalidIncentiveCoinError{PoolId: 1, IncentiveCoin: sdk.NewCoin(incentiveRecordOne.IncentiveDenom, sdk.ZeroInt())},
		},
		"invalid incentive coin (negative)": {
			poolId: defaultPoolId,
			sender: sdk.MustAccAddressFromBech32(incentiveRecordOne.IncentiveCreatorAddr),
			senderBalance: sdk.NewCoins(
				sdk.NewCoin(
					incentiveRecordOne.IncentiveDenom,
					sdk.ZeroInt(),
				),
			),
			recordToSet:              withAmount(incentiveRecordOne, sdk.ZeroDec()),
			useNegativeIncentiveCoin: true,

			expectedError: types.InvalidIncentiveCoinError{PoolId: 1, IncentiveCoin: sdk.Coin{Denom: incentiveRecordOne.IncentiveDenom, Amount: sdk.NewInt(-1)}},
		},
		"start time too early": {
			poolId: defaultPoolId,
			sender: sdk.MustAccAddressFromBech32(incentiveRecordOne.IncentiveCreatorAddr),
			senderBalance: sdk.NewCoins(
				sdk.NewCoin(
					incentiveRecordOne.IncentiveDenom,
					incentiveRecordOne.IncentiveRecordBody.RemainingAmount.Ceil().RoundInt(),
				),
			),
			recordToSet: withStartTime(incentiveRecordOne, defaultBlockTime.Add(-1*time.Second)),

			expectedError: types.StartTimeTooEarlyError{PoolId: 1, CurrentBlockTime: defaultBlockTime, StartTime: defaultBlockTime.Add(-1 * time.Second)},
		},
		"zero emission rate": {
			poolId: defaultPoolId,
			sender: sdk.MustAccAddressFromBech32(incentiveRecordOne.IncentiveCreatorAddr),
			senderBalance: sdk.NewCoins(
				sdk.NewCoin(
					incentiveRecordOne.IncentiveDenom,
					incentiveRecordOne.IncentiveRecordBody.RemainingAmount.Ceil().RoundInt(),
				),
			),
			recordToSet: withEmissionRate(incentiveRecordOne, sdk.ZeroDec()),

			expectedError: types.NonPositiveEmissionRateError{PoolId: 1, EmissionRate: sdk.ZeroDec()},
		},
		"negative emission rate": {
			poolId: defaultPoolId,
			sender: sdk.MustAccAddressFromBech32(incentiveRecordOne.IncentiveCreatorAddr),
			senderBalance: sdk.NewCoins(
				sdk.NewCoin(
					incentiveRecordOne.IncentiveDenom,
					incentiveRecordOne.IncentiveRecordBody.RemainingAmount.Ceil().RoundInt(),
				),
			),
			recordToSet: withEmissionRate(incentiveRecordOne, sdk.NewDec(-1)),

			expectedError: types.NonPositiveEmissionRateError{PoolId: 1, EmissionRate: sdk.NewDec(-1)},
		},
		"supported but unauthorized min uptime": {
			poolId: defaultPoolId,
			sender: sdk.MustAccAddressFromBech32(incentiveRecordOne.IncentiveCreatorAddr),
			senderBalance: sdk.NewCoins(
				sdk.NewCoin(
					incentiveRecordOne.IncentiveDenom,
					incentiveRecordOne.IncentiveRecordBody.RemainingAmount.Ceil().RoundInt(),
				),
			),
			recordToSet:       withMinUptime(incentiveRecordOne, time.Hour),
			authorizedUptimes: []time.Duration{time.Nanosecond, time.Minute},

			expectedError: types.InvalidMinUptimeError{PoolId: 1, MinUptime: time.Hour, AuthorizedUptimes: []time.Duration{time.Nanosecond, time.Minute}},
		},
		"unsupported min uptime": {
			poolId: defaultPoolId,
			sender: sdk.MustAccAddressFromBech32(incentiveRecordOne.IncentiveCreatorAddr),
			senderBalance: sdk.NewCoins(
				sdk.NewCoin(
					incentiveRecordOne.IncentiveDenom,
					incentiveRecordOne.IncentiveRecordBody.RemainingAmount.Ceil().RoundInt(),
				),
			),
			recordToSet:       withMinUptime(incentiveRecordOne, time.Hour*3),
			authorizedUptimes: types.SupportedUptimes,

			expectedError: types.InvalidMinUptimeError{PoolId: 1, MinUptime: time.Hour * 3, AuthorizedUptimes: types.SupportedUptimes},
		},
		"insufficient sender balance": {
			poolId:        defaultPoolId,
			sender:        sdk.MustAccAddressFromBech32(incentiveRecordOne.IncentiveCreatorAddr),
			senderBalance: sdk.NewCoins(),
			recordToSet:   incentiveRecordOne,

			expectedError: types.IncentiveInsufficientBalanceError{PoolId: 1, IncentiveDenom: incentiveRecordOne.IncentiveDenom, IncentiveAmount: incentiveRecordOne.IncentiveRecordBody.RemainingAmount.Ceil().RoundInt()},
		},
	}

	s.runMultipleAuthorizedUptimes(func() {
		for name, tc := range tests {
			tc := tc
			s.Run(name, func() {
				s.SetupTest()

				// We fix blocktime to ensure tests are deterministic
				s.Ctx = s.Ctx.WithBlockTime(defaultBlockTime)

				// If specified by test case, set custom authorized uptimes (otherwise,
				// default params apply)
				if tc.authorizedUptimes != nil {
					clParams := s.App.ConcentratedLiquidityKeeper.GetParams(s.Ctx)
					clParams.AuthorizedUptimes = tc.authorizedUptimes
					s.App.ConcentratedLiquidityKeeper.SetParams(s.Ctx, clParams)
				}

				s.PrepareConcentratedPool()
				clKeeper := s.App.ConcentratedLiquidityKeeper
				s.FundAcc(tc.sender, tc.senderBalance)

				if tc.isInvalidPoolId {
					tc.poolId = tc.poolId + 1
				}

				if tc.existingRecords != nil {
					err := clKeeper.SetMultipleIncentiveRecords(s.Ctx, tc.existingRecords)
					s.Require().NoError(err)
				}

				existingGasConsumed := s.Ctx.GasMeter().GasConsumed()

				incentiveCoin := sdk.NewCoin(tc.recordToSet.IncentiveDenom, tc.recordToSet.IncentiveRecordBody.RemainingAmount.Ceil().RoundInt())

				if tc.useNegativeIncentiveCoin {
					incentiveCoin = sdk.Coin{Denom: tc.recordToSet.IncentiveDenom, Amount: sdk.NewInt(-1)}
				}

				// system under test
				incentiveRecord, err := clKeeper.CreateIncentive(s.Ctx, tc.poolId, tc.sender, incentiveCoin, tc.recordToSet.IncentiveRecordBody.EmissionRate, tc.recordToSet.IncentiveRecordBody.StartTime, tc.recordToSet.MinUptime)

				// Assertions
				if tc.expectedError != nil {
					s.Require().ErrorContains(err, tc.expectedError.Error())

					// Ensure nothing was placed in state
					recordInState, err := clKeeper.GetIncentiveRecord(s.Ctx, tc.poolId, tc.recordToSet.IncentiveDenom, tc.recordToSet.MinUptime, tc.sender)
					s.Require().Error(err)
					s.Require().Equal(types.IncentiveRecord{}, recordInState)

					return
				}
				s.Require().NoError(err)

				// Returned incentive record should equal both to what's in state and what we expect
				recordInState, err := clKeeper.GetIncentiveRecord(s.Ctx, tc.poolId, tc.recordToSet.IncentiveDenom, tc.recordToSet.MinUptime, tc.sender)
				s.Require().NoError(err)
				s.Require().Equal(tc.recordToSet, recordInState)
				s.Require().Equal(tc.recordToSet, incentiveRecord)

				// Ensure that at least the minimum amount of gas was charged (based on number of existing incentives for current uptime)
				gasConsumed := s.Ctx.GasMeter().GasConsumed() - existingGasConsumed
				s.Require().True(gasConsumed >= tc.minimumGasConsumed)

				// Ensure that existing records aren't affected
				for _, incentiveRecord := range tc.existingRecords {
					_, err := clKeeper.GetIncentiveRecord(s.Ctx, tc.poolId, incentiveRecord.IncentiveDenom, incentiveRecord.MinUptime, sdk.MustAccAddressFromBech32(incentiveRecord.IncentiveCreatorAddr))
					s.Require().NoError(err)
				}
			})
		}
	})
}

// TestUpdateAccumAndClaimRewards runs basic sanity checks on accumulator update and claiming logic, testing a simple happy path invariant.
// Both claiming and updating functionality is tested more thoroughly in each function's respective unit tests.
func (s *KeeperTestSuite) TestUpdateAccumAndClaimRewards() {
	validPositionKey := types.KeySpreadRewardPositionAccumulator(1)
	invalidPositionKey := types.KeySpreadRewardPositionAccumulator(2)
	tests := map[string]struct {
		poolId             uint64
		growthInside       sdk.DecCoins
		growthOutside      sdk.DecCoins
		invalidPositionKey bool
		expectError        error
	}{
		"happy path": {
			growthInside:  oneEthCoins.Add(oneEthCoins...),
			growthOutside: oneEthCoins,
		},
		"error: non existent position": {
			growthOutside:      oneEthCoins,
			invalidPositionKey: true,
			expectError:        accum.NoPositionError{Name: invalidPositionKey},
		},
	}
	s.runMultipleAuthorizedUptimes(func() {
		for name, tc := range tests {
			tc := tc
			s.Run(name, func() {
				s.SetupTest()
				poolSpreadRewardsAccumulator := s.prepareSpreadRewardsAccumulator()
				positionKey := validPositionKey

				// Initialize position accumulator.
				err := poolSpreadRewardsAccumulator.NewPosition(positionKey, sdk.OneDec(), nil)
				s.Require().NoError(err)

				// Record the initial position accumulator value.
				positionPre, err := accum.GetPosition(poolSpreadRewardsAccumulator, positionKey)
				s.Require().NoError(err)

				// If the test case requires an invalid position key, set it.
				if tc.invalidPositionKey {
					positionKey = invalidPositionKey
				}

				poolSpreadRewardsAccumulator.AddToAccumulator(tc.growthOutside.Add(tc.growthInside...))

				// System under test.
				amountClaimed, _, err := cl.UpdateAccumAndClaimRewards(poolSpreadRewardsAccumulator, positionKey, tc.growthOutside)

				if tc.expectError != nil {
					s.Require().ErrorIs(err, tc.expectError)
					return
				}
				s.Require().NoError(err)

				// We expect claimed rewards to be equal to growth inside
				expectedCoins := sdk.NormalizeCoins(tc.growthInside)
				s.Require().Equal(expectedCoins, amountClaimed)

				// Record the final position accumulator value.
				positionPost, err := accum.GetPosition(poolSpreadRewardsAccumulator, positionKey)
				s.Require().NoError(err)

				// Check that the difference between the new and old position accumulator values is equal to the growth inside (since
				// we recalibrate the position accum value after claiming).
				positionAccumDelta := positionPost.AccumValuePerShare.Sub(positionPre.AccumValuePerShare)
				s.Require().Equal(tc.growthInside, positionAccumDelta)
			})
		}
	})
}

// Note that the non-forfeit cases are thoroughly tested in `TestCollectIncentives`
func (s *KeeperTestSuite) TestQueryAndClaimAllIncentives() {
	uptimeHelper := getExpectedUptimes()
	defaultSender := s.TestAccs[0]
	tests := map[string]struct {
		numShares         sdk.Dec
		positionIdCreate  uint64
		positionIdClaim   uint64
		defaultJoinTime   bool
		growthInside      []sdk.DecCoins
		growthOutside     []sdk.DecCoins
		forfeitIncentives bool
		expectedError     error
	}{
		"happy path: claim rewards without forfeiting": {
			positionIdCreate: DefaultPositionId,
			positionIdClaim:  DefaultPositionId,
			defaultJoinTime:  true,
			growthInside:     uptimeHelper.hundredTokensMultiDenom,
			growthOutside:    uptimeHelper.twoHundredTokensMultiDenom,
			numShares:        sdk.OneDec(),
		},
		"claim and forfeit rewards (2 shares)": {
			positionIdCreate:  DefaultPositionId,
			positionIdClaim:   DefaultPositionId,
			defaultJoinTime:   true,
			growthInside:      uptimeHelper.hundredTokensMultiDenom,
			growthOutside:     uptimeHelper.twoHundredTokensMultiDenom,
			forfeitIncentives: true,
			numShares:         sdk.NewDec(2),
		},
		"claim and forfeit rewards when no rewards have accrued": {
			positionIdCreate:  DefaultPositionId,
			positionIdClaim:   DefaultPositionId,
			defaultJoinTime:   true,
			forfeitIncentives: true,
			numShares:         sdk.OneDec(),
		},
		"claim and forfeit rewards with varying amounts and different denoms": {
			positionIdCreate:  DefaultPositionId,
			positionIdClaim:   DefaultPositionId,
			defaultJoinTime:   true,
			growthInside:      uptimeHelper.varyingTokensMultiDenom,
			growthOutside:     uptimeHelper.varyingTokensSingleDenom,
			forfeitIncentives: true,
			numShares:         sdk.OneDec(),
		},

		// error catching

		"error: non existent position": {
			positionIdCreate: DefaultPositionId,
			positionIdClaim:  DefaultPositionId + 1, // non existent position
			defaultJoinTime:  true,
			growthInside:     uptimeHelper.hundredTokensMultiDenom,
			growthOutside:    uptimeHelper.twoHundredTokensMultiDenom,
			numShares:        sdk.OneDec(),

			expectedError: types.PositionIdNotFoundError{PositionId: DefaultPositionId + 1},
		},

		"error: negative duration": {
			positionIdCreate: DefaultPositionId,
			positionIdClaim:  DefaultPositionId,
			defaultJoinTime:  false,
			growthInside:     uptimeHelper.hundredTokensMultiDenom,
			growthOutside:    uptimeHelper.twoHundredTokensMultiDenom,
			numShares:        sdk.OneDec(),

			expectedError: types.NegativeDurationError{Duration: time.Hour * 336 * -1},
		},
	}

	s.runMultipleAuthorizedUptimes(func() {
		for name, tc := range tests {
			tc := tc
			s.Run(name, func() {
				// --- Setup test env ---

				s.SetupTest()
				clPool := s.PrepareConcentratedPool()
				clKeeper := s.App.ConcentratedLiquidityKeeper

				joinTime := s.Ctx.BlockTime()
				if !tc.defaultJoinTime {
					joinTime = joinTime.AddDate(0, 0, 28)
				}

				// Initialize position
				err := clKeeper.InitOrUpdatePosition(s.Ctx, validPoolId, defaultSender, DefaultLowerTick, DefaultUpperTick, tc.numShares, joinTime, tc.positionIdCreate)
				s.Require().NoError(err)

				clPool.SetCurrentTick(DefaultCurrTick)
				if tc.growthOutside != nil {
					s.addUptimeGrowthOutsideRange(s.Ctx, validPoolId, defaultSender, DefaultCurrTick, DefaultLowerTick, DefaultUpperTick, tc.growthOutside)
				}

				if tc.growthInside != nil {
					s.addUptimeGrowthInsideRange(s.Ctx, validPoolId, defaultSender, DefaultCurrTick, DefaultLowerTick, DefaultUpperTick, tc.growthInside)
				}

				err = clKeeper.SetPool(s.Ctx, clPool)
				s.Require().NoError(err)

				// Store initial accum values for comparison later
				initUptimeAccumValues, err := clKeeper.GetUptimeAccumulatorValues(s.Ctx, validPoolId)
				s.Require().NoError(err)

				// Store initial pool and sender balances for comparison later
				initSenderBalances := s.App.BankKeeper.GetAllBalances(s.Ctx, defaultSender)
				initPoolBalances := s.App.BankKeeper.GetAllBalances(s.Ctx, clPool.GetAddress())

				largestSupportedUptime := s.clk.GetLargestSupportedUptimeDuration(s.Ctx)
				if !tc.forfeitIncentives {
					// Let enough time elapse for the position to accrue rewards for all supported uptimes.
					s.Ctx = s.Ctx.WithBlockTime(s.Ctx.BlockTime().Add(largestSupportedUptime))
				}

				// --- System under test ---
				amountClaimedQuery, amountForfeitedQuery, err := clKeeper.GetClaimableIncentives(s.Ctx, tc.positionIdClaim)

				// Pull new balances for comparison
				newSenderBalances := s.App.BankKeeper.GetAllBalances(s.Ctx, defaultSender)
				newPoolBalances := s.App.BankKeeper.GetAllBalances(s.Ctx, clPool.GetAddress())

				if tc.expectedError != nil {
					s.Require().ErrorIs(err, tc.expectedError)
				}

				// Ensure balances have not been mutated (since this is a query)
				s.Require().Equal(initSenderBalances, newSenderBalances)
				s.Require().Equal(initPoolBalances, newPoolBalances)

				amountClaimed, amountForfeited, err := clKeeper.ClaimAllIncentivesForPosition(s.Ctx, tc.positionIdClaim)

				// --- Assertions ---

				// Pull new balances for comparison
				newSenderBalances = s.App.BankKeeper.GetAllBalances(s.Ctx, defaultSender)
				newPoolBalances = s.App.BankKeeper.GetAllBalances(s.Ctx, clPool.GetAddress())

				s.Require().Equal(amountClaimedQuery, amountClaimed)
				s.Require().Equal(amountForfeitedQuery, amountForfeited)

				if tc.expectedError != nil {
					s.Require().ErrorIs(err, tc.expectedError)

					// Ensure balances have not been mutated
					s.Require().Equal(initSenderBalances, newSenderBalances)
					s.Require().Equal(initPoolBalances, newPoolBalances)
					return
				}
				s.Require().NoError(err)

				// Ensure that forfeited incentives were properly added to their respective accumulators
				if tc.forfeitIncentives {
					newUptimeAccumValues, err := clKeeper.GetUptimeAccumulatorValues(s.Ctx, validPoolId)
					s.Require().NoError(err)

					// Subtract the initial accum values to get the delta
					uptimeAccumDeltaValues, err := osmoutils.SubDecCoinArrays(newUptimeAccumValues, initUptimeAccumValues)
					s.Require().NoError(err)
					s.Require().NotNil(uptimeAccumDeltaValues)

					// Convert DecCoins to Coins by truncation for comparison
					normalizedUptimeAccumDelta := sdk.NewDecCoins()
					for _, uptimeAccumDelta := range uptimeAccumDeltaValues {
						// Multiply by the number of shares since the accumulators are per share amounts.
						normalizedUptimeAccumDelta = normalizedUptimeAccumDelta.Add(uptimeAccumDelta.MulDec(tc.numShares)...)
					}

					s.Require().Equal(normalizedUptimeAccumDelta.String(), amountForfeited.String())
					s.Require().Equal(sdk.Coins{}, amountClaimed)
				} else {
					// We expect claimed rewards to be equal to growth inside
					expectedCoins := sdk.Coins(nil)
					for _, growthInside := range tc.growthInside {
						expectedCoins = expectedCoins.Add(sdk.NormalizeCoins(growthInside)...)
					}
					s.Require().Equal(expectedCoins, amountClaimed)
					s.Require().Equal(sdk.DecCoins{}, amountForfeited)
				}

				// Ensure balances have not been mutated
				s.Require().Equal(initSenderBalances, newSenderBalances)
				s.Require().Equal(initPoolBalances, newPoolBalances)
			})
		}
	})
}

func (s *KeeperTestSuite) TestClaimAllIncentivesForPosition() {
	testCases := []struct {
<<<<<<< HEAD
		name                                string
		blockTimeElapsed                    time.Duration
		setUpConnectedBalancerPool          bool
		expectedIncentivesClaimed           sdk.Coins
		expectedSeconPosIncentivesClaimed   sdk.Coins
		expectedForfeitedIncentives         sdk.Coins
		expectedSecondPosForfeitedIncentive sdk.Coins
	}{
		{
			name:                        "Two equal positions. Claim 1 with same blocktime, all uptimes forfeit but no time passed, so nothing to actually forfeit. Claim second after 1 hour, meets min uptime, so claim all",
			blockTimeElapsed:            0,
			expectedIncentivesClaimed:   sdk.Coins(nil),
			expectedForfeitedIncentives: sdk.Coins(nil),

			// an hour passes after the first position is claimed, so we now have a total of 1hr of uptime

			// 3600usdc is emitted after and hour, so 3600/2 = 1800usdc.
			expectedSeconPosIncentivesClaimed:   sdk.NewCoins(sdk.NewCoin(USDC, sdk.NewInt(1799))),
			expectedSecondPosForfeitedIncentive: sdk.Coins(nil),
		},
		{
			name:                      "Two equal positions. Claim 1 after 1 minute, does not meet one hour min uptime, so forfeit all. Claim second after 1 hour + 1 min, meets min uptime, so claim all and get forfeited amount from first position",
			blockTimeElapsed:          time.Minute,
			expectedIncentivesClaimed: sdk.Coins(nil),

			//  after 1min = 29usdc ~ because 1usdc emitted every second is 60usdc, split between two positions
			expectedForfeitedIncentives: sdk.NewCoins(sdk.NewCoin(USDC, sdk.NewInt(29))),

			// an hour passes after the first position is claimed, so we now have a total of 1hr and 1min of uptime

			// 3600usdc is emitted after and hour, so 3600/2 = 1800usdc. If the previous position didn't forfeit, then this position would get 1830usdc.
			// Since it did, this position gets the 29 usdc that was forfeited from the previous position, so 1830 + 29 = 1859usdc
			expectedSeconPosIncentivesClaimed:   sdk.NewCoins(sdk.NewCoin(USDC, sdk.NewInt(1859))),
			expectedSecondPosForfeitedIncentive: sdk.Coins(nil),
		},
		{
			name:             "Two equal positions. Claim 1 after 1 hr, meets one hour min uptime, so claim all. Claim second after 1 hour + 1 hour, meets min uptime, so claim all",
			blockTimeElapsed: time.Hour,

			//  after 1hr = 1800usdc ~ because 1usdc emitted every second is 3600usdc, split between two positions
			expectedIncentivesClaimed:   sdk.NewCoins(sdk.NewCoin(USDC, sdk.NewInt(1799))),
			expectedForfeitedIncentives: sdk.Coins(nil),

			// an hour passes after the first position is claimed, so we now have a total of 2hr of uptime

			// 7200usdc is emitted after and hour, so 7200/2 = 3600usdc. The previous position didn't forfeit, so this position gets 3600usdc.
			expectedSeconPosIncentivesClaimed:   sdk.NewCoins(sdk.NewCoin(USDC, sdk.NewInt(3599))),
			expectedSecondPosForfeitedIncentive: sdk.Coins(nil),
		},
		{
			name:             "Claim after 3 hours, meets one hour min uptime, so claim all",
			blockTimeElapsed: time.Hour * 3,

			//  after 3hr > 2hr46min = 9999usdc.999999999901820104 ~ 9999usdc split between two positions
			expectedIncentivesClaimed:   sdk.NewCoins(sdk.NewCoin(USDC, sdk.NewInt(4999))),
			expectedForfeitedIncentives: sdk.Coins(nil),

			// an hour passes after the first position is claimed, so we now have a total of 4hr of uptime

			// the extra uptime doesn't matter since the incentive record is completed, so we should get the same amount as the previous test
			expectedSeconPosIncentivesClaimed:   sdk.NewCoins(sdk.NewCoin(USDC, sdk.NewInt(4999))),
			expectedSecondPosForfeitedIncentive: sdk.Coins(nil),
		},
		{
			name:                        "Claim with same blocktime, all uptimes forfeit but no time passed, so nothing to actually forfeit, shared with connected pool",
			blockTimeElapsed:            0,
			setUpConnectedBalancerPool:  true,
			expectedIncentivesClaimed:   sdk.Coins(nil),
			expectedForfeitedIncentives: sdk.Coins(nil),

			// an hour passes after the first position is claimed, so we now have a total of 1hr of uptime

			// 3600usdc is emitted after and hour, so 3600*45.833% = 1650.0usdc
			expectedSeconPosIncentivesClaimed:   sdk.NewCoins(sdk.NewCoin(USDC, sdk.NewInt(1653))),
			expectedSecondPosForfeitedIncentive: sdk.Coins(nil),
		},
		{
			name:             "Linked balancer pool and two equal positions. Claim after 1 minute, does not meet one hour min uptime, so forfeit all, shared with connected pool and position 2. Claim second after 1 hour + 1 hour, meets min uptime, so claim all",
			blockTimeElapsed: time.Minute,
			// balancer pool makes up 8.3% of the rewards, and the two cl positions split the other 91.66%, so 45.833% each
			setUpConnectedBalancerPool: true,

			//  after 1min = 27usdc ~ because 1usdc emitted every second is 60usdc, split between three positions
			expectedIncentivesClaimed:   sdk.Coins(nil),
			expectedForfeitedIncentives: sdk.NewCoins(sdk.NewCoin(USDC, sdk.NewInt(27))),

			// an hour passes after the first position is claimed, so we now have a total of 1hr and 1min of uptime

			// 3600usdc is emitted after and hour, so 3600*45.833% = 1650.0usdc. If the previous position didn't forfeit, then this position would get 1678usdc.
			// Since it did, this position gets the 26 of the 27 usdc that was forfeited from the previous position, so 1678 + 26 = 1704usdc
			expectedSeconPosIncentivesClaimed:   sdk.NewCoins(sdk.NewCoin(USDC, sdk.NewInt(1704))),
			expectedSecondPosForfeitedIncentive: sdk.Coins(nil),
=======
		name                              string
		blockTimeElapsed                  time.Duration
		minUptimeIncentiveRecord          time.Duration
		expectedCoins                     sdk.Coins
		expectedAccumulatorValuePostClaim sdk.DecCoins
	}{
		{
			name:                     "Claim with same blocktime",
			blockTimeElapsed:         0,
			expectedCoins:            sdk.NewCoins(),
			minUptimeIncentiveRecord: time.Nanosecond,
		},
		{
			name:                     "Claim after 1 minute, 1ns uptime",
			blockTimeElapsed:         time.Minute,
			expectedCoins:            sdk.NewCoins(sdk.NewCoin(USDC, sdk.NewInt(59))), //  after 1min = 59.999999999901820104usdc ~ 59usdc becasue 1usdc emitted every second
			minUptimeIncentiveRecord: time.Nanosecond,
		},
		{
			name:                     "Claim after 1 hr, 1ns uptime",
			blockTimeElapsed:         time.Hour,
			expectedCoins:            sdk.NewCoins(sdk.NewCoin(USDC, sdk.NewInt(3599))), //  after 1min = 59.999999999901820104usdc ~ 59usdc becasue 1usdc emitted every second
			minUptimeIncentiveRecord: time.Nanosecond,
		},
		{
			name:                     "Claim after 24 hours, 1ns uptime",
			blockTimeElapsed:         time.Hour * 24,
			expectedCoins:            sdk.NewCoins(sdk.NewCoin(USDC, sdk.NewInt(9999))), //  after 24hr > 2hr46min = 9999usdc.999999999901820104 ~ 9999usdc
			minUptimeIncentiveRecord: time.Nanosecond,
		},
		{
			name:                     "Claim with same blocktime",
			blockTimeElapsed:         0,
			expectedCoins:            sdk.NewCoins(),
			minUptimeIncentiveRecord: time.Hour * 24,
		},
		{
			name:                     "Claim after 1 minute, 1d uptime",
			blockTimeElapsed:         time.Minute,
			expectedCoins:            sdk.NewCoins(),
			minUptimeIncentiveRecord: time.Hour * 24,
		},
		{
			name:                     "Claim after 1 hr, 1d uptime",
			blockTimeElapsed:         time.Hour,
			expectedCoins:            sdk.NewCoins(),
			minUptimeIncentiveRecord: time.Hour * 24,
		},
		{
			name:                     "Claim after 24 hours, 1d uptime",
			blockTimeElapsed:         time.Hour * 24,
			expectedCoins:            sdk.NewCoins(sdk.NewCoin(USDC, sdk.NewInt(9999))), //  after 24hr > 2hr46min = 9999usdc.999999999901820104 ~ 9999usdc
			minUptimeIncentiveRecord: time.Hour * 24,
>>>>>>> ac46d443
		},
	}

	for _, tc := range testCases {
		s.Run(tc.name, func() {
			// Init suite for the test.
			s.SetupTest()

			requiredBalances := sdk.NewCoins(sdk.NewCoin(ETH, sdk.NewInt(1_000_000)), sdk.NewCoin(USDC, sdk.NewInt(5_000_000_000)))
			s.FundAcc(s.TestAccs[0], requiredBalances)
			s.FundAcc(s.TestAccs[1], requiredBalances)
			s.FundAcc(s.TestAccs[2], requiredBalances)

			// Create CL clPool
			clPool := s.PrepareConcentratedPool()
			clPoolId := clPool.GetId()

			// Create balancer pool
			balancerPoolId := s.PrepareBalancerPoolWithCoins(sdk.NewCoin(ETH, sdk.NewInt(4_000_000)), sdk.NewCoin(USDC, sdk.NewInt(20_000_000_000)))

			// Lock the gamm shares so that we can test that this liquidity is counted towards incentives total at the proper time
			gammShares := s.App.BankKeeper.GetBalance(s.Ctx, s.TestAccs[0], "gamm/pool/2")
			epochDuration := s.App.IncentivesKeeper.GetEpochInfo(s.Ctx).Duration
			_, err := s.App.LockupKeeper.CreateLock(s.Ctx, s.TestAccs[0], sdk.NewCoins(gammShares), epochDuration)
			s.Require().NoError(err)

			// Set up a balancer pool that is connected to the CL pool if the test case requires it
			if tc.setUpConnectedBalancerPool {
				record := gammtypes.BalancerToConcentratedPoolLink{BalancerPoolId: balancerPoolId, ClPoolId: clPoolId}
				err := s.App.GAMMKeeper.ReplaceMigrationRecords(s.Ctx, []gammtypes.BalancerToConcentratedPoolLink{record})
				s.Require().NoError(err)
			}

			// Set up position (utilize account that did not set up the pools and will not be creating the incentive records)
			positionIdOne, _, _, _, _, _, err := s.clk.CreatePosition(s.Ctx, clPoolId, s.TestAccs[1], requiredBalances, sdk.ZeroInt(), sdk.ZeroInt(), DefaultLowerTick, DefaultUpperTick)
			s.Require().NoError(err)

			positionIdTwo, _, _, _, _, _, err := s.clk.CreatePosition(s.Ctx, clPoolId, s.TestAccs[2], requiredBalances, sdk.ZeroInt(), sdk.ZeroInt(), DefaultLowerTick, DefaultUpperTick)
			s.Require().NoError(err)

			// Set incentives for pool to ensure accumulators work correctly
			testIncentiveRecord := types.IncentiveRecord{
				PoolId:               clPoolId,
				IncentiveDenom:       USDC,
				IncentiveCreatorAddr: s.TestAccs[0].String(), // different address is going to create incentives
				IncentiveRecordBody: types.IncentiveRecordBody{
					RemainingAmount: sdk.NewDec(10_000), // 2hr 46m to emit all incentives
					EmissionRate:    sdk.NewDec(1),      // 1 per second
					StartTime:       s.Ctx.BlockTime(),
				},
<<<<<<< HEAD
				MinUptime: time.Hour,
=======
				MinUptime: tc.minUptimeIncentiveRecord,
>>>>>>> ac46d443
			}
			err = s.clk.SetMultipleIncentiveRecords(s.Ctx, []types.IncentiveRecord{testIncentiveRecord})
			s.Require().NoError(err)

			// Since the canonical balancer pool automatically claims, ensure that the pool is properly funded if the pool exists.
			if tc.setUpConnectedBalancerPool {
				s.FundAcc(clPool.GetIncentivesAddress(), sdk.NewCoins(sdk.NewCoin(testIncentiveRecord.IncentiveDenom, testIncentiveRecord.IncentiveRecordBody.RemainingAmount.TruncateInt())))

			}

			s.Ctx = s.Ctx.WithBlockTime(s.Ctx.BlockTime().Add(tc.blockTimeElapsed))

			// Update the uptime accumulators to the current block time.
			// This is done to determine the exact amount of incentives we expect to be forfeited, if any.
			err = s.clk.UpdateUptimeAccumulatorsToNow(s.Ctx, pool.GetId())
			s.Require().NoError(err)

			// Retrieve the uptime accumulators for the pool.
			uptimeAccumulatorsPreClaim, err := s.clk.GetUptimeAccumulators(s.Ctx, pool.GetId())
			s.Require().NoError(err)
<<<<<<< HEAD
			s.Require().Equal(tc.expectedIncentivesClaimed.String(), collectedInc.String())
			s.Require().Equal(tc.expectedForfeitedIncentives.String(), forfeitInc.String())

			// Utilize second position here to claim incentives for it as well
			s.Ctx = s.Ctx.WithBlockTime(s.Ctx.BlockTime().Add(time.Hour))
			collectedInc, forfeitInc, err = s.clk.ClaimAllIncentivesForPosition(s.Ctx, positionIdTwo)
			s.Require().NoError(err)
			s.Require().Equal(tc.expectedSeconPosIncentivesClaimed.String(), collectedInc.String())
			s.Require().Equal(tc.expectedSecondPosForfeitedIncentive.String(), forfeitInc.String())

			// Depending on the test case prior to calling it, the second position may or may not be entitled to the incentives the previous position forfeited
=======

			expectedForfeitedIncentives := sdk.NewDecCoins()

			// If the block time elapsed is less than the minUptimeIncentiveRecord, we expect to forfeit all incentives.
			// Determine what the expected forfeited incentives per share is, including the dust since we reinvest the dust when we forfeit.
			if tc.blockTimeElapsed < tc.minUptimeIncentiveRecord {
				for _, uptimeAccum := range uptimeAccumulatorsPreClaim {
					newPositionName := string(types.KeyPositionId(positionIdOne))
					// Check if the accumulator contains the position.
					hasPosition, err := uptimeAccum.HasPosition(newPositionName)
					s.Require().NoError(err)

					if hasPosition {
						position, err := accum.GetPosition(uptimeAccum, newPositionName)
						s.Require().NoError(err)

						outstandingRewards := accum.GetTotalRewards(uptimeAccum, position)
						collectedIncentivesForUptime, dust := outstandingRewards.TruncateDecimal()

						// When we forfeit rewards, we expect to add both the collected incentives and the dust back to the accumulator.
						for _, coin := range collectedIncentivesForUptime {
							coinToAddToAccum := sdk.NewDecCoinFromDec(coin.Denom, coin.Amount.ToDec().Add(dust.AmountOf(coin.Denom)))
							expectedForfeitedIncentives = expectedForfeitedIncentives.Add(coinToAddToAccum)
						}
					}
				}
			}

			// System under test
			collectedInc, forfeitedIncentives, err := s.clk.ClaimAllIncentivesForPosition(s.Ctx, positionIdOne)
			s.Require().NoError(err)
			s.Require().Equal(tc.expectedCoins.String(), collectedInc.String())
			s.Require().Equal(expectedForfeitedIncentives.String(), forfeitedIncentives.String())

			// The difference accumulator value should have increased if we forfeited incentives by claiming.
			uptimeAccumsDiffPostClaim := sdk.NewDecCoins()
			if tc.blockTimeElapsed < tc.minUptimeIncentiveRecord {
				uptimeAccumulatorsPostClaim, err := s.clk.GetUptimeAccumulators(s.Ctx, pool.GetId())
				s.Require().NoError(err)
				for i, acc := range uptimeAccumulatorsPostClaim {
					totalSharesAccum, err := acc.GetTotalShares()
					s.Require().NoError(err)

					uptimeAccumsDiffPostClaim = append(uptimeAccumsDiffPostClaim, acc.GetValue().MulDec(totalSharesAccum).Sub(uptimeAccumulatorsPreClaim[i].GetValue().MulDec(totalSharesAccum))...)
				}
			}

			// We expect the incentives to be forfeited and added to the accumulator (to include the dust)
			for i, uptimeAccumDiffPostClaim := range uptimeAccumsDiffPostClaim {
				osmoassert.DecApproxEq(s.T(), expectedForfeitedIncentives[i].Amount, uptimeAccumDiffPostClaim.Amount, sdk.MustNewDecFromStr("0.000000000000000001"))
			}

>>>>>>> ac46d443
		})
	}
}

// This functional test focuses on changing liquidity in the same range and collecting incentives
// at different times.
// This is important because the final amount of incentives claimed depends on the last time when the pool
// was updated. We use this time to calculate the amount of incentives to emit into the uptime accumulators.
func (s *KeeperTestSuite) TestFunctional_ClaimIncentives_LiquidityChange_VaryingTime() {
	s.runMultipleAuthorizedUptimes(func() {
		// Init suite for the test.
		s.SetupTest()

		const (
			testFullChargeDuration = 24 * time.Hour
		)

		var (
			defaultAddress   = s.TestAccs[0]
			defaultBlockTime = time.Unix(1, 1).UTC()
		)

		s.Ctx = s.Ctx.WithBlockTime(defaultBlockTime)
		requiredBalances := sdk.NewCoins(sdk.NewCoin(ETH, DefaultAmt0), sdk.NewCoin(USDC, DefaultAmt1))

		// Set test authorized uptime params.
		clParams := s.clk.GetParams(s.Ctx)
		clParams.AuthorizedUptimes = []time.Duration{time.Nanosecond, testFullChargeDuration}
		s.App.ConcentratedLiquidityKeeper.SetParams(s.Ctx, clParams)

		// Fund accounts twice because two positions are created.
		s.FundAcc(defaultAddress, requiredBalances.Add(requiredBalances...))

		// Create CL pool
		pool := s.PrepareConcentratedPool()

		expectedAmount := sdk.NewInt(60 * 60 * 24) // 1 day in seconds * 1 per second

		oneUUSDCCoin := sdk.NewCoin(USDC, sdk.OneInt())
		// -1 for acceptable rounding error
		expectedCoinsPerFullCharge := sdk.NewCoins(sdk.NewCoin(USDC, expectedAmount.Sub(sdk.OneInt())))
		expectedHalfOfExpectedCoinsPerFullCharge := sdk.NewCoins(sdk.NewCoin(USDC, expectedAmount.QuoRaw(2).Sub(sdk.OneInt())))

		// Multiplied by 3 because we change the block time 3 times and claim
		// 1. by directly calling CollectIncentives
		// 2. by calling WithdrawPosition
		// 3. by calling CollectIncentives
		s.FundAcc(pool.GetIncentivesAddress(), sdk.NewCoins(sdk.NewCoin(USDC, expectedAmount.Mul(sdk.NewInt(3)))))
		// Set incentives for pool to ensure accumulators work correctly
		testIncentiveRecord := types.IncentiveRecord{
			PoolId:               1,
			IncentiveDenom:       USDC,
			IncentiveCreatorAddr: s.TestAccs[0].String(),
			IncentiveRecordBody: types.IncentiveRecordBody{
				RemainingAmount: sdk.NewDec(1000000000000000000),
				EmissionRate:    sdk.NewDec(1), // 1 per second
				StartTime:       defaultBlockTime,
			},
			MinUptime: time.Nanosecond,
		}
		err := s.App.ConcentratedLiquidityKeeper.SetMultipleIncentiveRecords(s.Ctx, []types.IncentiveRecord{testIncentiveRecord})
		s.Require().NoError(err)

		// Set up position
		positionIdOne, _, _, _, _, _, err := s.App.ConcentratedLiquidityKeeper.CreatePosition(s.Ctx, defaultPoolId, defaultAddress, DefaultCoins, sdk.ZeroInt(), sdk.ZeroInt(), DefaultLowerTick, DefaultUpperTick)
		s.Require().NoError(err)

		// Increase block time by the fully charged duration (first time)
		s.Ctx = s.Ctx.WithBlockTime(s.Ctx.BlockTime().Add(testFullChargeDuration))

		// Claim incentives.
		collected, _, err := s.App.ConcentratedLiquidityKeeper.CollectIncentives(s.Ctx, defaultAddress, positionIdOne)
		s.Require().NoError(err)
		s.Require().Equal(expectedCoinsPerFullCharge.String(), collected.String())

		// Increase block time by the fully charged duration (second time)
		s.Ctx = s.Ctx.WithBlockTime(s.Ctx.BlockTime().Add(testFullChargeDuration))

		// Create another position
		positionIdTwo, _, _, _, _, _, err := s.App.ConcentratedLiquidityKeeper.CreatePosition(s.Ctx, defaultPoolId, defaultAddress, DefaultCoins, sdk.ZeroInt(), sdk.ZeroInt(), DefaultLowerTick, DefaultUpperTick)
		s.Require().NoError(err)

		// Increase block time by the fully charged duration (third time)
		s.Ctx = s.Ctx.WithBlockTime(s.Ctx.BlockTime().Add(testFullChargeDuration))

		// Claim for second position. Must only claim half of the original expected amount since now there are 2 positions.
		collected, _, err = s.App.ConcentratedLiquidityKeeper.CollectIncentives(s.Ctx, defaultAddress, positionIdTwo)
		s.Require().NoError(err)
		s.Require().Equal(expectedHalfOfExpectedCoinsPerFullCharge.String(), collected.String())

		// Claim for first position and observe that claims full expected charge for the period between 1st claim and 2nd position creation
		// and half of the full charge amount since the 2nd position was created.
		collected, _, err = s.App.ConcentratedLiquidityKeeper.CollectIncentives(s.Ctx, defaultAddress, positionIdOne)
		s.Require().NoError(err)
		// Note, adding one since both expected amounts already subtract one (-2 in total)
		s.Require().Equal(expectedCoinsPerFullCharge.Add(expectedHalfOfExpectedCoinsPerFullCharge.Add(oneUUSDCCoin)...).String(), collected.String())
	})
}

// TestGetAllIncentiveRecordsForUptime tests getting all incentive records for a given uptime, regardless of whether it is authorized.
func (s *KeeperTestSuite) TestGetAllIncentiveRecordsForUptime() {
	invalidPoolId := uint64(2)
	tests := map[string]struct {
		poolIncentiveRecords []types.IncentiveRecord
		requestedUptime      time.Duration

		recordsDoNotExist bool
		poolDoesNotExist  bool

		expectedRecords []types.IncentiveRecord
		expectedError   error
	}{
		"happy path: single record on one uptime": {
			poolIncentiveRecords: []types.IncentiveRecord{incentiveRecordOne},
			requestedUptime:      incentiveRecordOne.MinUptime,

			expectedRecords: []types.IncentiveRecord{incentiveRecordOne},
		},
		"records across different uptimes": {
			poolIncentiveRecords: []types.IncentiveRecord{incentiveRecordOne, incentiveRecordTwo},
			requestedUptime:      incentiveRecordOne.MinUptime,

			expectedRecords: []types.IncentiveRecord{incentiveRecordOne},
		},
		"multiple records on one uptime, existing records on other uptimes": {
			poolIncentiveRecords: []types.IncentiveRecord{
				// records on requested uptime
				incentiveRecordOne, withMinUptime(incentiveRecordTwo, incentiveRecordOne.MinUptime),

				// records on other uptimes
				incentiveRecordTwo, incentiveRecordThree,
			},
			requestedUptime: incentiveRecordOne.MinUptime,

			expectedRecords: []types.IncentiveRecord{incentiveRecordOne, withMinUptime(incentiveRecordTwo, incentiveRecordOne.MinUptime)},
		},
		"no records on pool": {
			recordsDoNotExist: true,
			requestedUptime:   incentiveRecordOne.MinUptime,

			expectedRecords: []types.IncentiveRecord{},
		},
		"records on pool but none for requested uptime": {
			poolIncentiveRecords: []types.IncentiveRecord{incentiveRecordOne},
			requestedUptime:      incentiveRecordTwo.MinUptime,

			expectedRecords: []types.IncentiveRecord{},
		},

		// Error catching

		"unsupported uptime": {
			poolIncentiveRecords: []types.IncentiveRecord{incentiveRecordOne},
			requestedUptime:      time.Hour + time.Second,

			expectedRecords: []types.IncentiveRecord{},
			expectedError:   types.InvalidUptimeIndexError{MinUptime: time.Hour + time.Second, SupportedUptimes: types.SupportedUptimes},
		},
		"pool does not exist": {
			poolDoesNotExist: true,

			poolIncentiveRecords: []types.IncentiveRecord{incentiveRecordOne},
			requestedUptime:      incentiveRecordOne.MinUptime,

			expectedRecords: []types.IncentiveRecord{},
			expectedError:   types.PoolNotFoundError{PoolId: invalidPoolId},
		},
	}
	s.runMultipleAuthorizedUptimes(func() {
		for name, tc := range tests {
			tc := tc
			s.Run(name, func() {
				// --- Setup test env ---

				s.SetupTest()
				clKeeper := s.App.ConcentratedLiquidityKeeper

				// Set up pool and records unless tests requests invalid pool
				poolId := invalidPoolId
				if !tc.poolDoesNotExist {
					clPool := s.PrepareConcentratedPool()
					poolId = clPool.GetId()

					// Set incentive records across all relevant uptime accumulators
					if !tc.recordsDoNotExist {
						err := clKeeper.SetMultipleIncentiveRecords(s.Ctx, tc.poolIncentiveRecords)
						s.Require().NoError(err)
					}
				}

				// --- System under test ---

				retrievedRecords, err := clKeeper.GetAllIncentiveRecordsForUptime(s.Ctx, poolId, tc.requestedUptime)

				// --- Assertions ---

				s.Require().Equal(tc.expectedRecords, retrievedRecords)

				if tc.expectedError != nil {
					s.Require().ErrorContains(err, tc.expectedError.Error())
					return
				}
				s.Require().NoError(err)

				// --- Invariant testing ---

				// Sum of records on all supported uptime accumulators should be equal to the initially set records on the pool
				retrievedRecordsByUptime := make([]types.IncentiveRecord, len(types.SupportedUptimes))

				for _, supportedUptime := range types.SupportedUptimes {
					curUptimeRecords, err := clKeeper.GetAllIncentiveRecordsForUptime(s.Ctx, poolId, supportedUptime)
					s.Require().NoError(err)

					retrievedRecordsByUptime = append(retrievedRecordsByUptime, curUptimeRecords...)
				}
			})
		}
	})
}

// TestFindUptimeIndex tests finding the index of a given uptime in the supported uptimes constant slice.
func (s *KeeperTestSuite) TestFindUptimeIndex() {
	tests := map[string]struct {
		requestedUptime time.Duration

		expectedUptimeIndex int
		expectedError       error
	}{
		"happy path: supported uptime": {
			requestedUptime: types.SupportedUptimes[0],

			expectedUptimeIndex: 0,
		},
		"unsupported uptime": {
			requestedUptime: time.Hour + time.Second,

			expectedUptimeIndex: -1,
			expectedError:       types.InvalidUptimeIndexError{MinUptime: time.Hour + time.Second, SupportedUptimes: types.SupportedUptimes},
		},
	}
	s.runMultipleAuthorizedUptimes(func() {
		for name, tc := range tests {
			tc := tc
			s.Run(name, func() {
				retrievedUptimeIndex, err := cl.FindUptimeIndex(tc.requestedUptime)

				s.Require().Equal(tc.expectedUptimeIndex, retrievedUptimeIndex)
				if tc.expectedError != nil {
					s.Require().ErrorContains(err, tc.expectedError.Error())
					return
				}
				s.Require().NoError(err)
			})
		}
	})
}

// TestPrepareBalancerPoolAsFullRange tests the preparation of a balancer pool as a full range position on its linked concentrated pool.
// Note that regardless of which uptimes are authorized, we always add records on all uptime accumulators so this test simply runs checks
// on pool-wide supported uptimes.
func (s *KeeperTestSuite) TestPrepareBalancerPoolAsFullRange() {
	defaultBalancerAssets := []balancer.PoolAsset{
		{Weight: sdk.NewInt(1), Token: sdk.NewCoin("foo", sdk.NewInt(1000000000))},
		{Weight: sdk.NewInt(1), Token: sdk.NewCoin("bar", sdk.NewInt(1000000000))},
	}
	defaultConcentratedAssets := sdk.NewCoins(sdk.NewCoin("foo", sdk.NewInt(100)), sdk.NewCoin("bar", sdk.NewInt(100)))

	type testcase struct {
		// defaults to defaultConcentratedAssets
		existingConcentratedLiquidity sdk.Coins
		// defaults to defaultBalancerAssets
		balancerPoolAssets []balancer.PoolAsset
		// defaults sdk.OneDec()
		portionOfSharesBonded        sdk.Dec
		balancerSharesRewardDiscount sdk.Dec

		noCanonicalBalancerPool bool
		flipAsset0And1          bool
		expectedError           error
	}
	initTestCase := func(tc testcase) testcase {
		if tc.existingConcentratedLiquidity.Empty() {
			tc.existingConcentratedLiquidity = defaultConcentratedAssets
		}
		if len(tc.balancerPoolAssets) == 0 {
			tc.balancerPoolAssets = defaultBalancerAssets
		}
		if (tc.portionOfSharesBonded == sdk.Dec{}) {
			tc.portionOfSharesBonded = sdk.NewDec(1)
		}
		if (tc.balancerSharesRewardDiscount == sdk.Dec{}) {
			tc.balancerSharesRewardDiscount = sdk.ZeroDec()
		}
		return tc
	}

	tests := map[string]testcase{
		"happy path: balancer and CL pool at same spot price": {
			// 100 existing shares and 100 shares added from balancer
			// no other test will show defaults.
			existingConcentratedLiquidity: defaultConcentratedAssets,
			balancerPoolAssets:            defaultBalancerAssets,
			portionOfSharesBonded:         sdk.NewDec(1),
		},
		"happy path: balancer and CL pool at same spot price, flip assets to test secondary logic branch": {
			flipAsset0And1:        true,
			balancerPoolAssets:    defaultBalancerAssets,
			portionOfSharesBonded: sdk.NewDec(1),
		},
		"same spot price, different total share amount": {
			// 100 existing shares and 200 shares added from balancer
			balancerPoolAssets: []balancer.PoolAsset{
				{Weight: sdk.NewInt(1), Token: sdk.NewCoin("foo", sdk.NewInt(200))},
				{Weight: sdk.NewInt(1), Token: sdk.NewCoin("bar", sdk.NewInt(200))},
			},
		},
		"different spot price between balancer and CL pools (excess asset0)": {
			// 100 existing shares and 100 shares added from balancer. We expect only the even portion of
			// the Balancer pool to be joined, with the remaining 50foo not qualifying.
			balancerPoolAssets: []balancer.PoolAsset{
				{Weight: sdk.NewInt(1), Token: sdk.NewCoin("foo", sdk.NewInt(150))},
				{Weight: sdk.NewInt(1), Token: sdk.NewCoin("bar", sdk.NewInt(100))},
			},
		},
		"different spot price between balancer and CL pools (excess asset1)": {
			// 100 existing shares and 100 shares added from balancer. We expect only the even portion of
			// the Balancer pool to be joined, with the remaining 50bar not qualifying.
			balancerPoolAssets: []balancer.PoolAsset{
				{Weight: sdk.NewInt(1), Token: sdk.NewCoin("foo", sdk.NewInt(100))},
				{Weight: sdk.NewInt(1), Token: sdk.NewCoin("bar", sdk.NewInt(150))},
			},
		},
		"same spot price, different total share amount, only half bonded": {
			// 100 existing shares and 200 shares added from balancer
			balancerPoolAssets: []balancer.PoolAsset{
				{Weight: sdk.NewInt(1), Token: sdk.NewCoin("foo", sdk.NewInt(200))},
				{Weight: sdk.NewInt(1), Token: sdk.NewCoin("bar", sdk.NewInt(200))},
			},
			portionOfSharesBonded: sdk.MustNewDecFromStr("0.5"),
		},
		"different spot price between balancer and CL pools (excess asset1), only partially bonded": {
			// 100 existing shares and 100 shares added from balancer. We expect only the even portion of
			// the Balancer pool to be joined, with the remaining 50bar not qualifying.
			balancerPoolAssets: []balancer.PoolAsset{
				{Weight: sdk.NewInt(1), Token: sdk.NewCoin("foo", sdk.NewInt(100))},
				{Weight: sdk.NewInt(1), Token: sdk.NewCoin("bar", sdk.NewInt(150))},
			},
			portionOfSharesBonded: sdk.MustNewDecFromStr("0.1"),
		},
		"no canonical balancer pool": {
			// 100 existing shares and 100 shares added from balancer
			// Note that we expect this to fail quietly, as most CL pools will not have linked Balancer pools
			noCanonicalBalancerPool: true,
		},
	}

	s.runMultipleAuthorizedUptimes(func() {
		for name, tc := range tests {
			s.Run(name, func() {
				// --- Setup test env ---
				s.SetupTest()
				tc = initTestCase(tc)

				balancerPoolId := s.setupBalancerPoolWithFractionLocked(tc.balancerPoolAssets, tc.portionOfSharesBonded)

				var clPool types.ConcentratedPoolExtension
				if tc.flipAsset0And1 {
					clPool = s.PrepareCustomConcentratedPool(s.TestAccs[0], tc.existingConcentratedLiquidity[1].Denom, tc.existingConcentratedLiquidity[0].Denom, DefaultTickSpacing, sdk.ZeroDec())
				} else {
					clPool = s.PrepareCustomConcentratedPool(s.TestAccs[0], tc.existingConcentratedLiquidity[0].Denom, tc.existingConcentratedLiquidity[1].Denom, DefaultTickSpacing, sdk.ZeroDec())
				}

				// Set up an existing full range position. Note that the second return value is the position ID, not an error.
				initialLiquidity, _ := s.SetupPosition(clPool.GetId(), s.TestAccs[0], tc.existingConcentratedLiquidity, DefaultMinTick, DefaultMaxTick, false)

				if tc.noCanonicalBalancerPool {
					balancerPoolId = 0
				} else {
					s.App.GAMMKeeper.OverwriteMigrationRecordsAndRedirectDistrRecords(s.Ctx,
						gammtypes.MigrationRecords{
							BalancerToConcentratedPoolLinks: []gammtypes.BalancerToConcentratedPoolLink{
								{BalancerPoolId: balancerPoolId, ClPoolId: clPool.GetId()},
							},
						},
					)
				}

				// Calculate balancer share amount for full range
				updatedClPool, err := s.clk.GetPoolById(s.Ctx, clPool.GetId())
				s.Require().NoError(err)
				asset0BalancerAmount := tc.balancerPoolAssets[0].Token.Amount.ToDec().Mul(tc.portionOfSharesBonded).TruncateInt()
				asset1BalancerAmount := tc.balancerPoolAssets[1].Token.Amount.ToDec().Mul(tc.portionOfSharesBonded).TruncateInt()
				qualifyingSharesPreDiscount := math.GetLiquidityFromAmounts(updatedClPool.GetCurrentSqrtPrice(), types.MinSqrtPrice, types.MaxSqrtPrice, asset1BalancerAmount, asset0BalancerAmount)
				qualifyingShares := (sdk.OneDec().Sub(types.DefaultBalancerSharesDiscount)).Mul(qualifyingSharesPreDiscount)

				// TODO: clean this check up (will likely require refactoring the whole test)
				clearOutQualifyingShares := tc.noCanonicalBalancerPool
				if clearOutQualifyingShares {
					qualifyingShares = sdk.NewDec(0)
				}

				// --- System under test ---

				// Get uptime accums for the cl pool.
				uptimeAccums, err := s.clk.GetUptimeAccumulators(s.Ctx, clPool.GetId())
				s.Require().NoError(err)

				retrievedBalancerPoolId, addedLiquidity, err := s.clk.PrepareBalancerPoolAsFullRange(s.Ctx, clPool.GetId(), uptimeAccums)

				// --- Assertions ---

				s.Require().NoError(err)
				// Ensure that returned balancer pool ID is correct
				s.Require().Equal(balancerPoolId, retrievedBalancerPoolId)

				// General assertions regardless of error
				updatedClPool, err = s.clk.GetPoolById(s.Ctx, clPool.GetId())
				s.Require().NoError(err)

				clPoolUptimeAccumulatorsFromState, err := s.clk.GetUptimeAccumulators(s.Ctx, clPool.GetId())
				s.Require().NoError(err)

				s.Require().True(len(clPoolUptimeAccumulatorsFromState) > 0)
				expectedShares := qualifyingShares.Add(initialLiquidity)
				for uptimeIdx, uptimeAccum := range clPoolUptimeAccumulatorsFromState {
					currAccumShares, err := uptimeAccum.GetTotalShares()
					s.Require().NoError(err)

					// Ensure each accum has the correct number of final shares
					s.Require().Equal(expectedShares, currAccumShares)

					// Also validate uptime accumulators passed in as parameter.
					currAccumShares, err = uptimeAccums[uptimeIdx].GetTotalShares()
					s.Require().Equal(expectedShares, currAccumShares)
				}

				// Ensure added liquidity is equal to the amount accum shares changed by
				s.Require().Equal(qualifyingShares, addedLiquidity)

				// Pool liquidity should remain unchanged
				s.Require().Equal(initialLiquidity, updatedClPool.GetLiquidity())
			})
		}
	})
}

func (s *KeeperTestSuite) TestPrepareBalancerPoolAsFullRangeWithNonExistentPools() {
	existingConcentratedAssets := sdk.NewCoins(sdk.NewCoin("foo", sdk.NewInt(100)), sdk.NewCoin("bar", sdk.NewInt(100)))

	type testcase struct {
		// defaults to defaultBalancerAssets
		balancerPoolAssets []balancer.PoolAsset

		noBalancerPoolWithID      bool
		invalidConcentratedPoolID bool

		expectedError error
	}
	tests := map[string]testcase{
		// Error catching
		"canonical balancer pool ID exists but pool itself is not found": {
			// 100 existing shares and 100 shares added from balancer
			noBalancerPoolWithID: true,
			expectedError:        gammtypes.PoolDoesNotExistError{PoolId: invalidPoolId},
		},
		"canonical balancer pool has invalid number of assets": {
			// 100 existing shares and 100 shares added from balancer
			balancerPoolAssets: []balancer.PoolAsset{
				{Weight: sdk.NewInt(1), Token: sdk.NewCoin("foo", sdk.NewInt(100))},
				{Weight: sdk.NewInt(1), Token: sdk.NewCoin("bar", sdk.NewInt(100))},
				{Weight: sdk.NewInt(1), Token: sdk.NewCoin("baz", sdk.NewInt(100))},
			},
			expectedError: types.ErrInvalidBalancerPoolLiquidityError{ClPoolId: 1, BalancerPoolId: 2, BalancerPoolLiquidity: sdk.NewCoins(sdk.NewCoin("foo", sdk.NewInt(100)), sdk.NewCoin("bar", sdk.NewInt(100)), sdk.NewCoin("baz", sdk.NewInt(100)))},
		},
		"invalid concentrated pool ID": {
			// 100 existing shares and 100 shares added from balancer
			invalidConcentratedPoolID: true,
			expectedError:             types.PoolNotFoundError{PoolId: invalidPoolId + 1},
		},
	}
	// create invalid denom test cases. Either denom1, denom2 or both are invalid
	denomSelector := [][]string{{"foo", "invalid1"}, {"bar", "invalid2"}}
	for i := 0; i < 2; i++ {
		pa1 := balancer.PoolAsset{Weight: sdk.NewInt(1), Token: sdk.NewCoin(denomSelector[0][i], sdk.NewInt(100))}
		for j := 1 - i; j < 2; j++ {
			pa2 := balancer.PoolAsset{Weight: sdk.NewInt(1), Token: sdk.NewCoin(denomSelector[1][j], sdk.NewInt(100))}
			testname := fmt.Sprintf("canonical balancer pool; denom1_invalid=%v; denom2_invalid=%v", i == 1, j == 1)
			tests[testname] = testcase{
				balancerPoolAssets: []balancer.PoolAsset{pa1, pa2},
				expectedError:      types.ErrInvalidBalancerPoolLiquidityError{ClPoolId: 1, BalancerPoolId: 2, BalancerPoolLiquidity: sdk.NewCoins(pa1.Token, pa2.Token)},
			}
		}
	}
	s.runMultipleAuthorizedUptimes(func() {
		for name, tc := range tests {
			s.Run(name, func() {
				s.SetupTest()
				if len(tc.balancerPoolAssets) == 0 {
					tc.balancerPoolAssets = defaultBalancerAssets
				}
				clPool := s.PrepareCustomConcentratedPool(s.TestAccs[0], existingConcentratedAssets[0].Denom, existingConcentratedAssets[1].Denom, DefaultTickSpacing, sdk.ZeroDec())

				// Set up an existing full range position. Note that the second return value is the position ID, not an error.
				s.SetupPosition(clPool.GetId(), s.TestAccs[0], existingConcentratedAssets, DefaultMinTick, DefaultMaxTick, false)

				// If a canonical balancer pool exists, we create it and link it with the CL pool
				balancerPoolId := s.setupBalancerPoolWithFractionLocked(tc.balancerPoolAssets, sdk.OneDec())

				if tc.noBalancerPoolWithID {
					balancerPoolId = invalidPoolId
				}

				s.App.GAMMKeeper.OverwriteMigrationRecordsAndRedirectDistrRecords(s.Ctx,
					gammtypes.MigrationRecords{
						BalancerToConcentratedPoolLinks: []gammtypes.BalancerToConcentratedPoolLink{
							{BalancerPoolId: balancerPoolId, ClPoolId: clPool.GetId()},
						},
					},
				)

				concentratedPoolId := clPool.GetId()
				if tc.invalidConcentratedPoolID {
					concentratedPoolId = invalidPoolId + 1
				}

				// Get uptime accums for the cl pool.
				uptimeAccums, err := s.clk.GetUptimeAccumulators(s.Ctx, clPool.GetId())
				s.Require().NoError(err)

				retrievedBalancerPoolId, _, err := s.clk.PrepareBalancerPoolAsFullRange(s.Ctx, concentratedPoolId, uptimeAccums)
				s.Require().ErrorContains(err, tc.expectedError.Error())
				s.Require().Equal(uint64(0), retrievedBalancerPoolId)
			})
		}
	})
}

func (s *KeeperTestSuite) TestClaimAndResetFullRangeBalancerPool() {
	longestLockableDuration, err := s.App.PoolIncentivesKeeper.GetLongestLockableDuration(s.Ctx)
	s.Require().NoError(err)
	uptimeHelper := getExpectedUptimes()

	tests := map[string]struct {
		existingConcentratedLiquidity sdk.Coins
		balancerPoolAssets            []balancer.PoolAsset
		uptimeGrowth                  []sdk.DecCoins

		concentratedPoolDoesNotExist bool
		balancerPoolDoesNotExist     bool
		balSharesNotAddedToAccums    bool
		insufficientPoolBalance      bool

		expectedError error
	}{
		"happy path: valid CL and bal pool IDs": {
			// 100 existing shares and 100 shares added from balancer
			existingConcentratedLiquidity: defaultConcentratedAssets,
			balancerPoolAssets:            defaultBalancerAssets,
			uptimeGrowth:                  uptimeHelper.hundredTokensMultiDenom,
		},
		"valid pool IDs with no uptime growth": {
			// 100 existing shares and 100 shares added from balancer
			existingConcentratedLiquidity: defaultConcentratedAssets,
			balancerPoolAssets:            defaultBalancerAssets,
			uptimeGrowth:                  uptimeHelper.emptyExpectedAccumValues,
		},
		"valid pool IDs with uneven uptime growth": {
			// 100 existing shares and 100 shares added from balancer
			existingConcentratedLiquidity: defaultConcentratedAssets,
			balancerPoolAssets:            defaultBalancerAssets,
			uptimeGrowth:                  uptimeHelper.varyingTokensMultiDenom,
		},
		"different liquidity amounts between balancer and CL pools": {
			// 100 existing shares and 200 shares added from balancer
			existingConcentratedLiquidity: defaultConcentratedAssets,
			balancerPoolAssets: []balancer.PoolAsset{
				{Weight: sdk.NewInt(1), Token: sdk.NewCoin("foo", sdk.NewInt(200))},
				{Weight: sdk.NewInt(1), Token: sdk.NewCoin("bar", sdk.NewInt(200))},
			},
			uptimeGrowth: uptimeHelper.emptyExpectedAccumValues,
		},
		"balancer spot price different than CL spot price (foo higher)": {
			// 100 existing shares and 200 shares added from balancer
			// Note that only 200foo/200bar qualify, and the remaining 50bar is not counted
			existingConcentratedLiquidity: defaultConcentratedAssets,
			balancerPoolAssets: []balancer.PoolAsset{
				{Weight: sdk.NewInt(1), Token: sdk.NewCoin("foo", sdk.NewInt(200))},
				{Weight: sdk.NewInt(1), Token: sdk.NewCoin("bar", sdk.NewInt(250))},
			},
			uptimeGrowth: uptimeHelper.emptyExpectedAccumValues,
		},
		"balancer spot price different than CL spot price (bar higher)": {
			// 100 existing shares and 200 shares added from balancer
			// Note that only 200foo/200bar qualify, and the remaining 50foo is not counted
			existingConcentratedLiquidity: defaultConcentratedAssets,
			balancerPoolAssets: []balancer.PoolAsset{
				{Weight: sdk.NewInt(1), Token: sdk.NewCoin("foo", sdk.NewInt(250))},
				{Weight: sdk.NewInt(1), Token: sdk.NewCoin("bar", sdk.NewInt(200))},
			},
			uptimeGrowth: uptimeHelper.emptyExpectedAccumValues,
		},
		"rounding check: large and imbalanced CL amounts": {
			existingConcentratedLiquidity: sdk.NewCoins(sdk.NewCoin("foo", sdk.NewInt(2<<60)), sdk.NewCoin("bar", sdk.NewInt(2<<61))),
			balancerPoolAssets:            defaultBalancerAssets,
			uptimeGrowth:                  uptimeHelper.hundredTokensMultiDenom,
		},
		"rounding check: large and imbalanced balancer amounts": {
			existingConcentratedLiquidity: defaultConcentratedAssets,
			balancerPoolAssets: []balancer.PoolAsset{
				{Weight: sdk.NewInt(1), Token: sdk.NewCoin("foo", sdk.NewInt(2<<61))},
				{Weight: sdk.NewInt(1), Token: sdk.NewCoin("bar", sdk.NewInt(2<<60))},
			},
			uptimeGrowth: uptimeHelper.hundredTokensMultiDenom,
		},

		// Error catching

		"CL pool does not exist": {
			// 100 existing shares and 100 shares added from balancer
			existingConcentratedLiquidity: defaultConcentratedAssets,
			balancerPoolAssets:            defaultBalancerAssets,
			uptimeGrowth:                  uptimeHelper.hundredTokensMultiDenom,

			concentratedPoolDoesNotExist: true,
			expectedError:                types.PoolNotFoundError{PoolId: invalidPoolId + 1},
		},
		"Balancer pool does not exist": {
			// 100 existing shares and 100 shares added from balancer
			existingConcentratedLiquidity: defaultConcentratedAssets,
			balancerPoolAssets:            defaultBalancerAssets,
			uptimeGrowth:                  uptimeHelper.hundredTokensMultiDenom,

			balancerPoolDoesNotExist: true,
			expectedError:            poolincentivestypes.NoGaugeAssociatedWithPoolError{PoolId: invalidPoolId, Duration: longestLockableDuration},
		},
		"Balancer shares not yet added to CL pool accums": {
			// 100 existing shares and 100 shares added from balancer
			existingConcentratedLiquidity: defaultConcentratedAssets,
			balancerPoolAssets:            defaultBalancerAssets,
			uptimeGrowth:                  uptimeHelper.hundredTokensMultiDenom,

			balSharesNotAddedToAccums: true,
			expectedError:             types.BalancerRecordNotFoundError{ClPoolId: 1, BalancerPoolId: 2, UptimeIndex: uint64(0)},
		},
		"insufficient pool balance for balancer distribution": {
			// 100 existing shares and 100 shares added from balancer
			existingConcentratedLiquidity: defaultConcentratedAssets,
			balancerPoolAssets:            defaultBalancerAssets,
			uptimeGrowth:                  uptimeHelper.hundredTokensMultiDenom,

			insufficientPoolBalance: true,
			expectedError:           errorsmod.Wrapf(sdkerrors.ErrInsufficientFunds, "%s is smaller than %s", sdk.NewCoin("bar", sdk.ZeroInt()), sdk.NewCoin("bar", sdk.NewInt(57000))),
		},
	}
	s.runMultipleAuthorizedUptimes(func() {
		for name, tc := range tests {
			s.Run(name, func() {
				// --- Setup ---

				// Set up CL pool with appropriate liquidity
				s.SetupTest()
				clPool := s.PrepareCustomConcentratedPool(s.TestAccs[0], tc.existingConcentratedLiquidity[0].Denom, tc.existingConcentratedLiquidity[1].Denom, DefaultTickSpacing, sdk.ZeroDec())
				clPoolId := clPool.GetId()

				// Set up an existing full range position.
				// Note that the second return value here is the position ID, not an error.
				initialLiquidity, _ := s.SetupPosition(clPoolId, s.TestAccs[0], tc.existingConcentratedLiquidity, DefaultMinTick, DefaultMaxTick, false)

				// Create and bond shares for balancer pool to be linked with CL pool in happy path cases
				balancerPoolId := s.setupBalancerPoolWithFractionLocked(tc.balancerPoolAssets, sdk.OneDec())

				// Invalidate pool IDs if needed for error cases
				if tc.balancerPoolDoesNotExist {
					balancerPoolId = invalidPoolId
				}
				if tc.concentratedPoolDoesNotExist {
					clPoolId = invalidPoolId + 1
				}

				// Link the balancer and CL pools
				s.App.GAMMKeeper.OverwriteMigrationRecordsAndRedirectDistrRecords(s.Ctx,
					gammtypes.MigrationRecords{
						BalancerToConcentratedPoolLinks: []gammtypes.BalancerToConcentratedPoolLink{
							{BalancerPoolId: balancerPoolId, ClPoolId: clPoolId},
						},
					})

				// Add balancer shares to CL accumulatores
				addedLiquidity := sdk.ZeroDec()
				if !tc.balSharesNotAddedToAccums {
					// Get uptime accums for the cl pool.
					uptimeAccums, err := s.App.ConcentratedLiquidityKeeper.GetUptimeAccumulators(s.Ctx, clPool.GetId())
					s.Require().NoError(err)

					addedBalPool, qualifiedShares, err := s.App.ConcentratedLiquidityKeeper.PrepareBalancerPoolAsFullRange(s.Ctx, clPool.GetId(), uptimeAccums)
					addedLiquidity = addedLiquidity.Add(qualifiedShares)

					// If a valid link exists, ensure no error and sanity check the output pool ID
					if !tc.concentratedPoolDoesNotExist && !tc.balancerPoolDoesNotExist {
						s.Require().NoError(err)
						s.Require().Equal(addedBalPool, balancerPoolId)
					}
				}

				// Emit incentives to the uptime accumulators
				for _, growth := range tc.uptimeGrowth {
					decEmissions := growth.MulDec(initialLiquidity.Add(addedLiquidity))
					normalizedEmissions := sdk.NormalizeCoins(decEmissions)

					if !tc.insufficientPoolBalance {
						s.FundAcc(clPool.GetIncentivesAddress(), normalizedEmissions)
					}
				}
				err := addToUptimeAccums(s.Ctx, clPool.GetId(), s.App.ConcentratedLiquidityKeeper, tc.uptimeGrowth)
				s.Require().NoError(err)

				// --- System under test ---

				// Get uptime accums for the cl pool.
				uptimeAccums, err := s.App.ConcentratedLiquidityKeeper.GetUptimeAccumulators(s.Ctx, clPool.GetId())
				s.Require().NoError(err)

				amountClaimed, err := s.App.ConcentratedLiquidityKeeper.ClaimAndResetFullRangeBalancerPool(s.Ctx, clPoolId, balancerPoolId, uptimeAccums)

				// --- Assertions ---

				if tc.expectedError != nil {
					s.Require().ErrorContains(err, tc.expectedError.Error())
					s.Require().Equal(sdk.Coins{}, amountClaimed)

					clPoolUptimeAccumulatorsFromState, err := s.App.ConcentratedLiquidityKeeper.GetUptimeAccumulators(s.Ctx, clPool.GetId())
					s.Require().NoError(err)

					s.Require().True(len(clPoolUptimeAccumulatorsFromState) > 0)
					for uptimeIdx, uptimeAccum := range clPoolUptimeAccumulatorsFromState {
						currAccumShares, err := uptimeAccum.GetTotalShares()
						s.Require().NoError(err)

						// Since reversions for errors are done at a higher level of abstraction,
						// we have to assume that any state updates that happened prior to the error
						// persist for the sake of these unit tests. Thus, balancer full range shares
						// are technically cleared even though in production this process would have been
						// reverted.
						if tc.insufficientPoolBalance {
							addedLiquidity = sdk.ZeroDec()
						}

						expectedLiquidity := initialLiquidity.Add(addedLiquidity)

						// Ensure accum shares remain unchanged after error
						s.Require().Equal(expectedLiquidity, currAccumShares)

						// Also validate uptime accumulators passed in as parameter.
						currAccumShares, err = uptimeAccums[uptimeIdx].GetTotalShares()
						s.Require().Equal(expectedLiquidity, currAccumShares)
					}

					// If gauge exists, ensure it remains empty after error
					if !tc.balancerPoolDoesNotExist {
						gaugeId, err := s.App.PoolIncentivesKeeper.GetPoolGaugeId(s.Ctx, balancerPoolId, longestLockableDuration)
						s.Require().NoError(err)

						gauge, err := s.App.IncentivesKeeper.GetGaugeByID(s.Ctx, gaugeId)
						s.Require().NoError(err)

						s.Require().Equal(sdk.Coins(nil), gauge.Coins)
					}

					// Ensure amount claimed is zero after error
					s.Require().Equal(sdk.Coins{}, amountClaimed)

					// Pool liquidity should remain unchanged
					updatedClPool, err := s.App.ConcentratedLiquidityKeeper.GetPoolById(s.Ctx, clPool.GetId())
					s.Require().NoError(err)
					s.Require().Equal(initialLiquidity, updatedClPool.GetLiquidity())

					return
				}

				s.Require().NoError(err)

				clPoolUptimeAccumulators, err := s.App.ConcentratedLiquidityKeeper.GetUptimeAccumulators(s.Ctx, clPool.GetId())
				s.Require().NoError(err)

				s.Require().True(len(clPoolUptimeAccumulators) > 0)
				for uptimeIndex, uptimeAccum := range clPoolUptimeAccumulators {
					currAccumShares, err := uptimeAccum.GetTotalShares()
					s.Require().NoError(err)

					// Ensure each accum has been cleared of the balancer full range shares
					balancerPositionName := string(types.KeyBalancerFullRange(clPoolId, balancerPoolId, uint64(uptimeIndex)))
					fullRangeRecord, err := uptimeAccum.GetPosition(balancerPositionName)
					s.Require().Error(err)
					s.Require().Equal(accum.Record{}, fullRangeRecord)

					// Ensure the full range shares were removed from accum total
					s.Require().Equal(initialLiquidity, currAccumShares)
				}

				// Get balancer gauge corresponding to the longest lockable duration, as this is the one we would be distributing to
				gaugeId, err := s.App.PoolIncentivesKeeper.GetPoolGaugeId(s.Ctx, balancerPoolId, longestLockableDuration)
				s.Require().NoError(err)
				gauge, err := s.App.IncentivesKeeper.GetGaugeByID(s.Ctx, gaugeId)
				s.Require().NoError(err)

				// Since balancer position bonding is a stronger constraint than CL charging, we never need to forfeit incentives
				largestSupportedUptime := s.clk.GetLargestSupportedUptimeDuration(s.Ctx)

				// Calculate the number of tokens we expect to see in the balancer gauge
				expectedTokensInGauge := expectedIncentivesFromUptimeGrowth(tc.uptimeGrowth, addedLiquidity, largestSupportedUptime, defaultMultiplier)

				// Ensure gauge coins and amountClaimed are correct
				s.Require().Equal(expectedTokensInGauge.String(), gauge.Coins.String())
				s.Require().Equal(expectedTokensInGauge.String(), amountClaimed.String())

				// Pool liquidity should remain unchanged
				updatedClPool, err := s.App.ConcentratedLiquidityKeeper.GetPoolById(s.Ctx, clPool.GetId())
				s.Require().NoError(err)
				s.Require().Equal(initialLiquidity, updatedClPool.GetLiquidity())
			})
		}
	})
}

func (s *KeeperTestSuite) TestGetLargestAuthorizedAndSupportedUptimes() {
	// Note: we assume the largest supported uptime is at the end of the list.
	// While we could hardcode this, this setup is backwards compatible with changes in the list.
	longestSupportedUptime := types.SupportedUptimes[len(types.SupportedUptimes)-1]
	tests := map[string]struct {
		preSetAuthorizedParams []time.Duration
		expectedAuthorized     time.Duration
		expectedSupported      time.Duration
	}{
		"All supported uptimes authorized": {
			preSetAuthorizedParams: types.SupportedUptimes,
			expectedAuthorized:     longestSupportedUptime,
		},
		"Only 1 ns authorized": {
			preSetAuthorizedParams: []time.Duration{time.Nanosecond},
			expectedAuthorized:     time.Nanosecond,
		},
		"Unordered authorized uptimes": {
			preSetAuthorizedParams: []time.Duration{time.Hour * 24 * 7, time.Nanosecond, time.Hour * 24},
			expectedAuthorized:     time.Hour * 24 * 7,
		},
		// note cannot have test case with empty authorized uptimes due to parameter validation.
	}

	s.runMultipleAuthorizedUptimes(func() {
		for name, tc := range tests {
			tc := tc
			s.Run(name, func() {
				s.SetupTest()

				clParams := s.clk.GetParams(s.Ctx)
				clParams.AuthorizedUptimes = tc.preSetAuthorizedParams
				s.clk.SetParams(s.Ctx, clParams)

				actualAuthorized := s.clk.GetLargestAuthorizedUptimeDuration(s.Ctx)
				actualSupported := s.clk.GetLargestSupportedUptimeDuration(s.Ctx)

				s.Require().Equal(tc.expectedAuthorized, actualAuthorized)
				s.Require().Equal(longestSupportedUptime, actualSupported)
			})
		}
	})
}

// 2ETH
var defaultGlobalRewardGrowth = sdk.NewDecCoins(oneEth.Add(oneEth))

func (s *KeeperTestSuite) prepareSpreadRewardsAccumulator() accum.AccumulatorObject {
	pool := s.PrepareConcentratedPool()
	testAccumulator, err := s.clk.GetSpreadRewardAccumulator(s.Ctx, pool.GetId())
	s.Require().NoError(err)
	return testAccumulator
}

func (s *KeeperTestSuite) TestMoveRewardsToNewPositionAndDeleteOldAcc() {
	oldPos := "old"
	newPos := "new"
	emptyCoins := sdk.DecCoins(nil)

	tests := map[string]struct {
		growthOutside            sdk.DecCoins
		expectedUnclaimedRewards sdk.DecCoins
		numShares                int64
	}{
		"empty growth outside": {
			growthOutside:            emptyCoins,
			numShares:                1,
			expectedUnclaimedRewards: defaultGlobalRewardGrowth,
		},
		"default global growth equals growth outside": {
			growthOutside:            defaultGlobalRewardGrowth,
			numShares:                1,
			expectedUnclaimedRewards: emptyCoins,
		},
		"global growth outside half of global": {
			growthOutside:            defaultGlobalRewardGrowth.QuoDec(sdk.NewDec(2)),
			numShares:                1,
			expectedUnclaimedRewards: defaultGlobalRewardGrowth.QuoDec(sdk.NewDec(2)),
		},
		"multiple shares, partial growth outside": {
			growthOutside:            defaultGlobalRewardGrowth.QuoDec(sdk.NewDec(2)),
			numShares:                2,
			expectedUnclaimedRewards: defaultGlobalRewardGrowth,
		},
	}

	s.runMultipleAuthorizedUptimes(func() {
		for name, tc := range tests {
			tc := tc
			s.Run(name, func() {
				s.SetupTest()

				// Get accumulator. The fact that its a fee accumulator is irrelevant for this test.
				testAccumulator := s.prepareSpreadRewardsAccumulator()

				err := testAccumulator.NewPosition(oldPos, sdk.NewDec(tc.numShares), nil)
				s.Require().NoError(err)

				// 2 shares is chosen arbitrarily. It is not relevant for this test.
				err = testAccumulator.NewPosition(newPos, sdk.NewDec(2), nil)
				s.Require().NoError(err)

				// Grow the global rewards.
				testAccumulator.AddToAccumulator(defaultGlobalRewardGrowth)

				err = cl.MoveRewardsToNewPositionAndDeleteOldAcc(s.Ctx, testAccumulator, oldPos, newPos, tc.growthOutside)
				s.Require().NoError(err)

				// Check the old accumulator is now deleted.
				hasPosition, err := testAccumulator.HasPosition(oldPos)
				s.Require().NoError(err)
				s.Require().False(hasPosition)

				// Check that the new accumulator has the correct amount of rewards in unclaimed rewards.
				newPositionAccumulator, err := testAccumulator.GetPosition(newPos)
				s.Require().NoError(err)

				// Validate unclaimed rewards
				s.Require().Equal(tc.expectedUnclaimedRewards, newPositionAccumulator.UnclaimedRewardsTotal)

				// Validate that position accumulator equals to the growth inside.
				s.Require().Equal(testAccumulator.GetValue().Sub(tc.growthOutside), newPositionAccumulator.AccumValuePerShare)
			})
		}
	})
}

// This should fail because the old position does not exist.
func (s *KeeperTestSuite) TestMoveRewardsToSamePositionAndDeleteOldAcc() {
	posName := "pos name"
	expectedError := types.ModifySamePositionAccumulatorError{PositionAccName: posName}

	testAccumulator := s.prepareSpreadRewardsAccumulator()
	err := cl.MoveRewardsToNewPositionAndDeleteOldAcc(s.Ctx, testAccumulator, posName, posName, defaultGlobalRewardGrowth)
	s.Require().ErrorIs(err, expectedError)
}

// TestGetUptimeTrackerValues tests getter for tick-level uptime trackers.
func (s *KeeperTestSuite) TestGetUptimeTrackerValues() {
	foo100 := sdk.NewDecCoins(sdk.NewDecCoin("foo", sdk.NewInt(100)))
	testCases := []struct {
		name           string
		input          []model.UptimeTracker
		expectedOutput []sdk.DecCoins
	}{
		{
			name:           "Empty uptime tracker",
			input:          []model.UptimeTracker{},
			expectedOutput: []sdk.DecCoins{},
		},
		{
			name:           "One uptime tracker",
			input:          []model.UptimeTracker{{UptimeGrowthOutside: foo100}},
			expectedOutput: []sdk.DecCoins{foo100},
		},
		{
			name: "Multiple uptime trackers",
			input: []model.UptimeTracker{
				{UptimeGrowthOutside: foo100},
				{UptimeGrowthOutside: sdk.NewDecCoins(sdk.NewDecCoin("fooa", sdk.NewInt(100)))},
				{UptimeGrowthOutside: sdk.NewDecCoins(sdk.NewDecCoin("foob", sdk.NewInt(100)))},
			},
			expectedOutput: []sdk.DecCoins{
				foo100,
				sdk.NewDecCoins(sdk.NewDecCoin("fooa", sdk.NewInt(100))),
				sdk.NewDecCoins(sdk.NewDecCoin("foob", sdk.NewInt(100))),
			},
		},
	}

	s.runMultipleAuthorizedUptimes(func() {
		for _, tc := range testCases {
			s.Run(tc.name, func() {
				result := cl.GetUptimeTrackerValues(tc.input)
				s.Require().Equal(tc.expectedOutput, result)
			})
		}
	})
}

func (s *KeeperTestSuite) TestGetIncentiveRecordSerialized() {
	tests := []struct {
		name                    string
		poolIdToQuery           uint64
		paginationLimit         uint64
		expectedNumberOfRecords int
	}{
		{
			name:                    "Get incentive records from a valid pool",
			poolIdToQuery:           1,
			expectedNumberOfRecords: 1,
			paginationLimit:         10,
		},
		{
			name:                    "Get many incentive records from a valid pool",
			poolIdToQuery:           1,
			expectedNumberOfRecords: 3,
			paginationLimit:         10,
		},
		{
			name:                    "Get all incentive records from an invalid pool",
			poolIdToQuery:           2,
			expectedNumberOfRecords: 0,
			paginationLimit:         10,
		},
	}

	for _, test := range tests {
		s.Run(test.name, func() {

			s.SetupTest()
			k := s.App.ConcentratedLiquidityKeeper

			pool := s.PrepareConcentratedPool()

			for i := 0; i < test.expectedNumberOfRecords; i++ {
				testIncentiveRecord := types.IncentiveRecord{
					PoolId:               pool.GetId(),
					IncentiveDenom:       USDC,
					IncentiveCreatorAddr: s.TestAccs[i].String(),
					IncentiveRecordBody: types.IncentiveRecordBody{
						RemainingAmount: sdk.NewDec(1000),
						EmissionRate:    sdk.NewDec(1), // 1 per second
						StartTime:       defaultBlockTime,
					},
					MinUptime: time.Nanosecond,
				}

				err := s.App.ConcentratedLiquidityKeeper.SetIncentiveRecord(s.Ctx, testIncentiveRecord)
				s.Require().NoError(err)
			}

			paginationReq := &query.PageRequest{
				Limit:      test.paginationLimit,
				CountTotal: true,
			}

			incRecords, _, err := k.GetIncentiveRecordSerialized(s.Ctx, test.poolIdToQuery, paginationReq)
			s.Require().NoError(err)

			s.Require().Equal(test.expectedNumberOfRecords, len(incRecords))
		})
	}
}<|MERGE_RESOLUTION|>--- conflicted
+++ resolved
@@ -12,7 +12,6 @@
 
 	"github.com/osmosis-labs/osmosis/osmoutils"
 	"github.com/osmosis-labs/osmosis/osmoutils/accum"
-	"github.com/osmosis-labs/osmosis/osmoutils/osmoassert"
 	cl "github.com/osmosis-labs/osmosis/v16/x/concentrated-liquidity"
 	"github.com/osmosis-labs/osmosis/v16/x/concentrated-liquidity/math"
 	"github.com/osmosis-labs/osmosis/v16/x/concentrated-liquidity/model"
@@ -3040,7 +3039,6 @@
 
 func (s *KeeperTestSuite) TestClaimAllIncentivesForPosition() {
 	testCases := []struct {
-<<<<<<< HEAD
 		name                                string
 		blockTimeElapsed                    time.Duration
 		setUpConnectedBalancerPool          bool
@@ -3133,61 +3131,6 @@
 			// Since it did, this position gets the 26 of the 27 usdc that was forfeited from the previous position, so 1678 + 26 = 1704usdc
 			expectedSeconPosIncentivesClaimed:   sdk.NewCoins(sdk.NewCoin(USDC, sdk.NewInt(1704))),
 			expectedSecondPosForfeitedIncentive: sdk.Coins(nil),
-=======
-		name                              string
-		blockTimeElapsed                  time.Duration
-		minUptimeIncentiveRecord          time.Duration
-		expectedCoins                     sdk.Coins
-		expectedAccumulatorValuePostClaim sdk.DecCoins
-	}{
-		{
-			name:                     "Claim with same blocktime",
-			blockTimeElapsed:         0,
-			expectedCoins:            sdk.NewCoins(),
-			minUptimeIncentiveRecord: time.Nanosecond,
-		},
-		{
-			name:                     "Claim after 1 minute, 1ns uptime",
-			blockTimeElapsed:         time.Minute,
-			expectedCoins:            sdk.NewCoins(sdk.NewCoin(USDC, sdk.NewInt(59))), //  after 1min = 59.999999999901820104usdc ~ 59usdc becasue 1usdc emitted every second
-			minUptimeIncentiveRecord: time.Nanosecond,
-		},
-		{
-			name:                     "Claim after 1 hr, 1ns uptime",
-			blockTimeElapsed:         time.Hour,
-			expectedCoins:            sdk.NewCoins(sdk.NewCoin(USDC, sdk.NewInt(3599))), //  after 1min = 59.999999999901820104usdc ~ 59usdc becasue 1usdc emitted every second
-			minUptimeIncentiveRecord: time.Nanosecond,
-		},
-		{
-			name:                     "Claim after 24 hours, 1ns uptime",
-			blockTimeElapsed:         time.Hour * 24,
-			expectedCoins:            sdk.NewCoins(sdk.NewCoin(USDC, sdk.NewInt(9999))), //  after 24hr > 2hr46min = 9999usdc.999999999901820104 ~ 9999usdc
-			minUptimeIncentiveRecord: time.Nanosecond,
-		},
-		{
-			name:                     "Claim with same blocktime",
-			blockTimeElapsed:         0,
-			expectedCoins:            sdk.NewCoins(),
-			minUptimeIncentiveRecord: time.Hour * 24,
-		},
-		{
-			name:                     "Claim after 1 minute, 1d uptime",
-			blockTimeElapsed:         time.Minute,
-			expectedCoins:            sdk.NewCoins(),
-			minUptimeIncentiveRecord: time.Hour * 24,
-		},
-		{
-			name:                     "Claim after 1 hr, 1d uptime",
-			blockTimeElapsed:         time.Hour,
-			expectedCoins:            sdk.NewCoins(),
-			minUptimeIncentiveRecord: time.Hour * 24,
-		},
-		{
-			name:                     "Claim after 24 hours, 1d uptime",
-			blockTimeElapsed:         time.Hour * 24,
-			expectedCoins:            sdk.NewCoins(sdk.NewCoin(USDC, sdk.NewInt(9999))), //  after 24hr > 2hr46min = 9999usdc.999999999901820104 ~ 9999usdc
-			minUptimeIncentiveRecord: time.Hour * 24,
->>>>>>> ac46d443
 		},
 	}
 
@@ -3238,11 +3181,7 @@
 					EmissionRate:    sdk.NewDec(1),      // 1 per second
 					StartTime:       s.Ctx.BlockTime(),
 				},
-<<<<<<< HEAD
 				MinUptime: time.Hour,
-=======
-				MinUptime: tc.minUptimeIncentiveRecord,
->>>>>>> ac46d443
 			}
 			err = s.clk.SetMultipleIncentiveRecords(s.Ctx, []types.IncentiveRecord{testIncentiveRecord})
 			s.Require().NoError(err)
@@ -3257,78 +3196,25 @@
 
 			// Update the uptime accumulators to the current block time.
 			// This is done to determine the exact amount of incentives we expect to be forfeited, if any.
-			err = s.clk.UpdateUptimeAccumulatorsToNow(s.Ctx, pool.GetId())
+			err = s.clk.UpdateUptimeAccumulatorsToNow(s.Ctx, clPoolId)
 			s.Require().NoError(err)
 
-			// Retrieve the uptime accumulators for the pool.
-			uptimeAccumulatorsPreClaim, err := s.clk.GetUptimeAccumulators(s.Ctx, pool.GetId())
+			collectedInc, forfeitInc, err := s.clk.ClaimAllIncentivesForPosition(s.Ctx, positionIdOne)
+			totalForfeited, _ := forfeitInc.TruncateDecimal()
 			s.Require().NoError(err)
-<<<<<<< HEAD
 			s.Require().Equal(tc.expectedIncentivesClaimed.String(), collectedInc.String())
-			s.Require().Equal(tc.expectedForfeitedIncentives.String(), forfeitInc.String())
+			s.Require().Equal(tc.expectedForfeitedIncentives.String(), totalForfeited.String())
 
 			// Utilize second position here to claim incentives for it as well
 			s.Ctx = s.Ctx.WithBlockTime(s.Ctx.BlockTime().Add(time.Hour))
+
 			collectedInc, forfeitInc, err = s.clk.ClaimAllIncentivesForPosition(s.Ctx, positionIdTwo)
+			totalForfeited, _ = forfeitInc.TruncateDecimal()
 			s.Require().NoError(err)
 			s.Require().Equal(tc.expectedSeconPosIncentivesClaimed.String(), collectedInc.String())
-			s.Require().Equal(tc.expectedSecondPosForfeitedIncentive.String(), forfeitInc.String())
+			s.Require().Equal(tc.expectedSecondPosForfeitedIncentive.String(), totalForfeited.String())
 
 			// Depending on the test case prior to calling it, the second position may or may not be entitled to the incentives the previous position forfeited
-=======
-
-			expectedForfeitedIncentives := sdk.NewDecCoins()
-
-			// If the block time elapsed is less than the minUptimeIncentiveRecord, we expect to forfeit all incentives.
-			// Determine what the expected forfeited incentives per share is, including the dust since we reinvest the dust when we forfeit.
-			if tc.blockTimeElapsed < tc.minUptimeIncentiveRecord {
-				for _, uptimeAccum := range uptimeAccumulatorsPreClaim {
-					newPositionName := string(types.KeyPositionId(positionIdOne))
-					// Check if the accumulator contains the position.
-					hasPosition, err := uptimeAccum.HasPosition(newPositionName)
-					s.Require().NoError(err)
-
-					if hasPosition {
-						position, err := accum.GetPosition(uptimeAccum, newPositionName)
-						s.Require().NoError(err)
-
-						outstandingRewards := accum.GetTotalRewards(uptimeAccum, position)
-						collectedIncentivesForUptime, dust := outstandingRewards.TruncateDecimal()
-
-						// When we forfeit rewards, we expect to add both the collected incentives and the dust back to the accumulator.
-						for _, coin := range collectedIncentivesForUptime {
-							coinToAddToAccum := sdk.NewDecCoinFromDec(coin.Denom, coin.Amount.ToDec().Add(dust.AmountOf(coin.Denom)))
-							expectedForfeitedIncentives = expectedForfeitedIncentives.Add(coinToAddToAccum)
-						}
-					}
-				}
-			}
-
-			// System under test
-			collectedInc, forfeitedIncentives, err := s.clk.ClaimAllIncentivesForPosition(s.Ctx, positionIdOne)
-			s.Require().NoError(err)
-			s.Require().Equal(tc.expectedCoins.String(), collectedInc.String())
-			s.Require().Equal(expectedForfeitedIncentives.String(), forfeitedIncentives.String())
-
-			// The difference accumulator value should have increased if we forfeited incentives by claiming.
-			uptimeAccumsDiffPostClaim := sdk.NewDecCoins()
-			if tc.blockTimeElapsed < tc.minUptimeIncentiveRecord {
-				uptimeAccumulatorsPostClaim, err := s.clk.GetUptimeAccumulators(s.Ctx, pool.GetId())
-				s.Require().NoError(err)
-				for i, acc := range uptimeAccumulatorsPostClaim {
-					totalSharesAccum, err := acc.GetTotalShares()
-					s.Require().NoError(err)
-
-					uptimeAccumsDiffPostClaim = append(uptimeAccumsDiffPostClaim, acc.GetValue().MulDec(totalSharesAccum).Sub(uptimeAccumulatorsPreClaim[i].GetValue().MulDec(totalSharesAccum))...)
-				}
-			}
-
-			// We expect the incentives to be forfeited and added to the accumulator (to include the dust)
-			for i, uptimeAccumDiffPostClaim := range uptimeAccumsDiffPostClaim {
-				osmoassert.DecApproxEq(s.T(), expectedForfeitedIncentives[i].Amount, uptimeAccumDiffPostClaim.Amount, sdk.MustNewDecFromStr("0.000000000000000001"))
-			}
-
->>>>>>> ac46d443
 		})
 	}
 }
