--- conflicted
+++ resolved
@@ -3435,7 +3435,7 @@
 		},
 		"no canonical balancer pool": {
 			// 100 existing shares and 100 shares added from balancer
-			existingClLiquidity: defaultConcentratedAssets,
+			existingConcentratedLiquidity: defaultConcentratedAssets,
 			balancerPoolAssets:  defaultBalancerAssets,
 
 			// Note that we expect this to fail quietly, as most CL pools will not have linked Balancer pools
@@ -3446,21 +3446,15 @@
 
 		"canonical balancer pool ID exists but pool itself is not found": {
 			// 100 existing shares and 100 shares added from balancer
-<<<<<<< HEAD
-			existingConcentratedLiquidity:               defaultConcentratedAssets,
-			balancerPoolAssets:                defaultBalancerAssets,
-			canonicalBalancerPoolDoesNotExist: true,
-=======
-			existingClLiquidity:  defaultConcentratedAssets,
+			existingConcentratedLiquidity:  defaultConcentratedAssets,
 			balancerPoolAssets:   defaultBalancerAssets,
 			noBalancerPoolWithID: true,
->>>>>>> 10ea64b1
 
 			expectedError: gammtypes.PoolDoesNotExistError{PoolId: invalidPoolId},
 		},
 		"canonical balancer pool has invalid first denom": {
 			// 100 existing shares and 100 shares added from balancer
-			existingClLiquidity: defaultConcentratedAssets,
+			existingConcentratedLiquidity: defaultConcentratedAssets,
 			balancerPoolAssets: []balancer.PoolAsset{
 				{Weight: sdk.NewInt(1), Token: sdk.NewCoin("invalid", sdk.NewInt(100))},
 				{Weight: sdk.NewInt(1), Token: sdk.NewCoin("bar", sdk.NewInt(100))},
@@ -3471,7 +3465,7 @@
 		},
 		"canonical balancer pool has invalid second denom": {
 			// 100 existing shares and 100 shares added from balancer
-			existingClLiquidity: defaultConcentratedAssets,
+			existingConcentratedLiquidity: defaultConcentratedAssets,
 			balancerPoolAssets: []balancer.PoolAsset{
 				{Weight: sdk.NewInt(1), Token: sdk.NewCoin("foo", sdk.NewInt(100))},
 				{Weight: sdk.NewInt(1), Token: sdk.NewCoin("invalid", sdk.NewInt(100))},
@@ -3482,7 +3476,7 @@
 		},
 		"canonical balancer pool has invalid both denoms": {
 			// 100 existing shares and 100 shares added from balancer
-			existingClLiquidity: defaultConcentratedAssets,
+			existingConcentratedLiquidity: defaultConcentratedAssets,
 			balancerPoolAssets: []balancer.PoolAsset{
 				{Weight: sdk.NewInt(1), Token: sdk.NewCoin("invalid1", sdk.NewInt(100))},
 				{Weight: sdk.NewInt(1), Token: sdk.NewCoin("invalid2", sdk.NewInt(100))},
@@ -3493,7 +3487,7 @@
 		},
 		"canonical balancer pool has invalid number of assets": {
 			// 100 existing shares and 100 shares added from balancer
-			existingClLiquidity: defaultConcentratedAssets,
+			existingConcentratedLiquidity: defaultConcentratedAssets,
 			balancerPoolAssets: []balancer.PoolAsset{
 				{Weight: sdk.NewInt(1), Token: sdk.NewCoin("foo", sdk.NewInt(100))},
 				{Weight: sdk.NewInt(1), Token: sdk.NewCoin("bar", sdk.NewInt(100))},
@@ -3505,7 +3499,7 @@
 		},
 		"invalid concentrated pool ID": {
 			// 100 existing shares and 100 shares added from balancer
-			existingClLiquidity:       defaultConcentratedAssets,
+			existingConcentratedLiquidity:       defaultConcentratedAssets,
 			balancerPoolAssets:        defaultBalancerAssets,
 			invalidConcentratedPoolID: true,
 
