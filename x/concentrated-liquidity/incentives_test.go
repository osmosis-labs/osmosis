package concentrated_liquidity_test

import (
	"fmt"
	"time"

	sdk "github.com/cosmos/cosmos-sdk/types"

	"github.com/osmosis-labs/osmosis/osmoutils"
	"github.com/osmosis-labs/osmosis/osmoutils/accum"
	cl "github.com/osmosis-labs/osmosis/v15/x/concentrated-liquidity"
	"github.com/osmosis-labs/osmosis/v15/x/concentrated-liquidity/model"
	"github.com/osmosis-labs/osmosis/v15/x/concentrated-liquidity/types"
)

var (
	defaultPoolId     = uint64(1)
	defaultJoinTime   = time.Unix(100, 100)
	defaultMultiplier = sdk.OneInt()

	testAddressOne   = sdk.AccAddress([]byte("addr1_______________"))
	testAddressTwo   = sdk.AccAddress([]byte("addr2_______________"))
	testAddressThree = sdk.AccAddress([]byte("addr3_______________"))
	testAddressFour  = sdk.AccAddress([]byte("addr4_______________"))

	testAccumOne = "testAccumOne"

	// Note: lexicographic order is denomFour, denomOne, denomThree, denomTwo
	testDenomOne   = "denomOne"
	testDenomTwo   = "denomTwo"
	testDenomThree = "denomThree"
	testDenomFour  = "denomFour"

	defaultIncentiveAmount = sdk.NewDec(2 << 60)

	testEmissionOne   = sdk.MustNewDecFromStr("0.000001")
	testEmissionTwo   = sdk.MustNewDecFromStr("0.0783")
	testEmissionThree = sdk.MustNewDecFromStr("165.4")
	testEmissionFour  = sdk.MustNewDecFromStr("57.93")

	defaultBlockTime  = time.Unix(1, 1).UTC()
	defaultTimeBuffer = time.Hour
	defaultStartTime  = defaultBlockTime.Add(defaultTimeBuffer)

	testUptimeOne   = types.SupportedUptimes[0]
	testUptimeTwo   = types.SupportedUptimes[1]
	testUptimeThree = types.SupportedUptimes[2]
	testUptimeFour  = types.SupportedUptimes[3]

	incentiveRecordOne = types.IncentiveRecord{
		PoolId:           validPoolId,
		IncentiveDenom:   testDenomOne,
		IncentiveCreator: testAddressOne,
		RemainingAmount:  defaultIncentiveAmount,
		EmissionRate:     testEmissionOne,
		StartTime:        defaultStartTime,
		MinUptime:        testUptimeOne,
	}

	incentiveRecordTwo = types.IncentiveRecord{
		PoolId:           validPoolId,
		IncentiveDenom:   testDenomTwo,
		IncentiveCreator: testAddressTwo,
		RemainingAmount:  defaultIncentiveAmount,
		EmissionRate:     testEmissionTwo,
		StartTime:        defaultStartTime,
		MinUptime:        testUptimeTwo,
	}

	incentiveRecordThree = types.IncentiveRecord{
		PoolId:           validPoolId,
		IncentiveDenom:   testDenomThree,
		IncentiveCreator: testAddressThree,
		RemainingAmount:  defaultIncentiveAmount,
		EmissionRate:     testEmissionThree,
		StartTime:        defaultStartTime,
		MinUptime:        testUptimeThree,
	}

	incentiveRecordFour = types.IncentiveRecord{
		PoolId:           validPoolId,
		IncentiveDenom:   testDenomFour,
		IncentiveCreator: testAddressFour,
		RemainingAmount:  defaultIncentiveAmount,
		EmissionRate:     testEmissionFour,
		StartTime:        defaultStartTime,
		MinUptime:        testUptimeFour,
	}

	emptyIncentiveRecord = types.IncentiveRecord{
		PoolId:           validPoolId,
		IncentiveDenom:   "emptyDenom",
		IncentiveCreator: testAddressFour,
		RemainingAmount:  sdk.ZeroDec(),
		EmissionRate:     testEmissionFour,
		StartTime:        defaultStartTime,
		MinUptime:        testUptimeFour,
	}

	testQualifyingDepositsOne   = sdk.NewInt(50)
	testQualifyingDepositsTwo   = sdk.NewInt(100)
	testQualifyingDepositsThree = sdk.NewInt(399)
)

type ExpectedUptimes struct {
	emptyExpectedAccumValues     []sdk.DecCoins
	hundredTokensSingleDenom     []sdk.DecCoins
	hundredTokensMultiDenom      []sdk.DecCoins
	twoHundredTokensMultiDenom   []sdk.DecCoins
	threeHundredTokensMultiDenom []sdk.DecCoins
	fourHundredTokensMultiDenom  []sdk.DecCoins
	sixHundredTokensMultiDenom   []sdk.DecCoins
	varyingTokensSingleDenom     []sdk.DecCoins
	varyingTokensMultiDenom      []sdk.DecCoins
}

// getExpectedUptimes returns a base set of expected values for testing based on the number
// of supported uptimes at runtime. This abstraction exists only to ensure backwards-compatibility
// of incentives-related tests if the supported uptimes are ever changed.
func getExpectedUptimes() ExpectedUptimes {
	expUptimes := ExpectedUptimes{
		emptyExpectedAccumValues:     []sdk.DecCoins{},
		hundredTokensSingleDenom:     []sdk.DecCoins{},
		hundredTokensMultiDenom:      []sdk.DecCoins{},
		twoHundredTokensMultiDenom:   []sdk.DecCoins{},
		threeHundredTokensMultiDenom: []sdk.DecCoins{},
		fourHundredTokensMultiDenom:  []sdk.DecCoins{},
		sixHundredTokensMultiDenom:   []sdk.DecCoins{},
		varyingTokensSingleDenom:     []sdk.DecCoins{},
		varyingTokensMultiDenom:      []sdk.DecCoins{},
	}
	for i := range types.SupportedUptimes {
		expUptimes.emptyExpectedAccumValues = append(expUptimes.emptyExpectedAccumValues, cl.EmptyCoins)
		expUptimes.hundredTokensSingleDenom = append(expUptimes.hundredTokensSingleDenom, sdk.NewDecCoins(cl.HundredFooCoins))
		expUptimes.hundredTokensMultiDenom = append(expUptimes.hundredTokensMultiDenom, sdk.NewDecCoins(cl.HundredFooCoins, cl.HundredBarCoins))
		expUptimes.twoHundredTokensMultiDenom = append(expUptimes.twoHundredTokensMultiDenom, sdk.NewDecCoins(cl.TwoHundredFooCoins, cl.TwoHundredBarCoins))
		expUptimes.threeHundredTokensMultiDenom = append(expUptimes.threeHundredTokensMultiDenom, sdk.NewDecCoins(cl.TwoHundredFooCoins.Add(cl.HundredFooCoins), cl.TwoHundredBarCoins.Add(cl.HundredBarCoins)))
		expUptimes.fourHundredTokensMultiDenom = append(expUptimes.fourHundredTokensMultiDenom, sdk.NewDecCoins(cl.TwoHundredFooCoins.Add(cl.TwoHundredFooCoins), cl.TwoHundredBarCoins.Add(cl.TwoHundredBarCoins)))
		expUptimes.sixHundredTokensMultiDenom = append(expUptimes.sixHundredTokensMultiDenom, sdk.NewDecCoins(cl.TwoHundredFooCoins.Add(cl.TwoHundredFooCoins).Add(cl.TwoHundredFooCoins), cl.TwoHundredBarCoins.Add(cl.TwoHundredBarCoins).Add(cl.TwoHundredBarCoins)))
		expUptimes.varyingTokensSingleDenom = append(expUptimes.varyingTokensSingleDenom, sdk.NewDecCoins(cl.HundredFooCoins.Add(sdk.NewDecCoin("foo", sdk.NewInt(int64(i))))))
		expUptimes.varyingTokensMultiDenom = append(expUptimes.varyingTokensMultiDenom, sdk.NewDecCoins(cl.HundredFooCoins.Add(sdk.NewDecCoin("foo", sdk.NewInt(int64(i)))), cl.HundredBarCoins.Add(sdk.NewDecCoin("bar", sdk.NewInt(int64(i*3))))))
	}

	return expUptimes
}

// Helper for converting raw DecCoins accum values to pool proto compatible UptimeTrackers
func wrapUptimeTrackers(accumValues []sdk.DecCoins) []model.UptimeTracker {
	wrappedUptimeTrackers := []model.UptimeTracker{}
	for _, accumValue := range accumValues {
		wrappedUptimeTrackers = append(wrappedUptimeTrackers, model.UptimeTracker{UptimeGrowthOutside: accumValue})
	}

	return wrappedUptimeTrackers
}

// expectedIncentivesFromRate calculates the amount of incentives we expect to accrue based on the rate and time elapsed
func expectedIncentivesFromRate(denom string, rate sdk.Dec, timeElapsed time.Duration, qualifyingLiquidity sdk.Dec) sdk.DecCoin {
	timeInSec := sdk.NewDec(int64(timeElapsed)).Quo(sdk.MustNewDecFromStr("1000000000"))
	amount := rate.Mul(timeInSec).QuoTruncate(qualifyingLiquidity)

	return sdk.NewDecCoinFromDec(denom, amount)
}

// expectedIncentivesFromUptimeGrowth calculates the amount of incentives we expect to accrue based on uptime accumulator growth.
//
// Assumes `uptimeGrowths` represents the growths for all global uptime accums and only counts growth that `freezeDuration` qualifies for
// towards result. Takes in a multiplier parameter for further versatility in testing.
//
// Returns value as truncated sdk.Coins as the primary use of this helper is testing higher level incentives functions such as claiming.
func expectedIncentivesFromUptimeGrowth(uptimeGrowths []sdk.DecCoins, positionShares sdk.Dec, freezeDuration time.Duration, multiplier sdk.Int) sdk.Coins {
	// Sum up rewards from all inputs
	totalRewards := sdk.DecCoins(nil)
	for uptimeIndex, uptimeGrowth := range uptimeGrowths {
		if freezeDuration >= types.SupportedUptimes[uptimeIndex] {
			totalRewards = totalRewards.Add(uptimeGrowth...)
		}
	}

	// Calculate position's pro-rata share by multiplying growth by position's shares
	positionRewards := sdk.Coins(nil)
	for _, rewardToken := range totalRewards {
		positionRewards = positionRewards.Add(sdk.NewCoin(rewardToken.Denom, rewardToken.Amount.Mul(positionShares).TruncateInt().Mul(multiplier)))
	}

	return positionRewards
}

func chargeIncentive(incentiveRecord types.IncentiveRecord, timeElapsed time.Duration) types.IncentiveRecord {
	incentivesEmitted := incentiveRecord.EmissionRate.Mul(sdk.NewDec(int64(timeElapsed)).Quo(sdk.MustNewDecFromStr("1000000000")))
	incentiveRecord.RemainingAmount = incentiveRecord.RemainingAmount.Sub(incentivesEmitted)

	return incentiveRecord
}

// Helper for adding a predetermined amount to each global uptime accum in clPool
func addToUptimeAccums(ctx sdk.Context, poolId uint64, clKeeper *cl.Keeper, addValues []sdk.DecCoins) error {
	poolUptimeAccumulators, err := clKeeper.GetUptimeAccumulators(ctx, poolId)
	if err != nil {
		return err
	}

	for uptimeIndex, uptimeAccum := range poolUptimeAccumulators {
		uptimeAccum.AddToAccumulator(addValues[uptimeIndex])
	}

	return nil
}

// addDecCoinsArray adds the contents of the second param from the first (decCoinsArrayA + decCoinsArrayB)
// Note that this takes in two _arrays_ of DecCoins, meaning that each term itself is of type DecCoins (i.e. an array of DecCoin).
func addDecCoinsArray(decCoinsArrayA []sdk.DecCoins, decCoinsArrayB []sdk.DecCoins) ([]sdk.DecCoins, error) {
	if len(decCoinsArrayA) != len(decCoinsArrayB) {
		return []sdk.DecCoins{}, fmt.Errorf("DecCoin arrays must be of equal length to be added")
	}

	finalDecCoinArray := []sdk.DecCoins{}
	for i := range decCoinsArrayA {
		finalDecCoinArray = append(finalDecCoinArray, decCoinsArrayA[i].Add(decCoinsArrayB[i]...))
	}

	return finalDecCoinArray, nil
}

func createIncentiveRecord(incentiveDenom string, remainingAmt, emissionRate sdk.Dec, startTime time.Time, minUpTime time.Duration) types.IncentiveRecord {
	return types.IncentiveRecord{
		IncentiveDenom:  incentiveDenom,
		RemainingAmount: remainingAmt,
		EmissionRate:    emissionRate,
		StartTime:       startTime,
		MinUptime:       minUpTime,
	}
}

func withDenom(record types.IncentiveRecord, denom string) types.IncentiveRecord {
	record.IncentiveDenom = denom

	return record
}

func withAmount(record types.IncentiveRecord, amount sdk.Dec) types.IncentiveRecord {
	record.RemainingAmount = amount

	return record
}

func withStartTime(record types.IncentiveRecord, startTime time.Time) types.IncentiveRecord {
	record.StartTime = startTime

	return record
}

func withMinUptime(record types.IncentiveRecord, minUptime time.Duration) types.IncentiveRecord {
	record.MinUptime = minUptime

	return record
}

func withEmissionRate(record types.IncentiveRecord, emissionRate sdk.Dec) types.IncentiveRecord {
	record.EmissionRate = emissionRate

	return record
}

func (s *KeeperTestSuite) TestCreateAndGetUptimeAccumulators() {
	// We expect there to be len(types.SupportedUptimes) number of initialized accumulators
	// for a successful pool creation. We calculate this upfront to ensure test compatibility
	// if the uptimes we support ever change.
	expectedUptimes := getExpectedUptimes()

	type initUptimeAccumTest struct {
		poolId              uint64
		initializePoolAccum bool
		expectedAccumValues []sdk.DecCoins

		expectedPass bool
	}
	tests := map[string]initUptimeAccumTest{
		"default pool setup": {
			poolId:              defaultPoolId,
			initializePoolAccum: true,
			expectedAccumValues: expectedUptimes.emptyExpectedAccumValues,
			expectedPass:        true,
		},
		"setup with different poolId": {
			poolId:              defaultPoolId + 1,
			initializePoolAccum: true,
			expectedAccumValues: expectedUptimes.emptyExpectedAccumValues,
			expectedPass:        true,
		},
		"pool not initialized": {
			initializePoolAccum: false,
			poolId:              defaultPoolId,
			expectedAccumValues: []sdk.DecCoins{},
			expectedPass:        false,
		},
	}

	for name, tc := range tests {
		tc := tc
		s.Run(name, func() {
			s.SetupTest()
			clKeeper := s.App.ConcentratedLiquidityKeeper

			// system under test
			if tc.initializePoolAccum {
				err := clKeeper.CreateUptimeAccumulators(s.Ctx, tc.poolId)
				s.Require().NoError(err)
			}
			poolUptimeAccumulators, err := clKeeper.GetUptimeAccumulators(s.Ctx, tc.poolId)

			if tc.expectedPass {
				s.Require().NoError(err)

				// ensure number of uptime accumulators match supported uptimes
				s.Require().Equal(len(tc.expectedAccumValues), len(poolUptimeAccumulators))

				// ensure that each uptime was initialized to the correct value (sdk.DecCoins(nil))
				accumValues := []sdk.DecCoins{}
				for _, accum := range poolUptimeAccumulators {
					accumValues = append(accumValues, accum.GetValue())
				}
				s.Require().Equal(tc.expectedAccumValues, accumValues)
			} else {
				s.Require().Error(err)

				// ensure no accumulators exist for an uninitialized pool
				s.Require().Equal(0, len(poolUptimeAccumulators))
			}
		})
	}
}

func (s *KeeperTestSuite) TestGetUptimeAccumulatorName() {
	type getUptimeNameTest struct {
		poolId            uint64
		uptimeIndex       uint64
		expectedAccumName string
	}
	tests := map[string]getUptimeNameTest{
		"pool id 1, uptime id 0": {
			poolId:            defaultPoolId,
			uptimeIndex:       uint64(0),
			expectedAccumName: "uptime/1/0",
		},
		"pool id 1, uptime id 999": {
			poolId:            defaultPoolId,
			uptimeIndex:       uint64(999),
			expectedAccumName: "uptime/1/999",
		},
		"pool id 999, uptime id 1": {
			poolId:            uint64(999),
			uptimeIndex:       uint64(1),
			expectedAccumName: "uptime/999/1",
		},
	}

	for name, tc := range tests {
		tc := tc
		s.Run(name, func() {
			s.SetupTest()

			// system under test
			accumName := cl.GetUptimeAccumulatorName(tc.poolId, tc.uptimeIndex)
			s.Require().Equal(tc.expectedAccumName, accumName)
		})
	}
}

func (s *KeeperTestSuite) TestCreateAndGetUptimeAccumulatorValues() {
	// We expect there to be len(types.SupportedUptimes) number of initialized accumulators
	// for a successful pool creation.
	// We re-calculate these values each time to ensure test compatibility if the uptimes
	// we support ever change.
	expectedUptimes := getExpectedUptimes()

	type initUptimeAccumTest struct {
		poolId               uint64
		initializePoolAccums bool
		addedAccumValues     []sdk.DecCoins
		numTimesAdded        int
		expectedAccumValues  []sdk.DecCoins

		expectedPass bool
	}
	tests := map[string]initUptimeAccumTest{
		"hundred of a single denom in each accumulator added once": {
			poolId:               defaultPoolId,
			initializePoolAccums: true,
			addedAccumValues:     expectedUptimes.hundredTokensSingleDenom,
			numTimesAdded:        1,
			expectedAccumValues:  expectedUptimes.hundredTokensSingleDenom,
			expectedPass:         true,
		},
		"hundred of multiple denom in each accumulator added once": {
			poolId:               defaultPoolId,
			initializePoolAccums: true,
			addedAccumValues:     expectedUptimes.hundredTokensMultiDenom,
			numTimesAdded:        1,
			expectedAccumValues:  expectedUptimes.hundredTokensMultiDenom,
			expectedPass:         true,
		},
		"varying amounts of single denom in each accumulator added once": {
			poolId:               defaultPoolId,
			initializePoolAccums: true,
			addedAccumValues:     expectedUptimes.varyingTokensSingleDenom,
			numTimesAdded:        1,
			expectedAccumValues:  expectedUptimes.varyingTokensSingleDenom,
			expectedPass:         true,
		},
		"varying of multiple denoms in each accumulator added once": {
			poolId:               defaultPoolId,
			initializePoolAccums: true,
			addedAccumValues:     expectedUptimes.varyingTokensMultiDenom,
			numTimesAdded:        1,
			expectedAccumValues:  expectedUptimes.varyingTokensMultiDenom,
			expectedPass:         true,
		},
		"hundred of multiple denom in each accumulator added twice": {
			poolId:               defaultPoolId,
			initializePoolAccums: true,
			addedAccumValues:     expectedUptimes.hundredTokensMultiDenom,
			numTimesAdded:        2,
			expectedAccumValues:  expectedUptimes.twoHundredTokensMultiDenom,
			expectedPass:         true,
		},
		"setup with different poolId": {
			poolId:               defaultPoolId + 1,
			initializePoolAccums: true,
			addedAccumValues:     expectedUptimes.hundredTokensSingleDenom,
			numTimesAdded:        1,
			expectedAccumValues:  expectedUptimes.hundredTokensSingleDenom,
			expectedPass:         true,
		},
		"pool not initialized": {
			initializePoolAccums: false,
			poolId:               defaultPoolId,
			addedAccumValues:     expectedUptimes.hundredTokensSingleDenom,
			numTimesAdded:        1,
			expectedAccumValues:  []sdk.DecCoins{},
			expectedPass:         false,
		},
	}

	for name, tc := range tests {
		tc := tc
		s.Run(name, func() {
			s.SetupTest()
			clKeeper := s.App.ConcentratedLiquidityKeeper

			// system under test
			var err error
			if tc.initializePoolAccums {
				err = clKeeper.CreateUptimeAccumulators(s.Ctx, tc.poolId)
				s.Require().NoError(err)

				poolUptimeAccumulators, err := clKeeper.GetUptimeAccumulators(s.Ctx, tc.poolId)
				s.Require().NoError(err)

				for i := 0; i < tc.numTimesAdded; i++ {
					for uptimeId, uptimeAccum := range poolUptimeAccumulators {
						uptimeAccum.AddToAccumulator(tc.addedAccumValues[uptimeId])
					}
					poolUptimeAccumulators, err = clKeeper.GetUptimeAccumulators(s.Ctx, tc.poolId)
					s.Require().NoError(err)
				}
			}
			poolUptimeAccumulatorValues, err := clKeeper.GetUptimeAccumulatorValues(s.Ctx, tc.poolId)

			if tc.expectedPass {
				s.Require().NoError(err)

				// ensure number of uptime accumulators match supported uptimes
				s.Require().Equal(len(tc.expectedAccumValues), len(poolUptimeAccumulatorValues))

				// ensure that each uptime was initialized to the correct value (sdk.DecCoins(nil))
				s.Require().Equal(tc.expectedAccumValues, poolUptimeAccumulatorValues)
			} else {
				s.Require().Error(err)

				// ensure no accumulators exist for an uninitialized pool
				s.Require().Equal(0, len(poolUptimeAccumulatorValues))
			}
		})
	}
}

func (s *KeeperTestSuite) TestCalcAccruedIncentivesForAccum() {
	incentiveRecordOneWithDifferentStartTime := withStartTime(incentiveRecordOne, incentiveRecordOne.StartTime.Add(10))
	incentiveRecordOneWithDifferentMinUpTime := withMinUptime(incentiveRecordOne, testUptimeTwo)
	incentiveRecordOneWithDifferentDenom := withDenom(incentiveRecordOne, testDenomTwo)

	type calcAccruedIncentivesTest struct {
		poolId               uint64
		accumUptime          time.Duration
		qualifyingLiquidity  sdk.Dec
		timeElapsed          time.Duration
		poolIncentiveRecords []types.IncentiveRecord
		recordsCleared       bool

		expectedResult           sdk.DecCoins
		expectedIncentiveRecords []types.IncentiveRecord
		expectedPass             bool
	}
	tests := map[string]calcAccruedIncentivesTest{
		"one incentive record, one qualifying for incentives": {
			poolId:               defaultPoolId,
			accumUptime:          types.SupportedUptimes[0],
			qualifyingLiquidity:  sdk.NewDec(100),
			timeElapsed:          time.Hour,
			poolIncentiveRecords: []types.IncentiveRecord{incentiveRecordOne},

			expectedResult: sdk.DecCoins{
				expectedIncentivesFromRate(incentiveRecordOne.IncentiveDenom, incentiveRecordOne.EmissionRate, time.Hour, sdk.NewDec(100)),
			},
			expectedIncentiveRecords: []types.IncentiveRecord{chargeIncentive(incentiveRecordOne, time.Hour)},
			expectedPass:             true,
		},
		"two incentive records, one with qualifying liquidity for incentives": {
			poolId:               defaultPoolId,
			accumUptime:          types.SupportedUptimes[0],
			qualifyingLiquidity:  sdk.NewDec(100),
			timeElapsed:          time.Hour,
			poolIncentiveRecords: []types.IncentiveRecord{incentiveRecordOne, incentiveRecordTwo},

			expectedResult: sdk.DecCoins{
				// We only expect the first incentive record to qualify
				expectedIncentivesFromRate(incentiveRecordOne.IncentiveDenom, incentiveRecordOne.EmissionRate, time.Hour, sdk.NewDec(100)),
			},
			expectedIncentiveRecords: []types.IncentiveRecord{
				// We only charge the first incentive record since the second wasn't affected
				chargeIncentive(incentiveRecordOne, time.Hour),
				incentiveRecordTwo,
			},
			expectedPass: true,
		},
		"fully emit all incentives in record, significant time elapsed": {
			poolId:              defaultPoolId,
			accumUptime:         types.SupportedUptimes[0],
			qualifyingLiquidity: sdk.NewDec(123),

			// Time elapsed is strictly greater than the time needed to emit all incentives
			timeElapsed: time.Duration((1 << 63) - 1),
			poolIncentiveRecords: []types.IncentiveRecord{
				// We set the emission rate high enough to drain the record in one timestep
				withEmissionRate(incentiveRecordOne, sdk.NewDec(2<<60)),
			},
			recordsCleared: true,

			// We expect the fully incentive amount to be emitted
			expectedResult: sdk.DecCoins{
				sdk.NewDecCoinFromDec(incentiveRecordOne.IncentiveDenom, incentiveRecordOne.RemainingAmount.QuoTruncate(sdk.NewDec(123))),
			},

			// Incentive record should have zero remaining amount
			expectedIncentiveRecords: []types.IncentiveRecord{withAmount(withEmissionRate(incentiveRecordOne, sdk.NewDec(2<<60)), sdk.ZeroDec())},
			expectedPass:             true,
		},

		// error catching
		"zero qualifying liquidity": {
			poolId:               defaultPoolId,
			accumUptime:          types.SupportedUptimes[0],
			qualifyingLiquidity:  sdk.NewDec(0),
			timeElapsed:          time.Hour,
			poolIncentiveRecords: []types.IncentiveRecord{incentiveRecordOne},

			expectedResult:           sdk.DecCoins{},
			expectedIncentiveRecords: []types.IncentiveRecord{},
			expectedPass:             false,
		},
		"zero time elapsed": {
			poolId:               defaultPoolId,
			accumUptime:          types.SupportedUptimes[0],
			qualifyingLiquidity:  sdk.NewDec(100),
			timeElapsed:          time.Duration(0),
			poolIncentiveRecords: []types.IncentiveRecord{incentiveRecordOne},

			expectedResult:           sdk.DecCoins{},
			expectedIncentiveRecords: []types.IncentiveRecord{},
			expectedPass:             false,
		},
		"two incentive records with same denom, different start time": {
			poolId:              defaultPoolId,
			accumUptime:         types.SupportedUptimes[0],
			qualifyingLiquidity: sdk.NewDec(100),
			timeElapsed:         time.Hour,

			poolIncentiveRecords: []types.IncentiveRecord{incentiveRecordOne, incentiveRecordOneWithDifferentStartTime},

			expectedResult: sdk.NewDecCoins(
				// We expect both incentive records to qualify
				expectedIncentivesFromRate(incentiveRecordOne.IncentiveDenom, incentiveRecordOne.EmissionRate.Add(incentiveRecordOneWithDifferentStartTime.EmissionRate), time.Hour, sdk.NewDec(100)), // since we have 2 records with same denom, the rate of emission went up x2
			),
			expectedIncentiveRecords: []types.IncentiveRecord{
				// We only going to charge both incentive records
				chargeIncentive(incentiveRecordOne, time.Hour),
				chargeIncentive(incentiveRecordOneWithDifferentStartTime, time.Hour),
			},
			expectedPass: true,
		},
		"two incentive records with different denom, different start time and same uptime": {
			poolId:              defaultPoolId,
			accumUptime:         types.SupportedUptimes[0],
			qualifyingLiquidity: sdk.NewDec(100),
			timeElapsed:         time.Hour,

			poolIncentiveRecords: []types.IncentiveRecord{incentiveRecordOneWithDifferentStartTime, incentiveRecordOneWithDifferentDenom},

			expectedResult: sdk.DecCoins{
				// We expect both incentive record to qualify
				expectedIncentivesFromRate(incentiveRecordOneWithDifferentStartTime.IncentiveDenom, incentiveRecordOne.EmissionRate, time.Hour, sdk.NewDec(100)),
				expectedIncentivesFromRate(incentiveRecordOneWithDifferentDenom.IncentiveDenom, incentiveRecordOne.EmissionRate, time.Hour, sdk.NewDec(100)),
			},
			expectedIncentiveRecords: []types.IncentiveRecord{
				// We charge both incentive record here because both minUpTime has been hit
				chargeIncentive(incentiveRecordOneWithDifferentStartTime, time.Hour),
				chargeIncentive(incentiveRecordOneWithDifferentDenom, time.Hour),
			},
			expectedPass: true,
		},
		"two incentive records with same denom, different min up-time": {
			poolId:              defaultPoolId,
			accumUptime:         types.SupportedUptimes[0],
			qualifyingLiquidity: sdk.NewDec(100),
			timeElapsed:         time.Hour,

			poolIncentiveRecords: []types.IncentiveRecord{incentiveRecordOne, incentiveRecordOneWithDifferentMinUpTime},

			expectedResult: sdk.DecCoins{
				// We expect first incentive record to qualify
				expectedIncentivesFromRate(incentiveRecordOne.IncentiveDenom, incentiveRecordOne.EmissionRate, time.Hour, sdk.NewDec(100)),
			},
			expectedIncentiveRecords: []types.IncentiveRecord{
				// We only charge the first incentive record because the second minUpTime hasn't been hit yet
				chargeIncentive(incentiveRecordOne, time.Hour),
				incentiveRecordOneWithDifferentMinUpTime,
			},
			expectedPass: true,
		},
		"two incentive records with same accum uptime and start time across multiple records with different denoms": {
			poolId:              defaultPoolId,
			accumUptime:         types.SupportedUptimes[0],
			qualifyingLiquidity: sdk.NewDec(100),
			timeElapsed:         time.Hour,

			poolIncentiveRecords: []types.IncentiveRecord{incentiveRecordOne, incentiveRecordOneWithDifferentDenom},

			expectedResult: sdk.DecCoins{
				// We expect both incentive record to qualify
				expectedIncentivesFromRate(incentiveRecordOne.IncentiveDenom, incentiveRecordOne.EmissionRate, time.Hour, sdk.NewDec(100)),
				expectedIncentivesFromRate(incentiveRecordOneWithDifferentDenom.IncentiveDenom, incentiveRecordOne.EmissionRate, time.Hour, sdk.NewDec(100)),
			},
			expectedIncentiveRecords: []types.IncentiveRecord{
				// We charge both incentive record here because both minUpTime has been hit
				chargeIncentive(incentiveRecordOne, time.Hour),
				chargeIncentive(incentiveRecordOneWithDifferentDenom, time.Hour),
			},
			expectedPass: true,
		},
		"four incentive records with only two eligilbe for emitting incentives": {
			poolId:              defaultPoolId,
			accumUptime:         types.SupportedUptimes[0],
			qualifyingLiquidity: sdk.NewDec(100),
			timeElapsed:         time.Hour,

			poolIncentiveRecords: []types.IncentiveRecord{incentiveRecordOne, incentiveRecordOneWithDifferentStartTime, incentiveRecordOneWithDifferentDenom, incentiveRecordOneWithDifferentMinUpTime},

			expectedResult: sdk.NewDecCoins(
				// We expect three incentive record to qualify for incentive
				expectedIncentivesFromRate(incentiveRecordOne.IncentiveDenom, incentiveRecordOne.EmissionRate.Add(incentiveRecordOneWithDifferentStartTime.EmissionRate), time.Hour, sdk.NewDec(100)),
				expectedIncentivesFromRate(incentiveRecordOneWithDifferentDenom.IncentiveDenom, incentiveRecordOne.EmissionRate, time.Hour, sdk.NewDec(100)),
			),
			expectedIncentiveRecords: []types.IncentiveRecord{
				// We only charge the first three incentive record because the fourth minUpTime hasn't been hit yet
				chargeIncentive(incentiveRecordOne, time.Hour),
				chargeIncentive(incentiveRecordOneWithDifferentStartTime, time.Hour),
				chargeIncentive(incentiveRecordOneWithDifferentDenom, time.Hour),
				incentiveRecordOneWithDifferentMinUpTime, // this uptime hasn't hit yet so we do not have to charge incentive
			},
			expectedPass: true,
		},
	}

	for name, tc := range tests {
		tc := tc
		s.Run(name, func() {
			s.SetupTest()
			s.Ctx = s.Ctx.WithBlockTime(defaultStartTime.Add(tc.timeElapsed))

			s.PrepareConcentratedPool()

			// system under test
			actualResult, updatedPoolRecords, err := cl.CalcAccruedIncentivesForAccum(s.Ctx, tc.accumUptime, tc.qualifyingLiquidity, sdk.NewDec(int64(tc.timeElapsed)).Quo(sdk.MustNewDecFromStr("1000000000")), tc.poolIncentiveRecords)

			if tc.expectedPass {
				s.Require().NoError(err)

				s.Require().Equal(tc.expectedResult, actualResult)
				s.Require().Equal(tc.expectedIncentiveRecords, updatedPoolRecords)

				// If incentives are fully emitted, we ensure they are cleared from state
				if tc.recordsCleared {
					err := s.App.ConcentratedLiquidityKeeper.SetMultipleIncentiveRecords(s.Ctx, updatedPoolRecords)
                    s.Require().NoError(err)
					
					updatedRecordsInState, err := s.App.ConcentratedLiquidityKeeper.GetAllIncentiveRecordsForPool(s.Ctx, tc.poolId)
					s.Require().NoError(err)

					s.Require().Equal(0, len(updatedRecordsInState))
				}
			} else {
				s.Require().Error(err)
			}
		})
	}
}

func (s *KeeperTestSuite) TestUpdateUptimeAccumulatorsToNow() {
	supportedUptimes := types.SupportedUptimes
	type updateAccumToNow struct {
		poolId               uint64
		accumUptime          time.Duration
		qualifyingLiquidity  sdk.Dec
		timeElapsed          time.Duration
		poolIncentiveRecords []types.IncentiveRecord

		expectedResult           sdk.DecCoins
		expectedUptimeDeltas     []sdk.DecCoins
		expectedIncentiveRecords []types.IncentiveRecord
		expectedPass             bool
	}
	tests := map[string]updateAccumToNow{
		"one incentive record": {
			poolId:               defaultPoolId,
			timeElapsed:          time.Hour,
			poolIncentiveRecords: []types.IncentiveRecord{incentiveRecordOne},

			expectedIncentiveRecords: []types.IncentiveRecord{
				// We deduct incentives from the record for the period it emitted incentives
				chargeIncentive(incentiveRecordOne, time.Hour),
			},
			expectedPass: true,
		},
		"two incentive records, each with qualifying liquidity": {
			poolId:               defaultPoolId,
			timeElapsed:          time.Hour,
			poolIncentiveRecords: []types.IncentiveRecord{incentiveRecordOne, incentiveRecordTwo},

			expectedIncentiveRecords: []types.IncentiveRecord{
				// We deduct incentives from both records since there are positions for each
				chargeIncentive(incentiveRecordOne, time.Hour),
				chargeIncentive(incentiveRecordTwo, time.Hour),
			},
			expectedPass: true,
		},
		"three incentive records, each with qualifying liquidity": {
			poolId:               defaultPoolId,
			timeElapsed:          time.Hour,
			poolIncentiveRecords: []types.IncentiveRecord{incentiveRecordOne, incentiveRecordTwo, incentiveRecordThree},

			expectedIncentiveRecords: []types.IncentiveRecord{
				// We deduct incentives from each record since there are positions for all three
				// Note that records are in ascending order by uptime index
				chargeIncentive(incentiveRecordOne, time.Hour),
				chargeIncentive(incentiveRecordTwo, time.Hour),
				chargeIncentive(incentiveRecordThree, time.Hour),
			},
			expectedPass: true,
		},
		"two incentive records, only one with qualifying liquidity": {
			poolId:               defaultPoolId,
			timeElapsed:          time.Hour,
			poolIncentiveRecords: []types.IncentiveRecord{incentiveRecordOne, incentiveRecordTwo, incentiveRecordThree, incentiveRecordFour},

			expectedIncentiveRecords: []types.IncentiveRecord{
				// We only deduct from the first three incentive records since the last doesn't emit anything
				// Note that records are in ascending order by uptime index
				chargeIncentive(incentiveRecordOne, time.Hour),
				chargeIncentive(incentiveRecordTwo, time.Hour),
				chargeIncentive(incentiveRecordThree, time.Hour),
				incentiveRecordFour,
			},
			expectedPass: true,
		},
	}

	for name, tc := range tests {
		tc := tc
		s.Run(name, func() {
			s.SetupTest()
			clKeeper := s.App.ConcentratedLiquidityKeeper
			s.Ctx = s.Ctx.WithBlockTime(defaultStartTime)

			// Set up test pool
			clPool := s.PrepareConcentratedPool()

			// Initialize test incentives on the pool
			err := clKeeper.SetMultipleIncentiveRecords(s.Ctx, tc.poolIncentiveRecords)
			s.Require().NoError(err)

			// Get initial uptime accum values for comparison
			initUptimeAccumValues, err := clKeeper.GetUptimeAccumulatorValues(s.Ctx, tc.poolId)
			s.Require().NoError(err)

			// Add qualifying and non-qualifying liquidity to the pool
			s.FundAcc(testAddressOne, sdk.NewCoins(sdk.NewCoin(clPool.GetToken0(), testQualifyingDepositsOne), sdk.NewCoin(clPool.GetToken1(), testQualifyingDepositsOne)))
			s.FundAcc(testAddressTwo, sdk.NewCoins(sdk.NewCoin(clPool.GetToken0(), testQualifyingDepositsTwo), sdk.NewCoin(clPool.GetToken1(), testQualifyingDepositsTwo)))
			s.FundAcc(testAddressThree, sdk.NewCoins(sdk.NewCoin(clPool.GetToken0(), testQualifyingDepositsThree), sdk.NewCoin(clPool.GetToken1(), testQualifyingDepositsThree)))

			_, _, _, qualifyingLiquidityUptimeOne, _, err := clKeeper.CreatePosition(s.Ctx, tc.poolId, testAddressOne, testQualifyingDepositsOne, testQualifyingDepositsOne, sdk.ZeroInt(), sdk.ZeroInt(), clPool.GetCurrentTick().Int64()-1, clPool.GetCurrentTick().Int64()+1, supportedUptimes[0])
			s.Require().NoError(err)

			_, _, _, qualifyingLiquidityUptimeTwo, _, err := clKeeper.CreatePosition(s.Ctx, tc.poolId, testAddressTwo, testQualifyingDepositsTwo, testQualifyingDepositsTwo, sdk.ZeroInt(), sdk.ZeroInt(), clPool.GetCurrentTick().Int64()-1, clPool.GetCurrentTick().Int64()+1, supportedUptimes[1])
			s.Require().NoError(err)

			_, _, _, qualifyingLiquidityUptimeThree, _, err := clKeeper.CreatePosition(s.Ctx, tc.poolId, testAddressThree, testQualifyingDepositsThree, testQualifyingDepositsThree, sdk.ZeroInt(), sdk.ZeroInt(), clPool.GetCurrentTick().Int64()-1, clPool.GetCurrentTick().Int64()+1, supportedUptimes[2])
			s.Require().NoError(err)

			// Note that the third position (1D freeze) qualifies for all three uptimes, the second position qualifies for the first two,
			// and the first position only qualifies for the first. None of the positions qualify for any later uptimes (e.g. 1W)
			qualifyingLiquidities := []sdk.Dec{
				qualifyingLiquidityUptimeOne.Add(qualifyingLiquidityUptimeTwo).Add(qualifyingLiquidityUptimeThree),
				qualifyingLiquidityUptimeTwo.Add(qualifyingLiquidityUptimeThree),
				qualifyingLiquidityUptimeThree,
			}

			// Let `timeElapsed` time pass
			s.Ctx = s.Ctx.WithBlockTime(defaultStartTime.Add(tc.timeElapsed))

			// system under test
			err = clKeeper.UpdateUptimeAccumulatorsToNow(s.Ctx, tc.poolId)

			if tc.expectedPass {
				s.Require().NoError(err)

				// Get updated pool for testing purposes
				clPool, err := clKeeper.GetPoolById(s.Ctx, tc.poolId)
				s.Require().NoError(err)

				// Get new uptime accum values for comparison
				newUptimeAccumValues, err := clKeeper.GetUptimeAccumulatorValues(s.Ctx, tc.poolId)
				s.Require().NoError(err)

				// Calculate expected uptime deltas using qualifying liquidity deltas (eh can only test one incentive?)
				expectedUptimeDeltas := []sdk.DecCoins{}
				for uptimeIndex := range newUptimeAccumValues {
					if uptimeIndex < len(tc.poolIncentiveRecords) && uptimeIndex < len(qualifyingLiquidities) {
						expectedUptimeDeltas = append(expectedUptimeDeltas, sdk.NewDecCoins(expectedIncentivesFromRate(tc.poolIncentiveRecords[uptimeIndex].IncentiveDenom, tc.poolIncentiveRecords[uptimeIndex].EmissionRate, time.Hour, qualifyingLiquidities[uptimeIndex])))
					} else {
						expectedUptimeDeltas = append(expectedUptimeDeltas, cl.EmptyCoins)
					}
				}

				// Ensure that each accumulator value changes by the correct amount
				for uptimeIndex := range newUptimeAccumValues {
					uptimeDelta := newUptimeAccumValues[uptimeIndex].Sub(initUptimeAccumValues[uptimeIndex])
					s.Require().Equal(expectedUptimeDeltas[uptimeIndex], uptimeDelta)
				}

				// Ensure that LastLiquidityUpdate field is updated for pool
				s.Require().Equal(s.Ctx.BlockTime(), clPool.GetLastLiquidityUpdate())
				// Ensure that pool's IncentiveRecords are updated to reflect emitted incentives
				updatedIncentiveRecords, err := clKeeper.GetAllIncentiveRecordsForPool(s.Ctx, tc.poolId)
				s.Require().NoError(err)
				s.Require().Equal(tc.expectedIncentiveRecords, updatedIncentiveRecords)
			} else {
				s.Require().Error(err)
			}
		})
	}
}

// Note: we test that incentive records are properly deducted by emissions in `TestUpdateUptimeAccumulatorsToNow` above.
// This test aims to cover the behavior of a series of state read/writes relating to incentive records.
func (s *KeeperTestSuite) TestIncentiveRecordsSetAndGet() {
	s.SetupTest()
	clKeeper := s.App.ConcentratedLiquidityKeeper
	s.Ctx = s.Ctx.WithBlockTime(defaultStartTime)
	emptyIncentiveRecords := []types.IncentiveRecord{}

	// Set up test pool
	clPoolOne := s.PrepareConcentratedPool()

	// Set up second pool for reference
	clPoolTwo := s.PrepareConcentratedPool()

	// Ensure both pools start with no incentive records
	poolOneRecords, err := clKeeper.GetAllIncentiveRecordsForPool(s.Ctx, clPoolOne.GetId())
	s.Require().NoError(err)
	s.Require().Equal(emptyIncentiveRecords, poolOneRecords)

	poolTwoRecords, err := clKeeper.GetAllIncentiveRecordsForPool(s.Ctx, clPoolTwo.GetId())
	s.Require().NoError(err)
	s.Require().Equal(emptyIncentiveRecords, poolTwoRecords)

	// Ensure setting and getting a single record works with single Get and GetAll
	clKeeper.SetIncentiveRecord(s.Ctx, incentiveRecordOne)
	poolOneRecord, err := clKeeper.GetIncentiveRecord(s.Ctx, clPoolOne.GetId(), incentiveRecordOne.IncentiveDenom, incentiveRecordOne.MinUptime, incentiveRecordOne.IncentiveCreator)
	s.Require().NoError(err)
	s.Require().Equal(incentiveRecordOne, poolOneRecord)
	allRecordsPoolOne, err := clKeeper.GetAllIncentiveRecordsForPool(s.Ctx, clPoolOne.GetId())
	s.Require().NoError(err)
	s.Require().Equal([]types.IncentiveRecord{incentiveRecordOne}, allRecordsPoolOne)

	// Ensure records for other pool remain unchanged
	poolTwoRecord, err := clKeeper.GetIncentiveRecord(s.Ctx, clPoolTwo.GetId(), incentiveRecordOne.IncentiveDenom, incentiveRecordOne.MinUptime, incentiveRecordOne.IncentiveCreator)
	s.Require().Error(err)
	s.Require().ErrorIs(err, types.IncentiveRecordNotFoundError{PoolId: clPoolTwo.GetId(), IncentiveDenom: incentiveRecordOne.IncentiveDenom, MinUptime: incentiveRecordOne.MinUptime, IncentiveCreatorStr: incentiveRecordOne.IncentiveCreator.String()})
	s.Require().Equal(types.IncentiveRecord{}, poolTwoRecord)
	allRecordsPoolTwo, err := clKeeper.GetAllIncentiveRecordsForPool(s.Ctx, clPoolTwo.GetId())
	s.Require().NoError(err)
	s.Require().Equal(emptyIncentiveRecords, allRecordsPoolTwo)

	// Ensure directly setting additional records don't overwrite previous ones
	clKeeper.SetIncentiveRecord(s.Ctx, incentiveRecordTwo)
	poolOneRecord, err = clKeeper.GetIncentiveRecord(s.Ctx, clPoolOne.GetId(), incentiveRecordTwo.IncentiveDenom, incentiveRecordTwo.MinUptime, incentiveRecordTwo.IncentiveCreator)
	s.Require().NoError(err)
	s.Require().Equal(incentiveRecordTwo, poolOneRecord)
	allRecordsPoolOne, err = clKeeper.GetAllIncentiveRecordsForPool(s.Ctx, clPoolOne.GetId())
	s.Require().NoError(err)
	s.Require().Equal([]types.IncentiveRecord{incentiveRecordOne, incentiveRecordTwo}, allRecordsPoolOne)

	// Ensure setting multiple records through helper functions as expected
	// Note that we also pass in an empty incentive record, which we expect to be cleared out while being set
	err = clKeeper.SetMultipleIncentiveRecords(s.Ctx, []types.IncentiveRecord{incentiveRecordThree, incentiveRecordFour, emptyIncentiveRecord})
	s.Require().NoError(err)

	// Note: we expect the records to be retrieved in lexicographic order by denom and for the empty record to be cleared
	allRecordsPoolOne, err = clKeeper.GetAllIncentiveRecordsForPool(s.Ctx, clPoolOne.GetId())
	s.Require().NoError(err)
	s.Require().Equal([]types.IncentiveRecord{incentiveRecordOne, incentiveRecordTwo, incentiveRecordThree, incentiveRecordFour}, allRecordsPoolOne)

	// Finally, we ensure the second pool remains unaffected
	allRecordsPoolTwo, err = clKeeper.GetAllIncentiveRecordsForPool(s.Ctx, clPoolTwo.GetId())
	s.Require().NoError(err)
	s.Require().Equal(emptyIncentiveRecords, allRecordsPoolTwo)
}

func (s *KeeperTestSuite) TestGetInitialUptimeGrowthOutsidesForTick() {
	expectedUptimes := getExpectedUptimes()

	type getInitialUptimeGrowthOutsidesForTick struct {
		poolId                          uint64
		tick                            int64
		expectedUptimeAccumulatorValues []sdk.DecCoins
	}
	tests := map[string]getInitialUptimeGrowthOutsidesForTick{
		"uptime growth for tick <= currentTick": {
			poolId:                          1,
			tick:                            -2,
			expectedUptimeAccumulatorValues: expectedUptimes.hundredTokensMultiDenom,
		},
		"uptime growth for tick > currentTick": {
			poolId:                          2,
			tick:                            1,
			expectedUptimeAccumulatorValues: expectedUptimes.emptyExpectedAccumValues,
		},
	}

	for name, tc := range tests {
		tc := tc

		s.Run(name, func() {
			s.SetupTest()
			clKeeper := s.App.ConcentratedLiquidityKeeper

			// create 2 pools
			s.PrepareConcentratedPool()
			s.PrepareConcentratedPool()

			poolUptimeAccumulators, err := clKeeper.GetUptimeAccumulators(s.Ctx, tc.poolId)
			s.Require().NoError(err)

			for uptimeId, uptimeAccum := range poolUptimeAccumulators {
				uptimeAccum.AddToAccumulator(expectedUptimes.hundredTokensMultiDenom[uptimeId])
			}

			poolUptimeAccumulators, err = clKeeper.GetUptimeAccumulators(s.Ctx, tc.poolId)
			s.Require().NoError(err)

			val, err := clKeeper.GetInitialUptimeGrowthOutsidesForTick(s.Ctx, tc.poolId, tc.tick)
			s.Require().NoError(err)
			s.Require().Equal(val, tc.expectedUptimeAccumulatorValues)
		})
	}
}

func (s *KeeperTestSuite) TestGetUptimeGrowthInsideRange() {
	defaultPoolId := uint64(1)
	defaultInitialLiquidity := sdk.OneDec()
	uptimeHelper := getExpectedUptimes()

	type uptimeGrowthOutsideTest struct {
		poolSetup bool

		lowerTick                    int64
		upperTick                    int64
		currentTick                  int64
		lowerTickUptimeGrowthOutside []sdk.DecCoins
		upperTickUptimeGrowthOutside []sdk.DecCoins
		globalUptimeGrowth           []sdk.DecCoins

		expectedUptimeGrowthInside []sdk.DecCoins
		invalidTick                bool
		expectedError              bool
	}

	tests := map[string]uptimeGrowthOutsideTest{
		// current tick above range

		"current tick > upper tick, nonzero uptime growth inside": {
			poolSetup:                    true,
			lowerTick:                    0,
			upperTick:                    1,
			currentTick:                  2,
			lowerTickUptimeGrowthOutside: uptimeHelper.hundredTokensMultiDenom,
			upperTickUptimeGrowthOutside: uptimeHelper.twoHundredTokensMultiDenom,
			globalUptimeGrowth:           uptimeHelper.threeHundredTokensMultiDenom,

			// Since current tick is above range, we expect upper - lower
			expectedUptimeGrowthInside: uptimeHelper.hundredTokensMultiDenom,
			expectedError:              false,
		},
		"current tick > upper tick, nonzero uptime growth inside (wider range)": {
			poolSetup:                    true,
			lowerTick:                    12444,
			upperTick:                    15013,
			currentTick:                  50320,
			lowerTickUptimeGrowthOutside: uptimeHelper.hundredTokensMultiDenom,
			upperTickUptimeGrowthOutside: uptimeHelper.twoHundredTokensMultiDenom,
			globalUptimeGrowth:           uptimeHelper.threeHundredTokensMultiDenom,

			// Since current tick is above range, we expect upper - lower
			expectedUptimeGrowthInside: uptimeHelper.hundredTokensMultiDenom,
			expectedError:              false,
		},
		"current tick > upper tick, zero uptime growth inside (nonempty trackers)": {
			poolSetup:                    true,
			lowerTick:                    0,
			upperTick:                    1,
			currentTick:                  2,
			lowerTickUptimeGrowthOutside: uptimeHelper.hundredTokensMultiDenom,
			upperTickUptimeGrowthOutside: uptimeHelper.hundredTokensMultiDenom,
			globalUptimeGrowth:           uptimeHelper.threeHundredTokensMultiDenom,

			// Since current tick is above range, we expect upper - lower
			expectedUptimeGrowthInside: uptimeHelper.emptyExpectedAccumValues,
			expectedError:              false,
		},
		"current tick > upper tick, zero uptime growth inside (empty trackers)": {
			poolSetup:                    true,
			lowerTick:                    0,
			upperTick:                    1,
			currentTick:                  2,
			lowerTickUptimeGrowthOutside: uptimeHelper.emptyExpectedAccumValues,
			upperTickUptimeGrowthOutside: uptimeHelper.emptyExpectedAccumValues,
			globalUptimeGrowth:           uptimeHelper.emptyExpectedAccumValues,

			// Since current tick is above range, we expect upper - lower
			expectedUptimeGrowthInside: uptimeHelper.emptyExpectedAccumValues,
			expectedError:              false,
		},
		"current tick > upper tick, zero uptime growth inside with extraneous uptime growth": {
			poolSetup:                    true,
			lowerTick:                    0,
			upperTick:                    1,
			currentTick:                  2,
			lowerTickUptimeGrowthOutside: uptimeHelper.hundredTokensMultiDenom,
			upperTickUptimeGrowthOutside: uptimeHelper.hundredTokensMultiDenom,
			globalUptimeGrowth:           uptimeHelper.twoHundredTokensMultiDenom,

			// Since current tick is above range, we expect upper - lower
			expectedUptimeGrowthInside: uptimeHelper.emptyExpectedAccumValues,
			expectedError:              false,
		},

		// current tick within range

		"upper tick > current tick > lower tick, nonzero uptime growth inside": {
			poolSetup:                    true,
			lowerTick:                    0,
			upperTick:                    2,
			currentTick:                  1,
			lowerTickUptimeGrowthOutside: uptimeHelper.hundredTokensMultiDenom,
			upperTickUptimeGrowthOutside: uptimeHelper.hundredTokensMultiDenom,
			globalUptimeGrowth:           uptimeHelper.threeHundredTokensMultiDenom,

			// Since current tick is within range, we expect global - upper - lower
			expectedUptimeGrowthInside: uptimeHelper.hundredTokensMultiDenom,
			expectedError:              false,
		},
		"upper tick > current tick > lower tick, nonzero uptime growth inside (wider range)": {
			poolSetup:                    true,
			lowerTick:                    -19753,
			upperTick:                    8921,
			currentTick:                  -97,
			lowerTickUptimeGrowthOutside: uptimeHelper.hundredTokensMultiDenom,
			upperTickUptimeGrowthOutside: uptimeHelper.hundredTokensMultiDenom,
			globalUptimeGrowth:           uptimeHelper.threeHundredTokensMultiDenom,

			// Since current tick is within range, we expect global - upper - lower
			expectedUptimeGrowthInside: uptimeHelper.hundredTokensMultiDenom,
			expectedError:              false,
		},
		"upper tick > current tick > lower tick, zero uptime growth inside (nonempty trackers)": {
			poolSetup:                    true,
			lowerTick:                    0,
			upperTick:                    2,
			currentTick:                  1,
			lowerTickUptimeGrowthOutside: uptimeHelper.hundredTokensMultiDenom,
			upperTickUptimeGrowthOutside: uptimeHelper.hundredTokensMultiDenom,
			globalUptimeGrowth:           uptimeHelper.twoHundredTokensMultiDenom,

			// Since current tick is within range, we expect global - upper - lower
			expectedUptimeGrowthInside: uptimeHelper.emptyExpectedAccumValues,
			expectedError:              false,
		},
		"upper tick > current tick > lower tick, zero uptime growth inside (empty trackers)": {
			poolSetup:                    true,
			lowerTick:                    0,
			upperTick:                    2,
			currentTick:                  1,
			lowerTickUptimeGrowthOutside: uptimeHelper.emptyExpectedAccumValues,
			upperTickUptimeGrowthOutside: uptimeHelper.emptyExpectedAccumValues,
			globalUptimeGrowth:           uptimeHelper.emptyExpectedAccumValues,

			// Since current tick is within range, we expect global - upper - lower
			expectedUptimeGrowthInside: uptimeHelper.emptyExpectedAccumValues,
			expectedError:              false,
		},

		// current tick below range

		"current tick < lower tick, nonzero uptime growth inside": {
			poolSetup:                    true,
			lowerTick:                    0,
			upperTick:                    1,
			currentTick:                  -1,
			lowerTickUptimeGrowthOutside: uptimeHelper.twoHundredTokensMultiDenom,
			upperTickUptimeGrowthOutside: uptimeHelper.hundredTokensMultiDenom,
			globalUptimeGrowth:           uptimeHelper.threeHundredTokensMultiDenom,

			// Since current tick is below range, we expect lower - upper
			expectedUptimeGrowthInside: uptimeHelper.hundredTokensMultiDenom,
			expectedError:              false,
		},
		"current tick < lower tick, nonzero uptime growth inside (wider range)": {
			poolSetup:                    true,
			lowerTick:                    328,
			upperTick:                    726,
			currentTick:                  189,
			lowerTickUptimeGrowthOutside: uptimeHelper.twoHundredTokensMultiDenom,
			upperTickUptimeGrowthOutside: uptimeHelper.hundredTokensMultiDenom,
			globalUptimeGrowth:           uptimeHelper.threeHundredTokensMultiDenom,

			// Since current tick is below range, we expect lower - upper
			expectedUptimeGrowthInside: uptimeHelper.hundredTokensMultiDenom,
			expectedError:              false,
		},
		"current tick < lower tick, zero uptime growth inside (nonempty trackers)": {
			poolSetup:                    true,
			lowerTick:                    0,
			upperTick:                    1,
			currentTick:                  -1,
			lowerTickUptimeGrowthOutside: uptimeHelper.hundredTokensMultiDenom,
			upperTickUptimeGrowthOutside: uptimeHelper.hundredTokensMultiDenom,
			globalUptimeGrowth:           uptimeHelper.threeHundredTokensMultiDenom,

			// Since current tick is below range, we expect lower - upper
			expectedUptimeGrowthInside: uptimeHelper.emptyExpectedAccumValues,
			expectedError:              false,
		},
		"current tick < lower tick, zero uptime growth inside (empty trackers)": {
			poolSetup:                    true,
			lowerTick:                    0,
			upperTick:                    1,
			currentTick:                  -1,
			lowerTickUptimeGrowthOutside: uptimeHelper.emptyExpectedAccumValues,
			upperTickUptimeGrowthOutside: uptimeHelper.emptyExpectedAccumValues,
			globalUptimeGrowth:           uptimeHelper.emptyExpectedAccumValues,

			// Since current tick is below range, we expect lower - upper
			expectedUptimeGrowthInside: uptimeHelper.emptyExpectedAccumValues,
			expectedError:              false,
		},

		// current tick on range boundary

		"current tick = lower tick, nonzero uptime growth inside": {
			poolSetup:                    true,
			lowerTick:                    0,
			upperTick:                    1,
			currentTick:                  0,
			lowerTickUptimeGrowthOutside: uptimeHelper.twoHundredTokensMultiDenom,
			upperTickUptimeGrowthOutside: uptimeHelper.hundredTokensMultiDenom,
			globalUptimeGrowth:           uptimeHelper.fourHundredTokensMultiDenom,

			// Since we treat the range as [lower, upper) (i.e. inclusive of lower tick, exclusive of upper),
			// this case is equivalent to the current tick being within the range (global - upper - lower)
			expectedUptimeGrowthInside: uptimeHelper.hundredTokensMultiDenom,
			expectedError:              false,
		},
		"current tick = lower tick, zero uptime growth inside (nonempty trackers)": {
			poolSetup:                    true,
			lowerTick:                    0,
			upperTick:                    1,
			currentTick:                  0,
			lowerTickUptimeGrowthOutside: uptimeHelper.hundredTokensMultiDenom,
			upperTickUptimeGrowthOutside: uptimeHelper.hundredTokensMultiDenom,
			globalUptimeGrowth:           uptimeHelper.twoHundredTokensMultiDenom,

			// Since we treat the range as [lower, upper) (i.e. inclusive of lower tick, exclusive of upper),
			// this case is equivalent to the current tick being within the range (global - upper - lower)
			expectedUptimeGrowthInside: uptimeHelper.emptyExpectedAccumValues,
			expectedError:              false,
		},
		"current tick = lower tick, zero uptime growth inside (empty trackers)": {
			poolSetup:                    true,
			lowerTick:                    0,
			upperTick:                    1,
			currentTick:                  0,
			lowerTickUptimeGrowthOutside: uptimeHelper.emptyExpectedAccumValues,
			upperTickUptimeGrowthOutside: uptimeHelper.emptyExpectedAccumValues,
			globalUptimeGrowth:           uptimeHelper.emptyExpectedAccumValues,

			// Since we treat the range as [lower, upper) (i.e. inclusive of lower tick, exclusive of upper),
			// this case is equivalent to the current tick being within the range (global - upper - lower)
			expectedUptimeGrowthInside: uptimeHelper.emptyExpectedAccumValues,
			expectedError:              false,
		},
		"current tick = upper tick, nonzero uptime growth inside": {
			poolSetup:                    true,
			lowerTick:                    0,
			upperTick:                    1,
			currentTick:                  1,
			lowerTickUptimeGrowthOutside: uptimeHelper.hundredTokensMultiDenom,
			upperTickUptimeGrowthOutside: uptimeHelper.twoHundredTokensMultiDenom,
			globalUptimeGrowth:           uptimeHelper.fourHundredTokensMultiDenom,

			// Since we treat the range as [lower, upper) (i.e. inclusive of lower tick, exclusive of upper),
			// this case is equivalent to the current tick being above the range (upper - lower)
			expectedUptimeGrowthInside: uptimeHelper.hundredTokensMultiDenom,
			expectedError:              false,
		},
		"current tick = upper tick, zero uptime growth inside (nonempty trackers)": {
			poolSetup:                    true,
			lowerTick:                    0,
			upperTick:                    1,
			currentTick:                  1,
			lowerTickUptimeGrowthOutside: uptimeHelper.hundredTokensMultiDenom,
			upperTickUptimeGrowthOutside: uptimeHelper.hundredTokensMultiDenom,
			globalUptimeGrowth:           uptimeHelper.twoHundredTokensMultiDenom,

			// Since we treat the range as [lower, upper) (i.e. inclusive of lower tick, exclusive of upper),
			// this case is equivalent to the current tick being above the range (upper - lower)
			expectedUptimeGrowthInside: uptimeHelper.emptyExpectedAccumValues,
			expectedError:              false,
		},
		"current tick = upper tick, zero uptime growth inside (empty trackers)": {
			poolSetup:                    true,
			lowerTick:                    0,
			upperTick:                    1,
			currentTick:                  1,
			lowerTickUptimeGrowthOutside: uptimeHelper.emptyExpectedAccumValues,
			upperTickUptimeGrowthOutside: uptimeHelper.emptyExpectedAccumValues,
			globalUptimeGrowth:           uptimeHelper.emptyExpectedAccumValues,

			// Since we treat the range as [lower, upper) (i.e. inclusive of lower tick, exclusive of upper),
			// this case is equivalent to the current tick being above the range (upper - lower)
			expectedUptimeGrowthInside: uptimeHelper.emptyExpectedAccumValues,
			expectedError:              false,
		},

		// error catching

		"error: pool has not been setup": {
			poolSetup:     false,
			expectedError: true,
		},
	}

	for name, tc := range tests {
		s.Run(name, func() {
			s.SetupTest()

			// if pool set up true, set up default pool
			var pool types.ConcentratedPoolExtension
			if tc.poolSetup {
				pool = s.PrepareConcentratedPool()
				currentTick := pool.GetCurrentTick().Int64()

				// Update global uptime accums
				addToUptimeAccums(s.Ctx, pool.GetId(), s.App.ConcentratedLiquidityKeeper, tc.globalUptimeGrowth)

				// Update tick-level uptime trackers
				s.initializeTick(s.Ctx, currentTick, tc.lowerTick, defaultInitialLiquidity, cl.EmptyCoins, wrapUptimeTrackers(tc.lowerTickUptimeGrowthOutside), true)
				s.initializeTick(s.Ctx, currentTick, tc.upperTick, defaultInitialLiquidity, cl.EmptyCoins, wrapUptimeTrackers(tc.upperTickUptimeGrowthOutside), false)
				pool.SetCurrentTick(sdk.NewInt(tc.currentTick))
				s.App.ConcentratedLiquidityKeeper.SetPool(s.Ctx, pool)
			}

			// system under test
			uptimeGrowthInside, err := s.App.ConcentratedLiquidityKeeper.GetUptimeGrowthInsideRange(s.Ctx, defaultPoolId, tc.lowerTick, tc.upperTick)
			if tc.expectedError {
				s.Require().Error(err)
			} else {
				s.Require().NoError(err)

				// check if returned uptime growth inside has correct value
				s.Require().Equal(tc.expectedUptimeGrowthInside, uptimeGrowthInside)
			}
		})
	}
}

func (s *KeeperTestSuite) TestGetUptimeGrowthOutsideRange() {
	defaultPoolId := uint64(1)
	defaultInitialLiquidity := sdk.OneDec()
	uptimeHelper := getExpectedUptimes()

	type uptimeGrowthOutsideTest struct {
		poolSetup bool

		lowerTick                    int64
		upperTick                    int64
		currentTick                  int64
		lowerTickUptimeGrowthOutside []sdk.DecCoins
		upperTickUptimeGrowthOutside []sdk.DecCoins
		globalUptimeGrowth           []sdk.DecCoins

		expectedUptimeGrowthOutside []sdk.DecCoins
		invalidTick                 bool
		expectedError               bool
	}

	tests := map[string]uptimeGrowthOutsideTest{
		// current tick above range

		"current tick > upper tick, nonzero uptime growth inside": {
			poolSetup:                    true,
			lowerTick:                    0,
			upperTick:                    1,
			currentTick:                  2,
			lowerTickUptimeGrowthOutside: uptimeHelper.hundredTokensMultiDenom,
			upperTickUptimeGrowthOutside: uptimeHelper.twoHundredTokensMultiDenom,
			globalUptimeGrowth:           uptimeHelper.threeHundredTokensMultiDenom,

			// Since current tick is above range, we expect global - (upper - lower)
			expectedUptimeGrowthOutside: uptimeHelper.twoHundredTokensMultiDenom,
			expectedError:               false,
		},
		"current tick > upper tick, nonzero uptime growth inside (wider range)": {
			poolSetup:                    true,
			lowerTick:                    12444,
			upperTick:                    15013,
			currentTick:                  50320,
			lowerTickUptimeGrowthOutside: uptimeHelper.hundredTokensMultiDenom,
			upperTickUptimeGrowthOutside: uptimeHelper.twoHundredTokensMultiDenom,
			globalUptimeGrowth:           uptimeHelper.threeHundredTokensMultiDenom,

			// Since current tick is above range, we expect global - (upper - lower)
			expectedUptimeGrowthOutside: uptimeHelper.twoHundredTokensMultiDenom,
			expectedError:               false,
		},
		"current tick > upper tick, zero uptime growth inside (nonempty trackers)": {
			poolSetup:                    true,
			lowerTick:                    0,
			upperTick:                    1,
			currentTick:                  2,
			lowerTickUptimeGrowthOutside: uptimeHelper.hundredTokensMultiDenom,
			upperTickUptimeGrowthOutside: uptimeHelper.hundredTokensMultiDenom,
			globalUptimeGrowth:           uptimeHelper.threeHundredTokensMultiDenom,

			// Since the range is empty, we expect growth outside to be equal to global
			expectedUptimeGrowthOutside: uptimeHelper.threeHundredTokensMultiDenom,
			expectedError:               false,
		},
		"current tick > upper tick, zero uptime growth inside (empty trackers)": {
			poolSetup:                    true,
			lowerTick:                    0,
			upperTick:                    1,
			currentTick:                  2,
			lowerTickUptimeGrowthOutside: uptimeHelper.emptyExpectedAccumValues,
			upperTickUptimeGrowthOutside: uptimeHelper.emptyExpectedAccumValues,
			globalUptimeGrowth:           uptimeHelper.emptyExpectedAccumValues,

			// Since the range is empty, we expect growth outside to be equal to global
			expectedUptimeGrowthOutside: uptimeHelper.emptyExpectedAccumValues,
			expectedError:               false,
		},
		"current tick > upper tick, zero uptime growth inside with extraneous uptime growth": {
			poolSetup:                    true,
			lowerTick:                    0,
			upperTick:                    1,
			currentTick:                  2,
			lowerTickUptimeGrowthOutside: uptimeHelper.hundredTokensMultiDenom,
			upperTickUptimeGrowthOutside: uptimeHelper.hundredTokensMultiDenom,
			globalUptimeGrowth:           uptimeHelper.twoHundredTokensMultiDenom,

			// Since the range is empty, we expect growth outside to be equal to global
			expectedUptimeGrowthOutside: uptimeHelper.twoHundredTokensMultiDenom,
			expectedError:               false,
		},

		// current tick within range

		"upper tick > current tick > lower tick, nonzero uptime growth inside": {
			poolSetup:                    true,
			lowerTick:                    0,
			upperTick:                    2,
			currentTick:                  1,
			lowerTickUptimeGrowthOutside: uptimeHelper.hundredTokensMultiDenom,
			upperTickUptimeGrowthOutside: uptimeHelper.hundredTokensMultiDenom,
			globalUptimeGrowth:           uptimeHelper.threeHundredTokensMultiDenom,

			// Since current tick is within range, we expect global - (global - upper - lower)
			expectedUptimeGrowthOutside: uptimeHelper.twoHundredTokensMultiDenom,
			expectedError:               false,
		},
		"upper tick > current tick > lower tick, nonzero uptime growth inside (wider range)": {
			poolSetup:                    true,
			lowerTick:                    -19753,
			upperTick:                    8921,
			currentTick:                  -97,
			lowerTickUptimeGrowthOutside: uptimeHelper.hundredTokensMultiDenom,
			upperTickUptimeGrowthOutside: uptimeHelper.hundredTokensMultiDenom,
			globalUptimeGrowth:           uptimeHelper.twoHundredTokensMultiDenom,

			// Since current tick is within range, we expect global - (global - upper - lower)
			expectedUptimeGrowthOutside: uptimeHelper.twoHundredTokensMultiDenom,
			expectedError:               false,
		},
		"upper tick > current tick > lower tick, zero uptime growth inside (nonempty trackers)": {
			poolSetup:                    true,
			lowerTick:                    0,
			upperTick:                    2,
			currentTick:                  1,
			lowerTickUptimeGrowthOutside: uptimeHelper.hundredTokensMultiDenom,
			upperTickUptimeGrowthOutside: uptimeHelper.hundredTokensMultiDenom,
			globalUptimeGrowth:           uptimeHelper.twoHundredTokensMultiDenom,

			// Since the range is empty, we expect growth outside to be equal to global
			expectedUptimeGrowthOutside: uptimeHelper.twoHundredTokensMultiDenom,
			expectedError:               false,
		},
		"upper tick > current tick > lower tick, zero uptime growth inside (empty trackers)": {
			poolSetup:                    true,
			lowerTick:                    0,
			upperTick:                    2,
			currentTick:                  1,
			lowerTickUptimeGrowthOutside: uptimeHelper.emptyExpectedAccumValues,
			upperTickUptimeGrowthOutside: uptimeHelper.emptyExpectedAccumValues,
			globalUptimeGrowth:           uptimeHelper.emptyExpectedAccumValues,

			// Since the range is empty, we expect growth outside to be equal to global
			expectedUptimeGrowthOutside: uptimeHelper.emptyExpectedAccumValues,
			expectedError:               false,
		},

		// current tick below range

		"current tick < lower tick, nonzero uptime growth inside": {
			poolSetup:                    true,
			lowerTick:                    0,
			upperTick:                    1,
			currentTick:                  -1,
			lowerTickUptimeGrowthOutside: uptimeHelper.twoHundredTokensMultiDenom,
			upperTickUptimeGrowthOutside: uptimeHelper.hundredTokensMultiDenom,
			globalUptimeGrowth:           uptimeHelper.threeHundredTokensMultiDenom,

			// Since current tick is below range, we expect global - (lower - upper)
			expectedUptimeGrowthOutside: uptimeHelper.twoHundredTokensMultiDenom,
			expectedError:               false,
		},
		"current tick < lower tick, nonzero uptime growth inside (wider range)": {
			poolSetup:                    true,
			lowerTick:                    328,
			upperTick:                    726,
			currentTick:                  189,
			lowerTickUptimeGrowthOutside: uptimeHelper.twoHundredTokensMultiDenom,
			upperTickUptimeGrowthOutside: uptimeHelper.hundredTokensMultiDenom,
			globalUptimeGrowth:           uptimeHelper.threeHundredTokensMultiDenom,

			// Since current tick is below range, we expect global - (lower - upper)
			expectedUptimeGrowthOutside: uptimeHelper.twoHundredTokensMultiDenom,
			expectedError:               false,
		},
		"current tick < lower tick, zero uptime growth inside (nonempty trackers)": {
			poolSetup:                    true,
			lowerTick:                    0,
			upperTick:                    1,
			currentTick:                  -1,
			lowerTickUptimeGrowthOutside: uptimeHelper.hundredTokensMultiDenom,
			upperTickUptimeGrowthOutside: uptimeHelper.hundredTokensMultiDenom,
			globalUptimeGrowth:           uptimeHelper.threeHundredTokensMultiDenom,

			// Since the range is empty, we expect growth outside to be equal to global
			expectedUptimeGrowthOutside: uptimeHelper.threeHundredTokensMultiDenom,
			expectedError:               false,
		},
		"current tick < lower tick, zero uptime growth inside (empty trackers)": {
			poolSetup:                    true,
			lowerTick:                    0,
			upperTick:                    1,
			currentTick:                  -1,
			lowerTickUptimeGrowthOutside: uptimeHelper.emptyExpectedAccumValues,
			upperTickUptimeGrowthOutside: uptimeHelper.emptyExpectedAccumValues,
			globalUptimeGrowth:           uptimeHelper.emptyExpectedAccumValues,

			// Since the range is empty, we expect growth outside to be equal to global
			expectedUptimeGrowthOutside: uptimeHelper.emptyExpectedAccumValues,
			expectedError:               false,
		},

		// current tick on range boundary

		"current tick = lower tick, nonzero uptime growth inside": {
			poolSetup:                    true,
			lowerTick:                    0,
			upperTick:                    1,
			currentTick:                  0,
			lowerTickUptimeGrowthOutside: uptimeHelper.twoHundredTokensMultiDenom,
			upperTickUptimeGrowthOutside: uptimeHelper.hundredTokensMultiDenom,
			globalUptimeGrowth:           uptimeHelper.fourHundredTokensMultiDenom,

			// Since we treat the range as [lower, upper) (i.e. inclusive of lower tick, exclusive of upper),
			// this case is equivalent to the current tick being within the range (global - (global - upper - lower))
			expectedUptimeGrowthOutside: uptimeHelper.threeHundredTokensMultiDenom,
			expectedError:               false,
		},
		"current tick = lower tick, zero uptime growth inside (nonempty trackers)": {
			poolSetup:                    true,
			lowerTick:                    0,
			upperTick:                    1,
			currentTick:                  0,
			lowerTickUptimeGrowthOutside: uptimeHelper.hundredTokensMultiDenom,
			upperTickUptimeGrowthOutside: uptimeHelper.hundredTokensMultiDenom,
			globalUptimeGrowth:           uptimeHelper.twoHundredTokensMultiDenom,

			// Since the range is empty, we expect growth outside to be equal to global
			expectedUptimeGrowthOutside: uptimeHelper.twoHundredTokensMultiDenom,
			expectedError:               false,
		},
		"current tick = lower tick, zero uptime growth inside (empty trackers)": {
			poolSetup:                    true,
			lowerTick:                    0,
			upperTick:                    1,
			currentTick:                  0,
			lowerTickUptimeGrowthOutside: uptimeHelper.emptyExpectedAccumValues,
			upperTickUptimeGrowthOutside: uptimeHelper.emptyExpectedAccumValues,
			globalUptimeGrowth:           uptimeHelper.emptyExpectedAccumValues,

			// Since the range is empty, we expect growth outside to be equal to global
			expectedUptimeGrowthOutside: uptimeHelper.emptyExpectedAccumValues,
			expectedError:               false,
		},
		"current tick = upper tick, nonzero uptime growth inside": {
			poolSetup:                    true,
			lowerTick:                    0,
			upperTick:                    1,
			currentTick:                  1,
			lowerTickUptimeGrowthOutside: uptimeHelper.hundredTokensMultiDenom,
			upperTickUptimeGrowthOutside: uptimeHelper.twoHundredTokensMultiDenom,
			globalUptimeGrowth:           uptimeHelper.fourHundredTokensMultiDenom,

			// Since we treat the range as [lower, upper) (i.e. inclusive of lower tick, exclusive of upper),
			// this case is equivalent to the current tick being above the range (global - (upper - lower))
			expectedUptimeGrowthOutside: uptimeHelper.threeHundredTokensMultiDenom,
			expectedError:               false,
		},
		"current tick = upper tick, zero uptime growth inside (nonempty trackers)": {
			poolSetup:                    true,
			lowerTick:                    0,
			upperTick:                    1,
			currentTick:                  1,
			lowerTickUptimeGrowthOutside: uptimeHelper.hundredTokensMultiDenom,
			upperTickUptimeGrowthOutside: uptimeHelper.hundredTokensMultiDenom,
			globalUptimeGrowth:           uptimeHelper.twoHundredTokensMultiDenom,

			// Since the range is empty, we expect growth outside to be equal to global
			expectedUptimeGrowthOutside: uptimeHelper.twoHundredTokensMultiDenom,
			expectedError:               false,
		},
		"current tick = upper tick, zero uptime growth inside (empty trackers)": {
			poolSetup:                    true,
			lowerTick:                    0,
			upperTick:                    1,
			currentTick:                  1,
			lowerTickUptimeGrowthOutside: uptimeHelper.emptyExpectedAccumValues,
			upperTickUptimeGrowthOutside: uptimeHelper.emptyExpectedAccumValues,
			globalUptimeGrowth:           uptimeHelper.emptyExpectedAccumValues,

			// Since the range is empty, we expect growth outside to be equal to global
			expectedUptimeGrowthOutside: uptimeHelper.emptyExpectedAccumValues,
			expectedError:               false,
		},

		// error catching

		"error: pool has not been setup": {
			poolSetup:     false,
			expectedError: true,
		},
	}

	for name, tc := range tests {
		s.Run(name, func() {
			s.SetupTest()

			// if pool set up true, set up default pool
			var pool types.ConcentratedPoolExtension
			if tc.poolSetup {
				pool = s.PrepareConcentratedPool()
				currentTick := pool.GetCurrentTick().Int64()

				// Update global uptime accums
				addToUptimeAccums(s.Ctx, pool.GetId(), s.App.ConcentratedLiquidityKeeper, tc.globalUptimeGrowth)

				// Update tick-level uptime trackers
				s.initializeTick(s.Ctx, currentTick, tc.lowerTick, defaultInitialLiquidity, cl.EmptyCoins, wrapUptimeTrackers(tc.lowerTickUptimeGrowthOutside), true)
				s.initializeTick(s.Ctx, currentTick, tc.upperTick, defaultInitialLiquidity, cl.EmptyCoins, wrapUptimeTrackers(tc.upperTickUptimeGrowthOutside), false)
				pool.SetCurrentTick(sdk.NewInt(tc.currentTick))
				s.App.ConcentratedLiquidityKeeper.SetPool(s.Ctx, pool)
			}

			// system under test
			uptimeGrowthOutside, err := s.App.ConcentratedLiquidityKeeper.GetUptimeGrowthOutsideRange(s.Ctx, defaultPoolId, tc.lowerTick, tc.upperTick)
			if tc.expectedError {
				s.Require().Error(err)
			} else {
				s.Require().NoError(err)

				// check if returned uptime growth inside has correct value
				s.Require().Equal(tc.expectedUptimeGrowthOutside, uptimeGrowthOutside)
			}
		})
	}
}

func (s *KeeperTestSuite) TestInitOrUpdatePositionUptime() {
	uptimeHelper := getExpectedUptimes()
	DefaultJoinTime := s.Ctx.BlockTime()

	type tick struct {
		tickIndex      int64
		uptimeTrackers []model.UptimeTracker
	}

	tests := []struct {
		name              string
		positionLiquidity sdk.Dec

		lowerTick               tick
		upperTick               tick
		positionId              uint64
		currentTickIndex        sdk.Int
		globalUptimeAccumValues []sdk.DecCoins

		// For testing updates on existing liquidity
		existingPosition  bool
		newLowerTick      tick
		newUpperTick      tick
		addToGlobalAccums []sdk.DecCoins

		expectedInitAccumValue   []sdk.DecCoins
		expectedUnclaimedRewards []sdk.DecCoins
		expectedErr              error
	}{
		// New position tests

		{
			name:              "(lower < curr < upper) default freeze time with nonzero uptime trackers",
			positionLiquidity: DefaultLiquidityAmt,
			lowerTick: tick{
				tickIndex:      -50,
				uptimeTrackers: wrapUptimeTrackers(uptimeHelper.hundredTokensMultiDenom),
			},
			upperTick: tick{
				tickIndex:      50,
				uptimeTrackers: wrapUptimeTrackers(uptimeHelper.hundredTokensMultiDenom),
			},
			positionId:               1,
			currentTickIndex:         sdk.ZeroInt(),
			globalUptimeAccumValues:  uptimeHelper.threeHundredTokensMultiDenom,
			expectedInitAccumValue:   uptimeHelper.hundredTokensMultiDenom,
			expectedUnclaimedRewards: uptimeHelper.emptyExpectedAccumValues,
		},
		{
			name:              "(lower < upper < curr) default freeze time with nonzero uptime trackers",
			positionLiquidity: DefaultLiquidityAmt,
			lowerTick: tick{
				tickIndex:      -50,
				uptimeTrackers: wrapUptimeTrackers(uptimeHelper.hundredTokensMultiDenom),
			},
			upperTick: tick{
				tickIndex:      50,
				uptimeTrackers: wrapUptimeTrackers(uptimeHelper.threeHundredTokensMultiDenom),
			},
			positionId:               1,
			currentTickIndex:         sdk.NewInt(51),
			globalUptimeAccumValues:  uptimeHelper.fourHundredTokensMultiDenom,
			expectedInitAccumValue:   uptimeHelper.twoHundredTokensMultiDenom,
			expectedUnclaimedRewards: uptimeHelper.emptyExpectedAccumValues,
		},
		{
			name:              "(curr < lower < upper) default freeze time with nonzero uptime trackers",
			positionLiquidity: DefaultLiquidityAmt,
			lowerTick: tick{
				tickIndex:      -50,
				uptimeTrackers: wrapUptimeTrackers(uptimeHelper.threeHundredTokensMultiDenom),
			},
			upperTick: tick{
				tickIndex:      50,
				uptimeTrackers: wrapUptimeTrackers(uptimeHelper.hundredTokensMultiDenom),
			},
			positionId:               1,
			currentTickIndex:         sdk.NewInt(-51),
			globalUptimeAccumValues:  uptimeHelper.fourHundredTokensMultiDenom,
			expectedInitAccumValue:   uptimeHelper.twoHundredTokensMultiDenom,
			expectedUnclaimedRewards: uptimeHelper.emptyExpectedAccumValues,
		},
		{
			name:              "(lower < curr < upper) default freeze time with nonzero and variable uptime trackers",
			positionLiquidity: DefaultLiquidityAmt,
			lowerTick: tick{
				tickIndex:      -50,
				uptimeTrackers: wrapUptimeTrackers(uptimeHelper.varyingTokensMultiDenom),
			},
			upperTick: tick{
				tickIndex:      50,
				uptimeTrackers: wrapUptimeTrackers(uptimeHelper.hundredTokensMultiDenom),
			},
			positionId:       1,
			currentTickIndex: sdk.ZeroInt(),

			// We set up the global accum values such that the growth inside is equal to 100 of each denom
			// for each uptime tracker. Let the uptime growth inside (UGI) = 100
			globalUptimeAccumValues: []sdk.DecCoins{
				sdk.NewDecCoins(
					// 100 + 100 + UGI = 300
					sdk.NewDecCoin("bar", sdk.NewInt(300)),
					// 100 + 100 + UGI = 300
					sdk.NewDecCoin("foo", sdk.NewInt(300)),
				),
				sdk.NewDecCoins(
					// 100 + 103 + UGI = 303
					sdk.NewDecCoin("bar", sdk.NewInt(303)),
					// 100 + 101 + UGI = 301
					sdk.NewDecCoin("foo", sdk.NewInt(301)),
				),
				sdk.NewDecCoins(
					// 100 + 106 + UGI = 306
					sdk.NewDecCoin("bar", sdk.NewInt(306)),
					// 100 + 102 + UGI = 302
					sdk.NewDecCoin("foo", sdk.NewInt(302)),
				),
				sdk.NewDecCoins(
					// 100 + 109 + UGI = 309
					sdk.NewDecCoin("bar", sdk.NewInt(309)),
					// 100 + 103 + UGI = 303
					sdk.NewDecCoin("foo", sdk.NewInt(303)),
				),
				sdk.NewDecCoins(
					// 100 + 112 + UGI = 312
					sdk.NewDecCoin("bar", sdk.NewInt(312)),
					// 100 + 104 + UGI = 304
					sdk.NewDecCoin("foo", sdk.NewInt(304)),
				),
			},
			// Equal to 100 of foo and bar in each uptime tracker (UGI)
			expectedInitAccumValue:   uptimeHelper.hundredTokensMultiDenom,
			expectedUnclaimedRewards: uptimeHelper.emptyExpectedAccumValues,
		},

		// Existing position tests

		{
			name:              "(lower < curr < upper) add to frozen position with no new uptime growth",
			positionLiquidity: DefaultLiquidityAmt,
			lowerTick: tick{
				tickIndex:      -50,
				uptimeTrackers: wrapUptimeTrackers(uptimeHelper.hundredTokensMultiDenom),
			},
			upperTick: tick{
				tickIndex:      50,
				uptimeTrackers: wrapUptimeTrackers(uptimeHelper.hundredTokensMultiDenom),
			},
			positionId:              1,
			currentTickIndex:        sdk.ZeroInt(),
			globalUptimeAccumValues: uptimeHelper.threeHundredTokensMultiDenom,

			// New lower and upper ticks remain unchanged
			existingPosition: true,
			newLowerTick: tick{
				tickIndex:      -50,
				uptimeTrackers: wrapUptimeTrackers(uptimeHelper.hundredTokensMultiDenom),
			},
			newUpperTick: tick{
				tickIndex:      50,
				uptimeTrackers: wrapUptimeTrackers(uptimeHelper.hundredTokensMultiDenom),
			},
			addToGlobalAccums:      uptimeHelper.emptyExpectedAccumValues,
			expectedInitAccumValue: uptimeHelper.hundredTokensMultiDenom,

			// No uptime growth inside range
			expectedUnclaimedRewards: uptimeHelper.emptyExpectedAccumValues,
		},
		{
			name:              "(lower < curr < upper) add to frozen position with new growth",
			positionLiquidity: DefaultLiquidityAmt,
			lowerTick: tick{
				tickIndex:      -50,
				uptimeTrackers: wrapUptimeTrackers(uptimeHelper.hundredTokensMultiDenom),
			},
			upperTick: tick{
				tickIndex:      50,
				uptimeTrackers: wrapUptimeTrackers(uptimeHelper.hundredTokensMultiDenom),
			},
			positionId:              1,
			currentTickIndex:        sdk.ZeroInt(),
			globalUptimeAccumValues: uptimeHelper.threeHundredTokensMultiDenom,

			// Add 200 to growth outside range, and 100 to growth inside
			// Note that since (lower < curr < upper), this means adding 200 to the
			// uptime trackers of the lower and upper ticks and (200 + 100) to the global accums
			existingPosition: true,
			newLowerTick: tick{
				tickIndex:      -50,
				uptimeTrackers: wrapUptimeTrackers(uptimeHelper.twoHundredTokensMultiDenom),
			},
			newUpperTick: tick{
				tickIndex:      50,
				uptimeTrackers: wrapUptimeTrackers(uptimeHelper.twoHundredTokensMultiDenom),
			},
			// This puts global accums at 600 of each denom
			addToGlobalAccums: uptimeHelper.threeHundredTokensMultiDenom,

			// We expect (global - upper - lower) = (600 - 200 - 200) = 200 of each denom
			expectedInitAccumValue: uptimeHelper.twoHundredTokensMultiDenom,

			// Equivalent to the uptime growth inside the range (200 - 100 = 100)
			expectedUnclaimedRewards: uptimeHelper.hundredTokensMultiDenom,
		},
	}

	for _, test := range tests {
		s.Run(test.name, func() {
			// --- Setup ---

			// Init suite for each test.
			s.Setup()
			clPool := s.PrepareConcentratedPool()

			// Initialize lower, upper, and current ticks
			s.initializeTick(s.Ctx, test.currentTickIndex.Int64(), test.lowerTick.tickIndex, sdk.ZeroDec(), cl.EmptyCoins, test.lowerTick.uptimeTrackers, true)
			s.initializeTick(s.Ctx, test.currentTickIndex.Int64(), test.upperTick.tickIndex, sdk.ZeroDec(), cl.EmptyCoins, test.upperTick.uptimeTrackers, false)
			clPool.SetCurrentTick(test.currentTickIndex)
			s.App.ConcentratedLiquidityKeeper.SetPool(s.Ctx, clPool)

			// Initialize global uptime accums
			addToUptimeAccums(s.Ctx, clPool.GetId(), s.App.ConcentratedLiquidityKeeper, test.globalUptimeAccumValues)

			// If applicable, set up existing position and update ticks & global accums
			if test.existingPosition {
				err := s.App.ConcentratedLiquidityKeeper.InitOrUpdatePositionUptime(s.Ctx, clPool.GetId(), test.positionLiquidity, s.TestAccs[0], test.lowerTick.tickIndex, test.upperTick.tickIndex, test.positionLiquidity, DefaultJoinTime, DefaultFreezeDuration, 1)
				s.Require().NoError(err)
				s.App.ConcentratedLiquidityKeeper.SetPosition(s.Ctx, clPool.GetId(), s.TestAccs[0], test.lowerTick.tickIndex, test.upperTick.tickIndex, DefaultJoinTime, DefaultFreezeDuration, test.positionLiquidity, 1)

				s.initializeTick(s.Ctx, test.currentTickIndex.Int64(), test.newLowerTick.tickIndex, sdk.ZeroDec(), cl.EmptyCoins, test.newLowerTick.uptimeTrackers, true)
				s.initializeTick(s.Ctx, test.currentTickIndex.Int64(), test.newUpperTick.tickIndex, sdk.ZeroDec(), cl.EmptyCoins, test.newUpperTick.uptimeTrackers, false)
				clPool.SetCurrentTick(test.currentTickIndex)
				s.App.ConcentratedLiquidityKeeper.SetPool(s.Ctx, clPool)

				addToUptimeAccums(s.Ctx, clPool.GetId(), s.App.ConcentratedLiquidityKeeper, test.addToGlobalAccums)

				// TODO: replace all uses of `frozenUntil` with `joinTime` and `freezeDuration` such that the following line does not cause any issues:
				// s.Ctx = s.Ctx.WithBlockTime(test.position.FrozenUntil.Add(-1 * time.Second))
			}

			// --- System under test ---

			err := s.App.ConcentratedLiquidityKeeper.InitOrUpdatePositionUptime(s.Ctx, clPool.GetId(), test.positionLiquidity, s.TestAccs[0], test.lowerTick.tickIndex, test.upperTick.tickIndex, test.positionLiquidity, DefaultJoinTime, DefaultFreezeDuration, 1)

			// --- Error catching ---

			if test.expectedErr != nil {
				s.Require().Error(err)
				s.Require().ErrorContains(err, test.expectedErr.Error())
				return
			}

			// --- Non error case checks ---

			s.Require().NoError(err)

			// Pre-compute variables for readability
			freezePeriod := DefaultFreezeDuration
<<<<<<< HEAD
			positionName := string(types.KeyPositionId(test.positionId))
=======
			positionName := string(types.KeyFullPosition(clPool.GetId(), s.TestAccs[0], test.lowerTick.tickIndex, test.upperTick.tickIndex, DefaultJoinTime, DefaultFreezeDuration, 1))
>>>>>>> b9818ac8
			uptimeAccums, err := s.App.ConcentratedLiquidityKeeper.GetUptimeAccumulators(s.Ctx, clPool.GetId())
			s.Require().NoError(err)

			// Ensure records are properly updated for each supported uptime
			for uptimeIndex, uptime := range types.SupportedUptimes {
				recordExists, err := uptimeAccums[uptimeIndex].HasPosition(positionName)
				s.Require().NoError(err)

				if freezePeriod >= uptime {
					// If frozen for more than the specific uptime's period, the record should exist
					s.Require().True(recordExists)

					// Ensure position's record has correct values
					positionRecord, err := accum.GetPosition(uptimeAccums[uptimeIndex], positionName)
					s.Require().NoError(err)

					s.Require().Equal(test.expectedInitAccumValue[uptimeIndex], positionRecord.InitAccumValue)

					if test.existingPosition {
						s.Require().Equal(sdk.NewDec(2).Mul(test.positionLiquidity), positionRecord.NumShares)
					} else {
						s.Require().Equal(test.positionLiquidity, positionRecord.NumShares)
					}

					// Note that the rewards only apply to the initial shares, not the new ones
					s.Require().Equal(test.expectedUnclaimedRewards[uptimeIndex].MulDec(test.positionLiquidity), positionRecord.UnclaimedRewards)
				} else {
					s.Require().False(recordExists)
				}
			}
		})
	}
}

func (s *KeeperTestSuite) TestCollectIncentives() {
	ownerWithValidPosition := s.TestAccs[0]
	uptimeHelper := getExpectedUptimes()
	oneDayFreeze := DefaultFreezeDuration
	oneWeekFreeze := 7 * DefaultFreezeDuration

	type positionParameters struct {
		owner          sdk.AccAddress
		lowerTick      int64
		upperTick      int64
		liquidity      sdk.Dec
		joinTime       time.Time
		collectTime    time.Time
		freezeDuration time.Duration
		positionId     uint64
	}

	tests := map[string]struct {
		// setup parameters
		existingAccumLiquidity   []sdk.Dec
		addedUptimeGrowthInside  []sdk.DecCoins
		addedUptimeGrowthOutside []sdk.DecCoins
		currentTick              int64
		isInvalidPoolIdGiven     bool

		// inputs parameters
		positionParams positionParameters
		numPositions   int

		// expectations
		expectedIncentivesClaimed sdk.Coins
		expectedError             error
	}{
		// ---Cases for lowerTick < currentTick < upperTick---

		"(lower < curr < upper) no uptime growth inside or outside range, 1D freeze duration": {
			currentTick: 1,
			positionParams: positionParameters{
				owner:          ownerWithValidPosition,
				lowerTick:      0,
				upperTick:      2,
				liquidity:      DefaultLiquidityAmt,
				joinTime:       defaultJoinTime,
				freezeDuration: oneDayFreeze,
				positionId:     1,
				collectTime:    defaultJoinTime.Add(100),
			},
			numPositions:              1,
			expectedIncentivesClaimed: sdk.Coins(nil),
		},
		"(lower < curr < upper) uptime growth outside range but not inside, 1D freeze duration": {
			currentTick:              1,
			addedUptimeGrowthOutside: uptimeHelper.hundredTokensMultiDenom,
			positionParams: positionParameters{
				owner:          ownerWithValidPosition,
				lowerTick:      0,
				upperTick:      2,
				liquidity:      DefaultLiquidityAmt,
				joinTime:       defaultJoinTime,
				freezeDuration: oneDayFreeze,
				positionId:     1,
				collectTime:    defaultJoinTime.Add(100),
			},
			numPositions: 1,

			// Since there was no growth inside the range, we expect no incentives to be claimed
			expectedIncentivesClaimed: sdk.Coins(nil),
		},
		"(lower < curr < upper) uptime growth inside range but not outside, 1D freeze duration": {
			currentTick:             1,
			addedUptimeGrowthInside: uptimeHelper.hundredTokensMultiDenom,
			positionParams: positionParameters{
				owner:          ownerWithValidPosition,
				lowerTick:      0,
				upperTick:      2,
				liquidity:      DefaultLiquidityAmt,
				joinTime:       defaultJoinTime,
				freezeDuration: oneDayFreeze,
				positionId:     1,
				collectTime:    defaultJoinTime.Add(100),
			},
			numPositions: 1,

			// Since there is no other existing liquidity, we expect all of the growth inside to accrue to be claimed for the
			// uptimes the position qualifies for.
			expectedIncentivesClaimed: expectedIncentivesFromUptimeGrowth(uptimeHelper.hundredTokensMultiDenom, DefaultLiquidityAmt, oneDayFreeze, defaultMultiplier),
		},
		"(lower < curr < upper) uptime growth both inside and outside range, 1D freeze duration": {
			currentTick:              1,
			addedUptimeGrowthInside:  uptimeHelper.hundredTokensMultiDenom,
			addedUptimeGrowthOutside: uptimeHelper.hundredTokensMultiDenom,
			positionParams: positionParameters{
				owner:          ownerWithValidPosition,
				lowerTick:      0,
				upperTick:      2,
				liquidity:      DefaultLiquidityAmt,
				joinTime:       defaultJoinTime,
				freezeDuration: oneDayFreeze,
				positionId:     1,
				collectTime:    defaultJoinTime.Add(100),
			},
			numPositions: 1,

			// Since there is no other existing liquidity, we expect all of the growth inside to accrue to be claimed for the
			// uptimes the position qualifies for. At the same time, growth outside does not affect the current position's incentive rewards.
			expectedIncentivesClaimed: expectedIncentivesFromUptimeGrowth(uptimeHelper.hundredTokensMultiDenom, DefaultLiquidityAmt, oneDayFreeze, defaultMultiplier),
		},
		"(lower < curr < upper) no uptime growth inside or outside range, 1W freeze duration": {
			currentTick: 1,
			positionParams: positionParameters{
				owner:          ownerWithValidPosition,
				lowerTick:      0,
				upperTick:      2,
				liquidity:      DefaultLiquidityAmt,
				joinTime:       defaultJoinTime,
				freezeDuration: oneWeekFreeze,
				positionId:     1,
				collectTime:    defaultJoinTime.Add(100),
			},
			numPositions:              1,
			expectedIncentivesClaimed: sdk.Coins(nil),
		},
		"(lower < curr < upper) uptime growth outside range but not inside, 1W freeze duration": {
			currentTick:              1,
			addedUptimeGrowthOutside: uptimeHelper.hundredTokensMultiDenom,
			positionParams: positionParameters{
				owner:          ownerWithValidPosition,
				lowerTick:      0,
				upperTick:      2,
				liquidity:      DefaultLiquidityAmt,
				joinTime:       defaultJoinTime,
				freezeDuration: oneWeekFreeze,
				positionId:     1,
				collectTime:    defaultJoinTime.Add(100),
			},
			numPositions: 1,

			// Since there was no growth inside the range, we expect no incentives to be claimed
			expectedIncentivesClaimed: sdk.Coins(nil),
		},
		"(lower < curr < upper) uptime growth inside range but not outside, 1W freeze duration": {
			currentTick:             1,
			addedUptimeGrowthInside: uptimeHelper.hundredTokensMultiDenom,
			positionParams: positionParameters{
				owner:          ownerWithValidPosition,
				lowerTick:      0,
				upperTick:      2,
				liquidity:      DefaultLiquidityAmt,
				joinTime:       defaultJoinTime,
				freezeDuration: oneWeekFreeze,
				positionId:     1,
				collectTime:    defaultJoinTime.Add(100),
			},
			numPositions: 1,

			// Since there is no other existing liquidity, we expect all of the growth inside to accrue to be claimed for the
			// uptimes the position qualifies for.
			expectedIncentivesClaimed: expectedIncentivesFromUptimeGrowth(uptimeHelper.hundredTokensMultiDenom, DefaultLiquidityAmt, oneWeekFreeze, defaultMultiplier),
		},
		"(lower < curr < upper) uptime growth both inside and outside range, 1W freeze duration": {
			currentTick:              1,
			addedUptimeGrowthInside:  uptimeHelper.hundredTokensMultiDenom,
			addedUptimeGrowthOutside: uptimeHelper.hundredTokensMultiDenom,
			positionParams: positionParameters{
				owner:          ownerWithValidPosition,
				lowerTick:      0,
				upperTick:      2,
				liquidity:      DefaultLiquidityAmt,
				joinTime:       defaultJoinTime,
				freezeDuration: oneWeekFreeze,
				positionId:     1,
				collectTime:    defaultJoinTime.Add(100),
			},
			numPositions: 1,

			// Since there is no other existing liquidity, we expect all of the growth inside to accrue to be claimed for the
			// uptimes the position qualifies for. At the same time, growth outside does not affect the current position's incentive rewards.
			expectedIncentivesClaimed: expectedIncentivesFromUptimeGrowth(uptimeHelper.hundredTokensMultiDenom, DefaultLiquidityAmt, oneWeekFreeze, defaultMultiplier),
		},
		"(lower < curr < upper) no uptime growth inside or outside range, no freeze": {
			currentTick: 1,
			positionParams: positionParameters{
				owner:          ownerWithValidPosition,
				lowerTick:      0,
				upperTick:      2,
				liquidity:      DefaultLiquidityAmt,
				joinTime:       defaultJoinTime,
				freezeDuration: 0,
				positionId:     1,
				collectTime:    defaultJoinTime.Add(100),
			},
			numPositions: 1,

			// Since the position is not frozen, no incentives should have accrued
			expectedIncentivesClaimed: sdk.Coins(nil),
		},
		"(lower < curr < upper) uptime growth outside range but not inside, no freeze": {
			currentTick:              1,
			addedUptimeGrowthOutside: uptimeHelper.hundredTokensMultiDenom,
			positionParams: positionParameters{
				owner:          ownerWithValidPosition,
				lowerTick:      0,
				upperTick:      2,
				liquidity:      DefaultLiquidityAmt,
				joinTime:       defaultJoinTime,
				freezeDuration: 0,
				positionId:     1,
				collectTime:    defaultJoinTime.Add(100),
			},
			numPositions: 1,

			// Since the position is not frozen, no incentives should have accrued
			expectedIncentivesClaimed: sdk.Coins(nil),
		},
		"(lower < curr < upper) uptime growth inside range but not outside, no freeze": {
			currentTick:             1,
			addedUptimeGrowthInside: uptimeHelper.hundredTokensMultiDenom,
			positionParams: positionParameters{
				owner:          ownerWithValidPosition,
				lowerTick:      0,
				upperTick:      2,
				liquidity:      DefaultLiquidityAmt,
				joinTime:       defaultJoinTime,
				freezeDuration: 0,
				positionId:     1,
				collectTime:    defaultJoinTime.Add(100),
			},
			numPositions: 1,

			// Since the position is not frozen, no incentives should have accrued
			expectedIncentivesClaimed: sdk.Coins(nil),
		},
		"(lower < curr < upper) uptime growth both inside and outside range, no freeze": {
			currentTick:              1,
			addedUptimeGrowthInside:  uptimeHelper.hundredTokensMultiDenom,
			addedUptimeGrowthOutside: uptimeHelper.hundredTokensMultiDenom,
			positionParams: positionParameters{
				owner:          ownerWithValidPosition,
				lowerTick:      0,
				upperTick:      2,
				liquidity:      DefaultLiquidityAmt,
				joinTime:       defaultJoinTime,
				freezeDuration: 0,
				positionId:     1,
				collectTime:    defaultJoinTime.Add(100),
			},
			numPositions: 1,

			// Since the position is not frozen, no incentives should have accrued
			expectedIncentivesClaimed: sdk.Coins(nil),
		},

		// ---Cases for currentTick < lowerTick < upperTick---

		"(curr < lower < upper) no uptime growth inside or outside range, 1D freeze duration": {
			currentTick: 0,
			positionParams: positionParameters{
				owner:          ownerWithValidPosition,
				lowerTick:      1,
				upperTick:      2,
				liquidity:      DefaultLiquidityAmt,
				joinTime:       defaultJoinTime,
				freezeDuration: oneDayFreeze,
				positionId:     1,
				collectTime:    defaultJoinTime.Add(100),
			},
			numPositions: 1,

			expectedIncentivesClaimed: sdk.Coins(nil),
		},
		"(curr < lower < upper) uptime growth outside range but not inside, 1D freeze duration": {
			currentTick:              0,
			addedUptimeGrowthOutside: uptimeHelper.hundredTokensMultiDenom,
			positionParams: positionParameters{
				owner:          ownerWithValidPosition,
				lowerTick:      1,
				upperTick:      2,
				liquidity:      DefaultLiquidityAmt,
				joinTime:       defaultJoinTime,
				freezeDuration: oneDayFreeze,
				positionId:     1,
				collectTime:    defaultJoinTime.Add(100),
			},
			numPositions: 1,

			// Since there was no growth inside the range, we expect no incentives to be claimed
			expectedIncentivesClaimed: sdk.Coins(nil),
		},
		"(curr < lower < upper) uptime growth inside range but not outside, 1D freeze duration": {
			currentTick:             0,
			addedUptimeGrowthInside: uptimeHelper.hundredTokensMultiDenom,
			positionParams: positionParameters{
				owner:          ownerWithValidPosition,
				lowerTick:      1,
				upperTick:      2,
				liquidity:      DefaultLiquidityAmt,
				joinTime:       defaultJoinTime,
				freezeDuration: oneDayFreeze,
				positionId:     1,
				collectTime:    defaultJoinTime.Add(100),
			},
			numPositions: 1,

			// Since there is no other existing liquidity, we expect all of the growth inside to accrue to be claimed for the
			// uptimes the position qualifies for.
			expectedIncentivesClaimed: expectedIncentivesFromUptimeGrowth(uptimeHelper.hundredTokensMultiDenom, DefaultLiquidityAmt, oneDayFreeze, defaultMultiplier),
		},
		"(curr < lower < upper) uptime growth both inside and outside range, 1D freeze duration": {
			currentTick:              0,
			addedUptimeGrowthInside:  uptimeHelper.hundredTokensMultiDenom,
			addedUptimeGrowthOutside: uptimeHelper.hundredTokensMultiDenom,
			positionParams: positionParameters{
				owner:          ownerWithValidPosition,
				lowerTick:      1,
				upperTick:      2,
				liquidity:      DefaultLiquidityAmt,
				joinTime:       defaultJoinTime,
				freezeDuration: oneDayFreeze,
				positionId:     1,
				collectTime:    defaultJoinTime.Add(100),
			},
			numPositions: 1,

			// Since there is no other existing liquidity, we expect all of the growth inside to accrue to be claimed for the
			// uptimes the position qualifies for. At the same time, growth outside does not affect the current position's incentive rewards.
			expectedIncentivesClaimed: expectedIncentivesFromUptimeGrowth(uptimeHelper.hundredTokensMultiDenom, DefaultLiquidityAmt, oneDayFreeze, defaultMultiplier),
		},
		"(curr < lower < upper) no uptime growth inside or outside range, 1W freeze duration": {
			currentTick: 0,
			positionParams: positionParameters{
				owner:          ownerWithValidPosition,
				lowerTick:      1,
				upperTick:      2,
				liquidity:      DefaultLiquidityAmt,
				joinTime:       defaultJoinTime,
				freezeDuration: oneWeekFreeze,
				positionId:     1,
				collectTime:    defaultJoinTime.Add(100),
			},
			numPositions: 1,

			expectedIncentivesClaimed: sdk.Coins(nil),
		},
		"(curr < lower < upper) uptime growth outside range but not inside, 1W freeze duration": {
			currentTick:              0,
			addedUptimeGrowthOutside: uptimeHelper.hundredTokensMultiDenom,
			positionParams: positionParameters{
				owner:          ownerWithValidPosition,
				lowerTick:      1,
				upperTick:      2,
				liquidity:      DefaultLiquidityAmt,
				joinTime:       defaultJoinTime,
				freezeDuration: oneWeekFreeze,
				positionId:     1,
				collectTime:    defaultJoinTime.Add(100),
			},
			numPositions: 1,

			// Since there was no growth inside the range, we expect no incentives to be claimed
			expectedIncentivesClaimed: sdk.Coins(nil),
		},
		"(curr < lower < upper) uptime growth inside range but not outside, 1W freeze duration": {
			currentTick:             0,
			addedUptimeGrowthInside: uptimeHelper.hundredTokensMultiDenom,
			positionParams: positionParameters{
				owner:          ownerWithValidPosition,
				lowerTick:      1,
				upperTick:      2,
				liquidity:      DefaultLiquidityAmt,
				joinTime:       defaultJoinTime,
				freezeDuration: oneWeekFreeze,
				positionId:     1,
				collectTime:    defaultJoinTime.Add(100),
			},
			numPositions: 1,

			// Since there is no other existing liquidity, we expect all of the growth inside to accrue to be claimed for the
			// uptimes the position qualifies for.
			expectedIncentivesClaimed: expectedIncentivesFromUptimeGrowth(uptimeHelper.hundredTokensMultiDenom, DefaultLiquidityAmt, oneWeekFreeze, defaultMultiplier),
		},
		"(curr < lower < upper) uptime growth both inside and outside range, 1W freeze duration": {
			currentTick:              0,
			addedUptimeGrowthInside:  uptimeHelper.hundredTokensMultiDenom,
			addedUptimeGrowthOutside: uptimeHelper.hundredTokensMultiDenom,
			positionParams: positionParameters{
				owner:          ownerWithValidPosition,
				lowerTick:      1,
				upperTick:      2,
				liquidity:      DefaultLiquidityAmt,
				joinTime:       defaultJoinTime,
				freezeDuration: oneWeekFreeze,
				positionId:     1,
				collectTime:    defaultJoinTime.Add(100),
			},
			numPositions: 1,

			// Since there is no other existing liquidity, we expect all of the growth inside to accrue to be claimed for the
			// uptimes the position qualifies for. At the same time, growth outside does not affect the current position's incentive rewards.
			expectedIncentivesClaimed: expectedIncentivesFromUptimeGrowth(uptimeHelper.hundredTokensMultiDenom, DefaultLiquidityAmt, oneWeekFreeze, defaultMultiplier),
		},
		"(curr < lower < upper) no uptime growth inside or outside range, no freeze": {
			currentTick: 0,
			positionParams: positionParameters{
				owner:          ownerWithValidPosition,
				lowerTick:      1,
				upperTick:      2,
				liquidity:      DefaultLiquidityAmt,
				joinTime:       defaultJoinTime,
				freezeDuration: 0,
				positionId:     1,
				collectTime:    defaultJoinTime.Add(100),
			},
			numPositions: 1,

			// Since the position is not frozen, no incentives should have accrued
			expectedIncentivesClaimed: sdk.Coins(nil),
		},
		"(curr < lower < upper) uptime growth outside range but not inside, no freeze": {
			currentTick:              0,
			addedUptimeGrowthOutside: uptimeHelper.hundredTokensMultiDenom,
			positionParams: positionParameters{
				owner:          ownerWithValidPosition,
				lowerTick:      1,
				upperTick:      2,
				liquidity:      DefaultLiquidityAmt,
				joinTime:       defaultJoinTime,
				freezeDuration: 0,
				positionId:     1,
				collectTime:    defaultJoinTime.Add(100),
			},
			numPositions: 1,

			// Since the position is not frozen, no incentives should have accrued
			expectedIncentivesClaimed: sdk.Coins(nil),
		},
		"(curr < lower < upper) uptime growth inside range but not outside, no freeze": {
			currentTick:             0,
			addedUptimeGrowthInside: uptimeHelper.hundredTokensMultiDenom,
			positionParams: positionParameters{
				owner:          ownerWithValidPosition,
				lowerTick:      1,
				upperTick:      2,
				liquidity:      DefaultLiquidityAmt,
				joinTime:       defaultJoinTime,
				freezeDuration: 0,
				positionId:     1,
				collectTime:    defaultJoinTime.Add(100),
			},
			numPositions: 1,

			// Since the position is not frozen, no incentives should have accrued
			expectedIncentivesClaimed: sdk.Coins(nil),
		},
		"(curr < lower < upper) uptime growth both inside and outside range, no freeze": {
			currentTick:              0,
			addedUptimeGrowthInside:  uptimeHelper.hundredTokensMultiDenom,
			addedUptimeGrowthOutside: uptimeHelper.hundredTokensMultiDenom,
			positionParams: positionParameters{
				owner:          ownerWithValidPosition,
				lowerTick:      1,
				upperTick:      2,
				liquidity:      DefaultLiquidityAmt,
				joinTime:       defaultJoinTime,
				freezeDuration: 0,
				positionId:     1,
				collectTime:    defaultJoinTime.Add(100),
			},
			numPositions: 1,

			// Since the position is not frozen, no incentives should have accrued
			expectedIncentivesClaimed: sdk.Coins(nil),
		},

		// ---Cases for lowerTick < upperTick < currentTick---

		"(lower < upper < curr) no uptime growth inside or outside range, 1D freeze duration": {
			currentTick: 3,
			positionParams: positionParameters{
				owner:          ownerWithValidPosition,
				lowerTick:      1,
				upperTick:      2,
				liquidity:      DefaultLiquidityAmt,
				joinTime:       defaultJoinTime,
				freezeDuration: oneDayFreeze,
				positionId:     1,
				collectTime:    defaultJoinTime.Add(100),
			},
			numPositions: 1,

			expectedIncentivesClaimed: sdk.Coins(nil),
		},
		"(lower < upper < curr) uptime growth outside range but not inside, 1D freeze duration": {
			currentTick:              3,
			addedUptimeGrowthOutside: uptimeHelper.hundredTokensMultiDenom,
			positionParams: positionParameters{
				owner:          ownerWithValidPosition,
				lowerTick:      1,
				upperTick:      2,
				liquidity:      DefaultLiquidityAmt,
				joinTime:       defaultJoinTime,
				freezeDuration: oneDayFreeze,
				positionId:     1,
				collectTime:    defaultJoinTime.Add(100),
			},
			numPositions: 1,

			// Since there was no growth inside the range, we expect no incentives to be claimed
			expectedIncentivesClaimed: sdk.Coins(nil),
		},
		"(lower < upper < curr) uptime growth inside range but not outside, 1D freeze duration": {
			currentTick:             3,
			addedUptimeGrowthInside: uptimeHelper.hundredTokensMultiDenom,
			positionParams: positionParameters{
				owner:          ownerWithValidPosition,
				lowerTick:      1,
				upperTick:      2,
				liquidity:      DefaultLiquidityAmt,
				joinTime:       defaultJoinTime,
				freezeDuration: oneDayFreeze,
				positionId:     1,
				collectTime:    defaultJoinTime.Add(100),
			},
			numPositions: 1,

			// Since there is no other existing liquidity, we expect all of the growth inside to accrue to be claimed for the
			// uptimes the position qualifies for.
			expectedIncentivesClaimed: expectedIncentivesFromUptimeGrowth(uptimeHelper.hundredTokensMultiDenom, DefaultLiquidityAmt, oneDayFreeze, defaultMultiplier),
		},
		"(lower < upper < curr) uptime growth both inside and outside range, 1D freeze duration": {
			currentTick:              3,
			addedUptimeGrowthInside:  uptimeHelper.hundredTokensMultiDenom,
			addedUptimeGrowthOutside: uptimeHelper.hundredTokensMultiDenom,
			positionParams: positionParameters{
				owner:          ownerWithValidPosition,
				lowerTick:      1,
				upperTick:      2,
				liquidity:      DefaultLiquidityAmt,
				joinTime:       defaultJoinTime,
				freezeDuration: oneDayFreeze,
				positionId:     1,
				collectTime:    defaultJoinTime.Add(100),
			},
			numPositions: 1,

			// Since there is no other existing liquidity, we expect all of the growth inside to accrue to be claimed for the
			// uptimes the position qualifies for. At the same time, growth outside does not affect the current position's incentive rewards.
			expectedIncentivesClaimed: expectedIncentivesFromUptimeGrowth(uptimeHelper.hundredTokensMultiDenom, DefaultLiquidityAmt, oneDayFreeze, defaultMultiplier),
		},
		"(lower < upper < curr) no uptime growth inside or outside range, 1W freeze duration": {
			currentTick: 3,
			positionParams: positionParameters{
				owner:          ownerWithValidPosition,
				lowerTick:      1,
				upperTick:      2,
				liquidity:      DefaultLiquidityAmt,
				joinTime:       defaultJoinTime,
				freezeDuration: oneWeekFreeze,
				positionId:     1,
				collectTime:    defaultJoinTime.Add(100),
			},
			numPositions: 1,

			expectedIncentivesClaimed: sdk.Coins(nil),
		},
		"(lower < upper < curr) uptime growth outside range but not inside, 1W freeze duration": {
			currentTick:              3,
			addedUptimeGrowthOutside: uptimeHelper.hundredTokensMultiDenom,
			positionParams: positionParameters{
				owner:          ownerWithValidPosition,
				lowerTick:      1,
				upperTick:      2,
				liquidity:      DefaultLiquidityAmt,
				joinTime:       defaultJoinTime,
				freezeDuration: oneWeekFreeze,
				positionId:     1,
				collectTime:    defaultJoinTime.Add(100),
			},
			numPositions: 1,

			// Since there was no growth inside the range, we expect no incentives to be claimed
			expectedIncentivesClaimed: sdk.Coins(nil),
		},
		"(lower < upper < curr) uptime growth inside range but not outside, 1W freeze duration": {
			currentTick:             3,
			addedUptimeGrowthInside: uptimeHelper.hundredTokensMultiDenom,
			positionParams: positionParameters{
				owner:          ownerWithValidPosition,
				lowerTick:      1,
				upperTick:      2,
				liquidity:      DefaultLiquidityAmt,
				joinTime:       defaultJoinTime,
				freezeDuration: oneWeekFreeze,
				positionId:     1,
				collectTime:    defaultJoinTime.Add(100),
			},
			numPositions: 1,

			// Since there is no other existing liquidity, we expect all of the growth inside to accrue to be claimed for the
			// uptimes the position qualifies for.
			expectedIncentivesClaimed: expectedIncentivesFromUptimeGrowth(uptimeHelper.hundredTokensMultiDenom, DefaultLiquidityAmt, oneWeekFreeze, defaultMultiplier),
		},
		"(lower < upper < curr) uptime growth both inside and outside range, 1W freeze duration": {
			currentTick:              3,
			addedUptimeGrowthInside:  uptimeHelper.hundredTokensMultiDenom,
			addedUptimeGrowthOutside: uptimeHelper.hundredTokensMultiDenom,
			positionParams: positionParameters{
				owner:          ownerWithValidPosition,
				lowerTick:      1,
				upperTick:      2,
				liquidity:      DefaultLiquidityAmt,
				joinTime:       defaultJoinTime,
				freezeDuration: oneWeekFreeze,
				positionId:     1,
				collectTime:    defaultJoinTime.Add(100),
			},
			numPositions: 1,

			// Since there is no other existing liquidity, we expect all of the growth inside to accrue to be claimed for the
			// uptimes the position qualifies for.
			expectedIncentivesClaimed: expectedIncentivesFromUptimeGrowth(uptimeHelper.hundredTokensMultiDenom, DefaultLiquidityAmt, oneWeekFreeze, defaultMultiplier),
		},
		"(lower < upper < curr) no uptime growth inside or outside range, no freeze": {
			currentTick: 3,
			positionParams: positionParameters{
				owner:          ownerWithValidPosition,
				lowerTick:      1,
				upperTick:      2,
				liquidity:      DefaultLiquidityAmt,
				joinTime:       defaultJoinTime,
				freezeDuration: 0,
				positionId:     1,
				collectTime:    defaultJoinTime.Add(100),
			},
			numPositions: 1,

			// Since the position is not frozen, no incentives should have accrued
			expectedIncentivesClaimed: sdk.Coins(nil),
		},
		"(lower < upper < curr) uptime growth outside range but not inside, no freeze": {
			currentTick:              3,
			addedUptimeGrowthOutside: uptimeHelper.hundredTokensMultiDenom,
			positionParams: positionParameters{
				owner:          ownerWithValidPosition,
				lowerTick:      1,
				upperTick:      2,
				liquidity:      DefaultLiquidityAmt,
				joinTime:       defaultJoinTime,
				freezeDuration: 0,
				positionId:     1,
				collectTime:    defaultJoinTime.Add(100),
			},
			numPositions: 1,

			// Since the position is not frozen, no incentives should have accrued
			expectedIncentivesClaimed: sdk.Coins(nil),
		},
		"(lower < upper < curr) uptime growth inside range but not outside, no freeze": {
			currentTick:             3,
			addedUptimeGrowthInside: uptimeHelper.hundredTokensMultiDenom,
			positionParams: positionParameters{
				owner:          ownerWithValidPosition,
				lowerTick:      1,
				upperTick:      2,
				liquidity:      DefaultLiquidityAmt,
				joinTime:       defaultJoinTime,
				freezeDuration: 0,
				positionId:     1,
				collectTime:    defaultJoinTime.Add(100),
			},
			numPositions: 1,

			// Since the position is not frozen, no incentives should have accrued
			expectedIncentivesClaimed: sdk.Coins(nil),
		},
		"(lower < upper < curr) uptime growth both inside and outside range, no freeze": {
			currentTick:              3,
			addedUptimeGrowthInside:  uptimeHelper.hundredTokensMultiDenom,
			addedUptimeGrowthOutside: uptimeHelper.hundredTokensMultiDenom,
			positionParams: positionParameters{
				owner:          ownerWithValidPosition,
				lowerTick:      1,
				upperTick:      2,
				liquidity:      DefaultLiquidityAmt,
				joinTime:       defaultJoinTime,
				freezeDuration: 0,
				positionId:     1,
				collectTime:    defaultJoinTime.Add(100),
			},
			numPositions: 1,

			// Since the position is not frozen, no incentives should have accrued
			expectedIncentivesClaimed: sdk.Coins(nil),
		},

		// Edge case tests

		"(curr = lower) uptime growth both inside and outside range, 1D freeze duration": {
			currentTick:              0,
			addedUptimeGrowthInside:  uptimeHelper.hundredTokensMultiDenom,
			addedUptimeGrowthOutside: uptimeHelper.hundredTokensMultiDenom,
			positionParams: positionParameters{
				owner:          ownerWithValidPosition,
				lowerTick:      0,
				upperTick:      2,
				liquidity:      DefaultLiquidityAmt,
				joinTime:       defaultJoinTime,
				freezeDuration: oneDayFreeze,
				positionId:     1,
				collectTime:    defaultJoinTime.Add(100),
			},
			numPositions: 1,

			// We expect this case to behave like (lower < curr < upper)
			expectedIncentivesClaimed: expectedIncentivesFromUptimeGrowth(uptimeHelper.hundredTokensMultiDenom, DefaultLiquidityAmt, oneDayFreeze, defaultMultiplier),
		},
		"(curr = upper) uptime growth both inside and outside range, 1D freeze duration": {
			currentTick:              2,
			addedUptimeGrowthInside:  uptimeHelper.hundredTokensMultiDenom,
			addedUptimeGrowthOutside: uptimeHelper.hundredTokensMultiDenom,
			positionParams: positionParameters{
				owner:          ownerWithValidPosition,
				lowerTick:      1,
				upperTick:      2,
				liquidity:      DefaultLiquidityAmt,
				joinTime:       defaultJoinTime,
				freezeDuration: oneDayFreeze,
				positionId:     1,
				collectTime:    defaultJoinTime.Add(100),
			},
			numPositions: 1,

			// We expect this case to behave like (lower < upper < curr)
			expectedIncentivesClaimed: expectedIncentivesFromUptimeGrowth(uptimeHelper.hundredTokensMultiDenom, DefaultLiquidityAmt, oneDayFreeze, defaultMultiplier),
		},
		"other liquidity on uptime accums: (lower < curr < upper) uptime growth both inside and outside range, 1D freeze duration": {
			currentTick: 1,
			existingAccumLiquidity: []sdk.Dec{
				sdk.NewDec(99900123432),
				sdk.NewDec(18942),
				sdk.NewDec(0),
				sdk.NewDec(9981),
				sdk.NewDec(1),
			},
			addedUptimeGrowthInside:  uptimeHelper.hundredTokensMultiDenom,
			addedUptimeGrowthOutside: uptimeHelper.hundredTokensMultiDenom,
			positionParams: positionParameters{
				owner:          ownerWithValidPosition,
				lowerTick:      0,
				upperTick:      2,
				liquidity:      DefaultLiquidityAmt,
				joinTime:       defaultJoinTime,
				freezeDuration: oneDayFreeze,
				positionId:     1,
				collectTime:    defaultJoinTime.Add(100),
			},
			numPositions: 1,

			// Since there is no other existing liquidity, we expect all of the growth inside to accrue to be claimed for the
			// uptimes the position qualifies for.
			expectedIncentivesClaimed: expectedIncentivesFromUptimeGrowth(uptimeHelper.hundredTokensMultiDenom, DefaultLiquidityAmt, oneDayFreeze, defaultMultiplier),
		},
		"multiple positions in same range: (lower < curr < upper) uptime growth both inside and outside range, 1D freeze duration": {
			currentTick: 1,
			existingAccumLiquidity: []sdk.Dec{
				sdk.NewDec(99900123432),
				sdk.NewDec(18942),
				sdk.NewDec(0),
				sdk.NewDec(9981),
				sdk.NewDec(1),
			},
			addedUptimeGrowthInside:  uptimeHelper.hundredTokensMultiDenom,
			addedUptimeGrowthOutside: uptimeHelper.hundredTokensMultiDenom,
			positionParams: positionParameters{
				owner:          ownerWithValidPosition,
				lowerTick:      0,
				upperTick:      2,
				liquidity:      DefaultLiquidityAmt,
				joinTime:       defaultJoinTime,
				freezeDuration: oneDayFreeze,
				positionId:     1,
				collectTime:    defaultJoinTime.Add(100),
			},
			numPositions: 3,

			// Since each join has the same liquidity, we expect exactly 3x the rewards
			expectedIncentivesClaimed: expectedIncentivesFromUptimeGrowth(uptimeHelper.hundredTokensMultiDenom, DefaultLiquidityAmt, oneDayFreeze, sdk.NewInt(3)),
		},

		// Error catching

		"position does not exist": {
			currentTick: 1,
			positionParams: positionParameters{
				owner:          s.TestAccs[1], // different owner from the one who initialized the position.
				lowerTick:      0,
				upperTick:      2,
				liquidity:      DefaultLiquidityAmt,
				joinTime:       defaultJoinTime,
				freezeDuration: oneDayFreeze,
<<<<<<< HEAD
				positionId:     2,
=======
				positionId:     1,
>>>>>>> b9818ac8
				collectTime:    defaultJoinTime.Add(100),
			},
			numPositions: 0,

			expectedIncentivesClaimed: sdk.Coins{},
<<<<<<< HEAD
			expectedError:             cltypes.PositionIdNotFoundError{PositionId: 2},
=======
			expectedError:             types.PositionNotFoundError{PoolId: 1, LowerTick: 0, UpperTick: 2},
>>>>>>> b9818ac8
		},
	}

	for name, tc := range tests {
		s.Run(name, func() {
			tc := tc
			s.SetupTest()

			// We fix join time so tests are deterministic
			s.Ctx = s.Ctx.WithBlockTime(tc.positionParams.joinTime)

			validPool := s.PrepareConcentratedPool()
			validPoolId := validPool.GetId()

			s.FundAcc(validPool.GetAddress(), tc.expectedIncentivesClaimed)

			clKeeper := s.App.ConcentratedLiquidityKeeper
			ctx := s.Ctx

			// Initialize lower and upper ticks with empty uptime trackers
			s.initializeTick(ctx, tc.currentTick, tc.positionParams.lowerTick, tc.positionParams.liquidity, cl.EmptyCoins, wrapUptimeTrackers(uptimeHelper.emptyExpectedAccumValues), true)
			s.initializeTick(ctx, tc.currentTick, tc.positionParams.upperTick, tc.positionParams.liquidity, cl.EmptyCoins, wrapUptimeTrackers(uptimeHelper.emptyExpectedAccumValues), false)

			if tc.existingAccumLiquidity != nil {
				s.addLiquidityToUptimeAccumulators(ctx, validPoolId, ownerWithValidPosition, tc.positionParams.lowerTick, tc.positionParams.upperTick, tc.existingAccumLiquidity, tc.positionParams.positionId)
			}

			// Initialize position(s) that will be claiming incentives
			for i := 0; i < tc.numPositions; i++ {
				err := clKeeper.InitOrUpdatePosition(ctx, validPoolId, ownerWithValidPosition, tc.positionParams.lowerTick, tc.positionParams.upperTick, tc.positionParams.liquidity, tc.positionParams.joinTime, tc.positionParams.freezeDuration, tc.positionParams.positionId)
				s.Require().NoError(err)

				// Increment blocktime to ensure future adds are separate in state due to different join times
				s.Ctx = s.Ctx.WithBlockTime(s.Ctx.BlockTime().Add(1))
			}

			// Add to uptime growth inside range
			if tc.addedUptimeGrowthInside != nil {
				s.addUptimeGrowthInsideRange(s.Ctx, validPoolId, ownerWithValidPosition, tc.currentTick, tc.positionParams.lowerTick, tc.positionParams.upperTick, tc.addedUptimeGrowthInside)
			}

			// Add to uptime growth outside range
			if tc.addedUptimeGrowthOutside != nil {
				s.addUptimeGrowthOutsideRange(s.Ctx, validPoolId, ownerWithValidPosition, tc.currentTick, tc.positionParams.lowerTick, tc.positionParams.upperTick, tc.addedUptimeGrowthOutside)
			}

			validPool.SetCurrentTick(sdk.NewInt(tc.currentTick))
			clKeeper.SetPool(ctx, validPool)

			// Checkpoint starting balance to compare against later
			poolBalanceBeforeCollect := s.App.BankKeeper.GetAllBalances(ctx, validPool.GetAddress())
			ownerBalancerBeforeCollect := s.App.BankKeeper.GetAllBalances(ctx, tc.positionParams.owner)

			// Set up invalid pool ID for error-catching case(s)
			sutPoolId := validPoolId
			if tc.isInvalidPoolIdGiven {
				sutPoolId = sutPoolId + 1
			}

			// System under test

			s.Ctx = s.Ctx.WithBlockTime(tc.positionParams.collectTime)
			actualIncentivesClaimed, err := clKeeper.CollectIncentives(ctx, sutPoolId, tc.positionParams.owner, tc.positionParams.lowerTick, tc.positionParams.upperTick, tc.positionParams.positionId)

			// Assertions

			poolBalanceAfterCollect := s.App.BankKeeper.GetAllBalances(ctx, validPool.GetAddress())
			ownerBalancerAfterCollect := s.App.BankKeeper.GetAllBalances(ctx, tc.positionParams.owner)

			if tc.expectedError != nil {
				s.Require().Error(err)
				s.Require().ErrorContains(err, tc.expectedError.Error())
				s.Require().Equal(tc.expectedIncentivesClaimed, actualIncentivesClaimed)

				// Ensure balances are unchanged
				s.Require().Equal(poolBalanceBeforeCollect, poolBalanceAfterCollect)
				s.Require().Equal(ownerBalancerAfterCollect, ownerBalancerBeforeCollect)
				return
			}

			// Ensure claimed amount is correct
			s.Require().NoError(err)
			s.Require().Equal(tc.expectedIncentivesClaimed.String(), actualIncentivesClaimed.String())

			// Ensure balances are updated by the correct amounts
			s.Require().Equal(tc.expectedIncentivesClaimed.String(), (poolBalanceBeforeCollect.Sub(poolBalanceAfterCollect)).String())
			s.Require().Equal(tc.expectedIncentivesClaimed.String(), (ownerBalancerAfterCollect.Sub(ownerBalancerBeforeCollect)).String())
		})
	}
}

func (s *KeeperTestSuite) TestCreateIncentive() {
	type testCreateIncentive struct {
		poolId             uint64
		isInvalidPoolId    bool
		sender             sdk.AccAddress
		senderBalance      sdk.Coins
		recordToSet        types.IncentiveRecord
		existingRecords    []types.IncentiveRecord
		minimumGasConsumed uint64

		expectedError error
	}
	tests := map[string]testCreateIncentive{
		"valid incentive record": {
			poolId: defaultPoolId,
			sender: incentiveRecordOne.IncentiveCreator,
			senderBalance: sdk.NewCoins(
				sdk.NewCoin(
					incentiveRecordOne.IncentiveDenom,
					incentiveRecordOne.RemainingAmount.Ceil().RoundInt(),
				),
			),
			recordToSet:        incentiveRecordOne,
			minimumGasConsumed: uint64(0),
		},
		"record with different denom, emission rate, and min uptime": {
			poolId: defaultPoolId,
			sender: incentiveRecordTwo.IncentiveCreator,
			senderBalance: sdk.NewCoins(
				sdk.NewCoin(
					incentiveRecordTwo.IncentiveDenom,
					incentiveRecordTwo.RemainingAmount.Ceil().RoundInt(),
				),
			),
			recordToSet:        incentiveRecordTwo,
			minimumGasConsumed: uint64(0),
		},
		"record with different start time": {
			poolId: defaultPoolId,
			sender: incentiveRecordOne.IncentiveCreator,
			senderBalance: sdk.NewCoins(
				sdk.NewCoin(
					incentiveRecordOne.IncentiveDenom,
					incentiveRecordOne.RemainingAmount.Ceil().RoundInt(),
				),
			),
			recordToSet:        withStartTime(incentiveRecordOne, defaultStartTime.Add(time.Hour)),
			minimumGasConsumed: uint64(0),
		},
		"record with different incentive amount": {
			poolId: defaultPoolId,
			sender: incentiveRecordOne.IncentiveCreator,
			senderBalance: sdk.NewCoins(
				sdk.NewCoin(
					incentiveRecordOne.IncentiveDenom,
					sdk.NewInt(8),
				),
			),
			recordToSet:        withAmount(incentiveRecordOne, sdk.NewDec(8)),
			minimumGasConsumed: uint64(0),
		},
		"existing incentive records on different uptime accumulators": {
			poolId: defaultPoolId,
			sender: incentiveRecordOne.IncentiveCreator,
			senderBalance: sdk.NewCoins(
				sdk.NewCoin(
					incentiveRecordOne.IncentiveDenom,
					incentiveRecordOne.RemainingAmount.Ceil().RoundInt(),
				),
			),
			recordToSet:     incentiveRecordOne,
			existingRecords: []types.IncentiveRecord{incentiveRecordTwo, incentiveRecordThree},

			// We still expect a minimum of 0 since the existing records are on other uptime accumulators
			minimumGasConsumed: uint64(0),
		},
		"existing incentive records on the same uptime accumulator": {
			poolId: defaultPoolId,
			sender: incentiveRecordOne.IncentiveCreator,
			senderBalance: sdk.NewCoins(
				sdk.NewCoin(
					incentiveRecordOne.IncentiveDenom,
					incentiveRecordOne.RemainingAmount.Ceil().RoundInt(),
				),
			),
			recordToSet: incentiveRecordOne,
			existingRecords: []types.IncentiveRecord{
				withMinUptime(incentiveRecordTwo, incentiveRecordOne.MinUptime),
				withMinUptime(incentiveRecordThree, incentiveRecordOne.MinUptime),
				withMinUptime(incentiveRecordFour, incentiveRecordOne.MinUptime),
			},

			// We expect # existing records * BaseGasFeeForNewIncentive. Since there are
			// three existing records on the uptime accum the new record is being added to,
			// we charge `3 * types.BaseGasFeeForNewIncentive`
			minimumGasConsumed: uint64(3 * types.BaseGasFeeForNewIncentive),
		},

		// Error catching

		"pool doesn't exist": {
			isInvalidPoolId: true,

			poolId: defaultPoolId,
			sender: incentiveRecordOne.IncentiveCreator,
			senderBalance: sdk.NewCoins(
				sdk.NewCoin(
					incentiveRecordOne.IncentiveDenom,
					incentiveRecordOne.RemainingAmount.Ceil().RoundInt(),
				),
			),
			recordToSet: incentiveRecordOne,

			expectedError: types.PoolNotFoundError{PoolId: 2},
		},
		"zero incentive amount": {
			poolId: defaultPoolId,
			sender: incentiveRecordOne.IncentiveCreator,
			senderBalance: sdk.NewCoins(
				sdk.NewCoin(
					incentiveRecordOne.IncentiveDenom,
					sdk.ZeroInt(),
				),
			),
			recordToSet: withAmount(incentiveRecordOne, sdk.ZeroDec()),

			expectedError: types.NonPositiveIncentiveAmountError{PoolId: 1, IncentiveAmount: sdk.ZeroDec()},
		},
		"negative incentive amount": {
			poolId: defaultPoolId,
			sender: incentiveRecordOne.IncentiveCreator,
			senderBalance: sdk.NewCoins(
				sdk.NewCoin(
					incentiveRecordOne.IncentiveDenom,
					sdk.ZeroInt(),
				),
			),
			recordToSet: withAmount(incentiveRecordOne, sdk.NewDec(-1)),

			expectedError: types.NonPositiveIncentiveAmountError{PoolId: 1, IncentiveAmount: sdk.NewDec(-1)},
		},
		"start time too early": {
			poolId: defaultPoolId,
			sender: incentiveRecordOne.IncentiveCreator,
			senderBalance: sdk.NewCoins(
				sdk.NewCoin(
					incentiveRecordOne.IncentiveDenom,
					incentiveRecordOne.RemainingAmount.Ceil().RoundInt(),
				),
			),
			recordToSet: withStartTime(incentiveRecordOne, defaultBlockTime.Add(-1*time.Second)),

			expectedError: types.StartTimeTooEarlyError{PoolId: 1, CurrentBlockTime: defaultBlockTime, StartTime: defaultBlockTime.Add(-1 * time.Second)},
		},
		"zero emission rate": {
			poolId: defaultPoolId,
			sender: incentiveRecordOne.IncentiveCreator,
			senderBalance: sdk.NewCoins(
				sdk.NewCoin(
					incentiveRecordOne.IncentiveDenom,
					incentiveRecordOne.RemainingAmount.Ceil().RoundInt(),
				),
			),
			recordToSet: withEmissionRate(incentiveRecordOne, sdk.ZeroDec()),

			expectedError: types.NonPositiveEmissionRateError{PoolId: 1, EmissionRate: sdk.ZeroDec()},
		},
		"negative emission rate": {
			poolId: defaultPoolId,
			sender: incentiveRecordOne.IncentiveCreator,
			senderBalance: sdk.NewCoins(
				sdk.NewCoin(
					incentiveRecordOne.IncentiveDenom,
					incentiveRecordOne.RemainingAmount.Ceil().RoundInt(),
				),
			),
			recordToSet: withEmissionRate(incentiveRecordOne, sdk.NewDec(-1)),

			expectedError: types.NonPositiveEmissionRateError{PoolId: 1, EmissionRate: sdk.NewDec(-1)},
		},
		"unsupported min uptime": {
			poolId: defaultPoolId,
			sender: incentiveRecordOne.IncentiveCreator,
			senderBalance: sdk.NewCoins(
				sdk.NewCoin(
					incentiveRecordOne.IncentiveDenom,
					incentiveRecordOne.RemainingAmount.Ceil().RoundInt(),
				),
			),
			recordToSet: withMinUptime(incentiveRecordOne, time.Hour*3),

			expectedError: types.InvalidMinUptimeError{PoolId: 1, MinUptime: time.Hour * 3, SupportedUptimes: types.SupportedUptimes},
		},
		"insufficient sender balance": {
			poolId:        defaultPoolId,
			sender:        incentiveRecordOne.IncentiveCreator,
			senderBalance: sdk.NewCoins(),
			recordToSet:   incentiveRecordOne,

			expectedError: types.IncentiveInsufficientBalanceError{PoolId: 1, IncentiveDenom: incentiveRecordOne.IncentiveDenom, IncentiveAmount: incentiveRecordOne.RemainingAmount.Ceil().RoundInt()},
		},
	}

	for name, tc := range tests {
		tc := tc
		s.Run(name, func() {
			s.SetupTest()

			// We fix blocktime to ensure tests are deterministic
			s.Ctx = s.Ctx.WithBlockTime(defaultBlockTime)

			s.PrepareConcentratedPool()
			clKeeper := s.App.ConcentratedLiquidityKeeper
			s.FundAcc(tc.sender, tc.senderBalance)

			if tc.isInvalidPoolId {
				tc.poolId = tc.poolId + 1
			}

			if tc.existingRecords != nil {
				err := clKeeper.SetMultipleIncentiveRecords(s.Ctx, tc.existingRecords)
				s.Require().NoError(err)
			}

			existingGasConsumed := s.Ctx.GasMeter().GasConsumed()

			// system under test

			incentiveRecord, err := clKeeper.CreateIncentive(s.Ctx, tc.poolId, tc.sender, tc.recordToSet.IncentiveDenom, tc.recordToSet.RemainingAmount.Ceil().RoundInt(), tc.recordToSet.EmissionRate, tc.recordToSet.StartTime, tc.recordToSet.MinUptime)

			// Assertions

			if tc.expectedError != nil {
				s.Require().Error(err)
				s.Require().ErrorContains(err, tc.expectedError.Error())

				// Ensure nothing was placed in state
				recordInState, err := clKeeper.GetIncentiveRecord(s.Ctx, tc.poolId, tc.recordToSet.IncentiveDenom, tc.recordToSet.MinUptime, tc.sender)
				s.Require().Error(err)
				s.Require().Equal(types.IncentiveRecord{}, recordInState)

				return
			}

			s.Require().NoError(err)

			// Returned incentive record should equal both to what's in state and what we expect
			recordInState, err := clKeeper.GetIncentiveRecord(s.Ctx, tc.poolId, tc.recordToSet.IncentiveDenom, tc.recordToSet.MinUptime, tc.sender)
			s.Require().Equal(tc.recordToSet, recordInState)
			s.Require().Equal(tc.recordToSet, incentiveRecord)

			// Ensure that at least the minimum amount of gas was charged (based on number of existing incentives for current uptime)
			gasConsumed := s.Ctx.GasMeter().GasConsumed() - existingGasConsumed
			s.Require().True(gasConsumed >= tc.minimumGasConsumed)

			// Ensure that existing records aren't affected
			for _, incentiveRecord := range tc.existingRecords {
				_, err := clKeeper.GetIncentiveRecord(s.Ctx, tc.poolId, incentiveRecord.IncentiveDenom, incentiveRecord.MinUptime, incentiveRecord.IncentiveCreator)
				s.Require().NoError(err)
			}
		})
	}
}

func (s *KeeperTestSuite) TestPrepareAccumAndClaimRewards() {
	validPositionKey := cl.FormatPositionAccumulatorKey(defaultPoolId, s.TestAccs[0], DefaultLowerTick, DefaultUpperTick)
	invalidPositionKey := cl.FormatPositionAccumulatorKey(defaultPoolId+1, s.TestAccs[0], DefaultLowerTick, DefaultUpperTick+1)
	tests := map[string]struct {
		poolId             uint64
		growthInside       sdk.DecCoins
		growthOutside      sdk.DecCoins
		invalidPositionKey bool
		expectError        error
	}{
		"happy path": {
			growthInside:  oneEthCoins.Add(oneEthCoins...),
			growthOutside: oneEthCoins,
		},
		"error: non existent position": {
			growthOutside:      oneEthCoins,
			invalidPositionKey: true,
			expectError:        accum.NoPositionError{Name: invalidPositionKey},
		},
	}
	for name, tc := range tests {
		tc := tc
		s.Run(name, func() {
			// Setup test env.
			s.SetupTest()
			s.PrepareConcentratedPool()
			clKeeper := s.App.ConcentratedLiquidityKeeper

			poolFeeAccumulator, err := clKeeper.GetFeeAccumulator(s.Ctx, defaultPoolId)
			s.Require().NoError(err)
			positionKey := validPositionKey

			// Initialize position accumulator.
			err = poolFeeAccumulator.NewPositionCustomAcc(positionKey, sdk.OneDec(), sdk.DecCoins{}, nil)
			s.Require().NoError(err)

			// Record the initial position accumulator value.
			positionPre, err := accum.GetPosition(poolFeeAccumulator, positionKey)
			s.Require().NoError(err)

			// If the test case requires an invalid position key, set it.
			if tc.invalidPositionKey {
				positionKey = invalidPositionKey
			}

			poolFeeAccumulator.AddToAccumulator(tc.growthOutside.Add(tc.growthInside...))

			// System under test.
			amountClaimed, err := cl.PrepareAccumAndClaimRewards(poolFeeAccumulator, positionKey, tc.growthOutside)

			if tc.expectError != nil {
				s.Require().Error(err)
				s.Require().ErrorIs(err, tc.expectError)
				return
			}
			s.Require().NoError(err)

			// We expect claimed rewards to be equal to growth inside
			expectedCoins := sdk.NormalizeCoins(tc.growthInside)
			s.Require().Equal(expectedCoins, amountClaimed)

			// Record the final position accumulator value.
			positionPost, err := accum.GetPosition(poolFeeAccumulator, positionKey)
			s.Require().NoError(err)

			// Check that the difference between the new and old position accumulator values is equal to the growth inside (since
			// we recalibrate the position accum value after claiming).
			positionAccumDelta := positionPost.InitAccumValue.Sub(positionPre.InitAccumValue)
			s.Require().Equal(tc.growthInside, positionAccumDelta)
		})
	}
}

// Note that the non-forfeit cases are thoroughly tested in `TestCollectIncentives`
func (s *KeeperTestSuite) TestClaimAllIncentives() {
	uptimeHelper := getExpectedUptimes()
	defaultSender := s.TestAccs[0]
	tests := map[string]struct {
		name              string
		poolId            uint64
		growthInside      []sdk.DecCoins
		growthOutside     []sdk.DecCoins
		forfeitIncentives bool
		expectedError     error
	}{
		"happy path: claim rewards without forfeiting": {
			poolId:        validPoolId,
			growthInside:  uptimeHelper.hundredTokensMultiDenom,
			growthOutside: uptimeHelper.twoHundredTokensMultiDenom,
		},
		"claim and forfeit rewards": {
			poolId:            validPoolId,
			growthInside:      uptimeHelper.hundredTokensMultiDenom,
			growthOutside:     uptimeHelper.twoHundredTokensMultiDenom,
			forfeitIncentives: true,
		},
		"claim and forfeit rewards when no rewards have accrued": {
			poolId:            validPoolId,
			forfeitIncentives: true,
		},
		"claim and forfeit rewards with varying amounts and different denoms": {
			poolId:            validPoolId,
			growthInside:      uptimeHelper.varyingTokensMultiDenom,
			growthOutside:     uptimeHelper.varyingTokensSingleDenom,
			forfeitIncentives: true,
		},

		// error catching

		"error: non existent pool/accum": {
			poolId:        validPoolId + 1,
			growthInside:  uptimeHelper.hundredTokensMultiDenom,
			growthOutside: uptimeHelper.twoHundredTokensMultiDenom,

			expectedError: accum.AccumDoesNotExistError{AccumName: "uptime/2/0"},
		},
	}
	for _, tc := range tests {
		tc := tc
		s.Run(tc.name, func() {
			// --- Setup test env ---

			s.SetupTest()
			clPool := s.PrepareConcentratedPool()
			clKeeper := s.App.ConcentratedLiquidityKeeper

			// Initialize position
			err := clKeeper.InitOrUpdatePosition(s.Ctx, validPoolId, defaultSender, DefaultLowerTick, DefaultUpperTick, sdk.OneDec(), s.Ctx.BlockTime(), time.Hour*24*14, 1)
			s.Require().NoError(err)

			clPool.SetCurrentTick(DefaultCurrTick)
			if tc.growthOutside != nil {
				s.addUptimeGrowthOutsideRange(s.Ctx, validPoolId, defaultSender, DefaultCurrTick.Int64(), DefaultLowerTick, DefaultUpperTick, tc.growthOutside)
			}

			if tc.growthInside != nil {
				s.addUptimeGrowthInsideRange(s.Ctx, validPoolId, defaultSender, DefaultCurrTick.Int64(), DefaultLowerTick, DefaultUpperTick, tc.growthInside)
			}

			err = clKeeper.SetPool(s.Ctx, clPool)
			s.Require().NoError(err)

			// Store initial accum values for comparison later
			initUptimeAccumValues, err := clKeeper.GetUptimeAccumulatorValues(s.Ctx, validPoolId)
			s.Require().NoError(err)

			// Store initial pool and sender balances for comparison later
			initSenderBalances := s.App.BankKeeper.GetAllBalances(s.Ctx, defaultSender)
			initPoolBalances := s.App.BankKeeper.GetAllBalances(s.Ctx, clPool.GetAddress())

			// --- System under test ---

			amountClaimed, err := clKeeper.ClaimAllIncentivesForPosition(s.Ctx, tc.poolId, defaultSender, DefaultLowerTick, DefaultUpperTick, s.Ctx.BlockTime(), time.Hour*24*14, 1, tc.forfeitIncentives)

			// --- Assertions ---

			// Pull new balances for comparison
			newSenderBalances := s.App.BankKeeper.GetAllBalances(s.Ctx, defaultSender)
			newPoolBalances := s.App.BankKeeper.GetAllBalances(s.Ctx, clPool.GetAddress())

			if tc.expectedError != nil {
				s.Require().Error(err)
				s.Require().ErrorIs(err, tc.expectedError)

				// Ensure balances have not been mutated
				s.Require().Equal(initSenderBalances, newSenderBalances)
				s.Require().Equal(initPoolBalances, newPoolBalances)
				return
			}
			s.Require().NoError(err)

			// We expect claimed rewards to be equal to growth inside
			expectedCoins := sdk.Coins(nil)
			for _, growthInside := range tc.growthInside {
				expectedCoins = expectedCoins.Add(sdk.NormalizeCoins(growthInside)...)
			}
			s.Require().Equal(expectedCoins, amountClaimed)

			// Ensure that forfeited incentives were properly added to their respective accumulators
			if tc.forfeitIncentives {
				newUptimeAccumValues, err := clKeeper.GetUptimeAccumulatorValues(s.Ctx, validPoolId)
				s.Require().NoError(err)

				// Subtract the initial accum values to get the delta
				uptimeAccumDeltaValues, err := osmoutils.SubDecCoinArrays(newUptimeAccumValues, initUptimeAccumValues)
				s.Require().NoError(err)

				// Convert DecCoins to Coins by truncation for comparison
				normalizedUptimeAccumDelta := sdk.NewCoins()
				for _, uptimeAccumDelta := range uptimeAccumDeltaValues {
					normalizedUptimeAccumDelta = normalizedUptimeAccumDelta.Add(sdk.NormalizeCoins(uptimeAccumDelta)...)
				}

				s.Require().Equal(normalizedUptimeAccumDelta, amountClaimed)
			}

			// Ensure balances have not been mutated
			s.Require().Equal(initSenderBalances, newSenderBalances)
			s.Require().Equal(initPoolBalances, newPoolBalances)
		})
	}
}

func (s *KeeperTestSuite) TestGetAllIncentivesForUptime() {
	invalidPoolId := uint64(2)
	tests := map[string]struct {
		poolIncentiveRecords []types.IncentiveRecord
		requestedUptime      time.Duration

		recordsDoNotExist bool
		poolDoesNotExist  bool

		expectedRecords []types.IncentiveRecord
		expectedError   error
	}{
		"happy path: single record on one uptime": {
			poolIncentiveRecords: []types.IncentiveRecord{incentiveRecordOne},
			requestedUptime:      incentiveRecordOne.MinUptime,

			expectedRecords: []types.IncentiveRecord{incentiveRecordOne},
		},
		"records across different uptimes": {
			poolIncentiveRecords: []types.IncentiveRecord{incentiveRecordOne, incentiveRecordTwo},
			requestedUptime:      incentiveRecordOne.MinUptime,

			expectedRecords: []types.IncentiveRecord{incentiveRecordOne},
		},
		"multiple records on one uptime, existing records on other uptimes": {
			poolIncentiveRecords: []types.IncentiveRecord{
				// records on requested uptime
				incentiveRecordOne, withMinUptime(incentiveRecordTwo, incentiveRecordOne.MinUptime),

				// records on other uptimes
				incentiveRecordTwo, incentiveRecordThree,
			},
			requestedUptime: incentiveRecordOne.MinUptime,

			expectedRecords: []types.IncentiveRecord{incentiveRecordOne, withMinUptime(incentiveRecordTwo, incentiveRecordOne.MinUptime)},
		},
		"no records on pool": {
			recordsDoNotExist: true,
			requestedUptime:   incentiveRecordOne.MinUptime,

			expectedRecords: []types.IncentiveRecord{},
		},
		"records on pool but none for requested uptime": {
			poolIncentiveRecords: []types.IncentiveRecord{incentiveRecordOne},
			requestedUptime:      incentiveRecordTwo.MinUptime,

			expectedRecords: []types.IncentiveRecord{},
		},

		// Error catching

		"unsupported uptime": {
			poolIncentiveRecords: []types.IncentiveRecord{incentiveRecordOne},
			requestedUptime:      time.Hour + time.Second,

			expectedRecords: []types.IncentiveRecord{},
			expectedError:   types.InvalidUptimeIndexError{MinUptime: time.Hour + time.Second, SupportedUptimes: types.SupportedUptimes},
		},
		"pool does not exist": {
			poolDoesNotExist: true,

			poolIncentiveRecords: []types.IncentiveRecord{incentiveRecordOne},
			requestedUptime:      incentiveRecordOne.MinUptime,

			expectedRecords: []types.IncentiveRecord{},
			expectedError:   types.PoolNotFoundError{PoolId: invalidPoolId},
		},
	}
	for name, tc := range tests {
		tc := tc
		s.Run(name, func() {
			// --- Setup test env ---

			s.SetupTest()
			clKeeper := s.App.ConcentratedLiquidityKeeper

			// Set up pool and records unless tests requests invalid pool
			poolId := invalidPoolId
			if !tc.poolDoesNotExist {
				clPool := s.PrepareConcentratedPool()
				poolId = clPool.GetId()

				// Set incentive records across all relevant uptime accumulators
				if !tc.recordsDoNotExist {
					err := clKeeper.SetMultipleIncentiveRecords(s.Ctx, tc.poolIncentiveRecords)
					s.Require().NoError(err)
				}
			}

			// --- System under test ---

			retrievedRecords, err := clKeeper.GetAllIncentiveRecordsForUptime(s.Ctx, poolId, tc.requestedUptime)

			// --- Assertions ---

			if tc.expectedError != nil {
				s.Require().Error(err)
				s.Require().ErrorContains(err, tc.expectedError.Error())

				s.Require().Equal(tc.expectedRecords, retrievedRecords)
				return
			}

			s.Require().NoError(err)
			s.Require().Equal(tc.expectedRecords, retrievedRecords)

			// --- Invariant testing ---

			// Sum of records on all supported uptime accumulators should be equal to the initially set records on the pool
			retrievedRecordsByUptime := make([]types.IncentiveRecord, len(types.SupportedUptimes))

			for _, supportedUptime := range types.SupportedUptimes {
				curUptimeRecords, err := clKeeper.GetAllIncentiveRecordsForUptime(s.Ctx, poolId, supportedUptime)
				s.Require().NoError(err)

				retrievedRecordsByUptime = append(retrievedRecordsByUptime, curUptimeRecords...)
			}
		})
	}
}

func (s *KeeperTestSuite) TestFindUptimeIndex() {
	tests := map[string]struct {
		requestedUptime time.Duration

		expectedUptimeIndex int
		expectedError       error
	}{
		"happy path: supported uptime": {
			requestedUptime: types.SupportedUptimes[0],

			expectedUptimeIndex: 0,
		},
		"unsupported uptime": {
			requestedUptime: time.Hour + time.Second,

			expectedUptimeIndex: -1,
			expectedError:       types.InvalidUptimeIndexError{MinUptime: time.Hour + time.Second, SupportedUptimes: types.SupportedUptimes},
		},
	}
	for name, tc := range tests {
		tc := tc
		s.Run(name, func() {
			retrievedUptimeIndex, err := cl.FindUptimeIndex(tc.requestedUptime)

			if tc.expectedError != nil {
				s.Require().Error(err)
				s.Require().ErrorContains(err, tc.expectedError.Error())
				s.Require().Equal(tc.expectedUptimeIndex, retrievedUptimeIndex)

				return
			}

			s.Require().NoError(err)
			s.Require().Equal(tc.expectedUptimeIndex, retrievedUptimeIndex)
		})
	}
}<|MERGE_RESOLUTION|>--- conflicted
+++ resolved
@@ -11,6 +11,7 @@
 	cl "github.com/osmosis-labs/osmosis/v15/x/concentrated-liquidity"
 	"github.com/osmosis-labs/osmosis/v15/x/concentrated-liquidity/model"
 	"github.com/osmosis-labs/osmosis/v15/x/concentrated-liquidity/types"
+	cltypes "github.com/osmosis-labs/osmosis/v15/x/concentrated-liquidity/types"
 )
 
 var (
@@ -702,8 +703,8 @@
 				// If incentives are fully emitted, we ensure they are cleared from state
 				if tc.recordsCleared {
 					err := s.App.ConcentratedLiquidityKeeper.SetMultipleIncentiveRecords(s.Ctx, updatedPoolRecords)
-                    s.Require().NoError(err)
-					
+					s.Require().NoError(err)
+
 					updatedRecordsInState, err := s.App.ConcentratedLiquidityKeeper.GetAllIncentiveRecordsForPool(s.Ctx, tc.poolId)
 					s.Require().NoError(err)
 
@@ -1896,11 +1897,7 @@
 
 			// Pre-compute variables for readability
 			freezePeriod := DefaultFreezeDuration
-<<<<<<< HEAD
 			positionName := string(types.KeyPositionId(test.positionId))
-=======
-			positionName := string(types.KeyFullPosition(clPool.GetId(), s.TestAccs[0], test.lowerTick.tickIndex, test.upperTick.tickIndex, DefaultJoinTime, DefaultFreezeDuration, 1))
->>>>>>> b9818ac8
 			uptimeAccums, err := s.App.ConcentratedLiquidityKeeper.GetUptimeAccumulators(s.Ctx, clPool.GetId())
 			s.Require().NoError(err)
 
@@ -2734,21 +2731,13 @@
 				liquidity:      DefaultLiquidityAmt,
 				joinTime:       defaultJoinTime,
 				freezeDuration: oneDayFreeze,
-<<<<<<< HEAD
 				positionId:     2,
-=======
-				positionId:     1,
->>>>>>> b9818ac8
 				collectTime:    defaultJoinTime.Add(100),
 			},
 			numPositions: 0,
 
 			expectedIncentivesClaimed: sdk.Coins{},
-<<<<<<< HEAD
 			expectedError:             cltypes.PositionIdNotFoundError{PositionId: 2},
-=======
-			expectedError:             types.PositionNotFoundError{PoolId: 1, LowerTick: 0, UpperTick: 2},
->>>>>>> b9818ac8
 		},
 	}
 
