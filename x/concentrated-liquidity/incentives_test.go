package concentrated_liquidity_test

import (
	"fmt"
	"time"

	sdk "github.com/cosmos/cosmos-sdk/types"

	"github.com/osmosis-labs/osmosis/osmoutils"
	"github.com/osmosis-labs/osmosis/osmoutils/accum"
	cl "github.com/osmosis-labs/osmosis/v15/x/concentrated-liquidity"
	"github.com/osmosis-labs/osmosis/v15/x/concentrated-liquidity/model"
	"github.com/osmosis-labs/osmosis/v15/x/concentrated-liquidity/types"
	cltypes "github.com/osmosis-labs/osmosis/v15/x/concentrated-liquidity/types"
)

var (
	defaultPoolId     = uint64(1)
	defaultMultiplier = sdk.OneInt()

	testAddressOne   = sdk.MustAccAddressFromBech32("osmo1cyyzpxplxdzkeea7kwsydadg87357qnahakaks")
	testAddressTwo   = sdk.MustAccAddressFromBech32("osmo18s5lynnmx37hq4wlrw9gdn68sg2uxp5rgk26vv")
	testAddressThree = sdk.MustAccAddressFromBech32("osmo1qwexv7c6sm95lwhzn9027vyu2ccneaqad4w8ka")
	testAddressFour  = sdk.MustAccAddressFromBech32("osmo14hcxlnwlqtq75ttaxf674vk6mafspg8xwgnn53")

	testAccumOne = "testAccumOne"

	// Note: lexicographic order is denomFour, denomOne, denomThree, denomTwo
	testDenomOne   = "denomOne"
	testDenomTwo   = "denomTwo"
	testDenomThree = "denomThree"
	testDenomFour  = "denomFour"

	defaultIncentiveAmount = sdk.NewDec(2 << 60)

	testEmissionOne   = sdk.MustNewDecFromStr("0.000001")
	testEmissionTwo   = sdk.MustNewDecFromStr("0.0783")
	testEmissionThree = sdk.MustNewDecFromStr("165.4")
	testEmissionFour  = sdk.MustNewDecFromStr("57.93")

	defaultBlockTime  = time.Unix(1, 1).UTC()
	defaultTimeBuffer = time.Hour
	defaultStartTime  = defaultBlockTime.Add(defaultTimeBuffer)

	testUptimeOne   = types.SupportedUptimes[0]
	testUptimeTwo   = types.SupportedUptimes[1]
	testUptimeThree = types.SupportedUptimes[2]
	testUptimeFour  = types.SupportedUptimes[3]

	incentiveRecordOne = types.IncentiveRecord{
		PoolId:               validPoolId,
		IncentiveDenom:       testDenomOne,
		IncentiveCreatorAddr: testAddressOne.String(),
		IncentiveRecordBody: types.IncentiveRecordBody{
			RemainingAmount: defaultIncentiveAmount,
			EmissionRate:    testEmissionOne,
			StartTime:       defaultStartTime,
		},
		MinUptime: testUptimeOne,
	}

	incentiveRecordTwo = types.IncentiveRecord{
		PoolId:               validPoolId,
		IncentiveDenom:       testDenomTwo,
		IncentiveCreatorAddr: testAddressTwo.String(),
		IncentiveRecordBody: types.IncentiveRecordBody{
			RemainingAmount: defaultIncentiveAmount,
			EmissionRate:    testEmissionTwo,
			StartTime:       defaultStartTime,
		},
		MinUptime: testUptimeTwo,
	}

	incentiveRecordThree = types.IncentiveRecord{
		PoolId:               validPoolId,
		IncentiveDenom:       testDenomThree,
		IncentiveCreatorAddr: testAddressThree.String(),
		IncentiveRecordBody: types.IncentiveRecordBody{
			RemainingAmount: defaultIncentiveAmount,
			EmissionRate:    testEmissionThree,
			StartTime:       defaultStartTime,
		},
		MinUptime: testUptimeThree,
	}

	incentiveRecordFour = types.IncentiveRecord{
		PoolId:               validPoolId,
		IncentiveDenom:       testDenomFour,
		IncentiveCreatorAddr: testAddressFour.String(),
		IncentiveRecordBody: types.IncentiveRecordBody{
			RemainingAmount: defaultIncentiveAmount,
			EmissionRate:    testEmissionFour,
			StartTime:       defaultStartTime,
		},
		MinUptime: testUptimeFour,
	}

	emptyIncentiveRecord = types.IncentiveRecord{
		PoolId:               validPoolId,
		IncentiveDenom:       "emptyDenom",
		IncentiveCreatorAddr: testAddressFour.String(),
		IncentiveRecordBody: types.IncentiveRecordBody{
			RemainingAmount: sdk.ZeroDec(),
			EmissionRate:    testEmissionFour,
			StartTime:       defaultStartTime,
		},
		MinUptime: testUptimeFour,
	}

	testQualifyingDepositsOne   = sdk.NewInt(50)
	testQualifyingDepositsTwo   = sdk.NewInt(100)
	testQualifyingDepositsThree = sdk.NewInt(399)
)

type ExpectedUptimes struct {
	emptyExpectedAccumValues     []sdk.DecCoins
	hundredTokensSingleDenom     []sdk.DecCoins
	hundredTokensMultiDenom      []sdk.DecCoins
	twoHundredTokensMultiDenom   []sdk.DecCoins
	threeHundredTokensMultiDenom []sdk.DecCoins
	fourHundredTokensMultiDenom  []sdk.DecCoins
	sixHundredTokensMultiDenom   []sdk.DecCoins
	varyingTokensSingleDenom     []sdk.DecCoins
	varyingTokensMultiDenom      []sdk.DecCoins
}

// getExpectedUptimes returns a base set of expected values for testing based on the number
// of supported uptimes at runtime. This abstraction exists only to ensure backwards-compatibility
// of incentives-related tests if the supported uptimes are ever changed.
func getExpectedUptimes() ExpectedUptimes {
	expUptimes := ExpectedUptimes{
		emptyExpectedAccumValues:     []sdk.DecCoins{},
		hundredTokensSingleDenom:     []sdk.DecCoins{},
		hundredTokensMultiDenom:      []sdk.DecCoins{},
		twoHundredTokensMultiDenom:   []sdk.DecCoins{},
		threeHundredTokensMultiDenom: []sdk.DecCoins{},
		fourHundredTokensMultiDenom:  []sdk.DecCoins{},
		sixHundredTokensMultiDenom:   []sdk.DecCoins{},
		varyingTokensSingleDenom:     []sdk.DecCoins{},
		varyingTokensMultiDenom:      []sdk.DecCoins{},
	}
	for i := range types.SupportedUptimes {
		expUptimes.emptyExpectedAccumValues = append(expUptimes.emptyExpectedAccumValues, cl.EmptyCoins)
		expUptimes.hundredTokensSingleDenom = append(expUptimes.hundredTokensSingleDenom, sdk.NewDecCoins(cl.HundredFooCoins))
		expUptimes.hundredTokensMultiDenom = append(expUptimes.hundredTokensMultiDenom, sdk.NewDecCoins(cl.HundredFooCoins, cl.HundredBarCoins))
		expUptimes.twoHundredTokensMultiDenom = append(expUptimes.twoHundredTokensMultiDenom, sdk.NewDecCoins(cl.TwoHundredFooCoins, cl.TwoHundredBarCoins))
		expUptimes.threeHundredTokensMultiDenom = append(expUptimes.threeHundredTokensMultiDenom, sdk.NewDecCoins(cl.TwoHundredFooCoins.Add(cl.HundredFooCoins), cl.TwoHundredBarCoins.Add(cl.HundredBarCoins)))
		expUptimes.fourHundredTokensMultiDenom = append(expUptimes.fourHundredTokensMultiDenom, sdk.NewDecCoins(cl.TwoHundredFooCoins.Add(cl.TwoHundredFooCoins), cl.TwoHundredBarCoins.Add(cl.TwoHundredBarCoins)))
		expUptimes.sixHundredTokensMultiDenom = append(expUptimes.sixHundredTokensMultiDenom, sdk.NewDecCoins(cl.TwoHundredFooCoins.Add(cl.TwoHundredFooCoins).Add(cl.TwoHundredFooCoins), cl.TwoHundredBarCoins.Add(cl.TwoHundredBarCoins).Add(cl.TwoHundredBarCoins)))
		expUptimes.varyingTokensSingleDenom = append(expUptimes.varyingTokensSingleDenom, sdk.NewDecCoins(cl.HundredFooCoins.Add(sdk.NewDecCoin("foo", sdk.NewInt(int64(i))))))
		expUptimes.varyingTokensMultiDenom = append(expUptimes.varyingTokensMultiDenom, sdk.NewDecCoins(cl.HundredFooCoins.Add(sdk.NewDecCoin("foo", sdk.NewInt(int64(i)))), cl.HundredBarCoins.Add(sdk.NewDecCoin("bar", sdk.NewInt(int64(i*3))))))
	}

	return expUptimes
}

// Helper for converting raw DecCoins accum values to pool proto compatible UptimeTrackers
func wrapUptimeTrackers(accumValues []sdk.DecCoins) []model.UptimeTracker {
	wrappedUptimeTrackers := []model.UptimeTracker{}
	for _, accumValue := range accumValues {
		wrappedUptimeTrackers = append(wrappedUptimeTrackers, model.UptimeTracker{UptimeGrowthOutside: accumValue})
	}

	return wrappedUptimeTrackers
}

// expectedIncentivesFromRate calculates the amount of incentives we expect to accrue based on the rate and time elapsed
func expectedIncentivesFromRate(denom string, rate sdk.Dec, timeElapsed time.Duration, qualifyingLiquidity sdk.Dec) sdk.DecCoin {
	timeInSec := sdk.NewDec(int64(timeElapsed)).Quo(sdk.MustNewDecFromStr("1000000000"))
	amount := rate.Mul(timeInSec).QuoTruncate(qualifyingLiquidity)

	return sdk.NewDecCoinFromDec(denom, amount)
}

// expectedIncentivesFromUptimeGrowth calculates the amount of incentives we expect to accrue based on uptime accumulator growth.
//
// Assumes `uptimeGrowths` represents the growths for all global uptime accums and only counts growth that `timeInPool` qualifies for
// towards result. Takes in a multiplier parameter for further versatility in testing.
//
// Returns value as truncated sdk.Coins as the primary use of this helper is testing higher level incentives functions such as claiming.
func expectedIncentivesFromUptimeGrowth(uptimeGrowths []sdk.DecCoins, positionShares sdk.Dec, timeInPool time.Duration, multiplier sdk.Int) sdk.Coins {
	// Sum up rewards from all inputs
	totalRewards := sdk.DecCoins(nil)
	for uptimeIndex, uptimeGrowth := range uptimeGrowths {
		if timeInPool >= types.SupportedUptimes[uptimeIndex] {
			totalRewards = totalRewards.Add(uptimeGrowth...)
		}
	}

	// Calculate position's pro-rata share by multiplying growth by position's shares
	positionRewards := sdk.Coins(nil)
	for _, rewardToken := range totalRewards {
		positionRewards = positionRewards.Add(sdk.NewCoin(rewardToken.Denom, rewardToken.Amount.Mul(positionShares).TruncateInt().Mul(multiplier)))
	}

	return positionRewards
}

func chargeIncentive(incentiveRecord types.IncentiveRecord, timeElapsed time.Duration) types.IncentiveRecord {
	incentivesEmitted := incentiveRecord.IncentiveRecordBody.EmissionRate.Mul(sdk.NewDec(int64(timeElapsed)).Quo(sdk.MustNewDecFromStr("1000000000")))
	incentiveRecord.IncentiveRecordBody.RemainingAmount = incentiveRecord.IncentiveRecordBody.RemainingAmount.Sub(incentivesEmitted)

	return incentiveRecord
}

// Helper for adding a predetermined amount to each global uptime accum in clPool
func addToUptimeAccums(ctx sdk.Context, poolId uint64, clKeeper *cl.Keeper, addValues []sdk.DecCoins) error {
	poolUptimeAccumulators, err := clKeeper.GetUptimeAccumulators(ctx, poolId)
	if err != nil {
		return err
	}

	for uptimeIndex, uptimeAccum := range poolUptimeAccumulators {
		uptimeAccum.AddToAccumulator(addValues[uptimeIndex])
	}

	return nil
}

// addDecCoinsArray adds the contents of the second param from the first (decCoinsArrayA + decCoinsArrayB)
// Note that this takes in two _arrays_ of DecCoins, meaning that each term itself is of type DecCoins (i.e. an array of DecCoin).
func addDecCoinsArray(decCoinsArrayA []sdk.DecCoins, decCoinsArrayB []sdk.DecCoins) ([]sdk.DecCoins, error) {
	if len(decCoinsArrayA) != len(decCoinsArrayB) {
		return []sdk.DecCoins{}, fmt.Errorf("DecCoin arrays must be of equal length to be added")
	}

	finalDecCoinArray := []sdk.DecCoins{}
	for i := range decCoinsArrayA {
		finalDecCoinArray = append(finalDecCoinArray, decCoinsArrayA[i].Add(decCoinsArrayB[i]...))
	}

	return finalDecCoinArray, nil
}

func createIncentiveRecord(incentiveDenom string, remainingAmt, emissionRate sdk.Dec, startTime time.Time, minUpTime time.Duration) types.IncentiveRecord {
	return types.IncentiveRecord{
		IncentiveDenom: incentiveDenom,
		IncentiveRecordBody: types.IncentiveRecordBody{
			RemainingAmount: remainingAmt,
			EmissionRate:    emissionRate,
			StartTime:       startTime,
		},
		MinUptime: minUpTime,
	}
}

func withDenom(record types.IncentiveRecord, denom string) types.IncentiveRecord {
	record.IncentiveDenom = denom

	return record
}

func withAmount(record types.IncentiveRecord, amount sdk.Dec) types.IncentiveRecord {
	record.IncentiveRecordBody.RemainingAmount = amount

	return record
}

func withStartTime(record types.IncentiveRecord, startTime time.Time) types.IncentiveRecord {
	record.IncentiveRecordBody.StartTime = startTime

	return record
}

func withMinUptime(record types.IncentiveRecord, minUptime time.Duration) types.IncentiveRecord {
	record.MinUptime = minUptime

	return record
}

func withEmissionRate(record types.IncentiveRecord, emissionRate sdk.Dec) types.IncentiveRecord {
	record.IncentiveRecordBody.EmissionRate = emissionRate

	return record
}

func (s *KeeperTestSuite) TestCreateAndGetUptimeAccumulators() {
	// We expect there to be len(types.SupportedUptimes) number of initialized accumulators
	// for a successful pool creation. We calculate this upfront to ensure test compatibility
	// if the uptimes we support ever change.
	expectedUptimes := getExpectedUptimes()

	type initUptimeAccumTest struct {
		poolId              uint64
		initializePoolAccum bool
		expectedAccumValues []sdk.DecCoins

		expectedPass bool
	}
	tests := map[string]initUptimeAccumTest{
		"default pool setup": {
			poolId:              defaultPoolId,
			initializePoolAccum: true,
			expectedAccumValues: expectedUptimes.emptyExpectedAccumValues,
			expectedPass:        true,
		},
		"setup with different poolId": {
			poolId:              defaultPoolId + 1,
			initializePoolAccum: true,
			expectedAccumValues: expectedUptimes.emptyExpectedAccumValues,
			expectedPass:        true,
		},
		"pool not initialized": {
			initializePoolAccum: false,
			poolId:              defaultPoolId,
			expectedAccumValues: []sdk.DecCoins{},
			expectedPass:        false,
		},
	}

	for name, tc := range tests {
		tc := tc
		s.Run(name, func() {
			s.SetupTest()
			clKeeper := s.App.ConcentratedLiquidityKeeper

			// system under test
			if tc.initializePoolAccum {
				err := clKeeper.CreateUptimeAccumulators(s.Ctx, tc.poolId)
				s.Require().NoError(err)
			}
			poolUptimeAccumulators, err := clKeeper.GetUptimeAccumulators(s.Ctx, tc.poolId)

			if tc.expectedPass {
				s.Require().NoError(err)

				// ensure number of uptime accumulators match supported uptimes
				s.Require().Equal(len(tc.expectedAccumValues), len(poolUptimeAccumulators))

				// ensure that each uptime was initialized to the correct value (sdk.DecCoins(nil))
				accumValues := []sdk.DecCoins{}
				for _, accum := range poolUptimeAccumulators {
					accumValues = append(accumValues, accum.GetValue())
				}
				s.Require().Equal(tc.expectedAccumValues, accumValues)
			} else {
				s.Require().Error(err)

				// ensure no accumulators exist for an uninitialized pool
				s.Require().Equal(0, len(poolUptimeAccumulators))
			}
		})
	}
}

func (s *KeeperTestSuite) TestGetUptimeAccumulatorName() {
	type getUptimeNameTest struct {
		poolId            uint64
		uptimeIndex       uint64
		expectedAccumName string
	}
	tests := map[string]getUptimeNameTest{
		"pool id 1, uptime id 0": {
			poolId:            defaultPoolId,
			uptimeIndex:       uint64(0),
			expectedAccumName: string(types.KeyUptimeAccumulator(1, 0)),
		},
		"pool id 1, uptime id 999": {
			poolId:            defaultPoolId,
			uptimeIndex:       uint64(999),
			expectedAccumName: string(types.KeyUptimeAccumulator(1, 999)),
		},
		"pool id 999, uptime id 1": {
			poolId:            uint64(999),
			uptimeIndex:       uint64(1),
			expectedAccumName: string(types.KeyUptimeAccumulator(999, 1)),
		},
	}

	for name, tc := range tests {
		tc := tc
		s.Run(name, func() {
			s.SetupTest()

			// system under test
			accumName := types.KeyUptimeAccumulator(tc.poolId, tc.uptimeIndex)
			s.Require().Equal(tc.expectedAccumName, accumName)
		})
	}
}

func (s *KeeperTestSuite) TestCreateAndGetUptimeAccumulatorValues() {
	// We expect there to be len(types.SupportedUptimes) number of initialized accumulators
	// for a successful pool creation.
	// We re-calculate these values each time to ensure test compatibility if the uptimes
	// we support ever change.
	expectedUptimes := getExpectedUptimes()

	type initUptimeAccumTest struct {
		poolId               uint64
		initializePoolAccums bool
		addedAccumValues     []sdk.DecCoins
		numTimesAdded        int
		expectedAccumValues  []sdk.DecCoins

		expectedPass bool
	}
	tests := map[string]initUptimeAccumTest{
		"hundred of a single denom in each accumulator added once": {
			poolId:               defaultPoolId,
			initializePoolAccums: true,
			addedAccumValues:     expectedUptimes.hundredTokensSingleDenom,
			numTimesAdded:        1,
			expectedAccumValues:  expectedUptimes.hundredTokensSingleDenom,
			expectedPass:         true,
		},
		"hundred of multiple denom in each accumulator added once": {
			poolId:               defaultPoolId,
			initializePoolAccums: true,
			addedAccumValues:     expectedUptimes.hundredTokensMultiDenom,
			numTimesAdded:        1,
			expectedAccumValues:  expectedUptimes.hundredTokensMultiDenom,
			expectedPass:         true,
		},
		"varying amounts of single denom in each accumulator added once": {
			poolId:               defaultPoolId,
			initializePoolAccums: true,
			addedAccumValues:     expectedUptimes.varyingTokensSingleDenom,
			numTimesAdded:        1,
			expectedAccumValues:  expectedUptimes.varyingTokensSingleDenom,
			expectedPass:         true,
		},
		"varying of multiple denoms in each accumulator added once": {
			poolId:               defaultPoolId,
			initializePoolAccums: true,
			addedAccumValues:     expectedUptimes.varyingTokensMultiDenom,
			numTimesAdded:        1,
			expectedAccumValues:  expectedUptimes.varyingTokensMultiDenom,
			expectedPass:         true,
		},
		"hundred of multiple denom in each accumulator added twice": {
			poolId:               defaultPoolId,
			initializePoolAccums: true,
			addedAccumValues:     expectedUptimes.hundredTokensMultiDenom,
			numTimesAdded:        2,
			expectedAccumValues:  expectedUptimes.twoHundredTokensMultiDenom,
			expectedPass:         true,
		},
		"setup with different poolId": {
			poolId:               defaultPoolId + 1,
			initializePoolAccums: true,
			addedAccumValues:     expectedUptimes.hundredTokensSingleDenom,
			numTimesAdded:        1,
			expectedAccumValues:  expectedUptimes.hundredTokensSingleDenom,
			expectedPass:         true,
		},
		"pool not initialized": {
			initializePoolAccums: false,
			poolId:               defaultPoolId,
			addedAccumValues:     expectedUptimes.hundredTokensSingleDenom,
			numTimesAdded:        1,
			expectedAccumValues:  []sdk.DecCoins{},
			expectedPass:         false,
		},
	}

	for name, tc := range tests {
		tc := tc
		s.Run(name, func() {
			s.SetupTest()
			clKeeper := s.App.ConcentratedLiquidityKeeper

			// system under test
			var err error
			if tc.initializePoolAccums {
				err = clKeeper.CreateUptimeAccumulators(s.Ctx, tc.poolId)
				s.Require().NoError(err)

				poolUptimeAccumulators, err := clKeeper.GetUptimeAccumulators(s.Ctx, tc.poolId)
				s.Require().NoError(err)

				for i := 0; i < tc.numTimesAdded; i++ {
					for uptimeId, uptimeAccum := range poolUptimeAccumulators {
						uptimeAccum.AddToAccumulator(tc.addedAccumValues[uptimeId])
					}
					poolUptimeAccumulators, err = clKeeper.GetUptimeAccumulators(s.Ctx, tc.poolId)
					s.Require().NoError(err)
				}
			}
			poolUptimeAccumulatorValues, err := clKeeper.GetUptimeAccumulatorValues(s.Ctx, tc.poolId)

			if tc.expectedPass {
				s.Require().NoError(err)

				// ensure number of uptime accumulators match supported uptimes
				s.Require().Equal(len(tc.expectedAccumValues), len(poolUptimeAccumulatorValues))

				// ensure that each uptime was initialized to the correct value (sdk.DecCoins(nil))
				s.Require().Equal(tc.expectedAccumValues, poolUptimeAccumulatorValues)
			} else {
				s.Require().Error(err)

				// ensure no accumulators exist for an uninitialized pool
				s.Require().Equal(0, len(poolUptimeAccumulatorValues))
			}
		})
	}
}

func (s *KeeperTestSuite) TestCalcAccruedIncentivesForAccum() {
	incentiveRecordOneWithDifferentStartTime := withStartTime(incentiveRecordOne, incentiveRecordOne.IncentiveRecordBody.StartTime.Add(10))
	incentiveRecordOneWithDifferentMinUpTime := withMinUptime(incentiveRecordOne, testUptimeTwo)
	incentiveRecordOneWithDifferentDenom := withDenom(incentiveRecordOne, testDenomTwo)

	type calcAccruedIncentivesTest struct {
		poolId               uint64
		accumUptime          time.Duration
		qualifyingLiquidity  sdk.Dec
		timeElapsed          time.Duration
		poolIncentiveRecords []types.IncentiveRecord
		recordsCleared       bool

		expectedResult           sdk.DecCoins
		expectedIncentiveRecords []types.IncentiveRecord
		expectedPass             bool
	}
	tests := map[string]calcAccruedIncentivesTest{
		"one incentive record, one qualifying for incentives": {
			poolId:               defaultPoolId,
			accumUptime:          types.SupportedUptimes[0],
			qualifyingLiquidity:  sdk.NewDec(100),
			timeElapsed:          time.Hour,
			poolIncentiveRecords: []types.IncentiveRecord{incentiveRecordOne},

			expectedResult: sdk.DecCoins{
				expectedIncentivesFromRate(incentiveRecordOne.IncentiveDenom, incentiveRecordOne.IncentiveRecordBody.EmissionRate, time.Hour, sdk.NewDec(100)),
			},
			expectedIncentiveRecords: []types.IncentiveRecord{chargeIncentive(incentiveRecordOne, time.Hour)},
			expectedPass:             true,
		},
		"two incentive records, one with qualifying liquidity for incentives": {
			poolId:               defaultPoolId,
			accumUptime:          types.SupportedUptimes[0],
			qualifyingLiquidity:  sdk.NewDec(100),
			timeElapsed:          time.Hour,
			poolIncentiveRecords: []types.IncentiveRecord{incentiveRecordOne, incentiveRecordTwo},

			expectedResult: sdk.DecCoins{
				// We only expect the first incentive record to qualify
				expectedIncentivesFromRate(incentiveRecordOne.IncentiveDenom, incentiveRecordOne.IncentiveRecordBody.EmissionRate, time.Hour, sdk.NewDec(100)),
			},
			expectedIncentiveRecords: []types.IncentiveRecord{
				// We only charge the first incentive record since the second wasn't affected
				chargeIncentive(incentiveRecordOne, time.Hour),
				incentiveRecordTwo,
			},
			expectedPass: true,
		},
		"fully emit all incentives in record, significant time elapsed": {
			poolId:              defaultPoolId,
			accumUptime:         types.SupportedUptimes[0],
			qualifyingLiquidity: sdk.NewDec(123),

			// Time elapsed is strictly greater than the time needed to emit all incentives
			timeElapsed: time.Duration((1 << 63) - 1),
			poolIncentiveRecords: []types.IncentiveRecord{
				// We set the emission rate high enough to drain the record in one timestep
				withEmissionRate(incentiveRecordOne, sdk.NewDec(2<<60)),
			},
			recordsCleared: true,

			// We expect the fully incentive amount to be emitted
			expectedResult: sdk.DecCoins{
				sdk.NewDecCoinFromDec(incentiveRecordOne.IncentiveDenom, incentiveRecordOne.IncentiveRecordBody.RemainingAmount.QuoTruncate(sdk.NewDec(123))),
			},

			// Incentive record should have zero remaining amount
			expectedIncentiveRecords: []types.IncentiveRecord{withAmount(withEmissionRate(incentiveRecordOne, sdk.NewDec(2<<60)), sdk.ZeroDec())},
			expectedPass:             true,
		},

		// error catching
		"zero qualifying liquidity": {
			poolId:               defaultPoolId,
			accumUptime:          types.SupportedUptimes[0],
			qualifyingLiquidity:  sdk.NewDec(0),
			timeElapsed:          time.Hour,
			poolIncentiveRecords: []types.IncentiveRecord{incentiveRecordOne},

			expectedResult:           sdk.DecCoins{},
			expectedIncentiveRecords: []types.IncentiveRecord{},
			expectedPass:             false,
		},
		"zero time elapsed": {
			poolId:               defaultPoolId,
			accumUptime:          types.SupportedUptimes[0],
			qualifyingLiquidity:  sdk.NewDec(100),
			timeElapsed:          time.Duration(0),
			poolIncentiveRecords: []types.IncentiveRecord{incentiveRecordOne},

			expectedResult:           sdk.DecCoins{},
			expectedIncentiveRecords: []types.IncentiveRecord{},
			expectedPass:             false,
		},
		"two incentive records with same denom, different start time": {
			poolId:              defaultPoolId,
			accumUptime:         types.SupportedUptimes[0],
			qualifyingLiquidity: sdk.NewDec(100),
			timeElapsed:         time.Hour,

			poolIncentiveRecords: []types.IncentiveRecord{incentiveRecordOne, incentiveRecordOneWithDifferentStartTime},

			expectedResult: sdk.NewDecCoins(
				// We expect both incentive records to qualify
				expectedIncentivesFromRate(incentiveRecordOne.IncentiveDenom, incentiveRecordOne.IncentiveRecordBody.EmissionRate.Add(incentiveRecordOneWithDifferentStartTime.IncentiveRecordBody.EmissionRate), time.Hour, sdk.NewDec(100)), // since we have 2 records with same denom, the rate of emission went up x2
			),
			expectedIncentiveRecords: []types.IncentiveRecord{
				// We only going to charge both incentive records
				chargeIncentive(incentiveRecordOne, time.Hour),
				chargeIncentive(incentiveRecordOneWithDifferentStartTime, time.Hour),
			},
			expectedPass: true,
		},
		"two incentive records with different denom, different start time and same uptime": {
			poolId:              defaultPoolId,
			accumUptime:         types.SupportedUptimes[0],
			qualifyingLiquidity: sdk.NewDec(100),
			timeElapsed:         time.Hour,

			poolIncentiveRecords: []types.IncentiveRecord{incentiveRecordOneWithDifferentStartTime, incentiveRecordOneWithDifferentDenom},

			expectedResult: sdk.DecCoins{
				// We expect both incentive record to qualify
				expectedIncentivesFromRate(incentiveRecordOneWithDifferentStartTime.IncentiveDenom, incentiveRecordOne.IncentiveRecordBody.EmissionRate, time.Hour, sdk.NewDec(100)),
				expectedIncentivesFromRate(incentiveRecordOneWithDifferentDenom.IncentiveDenom, incentiveRecordOne.IncentiveRecordBody.EmissionRate, time.Hour, sdk.NewDec(100)),
			},
			expectedIncentiveRecords: []types.IncentiveRecord{
				// We charge both incentive record here because both minUpTime has been hit
				chargeIncentive(incentiveRecordOneWithDifferentStartTime, time.Hour),
				chargeIncentive(incentiveRecordOneWithDifferentDenom, time.Hour),
			},
			expectedPass: true,
		},
		"two incentive records with same denom, different min up-time": {
			poolId:              defaultPoolId,
			accumUptime:         types.SupportedUptimes[0],
			qualifyingLiquidity: sdk.NewDec(100),
			timeElapsed:         time.Hour,

			poolIncentiveRecords: []types.IncentiveRecord{incentiveRecordOne, incentiveRecordOneWithDifferentMinUpTime},

			expectedResult: sdk.DecCoins{
				// We expect first incentive record to qualify
				expectedIncentivesFromRate(incentiveRecordOne.IncentiveDenom, incentiveRecordOne.IncentiveRecordBody.EmissionRate, time.Hour, sdk.NewDec(100)),
			},
			expectedIncentiveRecords: []types.IncentiveRecord{
				// We only charge the first incentive record because the second minUpTime hasn't been hit yet
				chargeIncentive(incentiveRecordOne, time.Hour),
				incentiveRecordOneWithDifferentMinUpTime,
			},
			expectedPass: true,
		},
		"two incentive records with same accum uptime and start time across multiple records with different denoms": {
			poolId:              defaultPoolId,
			accumUptime:         types.SupportedUptimes[0],
			qualifyingLiquidity: sdk.NewDec(100),
			timeElapsed:         time.Hour,

			poolIncentiveRecords: []types.IncentiveRecord{incentiveRecordOne, incentiveRecordOneWithDifferentDenom},

			expectedResult: sdk.DecCoins{
				// We expect both incentive record to qualify
				expectedIncentivesFromRate(incentiveRecordOne.IncentiveDenom, incentiveRecordOne.IncentiveRecordBody.EmissionRate, time.Hour, sdk.NewDec(100)),
				expectedIncentivesFromRate(incentiveRecordOneWithDifferentDenom.IncentiveDenom, incentiveRecordOne.IncentiveRecordBody.EmissionRate, time.Hour, sdk.NewDec(100)),
			},
			expectedIncentiveRecords: []types.IncentiveRecord{
				// We charge both incentive record here because both minUpTime has been hit
				chargeIncentive(incentiveRecordOne, time.Hour),
				chargeIncentive(incentiveRecordOneWithDifferentDenom, time.Hour),
			},
			expectedPass: true,
		},
		"four incentive records with only two eligilbe for emitting incentives": {
			poolId:              defaultPoolId,
			accumUptime:         types.SupportedUptimes[0],
			qualifyingLiquidity: sdk.NewDec(100),
			timeElapsed:         time.Hour,

			poolIncentiveRecords: []types.IncentiveRecord{incentiveRecordOne, incentiveRecordOneWithDifferentStartTime, incentiveRecordOneWithDifferentDenom, incentiveRecordOneWithDifferentMinUpTime},

			expectedResult: sdk.NewDecCoins(
				// We expect three incentive record to qualify for incentive
				expectedIncentivesFromRate(incentiveRecordOne.IncentiveDenom, incentiveRecordOne.IncentiveRecordBody.EmissionRate.Add(incentiveRecordOneWithDifferentStartTime.IncentiveRecordBody.EmissionRate), time.Hour, sdk.NewDec(100)),
				expectedIncentivesFromRate(incentiveRecordOneWithDifferentDenom.IncentiveDenom, incentiveRecordOne.IncentiveRecordBody.EmissionRate, time.Hour, sdk.NewDec(100)),
			),
			expectedIncentiveRecords: []types.IncentiveRecord{
				// We only charge the first three incentive record because the fourth minUpTime hasn't been hit yet
				chargeIncentive(incentiveRecordOne, time.Hour),
				chargeIncentive(incentiveRecordOneWithDifferentStartTime, time.Hour),
				chargeIncentive(incentiveRecordOneWithDifferentDenom, time.Hour),
				incentiveRecordOneWithDifferentMinUpTime, // this uptime hasn't hit yet so we do not have to charge incentive
			},
			expectedPass: true,
		},
	}

	for name, tc := range tests {
		tc := tc
		s.Run(name, func() {
			s.SetupTest()
			s.Ctx = s.Ctx.WithBlockTime(defaultStartTime.Add(tc.timeElapsed))

			s.PrepareConcentratedPool()

			// system under test
			actualResult, updatedPoolRecords, err := cl.CalcAccruedIncentivesForAccum(s.Ctx, tc.accumUptime, tc.qualifyingLiquidity, sdk.NewDec(int64(tc.timeElapsed)).Quo(sdk.MustNewDecFromStr("1000000000")), tc.poolIncentiveRecords)

			if tc.expectedPass {
				s.Require().NoError(err)

				s.Require().Equal(tc.expectedResult, actualResult)
				s.Require().Equal(tc.expectedIncentiveRecords, updatedPoolRecords)

				// If incentives are fully emitted, we ensure they are cleared from state
				if tc.recordsCleared {
					err := s.App.ConcentratedLiquidityKeeper.SetMultipleIncentiveRecords(s.Ctx, updatedPoolRecords)
					s.Require().NoError(err)

					updatedRecordsInState, err := s.App.ConcentratedLiquidityKeeper.GetAllIncentiveRecordsForPool(s.Ctx, tc.poolId)
					s.Require().NoError(err)

					s.Require().Equal(0, len(updatedRecordsInState))
				}
			} else {
				s.Require().Error(err)
			}
		})
	}
}

// Testing strategy:
// 1. Create a position
// 2. Let a fixed amount of time pass, enough to qualify it for some (but not all) uptimes
// 3. Let a variable amount of time pass determined by the test case
// 4. Ensure uptime accumulators and incentive records behave as expected
func (s *KeeperTestSuite) TestUpdateUptimeAccumulatorsToNow() {
	defaultTestUptime := types.SupportedUptimes[2]
	type updateAccumToNow struct {
		poolId               uint64
		accumUptime          time.Duration
		qualifyingLiquidity  sdk.Dec
		timeElapsed          time.Duration
		poolIncentiveRecords []types.IncentiveRecord

		expectedResult           sdk.DecCoins
		expectedUptimeDeltas     []sdk.DecCoins
		expectedIncentiveRecords []types.IncentiveRecord
		expectedPass             bool
	}
	tests := map[string]updateAccumToNow{
		"one incentive record": {
			poolId:               defaultPoolId,
			timeElapsed:          time.Hour,
			poolIncentiveRecords: []types.IncentiveRecord{incentiveRecordOne},

			expectedIncentiveRecords: []types.IncentiveRecord{
				// We deduct incentives from the record for the period it emitted incentives
				chargeIncentive(incentiveRecordOne, defaultTestUptime+time.Hour),
			},
			expectedPass: true,
		},
		"two incentive records, each with qualifying liquidity": {
			poolId:               defaultPoolId,
			timeElapsed:          time.Hour,
			poolIncentiveRecords: []types.IncentiveRecord{incentiveRecordOne, incentiveRecordTwo},

			expectedIncentiveRecords: []types.IncentiveRecord{
				// We deduct incentives from both records since there are positions for each
				chargeIncentive(incentiveRecordOne, defaultTestUptime+time.Hour),
				chargeIncentive(incentiveRecordTwo, defaultTestUptime+time.Hour),
			},
			expectedPass: true,
		},
		"three incentive records, each with qualifying liquidity": {
			poolId:               defaultPoolId,
			timeElapsed:          time.Hour,
			poolIncentiveRecords: []types.IncentiveRecord{incentiveRecordOne, incentiveRecordTwo, incentiveRecordThree},

			expectedIncentiveRecords: []types.IncentiveRecord{
				// We deduct incentives from each record since there are positions for all three
				// Note that records are in ascending order by uptime index
				chargeIncentive(incentiveRecordOne, defaultTestUptime+time.Hour),
				chargeIncentive(incentiveRecordTwo, defaultTestUptime+time.Hour),
				chargeIncentive(incentiveRecordThree, defaultTestUptime+time.Hour),
			},
			expectedPass: true,
		},
		"two incentive records, only one with qualifying liquidity": {
			poolId:               defaultPoolId,
			timeElapsed:          time.Hour,
			poolIncentiveRecords: []types.IncentiveRecord{incentiveRecordOne, incentiveRecordTwo, incentiveRecordThree, incentiveRecordFour},

			expectedIncentiveRecords: []types.IncentiveRecord{
				// We only deduct from the first three incentive records since the last doesn't emit anything
				// Note that records are in ascending order by uptime index
				chargeIncentive(incentiveRecordOne, defaultTestUptime+time.Hour),
				chargeIncentive(incentiveRecordTwo, defaultTestUptime+time.Hour),
				chargeIncentive(incentiveRecordThree, defaultTestUptime+time.Hour),
				// We charge even for uptimes the position has technically not qualified for since its liquidity is on
				// the accumulator.
				chargeIncentive(incentiveRecordFour, defaultTestUptime+time.Hour),
			},
			expectedPass: true,
		},
	}

	for name, tc := range tests {
		tc := tc
		s.Run(name, func() {
			s.SetupTest()
			clKeeper := s.App.ConcentratedLiquidityKeeper
			s.Ctx = s.Ctx.WithBlockTime(defaultStartTime)

			// Set up test pool
			clPool := s.PrepareConcentratedPool()

			// Initialize test incentives on the pool
			err := clKeeper.SetMultipleIncentiveRecords(s.Ctx, tc.poolIncentiveRecords)
			s.Require().NoError(err)

			// Get initial uptime accum values for comparison
			initUptimeAccumValues, err := clKeeper.GetUptimeAccumulatorValues(s.Ctx, tc.poolId)
			s.Require().NoError(err)

			// Add qualifying and non-qualifying liquidity to the pool
			s.FundAcc(testAddressOne, sdk.NewCoins(sdk.NewCoin(clPool.GetToken0(), testQualifyingDepositsOne), sdk.NewCoin(clPool.GetToken1(), testQualifyingDepositsOne)))
			_, _, _, qualifyingLiquidity, _, err := clKeeper.CreatePosition(s.Ctx, tc.poolId, testAddressOne, testQualifyingDepositsOne, testQualifyingDepositsOne, sdk.ZeroInt(), sdk.ZeroInt(), clPool.GetCurrentTick().Int64()-1, clPool.GetCurrentTick().Int64()+1)
			s.Require().NoError(err)

			// Let enough time elapse to qualify the position for the first three supported uptimes
			s.Ctx = s.Ctx.WithBlockTime(s.Ctx.BlockTime().Add(defaultTestUptime))

			// Let `timeElapsed` time pass to test incentive distribution
			s.Ctx = s.Ctx.WithBlockTime(s.Ctx.BlockTime().Add(tc.timeElapsed))

			// System under test
			err = clKeeper.UpdateUptimeAccumulatorsToNow(s.Ctx, tc.poolId)

			if tc.expectedPass {
				s.Require().NoError(err)

				// Get updated pool for testing purposes
				clPool, err := clKeeper.GetPoolById(s.Ctx, tc.poolId)
				s.Require().NoError(err)

				// Get new uptime accum values for comparison
				newUptimeAccumValues, err := clKeeper.GetUptimeAccumulatorValues(s.Ctx, tc.poolId)
				s.Require().NoError(err)

				// Calculate expected uptime deltas using qualifying liquidity deltas
				expectedUptimeDeltas := []sdk.DecCoins{}
				for uptimeIndex := range newUptimeAccumValues {
					// Calculate expected incentives for the current uptime by emitting incentives from
					// all incentive records for the it
					curUptimeAccruedIncentives := cl.EmptyCoins
					for _, poolRecord := range tc.poolIncentiveRecords {
						if poolRecord.MinUptime == types.SupportedUptimes[uptimeIndex] {
							// We set the expected accrued incentives based on the total time that has elapsed since position creation
							curUptimeAccruedIncentives = curUptimeAccruedIncentives.Add(sdk.NewDecCoins(expectedIncentivesFromRate(poolRecord.IncentiveDenom, poolRecord.IncentiveRecordBody.EmissionRate, defaultTestUptime+tc.timeElapsed, qualifyingLiquidity))...)
						}
					}
					expectedUptimeDeltas = append(expectedUptimeDeltas, curUptimeAccruedIncentives)
				}

				// Ensure that each accumulator value changes by the correct amount
				for uptimeIndex := range newUptimeAccumValues {
					uptimeDelta := newUptimeAccumValues[uptimeIndex].Sub(initUptimeAccumValues[uptimeIndex])
					s.Require().Equal(expectedUptimeDeltas[uptimeIndex], uptimeDelta)
				}

				// Ensure that LastLiquidityUpdate field is updated for pool
				s.Require().Equal(s.Ctx.BlockTime(), clPool.GetLastLiquidityUpdate())
				// Ensure that pool's IncentiveRecords are updated to reflect emitted incentives
				updatedIncentiveRecords, err := clKeeper.GetAllIncentiveRecordsForPool(s.Ctx, tc.poolId)
				s.Require().NoError(err)
				s.Require().Equal(tc.expectedIncentiveRecords, updatedIncentiveRecords)
			} else {
				s.Require().Error(err)
			}
		})
	}
}

// Note: we test that incentive records are properly deducted by emissions in `TestUpdateUptimeAccumulatorsToNow` above.
// This test aims to cover the behavior of a series of state read/writes relating to incentive records.
func (s *KeeperTestSuite) TestIncentiveRecordsSetAndGet() {
	s.SetupTest()
	clKeeper := s.App.ConcentratedLiquidityKeeper
	s.Ctx = s.Ctx.WithBlockTime(defaultStartTime)
	emptyIncentiveRecords := []types.IncentiveRecord{}

	// Set up test pool
	clPoolOne := s.PrepareConcentratedPool()

	// Set up second pool for reference
	clPoolTwo := s.PrepareConcentratedPool()

	// Ensure both pools start with no incentive records
	poolOneRecords, err := clKeeper.GetAllIncentiveRecordsForPool(s.Ctx, clPoolOne.GetId())
	s.Require().NoError(err)
	s.Require().Equal(emptyIncentiveRecords, poolOneRecords)

	poolTwoRecords, err := clKeeper.GetAllIncentiveRecordsForPool(s.Ctx, clPoolTwo.GetId())
	s.Require().NoError(err)
	s.Require().Equal(emptyIncentiveRecords, poolTwoRecords)

	// Ensure setting and getting a single record works with single Get and GetAll
	clKeeper.SetIncentiveRecord(s.Ctx, incentiveRecordOne)
	poolOneRecord, err := clKeeper.GetIncentiveRecord(s.Ctx, clPoolOne.GetId(), incentiveRecordOne.IncentiveDenom, incentiveRecordOne.MinUptime, sdk.MustAccAddressFromBech32(incentiveRecordOne.IncentiveCreatorAddr))
	s.Require().NoError(err)
	s.Require().Equal(incentiveRecordOne, poolOneRecord)
	allRecordsPoolOne, err := clKeeper.GetAllIncentiveRecordsForPool(s.Ctx, clPoolOne.GetId())
	s.Require().NoError(err)
	s.Require().Equal([]types.IncentiveRecord{incentiveRecordOne}, allRecordsPoolOne)

	// Ensure records for other pool remain unchanged
	poolTwoRecord, err := clKeeper.GetIncentiveRecord(s.Ctx, clPoolTwo.GetId(), incentiveRecordOne.IncentiveDenom, incentiveRecordOne.MinUptime, sdk.MustAccAddressFromBech32(incentiveRecordOne.IncentiveCreatorAddr))
	s.Require().Error(err)
	s.Require().ErrorIs(err, types.IncentiveRecordNotFoundError{PoolId: clPoolTwo.GetId(), IncentiveDenom: incentiveRecordOne.IncentiveDenom, MinUptime: incentiveRecordOne.MinUptime, IncentiveCreatorStr: incentiveRecordOne.IncentiveCreatorAddr})
	s.Require().Equal(types.IncentiveRecord{}, poolTwoRecord)
	allRecordsPoolTwo, err := clKeeper.GetAllIncentiveRecordsForPool(s.Ctx, clPoolTwo.GetId())
	s.Require().NoError(err)
	s.Require().Equal(emptyIncentiveRecords, allRecordsPoolTwo)

	// Ensure directly setting additional records don't overwrite previous ones
	clKeeper.SetIncentiveRecord(s.Ctx, incentiveRecordTwo)
	poolOneRecord, err = clKeeper.GetIncentiveRecord(s.Ctx, clPoolOne.GetId(), incentiveRecordTwo.IncentiveDenom, incentiveRecordTwo.MinUptime, sdk.MustAccAddressFromBech32(incentiveRecordTwo.IncentiveCreatorAddr))
	s.Require().NoError(err)
	s.Require().Equal(incentiveRecordTwo, poolOneRecord)
	allRecordsPoolOne, err = clKeeper.GetAllIncentiveRecordsForPool(s.Ctx, clPoolOne.GetId())
	s.Require().NoError(err)
	s.Require().Equal([]types.IncentiveRecord{incentiveRecordOne, incentiveRecordTwo}, allRecordsPoolOne)

	// Ensure setting multiple records through helper functions as expected
	// Note that we also pass in an empty incentive record, which we expect to be cleared out while being set
	err = clKeeper.SetMultipleIncentiveRecords(s.Ctx, []types.IncentiveRecord{incentiveRecordThree, incentiveRecordFour, emptyIncentiveRecord})
	s.Require().NoError(err)

	// Note: we expect the records to be retrieved in lexicographic order by denom and for the empty record to be cleared
	allRecordsPoolOne, err = clKeeper.GetAllIncentiveRecordsForPool(s.Ctx, clPoolOne.GetId())
	s.Require().NoError(err)
	s.Require().Equal([]types.IncentiveRecord{incentiveRecordOne, incentiveRecordTwo, incentiveRecordThree, incentiveRecordFour}, allRecordsPoolOne)

	// Finally, we ensure the second pool remains unaffected
	allRecordsPoolTwo, err = clKeeper.GetAllIncentiveRecordsForPool(s.Ctx, clPoolTwo.GetId())
	s.Require().NoError(err)
	s.Require().Equal(emptyIncentiveRecords, allRecordsPoolTwo)
}

func (s *KeeperTestSuite) TestGetInitialUptimeGrowthOutsidesForTick() {
	expectedUptimes := getExpectedUptimes()

	type getInitialUptimeGrowthOutsidesForTick struct {
		poolId                          uint64
		tick                            int64
		expectedUptimeAccumulatorValues []sdk.DecCoins
	}
	tests := map[string]getInitialUptimeGrowthOutsidesForTick{
		"uptime growth for tick <= currentTick": {
			poolId:                          1,
			tick:                            -2,
			expectedUptimeAccumulatorValues: expectedUptimes.hundredTokensMultiDenom,
		},
		"uptime growth for tick > currentTick": {
			poolId:                          2,
			tick:                            1,
			expectedUptimeAccumulatorValues: expectedUptimes.emptyExpectedAccumValues,
		},
	}

	for name, tc := range tests {
		tc := tc

		s.Run(name, func() {
			s.SetupTest()
			clKeeper := s.App.ConcentratedLiquidityKeeper

			// create 2 pools
			s.PrepareConcentratedPool()
			s.PrepareConcentratedPool()

			poolUptimeAccumulators, err := clKeeper.GetUptimeAccumulators(s.Ctx, tc.poolId)
			s.Require().NoError(err)

			for uptimeId, uptimeAccum := range poolUptimeAccumulators {
				uptimeAccum.AddToAccumulator(expectedUptimes.hundredTokensMultiDenom[uptimeId])
			}

			poolUptimeAccumulators, err = clKeeper.GetUptimeAccumulators(s.Ctx, tc.poolId)
			s.Require().NoError(err)

			val, err := clKeeper.GetInitialUptimeGrowthOutsidesForTick(s.Ctx, tc.poolId, tc.tick)
			s.Require().NoError(err)
			s.Require().Equal(val, tc.expectedUptimeAccumulatorValues)
		})
	}
}

func (s *KeeperTestSuite) TestGetUptimeGrowthInsideRange() {
	defaultPoolId := uint64(1)
	defaultInitialLiquidity := sdk.OneDec()
	uptimeHelper := getExpectedUptimes()

	type uptimeGrowthOutsideTest struct {
		poolSetup bool

		lowerTick                    int64
		upperTick                    int64
		currentTick                  int64
		lowerTickUptimeGrowthOutside []sdk.DecCoins
		upperTickUptimeGrowthOutside []sdk.DecCoins
		globalUptimeGrowth           []sdk.DecCoins

		expectedUptimeGrowthInside []sdk.DecCoins
		invalidTick                bool
		expectedError              bool
	}

	tests := map[string]uptimeGrowthOutsideTest{
		// current tick above range

		"current tick > upper tick, nonzero uptime growth inside": {
			poolSetup:                    true,
			lowerTick:                    0,
			upperTick:                    1,
			currentTick:                  2,
			lowerTickUptimeGrowthOutside: uptimeHelper.hundredTokensMultiDenom,
			upperTickUptimeGrowthOutside: uptimeHelper.twoHundredTokensMultiDenom,
			globalUptimeGrowth:           uptimeHelper.threeHundredTokensMultiDenom,

			// Since current tick is above range, we expect upper - lower
			expectedUptimeGrowthInside: uptimeHelper.hundredTokensMultiDenom,
			expectedError:              false,
		},
		"current tick > upper tick, nonzero uptime growth inside (wider range)": {
			poolSetup:                    true,
			lowerTick:                    12444,
			upperTick:                    15013,
			currentTick:                  50320,
			lowerTickUptimeGrowthOutside: uptimeHelper.hundredTokensMultiDenom,
			upperTickUptimeGrowthOutside: uptimeHelper.twoHundredTokensMultiDenom,
			globalUptimeGrowth:           uptimeHelper.threeHundredTokensMultiDenom,

			// Since current tick is above range, we expect upper - lower
			expectedUptimeGrowthInside: uptimeHelper.hundredTokensMultiDenom,
			expectedError:              false,
		},
		"current tick > upper tick, zero uptime growth inside (nonempty trackers)": {
			poolSetup:                    true,
			lowerTick:                    0,
			upperTick:                    1,
			currentTick:                  2,
			lowerTickUptimeGrowthOutside: uptimeHelper.hundredTokensMultiDenom,
			upperTickUptimeGrowthOutside: uptimeHelper.hundredTokensMultiDenom,
			globalUptimeGrowth:           uptimeHelper.threeHundredTokensMultiDenom,

			// Since current tick is above range, we expect upper - lower
			expectedUptimeGrowthInside: uptimeHelper.emptyExpectedAccumValues,
			expectedError:              false,
		},
		"current tick > upper tick, zero uptime growth inside (empty trackers)": {
			poolSetup:                    true,
			lowerTick:                    0,
			upperTick:                    1,
			currentTick:                  2,
			lowerTickUptimeGrowthOutside: uptimeHelper.emptyExpectedAccumValues,
			upperTickUptimeGrowthOutside: uptimeHelper.emptyExpectedAccumValues,
			globalUptimeGrowth:           uptimeHelper.emptyExpectedAccumValues,

			// Since current tick is above range, we expect upper - lower
			expectedUptimeGrowthInside: uptimeHelper.emptyExpectedAccumValues,
			expectedError:              false,
		},
		"current tick > upper tick, zero uptime growth inside with extraneous uptime growth": {
			poolSetup:                    true,
			lowerTick:                    0,
			upperTick:                    1,
			currentTick:                  2,
			lowerTickUptimeGrowthOutside: uptimeHelper.hundredTokensMultiDenom,
			upperTickUptimeGrowthOutside: uptimeHelper.hundredTokensMultiDenom,
			globalUptimeGrowth:           uptimeHelper.twoHundredTokensMultiDenom,

			// Since current tick is above range, we expect upper - lower
			expectedUptimeGrowthInside: uptimeHelper.emptyExpectedAccumValues,
			expectedError:              false,
		},

		// current tick within range

		"upper tick > current tick > lower tick, nonzero uptime growth inside": {
			poolSetup:                    true,
			lowerTick:                    0,
			upperTick:                    2,
			currentTick:                  1,
			lowerTickUptimeGrowthOutside: uptimeHelper.hundredTokensMultiDenom,
			upperTickUptimeGrowthOutside: uptimeHelper.hundredTokensMultiDenom,
			globalUptimeGrowth:           uptimeHelper.threeHundredTokensMultiDenom,

			// Since current tick is within range, we expect global - upper - lower
			expectedUptimeGrowthInside: uptimeHelper.hundredTokensMultiDenom,
			expectedError:              false,
		},
		"upper tick > current tick > lower tick, nonzero uptime growth inside (wider range)": {
			poolSetup:                    true,
			lowerTick:                    -19753,
			upperTick:                    8921,
			currentTick:                  -97,
			lowerTickUptimeGrowthOutside: uptimeHelper.hundredTokensMultiDenom,
			upperTickUptimeGrowthOutside: uptimeHelper.hundredTokensMultiDenom,
			globalUptimeGrowth:           uptimeHelper.threeHundredTokensMultiDenom,

			// Since current tick is within range, we expect global - upper - lower
			expectedUptimeGrowthInside: uptimeHelper.hundredTokensMultiDenom,
			expectedError:              false,
		},
		"upper tick > current tick > lower tick, zero uptime growth inside (nonempty trackers)": {
			poolSetup:                    true,
			lowerTick:                    0,
			upperTick:                    2,
			currentTick:                  1,
			lowerTickUptimeGrowthOutside: uptimeHelper.hundredTokensMultiDenom,
			upperTickUptimeGrowthOutside: uptimeHelper.hundredTokensMultiDenom,
			globalUptimeGrowth:           uptimeHelper.twoHundredTokensMultiDenom,

			// Since current tick is within range, we expect global - upper - lower
			expectedUptimeGrowthInside: uptimeHelper.emptyExpectedAccumValues,
			expectedError:              false,
		},
		"upper tick > current tick > lower tick, zero uptime growth inside (empty trackers)": {
			poolSetup:                    true,
			lowerTick:                    0,
			upperTick:                    2,
			currentTick:                  1,
			lowerTickUptimeGrowthOutside: uptimeHelper.emptyExpectedAccumValues,
			upperTickUptimeGrowthOutside: uptimeHelper.emptyExpectedAccumValues,
			globalUptimeGrowth:           uptimeHelper.emptyExpectedAccumValues,

			// Since current tick is within range, we expect global - upper - lower
			expectedUptimeGrowthInside: uptimeHelper.emptyExpectedAccumValues,
			expectedError:              false,
		},

		// current tick below range

		"current tick < lower tick, nonzero uptime growth inside": {
			poolSetup:                    true,
			lowerTick:                    0,
			upperTick:                    1,
			currentTick:                  -1,
			lowerTickUptimeGrowthOutside: uptimeHelper.twoHundredTokensMultiDenom,
			upperTickUptimeGrowthOutside: uptimeHelper.hundredTokensMultiDenom,
			globalUptimeGrowth:           uptimeHelper.threeHundredTokensMultiDenom,

			// Since current tick is below range, we expect lower - upper
			expectedUptimeGrowthInside: uptimeHelper.hundredTokensMultiDenom,
			expectedError:              false,
		},
		"current tick < lower tick, nonzero uptime growth inside (wider range)": {
			poolSetup:                    true,
			lowerTick:                    328,
			upperTick:                    726,
			currentTick:                  189,
			lowerTickUptimeGrowthOutside: uptimeHelper.twoHundredTokensMultiDenom,
			upperTickUptimeGrowthOutside: uptimeHelper.hundredTokensMultiDenom,
			globalUptimeGrowth:           uptimeHelper.threeHundredTokensMultiDenom,

			// Since current tick is below range, we expect lower - upper
			expectedUptimeGrowthInside: uptimeHelper.hundredTokensMultiDenom,
			expectedError:              false,
		},
		"current tick < lower tick, zero uptime growth inside (nonempty trackers)": {
			poolSetup:                    true,
			lowerTick:                    0,
			upperTick:                    1,
			currentTick:                  -1,
			lowerTickUptimeGrowthOutside: uptimeHelper.hundredTokensMultiDenom,
			upperTickUptimeGrowthOutside: uptimeHelper.hundredTokensMultiDenom,
			globalUptimeGrowth:           uptimeHelper.threeHundredTokensMultiDenom,

			// Since current tick is below range, we expect lower - upper
			expectedUptimeGrowthInside: uptimeHelper.emptyExpectedAccumValues,
			expectedError:              false,
		},
		"current tick < lower tick, zero uptime growth inside (empty trackers)": {
			poolSetup:                    true,
			lowerTick:                    0,
			upperTick:                    1,
			currentTick:                  -1,
			lowerTickUptimeGrowthOutside: uptimeHelper.emptyExpectedAccumValues,
			upperTickUptimeGrowthOutside: uptimeHelper.emptyExpectedAccumValues,
			globalUptimeGrowth:           uptimeHelper.emptyExpectedAccumValues,

			// Since current tick is below range, we expect lower - upper
			expectedUptimeGrowthInside: uptimeHelper.emptyExpectedAccumValues,
			expectedError:              false,
		},

		// current tick on range boundary

		"current tick = lower tick, nonzero uptime growth inside": {
			poolSetup:                    true,
			lowerTick:                    0,
			upperTick:                    1,
			currentTick:                  0,
			lowerTickUptimeGrowthOutside: uptimeHelper.twoHundredTokensMultiDenom,
			upperTickUptimeGrowthOutside: uptimeHelper.hundredTokensMultiDenom,
			globalUptimeGrowth:           uptimeHelper.fourHundredTokensMultiDenom,

			// Since we treat the range as [lower, upper) (i.e. inclusive of lower tick, exclusive of upper),
			// this case is equivalent to the current tick being within the range (global - upper - lower)
			expectedUptimeGrowthInside: uptimeHelper.hundredTokensMultiDenom,
			expectedError:              false,
		},
		"current tick = lower tick, zero uptime growth inside (nonempty trackers)": {
			poolSetup:                    true,
			lowerTick:                    0,
			upperTick:                    1,
			currentTick:                  0,
			lowerTickUptimeGrowthOutside: uptimeHelper.hundredTokensMultiDenom,
			upperTickUptimeGrowthOutside: uptimeHelper.hundredTokensMultiDenom,
			globalUptimeGrowth:           uptimeHelper.twoHundredTokensMultiDenom,

			// Since we treat the range as [lower, upper) (i.e. inclusive of lower tick, exclusive of upper),
			// this case is equivalent to the current tick being within the range (global - upper - lower)
			expectedUptimeGrowthInside: uptimeHelper.emptyExpectedAccumValues,
			expectedError:              false,
		},
		"current tick = lower tick, zero uptime growth inside (empty trackers)": {
			poolSetup:                    true,
			lowerTick:                    0,
			upperTick:                    1,
			currentTick:                  0,
			lowerTickUptimeGrowthOutside: uptimeHelper.emptyExpectedAccumValues,
			upperTickUptimeGrowthOutside: uptimeHelper.emptyExpectedAccumValues,
			globalUptimeGrowth:           uptimeHelper.emptyExpectedAccumValues,

			// Since we treat the range as [lower, upper) (i.e. inclusive of lower tick, exclusive of upper),
			// this case is equivalent to the current tick being within the range (global - upper - lower)
			expectedUptimeGrowthInside: uptimeHelper.emptyExpectedAccumValues,
			expectedError:              false,
		},
		"current tick = upper tick, nonzero uptime growth inside": {
			poolSetup:                    true,
			lowerTick:                    0,
			upperTick:                    1,
			currentTick:                  1,
			lowerTickUptimeGrowthOutside: uptimeHelper.hundredTokensMultiDenom,
			upperTickUptimeGrowthOutside: uptimeHelper.twoHundredTokensMultiDenom,
			globalUptimeGrowth:           uptimeHelper.fourHundredTokensMultiDenom,

			// Since we treat the range as [lower, upper) (i.e. inclusive of lower tick, exclusive of upper),
			// this case is equivalent to the current tick being above the range (upper - lower)
			expectedUptimeGrowthInside: uptimeHelper.hundredTokensMultiDenom,
			expectedError:              false,
		},
		"current tick = upper tick, zero uptime growth inside (nonempty trackers)": {
			poolSetup:                    true,
			lowerTick:                    0,
			upperTick:                    1,
			currentTick:                  1,
			lowerTickUptimeGrowthOutside: uptimeHelper.hundredTokensMultiDenom,
			upperTickUptimeGrowthOutside: uptimeHelper.hundredTokensMultiDenom,
			globalUptimeGrowth:           uptimeHelper.twoHundredTokensMultiDenom,

			// Since we treat the range as [lower, upper) (i.e. inclusive of lower tick, exclusive of upper),
			// this case is equivalent to the current tick being above the range (upper - lower)
			expectedUptimeGrowthInside: uptimeHelper.emptyExpectedAccumValues,
			expectedError:              false,
		},
		"current tick = upper tick, zero uptime growth inside (empty trackers)": {
			poolSetup:                    true,
			lowerTick:                    0,
			upperTick:                    1,
			currentTick:                  1,
			lowerTickUptimeGrowthOutside: uptimeHelper.emptyExpectedAccumValues,
			upperTickUptimeGrowthOutside: uptimeHelper.emptyExpectedAccumValues,
			globalUptimeGrowth:           uptimeHelper.emptyExpectedAccumValues,

			// Since we treat the range as [lower, upper) (i.e. inclusive of lower tick, exclusive of upper),
			// this case is equivalent to the current tick being above the range (upper - lower)
			expectedUptimeGrowthInside: uptimeHelper.emptyExpectedAccumValues,
			expectedError:              false,
		},

		// error catching

		"error: pool has not been setup": {
			poolSetup:     false,
			expectedError: true,
		},
	}

	for name, tc := range tests {
		s.Run(name, func() {
			s.SetupTest()

			// if pool set up true, set up default pool
			var pool types.ConcentratedPoolExtension
			if tc.poolSetup {
				pool = s.PrepareConcentratedPool()
				currentTick := pool.GetCurrentTick().Int64()

				// Update global uptime accums
				addToUptimeAccums(s.Ctx, pool.GetId(), s.App.ConcentratedLiquidityKeeper, tc.globalUptimeGrowth)

				// Update tick-level uptime trackers
				s.initializeTick(s.Ctx, currentTick, tc.lowerTick, defaultInitialLiquidity, cl.EmptyCoins, wrapUptimeTrackers(tc.lowerTickUptimeGrowthOutside), true)
				s.initializeTick(s.Ctx, currentTick, tc.upperTick, defaultInitialLiquidity, cl.EmptyCoins, wrapUptimeTrackers(tc.upperTickUptimeGrowthOutside), false)
				pool.SetCurrentTick(sdk.NewInt(tc.currentTick))
				s.App.ConcentratedLiquidityKeeper.SetPool(s.Ctx, pool)
			}

			// system under test
			uptimeGrowthInside, err := s.App.ConcentratedLiquidityKeeper.GetUptimeGrowthInsideRange(s.Ctx, defaultPoolId, tc.lowerTick, tc.upperTick)
			if tc.expectedError {
				s.Require().Error(err)
			} else {
				s.Require().NoError(err)

				// check if returned uptime growth inside has correct value
				s.Require().Equal(tc.expectedUptimeGrowthInside, uptimeGrowthInside)
			}
		})
	}
}

func (s *KeeperTestSuite) TestGetUptimeGrowthOutsideRange() {
	defaultPoolId := uint64(1)
	defaultInitialLiquidity := sdk.OneDec()
	uptimeHelper := getExpectedUptimes()

	type uptimeGrowthOutsideTest struct {
		poolSetup bool

		lowerTick                    int64
		upperTick                    int64
		currentTick                  int64
		lowerTickUptimeGrowthOutside []sdk.DecCoins
		upperTickUptimeGrowthOutside []sdk.DecCoins
		globalUptimeGrowth           []sdk.DecCoins

		expectedUptimeGrowthOutside []sdk.DecCoins
		invalidTick                 bool
		expectedError               bool
	}

	tests := map[string]uptimeGrowthOutsideTest{
		// current tick above range

		"current tick > upper tick, nonzero uptime growth inside": {
			poolSetup:                    true,
			lowerTick:                    0,
			upperTick:                    1,
			currentTick:                  2,
			lowerTickUptimeGrowthOutside: uptimeHelper.hundredTokensMultiDenom,
			upperTickUptimeGrowthOutside: uptimeHelper.twoHundredTokensMultiDenom,
			globalUptimeGrowth:           uptimeHelper.threeHundredTokensMultiDenom,

			// Since current tick is above range, we expect global - (upper - lower)
			expectedUptimeGrowthOutside: uptimeHelper.twoHundredTokensMultiDenom,
			expectedError:               false,
		},
		"current tick > upper tick, nonzero uptime growth inside (wider range)": {
			poolSetup:                    true,
			lowerTick:                    12444,
			upperTick:                    15013,
			currentTick:                  50320,
			lowerTickUptimeGrowthOutside: uptimeHelper.hundredTokensMultiDenom,
			upperTickUptimeGrowthOutside: uptimeHelper.twoHundredTokensMultiDenom,
			globalUptimeGrowth:           uptimeHelper.threeHundredTokensMultiDenom,

			// Since current tick is above range, we expect global - (upper - lower)
			expectedUptimeGrowthOutside: uptimeHelper.twoHundredTokensMultiDenom,
			expectedError:               false,
		},
		"current tick > upper tick, zero uptime growth inside (nonempty trackers)": {
			poolSetup:                    true,
			lowerTick:                    0,
			upperTick:                    1,
			currentTick:                  2,
			lowerTickUptimeGrowthOutside: uptimeHelper.hundredTokensMultiDenom,
			upperTickUptimeGrowthOutside: uptimeHelper.hundredTokensMultiDenom,
			globalUptimeGrowth:           uptimeHelper.threeHundredTokensMultiDenom,

			// Since the range is empty, we expect growth outside to be equal to global
			expectedUptimeGrowthOutside: uptimeHelper.threeHundredTokensMultiDenom,
			expectedError:               false,
		},
		"current tick > upper tick, zero uptime growth inside (empty trackers)": {
			poolSetup:                    true,
			lowerTick:                    0,
			upperTick:                    1,
			currentTick:                  2,
			lowerTickUptimeGrowthOutside: uptimeHelper.emptyExpectedAccumValues,
			upperTickUptimeGrowthOutside: uptimeHelper.emptyExpectedAccumValues,
			globalUptimeGrowth:           uptimeHelper.emptyExpectedAccumValues,

			// Since the range is empty, we expect growth outside to be equal to global
			expectedUptimeGrowthOutside: uptimeHelper.emptyExpectedAccumValues,
			expectedError:               false,
		},
		"current tick > upper tick, zero uptime growth inside with extraneous uptime growth": {
			poolSetup:                    true,
			lowerTick:                    0,
			upperTick:                    1,
			currentTick:                  2,
			lowerTickUptimeGrowthOutside: uptimeHelper.hundredTokensMultiDenom,
			upperTickUptimeGrowthOutside: uptimeHelper.hundredTokensMultiDenom,
			globalUptimeGrowth:           uptimeHelper.twoHundredTokensMultiDenom,

			// Since the range is empty, we expect growth outside to be equal to global
			expectedUptimeGrowthOutside: uptimeHelper.twoHundredTokensMultiDenom,
			expectedError:               false,
		},

		// current tick within range

		"upper tick > current tick > lower tick, nonzero uptime growth inside": {
			poolSetup:                    true,
			lowerTick:                    0,
			upperTick:                    2,
			currentTick:                  1,
			lowerTickUptimeGrowthOutside: uptimeHelper.hundredTokensMultiDenom,
			upperTickUptimeGrowthOutside: uptimeHelper.hundredTokensMultiDenom,
			globalUptimeGrowth:           uptimeHelper.threeHundredTokensMultiDenom,

			// Since current tick is within range, we expect global - (global - upper - lower)
			expectedUptimeGrowthOutside: uptimeHelper.twoHundredTokensMultiDenom,
			expectedError:               false,
		},
		"upper tick > current tick > lower tick, nonzero uptime growth inside (wider range)": {
			poolSetup:                    true,
			lowerTick:                    -19753,
			upperTick:                    8921,
			currentTick:                  -97,
			lowerTickUptimeGrowthOutside: uptimeHelper.hundredTokensMultiDenom,
			upperTickUptimeGrowthOutside: uptimeHelper.hundredTokensMultiDenom,
			globalUptimeGrowth:           uptimeHelper.twoHundredTokensMultiDenom,

			// Since current tick is within range, we expect global - (global - upper - lower)
			expectedUptimeGrowthOutside: uptimeHelper.twoHundredTokensMultiDenom,
			expectedError:               false,
		},
		"upper tick > current tick > lower tick, zero uptime growth inside (nonempty trackers)": {
			poolSetup:                    true,
			lowerTick:                    0,
			upperTick:                    2,
			currentTick:                  1,
			lowerTickUptimeGrowthOutside: uptimeHelper.hundredTokensMultiDenom,
			upperTickUptimeGrowthOutside: uptimeHelper.hundredTokensMultiDenom,
			globalUptimeGrowth:           uptimeHelper.twoHundredTokensMultiDenom,

			// Since the range is empty, we expect growth outside to be equal to global
			expectedUptimeGrowthOutside: uptimeHelper.twoHundredTokensMultiDenom,
			expectedError:               false,
		},
		"upper tick > current tick > lower tick, zero uptime growth inside (empty trackers)": {
			poolSetup:                    true,
			lowerTick:                    0,
			upperTick:                    2,
			currentTick:                  1,
			lowerTickUptimeGrowthOutside: uptimeHelper.emptyExpectedAccumValues,
			upperTickUptimeGrowthOutside: uptimeHelper.emptyExpectedAccumValues,
			globalUptimeGrowth:           uptimeHelper.emptyExpectedAccumValues,

			// Since the range is empty, we expect growth outside to be equal to global
			expectedUptimeGrowthOutside: uptimeHelper.emptyExpectedAccumValues,
			expectedError:               false,
		},

		// current tick below range

		"current tick < lower tick, nonzero uptime growth inside": {
			poolSetup:                    true,
			lowerTick:                    0,
			upperTick:                    1,
			currentTick:                  -1,
			lowerTickUptimeGrowthOutside: uptimeHelper.twoHundredTokensMultiDenom,
			upperTickUptimeGrowthOutside: uptimeHelper.hundredTokensMultiDenom,
			globalUptimeGrowth:           uptimeHelper.threeHundredTokensMultiDenom,

			// Since current tick is below range, we expect global - (lower - upper)
			expectedUptimeGrowthOutside: uptimeHelper.twoHundredTokensMultiDenom,
			expectedError:               false,
		},
		"current tick < lower tick, nonzero uptime growth inside (wider range)": {
			poolSetup:                    true,
			lowerTick:                    328,
			upperTick:                    726,
			currentTick:                  189,
			lowerTickUptimeGrowthOutside: uptimeHelper.twoHundredTokensMultiDenom,
			upperTickUptimeGrowthOutside: uptimeHelper.hundredTokensMultiDenom,
			globalUptimeGrowth:           uptimeHelper.threeHundredTokensMultiDenom,

			// Since current tick is below range, we expect global - (lower - upper)
			expectedUptimeGrowthOutside: uptimeHelper.twoHundredTokensMultiDenom,
			expectedError:               false,
		},
		"current tick < lower tick, zero uptime growth inside (nonempty trackers)": {
			poolSetup:                    true,
			lowerTick:                    0,
			upperTick:                    1,
			currentTick:                  -1,
			lowerTickUptimeGrowthOutside: uptimeHelper.hundredTokensMultiDenom,
			upperTickUptimeGrowthOutside: uptimeHelper.hundredTokensMultiDenom,
			globalUptimeGrowth:           uptimeHelper.threeHundredTokensMultiDenom,

			// Since the range is empty, we expect growth outside to be equal to global
			expectedUptimeGrowthOutside: uptimeHelper.threeHundredTokensMultiDenom,
			expectedError:               false,
		},
		"current tick < lower tick, zero uptime growth inside (empty trackers)": {
			poolSetup:                    true,
			lowerTick:                    0,
			upperTick:                    1,
			currentTick:                  -1,
			lowerTickUptimeGrowthOutside: uptimeHelper.emptyExpectedAccumValues,
			upperTickUptimeGrowthOutside: uptimeHelper.emptyExpectedAccumValues,
			globalUptimeGrowth:           uptimeHelper.emptyExpectedAccumValues,

			// Since the range is empty, we expect growth outside to be equal to global
			expectedUptimeGrowthOutside: uptimeHelper.emptyExpectedAccumValues,
			expectedError:               false,
		},

		// current tick on range boundary

		"current tick = lower tick, nonzero uptime growth inside": {
			poolSetup:                    true,
			lowerTick:                    0,
			upperTick:                    1,
			currentTick:                  0,
			lowerTickUptimeGrowthOutside: uptimeHelper.twoHundredTokensMultiDenom,
			upperTickUptimeGrowthOutside: uptimeHelper.hundredTokensMultiDenom,
			globalUptimeGrowth:           uptimeHelper.fourHundredTokensMultiDenom,

			// Since we treat the range as [lower, upper) (i.e. inclusive of lower tick, exclusive of upper),
			// this case is equivalent to the current tick being within the range (global - (global - upper - lower))
			expectedUptimeGrowthOutside: uptimeHelper.threeHundredTokensMultiDenom,
			expectedError:               false,
		},
		"current tick = lower tick, zero uptime growth inside (nonempty trackers)": {
			poolSetup:                    true,
			lowerTick:                    0,
			upperTick:                    1,
			currentTick:                  0,
			lowerTickUptimeGrowthOutside: uptimeHelper.hundredTokensMultiDenom,
			upperTickUptimeGrowthOutside: uptimeHelper.hundredTokensMultiDenom,
			globalUptimeGrowth:           uptimeHelper.twoHundredTokensMultiDenom,

			// Since the range is empty, we expect growth outside to be equal to global
			expectedUptimeGrowthOutside: uptimeHelper.twoHundredTokensMultiDenom,
			expectedError:               false,
		},
		"current tick = lower tick, zero uptime growth inside (empty trackers)": {
			poolSetup:                    true,
			lowerTick:                    0,
			upperTick:                    1,
			currentTick:                  0,
			lowerTickUptimeGrowthOutside: uptimeHelper.emptyExpectedAccumValues,
			upperTickUptimeGrowthOutside: uptimeHelper.emptyExpectedAccumValues,
			globalUptimeGrowth:           uptimeHelper.emptyExpectedAccumValues,

			// Since the range is empty, we expect growth outside to be equal to global
			expectedUptimeGrowthOutside: uptimeHelper.emptyExpectedAccumValues,
			expectedError:               false,
		},
		"current tick = upper tick, nonzero uptime growth inside": {
			poolSetup:                    true,
			lowerTick:                    0,
			upperTick:                    1,
			currentTick:                  1,
			lowerTickUptimeGrowthOutside: uptimeHelper.hundredTokensMultiDenom,
			upperTickUptimeGrowthOutside: uptimeHelper.twoHundredTokensMultiDenom,
			globalUptimeGrowth:           uptimeHelper.fourHundredTokensMultiDenom,

			// Since we treat the range as [lower, upper) (i.e. inclusive of lower tick, exclusive of upper),
			// this case is equivalent to the current tick being above the range (global - (upper - lower))
			expectedUptimeGrowthOutside: uptimeHelper.threeHundredTokensMultiDenom,
			expectedError:               false,
		},
		"current tick = upper tick, zero uptime growth inside (nonempty trackers)": {
			poolSetup:                    true,
			lowerTick:                    0,
			upperTick:                    1,
			currentTick:                  1,
			lowerTickUptimeGrowthOutside: uptimeHelper.hundredTokensMultiDenom,
			upperTickUptimeGrowthOutside: uptimeHelper.hundredTokensMultiDenom,
			globalUptimeGrowth:           uptimeHelper.twoHundredTokensMultiDenom,

			// Since the range is empty, we expect growth outside to be equal to global
			expectedUptimeGrowthOutside: uptimeHelper.twoHundredTokensMultiDenom,
			expectedError:               false,
		},
		"current tick = upper tick, zero uptime growth inside (empty trackers)": {
			poolSetup:                    true,
			lowerTick:                    0,
			upperTick:                    1,
			currentTick:                  1,
			lowerTickUptimeGrowthOutside: uptimeHelper.emptyExpectedAccumValues,
			upperTickUptimeGrowthOutside: uptimeHelper.emptyExpectedAccumValues,
			globalUptimeGrowth:           uptimeHelper.emptyExpectedAccumValues,

			// Since the range is empty, we expect growth outside to be equal to global
			expectedUptimeGrowthOutside: uptimeHelper.emptyExpectedAccumValues,
			expectedError:               false,
		},

		// error catching

		"error: pool has not been setup": {
			poolSetup:     false,
			expectedError: true,
		},
	}

	for name, tc := range tests {
		s.Run(name, func() {
			s.SetupTest()

			// if pool set up true, set up default pool
			var pool types.ConcentratedPoolExtension
			if tc.poolSetup {
				pool = s.PrepareConcentratedPool()
				currentTick := pool.GetCurrentTick().Int64()

				// Update global uptime accums
				addToUptimeAccums(s.Ctx, pool.GetId(), s.App.ConcentratedLiquidityKeeper, tc.globalUptimeGrowth)

				// Update tick-level uptime trackers
				s.initializeTick(s.Ctx, currentTick, tc.lowerTick, defaultInitialLiquidity, cl.EmptyCoins, wrapUptimeTrackers(tc.lowerTickUptimeGrowthOutside), true)
				s.initializeTick(s.Ctx, currentTick, tc.upperTick, defaultInitialLiquidity, cl.EmptyCoins, wrapUptimeTrackers(tc.upperTickUptimeGrowthOutside), false)
				pool.SetCurrentTick(sdk.NewInt(tc.currentTick))
				s.App.ConcentratedLiquidityKeeper.SetPool(s.Ctx, pool)
			}

			// system under test
			uptimeGrowthOutside, err := s.App.ConcentratedLiquidityKeeper.GetUptimeGrowthOutsideRange(s.Ctx, defaultPoolId, tc.lowerTick, tc.upperTick)
			if tc.expectedError {
				s.Require().Error(err)
			} else {
				s.Require().NoError(err)

				// check if returned uptime growth inside has correct value
				s.Require().Equal(tc.expectedUptimeGrowthOutside, uptimeGrowthOutside)
			}
		})
	}
}

func (s *KeeperTestSuite) TestInitPositionUptime() {
	uptimeHelper := getExpectedUptimes()
	type tick struct {
		tickIndex      int64
		uptimeTrackers []model.UptimeTracker
	}

	tests := []struct {
		name              string
		positionLiquidity sdk.Dec

		lowerTick               tick
		upperTick               tick
		positionId              uint64
		currentTickIndex        sdk.Int
		globalUptimeAccumValues []sdk.DecCoins

		// For testing updates on existing liquidity
		existingPosition  bool
		newLowerTick      tick
		newUpperTick      tick
		addToGlobalAccums []sdk.DecCoins

		expectedInitAccumValue   []sdk.DecCoins
		expectedUnclaimedRewards []sdk.DecCoins
		expectedErr              error
	}{
		// New position tests

		{
			name:              "(lower < curr < upper) nonzero uptime trackers",
			positionLiquidity: DefaultLiquidityAmt,
			lowerTick: tick{
				tickIndex:      -50,
				uptimeTrackers: wrapUptimeTrackers(uptimeHelper.hundredTokensMultiDenom),
			},
			upperTick: tick{
				tickIndex:      50,
				uptimeTrackers: wrapUptimeTrackers(uptimeHelper.hundredTokensMultiDenom),
			},
			positionId:               DefaultPositionId,
			currentTickIndex:         sdk.ZeroInt(),
			globalUptimeAccumValues:  uptimeHelper.threeHundredTokensMultiDenom,
			expectedInitAccumValue:   uptimeHelper.hundredTokensMultiDenom,
			expectedUnclaimedRewards: uptimeHelper.emptyExpectedAccumValues,
		},
		{
			name:              "(lower < upper < curr) nonzero uptime trackers",
			positionLiquidity: DefaultLiquidityAmt,
			lowerTick: tick{
				tickIndex:      -50,
				uptimeTrackers: wrapUptimeTrackers(uptimeHelper.hundredTokensMultiDenom),
			},
			upperTick: tick{
				tickIndex:      50,
				uptimeTrackers: wrapUptimeTrackers(uptimeHelper.threeHundredTokensMultiDenom),
			},
			positionId:               DefaultPositionId,
			currentTickIndex:         sdk.NewInt(51),
			globalUptimeAccumValues:  uptimeHelper.fourHundredTokensMultiDenom,
			expectedInitAccumValue:   uptimeHelper.twoHundredTokensMultiDenom,
			expectedUnclaimedRewards: uptimeHelper.emptyExpectedAccumValues,
		},
		{
			name:              "(curr < lower < upper) nonzero uptime trackers",
			positionLiquidity: DefaultLiquidityAmt,
			lowerTick: tick{
				tickIndex:      -50,
				uptimeTrackers: wrapUptimeTrackers(uptimeHelper.threeHundredTokensMultiDenom),
			},
			upperTick: tick{
				tickIndex:      50,
				uptimeTrackers: wrapUptimeTrackers(uptimeHelper.hundredTokensMultiDenom),
			},
			positionId:               DefaultPositionId,
			currentTickIndex:         sdk.NewInt(-51),
			globalUptimeAccumValues:  uptimeHelper.fourHundredTokensMultiDenom,
			expectedInitAccumValue:   uptimeHelper.twoHundredTokensMultiDenom,
			expectedUnclaimedRewards: uptimeHelper.emptyExpectedAccumValues,
		},
		{
			name:              "(lower < curr < upper) nonzero and variable uptime trackers",
			positionLiquidity: DefaultLiquidityAmt,
			lowerTick: tick{
				tickIndex:      -50,
				uptimeTrackers: wrapUptimeTrackers(uptimeHelper.varyingTokensMultiDenom),
			},
			upperTick: tick{
				tickIndex:      50,
				uptimeTrackers: wrapUptimeTrackers(uptimeHelper.hundredTokensMultiDenom),
			},
			positionId:       DefaultPositionId,
			currentTickIndex: sdk.ZeroInt(),

			// We set up the global accum values such that the growth inside is equal to 100 of each denom
			// for each uptime tracker. Let the uptime growth inside (UGI) = 100
			globalUptimeAccumValues: []sdk.DecCoins{
				sdk.NewDecCoins(
					// 100 + 100 + UGI = 300
					sdk.NewDecCoin("bar", sdk.NewInt(300)),
					// 100 + 100 + UGI = 300
					sdk.NewDecCoin("foo", sdk.NewInt(300)),
				),
				sdk.NewDecCoins(
					// 100 + 103 + UGI = 303
					sdk.NewDecCoin("bar", sdk.NewInt(303)),
					// 100 + 101 + UGI = 301
					sdk.NewDecCoin("foo", sdk.NewInt(301)),
				),
				sdk.NewDecCoins(
					// 100 + 106 + UGI = 306
					sdk.NewDecCoin("bar", sdk.NewInt(306)),
					// 100 + 102 + UGI = 302
					sdk.NewDecCoin("foo", sdk.NewInt(302)),
				),
				sdk.NewDecCoins(
					// 100 + 109 + UGI = 309
					sdk.NewDecCoin("bar", sdk.NewInt(309)),
					// 100 + 103 + UGI = 303
					sdk.NewDecCoin("foo", sdk.NewInt(303)),
				),
				sdk.NewDecCoins(
					// 100 + 112 + UGI = 312
					sdk.NewDecCoin("bar", sdk.NewInt(312)),
					// 100 + 104 + UGI = 304
					sdk.NewDecCoin("foo", sdk.NewInt(304)),
				),
			},
			// Equal to 100 of foo and bar in each uptime tracker (UGI)
			expectedInitAccumValue:   uptimeHelper.hundredTokensMultiDenom,
			expectedUnclaimedRewards: uptimeHelper.emptyExpectedAccumValues,
		},
	}

	for _, test := range tests {
		s.Run(test.name, func() {
			// --- Setup ---

			// Init suite for each test.
			s.Setup()

			// Set blocktime to fixed UTC value for consistency
			s.Ctx = s.Ctx.WithBlockTime(DefaultJoinTime)

			clPool := s.PrepareConcentratedPool()

			// Initialize lower, upper, and current ticks
			s.initializeTick(s.Ctx, test.currentTickIndex.Int64(), test.lowerTick.tickIndex, sdk.ZeroDec(), cl.EmptyCoins, test.lowerTick.uptimeTrackers, true)
			s.initializeTick(s.Ctx, test.currentTickIndex.Int64(), test.upperTick.tickIndex, sdk.ZeroDec(), cl.EmptyCoins, test.upperTick.uptimeTrackers, false)
			clPool.SetCurrentTick(test.currentTickIndex)
			s.App.ConcentratedLiquidityKeeper.SetPool(s.Ctx, clPool)

			// Initialize global uptime accums
			addToUptimeAccums(s.Ctx, clPool.GetId(), s.App.ConcentratedLiquidityKeeper, test.globalUptimeAccumValues)

			// If applicable, set up existing position and update ticks & global accums
			if test.existingPosition {
				err := s.App.ConcentratedLiquidityKeeper.InitOrUpdatePositionUptime(s.Ctx, clPool.GetId(), test.positionLiquidity, s.TestAccs[0], test.lowerTick.tickIndex, test.upperTick.tickIndex, test.positionLiquidity, DefaultJoinTime, DefaultPositionId)
				s.Require().NoError(err)
				s.App.ConcentratedLiquidityKeeper.SetPosition(s.Ctx, clPool.GetId(), s.TestAccs[0], test.lowerTick.tickIndex, test.upperTick.tickIndex, DefaultJoinTime, test.positionLiquidity, DefaultPositionId)

				s.initializeTick(s.Ctx, test.currentTickIndex.Int64(), test.newLowerTick.tickIndex, sdk.ZeroDec(), cl.EmptyCoins, test.newLowerTick.uptimeTrackers, true)
				s.initializeTick(s.Ctx, test.currentTickIndex.Int64(), test.newUpperTick.tickIndex, sdk.ZeroDec(), cl.EmptyCoins, test.newUpperTick.uptimeTrackers, false)
				clPool.SetCurrentTick(test.currentTickIndex)
				s.App.ConcentratedLiquidityKeeper.SetPool(s.Ctx, clPool)

				addToUptimeAccums(s.Ctx, clPool.GetId(), s.App.ConcentratedLiquidityKeeper, test.addToGlobalAccums)
			}

			// --- System under test ---

			err := s.App.ConcentratedLiquidityKeeper.InitOrUpdatePositionUptime(s.Ctx, clPool.GetId(), test.positionLiquidity, s.TestAccs[0], test.lowerTick.tickIndex, test.upperTick.tickIndex, test.positionLiquidity, DefaultJoinTime, DefaultPositionId)

			// --- Error catching ---

			if test.expectedErr != nil {
				s.Require().Error(err)
				s.Require().ErrorContains(err, test.expectedErr.Error())
				return
			}

			// --- Non error case checks ---

			s.Require().NoError(err)

			// Pre-compute variables for readability
			positionName := string(types.KeyPositionId(test.positionId))
			uptimeAccums, err := s.App.ConcentratedLiquidityKeeper.GetUptimeAccumulators(s.Ctx, clPool.GetId())
			s.Require().NoError(err)

			// Ensure records are properly updated for each supported uptime
			for uptimeIndex := range types.SupportedUptimes {
				recordExists, err := uptimeAccums[uptimeIndex].HasPosition(positionName)
				s.Require().NoError(err)

				s.Require().True(recordExists)

				// Ensure position's record has correct values
				positionRecord, err := accum.GetPosition(uptimeAccums[uptimeIndex], positionName)
				s.Require().NoError(err)

				s.Require().Equal(test.expectedInitAccumValue[uptimeIndex], positionRecord.InitAccumValue)

				if test.existingPosition {
					s.Require().Equal(sdk.NewDec(2).Mul(test.positionLiquidity), positionRecord.NumShares)
				} else {
					s.Require().Equal(test.positionLiquidity, positionRecord.NumShares)
				}

				// Note that the rewards only apply to the initial shares, not the new ones
				s.Require().Equal(test.expectedUnclaimedRewards[uptimeIndex].MulDec(test.positionLiquidity), positionRecord.UnclaimedRewards)
			}
		})
	}
}

func (s *KeeperTestSuite) TestCollectIncentives() {
	ownerWithValidPosition := s.TestAccs[0]
	uptimeHelper := getExpectedUptimes()
	oneDay := time.Hour * 24
	oneWeek := 7 * time.Hour * 24
	defaultJoinTime := DefaultJoinTime

	type positionParameters struct {
		owner       sdk.AccAddress
		lowerTick   int64
		upperTick   int64
		liquidity   sdk.Dec
		joinTime    time.Time
		collectTime time.Time
		positionId  uint64
	}

	tests := map[string]struct {
		// setup parameters
		existingAccumLiquidity   []sdk.Dec
		addedUptimeGrowthInside  []sdk.DecCoins
		addedUptimeGrowthOutside []sdk.DecCoins
		currentTick              int64
		isInvalidPoolIdGiven     bool
		numPositions             int

		// inputs parameters
		positionParams positionParameters
		timeInPosition time.Duration

		// expectations
		expectedIncentivesClaimed sdk.Coins
		expectedError             error
	}{
		// ---Cases for lowerTick < currentTick < upperTick---

		"(lower < curr < upper) no uptime growth inside or outside range, 1D time in position": {
			currentTick: 1,
			positionParams: positionParameters{
				owner:       ownerWithValidPosition,
				lowerTick:   0,
				upperTick:   2,
				liquidity:   DefaultLiquidityAmt,
				joinTime:    defaultJoinTime,
				positionId:  DefaultPositionId,
				collectTime: defaultJoinTime.Add(100),
			},
			numPositions:              1,
			timeInPosition:            oneDay,
			expectedIncentivesClaimed: sdk.Coins(nil),
		},
		"(lower < curr < upper) uptime growth outside range but not inside, 1D time in position": {
			currentTick:              1,
			addedUptimeGrowthOutside: uptimeHelper.hundredTokensMultiDenom,
			positionParams: positionParameters{
				owner:       ownerWithValidPosition,
				lowerTick:   0,
				upperTick:   2,
				liquidity:   DefaultLiquidityAmt,
				joinTime:    defaultJoinTime,
				positionId:  DefaultPositionId,
				collectTime: defaultJoinTime.Add(100),
			},
			numPositions:   1,
			timeInPosition: oneDay,
			// Since there was no growth inside the range, we expect no incentives to be claimed
			expectedIncentivesClaimed: sdk.Coins(nil),
		},
		"(lower < curr < upper) uptime growth inside range but not outside, 1D time in position": {
			currentTick:             1,
			addedUptimeGrowthInside: uptimeHelper.hundredTokensMultiDenom,
			positionParams: positionParameters{
				owner:       ownerWithValidPosition,
				lowerTick:   0,
				upperTick:   2,
				liquidity:   DefaultLiquidityAmt,
				joinTime:    defaultJoinTime,
				positionId:  DefaultPositionId,
				collectTime: defaultJoinTime.Add(100),
			},
			numPositions:   1,
			timeInPosition: oneDay,
			// Since there is no other existing liquidity, we expect all of the growth inside to accrue to be claimed for the
			// uptimes the position qualifies for.
			expectedIncentivesClaimed: expectedIncentivesFromUptimeGrowth(uptimeHelper.hundredTokensMultiDenom, DefaultLiquidityAmt, oneDay, defaultMultiplier),
		},
		"(lower < curr < upper) uptime growth both inside and outside range, 1D time in position": {
			currentTick:              1,
			addedUptimeGrowthInside:  uptimeHelper.hundredTokensMultiDenom,
			addedUptimeGrowthOutside: uptimeHelper.hundredTokensMultiDenom,
			positionParams: positionParameters{
				owner:       ownerWithValidPosition,
				lowerTick:   0,
				upperTick:   2,
				liquidity:   DefaultLiquidityAmt,
				joinTime:    defaultJoinTime,
				positionId:  DefaultPositionId,
				collectTime: defaultJoinTime.Add(100),
			},
			numPositions:   1,
			timeInPosition: oneDay,
			// Since there is no other existing liquidity, we expect all of the growth inside to accrue to be claimed for the
			// uptimes the position qualifies for. At the same time, growth outside does not affect the current position's incentive rewards.
			expectedIncentivesClaimed: expectedIncentivesFromUptimeGrowth(uptimeHelper.hundredTokensMultiDenom, DefaultLiquidityAmt, oneDay, defaultMultiplier),
		},
		"(lower < curr < upper) no uptime growth inside or outside range, 1W time in position": {
			currentTick: 1,
			positionParams: positionParameters{
				owner:       ownerWithValidPosition,
				lowerTick:   0,
				upperTick:   2,
				liquidity:   DefaultLiquidityAmt,
				joinTime:    defaultJoinTime,
				positionId:  DefaultPositionId,
				collectTime: defaultJoinTime.Add(100),
			},
			numPositions:              1,
			timeInPosition:            oneWeek,
			expectedIncentivesClaimed: sdk.Coins(nil),
		},
		"(lower < curr < upper) uptime growth outside range but not inside, 1W time in position": {
			currentTick:              1,
			addedUptimeGrowthOutside: uptimeHelper.hundredTokensMultiDenom,
			positionParams: positionParameters{
				owner:       ownerWithValidPosition,
				lowerTick:   0,
				upperTick:   2,
				liquidity:   DefaultLiquidityAmt,
				joinTime:    defaultJoinTime,
				positionId:  DefaultPositionId,
				collectTime: defaultJoinTime.Add(100),
			},
			numPositions:   1,
			timeInPosition: oneWeek,
			// Since there was no growth inside the range, we expect no incentives to be claimed
			expectedIncentivesClaimed: sdk.Coins(nil),
		},
		"(lower < curr < upper) uptime growth inside range but not outside, 1W time in position": {
			currentTick:             1,
			addedUptimeGrowthInside: uptimeHelper.hundredTokensMultiDenom,
			positionParams: positionParameters{
				owner:       ownerWithValidPosition,
				lowerTick:   0,
				upperTick:   2,
				liquidity:   DefaultLiquidityAmt,
				joinTime:    defaultJoinTime,
				positionId:  DefaultPositionId,
				collectTime: defaultJoinTime.Add(100),
			},
			numPositions:   1,
			timeInPosition: oneWeek,
			// Since there is no other existing liquidity, we expect all of the growth inside to accrue to be claimed for the
			// uptimes the position qualifies for.
			expectedIncentivesClaimed: expectedIncentivesFromUptimeGrowth(uptimeHelper.hundredTokensMultiDenom, DefaultLiquidityAmt, oneWeek, defaultMultiplier),
		},
		"(lower < curr < upper) uptime growth both inside and outside range, 1W time in position": {
			currentTick:              1,
			addedUptimeGrowthInside:  uptimeHelper.hundredTokensMultiDenom,
			addedUptimeGrowthOutside: uptimeHelper.hundredTokensMultiDenom,
			positionParams: positionParameters{
				owner:       ownerWithValidPosition,
				lowerTick:   0,
				upperTick:   2,
				liquidity:   DefaultLiquidityAmt,
				joinTime:    defaultJoinTime,
				positionId:  DefaultPositionId,
				collectTime: defaultJoinTime.Add(100),
			},
			numPositions:   1,
			timeInPosition: oneWeek,
			// Since there is no other existing liquidity, we expect all of the growth inside to accrue to be claimed for the
			// uptimes the position qualifies for. At the same time, growth outside does not affect the current position's incentive rewards.
			expectedIncentivesClaimed: expectedIncentivesFromUptimeGrowth(uptimeHelper.hundredTokensMultiDenom, DefaultLiquidityAmt, oneWeek, defaultMultiplier),
		},
		"(lower < curr < upper) no uptime growth inside or outside range, no time in position": {
			currentTick: 1,
			positionParams: positionParameters{
				owner:       ownerWithValidPosition,
				lowerTick:   0,
				upperTick:   2,
				liquidity:   DefaultLiquidityAmt,
				joinTime:    defaultJoinTime,
				positionId:  DefaultPositionId,
				collectTime: defaultJoinTime.Add(100),
			},
			numPositions:              1,
			timeInPosition:            0,
			expectedIncentivesClaimed: sdk.Coins(nil),
		},
		"(lower < curr < upper) uptime growth outside range but not inside, no time in position": {
			currentTick:              1,
			addedUptimeGrowthOutside: uptimeHelper.hundredTokensMultiDenom,
			positionParams: positionParameters{
				owner:       ownerWithValidPosition,
				lowerTick:   0,
				upperTick:   2,
				liquidity:   DefaultLiquidityAmt,
				joinTime:    defaultJoinTime,
				positionId:  DefaultPositionId,
				collectTime: defaultJoinTime.Add(100),
			},
			numPositions:              1,
			timeInPosition:            0,
			expectedIncentivesClaimed: sdk.Coins(nil),
		},
		"(lower < curr < upper) uptime growth inside range but not outside, no time in position": {
			currentTick:             1,
			addedUptimeGrowthInside: uptimeHelper.hundredTokensMultiDenom,
			positionParams: positionParameters{
				owner:       ownerWithValidPosition,
				lowerTick:   0,
				upperTick:   2,
				liquidity:   DefaultLiquidityAmt,
				joinTime:    defaultJoinTime,
				positionId:  DefaultPositionId,
				collectTime: defaultJoinTime.Add(100),
			},
			numPositions:              1,
			timeInPosition:            0,
			expectedIncentivesClaimed: sdk.Coins(nil),
		},
		"(lower < curr < upper) uptime growth both inside and outside range, no time in position": {
			currentTick:              1,
			addedUptimeGrowthInside:  uptimeHelper.hundredTokensMultiDenom,
			addedUptimeGrowthOutside: uptimeHelper.hundredTokensMultiDenom,
			positionParams: positionParameters{
				owner:       ownerWithValidPosition,
				lowerTick:   0,
				upperTick:   2,
				liquidity:   DefaultLiquidityAmt,
				joinTime:    defaultJoinTime,
				positionId:  DefaultPositionId,
				collectTime: defaultJoinTime.Add(100),
			},
			numPositions:              1,
			timeInPosition:            0,
			expectedIncentivesClaimed: sdk.Coins(nil),
		},

		// ---Cases for currentTick < lowerTick < upperTick---

		"(curr < lower < upper) no uptime growth inside or outside range, 1D time in position": {
			currentTick: 0,
			positionParams: positionParameters{
				owner:       ownerWithValidPosition,
				lowerTick:   1,
				upperTick:   2,
				liquidity:   DefaultLiquidityAmt,
				joinTime:    defaultJoinTime,
				positionId:  DefaultPositionId,
				collectTime: defaultJoinTime.Add(100),
			},
			numPositions:              1,
			timeInPosition:            oneDay,
			expectedIncentivesClaimed: sdk.Coins(nil),
		},
		"(curr < lower < upper) uptime growth outside range but not inside, 1D time in position": {
			currentTick:              0,
			addedUptimeGrowthOutside: uptimeHelper.hundredTokensMultiDenom,
			positionParams: positionParameters{
				owner:       ownerWithValidPosition,
				lowerTick:   1,
				upperTick:   2,
				liquidity:   DefaultLiquidityAmt,
				joinTime:    defaultJoinTime,
				positionId:  DefaultPositionId,
				collectTime: defaultJoinTime.Add(100),
			},
			numPositions:   1,
			timeInPosition: oneDay,
			// Since there was no growth inside the range, we expect no incentives to be claimed
			expectedIncentivesClaimed: sdk.Coins(nil),
		},
		"(curr < lower < upper) uptime growth inside range but not outside, 1D time in position": {
			currentTick:             0,
			addedUptimeGrowthInside: uptimeHelper.hundredTokensMultiDenom,
			positionParams: positionParameters{
				owner:       ownerWithValidPosition,
				lowerTick:   1,
				upperTick:   2,
				liquidity:   DefaultLiquidityAmt,
				joinTime:    defaultJoinTime,
				positionId:  DefaultPositionId,
				collectTime: defaultJoinTime.Add(100),
			},
			numPositions:   1,
			timeInPosition: oneDay,
			// Since there is no other existing liquidity, we expect all of the growth inside to accrue to be claimed for the
			// uptimes the position qualifies for.
			expectedIncentivesClaimed: expectedIncentivesFromUptimeGrowth(uptimeHelper.hundredTokensMultiDenom, DefaultLiquidityAmt, oneDay, defaultMultiplier),
		},
		"(curr < lower < upper) uptime growth both inside and outside range, 1D time in position": {
			currentTick:              0,
			addedUptimeGrowthInside:  uptimeHelper.hundredTokensMultiDenom,
			addedUptimeGrowthOutside: uptimeHelper.hundredTokensMultiDenom,
			positionParams: positionParameters{
				owner:       ownerWithValidPosition,
				lowerTick:   1,
				upperTick:   2,
				liquidity:   DefaultLiquidityAmt,
				joinTime:    defaultJoinTime,
				positionId:  DefaultPositionId,
				collectTime: defaultJoinTime.Add(100),
			},
			numPositions:   1,
			timeInPosition: oneDay,
			// Since there is no other existing liquidity, we expect all of the growth inside to accrue to be claimed for the
			// uptimes the position qualifies for. At the same time, growth outside does not affect the current position's incentive rewards.
			expectedIncentivesClaimed: expectedIncentivesFromUptimeGrowth(uptimeHelper.hundredTokensMultiDenom, DefaultLiquidityAmt, oneDay, defaultMultiplier),
		},
		"(curr < lower < upper) no uptime growth inside or outside range, 1W time in position": {
			currentTick: 0,
			positionParams: positionParameters{
				owner:       ownerWithValidPosition,
				lowerTick:   1,
				upperTick:   2,
				liquidity:   DefaultLiquidityAmt,
				joinTime:    defaultJoinTime,
				positionId:  DefaultPositionId,
				collectTime: defaultJoinTime.Add(100),
			},
			numPositions:              1,
			timeInPosition:            oneWeek,
			expectedIncentivesClaimed: sdk.Coins(nil),
		},
		"(curr < lower < upper) uptime growth outside range but not inside, 1W time in position": {
			currentTick:              0,
			addedUptimeGrowthOutside: uptimeHelper.hundredTokensMultiDenom,
			positionParams: positionParameters{
				owner:       ownerWithValidPosition,
				lowerTick:   1,
				upperTick:   2,
				liquidity:   DefaultLiquidityAmt,
				joinTime:    defaultJoinTime,
				positionId:  DefaultPositionId,
				collectTime: defaultJoinTime.Add(100),
			},
			numPositions:   1,
			timeInPosition: oneWeek,
			// Since there was no growth inside the range, we expect no incentives to be claimed
			expectedIncentivesClaimed: sdk.Coins(nil),
		},
		"(curr < lower < upper) uptime growth inside range but not outside, 1W time in position": {
			currentTick:             0,
			addedUptimeGrowthInside: uptimeHelper.hundredTokensMultiDenom,
			positionParams: positionParameters{
				owner:       ownerWithValidPosition,
				lowerTick:   1,
				upperTick:   2,
				liquidity:   DefaultLiquidityAmt,
				joinTime:    defaultJoinTime,
				positionId:  DefaultPositionId,
				collectTime: defaultJoinTime.Add(100),
			},
			numPositions:   1,
			timeInPosition: oneWeek,
			// Since there is no other existing liquidity, we expect all of the growth inside to accrue to be claimed for the
			// uptimes the position qualifies for.
			expectedIncentivesClaimed: expectedIncentivesFromUptimeGrowth(uptimeHelper.hundredTokensMultiDenom, DefaultLiquidityAmt, oneWeek, defaultMultiplier),
		},
		"(curr < lower < upper) uptime growth both inside and outside range, 1W time in position": {
			currentTick:              0,
			addedUptimeGrowthInside:  uptimeHelper.hundredTokensMultiDenom,
			addedUptimeGrowthOutside: uptimeHelper.hundredTokensMultiDenom,
			positionParams: positionParameters{
				owner:       ownerWithValidPosition,
				lowerTick:   1,
				upperTick:   2,
				liquidity:   DefaultLiquidityAmt,
				joinTime:    defaultJoinTime,
				positionId:  DefaultPositionId,
				collectTime: defaultJoinTime.Add(100),
			},
			numPositions:   1,
			timeInPosition: oneWeek,
			// Since there is no other existing liquidity, we expect all of the growth inside to accrue to be claimed for the
			// uptimes the position qualifies for. At the same time, growth outside does not affect the current position's incentive rewards.
			expectedIncentivesClaimed: expectedIncentivesFromUptimeGrowth(uptimeHelper.hundredTokensMultiDenom, DefaultLiquidityAmt, oneWeek, defaultMultiplier),
		},
		"(curr < lower < upper) no uptime growth inside or outside range, no time in position": {
			currentTick: 0,
			positionParams: positionParameters{
				owner:       ownerWithValidPosition,
				lowerTick:   1,
				upperTick:   2,
				liquidity:   DefaultLiquidityAmt,
				joinTime:    defaultJoinTime,
				positionId:  DefaultPositionId,
				collectTime: defaultJoinTime.Add(100),
			},
			numPositions:              1,
			timeInPosition:            0,
			expectedIncentivesClaimed: sdk.Coins(nil),
		},
		"(curr < lower < upper) uptime growth outside range but not inside, no time in position": {
			currentTick:              0,
			addedUptimeGrowthOutside: uptimeHelper.hundredTokensMultiDenom,
			positionParams: positionParameters{
				owner:       ownerWithValidPosition,
				lowerTick:   1,
				upperTick:   2,
				liquidity:   DefaultLiquidityAmt,
				joinTime:    defaultJoinTime,
				positionId:  DefaultPositionId,
				collectTime: defaultJoinTime.Add(100),
			},
			numPositions:              1,
			timeInPosition:            0,
			expectedIncentivesClaimed: sdk.Coins(nil),
		},
		"(curr < lower < upper) uptime growth inside range but not outside, no time in position": {
			currentTick:             0,
			addedUptimeGrowthInside: uptimeHelper.hundredTokensMultiDenom,
			positionParams: positionParameters{
				owner:       ownerWithValidPosition,
				lowerTick:   1,
				upperTick:   2,
				liquidity:   DefaultLiquidityAmt,
				joinTime:    defaultJoinTime,
				positionId:  DefaultPositionId,
				collectTime: defaultJoinTime.Add(100),
			},
			numPositions:              1,
			timeInPosition:            0,
			expectedIncentivesClaimed: sdk.Coins(nil),
		},
		"(curr < lower < upper) uptime growth both inside and outside range, no time in position": {
			currentTick:              0,
			addedUptimeGrowthInside:  uptimeHelper.hundredTokensMultiDenom,
			addedUptimeGrowthOutside: uptimeHelper.hundredTokensMultiDenom,
			positionParams: positionParameters{
				owner:       ownerWithValidPosition,
				lowerTick:   1,
				upperTick:   2,
				liquidity:   DefaultLiquidityAmt,
				joinTime:    defaultJoinTime,
				positionId:  DefaultPositionId,
				collectTime: defaultJoinTime.Add(100),
			},
			numPositions:              1,
			timeInPosition:            0,
			expectedIncentivesClaimed: sdk.Coins(nil),
		},

		// ---Cases for lowerTick < upperTick < currentTick---

		"(lower < upper < curr) no uptime growth inside or outside range, 1D time in position": {
			currentTick: 3,
			positionParams: positionParameters{
				owner:       ownerWithValidPosition,
				lowerTick:   1,
				upperTick:   2,
				liquidity:   DefaultLiquidityAmt,
				joinTime:    defaultJoinTime,
				positionId:  DefaultPositionId,
				collectTime: defaultJoinTime.Add(100),
			},
			numPositions:              1,
			timeInPosition:            oneDay,
			expectedIncentivesClaimed: sdk.Coins(nil),
		},
		"(lower < upper < curr) uptime growth outside range but not inside, 1D time in position": {
			currentTick:              3,
			addedUptimeGrowthOutside: uptimeHelper.hundredTokensMultiDenom,
			positionParams: positionParameters{
				owner:       ownerWithValidPosition,
				lowerTick:   1,
				upperTick:   2,
				liquidity:   DefaultLiquidityAmt,
				joinTime:    defaultJoinTime,
				positionId:  DefaultPositionId,
				collectTime: defaultJoinTime.Add(100),
			},
			numPositions:   1,
			timeInPosition: oneDay,
			// Since there was no growth inside the range, we expect no incentives to be claimed
			expectedIncentivesClaimed: sdk.Coins(nil),
		},
		"(lower < upper < curr) uptime growth inside range but not outside, 1D time in position": {
			currentTick:             3,
			addedUptimeGrowthInside: uptimeHelper.hundredTokensMultiDenom,
			positionParams: positionParameters{
				owner:       ownerWithValidPosition,
				lowerTick:   1,
				upperTick:   2,
				liquidity:   DefaultLiquidityAmt,
				joinTime:    defaultJoinTime,
				positionId:  DefaultPositionId,
				collectTime: defaultJoinTime.Add(100),
			},
			numPositions:   1,
			timeInPosition: oneDay,
			// Since there is no other existing liquidity, we expect all of the growth inside to accrue to be claimed for the
			// uptimes the position qualifies for.
			expectedIncentivesClaimed: expectedIncentivesFromUptimeGrowth(uptimeHelper.hundredTokensMultiDenom, DefaultLiquidityAmt, oneDay, defaultMultiplier),
		},
		"(lower < upper < curr) uptime growth both inside and outside range, 1D time in position": {
			currentTick:              3,
			addedUptimeGrowthInside:  uptimeHelper.hundredTokensMultiDenom,
			addedUptimeGrowthOutside: uptimeHelper.hundredTokensMultiDenom,
			positionParams: positionParameters{
				owner:       ownerWithValidPosition,
				lowerTick:   1,
				upperTick:   2,
				liquidity:   DefaultLiquidityAmt,
				joinTime:    defaultJoinTime,
				positionId:  DefaultPositionId,
				collectTime: defaultJoinTime.Add(100),
			},
			numPositions:   1,
			timeInPosition: oneDay,
			// Since there is no other existing liquidity, we expect all of the growth inside to accrue to be claimed for the
			// uptimes the position qualifies for. At the same time, growth outside does not affect the current position's incentive rewards.
			expectedIncentivesClaimed: expectedIncentivesFromUptimeGrowth(uptimeHelper.hundredTokensMultiDenom, DefaultLiquidityAmt, oneDay, defaultMultiplier),
		},
		"(lower < upper < curr) no uptime growth inside or outside range, 1W time in position": {
			currentTick: 3,
			positionParams: positionParameters{
				owner:       ownerWithValidPosition,
				lowerTick:   1,
				upperTick:   2,
				liquidity:   DefaultLiquidityAmt,
				joinTime:    defaultJoinTime,
				positionId:  DefaultPositionId,
				collectTime: defaultJoinTime.Add(100),
			},
			numPositions:              1,
			timeInPosition:            oneWeek,
			expectedIncentivesClaimed: sdk.Coins(nil),
		},
		"(lower < upper < curr) uptime growth outside range but not inside, 1W time in position": {
			currentTick:              3,
			addedUptimeGrowthOutside: uptimeHelper.hundredTokensMultiDenom,
			positionParams: positionParameters{
				owner:       ownerWithValidPosition,
				lowerTick:   1,
				upperTick:   2,
				liquidity:   DefaultLiquidityAmt,
				joinTime:    defaultJoinTime,
				positionId:  DefaultPositionId,
				collectTime: defaultJoinTime.Add(100),
			},
			numPositions:   1,
			timeInPosition: oneWeek,
			// Since there was no growth inside the range, we expect no incentives to be claimed
			expectedIncentivesClaimed: sdk.Coins(nil),
		},
		"(lower < upper < curr) uptime growth inside range but not outside, 1W time in position": {
			currentTick:             3,
			addedUptimeGrowthInside: uptimeHelper.hundredTokensMultiDenom,
			positionParams: positionParameters{
				owner:       ownerWithValidPosition,
				lowerTick:   1,
				upperTick:   2,
				liquidity:   DefaultLiquidityAmt,
				joinTime:    defaultJoinTime,
				positionId:  DefaultPositionId,
				collectTime: defaultJoinTime.Add(100),
			},
			numPositions:   1,
			timeInPosition: oneWeek,
			// Since there is no other existing liquidity, we expect all of the growth inside to accrue to be claimed for the
			// uptimes the position qualifies for.
			expectedIncentivesClaimed: expectedIncentivesFromUptimeGrowth(uptimeHelper.hundredTokensMultiDenom, DefaultLiquidityAmt, oneWeek, defaultMultiplier),
		},
		"(lower < upper < curr) uptime growth both inside and outside range, 1W time in position": {
			currentTick:              3,
			addedUptimeGrowthInside:  uptimeHelper.hundredTokensMultiDenom,
			addedUptimeGrowthOutside: uptimeHelper.hundredTokensMultiDenom,
			positionParams: positionParameters{
				owner:       ownerWithValidPosition,
				lowerTick:   1,
				upperTick:   2,
				liquidity:   DefaultLiquidityAmt,
				joinTime:    defaultJoinTime,
				positionId:  DefaultPositionId,
				collectTime: defaultJoinTime.Add(100),
			},
			numPositions:   1,
			timeInPosition: oneWeek,
			// Since there is no other existing liquidity, we expect all of the growth inside to accrue to be claimed for the
			// uptimes the position qualifies for.
			expectedIncentivesClaimed: expectedIncentivesFromUptimeGrowth(uptimeHelper.hundredTokensMultiDenom, DefaultLiquidityAmt, oneWeek, defaultMultiplier),
		},
		"(lower < upper < curr) no uptime growth inside or outside range, no time in position": {
			currentTick: 3,
			positionParams: positionParameters{
				owner:       ownerWithValidPosition,
				lowerTick:   1,
				upperTick:   2,
				liquidity:   DefaultLiquidityAmt,
				joinTime:    defaultJoinTime,
				positionId:  DefaultPositionId,
				collectTime: defaultJoinTime.Add(100),
			},
			numPositions:              1,
			timeInPosition:            0,
			expectedIncentivesClaimed: sdk.Coins(nil),
		},
		"(lower < upper < curr) uptime growth outside range but not inside, no time in position": {
			currentTick:              3,
			addedUptimeGrowthOutside: uptimeHelper.hundredTokensMultiDenom,
			positionParams: positionParameters{
				owner:       ownerWithValidPosition,
				lowerTick:   1,
				upperTick:   2,
				liquidity:   DefaultLiquidityAmt,
				joinTime:    defaultJoinTime,
				positionId:  DefaultPositionId,
				collectTime: defaultJoinTime.Add(100),
			},
			numPositions:              1,
			timeInPosition:            0,
			expectedIncentivesClaimed: sdk.Coins(nil),
		},
		"(lower < upper < curr) uptime growth inside range but not outside, no time in position": {
			currentTick:             3,
			addedUptimeGrowthInside: uptimeHelper.hundredTokensMultiDenom,
			positionParams: positionParameters{
				owner:       ownerWithValidPosition,
				lowerTick:   1,
				upperTick:   2,
				liquidity:   DefaultLiquidityAmt,
				joinTime:    defaultJoinTime,
				positionId:  DefaultPositionId,
				collectTime: defaultJoinTime.Add(100),
			},
			numPositions:              1,
			timeInPosition:            0,
			expectedIncentivesClaimed: sdk.Coins(nil),
		},
		"(lower < upper < curr) uptime growth both inside and outside range, no time in position": {
			currentTick:              3,
			addedUptimeGrowthInside:  uptimeHelper.hundredTokensMultiDenom,
			addedUptimeGrowthOutside: uptimeHelper.hundredTokensMultiDenom,
			positionParams: positionParameters{
				owner:       ownerWithValidPosition,
				lowerTick:   1,
				upperTick:   2,
				liquidity:   DefaultLiquidityAmt,
				joinTime:    defaultJoinTime,
				positionId:  DefaultPositionId,
				collectTime: defaultJoinTime.Add(100),
			},
			numPositions:              1,
			timeInPosition:            0,
			expectedIncentivesClaimed: sdk.Coins(nil),
		},

		// Edge case tests

		"(curr = lower) uptime growth both inside and outside range, 1D time in position": {
			currentTick:              0,
			addedUptimeGrowthInside:  uptimeHelper.hundredTokensMultiDenom,
			addedUptimeGrowthOutside: uptimeHelper.hundredTokensMultiDenom,
			positionParams: positionParameters{
				owner:       ownerWithValidPosition,
				lowerTick:   0,
				upperTick:   2,
				liquidity:   DefaultLiquidityAmt,
				joinTime:    defaultJoinTime,
				positionId:  DefaultPositionId,
				collectTime: defaultJoinTime.Add(100),
			},
			numPositions:   1,
			timeInPosition: oneDay,
			// We expect this case to behave like (lower < curr < upper)
			expectedIncentivesClaimed: expectedIncentivesFromUptimeGrowth(uptimeHelper.hundredTokensMultiDenom, DefaultLiquidityAmt, oneDay, defaultMultiplier),
		},
		"(curr = upper) uptime growth both inside and outside range, 1D time in position": {
			currentTick:              2,
			addedUptimeGrowthInside:  uptimeHelper.hundredTokensMultiDenom,
			addedUptimeGrowthOutside: uptimeHelper.hundredTokensMultiDenom,
			positionParams: positionParameters{
				owner:       ownerWithValidPosition,
				lowerTick:   1,
				upperTick:   2,
				liquidity:   DefaultLiquidityAmt,
				joinTime:    defaultJoinTime,
				positionId:  DefaultPositionId,
				collectTime: defaultJoinTime.Add(100),
			},
			numPositions:   1,
			timeInPosition: oneDay,
			// We expect this case to behave like (lower < upper < curr)
			expectedIncentivesClaimed: expectedIncentivesFromUptimeGrowth(uptimeHelper.hundredTokensMultiDenom, DefaultLiquidityAmt, oneDay, defaultMultiplier),
		},
		"other liquidity on uptime accums: (lower < curr < upper) uptime growth both inside and outside range, 1D time in position": {
			currentTick: 1,
			existingAccumLiquidity: []sdk.Dec{
				sdk.NewDec(99900123432),
				sdk.NewDec(18942),
				sdk.NewDec(0),
				sdk.NewDec(9981),
				sdk.NewDec(1),
			},
			addedUptimeGrowthInside:  uptimeHelper.hundredTokensMultiDenom,
			addedUptimeGrowthOutside: uptimeHelper.hundredTokensMultiDenom,
			positionParams: positionParameters{
				owner:       ownerWithValidPosition,
				lowerTick:   0,
				upperTick:   2,
				liquidity:   DefaultLiquidityAmt,
				joinTime:    defaultJoinTime,
				positionId:  DefaultPositionId,
				collectTime: defaultJoinTime.Add(100),
			},
			numPositions:   1,
			timeInPosition: oneDay,
			// Since there is no other existing liquidity, we expect all of the growth inside to accrue to be claimed for the
			// uptimes the position qualifies for.
			expectedIncentivesClaimed: expectedIncentivesFromUptimeGrowth(uptimeHelper.hundredTokensMultiDenom, DefaultLiquidityAmt, oneDay, defaultMultiplier),
		},
		"multiple positions in same range: (lower < curr < upper) uptime growth both inside and outside range, 1D time in position": {
			currentTick: 1,
			existingAccumLiquidity: []sdk.Dec{
				sdk.NewDec(99900123432),
				sdk.NewDec(18942),
				sdk.NewDec(0),
				sdk.NewDec(9981),
				sdk.NewDec(1),
			},
			addedUptimeGrowthInside:  uptimeHelper.hundredTokensMultiDenom,
			addedUptimeGrowthOutside: uptimeHelper.hundredTokensMultiDenom,
			positionParams: positionParameters{
				owner:       ownerWithValidPosition,
				lowerTick:   0,
				upperTick:   2,
				liquidity:   DefaultLiquidityAmt,
				joinTime:    defaultJoinTime,
				positionId:  DefaultPositionId,
				collectTime: defaultJoinTime.Add(100),
			},
			numPositions:   3,
			timeInPosition: oneDay,
			// Since we introduced positionIDs, despite these position having the same range and pool, only
			// the position ID being claimed will be considered for the claim.
			expectedIncentivesClaimed: expectedIncentivesFromUptimeGrowth(uptimeHelper.hundredTokensMultiDenom, DefaultLiquidityAmt, oneDay, defaultMultiplier),
		},

		// Error catching

		"position does not exist": {
			currentTick: 1,

			numPositions: 0,

			expectedIncentivesClaimed: sdk.Coins{},
			expectedError:             cltypes.PositionIdNotFoundError{PositionId: DefaultPositionId},
		},
	}

	for name, tc := range tests {
		s.Run(name, func() {
			tc := tc
			s.SetupTest()

			// We fix join time so tests are deterministic
			s.Ctx = s.Ctx.WithBlockTime(defaultJoinTime)

			validPool := s.PrepareConcentratedPool()
			validPoolId := validPool.GetId()

			s.FundAcc(validPool.GetIncentivesAddress(), tc.expectedIncentivesClaimed)

			clKeeper := s.App.ConcentratedLiquidityKeeper
			ctx := s.Ctx

			if tc.numPositions > 0 {
				// Initialize lower and upper ticks with empty uptime trackers
				s.initializeTick(ctx, tc.currentTick, tc.positionParams.lowerTick, tc.positionParams.liquidity, cl.EmptyCoins, wrapUptimeTrackers(uptimeHelper.emptyExpectedAccumValues), true)
				s.initializeTick(ctx, tc.currentTick, tc.positionParams.upperTick, tc.positionParams.liquidity, cl.EmptyCoins, wrapUptimeTrackers(uptimeHelper.emptyExpectedAccumValues), false)

				if tc.existingAccumLiquidity != nil {
					s.addLiquidityToUptimeAccumulators(ctx, validPoolId, tc.existingAccumLiquidity, tc.positionParams.positionId+1)
				}

				// Initialize all positions
				for i := 0; i < tc.numPositions; i++ {
					err := clKeeper.InitOrUpdatePosition(ctx, validPoolId, ownerWithValidPosition, tc.positionParams.lowerTick, tc.positionParams.upperTick, tc.positionParams.liquidity, tc.positionParams.joinTime, uint64(i+1))
					s.Require().NoError(err)
				}
				ctx = ctx.WithBlockTime(ctx.BlockTime().Add(tc.timeInPosition))

				// Add to uptime growth inside range
				if tc.addedUptimeGrowthInside != nil {
					s.addUptimeGrowthInsideRange(ctx, validPoolId, ownerWithValidPosition, tc.currentTick, tc.positionParams.lowerTick, tc.positionParams.upperTick, tc.addedUptimeGrowthInside)
				}

				// Add to uptime growth outside range
				if tc.addedUptimeGrowthOutside != nil {
					s.addUptimeGrowthOutsideRange(ctx, validPoolId, ownerWithValidPosition, tc.currentTick, tc.positionParams.lowerTick, tc.positionParams.upperTick, tc.addedUptimeGrowthOutside)
				}
			}

			validPool.SetCurrentTick(sdk.NewInt(tc.currentTick))
			clKeeper.SetPool(ctx, validPool)

			// Checkpoint starting balance to compare against later
			poolBalanceBeforeCollect := s.App.BankKeeper.GetAllBalances(ctx, validPool.GetAddress())
<<<<<<< HEAD
			incentivesBalanceBeforeCollect := s.App.BankKeeper.GetAllBalances(ctx, validPool.GetIncentivesAddress())
			ownerBalancerBeforeCollect := s.App.BankKeeper.GetAllBalances(ctx, tc.positionParams.owner)
=======
			ownerBalancerBeforeCollect := s.App.BankKeeper.GetAllBalances(ctx, ownerWithValidPosition)
>>>>>>> d3da1ea3

			// Set up invalid pool ID for error-catching case(s)
			sutPoolId := validPoolId
			if tc.isInvalidPoolIdGiven {
				sutPoolId = sutPoolId + 1
			}

			// System under test
			actualIncentivesClaimed, err := clKeeper.CollectIncentives(ctx, ownerWithValidPosition, DefaultPositionId)

			// Assertions

			poolBalanceAfterCollect := s.App.BankKeeper.GetAllBalances(ctx, validPool.GetAddress())
<<<<<<< HEAD
			incentivesBalanceAfterCollect := s.App.BankKeeper.GetAllBalances(ctx, validPool.GetIncentivesAddress())
			ownerBalancerAfterCollect := s.App.BankKeeper.GetAllBalances(ctx, tc.positionParams.owner)
=======
			ownerBalancerAfterCollect := s.App.BankKeeper.GetAllBalances(ctx, ownerWithValidPosition)
>>>>>>> d3da1ea3

			// Ensure pool balances are unchanged independent of error.
			s.Require().Equal(poolBalanceBeforeCollect, poolBalanceAfterCollect)

			if tc.expectedError != nil {
				s.Require().Error(err)
				s.Require().ErrorContains(err, tc.expectedError.Error())
				s.Require().Equal(tc.expectedIncentivesClaimed, actualIncentivesClaimed)

				// Ensure balances are unchanged
				s.Require().Equal(incentivesBalanceBeforeCollect, incentivesBalanceAfterCollect)
				s.Require().Equal(ownerBalancerAfterCollect, ownerBalancerBeforeCollect)
				return
			}

			// Ensure claimed amount is correct
			s.Require().NoError(err)
			s.Require().Equal(tc.expectedIncentivesClaimed.String(), actualIncentivesClaimed.String())

			// Ensure balances are updated by the correct amounts
			s.Require().Equal(tc.expectedIncentivesClaimed.String(), (incentivesBalanceBeforeCollect.Sub(incentivesBalanceAfterCollect)).String())
			s.Require().Equal(tc.expectedIncentivesClaimed.String(), (ownerBalancerAfterCollect.Sub(ownerBalancerBeforeCollect)).String())
		})
	}
}

func (s *KeeperTestSuite) TestCreateIncentive() {
	type testCreateIncentive struct {
		poolId             uint64
		isInvalidPoolId    bool
		sender             sdk.AccAddress
		senderBalance      sdk.Coins
		recordToSet        types.IncentiveRecord
		existingRecords    []types.IncentiveRecord
		minimumGasConsumed uint64

		expectedError error
	}
	tests := map[string]testCreateIncentive{
		"valid incentive record": {
			poolId: defaultPoolId,
			sender: sdk.MustAccAddressFromBech32(incentiveRecordOne.IncentiveCreatorAddr),
			senderBalance: sdk.NewCoins(
				sdk.NewCoin(
					incentiveRecordOne.IncentiveDenom,
					incentiveRecordOne.IncentiveRecordBody.RemainingAmount.Ceil().RoundInt(),
				),
			),
			recordToSet:        incentiveRecordOne,
			minimumGasConsumed: uint64(0),
		},
		"record with different denom, emission rate, and min uptime": {
			poolId: defaultPoolId,
			sender: sdk.MustAccAddressFromBech32(incentiveRecordTwo.IncentiveCreatorAddr),
			senderBalance: sdk.NewCoins(
				sdk.NewCoin(
					incentiveRecordTwo.IncentiveDenom,
					incentiveRecordTwo.IncentiveRecordBody.RemainingAmount.Ceil().RoundInt(),
				),
			),
			recordToSet:        incentiveRecordTwo,
			minimumGasConsumed: uint64(0),
		},
		"record with different start time": {
			poolId: defaultPoolId,
			sender: sdk.MustAccAddressFromBech32(incentiveRecordOne.IncentiveCreatorAddr),
			senderBalance: sdk.NewCoins(
				sdk.NewCoin(
					incentiveRecordOne.IncentiveDenom,
					incentiveRecordOne.IncentiveRecordBody.RemainingAmount.Ceil().RoundInt(),
				),
			),
			recordToSet:        withStartTime(incentiveRecordOne, defaultStartTime.Add(time.Hour)),
			minimumGasConsumed: uint64(0),
		},
		"record with different incentive amount": {
			poolId: defaultPoolId,
			sender: sdk.MustAccAddressFromBech32(incentiveRecordOne.IncentiveCreatorAddr),
			senderBalance: sdk.NewCoins(
				sdk.NewCoin(
					incentiveRecordOne.IncentiveDenom,
					sdk.NewInt(8),
				),
			),
			recordToSet:        withAmount(incentiveRecordOne, sdk.NewDec(8)),
			minimumGasConsumed: uint64(0),
		},
		"existing incentive records on different uptime accumulators": {
			poolId: defaultPoolId,
			sender: sdk.MustAccAddressFromBech32(incentiveRecordOne.IncentiveCreatorAddr),
			senderBalance: sdk.NewCoins(
				sdk.NewCoin(
					incentiveRecordOne.IncentiveDenom,
					incentiveRecordOne.IncentiveRecordBody.RemainingAmount.Ceil().RoundInt(),
				),
			),
			recordToSet:     incentiveRecordOne,
			existingRecords: []types.IncentiveRecord{incentiveRecordTwo, incentiveRecordThree},

			// We still expect a minimum of 0 since the existing records are on other uptime accumulators
			minimumGasConsumed: uint64(0),
		},
		"existing incentive records on the same uptime accumulator": {
			poolId: defaultPoolId,
			sender: sdk.MustAccAddressFromBech32(incentiveRecordOne.IncentiveCreatorAddr),
			senderBalance: sdk.NewCoins(
				sdk.NewCoin(
					incentiveRecordOne.IncentiveDenom,
					incentiveRecordOne.IncentiveRecordBody.RemainingAmount.Ceil().RoundInt(),
				),
			),
			recordToSet: incentiveRecordOne,
			existingRecords: []types.IncentiveRecord{
				withMinUptime(incentiveRecordTwo, incentiveRecordOne.MinUptime),
				withMinUptime(incentiveRecordThree, incentiveRecordOne.MinUptime),
				withMinUptime(incentiveRecordFour, incentiveRecordOne.MinUptime),
			},

			// We expect # existing records * BaseGasFeeForNewIncentive. Since there are
			// three existing records on the uptime accum the new record is being added to,
			// we charge `3 * types.BaseGasFeeForNewIncentive`
			minimumGasConsumed: uint64(3 * types.BaseGasFeeForNewIncentive),
		},

		// Error catching
		"pool doesn't exist": {
			isInvalidPoolId: true,

			poolId: defaultPoolId,
			sender: sdk.MustAccAddressFromBech32(incentiveRecordOne.IncentiveCreatorAddr),
			senderBalance: sdk.NewCoins(
				sdk.NewCoin(
					incentiveRecordOne.IncentiveDenom,
					incentiveRecordOne.IncentiveRecordBody.RemainingAmount.Ceil().RoundInt(),
				),
			),
			recordToSet: incentiveRecordOne,

			expectedError: types.PoolNotFoundError{PoolId: 2},
		},
		"zero incentive amount": {
			poolId: defaultPoolId,
			sender: sdk.MustAccAddressFromBech32(incentiveRecordOne.IncentiveCreatorAddr),
			senderBalance: sdk.NewCoins(
				sdk.NewCoin(
					incentiveRecordOne.IncentiveDenom,
					sdk.ZeroInt(),
				),
			),
			recordToSet: withAmount(incentiveRecordOne, sdk.ZeroDec()),

			expectedError: types.NonPositiveIncentiveAmountError{PoolId: 1, IncentiveAmount: sdk.ZeroDec()},
		},
		"negative incentive amount": {
			poolId: defaultPoolId,
			sender: sdk.MustAccAddressFromBech32(incentiveRecordOne.IncentiveCreatorAddr),
			senderBalance: sdk.NewCoins(
				sdk.NewCoin(
					incentiveRecordOne.IncentiveDenom,
					sdk.ZeroInt(),
				),
			),
			recordToSet: withAmount(incentiveRecordOne, sdk.NewDec(-1)),

			expectedError: types.NonPositiveIncentiveAmountError{PoolId: 1, IncentiveAmount: sdk.NewDec(-1)},
		},
		"start time too early": {
			poolId: defaultPoolId,
			sender: sdk.MustAccAddressFromBech32(incentiveRecordOne.IncentiveCreatorAddr),
			senderBalance: sdk.NewCoins(
				sdk.NewCoin(
					incentiveRecordOne.IncentiveDenom,
					incentiveRecordOne.IncentiveRecordBody.RemainingAmount.Ceil().RoundInt(),
				),
			),
			recordToSet: withStartTime(incentiveRecordOne, defaultBlockTime.Add(-1*time.Second)),

			expectedError: types.StartTimeTooEarlyError{PoolId: 1, CurrentBlockTime: defaultBlockTime, StartTime: defaultBlockTime.Add(-1 * time.Second)},
		},
		"zero emission rate": {
			poolId: defaultPoolId,
			sender: sdk.MustAccAddressFromBech32(incentiveRecordOne.IncentiveCreatorAddr),
			senderBalance: sdk.NewCoins(
				sdk.NewCoin(
					incentiveRecordOne.IncentiveDenom,
					incentiveRecordOne.IncentiveRecordBody.RemainingAmount.Ceil().RoundInt(),
				),
			),
			recordToSet: withEmissionRate(incentiveRecordOne, sdk.ZeroDec()),

			expectedError: types.NonPositiveEmissionRateError{PoolId: 1, EmissionRate: sdk.ZeroDec()},
		},
		"negative emission rate": {
			poolId: defaultPoolId,
			sender: sdk.MustAccAddressFromBech32(incentiveRecordOne.IncentiveCreatorAddr),
			senderBalance: sdk.NewCoins(
				sdk.NewCoin(
					incentiveRecordOne.IncentiveDenom,
					incentiveRecordOne.IncentiveRecordBody.RemainingAmount.Ceil().RoundInt(),
				),
			),
			recordToSet: withEmissionRate(incentiveRecordOne, sdk.NewDec(-1)),

			expectedError: types.NonPositiveEmissionRateError{PoolId: 1, EmissionRate: sdk.NewDec(-1)},
		},
		"unsupported min uptime": {
			poolId: defaultPoolId,
			sender: sdk.MustAccAddressFromBech32(incentiveRecordOne.IncentiveCreatorAddr),
			senderBalance: sdk.NewCoins(
				sdk.NewCoin(
					incentiveRecordOne.IncentiveDenom,
					incentiveRecordOne.IncentiveRecordBody.RemainingAmount.Ceil().RoundInt(),
				),
			),
			recordToSet: withMinUptime(incentiveRecordOne, time.Hour*3),

			expectedError: types.InvalidMinUptimeError{PoolId: 1, MinUptime: time.Hour * 3, SupportedUptimes: types.SupportedUptimes},
		},
		"insufficient sender balance": {
			poolId:        defaultPoolId,
			sender:        sdk.MustAccAddressFromBech32(incentiveRecordOne.IncentiveCreatorAddr),
			senderBalance: sdk.NewCoins(),
			recordToSet:   incentiveRecordOne,

			expectedError: types.IncentiveInsufficientBalanceError{PoolId: 1, IncentiveDenom: incentiveRecordOne.IncentiveDenom, IncentiveAmount: incentiveRecordOne.IncentiveRecordBody.RemainingAmount.Ceil().RoundInt()},
		},
	}

	for name, tc := range tests {
		tc := tc
		s.Run(name, func() {
			s.SetupTest()

			// We fix blocktime to ensure tests are deterministic
			s.Ctx = s.Ctx.WithBlockTime(defaultBlockTime)

			s.PrepareConcentratedPool()
			clKeeper := s.App.ConcentratedLiquidityKeeper
			s.FundAcc(tc.sender, tc.senderBalance)

			if tc.isInvalidPoolId {
				tc.poolId = tc.poolId + 1
			}

			if tc.existingRecords != nil {
				err := clKeeper.SetMultipleIncentiveRecords(s.Ctx, tc.existingRecords)
				s.Require().NoError(err)
			}

			existingGasConsumed := s.Ctx.GasMeter().GasConsumed()

			// system under test
			incentiveRecord, err := clKeeper.CreateIncentive(s.Ctx, tc.poolId, tc.sender, tc.recordToSet.IncentiveDenom, tc.recordToSet.IncentiveRecordBody.RemainingAmount.Ceil().RoundInt(), tc.recordToSet.IncentiveRecordBody.EmissionRate, tc.recordToSet.IncentiveRecordBody.StartTime, tc.recordToSet.MinUptime)

			// Assertions
			if tc.expectedError != nil {
				s.Require().Error(err)
				s.Require().ErrorContains(err, tc.expectedError.Error())

				// Ensure nothing was placed in state
				recordInState, err := clKeeper.GetIncentiveRecord(s.Ctx, tc.poolId, tc.recordToSet.IncentiveDenom, tc.recordToSet.MinUptime, tc.sender)
				s.Require().Error(err)
				s.Require().Equal(types.IncentiveRecord{}, recordInState)

				return
			}
			s.Require().NoError(err)

			// Returned incentive record should equal both to what's in state and what we expect
			recordInState, err := clKeeper.GetIncentiveRecord(s.Ctx, tc.poolId, tc.recordToSet.IncentiveDenom, tc.recordToSet.MinUptime, tc.sender)
			s.Require().Equal(tc.recordToSet, recordInState)
			s.Require().Equal(tc.recordToSet, incentiveRecord)

			// Ensure that at least the minimum amount of gas was charged (based on number of existing incentives for current uptime)
			gasConsumed := s.Ctx.GasMeter().GasConsumed() - existingGasConsumed
			s.Require().True(gasConsumed >= tc.minimumGasConsumed)

			// Ensure that existing records aren't affected
			for _, incentiveRecord := range tc.existingRecords {
				_, err := clKeeper.GetIncentiveRecord(s.Ctx, tc.poolId, incentiveRecord.IncentiveDenom, incentiveRecord.MinUptime, sdk.MustAccAddressFromBech32(incentiveRecord.IncentiveCreatorAddr))
				s.Require().NoError(err)
			}
		})
	}
}

func (s *KeeperTestSuite) TestPrepareAccumAndClaimRewards() {
	validPositionKey := cltypes.KeyFeePositionAccumulator(1)
	invalidPositionKey := cltypes.KeyFeePositionAccumulator(2)
	tests := map[string]struct {
		poolId             uint64
		growthInside       sdk.DecCoins
		growthOutside      sdk.DecCoins
		invalidPositionKey bool
		expectError        error
	}{
		"happy path": {
			growthInside:  oneEthCoins.Add(oneEthCoins...),
			growthOutside: oneEthCoins,
		},
		"error: non existent position": {
			growthOutside:      oneEthCoins,
			invalidPositionKey: true,
			expectError:        accum.NoPositionError{Name: invalidPositionKey},
		},
	}
	for name, tc := range tests {
		tc := tc
		s.Run(name, func() {
			// Setup test env.
			s.SetupTest()
			s.PrepareConcentratedPool()
			clKeeper := s.App.ConcentratedLiquidityKeeper

			poolFeeAccumulator, err := clKeeper.GetFeeAccumulator(s.Ctx, defaultPoolId)
			s.Require().NoError(err)
			positionKey := validPositionKey

			// Initialize position accumulator.
			err = poolFeeAccumulator.NewPositionCustomAcc(positionKey, sdk.OneDec(), sdk.DecCoins{}, nil)
			s.Require().NoError(err)

			// Record the initial position accumulator value.
			positionPre, err := accum.GetPosition(poolFeeAccumulator, positionKey)
			s.Require().NoError(err)

			// If the test case requires an invalid position key, set it.
			if tc.invalidPositionKey {
				positionKey = invalidPositionKey
			}

			poolFeeAccumulator.AddToAccumulator(tc.growthOutside.Add(tc.growthInside...))

			// System under test.
			amountClaimed, err := cl.PrepareAccumAndClaimRewards(poolFeeAccumulator, positionKey, tc.growthOutside)

			if tc.expectError != nil {
				s.Require().Error(err)
				s.Require().ErrorIs(err, tc.expectError)
				return
			}
			s.Require().NoError(err)

			// We expect claimed rewards to be equal to growth inside
			expectedCoins := sdk.NormalizeCoins(tc.growthInside)
			s.Require().Equal(expectedCoins, amountClaimed)

			// Record the final position accumulator value.
			positionPost, err := accum.GetPosition(poolFeeAccumulator, positionKey)
			s.Require().NoError(err)

			// Check that the difference between the new and old position accumulator values is equal to the growth inside (since
			// we recalibrate the position accum value after claiming).
			positionAccumDelta := positionPost.InitAccumValue.Sub(positionPre.InitAccumValue)
			s.Require().Equal(tc.growthInside, positionAccumDelta)
		})
	}
}

// Note that the non-forfeit cases are thoroughly tested in `TestCollectIncentives`
func (s *KeeperTestSuite) TestClaimAllIncentives() {
	uptimeHelper := getExpectedUptimes()
	defaultSender := s.TestAccs[0]
	tests := map[string]struct {
		name              string
		poolId            uint64
		positionIdCreate  uint64
		positionIdClaim   uint64
		defaultJoinTime   bool
		growthInside      []sdk.DecCoins
		growthOutside     []sdk.DecCoins
		forfeitIncentives bool
		expectedError     error
	}{
		"happy path: claim rewards without forfeiting": {
			poolId:           validPoolId,
			positionIdCreate: DefaultPositionId,
			positionIdClaim:  DefaultPositionId,
			defaultJoinTime:  true,
			growthInside:     uptimeHelper.hundredTokensMultiDenom,
			growthOutside:    uptimeHelper.twoHundredTokensMultiDenom,
		},
		"claim and forfeit rewards": {
			poolId:            validPoolId,
			positionIdCreate:  DefaultPositionId,
			positionIdClaim:   DefaultPositionId,
			defaultJoinTime:   true,
			growthInside:      uptimeHelper.hundredTokensMultiDenom,
			growthOutside:     uptimeHelper.twoHundredTokensMultiDenom,
			forfeitIncentives: true,
		},
		"claim and forfeit rewards when no rewards have accrued": {
			poolId:            validPoolId,
			positionIdCreate:  DefaultPositionId,
			positionIdClaim:   DefaultPositionId,
			defaultJoinTime:   true,
			forfeitIncentives: true,
		},
		"claim and forfeit rewards with varying amounts and different denoms": {
			poolId:            validPoolId,
			positionIdCreate:  DefaultPositionId,
			positionIdClaim:   DefaultPositionId,
			defaultJoinTime:   true,
			growthInside:      uptimeHelper.varyingTokensMultiDenom,
			growthOutside:     uptimeHelper.varyingTokensSingleDenom,
			forfeitIncentives: true,
		},

		// error catching

		"error: non existent position": {
			poolId:           validPoolId + 1,
			positionIdCreate: DefaultPositionId,
			positionIdClaim:  DefaultPositionId + 1, // non existent position
			defaultJoinTime:  true,
			growthInside:     uptimeHelper.hundredTokensMultiDenom,
			growthOutside:    uptimeHelper.twoHundredTokensMultiDenom,

			expectedError: cltypes.PositionIdNotFoundError{PositionId: DefaultPositionId + 1},
		},

		"error: negative duration": {
			poolId:           validPoolId,
			positionIdCreate: DefaultPositionId,
			positionIdClaim:  DefaultPositionId,
			defaultJoinTime:  false,
			growthInside:     uptimeHelper.hundredTokensMultiDenom,
			growthOutside:    uptimeHelper.twoHundredTokensMultiDenom,

			expectedError: cltypes.NegativeDurationError{Duration: time.Hour * 576 * -1},
		},
	}
	for _, tc := range tests {
		tc := tc
		s.Run(tc.name, func() {
			// --- Setup test env ---

			s.SetupTest()
			clPool := s.PrepareConcentratedPool()
			clKeeper := s.App.ConcentratedLiquidityKeeper

			joinTime := s.Ctx.BlockTime()
			if !tc.defaultJoinTime {
				joinTime = joinTime.AddDate(0, 1, 0)
			}

			// Initialize position
			err := clKeeper.InitOrUpdatePosition(s.Ctx, validPoolId, defaultSender, DefaultLowerTick, DefaultUpperTick, sdk.OneDec(), joinTime, tc.positionIdCreate)
			s.Require().NoError(err)

			clPool.SetCurrentTick(DefaultCurrTick)
			if tc.growthOutside != nil {
				s.addUptimeGrowthOutsideRange(s.Ctx, validPoolId, defaultSender, DefaultCurrTick.Int64(), DefaultLowerTick, DefaultUpperTick, tc.growthOutside)
			}

			if tc.growthInside != nil {
				s.addUptimeGrowthInsideRange(s.Ctx, validPoolId, defaultSender, DefaultCurrTick.Int64(), DefaultLowerTick, DefaultUpperTick, tc.growthInside)
			}

			err = clKeeper.SetPool(s.Ctx, clPool)
			s.Require().NoError(err)

			// Store initial accum values for comparison later
			initUptimeAccumValues, err := clKeeper.GetUptimeAccumulatorValues(s.Ctx, validPoolId)
			s.Require().NoError(err)

			// Store initial pool and sender balances for comparison later
			initSenderBalances := s.App.BankKeeper.GetAllBalances(s.Ctx, defaultSender)
			initPoolBalances := s.App.BankKeeper.GetAllBalances(s.Ctx, clPool.GetAddress())

			if !tc.forfeitIncentives {
				// Let enough time elapse for the position to accrue rewards for all uptimes
				s.Ctx = s.Ctx.WithBlockTime(s.Ctx.BlockTime().Add(types.SupportedUptimes[len(types.SupportedUptimes)-1]))
			}

			// --- System under test ---

			amountClaimed, amountForfeited, err := clKeeper.ClaimAllIncentivesForPosition(s.Ctx, tc.positionIdClaim)

			// --- Assertions ---

			// Pull new balances for comparison
			newSenderBalances := s.App.BankKeeper.GetAllBalances(s.Ctx, defaultSender)
			newPoolBalances := s.App.BankKeeper.GetAllBalances(s.Ctx, clPool.GetAddress())

			if tc.expectedError != nil {
				s.Require().Error(err)
				s.Require().ErrorIs(err, tc.expectedError)

				// Ensure balances have not been mutated
				s.Require().Equal(initSenderBalances, newSenderBalances)
				s.Require().Equal(initPoolBalances, newPoolBalances)
				return
			}
			s.Require().NoError(err)

			// Ensure that forfeited incentives were properly added to their respective accumulators
			if tc.forfeitIncentives {
				newUptimeAccumValues, err := clKeeper.GetUptimeAccumulatorValues(s.Ctx, validPoolId)
				s.Require().NoError(err)

				// Subtract the initial accum values to get the delta
				uptimeAccumDeltaValues, err := osmoutils.SubDecCoinArrays(newUptimeAccumValues, initUptimeAccumValues)
				s.Require().NoError(err)

				// Convert DecCoins to Coins by truncation for comparison
				normalizedUptimeAccumDelta := sdk.NewCoins()
				for _, uptimeAccumDelta := range uptimeAccumDeltaValues {
					normalizedUptimeAccumDelta = normalizedUptimeAccumDelta.Add(sdk.NormalizeCoins(uptimeAccumDelta)...)
				}

				s.Require().Equal(normalizedUptimeAccumDelta.String(), amountClaimed.Add(amountForfeited...).String())
			} else {
				// We expect claimed rewards to be equal to growth inside
				expectedCoins := sdk.Coins(nil)
				for _, growthInside := range tc.growthInside {
					expectedCoins = expectedCoins.Add(sdk.NormalizeCoins(growthInside)...)
				}
				s.Require().Equal(expectedCoins, amountClaimed.Add(amountForfeited...))
			}

			// Ensure balances have not been mutated
			s.Require().Equal(initSenderBalances, newSenderBalances)
			s.Require().Equal(initPoolBalances, newPoolBalances)
		})
	}
}

func (s *KeeperTestSuite) TestGetAllIncentivesForUptime() {
	invalidPoolId := uint64(2)
	tests := map[string]struct {
		poolIncentiveRecords []types.IncentiveRecord
		requestedUptime      time.Duration

		recordsDoNotExist bool
		poolDoesNotExist  bool

		expectedRecords []types.IncentiveRecord
		expectedError   error
	}{
		"happy path: single record on one uptime": {
			poolIncentiveRecords: []types.IncentiveRecord{incentiveRecordOne},
			requestedUptime:      incentiveRecordOne.MinUptime,

			expectedRecords: []types.IncentiveRecord{incentiveRecordOne},
		},
		"records across different uptimes": {
			poolIncentiveRecords: []types.IncentiveRecord{incentiveRecordOne, incentiveRecordTwo},
			requestedUptime:      incentiveRecordOne.MinUptime,

			expectedRecords: []types.IncentiveRecord{incentiveRecordOne},
		},
		"multiple records on one uptime, existing records on other uptimes": {
			poolIncentiveRecords: []types.IncentiveRecord{
				// records on requested uptime
				incentiveRecordOne, withMinUptime(incentiveRecordTwo, incentiveRecordOne.MinUptime),

				// records on other uptimes
				incentiveRecordTwo, incentiveRecordThree,
			},
			requestedUptime: incentiveRecordOne.MinUptime,

			expectedRecords: []types.IncentiveRecord{incentiveRecordOne, withMinUptime(incentiveRecordTwo, incentiveRecordOne.MinUptime)},
		},
		"no records on pool": {
			recordsDoNotExist: true,
			requestedUptime:   incentiveRecordOne.MinUptime,

			expectedRecords: []types.IncentiveRecord{},
		},
		"records on pool but none for requested uptime": {
			poolIncentiveRecords: []types.IncentiveRecord{incentiveRecordOne},
			requestedUptime:      incentiveRecordTwo.MinUptime,

			expectedRecords: []types.IncentiveRecord{},
		},

		// Error catching

		"unsupported uptime": {
			poolIncentiveRecords: []types.IncentiveRecord{incentiveRecordOne},
			requestedUptime:      time.Hour + time.Second,

			expectedRecords: []types.IncentiveRecord{},
			expectedError:   types.InvalidUptimeIndexError{MinUptime: time.Hour + time.Second, SupportedUptimes: types.SupportedUptimes},
		},
		"pool does not exist": {
			poolDoesNotExist: true,

			poolIncentiveRecords: []types.IncentiveRecord{incentiveRecordOne},
			requestedUptime:      incentiveRecordOne.MinUptime,

			expectedRecords: []types.IncentiveRecord{},
			expectedError:   types.PoolNotFoundError{PoolId: invalidPoolId},
		},
	}
	for name, tc := range tests {
		tc := tc
		s.Run(name, func() {
			// --- Setup test env ---

			s.SetupTest()
			clKeeper := s.App.ConcentratedLiquidityKeeper

			// Set up pool and records unless tests requests invalid pool
			poolId := invalidPoolId
			if !tc.poolDoesNotExist {
				clPool := s.PrepareConcentratedPool()
				poolId = clPool.GetId()

				// Set incentive records across all relevant uptime accumulators
				if !tc.recordsDoNotExist {
					err := clKeeper.SetMultipleIncentiveRecords(s.Ctx, tc.poolIncentiveRecords)
					s.Require().NoError(err)
				}
			}

			// --- System under test ---

			retrievedRecords, err := clKeeper.GetAllIncentiveRecordsForUptime(s.Ctx, poolId, tc.requestedUptime)

			// --- Assertions ---

			if tc.expectedError != nil {
				s.Require().Error(err)
				s.Require().ErrorContains(err, tc.expectedError.Error())

				s.Require().Equal(tc.expectedRecords, retrievedRecords)
				return
			}

			s.Require().NoError(err)
			s.Require().Equal(tc.expectedRecords, retrievedRecords)

			// --- Invariant testing ---

			// Sum of records on all supported uptime accumulators should be equal to the initially set records on the pool
			retrievedRecordsByUptime := make([]types.IncentiveRecord, len(types.SupportedUptimes))

			for _, supportedUptime := range types.SupportedUptimes {
				curUptimeRecords, err := clKeeper.GetAllIncentiveRecordsForUptime(s.Ctx, poolId, supportedUptime)
				s.Require().NoError(err)

				retrievedRecordsByUptime = append(retrievedRecordsByUptime, curUptimeRecords...)
			}
		})
	}
}

func (s *KeeperTestSuite) TestFindUptimeIndex() {
	tests := map[string]struct {
		requestedUptime time.Duration

		expectedUptimeIndex int
		expectedError       error
	}{
		"happy path: supported uptime": {
			requestedUptime: types.SupportedUptimes[0],

			expectedUptimeIndex: 0,
		},
		"unsupported uptime": {
			requestedUptime: time.Hour + time.Second,

			expectedUptimeIndex: -1,
			expectedError:       types.InvalidUptimeIndexError{MinUptime: time.Hour + time.Second, SupportedUptimes: types.SupportedUptimes},
		},
	}
	for name, tc := range tests {
		tc := tc
		s.Run(name, func() {
			retrievedUptimeIndex, err := cl.FindUptimeIndex(tc.requestedUptime)

			if tc.expectedError != nil {
				s.Require().Error(err)
				s.Require().ErrorContains(err, tc.expectedError.Error())
				s.Require().Equal(tc.expectedUptimeIndex, retrievedUptimeIndex)

				return
			}

			s.Require().NoError(err)
			s.Require().Equal(tc.expectedUptimeIndex, retrievedUptimeIndex)
		})
	}
}<|MERGE_RESOLUTION|>--- conflicted
+++ resolved
@@ -2664,12 +2664,8 @@
 
 			// Checkpoint starting balance to compare against later
 			poolBalanceBeforeCollect := s.App.BankKeeper.GetAllBalances(ctx, validPool.GetAddress())
-<<<<<<< HEAD
 			incentivesBalanceBeforeCollect := s.App.BankKeeper.GetAllBalances(ctx, validPool.GetIncentivesAddress())
-			ownerBalancerBeforeCollect := s.App.BankKeeper.GetAllBalances(ctx, tc.positionParams.owner)
-=======
 			ownerBalancerBeforeCollect := s.App.BankKeeper.GetAllBalances(ctx, ownerWithValidPosition)
->>>>>>> d3da1ea3
 
 			// Set up invalid pool ID for error-catching case(s)
 			sutPoolId := validPoolId
@@ -2683,12 +2679,8 @@
 			// Assertions
 
 			poolBalanceAfterCollect := s.App.BankKeeper.GetAllBalances(ctx, validPool.GetAddress())
-<<<<<<< HEAD
 			incentivesBalanceAfterCollect := s.App.BankKeeper.GetAllBalances(ctx, validPool.GetIncentivesAddress())
-			ownerBalancerAfterCollect := s.App.BankKeeper.GetAllBalances(ctx, tc.positionParams.owner)
-=======
 			ownerBalancerAfterCollect := s.App.BankKeeper.GetAllBalances(ctx, ownerWithValidPosition)
->>>>>>> d3da1ea3
 
 			// Ensure pool balances are unchanged independent of error.
 			s.Require().Equal(poolBalanceBeforeCollect, poolBalanceAfterCollect)
