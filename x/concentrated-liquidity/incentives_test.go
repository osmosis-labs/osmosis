package concentrated_liquidity_test

import (
	"errors"
	"fmt"
	"time"

	errorsmod "cosmossdk.io/errors"
	sdk "github.com/cosmos/cosmos-sdk/types"
	sdkerrors "github.com/cosmos/cosmos-sdk/types/errors"

	"github.com/osmosis-labs/osmosis/osmoutils"
	"github.com/osmosis-labs/osmosis/osmoutils/accum"
	cl "github.com/osmosis-labs/osmosis/v15/x/concentrated-liquidity"
	"github.com/osmosis-labs/osmosis/v15/x/concentrated-liquidity/math"
	"github.com/osmosis-labs/osmosis/v15/x/concentrated-liquidity/model"
	"github.com/osmosis-labs/osmosis/v15/x/concentrated-liquidity/types"
	"github.com/osmosis-labs/osmosis/v15/x/gamm/pool-models/balancer"
	gammtypes "github.com/osmosis-labs/osmosis/v15/x/gamm/types"
	poolincentivestypes "github.com/osmosis-labs/osmosis/v15/x/pool-incentives/types"
)

var (
	defaultPoolId     = uint64(1)
	defaultMultiplier = sdk.OneInt()

	testAddressOne   = sdk.MustAccAddressFromBech32("osmo1cyyzpxplxdzkeea7kwsydadg87357qnahakaks")
	testAddressTwo   = sdk.MustAccAddressFromBech32("osmo18s5lynnmx37hq4wlrw9gdn68sg2uxp5rgk26vv")
	testAddressThree = sdk.MustAccAddressFromBech32("osmo1qwexv7c6sm95lwhzn9027vyu2ccneaqad4w8ka")
	testAddressFour  = sdk.MustAccAddressFromBech32("osmo14hcxlnwlqtq75ttaxf674vk6mafspg8xwgnn53")

	// Note: lexicographic order is denomFour, denomOne, denomThree, denomTwo
	testDenomOne   = "denomOne"
	testDenomTwo   = "denomTwo"
	testDenomThree = "denomThree"
	testDenomFour  = "denomFour"

	defaultIncentiveAmount = sdk.NewDec(2 << 60)

	testEmissionOne   = sdk.MustNewDecFromStr("0.000001")
	testEmissionTwo   = sdk.MustNewDecFromStr("0.0783")
	testEmissionThree = sdk.MustNewDecFromStr("165.4")
	testEmissionFour  = sdk.MustNewDecFromStr("57.93")

	defaultBlockTime  = time.Unix(1, 1).UTC()
	defaultTimeBuffer = time.Hour
	defaultStartTime  = defaultBlockTime.Add(defaultTimeBuffer)

	testUptimeOne   = types.SupportedUptimes[0]
	testUptimeTwo   = types.SupportedUptimes[1]
	testUptimeThree = types.SupportedUptimes[2]
	testUptimeFour  = types.SupportedUptimes[3]

	incentiveRecordOne = types.IncentiveRecord{
		PoolId:               validPoolId,
		IncentiveDenom:       testDenomOne,
		IncentiveCreatorAddr: testAddressOne.String(),
		IncentiveRecordBody: types.IncentiveRecordBody{
			RemainingAmount: defaultIncentiveAmount,
			EmissionRate:    testEmissionOne,
			StartTime:       defaultStartTime,
		},
		MinUptime: testUptimeOne,
	}

	incentiveRecordTwo = types.IncentiveRecord{
		PoolId:               validPoolId,
		IncentiveDenom:       testDenomTwo,
		IncentiveCreatorAddr: testAddressTwo.String(),
		IncentiveRecordBody: types.IncentiveRecordBody{
			RemainingAmount: defaultIncentiveAmount,
			EmissionRate:    testEmissionTwo,
			StartTime:       defaultStartTime,
		},
		MinUptime: testUptimeTwo,
	}

	incentiveRecordThree = types.IncentiveRecord{
		PoolId:               validPoolId,
		IncentiveDenom:       testDenomThree,
		IncentiveCreatorAddr: testAddressThree.String(),
		IncentiveRecordBody: types.IncentiveRecordBody{
			RemainingAmount: defaultIncentiveAmount,
			EmissionRate:    testEmissionThree,
			StartTime:       defaultStartTime,
		},
		MinUptime: testUptimeThree,
	}

	incentiveRecordFour = types.IncentiveRecord{
		PoolId:               validPoolId,
		IncentiveDenom:       testDenomFour,
		IncentiveCreatorAddr: testAddressFour.String(),
		IncentiveRecordBody: types.IncentiveRecordBody{
			RemainingAmount: defaultIncentiveAmount,
			EmissionRate:    testEmissionFour,
			StartTime:       defaultStartTime,
		},
		MinUptime: testUptimeFour,
	}

	emptyIncentiveRecord = types.IncentiveRecord{
		PoolId:               validPoolId,
		IncentiveDenom:       "emptyDenom",
		IncentiveCreatorAddr: testAddressFour.String(),
		IncentiveRecordBody: types.IncentiveRecordBody{
			RemainingAmount: sdk.ZeroDec(),
			EmissionRate:    testEmissionFour,
			StartTime:       defaultStartTime,
		},
		MinUptime: testUptimeFour,
	}

	testQualifyingDepositsOne = sdk.NewInt(50)

	defaultBalancerAssets = []balancer.PoolAsset{
		{Weight: sdk.NewInt(1), Token: sdk.NewCoin("foo", sdk.NewInt(100))},
		{Weight: sdk.NewInt(1), Token: sdk.NewCoin("bar", sdk.NewInt(100))},
	}
	defaultConcentratedAssets = sdk.NewCoins(sdk.NewCoin("foo", sdk.NewInt(100)), sdk.NewCoin("bar", sdk.NewInt(100)))
	defaultBalancerPoolParams = balancer.PoolParams{SwapFee: sdk.NewDec(0), ExitFee: sdk.NewDec(0)}
	invalidPoolId             = uint64(10)
)

type ExpectedUptimes struct {
	emptyExpectedAccumValues     []sdk.DecCoins
	hundredTokensSingleDenom     []sdk.DecCoins
	hundredTokensMultiDenom      []sdk.DecCoins
	twoHundredTokensMultiDenom   []sdk.DecCoins
	threeHundredTokensMultiDenom []sdk.DecCoins
	fourHundredTokensMultiDenom  []sdk.DecCoins
	sixHundredTokensMultiDenom   []sdk.DecCoins
	varyingTokensSingleDenom     []sdk.DecCoins
	varyingTokensMultiDenom      []sdk.DecCoins
}

// getExpectedUptimes returns a base set of expected values for testing based on the number
// of supported uptimes at runtime. This abstraction exists only to ensure backwards-compatibility
// of incentives-related tests if the supported uptimes are ever changed.
func getExpectedUptimes() ExpectedUptimes {
	expUptimes := ExpectedUptimes{
		emptyExpectedAccumValues:     []sdk.DecCoins{},
		hundredTokensSingleDenom:     []sdk.DecCoins{},
		hundredTokensMultiDenom:      []sdk.DecCoins{},
		twoHundredTokensMultiDenom:   []sdk.DecCoins{},
		threeHundredTokensMultiDenom: []sdk.DecCoins{},
		fourHundredTokensMultiDenom:  []sdk.DecCoins{},
		sixHundredTokensMultiDenom:   []sdk.DecCoins{},
		varyingTokensSingleDenom:     []sdk.DecCoins{},
		varyingTokensMultiDenom:      []sdk.DecCoins{},
	}
	for i := range types.SupportedUptimes {
		expUptimes.emptyExpectedAccumValues = append(expUptimes.emptyExpectedAccumValues, cl.EmptyCoins)
		expUptimes.hundredTokensSingleDenom = append(expUptimes.hundredTokensSingleDenom, sdk.NewDecCoins(cl.HundredFooCoins))
		expUptimes.hundredTokensMultiDenom = append(expUptimes.hundredTokensMultiDenom, sdk.NewDecCoins(cl.HundredFooCoins, cl.HundredBarCoins))
		expUptimes.twoHundredTokensMultiDenom = append(expUptimes.twoHundredTokensMultiDenom, sdk.NewDecCoins(cl.TwoHundredFooCoins, cl.TwoHundredBarCoins))
		expUptimes.threeHundredTokensMultiDenom = append(expUptimes.threeHundredTokensMultiDenom, sdk.NewDecCoins(cl.TwoHundredFooCoins.Add(cl.HundredFooCoins), cl.TwoHundredBarCoins.Add(cl.HundredBarCoins)))
		expUptimes.fourHundredTokensMultiDenom = append(expUptimes.fourHundredTokensMultiDenom, sdk.NewDecCoins(cl.TwoHundredFooCoins.Add(cl.TwoHundredFooCoins), cl.TwoHundredBarCoins.Add(cl.TwoHundredBarCoins)))
		expUptimes.sixHundredTokensMultiDenom = append(expUptimes.sixHundredTokensMultiDenom, sdk.NewDecCoins(cl.TwoHundredFooCoins.Add(cl.TwoHundredFooCoins).Add(cl.TwoHundredFooCoins), cl.TwoHundredBarCoins.Add(cl.TwoHundredBarCoins).Add(cl.TwoHundredBarCoins)))
		expUptimes.varyingTokensSingleDenom = append(expUptimes.varyingTokensSingleDenom, sdk.NewDecCoins(cl.HundredFooCoins.Add(sdk.NewDecCoin("foo", sdk.NewInt(int64(i))))))
		expUptimes.varyingTokensMultiDenom = append(expUptimes.varyingTokensMultiDenom, sdk.NewDecCoins(cl.HundredFooCoins.Add(sdk.NewDecCoin("foo", sdk.NewInt(int64(i)))), cl.HundredBarCoins.Add(sdk.NewDecCoin("bar", sdk.NewInt(int64(i*3))))))
	}

	return expUptimes
}

// Helper for converting raw DecCoins accum values to pool proto compatible UptimeTrackers
func wrapUptimeTrackers(accumValues []sdk.DecCoins) []model.UptimeTracker {
	wrappedUptimeTrackers := []model.UptimeTracker{}
	for _, accumValue := range accumValues {
		wrappedUptimeTrackers = append(wrappedUptimeTrackers, model.UptimeTracker{UptimeGrowthOutside: accumValue})
	}

	return wrappedUptimeTrackers
}

// expectedIncentivesFromRate calculates the amount of incentives we expect to accrue based on the rate and time elapsed
func expectedIncentivesFromRate(denom string, rate sdk.Dec, timeElapsed time.Duration, qualifyingLiquidity sdk.Dec) sdk.DecCoin {
	timeInSec := sdk.NewDec(int64(timeElapsed)).Quo(sdk.MustNewDecFromStr("1000000000"))
	amount := rate.Mul(timeInSec).QuoTruncate(qualifyingLiquidity)

	return sdk.NewDecCoinFromDec(denom, amount)
}

// expectedIncentivesFromUptimeGrowth calculates the amount of incentives we expect to accrue based on uptime accumulator growth.
//
// Assumes `uptimeGrowths` represents the growths for all global uptime accums and only counts growth that `timeInPool` qualifies for
// towards result. Takes in a multiplier parameter for further versatility in testing.
//
// Returns value as truncated sdk.Coins as the primary use of this helper is testing higher level incentives functions such as claiming.
func expectedIncentivesFromUptimeGrowth(uptimeGrowths []sdk.DecCoins, positionShares sdk.Dec, timeInPool time.Duration, multiplier sdk.Int) sdk.Coins {
	// Sum up rewards from all inputs
	totalRewards := sdk.Coins(nil)
	for uptimeIndex, uptimeGrowth := range uptimeGrowths {
		if timeInPool >= types.SupportedUptimes[uptimeIndex] {
			curRewards := uptimeGrowth.MulDecTruncate(positionShares).MulDecTruncate(multiplier.ToDec())
			totalRewards = totalRewards.Add(sdk.NormalizeCoins(curRewards)...)
		}
	}

	return totalRewards
}

func chargeIncentive(incentiveRecord types.IncentiveRecord, timeElapsed time.Duration) types.IncentiveRecord {
	secToNanoSec := int64(1000000000)
	incentivesEmitted := incentiveRecord.IncentiveRecordBody.EmissionRate.Mul(sdk.NewDec(int64(timeElapsed)).Quo(sdk.NewDec(secToNanoSec)))
	incentiveRecord.IncentiveRecordBody.RemainingAmount = incentiveRecord.IncentiveRecordBody.RemainingAmount.Sub(incentivesEmitted)

	return incentiveRecord
}

// Helper for adding a predetermined amount to each global uptime accum in clPool
func addToUptimeAccums(ctx sdk.Context, poolId uint64, clKeeper *cl.Keeper, addValues []sdk.DecCoins) error {
	poolUptimeAccumulators, err := clKeeper.GetUptimeAccumulators(ctx, poolId)
	if err != nil {
		return err
	}

	for uptimeIndex, uptimeAccum := range poolUptimeAccumulators {
		uptimeAccum.AddToAccumulator(addValues[uptimeIndex])
	}

	return nil
}

// addDecCoinsArray adds the contents of the second param from the first (decCoinsArrayA + decCoinsArrayB)
// Note that this takes in two _arrays_ of DecCoins, meaning that each term itself is of type DecCoins (i.e. an array of DecCoin).
func addDecCoinsArray(decCoinsArrayA []sdk.DecCoins, decCoinsArrayB []sdk.DecCoins) ([]sdk.DecCoins, error) {
	if len(decCoinsArrayA) != len(decCoinsArrayB) {
		return []sdk.DecCoins{}, fmt.Errorf("DecCoin arrays must be of equal length to be added")
	}

	finalDecCoinArray := []sdk.DecCoins{}
	for i := range decCoinsArrayA {
		finalDecCoinArray = append(finalDecCoinArray, decCoinsArrayA[i].Add(decCoinsArrayB[i]...))
	}

	return finalDecCoinArray, nil
}

func withDenom(record types.IncentiveRecord, denom string) types.IncentiveRecord {
	record.IncentiveDenom = denom

	return record
}

func withAmount(record types.IncentiveRecord, amount sdk.Dec) types.IncentiveRecord {
	record.IncentiveRecordBody.RemainingAmount = amount

	return record
}

func withStartTime(record types.IncentiveRecord, startTime time.Time) types.IncentiveRecord {
	record.IncentiveRecordBody.StartTime = startTime

	return record
}

func withMinUptime(record types.IncentiveRecord, minUptime time.Duration) types.IncentiveRecord {
	record.MinUptime = minUptime

	return record
}

func withEmissionRate(record types.IncentiveRecord, emissionRate sdk.Dec) types.IncentiveRecord {
	record.IncentiveRecordBody.EmissionRate = emissionRate

	return record
}

func (s *KeeperTestSuite) TestCreateAndGetUptimeAccumulators() {
	// We expect there to be len(types.SupportedUptimes) number of initialized accumulators
	// for a successful pool creation. We calculate this upfront to ensure test compatibility
	// if the uptimes we support ever change.
	expectedUptimes := getExpectedUptimes()

	type initUptimeAccumTest struct {
		poolId              uint64
		initializePoolAccum bool
		expectedAccumValues []sdk.DecCoins

		expectedPass bool
	}
	tests := map[string]initUptimeAccumTest{
		"default pool setup": {
			poolId:              defaultPoolId,
			initializePoolAccum: true,
			expectedAccumValues: expectedUptimes.emptyExpectedAccumValues,
			expectedPass:        true,
		},
		"setup with different poolId": {
			poolId:              defaultPoolId + 1,
			initializePoolAccum: true,
			expectedAccumValues: expectedUptimes.emptyExpectedAccumValues,
			expectedPass:        true,
		},
		"pool not initialized": {
			initializePoolAccum: false,
			poolId:              defaultPoolId,
			expectedAccumValues: []sdk.DecCoins{},
			expectedPass:        false,
		},
	}

	for name, tc := range tests {
		tc := tc
		s.Run(name, func() {
			s.SetupTest()
			clKeeper := s.App.ConcentratedLiquidityKeeper

			// system under test
			if tc.initializePoolAccum {
				err := clKeeper.CreateUptimeAccumulators(s.Ctx, tc.poolId)
				s.Require().NoError(err)
			}
			poolUptimeAccumulators, err := clKeeper.GetUptimeAccumulators(s.Ctx, tc.poolId)

			if tc.expectedPass {
				s.Require().NoError(err)

				// ensure number of uptime accumulators match supported uptimes
				s.Require().Equal(len(tc.expectedAccumValues), len(poolUptimeAccumulators))

				// ensure that each uptime was initialized to the correct value (sdk.DecCoins(nil))
				accumValues := []sdk.DecCoins{}
				for _, accum := range poolUptimeAccumulators {
					accumValues = append(accumValues, accum.GetValue())
				}
				s.Require().Equal(tc.expectedAccumValues, accumValues)
			} else {
				s.Require().Error(err)

				// ensure no accumulators exist for an uninitialized pool
				s.Require().Equal(0, len(poolUptimeAccumulators))
			}
		})
	}
}

func (s *KeeperTestSuite) TestGetUptimeAccumulatorName() {
	type getUptimeNameTest struct {
		poolId            uint64
		uptimeIndex       uint64
		expectedAccumName string
	}
	tests := map[string]getUptimeNameTest{
		"pool id 1, uptime id 0": {
			poolId:            defaultPoolId,
			uptimeIndex:       uint64(0),
			expectedAccumName: types.KeyUptimeAccumulator(1, 0),
		},
		"pool id 1, uptime id 999": {
			poolId:            defaultPoolId,
			uptimeIndex:       uint64(999),
			expectedAccumName: types.KeyUptimeAccumulator(1, 999),
		},
		"pool id 999, uptime id 1": {
			poolId:            uint64(999),
			uptimeIndex:       uint64(1),
			expectedAccumName: types.KeyUptimeAccumulator(999, 1),
		},
	}

	for name, tc := range tests {
		tc := tc
		s.Run(name, func() {
			s.SetupTest()

			// system under test
			accumName := types.KeyUptimeAccumulator(tc.poolId, tc.uptimeIndex)
			s.Require().Equal(tc.expectedAccumName, accumName)
		})
	}
}

func (s *KeeperTestSuite) TestCreateAndGetUptimeAccumulatorValues() {
	// We expect there to be len(types.SupportedUptimes) number of initialized accumulators
	// for a successful pool creation.
	// We re-calculate these values each time to ensure test compatibility if the uptimes
	// we support ever change.
	expectedUptimes := getExpectedUptimes()

	type initUptimeAccumTest struct {
		poolId               uint64
		initializePoolAccums bool
		addedAccumValues     []sdk.DecCoins
		numTimesAdded        int
		expectedAccumValues  []sdk.DecCoins

		expectedPass bool
	}
	tests := map[string]initUptimeAccumTest{
		"hundred of a single denom in each accumulator added once": {
			poolId:               defaultPoolId,
			initializePoolAccums: true,
			addedAccumValues:     expectedUptimes.hundredTokensSingleDenom,
			numTimesAdded:        1,
			expectedAccumValues:  expectedUptimes.hundredTokensSingleDenom,
			expectedPass:         true,
		},
		"hundred of multiple denom in each accumulator added once": {
			poolId:               defaultPoolId,
			initializePoolAccums: true,
			addedAccumValues:     expectedUptimes.hundredTokensMultiDenom,
			numTimesAdded:        1,
			expectedAccumValues:  expectedUptimes.hundredTokensMultiDenom,
			expectedPass:         true,
		},
		"varying amounts of single denom in each accumulator added once": {
			poolId:               defaultPoolId,
			initializePoolAccums: true,
			addedAccumValues:     expectedUptimes.varyingTokensSingleDenom,
			numTimesAdded:        1,
			expectedAccumValues:  expectedUptimes.varyingTokensSingleDenom,
			expectedPass:         true,
		},
		"varying of multiple denoms in each accumulator added once": {
			poolId:               defaultPoolId,
			initializePoolAccums: true,
			addedAccumValues:     expectedUptimes.varyingTokensMultiDenom,
			numTimesAdded:        1,
			expectedAccumValues:  expectedUptimes.varyingTokensMultiDenom,
			expectedPass:         true,
		},
		"hundred of multiple denom in each accumulator added twice": {
			poolId:               defaultPoolId,
			initializePoolAccums: true,
			addedAccumValues:     expectedUptimes.hundredTokensMultiDenom,
			numTimesAdded:        2,
			expectedAccumValues:  expectedUptimes.twoHundredTokensMultiDenom,
			expectedPass:         true,
		},
		"setup with different poolId": {
			poolId:               defaultPoolId + 1,
			initializePoolAccums: true,
			addedAccumValues:     expectedUptimes.hundredTokensSingleDenom,
			numTimesAdded:        1,
			expectedAccumValues:  expectedUptimes.hundredTokensSingleDenom,
			expectedPass:         true,
		},
		"pool not initialized": {
			initializePoolAccums: false,
			poolId:               defaultPoolId,
			addedAccumValues:     expectedUptimes.hundredTokensSingleDenom,
			numTimesAdded:        1,
			expectedAccumValues:  []sdk.DecCoins{},
			expectedPass:         false,
		},
	}

	for name, tc := range tests {
		tc := tc
		s.Run(name, func() {
			s.SetupTest()
			clKeeper := s.App.ConcentratedLiquidityKeeper

			// system under test
			var err error
			if tc.initializePoolAccums {
				err = clKeeper.CreateUptimeAccumulators(s.Ctx, tc.poolId)
				s.Require().NoError(err)

				poolUptimeAccumulators, err := clKeeper.GetUptimeAccumulators(s.Ctx, tc.poolId)
				s.Require().NoError(err)

				for i := 0; i < tc.numTimesAdded; i++ {
					for uptimeId, uptimeAccum := range poolUptimeAccumulators {
						uptimeAccum.AddToAccumulator(tc.addedAccumValues[uptimeId])
					}
					poolUptimeAccumulators, err = clKeeper.GetUptimeAccumulators(s.Ctx, tc.poolId)
					s.Require().NoError(err)
				}
			}
			poolUptimeAccumulatorValues, err := clKeeper.GetUptimeAccumulatorValues(s.Ctx, tc.poolId)

			if tc.expectedPass {
				s.Require().NoError(err)

				// ensure number of uptime accumulators match supported uptimes
				s.Require().Equal(len(tc.expectedAccumValues), len(poolUptimeAccumulatorValues))

				// ensure that each uptime was initialized to the correct value (sdk.DecCoins(nil))
				s.Require().Equal(tc.expectedAccumValues, poolUptimeAccumulatorValues)
			} else {
				s.Require().Error(err)

				// ensure no accumulators exist for an uninitialized pool
				s.Require().Equal(0, len(poolUptimeAccumulatorValues))
			}
		})
	}
}

func (s *KeeperTestSuite) getAllIncentiveRecordsForPool(poolId uint64) []types.IncentiveRecord {
	records, err := s.clk.GetAllIncentiveRecordsForPool(s.Ctx, poolId)
	s.Require().NoError(err)
	return records
}

func (s *KeeperTestSuite) TestCalcAccruedIncentivesForAccum() {
	incentiveRecordOneWithDifferentStartTime := withStartTime(incentiveRecordOne, incentiveRecordOne.IncentiveRecordBody.StartTime.Add(10))
	incentiveRecordOneWithDifferentMinUpTime := withMinUptime(incentiveRecordOne, testUptimeTwo)
	incentiveRecordOneWithDifferentDenom := withDenom(incentiveRecordOne, testDenomTwo)

	type calcAccruedIncentivesTest struct {
		poolId               uint64
		accumUptime          time.Duration
		qualifyingLiquidity  sdk.Dec
		timeElapsed          time.Duration
		poolIncentiveRecords []types.IncentiveRecord
		recordsCleared       bool

		expectedResult           sdk.DecCoins
		expectedIncentiveRecords []types.IncentiveRecord
		expectedPass             bool
	}
	tests := map[string]calcAccruedIncentivesTest{
		"one incentive record, one qualifying for incentives": {
			poolId:               defaultPoolId,
			accumUptime:          types.SupportedUptimes[0],
			qualifyingLiquidity:  sdk.NewDec(100),
			timeElapsed:          time.Hour,
			poolIncentiveRecords: []types.IncentiveRecord{incentiveRecordOne},

			expectedResult: sdk.DecCoins{
				expectedIncentivesFromRate(incentiveRecordOne.IncentiveDenom, incentiveRecordOne.IncentiveRecordBody.EmissionRate, time.Hour, sdk.NewDec(100)),
			},
			expectedIncentiveRecords: []types.IncentiveRecord{chargeIncentive(incentiveRecordOne, time.Hour)},
			expectedPass:             true,
		},
		"two incentive records, one with qualifying liquidity for incentives": {
			poolId:               defaultPoolId,
			accumUptime:          types.SupportedUptimes[0],
			qualifyingLiquidity:  sdk.NewDec(100),
			timeElapsed:          time.Hour,
			poolIncentiveRecords: []types.IncentiveRecord{incentiveRecordOne, incentiveRecordTwo},

			expectedResult: sdk.DecCoins{
				// We only expect the first incentive record to qualify
				expectedIncentivesFromRate(incentiveRecordOne.IncentiveDenom, incentiveRecordOne.IncentiveRecordBody.EmissionRate, time.Hour, sdk.NewDec(100)),
			},
			expectedIncentiveRecords: []types.IncentiveRecord{
				// We only charge the first incentive record since the second wasn't affected
				chargeIncentive(incentiveRecordOne, time.Hour),
				incentiveRecordTwo,
			},
			expectedPass: true,
		},
		"fully emit all incentives in record, significant time elapsed": {
			poolId:              defaultPoolId,
			accumUptime:         types.SupportedUptimes[0],
			qualifyingLiquidity: sdk.NewDec(123),

			// Time elapsed is strictly greater than the time needed to emit all incentives
			timeElapsed: time.Duration((1 << 63) - 1),
			poolIncentiveRecords: []types.IncentiveRecord{
				// We set the emission rate high enough to drain the record in one timestep
				withEmissionRate(incentiveRecordOne, sdk.NewDec(2<<60)),
			},
			recordsCleared: true,

			// We expect the fully incentive amount to be emitted
			expectedResult: sdk.DecCoins{
				sdk.NewDecCoinFromDec(incentiveRecordOne.IncentiveDenom, incentiveRecordOne.IncentiveRecordBody.RemainingAmount.QuoTruncate(sdk.NewDec(123))),
			},

			// Incentive record should have zero remaining amount
			expectedIncentiveRecords: []types.IncentiveRecord{withAmount(withEmissionRate(incentiveRecordOne, sdk.NewDec(2<<60)), sdk.ZeroDec())},
			expectedPass:             true,
		},

		// error catching
		"zero qualifying liquidity": {
			poolId:               defaultPoolId,
			accumUptime:          types.SupportedUptimes[0],
			qualifyingLiquidity:  sdk.NewDec(0),
			timeElapsed:          time.Hour,
			poolIncentiveRecords: []types.IncentiveRecord{incentiveRecordOne},

			expectedResult:           sdk.DecCoins{},
			expectedIncentiveRecords: []types.IncentiveRecord{},
			expectedPass:             false,
		},
		"zero time elapsed": {
			poolId:               defaultPoolId,
			accumUptime:          types.SupportedUptimes[0],
			qualifyingLiquidity:  sdk.NewDec(100),
			timeElapsed:          time.Duration(0),
			poolIncentiveRecords: []types.IncentiveRecord{incentiveRecordOne},

			expectedResult:           sdk.DecCoins{},
			expectedIncentiveRecords: []types.IncentiveRecord{},
			expectedPass:             false,
		},
		"two incentive records with same denom, different start time": {
			poolId:              defaultPoolId,
			accumUptime:         types.SupportedUptimes[0],
			qualifyingLiquidity: sdk.NewDec(100),
			timeElapsed:         time.Hour,

			poolIncentiveRecords: []types.IncentiveRecord{incentiveRecordOne, incentiveRecordOneWithDifferentStartTime},

			expectedResult: sdk.NewDecCoins(
				// We expect both incentive records to qualify
				expectedIncentivesFromRate(incentiveRecordOne.IncentiveDenom, incentiveRecordOne.IncentiveRecordBody.EmissionRate.Add(incentiveRecordOneWithDifferentStartTime.IncentiveRecordBody.EmissionRate), time.Hour, sdk.NewDec(100)), // since we have 2 records with same denom, the rate of emission went up x2
			),
			expectedIncentiveRecords: []types.IncentiveRecord{
				// We only going to charge both incentive records
				chargeIncentive(incentiveRecordOne, time.Hour),
				chargeIncentive(incentiveRecordOneWithDifferentStartTime, time.Hour),
			},
			expectedPass: true,
		},
		"two incentive records with different denom, different start time and same uptime": {
			poolId:              defaultPoolId,
			accumUptime:         types.SupportedUptimes[0],
			qualifyingLiquidity: sdk.NewDec(100),
			timeElapsed:         time.Hour,

			poolIncentiveRecords: []types.IncentiveRecord{incentiveRecordOneWithDifferentStartTime, incentiveRecordOneWithDifferentDenom},

			expectedResult: sdk.DecCoins{
				// We expect both incentive record to qualify
				expectedIncentivesFromRate(incentiveRecordOneWithDifferentStartTime.IncentiveDenom, incentiveRecordOne.IncentiveRecordBody.EmissionRate, time.Hour, sdk.NewDec(100)),
				expectedIncentivesFromRate(incentiveRecordOneWithDifferentDenom.IncentiveDenom, incentiveRecordOne.IncentiveRecordBody.EmissionRate, time.Hour, sdk.NewDec(100)),
			},
			expectedIncentiveRecords: []types.IncentiveRecord{
				// We charge both incentive record here because both minUpTime has been hit
				chargeIncentive(incentiveRecordOneWithDifferentStartTime, time.Hour),
				chargeIncentive(incentiveRecordOneWithDifferentDenom, time.Hour),
			},
			expectedPass: true,
		},
		"two incentive records with same denom, different min up-time": {
			poolId:              defaultPoolId,
			accumUptime:         types.SupportedUptimes[0],
			qualifyingLiquidity: sdk.NewDec(100),
			timeElapsed:         time.Hour,

			poolIncentiveRecords: []types.IncentiveRecord{incentiveRecordOne, incentiveRecordOneWithDifferentMinUpTime},

			expectedResult: sdk.DecCoins{
				// We expect first incentive record to qualify
				expectedIncentivesFromRate(incentiveRecordOne.IncentiveDenom, incentiveRecordOne.IncentiveRecordBody.EmissionRate, time.Hour, sdk.NewDec(100)),
			},
			expectedIncentiveRecords: []types.IncentiveRecord{
				// We only charge the first incentive record because the second minUpTime hasn't been hit yet
				chargeIncentive(incentiveRecordOne, time.Hour),
				incentiveRecordOneWithDifferentMinUpTime,
			},
			expectedPass: true,
		},
		"two incentive records with same accum uptime and start time across multiple records with different denoms": {
			poolId:              defaultPoolId,
			accumUptime:         types.SupportedUptimes[0],
			qualifyingLiquidity: sdk.NewDec(100),
			timeElapsed:         time.Hour,

			poolIncentiveRecords: []types.IncentiveRecord{incentiveRecordOne, incentiveRecordOneWithDifferentDenom},

			expectedResult: sdk.DecCoins{
				// We expect both incentive record to qualify
				expectedIncentivesFromRate(incentiveRecordOne.IncentiveDenom, incentiveRecordOne.IncentiveRecordBody.EmissionRate, time.Hour, sdk.NewDec(100)),
				expectedIncentivesFromRate(incentiveRecordOneWithDifferentDenom.IncentiveDenom, incentiveRecordOne.IncentiveRecordBody.EmissionRate, time.Hour, sdk.NewDec(100)),
			},
			expectedIncentiveRecords: []types.IncentiveRecord{
				// We charge both incentive record here because both minUpTime has been hit
				chargeIncentive(incentiveRecordOne, time.Hour),
				chargeIncentive(incentiveRecordOneWithDifferentDenom, time.Hour),
			},
			expectedPass: true,
		},
		"four incentive records with only two eligilbe for emitting incentives": {
			poolId:              defaultPoolId,
			accumUptime:         types.SupportedUptimes[0],
			qualifyingLiquidity: sdk.NewDec(100),
			timeElapsed:         time.Hour,

			poolIncentiveRecords: []types.IncentiveRecord{incentiveRecordOne, incentiveRecordOneWithDifferentStartTime, incentiveRecordOneWithDifferentDenom, incentiveRecordOneWithDifferentMinUpTime},

			expectedResult: sdk.NewDecCoins(
				// We expect three incentive record to qualify for incentive
				expectedIncentivesFromRate(incentiveRecordOne.IncentiveDenom, incentiveRecordOne.IncentiveRecordBody.EmissionRate.Add(incentiveRecordOneWithDifferentStartTime.IncentiveRecordBody.EmissionRate), time.Hour, sdk.NewDec(100)),
				expectedIncentivesFromRate(incentiveRecordOneWithDifferentDenom.IncentiveDenom, incentiveRecordOne.IncentiveRecordBody.EmissionRate, time.Hour, sdk.NewDec(100)),
			),
			expectedIncentiveRecords: []types.IncentiveRecord{
				// We only charge the first three incentive record because the fourth minUpTime hasn't been hit yet
				chargeIncentive(incentiveRecordOne, time.Hour),
				chargeIncentive(incentiveRecordOneWithDifferentStartTime, time.Hour),
				chargeIncentive(incentiveRecordOneWithDifferentDenom, time.Hour),
				incentiveRecordOneWithDifferentMinUpTime, // this uptime hasn't hit yet so we do not have to charge incentive
			},
			expectedPass: true,
		},
	}

	for name, tc := range tests {
		tc := tc
		s.Run(name, func() {
			s.SetupTest()
			s.Ctx = s.Ctx.WithBlockTime(defaultStartTime.Add(tc.timeElapsed))

			s.PrepareConcentratedPool()

			// system under test
			actualResult, updatedPoolRecords, err := cl.CalcAccruedIncentivesForAccum(s.Ctx, tc.accumUptime, tc.qualifyingLiquidity, sdk.NewDec(int64(tc.timeElapsed)).Quo(sdk.MustNewDecFromStr("1000000000")), tc.poolIncentiveRecords)

			if tc.expectedPass {
				s.Require().NoError(err)

				s.Require().Equal(tc.expectedResult, actualResult)
				s.Require().Equal(tc.expectedIncentiveRecords, updatedPoolRecords)

				// If incentives are fully emitted, we ensure they are cleared from state
				if tc.recordsCleared {
					err := s.App.ConcentratedLiquidityKeeper.SetMultipleIncentiveRecords(s.Ctx, updatedPoolRecords)
					s.Require().NoError(err)

					updatedRecordsInState := s.getAllIncentiveRecordsForPool(tc.poolId)
					s.Require().Equal(0, len(updatedRecordsInState))
				}
			} else {
				s.Require().Error(err)
			}
		})
	}
}

func (s *KeeperTestSuite) setupBalancerPoolWithFractionLocked(pa []balancer.PoolAsset, fraction sdk.Dec) uint64 {
	balancerPoolId := s.PrepareCustomBalancerPool(pa, defaultBalancerPoolParams)
	longestDuration, err := s.App.PoolIncentivesKeeper.GetLongestLockableDuration(s.Ctx)
	s.Require().NoError(err)
	lockAmt := gammtypes.InitPoolSharesSupply.ToDec().Mul(fraction).TruncateInt()
	lockCoins := sdk.NewCoins(sdk.NewCoin(gammtypes.GetPoolShareDenom(balancerPoolId), lockAmt))
	_, err = s.App.LockupKeeper.CreateLock(s.Ctx, s.TestAccs[0], lockCoins, longestDuration)
	s.Require().NoError(err)
	return balancerPoolId
}

// Testing strategy:
// 1. Create a position
// 2. Let a fixed amount of time pass, enough to qualify it for some (but not all) uptimes
// 3. Let a variable amount of time pass determined by the test case
// 4. Ensure uptime accumulators and incentive records behave as expected
func (s *KeeperTestSuite) TestUpdateUptimeAccumulatorsToNow() {
	defaultTestUptime := types.SupportedUptimes[2]
	lockableDurations := s.App.PoolIncentivesKeeper.GetLockableDurations(s.Ctx)
	longestLockableDuration := lockableDurations[len(lockableDurations)-1]
	type updateAccumToNow struct {
		poolId                      uint64
		timeElapsed                 time.Duration
		poolIncentiveRecords        []types.IncentiveRecord
		canonicalBalancerPoolAssets []balancer.PoolAsset

		isInvalidBalancerPool    bool
		expectedIncentiveRecords []types.IncentiveRecord
		expectedError            error
	}

	validateResult := func(ctx sdk.Context, err error, tc updateAccumToNow, balancerPoolId, poolId uint64, initUptimeAccumValues []sdk.DecCoins, qualifyingBalancerLiquidity sdk.Dec, qualifyingLiquidity sdk.Dec) []sdk.DecCoins {
		if tc.expectedError != nil {
			s.Require().ErrorContains(err, tc.expectedError.Error())

			// Ensure accumulators remain unchanged
			newUptimeAccumValues, err := s.clk.GetUptimeAccumulatorValues(ctx, poolId)
			s.Require().NoError(err)
			s.Require().Equal(initUptimeAccumValues, newUptimeAccumValues)

			// Ensure incentive records remain unchanged
			updatedIncentiveRecords := s.getAllIncentiveRecordsForPool(poolId)
			s.Require().Equal(tc.poolIncentiveRecords, updatedIncentiveRecords)

			return nil
		}

		s.Require().NoError(err)

		// Get updated pool for testing purposes
		clPool, err := s.clk.GetPoolById(ctx, tc.poolId)
		s.Require().NoError(err)

		// Calculate expected uptime deltas using qualifying liquidity deltas.
		// Recall that uptime accumulators track emitted incentives / qualifying liquidity.
		expectedUptimeDeltas := []sdk.DecCoins{}
		for _, curSupportedUptime := range types.SupportedUptimes {
			// Calculate expected incentives for the current uptime by emitting incentives from
			// all incentive records to their respective uptime accumulators in the pool.
			// TODO: find a cleaner way to calculate this that does not involve iterating over all incentive records for each uptime accum.
			curUptimeAccruedIncentives := cl.EmptyCoins
			for _, poolRecord := range tc.poolIncentiveRecords {
				if poolRecord.MinUptime == curSupportedUptime {
					// We set the expected accrued incentives based on the total time that has elapsed since position creation
					curUptimeAccruedIncentives = curUptimeAccruedIncentives.Add(sdk.NewDecCoins(expectedIncentivesFromRate(poolRecord.IncentiveDenom, poolRecord.IncentiveRecordBody.EmissionRate, defaultTestUptime+tc.timeElapsed, qualifyingLiquidity))...)
				}
			}
			expectedUptimeDeltas = append(expectedUptimeDeltas, curUptimeAccruedIncentives)
		}

		// Get new uptime accum values for comparison
		newUptimeAccumValues, err := s.clk.GetUptimeAccumulatorValues(ctx, tc.poolId)
		s.Require().NoError(err)

		// Ensure that each accumulator value changes by the correct amount
		totalUptimeDeltas := sdk.NewDecCoins()
		for uptimeIndex := range newUptimeAccumValues {
			uptimeDelta := newUptimeAccumValues[uptimeIndex].Sub(initUptimeAccumValues[uptimeIndex])
			s.Require().Equal(expectedUptimeDeltas[uptimeIndex], uptimeDelta)

			totalUptimeDeltas = totalUptimeDeltas.Add(uptimeDelta...)
		}

		// Ensure that LastLiquidityUpdate field is updated for pool
		s.Require().Equal(ctx.BlockTime(), clPool.GetLastLiquidityUpdate())

		// Ensure that pool's IncentiveRecords are updated to reflect emitted incentives
		updatedIncentiveRecords, err := s.clk.GetAllIncentiveRecordsForPool(ctx, tc.poolId)
		s.Require().NoError(err)
		s.Require().Equal(tc.expectedIncentiveRecords, updatedIncentiveRecords)

		// If applicable, get gauge for canonical balancer pool and ensure it increased by the appropriate amount.
		if tc.canonicalBalancerPoolAssets != nil {
			gaugeId, err := s.App.PoolIncentivesKeeper.GetPoolGaugeId(ctx, balancerPoolId, longestLockableDuration)
			s.Require().NoError(err)

			gauge, err := s.App.IncentivesKeeper.GetGaugeByID(ctx, gaugeId)
			s.Require().NoError(err)

			// Since balancer shares are added prior to actual emissions to the pool, they are already factored into the
			// accumulator values ("totalUptimeDeltas"). We leverage this to find the expected amount of incentives emitted
			// to the gauge.
			expectedGaugeShares := sdk.NewCoins(sdk.NormalizeCoins(totalUptimeDeltas.MulDec(qualifyingBalancerLiquidity))...)
			s.Require().Equal(expectedGaugeShares, gauge.Coins)
		}

		return expectedUptimeDeltas
	}

	tests := map[string]updateAccumToNow{
		"one incentive record": {
			poolId:               defaultPoolId,
			timeElapsed:          time.Hour,
			poolIncentiveRecords: []types.IncentiveRecord{incentiveRecordOne},

			expectedIncentiveRecords: []types.IncentiveRecord{
				// We deduct incentives from the record for the period it emitted incentives
				chargeIncentive(incentiveRecordOne, defaultTestUptime+time.Hour),
			},
		},
		"two incentive records, each with qualifying liquidity": {
			poolId:               defaultPoolId,
			timeElapsed:          time.Hour,
			poolIncentiveRecords: []types.IncentiveRecord{incentiveRecordOne, incentiveRecordTwo},

			expectedIncentiveRecords: []types.IncentiveRecord{
				// We deduct incentives from both records since there are positions for each
				chargeIncentive(incentiveRecordOne, defaultTestUptime+time.Hour),
				chargeIncentive(incentiveRecordTwo, defaultTestUptime+time.Hour),
			},
		},
		"three incentive records, each with qualifying liquidity": {
			poolId:               defaultPoolId,
			timeElapsed:          time.Hour,
			poolIncentiveRecords: []types.IncentiveRecord{incentiveRecordOne, incentiveRecordTwo, incentiveRecordThree},

			expectedIncentiveRecords: []types.IncentiveRecord{
				// We deduct incentives from each record since there are positions for all three
				// Note that records are in ascending order by uptime index
				chargeIncentive(incentiveRecordOne, defaultTestUptime+time.Hour),
				chargeIncentive(incentiveRecordTwo, defaultTestUptime+time.Hour),
				chargeIncentive(incentiveRecordThree, defaultTestUptime+time.Hour),
			},
		},
		"four incentive records, only three with qualifying liquidity": {
			poolId:               defaultPoolId,
			timeElapsed:          time.Hour,
			poolIncentiveRecords: []types.IncentiveRecord{incentiveRecordOne, incentiveRecordTwo, incentiveRecordThree, incentiveRecordFour},

			expectedIncentiveRecords: []types.IncentiveRecord{
				// We only deduct from the first three incentive records since the last doesn't emit anything
				// Note that records are in ascending order by uptime index
				chargeIncentive(incentiveRecordOne, defaultTestUptime+time.Hour),
				chargeIncentive(incentiveRecordTwo, defaultTestUptime+time.Hour),
				chargeIncentive(incentiveRecordThree, defaultTestUptime+time.Hour),
				// We charge even for uptimes the position has technically not qualified for since its liquidity is on
				// the accumulator.
				chargeIncentive(incentiveRecordFour, defaultTestUptime+time.Hour),
			},
		},
		"[reward splitting] one incentive record with qualifying liquidity": {
			poolId:               defaultPoolId,
			timeElapsed:          time.Hour * 1000,
			poolIncentiveRecords: []types.IncentiveRecord{incentiveRecordOne},
			canonicalBalancerPoolAssets: []balancer.PoolAsset{
				{Weight: sdk.NewInt(1), Token: sdk.NewCoin("eth", sdk.NewInt(100000000))},
				{Weight: sdk.NewInt(1), Token: sdk.NewCoin("usdc", sdk.NewInt(100000000))},
			},

			expectedIncentiveRecords: []types.IncentiveRecord{
				// We deduct incentives from the record for the period it emitted incentives
				chargeIncentive(incentiveRecordOne, defaultTestUptime+(time.Hour*1000)),
			},
		},
		"[reward splitting] four incentive records, only three with qualifying liquidity": {
			poolId:               defaultPoolId,
			timeElapsed:          time.Hour * 1000,
			poolIncentiveRecords: []types.IncentiveRecord{incentiveRecordOne, incentiveRecordTwo, incentiveRecordThree, incentiveRecordFour},
			canonicalBalancerPoolAssets: []balancer.PoolAsset{
				{Weight: sdk.NewInt(1), Token: sdk.NewCoin("eth", sdk.NewInt(100000000))},
				{Weight: sdk.NewInt(1), Token: sdk.NewCoin("usdc", sdk.NewInt(100000000))},
			},

			expectedIncentiveRecords: []types.IncentiveRecord{
				// We only deduct from the first three incentive records since the last doesn't emit anything
				// Note that records are in ascending order by uptime index
				chargeIncentive(incentiveRecordOne, defaultTestUptime+(time.Hour*1000)),
				chargeIncentive(incentiveRecordTwo, defaultTestUptime+(time.Hour*1000)),
				chargeIncentive(incentiveRecordThree, defaultTestUptime+(time.Hour*1000)),
				// We charge even for uptimes the position has technically not qualified for since its liquidity is on
				// the accumulator.
				chargeIncentive(incentiveRecordFour, defaultTestUptime+(time.Hour*1000)),
			},
		},
		"[reward splitting] three incentive records, each with qualifying liquidity and small amount of time elapsed": {
			poolId:               defaultPoolId,
			timeElapsed:          time.Hour,
			poolIncentiveRecords: []types.IncentiveRecord{incentiveRecordOne, incentiveRecordTwo, incentiveRecordThree},
			canonicalBalancerPoolAssets: []balancer.PoolAsset{
				{Weight: sdk.NewInt(1), Token: sdk.NewCoin("eth", sdk.NewInt(432218877))},
				{Weight: sdk.NewInt(1), Token: sdk.NewCoin("usdc", sdk.NewInt(19836275))},
			},

			expectedIncentiveRecords: []types.IncentiveRecord{
				// We deduct incentives from each record since there are positions for all three
				// Note that records are in ascending order by uptime index
				chargeIncentive(incentiveRecordOne, defaultTestUptime+time.Hour),
				chargeIncentive(incentiveRecordTwo, defaultTestUptime+time.Hour),
				chargeIncentive(incentiveRecordThree, defaultTestUptime+time.Hour),
			},
		},

		// Error catching

		"invalid pool ID": {
			poolId:               invalidPoolId,
			timeElapsed:          time.Hour,
			poolIncentiveRecords: []types.IncentiveRecord{incentiveRecordOne},

			expectedIncentiveRecords: []types.IncentiveRecord{
				// We deduct incentives from the record for the period it emitted incentives
				chargeIncentive(incentiveRecordOne, defaultTestUptime+time.Hour),
			},
			expectedError: types.PoolNotFoundError{PoolId: invalidPoolId},
		},
		"invalid canonical balancer pool (incorrect denoms)": {
			poolId:                      defaultPoolId,
			timeElapsed:                 time.Hour,
			poolIncentiveRecords:        []types.IncentiveRecord{incentiveRecordOne},
			canonicalBalancerPoolAssets: defaultBalancerAssets,
			isInvalidBalancerPool:       true,

			expectedIncentiveRecords: []types.IncentiveRecord{
				// We deduct incentives from the record for the period it emitted incentives
				chargeIncentive(incentiveRecordOne, defaultTestUptime+time.Hour),
			},
			expectedError: types.ErrInvalidBalancerPoolLiquidityError{
				ClPoolId:              1,
				BalancerPoolId:        2,
				BalancerPoolLiquidity: sdk.NewCoins(sdk.NewCoin("bar", sdk.NewInt(100)), sdk.NewCoin("foo", sdk.NewInt(100))),
			},
		},
		"invalid canonical balancer pool (incorrect number of assets)": {
			poolId:               defaultPoolId,
			timeElapsed:          time.Hour,
			poolIncentiveRecords: []types.IncentiveRecord{incentiveRecordOne},
			canonicalBalancerPoolAssets: []balancer.PoolAsset{
				{Weight: sdk.NewInt(1), Token: sdk.NewCoin("foo", sdk.NewInt(100))},
				{Weight: sdk.NewInt(1), Token: sdk.NewCoin("bar", sdk.NewInt(100))},
				{Weight: sdk.NewInt(1), Token: sdk.NewCoin("baz", sdk.NewInt(100))},
			},
			isInvalidBalancerPool: true,

			expectedIncentiveRecords: []types.IncentiveRecord{
				// We deduct incentives from the record for the period it emitted incentives
				chargeIncentive(incentiveRecordOne, defaultTestUptime+time.Hour),
			},
			expectedError: types.ErrInvalidBalancerPoolLiquidityError{
				ClPoolId:              1,
				BalancerPoolId:        2,
				BalancerPoolLiquidity: sdk.NewCoins(sdk.NewCoin("bar", sdk.NewInt(100)), sdk.NewCoin("baz", sdk.NewInt(100)), sdk.NewCoin("foo", sdk.NewInt(100))),
			},
		},
	}

	for name, tc := range tests {
		tc := tc
		s.Run(name, func() {
			s.SetupTest()
			clKeeper := s.App.ConcentratedLiquidityKeeper
			s.Ctx = s.Ctx.WithBlockTime(defaultStartTime)

			// Set up test pool
			clPool := s.PrepareConcentratedPool()

			// If applicable, create and link a canonical balancer pool
			balancerPoolId := uint64(0)
			if tc.canonicalBalancerPoolAssets != nil {
				// Create balancer pool and bond its shares
				balancerPoolId = s.setupBalancerPoolWithFractionLocked(tc.canonicalBalancerPoolAssets, sdk.OneDec())
				s.App.GAMMKeeper.OverwriteMigrationRecords(s.Ctx,
					gammtypes.MigrationRecords{
						BalancerToConcentratedPoolLinks: []gammtypes.BalancerToConcentratedPoolLink{
							{BalancerPoolId: balancerPoolId, ClPoolId: clPool.GetId()},
						},
					},
				)
			}

			// Initialize test incentives on the pool.
			err := clKeeper.SetMultipleIncentiveRecords(s.Ctx, tc.poolIncentiveRecords)
			s.Require().NoError(err)

			// Since the canonical balancer pool automatically claims, ensure that the pool is properly funded if the pool exists.
			if tc.canonicalBalancerPoolAssets != nil {
				for _, incentive := range tc.poolIncentiveRecords {
					s.FundAcc(clPool.GetIncentivesAddress(), sdk.NewCoins(sdk.NewCoin(incentive.IncentiveDenom, incentive.IncentiveRecordBody.RemainingAmount.TruncateInt())))
				}
			}

			// Get initial uptime accum values for comparison
			initUptimeAccumValues, err := clKeeper.GetUptimeAccumulatorValues(s.Ctx, clPool.GetId())
			s.Require().NoError(err)

			// Add qualifying and non-qualifying liquidity to the pool
			qualifyingLiquidity, qualifyingBalancerLiquidity := sdk.ZeroDec(), sdk.ZeroDec()
			if !tc.isInvalidBalancerPool {
				depositedCoins := sdk.NewCoins(sdk.NewCoin(clPool.GetToken0(), testQualifyingDepositsOne), sdk.NewCoin(clPool.GetToken1(), testQualifyingDepositsOne))
				s.FundAcc(testAddressOne, depositedCoins)
				_, _, _, qualifyingLiquidity, _, _, _, err = clKeeper.CreatePosition(s.Ctx, clPool.GetId(), testAddressOne, depositedCoins, sdk.ZeroInt(), sdk.ZeroInt(), clPool.GetCurrentTick()-100, clPool.GetCurrentTick()+100)
				s.Require().NoError(err)

				// If a canonical balancer pool exists, we add its respective shares to the qualifying amount as well.
				clPool, err = clKeeper.GetPoolById(s.Ctx, clPool.GetId())
				s.Require().NoError(err)
				if tc.canonicalBalancerPoolAssets != nil {
					qualifyingBalancerLiquidityPreDiscount := math.GetLiquidityFromAmounts(clPool.GetCurrentSqrtPrice(), types.MinSqrtPrice, types.MaxSqrtPrice, tc.canonicalBalancerPoolAssets[0].Token.Amount, tc.canonicalBalancerPoolAssets[1].Token.Amount)
					qualifyingBalancerLiquidity = (sdk.OneDec().Sub(types.DefaultBalancerSharesDiscount)).Mul(qualifyingBalancerLiquidityPreDiscount)
					qualifyingLiquidity = qualifyingLiquidity.Add(qualifyingBalancerLiquidity)

					actualLiquidityAdded0, actualLiquidityAdded1, err := clPool.CalcActualAmounts(s.Ctx, types.MinTick, types.MaxTick, qualifyingBalancerLiquidity)
					s.Require().NoError(err)
					s.FundAcc(clPool.GetIncentivesAddress(), sdk.NewCoins(sdk.NewCoin(clPool.GetToken0(), actualLiquidityAdded0.TruncateInt()), sdk.NewCoin(clPool.GetToken1(), actualLiquidityAdded1.TruncateInt())))
				}
			}

			// Let enough time elapse to qualify the position for the first three supported uptimes
			s.Ctx = s.Ctx.WithBlockTime(s.Ctx.BlockTime().Add(defaultTestUptime))

			// Let `timeElapsed` time pass to test incentive distribution
			s.Ctx = s.Ctx.WithBlockTime(s.Ctx.BlockTime().Add(tc.timeElapsed))

			// System under test 1
			// Use cache context to avoud persisting updates for the next function
			// that relies on the same test cases and setup.
			cacheCtx, _ := s.Ctx.CacheContext()
			err = clKeeper.UpdateUptimeAccumulatorsToNow(cacheCtx, tc.poolId)

			validateResult(cacheCtx, err, tc, balancerPoolId, clPool.GetId(), initUptimeAccumValues, qualifyingBalancerLiquidity, qualifyingLiquidity)

			// Now test a similar method with different parameters

			// Skip this test case as UpdatePoolGivenUptimeAccumulatorsToNow relies
			// on this check to be done by the caller.
			if errors.Is(tc.expectedError, types.PoolNotFoundError{PoolId: invalidPoolId}) {
				return
			}

			uptimeAccs, err := clKeeper.GetUptimeAccumulators(s.Ctx, tc.poolId)
			s.Require().NoError(err)

			// System under test 2
			err = clKeeper.UpdateGivenPoolUptimeAccumulatorsToNow(s.Ctx, clPool, uptimeAccs)

			expectedUptimeDeltas := validateResult(s.Ctx, err, tc, balancerPoolId, clPool.GetId(), initUptimeAccumValues, qualifyingBalancerLiquidity, qualifyingLiquidity)

			if tc.expectedError != nil {
				return
			}

			// Ensure that each uptime accumulater value that was passed in as an argument changes by the correct amount.
			for uptimeIndex := range uptimeAccs {
				expectedValue := initUptimeAccumValues[uptimeIndex].Add(expectedUptimeDeltas[uptimeIndex]...)
				s.Require().Equal(expectedValue, uptimeAccs[uptimeIndex].GetValue())
			}
		})
	}
}

// Note: we test that incentive records are properly deducted by emissions in `TestUpdateUptimeAccumulatorsToNow` above.
// This test aims to cover the behavior of a series of state read/writes relating to incentive records.
func (s *KeeperTestSuite) TestIncentiveRecordsSetAndGet() {
	s.SetupTest()
	clKeeper := s.App.ConcentratedLiquidityKeeper
	s.Ctx = s.Ctx.WithBlockTime(defaultStartTime)
	emptyIncentiveRecords := []types.IncentiveRecord{}

	// Set up two test pool
	clPoolOne := s.PrepareConcentratedPool()
	clPoolTwo := s.PrepareConcentratedPool()
	ensurePoolTwoRecordsEmpty := func() {
		poolTwoRecords := s.getAllIncentiveRecordsForPool(clPoolTwo.GetId())
		s.Require().Equal(emptyIncentiveRecords, poolTwoRecords)
	}

	// Ensure both pools start with no incentive records
	poolOneRecords := s.getAllIncentiveRecordsForPool(clPoolOne.GetId())
	s.Require().Equal(emptyIncentiveRecords, poolOneRecords)
	ensurePoolTwoRecordsEmpty()

	// Ensure setting and getting a single record works with single Get and GetAll
	err := clKeeper.SetIncentiveRecord(s.Ctx, incentiveRecordOne)
	s.Require().NoError(err)
	poolOneRecord, err := clKeeper.GetIncentiveRecord(s.Ctx, clPoolOne.GetId(), incentiveRecordOne.IncentiveDenom, incentiveRecordOne.MinUptime, sdk.MustAccAddressFromBech32(incentiveRecordOne.IncentiveCreatorAddr))
	s.Require().NoError(err)
	s.Require().Equal(incentiveRecordOne, poolOneRecord)
	allRecordsPoolOne := s.getAllIncentiveRecordsForPool(clPoolOne.GetId())
	s.Require().Equal([]types.IncentiveRecord{incentiveRecordOne}, allRecordsPoolOne)

	// Ensure records for other pool remain unchanged
	poolTwoRecord, err := clKeeper.GetIncentiveRecord(s.Ctx, clPoolTwo.GetId(), incentiveRecordOne.IncentiveDenom, incentiveRecordOne.MinUptime, sdk.MustAccAddressFromBech32(incentiveRecordOne.IncentiveCreatorAddr))
	s.Require().ErrorIs(err, types.IncentiveRecordNotFoundError{PoolId: clPoolTwo.GetId(), IncentiveDenom: incentiveRecordOne.IncentiveDenom, MinUptime: incentiveRecordOne.MinUptime, IncentiveCreatorStr: incentiveRecordOne.IncentiveCreatorAddr})
	s.Require().Equal(types.IncentiveRecord{}, poolTwoRecord)
	ensurePoolTwoRecordsEmpty()

	// Ensure directly setting additional records don't overwrite previous ones
	err = clKeeper.SetIncentiveRecord(s.Ctx, incentiveRecordTwo)
	s.Require().NoError(err)
	poolOneRecord, err = clKeeper.GetIncentiveRecord(s.Ctx, clPoolOne.GetId(), incentiveRecordTwo.IncentiveDenom, incentiveRecordTwo.MinUptime, sdk.MustAccAddressFromBech32(incentiveRecordTwo.IncentiveCreatorAddr))
	s.Require().NoError(err)
	s.Require().Equal(incentiveRecordTwo, poolOneRecord)
	allRecordsPoolOne = s.getAllIncentiveRecordsForPool(clPoolOne.GetId())
	s.Require().Equal([]types.IncentiveRecord{incentiveRecordOne, incentiveRecordTwo}, allRecordsPoolOne)

	// Ensure setting multiple records through helper functions as expected
	// Note that we also pass in an empty incentive record, which we expect to be cleared out while being set
	err = clKeeper.SetMultipleIncentiveRecords(s.Ctx, []types.IncentiveRecord{incentiveRecordThree, incentiveRecordFour, emptyIncentiveRecord})
	s.Require().NoError(err)

	// Note: we expect the records to be retrieved in lexicographic order by denom and for the empty record to be cleared
	allRecordsPoolOne = s.getAllIncentiveRecordsForPool(clPoolOne.GetId())
	s.Require().Equal([]types.IncentiveRecord{incentiveRecordOne, incentiveRecordTwo, incentiveRecordThree, incentiveRecordFour}, allRecordsPoolOne)

	// Finally, we ensure the second pool remains unaffected
	ensurePoolTwoRecordsEmpty()
}

func (s *KeeperTestSuite) TestGetInitialUptimeGrowthOppositeDirectionOfLastTraversalForTick() {
	expectedUptimes := getExpectedUptimes()

	type getInitialUptimeGrowthOppositeDirectionOfLastTraversalForTick struct {
		poolId                          uint64
		tick                            int64
		expectedUptimeAccumulatorValues []sdk.DecCoins
	}
	tests := map[string]getInitialUptimeGrowthOppositeDirectionOfLastTraversalForTick{
		"uptime growth for tick <= currentTick": {
			poolId:                          1,
			tick:                            -2,
			expectedUptimeAccumulatorValues: expectedUptimes.hundredTokensMultiDenom,
		},
		"uptime growth for tick > currentTick": {
			poolId:                          2,
			tick:                            1,
			expectedUptimeAccumulatorValues: expectedUptimes.emptyExpectedAccumValues,
		},
	}

	for name, tc := range tests {
		tc := tc

		s.Run(name, func() {
			s.SetupTest()
			clKeeper := s.App.ConcentratedLiquidityKeeper

			// create 2 pools
			s.PrepareConcentratedPool()
			s.PrepareConcentratedPool()

			poolUptimeAccumulators, err := clKeeper.GetUptimeAccumulators(s.Ctx, tc.poolId)
			s.Require().NoError(err)

			for uptimeId, uptimeAccum := range poolUptimeAccumulators {
				uptimeAccum.AddToAccumulator(expectedUptimes.hundredTokensMultiDenom[uptimeId])
			}

			_, err = clKeeper.GetUptimeAccumulators(s.Ctx, tc.poolId)
			s.Require().NoError(err)

			val, err := clKeeper.GetInitialUptimeGrowthOppositeDirectionOfLastTraversalForTick(s.Ctx, tc.poolId, tc.tick)
			s.Require().NoError(err)
			s.Require().Equal(val, tc.expectedUptimeAccumulatorValues)
		})
	}
}

// Test uptime growth inside and outside range.
func (s *KeeperTestSuite) TestGetUptimeGrowthRange() {
	defaultInitialLiquidity := sdk.OneDec()
	uptimeHelper := getExpectedUptimes()

	type uptimeGrowthTest struct {
		lowerTick                    int64
		upperTick                    int64
		currentTick                  int64
		lowerTickUptimeGrowthOutside []sdk.DecCoins
		upperTickUptimeGrowthOutside []sdk.DecCoins
		globalUptimeGrowth           []sdk.DecCoins

		expectedUptimeGrowthInside  []sdk.DecCoins
		expectedUptimeGrowthOutside []sdk.DecCoins
	}

	tests := map[string]uptimeGrowthTest{
		// current tick above range
		"current tick > upper tick, nonzero uptime growth inside": {
			lowerTick:                    0,
			upperTick:                    1,
			currentTick:                  2,
			lowerTickUptimeGrowthOutside: uptimeHelper.hundredTokensMultiDenom,
			upperTickUptimeGrowthOutside: uptimeHelper.twoHundredTokensMultiDenom,
			globalUptimeGrowth:           uptimeHelper.threeHundredTokensMultiDenom,

			// Since current tick is above range, we expect upper - lower
			expectedUptimeGrowthInside: uptimeHelper.hundredTokensMultiDenom,
			// Since current tick is above range, we expect global - (upper - lower)
			expectedUptimeGrowthOutside: uptimeHelper.twoHundredTokensMultiDenom,
		},
		"current tick > upper tick, nonzero uptime growth inside (wider range)": {
			lowerTick:                    12444,
			upperTick:                    15013,
			currentTick:                  50320,
			lowerTickUptimeGrowthOutside: uptimeHelper.hundredTokensMultiDenom,
			upperTickUptimeGrowthOutside: uptimeHelper.twoHundredTokensMultiDenom,
			globalUptimeGrowth:           uptimeHelper.threeHundredTokensMultiDenom,

			// Since current tick is above range, we expect upper - lower
			expectedUptimeGrowthInside: uptimeHelper.hundredTokensMultiDenom,
			// Since current tick is above range, we expect global - (upper - lower)
			expectedUptimeGrowthOutside: uptimeHelper.twoHundredTokensMultiDenom,
		},
		"current tick > upper tick, zero uptime growth inside (nonempty trackers)": {
			lowerTick:                    0,
			upperTick:                    1,
			currentTick:                  2,
			lowerTickUptimeGrowthOutside: uptimeHelper.hundredTokensMultiDenom,
			upperTickUptimeGrowthOutside: uptimeHelper.hundredTokensMultiDenom,
			globalUptimeGrowth:           uptimeHelper.threeHundredTokensMultiDenom,

			// Since current tick is above range, we expect upper - lower
			expectedUptimeGrowthInside: uptimeHelper.emptyExpectedAccumValues,
			// Since the range is empty, we expect growth outside to be equal to global
			expectedUptimeGrowthOutside: uptimeHelper.threeHundredTokensMultiDenom,
		},
		"current tick > upper tick, zero uptime growth inside (empty trackers)": {
			lowerTick:                    0,
			upperTick:                    1,
			currentTick:                  2,
			lowerTickUptimeGrowthOutside: uptimeHelper.emptyExpectedAccumValues,
			upperTickUptimeGrowthOutside: uptimeHelper.emptyExpectedAccumValues,
			globalUptimeGrowth:           uptimeHelper.emptyExpectedAccumValues,

			// Since current tick is above range, we expect upper - lower
			expectedUptimeGrowthInside: uptimeHelper.emptyExpectedAccumValues,
			// Since the range is empty, we expect growth outside to be equal to global
			expectedUptimeGrowthOutside: uptimeHelper.emptyExpectedAccumValues,
		},
		"current tick > upper tick, zero uptime growth inside with extraneous uptime growth": {
			lowerTick:                    0,
			upperTick:                    1,
			currentTick:                  2,
			lowerTickUptimeGrowthOutside: uptimeHelper.hundredTokensMultiDenom,
			upperTickUptimeGrowthOutside: uptimeHelper.hundredTokensMultiDenom,
			globalUptimeGrowth:           uptimeHelper.twoHundredTokensMultiDenom,

			// Since current tick is above range, we expect upper - lower
			expectedUptimeGrowthInside: uptimeHelper.emptyExpectedAccumValues,
			// Since the range is empty, we expect growth outside to be equal to global
			expectedUptimeGrowthOutside: uptimeHelper.twoHundredTokensMultiDenom,
		},

		// current tick within range

		"upper tick > current tick > lower tick, nonzero uptime growth inside": {
			lowerTick:                    0,
			upperTick:                    2,
			currentTick:                  1,
			lowerTickUptimeGrowthOutside: uptimeHelper.hundredTokensMultiDenom,
			upperTickUptimeGrowthOutside: uptimeHelper.hundredTokensMultiDenom,
			globalUptimeGrowth:           uptimeHelper.threeHundredTokensMultiDenom,

			// Since current tick is within range, we expect global - upper - lower
			expectedUptimeGrowthInside: uptimeHelper.hundredTokensMultiDenom,
			// Since current tick is within range, we expect global - (global - upper - lower)
			expectedUptimeGrowthOutside: uptimeHelper.twoHundredTokensMultiDenom,
		},
		"upper tick > current tick > lower tick, nonzero uptime growth inside (wider range)": {
			lowerTick:                    -19753,
			upperTick:                    8921,
			currentTick:                  -97,
			lowerTickUptimeGrowthOutside: uptimeHelper.hundredTokensMultiDenom,
			upperTickUptimeGrowthOutside: uptimeHelper.hundredTokensMultiDenom,
			globalUptimeGrowth:           uptimeHelper.threeHundredTokensMultiDenom,

			// Since current tick is within range, we expect global - upper - lower
			expectedUptimeGrowthInside: uptimeHelper.hundredTokensMultiDenom,
			// Since current tick is within range, we expect global - (global - upper - lower)
			expectedUptimeGrowthOutside: uptimeHelper.twoHundredTokensMultiDenom,
		},
		"upper tick > current tick > lower tick, zero uptime growth inside (nonempty trackers)": {
			lowerTick:                    0,
			upperTick:                    2,
			currentTick:                  1,
			lowerTickUptimeGrowthOutside: uptimeHelper.hundredTokensMultiDenom,
			upperTickUptimeGrowthOutside: uptimeHelper.hundredTokensMultiDenom,
			globalUptimeGrowth:           uptimeHelper.twoHundredTokensMultiDenom,

			// Since current tick is within range, we expect global - upper - lower
			expectedUptimeGrowthInside: uptimeHelper.emptyExpectedAccumValues,
			// Since the range is empty, we expect growth outside to be equal to global
			expectedUptimeGrowthOutside: uptimeHelper.twoHundredTokensMultiDenom,
		},
		"upper tick > current tick > lower tick, zero uptime growth inside (empty trackers)": {
			lowerTick:                    0,
			upperTick:                    2,
			currentTick:                  1,
			lowerTickUptimeGrowthOutside: uptimeHelper.emptyExpectedAccumValues,
			upperTickUptimeGrowthOutside: uptimeHelper.emptyExpectedAccumValues,
			globalUptimeGrowth:           uptimeHelper.emptyExpectedAccumValues,

			// Since current tick is within range, we expect global - upper - lower
			expectedUptimeGrowthInside: uptimeHelper.emptyExpectedAccumValues,
			// Since the range is empty, we expect growth outside to be equal to global
			expectedUptimeGrowthOutside: uptimeHelper.emptyExpectedAccumValues,
		},

		// current tick below range

		"current tick < lower tick, nonzero uptime growth inside": {
			lowerTick:                    0,
			upperTick:                    1,
			currentTick:                  -1,
			lowerTickUptimeGrowthOutside: uptimeHelper.twoHundredTokensMultiDenom,
			upperTickUptimeGrowthOutside: uptimeHelper.hundredTokensMultiDenom,
			globalUptimeGrowth:           uptimeHelper.threeHundredTokensMultiDenom,

			// Since current tick is below range, we expect lower - upper
			expectedUptimeGrowthInside: uptimeHelper.hundredTokensMultiDenom,
			// Since current tick is below range, we expect global - (lower - upper)
			expectedUptimeGrowthOutside: uptimeHelper.twoHundredTokensMultiDenom,
		},
		"current tick < lower tick, nonzero uptime growth inside (wider range)": {
			lowerTick:                    328,
			upperTick:                    726,
			currentTick:                  189,
			lowerTickUptimeGrowthOutside: uptimeHelper.twoHundredTokensMultiDenom,
			upperTickUptimeGrowthOutside: uptimeHelper.hundredTokensMultiDenom,
			globalUptimeGrowth:           uptimeHelper.threeHundredTokensMultiDenom,

			// Since current tick is below range, we expect lower - upper
			expectedUptimeGrowthInside: uptimeHelper.hundredTokensMultiDenom,
			// Since current tick is below range, we expect global - (lower - upper)
			expectedUptimeGrowthOutside: uptimeHelper.twoHundredTokensMultiDenom,
		},
		"current tick < lower tick, zero uptime growth inside (nonempty trackers)": {
			lowerTick:                    0,
			upperTick:                    1,
			currentTick:                  -1,
			lowerTickUptimeGrowthOutside: uptimeHelper.hundredTokensMultiDenom,
			upperTickUptimeGrowthOutside: uptimeHelper.hundredTokensMultiDenom,
			globalUptimeGrowth:           uptimeHelper.threeHundredTokensMultiDenom,

			// Since current tick is below range, we expect lower - upper
			expectedUptimeGrowthInside: uptimeHelper.emptyExpectedAccumValues,
			// Since the range is empty, we expect growth outside to be equal to global
			expectedUptimeGrowthOutside: uptimeHelper.threeHundredTokensMultiDenom,
		},
		"current tick < lower tick, zero uptime growth inside (empty trackers)": {
			lowerTick:                    0,
			upperTick:                    1,
			currentTick:                  -1,
			lowerTickUptimeGrowthOutside: uptimeHelper.emptyExpectedAccumValues,
			upperTickUptimeGrowthOutside: uptimeHelper.emptyExpectedAccumValues,
			globalUptimeGrowth:           uptimeHelper.emptyExpectedAccumValues,

			// Since current tick is below range, we expect lower - upper
			expectedUptimeGrowthInside: uptimeHelper.emptyExpectedAccumValues,
			// Since the range is empty, we expect growth outside to be equal to global
			expectedUptimeGrowthOutside: uptimeHelper.emptyExpectedAccumValues,
		},

		// current tick on range boundary

		"current tick = lower tick, nonzero uptime growth inside": {
			lowerTick:                    0,
			upperTick:                    1,
			currentTick:                  0,
			lowerTickUptimeGrowthOutside: uptimeHelper.twoHundredTokensMultiDenom,
			upperTickUptimeGrowthOutside: uptimeHelper.hundredTokensMultiDenom,
			globalUptimeGrowth:           uptimeHelper.fourHundredTokensMultiDenom,

			// Since we treat the range as [lower, upper) (i.e. inclusive of lower tick, exclusive of upper),
			// this case is equivalent to the current tick being within the range (global - upper - lower)
			expectedUptimeGrowthInside: uptimeHelper.hundredTokensMultiDenom,
			// Since we treat the range as [lower, upper) (i.e. inclusive of lower tick, exclusive of upper),
			// this case is equivalent to the current tick being within the range (global - (global - upper - lower))
			expectedUptimeGrowthOutside: uptimeHelper.threeHundredTokensMultiDenom,
		},
		"current tick = lower tick, zero uptime growth inside (nonempty trackers)": {
			lowerTick:                    0,
			upperTick:                    1,
			currentTick:                  0,
			lowerTickUptimeGrowthOutside: uptimeHelper.hundredTokensMultiDenom,
			upperTickUptimeGrowthOutside: uptimeHelper.hundredTokensMultiDenom,
			globalUptimeGrowth:           uptimeHelper.twoHundredTokensMultiDenom,

			// Since we treat the range as [lower, upper) (i.e. inclusive of lower tick, exclusive of upper),
			// this case is equivalent to the current tick being within the range (global - upper - lower)
			expectedUptimeGrowthInside: uptimeHelper.emptyExpectedAccumValues,
			// Since the range is empty, we expect growth outside to be equal to global
			expectedUptimeGrowthOutside: uptimeHelper.twoHundredTokensMultiDenom,
		},
		"current tick = lower tick, zero uptime growth inside (empty trackers)": {
			lowerTick:                    0,
			upperTick:                    1,
			currentTick:                  0,
			lowerTickUptimeGrowthOutside: uptimeHelper.emptyExpectedAccumValues,
			upperTickUptimeGrowthOutside: uptimeHelper.emptyExpectedAccumValues,
			globalUptimeGrowth:           uptimeHelper.emptyExpectedAccumValues,

			// Since we treat the range as [lower, upper) (i.e. inclusive of lower tick, exclusive of upper),
			// this case is equivalent to the current tick being within the range (global - upper - lower)
			expectedUptimeGrowthInside: uptimeHelper.emptyExpectedAccumValues,
			// Since the range is empty, we expect growth outside to be equal to global
			expectedUptimeGrowthOutside: uptimeHelper.emptyExpectedAccumValues,
		},
		"current tick = upper tick, nonzero uptime growth inside": {
			lowerTick:                    0,
			upperTick:                    1,
			currentTick:                  1,
			lowerTickUptimeGrowthOutside: uptimeHelper.hundredTokensMultiDenom,
			upperTickUptimeGrowthOutside: uptimeHelper.twoHundredTokensMultiDenom,
			globalUptimeGrowth:           uptimeHelper.fourHundredTokensMultiDenom,

			// Since we treat the range as [lower, upper) (i.e. inclusive of lower tick, exclusive of upper),
			// this case is equivalent to the current tick being above the range (upper - lower)
			expectedUptimeGrowthInside: uptimeHelper.hundredTokensMultiDenom,
			// Since we treat the range as [lower, upper) (i.e. inclusive of lower tick, exclusive of upper),
			// this case is equivalent to the current tick being above the range (global - (upper - lower))
			expectedUptimeGrowthOutside: uptimeHelper.threeHundredTokensMultiDenom,
		},
		"current tick = upper tick, zero uptime growth inside (nonempty trackers)": {
			lowerTick:                    0,
			upperTick:                    1,
			currentTick:                  1,
			lowerTickUptimeGrowthOutside: uptimeHelper.hundredTokensMultiDenom,
			upperTickUptimeGrowthOutside: uptimeHelper.hundredTokensMultiDenom,
			globalUptimeGrowth:           uptimeHelper.twoHundredTokensMultiDenom,

			// Since we treat the range as [lower, upper) (i.e. inclusive of lower tick, exclusive of upper),
			// this case is equivalent to the current tick being above the range (upper - lower)
			expectedUptimeGrowthInside: uptimeHelper.emptyExpectedAccumValues,
			// Since the range is empty, we expect growth outside to be equal to global
			expectedUptimeGrowthOutside: uptimeHelper.twoHundredTokensMultiDenom,
		},
		"current tick = upper tick, zero uptime growth inside (empty trackers)": {
			lowerTick:                    0,
			upperTick:                    1,
			currentTick:                  1,
			lowerTickUptimeGrowthOutside: uptimeHelper.emptyExpectedAccumValues,
			upperTickUptimeGrowthOutside: uptimeHelper.emptyExpectedAccumValues,
			globalUptimeGrowth:           uptimeHelper.emptyExpectedAccumValues,

			// Since we treat the range as [lower, upper) (i.e. inclusive of lower tick, exclusive of upper),
			// this case is equivalent to the current tick being above the range (upper - lower)
			expectedUptimeGrowthInside: uptimeHelper.emptyExpectedAccumValues,
			// Since the range is empty, we expect growth outside to be equal to global
			expectedUptimeGrowthOutside: uptimeHelper.emptyExpectedAccumValues,
		},
	}

	for name, tc := range tests {
		s.Run(name, func() {
			s.SetupTest()

			pool := s.PrepareConcentratedPool()
			currentTick := pool.GetCurrentTick()

			// Update global uptime accums
			err := addToUptimeAccums(s.Ctx, pool.GetId(), s.App.ConcentratedLiquidityKeeper, tc.globalUptimeGrowth)
			s.Require().NoError(err)

			// Update tick-level uptime trackers
			s.initializeTick(s.Ctx, currentTick, tc.lowerTick, defaultInitialLiquidity, cl.EmptyCoins, wrapUptimeTrackers(tc.lowerTickUptimeGrowthOutside), true)
			s.initializeTick(s.Ctx, currentTick, tc.upperTick, defaultInitialLiquidity, cl.EmptyCoins, wrapUptimeTrackers(tc.upperTickUptimeGrowthOutside), false)
			pool.SetCurrentTick(tc.currentTick)
			err = s.App.ConcentratedLiquidityKeeper.SetPool(s.Ctx, pool)
			s.Require().NoError(err)

			// system under test
			uptimeGrowthInside, err := s.App.ConcentratedLiquidityKeeper.GetUptimeGrowthInsideRange(s.Ctx, pool.GetId(), tc.lowerTick, tc.upperTick)
			s.Require().NoError(err)

			// check if returned uptime growth inside has correct value
			s.Require().Equal(tc.expectedUptimeGrowthInside, uptimeGrowthInside)

			uptimeGrowthOutside, err := s.App.ConcentratedLiquidityKeeper.GetUptimeGrowthOutsideRange(s.Ctx, pool.GetId(), tc.lowerTick, tc.upperTick)
			s.Require().NoError(err)

			// check if returned uptime growth inside has correct value
			s.Require().Equal(tc.expectedUptimeGrowthOutside, uptimeGrowthOutside)
		})
	}
}

func (s *KeeperTestSuite) TestGetUptimeGrowthErrors() {
	_, err := s.App.ConcentratedLiquidityKeeper.GetUptimeGrowthInsideRange(s.Ctx, defaultPoolId, 0, 0)
	s.Require().Error(err)
	_, err = s.App.ConcentratedLiquidityKeeper.GetUptimeGrowthOutsideRange(s.Ctx, defaultPoolId, 0, 0)
	s.Require().Error(err)
}

func (s *KeeperTestSuite) TestInitOrUpdatePositionUptimeAccumulators() {
	uptimeHelper := getExpectedUptimes()
	type tick struct {
		tickIndex      int64
		uptimeTrackers []model.UptimeTracker
	}

	tests := []struct {
		name              string
		positionLiquidity sdk.Dec

		lowerTick               tick
		upperTick               tick
		positionId              uint64
		currentTickIndex        int64
		globalUptimeAccumValues []sdk.DecCoins

		// For testing updates on existing liquidity
		existingPosition  bool
		newLowerTick      tick
		newUpperTick      tick
		addToGlobalAccums []sdk.DecCoins

		expectedInitAccumValue   []sdk.DecCoins
		expectedUnclaimedRewards []sdk.DecCoins
		expectedErr              error
	}{
		// New position tests

		{
			name:              "(lower < curr < upper) nonzero uptime trackers",
			positionLiquidity: DefaultLiquidityAmt,
			lowerTick: tick{
				tickIndex:      -50,
				uptimeTrackers: wrapUptimeTrackers(uptimeHelper.hundredTokensMultiDenom),
			},
			upperTick: tick{
				tickIndex:      50,
				uptimeTrackers: wrapUptimeTrackers(uptimeHelper.hundredTokensMultiDenom),
			},
			positionId:               DefaultPositionId,
			currentTickIndex:         0,
			globalUptimeAccumValues:  uptimeHelper.threeHundredTokensMultiDenom,
			expectedInitAccumValue:   uptimeHelper.hundredTokensMultiDenom,
			expectedUnclaimedRewards: uptimeHelper.emptyExpectedAccumValues,
		},
		{
			name:              "(lower < upper < curr) nonzero uptime trackers",
			positionLiquidity: DefaultLiquidityAmt,
			lowerTick: tick{
				tickIndex:      -50,
				uptimeTrackers: wrapUptimeTrackers(uptimeHelper.hundredTokensMultiDenom),
			},
			upperTick: tick{
				tickIndex:      50,
				uptimeTrackers: wrapUptimeTrackers(uptimeHelper.threeHundredTokensMultiDenom),
			},
			positionId:               DefaultPositionId,
			currentTickIndex:         51,
			globalUptimeAccumValues:  uptimeHelper.fourHundredTokensMultiDenom,
			expectedInitAccumValue:   uptimeHelper.twoHundredTokensMultiDenom,
			expectedUnclaimedRewards: uptimeHelper.emptyExpectedAccumValues,
		},
		{
			name:              "(curr < lower < upper) nonzero uptime trackers",
			positionLiquidity: DefaultLiquidityAmt,
			lowerTick: tick{
				tickIndex:      -50,
				uptimeTrackers: wrapUptimeTrackers(uptimeHelper.threeHundredTokensMultiDenom),
			},
			upperTick: tick{
				tickIndex:      50,
				uptimeTrackers: wrapUptimeTrackers(uptimeHelper.hundredTokensMultiDenom),
			},
			positionId:               DefaultPositionId,
			currentTickIndex:         -51,
			globalUptimeAccumValues:  uptimeHelper.fourHundredTokensMultiDenom,
			expectedInitAccumValue:   uptimeHelper.twoHundredTokensMultiDenom,
			expectedUnclaimedRewards: uptimeHelper.emptyExpectedAccumValues,
		},
		{
			name:              "(lower < curr < upper) nonzero and variable uptime trackers",
			positionLiquidity: DefaultLiquidityAmt,
			lowerTick: tick{
				tickIndex:      -50,
				uptimeTrackers: wrapUptimeTrackers(uptimeHelper.varyingTokensMultiDenom),
			},
			upperTick: tick{
				tickIndex:      50,
				uptimeTrackers: wrapUptimeTrackers(uptimeHelper.hundredTokensMultiDenom),
			},
			positionId:       DefaultPositionId,
			currentTickIndex: 0,

			// We set up the global accum values such that the growth inside is equal to 100 of each denom
			// for each uptime tracker. Let the uptime growth inside (UGI) = 100
			globalUptimeAccumValues: []sdk.DecCoins{
				sdk.NewDecCoins(
					// 100 + 100 + UGI = 300
					sdk.NewDecCoin("bar", sdk.NewInt(300)),
					// 100 + 100 + UGI = 300
					sdk.NewDecCoin("foo", sdk.NewInt(300)),
				),
				sdk.NewDecCoins(
					// 100 + 103 + UGI = 303
					sdk.NewDecCoin("bar", sdk.NewInt(303)),
					// 100 + 101 + UGI = 301
					sdk.NewDecCoin("foo", sdk.NewInt(301)),
				),
				sdk.NewDecCoins(
					// 100 + 106 + UGI = 306
					sdk.NewDecCoin("bar", sdk.NewInt(306)),
					// 100 + 102 + UGI = 302
					sdk.NewDecCoin("foo", sdk.NewInt(302)),
				),
				sdk.NewDecCoins(
					// 100 + 109 + UGI = 309
					sdk.NewDecCoin("bar", sdk.NewInt(309)),
					// 100 + 103 + UGI = 303
					sdk.NewDecCoin("foo", sdk.NewInt(303)),
				),
				sdk.NewDecCoins(
					// 100 + 112 + UGI = 312
					sdk.NewDecCoin("bar", sdk.NewInt(312)),
					// 100 + 104 + UGI = 304
					sdk.NewDecCoin("foo", sdk.NewInt(304)),
				),
			},
			// Equal to 100 of foo and bar in each uptime tracker (UGI)
			expectedInitAccumValue:   uptimeHelper.hundredTokensMultiDenom,
			expectedUnclaimedRewards: uptimeHelper.emptyExpectedAccumValues,
		},
		{
			name:              "error: negative liquidity for first position",
			positionLiquidity: DefaultLiquidityAmt.Neg(),
			lowerTick: tick{
				tickIndex:      -50,
				uptimeTrackers: wrapUptimeTrackers(uptimeHelper.hundredTokensMultiDenom),
			},
			upperTick: tick{
				tickIndex:      50,
				uptimeTrackers: wrapUptimeTrackers(uptimeHelper.hundredTokensMultiDenom),
			},
			positionId:              DefaultPositionId,
			currentTickIndex:        0,
			globalUptimeAccumValues: uptimeHelper.threeHundredTokensMultiDenom,

			expectedErr: types.NonPositiveLiquidityForNewPositionError{PositionId: DefaultPositionId, LiquidityDelta: DefaultLiquidityAmt.Neg()},
		},
	}

	for _, test := range tests {
		s.Run(test.name, func() {
			// --- Setup ---

			// Init suite for each test.
			s.SetupTest()

			// Set blocktime to fixed UTC value for consistency
			s.Ctx = s.Ctx.WithBlockTime(DefaultJoinTime)

			clPool := s.PrepareConcentratedPool()

			// Initialize lower, upper, and current ticks
			s.initializeTick(s.Ctx, test.currentTickIndex, test.lowerTick.tickIndex, sdk.ZeroDec(), cl.EmptyCoins, test.lowerTick.uptimeTrackers, true)
			s.initializeTick(s.Ctx, test.currentTickIndex, test.upperTick.tickIndex, sdk.ZeroDec(), cl.EmptyCoins, test.upperTick.uptimeTrackers, false)
			clPool.SetCurrentTick(test.currentTickIndex)
			err := s.App.ConcentratedLiquidityKeeper.SetPool(s.Ctx, clPool)
			s.Require().NoError(err)

			// Initialize global uptime accums
			err = addToUptimeAccums(s.Ctx, clPool.GetId(), s.App.ConcentratedLiquidityKeeper, test.globalUptimeAccumValues)
			s.Require().NoError(err)

			// If applicable, set up existing position and update ticks & global accums
			if test.existingPosition {
				err := s.App.ConcentratedLiquidityKeeper.InitOrUpdatePositionUptimeAccumulators(s.Ctx, clPool.GetId(), test.positionLiquidity, s.TestAccs[0], test.lowerTick.tickIndex, test.upperTick.tickIndex, test.positionLiquidity, DefaultPositionId)
				s.Require().NoError(err)
				err = s.App.ConcentratedLiquidityKeeper.SetPosition(s.Ctx, clPool.GetId(), s.TestAccs[0], test.lowerTick.tickIndex, test.upperTick.tickIndex, DefaultJoinTime, test.positionLiquidity, DefaultPositionId, DefaultUnderlyingLockId)
				s.Require().NoError(err)

				s.initializeTick(s.Ctx, test.currentTickIndex, test.newLowerTick.tickIndex, sdk.ZeroDec(), cl.EmptyCoins, test.newLowerTick.uptimeTrackers, true)
				s.initializeTick(s.Ctx, test.currentTickIndex, test.newUpperTick.tickIndex, sdk.ZeroDec(), cl.EmptyCoins, test.newUpperTick.uptimeTrackers, false)
				clPool.SetCurrentTick(test.currentTickIndex)
				err = s.App.ConcentratedLiquidityKeeper.SetPool(s.Ctx, clPool)
				s.Require().NoError(err)

				err = addToUptimeAccums(s.Ctx, clPool.GetId(), s.App.ConcentratedLiquidityKeeper, test.addToGlobalAccums)
				s.Require().NoError(err)
			}

			// --- System under test ---

			err = s.App.ConcentratedLiquidityKeeper.InitOrUpdatePositionUptimeAccumulators(s.Ctx, clPool.GetId(), test.positionLiquidity, s.TestAccs[0], test.lowerTick.tickIndex, test.upperTick.tickIndex, test.positionLiquidity, DefaultPositionId)

			// --- Error catching ---

			if test.expectedErr != nil {
				s.Require().ErrorContains(err, test.expectedErr.Error())
				return
			}

			// --- Non error case checks ---

			s.Require().NoError(err)

			// Pre-compute variables for readability
			positionName := string(types.KeyPositionId(test.positionId))
			uptimeAccums, err := s.App.ConcentratedLiquidityKeeper.GetUptimeAccumulators(s.Ctx, clPool.GetId())
			s.Require().NoError(err)

			// Ensure records are properly updated for each supported uptime
			for uptimeIndex := range types.SupportedUptimes {
				recordExists, err := uptimeAccums[uptimeIndex].HasPosition(positionName)
				s.Require().NoError(err)

				s.Require().True(recordExists)

				// Ensure position's record has correct values
				positionRecord, err := accum.GetPosition(uptimeAccums[uptimeIndex], positionName)
				s.Require().NoError(err)

				s.Require().Equal(test.expectedInitAccumValue[uptimeIndex], positionRecord.AccumValuePerShare)

				if test.existingPosition {
					s.Require().Equal(sdk.NewDec(2).Mul(test.positionLiquidity), positionRecord.NumShares)
				} else {
					s.Require().Equal(test.positionLiquidity, positionRecord.NumShares)
				}

				// Note that the rewards only apply to the initial shares, not the new ones
				s.Require().Equal(test.expectedUnclaimedRewards[uptimeIndex].MulDec(test.positionLiquidity), positionRecord.UnclaimedRewardsTotal)
			}
		})
	}
}

func (s *KeeperTestSuite) TestQueryAndCollectIncentives() {
	ownerWithValidPosition := s.TestAccs[0]
	uptimeHelper := getExpectedUptimes()
	oneDay := time.Hour * 24
	oneWeek := 7 * time.Hour * 24
	defaultJoinTime := DefaultJoinTime

	type positionParameters struct {
		owner       sdk.AccAddress
		lowerTick   int64
		upperTick   int64
		liquidity   sdk.Dec
		joinTime    time.Time
		collectTime time.Time
		positionId  uint64
	}

	default0To2PosParam := positionParameters{
		owner:       ownerWithValidPosition,
		lowerTick:   0,
		upperTick:   2,
		liquidity:   DefaultLiquidityAmt,
		joinTime:    defaultJoinTime,
		positionId:  DefaultPositionId,
		collectTime: defaultJoinTime.Add(100),
	}
	default1To2PosParam := default0To2PosParam
	default1To2PosParam.lowerTick = 1

	tests := map[string]struct {
		// setup parameters
		existingAccumLiquidity   []sdk.Dec
		addedUptimeGrowthInside  []sdk.DecCoins
		addedUptimeGrowthOutside []sdk.DecCoins
		currentTick              int64
		numPositions             int

		// inputs parameters
		positionParams positionParameters
		timeInPosition time.Duration

		// expectations
		expectedIncentivesClaimed   sdk.Coins
		expectedForfeitedIncentives sdk.Coins
		expectedError               error
	}{
		// ---Cases for lowerTick < currentTick < upperTick---

		"(lower < curr < upper) no uptime growth inside or outside range, 1D time in position": {
			currentTick:                 1,
			positionParams:              default0To2PosParam,
			numPositions:                1,
			timeInPosition:              oneDay,
			expectedIncentivesClaimed:   sdk.Coins(nil),
			expectedForfeitedIncentives: sdk.Coins(nil),
		},
		"(lower < curr < upper) uptime growth outside range but not inside, 1D time in position": {
			currentTick:              1,
			addedUptimeGrowthOutside: uptimeHelper.hundredTokensMultiDenom,
			positionParams:           default0To2PosParam,
			numPositions:             1,
			timeInPosition:           oneDay,
			// Since there was no growth inside the range, we expect no incentives to be claimed
			expectedIncentivesClaimed:   sdk.Coins(nil),
			expectedForfeitedIncentives: sdk.Coins(nil),
		},
		"(lower < curr < upper) uptime growth inside range but not outside, 1D time in position": {
			currentTick:             1,
			addedUptimeGrowthInside: uptimeHelper.hundredTokensMultiDenom,
			positionParams:          default0To2PosParam,
			numPositions:            1,
			timeInPosition:          oneDay,
			// Since there is no other existing liquidity, we expect all of the growth inside to accrue to be claimed for the
			// uptimes the position qualifies for.
			expectedIncentivesClaimed:   expectedIncentivesFromUptimeGrowth(uptimeHelper.hundredTokensMultiDenom, DefaultLiquidityAmt, oneDay, defaultMultiplier),
			expectedForfeitedIncentives: expectedIncentivesFromUptimeGrowth(uptimeHelper.hundredTokensMultiDenom, DefaultLiquidityAmt, oneWeek, defaultMultiplier).Sub(expectedIncentivesFromUptimeGrowth(uptimeHelper.hundredTokensMultiDenom, DefaultLiquidityAmt, oneDay, defaultMultiplier)),
		},
		"(lower < curr < upper) uptime growth both inside and outside range, 1D time in position": {
			currentTick:              1,
			addedUptimeGrowthInside:  uptimeHelper.hundredTokensMultiDenom,
			addedUptimeGrowthOutside: uptimeHelper.hundredTokensMultiDenom,
			positionParams:           default0To2PosParam,
			numPositions:             1,
			timeInPosition:           oneDay,
			// Since there is no other existing liquidity, we expect all of the growth inside to accrue to be claimed for the
			// uptimes the position qualifies for. At the same time, growth outside does not affect the current position's incentive rewards.
			expectedIncentivesClaimed:   expectedIncentivesFromUptimeGrowth(uptimeHelper.hundredTokensMultiDenom, DefaultLiquidityAmt, oneDay, defaultMultiplier),
			expectedForfeitedIncentives: expectedIncentivesFromUptimeGrowth(uptimeHelper.hundredTokensMultiDenom, DefaultLiquidityAmt, oneWeek, defaultMultiplier).Sub(expectedIncentivesFromUptimeGrowth(uptimeHelper.hundredTokensMultiDenom, DefaultLiquidityAmt, oneDay, defaultMultiplier)),
		},
		"(lower < curr < upper) no uptime growth inside or outside range, 1W time in position": {
			currentTick:                 1,
			positionParams:              default0To2PosParam,
			numPositions:                1,
			timeInPosition:              oneWeek,
			expectedIncentivesClaimed:   sdk.Coins(nil),
			expectedForfeitedIncentives: sdk.Coins(nil),
		},
		"(lower < curr < upper) uptime growth outside range but not inside, 1W time in position": {
			currentTick:              1,
			addedUptimeGrowthOutside: uptimeHelper.hundredTokensMultiDenom,
			positionParams:           default0To2PosParam,
			numPositions:             1,
			timeInPosition:           oneWeek,
			// Since there was no growth inside the range, we expect no incentives to be claimed
			expectedIncentivesClaimed:   sdk.Coins(nil),
			expectedForfeitedIncentives: sdk.Coins(nil),
		},
		"(lower < curr < upper) uptime growth inside range but not outside, 1W time in position": {
			currentTick:             1,
			addedUptimeGrowthInside: uptimeHelper.hundredTokensMultiDenom,
			positionParams:          default0To2PosParam,
			numPositions:            1,
			timeInPosition:          oneWeek,
			// Since there is no other existing liquidity, we expect all of the growth inside to accrue to be claimed for the
			// uptimes the position qualifies for.
			expectedIncentivesClaimed:   expectedIncentivesFromUptimeGrowth(uptimeHelper.hundredTokensMultiDenom, DefaultLiquidityAmt, oneWeek, defaultMultiplier),
			expectedForfeitedIncentives: sdk.Coins(nil),
		},
		"(lower < curr < upper) uptime growth both inside and outside range, 1W time in position": {
			currentTick:              1,
			addedUptimeGrowthInside:  uptimeHelper.hundredTokensMultiDenom,
			addedUptimeGrowthOutside: uptimeHelper.hundredTokensMultiDenom,
			positionParams:           default0To2PosParam,
			numPositions:             1,
			timeInPosition:           oneWeek,
			// Since there is no other existing liquidity, we expect all of the growth inside to accrue to be claimed for the
			// uptimes the position qualifies for. At the same time, growth outside does not affect the current position's incentive rewards.
			expectedIncentivesClaimed:   expectedIncentivesFromUptimeGrowth(uptimeHelper.hundredTokensMultiDenom, DefaultLiquidityAmt, oneWeek, defaultMultiplier),
			expectedForfeitedIncentives: sdk.Coins(nil),
		},
		"(lower < curr < upper) no uptime growth inside or outside range, no time in position": {
			currentTick:                 1,
			positionParams:              default0To2PosParam,
			numPositions:                1,
			timeInPosition:              0,
			expectedIncentivesClaimed:   sdk.Coins(nil),
			expectedForfeitedIncentives: sdk.Coins(nil),
		},
		"(lower < curr < upper) uptime growth outside range but not inside, no time in position": {
			currentTick:                 1,
			addedUptimeGrowthOutside:    uptimeHelper.hundredTokensMultiDenom,
			positionParams:              default0To2PosParam,
			numPositions:                1,
			timeInPosition:              0,
			expectedIncentivesClaimed:   sdk.Coins(nil),
			expectedForfeitedIncentives: sdk.Coins(nil),
		},
		"(lower < curr < upper) uptime growth inside range but not outside, no time in position": {
			currentTick:                 1,
			addedUptimeGrowthInside:     uptimeHelper.hundredTokensMultiDenom,
			positionParams:              default0To2PosParam,
			numPositions:                1,
			timeInPosition:              0,
			expectedIncentivesClaimed:   sdk.Coins(nil),
			expectedForfeitedIncentives: expectedIncentivesFromUptimeGrowth(uptimeHelper.hundredTokensMultiDenom, DefaultLiquidityAmt, oneWeek, defaultMultiplier),
		},
		"(lower < curr < upper) uptime growth both inside and outside range, no time in position": {
			currentTick:                 1,
			addedUptimeGrowthInside:     uptimeHelper.hundredTokensMultiDenom,
			addedUptimeGrowthOutside:    uptimeHelper.hundredTokensMultiDenom,
			positionParams:              default0To2PosParam,
			numPositions:                1,
			timeInPosition:              0,
			expectedIncentivesClaimed:   sdk.Coins(nil),
			expectedForfeitedIncentives: expectedIncentivesFromUptimeGrowth(uptimeHelper.hundredTokensMultiDenom, DefaultLiquidityAmt, oneWeek, defaultMultiplier),
		},

		// ---Cases for currentTick < lowerTick < upperTick---

		"(curr < lower < upper) no uptime growth inside or outside range, 1D time in position": {
			currentTick:                 0,
			positionParams:              default1To2PosParam,
			numPositions:                1,
			timeInPosition:              oneDay,
			expectedIncentivesClaimed:   sdk.Coins(nil),
			expectedForfeitedIncentives: sdk.Coins(nil),
		},
		"(curr < lower < upper) uptime growth outside range but not inside, 1D time in position": {
			currentTick:              0,
			addedUptimeGrowthOutside: uptimeHelper.hundredTokensMultiDenom,
			positionParams:           default1To2PosParam,
			numPositions:             1,
			timeInPosition:           oneDay,
			// Since there was no growth inside the range, we expect no incentives to be claimed
			expectedIncentivesClaimed:   sdk.Coins(nil),
			expectedForfeitedIncentives: sdk.Coins(nil),
		},
		"(curr < lower < upper) uptime growth inside range but not outside, 1D time in position": {
			currentTick:             0,
			addedUptimeGrowthInside: uptimeHelper.hundredTokensMultiDenom,
			positionParams:          default1To2PosParam,
			numPositions:            1,
			timeInPosition:          oneDay,
			// Since there is no other existing liquidity, we expect all of the growth inside to accrue to be claimed for the
			// uptimes the position qualifies for.
			expectedIncentivesClaimed:   expectedIncentivesFromUptimeGrowth(uptimeHelper.hundredTokensMultiDenom, DefaultLiquidityAmt, oneDay, defaultMultiplier),
			expectedForfeitedIncentives: expectedIncentivesFromUptimeGrowth(uptimeHelper.hundredTokensMultiDenom, DefaultLiquidityAmt, oneWeek, defaultMultiplier).Sub(expectedIncentivesFromUptimeGrowth(uptimeHelper.hundredTokensMultiDenom, DefaultLiquidityAmt, oneDay, defaultMultiplier)),
		},
		"(curr < lower < upper) uptime growth both inside and outside range, 1D time in position": {
			currentTick:              0,
			addedUptimeGrowthInside:  uptimeHelper.hundredTokensMultiDenom,
			addedUptimeGrowthOutside: uptimeHelper.hundredTokensMultiDenom,
			positionParams:           default1To2PosParam,
			numPositions:             1,
			timeInPosition:           oneDay,
			// Since there is no other existing liquidity, we expect all of the growth inside to accrue to be claimed for the
			// uptimes the position qualifies for. At the same time, growth outside does not affect the current position's incentive rewards.
			expectedIncentivesClaimed:   expectedIncentivesFromUptimeGrowth(uptimeHelper.hundredTokensMultiDenom, DefaultLiquidityAmt, oneDay, defaultMultiplier),
			expectedForfeitedIncentives: expectedIncentivesFromUptimeGrowth(uptimeHelper.hundredTokensMultiDenom, DefaultLiquidityAmt, oneWeek, defaultMultiplier).Sub(expectedIncentivesFromUptimeGrowth(uptimeHelper.hundredTokensMultiDenom, DefaultLiquidityAmt, oneDay, defaultMultiplier)),
		},
		"(curr < lower < upper) no uptime growth inside or outside range, 1W time in position": {
			currentTick:                 0,
			positionParams:              default1To2PosParam,
			numPositions:                1,
			timeInPosition:              oneWeek,
			expectedIncentivesClaimed:   sdk.Coins(nil),
			expectedForfeitedIncentives: sdk.Coins(nil),
		},
		"(curr < lower < upper) uptime growth outside range but not inside, 1W time in position": {
			currentTick:              0,
			addedUptimeGrowthOutside: uptimeHelper.hundredTokensMultiDenom,
			positionParams:           default1To2PosParam,
			numPositions:             1,
			timeInPosition:           oneWeek,
			// Since there was no growth inside the range, we expect no incentives to be claimed
			expectedIncentivesClaimed:   sdk.Coins(nil),
			expectedForfeitedIncentives: sdk.Coins(nil),
		},
		"(curr < lower < upper) uptime growth inside range but not outside, 1W time in position": {
			currentTick:             0,
			addedUptimeGrowthInside: uptimeHelper.hundredTokensMultiDenom,
			positionParams:          default1To2PosParam,
			numPositions:            1,
			timeInPosition:          oneWeek,
			// Since there is no other existing liquidity, we expect all of the growth inside to accrue to be claimed for the
			// uptimes the position qualifies for.
			expectedIncentivesClaimed:   expectedIncentivesFromUptimeGrowth(uptimeHelper.hundredTokensMultiDenom, DefaultLiquidityAmt, oneWeek, defaultMultiplier),
			expectedForfeitedIncentives: sdk.Coins(nil),
		},
		"(curr < lower < upper) uptime growth both inside and outside range, 1W time in position": {
			currentTick:              0,
			addedUptimeGrowthInside:  uptimeHelper.hundredTokensMultiDenom,
			addedUptimeGrowthOutside: uptimeHelper.hundredTokensMultiDenom,
			positionParams:           default1To2PosParam,
			numPositions:             1,
			timeInPosition:           oneWeek,
			// Since there is no other existing liquidity, we expect all of the growth inside to accrue to be claimed for the
			// uptimes the position qualifies for. At the same time, growth outside does not affect the current position's incentive rewards.
			expectedIncentivesClaimed:   expectedIncentivesFromUptimeGrowth(uptimeHelper.hundredTokensMultiDenom, DefaultLiquidityAmt, oneWeek, defaultMultiplier),
			expectedForfeitedIncentives: sdk.Coins(nil),
		},
		"(curr < lower < upper) no uptime growth inside or outside range, no time in position": {
			currentTick:                 0,
			positionParams:              default1To2PosParam,
			numPositions:                1,
			timeInPosition:              0,
			expectedIncentivesClaimed:   sdk.Coins(nil),
			expectedForfeitedIncentives: sdk.Coins(nil),
		},
		"(curr < lower < upper) uptime growth outside range but not inside, no time in position": {
			currentTick:                 0,
			addedUptimeGrowthOutside:    uptimeHelper.hundredTokensMultiDenom,
			positionParams:              default1To2PosParam,
			numPositions:                1,
			timeInPosition:              0,
			expectedIncentivesClaimed:   sdk.Coins(nil),
			expectedForfeitedIncentives: sdk.Coins(nil),
		},
		"(curr < lower < upper) uptime growth inside range but not outside, no time in position": {
			currentTick:                 0,
			addedUptimeGrowthInside:     uptimeHelper.hundredTokensMultiDenom,
			positionParams:              default1To2PosParam,
			numPositions:                1,
			timeInPosition:              0,
			expectedIncentivesClaimed:   sdk.Coins(nil),
			expectedForfeitedIncentives: expectedIncentivesFromUptimeGrowth(uptimeHelper.hundredTokensMultiDenom, DefaultLiquidityAmt, oneWeek, defaultMultiplier),
		},
		"(curr < lower < upper) uptime growth both inside and outside range, no time in position": {
			currentTick:                 0,
			addedUptimeGrowthInside:     uptimeHelper.hundredTokensMultiDenom,
			addedUptimeGrowthOutside:    uptimeHelper.hundredTokensMultiDenom,
			positionParams:              default1To2PosParam,
			numPositions:                1,
			timeInPosition:              0,
			expectedIncentivesClaimed:   sdk.Coins(nil),
			expectedForfeitedIncentives: expectedIncentivesFromUptimeGrowth(uptimeHelper.hundredTokensMultiDenom, DefaultLiquidityAmt, oneWeek, defaultMultiplier),
		},

		// ---Cases for lowerTick < upperTick < currentTick---

		"(lower < upper < curr) no uptime growth inside or outside range, 1D time in position": {
			currentTick:                 3,
			positionParams:              default1To2PosParam,
			numPositions:                1,
			timeInPosition:              oneDay,
			expectedIncentivesClaimed:   sdk.Coins(nil),
			expectedForfeitedIncentives: sdk.Coins(nil),
		},
		"(lower < upper < curr) uptime growth outside range but not inside, 1D time in position": {
			currentTick:              3,
			addedUptimeGrowthOutside: uptimeHelper.hundredTokensMultiDenom,
			positionParams:           default1To2PosParam,
			numPositions:             1,
			timeInPosition:           oneDay,
			// Since there was no growth inside the range, we expect no incentives to be claimed
			expectedIncentivesClaimed:   sdk.Coins(nil),
			expectedForfeitedIncentives: sdk.Coins(nil),
		},
		"(lower < upper < curr) uptime growth inside range but not outside, 1D time in position": {
			currentTick:             3,
			addedUptimeGrowthInside: uptimeHelper.hundredTokensMultiDenom,
			positionParams:          default1To2PosParam,
			numPositions:            1,
			timeInPosition:          oneDay,
			// Since there is no other existing liquidity, we expect all of the growth inside to accrue to be claimed for the
			// uptimes the position qualifies for.
			expectedIncentivesClaimed:   expectedIncentivesFromUptimeGrowth(uptimeHelper.hundredTokensMultiDenom, DefaultLiquidityAmt, oneDay, defaultMultiplier),
			expectedForfeitedIncentives: expectedIncentivesFromUptimeGrowth(uptimeHelper.hundredTokensMultiDenom, DefaultLiquidityAmt, oneWeek, defaultMultiplier).Sub(expectedIncentivesFromUptimeGrowth(uptimeHelper.hundredTokensMultiDenom, DefaultLiquidityAmt, oneDay, defaultMultiplier)),
		},
		"(lower < upper < curr) uptime growth both inside and outside range, 1D time in position": {
			currentTick:              3,
			addedUptimeGrowthInside:  uptimeHelper.hundredTokensMultiDenom,
			addedUptimeGrowthOutside: uptimeHelper.hundredTokensMultiDenom,
			positionParams:           default1To2PosParam,
			numPositions:             1,
			timeInPosition:           oneDay,
			// Since there is no other existing liquidity, we expect all of the growth inside to accrue to be claimed for the
			// uptimes the position qualifies for. At the same time, growth outside does not affect the current position's incentive rewards.
			expectedIncentivesClaimed:   expectedIncentivesFromUptimeGrowth(uptimeHelper.hundredTokensMultiDenom, DefaultLiquidityAmt, oneDay, defaultMultiplier),
			expectedForfeitedIncentives: expectedIncentivesFromUptimeGrowth(uptimeHelper.hundredTokensMultiDenom, DefaultLiquidityAmt, oneWeek, defaultMultiplier).Sub(expectedIncentivesFromUptimeGrowth(uptimeHelper.hundredTokensMultiDenom, DefaultLiquidityAmt, oneDay, defaultMultiplier)),
		},
		"(lower < upper < curr) no uptime growth inside or outside range, 1W time in position": {
			currentTick:                 3,
			positionParams:              default1To2PosParam,
			numPositions:                1,
			timeInPosition:              oneWeek,
			expectedIncentivesClaimed:   sdk.Coins(nil),
			expectedForfeitedIncentives: sdk.Coins(nil),
		},
		"(lower < upper < curr) uptime growth outside range but not inside, 1W time in position": {
			currentTick:              3,
			addedUptimeGrowthOutside: uptimeHelper.hundredTokensMultiDenom,
			positionParams:           default1To2PosParam,
			numPositions:             1,
			timeInPosition:           oneWeek,
			// Since there was no growth inside the range, we expect no incentives to be claimed
			expectedIncentivesClaimed:   sdk.Coins(nil),
			expectedForfeitedIncentives: sdk.Coins(nil),
		},
		"(lower < upper < curr) uptime growth inside range but not outside, 1W time in position": {
			currentTick:             3,
			addedUptimeGrowthInside: uptimeHelper.hundredTokensMultiDenom,
			positionParams:          default1To2PosParam,
			numPositions:            1,
			timeInPosition:          oneWeek,
			// Since there is no other existing liquidity, we expect all of the growth inside to accrue to be claimed for the
			// uptimes the position qualifies for.
			expectedIncentivesClaimed:   expectedIncentivesFromUptimeGrowth(uptimeHelper.hundredTokensMultiDenom, DefaultLiquidityAmt, oneWeek, defaultMultiplier),
			expectedForfeitedIncentives: sdk.Coins(nil),
		},
		"(lower < upper < curr) uptime growth both inside and outside range, 1W time in position": {
			currentTick:              3,
			addedUptimeGrowthInside:  uptimeHelper.hundredTokensMultiDenom,
			addedUptimeGrowthOutside: uptimeHelper.hundredTokensMultiDenom,
			positionParams:           default1To2PosParam,
			numPositions:             1,
			timeInPosition:           oneWeek,
			// Since there is no other existing liquidity, we expect all of the growth inside to accrue to be claimed for the
			// uptimes the position qualifies for.
			expectedIncentivesClaimed:   expectedIncentivesFromUptimeGrowth(uptimeHelper.hundredTokensMultiDenom, DefaultLiquidityAmt, oneWeek, defaultMultiplier),
			expectedForfeitedIncentives: sdk.Coins(nil),
		},
		"(lower < upper < curr) no uptime growth inside or outside range, no time in position": {
			currentTick:                 3,
			positionParams:              default1To2PosParam,
			numPositions:                1,
			timeInPosition:              0,
			expectedIncentivesClaimed:   sdk.Coins(nil),
			expectedForfeitedIncentives: sdk.Coins(nil),
		},
		"(lower < upper < curr) uptime growth outside range but not inside, no time in position": {
			currentTick:                 3,
			addedUptimeGrowthOutside:    uptimeHelper.hundredTokensMultiDenom,
			positionParams:              default1To2PosParam,
			numPositions:                1,
			timeInPosition:              0,
			expectedIncentivesClaimed:   sdk.Coins(nil),
			expectedForfeitedIncentives: sdk.Coins(nil),
		},
		"(lower < upper < curr) uptime growth inside range but not outside, no time in position": {
			currentTick:                 3,
			addedUptimeGrowthInside:     uptimeHelper.hundredTokensMultiDenom,
			positionParams:              default1To2PosParam,
			numPositions:                1,
			timeInPosition:              0,
			expectedIncentivesClaimed:   sdk.Coins(nil),
			expectedForfeitedIncentives: expectedIncentivesFromUptimeGrowth(uptimeHelper.hundredTokensMultiDenom, DefaultLiquidityAmt, oneWeek, defaultMultiplier),
		},
		"(lower < upper < curr) uptime growth both inside and outside range, no time in position": {
			currentTick:                 3,
			addedUptimeGrowthInside:     uptimeHelper.hundredTokensMultiDenom,
			addedUptimeGrowthOutside:    uptimeHelper.hundredTokensMultiDenom,
			positionParams:              default1To2PosParam,
			numPositions:                1,
			timeInPosition:              0,
			expectedIncentivesClaimed:   sdk.Coins(nil),
			expectedForfeitedIncentives: expectedIncentivesFromUptimeGrowth(uptimeHelper.hundredTokensMultiDenom, DefaultLiquidityAmt, oneWeek, defaultMultiplier),
		},

		// Edge case tests

		"(curr = lower) uptime growth both inside and outside range, 1D time in position": {
			currentTick:              0,
			addedUptimeGrowthInside:  uptimeHelper.hundredTokensMultiDenom,
			addedUptimeGrowthOutside: uptimeHelper.hundredTokensMultiDenom,
			positionParams:           default0To2PosParam,
			numPositions:             1,
			timeInPosition:           oneDay,
			// We expect this case to behave like (lower < curr < upper)
			expectedIncentivesClaimed:   expectedIncentivesFromUptimeGrowth(uptimeHelper.hundredTokensMultiDenom, DefaultLiquidityAmt, oneDay, defaultMultiplier),
			expectedForfeitedIncentives: expectedIncentivesFromUptimeGrowth(uptimeHelper.hundredTokensMultiDenom, DefaultLiquidityAmt, oneWeek, defaultMultiplier).Sub(expectedIncentivesFromUptimeGrowth(uptimeHelper.hundredTokensMultiDenom, DefaultLiquidityAmt, oneDay, defaultMultiplier)),
		},
		"(curr = upper) uptime growth both inside and outside range, 1D time in position": {
			currentTick:              2,
			addedUptimeGrowthInside:  uptimeHelper.hundredTokensMultiDenom,
			addedUptimeGrowthOutside: uptimeHelper.hundredTokensMultiDenom,
			positionParams:           default1To2PosParam,
			numPositions:             1,
			timeInPosition:           oneDay,
			// We expect this case to behave like (lower < upper < curr)
			expectedIncentivesClaimed:   expectedIncentivesFromUptimeGrowth(uptimeHelper.hundredTokensMultiDenom, DefaultLiquidityAmt, oneDay, defaultMultiplier),
			expectedForfeitedIncentives: expectedIncentivesFromUptimeGrowth(uptimeHelper.hundredTokensMultiDenom, DefaultLiquidityAmt, oneWeek, defaultMultiplier).Sub(expectedIncentivesFromUptimeGrowth(uptimeHelper.hundredTokensMultiDenom, DefaultLiquidityAmt, oneDay, defaultMultiplier)),
		},
		"other liquidity on uptime accums: (lower < curr < upper) uptime growth both inside and outside range, 1D time in position": {
			currentTick: 1,
			existingAccumLiquidity: []sdk.Dec{
				sdk.NewDec(99900123432),
				sdk.NewDec(18942),
				sdk.NewDec(0),
				sdk.NewDec(9981),
				sdk.NewDec(1),
			},
			addedUptimeGrowthInside:  uptimeHelper.hundredTokensMultiDenom,
			addedUptimeGrowthOutside: uptimeHelper.hundredTokensMultiDenom,
			positionParams:           default0To2PosParam,
			numPositions:             1,
			timeInPosition:           oneDay,
			// Since there is no other existing liquidity, we expect all of the growth inside to accrue to be claimed for the
			// uptimes the position qualifies for.
			expectedIncentivesClaimed:   expectedIncentivesFromUptimeGrowth(uptimeHelper.hundredTokensMultiDenom, DefaultLiquidityAmt, oneDay, defaultMultiplier),
			expectedForfeitedIncentives: expectedIncentivesFromUptimeGrowth(uptimeHelper.hundredTokensMultiDenom, DefaultLiquidityAmt, oneWeek, defaultMultiplier).Sub(expectedIncentivesFromUptimeGrowth(uptimeHelper.hundredTokensMultiDenom, DefaultLiquidityAmt, oneDay, defaultMultiplier)),
		},
		"multiple positions in same range: (lower < curr < upper) uptime growth both inside and outside range, 1D time in position": {
			currentTick: 1,
			existingAccumLiquidity: []sdk.Dec{
				sdk.NewDec(99900123432),
				sdk.NewDec(18942),
				sdk.NewDec(0),
				sdk.NewDec(9981),
				sdk.NewDec(1),
			},
			addedUptimeGrowthInside:  uptimeHelper.hundredTokensMultiDenom,
			addedUptimeGrowthOutside: uptimeHelper.hundredTokensMultiDenom,
			positionParams:           default0To2PosParam,
			numPositions:             3,
			timeInPosition:           oneDay,
			// Since we introduced positionIDs, despite these position having the same range and pool, only
			// the position ID being claimed will be considered for the claim.
			expectedIncentivesClaimed:   expectedIncentivesFromUptimeGrowth(uptimeHelper.hundredTokensMultiDenom, DefaultLiquidityAmt, oneDay, defaultMultiplier),
			expectedForfeitedIncentives: expectedIncentivesFromUptimeGrowth(uptimeHelper.hundredTokensMultiDenom, DefaultLiquidityAmt, oneWeek, defaultMultiplier).Sub(expectedIncentivesFromUptimeGrowth(uptimeHelper.hundredTokensMultiDenom, DefaultLiquidityAmt, oneDay, defaultMultiplier)),
		},

		// Error catching

		"position does not exist": {
			currentTick: 1,

			numPositions: 0,

			expectedIncentivesClaimed:   sdk.Coins{},
			expectedForfeitedIncentives: sdk.Coins{},
			expectedError:               types.PositionIdNotFoundError{PositionId: DefaultPositionId},
		},
	}

	for name, tc := range tests {
		s.Run(name, func() {
			tc := tc
			s.SetupTest()

			// We fix join time so tests are deterministic
			s.Ctx = s.Ctx.WithBlockTime(defaultJoinTime)

			validPool := s.PrepareConcentratedPool()
			validPoolId := validPool.GetId()

			s.FundAcc(validPool.GetIncentivesAddress(), tc.expectedIncentivesClaimed)

			clKeeper := s.App.ConcentratedLiquidityKeeper
			ctx := s.Ctx

			if tc.numPositions > 0 {
				// Initialize lower and upper ticks with empty uptime trackers
				s.initializeTick(ctx, tc.currentTick, tc.positionParams.lowerTick, tc.positionParams.liquidity, cl.EmptyCoins, wrapUptimeTrackers(uptimeHelper.emptyExpectedAccumValues), true)
				s.initializeTick(ctx, tc.currentTick, tc.positionParams.upperTick, tc.positionParams.liquidity, cl.EmptyCoins, wrapUptimeTrackers(uptimeHelper.emptyExpectedAccumValues), false)

				if tc.existingAccumLiquidity != nil {
					s.addLiquidityToUptimeAccumulators(ctx, validPoolId, tc.existingAccumLiquidity, tc.positionParams.positionId+1)
				}

				// Initialize all positions
				for i := 0; i < tc.numPositions; i++ {
					err := clKeeper.InitOrUpdatePosition(ctx, validPoolId, ownerWithValidPosition, tc.positionParams.lowerTick, tc.positionParams.upperTick, tc.positionParams.liquidity, tc.positionParams.joinTime, uint64(i+1))
					s.Require().NoError(err)
				}
				ctx = ctx.WithBlockTime(ctx.BlockTime().Add(tc.timeInPosition))

				// Add to uptime growth inside range
				if tc.addedUptimeGrowthInside != nil {
					s.addUptimeGrowthInsideRange(ctx, validPoolId, ownerWithValidPosition, tc.currentTick, tc.positionParams.lowerTick, tc.positionParams.upperTick, tc.addedUptimeGrowthInside)
				}

				// Add to uptime growth outside range
				if tc.addedUptimeGrowthOutside != nil {
					s.addUptimeGrowthOutsideRange(ctx, validPoolId, ownerWithValidPosition, tc.currentTick, tc.positionParams.lowerTick, tc.positionParams.upperTick, tc.addedUptimeGrowthOutside)
				}
			}

			validPool.SetCurrentTick(tc.currentTick)
			err := clKeeper.SetPool(ctx, validPool)
			s.Require().NoError(err)

			// Checkpoint starting balance to compare against later
			poolBalanceBeforeCollect := s.App.BankKeeper.GetAllBalances(ctx, validPool.GetAddress())
			incentivesBalanceBeforeCollect := s.App.BankKeeper.GetAllBalances(ctx, validPool.GetIncentivesAddress())
			ownerBalancerBeforeCollect := s.App.BankKeeper.GetAllBalances(ctx, ownerWithValidPosition)

			// System under test
			incentivesClaimedQuery, incentivesForfeitedQuery, err := clKeeper.GetClaimableIncentives(ctx, DefaultPositionId)

			_ = s.App.BankKeeper.GetAllBalances(ctx, validPool.GetAddress())
			incentivesBalanceAfterCollect := s.App.BankKeeper.GetAllBalances(ctx, validPool.GetIncentivesAddress())
			ownerBalancerAfterCollect := s.App.BankKeeper.GetAllBalances(ctx, ownerWithValidPosition)

			// Ensure balances are unchanged (since this is a query)
			s.Require().Equal(incentivesBalanceBeforeCollect, incentivesBalanceAfterCollect)
			s.Require().Equal(ownerBalancerAfterCollect, ownerBalancerBeforeCollect)

			if tc.expectedError != nil {
				s.Require().ErrorContains(err, tc.expectedError.Error())
				s.Require().Equal(tc.expectedIncentivesClaimed, incentivesClaimedQuery)
				s.Require().Equal(tc.expectedForfeitedIncentives, incentivesForfeitedQuery)
			}
			actualIncentivesClaimed, actualIncetivesForfeited, err := clKeeper.CollectIncentives(ctx, ownerWithValidPosition, DefaultPositionId)

			// Assertions

			s.Require().Equal(incentivesClaimedQuery, actualIncentivesClaimed)
			s.Require().Equal(incentivesForfeitedQuery, actualIncetivesForfeited)

			poolBalanceAfterCollect := s.App.BankKeeper.GetAllBalances(ctx, validPool.GetAddress())
			incentivesBalanceAfterCollect = s.App.BankKeeper.GetAllBalances(ctx, validPool.GetIncentivesAddress())
			ownerBalancerAfterCollect = s.App.BankKeeper.GetAllBalances(ctx, ownerWithValidPosition)

			// Ensure pool balances are unchanged independent of error.
			s.Require().Equal(poolBalanceBeforeCollect, poolBalanceAfterCollect)

			if tc.expectedError != nil {
				s.Require().ErrorContains(err, tc.expectedError.Error())
				s.Require().Equal(tc.expectedIncentivesClaimed, actualIncentivesClaimed)
				s.Require().Equal(tc.expectedForfeitedIncentives, actualIncetivesForfeited)

				// Ensure balances are unchanged
				s.Require().Equal(incentivesBalanceBeforeCollect, incentivesBalanceAfterCollect)
				s.Require().Equal(ownerBalancerAfterCollect, ownerBalancerBeforeCollect)
				return
			}

			// Ensure claimed amount is correct
			s.Require().NoError(err)
			s.Require().Equal(tc.expectedIncentivesClaimed.String(), actualIncentivesClaimed.String())
			s.Require().Equal(tc.expectedForfeitedIncentives.String(), actualIncetivesForfeited.String())

			// Ensure balances are updated by the correct amounts
			s.Require().Equal(tc.expectedIncentivesClaimed.String(), (incentivesBalanceBeforeCollect.Sub(incentivesBalanceAfterCollect)).String())
			s.Require().Equal(tc.expectedIncentivesClaimed.String(), (ownerBalancerAfterCollect.Sub(ownerBalancerBeforeCollect)).String())
		})
	}
}

func (s *KeeperTestSuite) TestCreateIncentive() {
	type testCreateIncentive struct {
		poolId             uint64
		isInvalidPoolId    bool
		sender             sdk.AccAddress
		senderBalance      sdk.Coins
		recordToSet        types.IncentiveRecord
		existingRecords    []types.IncentiveRecord
		minimumGasConsumed uint64 // default 0
		authorizedUptimes  []time.Duration

		expectedError error
	}
	tests := map[string]testCreateIncentive{
		"valid incentive record": {
			poolId: defaultPoolId,
			sender: sdk.MustAccAddressFromBech32(incentiveRecordOne.IncentiveCreatorAddr),
			senderBalance: sdk.NewCoins(
				sdk.NewCoin(
					incentiveRecordOne.IncentiveDenom,
					incentiveRecordOne.IncentiveRecordBody.RemainingAmount.Ceil().RoundInt(),
				),
			),
			recordToSet:       incentiveRecordOne,
			authorizedUptimes: types.SupportedUptimes,
		},
		"record with different denom, emission rate, and min uptime": {
			poolId: defaultPoolId,
			sender: sdk.MustAccAddressFromBech32(incentiveRecordTwo.IncentiveCreatorAddr),
			senderBalance: sdk.NewCoins(
				sdk.NewCoin(
					incentiveRecordTwo.IncentiveDenom,
					incentiveRecordTwo.IncentiveRecordBody.RemainingAmount.Ceil().RoundInt(),
				),
			),
			recordToSet:       incentiveRecordTwo,
			authorizedUptimes: types.SupportedUptimes,
		},
		"record with different start time": {
			poolId: defaultPoolId,
			sender: sdk.MustAccAddressFromBech32(incentiveRecordOne.IncentiveCreatorAddr),
			senderBalance: sdk.NewCoins(
				sdk.NewCoin(
					incentiveRecordOne.IncentiveDenom,
					incentiveRecordOne.IncentiveRecordBody.RemainingAmount.Ceil().RoundInt(),
				),
			),
			recordToSet:       withStartTime(incentiveRecordOne, defaultStartTime.Add(time.Hour)),
			authorizedUptimes: types.SupportedUptimes,
		},
		"record with different incentive amount": {
			poolId: defaultPoolId,
			sender: sdk.MustAccAddressFromBech32(incentiveRecordOne.IncentiveCreatorAddr),
			senderBalance: sdk.NewCoins(
				sdk.NewCoin(
					incentiveRecordOne.IncentiveDenom,
					sdk.NewInt(8),
				),
			),
			recordToSet:       withAmount(incentiveRecordOne, sdk.NewDec(8)),
			authorizedUptimes: types.SupportedUptimes,
		},
		"existing incentive records on different uptime accumulators": {
			poolId: defaultPoolId,
			sender: sdk.MustAccAddressFromBech32(incentiveRecordOne.IncentiveCreatorAddr),
			senderBalance: sdk.NewCoins(
				sdk.NewCoin(
					incentiveRecordOne.IncentiveDenom,
					incentiveRecordOne.IncentiveRecordBody.RemainingAmount.Ceil().RoundInt(),
				),
			),
			recordToSet:       incentiveRecordOne,
			existingRecords:   []types.IncentiveRecord{incentiveRecordTwo, incentiveRecordThree},
			authorizedUptimes: types.SupportedUptimes,

			// We still expect a minimum of 0 since the existing records are on other uptime accumulators
			minimumGasConsumed: uint64(0),
		},
		"existing incentive records on the same uptime accumulator": {
			poolId: defaultPoolId,
			sender: sdk.MustAccAddressFromBech32(incentiveRecordOne.IncentiveCreatorAddr),
			senderBalance: sdk.NewCoins(
				sdk.NewCoin(
					incentiveRecordOne.IncentiveDenom,
					incentiveRecordOne.IncentiveRecordBody.RemainingAmount.Ceil().RoundInt(),
				),
			),
			recordToSet: incentiveRecordOne,
			existingRecords: []types.IncentiveRecord{
				withMinUptime(incentiveRecordTwo, incentiveRecordOne.MinUptime),
				withMinUptime(incentiveRecordThree, incentiveRecordOne.MinUptime),
				withMinUptime(incentiveRecordFour, incentiveRecordOne.MinUptime),
			},
			authorizedUptimes: types.SupportedUptimes,

			// We expect # existing records * BaseGasFeeForNewIncentive. Since there are
			// three existing records on the uptime accum the new record is being added to,
			// we charge `3 * types.BaseGasFeeForNewIncentive`
			minimumGasConsumed: uint64(3 * types.BaseGasFeeForNewIncentive),
		},
		"valid incentive record on default authorized uptimes": {
			poolId: defaultPoolId,
			sender: sdk.MustAccAddressFromBech32(incentiveRecordOne.IncentiveCreatorAddr),
			senderBalance: sdk.NewCoins(
				sdk.NewCoin(
					incentiveRecordOne.IncentiveDenom,
					incentiveRecordOne.IncentiveRecordBody.RemainingAmount.Ceil().RoundInt(),
				),
			),
			recordToSet: incentiveRecordOne,
		},

		// Error catching
		"pool doesn't exist": {
			isInvalidPoolId: true,

			poolId: defaultPoolId,
			sender: sdk.MustAccAddressFromBech32(incentiveRecordOne.IncentiveCreatorAddr),
			senderBalance: sdk.NewCoins(
				sdk.NewCoin(
					incentiveRecordOne.IncentiveDenom,
					incentiveRecordOne.IncentiveRecordBody.RemainingAmount.Ceil().RoundInt(),
				),
			),
			recordToSet:       incentiveRecordOne,
			authorizedUptimes: types.SupportedUptimes,

			expectedError: types.PoolNotFoundError{PoolId: 2},
		},
		"invalid incentive coin": {
			poolId: defaultPoolId,
			sender: sdk.MustAccAddressFromBech32(incentiveRecordOne.IncentiveCreatorAddr),
			senderBalance: sdk.NewCoins(
				sdk.NewCoin(
					incentiveRecordOne.IncentiveDenom,
					sdk.ZeroInt(),
				),
			),
			recordToSet:       withAmount(incentiveRecordOne, sdk.ZeroDec()),
			authorizedUptimes: types.SupportedUptimes,

			expectedError: types.InvalidIncentiveCoinError{PoolId: 1, IncentiveCoin: sdk.NewCoin(incentiveRecordOne.IncentiveDenom, sdk.ZeroInt())},
		},
		"start time too early": {
			poolId: defaultPoolId,
			sender: sdk.MustAccAddressFromBech32(incentiveRecordOne.IncentiveCreatorAddr),
			senderBalance: sdk.NewCoins(
				sdk.NewCoin(
					incentiveRecordOne.IncentiveDenom,
					incentiveRecordOne.IncentiveRecordBody.RemainingAmount.Ceil().RoundInt(),
				),
			),
			recordToSet:       withStartTime(incentiveRecordOne, defaultBlockTime.Add(-1*time.Second)),
			authorizedUptimes: types.SupportedUptimes,

			expectedError: types.StartTimeTooEarlyError{PoolId: 1, CurrentBlockTime: defaultBlockTime, StartTime: defaultBlockTime.Add(-1 * time.Second)},
		},
		"zero emission rate": {
			poolId: defaultPoolId,
			sender: sdk.MustAccAddressFromBech32(incentiveRecordOne.IncentiveCreatorAddr),
			senderBalance: sdk.NewCoins(
				sdk.NewCoin(
					incentiveRecordOne.IncentiveDenom,
					incentiveRecordOne.IncentiveRecordBody.RemainingAmount.Ceil().RoundInt(),
				),
			),
			recordToSet:       withEmissionRate(incentiveRecordOne, sdk.ZeroDec()),
			authorizedUptimes: types.SupportedUptimes,

			expectedError: types.NonPositiveEmissionRateError{PoolId: 1, EmissionRate: sdk.ZeroDec()},
		},
		"negative emission rate": {
			poolId: defaultPoolId,
			sender: sdk.MustAccAddressFromBech32(incentiveRecordOne.IncentiveCreatorAddr),
			senderBalance: sdk.NewCoins(
				sdk.NewCoin(
					incentiveRecordOne.IncentiveDenom,
					incentiveRecordOne.IncentiveRecordBody.RemainingAmount.Ceil().RoundInt(),
				),
			),
			recordToSet:       withEmissionRate(incentiveRecordOne, sdk.NewDec(-1)),
			authorizedUptimes: types.SupportedUptimes,

			expectedError: types.NonPositiveEmissionRateError{PoolId: 1, EmissionRate: sdk.NewDec(-1)},
		},
		"supported but unauthorized min uptime": {
			poolId: defaultPoolId,
			sender: sdk.MustAccAddressFromBech32(incentiveRecordOne.IncentiveCreatorAddr),
			senderBalance: sdk.NewCoins(
				sdk.NewCoin(
					incentiveRecordOne.IncentiveDenom,
					incentiveRecordOne.IncentiveRecordBody.RemainingAmount.Ceil().RoundInt(),
				),
			),
			recordToSet:       withMinUptime(incentiveRecordOne, time.Hour),
			authorizedUptimes: []time.Duration{time.Nanosecond, time.Minute},

			expectedError: types.InvalidMinUptimeError{PoolId: 1, MinUptime: time.Hour, AuthorizedUptimes: []time.Duration{time.Nanosecond, time.Minute}},
		},
		"unsupported min uptime": {
			poolId: defaultPoolId,
			sender: sdk.MustAccAddressFromBech32(incentiveRecordOne.IncentiveCreatorAddr),
			senderBalance: sdk.NewCoins(
				sdk.NewCoin(
					incentiveRecordOne.IncentiveDenom,
					incentiveRecordOne.IncentiveRecordBody.RemainingAmount.Ceil().RoundInt(),
				),
			),
			recordToSet:       withMinUptime(incentiveRecordOne, time.Hour*3),
			authorizedUptimes: types.SupportedUptimes,

			expectedError: types.InvalidMinUptimeError{PoolId: 1, MinUptime: time.Hour * 3, AuthorizedUptimes: types.SupportedUptimes},
		},
		"insufficient sender balance": {
			poolId:            defaultPoolId,
			sender:            sdk.MustAccAddressFromBech32(incentiveRecordOne.IncentiveCreatorAddr),
			senderBalance:     sdk.NewCoins(),
			recordToSet:       incentiveRecordOne,
			authorizedUptimes: types.SupportedUptimes,

			expectedError: types.IncentiveInsufficientBalanceError{PoolId: 1, IncentiveDenom: incentiveRecordOne.IncentiveDenom, IncentiveAmount: incentiveRecordOne.IncentiveRecordBody.RemainingAmount.Ceil().RoundInt()},
		},
	}

	for name, tc := range tests {
		tc := tc
		s.Run(name, func() {
			s.SetupTest()

			// We fix blocktime to ensure tests are deterministic
			s.Ctx = s.Ctx.WithBlockTime(defaultBlockTime)

			// If specified by test case, set custom authorized uptimes (otherwise,
			// default params apply)
			if tc.authorizedUptimes != nil {
				clParams := s.App.ConcentratedLiquidityKeeper.GetParams(s.Ctx)
				clParams.AuthorizedUptimes = tc.authorizedUptimes
				s.App.ConcentratedLiquidityKeeper.SetParams(s.Ctx, clParams)
			}

			s.PrepareConcentratedPool()
			clKeeper := s.App.ConcentratedLiquidityKeeper
			s.FundAcc(tc.sender, tc.senderBalance)

			if tc.isInvalidPoolId {
				tc.poolId = tc.poolId + 1
			}

			if tc.existingRecords != nil {
				err := clKeeper.SetMultipleIncentiveRecords(s.Ctx, tc.existingRecords)
				s.Require().NoError(err)
			}

			existingGasConsumed := s.Ctx.GasMeter().GasConsumed()

			incentiveCoin := sdk.NewCoin(tc.recordToSet.IncentiveDenom, tc.recordToSet.IncentiveRecordBody.RemainingAmount.Ceil().RoundInt())

			// system under test
			incentiveRecord, err := clKeeper.CreateIncentive(s.Ctx, tc.poolId, tc.sender, incentiveCoin, tc.recordToSet.IncentiveRecordBody.EmissionRate, tc.recordToSet.IncentiveRecordBody.StartTime, tc.recordToSet.MinUptime)

			// Assertions
			if tc.expectedError != nil {
				s.Require().ErrorContains(err, tc.expectedError.Error())

				// Ensure nothing was placed in state
				recordInState, err := clKeeper.GetIncentiveRecord(s.Ctx, tc.poolId, tc.recordToSet.IncentiveDenom, tc.recordToSet.MinUptime, tc.sender)
				s.Require().Error(err)
				s.Require().Equal(types.IncentiveRecord{}, recordInState)

				return
			}
			s.Require().NoError(err)

			// Returned incentive record should equal both to what's in state and what we expect
			recordInState, err := clKeeper.GetIncentiveRecord(s.Ctx, tc.poolId, tc.recordToSet.IncentiveDenom, tc.recordToSet.MinUptime, tc.sender)
			s.Require().NoError(err)
			s.Require().Equal(tc.recordToSet, recordInState)
			s.Require().Equal(tc.recordToSet, incentiveRecord)

			// Ensure that at least the minimum amount of gas was charged (based on number of existing incentives for current uptime)
			gasConsumed := s.Ctx.GasMeter().GasConsumed() - existingGasConsumed
			s.Require().True(gasConsumed >= tc.minimumGasConsumed)

			// Ensure that existing records aren't affected
			for _, incentiveRecord := range tc.existingRecords {
				_, err := clKeeper.GetIncentiveRecord(s.Ctx, tc.poolId, incentiveRecord.IncentiveDenom, incentiveRecord.MinUptime, sdk.MustAccAddressFromBech32(incentiveRecord.IncentiveCreatorAddr))
				s.Require().NoError(err)
			}
		})
	}
}

func (s *KeeperTestSuite) TestUpdateAccumAndClaimRewards() {
	validPositionKey := types.KeySpreadFactorPositionAccumulator(1)
	invalidPositionKey := types.KeySpreadFactorPositionAccumulator(2)
	tests := map[string]struct {
		poolId             uint64
		growthInside       sdk.DecCoins
		growthOutside      sdk.DecCoins
		invalidPositionKey bool
		expectError        error
	}{
		"happy path": {
			growthInside:  oneEthCoins.Add(oneEthCoins...),
			growthOutside: oneEthCoins,
		},
		"error: non existent position": {
			growthOutside:      oneEthCoins,
			invalidPositionKey: true,
			expectError:        accum.NoPositionError{Name: invalidPositionKey},
		},
	}
	for name, tc := range tests {
		tc := tc
		s.Run(name, func() {
			s.SetupTest()
<<<<<<< HEAD
			s.PrepareConcentratedPool()
			clKeeper := s.App.ConcentratedLiquidityKeeper

			poolSpreadRewardsAccumulator, err := clKeeper.GetSpreadRewardsAccumulator(s.Ctx, defaultPoolId)
			s.Require().NoError(err)
			positionKey := validPositionKey

			// Initialize position accumulator.
			err = poolSpreadRewardsAccumulator.NewPosition(positionKey, sdk.OneDec(), nil)
=======
			poolFeeAccumulator := s.prepareFeeAccumulator()
			positionKey := validPositionKey

			// Initialize position accumulator.
			err := poolFeeAccumulator.NewPosition(positionKey, sdk.OneDec(), nil)
>>>>>>> 8b4c62a2
			s.Require().NoError(err)

			// Record the initial position accumulator value.
			positionPre, err := accum.GetPosition(poolSpreadRewardsAccumulator, positionKey)
			s.Require().NoError(err)

			// If the test case requires an invalid position key, set it.
			if tc.invalidPositionKey {
				positionKey = invalidPositionKey
			}

			poolSpreadRewardsAccumulator.AddToAccumulator(tc.growthOutside.Add(tc.growthInside...))

			// System under test.
			amountClaimed, _, err := cl.UpdateAccumAndClaimRewards(poolSpreadRewardsAccumulator, positionKey, tc.growthOutside)

			if tc.expectError != nil {
				s.Require().ErrorIs(err, tc.expectError)
				return
			}
			s.Require().NoError(err)

			// We expect claimed rewards to be equal to growth inside
			expectedCoins := sdk.NormalizeCoins(tc.growthInside)
			s.Require().Equal(expectedCoins, amountClaimed)

			// Record the final position accumulator value.
			positionPost, err := accum.GetPosition(poolSpreadRewardsAccumulator, positionKey)
			s.Require().NoError(err)

			// Check that the difference between the new and old position accumulator values is equal to the growth inside (since
			// we recalibrate the position accum value after claiming).
			positionAccumDelta := positionPost.AccumValuePerShare.Sub(positionPre.AccumValuePerShare)
			s.Require().Equal(tc.growthInside, positionAccumDelta)
		})
	}
}

// Note that the non-forfeit cases are thoroughly tested in `TestCollectIncentives`
func (s *KeeperTestSuite) TestQueryAndClaimAllIncentives() {
	uptimeHelper := getExpectedUptimes()
	defaultSender := s.TestAccs[0]
	tests := map[string]struct {
		name              string
		poolId            uint64
		numShares         sdk.Dec
		positionIdCreate  uint64
		positionIdClaim   uint64
		defaultJoinTime   bool
		growthInside      []sdk.DecCoins
		growthOutside     []sdk.DecCoins
		forfeitIncentives bool
		expectedError     error
	}{
		"happy path: claim rewards without forfeiting": {
			poolId:           validPoolId,
			positionIdCreate: DefaultPositionId,
			positionIdClaim:  DefaultPositionId,
			defaultJoinTime:  true,
			growthInside:     uptimeHelper.hundredTokensMultiDenom,
			growthOutside:    uptimeHelper.twoHundredTokensMultiDenom,
			numShares:        sdk.OneDec(),
		},
		"claim and forfeit rewards (2 shares)": {
			poolId:            validPoolId,
			positionIdCreate:  DefaultPositionId,
			positionIdClaim:   DefaultPositionId,
			defaultJoinTime:   true,
			growthInside:      uptimeHelper.hundredTokensMultiDenom,
			growthOutside:     uptimeHelper.twoHundredTokensMultiDenom,
			forfeitIncentives: true,
			numShares:         sdk.NewDec(2),
		},
		"claim and forfeit rewards when no rewards have accrued": {
			poolId:            validPoolId,
			positionIdCreate:  DefaultPositionId,
			positionIdClaim:   DefaultPositionId,
			defaultJoinTime:   true,
			forfeitIncentives: true,
			numShares:         sdk.OneDec(),
		},
		"claim and forfeit rewards with varying amounts and different denoms": {
			poolId:            validPoolId,
			positionIdCreate:  DefaultPositionId,
			positionIdClaim:   DefaultPositionId,
			defaultJoinTime:   true,
			growthInside:      uptimeHelper.varyingTokensMultiDenom,
			growthOutside:     uptimeHelper.varyingTokensSingleDenom,
			forfeitIncentives: true,
			numShares:         sdk.OneDec(),
		},

		// error catching

		"error: non existent position": {
			poolId:           validPoolId + 1,
			positionIdCreate: DefaultPositionId,
			positionIdClaim:  DefaultPositionId + 1, // non existent position
			defaultJoinTime:  true,
			growthInside:     uptimeHelper.hundredTokensMultiDenom,
			growthOutside:    uptimeHelper.twoHundredTokensMultiDenom,
			numShares:        sdk.OneDec(),

			expectedError: types.PositionIdNotFoundError{PositionId: DefaultPositionId + 1},
		},

		"error: negative duration": {
			poolId:           validPoolId,
			positionIdCreate: DefaultPositionId,
			positionIdClaim:  DefaultPositionId,
			defaultJoinTime:  false,
			growthInside:     uptimeHelper.hundredTokensMultiDenom,
			growthOutside:    uptimeHelper.twoHundredTokensMultiDenom,
			numShares:        sdk.OneDec(),

			expectedError: types.NegativeDurationError{Duration: time.Hour * 504 * -1},
		},
	}
	for _, tc := range tests {
		tc := tc
		s.Run(tc.name, func() {
			// --- Setup test env ---

			s.SetupTest()
			clPool := s.PrepareConcentratedPool()
			clKeeper := s.App.ConcentratedLiquidityKeeper

			joinTime := s.Ctx.BlockTime()
			if !tc.defaultJoinTime {
				joinTime = joinTime.AddDate(0, 0, 28)
			}

			// Initialize position
			err := clKeeper.InitOrUpdatePosition(s.Ctx, validPoolId, defaultSender, DefaultLowerTick, DefaultUpperTick, tc.numShares, joinTime, tc.positionIdCreate)
			s.Require().NoError(err)

			clPool.SetCurrentTick(DefaultCurrTick)
			if tc.growthOutside != nil {
				s.addUptimeGrowthOutsideRange(s.Ctx, validPoolId, defaultSender, DefaultCurrTick, DefaultLowerTick, DefaultUpperTick, tc.growthOutside)
			}

			if tc.growthInside != nil {
				s.addUptimeGrowthInsideRange(s.Ctx, validPoolId, defaultSender, DefaultCurrTick, DefaultLowerTick, DefaultUpperTick, tc.growthInside)
			}

			err = clKeeper.SetPool(s.Ctx, clPool)
			s.Require().NoError(err)

			// Store initial accum values for comparison later
			initUptimeAccumValues, err := clKeeper.GetUptimeAccumulatorValues(s.Ctx, validPoolId)
			s.Require().NoError(err)

			// Store initial pool and sender balances for comparison later
			initSenderBalances := s.App.BankKeeper.GetAllBalances(s.Ctx, defaultSender)
			initPoolBalances := s.App.BankKeeper.GetAllBalances(s.Ctx, clPool.GetAddress())

			if !tc.forfeitIncentives {
				// Let enough time elapse for the position to accrue rewards for all uptimes
				s.Ctx = s.Ctx.WithBlockTime(s.Ctx.BlockTime().Add(types.SupportedUptimes[len(types.SupportedUptimes)-1]))
			}

			// --- System under test ---
			amountClaimedQuery, amountForfeitedQuery, err := clKeeper.GetClaimableIncentives(s.Ctx, tc.positionIdClaim)

			// Pull new balances for comparison
			newSenderBalances := s.App.BankKeeper.GetAllBalances(s.Ctx, defaultSender)
			newPoolBalances := s.App.BankKeeper.GetAllBalances(s.Ctx, clPool.GetAddress())

			if tc.expectedError != nil {
				s.Require().ErrorIs(err, tc.expectedError)
			}

			// Ensure balances have not been mutated (since this is a query)
			s.Require().Equal(initSenderBalances, newSenderBalances)
			s.Require().Equal(initPoolBalances, newPoolBalances)

			amountClaimed, amountForfeited, err := clKeeper.ClaimAllIncentivesForPosition(s.Ctx, tc.positionIdClaim)

			// --- Assertions ---

			// Pull new balances for comparison
			newSenderBalances = s.App.BankKeeper.GetAllBalances(s.Ctx, defaultSender)
			newPoolBalances = s.App.BankKeeper.GetAllBalances(s.Ctx, clPool.GetAddress())

			s.Require().Equal(amountClaimedQuery, amountClaimed)
			s.Require().Equal(amountForfeitedQuery, amountForfeited)

			if tc.expectedError != nil {
				s.Require().ErrorIs(err, tc.expectedError)

				// Ensure balances have not been mutated
				s.Require().Equal(initSenderBalances, newSenderBalances)
				s.Require().Equal(initPoolBalances, newPoolBalances)
				return
			}
			s.Require().NoError(err)

			// Ensure that forfeited incentives were properly added to their respective accumulators
			if tc.forfeitIncentives {
				newUptimeAccumValues, err := clKeeper.GetUptimeAccumulatorValues(s.Ctx, validPoolId)
				s.Require().NoError(err)

				// Subtract the initial accum values to get the delta
				uptimeAccumDeltaValues, err := osmoutils.SubDecCoinArrays(newUptimeAccumValues, initUptimeAccumValues)
				s.Require().NoError(err)

				// Convert DecCoins to Coins by truncation for comparison
				normalizedUptimeAccumDelta := sdk.NewCoins()
				for _, uptimeAccumDelta := range uptimeAccumDeltaValues {
					// Multiply by the number of shares since the accumulators are per share amounts.
					normalizedUptimeAccumDelta = normalizedUptimeAccumDelta.Add(sdk.NormalizeCoins(uptimeAccumDelta.MulDec(tc.numShares))...)
				}

				s.Require().Equal(normalizedUptimeAccumDelta.String(), amountForfeited.String())
				s.Require().Equal(sdk.Coins{}, amountClaimed)
			} else {
				// We expect claimed rewards to be equal to growth inside
				expectedCoins := sdk.Coins(nil)
				for _, growthInside := range tc.growthInside {
					expectedCoins = expectedCoins.Add(sdk.NormalizeCoins(growthInside)...)
				}
				s.Require().Equal(expectedCoins, amountClaimed)
				s.Require().Equal(sdk.Coins(nil), amountForfeited)
			}

			// Ensure balances have not been mutated
			s.Require().Equal(initSenderBalances, newSenderBalances)
			s.Require().Equal(initPoolBalances, newPoolBalances)
		})
	}
}

// This functional test focuses on changing liquidity in the same range and collecting incentives
// at different times.
// This is important because the final amount of incentives claimed depends on the last time when the pool
// was updated. We use this time to calculate the amount of incentives to emit into the uptime accumulators.
func (s *KeeperTestSuite) TestFunctional_ClaimIncentives_LiquidityChange_VaryingTime() {
	// Init suite for the test.
	s.SetupTest()

	const (
		testFullChargeDuration = 24 * time.Hour
	)

	var (
		defaultAddress   = s.TestAccs[0]
		defaultBlockTime = time.Unix(1, 1).UTC()
	)

	s.Ctx = s.Ctx.WithBlockTime(defaultBlockTime)
	requiredBalances := sdk.NewCoins(sdk.NewCoin(ETH, DefaultAmt0), sdk.NewCoin(USDC, DefaultAmt1))

	// Set test authorized uptime params.
	params := s.App.ConcentratedLiquidityKeeper.GetParams(s.Ctx)
	params.AuthorizedUptimes = []time.Duration{time.Nanosecond, testFullChargeDuration}
	s.App.ConcentratedLiquidityKeeper.SetParams(s.Ctx, params)

	// Fund accounts twice because two positions are created.
	s.FundAcc(defaultAddress, requiredBalances.Add(requiredBalances...))

	// Create CL pool
	pool := s.PrepareConcentratedPool()

	expectedAmount := sdk.NewInt(60 * 60 * 24) // 1 day in seconds * 1 per second

	oneUUSDCCoin := sdk.NewCoin(USDC, sdk.OneInt())
	// -1 for acceptable rounding error
	expectedCoinsPerFullCharge := sdk.NewCoins(sdk.NewCoin(USDC, expectedAmount.Sub(sdk.OneInt())))
	expectedHalfOfExpectedCoinsPerFullCharge := sdk.NewCoins(sdk.NewCoin(USDC, expectedAmount.QuoRaw(2).Sub(sdk.OneInt())))

	// Multiplied by 3 because we change the block time 3 times and claim
	// 1. by directly calling CollectIncentives
	// 2. by calling WithdrawPosition
	// 3. by calling CollectIncentives
	s.FundAcc(pool.GetIncentivesAddress(), sdk.NewCoins(sdk.NewCoin(USDC, expectedAmount.Mul(sdk.NewInt(3)))))
	// Set incentives for pool to ensure accumulators work correctly
	testIncentiveRecord := types.IncentiveRecord{
		PoolId:               1,
		IncentiveDenom:       USDC,
		IncentiveCreatorAddr: s.TestAccs[0].String(),
		IncentiveRecordBody: types.IncentiveRecordBody{
			RemainingAmount: sdk.NewDec(1000000000000000000),
			EmissionRate:    sdk.NewDec(1), // 1 per second
			StartTime:       defaultBlockTime,
		},
		MinUptime: time.Nanosecond,
	}
	err := s.App.ConcentratedLiquidityKeeper.SetMultipleIncentiveRecords(s.Ctx, []types.IncentiveRecord{testIncentiveRecord})
	s.Require().NoError(err)

	// Set up position
	positionIdOne, _, _, _, _, _, _, err := s.App.ConcentratedLiquidityKeeper.CreatePosition(s.Ctx, defaultPoolId, defaultAddress, DefaultCoins, sdk.ZeroInt(), sdk.ZeroInt(), DefaultLowerTick, DefaultUpperTick)
	s.Require().NoError(err)

	// Increase block time by the fully charged duration (first time)
	s.Ctx = s.Ctx.WithBlockTime(s.Ctx.BlockTime().Add(testFullChargeDuration))

	// Claim incentives.
	collected, _, err := s.App.ConcentratedLiquidityKeeper.CollectIncentives(s.Ctx, defaultAddress, positionIdOne)
	s.Require().NoError(err)
	s.Require().Equal(expectedCoinsPerFullCharge.String(), collected.String())

	// Increase block time by the fully charged duration (second time)
	s.Ctx = s.Ctx.WithBlockTime(s.Ctx.BlockTime().Add(testFullChargeDuration))

	// Create another position
	positionIdTwo, _, _, _, _, _, _, err := s.App.ConcentratedLiquidityKeeper.CreatePosition(s.Ctx, defaultPoolId, defaultAddress, DefaultCoins, sdk.ZeroInt(), sdk.ZeroInt(), DefaultLowerTick, DefaultUpperTick)
	s.Require().NoError(err)

	// Increase block time by the fully charged duration (third time)
	s.Ctx = s.Ctx.WithBlockTime(s.Ctx.BlockTime().Add(testFullChargeDuration))

	// Claim for second position. Must only claim half of the original expected amount since now there are 2 positions.
	collected, _, err = s.App.ConcentratedLiquidityKeeper.CollectIncentives(s.Ctx, defaultAddress, positionIdTwo)
	s.Require().NoError(err)
	s.Require().Equal(expectedHalfOfExpectedCoinsPerFullCharge.String(), collected.String())

	// Claim for first position and observe that claims full expected charge for the period between 1st claim and 2nd position creation
	// and half of the full charge amount since the 2nd position was created.
	collected, _, err = s.App.ConcentratedLiquidityKeeper.CollectIncentives(s.Ctx, defaultAddress, positionIdOne)
	s.Require().NoError(err)
	// Note, adding one since both expected amounts already subtract one (-2 in total)
	s.Require().Equal(expectedCoinsPerFullCharge.Add(expectedHalfOfExpectedCoinsPerFullCharge.Add(oneUUSDCCoin)...).String(), collected.String())
}

func (s *KeeperTestSuite) TestGetAllIncentiveRecordsForUptime() {
	invalidPoolId := uint64(2)
	tests := map[string]struct {
		poolIncentiveRecords []types.IncentiveRecord
		requestedUptime      time.Duration

		recordsDoNotExist bool
		poolDoesNotExist  bool

		expectedRecords []types.IncentiveRecord
		expectedError   error
	}{
		"happy path: single record on one uptime": {
			poolIncentiveRecords: []types.IncentiveRecord{incentiveRecordOne},
			requestedUptime:      incentiveRecordOne.MinUptime,

			expectedRecords: []types.IncentiveRecord{incentiveRecordOne},
		},
		"records across different uptimes": {
			poolIncentiveRecords: []types.IncentiveRecord{incentiveRecordOne, incentiveRecordTwo},
			requestedUptime:      incentiveRecordOne.MinUptime,

			expectedRecords: []types.IncentiveRecord{incentiveRecordOne},
		},
		"multiple records on one uptime, existing records on other uptimes": {
			poolIncentiveRecords: []types.IncentiveRecord{
				// records on requested uptime
				incentiveRecordOne, withMinUptime(incentiveRecordTwo, incentiveRecordOne.MinUptime),

				// records on other uptimes
				incentiveRecordTwo, incentiveRecordThree,
			},
			requestedUptime: incentiveRecordOne.MinUptime,

			expectedRecords: []types.IncentiveRecord{incentiveRecordOne, withMinUptime(incentiveRecordTwo, incentiveRecordOne.MinUptime)},
		},
		"no records on pool": {
			recordsDoNotExist: true,
			requestedUptime:   incentiveRecordOne.MinUptime,

			expectedRecords: []types.IncentiveRecord{},
		},
		"records on pool but none for requested uptime": {
			poolIncentiveRecords: []types.IncentiveRecord{incentiveRecordOne},
			requestedUptime:      incentiveRecordTwo.MinUptime,

			expectedRecords: []types.IncentiveRecord{},
		},

		// Error catching

		"unsupported uptime": {
			poolIncentiveRecords: []types.IncentiveRecord{incentiveRecordOne},
			requestedUptime:      time.Hour + time.Second,

			expectedRecords: []types.IncentiveRecord{},
			expectedError:   types.InvalidUptimeIndexError{MinUptime: time.Hour + time.Second, SupportedUptimes: types.SupportedUptimes},
		},
		"pool does not exist": {
			poolDoesNotExist: true,

			poolIncentiveRecords: []types.IncentiveRecord{incentiveRecordOne},
			requestedUptime:      incentiveRecordOne.MinUptime,

			expectedRecords: []types.IncentiveRecord{},
			expectedError:   types.PoolNotFoundError{PoolId: invalidPoolId},
		},
	}
	for name, tc := range tests {
		tc := tc
		s.Run(name, func() {
			// --- Setup test env ---

			s.SetupTest()
			clKeeper := s.App.ConcentratedLiquidityKeeper

			// Set up pool and records unless tests requests invalid pool
			poolId := invalidPoolId
			if !tc.poolDoesNotExist {
				clPool := s.PrepareConcentratedPool()
				poolId = clPool.GetId()

				// Set incentive records across all relevant uptime accumulators
				if !tc.recordsDoNotExist {
					err := clKeeper.SetMultipleIncentiveRecords(s.Ctx, tc.poolIncentiveRecords)
					s.Require().NoError(err)
				}
			}

			// --- System under test ---

			retrievedRecords, err := clKeeper.GetAllIncentiveRecordsForUptime(s.Ctx, poolId, tc.requestedUptime)

			// --- Assertions ---

			s.Require().Equal(tc.expectedRecords, retrievedRecords)

			if tc.expectedError != nil {
				s.Require().ErrorContains(err, tc.expectedError.Error())
				return
			}
			s.Require().NoError(err)

			// --- Invariant testing ---

			// Sum of records on all supported uptime accumulators should be equal to the initially set records on the pool
			retrievedRecordsByUptime := make([]types.IncentiveRecord, len(types.SupportedUptimes))

			for _, supportedUptime := range types.SupportedUptimes {
				curUptimeRecords, err := clKeeper.GetAllIncentiveRecordsForUptime(s.Ctx, poolId, supportedUptime)
				s.Require().NoError(err)

				retrievedRecordsByUptime = append(retrievedRecordsByUptime, curUptimeRecords...)
			}
		})
	}
}

func (s *KeeperTestSuite) TestFindUptimeIndex() {
	tests := map[string]struct {
		requestedUptime time.Duration

		expectedUptimeIndex int
		expectedError       error
	}{
		"happy path: supported uptime": {
			requestedUptime: types.SupportedUptimes[0],

			expectedUptimeIndex: 0,
		},
		"unsupported uptime": {
			requestedUptime: time.Hour + time.Second,

			expectedUptimeIndex: -1,
			expectedError:       types.InvalidUptimeIndexError{MinUptime: time.Hour + time.Second, SupportedUptimes: types.SupportedUptimes},
		},
	}
	for name, tc := range tests {
		tc := tc
		s.Run(name, func() {
			retrievedUptimeIndex, err := cl.FindUptimeIndex(tc.requestedUptime)

			s.Require().Equal(tc.expectedUptimeIndex, retrievedUptimeIndex)
			if tc.expectedError != nil {
				s.Require().ErrorContains(err, tc.expectedError.Error())
				return
			}
			s.Require().NoError(err)
		})
	}
}

func (s *KeeperTestSuite) TestPrepareBalancerPoolAsFullRange() {
	defaultBalancerAssets := []balancer.PoolAsset{
		{Weight: sdk.NewInt(1), Token: sdk.NewCoin("foo", sdk.NewInt(1000000000))},
		{Weight: sdk.NewInt(1), Token: sdk.NewCoin("bar", sdk.NewInt(1000000000))},
	}
	defaultConcentratedAssets := sdk.NewCoins(sdk.NewCoin("foo", sdk.NewInt(100)), sdk.NewCoin("bar", sdk.NewInt(100)))

	type testcase struct {
		// defaults to defaultConcentratedAssets
		existingConcentratedLiquidity sdk.Coins
		// defaults to defaultBalancerAssets
		balancerPoolAssets []balancer.PoolAsset
		// defaults sdk.OneDec()
		portionOfSharesBonded sdk.Dec

		noCanonicalBalancerPool bool
		expectedError           error
	}
	initTestCase := func(tc testcase) testcase {
		if tc.existingConcentratedLiquidity.Empty() {
			tc.existingConcentratedLiquidity = defaultConcentratedAssets
		}
		if len(tc.balancerPoolAssets) == 0 {
			tc.balancerPoolAssets = defaultBalancerAssets
		}
		if (tc.portionOfSharesBonded == sdk.Dec{}) {
			tc.portionOfSharesBonded = sdk.NewDec(1)
		}
		return tc
	}

	tests := map[string]testcase{
		"happy path: balancer and CL pool at same spot price": {
			// 100 existing shares and 100 shares added from balancer
			// no other test will show defaults.
			existingConcentratedLiquidity: defaultConcentratedAssets,
			balancerPoolAssets:            defaultBalancerAssets,
			portionOfSharesBonded:         sdk.NewDec(1),
		},
		"same spot price, different total share amount": {
			// 100 existing shares and 200 shares added from balancer
			balancerPoolAssets: []balancer.PoolAsset{
				{Weight: sdk.NewInt(1), Token: sdk.NewCoin("foo", sdk.NewInt(200))},
				{Weight: sdk.NewInt(1), Token: sdk.NewCoin("bar", sdk.NewInt(200))},
			},
		},
		"different spot price between balancer and CL pools (excess asset0)": {
			// 100 existing shares and 100 shares added from balancer. We expect only the even portion of
			// the Balancer pool to be joined, with the remaining 50foo not qualifying.
			balancerPoolAssets: []balancer.PoolAsset{
				{Weight: sdk.NewInt(1), Token: sdk.NewCoin("foo", sdk.NewInt(150))},
				{Weight: sdk.NewInt(1), Token: sdk.NewCoin("bar", sdk.NewInt(100))},
			},
		},
		"different spot price between balancer and CL pools (excess asset1)": {
			// 100 existing shares and 100 shares added from balancer. We expect only the even portion of
			// the Balancer pool to be joined, with the remaining 50bar not qualifying.
			balancerPoolAssets: []balancer.PoolAsset{
				{Weight: sdk.NewInt(1), Token: sdk.NewCoin("foo", sdk.NewInt(100))},
				{Weight: sdk.NewInt(1), Token: sdk.NewCoin("bar", sdk.NewInt(150))},
			},
		},
		"same spot price, different total share amount, only half bonded": {
			// 100 existing shares and 200 shares added from balancer
			balancerPoolAssets: []balancer.PoolAsset{
				{Weight: sdk.NewInt(1), Token: sdk.NewCoin("foo", sdk.NewInt(200))},
				{Weight: sdk.NewInt(1), Token: sdk.NewCoin("bar", sdk.NewInt(200))},
			},
			portionOfSharesBonded: sdk.MustNewDecFromStr("0.5"),
		},
		"different spot price between balancer and CL pools (excess asset1), only partially bonded": {
			// 100 existing shares and 100 shares added from balancer. We expect only the even portion of
			// the Balancer pool to be joined, with the remaining 50bar not qualifying.
			balancerPoolAssets: []balancer.PoolAsset{
				{Weight: sdk.NewInt(1), Token: sdk.NewCoin("foo", sdk.NewInt(100))},
				{Weight: sdk.NewInt(1), Token: sdk.NewCoin("bar", sdk.NewInt(150))},
			},
			portionOfSharesBonded: sdk.MustNewDecFromStr("0.1"),
		},
		"no canonical balancer pool": {
			// 100 existing shares and 100 shares added from balancer
			// Note that we expect this to fail quietly, as most CL pools will not have linked Balancer pools
			noCanonicalBalancerPool: true,
		},
	}

	for name, tc := range tests {
		s.Run(name, func() {
			// --- Setup test env ---
			s.SetupTest()
			tc = initTestCase(tc)
			clPool := s.PrepareCustomConcentratedPool(s.TestAccs[0], tc.existingConcentratedLiquidity[0].Denom, tc.existingConcentratedLiquidity[1].Denom, DefaultTickSpacing, sdk.ZeroDec())

			// Set up an existing full range position. Note that the second return value is the position ID, not an error.
			initialLiquidity, _ := s.SetupPosition(clPool.GetId(), s.TestAccs[0], tc.existingConcentratedLiquidity, DefaultMinTick, DefaultMaxTick, s.Ctx.BlockTime())

			// If a canonical balancer pool exists, we create it and link it with the CL pool
			balancerPoolId := s.setupBalancerPoolWithFractionLocked(tc.balancerPoolAssets, tc.portionOfSharesBonded)

			if tc.noCanonicalBalancerPool {
				balancerPoolId = 0
			} else {
				s.App.GAMMKeeper.OverwriteMigrationRecords(s.Ctx,
					gammtypes.MigrationRecords{
						BalancerToConcentratedPoolLinks: []gammtypes.BalancerToConcentratedPoolLink{
							{BalancerPoolId: balancerPoolId, ClPoolId: clPool.GetId()},
						},
					},
				)
			}

			// Calculate balancer share amount for full range
			updatedClPool, err := s.clk.GetPoolById(s.Ctx, clPool.GetId())
			s.Require().NoError(err)
			asset0BalancerAmount := tc.balancerPoolAssets[0].Token.Amount.ToDec().Mul(tc.portionOfSharesBonded).TruncateInt()
			asset1BalancerAmount := tc.balancerPoolAssets[1].Token.Amount.ToDec().Mul(tc.portionOfSharesBonded).TruncateInt()
			qualifyingSharesPreDiscount := math.GetLiquidityFromAmounts(updatedClPool.GetCurrentSqrtPrice(), types.MinSqrtPrice, types.MaxSqrtPrice, asset1BalancerAmount, asset0BalancerAmount)
			qualifyingShares := (sdk.OneDec().Sub(types.DefaultBalancerSharesDiscount)).Mul(qualifyingSharesPreDiscount)

			// TODO: clean this check up (will likely require refactoring the whole test)
			clearOutQualifyingShares := tc.noCanonicalBalancerPool
			if clearOutQualifyingShares {
				qualifyingShares = sdk.NewDec(0)
			}

			// --- System under test ---

			// Get uptime accums for the cl pool.
			uptimeAccums, err := s.clk.GetUptimeAccumulators(s.Ctx, clPool.GetId())
			s.Require().NoError(err)

			retrievedBalancerPoolId, addedLiquidity, err := s.clk.PrepareBalancerPoolAsFullRange(s.Ctx, clPool.GetId(), uptimeAccums)

			// --- Assertions ---

			s.Require().NoError(err)
			// Ensure that returned balancer pool ID is correct
			s.Require().Equal(balancerPoolId, retrievedBalancerPoolId)

			// General assertions regardless of error
			updatedClPool, err = s.clk.GetPoolById(s.Ctx, clPool.GetId())
			s.Require().NoError(err)

			clPoolUptimeAccumulatorsFromState, err := s.clk.GetUptimeAccumulators(s.Ctx, clPool.GetId())
			s.Require().NoError(err)

			s.Require().True(len(clPoolUptimeAccumulatorsFromState) > 0)
			expectedShares := qualifyingShares.Add(initialLiquidity)
			for uptimeIdx, uptimeAccum := range clPoolUptimeAccumulatorsFromState {
				currAccumShares, err := uptimeAccum.GetTotalShares()
				s.Require().NoError(err)

				// Ensure each accum has the correct number of final shares
				s.Require().Equal(expectedShares, currAccumShares)

				// Also validate uptime accumulators passed in as parameter.
				currAccumShares, err = uptimeAccums[uptimeIdx].GetTotalShares()
				s.Require().Equal(expectedShares, currAccumShares)
			}

			// Ensure added liquidity is equal to the amount accum shares changed by
			s.Require().Equal(qualifyingShares, addedLiquidity)

			// Pool liquidity should remain unchanged
			s.Require().Equal(initialLiquidity, updatedClPool.GetLiquidity())
		})
	}
}

func (s *KeeperTestSuite) TestPrepareBalancerPoolAsFullRangeWithNonExistentPools() {
	existingConcentratedAssets := sdk.NewCoins(sdk.NewCoin("foo", sdk.NewInt(100)), sdk.NewCoin("bar", sdk.NewInt(100)))

	type testcase struct {
		// defaults to defaultBalancerAssets
		balancerPoolAssets []balancer.PoolAsset

		noBalancerPoolWithID      bool
		invalidConcentratedPoolID bool

		expectedError error
	}
	tests := map[string]testcase{
		// Error catching
		"canonical balancer pool ID exists but pool itself is not found": {
			// 100 existing shares and 100 shares added from balancer
			noBalancerPoolWithID: true,
			expectedError:        gammtypes.PoolDoesNotExistError{PoolId: invalidPoolId},
		},
		"canonical balancer pool has invalid number of assets": {
			// 100 existing shares and 100 shares added from balancer
			balancerPoolAssets: []balancer.PoolAsset{
				{Weight: sdk.NewInt(1), Token: sdk.NewCoin("foo", sdk.NewInt(100))},
				{Weight: sdk.NewInt(1), Token: sdk.NewCoin("bar", sdk.NewInt(100))},
				{Weight: sdk.NewInt(1), Token: sdk.NewCoin("baz", sdk.NewInt(100))},
			},
			expectedError: types.ErrInvalidBalancerPoolLiquidityError{ClPoolId: 1, BalancerPoolId: 2, BalancerPoolLiquidity: sdk.NewCoins(sdk.NewCoin("foo", sdk.NewInt(100)), sdk.NewCoin("bar", sdk.NewInt(100)), sdk.NewCoin("baz", sdk.NewInt(100)))},
		},
		"invalid concentrated pool ID": {
			// 100 existing shares and 100 shares added from balancer
			invalidConcentratedPoolID: true,
			expectedError:             types.PoolNotFoundError{PoolId: invalidPoolId + 1},
		},
	}
	// create invalid denom test cases. Either denom1, denom2 or both are invalid
	denomSelector := [][]string{{"foo", "invalid1"}, {"bar", "invalid2"}}
	for i := 0; i < 2; i++ {
		pa1 := balancer.PoolAsset{Weight: sdk.NewInt(1), Token: sdk.NewCoin(denomSelector[0][i], sdk.NewInt(100))}
		for j := 1 - i; j < 2; j++ {
			pa2 := balancer.PoolAsset{Weight: sdk.NewInt(1), Token: sdk.NewCoin(denomSelector[1][j], sdk.NewInt(100))}
			testname := fmt.Sprintf("canonical balancer pool; denom1_invalid=%v; denom2_invalid=%v", i == 1, j == 1)
			tests[testname] = testcase{
				balancerPoolAssets: []balancer.PoolAsset{pa1, pa2},
				expectedError:      types.ErrInvalidBalancerPoolLiquidityError{ClPoolId: 1, BalancerPoolId: 2, BalancerPoolLiquidity: sdk.NewCoins(pa1.Token, pa2.Token)},
			}
		}
	}
	for name, tc := range tests {
		s.Run(name, func() {
			s.SetupTest()
			if len(tc.balancerPoolAssets) == 0 {
				tc.balancerPoolAssets = defaultBalancerAssets
			}
			clPool := s.PrepareCustomConcentratedPool(s.TestAccs[0], existingConcentratedAssets[0].Denom, existingConcentratedAssets[1].Denom, DefaultTickSpacing, sdk.ZeroDec())

			// Set up an existing full range position. Note that the second return value is the position ID, not an error.
			s.SetupPosition(clPool.GetId(), s.TestAccs[0], existingConcentratedAssets, DefaultMinTick, DefaultMaxTick, s.Ctx.BlockTime())

			// If a canonical balancer pool exists, we create it and link it with the CL pool
			balancerPoolId := s.setupBalancerPoolWithFractionLocked(tc.balancerPoolAssets, sdk.OneDec())

			if tc.noBalancerPoolWithID {
				balancerPoolId = invalidPoolId
			}

			s.App.GAMMKeeper.OverwriteMigrationRecords(s.Ctx,
				gammtypes.MigrationRecords{
					BalancerToConcentratedPoolLinks: []gammtypes.BalancerToConcentratedPoolLink{
						{BalancerPoolId: balancerPoolId, ClPoolId: clPool.GetId()},
					},
				},
			)

			concentratedPoolId := clPool.GetId()
			if tc.invalidConcentratedPoolID {
				concentratedPoolId = invalidPoolId + 1
			}

			// Get uptime accums for the cl pool.
			uptimeAccums, err := s.clk.GetUptimeAccumulators(s.Ctx, clPool.GetId())
			s.Require().NoError(err)

			retrievedBalancerPoolId, _, err := s.clk.PrepareBalancerPoolAsFullRange(s.Ctx, concentratedPoolId, uptimeAccums)
			s.Require().ErrorContains(err, tc.expectedError.Error())
			s.Require().Equal(uint64(0), retrievedBalancerPoolId)
		})
	}
}

func (s *KeeperTestSuite) TestClaimAndResetFullRangeBalancerPool() {
	lockableDurations := s.App.PoolIncentivesKeeper.GetLockableDurations(s.Ctx)
	longestLockableDuration := lockableDurations[len(lockableDurations)-1]
	uptimeHelper := getExpectedUptimes()

	tests := map[string]struct {
		existingConcentratedLiquidity sdk.Coins
		balancerPoolAssets            []balancer.PoolAsset
		uptimeGrowth                  []sdk.DecCoins

		concentratedPoolDoesNotExist bool
		balancerPoolDoesNotExist     bool
		balSharesNotAddedToAccums    bool
		insufficientPoolBalance      bool

		expectedError error
	}{
		"happy path: valid CL and bal pool IDs": {
			// 100 existing shares and 100 shares added from balancer
			existingConcentratedLiquidity: defaultConcentratedAssets,
			balancerPoolAssets:            defaultBalancerAssets,
			uptimeGrowth:                  uptimeHelper.hundredTokensMultiDenom,
		},
		"valid pool IDs with no uptime growth": {
			// 100 existing shares and 100 shares added from balancer
			existingConcentratedLiquidity: defaultConcentratedAssets,
			balancerPoolAssets:            defaultBalancerAssets,
			uptimeGrowth:                  uptimeHelper.emptyExpectedAccumValues,
		},
		"valid pool IDs with uneven uptime growth": {
			// 100 existing shares and 100 shares added from balancer
			existingConcentratedLiquidity: defaultConcentratedAssets,
			balancerPoolAssets:            defaultBalancerAssets,
			uptimeGrowth:                  uptimeHelper.varyingTokensMultiDenom,
		},
		"different liquidity amounts between balancer and CL pools": {
			// 100 existing shares and 200 shares added from balancer
			existingConcentratedLiquidity: defaultConcentratedAssets,
			balancerPoolAssets: []balancer.PoolAsset{
				{Weight: sdk.NewInt(1), Token: sdk.NewCoin("foo", sdk.NewInt(200))},
				{Weight: sdk.NewInt(1), Token: sdk.NewCoin("bar", sdk.NewInt(200))},
			},
			uptimeGrowth: uptimeHelper.emptyExpectedAccumValues,
		},
		"balancer spot price different than CL spot price (foo higher)": {
			// 100 existing shares and 200 shares added from balancer
			// Note that only 200foo/200bar qualify, and the remaining 50bar is not counted
			existingConcentratedLiquidity: defaultConcentratedAssets,
			balancerPoolAssets: []balancer.PoolAsset{
				{Weight: sdk.NewInt(1), Token: sdk.NewCoin("foo", sdk.NewInt(200))},
				{Weight: sdk.NewInt(1), Token: sdk.NewCoin("bar", sdk.NewInt(250))},
			},
			uptimeGrowth: uptimeHelper.emptyExpectedAccumValues,
		},
		"balancer spot price different than CL spot price (bar higher)": {
			// 100 existing shares and 200 shares added from balancer
			// Note that only 200foo/200bar qualify, and the remaining 50foo is not counted
			existingConcentratedLiquidity: defaultConcentratedAssets,
			balancerPoolAssets: []balancer.PoolAsset{
				{Weight: sdk.NewInt(1), Token: sdk.NewCoin("foo", sdk.NewInt(250))},
				{Weight: sdk.NewInt(1), Token: sdk.NewCoin("bar", sdk.NewInt(200))},
			},
			uptimeGrowth: uptimeHelper.emptyExpectedAccumValues,
		},
		"rounding check: large and imbalanced CL amounts": {
			existingConcentratedLiquidity: sdk.NewCoins(sdk.NewCoin("foo", sdk.NewInt(2<<60)), sdk.NewCoin("bar", sdk.NewInt(2<<61))),
			balancerPoolAssets:            defaultBalancerAssets,
			uptimeGrowth:                  uptimeHelper.hundredTokensMultiDenom,
		},
		"rounding check: large and imbalanced balancer amounts": {
			existingConcentratedLiquidity: defaultConcentratedAssets,
			balancerPoolAssets: []balancer.PoolAsset{
				{Weight: sdk.NewInt(1), Token: sdk.NewCoin("foo", sdk.NewInt(2<<61))},
				{Weight: sdk.NewInt(1), Token: sdk.NewCoin("bar", sdk.NewInt(2<<60))},
			},
			uptimeGrowth: uptimeHelper.hundredTokensMultiDenom,
		},

		// Error catching

		"CL pool does not exist": {
			// 100 existing shares and 100 shares added from balancer
			existingConcentratedLiquidity: defaultConcentratedAssets,
			balancerPoolAssets:            defaultBalancerAssets,
			uptimeGrowth:                  uptimeHelper.hundredTokensMultiDenom,

			concentratedPoolDoesNotExist: true,
			expectedError:                types.PoolNotFoundError{PoolId: invalidPoolId + 1},
		},
		"Balancer pool does not exist": {
			// 100 existing shares and 100 shares added from balancer
			existingConcentratedLiquidity: defaultConcentratedAssets,
			balancerPoolAssets:            defaultBalancerAssets,
			uptimeGrowth:                  uptimeHelper.hundredTokensMultiDenom,

			balancerPoolDoesNotExist: true,
			expectedError:            poolincentivestypes.NoGaugeAssociatedWithPoolError{PoolId: invalidPoolId, Duration: longestLockableDuration},
		},
		"Balancer shares not yet added to CL pool accums": {
			// 100 existing shares and 100 shares added from balancer
			existingConcentratedLiquidity: defaultConcentratedAssets,
			balancerPoolAssets:            defaultBalancerAssets,
			uptimeGrowth:                  uptimeHelper.hundredTokensMultiDenom,

			balSharesNotAddedToAccums: true,
			expectedError:             types.BalancerRecordNotFoundError{ClPoolId: 1, BalancerPoolId: 2, UptimeIndex: uint64(0)},
		},
		"insufficient pool balance for balancer distribution": {
			// 100 existing shares and 100 shares added from balancer
			existingConcentratedLiquidity: defaultConcentratedAssets,
			balancerPoolAssets:            defaultBalancerAssets,
			uptimeGrowth:                  uptimeHelper.hundredTokensMultiDenom,

			insufficientPoolBalance: true,
			expectedError:           errorsmod.Wrapf(sdkerrors.ErrInsufficientFunds, "%s is smaller than %s", sdk.NewCoin("bar", sdk.ZeroInt()), sdk.NewCoin("bar", sdk.NewInt(47500))),
		},
	}
	for name, tc := range tests {
		s.Run(name, func() {
			// --- Setup ---

			// Set up CL pool with appropriate liquidity
			s.SetupTest()
			clPool := s.PrepareCustomConcentratedPool(s.TestAccs[0], tc.existingConcentratedLiquidity[0].Denom, tc.existingConcentratedLiquidity[1].Denom, DefaultTickSpacing, sdk.ZeroDec())
			clPoolId := clPool.GetId()

			// Set up an existing full range position.
			// Note that the second return value here is the position ID, not an error.
			initialLiquidity, _ := s.SetupPosition(clPoolId, s.TestAccs[0], tc.existingConcentratedLiquidity, DefaultMinTick, DefaultMaxTick, s.Ctx.BlockTime())

			// Create and bond shares for balancer pool to be linked with CL pool in happy path cases
			balancerPoolId := s.setupBalancerPoolWithFractionLocked(tc.balancerPoolAssets, sdk.OneDec())

			// Invalidate pool IDs if needed for error cases
			if tc.balancerPoolDoesNotExist {
				balancerPoolId = invalidPoolId
			}
			if tc.concentratedPoolDoesNotExist {
				clPoolId = invalidPoolId + 1
			}

			// Link the balancer and CL pools
			s.App.GAMMKeeper.OverwriteMigrationRecords(s.Ctx,
				gammtypes.MigrationRecords{
					BalancerToConcentratedPoolLinks: []gammtypes.BalancerToConcentratedPoolLink{
						{BalancerPoolId: balancerPoolId, ClPoolId: clPoolId},
					},
				})

			// Add balancer shares to CL accumulatores
			addedLiquidity := sdk.ZeroDec()
			if !tc.balSharesNotAddedToAccums {
				// Get uptime accums for the cl pool.
				uptimeAccums, err := s.App.ConcentratedLiquidityKeeper.GetUptimeAccumulators(s.Ctx, clPool.GetId())
				s.Require().NoError(err)

				addedBalPool, qualifiedShares, err := s.App.ConcentratedLiquidityKeeper.PrepareBalancerPoolAsFullRange(s.Ctx, clPool.GetId(), uptimeAccums)
				addedLiquidity = addedLiquidity.Add(qualifiedShares)

				// If a valid link exists, ensure no error and sanity check the output pool ID
				if !tc.concentratedPoolDoesNotExist && !tc.balancerPoolDoesNotExist {
					s.Require().NoError(err)
					s.Require().Equal(addedBalPool, balancerPoolId)
				}
			}

			// Emit incentives to the uptime accumulators
			for _, growth := range tc.uptimeGrowth {
				decEmissions := growth.MulDec(initialLiquidity.Add(addedLiquidity))
				normalizedEmissions := sdk.NormalizeCoins(decEmissions)

				if !tc.insufficientPoolBalance {
					s.FundAcc(clPool.GetIncentivesAddress(), normalizedEmissions)
				}
			}
			err := addToUptimeAccums(s.Ctx, clPool.GetId(), s.App.ConcentratedLiquidityKeeper, tc.uptimeGrowth)
			s.Require().NoError(err)

			// --- System under test ---

			// Get uptime accums for the cl pool.
			uptimeAccums, err := s.App.ConcentratedLiquidityKeeper.GetUptimeAccumulators(s.Ctx, clPool.GetId())
			s.Require().NoError(err)

			amountClaimed, err := s.App.ConcentratedLiquidityKeeper.ClaimAndResetFullRangeBalancerPool(s.Ctx, clPoolId, balancerPoolId, uptimeAccums)

			// --- Assertions ---

			if tc.expectedError != nil {
				s.Require().ErrorContains(err, tc.expectedError.Error())
				s.Require().Equal(sdk.Coins{}, amountClaimed)

				clPoolUptimeAccumulatorsFromState, err := s.App.ConcentratedLiquidityKeeper.GetUptimeAccumulators(s.Ctx, clPool.GetId())
				s.Require().NoError(err)

				s.Require().True(len(clPoolUptimeAccumulatorsFromState) > 0)
				for uptimeIdx, uptimeAccum := range clPoolUptimeAccumulatorsFromState {
					currAccumShares, err := uptimeAccum.GetTotalShares()
					s.Require().NoError(err)

					// Since reversions for errors are done at a higher level of abstraction,
					// we have to assume that any state updates that happened prior to the error
					// persist for the sake of these unit tests. Thus, balancer full range shares
					// are technically cleared even though in production this process would have been
					// reverted.
					if tc.insufficientPoolBalance {
						addedLiquidity = sdk.ZeroDec()
					}

					expectedLiquidity := initialLiquidity.Add(addedLiquidity)

					// Ensure accum shares remain unchanged after error
					s.Require().Equal(expectedLiquidity, currAccumShares)

					// Also validate uptime accumulators passed in as parameter.
					currAccumShares, err = uptimeAccums[uptimeIdx].GetTotalShares()
					s.Require().Equal(expectedLiquidity, currAccumShares)
				}

				// If gauge exists, ensure it remains empty after error
				if !tc.balancerPoolDoesNotExist {
					gaugeId, err := s.App.PoolIncentivesKeeper.GetPoolGaugeId(s.Ctx, balancerPoolId, longestLockableDuration)
					s.Require().NoError(err)

					gauge, err := s.App.IncentivesKeeper.GetGaugeByID(s.Ctx, gaugeId)
					s.Require().NoError(err)

					s.Require().Equal(sdk.Coins(nil), gauge.Coins)
				}

				// Ensure amount claimed is zero after error
				s.Require().Equal(sdk.Coins{}, amountClaimed)

				// Pool liquidity should remain unchanged
				updatedClPool, err := s.App.ConcentratedLiquidityKeeper.GetPoolById(s.Ctx, clPool.GetId())
				s.Require().NoError(err)
				s.Require().Equal(initialLiquidity, updatedClPool.GetLiquidity())

				return
			}

			s.Require().NoError(err)

			clPoolUptimeAccumulators, err := s.App.ConcentratedLiquidityKeeper.GetUptimeAccumulators(s.Ctx, clPool.GetId())
			s.Require().NoError(err)

			s.Require().True(len(clPoolUptimeAccumulators) > 0)
			for uptimeIndex, uptimeAccum := range clPoolUptimeAccumulators {
				currAccumShares, err := uptimeAccum.GetTotalShares()
				s.Require().NoError(err)

				// Ensure each accum has been cleared of the balancer full range shares
				balancerPositionName := string(types.KeyBalancerFullRange(clPoolId, balancerPoolId, uint64(uptimeIndex)))
				fullRangeRecord, err := uptimeAccum.GetPosition(balancerPositionName)
				s.Require().Error(err)
				s.Require().Equal(accum.Record{}, fullRangeRecord)

				// Ensure the full range shares were removed from accum total
				s.Require().Equal(initialLiquidity, currAccumShares)
			}

			// Get balancer gauge corresponding to the longest lockable duration, as this is the one we would be distributing to
			gaugeId, err := s.App.PoolIncentivesKeeper.GetPoolGaugeId(s.Ctx, balancerPoolId, longestLockableDuration)
			s.Require().NoError(err)
			gauge, err := s.App.IncentivesKeeper.GetGaugeByID(s.Ctx, gaugeId)
			s.Require().NoError(err)

			// Since balancer position bonding is a stronger constraint than CL charging, we never need to forfeit incentives
			longestSupportedUptime := types.SupportedUptimes[len(types.SupportedUptimes)-1]

			// Calculate the number of tokens we expect to see in the balancer gauge
			expectedTokensInGauge := expectedIncentivesFromUptimeGrowth(tc.uptimeGrowth, addedLiquidity, longestSupportedUptime, defaultMultiplier)

			// Ensure gauge coins and amountClaimed are correct
			s.Require().Equal(expectedTokensInGauge, gauge.Coins)
			s.Require().Equal(expectedTokensInGauge, amountClaimed)

			// Pool liquidity should remain unchanged
			updatedClPool, err := s.App.ConcentratedLiquidityKeeper.GetPoolById(s.Ctx, clPool.GetId())
			s.Require().NoError(err)
			s.Require().Equal(initialLiquidity, updatedClPool.GetLiquidity())
		})
	}
}

func (s *KeeperTestSuite) TestGetLargestAuthorizedUptime() {
	tests := map[string]struct {
		preSetAuthorizedParams []time.Duration
		expected               time.Duration
	}{
		"all supported uptimes": {
			preSetAuthorizedParams: types.SupportedUptimes,
			expected:               types.SupportedUptimes[len(types.SupportedUptimes)-1],
		},
		"1 ns": {
			preSetAuthorizedParams: []time.Duration{time.Nanosecond},
			expected:               time.Nanosecond,
		},
		"unordered": {
			preSetAuthorizedParams: []time.Duration{time.Hour * 24 * 7, time.Nanosecond, time.Hour * 24},
			expected:               time.Hour * 24 * 7,
		},
		// note cannot have test case with empty authorized uptimes due to parameter validation.
	}

	for name, tc := range tests {
		tc := tc
		s.Run(name, func() {
			s.SetupTest()
			k := s.App.ConcentratedLiquidityKeeper

			params := k.GetParams(s.Ctx)
			params.AuthorizedUptimes = tc.preSetAuthorizedParams
			k.SetParams(s.Ctx, params)

			actual := k.GetLargestAuthorizedUptimeDuration(s.Ctx)

			s.Require().Equal(tc.expected, actual)
		})
	}
}

// 2ETH
var defaultGlobalRewardGrowth = sdk.NewDecCoins(oneEth.Add(oneEth))

func (s *KeeperTestSuite) prepareFeeAccumulator() accum.AccumulatorObject {
	pool := s.PrepareConcentratedPool()
	testAccumulator, err := s.clk.GetFeeAccumulator(s.Ctx, pool.GetId())
	s.Require().NoError(err)
	return testAccumulator
}

func (s *KeeperTestSuite) TestMoveRewardsToNewPositionAndDeleteOldAcc() {
	oldPos := "old"
	newPos := "new"
	emptyCoins := sdk.DecCoins(nil)

	tests := map[string]struct {
		growthOutside            sdk.DecCoins
		expectedUnclaimedRewards sdk.DecCoins
		numShares                int64
	}{
		"empty growth outside": {
			growthOutside:            emptyCoins,
			numShares:                1,
			expectedUnclaimedRewards: defaultGlobalRewardGrowth,
		},
		"default global growth equals growth outside": {
			growthOutside:            defaultGlobalRewardGrowth,
			numShares:                1,
			expectedUnclaimedRewards: emptyCoins,
		},
		"global growth outside half of global": {
			growthOutside:            defaultGlobalRewardGrowth.QuoDec(sdk.NewDec(2)),
			numShares:                1,
			expectedUnclaimedRewards: defaultGlobalRewardGrowth.QuoDec(sdk.NewDec(2)),
		},
		"multiple shares, partial growth outside": {
			growthOutside:            defaultGlobalRewardGrowth.QuoDec(sdk.NewDec(2)),
			numShares:                2,
			expectedUnclaimedRewards: defaultGlobalRewardGrowth,
		},
	}

	for name, tc := range tests {
		tc := tc
		s.Run(name, func() {
			s.SetupTest()

<<<<<<< HEAD
			// Get the spread factor accumulator. The fact that this is a spread factor accumulator is irrelevant for this test.
			// It is created this way for setup convenience.
			pool := s.PrepareConcentratedPool()
			testAccumulator, err := k.GetSpreadRewardsAccumulator(s.Ctx, pool.GetId())
			s.Require().NoError(err)
=======
			// Get accumulator. The fact that its a fee accumulator is irrelevant for this test.
			testAccumulator := s.prepareFeeAccumulator()
>>>>>>> 8b4c62a2

			err := testAccumulator.NewPosition(oldPos, sdk.NewDec(tc.numShares), nil)
			s.Require().NoError(err)

			// 2 shares is chosen arbitrarily. It is not relevant for this test.
			err = testAccumulator.NewPosition(newPos, sdk.NewDec(2), nil)
			s.Require().NoError(err)

			// Grow the global rewards.
			testAccumulator.AddToAccumulator(defaultGlobalRewardGrowth)

			err = cl.MoveRewardsToNewPositionAndDeleteOldAcc(s.Ctx, testAccumulator, oldPos, newPos, tc.growthOutside)
			s.Require().NoError(err)

			// Check the old accumulator is now deleted.
			hasPosition, err := testAccumulator.HasPosition(oldPos)
			s.Require().NoError(err)
			s.Require().False(hasPosition)

			// Check that the new accumulator has the correct amount of rewards in unclaimed rewards.
			newPositionAccumulator, err := testAccumulator.GetPosition(newPos)
			s.Require().NoError(err)

			// Validate unclaimed rewards
			s.Require().Equal(tc.expectedUnclaimedRewards, newPositionAccumulator.UnclaimedRewardsTotal)

			// Validate that position accumulator equals to the growth inside.
			s.Require().Equal(testAccumulator.GetValue().Sub(tc.growthOutside), newPositionAccumulator.AccumValuePerShare)
		})
	}
}

// This should fail because the old position does not exist.
func (s *KeeperTestSuite) TestMoveRewardsToSamePositionAndDeleteOldAcc() {
	posName := "pos name"
	expectedError := types.ModifySamePositionAccumulatorError{PositionAccName: posName}

	testAccumulator := s.prepareFeeAccumulator()
	err := cl.MoveRewardsToNewPositionAndDeleteOldAcc(s.Ctx, testAccumulator, posName, posName, defaultGlobalRewardGrowth)
	s.Require().ErrorIs(err, expectedError)
}

func (s *KeeperTestSuite) TestGetUptimeTrackerValues() {
	foo100 := sdk.NewDecCoins(sdk.NewDecCoin("foo", sdk.NewInt(100)))
	testCases := []struct {
		name           string
		input          []model.UptimeTracker
		expectedOutput []sdk.DecCoins
	}{
		{
			name:           "Empty uptime tracker",
			input:          []model.UptimeTracker{},
			expectedOutput: []sdk.DecCoins{},
		},
		{
			name:           "One uptime tracker",
			input:          []model.UptimeTracker{{UptimeGrowthOutside: foo100}},
			expectedOutput: []sdk.DecCoins{foo100},
		},
		{
			name: "Multiple uptime trackers",
			input: []model.UptimeTracker{
				{UptimeGrowthOutside: foo100},
				{UptimeGrowthOutside: sdk.NewDecCoins(sdk.NewDecCoin("fooa", sdk.NewInt(100)))},
				{UptimeGrowthOutside: sdk.NewDecCoins(sdk.NewDecCoin("foob", sdk.NewInt(100)))},
			},
			expectedOutput: []sdk.DecCoins{
				foo100,
				sdk.NewDecCoins(sdk.NewDecCoin("fooa", sdk.NewInt(100))),
				sdk.NewDecCoins(sdk.NewDecCoin("foob", sdk.NewInt(100))),
			},
		},
	}

	for _, tc := range testCases {
		s.Run(tc.name, func() {
			result := cl.GetUptimeTrackerValues(tc.input)
			s.Require().Equal(tc.expectedOutput, result)
		})
	}
}<|MERGE_RESOLUTION|>--- conflicted
+++ resolved
@@ -2671,23 +2671,11 @@
 		tc := tc
 		s.Run(name, func() {
 			s.SetupTest()
-<<<<<<< HEAD
-			s.PrepareConcentratedPool()
-			clKeeper := s.App.ConcentratedLiquidityKeeper
-
-			poolSpreadRewardsAccumulator, err := clKeeper.GetSpreadRewardsAccumulator(s.Ctx, defaultPoolId)
-			s.Require().NoError(err)
+			poolSpreadRewardsAccumulator := s.prepareSpreadRewardsAccumulator()
 			positionKey := validPositionKey
 
 			// Initialize position accumulator.
-			err = poolSpreadRewardsAccumulator.NewPosition(positionKey, sdk.OneDec(), nil)
-=======
-			poolFeeAccumulator := s.prepareFeeAccumulator()
-			positionKey := validPositionKey
-
-			// Initialize position accumulator.
-			err := poolFeeAccumulator.NewPosition(positionKey, sdk.OneDec(), nil)
->>>>>>> 8b4c62a2
+			err := poolSpreadRewardsAccumulator.NewPosition(positionKey, sdk.OneDec(), nil)
 			s.Require().NoError(err)
 
 			// Record the initial position accumulator value.
@@ -3748,9 +3736,9 @@
 // 2ETH
 var defaultGlobalRewardGrowth = sdk.NewDecCoins(oneEth.Add(oneEth))
 
-func (s *KeeperTestSuite) prepareFeeAccumulator() accum.AccumulatorObject {
+func (s *KeeperTestSuite) prepareSpreadRewardsAccumulator() accum.AccumulatorObject {
 	pool := s.PrepareConcentratedPool()
-	testAccumulator, err := s.clk.GetFeeAccumulator(s.Ctx, pool.GetId())
+	testAccumulator, err := s.clk.GetSpreadRewardsAccumulator(s.Ctx, pool.GetId())
 	s.Require().NoError(err)
 	return testAccumulator
 }
@@ -3792,16 +3780,8 @@
 		s.Run(name, func() {
 			s.SetupTest()
 
-<<<<<<< HEAD
-			// Get the spread factor accumulator. The fact that this is a spread factor accumulator is irrelevant for this test.
-			// It is created this way for setup convenience.
-			pool := s.PrepareConcentratedPool()
-			testAccumulator, err := k.GetSpreadRewardsAccumulator(s.Ctx, pool.GetId())
-			s.Require().NoError(err)
-=======
 			// Get accumulator. The fact that its a fee accumulator is irrelevant for this test.
-			testAccumulator := s.prepareFeeAccumulator()
->>>>>>> 8b4c62a2
+			testAccumulator := s.prepareSpreadRewardsAccumulator()
 
 			err := testAccumulator.NewPosition(oldPos, sdk.NewDec(tc.numShares), nil)
 			s.Require().NoError(err)
@@ -3839,7 +3819,7 @@
 	posName := "pos name"
 	expectedError := types.ModifySamePositionAccumulatorError{PositionAccName: posName}
 
-	testAccumulator := s.prepareFeeAccumulator()
+	testAccumulator := s.prepareSpreadRewardsAccumulator()
 	err := cl.MoveRewardsToNewPositionAndDeleteOldAcc(s.Ctx, testAccumulator, posName, posName, defaultGlobalRewardGrowth)
 	s.Require().ErrorIs(err, expectedError)
 }
