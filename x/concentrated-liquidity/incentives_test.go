--- conflicted
+++ resolved
@@ -3510,7 +3510,6 @@
 	}
 }
 
-<<<<<<< HEAD
 // This functional test focuses on changing liquidity in the same range and collecting incentives
 // at different times.
 // This is important because the final amount of incentives claimed depends on the last time when the pool
@@ -3604,10 +3603,7 @@
 	s.Require().Equal(expectedCoinsPerFullCharge.Add(expectedHalfOfExpectedCoinsPerFullCharge.Add(oneUSDCCoin)...).String(), collected.String())
 }
 
-func (s *KeeperTestSuite) TestGetAllIncentivesForUptime() {
-=======
 func (s *KeeperTestSuite) TestGetAllIncentiveRecordsForUptime() {
->>>>>>> 7ec4c2f0
 	invalidPoolId := uint64(2)
 	tests := map[string]struct {
 		poolIncentiveRecords []types.IncentiveRecord
