package concentrated_liquidity_test

import (
	"time"

	sdk "github.com/cosmos/cosmos-sdk/types"

	cl "github.com/osmosis-labs/osmosis/v14/x/concentrated-liquidity"
	"github.com/osmosis-labs/osmosis/v14/x/concentrated-liquidity/model"
	"github.com/osmosis-labs/osmosis/v14/x/concentrated-liquidity/types"
)

var (
	defaultPoolId = uint64(1)

	testAddressOne   = sdk.AccAddress([]byte("addr1_______________"))
	testAddressTwo   = sdk.AccAddress([]byte("addr2_______________"))
	testAddressThree = sdk.AccAddress([]byte("addr3_______________"))

	testAccumOne = "testAccumOne"

	// Note: lexicographic order is denomFour, denomOne, denomThree, denomTwo
	testDenomOne   = "denomOne"
	testDenomTwo   = "denomTwo"
	testDenomThree = "denomThree"
	testDenomFour  = "denomFour"

	defaultIncentiveAmount = sdk.NewDec(2 << 60)

	testEmissionOne   = sdk.MustNewDecFromStr("0.000001")
	testEmissionTwo   = sdk.MustNewDecFromStr("0.0783")
	testEmissionThree = sdk.MustNewDecFromStr("165.4")
	testEmissionFour  = sdk.MustNewDecFromStr("57.93")

	defaultBlockTime  = time.Unix(0, 0).UTC()
	defaultTimeBuffer = time.Hour
	defaultStartTime  = defaultBlockTime.Add(defaultTimeBuffer)

	testUptimeOne   = types.SupportedUptimes[0]
	testUptimeTwo   = types.SupportedUptimes[1]
	testUptimeThree = types.SupportedUptimes[2]
	testUptimeFour  = types.SupportedUptimes[3]

	incentiveRecordOne = types.IncentiveRecord{
		PoolId:          validPoolId,
		IncentiveDenom:  testDenomOne,
		RemainingAmount: defaultIncentiveAmount,
		EmissionRate:    testEmissionOne,
		StartTime:       defaultStartTime,
		MinUptime:       testUptimeOne,
	}

	incentiveRecordTwo = types.IncentiveRecord{
		PoolId:          validPoolId,
		IncentiveDenom:  testDenomTwo,
		RemainingAmount: defaultIncentiveAmount,
		EmissionRate:    testEmissionTwo,
		StartTime:       defaultStartTime,
		MinUptime:       testUptimeTwo,
	}

	incentiveRecordThree = types.IncentiveRecord{
		PoolId:          validPoolId,
		IncentiveDenom:  testDenomThree,
		RemainingAmount: defaultIncentiveAmount,
		EmissionRate:    testEmissionThree,
		StartTime:       defaultStartTime,
		MinUptime:       testUptimeThree,
	}

	incentiveRecordFour = types.IncentiveRecord{
		PoolId:          validPoolId,
		IncentiveDenom:  testDenomFour,
		RemainingAmount: defaultIncentiveAmount,
		EmissionRate:    testEmissionFour,
		StartTime:       defaultStartTime,
		MinUptime:       testUptimeFour,
	}

	testQualifyingDepositsOne   = sdk.NewInt(50)
	testQualifyingDepositsTwo   = sdk.NewInt(100)
	testQualifyingDepositsThree = sdk.NewInt(399)
)

type ExpectedUptimes struct {
	emptyExpectedAccumValues     []sdk.DecCoins
	hundredTokensSingleDenom     []sdk.DecCoins
	hundredTokensMultiDenom      []sdk.DecCoins
	twoHundredTokensMultiDenom   []sdk.DecCoins
	threeHundredTokensMultiDenom []sdk.DecCoins
	varyingTokensSingleDenom     []sdk.DecCoins
	varyingTokensMultiDenom      []sdk.DecCoins
}

// getExpectedUptimes returns a base set of expected values for testing based on the number
// of supported uptimes at runtime. This abstraction exists only to ensure backwards-compatibility
// of incentives-related tests if the supported uptimes are ever changed.
func getExpectedUptimes() ExpectedUptimes {
	expUptimes := ExpectedUptimes{
		emptyExpectedAccumValues:     []sdk.DecCoins{},
		hundredTokensSingleDenom:     []sdk.DecCoins{},
		hundredTokensMultiDenom:      []sdk.DecCoins{},
		twoHundredTokensMultiDenom:   []sdk.DecCoins{},
		threeHundredTokensMultiDenom: []sdk.DecCoins{},
		varyingTokensSingleDenom:     []sdk.DecCoins{},
		varyingTokensMultiDenom:      []sdk.DecCoins{},
	}
	for i := range types.SupportedUptimes {
		expUptimes.emptyExpectedAccumValues = append(expUptimes.emptyExpectedAccumValues, cl.EmptyCoins)
		expUptimes.hundredTokensSingleDenom = append(expUptimes.hundredTokensSingleDenom, sdk.NewDecCoins(cl.HundredFooCoins))
		expUptimes.hundredTokensMultiDenom = append(expUptimes.hundredTokensMultiDenom, sdk.NewDecCoins(cl.HundredFooCoins, cl.HundredBarCoins))
		expUptimes.twoHundredTokensMultiDenom = append(expUptimes.twoHundredTokensMultiDenom, sdk.NewDecCoins(cl.HundredFooCoins.Add(cl.HundredFooCoins), cl.HundredBarCoins.Add(cl.HundredBarCoins)))
		expUptimes.threeHundredTokensMultiDenom = append(expUptimes.threeHundredTokensMultiDenom, sdk.NewDecCoins(cl.HundredFooCoins.Add(cl.HundredFooCoins).Add(cl.HundredFooCoins), cl.HundredBarCoins.Add(cl.HundredBarCoins).Add(cl.HundredBarCoins)))
		expUptimes.varyingTokensSingleDenom = append(expUptimes.varyingTokensSingleDenom, sdk.NewDecCoins(cl.HundredFooCoins.Add(sdk.NewDecCoin("foo", sdk.NewInt(int64(i))))))
		expUptimes.varyingTokensMultiDenom = append(expUptimes.varyingTokensMultiDenom, sdk.NewDecCoins(cl.HundredFooCoins.Add(sdk.NewDecCoin("foo", sdk.NewInt(int64(i)))), cl.HundredBarCoins.Add(sdk.NewDecCoin("bar", sdk.NewInt(int64(i*3))))))
	}

	return expUptimes
}

// Helper for converting raw DecCoins accum values to pool proto compatible UptimeTrackers
func wrapUptimeTrackers(accumValues []sdk.DecCoins) []model.UptimeTracker {
	wrappedUptimeTrackers := []model.UptimeTracker{}
	for _, accumValue := range accumValues {
		wrappedUptimeTrackers = append(wrappedUptimeTrackers, model.UptimeTracker{accumValue})
	}

	return wrappedUptimeTrackers
}

func expectedIncentives(denom string, rate sdk.Dec, timeElapsed time.Duration, qualifyingLiquidity sdk.Dec) sdk.DecCoin {
	timeInSec := sdk.NewDec(int64(timeElapsed)).Quo(sdk.MustNewDecFromStr("1000000000"))
	amount := rate.Mul(timeInSec).QuoTruncate(qualifyingLiquidity)

	return sdk.NewDecCoinFromDec(denom, amount)
}

func chargeIncentive(incentiveRecord types.IncentiveRecord, timeElapsed time.Duration) types.IncentiveRecord {
	incentivesEmitted := incentiveRecord.EmissionRate.Mul(sdk.NewDec(int64(timeElapsed)).Quo(sdk.MustNewDecFromStr("1000000000")))
	incentiveRecord.RemainingAmount = incentiveRecord.RemainingAmount.Sub(incentivesEmitted)

	return incentiveRecord
}

// Helper for adding a predetermined amount to each global uptime accum in clPool
<<<<<<< HEAD
func addToUptimeAccums(ctx sdk.Context, clPool types.ConcentratedPoolExtension, clKeeper *cl.Keeper, addValues []sdk.DecCoins) error {
	poolUptimeAccumulators, err := clKeeper.GetUptimeAccumulators(ctx, clPool.GetId())
=======
func addToUptimeAccums(ctx sdk.Context, poolId uint64, clKeeper *cl.Keeper,  addValues []sdk.DecCoins) error {
	poolUptimeAccumulators, err := clKeeper.GetUptimeAccumulators(ctx, poolId)
>>>>>>> 1d208be8
	if err != nil {
		return err
	}

	for uptimeIndex, uptimeAccum := range poolUptimeAccumulators {
		uptimeAccum.AddToAccumulator(addValues[uptimeIndex])
	}

	return nil
}

func (s *KeeperTestSuite) TestCreateAndGetUptimeAccumulators() {
	// We expect there to be len(types.SupportedUptimes) number of initialized accumulators
	// for a successful pool creation. We calculate this upfront to ensure test compatibility
	// if the uptimes we support ever change.
	expectedUptimes := getExpectedUptimes()

	type initUptimeAccumTest struct {
		poolId              uint64
		initializePoolAccum bool
		expectedAccumValues []sdk.DecCoins

		expectedPass bool
	}
	tests := map[string]initUptimeAccumTest{
		"default pool setup": {
			poolId:              defaultPoolId,
			initializePoolAccum: true,
			expectedAccumValues: expectedUptimes.emptyExpectedAccumValues,
			expectedPass:        true,
		},
		"setup with different poolId": {
			poolId:              defaultPoolId + 1,
			initializePoolAccum: true,
			expectedAccumValues: expectedUptimes.emptyExpectedAccumValues,
			expectedPass:        true,
		},
		"pool not initialized": {
			initializePoolAccum: false,
			poolId:              defaultPoolId,
			expectedAccumValues: []sdk.DecCoins{},
			expectedPass:        false,
		},
	}

	for name, tc := range tests {
		tc := tc
		s.Run(name, func() {
			s.SetupTest()
			clKeeper := s.App.ConcentratedLiquidityKeeper

			// system under test
			if tc.initializePoolAccum {
				err := clKeeper.CreateUptimeAccumulators(s.Ctx, tc.poolId)
				s.Require().NoError(err)
			}
			poolUptimeAccumulators, err := clKeeper.GetUptimeAccumulators(s.Ctx, tc.poolId)

			if tc.expectedPass {
				s.Require().NoError(err)

				// ensure number of uptime accumulators match supported uptimes
				s.Require().Equal(len(tc.expectedAccumValues), len(poolUptimeAccumulators))

				// ensure that each uptime was initialized to the correct value (sdk.DecCoins(nil))
				accumValues := []sdk.DecCoins{}
				for _, accum := range poolUptimeAccumulators {
					accumValues = append(accumValues, accum.GetValue())
				}
				s.Require().Equal(tc.expectedAccumValues, accumValues)
			} else {
				s.Require().Error(err)

				// ensure no accumulators exist for an uninitialized pool
				s.Require().Equal(0, len(poolUptimeAccumulators))
			}
		})
	}
}

func (s *KeeperTestSuite) TestGetUptimeAccumulatorName() {
	type getUptimeNameTest struct {
		poolId            uint64
		uptimeIndex       uint64
		expectedAccumName string
	}
	tests := map[string]getUptimeNameTest{
		"pool id 1, uptime id 0": {
			poolId:            defaultPoolId,
			uptimeIndex:       uint64(0),
			expectedAccumName: "uptime/1/0",
		},
		"pool id 1, uptime id 999": {
			poolId:            defaultPoolId,
			uptimeIndex:       uint64(999),
			expectedAccumName: "uptime/1/999",
		},
		"pool id 999, uptime id 1": {
			poolId:            uint64(999),
			uptimeIndex:       uint64(1),
			expectedAccumName: "uptime/999/1",
		},
	}

	for name, tc := range tests {
		tc := tc
		s.Run(name, func() {
			s.SetupTest()

			// system under test
			accumName := cl.GetUptimeAccumulatorName(tc.poolId, tc.uptimeIndex)
			s.Require().Equal(tc.expectedAccumName, accumName)
		})
	}
}

func (s *KeeperTestSuite) TestCreateAndGetUptimeAccumulatorValues() {
	// We expect there to be len(types.SupportedUptimes) number of initialized accumulators
	// for a successful pool creation.
	// We re-calculate these values each time to ensure test compatibility if the uptimes
	// we support ever change.
	expectedUptimes := getExpectedUptimes()

	type initUptimeAccumTest struct {
		poolId               uint64
		initializePoolAccums bool
		addedAccumValues     []sdk.DecCoins
		numTimesAdded        int
		expectedAccumValues  []sdk.DecCoins

		expectedPass bool
	}
	tests := map[string]initUptimeAccumTest{
		"hundred of a single denom in each accumulator added once": {
			poolId:               defaultPoolId,
			initializePoolAccums: true,
			addedAccumValues:     expectedUptimes.hundredTokensSingleDenom,
			numTimesAdded:        1,
			expectedAccumValues:  expectedUptimes.hundredTokensSingleDenom,
			expectedPass:         true,
		},
		"hundred of multiple denom in each accumulator added once": {
			poolId:               defaultPoolId,
			initializePoolAccums: true,
			addedAccumValues:     expectedUptimes.hundredTokensMultiDenom,
			numTimesAdded:        1,
			expectedAccumValues:  expectedUptimes.hundredTokensMultiDenom,
			expectedPass:         true,
		},
		"varying amounts of single denom in each accumulator added once": {
			poolId:               defaultPoolId,
			initializePoolAccums: true,
			addedAccumValues:     expectedUptimes.varyingTokensSingleDenom,
			numTimesAdded:        1,
			expectedAccumValues:  expectedUptimes.varyingTokensSingleDenom,
			expectedPass:         true,
		},
		"varying of multiple denoms in each accumulator added once": {
			poolId:               defaultPoolId,
			initializePoolAccums: true,
			addedAccumValues:     expectedUptimes.varyingTokensMultiDenom,
			numTimesAdded:        1,
			expectedAccumValues:  expectedUptimes.varyingTokensMultiDenom,
			expectedPass:         true,
		},
		"hundred of multiple denom in each accumulator added twice": {
			poolId:               defaultPoolId,
			initializePoolAccums: true,
			addedAccumValues:     expectedUptimes.hundredTokensMultiDenom,
			numTimesAdded:        2,
			expectedAccumValues:  expectedUptimes.twoHundredTokensMultiDenom,
			expectedPass:         true,
		},
		"setup with different poolId": {
			poolId:               defaultPoolId + 1,
			initializePoolAccums: true,
			addedAccumValues:     expectedUptimes.hundredTokensSingleDenom,
			numTimesAdded:        1,
			expectedAccumValues:  expectedUptimes.hundredTokensSingleDenom,
			expectedPass:         true,
		},
		"pool not initialized": {
			initializePoolAccums: false,
			poolId:               defaultPoolId,
			addedAccumValues:     expectedUptimes.hundredTokensSingleDenom,
			numTimesAdded:        1,
			expectedAccumValues:  []sdk.DecCoins{},
			expectedPass:         false,
		},
	}

	for name, tc := range tests {
		tc := tc
		s.Run(name, func() {
			s.SetupTest()
			clKeeper := s.App.ConcentratedLiquidityKeeper

			// system under test
			var err error
			if tc.initializePoolAccums {
				err = clKeeper.CreateUptimeAccumulators(s.Ctx, tc.poolId)
				s.Require().NoError(err)

				poolUptimeAccumulators, err := clKeeper.GetUptimeAccumulators(s.Ctx, tc.poolId)
				s.Require().NoError(err)

				for i := 0; i < tc.numTimesAdded; i++ {
					for uptimeId, uptimeAccum := range poolUptimeAccumulators {
						uptimeAccum.AddToAccumulator(tc.addedAccumValues[uptimeId])
					}
					poolUptimeAccumulators, err = clKeeper.GetUptimeAccumulators(s.Ctx, tc.poolId)
					s.Require().NoError(err)
				}
			}
			poolUptimeAccumulatorValues, err := clKeeper.GetUptimeAccumulatorValues(s.Ctx, tc.poolId)

			if tc.expectedPass {
				s.Require().NoError(err)

				// ensure number of uptime accumulators match supported uptimes
				s.Require().Equal(len(tc.expectedAccumValues), len(poolUptimeAccumulatorValues))

				// ensure that each uptime was initialized to the correct value (sdk.DecCoins(nil))
				s.Require().Equal(tc.expectedAccumValues, poolUptimeAccumulatorValues)
			} else {
				s.Require().Error(err)

				// ensure no accumulators exist for an uninitialized pool
				s.Require().Equal(0, len(poolUptimeAccumulatorValues))
			}
		})
	}
}

func (s *KeeperTestSuite) TestCalcAccruedIncentivesForAccum() {
	type calcAccruedIncentivesTest struct {
		poolId               uint64
		accumUptime          time.Duration
		qualifyingLiquidity  sdk.Dec
		timeElapsed          time.Duration
		poolIncentiveRecords []types.IncentiveRecord

		expectedResult           sdk.DecCoins
		expectedIncentiveRecords []types.IncentiveRecord
		expectedPass             bool
	}
	tests := map[string]calcAccruedIncentivesTest{
		"one incentive record, one qualifying for incentives": {
			poolId:               defaultPoolId,
			accumUptime:          types.SupportedUptimes[0],
			qualifyingLiquidity:  sdk.NewDec(100),
			timeElapsed:          time.Hour,
			poolIncentiveRecords: []types.IncentiveRecord{incentiveRecordOne},

			expectedResult: sdk.DecCoins{
				expectedIncentives(incentiveRecordOne.IncentiveDenom, incentiveRecordOne.EmissionRate, time.Hour, sdk.NewDec(100)),
			},
			expectedIncentiveRecords: []types.IncentiveRecord{chargeIncentive(incentiveRecordOne, time.Hour)},
			expectedPass:             true,
		},
		"two incentive records, one qualifying for incentives": {
			poolId:               defaultPoolId,
			accumUptime:          types.SupportedUptimes[0],
			qualifyingLiquidity:  sdk.NewDec(100),
			timeElapsed:          time.Hour,
			poolIncentiveRecords: []types.IncentiveRecord{incentiveRecordOne, incentiveRecordTwo},

			expectedResult: sdk.DecCoins{
				// We only expect the first incentive record to qualify
				expectedIncentives(incentiveRecordOne.IncentiveDenom, incentiveRecordOne.EmissionRate, time.Hour, sdk.NewDec(100)),
			},
			expectedIncentiveRecords: []types.IncentiveRecord{
				// We only charge the first incentive record since the second wasn't affected
				chargeIncentive(incentiveRecordOne, time.Hour),
				incentiveRecordTwo,
			},
			expectedPass: true,
		},

		// error catching
		"zero qualifying liquidity": {
			poolId:               defaultPoolId,
			accumUptime:          types.SupportedUptimes[0],
			qualifyingLiquidity:  sdk.NewDec(0),
			timeElapsed:          time.Hour,
			poolIncentiveRecords: []types.IncentiveRecord{incentiveRecordOne},

			expectedResult:           sdk.DecCoins{},
			expectedIncentiveRecords: []types.IncentiveRecord{},
			expectedPass:             false,
		},
		"zero time elapsed": {
			poolId:               defaultPoolId,
			accumUptime:          types.SupportedUptimes[0],
			qualifyingLiquidity:  sdk.NewDec(100),
			timeElapsed:          time.Duration(0),
			poolIncentiveRecords: []types.IncentiveRecord{incentiveRecordOne},

			expectedResult:           sdk.DecCoins{},
			expectedIncentiveRecords: []types.IncentiveRecord{},
			expectedPass:             false,
		},
	}

	for name, tc := range tests {
		tc := tc
		s.Run(name, func() {
			s.SetupTest()
			s.Ctx = s.Ctx.WithBlockTime(defaultStartTime.Add(tc.timeElapsed))

			s.PrepareConcentratedPool()

			// system under test
			actualResult, updatedPoolRecords, err := cl.CalcAccruedIncentivesForAccum(s.Ctx, tc.accumUptime, tc.qualifyingLiquidity, sdk.NewDec(int64(tc.timeElapsed)).Quo(sdk.MustNewDecFromStr("1000000000")), tc.poolIncentiveRecords)

			if tc.expectedPass {
				s.Require().NoError(err)

				s.Require().Equal(tc.expectedResult, actualResult)
				s.Require().Equal(tc.expectedIncentiveRecords, updatedPoolRecords)
			} else {
				s.Require().Error(err)
			}
		})
	}
}

func (s *KeeperTestSuite) TestUpdateUptimeAccumulatorsToNow() {
	supportedUptimes := types.SupportedUptimes

	type updateAccumToNow struct {
		poolId               uint64
		accumUptime          time.Duration
		qualifyingLiquidity  sdk.Dec
		timeElapsed          time.Duration
		poolIncentiveRecords []types.IncentiveRecord

		expectedResult           sdk.DecCoins
		expectedUptimeDeltas     []sdk.DecCoins
		expectedIncentiveRecords []types.IncentiveRecord
		expectedPass             bool
	}
	tests := map[string]updateAccumToNow{
		"one incentive record": {
			poolId:               defaultPoolId,
			timeElapsed:          time.Hour,
			poolIncentiveRecords: []types.IncentiveRecord{incentiveRecordOne},

			expectedIncentiveRecords: []types.IncentiveRecord{
				// We deduct incentives from the record for the period it emitted incentives
				chargeIncentive(incentiveRecordOne, time.Hour),
			},
			expectedPass: true,
		},
		"two incentive records, each with qualifying liquidity": {
			poolId:               defaultPoolId,
			timeElapsed:          time.Hour,
			poolIncentiveRecords: []types.IncentiveRecord{incentiveRecordOne, incentiveRecordTwo},

			expectedIncentiveRecords: []types.IncentiveRecord{
				// We deduct incentives from both records since there are positions for each
				chargeIncentive(incentiveRecordOne, time.Hour),
				chargeIncentive(incentiveRecordTwo, time.Hour),
			},
			expectedPass: true,
		},
		"three incentive records, each with qualifying liquidity": {
			poolId:               defaultPoolId,
			timeElapsed:          time.Hour,
			poolIncentiveRecords: []types.IncentiveRecord{incentiveRecordOne, incentiveRecordTwo, incentiveRecordThree},

			expectedIncentiveRecords: []types.IncentiveRecord{
				// We deduct incentives from each record since there are positions for all three
				// Note that records are ordered lexicographically by denom in state
				chargeIncentive(incentiveRecordOne, time.Hour),
				chargeIncentive(incentiveRecordThree, time.Hour),
				chargeIncentive(incentiveRecordTwo, time.Hour),
			},
			expectedPass: true,
		},
		"two incentive records, only one with qualifying liquidity": {
			poolId:               defaultPoolId,
			timeElapsed:          time.Hour,
			poolIncentiveRecords: []types.IncentiveRecord{incentiveRecordOne, incentiveRecordTwo, incentiveRecordThree, incentiveRecordFour},

			expectedIncentiveRecords: []types.IncentiveRecord{
				// We only deduct from the first three incentive records since the last doesn't emit anything
				// Note that records are ordered lexicographically by denom in state
				incentiveRecordFour,
				chargeIncentive(incentiveRecordOne, time.Hour),
				chargeIncentive(incentiveRecordThree, time.Hour),
				chargeIncentive(incentiveRecordTwo, time.Hour),
			},
			expectedPass: true,
		},
	}

	for name, tc := range tests {
		tc := tc
		s.Run(name, func() {
			s.SetupTest()
			clKeeper := s.App.ConcentratedLiquidityKeeper
			s.Ctx = s.Ctx.WithBlockTime(defaultStartTime)

			// Set up test pool
			clPool := s.PrepareConcentratedPool()

			// Initialize test incentives on the pool
			clKeeper.SetMultipleIncentiveRecords(s.Ctx, tc.poolIncentiveRecords)

			// Get initial uptime accum values for comparison
			initUptimeAccumValues, err := clKeeper.GetUptimeAccumulatorValues(s.Ctx, tc.poolId)
			s.Require().NoError(err)

			// Add qualifying and non-qualifying liquidity to the pool
			s.FundAcc(testAddressOne, sdk.NewCoins(sdk.NewCoin(clPool.GetToken0(), testQualifyingDepositsOne), sdk.NewCoin(clPool.GetToken1(), testQualifyingDepositsOne)))
			s.FundAcc(testAddressTwo, sdk.NewCoins(sdk.NewCoin(clPool.GetToken0(), testQualifyingDepositsTwo), sdk.NewCoin(clPool.GetToken1(), testQualifyingDepositsTwo)))
			s.FundAcc(testAddressThree, sdk.NewCoins(sdk.NewCoin(clPool.GetToken0(), testQualifyingDepositsThree), sdk.NewCoin(clPool.GetToken1(), testQualifyingDepositsThree)))

			_, _, qualifyingLiquidityUptimeOne, err := clKeeper.CreatePosition(s.Ctx, tc.poolId, testAddressOne, testQualifyingDepositsOne, testQualifyingDepositsOne, sdk.ZeroInt(), sdk.ZeroInt(), clPool.GetCurrentTick().Int64()-1, clPool.GetCurrentTick().Int64()+1, defaultStartTime.Add(supportedUptimes[0]))
			s.Require().NoError(err)

			_, _, qualifyingLiquidityUptimeTwo, err := clKeeper.CreatePosition(s.Ctx, tc.poolId, testAddressTwo, testQualifyingDepositsTwo, testQualifyingDepositsTwo, sdk.ZeroInt(), sdk.ZeroInt(), clPool.GetCurrentTick().Int64()-1, clPool.GetCurrentTick().Int64()+1, defaultStartTime.Add(supportedUptimes[1]))
			s.Require().NoError(err)

			_, _, qualifyingLiquidityUptimeThree, err := clKeeper.CreatePosition(s.Ctx, tc.poolId, testAddressThree, testQualifyingDepositsThree, testQualifyingDepositsThree, sdk.ZeroInt(), sdk.ZeroInt(), clPool.GetCurrentTick().Int64()-1, clPool.GetCurrentTick().Int64()+1, defaultStartTime.Add(supportedUptimes[2]))
			s.Require().NoError(err)

			// Note that the third position (1D freeze) qualifies for all three uptimes, the second position qualifies for the first two,
			// and the first position only qualifies for the first. None of the positions qualify for any later uptimes (e.g. 1W)
			qualifyingLiquidities := []sdk.Dec{
				qualifyingLiquidityUptimeOne.Add(qualifyingLiquidityUptimeTwo).Add(qualifyingLiquidityUptimeThree),
				qualifyingLiquidityUptimeTwo.Add(qualifyingLiquidityUptimeThree),
				qualifyingLiquidityUptimeThree,
			}

			// Let `timeElapsed` time pass
			s.Ctx = s.Ctx.WithBlockTime(defaultStartTime.Add(tc.timeElapsed))

			// system under test
			err = clKeeper.UpdateUptimeAccumulatorsToNow(s.Ctx, tc.poolId)

			if tc.expectedPass {
				s.Require().NoError(err)

				// Get updated pool for testing purposes
				clPool, err := clKeeper.GetPoolById(s.Ctx, tc.poolId)
				s.Require().NoError(err)

				// Get new uptime accum values for comparison
				newUptimeAccumValues, err := clKeeper.GetUptimeAccumulatorValues(s.Ctx, tc.poolId)
				s.Require().NoError(err)

				// Calculate expected uptime deltas using qualifying liquidity deltas (eh can only test one incentive?)
				expectedUptimeDeltas := []sdk.DecCoins{}
				for uptimeIndex := range newUptimeAccumValues {
					if uptimeIndex < len(tc.poolIncentiveRecords) && uptimeIndex < len(qualifyingLiquidities) {
						expectedUptimeDeltas = append(expectedUptimeDeltas, sdk.NewDecCoins(expectedIncentives(tc.poolIncentiveRecords[uptimeIndex].IncentiveDenom, tc.poolIncentiveRecords[uptimeIndex].EmissionRate, time.Hour, qualifyingLiquidities[uptimeIndex])))
					} else {
						expectedUptimeDeltas = append(expectedUptimeDeltas, cl.EmptyCoins)
					}
				}

				// Ensure that each accumulator value changes by the correct amount
				for uptimeIndex := range newUptimeAccumValues {
					uptimeDelta := newUptimeAccumValues[uptimeIndex].Sub(initUptimeAccumValues[uptimeIndex])
					s.Require().Equal(expectedUptimeDeltas[uptimeIndex], uptimeDelta)
				}

				// Ensure that LastLiquidityUpdate field is updated for pool
				s.Require().Equal(s.Ctx.BlockTime(), clPool.GetLastLiquidityUpdate())
				// Ensure that pool's IncentiveRecords are updated to reflect emitted incentives
				updatedIncentiveRecords, err := clKeeper.GetAllIncentiveRecordsForPool(s.Ctx, tc.poolId)
				s.Require().NoError(err)
				s.Require().Equal(tc.expectedIncentiveRecords, updatedIncentiveRecords)
			} else {
				s.Require().Error(err)
			}
		})
	}
}

// Note: we test that incentive records are properly deducted by emissions in `TestUpdateUptimeAccumulatorsToNow` above.
// This test aims to cover the behavior of a series of state read/writes relating to incentive records.
func (s *KeeperTestSuite) TestIncentiveRecordsSetAndGet() {
	s.SetupTest()
	clKeeper := s.App.ConcentratedLiquidityKeeper
	s.Ctx = s.Ctx.WithBlockTime(defaultStartTime)
	emptyIncentiveRecords := []types.IncentiveRecord{}

	// Set up test pool
	clPoolOne := s.PrepareConcentratedPool()

	// Set up second pool for reference
	clPoolTwo := s.PrepareConcentratedPool()

	// Ensure both pools start with no incentive records
	poolOneRecords, err := clKeeper.GetAllIncentiveRecordsForPool(s.Ctx, clPoolOne.GetId())
	s.Require().NoError(err)
	s.Require().Equal(emptyIncentiveRecords, poolOneRecords)

	poolTwoRecords, err := clKeeper.GetAllIncentiveRecordsForPool(s.Ctx, clPoolTwo.GetId())
	s.Require().NoError(err)
	s.Require().Equal(emptyIncentiveRecords, poolTwoRecords)

	// Ensure setting and getting a single record works with single Get and GetAll
	clKeeper.SetIncentiveRecord(s.Ctx, incentiveRecordOne)
	poolOneRecord, err := clKeeper.GetIncentiveRecord(s.Ctx, clPoolOne.GetId(), incentiveRecordOne.IncentiveDenom, incentiveRecordOne.MinUptime)
	s.Require().NoError(err)
	s.Require().Equal(incentiveRecordOne, poolOneRecord)
	allRecordsPoolOne, err := clKeeper.GetAllIncentiveRecordsForPool(s.Ctx, clPoolOne.GetId())
	s.Require().NoError(err)
	s.Require().Equal([]types.IncentiveRecord{incentiveRecordOne}, allRecordsPoolOne)

	// Ensure records for other pool remain unchanged
	poolTwoRecord, err := clKeeper.GetIncentiveRecord(s.Ctx, clPoolTwo.GetId(), incentiveRecordOne.IncentiveDenom, incentiveRecordOne.MinUptime)
	s.Require().Error(err)
	s.Require().ErrorIs(err, types.IncentiveRecordNotFoundError{PoolId: clPoolTwo.GetId(), IncentiveDenom: incentiveRecordOne.IncentiveDenom, MinUptime: incentiveRecordOne.MinUptime})
	s.Require().Equal(types.IncentiveRecord{}, poolTwoRecord)
	allRecordsPoolTwo, err := clKeeper.GetAllIncentiveRecordsForPool(s.Ctx, clPoolTwo.GetId())
	s.Require().NoError(err)
	s.Require().Equal(emptyIncentiveRecords, allRecordsPoolTwo)

	// Ensure directly setting additional records don't overwrite previous ones
	clKeeper.SetIncentiveRecord(s.Ctx, incentiveRecordTwo)
	poolOneRecord, err = clKeeper.GetIncentiveRecord(s.Ctx, clPoolOne.GetId(), incentiveRecordTwo.IncentiveDenom, incentiveRecordTwo.MinUptime)
	s.Require().NoError(err)
	s.Require().Equal(incentiveRecordTwo, poolOneRecord)
	allRecordsPoolOne, err = clKeeper.GetAllIncentiveRecordsForPool(s.Ctx, clPoolOne.GetId())
	s.Require().NoError(err)
	s.Require().Equal([]types.IncentiveRecord{incentiveRecordOne, incentiveRecordTwo}, allRecordsPoolOne)

	// Ensure setting multiple records through helper functions as expected
	clKeeper.SetMultipleIncentiveRecords(s.Ctx, []types.IncentiveRecord{incentiveRecordThree, incentiveRecordFour})

	// Note: we expect the records to be retrieved in lexicographic order by denom
	allRecordsPoolOne, err = clKeeper.GetAllIncentiveRecordsForPool(s.Ctx, clPoolOne.GetId())
	s.Require().NoError(err)
	s.Require().Equal([]types.IncentiveRecord{incentiveRecordFour, incentiveRecordOne, incentiveRecordThree, incentiveRecordTwo}, allRecordsPoolOne)

	// Finally, we ensure the second pool remains unaffected
	allRecordsPoolTwo, err = clKeeper.GetAllIncentiveRecordsForPool(s.Ctx, clPoolTwo.GetId())
	s.Require().NoError(err)
	s.Require().Equal(emptyIncentiveRecords, allRecordsPoolTwo)
}<|MERGE_RESOLUTION|>--- conflicted
+++ resolved
@@ -143,13 +143,8 @@
 }
 
 // Helper for adding a predetermined amount to each global uptime accum in clPool
-<<<<<<< HEAD
-func addToUptimeAccums(ctx sdk.Context, clPool types.ConcentratedPoolExtension, clKeeper *cl.Keeper, addValues []sdk.DecCoins) error {
-	poolUptimeAccumulators, err := clKeeper.GetUptimeAccumulators(ctx, clPool.GetId())
-=======
 func addToUptimeAccums(ctx sdk.Context, poolId uint64, clKeeper *cl.Keeper,  addValues []sdk.DecCoins) error {
 	poolUptimeAccumulators, err := clKeeper.GetUptimeAccumulators(ctx, poolId)
->>>>>>> 1d208be8
 	if err != nil {
 		return err
 	}
