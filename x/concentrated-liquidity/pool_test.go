--- conflicted
+++ resolved
@@ -8,17 +8,10 @@
 	sdk "github.com/cosmos/cosmos-sdk/types"
 )
 
-<<<<<<< HEAD
 func (s *KeeperTestSuite) TestCalcOutAmtGivenIn(t *testing.T) {
 	ctx := s.Ctx
-	pool := s.App.ConcentratedLiquidityKeeper.CreateNewConcentratedLiquidityPool(s.Ctx, 1)
-=======
-func TestCalcOutAmtGivenIn(t *testing.T) {
-	ctx := sdk.Context{}
-	poolDenoms := []string{"eth", "usdc"}
-	pool, err := cl.NewConcentratedLiquidityPool(1, poolDenoms)
-	require.NoError(t, err)
->>>>>>> c68e6e47
+	pool, err := s.App.ConcentratedLiquidityKeeper.CreateNewConcentratedLiquidityPool(s.Ctx, 1, "eth", "usdc", sdk.NewInt(0), sdk.NewInt(0))
+	s.Require().NoError(err)
 
 	// test asset a to b logic
 	tokenIn := sdk.NewCoin("eth", sdk.NewInt(133700))
@@ -49,9 +42,8 @@
 }
 
 func (s *KeeperTestSuite) TestCalcInAmtGivenOut(t *testing.T) {
-	ctx := sdk.Context{}
-	poolDenoms := []string{"eth", "usdc"}
-	pool, err := cl.NewConcentratedLiquidityPool(1, poolDenoms)
+	ctx := s.Ctx
+	pool, err := s.App.ConcentratedLiquidityKeeper.CreateNewConcentratedLiquidityPool(s.Ctx, 1, "eth", "usdc", sdk.NewInt(0), sdk.NewInt(0))
 	require.NoError(t, err)
 
 	// test asset a to b logic
@@ -82,35 +74,34 @@
 	require.Equal(t, sdk.NewDec(821721), amountIn.Amount.ToDec())
 }
 
-func TestSetInitialPoolDenoms(t *testing.T) {
-	poolDenoms := []string{"eth", "usdc"}
-	pool, err := cl.NewConcentratedLiquidityPool(1, poolDenoms)
-	require.NoError(t, err)
-	require.Equal(t, pool.Token0, poolDenoms[0])
-	require.Equal(t, pool.Token1, poolDenoms[1])
+// func (s *KeeperTestSuite)TestOrderInitialPoolDenoms(t *testing.T) {
+// 	pool, err := s.App.ConcentratedLiquidityKeeper.CreateNewConcentratedLiquidityPool(s.Ctx, 1, "eth", "usdc", sdk.NewInt(0), sdk.NewInt(0))
+// 	require.NoError(t, err)
+// 	require.Equal(t, pool.Token0, poolDenoms[0])
+// 	require.Equal(t, pool.Token1, poolDenoms[1])
 
-	newPoolDenoms := []string{"axel", "osmo"}
-	err = pool.SetInitialPoolDenoms(newPoolDenoms)
-	require.NoError(t, err)
-	require.Equal(t, pool.Token0, newPoolDenoms[0])
-	require.Equal(t, pool.Token1, newPoolDenoms[1])
+// 	newPoolDenoms := []string{"axel", "osmo"}
+// 	err = pool.SetInitialPoolDenoms(newPoolDenoms)
+// 	require.NoError(t, err)
+// 	require.Equal(t, pool.Token0, newPoolDenoms[0])
+// 	require.Equal(t, pool.Token1, newPoolDenoms[1])
 
-	unorderedPoolDenoms := []string{"usdc", "eth"}
-	err = pool.SetInitialPoolDenoms(unorderedPoolDenoms)
-	require.NoError(t, err)
-	require.Equal(t, pool.Token0, unorderedPoolDenoms[1])
-	require.Equal(t, pool.Token1, unorderedPoolDenoms[0])
+// 	unorderedPoolDenoms := []string{"usdc", "eth"}
+// 	err = pool.SetInitialPoolDenoms(unorderedPoolDenoms)
+// 	require.NoError(t, err)
+// 	require.Equal(t, pool.Token0, unorderedPoolDenoms[1])
+// 	require.Equal(t, pool.Token1, unorderedPoolDenoms[0])
 
-	tooManyPoolDenoms := []string{"usdc", "eth", "osmo"}
-	err = pool.SetInitialPoolDenoms(tooManyPoolDenoms)
-	require.Error(t, err)
+// 	tooManyPoolDenoms := []string{"usdc", "eth", "osmo"}
+// 	err = pool.SetInitialPoolDenoms(tooManyPoolDenoms)
+// 	require.Error(t, err)
 
-	tooFewPoolDenoms := []string{"usdc"}
-	err = pool.SetInitialPoolDenoms(tooFewPoolDenoms)
-	require.Error(t, err)
+// 	tooFewPoolDenoms := []string{"usdc"}
+// 	err = pool.SetInitialPoolDenoms(tooFewPoolDenoms)
+// 	require.Error(t, err)
 
-	sameDenoms := []string{"usdc", "usdc"}
-	err = pool.SetInitialPoolDenoms(sameDenoms)
-	require.Error(t, err)
+// 	sameDenoms := []string{"usdc", "usdc"}
+// 	err = pool.SetInitialPoolDenoms(sameDenoms)
+// 	require.Error(t, err)
 
-}+// }