package concentrated_liquidity_test

import (
	sdk "github.com/cosmos/cosmos-sdk/types"

	cl "github.com/osmosis-labs/osmosis/v12/x/concentrated-liquidity"
	cltypes "github.com/osmosis-labs/osmosis/v12/x/concentrated-liquidity/types"
)

func (s *KeeperTestSuite) TestCalcOutAmtGivenIn() {
	currPrice := sdk.NewDec(5000)
	currSqrtPrice, err := currPrice.ApproxSqrt() // 70.710678118654752440
	s.Require().NoError(err)
	currTick := cl.PriceToTick(currPrice) // 85176
	lowerPrice := sdk.NewDec(4545)
	s.Require().NoError(err)
	lowerTick := cl.PriceToTick(lowerPrice) // 84222
	upperPrice := sdk.NewDec(5500)
	s.Require().NoError(err)
	upperTick := cl.PriceToTick(upperPrice) // 86129

	defaultAmt0 := sdk.NewInt(1000000)
	defaultAmt1 := sdk.NewInt(5000000000)

	swapFee := sdk.ZeroDec()

	tests := map[string]struct {
		positionAmount0  sdk.Int
		positionAmount1  sdk.Int
		addPositions     func(ctx sdk.Context, poolId uint64)
		tokenIn          sdk.Coin
		tokenOutDenom    string
		priceLimit       sdk.Dec
		expectedTokenIn  sdk.Coin
		expectedTokenOut sdk.Coin
		expectedTick     sdk.Int
		newLowerPrice    sdk.Dec
		newUpperPrice    sdk.Dec
		poolLiqAmount0   sdk.Int
		poolLiqAmount1   sdk.Int
		expectErr        bool
	}{
		//  One price range
		//
		//          5000
		//  4545 -----|----- 5500
		"single position within one tick: usdc -> eth": {
			addPositions: func(ctx sdk.Context, poolId uint64) {
				// add first position
				_, _, _, err = s.App.ConcentratedLiquidityKeeper.CreatePosition(ctx, poolId, s.TestAccs[0], defaultAmt0, defaultAmt1, sdk.ZeroInt(), sdk.ZeroInt(), lowerTick.Int64(), upperTick.Int64())
				s.Require().NoError(err)
			},
			tokenIn:       sdk.NewCoin("usdc", sdk.NewInt(42000000)),
			tokenOutDenom: "eth",
			priceLimit:    sdk.NewDec(5004),
			// params
			// liquidity: 		 1517818840.967515822610790519
			// sqrtPriceNext:    70.738349405152439867 which is 5003.914076565430543175 https://www.wolframalpha.com/input?i=70.710678118654752440+%2B+42000000+%2F+1517818840.967515822610790519
			// sqrtPriceCurrent: 70.710678118654752440 which is 5000
			// expectedTokenIn:  42000000.0000 rounded up https://www.wolframalpha.com/input?i=1517818840.967515822610790519+*+%2870.738349405152439867+-+70.710678118654752440%29
			// expectedTokenOut: 8396.714105 rounded down https://www.wolframalpha.com/input?i=%281517818840.967515822610790519+*+%2870.738349405152439867+-+70.710678118654752440+%29%29+%2F+%2870.710678118654752440+*+70.738349405152439867%29
			// expectedTick: 	 85184.0 rounded down https://www.wolframalpha.com/input?i2d=true&i=Log%5B1.0001%2C5003.914076565430543175%5D
			expectedTokenIn:  sdk.NewCoin("usdc", sdk.NewInt(42000000)),
			expectedTokenOut: sdk.NewCoin("eth", sdk.NewInt(8396)),
			expectedTick:     sdk.NewInt(85184),
		},
		"single position within one tick: eth -> usdc": {
			addPositions: func(ctx sdk.Context, poolId uint64) {
				// add first position
				_, _, _, err = s.App.ConcentratedLiquidityKeeper.CreatePosition(ctx, poolId, s.TestAccs[0], defaultAmt0, defaultAmt1, sdk.ZeroInt(), sdk.ZeroInt(), lowerTick.Int64(), upperTick.Int64())
				s.Require().NoError(err)
			},
			tokenIn:       sdk.NewCoin("eth", sdk.NewInt(13370)),
			tokenOutDenom: "usdc",
			priceLimit:    sdk.NewDec(4993),
			// params
			// liquidity: 		 1517818840.967515822610790519
			// sqrtPriceNext:    70.666662070529219856 which is 4993.777128190373086350 https://www.wolframalpha.com/input?i=%28%281517818840.967515822610790519%29%29+%2F+%28%28%281517818840.967515822610790519%29+%2F+%2870.710678118654752440%29%29+%2B+%2813370%29%29
			// expectedTokenIn:  13369.9999 rounded up https://www.wolframalpha.com/input?i=%281517818840.967515822610790519+*+%2870.710678118654752440+-+70.666662070529219856+%29%29+%2F+%2870.666662070529219856+*+70.710678118654752440%29
			// expectedTokenOut: 66808387.149 rounded down https://www.wolframalpha.com/input?i=1517818840.967515822610790519+*+%2870.710678118654752440+-+70.666662070529219856%29
			// expectedTick: 	 85163.7 rounded down https://www.wolframalpha.com/input?i2d=true&i=Log%5B1.0001%2C4993.777128190373086350%5D
			expectedTokenIn:  sdk.NewCoin("eth", sdk.NewInt(13370)),
			expectedTokenOut: sdk.NewCoin("usdc", sdk.NewInt(66808387)),
			expectedTick:     sdk.NewInt(85163),
		},
		//  Two equal price ranges
		//
		//          5000
		//  4545 -----|----- 5500
		//  4545 -----|----- 5500
		"two positions within one tick: usdc -> eth": {
			addPositions: func(ctx sdk.Context, poolId uint64) {
				// add first position
				_, _, _, err = s.App.ConcentratedLiquidityKeeper.CreatePosition(ctx, poolId, s.TestAccs[0], defaultAmt0, defaultAmt1, sdk.ZeroInt(), sdk.ZeroInt(), lowerTick.Int64(), upperTick.Int64())
				s.Require().NoError(err)

				// add second position
				_, _, _, err = s.App.ConcentratedLiquidityKeeper.CreatePosition(ctx, poolId, s.TestAccs[1], defaultAmt0, defaultAmt1, sdk.ZeroInt(), sdk.ZeroInt(), lowerTick.Int64(), upperTick.Int64())
				s.Require().NoError(err)
			},
			tokenIn:       sdk.NewCoin("usdc", sdk.NewInt(42000000)),
			tokenOutDenom: "eth",
			priceLimit:    sdk.NewDec(5002),
			// params
			// liquidity: 		 3035637681.935031645221581038
			// sqrtPriceNext:    70.724513761903596153 which is 5001.956846857691162236 https://www.wolframalpha.com/input?i=70.710678118654752440%2B%2842000000+%2F+3035637681.935031645221581038%29
			// sqrtPriceCurrent: 70.710678118654752440 which is 5000
			// expectedTokenIn:  41999999.999 rounded up https://www.wolframalpha.com/input?i=3035637681.935031645221581038+*+%2870.724513761903596153+-+70.710678118654752440%29
			// expectedTokenOut: 8398.3567 rounded down https://www.wolframalpha.com/input?i=%283035637681.935031645221581038+*+%2870.724513761903596153+-+70.710678118654752440+%29%29+%2F+%2870.710678118654752440+*+70.724513761903596153%29
			// expectedTick:     85180.1 rounded down https://www.wolframalpha.com/input?i2d=true&i=Log%5B1.0001%2C5003.914076565430543175%5D
			expectedTokenIn:  sdk.NewCoin("usdc", sdk.NewInt(42000000)),
			expectedTokenOut: sdk.NewCoin("eth", sdk.NewInt(8398)),
			expectedTick:     sdk.NewInt(85180),
			// two positions with same liquidity entered
			poolLiqAmount0: sdk.NewInt(1000000).MulRaw(2),
			poolLiqAmount1: sdk.NewInt(5000000000).MulRaw(2),
		},
		"two positions within one tick: eth -> usdc": {
			addPositions: func(ctx sdk.Context, poolId uint64) {
				// add first position
				_, _, _, err = s.App.ConcentratedLiquidityKeeper.CreatePosition(ctx, poolId, s.TestAccs[0], defaultAmt0, defaultAmt1, sdk.ZeroInt(), sdk.ZeroInt(), lowerTick.Int64(), upperTick.Int64())
				s.Require().NoError(err)

				// add second position
				_, _, _, err = s.App.ConcentratedLiquidityKeeper.CreatePosition(ctx, poolId, s.TestAccs[1], defaultAmt0, defaultAmt1, sdk.ZeroInt(), sdk.ZeroInt(), lowerTick.Int64(), upperTick.Int64())
				s.Require().NoError(err)
			},
			tokenIn:       sdk.NewCoin("eth", sdk.NewInt(13370)),
			tokenOutDenom: "usdc",
			priceLimit:    sdk.NewDec(4996),
			// params
			// liquidity: 		 3035637681.935031645221581038
			// sqrtPriceNext:    70.688663242671855280 which is 4996.887111035867053835 https://www.wolframalpha.com/input?i=%28%283035637681.935031645221581038%29%29+%2F+%28%28%283035637681.935031645221581038%29+%2F+%2870.710678118654752440%29%29+%2B+%2813370%29%29
			// sqrtPriceCurrent: 70.710678118654752440 which is 5000
			// expectedTokenIn:  13369.9999 rounded up https://www.wolframalpha.com/input?i=%283035637681.935031645221581038+*+%2870.710678118654752440+-+70.688663242671855280+%29%29+%2F+%2870.688663242671855280+*+70.710678118654752440%29
			// expectedTokenOut: 66829187.096 rounded down https://www.wolframalpha.com/input?i=3035637681.935031645221581038+*+%2870.710678118654752440+-+70.688663242671855280%29
			// expectedTick: 	 85170.00 rounded down https://www.wolframalpha.com/input?i2d=true&i=Log%5B1.0001%2C4996.887111035867053835%5D
			expectedTokenIn:  sdk.NewCoin("eth", sdk.NewInt(13370)),
			expectedTokenOut: sdk.NewCoin("usdc", sdk.NewInt(66829187)),
			expectedTick:     sdk.NewInt(85169), // TODO: should be 85170, is 85169 due to log precision
			// two positions with same liquidity entered
			poolLiqAmount0: sdk.NewInt(1000000).MulRaw(2),
			poolLiqAmount1: sdk.NewInt(5000000000).MulRaw(2),
		},
		//  Consecutive price ranges
		//
		//          5000
		//  4545 -----|----- 5500
		//             5500 ----------- 6250
		//
		"two positions with consecutive price ranges: usdc -> eth": {
			addPositions: func(ctx sdk.Context, poolId uint64) {
				// add first position
				_, _, _, err = s.App.ConcentratedLiquidityKeeper.CreatePosition(ctx, poolId, s.TestAccs[0], defaultAmt0, defaultAmt1, sdk.ZeroInt(), sdk.ZeroInt(), lowerTick.Int64(), upperTick.Int64())
				s.Require().NoError(err)
				// params
				// liquidity (1st):  1517818840.967515822610790519
				// sqrtPriceNext:    74.160724590951092256 which is 5499.813071854898049815 (this is calculated by finding the closest tick LTE the upper range of the first range) https://www.wolframalpha.com/input?i2d=true&i=Power%5B1.0001%2CDivide%5B86129%2C2%5D%5D
				// sqrtPriceCurrent: 70.710678118654752440 which is 5000
				// expectedTokenIn:  5236545537.865 rounded up https://www.wolframalpha.com/input?i=1517818840.967515822610790519+*+%2874.160724590951092256+-+70.710678118654752440%29
				// expectedTokenOut: 998587.023 rounded down https://www.wolframalpha.com/input?i=%281517818840.967515822610790519+*+%2874.161984870956629487+-+70.710678118654752440+%29%29+%2F+%2870.710678118654752440+*+74.161984870956629487%29
				// expectedTick:     86129.0 rounded down https://www.wolframalpha.com/input?i2d=true&i=Log%5B1.0001%2C5499.813071854898049815%5D

				// create second position parameters
				newLowerPrice := sdk.NewDec(5500)
				s.Require().NoError(err)
				newLowerTick := cl.PriceToTick(newLowerPrice) // 86129
				newUpperPrice := sdk.NewDec(6250)
				s.Require().NoError(err)
				newUpperTick := cl.PriceToTick(newUpperPrice) // 87407

				// add position two with the new price range above
				_, _, _, err = s.App.ConcentratedLiquidityKeeper.CreatePosition(ctx, poolId, s.TestAccs[2], defaultAmt0, defaultAmt1, sdk.ZeroInt(), sdk.ZeroInt(), newLowerTick.Int64(), newUpperTick.Int64())
				s.Require().NoError(err)
				// params
				// liquidity (2nd):  1198107969.043944887658592210
				// sqrtPriceNext:    78.136538612066568296 which is 6105.473934424522538231 https://www.wolframalpha.com/input?i=74.160724590951092256+%2B+4763454462.135+%2F+1198107969.043944887658592210
				// sqrtPriceCurrent: 74.160724590951092256 which is 5499.813071854898049815
				// expectedTokenIn:  4763454462.135 rounded up https://www.wolframalpha.com/input?i=1198107969.043944887658592210+*+%2878.136538612066568296+-+74.160724590951092256%29
				// expectedTokenOut: 822041.769 rounded down https://www.wolframalpha.com/input?i=%281198107969.043944887658592210+*+%2878.136538612066568296+-+74.160724590951092256+%29%29+%2F+%2874.160724590951092256+*+78.136538612066568296%29
				// expectedTick:     87173.8 rounded down https://www.wolframalpha.com/input?i2d=true&i=Log%5B1.0001%2C6105.473934424522538231%5D
			},
			tokenIn:       sdk.NewCoin("usdc", sdk.NewInt(10000000000)),
			tokenOutDenom: "eth",
			priceLimit:    sdk.NewDec(6106),
			// expectedTokenIn:  5236545537.865 + 4763454462.135 = 1000000000 usdc
			// expectedTokenOut: 998587.023 + 822041.769 = 1820628.792 round down = 1.820628 eth
			expectedTokenIn:  sdk.NewCoin("usdc", sdk.NewInt(10000000000)),
			expectedTokenOut: sdk.NewCoin("eth", sdk.NewInt(1820628)),
			expectedTick:     sdk.NewInt(87173),
			newLowerPrice:    sdk.NewDec(5500),
			newUpperPrice:    sdk.NewDec(6250),
		},
		//  Consecutive price ranges
		//
		//                     5000
		//             4545 -----|----- 5500
		//  4000 ----------- 4545
		//
		"two positions with consecutive price ranges: eth -> usdc": {
			addPositions: func(ctx sdk.Context, poolId uint64) {
				// add first position
				_, _, _, err = s.App.ConcentratedLiquidityKeeper.CreatePosition(ctx, poolId, s.TestAccs[0], defaultAmt0, defaultAmt1, sdk.ZeroInt(), sdk.ZeroInt(), lowerTick.Int64(), upperTick.Int64())
				s.Require().NoError(err)
				// params
				// liquidity (1st):  1517818840.967515822610790519
				// sqrtPriceNext:    67.416477345120534991 which is 4545 (this is calculated by finding the closest tick LTE the upper range of the first range) https://www.wolframalpha.com/input?key=&i2d=true&i=Power%5B1.0001%2CDivide%5B84222%2C2%5D%5D
				// sqrtPriceCurrent: 70.710678118654752440 which is 5000
				// expectedTokenIn:  1048863.4367 rounded up https://www.wolframalpha.com/input?key=&i=%281517818840.967515822610790519+*+%2870.710678118654752440+-+67.416477345120534991%29%29+%2F+%2867.416477345120534991+*+70.710678118654752440%29
				// expectedTokenOut: 5000000000.000 rounded down https://www.wolframalpha.com/input?key=&i=1517818840.967515822610790519+*+%2870.710678118654752440-+67.416477345120534991%29
				// expectedTick:     84222.0 rounded down https://www.wolframalpha.com/input?key=&i2d=true&i=Log%5B1.0001%2C4545%5D

				// create second position parameters
				newLowerPrice := sdk.NewDec(4000)
				s.Require().NoError(err)
				newLowerTick := cl.PriceToTick(newLowerPrice) // 82944
				newUpperPrice := sdk.NewDec(4545)
				s.Require().NoError(err)
				newUpperTick := cl.PriceToTick(newUpperPrice) // 84222

				// add position two with the new price range above
				_, _, _, err = s.App.ConcentratedLiquidityKeeper.CreatePosition(ctx, poolId, s.TestAccs[2], defaultAmt0, defaultAmt1, sdk.ZeroInt(), sdk.ZeroInt(), newLowerTick.Int64(), newUpperTick.Int64())
				s.Require().NoError(err)
				// params
				// liquidity (2nd):  1198190689.904476625405593381
				// sqrtPriceNext:    63.991892380355787289 which is 4094.962290419 https://www.wolframalpha.com/input?key=&i=%28%281198190689.904476625405593381%29%29+%2F+%28%28%281198190689.904476625405593381%29+%2F+%2867.416477345120534991%29%29+%2B+%28951136.5633%29%29
				// sqrtPriceCurrent: 67.416477345120534991 which is 4545
				// expectedTokenIn:  951136.563300 rounded up https://www.wolframalpha.com/input?key=&i=%281198190689.904476625405593381+*+%2867.416477345120534991+-+63.991892380355787289%29%29+%2F+%2863.991892380355787289+*+67.416477345120534991%29
				// expectedTokenOut: 4103305821.5679708 rounded down https://www.wolframalpha.com/input?key=&i=1198190689.904476625405593381+*+%2867.416477345120534991-+63.991892380355787289%29
				// expectedTick:     83179.3 rounded down https://www.wolframalpha.com/input?key=&i2d=true&i=Log%5B1.0001%2C4094.962290419%5D
			},
			tokenIn:       sdk.NewCoin("eth", sdk.NewInt(2000000)),
			tokenOutDenom: "usdc",
			priceLimit:    sdk.NewDec(4094),
			// expectedTokenIn:  1048863.4367 + 951136.563300 = 2000000 eth
			// expectedTokenOut: 5000000000.000 + 4103305821.5679708 = 9103305821.5679708 round down = 9103.305821 usdc
			expectedTokenIn:  sdk.NewCoin("eth", sdk.NewInt(2000000)),
			expectedTokenOut: sdk.NewCoin("usdc", sdk.NewInt(9103305821)),
			expectedTick:     sdk.NewInt(83179),
			newLowerPrice:    sdk.NewDec(4000),
			newUpperPrice:    sdk.NewDec(4545),
		},
		//  Partially overlapping price ranges
		//
		//          5000
		//  4545 -----|----- 5500
		//        5001 ----------- 6250
		//
		"two positions with partially overlapping price ranges: usdc -> eth": {
			addPositions: func(ctx sdk.Context, poolId uint64) {
				// add first position
				_, _, _, err = s.App.ConcentratedLiquidityKeeper.CreatePosition(ctx, poolId, s.TestAccs[0], defaultAmt0, defaultAmt1, sdk.ZeroInt(), sdk.ZeroInt(), lowerTick.Int64(), upperTick.Int64())
				s.Require().NoError(err)
				// params
				// liquidity (1st):  1517818840.967515822610790519
				// sqrtPriceNext:    74.160724590951092256 which is 5499.813071854898049815 (this is calculated by finding the closest tick LTE the upper range of the first range) https://www.wolframalpha.com/input?i2d=true&i=Power%5B1.0001%2CDivide%5B86129%2C2%5D%5D
				// sqrtPriceCurrent: 70.710678118654752440 which is 5000
				// expectedTokenIn:  5236545537.864897 rounded up https://www.wolframalpha.com/input?i=1517818840.967515822610790519+*+%2874.160724590951092256+-+70.710678118654752440%29
				// expectedTokenOut: 998934.824728 rounded down https://www.wolframalpha.com/input?i=%281517818840.967515822610790519+*+%2874.161984870956629487+-+70.710678118654752440+%29%29+%2F+%2870.710678118654752440+*+74.161984870956629487%29
				// expectedTick:     86129.0 rounded down https://www.wolframalpha.com/input?i2d=true&i=Log%5B1.0001%2C5499.813071854898049815%5D

				// create second position parameters
				newLowerPrice := sdk.NewDec(5001)
				s.Require().NoError(err)
				newLowerTick := cl.PriceToTick(newLowerPrice) // 85178
				newUpperPrice := sdk.NewDec(6250)
				s.Require().NoError(err)
				newUpperTick := cl.PriceToTick(newUpperPrice) // 87407

				// add position two with the new price range above
				_, _, _, err = s.App.ConcentratedLiquidityKeeper.CreatePosition(ctx, poolId, s.TestAccs[2], defaultAmt0, defaultAmt1, sdk.ZeroInt(), sdk.ZeroInt(), newLowerTick.Int64(), newUpperTick.Int64())
				s.Require().NoError(err)
				// params
				// liquidity (2nd):  670565280.937711183763565748
				// sqrtPriceNext:    77.820305833374877582 which is 6056.0000000000000000 we hit the price limit here, so we just use the user defined max (6056)
				// sqrtPriceCurrent: 70.717075849691272487 which is 5000.9048167309886086
				// expectedTokenIn:  4763179409.57397 rounded up https://www.wolframalpha.com/input?i=670565280.937711183763565748+*+%2877.820305833374877582+-+70.717075849691272487%29
				// expectedTokenOut: 865525.190 rounded down https://www.wolframalpha.com/input?i=%28670565280.937711183763565748+*+%2877.820305833374877582+-+70.717075849691272487+%29%29+%2F+%2870.717075849691272487+*+77.820305833374877582%29
				// expectedTick:     87092.4 rounded down https://www.wolframalpha.com/input?i2d=true&i=Log%5B1.0001%2C6056.0000000000000000%5D
			},
			tokenIn:       sdk.NewCoin("usdc", sdk.NewInt(10000000000)),
			tokenOutDenom: "eth",
			priceLimit:    sdk.NewDec(6056),
			// expectedTokenIn:  5236545537.865 + 4763179409.57397 = 9999724947.43897 = 999972.49 usdc
			// expectedTokenOut: 998587.023 + 865525.190 = 1864112.213 round down = 1.864112 eth
			expectedTokenIn:  sdk.NewCoin("usdc", sdk.NewInt(9999724947)),
			expectedTokenOut: sdk.NewCoin("eth", sdk.NewInt(1864112)),
			expectedTick:     sdk.NewInt(87092),
			newLowerPrice:    sdk.NewDec(5001),
			newUpperPrice:    sdk.NewDec(6250),
		},
		"two positions with partially overlapping price ranges, not utilizing full liquidity of second position: usdc -> eth": {
			addPositions: func(ctx sdk.Context, poolId uint64) {
				// add first position
				_, _, _, err = s.App.ConcentratedLiquidityKeeper.CreatePosition(ctx, poolId, s.TestAccs[0], defaultAmt0, defaultAmt1, sdk.ZeroInt(), sdk.ZeroInt(), lowerTick.Int64(), upperTick.Int64())
				s.Require().NoError(err)
				// params
				// liquidity (1st):  1517818840.967515822610790519
				// sqrtPriceNext:    74.160724590951092256 which is 5499.813071854898049815 (this is calculated by finding the closest tick LTE the upper range of the first range) https://www.wolframalpha.com/input?i2d=true&i=Power%5B1.0001%2CDivide%5B86129%2C2%5D%5D
				// sqrtPriceCurrent: 70.710678118654752440 which is 5000
				// expectedTokenIn:  5236545537.864897 rounded up https://www.wolframalpha.com/input?i=1517818840.967515822610790519+*+%2874.160724590951092256+-+70.710678118654752440%29
				// expectedTokenOut: 998934.824728 rounded down https://www.wolframalpha.com/input?i=%281517818840.967515822610790519+*+%2874.161984870956629487+-+70.710678118654752440+%29%29+%2F+%2870.710678118654752440+*+74.161984870956629487%29
				// expectedTick:     86129.0 rounded down https://www.wolframalpha.com/input?i2d=true&i=Log%5B1.0001%2C5499.813071854898049815%5D

				// create second position parameters
				newLowerPrice := sdk.NewDec(5001)
				s.Require().NoError(err)
				newLowerTick := cl.PriceToTick(newLowerPrice) // 85178
				newUpperPrice := sdk.NewDec(6250)
				s.Require().NoError(err)
				newUpperTick := cl.PriceToTick(newUpperPrice) // 87407

				// add position two with the new price range above
				_, _, _, err = s.App.ConcentratedLiquidityKeeper.CreatePosition(ctx, poolId, s.TestAccs[2], defaultAmt0, defaultAmt1, sdk.ZeroInt(), sdk.ZeroInt(), newLowerTick.Int64(), newUpperTick.Int64())
				s.Require().NoError(err)
				// params
				// liquidity (2nd):  670565280.937711183763565748
				// sqrtPriceNext:    75.583797338121934796 which is 5712.9104200502884761 https://www.wolframalpha.com/input?key=&i=70.717075849691272487+%2B+3263454462.135103+%2F+670565280.937711183763565748
				// sqrtPriceCurrent: 70.717075849691272487 which is 5000.9048167309886086
				// expectedTokenIn:  3263454462.13510 rounded up https://www.wolframalpha.com/input?key=&i=670565280.937711183763565748+*+%2875.583797338121934796+-+70.717075849691272487%29
				// expectedTokenOut: 610554.667 rounded down https://www.wolframalpha.com/input?key=&i=%28670565280.937711183763565748+*+%2875.583797338121934796+-+70.717075849691272487+%29%29+%2F+%2870.717075849691272487+*+75.583797338121934796%29
				// expectedTick:     86509.2 rounded down https://www.wolframalpha.com/input?key=&i2d=true&i=Log%5B1.0001%2C5712.9104200502884761%5D
			},
			tokenIn:       sdk.NewCoin("usdc", sdk.NewInt(8500000000)),
			tokenOutDenom: "eth",
			priceLimit:    sdk.NewDec(6056),
			// expectedTokenIn:  5236545537.865 + 3263454462.13510 = 8500000000.000 = 8500.00 usdc
			// expectedTokenOut: 998587.023 + 610554.667 = 1609141.69 round down = 1.609141 eth
			expectedTokenIn:  sdk.NewCoin("usdc", sdk.NewInt(8500000000)),
			expectedTokenOut: sdk.NewCoin("eth", sdk.NewInt(1609141)),
			expectedTick:     sdk.NewInt(86509),
			newLowerPrice:    sdk.NewDec(5001),
			newUpperPrice:    sdk.NewDec(6250),
		},
		//  Partially overlapping price ranges
		//
		//                5000
		//        4545 -----|----- 5500
		//  4000 ----------- 4999
		//
		"two positions with partially overlapping price ranges: eth -> usdc": {
			addPositions: func(ctx sdk.Context, poolId uint64) {
				// add first position
				_, _, _, err = s.App.ConcentratedLiquidityKeeper.CreatePosition(ctx, poolId, s.TestAccs[0], defaultAmt0, defaultAmt1, sdk.ZeroInt(), sdk.ZeroInt(), lowerTick.Int64(), upperTick.Int64())
				s.Require().NoError(err)
				// params
				// liquidity (1st):  1517818840.967515822610790519
				// sqrtPriceNext:    67.416477345120534991 which is 4545 (this is calculated by finding the closest tick LTE the upper range of the first range) https://www.wolframalpha.com/input?key=&i2d=true&i=Power%5B1.0001%2CDivide%5B84222%2C2%5D%5D
				// sqrtPriceCurrent: 70.710678118654752440 which is 5000
				// expectedTokenIn:  1048863.4367 rounded up https://www.wolframalpha.com/input?key=&i=%281517818840.967515822610790519+*+%2870.710678118654752440+-+67.416477345120534991%29%29+%2F+%2867.416477345120534991+*+70.710678118654752440%29
				// expectedTokenOut: 5000000000.000 rounded down https://www.wolframalpha.com/input?key=&i=1517818840.967515822610790519+*+%2870.710678118654752440-+67.416477345120534991%29
				// expectedTick:     84222.0 rounded down https://www.wolframalpha.com/input?key=&i2d=true&i=Log%5B1.0001%2C4545%5D

				// create second position parameters
				newLowerPrice := sdk.NewDec(4000)
				s.Require().NoError(err)
				newLowerTick := cl.PriceToTick(newLowerPrice) // 82944
				newUpperPrice := sdk.NewDec(4999)
				s.Require().NoError(err)
				newUpperTick := cl.PriceToTick(newUpperPrice) // 85174

				// add position two with the new price range above
				_, _, _, err := s.App.ConcentratedLiquidityKeeper.CreatePosition(ctx, poolId, s.TestAccs[2], defaultAmt0, defaultAmt1, sdk.ZeroInt(), sdk.ZeroInt(), newLowerTick.Int64(), newUpperTick.Int64())
				s.Require().NoError(err)
				// params
				// liquidity (2nd):  670293788.068821610959382388
				// sqrtPriceNext:    64.256329884039174301 which is 4128.8759302 https://www.wolframalpha.com/input?key=&i=%28%28670293788.068821610959382388%29%29+%2F+%28%28%28670293788.068821610959382388%29+%2F+%2870.702934555750545592%29%29+%2B+%28951136.5633%29%29
				// sqrtPriceCurrent: 70.702934555750545592 which is 4998.9049548
				// expectedTokenIn:  951136.5633 rounded up https://www.wolframalpha.com/input?key=&i=%28670293788.068821610959382388+*+%2870.702934555750545592+-+64.256329884039174301%29%29+%2F+%2864.256329884039174301+*+70.702934555750545592%29
				// expectedTokenOut: 4321119065.5835772240 rounded down https://www.wolframalpha.com/input?key=&i=670293788.068821610959382388+*+%2870.702934555750545592-+64.256329884039174301%29
				// expectedTick:     83261.9 rounded down https://www.wolframalpha.com/input?key=&i2d=true&i=Log%5B1.0001%2C4128.9472754%5D
			},
			tokenIn:       sdk.NewCoin("eth", sdk.NewInt(2000000)),
			tokenOutDenom: "usdc",
			priceLimit:    sdk.NewDec(4128),
			// expectedTokenIn:  1048863.4367 + 951136.5633 = 2000000 eth
			// expectedTokenOut: 5000000000.000 + 4321119065.5835772240 = 9321119065.583577224 round down = 9321.119065 usdc
			expectedTokenIn:  sdk.NewCoin("eth", sdk.NewInt(2000000)),
			expectedTokenOut: sdk.NewCoin("usdc", sdk.NewInt(9321119065)),
			expectedTick:     sdk.NewInt(83261),
			newLowerPrice:    sdk.NewDec(4000),
			newUpperPrice:    sdk.NewDec(4999),
		},
		"two positions with partially overlapping price ranges, not utilizing full liquidity of second position: eth -> usdc": {
			addPositions: func(ctx sdk.Context, poolId uint64) {
				// add first position
				_, _, _, err = s.App.ConcentratedLiquidityKeeper.CreatePosition(ctx, poolId, s.TestAccs[0], defaultAmt0, defaultAmt1, sdk.ZeroInt(), sdk.ZeroInt(), lowerTick.Int64(), upperTick.Int64())
				s.Require().NoError(err)
				// params
				// liquidity (1st):  1517818840.967515822610790519
				// sqrtPriceNext:    67.416477345120534991 which is 4545 (this is calculated by finding the closest tick LTE the upper range of the first range) https://www.wolframalpha.com/input?key=&i2d=true&i=Power%5B1.0001%2CDivide%5B84222%2C2%5D%5D
				// sqrtPriceCurrent: 70.710678118654752440 which is 5000
				// expectedTokenIn:  1048863.4367 rounded up https://www.wolframalpha.com/input?key=&i=%281517818840.967515822610790519+*+%2870.710678118654752440+-+67.416477345120534991%29%29+%2F+%2867.416477345120534991+*+70.710678118654752440%29
				// expectedTokenOut: 5000000000.000 rounded down https://www.wolframalpha.com/input?key=&i=1517818840.967515822610790519+*+%2870.710678118654752440-+67.416477345120534991%29
				// expectedTick:     84222.0 rounded down https://www.wolframalpha.com/input?key=&i2d=true&i=Log%5B1.0001%2C4545%5D

				// create second position parameters
				newLowerPrice := sdk.NewDec(4000)
				s.Require().NoError(err)
				newLowerTick := cl.PriceToTick(newLowerPrice) // 82944
				newUpperPrice := sdk.NewDec(4999)
				s.Require().NoError(err)
				newUpperTick := cl.PriceToTick(newUpperPrice) // 85174

				// add position two with the new price range above
				_, _, _, err := s.App.ConcentratedLiquidityKeeper.CreatePosition(ctx, poolId, s.TestAccs[2], defaultAmt0, defaultAmt1, sdk.ZeroInt(), sdk.ZeroInt(), newLowerTick.Int64(), newUpperTick.Int64())
				s.Require().NoError(err)
				// params
				// 1800000 - 1048863.4367 = 751136.5633
				// liquidity (2nd):  670293788.068821610959382388
				// sqrtPriceNext:    65.512371527657899703 which is 4291.8708232 https://www.wolframalpha.com/input?key=&i=%28%28670293788.068821610959382388%29%29+%2F+%28%28%28670293788.068821610959382388%29+%2F+%2870.702934555750545592%29%29+%2B+%28751136.5633%29%29
				// sqrtPriceCurrent: 70.702934555750545592 which is 4998.9049548
				// expectedTokenIn:  751136.5633 rounded up https://www.wolframalpha.com/input?key=&i=%28670293788.068821610959382388+*+%2870.702934555750545592+-+65.512371527657899703%29%29+%2F+%2865.512371527657899703+*+70.702934555750545592%29
				// expectedTokenOut: 3479202154.310192937 rounded down https://www.wolframalpha.com/input?key=&i=670293788.068821610959382388+*+%2870.702934555750545592-+65.512371527657899703%29
				// expectedTick:     83649.0 rounded down https://www.wolframalpha.com/input?key=&i2d=true&i=Log%5B1.0001%2C4291.8708232%5D
			},
			tokenIn:       sdk.NewCoin("eth", sdk.NewInt(1800000)),
			tokenOutDenom: "usdc",
			priceLimit:    sdk.NewDec(4128),
			// expectedTokenIn:  1048863.4367 + 751136.5633 = 1.800000 eth
			// expectedTokenOut: 5000000000.000 + 3479202154.310192937 = 8479202154.310192937 round down = 8479.202154 usdc
			expectedTokenIn:  sdk.NewCoin("eth", sdk.NewInt(1800000)),
			expectedTokenOut: sdk.NewCoin("usdc", sdk.NewInt(8479202154)),
			expectedTick:     sdk.NewInt(83648),
			newLowerPrice:    sdk.NewDec(4000),
			newUpperPrice:    sdk.NewDec(4999),
		},
		//  Sequential price ranges with a gap
		//
		//          5000
		//  4545 -----|----- 5500
		//              5501 ----------- 6250
		//
		"two sequential positions with a gap": {
			addPositions: func(ctx sdk.Context, poolId uint64) {
				// add first position
				_, _, _, err = s.App.ConcentratedLiquidityKeeper.CreatePosition(ctx, poolId, s.TestAccs[0], defaultAmt0, defaultAmt1, sdk.ZeroInt(), sdk.ZeroInt(), lowerTick.Int64(), upperTick.Int64())
				s.Require().NoError(err)
				// params
				// liquidity (1st):  1517818840.967515822610790519
				// sqrtPriceNext:    74.160724590951092256 which is 5499.813071854898049815 (this is calculated by finding the closest tick LTE the upper range of the first range) https://www.wolframalpha.com/input?i2d=true&i=Power%5B1.0001%2CDivide%5B86129%2C2%5D%5D
				// sqrtPriceCurrent: 70.710678118654752440 which is 5000
				// expectedTokenIn:  5236545537.864897 rounded up https://www.wolframalpha.com/input?i=1517818840.967515822610790519+*+%2874.160724590951092256+-+70.710678118654752440%29
				// expectedTokenOut: 998934.824728 rounded down https://www.wolframalpha.com/input?i=%281517818840.967515822610790519+*+%2874.161984870956629487+-+70.710678118654752440+%29%29+%2F+%2870.710678118654752440+*+74.161984870956629487%29
				// expectedTick:     86129.0 rounded down https://www.wolframalpha.com/input?i2d=true&i=Log%5B1.0001%2C5499.813071854898049815%5D

				// create second position parameters
				newLowerPrice := sdk.NewDec(5501)
				s.Require().NoError(err)
				newLowerTick := cl.PriceToTick(newLowerPrice) // 86131
				newUpperPrice := sdk.NewDec(6250)
				s.Require().NoError(err)
				newUpperTick := cl.PriceToTick(newUpperPrice) // 87407

				// add position two with the new price range above
				_, _, _, err = s.App.ConcentratedLiquidityKeeper.CreatePosition(ctx, poolId, s.TestAccs[2], defaultAmt0, defaultAmt1, sdk.ZeroInt(), sdk.ZeroInt(), newLowerTick.Int64(), newUpperTick.Int64())
				s.Require().NoError(err)
				// params
				// liquidity (2nd):  1200046517.432645168443803695
				// sqrtPriceNext:    78.137532176937376749 which is 6105.473934701923906716 https://www.wolframalpha.com/input?i=74.168140663410187419++%2B++4763454462.135+%2F+1200046517.432645168443803695
				// sqrtPriceCurrent: 74.168140663410187419 which is 5500.913089467399755950
				// expectedTokenIn:  4763454462.135 rounded up https://www.wolframalpha.com/input?i=1200046517.432645168443803695+*+%2878.137532176937376749+-+74.168140663410187419%29
				// expectedTokenOut: 821949.120898 rounded down https://www.wolframalpha.com/input?i=%281200046517.432645168443803695+*+%2878.137532176937376749+-+74.168140663410187419+%29%29+%2F+%2874.168140663410187419+*+78.137532176937376749%29
				// expectedTick:     87173.8 rounded down https://www.wolframalpha.com/input?i2d=true&i=Log%5B1.0001%2C6105.473934424522538231%5D
			},
			tokenIn:       sdk.NewCoin("usdc", sdk.NewInt(10000000000)),
			tokenOutDenom: "eth",
			priceLimit:    sdk.NewDec(6106),
			// expectedTokenIn:  5236545537.865 + 4763454462.135 = 1000000000 usdc
			// expectedTokenOut: 998587.023 + 821949.120898 = 1820536.143 round down = 1.820536 eth
			expectedTokenIn:  sdk.NewCoin("usdc", sdk.NewInt(10000000000)),
			expectedTokenOut: sdk.NewCoin("eth", sdk.NewInt(1820536)),
			expectedTick:     sdk.NewInt(87173),
			newLowerPrice:    sdk.NewDec(5501),
			newUpperPrice:    sdk.NewDec(6250),
		},
		// Slippage protection doesn't cause a failure but interrupts early.
		"single position within one tick, trade completes but slippage protection interrupts trade early: eth -> usdc": {
			addPositions: func(ctx sdk.Context, poolId uint64) {
				// add position
				_, _, _, err = s.App.ConcentratedLiquidityKeeper.CreatePosition(ctx, poolId, s.TestAccs[0], defaultAmt0, defaultAmt1, sdk.ZeroInt(), sdk.ZeroInt(), lowerTick.Int64(), upperTick.Int64())
				s.Require().NoError(err)
			},
			tokenIn:       sdk.NewCoin("eth", sdk.NewInt(13370)),
			tokenOutDenom: "usdc",
			priceLimit:    sdk.NewDec(4994),
			// params
			// liquidity: 		 1517818840.967515822610790519
			// sqrtPriceNext:    70.668238976219012614 which is 4994 https://www.wolframalpha.com/input?i=70.710678118654752440+%2B+42000000+%2F+1517818840.967515822610790519
			// sqrtPriceCurrent: 70.710678118654752440 which is 5000
			// expectedTokenIn:  12890.72275 rounded up https://www.wolframalpha.com/input?key=&i=%281517818840.967515822610790519+*+%2870.710678118654752440+-+70.668238976219012614+%29%29+%2F+%2870.710678118654752440+*+70.668238976219012614%29
			// expectedTokenOut: 64414929.9834 rounded down https://www.wolframalpha.com/input?key=&i=1517818840.967515822610790519+*+%2870.710678118654752440+-+70.668238976219012614%29
			// expectedTick: 	 85164.2 rounded down https://www.wolframalpha.com/input?key=&i2d=true&i=Log%5B1.0001%2C4994%5D
			expectedTokenIn:  sdk.NewCoin("eth", sdk.NewInt(12891)),
			expectedTokenOut: sdk.NewCoin("usdc", sdk.NewInt(64414929)),
			expectedTick:     sdk.NewInt(85164),
		},
		"single position within one tick, trade does not complete due to lack of liquidity: usdc -> eth": {
			addPositions: func(ctx sdk.Context, poolId uint64) {
				// add first position
				_, _, _, err = s.App.ConcentratedLiquidityKeeper.CreatePosition(ctx, poolId, s.TestAccs[0], defaultAmt0, defaultAmt1, sdk.ZeroInt(), sdk.ZeroInt(), lowerTick.Int64(), upperTick.Int64())
				s.Require().NoError(err)
			},
			tokenIn:       sdk.NewCoin("usdc", sdk.NewInt(5300000000)),
			tokenOutDenom: "eth",
			priceLimit:    sdk.NewDec(6000),
			expectErr:     true,
		},
		"single position within one tick, trade does not complete due to lack of liquidity: eth -> usdc": {
			addPositions: func(ctx sdk.Context, poolId uint64) {
				// add first position
				_, _, _, err = s.App.ConcentratedLiquidityKeeper.CreatePosition(ctx, poolId, s.TestAccs[0], defaultAmt0, defaultAmt1, sdk.ZeroInt(), sdk.ZeroInt(), lowerTick.Int64(), upperTick.Int64())
				s.Require().NoError(err)
			},
			tokenIn:       sdk.NewCoin("eth", sdk.NewInt(1100000)),
			tokenOutDenom: "usdc",
			priceLimit:    sdk.NewDec(4000),
			expectErr:     true,
		},
	}

	for name, test := range tests {
		s.Run(name, func() {
			s.Setup()
			// create pool
			pool, err := s.App.ConcentratedLiquidityKeeper.CreateNewConcentratedLiquidityPool(s.Ctx, 1, "eth", "usdc", currSqrtPrice, currTick)
			s.Require().NoError(err)

			// add positions
			test.addPositions(s.Ctx, pool.Id)

			tokenIn, tokenOut, updatedTick, updatedLiquidity, _, err := s.App.ConcentratedLiquidityKeeper.CalcOutAmtGivenIn(
				s.Ctx,
				test.tokenIn, test.tokenOutDenom,
				swapFee, test.priceLimit, pool.Id)
			if test.expectErr {
				s.Require().Error(err)
			} else {
				s.Require().NoError(err)

				s.Require().Equal(test.expectedTokenIn.String(), tokenIn.String())
				s.Require().Equal(test.expectedTokenOut.String(), tokenOut.String())
				s.Require().Equal(test.expectedTick.String(), updatedTick.String())

				if test.newLowerPrice.IsNil() && test.newUpperPrice.IsNil() {
					test.newLowerPrice = lowerPrice
					test.newUpperPrice = upperPrice
				}

				newLowerTick := cl.PriceToTick(test.newLowerPrice)
				newUpperTick := cl.PriceToTick(test.newUpperPrice)

				lowerSqrtPrice, err := cl.TickToSqrtPrice(newLowerTick)
				s.Require().NoError(err)
				upperSqrtPrice, err := cl.TickToSqrtPrice(newUpperTick)
				s.Require().NoError(err)

				if test.poolLiqAmount0.IsNil() && test.poolLiqAmount1.IsNil() {
					test.poolLiqAmount0 = defaultAmt0
					test.poolLiqAmount1 = defaultAmt1
				}

				expectedLiquidity := cl.GetLiquidityFromAmounts(currSqrtPrice, lowerSqrtPrice, upperSqrtPrice, test.poolLiqAmount0, test.poolLiqAmount1)
				s.Require().Equal(expectedLiquidity.String(), updatedLiquidity.String())
			}
		})

	}
}

func (s *KeeperTestSuite) TestSwapOutAmtGivenIn() {
	currPrice := sdk.NewDec(5000)
	currSqrtPrice, err := currPrice.ApproxSqrt() // 70.710678118654752440
	s.Require().NoError(err)
	currTick := cl.PriceToTick(currPrice) // 85176
	lowerPrice := sdk.NewDec(4545)
	s.Require().NoError(err)
	lowerTick := cl.PriceToTick(lowerPrice) // 84222
	upperPrice := sdk.NewDec(5500)
	s.Require().NoError(err)
	upperTick := cl.PriceToTick(upperPrice) // 86129

	defaultAmt0 := sdk.NewInt(1000000)
	defaultAmt1 := sdk.NewInt(5000000000)

	swapFee := sdk.ZeroDec()

	tests := map[string]struct {
		positionAmount0  sdk.Int
		positionAmount1  sdk.Int
		addPositions     func(ctx sdk.Context, poolId uint64)
		tokenIn          sdk.Coin
		tokenOutDenom    string
		priceLimit       sdk.Dec
		expectedTokenOut sdk.Coin
		expectedTick     sdk.Int
		newLowerPrice    sdk.Dec
		newUpperPrice    sdk.Dec
		poolLiqAmount0   sdk.Int
		poolLiqAmount1   sdk.Int
		expectErr        bool
	}{
		//  One price range
		//
		//          5000
		//  4545 -----|----- 5500
		"single position within one tick: usdc -> eth": {
			addPositions: func(ctx sdk.Context, poolId uint64) {
				// add first position
				_, _, _, err = s.App.ConcentratedLiquidityKeeper.CreatePosition(ctx, poolId, s.TestAccs[0], defaultAmt0, defaultAmt1, sdk.ZeroInt(), sdk.ZeroInt(), lowerTick.Int64(), upperTick.Int64())
				s.Require().NoError(err)
			},
			tokenIn:          sdk.NewCoin("usdc", sdk.NewInt(42000000)),
			tokenOutDenom:    "eth",
			priceLimit:       sdk.NewDec(5004),
			expectedTokenOut: sdk.NewCoin("eth", sdk.NewInt(8396)),
			expectedTick:     sdk.NewInt(85184),
		},
		"single position within one tick: eth -> usdc": {
			addPositions: func(ctx sdk.Context, poolId uint64) {
				// add first position
				_, _, _, err = s.App.ConcentratedLiquidityKeeper.CreatePosition(ctx, poolId, s.TestAccs[0], defaultAmt0, defaultAmt1, sdk.ZeroInt(), sdk.ZeroInt(), lowerTick.Int64(), upperTick.Int64())
				s.Require().NoError(err)
			},
			tokenIn:          sdk.NewCoin("eth", sdk.NewInt(13370)),
			tokenOutDenom:    "usdc",
			priceLimit:       sdk.NewDec(4993),
			expectedTokenOut: sdk.NewCoin("usdc", sdk.NewInt(66808387)),
			expectedTick:     sdk.NewInt(85163),
		},
		//  Two equal price ranges
		//
		//          5000
		//  4545 -----|----- 5500
		//  4545 -----|----- 5500
		"two positions within one tick: usdc -> eth": {
			addPositions: func(ctx sdk.Context, poolId uint64) {
				// add first position
				_, _, _, err = s.App.ConcentratedLiquidityKeeper.CreatePosition(ctx, poolId, s.TestAccs[0], defaultAmt0, defaultAmt1, sdk.ZeroInt(), sdk.ZeroInt(), lowerTick.Int64(), upperTick.Int64())
				s.Require().NoError(err)

				// add second position
				_, _, _, err = s.App.ConcentratedLiquidityKeeper.CreatePosition(ctx, poolId, s.TestAccs[1], defaultAmt0, defaultAmt1, sdk.ZeroInt(), sdk.ZeroInt(), lowerTick.Int64(), upperTick.Int64())
				s.Require().NoError(err)
			},
			tokenIn:          sdk.NewCoin("usdc", sdk.NewInt(42000000)),
			tokenOutDenom:    "eth",
			priceLimit:       sdk.NewDec(5002),
			expectedTokenOut: sdk.NewCoin("eth", sdk.NewInt(8398)),
			expectedTick:     sdk.NewInt(85180),
			// two positions with same liquidity entered
			poolLiqAmount0: sdk.NewInt(1000000).MulRaw(2),
			poolLiqAmount1: sdk.NewInt(5000000000).MulRaw(2),
		},
		"two positions within one tick: eth -> usdc": {
			addPositions: func(ctx sdk.Context, poolId uint64) {
				// add first position
				_, _, _, err = s.App.ConcentratedLiquidityKeeper.CreatePosition(ctx, poolId, s.TestAccs[0], defaultAmt0, defaultAmt1, sdk.ZeroInt(), sdk.ZeroInt(), lowerTick.Int64(), upperTick.Int64())
				s.Require().NoError(err)

				// add second position
				_, _, _, err = s.App.ConcentratedLiquidityKeeper.CreatePosition(ctx, poolId, s.TestAccs[1], defaultAmt0, defaultAmt1, sdk.ZeroInt(), sdk.ZeroInt(), lowerTick.Int64(), upperTick.Int64())
				s.Require().NoError(err)
			},
			tokenIn:          sdk.NewCoin("eth", sdk.NewInt(13370)),
			tokenOutDenom:    "usdc",
			priceLimit:       sdk.NewDec(4996),
			expectedTokenOut: sdk.NewCoin("usdc", sdk.NewInt(66829187)),
			expectedTick:     sdk.NewInt(85169), // TODO: should be 85170, is 85169 due to log precision
			// two positions with same liquidity entered
			poolLiqAmount0: sdk.NewInt(1000000).MulRaw(2),
			poolLiqAmount1: sdk.NewInt(5000000000).MulRaw(2),
		},
		//  Consecutive price ranges
		//
		//          5000
		//  4545 -----|----- 5500
		//             5500 ----------- 6250
		//
		"two positions with consecutive price ranges: usdc -> eth": {
			addPositions: func(ctx sdk.Context, poolId uint64) {
				// add first position
				_, _, _, err = s.App.ConcentratedLiquidityKeeper.CreatePosition(ctx, poolId, s.TestAccs[0], defaultAmt0, defaultAmt1, sdk.ZeroInt(), sdk.ZeroInt(), lowerTick.Int64(), upperTick.Int64())
				s.Require().NoError(err)

				// create second position parameters
				newLowerPrice := sdk.NewDec(5500)
				s.Require().NoError(err)
				newLowerTick := cl.PriceToTick(newLowerPrice) // 86129
				newUpperPrice := sdk.NewDec(6250)
				s.Require().NoError(err)
				newUpperTick := cl.PriceToTick(newUpperPrice) // 87407

				// add position two with the new price range above
				_, _, _, err = s.App.ConcentratedLiquidityKeeper.CreatePosition(ctx, poolId, s.TestAccs[2], defaultAmt0, defaultAmt1, sdk.ZeroInt(), sdk.ZeroInt(), newLowerTick.Int64(), newUpperTick.Int64())
				s.Require().NoError(err)
			},
			tokenIn:       sdk.NewCoin("usdc", sdk.NewInt(10000000000)),
			tokenOutDenom: "eth",
			priceLimit:    sdk.NewDec(6106),
			// expectedTokenIn:  5236545537.865 + 4763454462.135 = 1000000000 usdc
			// expectedTokenOut: 998587.023 + 822041.769 = 1820628.792 round down = 1.820628 eth
			expectedTokenOut: sdk.NewCoin("eth", sdk.NewInt(1820628)),
			expectedTick:     sdk.NewInt(87173),
			newLowerPrice:    sdk.NewDec(5500),
			newUpperPrice:    sdk.NewDec(6250),
		},
		//  Consecutive price ranges
		//
		//                     5000
		//             4545 -----|----- 5500
		//  4000 ----------- 4545
		//
		"two positions with consecutive price ranges: eth -> usdc": {
			addPositions: func(ctx sdk.Context, poolId uint64) {
				// add first position
				_, _, _, err = s.App.ConcentratedLiquidityKeeper.CreatePosition(ctx, poolId, s.TestAccs[0], defaultAmt0, defaultAmt1, sdk.ZeroInt(), sdk.ZeroInt(), lowerTick.Int64(), upperTick.Int64())
				s.Require().NoError(err)

				// create second position parameters
				newLowerPrice := sdk.NewDec(4000)
				s.Require().NoError(err)
				newLowerTick := cl.PriceToTick(newLowerPrice) // 82944
				newUpperPrice := sdk.NewDec(4545)
				s.Require().NoError(err)
				newUpperTick := cl.PriceToTick(newUpperPrice) // 84222

				// add position two with the new price range above
				_, _, _, err = s.App.ConcentratedLiquidityKeeper.CreatePosition(ctx, poolId, s.TestAccs[2], defaultAmt0, defaultAmt1, sdk.ZeroInt(), sdk.ZeroInt(), newLowerTick.Int64(), newUpperTick.Int64())
				s.Require().NoError(err)
			},
			tokenIn:       sdk.NewCoin("eth", sdk.NewInt(2000000)),
			tokenOutDenom: "usdc",
			priceLimit:    sdk.NewDec(4094),
			// expectedTokenIn:  1048863.4367 + 951136.563300 = 2000000 eth
			// expectedTokenOut: 5000000000.000 + 4103305821.5679708 = 9103305821.5679708 round down = 9103.305821 usdc
			expectedTokenOut: sdk.NewCoin("usdc", sdk.NewInt(9103305821)),
			expectedTick:     sdk.NewInt(83179),
			newLowerPrice:    sdk.NewDec(4000),
			newUpperPrice:    sdk.NewDec(4545),
		},
		//  Partially overlapping price ranges
		//
		//          5000
		//  4545 -----|----- 5500
		//        5001 ----------- 6250
		//
		"two positions with partially overlapping price ranges: usdc -> eth": {
			addPositions: func(ctx sdk.Context, poolId uint64) {
				// add first position
				_, _, _, err = s.App.ConcentratedLiquidityKeeper.CreatePosition(ctx, poolId, s.TestAccs[0], defaultAmt0, defaultAmt1, sdk.ZeroInt(), sdk.ZeroInt(), lowerTick.Int64(), upperTick.Int64())
				s.Require().NoError(err)

				// create second position parameters
				newLowerPrice := sdk.NewDec(5001)
				s.Require().NoError(err)
				newLowerTick := cl.PriceToTick(newLowerPrice) // 85178
				newUpperPrice := sdk.NewDec(6250)
				s.Require().NoError(err)
				newUpperTick := cl.PriceToTick(newUpperPrice) // 87407

				// add position two with the new price range above
				_, _, _, err = s.App.ConcentratedLiquidityKeeper.CreatePosition(ctx, poolId, s.TestAccs[2], defaultAmt0, defaultAmt1, sdk.ZeroInt(), sdk.ZeroInt(), newLowerTick.Int64(), newUpperTick.Int64())
				s.Require().NoError(err)
			},
			tokenIn:          sdk.NewCoin("usdc", sdk.NewInt(10000000000)),
			tokenOutDenom:    "eth",
			priceLimit:       sdk.NewDec(6056),
			expectedTokenOut: sdk.NewCoin("eth", sdk.NewInt(1864112)),
			expectedTick:     sdk.NewInt(87092),
			newLowerPrice:    sdk.NewDec(5001),
			newUpperPrice:    sdk.NewDec(6250),
		},
		"two positions with partially overlapping price ranges, not utilizing full liquidity of second position: usdc -> eth": {
			addPositions: func(ctx sdk.Context, poolId uint64) {
				// add first position
				_, _, _, err = s.App.ConcentratedLiquidityKeeper.CreatePosition(ctx, poolId, s.TestAccs[0], defaultAmt0, defaultAmt1, sdk.ZeroInt(), sdk.ZeroInt(), lowerTick.Int64(), upperTick.Int64())
				s.Require().NoError(err)

				// create second position parameters
				newLowerPrice := sdk.NewDec(5001)
				s.Require().NoError(err)
				newLowerTick := cl.PriceToTick(newLowerPrice) // 85178
				newUpperPrice := sdk.NewDec(6250)
				s.Require().NoError(err)
				newUpperTick := cl.PriceToTick(newUpperPrice) // 87407

				// add position two with the new price range above
				_, _, _, err = s.App.ConcentratedLiquidityKeeper.CreatePosition(ctx, poolId, s.TestAccs[2], defaultAmt0, defaultAmt1, sdk.ZeroInt(), sdk.ZeroInt(), newLowerTick.Int64(), newUpperTick.Int64())
				s.Require().NoError(err)
			},
			tokenIn:          sdk.NewCoin("usdc", sdk.NewInt(8500000000)),
			tokenOutDenom:    "eth",
			priceLimit:       sdk.NewDec(6056),
			expectedTokenOut: sdk.NewCoin("eth", sdk.NewInt(1609141)),
			expectedTick:     sdk.NewInt(86509),
			newLowerPrice:    sdk.NewDec(5001),
			newUpperPrice:    sdk.NewDec(6250),
		},
		//  Partially overlapping price ranges
		//
		//                5000
		//        4545 -----|----- 5500
		//  4000 ----------- 4999
		//
		"two positions with partially overlapping price ranges: eth -> usdc": {
			addPositions: func(ctx sdk.Context, poolId uint64) {
				// add first position
				_, _, _, err = s.App.ConcentratedLiquidityKeeper.CreatePosition(ctx, poolId, s.TestAccs[0], defaultAmt0, defaultAmt1, sdk.ZeroInt(), sdk.ZeroInt(), lowerTick.Int64(), upperTick.Int64())
				s.Require().NoError(err)

				// create second position parameters
				newLowerPrice := sdk.NewDec(4000)
				s.Require().NoError(err)
				newLowerTick := cl.PriceToTick(newLowerPrice) // 82944
				newUpperPrice := sdk.NewDec(4999)
				s.Require().NoError(err)
				newUpperTick := cl.PriceToTick(newUpperPrice) // 85174

				// add position two with the new price range above
				_, _, _, err := s.App.ConcentratedLiquidityKeeper.CreatePosition(ctx, poolId, s.TestAccs[2], defaultAmt0, defaultAmt1, sdk.ZeroInt(), sdk.ZeroInt(), newLowerTick.Int64(), newUpperTick.Int64())
				s.Require().NoError(err)
			},
			tokenIn:          sdk.NewCoin("eth", sdk.NewInt(2000000)),
			tokenOutDenom:    "usdc",
			priceLimit:       sdk.NewDec(4128),
			expectedTokenOut: sdk.NewCoin("usdc", sdk.NewInt(9321119065)),
			expectedTick:     sdk.NewInt(83261),
			newLowerPrice:    sdk.NewDec(4000),
			newUpperPrice:    sdk.NewDec(4999),
		},
		"two positions with partially overlapping price ranges, not utilizing full liquidity of second position: eth -> usdc": {
			addPositions: func(ctx sdk.Context, poolId uint64) {
				// add first position
				_, _, _, err = s.App.ConcentratedLiquidityKeeper.CreatePosition(ctx, poolId, s.TestAccs[0], defaultAmt0, defaultAmt1, sdk.ZeroInt(), sdk.ZeroInt(), lowerTick.Int64(), upperTick.Int64())
				s.Require().NoError(err)

				// create second position parameters
				newLowerPrice := sdk.NewDec(4000)
				s.Require().NoError(err)
				newLowerTick := cl.PriceToTick(newLowerPrice) // 82944
				newUpperPrice := sdk.NewDec(4999)
				s.Require().NoError(err)
				newUpperTick := cl.PriceToTick(newUpperPrice) // 85174

				// add position two with the new price range above
				_, _, _, err := s.App.ConcentratedLiquidityKeeper.CreatePosition(ctx, poolId, s.TestAccs[2], defaultAmt0, defaultAmt1, sdk.ZeroInt(), sdk.ZeroInt(), newLowerTick.Int64(), newUpperTick.Int64())
				s.Require().NoError(err)
			},
			tokenIn:          sdk.NewCoin("eth", sdk.NewInt(1800000)),
			tokenOutDenom:    "usdc",
			priceLimit:       sdk.NewDec(4128),
			expectedTokenOut: sdk.NewCoin("usdc", sdk.NewInt(8479202154)),
			expectedTick:     sdk.NewInt(83648),
			newLowerPrice:    sdk.NewDec(4000),
			newUpperPrice:    sdk.NewDec(4999),
		},
		//  Sequential price ranges with a gap
		//
		//          5000
		//  4545 -----|----- 5500
		//              5501 ----------- 6250
		//
		"two sequential positions with a gap": {
			addPositions: func(ctx sdk.Context, poolId uint64) {
				// add first position
				_, _, _, err = s.App.ConcentratedLiquidityKeeper.CreatePosition(ctx, poolId, s.TestAccs[0], defaultAmt0, defaultAmt1, sdk.ZeroInt(), sdk.ZeroInt(), lowerTick.Int64(), upperTick.Int64())
				s.Require().NoError(err)

				// create second position parameters
				newLowerPrice := sdk.NewDec(5501)
				s.Require().NoError(err)
				newLowerTick := cl.PriceToTick(newLowerPrice) // 86131
				newUpperPrice := sdk.NewDec(6250)
				s.Require().NoError(err)
				newUpperTick := cl.PriceToTick(newUpperPrice) // 87407

				// add position two with the new price range above
				_, _, _, err = s.App.ConcentratedLiquidityKeeper.CreatePosition(ctx, poolId, s.TestAccs[2], defaultAmt0, defaultAmt1, sdk.ZeroInt(), sdk.ZeroInt(), newLowerTick.Int64(), newUpperTick.Int64())
				s.Require().NoError(err)
			},
			tokenIn:       sdk.NewCoin("usdc", sdk.NewInt(10000000000)),
			tokenOutDenom: "eth",
			priceLimit:    sdk.NewDec(6106),
			// expectedTokenIn:  5236545537.865 + 4763454462.135 = 1000000000 usdc
			// expectedTokenOut: 998587.023 + 821949.120898 = 1820536.143 round down = 1.820536 eth
			expectedTokenOut: sdk.NewCoin("eth", sdk.NewInt(1820536)),
			expectedTick:     sdk.NewInt(87173),
			newLowerPrice:    sdk.NewDec(5501),
			newUpperPrice:    sdk.NewDec(6250),
		},
		// Slippage protection doesn't cause a failure but interrupts early.
		"single position within one tick, trade completes but slippage protection interrupts trade early: eth -> usdc": {
			addPositions: func(ctx sdk.Context, poolId uint64) {
				// add first position
				_, _, _, err = s.App.ConcentratedLiquidityKeeper.CreatePosition(ctx, poolId, s.TestAccs[0], defaultAmt0, defaultAmt1, sdk.ZeroInt(), sdk.ZeroInt(), lowerTick.Int64(), upperTick.Int64())
				s.Require().NoError(err)
			},
			tokenIn:          sdk.NewCoin("eth", sdk.NewInt(13370)),
			tokenOutDenom:    "usdc",
			priceLimit:       sdk.NewDec(4994),
			expectedTokenOut: sdk.NewCoin("usdc", sdk.NewInt(64414929)),
			expectedTick:     sdk.NewInt(85164),
		},
		"single position within one tick, trade does not complete due to lack of liquidity: usdc -> eth": {
			addPositions: func(ctx sdk.Context, poolId uint64) {
				// add first position
				_, _, _, err = s.App.ConcentratedLiquidityKeeper.CreatePosition(ctx, poolId, s.TestAccs[0], defaultAmt0, defaultAmt1, sdk.ZeroInt(), sdk.ZeroInt(), lowerTick.Int64(), upperTick.Int64())
				s.Require().NoError(err)
			},
			tokenIn:       sdk.NewCoin("usdc", sdk.NewInt(5300000000)),
			tokenOutDenom: "eth",
			priceLimit:    sdk.NewDec(6000),
			expectErr:     true,
		},
		"single position within one tick, trade does not complete due to lack of liquidity: eth -> usdc": {
			addPositions: func(ctx sdk.Context, poolId uint64) {
				// add first position
				_, _, _, err = s.App.ConcentratedLiquidityKeeper.CreatePosition(ctx, poolId, s.TestAccs[0], defaultAmt0, defaultAmt1, sdk.ZeroInt(), sdk.ZeroInt(), lowerTick.Int64(), upperTick.Int64())
				s.Require().NoError(err)
			},
			tokenIn:       sdk.NewCoin("eth", sdk.NewInt(1100000)),
			tokenOutDenom: "usdc",
			priceLimit:    sdk.NewDec(4000),
			expectErr:     true,
		},
	}

	for name, test := range tests {
		s.Run(name, func() {
			s.Setup()
			// create pool
			pool, err := s.App.ConcentratedLiquidityKeeper.CreateNewConcentratedLiquidityPool(s.Ctx, 1, "eth", "usdc", currSqrtPrice, currTick)
			s.Require().NoError(err)

			// add positions
			test.addPositions(s.Ctx, pool.Id)

			// execute internal swap function
			tokenOut, err := s.App.ConcentratedLiquidityKeeper.SwapOutAmtGivenIn(
				s.Ctx,
				test.tokenIn, test.tokenOutDenom,
				swapFee, test.priceLimit, pool.Id)
			if test.expectErr {
				s.Require().Error(err)

<<<<<<< HEAD
			pool, err = s.App.ConcentratedLiquidityKeeper.GetPoolbyId(s.Ctx, pool.Id)
			s.Require().NoError(err)
=======
			} else {
				s.Require().NoError(err)
>>>>>>> 0b8e8fa4

				pool = s.App.ConcentratedLiquidityKeeper.GetPoolbyId(s.Ctx, pool.Id)
				s.Require().NoError(err)

				// check that we produced the same token out from the swap function that we expected
				s.Require().Equal(test.expectedTokenOut.String(), tokenOut.String())

				// check that the pool's current tick was updated correctly
				s.Require().Equal(test.expectedTick.String(), pool.CurrentTick.String())

				// the following is needed to get the expected liquidity to later compare to what the pool was updated to
				if test.newLowerPrice.IsNil() && test.newUpperPrice.IsNil() {
					test.newLowerPrice = lowerPrice
					test.newUpperPrice = upperPrice
				}

				newLowerTick := cl.PriceToTick(test.newLowerPrice)
				newUpperTick := cl.PriceToTick(test.newUpperPrice)

				lowerSqrtPrice, err := cl.TickToSqrtPrice(newLowerTick)
				s.Require().NoError(err)
				upperSqrtPrice, err := cl.TickToSqrtPrice(newUpperTick)
				s.Require().NoError(err)

				if test.poolLiqAmount0.IsNil() && test.poolLiqAmount1.IsNil() {
					test.poolLiqAmount0 = defaultAmt0
					test.poolLiqAmount1 = defaultAmt1
				}

				expectedLiquidity := cl.GetLiquidityFromAmounts(currSqrtPrice, lowerSqrtPrice, upperSqrtPrice, test.poolLiqAmount0, test.poolLiqAmount1)
				// check that the pools liquidity was updated correctly
				s.Require().Equal(expectedLiquidity.String(), pool.Liquidity.String())

				// TODO: need to figure out a good way to test that the currentSqrtPrice that the pool is set to makes sense
				// right now we calculate this value through iterations, so unsure how to do this here / if its needed
			}
		})

	}
}

func (s *KeeperTestSuite) TestOrderInitialPoolDenoms() {
	denom0, denom1, err := cltypes.OrderInitialPoolDenoms("axel", "osmo")
	s.Require().NoError(err)
	s.Require().Equal(denom0, "axel")
	s.Require().Equal(denom1, "osmo")

	denom0, denom1, err = cltypes.OrderInitialPoolDenoms("usdc", "eth")
	s.Require().NoError(err)
	s.Require().Equal(denom0, "eth")
	s.Require().Equal(denom1, "usdc")

	denom0, denom1, err = cltypes.OrderInitialPoolDenoms("usdc", "usdc")
	s.Require().Error(err)

}

func (suite *KeeperTestSuite) TestPriceToTick() {
	testCases := []struct {
		name         string
		price        sdk.Dec
		tickExpected string
	}{
		{
			"happy path",
			sdk.NewDec(5000),
			"85176",
		},
	}

	for _, tc := range testCases {
		tc := tc

		suite.Run(tc.name, func() {
			tick := cl.PriceToTick(tc.price)
			suite.Require().Equal(tc.tickExpected, tick.String())
		})
	}
}

func (suite *KeeperTestSuite) TestGetLiquidityFromAmounts() {
	testCases := map[string]struct {
		currentSqrtP      sdk.Dec
		sqrtPHigh         sdk.Dec
		sqrtPLow          sdk.Dec
		amount0Desired    sdk.Int
		amount1Desired    sdk.Int
		expectedLiquidity string
	}{
		"happy path": {
			currentSqrtP:      sdk.MustNewDecFromStr("70.710678118654752440"), // 5000
			sqrtPHigh:         sdk.MustNewDecFromStr("74.161984870956629487"), // 5500
			sqrtPLow:          sdk.MustNewDecFromStr("67.416615162732695594"), // 4545
			amount0Desired:    sdk.NewInt(1000000),
			amount1Desired:    sdk.NewInt(5000000000),
			expectedLiquidity: "1517882343.751510418088349649",
		},
	}

	for name, tc := range testCases {
		tc := tc

		suite.Run(name, func() {
			// CASE A: if the currentSqrtP is less than the sqrtPLow, all the liquidity is in asset0, so GetLiquidityFromAmounts returns the liquidity of asset0
			// CASE B: if the currentSqrtP is less than the sqrtPHigh but greater than sqrtPLow, the liquidity is split between asset0 and asset1,
			// so GetLiquidityFromAmounts returns the smaller liquidity of asset0 and asset1
			// CASE C: if the currentSqrtP is greater than the sqrtPHigh, all the liquidity is in asset1, so GetLiquidityFromAmounts returns the liquidity of asset1
			liquidity := cl.GetLiquidityFromAmounts(tc.currentSqrtP, tc.sqrtPLow, tc.sqrtPHigh, tc.amount0Desired, tc.amount1Desired)
			suite.Require().Equal(tc.expectedLiquidity, liquidity.String())
			// TODO: this check works for CASE B but needs to get reworked when CASE A and CASE C are tested
			liq0 := cl.Liquidity0(tc.amount0Desired, tc.currentSqrtP, tc.sqrtPHigh)
			liq1 := cl.Liquidity1(tc.amount1Desired, tc.currentSqrtP, tc.sqrtPLow)
			liq := sdk.MinDec(liq0, liq1)
			suite.Require().Equal(liq.String(), liquidity.String())

		})
	}
}

// func (s *KeeperTestSuite) TestCalcInAmtGivenOut() {
// 	ctx := s.Ctx
// 	pool, err := s.App.ConcentratedLiquidityKeeper.CreateNewConcentratedLiquidityPool(s.Ctx, 1, "eth", "usdc", sdk.MustNewDecFromStr("70.710678"), sdk.NewInt(85176))
// 	s.Require().NoError(err)
// 	s.SetupPosition(pool.Id)

// 	// test asset a to b logic
// 	tokenOut := sdk.NewCoin("usdc", sdk.NewInt(4199999999))
// 	tokenInDenom := "eth"
// 	swapFee := sdk.NewDec(0)
// 	minPrice := sdk.NewDec(4500)
// 	maxPrice := sdk.NewDec(5500)

// 	amountIn, _, _, _, err := s.App.ConcentratedLiquidityKeeper.CalcInAmtGivenOut(ctx, tokenOut, tokenInDenom, swapFee, minPrice, maxPrice, pool.Id)
// 	s.Require().NoError(err)
// 	s.Require().Equal(sdk.NewDec(805287), amountIn.Amount.ToDec())

// 	// test asset b to a logic
// 	tokenOut = sdk.NewCoin("eth", sdk.NewInt(133700))
// 	tokenInDenom = "usdc"
// 	swapFee = sdk.NewDec(0)

// 	amountIn, _, _, _, err = s.App.ConcentratedLiquidityKeeper.CalcInAmtGivenOut(ctx, tokenOut, tokenInDenom, swapFee, minPrice, maxPrice, pool.Id)
// 	s.Require().NoError(err)
// 	s.Require().Equal(sdk.NewDec(666975610), amountIn.Amount.ToDec())

// 	// test asset a to b logic
// 	tokenOut = sdk.NewCoin("usdc", sdk.NewInt(4199999999))
// 	tokenInDenom = "eth"
// 	swapFee = sdk.NewDecWithPrec(2, 2)

// 	amountIn, _, _, _, err = s.App.ConcentratedLiquidityKeeper.CalcInAmtGivenOut(ctx, tokenOut, tokenInDenom, swapFee, minPrice, maxPrice, pool.Id)
// 	s.Require().NoError(err)
// 	s.Require().Equal(sdk.NewDec(821722), amountIn.Amount.ToDec())
// }

// func (s *KeeperTestSuite) TestSwapInAmtGivenOut() {
// 	ctx := s.Ctx
// 	pool, err := s.App.ConcentratedLiquidityKeeper.CreateNewConcentratedLiquidityPool(ctx, 1, "eth", "usdc", sdk.MustNewDecFromStr("70.710678"), sdk.NewInt(85176))
// 	s.Require().NoError(err)
// 	fmt.Printf("%v pool liq pre \n", pool.Liquidity)
// 	lowerTick := int64(84222)
// 	upperTick := int64(86129)
// 	amount0Desired := sdk.NewInt(1)
// 	amount1Desired := sdk.NewInt(5000)

// 	s.App.ConcentratedLiquidityKeeper.CreatePosition(ctx, pool.Id, s.TestAccs[0], amount0Desired, amount1Desired, sdk.ZeroInt(), sdk.ZeroInt(), lowerTick, upperTick)

// 	// test asset a to b logic
// 	tokenOut := sdk.NewCoin("usdc", sdk.NewInt(4199999999))
// 	tokenInDenom := "eth"
// 	swapFee := sdk.NewDec(0)
// 	minPrice := sdk.NewDec(4500)
// 	maxPrice := sdk.NewDec(5500)

// 	amountIn, err := s.App.ConcentratedLiquidityKeeper.SwapInAmtGivenOut(ctx, tokenOut, tokenInDenom, swapFee, minPrice, maxPrice, pool.Id)
// 	s.Require().NoError(err)
// 	fmt.Printf("%v amountIn \n", amountIn)
// 	pool = s.App.ConcentratedLiquidityKeeper.GetPoolbyId(ctx, pool.Id)

// // test asset a to b logic
// tokenOut := sdk.NewCoin("usdc", sdk.NewInt(4199999999))
// tokenInDenom := "eth"
// swapFee := sdk.NewDec(0)
// minPrice := sdk.NewDec(4500)
// maxPrice := sdk.NewDec(5500)

// amountIn, _, _, _, err := s.App.ConcentratedLiquidityKeeper.CalcInAmtGivenOut(ctx, tokenOut, tokenInDenom, swapFee, minPrice, maxPrice, pool.Id)
// s.Require().NoError(err)
// s.Require().Equal(sdk.NewDec(805287), amountIn.Amount.ToDec())

// // test asset b to a logic
// tokenOut = sdk.NewCoin("eth", sdk.NewInt(133700))
// tokenInDenom = "usdc"
// swapFee = sdk.NewDec(0)

// amountIn, _, _, _, err = s.App.ConcentratedLiquidityKeeper.CalcInAmtGivenOut(ctx, tokenOut, tokenInDenom, swapFee, minPrice, maxPrice, pool.Id)
// s.Require().NoError(err)
// s.Require().Equal(sdk.NewDec(666975610), amountIn.Amount.ToDec())

// // test asset a to b logic
// tokenOut = sdk.NewCoin("usdc", sdk.NewInt(4199999999))
// tokenInDenom = "eth"
// swapFee = sdk.NewDecWithPrec(2, 2)

// amountIn, _, _, _, err = s.App.ConcentratedLiquidityKeeper.CalcInAmtGivenOut(ctx, tokenOut, tokenInDenom, swapFee, minPrice, maxPrice, pool.Id)
// s.Require().NoError(err)
// s.Require().Equal(sdk.NewDec(821722), amountIn.Amount.ToDec())
// }<|MERGE_RESOLUTION|>--- conflicted
+++ resolved
@@ -944,15 +944,7 @@
 			if test.expectErr {
 				s.Require().Error(err)
 
-<<<<<<< HEAD
-			pool, err = s.App.ConcentratedLiquidityKeeper.GetPoolbyId(s.Ctx, pool.Id)
-			s.Require().NoError(err)
-=======
-			} else {
-				s.Require().NoError(err)
->>>>>>> 0b8e8fa4
-
-				pool = s.App.ConcentratedLiquidityKeeper.GetPoolbyId(s.Ctx, pool.Id)
+				pool, err = s.App.ConcentratedLiquidityKeeper.GetPoolbyId(s.Ctx, pool.Id)
 				s.Require().NoError(err)
 
 				// check that we produced the same token out from the swap function that we expected
