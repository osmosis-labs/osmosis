package concentrated_liquidity_test

import (
	fmt "fmt"

	sdk "github.com/cosmos/cosmos-sdk/types"

	cl "github.com/osmosis-labs/osmosis/v12/x/concentrated-liquidity"
	cltypes "github.com/osmosis-labs/osmosis/v12/x/concentrated-liquidity/types"
)

func (s *KeeperTestSuite) TestCalcOutAmtGivenIn() {
	currPrice := sdk.NewDec(5000)
	currSqrtPrice, err := currPrice.ApproxSqrt() // 70.710678118654752440
	s.Require().NoError(err)
	currTick := cl.PriceToTick(currPrice) // 85176
	lowerPrice := sdk.NewDec(4545)
	s.Require().NoError(err)
	lowerTick := cl.PriceToTick(lowerPrice) // 84222
	upperPrice := sdk.NewDec(5500)
	s.Require().NoError(err)
<<<<<<< HEAD
	upperTick := cl.PriceToTick(upperPrice)

	amount0 := sdk.NewInt(1)
	amount1 := sdk.NewInt(5000)

	// create pool
	pool, err := s.App.ConcentratedLiquidityKeeper.CreateNewConcentratedLiquidityPool(ctx, 1, s.TestAccs[0], "eth", "usdc", currSqrtPrice, currTick)
	s.Require().NoError(err)
=======
	upperTick := cl.PriceToTick(upperPrice) // 86129
>>>>>>> b1e903a0

	defaultAmt0 := sdk.NewInt(1000000)
	defaultAmt1 := sdk.NewInt(5000000000)

	swapFee := sdk.ZeroDec()

	tests := map[string]struct {
		positionAmount0  sdk.Int
		positionAmount1  sdk.Int
		addPositions     func(ctx sdk.Context, poolId uint64)
		tokenIn          sdk.Coin
		tokenOutDenom    string
		priceLimit       sdk.Dec
		expectedTokenIn  sdk.Coin
		expectedTokenOut sdk.Coin
		expectedTick     sdk.Int
		newLowerPrice    sdk.Dec
		newUpperPrice    sdk.Dec
		poolLiqAmount0   sdk.Int
		poolLiqAmount1   sdk.Int
	}{
		//  One price range
		//
		//          5000
		//  4545 -----|----- 5500
		"single position within one tick: usdc -> eth": {
			addPositions: func(ctx sdk.Context, poolId uint64) {
				// add first position
				_, _, _, err = s.App.ConcentratedLiquidityKeeper.CreatePosition(ctx, poolId, s.TestAccs[0], defaultAmt0, defaultAmt1, sdk.ZeroInt(), sdk.ZeroInt(), lowerTick.Int64(), upperTick.Int64())
				s.Require().NoError(err)
			},
			tokenIn:       sdk.NewCoin("usdc", sdk.NewInt(42000000)),
			tokenOutDenom: "eth",
			priceLimit:    sdk.NewDec(5004),
			// we expect to put 42 usdc in and in return get .008398 eth back
			// due to limited liquidity, we actually put in 41.99 usdc and in return get .008396 eth back
			expectedTokenIn:  sdk.NewCoin("usdc", sdk.NewInt(41999999)),
			expectedTokenOut: sdk.NewCoin("eth", sdk.NewInt(8396)),
			expectedTick:     sdk.NewInt(85184),
		},
		"single position within one tick: eth -> usdc": {
			addPositions: func(ctx sdk.Context, poolId uint64) {
				// add first position
				_, _, _, err = s.App.ConcentratedLiquidityKeeper.CreatePosition(ctx, poolId, s.TestAccs[0], defaultAmt0, defaultAmt1, sdk.ZeroInt(), sdk.ZeroInt(), lowerTick.Int64(), upperTick.Int64())
				s.Require().NoError(err)
			},
			tokenIn:       sdk.NewCoin("eth", sdk.NewInt(13370)),
			tokenOutDenom: "usdc",
			priceLimit:    sdk.NewDec(4993),
			// we expect to put .01337 eth in and in return get 66.79 usdc back
			expectedTokenIn:  sdk.NewCoin("eth", sdk.NewInt(13370)),
			expectedTokenOut: sdk.NewCoin("usdc", sdk.NewInt(66790908)),
			expectedTick:     sdk.NewInt(85163),
		},
		//  Two equal price ranges
		//
		//          5000
		//  4545 -----|----- 5500
		//  4545 -----|----- 5500
		"two positions within one tick: usdc -> eth": {
			addPositions: func(ctx sdk.Context, poolId uint64) {
				// add first position
				_, _, _, err = s.App.ConcentratedLiquidityKeeper.CreatePosition(ctx, poolId, s.TestAccs[0], defaultAmt0, defaultAmt1, sdk.ZeroInt(), sdk.ZeroInt(), lowerTick.Int64(), upperTick.Int64())
				s.Require().NoError(err)

				// add second position
				_, _, _, err = s.App.ConcentratedLiquidityKeeper.CreatePosition(ctx, poolId, s.TestAccs[1], defaultAmt0, defaultAmt1, sdk.ZeroInt(), sdk.ZeroInt(), lowerTick.Int64(), upperTick.Int64())
				s.Require().NoError(err)
			},
			tokenIn:       sdk.NewCoin("usdc", sdk.NewInt(42000000)),
			tokenOutDenom: "eth",
			priceLimit:    sdk.NewDec(5002),
			// we expect to put 42 usdc in and in return get .008398 eth back
			expectedTokenIn:  sdk.NewCoin("usdc", sdk.NewInt(42000000)),
			expectedTokenOut: sdk.NewCoin("eth", sdk.NewInt(8398)),
			expectedTick:     sdk.NewInt(85180),
			// two positions with same liquidity entered
			poolLiqAmount0: sdk.NewInt(1000000).MulRaw(2),
			poolLiqAmount1: sdk.NewInt(5000000000).MulRaw(2),
		},
		"two positions within one tick: eth -> usdc": {
			addPositions: func(ctx sdk.Context, poolId uint64) {
				// add first position
				_, _, _, err = s.App.ConcentratedLiquidityKeeper.CreatePosition(ctx, poolId, s.TestAccs[0], defaultAmt0, defaultAmt1, sdk.ZeroInt(), sdk.ZeroInt(), lowerTick.Int64(), upperTick.Int64())
				s.Require().NoError(err)

				// add second position
				_, _, _, err = s.App.ConcentratedLiquidityKeeper.CreatePosition(ctx, poolId, s.TestAccs[1], defaultAmt0, defaultAmt1, sdk.ZeroInt(), sdk.ZeroInt(), lowerTick.Int64(), upperTick.Int64())
				s.Require().NoError(err)
			},
			tokenIn:       sdk.NewCoin("eth", sdk.NewInt(13370)),
			tokenOutDenom: "usdc",
			priceLimit:    sdk.NewDec(4996),
			// we expect to put .01337 eth in and in return get 66.79 eth back
			// TODO: look into why we are returning 66.81 instead of 66.79 like the inverse of this test above
			// sure, the above test only has 1 position while this has two positions, but shouldn't that effect the tokenIn as well?
			expectedTokenIn:  sdk.NewCoin("eth", sdk.NewInt(13370)),
			expectedTokenOut: sdk.NewCoin("usdc", sdk.NewInt(66811697)),
			expectedTick:     sdk.NewInt(85169),
			// two positions with same liquidity entered
			poolLiqAmount0: sdk.NewInt(1000000).MulRaw(2),
			poolLiqAmount1: sdk.NewInt(5000000000).MulRaw(2),
		},
		//  Consecutive price ranges
		//
		//          5000
		//  4545 -----|----- 5500
		//             5500 ----------- 6250
		//
		"two positions with consecutive price ranges": {
			addPositions: func(ctx sdk.Context, poolId uint64) {
				// add first position
				_, _, _, err = s.App.ConcentratedLiquidityKeeper.CreatePosition(ctx, poolId, s.TestAccs[0], defaultAmt0, defaultAmt1, sdk.ZeroInt(), sdk.ZeroInt(), lowerTick.Int64(), upperTick.Int64())
				s.Require().NoError(err)

				// create second position parameters
				newLowerPrice := sdk.NewDec(5501)
				s.Require().NoError(err)
				newLowerTick := cl.PriceToTick(newLowerPrice) // 84222
				newUpperPrice := sdk.NewDec(6250)
				s.Require().NoError(err)
				newUpperTick := cl.PriceToTick(newUpperPrice) // 87407

				// add position two with the new price range above
				_, _, _, err = s.App.ConcentratedLiquidityKeeper.CreatePosition(ctx, poolId, s.TestAccs[2], defaultAmt0, defaultAmt1, sdk.ZeroInt(), sdk.ZeroInt(), newLowerTick.Int64(), newUpperTick.Int64())
				s.Require().NoError(err)
			},
			tokenIn:       sdk.NewCoin("usdc", sdk.NewInt(10000000000)),
			tokenOutDenom: "eth",
			priceLimit:    sdk.NewDec(6106),
			// we expect to put 10000 usdc in and in return get 1.820536 eth back
			// TODO: see why we don't get 9938.148 usdc and 1.80615 eth
			expectedTokenIn:  sdk.NewCoin("usdc", sdk.NewInt(9999999999)),
			expectedTokenOut: sdk.NewCoin("eth", sdk.NewInt(1820536)),
			expectedTick:     sdk.NewInt(87173),
			newLowerPrice:    sdk.NewDec(5501),
			newUpperPrice:    sdk.NewDec(6250),
		},
	}

	for name, test := range tests {
		s.Run(name, func() {
			s.Setup()
			// create pool
			pool, err := s.App.ConcentratedLiquidityKeeper.CreateNewConcentratedLiquidityPool(s.Ctx, 1, "eth", "usdc", currSqrtPrice, currTick)
			s.Require().NoError(err)

			// add positions
			test.addPositions(s.Ctx, pool.Id)

			tokenIn, tokenOut, updatedTick, updatedLiquidity, err := s.App.ConcentratedLiquidityKeeper.CalcOutAmtGivenIn(
				s.Ctx,
				test.tokenIn, test.tokenOutDenom,
				swapFee, test.priceLimit, pool.Id)
			s.Require().NoError(err)

			s.Require().Equal(test.expectedTokenIn.String(), tokenIn.String())
			s.Require().Equal(test.expectedTokenOut.String(), tokenOut.String())
			s.Require().Equal(test.expectedTick.String(), updatedTick.String())

			if test.newLowerPrice.IsNil() && test.newUpperPrice.IsNil() {
				test.newLowerPrice = lowerPrice
				test.newUpperPrice = upperPrice
			}

			newLowerTick := cl.PriceToTick(test.newLowerPrice)
			newUpperTick := cl.PriceToTick(test.newUpperPrice)

			lowerSqrtPrice, err := s.App.ConcentratedLiquidityKeeper.TickToSqrtPrice(newLowerTick)
			s.Require().NoError(err)
			upperSqrtPrice, err := s.App.ConcentratedLiquidityKeeper.TickToSqrtPrice(newUpperTick)
			s.Require().NoError(err)

			if test.poolLiqAmount0.IsNil() && test.poolLiqAmount1.IsNil() {
				test.poolLiqAmount0 = defaultAmt0
				test.poolLiqAmount1 = defaultAmt1
			}

			expectedLiquidity := cl.GetLiquidityFromAmounts(currSqrtPrice, lowerSqrtPrice, upperSqrtPrice, test.poolLiqAmount0, test.poolLiqAmount1)
			s.Require().Equal(expectedLiquidity.TruncateInt(), updatedLiquidity.TruncateInt())
		})

	}
}

// func (s *KeeperTestSuite) TestCalcInAmtGivenOut() {
// 	ctx := s.Ctx
// 	pool, err := s.App.ConcentratedLiquidityKeeper.CreateNewConcentratedLiquidityPool(s.Ctx, 1, "eth", "usdc", sdk.MustNewDecFromStr("70.710678"), sdk.NewInt(85176))
// 	s.Require().NoError(err)
// 	s.SetupPosition(pool.Id)

// 	// test asset a to b logic
// 	tokenOut := sdk.NewCoin("usdc", sdk.NewInt(4199999999))
// 	tokenInDenom := "eth"
// 	swapFee := sdk.NewDec(0)
// 	minPrice := sdk.NewDec(4500)
// 	maxPrice := sdk.NewDec(5500)

// 	amountIn, _, _, _, err := s.App.ConcentratedLiquidityKeeper.CalcInAmtGivenOut(ctx, tokenOut, tokenInDenom, swapFee, minPrice, maxPrice, pool.Id)
// 	s.Require().NoError(err)
// 	s.Require().Equal(sdk.NewDec(805287), amountIn.Amount.ToDec())

// 	// test asset b to a logic
// 	tokenOut = sdk.NewCoin("eth", sdk.NewInt(133700))
// 	tokenInDenom = "usdc"
// 	swapFee = sdk.NewDec(0)

// 	amountIn, _, _, _, err = s.App.ConcentratedLiquidityKeeper.CalcInAmtGivenOut(ctx, tokenOut, tokenInDenom, swapFee, minPrice, maxPrice, pool.Id)
// 	s.Require().NoError(err)
// 	s.Require().Equal(sdk.NewDec(666975610), amountIn.Amount.ToDec())

// 	// test asset a to b logic
// 	tokenOut = sdk.NewCoin("usdc", sdk.NewInt(4199999999))
// 	tokenInDenom = "eth"
// 	swapFee = sdk.NewDecWithPrec(2, 2)

// 	amountIn, _, _, _, err = s.App.ConcentratedLiquidityKeeper.CalcInAmtGivenOut(ctx, tokenOut, tokenInDenom, swapFee, minPrice, maxPrice, pool.Id)
// 	s.Require().NoError(err)
// 	s.Require().Equal(sdk.NewDec(821722), amountIn.Amount.ToDec())
// }

// func (s *KeeperTestSuite) TestSwapInAmtGivenOut() {
// 	ctx := s.Ctx
// 	pool, err := s.App.ConcentratedLiquidityKeeper.CreateNewConcentratedLiquidityPool(ctx, 1, "eth", "usdc", sdk.MustNewDecFromStr("70.710678"), sdk.NewInt(85176))
// 	s.Require().NoError(err)
// 	fmt.Printf("%v pool liq pre \n", pool.Liquidity)
// 	lowerTick := int64(84222)
// 	upperTick := int64(86129)
// 	amount0Desired := sdk.NewInt(1)
// 	amount1Desired := sdk.NewInt(5000)

// 	s.App.ConcentratedLiquidityKeeper.CreatePosition(ctx, pool.Id, s.TestAccs[0], amount0Desired, amount1Desired, sdk.ZeroInt(), sdk.ZeroInt(), lowerTick, upperTick)

// 	// test asset a to b logic
// 	tokenOut := sdk.NewCoin("usdc", sdk.NewInt(4199999999))
// 	tokenInDenom := "eth"
// 	swapFee := sdk.NewDec(0)
// 	minPrice := sdk.NewDec(4500)
// 	maxPrice := sdk.NewDec(5500)

// 	amountIn, err := s.App.ConcentratedLiquidityKeeper.SwapInAmtGivenOut(ctx, tokenOut, tokenInDenom, swapFee, minPrice, maxPrice, pool.Id)
// 	s.Require().NoError(err)
// 	fmt.Printf("%v amountIn \n", amountIn)
// 	pool = s.App.ConcentratedLiquidityKeeper.GetPoolbyId(ctx, pool.Id)

// // test asset a to b logic
// tokenOut := sdk.NewCoin("usdc", sdk.NewInt(4199999999))
// tokenInDenom := "eth"
// swapFee := sdk.NewDec(0)
// minPrice := sdk.NewDec(4500)
// maxPrice := sdk.NewDec(5500)

// amountIn, _, _, _, err := s.App.ConcentratedLiquidityKeeper.CalcInAmtGivenOut(ctx, tokenOut, tokenInDenom, swapFee, minPrice, maxPrice, pool.Id)
// s.Require().NoError(err)
// s.Require().Equal(sdk.NewDec(805287), amountIn.Amount.ToDec())

// // test asset b to a logic
// tokenOut = sdk.NewCoin("eth", sdk.NewInt(133700))
// tokenInDenom = "usdc"
// swapFee = sdk.NewDec(0)

// amountIn, _, _, _, err = s.App.ConcentratedLiquidityKeeper.CalcInAmtGivenOut(ctx, tokenOut, tokenInDenom, swapFee, minPrice, maxPrice, pool.Id)
// s.Require().NoError(err)
// s.Require().Equal(sdk.NewDec(666975610), amountIn.Amount.ToDec())

// // test asset a to b logic
// tokenOut = sdk.NewCoin("usdc", sdk.NewInt(4199999999))
// tokenInDenom = "eth"
// swapFee = sdk.NewDecWithPrec(2, 2)

// amountIn, _, _, _, err = s.App.ConcentratedLiquidityKeeper.CalcInAmtGivenOut(ctx, tokenOut, tokenInDenom, swapFee, minPrice, maxPrice, pool.Id)
// s.Require().NoError(err)
// s.Require().Equal(sdk.NewDec(821722), amountIn.Amount.ToDec())
// }

func (s *KeeperTestSuite) TestSwapOutAmtGivenIn() {
	ctx := s.Ctx
	pool, err := s.App.ConcentratedLiquidityKeeper.CreateNewConcentratedLiquidityPool(ctx, 1, s.TestAccs[0], "eth", "usdc", sdk.MustNewDecFromStr("70.710678"), sdk.NewInt(85176))
	s.Require().NoError(err)
	fmt.Printf("%v pool liq pre \n", pool.Liquidity)
	lowerTick := int64(84222)
	upperTick := int64(86129)
	amount0Desired := sdk.NewInt(1)
	amount1Desired := sdk.NewInt(5000)

	s.App.ConcentratedLiquidityKeeper.CreatePosition(ctx, pool.Id, s.TestAccs[0], amount0Desired, amount1Desired, sdk.ZeroInt(), sdk.ZeroInt(), lowerTick, upperTick)
	pool = s.App.ConcentratedLiquidityKeeper.GetPoolbyId(ctx, pool.Id)
	fmt.Printf("%v pool liq post 1 \n", pool.Liquidity)

	// tokenIn := sdk.NewCoin("eth", sdk.NewInt(133700))
	// tokenOutDenom := "usdc"
	// swapFee := sdk.NewDec(0)
	// minPrice := sdk.NewDec(4500)
	// maxPrice := sdk.NewDec(5500)

	// this is a test case for swapping within the tick
	// amountIn, err := s.App.ConcentratedLiquidityKeeper.SwapOutAmtGivenIn(ctx, tokenIn, tokenOutDenom, swapFee, minPrice, maxPrice, pool.Id)
	// s.Require().NoError(err)
	// fmt.Printf("%v amountIn \n", amountIn)
	// pool = s.App.ConcentratedLiquidityKeeper.GetPoolbyId(ctx, pool.Id)

	// // calculation for this is tested in TestCalcOutAmtGivenInt
	// s.Require().Equal(sdk.NewInt(666975610), amountIn.Amount)

	// s.Require().Equal(sdk.MustNewDecFromStr("1517.818895638265328110"), pool.Liquidity)
	// // curr sqrt price and tick remains the same
	// s.Require().Equal(sdk.MustNewDecFromStr("70.710678000000000000"), pool.CurrentSqrtPrice)
	// s.Require().Equal(sdk.NewInt(85176), pool.CurrentTick)
}

func (s *KeeperTestSuite) TestOrderInitialPoolDenoms() {
	denom0, denom1, err := cltypes.OrderInitialPoolDenoms("axel", "osmo")
	s.Require().NoError(err)
	s.Require().Equal(denom0, "axel")
	s.Require().Equal(denom1, "osmo")

	denom0, denom1, err = cltypes.OrderInitialPoolDenoms("usdc", "eth")
	s.Require().NoError(err)
	s.Require().Equal(denom0, "eth")
	s.Require().Equal(denom1, "usdc")

	denom0, denom1, err = cltypes.OrderInitialPoolDenoms("usdc", "usdc")
	s.Require().Error(err)

}

func (suite *KeeperTestSuite) TestPriceToTick() {
	testCases := []struct {
		name         string
		price        sdk.Dec
		tickExpected string
	}{
		{
			"happy path",
			sdk.NewDec(5000),
			"85176",
		},
	}

	for _, tc := range testCases {
		tc := tc

		suite.Run(tc.name, func() {
			tick := cl.PriceToTick(tc.price)
			suite.Require().Equal(tc.tickExpected, tick.String())
		})
	}
}<|MERGE_RESOLUTION|>--- conflicted
+++ resolved
@@ -19,18 +19,7 @@
 	lowerTick := cl.PriceToTick(lowerPrice) // 84222
 	upperPrice := sdk.NewDec(5500)
 	s.Require().NoError(err)
-<<<<<<< HEAD
-	upperTick := cl.PriceToTick(upperPrice)
-
-	amount0 := sdk.NewInt(1)
-	amount1 := sdk.NewInt(5000)
-
-	// create pool
-	pool, err := s.App.ConcentratedLiquidityKeeper.CreateNewConcentratedLiquidityPool(ctx, 1, s.TestAccs[0], "eth", "usdc", currSqrtPrice, currTick)
-	s.Require().NoError(err)
-=======
 	upperTick := cl.PriceToTick(upperPrice) // 86129
->>>>>>> b1e903a0
 
 	defaultAmt0 := sdk.NewInt(1000000)
 	defaultAmt1 := sdk.NewInt(5000000000)
@@ -175,7 +164,7 @@
 		s.Run(name, func() {
 			s.Setup()
 			// create pool
-			pool, err := s.App.ConcentratedLiquidityKeeper.CreateNewConcentratedLiquidityPool(s.Ctx, 1, "eth", "usdc", currSqrtPrice, currTick)
+			pool, err := s.App.ConcentratedLiquidityKeeper.CreateNewConcentratedLiquidityPool(s.Ctx, 1, s.TestAccs[0], "eth", "usdc", currSqrtPrice, currTick)
 			s.Require().NoError(err)
 
 			// add positions
