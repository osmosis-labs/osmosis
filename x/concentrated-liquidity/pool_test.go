package concentrated_liquidity_test

import (
	fmt "fmt"

	sdk "github.com/cosmos/cosmos-sdk/types"

	cl "github.com/osmosis-labs/osmosis/v12/x/concentrated-liquidity"
	cltypes "github.com/osmosis-labs/osmosis/v12/x/concentrated-liquidity/types"
)

func (s *KeeperTestSuite) TestCalcOutAmtGivenIn() {
	currPrice := sdk.NewDec(5000)
	currSqrtPrice, err := currPrice.ApproxSqrt() // 70.710678118654752440
	s.Require().NoError(err)
	currTick := cl.PriceToTick(currPrice) // 85176
	lowerPrice := sdk.NewDec(4545)
	s.Require().NoError(err)
	lowerTick := cl.PriceToTick(lowerPrice) // 84222
	upperPrice := sdk.NewDec(5500)
	s.Require().NoError(err)
	upperTick := cl.PriceToTick(upperPrice) // 86129
	defaultAmt0 := sdk.NewInt(1000000)
	defaultAmt1 := sdk.NewInt(5000000000)

	swapFee := sdk.ZeroDec()
<<<<<<< HEAD

	tests := map[string]struct {
		positionAmount0       sdk.Int
		positionAmount1       sdk.Int
		addPositions          func(ctx sdk.Context, poolId uint64)
		tokenIn               sdk.Coin
		tokenOutDenom         string
		priceLimit            sdk.Dec
		expectedTokenInDelta  sdk.Int
		expectedTokenOutDelta sdk.Int
		expectedTick          sdk.Int
		poolLiqAmount0        sdk.Int
		poolLiqAmount1        sdk.Int
	}{
		"single position within one tick": {
			// 1 eth 5000 usdc position
			// positionAmount0: sdk.NewInt(1000000),
			// positionAmount1: sdk.NewInt(5000000000),
			addPositions: func(ctx sdk.Context, poolId uint64) {
				// add first position
				_, _, _, err = s.App.ConcentratedLiquidityKeeper.CreatePosition(ctx, poolId, s.TestAccs[0], defaultAmt0, defaultAmt1, sdk.ZeroInt(), sdk.ZeroInt(), lowerTick.Int64(), upperTick.Int64())
				s.Require().NoError(err)
			},
			tokenIn:       sdk.NewCoin("usdc", sdk.NewInt(42000000)),
			tokenOutDenom: "eth",
			priceLimit:    sdk.NewDec(5004),
			// we expect to put 42 usdc in and in return get .008398 eth back
			expectedTokenInDelta:  sdk.NewInt(41999999),
			expectedTokenOutDelta: sdk.NewInt(8396),
			expectedTick:          sdk.NewInt(85184),
		},
		"two positions within one tick": {
			// 1 eth 5000 usdc position
			// positionAmount0: sdk.NewInt(1000000),
			// positionAmount1: sdk.NewInt(5000000000),
			addPositions: func(ctx sdk.Context, poolId uint64) {
				// add first position
				_, _, _, err = s.App.ConcentratedLiquidityKeeper.CreatePosition(ctx, poolId, s.TestAccs[0], defaultAmt0, defaultAmt1, sdk.ZeroInt(), sdk.ZeroInt(), lowerTick.Int64(), upperTick.Int64())
				s.Require().NoError(err)

				// add second position
				_, _, _, err = s.App.ConcentratedLiquidityKeeper.CreatePosition(ctx, poolId, s.TestAccs[1], defaultAmt0, defaultAmt1, sdk.ZeroInt(), sdk.ZeroInt(), lowerTick.Int64(), upperTick.Int64())
				s.Require().NoError(err)
			},
			tokenIn:       sdk.NewCoin("usdc", sdk.NewInt(42000000)),
			tokenOutDenom: "eth",
			priceLimit:    sdk.NewDec(5002),
			// we expect to put 42 usdc in and in return get .008398 eth back
			expectedTokenInDelta:  sdk.NewInt(42000000),
			expectedTokenOutDelta: sdk.NewInt(8398),
			expectedTick:          sdk.NewInt(85180),
			// two positions with same liquidity entered
			poolLiqAmount0: sdk.NewInt(1000000).MulRaw(2),
			poolLiqAmount1: sdk.NewInt(5000000000).MulRaw(2),
		},
		"two positions with different price ranges": {
			addPositions: func(ctx sdk.Context, poolId uint64) {
				// add first position
				_, _, _, err = s.App.ConcentratedLiquidityKeeper.CreatePosition(ctx, poolId, s.TestAccs[0], defaultAmt0, defaultAmt1, sdk.ZeroInt(), sdk.ZeroInt(), lowerTick.Int64(), upperTick.Int64())
				s.Require().NoError(err)

				// create second position parameters
				lowerPrice = sdk.NewDec(5501)
				s.Require().NoError(err)
				lowerTick = cl.PriceToTick(lowerPrice) // 84222
				upperPrice = sdk.NewDec(6250)
				s.Require().NoError(err)
				upperTick = cl.PriceToTick(upperPrice) // 87407

				// add position two with the new price range above
				_, _, _, err = s.App.ConcentratedLiquidityKeeper.CreatePosition(ctx, poolId, s.TestAccs[2], defaultAmt0, defaultAmt1, sdk.ZeroInt(), sdk.ZeroInt(), lowerTick.Int64(), upperTick.Int64())
				s.Require().NoError(err)
			},
			tokenIn:       sdk.NewCoin("usdc", sdk.NewInt(10000000000)),
			tokenOutDenom: "eth",
			priceLimit:    sdk.NewDec(6106),
			// we expect to put 42 usdc in and in return get .008398 eth back
			expectedTokenInDelta:  sdk.NewInt(9999999999),
			expectedTokenOutDelta: sdk.NewInt(1820536),
			expectedTick:          sdk.NewInt(87173),
		},
	}
=======
	// limit max price impact to 5002 usdc per eth
	priceLimit := sdk.NewDec(5002)

	// run calculation
	tokenInDelta, tokenOutDelta, updatedTick, updatedLiquidity, err := s.App.ConcentratedLiquidityKeeper.CalcOutAmtGivenIn(ctx, tokenIn, tokenOutDenom, swapFee, priceLimit, pool.Id)
	s.Require().NoError(err)

	// we expect to put 42 usdc in and in return get .008398 eth back
	expectedTokenIn := sdk.NewInt(42000000)
	expectedTokenOut := sdk.NewInt(8398)

	// ensure tokenIn and tokenOut meet our expected values
	s.Require().Equal(expectedTokenIn.String(), tokenInDelta.String())
	s.Require().Equal(expectedTokenOut.String(), tokenOutDelta.String())

	// check the new tick is at the expected value
	s.Require().Equal(sdk.NewInt(85180).String(), updatedTick.String())

	// check pool liquidity
	lowerSqrtPrice, err := s.App.ConcentratedLiquidityKeeper.TickToSqrtPrice(lowerTick)
	s.Require().NoError(err)
	upperSqrtPrice, err := s.App.ConcentratedLiquidityKeeper.TickToSqrtPrice(upperTick)
	s.Require().NoError(err)
	expectedLiquidity := cl.GetLiquidityFromAmounts(currSqrtPrice, lowerSqrtPrice, upperSqrtPrice, amount0.Mul(sdk.NewInt(2)), amount1.Mul(sdk.NewInt(2)))
	s.Require().Equal(expectedLiquidity.String(), updatedLiquidity.String())

	//
	// TEST 2: one price range
	//

	// we use the same price range as above, but just with a single position instead of two

	// 1 eth 5000 usdc position
	amount0 = sdk.NewInt(1000000)
	amount1 = sdk.NewInt(5000000000)

	// create pool
	pool, err = s.App.ConcentratedLiquidityKeeper.CreateNewConcentratedLiquidityPool(ctx, 2, "eth", "usdc", currSqrtPrice, currTick)
	s.Require().NoError(err)

	// add position
	_, _, _, err = s.App.ConcentratedLiquidityKeeper.CreatePosition(ctx, pool.Id, s.TestAccs[1], amount0, amount1, sdk.ZeroInt(), sdk.ZeroInt(), lowerTick.Int64(), upperTick.Int64())
	s.Require().NoError(err)

	// swapping parameters used for test
	// swap in 42 usdc for some amount of eth
	tokenIn = sdk.NewCoin("usdc", sdk.NewInt(42000000))
	tokenOutDenom = "eth"
	// set no swap fee
	swapFee = sdk.ZeroDec()
	// limit max price impact to 5004 usdc per eth
	priceLimit = sdk.NewDec(5004)

	// run calculation
	tokenInDelta, tokenOutDelta, updatedTick, updatedLiquidity, err = s.App.ConcentratedLiquidityKeeper.CalcOutAmtGivenIn(ctx, tokenIn, tokenOutDenom, swapFee, priceLimit, pool.Id)
	s.Require().NoError(err)

	// we expect to put 41999999 usdc in and in return get .008396 eth back
	expectedTokenIn = sdk.NewInt(41999999)
	expectedTokenOut = sdk.NewInt(8396)

	// ensure tokenIn and tokenOut meet our expected values
	s.Require().Equal(expectedTokenIn.String(), tokenInDelta.String())
	s.Require().Equal(expectedTokenOut.String(), tokenOutDelta.String())

	// this is off by one (too large), I think it is the priceToTick func, try using ln PR from main
	s.Require().Equal(sdk.NewInt(85184).String(), updatedTick.String())

	// check pool liquidity
	lowerSqrtPrice, err = s.App.ConcentratedLiquidityKeeper.TickToSqrtPrice(lowerTick)
	s.Require().NoError(err)
	upperSqrtPrice, err = s.App.ConcentratedLiquidityKeeper.TickToSqrtPrice(upperTick)
	s.Require().NoError(err)
	expectedLiquidity = cl.GetLiquidityFromAmounts(currSqrtPrice, lowerSqrtPrice, upperSqrtPrice, amount0, amount1)
	s.Require().Equal(expectedLiquidity.String(), updatedLiquidity.String())

	//
	// TEST 3: two consecutive price ranges
	//

	// we use the same price range as above, but for the first position
	// then for the second position, we use a new price range

	// both are 1 eth 5000 usdc positions
	amount0 = sdk.NewInt(1000000)
	amount1 = sdk.NewInt(5000000000)

	// create pool
	pool, err = s.App.ConcentratedLiquidityKeeper.CreateNewConcentratedLiquidityPool(ctx, 3, "eth", "usdc", currSqrtPrice, currTick)
	s.Require().NoError(err)

	// add position one (utilizing old price range)
	_, _, _, err = s.App.ConcentratedLiquidityKeeper.CreatePosition(ctx, pool.Id, s.TestAccs[0], amount0, amount1, sdk.ZeroInt(), sdk.ZeroInt(), lowerTick.Int64(), upperTick.Int64())
	s.Require().NoError(err)

	// create second position parameters
	lowerPrice = sdk.NewDec(5501)
	s.Require().NoError(err)
	lowerTick = cl.PriceToTick(lowerPrice) // 84222
	upperPrice = sdk.NewDec(6250)
	s.Require().NoError(err)
	upperTick = cl.PriceToTick(upperPrice) // 87407

	// add position two with the new price range above
	_, _, _, err = s.App.ConcentratedLiquidityKeeper.CreatePosition(ctx, pool.Id, s.TestAccs[2], amount0, amount1, sdk.ZeroInt(), sdk.ZeroInt(), lowerTick.Int64(), upperTick.Int64())
	s.Require().NoError(err)

	// swapping parameters used for test
	// swap in 10000000 usdc for some amount of eth
	tokenIn = sdk.NewCoin("usdc", sdk.NewInt(10000000000))
	tokenOutDenom = "eth"
	// set no swap fee
	swapFee = sdk.ZeroDec()
	// limit max price impact to 6106 usdc per eth
	priceLimit = sdk.NewDec(6106)

	// run calculation
	tokenInDelta, tokenOutDelta, updatedTick, updatedLiquidity, err = s.App.ConcentratedLiquidityKeeper.CalcOutAmtGivenIn(ctx, tokenIn, tokenOutDenom, swapFee, priceLimit, pool.Id)
	s.Require().NoError(err)

	// we expect to put 999.99 usdc in and in return get 1.820536 eth back
	expectedTokenIn = sdk.NewInt(9999999999)
	expectedTokenOut = sdk.NewInt(1820536)

	// ensure tokenIn and tokenOut meet our expected values
	s.Require().Equal(expectedTokenIn.String(), tokenInDelta.String())
	s.Require().Equal(expectedTokenOut.String(), tokenOutDelta.String())
>>>>>>> ddb9ee4e

	for name, test := range tests {
		s.Run(name, func() {
			// create pool
			pool, err := s.App.ConcentratedLiquidityKeeper.CreateNewConcentratedLiquidityPool(s.Ctx, 1, "eth", "usdc", currSqrtPrice, currTick)
			s.Require().NoError(err)

			// add positions
			test.addPositions(s.Ctx, pool.Id)

			tokenInDelta, tokenOutDelta, updatedTick, updatedLiquidity, err := s.App.ConcentratedLiquidityKeeper.CalcOutAmtGivenIn(
				s.Ctx,
				test.tokenIn, test.tokenOutDenom,
				swapFee, test.priceLimit, pool.Id)
			s.Require().NoError(err)

			s.Require().Equal(test.expectedTokenInDelta, tokenInDelta)
			s.Require().Equal(test.expectedTokenOutDelta, tokenOutDelta)
			s.Require().Equal(test.expectedTick, updatedTick)

			lowerSqrtPrice, err := s.App.ConcentratedLiquidityKeeper.TickToSqrtPrice(lowerTick)
			s.Require().NoError(err)
			upperSqrtPrice, err := s.App.ConcentratedLiquidityKeeper.TickToSqrtPrice(upperTick)
			s.Require().NoError(err)

			if test.poolLiqAmount0.IsNil() && test.poolLiqAmount1.IsNil() {
				test.poolLiqAmount0 = defaultAmt0
				test.poolLiqAmount1 = defaultAmt1
			}

			expectedLiquidity := cl.GetLiquidityFromAmounts(currSqrtPrice, lowerSqrtPrice, upperSqrtPrice, test.poolLiqAmount0, test.poolLiqAmount1)
			s.Require().Equal(expectedLiquidity.TruncateInt(), updatedLiquidity.TruncateInt())
		})

	}
}

// func (s *KeeperTestSuite) TestCalcInAmtGivenOut() {
// 	ctx := s.Ctx
// 	pool, err := s.App.ConcentratedLiquidityKeeper.CreateNewConcentratedLiquidityPool(s.Ctx, 1, "eth", "usdc", sdk.MustNewDecFromStr("70.710678"), sdk.NewInt(85176))
// 	s.Require().NoError(err)
// 	s.SetupPosition(pool.Id)

// 	// test asset a to b logic
// 	tokenOut := sdk.NewCoin("usdc", sdk.NewInt(4199999999))
// 	tokenInDenom := "eth"
// 	swapFee := sdk.NewDec(0)
// 	minPrice := sdk.NewDec(4500)
// 	maxPrice := sdk.NewDec(5500)

// 	amountIn, _, _, _, err := s.App.ConcentratedLiquidityKeeper.CalcInAmtGivenOut(ctx, tokenOut, tokenInDenom, swapFee, minPrice, maxPrice, pool.Id)
// 	s.Require().NoError(err)
// 	s.Require().Equal(sdk.NewDec(805287), amountIn.Amount.ToDec())

// 	// test asset b to a logic
// 	tokenOut = sdk.NewCoin("eth", sdk.NewInt(133700))
// 	tokenInDenom = "usdc"
// 	swapFee = sdk.NewDec(0)

// 	amountIn, _, _, _, err = s.App.ConcentratedLiquidityKeeper.CalcInAmtGivenOut(ctx, tokenOut, tokenInDenom, swapFee, minPrice, maxPrice, pool.Id)
// 	s.Require().NoError(err)
// 	s.Require().Equal(sdk.NewDec(666975610), amountIn.Amount.ToDec())

// 	// test asset a to b logic
// 	tokenOut = sdk.NewCoin("usdc", sdk.NewInt(4199999999))
// 	tokenInDenom = "eth"
// 	swapFee = sdk.NewDecWithPrec(2, 2)

// 	amountIn, _, _, _, err = s.App.ConcentratedLiquidityKeeper.CalcInAmtGivenOut(ctx, tokenOut, tokenInDenom, swapFee, minPrice, maxPrice, pool.Id)
// 	s.Require().NoError(err)
// 	s.Require().Equal(sdk.NewDec(821722), amountIn.Amount.ToDec())
// }

// func (s *KeeperTestSuite) TestSwapInAmtGivenOut() {
// 	ctx := s.Ctx
// 	pool, err := s.App.ConcentratedLiquidityKeeper.CreateNewConcentratedLiquidityPool(ctx, 1, "eth", "usdc", sdk.MustNewDecFromStr("70.710678"), sdk.NewInt(85176))
// 	s.Require().NoError(err)
// 	fmt.Printf("%v pool liq pre \n", pool.Liquidity)
// 	lowerTick := int64(84222)
// 	upperTick := int64(86129)
// 	amount0Desired := sdk.NewInt(1)
// 	amount1Desired := sdk.NewInt(5000)

// 	s.App.ConcentratedLiquidityKeeper.CreatePosition(ctx, pool.Id, s.TestAccs[0], amount0Desired, amount1Desired, sdk.ZeroInt(), sdk.ZeroInt(), lowerTick, upperTick)

// 	// test asset a to b logic
// 	tokenOut := sdk.NewCoin("usdc", sdk.NewInt(4199999999))
// 	tokenInDenom := "eth"
// 	swapFee := sdk.NewDec(0)
// 	minPrice := sdk.NewDec(4500)
// 	maxPrice := sdk.NewDec(5500)

// 	amountIn, err := s.App.ConcentratedLiquidityKeeper.SwapInAmtGivenOut(ctx, tokenOut, tokenInDenom, swapFee, minPrice, maxPrice, pool.Id)
// 	s.Require().NoError(err)
// 	fmt.Printf("%v amountIn \n", amountIn)
// 	pool = s.App.ConcentratedLiquidityKeeper.GetPoolbyId(ctx, pool.Id)

// // test asset a to b logic
// tokenOut := sdk.NewCoin("usdc", sdk.NewInt(4199999999))
// tokenInDenom := "eth"
// swapFee := sdk.NewDec(0)
// minPrice := sdk.NewDec(4500)
// maxPrice := sdk.NewDec(5500)

// amountIn, _, _, _, err := s.App.ConcentratedLiquidityKeeper.CalcInAmtGivenOut(ctx, tokenOut, tokenInDenom, swapFee, minPrice, maxPrice, pool.Id)
// s.Require().NoError(err)
// s.Require().Equal(sdk.NewDec(805287), amountIn.Amount.ToDec())

// // test asset b to a logic
// tokenOut = sdk.NewCoin("eth", sdk.NewInt(133700))
// tokenInDenom = "usdc"
// swapFee = sdk.NewDec(0)

// amountIn, _, _, _, err = s.App.ConcentratedLiquidityKeeper.CalcInAmtGivenOut(ctx, tokenOut, tokenInDenom, swapFee, minPrice, maxPrice, pool.Id)
// s.Require().NoError(err)
// s.Require().Equal(sdk.NewDec(666975610), amountIn.Amount.ToDec())

// // test asset a to b logic
// tokenOut = sdk.NewCoin("usdc", sdk.NewInt(4199999999))
// tokenInDenom = "eth"
// swapFee = sdk.NewDecWithPrec(2, 2)

// amountIn, _, _, _, err = s.App.ConcentratedLiquidityKeeper.CalcInAmtGivenOut(ctx, tokenOut, tokenInDenom, swapFee, minPrice, maxPrice, pool.Id)
// s.Require().NoError(err)
// s.Require().Equal(sdk.NewDec(821722), amountIn.Amount.ToDec())
// }

func (s *KeeperTestSuite) TestSwapOutAmtGivenIn() {
	ctx := s.Ctx
	pool, err := s.App.ConcentratedLiquidityKeeper.CreateNewConcentratedLiquidityPool(ctx, 1, "eth", "usdc", sdk.MustNewDecFromStr("70.710678"), sdk.NewInt(85176))
	s.Require().NoError(err)
	fmt.Printf("%v pool liq pre \n", pool.Liquidity)
	lowerTick := int64(84222)
	upperTick := int64(86129)
	amount0Desired := sdk.NewInt(1)
	amount1Desired := sdk.NewInt(5000)

	s.App.ConcentratedLiquidityKeeper.CreatePosition(ctx, pool.Id, s.TestAccs[0], amount0Desired, amount1Desired, sdk.ZeroInt(), sdk.ZeroInt(), lowerTick, upperTick)
	pool = s.App.ConcentratedLiquidityKeeper.GetPoolbyId(ctx, pool.Id)
	fmt.Printf("%v pool liq post 1 \n", pool.Liquidity)

	// tokenIn := sdk.NewCoin("eth", sdk.NewInt(133700))
	// tokenOutDenom := "usdc"
	// swapFee := sdk.NewDec(0)
	// minPrice := sdk.NewDec(4500)
	// maxPrice := sdk.NewDec(5500)

	// this is a test case for swapping within the tick
	// amountIn, err := s.App.ConcentratedLiquidityKeeper.SwapOutAmtGivenIn(ctx, tokenIn, tokenOutDenom, swapFee, minPrice, maxPrice, pool.Id)
	// s.Require().NoError(err)
	// fmt.Printf("%v amountIn \n", amountIn)
	// pool = s.App.ConcentratedLiquidityKeeper.GetPoolbyId(ctx, pool.Id)

	// // calculation for this is tested in TestCalcOutAmtGivenInt
	// s.Require().Equal(sdk.NewInt(666975610), amountIn.Amount)

	// s.Require().Equal(sdk.MustNewDecFromStr("1517.818895638265328110"), pool.Liquidity)
	// // curr sqrt price and tick remains the same
	// s.Require().Equal(sdk.MustNewDecFromStr("70.710678000000000000"), pool.CurrentSqrtPrice)
	// s.Require().Equal(sdk.NewInt(85176), pool.CurrentTick)
}

func (s *KeeperTestSuite) TestOrderInitialPoolDenoms() {
	denom0, denom1, err := cltypes.OrderInitialPoolDenoms("axel", "osmo")
	s.Require().NoError(err)
	s.Require().Equal(denom0, "axel")
	s.Require().Equal(denom1, "osmo")

	denom0, denom1, err = cltypes.OrderInitialPoolDenoms("usdc", "eth")
	s.Require().NoError(err)
	s.Require().Equal(denom0, "eth")
	s.Require().Equal(denom1, "usdc")

	denom0, denom1, err = cltypes.OrderInitialPoolDenoms("usdc", "usdc")
	s.Require().Error(err)

}

func (suite *KeeperTestSuite) TestPriceToTick() {
	testCases := []struct {
		name         string
		price        sdk.Dec
		tickExpected string
	}{
		{
			"happy path",
			sdk.NewDec(5000),
			"85176",
		},
	}

	for _, tc := range testCases {
		tc := tc

		suite.Run(tc.name, func() {
			tick := cl.PriceToTick(tc.price)
			suite.Require().Equal(tc.tickExpected, tick.String())
		})
	}
}<|MERGE_RESOLUTION|>--- conflicted
+++ resolved
@@ -20,11 +20,11 @@
 	upperPrice := sdk.NewDec(5500)
 	s.Require().NoError(err)
 	upperTick := cl.PriceToTick(upperPrice) // 86129
+
 	defaultAmt0 := sdk.NewInt(1000000)
 	defaultAmt1 := sdk.NewInt(5000000000)
 
 	swapFee := sdk.ZeroDec()
-<<<<<<< HEAD
 
 	tests := map[string]struct {
 		positionAmount0       sdk.Int
@@ -36,6 +36,8 @@
 		expectedTokenInDelta  sdk.Int
 		expectedTokenOutDelta sdk.Int
 		expectedTick          sdk.Int
+		newLowerPrice         sdk.Dec
+		newUpperPrice         sdk.Dec
 		poolLiqAmount0        sdk.Int
 		poolLiqAmount1        sdk.Int
 	}{
@@ -87,15 +89,15 @@
 				s.Require().NoError(err)
 
 				// create second position parameters
-				lowerPrice = sdk.NewDec(5501)
-				s.Require().NoError(err)
-				lowerTick = cl.PriceToTick(lowerPrice) // 84222
-				upperPrice = sdk.NewDec(6250)
-				s.Require().NoError(err)
-				upperTick = cl.PriceToTick(upperPrice) // 87407
+				newLowerPrice := sdk.NewDec(5501)
+				s.Require().NoError(err)
+				newLowerTick := cl.PriceToTick(newLowerPrice) // 84222
+				newUpperPrice := sdk.NewDec(6250)
+				s.Require().NoError(err)
+				newUpperTick := cl.PriceToTick(newUpperPrice) // 87407
 
 				// add position two with the new price range above
-				_, _, _, err = s.App.ConcentratedLiquidityKeeper.CreatePosition(ctx, poolId, s.TestAccs[2], defaultAmt0, defaultAmt1, sdk.ZeroInt(), sdk.ZeroInt(), lowerTick.Int64(), upperTick.Int64())
+				_, _, _, err = s.App.ConcentratedLiquidityKeeper.CreatePosition(ctx, poolId, s.TestAccs[2], defaultAmt0, defaultAmt1, sdk.ZeroInt(), sdk.ZeroInt(), newLowerTick.Int64(), newUpperTick.Int64())
 				s.Require().NoError(err)
 			},
 			tokenIn:       sdk.NewCoin("usdc", sdk.NewInt(10000000000)),
@@ -105,140 +107,14 @@
 			expectedTokenInDelta:  sdk.NewInt(9999999999),
 			expectedTokenOutDelta: sdk.NewInt(1820536),
 			expectedTick:          sdk.NewInt(87173),
+			newLowerPrice:         sdk.NewDec(5501),
+			newUpperPrice:         sdk.NewDec(6250),
 		},
 	}
-=======
-	// limit max price impact to 5002 usdc per eth
-	priceLimit := sdk.NewDec(5002)
-
-	// run calculation
-	tokenInDelta, tokenOutDelta, updatedTick, updatedLiquidity, err := s.App.ConcentratedLiquidityKeeper.CalcOutAmtGivenIn(ctx, tokenIn, tokenOutDenom, swapFee, priceLimit, pool.Id)
-	s.Require().NoError(err)
-
-	// we expect to put 42 usdc in and in return get .008398 eth back
-	expectedTokenIn := sdk.NewInt(42000000)
-	expectedTokenOut := sdk.NewInt(8398)
-
-	// ensure tokenIn and tokenOut meet our expected values
-	s.Require().Equal(expectedTokenIn.String(), tokenInDelta.String())
-	s.Require().Equal(expectedTokenOut.String(), tokenOutDelta.String())
-
-	// check the new tick is at the expected value
-	s.Require().Equal(sdk.NewInt(85180).String(), updatedTick.String())
-
-	// check pool liquidity
-	lowerSqrtPrice, err := s.App.ConcentratedLiquidityKeeper.TickToSqrtPrice(lowerTick)
-	s.Require().NoError(err)
-	upperSqrtPrice, err := s.App.ConcentratedLiquidityKeeper.TickToSqrtPrice(upperTick)
-	s.Require().NoError(err)
-	expectedLiquidity := cl.GetLiquidityFromAmounts(currSqrtPrice, lowerSqrtPrice, upperSqrtPrice, amount0.Mul(sdk.NewInt(2)), amount1.Mul(sdk.NewInt(2)))
-	s.Require().Equal(expectedLiquidity.String(), updatedLiquidity.String())
-
-	//
-	// TEST 2: one price range
-	//
-
-	// we use the same price range as above, but just with a single position instead of two
-
-	// 1 eth 5000 usdc position
-	amount0 = sdk.NewInt(1000000)
-	amount1 = sdk.NewInt(5000000000)
-
-	// create pool
-	pool, err = s.App.ConcentratedLiquidityKeeper.CreateNewConcentratedLiquidityPool(ctx, 2, "eth", "usdc", currSqrtPrice, currTick)
-	s.Require().NoError(err)
-
-	// add position
-	_, _, _, err = s.App.ConcentratedLiquidityKeeper.CreatePosition(ctx, pool.Id, s.TestAccs[1], amount0, amount1, sdk.ZeroInt(), sdk.ZeroInt(), lowerTick.Int64(), upperTick.Int64())
-	s.Require().NoError(err)
-
-	// swapping parameters used for test
-	// swap in 42 usdc for some amount of eth
-	tokenIn = sdk.NewCoin("usdc", sdk.NewInt(42000000))
-	tokenOutDenom = "eth"
-	// set no swap fee
-	swapFee = sdk.ZeroDec()
-	// limit max price impact to 5004 usdc per eth
-	priceLimit = sdk.NewDec(5004)
-
-	// run calculation
-	tokenInDelta, tokenOutDelta, updatedTick, updatedLiquidity, err = s.App.ConcentratedLiquidityKeeper.CalcOutAmtGivenIn(ctx, tokenIn, tokenOutDenom, swapFee, priceLimit, pool.Id)
-	s.Require().NoError(err)
-
-	// we expect to put 41999999 usdc in and in return get .008396 eth back
-	expectedTokenIn = sdk.NewInt(41999999)
-	expectedTokenOut = sdk.NewInt(8396)
-
-	// ensure tokenIn and tokenOut meet our expected values
-	s.Require().Equal(expectedTokenIn.String(), tokenInDelta.String())
-	s.Require().Equal(expectedTokenOut.String(), tokenOutDelta.String())
-
-	// this is off by one (too large), I think it is the priceToTick func, try using ln PR from main
-	s.Require().Equal(sdk.NewInt(85184).String(), updatedTick.String())
-
-	// check pool liquidity
-	lowerSqrtPrice, err = s.App.ConcentratedLiquidityKeeper.TickToSqrtPrice(lowerTick)
-	s.Require().NoError(err)
-	upperSqrtPrice, err = s.App.ConcentratedLiquidityKeeper.TickToSqrtPrice(upperTick)
-	s.Require().NoError(err)
-	expectedLiquidity = cl.GetLiquidityFromAmounts(currSqrtPrice, lowerSqrtPrice, upperSqrtPrice, amount0, amount1)
-	s.Require().Equal(expectedLiquidity.String(), updatedLiquidity.String())
-
-	//
-	// TEST 3: two consecutive price ranges
-	//
-
-	// we use the same price range as above, but for the first position
-	// then for the second position, we use a new price range
-
-	// both are 1 eth 5000 usdc positions
-	amount0 = sdk.NewInt(1000000)
-	amount1 = sdk.NewInt(5000000000)
-
-	// create pool
-	pool, err = s.App.ConcentratedLiquidityKeeper.CreateNewConcentratedLiquidityPool(ctx, 3, "eth", "usdc", currSqrtPrice, currTick)
-	s.Require().NoError(err)
-
-	// add position one (utilizing old price range)
-	_, _, _, err = s.App.ConcentratedLiquidityKeeper.CreatePosition(ctx, pool.Id, s.TestAccs[0], amount0, amount1, sdk.ZeroInt(), sdk.ZeroInt(), lowerTick.Int64(), upperTick.Int64())
-	s.Require().NoError(err)
-
-	// create second position parameters
-	lowerPrice = sdk.NewDec(5501)
-	s.Require().NoError(err)
-	lowerTick = cl.PriceToTick(lowerPrice) // 84222
-	upperPrice = sdk.NewDec(6250)
-	s.Require().NoError(err)
-	upperTick = cl.PriceToTick(upperPrice) // 87407
-
-	// add position two with the new price range above
-	_, _, _, err = s.App.ConcentratedLiquidityKeeper.CreatePosition(ctx, pool.Id, s.TestAccs[2], amount0, amount1, sdk.ZeroInt(), sdk.ZeroInt(), lowerTick.Int64(), upperTick.Int64())
-	s.Require().NoError(err)
-
-	// swapping parameters used for test
-	// swap in 10000000 usdc for some amount of eth
-	tokenIn = sdk.NewCoin("usdc", sdk.NewInt(10000000000))
-	tokenOutDenom = "eth"
-	// set no swap fee
-	swapFee = sdk.ZeroDec()
-	// limit max price impact to 6106 usdc per eth
-	priceLimit = sdk.NewDec(6106)
-
-	// run calculation
-	tokenInDelta, tokenOutDelta, updatedTick, updatedLiquidity, err = s.App.ConcentratedLiquidityKeeper.CalcOutAmtGivenIn(ctx, tokenIn, tokenOutDenom, swapFee, priceLimit, pool.Id)
-	s.Require().NoError(err)
-
-	// we expect to put 999.99 usdc in and in return get 1.820536 eth back
-	expectedTokenIn = sdk.NewInt(9999999999)
-	expectedTokenOut = sdk.NewInt(1820536)
-
-	// ensure tokenIn and tokenOut meet our expected values
-	s.Require().Equal(expectedTokenIn.String(), tokenInDelta.String())
-	s.Require().Equal(expectedTokenOut.String(), tokenOutDelta.String())
->>>>>>> ddb9ee4e
 
 	for name, test := range tests {
 		s.Run(name, func() {
+			s.Setup()
 			// create pool
 			pool, err := s.App.ConcentratedLiquidityKeeper.CreateNewConcentratedLiquidityPool(s.Ctx, 1, "eth", "usdc", currSqrtPrice, currTick)
 			s.Require().NoError(err)
@@ -256,9 +132,17 @@
 			s.Require().Equal(test.expectedTokenOutDelta, tokenOutDelta)
 			s.Require().Equal(test.expectedTick, updatedTick)
 
-			lowerSqrtPrice, err := s.App.ConcentratedLiquidityKeeper.TickToSqrtPrice(lowerTick)
+			if test.newLowerPrice.IsNil() && test.newUpperPrice.IsNil() {
+				test.newLowerPrice = lowerPrice
+				test.newUpperPrice = upperPrice
+			}
+
+			newLowerTick := cl.PriceToTick(test.newLowerPrice)
+			newUpperTick := cl.PriceToTick(test.newUpperPrice)
+
+			lowerSqrtPrice, err := s.App.ConcentratedLiquidityKeeper.TickToSqrtPrice(newLowerTick)
 			s.Require().NoError(err)
-			upperSqrtPrice, err := s.App.ConcentratedLiquidityKeeper.TickToSqrtPrice(upperTick)
+			upperSqrtPrice, err := s.App.ConcentratedLiquidityKeeper.TickToSqrtPrice(newUpperTick)
 			s.Require().NoError(err)
 
 			if test.poolLiqAmount0.IsNil() && test.poolLiqAmount1.IsNil() {
