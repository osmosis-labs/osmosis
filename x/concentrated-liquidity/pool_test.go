--- conflicted
+++ resolved
@@ -68,13 +68,8 @@
 			priceLimit:    sdk.NewDec(4993),
 			// we expect to put .01337 eth in and in return get 66.76 usdc back
 			expectedTokenIn:  sdk.NewCoin("eth", sdk.NewInt(13370)),
-<<<<<<< HEAD
 			expectedTokenOut: sdk.NewCoin("usdc", sdk.NewInt(66790908)), // TODO: should be 66.608848079558229697
 			expectedTick:     sdk.NewInt(85163),                         // TODO: should be 85164
-=======
-			expectedTokenOut: sdk.NewCoin("usdc", sdk.NewInt(66758449)),
-			expectedTick:     sdk.NewInt(85163),
->>>>>>> 193b6fc8
 		},
 		//  Two equal price ranges
 		//
@@ -119,13 +114,8 @@
 			// TODO: look into why we are returning 66.78 instead of 66.76 like the inverse of this test above
 			// sure, the above test only has 1 position while this has two positions, but shouldn't that effect the tokenIn as well?
 			expectedTokenIn:  sdk.NewCoin("eth", sdk.NewInt(13370)),
-<<<<<<< HEAD
 			expectedTokenOut: sdk.NewCoin("usdc", sdk.NewInt(66811697)), // TODO: should be 66.629142854363394712
 			expectedTick:     sdk.NewInt(85169),                         // TODO: should be 85170
-=======
-			expectedTokenOut: sdk.NewCoin("usdc", sdk.NewInt(66779218)),
-			expectedTick:     sdk.NewInt(85169),
->>>>>>> 193b6fc8
 			// two positions with same liquidity entered
 			poolLiqAmount0: sdk.NewInt(1000000).MulRaw(2),
 			poolLiqAmount1: sdk.NewInt(5000000000).MulRaw(2),
@@ -482,9 +472,9 @@
 			newLowerTick := cl.PriceToTick(test.newLowerPrice)
 			newUpperTick := cl.PriceToTick(test.newUpperPrice)
 
-			lowerSqrtPrice, err := s.App.ConcentratedLiquidityKeeper.TickToSqrtPrice(newLowerTick)
-			s.Require().NoError(err)
-			upperSqrtPrice, err := s.App.ConcentratedLiquidityKeeper.TickToSqrtPrice(newUpperTick)
+			lowerSqrtPrice, err := cl.TickToSqrtPrice(newLowerTick)
+			s.Require().NoError(err)
+			upperSqrtPrice, err := cl.TickToSqrtPrice(newUpperTick)
 			s.Require().NoError(err)
 
 			if test.poolLiqAmount0.IsNil() && test.poolLiqAmount1.IsNil() {
