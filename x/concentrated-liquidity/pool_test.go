package concentrated_liquidity_test

import (
	sdk "github.com/cosmos/cosmos-sdk/types"

	"github.com/osmosis-labs/osmosis/v13/x/concentrated-liquidity/internal/math"
	"github.com/osmosis-labs/osmosis/v13/x/concentrated-liquidity/types"
)

func (s *KeeperTestSuite) TestCalcOutAmtGivenIn() {
	currPrice := sdk.NewDec(5000)
	currSqrtPrice, err := currPrice.ApproxSqrt() // 70.710678118654752440
	s.Require().NoError(err)
	currTick := math.PriceToTick(currPrice) // 85176
	lowerPrice := sdk.NewDec(4545)
	s.Require().NoError(err)
	lowerTick := math.PriceToTick(lowerPrice) // 84222
	upperPrice := sdk.NewDec(5500)
	s.Require().NoError(err)
	upperTick := math.PriceToTick(upperPrice) // 86129

	defaultAmt0 := sdk.NewInt(1000000)
	defaultAmt1 := sdk.NewInt(5000000000)

	swapFee := sdk.ZeroDec()

	tests := map[string]struct {
		positionAmount0  sdk.Int
		positionAmount1  sdk.Int
		addPositions     func(ctx sdk.Context, poolId uint64)
		tokenIn          sdk.Coin
		tokenOutDenom    string
		priceLimit       sdk.Dec
		expectedTokenIn  sdk.Coin
		expectedTokenOut sdk.Coin
		expectedTick     sdk.Int
		newLowerPrice    sdk.Dec
		newUpperPrice    sdk.Dec
		poolLiqAmount0   sdk.Int
		poolLiqAmount1   sdk.Int
		expectErr        bool
	}{
		//  One price range
		//
		//          5000
		//  4545 -----|----- 5500
		"single position within one tick: usdc -> eth": {
			addPositions: func(ctx sdk.Context, poolId uint64) {
				// add first position
				_, _, _, err = s.App.ConcentratedLiquidityKeeper.CreatePosition(ctx, poolId, s.TestAccs[0], defaultAmt0, defaultAmt1, sdk.ZeroInt(), sdk.ZeroInt(), lowerTick.Int64(), upperTick.Int64())
				s.Require().NoError(err)
			},
			tokenIn:       sdk.NewCoin("usdc", sdk.NewInt(42000000)),
			tokenOutDenom: "eth",
			priceLimit:    sdk.NewDec(5004),
			// params
			// liquidity: 		 1517818840.967515822610790519
			// sqrtPriceNext:    70.738349405152439867 which is 5003.914076565430543175 https://www.wolframalpha.com/input?i=70.710678118654752440+%2B+42000000+%2F+1517818840.967515822610790519
			// sqrtPriceCurrent: 70.710678118654752440 which is 5000
			// expectedTokenIn:  42000000.0000 rounded up https://www.wolframalpha.com/input?i=1517818840.967515822610790519+*+%2870.738349405152439867+-+70.710678118654752440%29
			// expectedTokenOut: 8396.714105 rounded down https://www.wolframalpha.com/input?i=%281517818840.967515822610790519+*+%2870.738349405152439867+-+70.710678118654752440+%29%29+%2F+%2870.710678118654752440+*+70.738349405152439867%29
			// expectedTick: 	 85184.0 rounded down https://www.wolframalpha.com/input?i2d=true&i=Log%5B1.0001%2C5003.914076565430543175%5D
			expectedTokenIn:  sdk.NewCoin("usdc", sdk.NewInt(42000000)),
			expectedTokenOut: sdk.NewCoin("eth", sdk.NewInt(8396)),
			expectedTick:     sdk.NewInt(85184),
		},
		"single position within one tick: eth -> usdc": {
			addPositions: func(ctx sdk.Context, poolId uint64) {
				// add first position
				_, _, _, err = s.App.ConcentratedLiquidityKeeper.CreatePosition(ctx, poolId, s.TestAccs[0], defaultAmt0, defaultAmt1, sdk.ZeroInt(), sdk.ZeroInt(), lowerTick.Int64(), upperTick.Int64())
				s.Require().NoError(err)
			},
			tokenIn:       sdk.NewCoin("eth", sdk.NewInt(13370)),
			tokenOutDenom: "usdc",
			priceLimit:    sdk.NewDec(4993),
			// params
			// liquidity: 		 1517818840.967515822610790519
			// sqrtPriceNext:    70.666662070529219856 which is 4993.777128190373086350 https://www.wolframalpha.com/input?i=%28%281517818840.967515822610790519%29%29+%2F+%28%28%281517818840.967515822610790519%29+%2F+%2870.710678118654752440%29%29+%2B+%2813370%29%29
			// expectedTokenIn:  13369.9999 rounded up https://www.wolframalpha.com/input?i=%281517818840.967515822610790519+*+%2870.710678118654752440+-+70.666662070529219856+%29%29+%2F+%2870.666662070529219856+*+70.710678118654752440%29
			// expectedTokenOut: 66808387.149 rounded down https://www.wolframalpha.com/input?i=1517818840.967515822610790519+*+%2870.710678118654752440+-+70.666662070529219856%29
			// expectedTick: 	 85163.7 rounded down https://www.wolframalpha.com/input?i2d=true&i=Log%5B1.0001%2C4993.777128190373086350%5D
			expectedTokenIn:  sdk.NewCoin("eth", sdk.NewInt(13370)),
			expectedTokenOut: sdk.NewCoin("usdc", sdk.NewInt(66808387)),
			expectedTick:     sdk.NewInt(85163),
		},
		//  Two equal price ranges
		//
		//          5000
		//  4545 -----|----- 5500
		//  4545 -----|----- 5500
		"two positions within one tick: usdc -> eth": {
			addPositions: func(ctx sdk.Context, poolId uint64) {
				// add first position
				_, _, _, err = s.App.ConcentratedLiquidityKeeper.CreatePosition(ctx, poolId, s.TestAccs[0], defaultAmt0, defaultAmt1, sdk.ZeroInt(), sdk.ZeroInt(), lowerTick.Int64(), upperTick.Int64())
				s.Require().NoError(err)

				// add second position
				_, _, _, err = s.App.ConcentratedLiquidityKeeper.CreatePosition(ctx, poolId, s.TestAccs[1], defaultAmt0, defaultAmt1, sdk.ZeroInt(), sdk.ZeroInt(), lowerTick.Int64(), upperTick.Int64())
				s.Require().NoError(err)
			},
			tokenIn:       sdk.NewCoin("usdc", sdk.NewInt(42000000)),
			tokenOutDenom: "eth",
			priceLimit:    sdk.NewDec(5002),
			// params
			// liquidity: 		 3035637681.935031645221581038
			// sqrtPriceNext:    70.724513761903596153 which is 5001.956846857691162236 https://www.wolframalpha.com/input?i=70.710678118654752440%2B%2842000000+%2F+3035637681.935031645221581038%29
			// sqrtPriceCurrent: 70.710678118654752440 which is 5000
			// expectedTokenIn:  41999999.999 rounded up https://www.wolframalpha.com/input?i=3035637681.935031645221581038+*+%2870.724513761903596153+-+70.710678118654752440%29
			// expectedTokenOut: 8398.3567 rounded down https://www.wolframalpha.com/input?i=%283035637681.935031645221581038+*+%2870.724513761903596153+-+70.710678118654752440+%29%29+%2F+%2870.710678118654752440+*+70.724513761903596153%29
			// expectedTick:     85180.1 rounded down https://www.wolframalpha.com/input?i2d=true&i=Log%5B1.0001%2C5003.914076565430543175%5D
			expectedTokenIn:  sdk.NewCoin("usdc", sdk.NewInt(42000000)),
			expectedTokenOut: sdk.NewCoin("eth", sdk.NewInt(8398)),
			expectedTick:     sdk.NewInt(85180),
			// two positions with same liquidity entered
			poolLiqAmount0: sdk.NewInt(1000000).MulRaw(2),
			poolLiqAmount1: sdk.NewInt(5000000000).MulRaw(2),
		},
		"two positions within one tick: eth -> usdc": {
			addPositions: func(ctx sdk.Context, poolId uint64) {
				// add first position
				_, _, _, err = s.App.ConcentratedLiquidityKeeper.CreatePosition(ctx, poolId, s.TestAccs[0], defaultAmt0, defaultAmt1, sdk.ZeroInt(), sdk.ZeroInt(), lowerTick.Int64(), upperTick.Int64())
				s.Require().NoError(err)

				// add second position
				_, _, _, err = s.App.ConcentratedLiquidityKeeper.CreatePosition(ctx, poolId, s.TestAccs[1], defaultAmt0, defaultAmt1, sdk.ZeroInt(), sdk.ZeroInt(), lowerTick.Int64(), upperTick.Int64())
				s.Require().NoError(err)
			},
			tokenIn:       sdk.NewCoin("eth", sdk.NewInt(13370)),
			tokenOutDenom: "usdc",
			priceLimit:    sdk.NewDec(4996),
			// params
			// liquidity: 		 3035637681.935031645221581038
			// sqrtPriceNext:    70.688663242671855280 which is 4996.887111035867053835 https://www.wolframalpha.com/input?i=%28%283035637681.935031645221581038%29%29+%2F+%28%28%283035637681.935031645221581038%29+%2F+%2870.710678118654752440%29%29+%2B+%2813370%29%29
			// sqrtPriceCurrent: 70.710678118654752440 which is 5000
			// expectedTokenIn:  13369.9999 rounded up https://www.wolframalpha.com/input?i=%283035637681.935031645221581038+*+%2870.710678118654752440+-+70.688663242671855280+%29%29+%2F+%2870.688663242671855280+*+70.710678118654752440%29
			// expectedTokenOut: 66829187.096 rounded down https://www.wolframalpha.com/input?i=3035637681.935031645221581038+*+%2870.710678118654752440+-+70.688663242671855280%29
			// expectedTick: 	 85170.00 rounded down https://www.wolframalpha.com/input?i2d=true&i=Log%5B1.0001%2C4996.887111035867053835%5D
			expectedTokenIn:  sdk.NewCoin("eth", sdk.NewInt(13370)),
			expectedTokenOut: sdk.NewCoin("usdc", sdk.NewInt(66829187)),
			expectedTick:     sdk.NewInt(85169), // TODO: should be 85170, is 85169 due to log precision
			// two positions with same liquidity entered
			poolLiqAmount0: sdk.NewInt(1000000).MulRaw(2),
			poolLiqAmount1: sdk.NewInt(5000000000).MulRaw(2),
		},
		//  Consecutive price ranges
		//
		//          5000
		//  4545 -----|----- 5500
		//             5500 ----------- 6250
		//
		"two positions with consecutive price ranges: usdc -> eth": {
			addPositions: func(ctx sdk.Context, poolId uint64) {
				// add first position
				_, _, _, err = s.App.ConcentratedLiquidityKeeper.CreatePosition(ctx, poolId, s.TestAccs[0], defaultAmt0, defaultAmt1, sdk.ZeroInt(), sdk.ZeroInt(), lowerTick.Int64(), upperTick.Int64())
				s.Require().NoError(err)
				// params
				// liquidity (1st):  1517818840.967515822610790519
				// sqrtPriceNext:    74.160724590951092256 which is 5499.813071854898049815 (this is calculated by finding the closest tick LTE the upper range of the first range) https://www.wolframalpha.com/input?i2d=true&i=Power%5B1.0001%2CDivide%5B86129%2C2%5D%5D
				// sqrtPriceCurrent: 70.710678118654752440 which is 5000
				// expectedTokenIn:  5236545537.865 rounded up https://www.wolframalpha.com/input?i=1517818840.967515822610790519+*+%2874.160724590951092256+-+70.710678118654752440%29
				// expectedTokenOut: 998587.023 rounded down https://www.wolframalpha.com/input?i=%281517818840.967515822610790519+*+%2874.161984870956629487+-+70.710678118654752440+%29%29+%2F+%2870.710678118654752440+*+74.161984870956629487%29
				// expectedTick:     86129.0 rounded down https://www.wolframalpha.com/input?i2d=true&i=Log%5B1.0001%2C5499.813071854898049815%5D

				// create second position parameters
				newLowerPrice := sdk.NewDec(5500)
				s.Require().NoError(err)
				newLowerTick := math.PriceToTick(newLowerPrice) // 86129
				newUpperPrice := sdk.NewDec(6250)
				s.Require().NoError(err)
				newUpperTick := math.PriceToTick(newUpperPrice) // 87407

				// add position two with the new price range above
				_, _, _, err = s.App.ConcentratedLiquidityKeeper.CreatePosition(ctx, poolId, s.TestAccs[1], defaultAmt0, defaultAmt1, sdk.ZeroInt(), sdk.ZeroInt(), newLowerTick.Int64(), newUpperTick.Int64())
				s.Require().NoError(err)
				// params
				// liquidity (2nd):  1198107969.043944887658592210
				// sqrtPriceNext:    78.136538612066568296 which is 6105.473934424522538231 https://www.wolframalpha.com/input?i=74.160724590951092256+%2B+4763454462.135+%2F+1198107969.043944887658592210
				// sqrtPriceCurrent: 74.160724590951092256 which is 5499.813071854898049815
				// expectedTokenIn:  4763454462.135 rounded up https://www.wolframalpha.com/input?i=1198107969.043944887658592210+*+%2878.136538612066568296+-+74.160724590951092256%29
				// expectedTokenOut: 822041.769 rounded down https://www.wolframalpha.com/input?i=%281198107969.043944887658592210+*+%2878.136538612066568296+-+74.160724590951092256+%29%29+%2F+%2874.160724590951092256+*+78.136538612066568296%29
				// expectedTick:     87173.8 rounded down https://www.wolframalpha.com/input?i2d=true&i=Log%5B1.0001%2C6105.473934424522538231%5D
			},
			tokenIn:       sdk.NewCoin("usdc", sdk.NewInt(10000000000)),
			tokenOutDenom: "eth",
			priceLimit:    sdk.NewDec(6106),
			// expectedTokenIn:  5236545537.865 + 4763454462.135 = 1000000000 usdc
			// expectedTokenOut: 998587.023 + 822041.769 = 1820628.792 round down = 1.820628 eth
			expectedTokenIn:  sdk.NewCoin("usdc", sdk.NewInt(10000000000)),
			expectedTokenOut: sdk.NewCoin("eth", sdk.NewInt(1820628)),
			expectedTick:     sdk.NewInt(87173),
			newLowerPrice:    sdk.NewDec(5500),
			newUpperPrice:    sdk.NewDec(6250),
		},
		//  Consecutive price ranges
		//
		//                     5000
		//             4545 -----|----- 5500
		//  4000 ----------- 4545
		//
		"two positions with consecutive price ranges: eth -> usdc": {
			addPositions: func(ctx sdk.Context, poolId uint64) {
				// add first position
				_, _, _, err = s.App.ConcentratedLiquidityKeeper.CreatePosition(ctx, poolId, s.TestAccs[0], defaultAmt0, defaultAmt1, sdk.ZeroInt(), sdk.ZeroInt(), lowerTick.Int64(), upperTick.Int64())
				s.Require().NoError(err)
				// params
				// liquidity (1st):  1517818840.967515822610790519
				// sqrtPriceNext:    67.416477345120534991 which is 4545 (this is calculated by finding the closest tick LTE the upper range of the first range) https://www.wolframalpha.com/input?key=&i2d=true&i=Power%5B1.0001%2CDivide%5B84222%2C2%5D%5D
				// sqrtPriceCurrent: 70.710678118654752440 which is 5000
				// expectedTokenIn:  1048863.4367 rounded up https://www.wolframalpha.com/input?key=&i=%281517818840.967515822610790519+*+%2870.710678118654752440+-+67.416477345120534991%29%29+%2F+%2867.416477345120534991+*+70.710678118654752440%29
				// expectedTokenOut: 5000000000.000 rounded down https://www.wolframalpha.com/input?key=&i=1517818840.967515822610790519+*+%2870.710678118654752440-+67.416477345120534991%29
				// expectedTick:     84222.0 rounded down https://www.wolframalpha.com/input?key=&i2d=true&i=Log%5B1.0001%2C4545%5D

				// create second position parameters
				newLowerPrice := sdk.NewDec(4000)
				s.Require().NoError(err)
				newLowerTick := math.PriceToTick(newLowerPrice) // 82944
				newUpperPrice := sdk.NewDec(4545)
				s.Require().NoError(err)
				newUpperTick := math.PriceToTick(newUpperPrice) // 84222

				// add position two with the new price range above
				_, _, _, err = s.App.ConcentratedLiquidityKeeper.CreatePosition(ctx, poolId, s.TestAccs[1], defaultAmt0, defaultAmt1, sdk.ZeroInt(), sdk.ZeroInt(), newLowerTick.Int64(), newUpperTick.Int64())
				s.Require().NoError(err)
				// params
				// liquidity (2nd):  1198190689.904476625405593381
				// sqrtPriceNext:    63.991892380355787289 which is 4094.962290419 https://www.wolframalpha.com/input?key=&i=%28%281198190689.904476625405593381%29%29+%2F+%28%28%281198190689.904476625405593381%29+%2F+%2867.416477345120534991%29%29+%2B+%28951136.5633%29%29
				// sqrtPriceCurrent: 67.416477345120534991 which is 4545
				// expectedTokenIn:  951136.563300 rounded up https://www.wolframalpha.com/input?key=&i=%281198190689.904476625405593381+*+%2867.416477345120534991+-+63.991892380355787289%29%29+%2F+%2863.991892380355787289+*+67.416477345120534991%29
				// expectedTokenOut: 4103305821.5679708 rounded down https://www.wolframalpha.com/input?key=&i=1198190689.904476625405593381+*+%2867.416477345120534991-+63.991892380355787289%29
				// expectedTick:     83179.3 rounded down https://www.wolframalpha.com/input?key=&i2d=true&i=Log%5B1.0001%2C4094.962290419%5D
			},
			tokenIn:       sdk.NewCoin("eth", sdk.NewInt(2000000)),
			tokenOutDenom: "usdc",
			priceLimit:    sdk.NewDec(4094),
			// expectedTokenIn:  1048863.4367 + 951136.563300 = 2000000 eth
			// expectedTokenOut: 5000000000.000 + 4103305821.5679708 = 9103305821.5679708 round down = 9103.305821 usdc
			expectedTokenIn:  sdk.NewCoin("eth", sdk.NewInt(2000000)),
			expectedTokenOut: sdk.NewCoin("usdc", sdk.NewInt(9103305821)),
			expectedTick:     sdk.NewInt(83179),
			newLowerPrice:    sdk.NewDec(4000),
			newUpperPrice:    sdk.NewDec(4545),
		},
		//  Partially overlapping price ranges
		//
		//          5000
		//  4545 -----|----- 5500
		//        5001 ----------- 6250
		//
		"two positions with partially overlapping price ranges: usdc -> eth": {
			addPositions: func(ctx sdk.Context, poolId uint64) {
				// add first position
				_, _, _, err = s.App.ConcentratedLiquidityKeeper.CreatePosition(ctx, poolId, s.TestAccs[0], defaultAmt0, defaultAmt1, sdk.ZeroInt(), sdk.ZeroInt(), lowerTick.Int64(), upperTick.Int64())
				s.Require().NoError(err)
				// params
				// liquidity (1st):  1517818840.967515822610790519
				// sqrtPriceNext:    74.160724590951092256 which is 5499.813071854898049815 (this is calculated by finding the closest tick LTE the upper range of the first range) https://www.wolframalpha.com/input?i2d=true&i=Power%5B1.0001%2CDivide%5B86129%2C2%5D%5D
				// sqrtPriceCurrent: 70.710678118654752440 which is 5000
				// expectedTokenIn:  5236545537.864897 rounded up https://www.wolframalpha.com/input?i=1517818840.967515822610790519+*+%2874.160724590951092256+-+70.710678118654752440%29
				// expectedTokenOut: 998934.824728 rounded down https://www.wolframalpha.com/input?i=%281517818840.967515822610790519+*+%2874.161984870956629487+-+70.710678118654752440+%29%29+%2F+%2870.710678118654752440+*+74.161984870956629487%29
				// expectedTick:     86129.0 rounded down https://www.wolframalpha.com/input?i2d=true&i=Log%5B1.0001%2C5499.813071854898049815%5D

				// create second position parameters
				newLowerPrice := sdk.NewDec(5001)
				s.Require().NoError(err)
				newLowerTick := math.PriceToTick(newLowerPrice) // 85178
				newUpperPrice := sdk.NewDec(6250)
				s.Require().NoError(err)
				newUpperTick := math.PriceToTick(newUpperPrice) // 87407

				// add position two with the new price range above
				_, _, _, err = s.App.ConcentratedLiquidityKeeper.CreatePosition(ctx, poolId, s.TestAccs[1], defaultAmt0, defaultAmt1, sdk.ZeroInt(), sdk.ZeroInt(), newLowerTick.Int64(), newUpperTick.Int64())
				s.Require().NoError(err)
				// params
				// liquidity (2nd):  670565280.937711183763565748
				// sqrtPriceNext:    77.820305833374877582 which is 6056.0000000000000000 we hit the price limit here, so we just use the user defined max (6056)
				// sqrtPriceCurrent: 70.717075849691272487 which is 5000.9048167309886086
				// expectedTokenIn:  4763179409.57397 rounded up https://www.wolframalpha.com/input?i=670565280.937711183763565748+*+%2877.820305833374877582+-+70.717075849691272487%29
				// expectedTokenOut: 865525.190 rounded down https://www.wolframalpha.com/input?i=%28670565280.937711183763565748+*+%2877.820305833374877582+-+70.717075849691272487+%29%29+%2F+%2870.717075849691272487+*+77.820305833374877582%29
				// expectedTick:     87092.4 rounded down https://www.wolframalpha.com/input?i2d=true&i=Log%5B1.0001%2C6056.0000000000000000%5D
			},
			tokenIn:       sdk.NewCoin("usdc", sdk.NewInt(10000000000)),
			tokenOutDenom: "eth",
			priceLimit:    sdk.NewDec(6056),
			// expectedTokenIn:  5236545537.865 + 4763179409.57397 = 9999724947.43897 = 999972.49 usdc
			// expectedTokenOut: 998587.023 + 865525.190 = 1864112.213 round down = 1.864112 eth
			expectedTokenIn:  sdk.NewCoin("usdc", sdk.NewInt(9999724947)),
			expectedTokenOut: sdk.NewCoin("eth", sdk.NewInt(1864112)),
			expectedTick:     sdk.NewInt(87092),
			newLowerPrice:    sdk.NewDec(5001),
			newUpperPrice:    sdk.NewDec(6250),
		},
		"two positions with partially overlapping price ranges, not utilizing full liquidity of second position: usdc -> eth": {
			addPositions: func(ctx sdk.Context, poolId uint64) {
				// add first position
				_, _, _, err = s.App.ConcentratedLiquidityKeeper.CreatePosition(ctx, poolId, s.TestAccs[0], defaultAmt0, defaultAmt1, sdk.ZeroInt(), sdk.ZeroInt(), lowerTick.Int64(), upperTick.Int64())
				s.Require().NoError(err)
				// params
				// liquidity (1st):  1517818840.967515822610790519
				// sqrtPriceNext:    74.160724590951092256 which is 5499.813071854898049815 (this is calculated by finding the closest tick LTE the upper range of the first range) https://www.wolframalpha.com/input?i2d=true&i=Power%5B1.0001%2CDivide%5B86129%2C2%5D%5D
				// sqrtPriceCurrent: 70.710678118654752440 which is 5000
				// expectedTokenIn:  5236545537.864897 rounded up https://www.wolframalpha.com/input?i=1517818840.967515822610790519+*+%2874.160724590951092256+-+70.710678118654752440%29
				// expectedTokenOut: 998934.824728 rounded down https://www.wolframalpha.com/input?i=%281517818840.967515822610790519+*+%2874.161984870956629487+-+70.710678118654752440+%29%29+%2F+%2870.710678118654752440+*+74.161984870956629487%29
				// expectedTick:     86129.0 rounded down https://www.wolframalpha.com/input?i2d=true&i=Log%5B1.0001%2C5499.813071854898049815%5D

				// create second position parameters
				newLowerPrice := sdk.NewDec(5001)
				s.Require().NoError(err)
				newLowerTick := math.PriceToTick(newLowerPrice) // 85178
				newUpperPrice := sdk.NewDec(6250)
				s.Require().NoError(err)
				newUpperTick := math.PriceToTick(newUpperPrice) // 87407

				// add position two with the new price range above
				_, _, _, err = s.App.ConcentratedLiquidityKeeper.CreatePosition(ctx, poolId, s.TestAccs[1], defaultAmt0, defaultAmt1, sdk.ZeroInt(), sdk.ZeroInt(), newLowerTick.Int64(), newUpperTick.Int64())
				s.Require().NoError(err)
				// params
				// liquidity (2nd):  670565280.937711183763565748
				// sqrtPriceNext:    75.583797338121934796 which is 5712.9104200502884761 https://www.wolframalpha.com/input?key=&i=70.717075849691272487+%2B+3263454462.135103+%2F+670565280.937711183763565748
				// sqrtPriceCurrent: 70.717075849691272487 which is 5000.9048167309886086
				// expectedTokenIn:  3263454462.13510 rounded up https://www.wolframalpha.com/input?key=&i=670565280.937711183763565748+*+%2875.583797338121934796+-+70.717075849691272487%29
				// expectedTokenOut: 610554.667 rounded down https://www.wolframalpha.com/input?key=&i=%28670565280.937711183763565748+*+%2875.583797338121934796+-+70.717075849691272487+%29%29+%2F+%2870.717075849691272487+*+75.583797338121934796%29
				// expectedTick:     86509.2 rounded down https://www.wolframalpha.com/input?key=&i2d=true&i=Log%5B1.0001%2C5712.9104200502884761%5D
			},
			tokenIn:       sdk.NewCoin("usdc", sdk.NewInt(8500000000)),
			tokenOutDenom: "eth",
			priceLimit:    sdk.NewDec(6056),
			// expectedTokenIn:  5236545537.865 + 3263454462.13510 = 8500000000.000 = 8500.00 usdc
			// expectedTokenOut: 998587.023 + 610554.667 = 1609141.69 round down = 1.609141 eth
			expectedTokenIn:  sdk.NewCoin("usdc", sdk.NewInt(8500000000)),
			expectedTokenOut: sdk.NewCoin("eth", sdk.NewInt(1609141)),
			expectedTick:     sdk.NewInt(86509),
			newLowerPrice:    sdk.NewDec(5001),
			newUpperPrice:    sdk.NewDec(6250),
		},
		//  Partially overlapping price ranges
		//
		//                5000
		//        4545 -----|----- 5500
		//  4000 ----------- 4999
		//
		"two positions with partially overlapping price ranges: eth -> usdc": {
			addPositions: func(ctx sdk.Context, poolId uint64) {
				// add first position
				_, _, _, err = s.App.ConcentratedLiquidityKeeper.CreatePosition(ctx, poolId, s.TestAccs[0], defaultAmt0, defaultAmt1, sdk.ZeroInt(), sdk.ZeroInt(), lowerTick.Int64(), upperTick.Int64())
				s.Require().NoError(err)
				// params
				// liquidity (1st):  1517818840.967515822610790519
				// sqrtPriceNext:    67.416477345120534991 which is 4545 (this is calculated by finding the closest tick LTE the upper range of the first range) https://www.wolframalpha.com/input?key=&i2d=true&i=Power%5B1.0001%2CDivide%5B84222%2C2%5D%5D
				// sqrtPriceCurrent: 70.710678118654752440 which is 5000
				// expectedTokenIn:  1048863.4367 rounded up https://www.wolframalpha.com/input?key=&i=%281517818840.967515822610790519+*+%2870.710678118654752440+-+67.416477345120534991%29%29+%2F+%2867.416477345120534991+*+70.710678118654752440%29
				// expectedTokenOut: 5000000000.000 rounded down https://www.wolframalpha.com/input?key=&i=1517818840.967515822610790519+*+%2870.710678118654752440-+67.416477345120534991%29
				// expectedTick:     84222.0 rounded down https://www.wolframalpha.com/input?key=&i2d=true&i=Log%5B1.0001%2C4545%5D

				// create second position parameters
				newLowerPrice := sdk.NewDec(4000)
				s.Require().NoError(err)
				newLowerTick := math.PriceToTick(newLowerPrice) // 82944
				newUpperPrice := sdk.NewDec(4999)
				s.Require().NoError(err)
				newUpperTick := math.PriceToTick(newUpperPrice) // 85174

				// add position two with the new price range above
				_, _, _, err := s.App.ConcentratedLiquidityKeeper.CreatePosition(ctx, poolId, s.TestAccs[1], defaultAmt0, defaultAmt1, sdk.ZeroInt(), sdk.ZeroInt(), newLowerTick.Int64(), newUpperTick.Int64())
				s.Require().NoError(err)
				// params
				// liquidity (2nd):  670293788.068821610959382388
				// sqrtPriceNext:    64.256329884039174301 which is 4128.8759302 https://www.wolframalpha.com/input?key=&i=%28%28670293788.068821610959382388%29%29+%2F+%28%28%28670293788.068821610959382388%29+%2F+%2870.702934555750545592%29%29+%2B+%28951136.5633%29%29
				// sqrtPriceCurrent: 70.702934555750545592 which is 4998.9049548
				// expectedTokenIn:  951136.5633 rounded up https://www.wolframalpha.com/input?key=&i=%28670293788.068821610959382388+*+%2870.702934555750545592+-+64.256329884039174301%29%29+%2F+%2864.256329884039174301+*+70.702934555750545592%29
				// expectedTokenOut: 4321119065.5835772240 rounded down https://www.wolframalpha.com/input?key=&i=670293788.068821610959382388+*+%2870.702934555750545592-+64.256329884039174301%29
				// expectedTick:     83261.9 rounded down https://www.wolframalpha.com/input?key=&i2d=true&i=Log%5B1.0001%2C4128.9472754%5D
			},
			tokenIn:       sdk.NewCoin("eth", sdk.NewInt(2000000)),
			tokenOutDenom: "usdc",
			priceLimit:    sdk.NewDec(4128),
			// expectedTokenIn:  1048863.4367 + 951136.5633 = 2000000 eth
			// expectedTokenOut: 5000000000.000 + 4321119065.5835772240 = 9321119065.583577224 round down = 9321.119065 usdc
			expectedTokenIn:  sdk.NewCoin("eth", sdk.NewInt(2000000)),
			expectedTokenOut: sdk.NewCoin("usdc", sdk.NewInt(9321119065)),
			expectedTick:     sdk.NewInt(83261),
			newLowerPrice:    sdk.NewDec(4000),
			newUpperPrice:    sdk.NewDec(4999),
		},
		"two positions with partially overlapping price ranges, not utilizing full liquidity of second position: eth -> usdc": {
			addPositions: func(ctx sdk.Context, poolId uint64) {
				// add first position
				_, _, _, err = s.App.ConcentratedLiquidityKeeper.CreatePosition(ctx, poolId, s.TestAccs[0], defaultAmt0, defaultAmt1, sdk.ZeroInt(), sdk.ZeroInt(), lowerTick.Int64(), upperTick.Int64())
				s.Require().NoError(err)
				// params
				// liquidity (1st):  1517818840.967515822610790519
				// sqrtPriceNext:    67.416477345120534991 which is 4545 (this is calculated by finding the closest tick LTE the upper range of the first range) https://www.wolframalpha.com/input?key=&i2d=true&i=Power%5B1.0001%2CDivide%5B84222%2C2%5D%5D
				// sqrtPriceCurrent: 70.710678118654752440 which is 5000
				// expectedTokenIn:  1048863.4367 rounded up https://www.wolframalpha.com/input?key=&i=%281517818840.967515822610790519+*+%2870.710678118654752440+-+67.416477345120534991%29%29+%2F+%2867.416477345120534991+*+70.710678118654752440%29
				// expectedTokenOut: 5000000000.000 rounded down https://www.wolframalpha.com/input?key=&i=1517818840.967515822610790519+*+%2870.710678118654752440-+67.416477345120534991%29
				// expectedTick:     84222.0 rounded down https://www.wolframalpha.com/input?key=&i2d=true&i=Log%5B1.0001%2C4545%5D

				// create second position parameters
				newLowerPrice := sdk.NewDec(4000)
				s.Require().NoError(err)
				newLowerTick := math.PriceToTick(newLowerPrice) // 82944
				newUpperPrice := sdk.NewDec(4999)
				s.Require().NoError(err)
				newUpperTick := math.PriceToTick(newUpperPrice) // 85174

				// add position two with the new price range above
				_, _, _, err := s.App.ConcentratedLiquidityKeeper.CreatePosition(ctx, poolId, s.TestAccs[1], defaultAmt0, defaultAmt1, sdk.ZeroInt(), sdk.ZeroInt(), newLowerTick.Int64(), newUpperTick.Int64())
				s.Require().NoError(err)
				// params
				// 1800000 - 1048863.4367 = 751136.5633
				// liquidity (2nd):  670293788.068821610959382388
				// sqrtPriceNext:    65.512371527657899703 which is 4291.8708232 https://www.wolframalpha.com/input?key=&i=%28%28670293788.068821610959382388%29%29+%2F+%28%28%28670293788.068821610959382388%29+%2F+%2870.702934555750545592%29%29+%2B+%28751136.5633%29%29
				// sqrtPriceCurrent: 70.702934555750545592 which is 4998.9049548
				// expectedTokenIn:  751136.5633 rounded up https://www.wolframalpha.com/input?key=&i=%28670293788.068821610959382388+*+%2870.702934555750545592+-+65.512371527657899703%29%29+%2F+%2865.512371527657899703+*+70.702934555750545592%29
				// expectedTokenOut: 3479202154.310192937 rounded down https://www.wolframalpha.com/input?key=&i=670293788.068821610959382388+*+%2870.702934555750545592-+65.512371527657899703%29
				// expectedTick:     83649.0 rounded down https://www.wolframalpha.com/input?key=&i2d=true&i=Log%5B1.0001%2C4291.8708232%5D
			},
			tokenIn:       sdk.NewCoin("eth", sdk.NewInt(1800000)),
			tokenOutDenom: "usdc",
			priceLimit:    sdk.NewDec(4128),
			// expectedTokenIn:  1048863.4367 + 751136.5633 = 1.800000 eth
			// expectedTokenOut: 5000000000.000 + 3479202154.310192937 = 8479202154.310192937 round down = 8479.202154 usdc
			expectedTokenIn:  sdk.NewCoin("eth", sdk.NewInt(1800000)),
			expectedTokenOut: sdk.NewCoin("usdc", sdk.NewInt(8479202154)),
			expectedTick:     sdk.NewInt(83648),
			newLowerPrice:    sdk.NewDec(4000),
			newUpperPrice:    sdk.NewDec(4999),
		},
		//  Sequential price ranges with a gap
		//
		//          5000
		//  4545 -----|----- 5500
		//              5501 ----------- 6250
		//
		"two sequential positions with a gap": {
			addPositions: func(ctx sdk.Context, poolId uint64) {
				// add first position
				_, _, _, err = s.App.ConcentratedLiquidityKeeper.CreatePosition(ctx, poolId, s.TestAccs[0], defaultAmt0, defaultAmt1, sdk.ZeroInt(), sdk.ZeroInt(), lowerTick.Int64(), upperTick.Int64())
				s.Require().NoError(err)
				// params
				// liquidity (1st):  1517818840.967515822610790519
				// sqrtPriceNext:    74.160724590951092256 which is 5499.813071854898049815 (this is calculated by finding the closest tick LTE the upper range of the first range) https://www.wolframalpha.com/input?i2d=true&i=Power%5B1.0001%2CDivide%5B86129%2C2%5D%5D
				// sqrtPriceCurrent: 70.710678118654752440 which is 5000
				// expectedTokenIn:  5236545537.864897 rounded up https://www.wolframalpha.com/input?i=1517818840.967515822610790519+*+%2874.160724590951092256+-+70.710678118654752440%29
				// expectedTokenOut: 998934.824728 rounded down https://www.wolframalpha.com/input?i=%281517818840.967515822610790519+*+%2874.161984870956629487+-+70.710678118654752440+%29%29+%2F+%2870.710678118654752440+*+74.161984870956629487%29
				// expectedTick:     86129.0 rounded down https://www.wolframalpha.com/input?i2d=true&i=Log%5B1.0001%2C5499.813071854898049815%5D

				// create second position parameters
				newLowerPrice := sdk.NewDec(5501)
				s.Require().NoError(err)
				newLowerTick := math.PriceToTick(newLowerPrice) // 86131
				newUpperPrice := sdk.NewDec(6250)
				s.Require().NoError(err)
				newUpperTick := math.PriceToTick(newUpperPrice) // 87407

				// add position two with the new price range above
				_, _, _, err = s.App.ConcentratedLiquidityKeeper.CreatePosition(ctx, poolId, s.TestAccs[1], defaultAmt0, defaultAmt1, sdk.ZeroInt(), sdk.ZeroInt(), newLowerTick.Int64(), newUpperTick.Int64())
				s.Require().NoError(err)
				// params
				// liquidity (2nd):  1200046517.432645168443803695
				// sqrtPriceNext:    78.137532176937376749 which is 6105.473934701923906716 https://www.wolframalpha.com/input?i=74.168140663410187419++%2B++4763454462.135+%2F+1200046517.432645168443803695
				// sqrtPriceCurrent: 74.168140663410187419 which is 5500.913089467399755950
				// expectedTokenIn:  4763454462.135 rounded up https://www.wolframalpha.com/input?i=1200046517.432645168443803695+*+%2878.137532176937376749+-+74.168140663410187419%29
				// expectedTokenOut: 821949.120898 rounded down https://www.wolframalpha.com/input?i=%281200046517.432645168443803695+*+%2878.137532176937376749+-+74.168140663410187419+%29%29+%2F+%2874.168140663410187419+*+78.137532176937376749%29
				// expectedTick:     87173.8 rounded down https://www.wolframalpha.com/input?i2d=true&i=Log%5B1.0001%2C6105.473934424522538231%5D
			},
			tokenIn:       sdk.NewCoin("usdc", sdk.NewInt(10000000000)),
			tokenOutDenom: "eth",
			priceLimit:    sdk.NewDec(6106),
			// expectedTokenIn:  5236545537.865 + 4763454462.135 = 1000000000 usdc
			// expectedTokenOut: 998587.023 + 821949.120898 = 1820536.143 round down = 1.820536 eth
			expectedTokenIn:  sdk.NewCoin("usdc", sdk.NewInt(10000000000)),
			expectedTokenOut: sdk.NewCoin("eth", sdk.NewInt(1820536)),
			expectedTick:     sdk.NewInt(87173),
			newLowerPrice:    sdk.NewDec(5501),
			newUpperPrice:    sdk.NewDec(6250),
		},
		// Slippage protection doesn't cause a failure but interrupts early.
		"single position within one tick, trade completes but slippage protection interrupts trade early: eth -> usdc": {
			addPositions: func(ctx sdk.Context, poolId uint64) {
				// add position
				_, _, _, err = s.App.ConcentratedLiquidityKeeper.CreatePosition(ctx, poolId, s.TestAccs[0], defaultAmt0, defaultAmt1, sdk.ZeroInt(), sdk.ZeroInt(), lowerTick.Int64(), upperTick.Int64())
				s.Require().NoError(err)
			},
			tokenIn:       sdk.NewCoin("eth", sdk.NewInt(13370)),
			tokenOutDenom: "usdc",
			priceLimit:    sdk.NewDec(4994),
			// params
			// liquidity: 		 1517818840.967515822610790519
			// sqrtPriceNext:    70.668238976219012614 which is 4994 https://www.wolframalpha.com/input?i=70.710678118654752440+%2B+42000000+%2F+1517818840.967515822610790519
			// sqrtPriceCurrent: 70.710678118654752440 which is 5000
			// expectedTokenIn:  12890.72275 rounded up https://www.wolframalpha.com/input?key=&i=%281517818840.967515822610790519+*+%2870.710678118654752440+-+70.668238976219012614+%29%29+%2F+%2870.710678118654752440+*+70.668238976219012614%29
			// expectedTokenOut: 64414929.9834 rounded down https://www.wolframalpha.com/input?key=&i=1517818840.967515822610790519+*+%2870.710678118654752440+-+70.668238976219012614%29
			// expectedTick: 	 85164.2 rounded down https://www.wolframalpha.com/input?key=&i2d=true&i=Log%5B1.0001%2C4994%5D
			expectedTokenIn:  sdk.NewCoin("eth", sdk.NewInt(12891)),
			expectedTokenOut: sdk.NewCoin("usdc", sdk.NewInt(64414929)),
			expectedTick:     sdk.NewInt(85164),
		},
		"single position within one tick, trade does not complete due to lack of liquidity: usdc -> eth": {
			addPositions: func(ctx sdk.Context, poolId uint64) {
				// add first position
				_, _, _, err = s.App.ConcentratedLiquidityKeeper.CreatePosition(ctx, poolId, s.TestAccs[0], defaultAmt0, defaultAmt1, sdk.ZeroInt(), sdk.ZeroInt(), lowerTick.Int64(), upperTick.Int64())
				s.Require().NoError(err)
			},
			tokenIn:       sdk.NewCoin("usdc", sdk.NewInt(5300000000)),
			tokenOutDenom: "eth",
			priceLimit:    sdk.NewDec(6000),
			expectErr:     true,
		},
		"single position within one tick, trade does not complete due to lack of liquidity: eth -> usdc": {
			addPositions: func(ctx sdk.Context, poolId uint64) {
				// add first position
				_, _, _, err = s.App.ConcentratedLiquidityKeeper.CreatePosition(ctx, poolId, s.TestAccs[0], defaultAmt0, defaultAmt1, sdk.ZeroInt(), sdk.ZeroInt(), lowerTick.Int64(), upperTick.Int64())
				s.Require().NoError(err)
			},
			tokenIn:       sdk.NewCoin("eth", sdk.NewInt(1100000)),
			tokenOutDenom: "usdc",
			priceLimit:    sdk.NewDec(4000),
			expectErr:     true,
		},
	}

	for name, test := range tests {
		s.Run(name, func() {
			s.Setup()
			s.FundAcc(s.TestAccs[0], sdk.NewCoins(sdk.NewCoin("eth", sdk.NewInt(10000000000000)), sdk.NewCoin("usdc", sdk.NewInt(1000000000000))))
			s.FundAcc(s.TestAccs[1], sdk.NewCoins(sdk.NewCoin("eth", sdk.NewInt(10000000000000)), sdk.NewCoin("usdc", sdk.NewInt(1000000000000))))
			// create pool
			pool, err := s.App.ConcentratedLiquidityKeeper.CreateNewConcentratedLiquidityPool(s.Ctx, 1, "eth", "usdc", currSqrtPrice, currTick)
			s.Require().NoError(err)

			// add positions
			test.addPositions(s.Ctx, pool.GetId())

			// execute internal swap function
			tokenOut, err := s.App.ConcentratedLiquidityKeeper.SwapOutAmtGivenIn(
				s.Ctx,
				test.tokenIn, test.tokenOutDenom,
				swapFee, test.priceLimit, pool.GetId())

			if test.expectErr {
				s.Require().Error(err)
			} else {
				s.Require().NoError(err)

				pool, err = s.App.ConcentratedLiquidityKeeper.GetPoolById(s.Ctx, pool.GetId())
				s.Require().NoError(err)

				// check that we produced the same token out from the swap function that we expected
				s.Require().Equal(test.expectedTokenOut.String(), tokenOut.String())

				// check that the pool's current tick was updated correctly
				s.Require().Equal(test.expectedTick.String(), pool.GetCurrentTick().String())

				// the following is needed to get the expected liquidity to later compare to what the pool was updated to
				if test.newLowerPrice.IsNil() && test.newUpperPrice.IsNil() {
					test.newLowerPrice = lowerPrice
					test.newUpperPrice = upperPrice
				}

				newLowerTick := math.PriceToTick(test.newLowerPrice)
				newUpperTick := math.PriceToTick(test.newUpperPrice)

				lowerSqrtPrice, err := math.TickToSqrtPrice(newLowerTick)
				s.Require().NoError(err)
				upperSqrtPrice, err := math.TickToSqrtPrice(newUpperTick)
				s.Require().NoError(err)

				if test.poolLiqAmount0.IsNil() && test.poolLiqAmount1.IsNil() {
					test.poolLiqAmount0 = defaultAmt0
					test.poolLiqAmount1 = defaultAmt1
				}

				expectedLiquidity := math.GetLiquidityFromAmounts(currSqrtPrice, lowerSqrtPrice, upperSqrtPrice, test.poolLiqAmount0, test.poolLiqAmount1)
				// check that the pools liquidity was updated correctly
				s.Require().Equal(expectedLiquidity.String(), pool.GetLiquidity().String())

				// TODO: need to figure out a good way to test that the currentSqrtPrice that the pool is set to makes sense
				// right now we calculate this value through iterations, so unsure how to do this here / if its needed
			}
		})

	}
}

func (s *KeeperTestSuite) TestSwapOutAmtGivenIn() {
	currPrice := sdk.NewDec(5000)
	currSqrtPrice, err := currPrice.ApproxSqrt() // 70.710678118654752440
	s.Require().NoError(err)
	currTick := math.PriceToTick(currPrice) // 85176
	lowerPrice := sdk.NewDec(4545)
	s.Require().NoError(err)
	lowerTick := math.PriceToTick(lowerPrice) // 84222
	upperPrice := sdk.NewDec(5500)
	s.Require().NoError(err)
	upperTick := math.PriceToTick(upperPrice) // 86129

	defaultAmt0 := sdk.NewInt(1000000)
	defaultAmt1 := sdk.NewInt(5000000000)

	swapFee := sdk.ZeroDec()

	tests := map[string]struct {
		positionAmount0  sdk.Int
		positionAmount1  sdk.Int
		addPositions     func(ctx sdk.Context, poolId uint64)
		tokenIn          sdk.Coin
		tokenOutDenom    string
		priceLimit       sdk.Dec
		expectedTokenOut sdk.Coin
		expectedTick     sdk.Int
		newLowerPrice    sdk.Dec
		newUpperPrice    sdk.Dec
		poolLiqAmount0   sdk.Int
		poolLiqAmount1   sdk.Int
		expectErr        bool
	}{
		//  One price range
		//
		//          5000
		//  4545 -----|----- 5500
		"single position within one tick: usdc -> eth": {
			addPositions: func(ctx sdk.Context, poolId uint64) {
				// add first position
				_, _, _, err = s.App.ConcentratedLiquidityKeeper.CreatePosition(ctx, poolId, s.TestAccs[0], defaultAmt0, defaultAmt1, sdk.ZeroInt(), sdk.ZeroInt(), lowerTick.Int64(), upperTick.Int64())
				s.Require().NoError(err)
			},
			tokenIn:          sdk.NewCoin("usdc", sdk.NewInt(42000000)),
			tokenOutDenom:    "eth",
			priceLimit:       sdk.NewDec(5004),
			expectedTokenOut: sdk.NewCoin("eth", sdk.NewInt(8396)),
			expectedTick:     sdk.NewInt(85184),
		},
		"single position within one tick: eth -> usdc": {
			addPositions: func(ctx sdk.Context, poolId uint64) {
				// add first position
				_, _, _, err = s.App.ConcentratedLiquidityKeeper.CreatePosition(ctx, poolId, s.TestAccs[0], defaultAmt0, defaultAmt1, sdk.ZeroInt(), sdk.ZeroInt(), lowerTick.Int64(), upperTick.Int64())
				s.Require().NoError(err)
			},
			tokenIn:          sdk.NewCoin("eth", sdk.NewInt(13370)),
			tokenOutDenom:    "usdc",
			priceLimit:       sdk.NewDec(4993),
			expectedTokenOut: sdk.NewCoin("usdc", sdk.NewInt(66808387)),
			expectedTick:     sdk.NewInt(85163),
		},
		//  Two equal price ranges
		//
		//          5000
		//  4545 -----|----- 5500
		//  4545 -----|----- 5500
		"two positions within one tick: usdc -> eth": {
			addPositions: func(ctx sdk.Context, poolId uint64) {
				// add first position
				_, _, _, err = s.App.ConcentratedLiquidityKeeper.CreatePosition(ctx, poolId, s.TestAccs[0], defaultAmt0, defaultAmt1, sdk.ZeroInt(), sdk.ZeroInt(), lowerTick.Int64(), upperTick.Int64())
				s.Require().NoError(err)

				// add second position
				_, _, _, err = s.App.ConcentratedLiquidityKeeper.CreatePosition(ctx, poolId, s.TestAccs[1], defaultAmt0, defaultAmt1, sdk.ZeroInt(), sdk.ZeroInt(), lowerTick.Int64(), upperTick.Int64())
				s.Require().NoError(err)
			},
			tokenIn:          sdk.NewCoin("usdc", sdk.NewInt(42000000)),
			tokenOutDenom:    "eth",
			priceLimit:       sdk.NewDec(5002),
			expectedTokenOut: sdk.NewCoin("eth", sdk.NewInt(8398)),
			expectedTick:     sdk.NewInt(85180),
			// two positions with same liquidity entered
			poolLiqAmount0: sdk.NewInt(1000000).MulRaw(2),
			poolLiqAmount1: sdk.NewInt(5000000000).MulRaw(2),
		},
		"two positions within one tick: eth -> usdc": {
			addPositions: func(ctx sdk.Context, poolId uint64) {
				// add first position
				_, _, _, err = s.App.ConcentratedLiquidityKeeper.CreatePosition(ctx, poolId, s.TestAccs[0], defaultAmt0, defaultAmt1, sdk.ZeroInt(), sdk.ZeroInt(), lowerTick.Int64(), upperTick.Int64())
				s.Require().NoError(err)

				// add second position
				_, _, _, err = s.App.ConcentratedLiquidityKeeper.CreatePosition(ctx, poolId, s.TestAccs[1], defaultAmt0, defaultAmt1, sdk.ZeroInt(), sdk.ZeroInt(), lowerTick.Int64(), upperTick.Int64())
				s.Require().NoError(err)
			},
			tokenIn:          sdk.NewCoin("eth", sdk.NewInt(13370)),
			tokenOutDenom:    "usdc",
			priceLimit:       sdk.NewDec(4996),
			expectedTokenOut: sdk.NewCoin("usdc", sdk.NewInt(66829187)),
			expectedTick:     sdk.NewInt(85169), // TODO: should be 85170, is 85169 due to log precision
			// two positions with same liquidity entered
			poolLiqAmount0: sdk.NewInt(1000000).MulRaw(2),
			poolLiqAmount1: sdk.NewInt(5000000000).MulRaw(2),
		},
		//  Consecutive price ranges
		//
		//          5000
		//  4545 -----|----- 5500
		//             5500 ----------- 6250
		//
		"two positions with consecutive price ranges: usdc -> eth": {
			addPositions: func(ctx sdk.Context, poolId uint64) {
				// add first position
				_, _, _, err = s.App.ConcentratedLiquidityKeeper.CreatePosition(ctx, poolId, s.TestAccs[0], defaultAmt0, defaultAmt1, sdk.ZeroInt(), sdk.ZeroInt(), lowerTick.Int64(), upperTick.Int64())
				s.Require().NoError(err)

				// create second position parameters
				newLowerPrice := sdk.NewDec(5500)
				s.Require().NoError(err)
				newLowerTick := math.PriceToTick(newLowerPrice) // 86129
				newUpperPrice := sdk.NewDec(6250)
				s.Require().NoError(err)
				newUpperTick := math.PriceToTick(newUpperPrice) // 87407

				// add position two with the new price range above
				_, _, _, err = s.App.ConcentratedLiquidityKeeper.CreatePosition(ctx, poolId, s.TestAccs[1], defaultAmt0, defaultAmt1, sdk.ZeroInt(), sdk.ZeroInt(), newLowerTick.Int64(), newUpperTick.Int64())
				s.Require().NoError(err)
			},
			tokenIn:       sdk.NewCoin("usdc", sdk.NewInt(10000000000)),
			tokenOutDenom: "eth",
			priceLimit:    sdk.NewDec(6106),
			// expectedTokenIn:  5236545537.865 + 4763454462.135 = 1000000000 usdc
			// expectedTokenOut: 998587.023 + 822041.769 = 1820628.792 round down = 1.820628 eth
			expectedTokenOut: sdk.NewCoin("eth", sdk.NewInt(1820628)),
			expectedTick:     sdk.NewInt(87173),
			newLowerPrice:    sdk.NewDec(5500),
			newUpperPrice:    sdk.NewDec(6250),
		},
		//  Consecutive price ranges
		//
		//                     5000
		//             4545 -----|----- 5500
		//  4000 ----------- 4545
		//
		"two positions with consecutive price ranges: eth -> usdc": {
			addPositions: func(ctx sdk.Context, poolId uint64) {
				// add first position
				_, _, _, err = s.App.ConcentratedLiquidityKeeper.CreatePosition(ctx, poolId, s.TestAccs[0], defaultAmt0, defaultAmt1, sdk.ZeroInt(), sdk.ZeroInt(), lowerTick.Int64(), upperTick.Int64())
				s.Require().NoError(err)

				// create second position parameters
				newLowerPrice := sdk.NewDec(4000)
				s.Require().NoError(err)
				newLowerTick := math.PriceToTick(newLowerPrice) // 82944
				newUpperPrice := sdk.NewDec(4545)
				s.Require().NoError(err)
				newUpperTick := math.PriceToTick(newUpperPrice) // 84222

				// add position two with the new price range above
				_, _, _, err = s.App.ConcentratedLiquidityKeeper.CreatePosition(ctx, poolId, s.TestAccs[1], defaultAmt0, defaultAmt1, sdk.ZeroInt(), sdk.ZeroInt(), newLowerTick.Int64(), newUpperTick.Int64())
				s.Require().NoError(err)
			},
			tokenIn:       sdk.NewCoin("eth", sdk.NewInt(2000000)),
			tokenOutDenom: "usdc",
			priceLimit:    sdk.NewDec(4094),
			// expectedTokenIn:  1048863.4367 + 951136.563300 = 2000000 eth
			// expectedTokenOut: 5000000000.000 + 4103305821.5679708 = 9103305821.5679708 round down = 9103.305821 usdc
			expectedTokenOut: sdk.NewCoin("usdc", sdk.NewInt(9103305821)),
			expectedTick:     sdk.NewInt(83179),
			newLowerPrice:    sdk.NewDec(4000),
			newUpperPrice:    sdk.NewDec(4545),
		},
		//  Partially overlapping price ranges
		//
		//          5000
		//  4545 -----|----- 5500
		//        5001 ----------- 6250
		//
		"two positions with partially overlapping price ranges: usdc -> eth": {
			addPositions: func(ctx sdk.Context, poolId uint64) {
				// add first position
				_, _, _, err = s.App.ConcentratedLiquidityKeeper.CreatePosition(ctx, poolId, s.TestAccs[0], defaultAmt0, defaultAmt1, sdk.ZeroInt(), sdk.ZeroInt(), lowerTick.Int64(), upperTick.Int64())
				s.Require().NoError(err)

				// create second position parameters
				newLowerPrice := sdk.NewDec(5001)
				s.Require().NoError(err)
				newLowerTick := math.PriceToTick(newLowerPrice) // 85178
				newUpperPrice := sdk.NewDec(6250)
				s.Require().NoError(err)
				newUpperTick := math.PriceToTick(newUpperPrice) // 87407

				// add position two with the new price range above
				_, _, _, err = s.App.ConcentratedLiquidityKeeper.CreatePosition(ctx, poolId, s.TestAccs[1], defaultAmt0, defaultAmt1, sdk.ZeroInt(), sdk.ZeroInt(), newLowerTick.Int64(), newUpperTick.Int64())
				s.Require().NoError(err)
			},
			tokenIn:          sdk.NewCoin("usdc", sdk.NewInt(10000000000)),
			tokenOutDenom:    "eth",
			priceLimit:       sdk.NewDec(6056),
			expectedTokenOut: sdk.NewCoin("eth", sdk.NewInt(1864112)),
			expectedTick:     sdk.NewInt(87092),
			newLowerPrice:    sdk.NewDec(5001),
			newUpperPrice:    sdk.NewDec(6250),
		},
		"two positions with partially overlapping price ranges, not utilizing full liquidity of second position: usdc -> eth": {
			addPositions: func(ctx sdk.Context, poolId uint64) {
				// add first position
				_, _, _, err = s.App.ConcentratedLiquidityKeeper.CreatePosition(ctx, poolId, s.TestAccs[0], defaultAmt0, defaultAmt1, sdk.ZeroInt(), sdk.ZeroInt(), lowerTick.Int64(), upperTick.Int64())
				s.Require().NoError(err)

				// create second position parameters
				newLowerPrice := sdk.NewDec(5001)
				s.Require().NoError(err)
				newLowerTick := math.PriceToTick(newLowerPrice) // 85178
				newUpperPrice := sdk.NewDec(6250)
				s.Require().NoError(err)
				newUpperTick := math.PriceToTick(newUpperPrice) // 87407

				// add position two with the new price range above
				_, _, _, err = s.App.ConcentratedLiquidityKeeper.CreatePosition(ctx, poolId, s.TestAccs[1], defaultAmt0, defaultAmt1, sdk.ZeroInt(), sdk.ZeroInt(), newLowerTick.Int64(), newUpperTick.Int64())
				s.Require().NoError(err)
			},
			tokenIn:          sdk.NewCoin("usdc", sdk.NewInt(8500000000)),
			tokenOutDenom:    "eth",
			priceLimit:       sdk.NewDec(6056),
			expectedTokenOut: sdk.NewCoin("eth", sdk.NewInt(1609141)),
			expectedTick:     sdk.NewInt(86509),
			newLowerPrice:    sdk.NewDec(5001),
			newUpperPrice:    sdk.NewDec(6250),
		},
		//  Partially overlapping price ranges
		//
		//                5000
		//        4545 -----|----- 5500
		//  4000 ----------- 4999
		//
		"two positions with partially overlapping price ranges: eth -> usdc": {
			addPositions: func(ctx sdk.Context, poolId uint64) {
				// add first position
				_, _, _, err = s.App.ConcentratedLiquidityKeeper.CreatePosition(ctx, poolId, s.TestAccs[0], defaultAmt0, defaultAmt1, sdk.ZeroInt(), sdk.ZeroInt(), lowerTick.Int64(), upperTick.Int64())
				s.Require().NoError(err)

				// create second position parameters
				newLowerPrice := sdk.NewDec(4000)
				s.Require().NoError(err)
				newLowerTick := math.PriceToTick(newLowerPrice) // 82944
				newUpperPrice := sdk.NewDec(4999)
				s.Require().NoError(err)
				newUpperTick := math.PriceToTick(newUpperPrice) // 85174

				// add position two with the new price range above
				_, _, _, err := s.App.ConcentratedLiquidityKeeper.CreatePosition(ctx, poolId, s.TestAccs[1], defaultAmt0, defaultAmt1, sdk.ZeroInt(), sdk.ZeroInt(), newLowerTick.Int64(), newUpperTick.Int64())
				s.Require().NoError(err)
			},
			tokenIn:          sdk.NewCoin("eth", sdk.NewInt(2000000)),
			tokenOutDenom:    "usdc",
			priceLimit:       sdk.NewDec(4128),
			expectedTokenOut: sdk.NewCoin("usdc", sdk.NewInt(9321119065)),
			expectedTick:     sdk.NewInt(83261),
			newLowerPrice:    sdk.NewDec(4000),
			newUpperPrice:    sdk.NewDec(4999),
		},
		"two positions with partially overlapping price ranges, not utilizing full liquidity of second position: eth -> usdc": {
			addPositions: func(ctx sdk.Context, poolId uint64) {
				// add first position
				_, _, _, err = s.App.ConcentratedLiquidityKeeper.CreatePosition(ctx, poolId, s.TestAccs[0], defaultAmt0, defaultAmt1, sdk.ZeroInt(), sdk.ZeroInt(), lowerTick.Int64(), upperTick.Int64())
				s.Require().NoError(err)

				// create second position parameters
				newLowerPrice := sdk.NewDec(4000)
				s.Require().NoError(err)
				newLowerTick := math.PriceToTick(newLowerPrice) // 82944
				newUpperPrice := sdk.NewDec(4999)
				s.Require().NoError(err)
				newUpperTick := math.PriceToTick(newUpperPrice) // 85174

				// add position two with the new price range above
				_, _, _, err := s.App.ConcentratedLiquidityKeeper.CreatePosition(ctx, poolId, s.TestAccs[1], defaultAmt0, defaultAmt1, sdk.ZeroInt(), sdk.ZeroInt(), newLowerTick.Int64(), newUpperTick.Int64())
				s.Require().NoError(err)
			},
			tokenIn:          sdk.NewCoin("eth", sdk.NewInt(1800000)),
			tokenOutDenom:    "usdc",
			priceLimit:       sdk.NewDec(4128),
			expectedTokenOut: sdk.NewCoin("usdc", sdk.NewInt(8479202154)),
			expectedTick:     sdk.NewInt(83648),
			newLowerPrice:    sdk.NewDec(4000),
			newUpperPrice:    sdk.NewDec(4999),
		},
		//  Sequential price ranges with a gap
		//
		//          5000
		//  4545 -----|----- 5500
		//              5501 ----------- 6250
		//
		"two sequential positions with a gap": {
			addPositions: func(ctx sdk.Context, poolId uint64) {
				// add first position
				_, _, _, err = s.App.ConcentratedLiquidityKeeper.CreatePosition(ctx, poolId, s.TestAccs[0], defaultAmt0, defaultAmt1, sdk.ZeroInt(), sdk.ZeroInt(), lowerTick.Int64(), upperTick.Int64())
				s.Require().NoError(err)

				// create second position parameters
				newLowerPrice := sdk.NewDec(5501)
				s.Require().NoError(err)
				newLowerTick := math.PriceToTick(newLowerPrice) // 86131
				newUpperPrice := sdk.NewDec(6250)
				s.Require().NoError(err)
				newUpperTick := math.PriceToTick(newUpperPrice) // 87407

				// add position two with the new price range above
				_, _, _, err = s.App.ConcentratedLiquidityKeeper.CreatePosition(ctx, poolId, s.TestAccs[1], defaultAmt0, defaultAmt1, sdk.ZeroInt(), sdk.ZeroInt(), newLowerTick.Int64(), newUpperTick.Int64())
				s.Require().NoError(err)
			},
			tokenIn:       sdk.NewCoin("usdc", sdk.NewInt(10000000000)),
			tokenOutDenom: "eth",
			priceLimit:    sdk.NewDec(6106),
			// expectedTokenIn:  5236545537.865 + 4763454462.135 = 1000000000 usdc
			// expectedTokenOut: 998587.023 + 821949.120898 = 1820536.143 round down = 1.820536 eth
			expectedTokenOut: sdk.NewCoin("eth", sdk.NewInt(1820536)),
			expectedTick:     sdk.NewInt(87173),
			newLowerPrice:    sdk.NewDec(5501),
			newUpperPrice:    sdk.NewDec(6250),
		},
		// Slippage protection doesn't cause a failure but interrupts early.
		"single position within one tick, trade completes but slippage protection interrupts trade early: eth -> usdc": {
			addPositions: func(ctx sdk.Context, poolId uint64) {
				// add first position
				_, _, _, err = s.App.ConcentratedLiquidityKeeper.CreatePosition(ctx, poolId, s.TestAccs[0], defaultAmt0, defaultAmt1, sdk.ZeroInt(), sdk.ZeroInt(), lowerTick.Int64(), upperTick.Int64())
				s.Require().NoError(err)
			},
			tokenIn:          sdk.NewCoin("eth", sdk.NewInt(13370)),
			tokenOutDenom:    "usdc",
			priceLimit:       sdk.NewDec(4994),
			expectedTokenOut: sdk.NewCoin("usdc", sdk.NewInt(64414929)),
			expectedTick:     sdk.NewInt(85164),
		},
		"single position within one tick, trade does not complete due to lack of liquidity: usdc -> eth": {
			addPositions: func(ctx sdk.Context, poolId uint64) {
				// add first position
				_, _, _, err = s.App.ConcentratedLiquidityKeeper.CreatePosition(ctx, poolId, s.TestAccs[0], defaultAmt0, defaultAmt1, sdk.ZeroInt(), sdk.ZeroInt(), lowerTick.Int64(), upperTick.Int64())
				s.Require().NoError(err)
			},
			tokenIn:       sdk.NewCoin("usdc", sdk.NewInt(5300000000)),
			tokenOutDenom: "eth",
			priceLimit:    sdk.NewDec(6000),
			expectedTick:  currTick,
			expectErr:     true,
		},
		"single position within one tick, trade does not complete due to lack of liquidity: eth -> usdc": {
			addPositions: func(ctx sdk.Context, poolId uint64) {
				// add first position
				_, _, _, err = s.App.ConcentratedLiquidityKeeper.CreatePosition(ctx, poolId, s.TestAccs[0], defaultAmt0, defaultAmt1, sdk.ZeroInt(), sdk.ZeroInt(), lowerTick.Int64(), upperTick.Int64())
				s.Require().NoError(err)
			},
			tokenIn:       sdk.NewCoin("eth", sdk.NewInt(1100000)),
			tokenOutDenom: "usdc",
			expectedTick:  currTick,
			priceLimit:    sdk.NewDec(4000),
			expectErr:     true,
		},
	}

	for name, test := range tests {
		s.Run(name, func() {
			test := test
			s.Setup()
			s.FundAcc(s.TestAccs[0], sdk.NewCoins(sdk.NewCoin("eth", sdk.NewInt(10000000000000)), sdk.NewCoin("usdc", sdk.NewInt(1000000000000))))
			s.FundAcc(s.TestAccs[1], sdk.NewCoins(sdk.NewCoin("eth", sdk.NewInt(10000000000000)), sdk.NewCoin("usdc", sdk.NewInt(1000000000000))))
			// create pool
			pool, err := s.App.ConcentratedLiquidityKeeper.CreateNewConcentratedLiquidityPool(s.Ctx, 1, "eth", "usdc", currSqrtPrice, currTick)
			s.Require().NoError(err)

			// add positions
			test.addPositions(s.Ctx, pool.GetId())

			// execute internal swap function
			tokenOut, err := s.App.ConcentratedLiquidityKeeper.SwapOutAmtGivenIn(
				s.Ctx,
				test.tokenIn, test.tokenOutDenom,
				swapFee, test.priceLimit, pool.GetId())
			if test.expectErr {
				s.Require().Error(err)
			} else {
				s.Require().NoError(err)

				pool, err = s.App.ConcentratedLiquidityKeeper.GetPoolById(s.Ctx, pool.GetId())
				s.Require().NoError(err)

				// check that the pool's current tick was updated correctly
				s.Require().Equal(test.expectedTick.String(), pool.GetCurrentTick().String())
				// check that we produced the same token out from the swap function that we expected
				s.Require().Equal(test.expectedTokenOut.String(), tokenOut.String())

				// the following is needed to get the expected liquidity to later compare to what the pool was updated to
				if test.newLowerPrice.IsNil() && test.newUpperPrice.IsNil() {
					test.newLowerPrice = lowerPrice
					test.newUpperPrice = upperPrice
				}

				newLowerTick := math.PriceToTick(test.newLowerPrice)
				newUpperTick := math.PriceToTick(test.newUpperPrice)

				lowerSqrtPrice, err := math.TickToSqrtPrice(newLowerTick)
				s.Require().NoError(err)
				upperSqrtPrice, err := math.TickToSqrtPrice(newUpperTick)
				s.Require().NoError(err)

				if test.poolLiqAmount0.IsNil() && test.poolLiqAmount1.IsNil() {
					test.poolLiqAmount0 = defaultAmt0
					test.poolLiqAmount1 = defaultAmt1
				}

				expectedLiquidity := math.GetLiquidityFromAmounts(currSqrtPrice, lowerSqrtPrice, upperSqrtPrice, test.poolLiqAmount0, test.poolLiqAmount1)
				// check that the pools liquidity was updated correctly
				s.Require().Equal(expectedLiquidity.String(), pool.GetLiquidity().String())

				// TODO: need to figure out a good way to test that the currentSqrtPrice that the pool is set to makes sense
				// right now we calculate this value through iterations, so unsure how to do this here / if its needed
			}
		})

	}
}

func (s *KeeperTestSuite) TestOrderInitialPoolDenoms() {
	denom0, denom1, err := types.OrderInitialPoolDenoms("axel", "osmo")
	s.Require().NoError(err)
	s.Require().Equal(denom0, "axel")
	s.Require().Equal(denom1, "osmo")

	denom0, denom1, err = types.OrderInitialPoolDenoms("usdc", "eth")
	s.Require().NoError(err)
	s.Require().Equal(denom0, "eth")
	s.Require().Equal(denom1, "usdc")

	denom0, denom1, err = types.OrderInitialPoolDenoms("usdc", "usdc")
	s.Require().Error(err)

}

func (s *KeeperTestSuite) TestGetPoolById() {
	const validPoolId = 1

	tests := []struct {
		name        string
		poolId      uint64
		expectedErr string
	}{
		{
			name:   "Get existing pool",
			poolId: 1,
		},
		{
			name:        "Get non-existing pool",
			poolId:      2,
			expectedErr: "pool not found",
		},
	}

	for _, test := range tests {
		s.Run(test.name, func() {
			s.SetupTest()

			// Set up default pool
			pool, err := s.App.ConcentratedLiquidityKeeper.CreateNewConcentratedLiquidityPool(s.Ctx, 1, ETH, USDC, DefaultCurrSqrtPrice, sdk.NewInt(DefaultCurrTick))
			s.Require().NoError(err)

			// Get pool defined in test case
			getPool, err := s.App.ConcentratedLiquidityKeeper.GetPoolById(s.Ctx, test.poolId)

<<<<<<< HEAD
			if test.expectedErr == "" {
				// Ensure no error is returned
				s.Require().NoError(err)

				// Ensure that pool returned matches the default pool attributes
				s.Require().Equal(pool.GetId(), getPool.GetId())
				s.Require().Equal(pool.GetAddress(), getPool.GetAddress())
				s.Require().Equal(pool.GetCurrentSqrtPrice(), getPool.GetCurrentSqrtPrice())
				s.Require().Equal(pool.GetCurrentTick(), getPool.GetCurrentTick())
				s.Require().Equal(pool.GetLiquidity(), getPool.GetLiquidity())
			} else {
				// Ensure specified error is returned
				s.Require().Error(err)
				s.Require().ErrorContains(err, test.expectedErr)

				// Check that GetPoolById returns a nil pool object due to error
				s.Require().Nil(getPool)
			}
		})
	}
}
=======
func (s *KeeperTestSuite) TestPoolExists() {
	s.SetupTest()

	pool, err := s.App.ConcentratedLiquidityKeeper.CreateNewConcentratedLiquidityPool(s.Ctx, 1, "token0", "token1", sdk.NewDec(1), sdk.NewInt(1))
	s.Require().NoError(err)

	poolExists := s.App.ConcentratedLiquidityKeeper.PoolExists(s.Ctx, pool.GetId())

	// ensure that this returns true
	s.Require().True(poolExists)

	// try checking for a non-existent pool
	poolExists = s.App.ConcentratedLiquidityKeeper.PoolExists(s.Ctx, 2)

	// ensure that this returns false
	s.Require().False(poolExists)
}

// func (s *KeeperTestSuite) TestCalcInAmtGivenOut() {
// 	ctx := s.Ctx
// 	pool, err := s.App.ConcentratedLiquidityKeeper.CreateNewConcentratedLiquidityPool(s.Ctx, 1, "eth", "usdc", sdk.MustNewDecFromStr("70.710678"), sdk.NewInt(85176))
// 	s.Require().NoError(err)
// 	s.SetupPosition(pool.Id)

// 	// test asset a to b logic
// 	tokenOut := sdk.NewCoin("usdc", sdk.NewInt(4199999999))
// 	tokenInDenom := "eth"
// 	swapFee := sdk.NewDec(0)
// 	minPrice := sdk.NewDec(4500)
// 	maxPrice := sdk.NewDec(5500)

// 	amountIn, _, _, _, err := s.App.ConcentratedLiquidityKeeper.CalcInAmtGivenOut(ctx, tokenOut, tokenInDenom, swapFee, minPrice, maxPrice, pool.Id)
// 	s.Require().NoError(err)
// 	s.Require().Equal(sdk.NewDec(805287), amountIn.Amount.ToDec())

// 	// test asset b to a logic
// 	tokenOut = sdk.NewCoin("eth", sdk.NewInt(133700))
// 	tokenInDenom = "usdc"
// 	swapFee = sdk.NewDec(0)

// 	amountIn, _, _, _, err = s.App.ConcentratedLiquidityKeeper.CalcInAmtGivenOut(ctx, tokenOut, tokenInDenom, swapFee, minPrice, maxPrice, pool.Id)
// 	s.Require().NoError(err)
// 	s.Require().Equal(sdk.NewDec(666975610), amountIn.Amount.ToDec())

// 	// test asset a to b logic
// 	tokenOut = sdk.NewCoin("usdc", sdk.NewInt(4199999999))
// 	tokenInDenom = "eth"
// 	swapFee = sdk.NewDecWithPrec(2, 2)

// 	amountIn, _, _, _, err = s.App.ConcentratedLiquidityKeeper.CalcInAmtGivenOut(ctx, tokenOut, tokenInDenom, swapFee, minPrice, maxPrice, pool.Id)
// 	s.Require().NoError(err)
// 	s.Require().Equal(sdk.NewDec(821722), amountIn.Amount.ToDec())
// }

// func (s *KeeperTestSuite) TestSwapInAmtGivenOut() {
// 	ctx := s.Ctx
// 	pool, err := s.App.ConcentratedLiquidityKeeper.CreateNewConcentratedLiquidityPool(ctx, 1, "eth", "usdc", sdk.MustNewDecFromStr("70.710678"), sdk.NewInt(85176))
// 	s.Require().NoError(err)
// 	fmt.Printf("%v pool liq pre \n", pool.Liquidity)
// 	lowerTick := int64(84222)
// 	upperTick := int64(86129)
// 	amount0Desired := sdk.NewInt(1)
// 	amount1Desired := sdk.NewInt(5000)

// 	s.App.ConcentratedLiquidityKeeper.CreatePosition(ctx, pool.Id, s.TestAccs[0], amount0Desired, amount1Desired, sdk.ZeroInt(), sdk.ZeroInt(), lowerTick, upperTick)

// 	// test asset a to b logic
// 	tokenOut := sdk.NewCoin("usdc", sdk.NewInt(4199999999))
// 	tokenInDenom := "eth"
// 	swapFee := sdk.NewDec(0)
// 	minPrice := sdk.NewDec(4500)
// 	maxPrice := sdk.NewDec(5500)

// 	amountIn, err := s.App.ConcentratedLiquidityKeeper.SwapInAmtGivenOut(ctx, tokenOut, tokenInDenom, swapFee, minPrice, maxPrice, pool.Id)
// 	s.Require().NoError(err)
// 	fmt.Printf("%v amountIn \n", amountIn)
// 	pool = s.App.ConcentratedLiquidityKeeper.GetPoolbyId(ctx, pool.Id)

// // test asset a to b logic
// tokenOut := sdk.NewCoin("usdc", sdk.NewInt(4199999999))
// tokenInDenom := "eth"
// swapFee := sdk.NewDec(0)
// minPrice := sdk.NewDec(4500)
// maxPrice := sdk.NewDec(5500)

// amountIn, _, _, _, err := s.App.ConcentratedLiquidityKeeper.CalcInAmtGivenOut(ctx, tokenOut, tokenInDenom, swapFee, minPrice, maxPrice, pool.Id)
// s.Require().NoError(err)
// s.Require().Equal(sdk.NewDec(805287), amountIn.Amount.ToDec())

// // test asset b to a logic
// tokenOut = sdk.NewCoin("eth", sdk.NewInt(133700))
// tokenInDenom = "usdc"
// swapFee = sdk.NewDec(0)

// amountIn, _, _, _, err = s.App.ConcentratedLiquidityKeeper.CalcInAmtGivenOut(ctx, tokenOut, tokenInDenom, swapFee, minPrice, maxPrice, pool.Id)
// s.Require().NoError(err)
// s.Require().Equal(sdk.NewDec(666975610), amountIn.Amount.ToDec())

// // test asset a to b logic
// tokenOut = sdk.NewCoin("usdc", sdk.NewInt(4199999999))
// tokenInDenom = "eth"
// swapFee = sdk.NewDecWithPrec(2, 2)

// amountIn, _, _, _, err = s.App.ConcentratedLiquidityKeeper.CalcInAmtGivenOut(ctx, tokenOut, tokenInDenom, swapFee, minPrice, maxPrice, pool.Id)
// s.Require().NoError(err)
// s.Require().Equal(sdk.NewDec(821722), amountIn.Amount.ToDec())
// }
>>>>>>> 70f67d9f
<|MERGE_RESOLUTION|>--- conflicted
+++ resolved
@@ -1050,7 +1050,6 @@
 			// Get pool defined in test case
 			getPool, err := s.App.ConcentratedLiquidityKeeper.GetPoolById(s.Ctx, test.poolId)
 
-<<<<<<< HEAD
 			if test.expectedErr == "" {
 				// Ensure no error is returned
 				s.Require().NoError(err)
@@ -1072,7 +1071,7 @@
 		})
 	}
 }
-=======
+
 func (s *KeeperTestSuite) TestPoolExists() {
 	s.SetupTest()
 
@@ -1089,95 +1088,4 @@
 
 	// ensure that this returns false
 	s.Require().False(poolExists)
-}
-
-// func (s *KeeperTestSuite) TestCalcInAmtGivenOut() {
-// 	ctx := s.Ctx
-// 	pool, err := s.App.ConcentratedLiquidityKeeper.CreateNewConcentratedLiquidityPool(s.Ctx, 1, "eth", "usdc", sdk.MustNewDecFromStr("70.710678"), sdk.NewInt(85176))
-// 	s.Require().NoError(err)
-// 	s.SetupPosition(pool.Id)
-
-// 	// test asset a to b logic
-// 	tokenOut := sdk.NewCoin("usdc", sdk.NewInt(4199999999))
-// 	tokenInDenom := "eth"
-// 	swapFee := sdk.NewDec(0)
-// 	minPrice := sdk.NewDec(4500)
-// 	maxPrice := sdk.NewDec(5500)
-
-// 	amountIn, _, _, _, err := s.App.ConcentratedLiquidityKeeper.CalcInAmtGivenOut(ctx, tokenOut, tokenInDenom, swapFee, minPrice, maxPrice, pool.Id)
-// 	s.Require().NoError(err)
-// 	s.Require().Equal(sdk.NewDec(805287), amountIn.Amount.ToDec())
-
-// 	// test asset b to a logic
-// 	tokenOut = sdk.NewCoin("eth", sdk.NewInt(133700))
-// 	tokenInDenom = "usdc"
-// 	swapFee = sdk.NewDec(0)
-
-// 	amountIn, _, _, _, err = s.App.ConcentratedLiquidityKeeper.CalcInAmtGivenOut(ctx, tokenOut, tokenInDenom, swapFee, minPrice, maxPrice, pool.Id)
-// 	s.Require().NoError(err)
-// 	s.Require().Equal(sdk.NewDec(666975610), amountIn.Amount.ToDec())
-
-// 	// test asset a to b logic
-// 	tokenOut = sdk.NewCoin("usdc", sdk.NewInt(4199999999))
-// 	tokenInDenom = "eth"
-// 	swapFee = sdk.NewDecWithPrec(2, 2)
-
-// 	amountIn, _, _, _, err = s.App.ConcentratedLiquidityKeeper.CalcInAmtGivenOut(ctx, tokenOut, tokenInDenom, swapFee, minPrice, maxPrice, pool.Id)
-// 	s.Require().NoError(err)
-// 	s.Require().Equal(sdk.NewDec(821722), amountIn.Amount.ToDec())
-// }
-
-// func (s *KeeperTestSuite) TestSwapInAmtGivenOut() {
-// 	ctx := s.Ctx
-// 	pool, err := s.App.ConcentratedLiquidityKeeper.CreateNewConcentratedLiquidityPool(ctx, 1, "eth", "usdc", sdk.MustNewDecFromStr("70.710678"), sdk.NewInt(85176))
-// 	s.Require().NoError(err)
-// 	fmt.Printf("%v pool liq pre \n", pool.Liquidity)
-// 	lowerTick := int64(84222)
-// 	upperTick := int64(86129)
-// 	amount0Desired := sdk.NewInt(1)
-// 	amount1Desired := sdk.NewInt(5000)
-
-// 	s.App.ConcentratedLiquidityKeeper.CreatePosition(ctx, pool.Id, s.TestAccs[0], amount0Desired, amount1Desired, sdk.ZeroInt(), sdk.ZeroInt(), lowerTick, upperTick)
-
-// 	// test asset a to b logic
-// 	tokenOut := sdk.NewCoin("usdc", sdk.NewInt(4199999999))
-// 	tokenInDenom := "eth"
-// 	swapFee := sdk.NewDec(0)
-// 	minPrice := sdk.NewDec(4500)
-// 	maxPrice := sdk.NewDec(5500)
-
-// 	amountIn, err := s.App.ConcentratedLiquidityKeeper.SwapInAmtGivenOut(ctx, tokenOut, tokenInDenom, swapFee, minPrice, maxPrice, pool.Id)
-// 	s.Require().NoError(err)
-// 	fmt.Printf("%v amountIn \n", amountIn)
-// 	pool = s.App.ConcentratedLiquidityKeeper.GetPoolbyId(ctx, pool.Id)
-
-// // test asset a to b logic
-// tokenOut := sdk.NewCoin("usdc", sdk.NewInt(4199999999))
-// tokenInDenom := "eth"
-// swapFee := sdk.NewDec(0)
-// minPrice := sdk.NewDec(4500)
-// maxPrice := sdk.NewDec(5500)
-
-// amountIn, _, _, _, err := s.App.ConcentratedLiquidityKeeper.CalcInAmtGivenOut(ctx, tokenOut, tokenInDenom, swapFee, minPrice, maxPrice, pool.Id)
-// s.Require().NoError(err)
-// s.Require().Equal(sdk.NewDec(805287), amountIn.Amount.ToDec())
-
-// // test asset b to a logic
-// tokenOut = sdk.NewCoin("eth", sdk.NewInt(133700))
-// tokenInDenom = "usdc"
-// swapFee = sdk.NewDec(0)
-
-// amountIn, _, _, _, err = s.App.ConcentratedLiquidityKeeper.CalcInAmtGivenOut(ctx, tokenOut, tokenInDenom, swapFee, minPrice, maxPrice, pool.Id)
-// s.Require().NoError(err)
-// s.Require().Equal(sdk.NewDec(666975610), amountIn.Amount.ToDec())
-
-// // test asset a to b logic
-// tokenOut = sdk.NewCoin("usdc", sdk.NewInt(4199999999))
-// tokenInDenom = "eth"
-// swapFee = sdk.NewDecWithPrec(2, 2)
-
-// amountIn, _, _, _, err = s.App.ConcentratedLiquidityKeeper.CalcInAmtGivenOut(ctx, tokenOut, tokenInDenom, swapFee, minPrice, maxPrice, pool.Id)
-// s.Require().NoError(err)
-// s.Require().Equal(sdk.NewDec(821722), amountIn.Amount.ToDec())
-// }
->>>>>>> 70f67d9f
+}