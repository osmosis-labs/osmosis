--- conflicted
+++ resolved
@@ -1069,45 +1069,22 @@
 	tests := []struct {
 		name        string
 		poolId      uint64
-<<<<<<< HEAD
-		expectedErr string
-	}{
-		{
-			name:   "Get existing pool",
-			poolId: 1,
-=======
 		expectedErr error
 	}{
 		{
 			name:   "Get existing pool",
 			poolId: validPoolId,
->>>>>>> 47cf91b2
 		},
 		{
 			name:        "Get non-existing pool",
 			poolId:      2,
-<<<<<<< HEAD
-			expectedErr: "pool not found",
-=======
 			expectedErr: types.PoolNotFoundError{PoolId: 2},
->>>>>>> 47cf91b2
 		},
 	}
 
 	for _, test := range tests {
 		s.Run(test.name, func() {
 			s.SetupTest()
-<<<<<<< HEAD
-
-			// Set up default pool
-			pool, err := s.App.ConcentratedLiquidityKeeper.CreateNewConcentratedLiquidityPool(s.Ctx, 1, ETH, USDC, DefaultCurrSqrtPrice, sdk.NewInt(DefaultCurrTick))
-			s.Require().NoError(err)
-
-			// Get pool defined in test case
-			getPool, err := s.App.ConcentratedLiquidityKeeper.GetPoolById(s.Ctx, test.poolId)
-
-			if test.expectedErr == "" {
-=======
 
 			// Set up default pool
 			pool, err := s.App.ConcentratedLiquidityKeeper.CreateNewConcentratedLiquidityPool(s.Ctx, 1, ETH, USDC, DefaultCurrSqrtPrice, DefaultCurrTick)
@@ -1117,7 +1094,6 @@
 			getPool, err := s.App.ConcentratedLiquidityKeeper.GetPoolById(s.Ctx, test.poolId)
 
 			if test.expectedErr == nil {
->>>>>>> 47cf91b2
 				// Ensure no error is returned
 				s.Require().NoError(err)
 
@@ -1130,11 +1106,7 @@
 			} else {
 				// Ensure specified error is returned
 				s.Require().Error(err)
-<<<<<<< HEAD
-				s.Require().ErrorContains(err, test.expectedErr)
-=======
 				s.Require().ErrorIs(err, test.expectedErr)
->>>>>>> 47cf91b2
 
 				// Check that GetPoolById returns a nil pool object due to error
 				s.Require().Nil(getPool)
