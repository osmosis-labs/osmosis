package concentrated_liquidity_test

import (
	"errors"
	"fmt"
	"time"

	sdk "github.com/cosmos/cosmos-sdk/types"

	"github.com/osmosis-labs/osmosis/osmomath"
	appparams "github.com/osmosis-labs/osmosis/v24/app/params"
	cl "github.com/osmosis-labs/osmosis/v24/x/concentrated-liquidity"
	clmodel "github.com/osmosis-labs/osmosis/v24/x/concentrated-liquidity/model"
	"github.com/osmosis-labs/osmosis/v24/x/concentrated-liquidity/types"
	"github.com/osmosis-labs/osmosis/v24/x/gamm/pool-models/balancer"
	lockuptypes "github.com/osmosis-labs/osmosis/v24/x/lockup/types"
	poolmanagertypes "github.com/osmosis-labs/osmosis/v24/x/poolmanager/types"
	sftypes "github.com/osmosis-labs/osmosis/v24/x/superfluid/types"
)

func (s *KeeperTestSuite) TestInitializePool() {
	// Create a valid PoolI from a valid ConcentratedPoolExtension
	validConcentratedPool := s.PrepareConcentratedPool()
	validPoolI, ok := validConcentratedPool.(poolmanagertypes.PoolI)
	s.Require().True(ok)

	// Create a concentrated liquidity pool with unauthorized tick spacing
	invalidTickSpacing := uint64(25)
	invalidTickSpacingConcentratedPool, err := clmodel.NewConcentratedLiquidityPool(2, ETH, USDC, invalidTickSpacing, DefaultZeroSpreadFactor)
	s.Require().NoError(err)

	// Create a concentrated liquidity pool with unauthorized spread factor
	invalidSpreadFactor := osmomath.MustNewDecFromStr("0.1")
	invalidSpreadFactorConcentratedPool, err := clmodel.NewConcentratedLiquidityPool(3, ETH, USDC, DefaultTickSpacing, invalidSpreadFactor)
	s.Require().NoError(err)

	// Create an invalid PoolI that doesn't implement ConcentratedPoolExtension
	invalidPoolId := s.PrepareBalancerPool()
	invalidPoolI, err := s.App.GAMMKeeper.GetPool(s.Ctx, invalidPoolId)
	s.Require().NoError(err)

	validCreatorAddress := s.TestAccs[0]

	poolmanagerModuleAccount := s.App.AccountKeeper.GetModuleAccount(s.Ctx, poolmanagertypes.ModuleName).GetAddress()

	tests := []struct {
		name                               string
		poolI                              poolmanagertypes.PoolI
		authorizedDenomsOverwrite          []string
		unrestrictedPoolCreatorWhitelist   []string
		permissionlessPoolCreationDisabled bool
		creatorAddress                     sdk.AccAddress
		expectedErr                        error
	}{
		{
			name:           "Happy path",
			poolI:          validPoolI,
			creatorAddress: validCreatorAddress,
		},
		{
			name:                               "Permissionless pool creation disabled",
			poolI:                              validPoolI,
			permissionlessPoolCreationDisabled: true,
			creatorAddress:                     validCreatorAddress,
			expectedErr:                        types.ErrPermissionlessPoolCreationDisabled,
		},
		{
			name:                               "bypass disabled permissionless pool creation check because poolmanager module account",
			poolI:                              validPoolI,
			permissionlessPoolCreationDisabled: true,
			creatorAddress:                     poolmanagerModuleAccount,
		},
		{
			name:                               "bypass disabled permissionless pool creation check because of whitelisted bypass",
			poolI:                              validPoolI,
			permissionlessPoolCreationDisabled: true,
			creatorAddress:                     validCreatorAddress,
			unrestrictedPoolCreatorWhitelist:   []string{validCreatorAddress.String()},
		},
		{
			name:           "Wrong pool type: empty pool interface that doesn't implement ConcentratedPoolExtension",
			poolI:          invalidPoolI,
			creatorAddress: validCreatorAddress,
			expectedErr:    fmt.Errorf("given pool does not implement ConcentratedPoolExtension, implements %T", invalidPoolI),
		},
		{
			name:           "Invalid tick spacing",
			poolI:          &invalidTickSpacingConcentratedPool,
			creatorAddress: validCreatorAddress,
			expectedErr:    types.UnauthorizedTickSpacingError{ProvidedTickSpacing: invalidTickSpacing, AuthorizedTickSpacings: s.App.ConcentratedLiquidityKeeper.GetParams(s.Ctx).AuthorizedTickSpacing},
		},
		{
			name:           "Invalid spread factor",
			poolI:          &invalidSpreadFactorConcentratedPool,
			creatorAddress: validCreatorAddress,
			expectedErr:    types.UnauthorizedSpreadFactorError{ProvidedSpreadFactor: invalidSpreadFactor, AuthorizedSpreadFactors: s.App.ConcentratedLiquidityKeeper.GetParams(s.Ctx).AuthorizedSpreadFactors},
		},
		{
			name:  "unauthorized quote denom",
			poolI: validPoolI,
			// this flag overwrites the default authorized quote denoms
			// so that the test case fails.
			authorizedDenomsOverwrite: []string{"otherDenom"},
			creatorAddress:            validCreatorAddress,
			expectedErr:               types.UnauthorizedQuoteDenomError{ProvidedQuoteDenom: USDC, AuthorizedQuoteDenoms: []string{"otherDenom"}},
		},
		{
			name:                      "bypass unauthorized quote denom check because poolmanager module account",
			poolI:                     validPoolI,
			authorizedDenomsOverwrite: []string{"otherDenom"},
			// despite the quote denom not being authorized, will still
			// pass because its coming from the poolmanager module account
			creatorAddress: poolmanagerModuleAccount,
		},
		{
			name:                      "bypass unauthorized quote denom check because of whitelisted bypass",
			poolI:                     validPoolI,
			authorizedDenomsOverwrite: []string{"otherDenom"},
			// despite the quote denom not being authorized, will still
			// pass because its coming from a whitelisted pool creator
			unrestrictedPoolCreatorWhitelist: []string{validCreatorAddress.String()},
			creatorAddress:                   validCreatorAddress,
		},
	}

	for _, test := range tests {
		s.Run(test.name, func() {
			s.SetupTest()

			if test.permissionlessPoolCreationDisabled {
				params := s.App.ConcentratedLiquidityKeeper.GetParams(s.Ctx)
				params.IsPermissionlessPoolCreationEnabled = false
				s.App.ConcentratedLiquidityKeeper.SetParams(s.Ctx, params)
			}

			if len(test.authorizedDenomsOverwrite) > 0 {
				params := s.App.PoolManagerKeeper.GetParams(s.Ctx)
				params.AuthorizedQuoteDenoms = test.authorizedDenomsOverwrite
				s.App.PoolManagerKeeper.SetParams(s.Ctx, params)
			}

			if len(test.unrestrictedPoolCreatorWhitelist) > 0 {
				params := s.App.ConcentratedLiquidityKeeper.GetParams(s.Ctx)
				params.UnrestrictedPoolCreatorWhitelist = test.unrestrictedPoolCreatorWhitelist
				s.App.ConcentratedLiquidityKeeper.SetParams(s.Ctx, params)
			}

			s.setListenerMockOnConcentratedLiquidityKeeper()

			// Method under test.
			err := s.App.ConcentratedLiquidityKeeper.InitializePool(s.Ctx, test.poolI, test.creatorAddress)

			if test.expectedErr == nil {
				// Ensure no error is returned
				s.Require().NoError(err)

				// Ensure that fee accumulator has been properly initialized
				spreadRewardAccumulator, err := s.App.ConcentratedLiquidityKeeper.GetSpreadRewardAccumulator(s.Ctx, test.poolI.GetId())
				s.Require().NoError(err)
				s.Require().Equal(sdk.DecCoins(nil), spreadRewardAccumulator.GetValue())

				// Ensure that uptime accumulators have been properly initialized
				uptimeAccumulators, err := s.App.ConcentratedLiquidityKeeper.GetUptimeAccumulators(s.Ctx, test.poolI.GetId())
				s.Require().NoError(err)
				s.Require().Equal(len(types.SupportedUptimes), len(uptimeAccumulators))
				for _, uptimeAccumulator := range uptimeAccumulators {
					s.Require().Equal(cl.EmptyCoins, uptimeAccumulator.GetValue())
				}

				s.validateListenerCallCount(1, 0, 0, 0)
			} else {
				// Ensure specified error is returned
				s.Require().Error(err)
				s.Require().ErrorContains(err, test.expectedErr.Error())

				// Ensure that fee accumulator has not been initialized
				_, err := s.App.ConcentratedLiquidityKeeper.GetSpreadRewardAccumulator(s.Ctx, test.poolI.GetId())
				s.Require().Error(err)

				// Ensure that uptime accumulators have not been initialized
				_, err = s.App.ConcentratedLiquidityKeeper.GetUptimeAccumulators(s.Ctx, test.poolI.GetId())
				s.Require().Error(err)

				s.validateListenerCallCount(0, 0, 0, 0)
			}
		})
	}
}

func (s *KeeperTestSuite) TestGetPoolById() {
	tests := []struct {
		name        string
		poolId      uint64
		expectedErr error
	}{
		{
			name:   "Get existing pool",
			poolId: validPoolId,
		},
		{
			name:        "Get non-existing pool",
			poolId:      2,
			expectedErr: types.PoolNotFoundError{PoolId: 2},
		},
	}

	for _, test := range tests {
		s.Run(test.name, func() {
			s.SetupTest()

			// Create default CL pool
			pool := s.PrepareConcentratedPool()

			// Get pool defined in test case
			getPool, err := s.App.ConcentratedLiquidityKeeper.GetPoolById(s.Ctx, test.poolId)

			if test.expectedErr == nil {
				// Ensure no error is returned
				s.Require().NoError(err)

				// Ensure that pool returned matches the default pool attributes
				s.Require().Equal(pool.GetId(), getPool.GetId())
				s.Require().Equal(pool.GetAddress(), getPool.GetAddress())
				s.Require().Equal(pool.GetCurrentSqrtPrice(), getPool.GetCurrentSqrtPrice())
				s.Require().Equal(pool.GetCurrentTick(), getPool.GetCurrentTick())
				s.Require().Equal(pool.GetLiquidity(), getPool.GetLiquidity())
			} else {
				// Ensure specified error is returned
				s.Require().Error(err)
				s.Require().ErrorIs(err, test.expectedErr)

				// Check that GetPoolById returns a nil pool object due to error
				s.Require().Nil(getPool)
			}
		})
	}
}

func (s *KeeperTestSuite) TestAsPoolI() {
	s.SetupTest()

	// Create default CL pool
	concentratedPool := s.PrepareConcentratedPool()

	// Ensure no error occurs when converting to PoolInterface
	_, err := cl.AsPoolI(concentratedPool)
	s.Require().NoError(err)
}

func (s *KeeperTestSuite) TestPoolIToConcentratedPool() {
	s.SetupTest()

	// Create default CL pool
	concentratedPool := s.PrepareConcentratedPool()
	poolI, ok := concentratedPool.(poolmanagertypes.PoolI)
	s.Require().True(ok)

	// Ensure no error occurs when converting to ConcentratedPool
	_, err := cl.AsConcentrated(poolI)
	s.Require().NoError(err)

	// Create a default stableswap pool
	stableswapPoolID := s.PrepareBasicStableswapPool()
	stableswapPool, err := s.App.GAMMKeeper.GetPoolAndPoke(s.Ctx, stableswapPoolID)
	s.Require().NoError(err)

	// Ensure error occurs when converting to ConcentratedPool
	_, err = cl.AsConcentrated(stableswapPool)
	s.Require().Error(err)
	s.Require().ErrorContains(err, fmt.Errorf("given pool does not implement ConcentratedPoolExtension, implements %T", stableswapPool).Error())
}

func (s *KeeperTestSuite) TestGetPoolDenoms() {
	s.SetupTest()

	// Create default CL pool
	concentratedPool := s.PrepareConcentratedPool()

	// Get denoms from pool
	denoms, err := s.App.ConcentratedLiquidityKeeper.GetPoolDenoms(s.Ctx, concentratedPool.GetId())
	s.Require().NoError(err)

	// Ensure denoms match
	s.Require().Equal([]string{ETH, USDC}, denoms)

	// try getting denoms from a non-existent pool
	_, err = s.App.ConcentratedLiquidityKeeper.GetPoolDenoms(s.Ctx, 2)
	s.Require().Error(err)
}

func (s *KeeperTestSuite) TestCalculateSpotPrice() {
	s.SetupTest()

	// Create default CL pool
	concentratedPool := s.PrepareConcentratedPool()
	poolId := concentratedPool.GetId()

	// should error when price is zero
	spotPrice, err := s.App.ConcentratedLiquidityKeeper.CalculateSpotPrice(s.Ctx, poolId, ETH, USDC)
	s.Require().Error(err)
	s.Require().ErrorAs(err, &types.NoSpotPriceWhenNoLiquidityError{PoolId: poolId})
	s.Require().Equal(osmomath.BigDec{}, spotPrice)

	// set up default position to have proper spot price
	s.SetupDefaultPosition(defaultPoolId)

	// ETH is token0 so its price will be the DefaultCurrSqrtPrice squared
	spotPriceBaseETH, err := s.App.ConcentratedLiquidityKeeper.CalculateSpotPrice(s.Ctx, poolId, USDC, ETH)
	s.Require().NoError(err)
	// TODO: remove Dec truncation before https://github.com/osmosis-labs/osmosis/issues/5726 is complete
	// Currently exists for state-compatibility with v19.x
	s.Require().Equal(spotPriceBaseETH.Dec(), DefaultCurrSqrtPrice.PowerInteger(2).Dec())

	// test that we have correct values for reversed quote asset and base asset
	spotPriceBaseUSDC, err := s.App.ConcentratedLiquidityKeeper.CalculateSpotPrice(s.Ctx, poolId, ETH, USDC)
	s.Require().NoError(err)
	// TODO: remove Dec truncation before https://github.com/osmosis-labs/osmosis/issues/5726 is complete
	// Currently exists for state-compatibility with v19.x
	s.Require().Equal(spotPriceBaseUSDC.Dec(), osmomath.OneBigDec().Quo(DefaultCurrSqrtPrice.PowerInteger(2)).Dec())

	// try getting spot price from a non-existent pool
	spotPrice, err = s.App.ConcentratedLiquidityKeeper.CalculateSpotPrice(s.Ctx, poolId+1, USDC, ETH)
	s.Require().Error(err)
	s.Require().True(spotPrice.IsNil())
}

func (s *KeeperTestSuite) TestValidateSpreadFactor() {
	s.SetupTest()
	params := s.App.ConcentratedLiquidityKeeper.GetParams(s.Ctx)
	tests := []struct {
		name         string
		spreadFactor osmomath.Dec
		expectValid  bool
	}{
		{
			name:         "Valid spread factor",
			spreadFactor: params.AuthorizedSpreadFactors[0],
			expectValid:  true,
		},
		{
			name:         "Invalid spread factor",
			spreadFactor: params.AuthorizedSpreadFactors[0].Add(osmomath.SmallestDec()),
			expectValid:  false,
		},
	}

	for _, test := range tests {
		s.Run(test.name, func() {
			// Method under test.
			isValid := s.App.ConcentratedLiquidityKeeper.ValidateSpreadFactor(s.Ctx, params, test.spreadFactor)

			s.Require().Equal(test.expectValid, isValid)
		})
	}
}

func (s *KeeperTestSuite) TestValidateTickSpacing() {
	s.SetupTest()
	params := s.App.ConcentratedLiquidityKeeper.GetParams(s.Ctx)
	tests := []struct {
		name        string
		tickSpacing uint64
		expectValid bool
	}{
		{
			name:        "Valid tick spacing",
			tickSpacing: params.AuthorizedTickSpacing[0],
			expectValid: true,
		},
		{
			name:        "Invalid tick spacing",
			tickSpacing: params.AuthorizedTickSpacing[0] + 1,
			expectValid: false,
		},
	}

	for _, test := range tests {
		s.Run(test.name, func() {
			// Method under test.
			isValid := s.App.ConcentratedLiquidityKeeper.ValidateTickSpacing(s.Ctx, params, test.tickSpacing)

			s.Require().Equal(test.expectValid, isValid)
		})
	}
}

func (s *KeeperTestSuite) TestSetPool() {
	var invalidPool types.ConcentratedPoolExtension
	validPool := clmodel.Pool{
		Address:              s.TestAccs[0].String(),
		IncentivesAddress:    s.TestAccs[1].String(),
		Id:                   1,
		CurrentTickLiquidity: osmomath.ZeroDec(),
		Token0:               ETH,
		Token1:               USDC,
		CurrentSqrtPrice:     osmomath.OneBigDec(),
		CurrentTick:          0,
		TickSpacing:          DefaultTickSpacing,
		ExponentAtPriceOne:   -6,
		SpreadFactor:         osmomath.MustNewDecFromStr("0.003"),
		LastLiquidityUpdate:  s.Ctx.BlockTime(),
	}
	tests := []struct {
		name          string
		pool          types.ConcentratedPoolExtension
		expectedError error
	}{
		{
			name: "happy path",
			pool: &validPool,
		},
		{
			name:          "invalidPool",
			pool:          invalidPool,
			expectedError: errors.New("invalid pool type when setting concentrated pool"),
		},
	}

	for _, test := range tests {
		s.Run(test.name, func() {
			s.SetupTest()

			// Retrieving the pool by ID should return an error.
			retrievedPool, err := s.App.ConcentratedLiquidityKeeper.GetPoolById(s.Ctx, 1)
			s.Require().Error(err)
			s.Require().Nil(retrievedPool)

			// Method under test.
			err = s.App.ConcentratedLiquidityKeeper.SetPool(s.Ctx, test.pool)
			if test.expectedError != nil {
				s.Require().Error(err)
				s.Require().ErrorContains(err, test.expectedError.Error())
				return
			}
			s.Require().NoError(err)

			// Retrieving the pool by ID should return the same pool.
			retrievedPool, err = s.App.ConcentratedLiquidityKeeper.GetPoolById(s.Ctx, test.pool.GetId())
			s.Require().NoError(err)
			s.Require().Equal(test.pool, retrievedPool)
		})
	}
}

func (s *KeeperTestSuite) TestValidateAuthorizedQuoteDenoms() {
	tests := []struct {
		name                  string
		quoteDenom            string
		authorizedQuoteDenoms []string
		expectValid           bool
	}{
		{
			name:                  "found - true",
			quoteDenom:            ETH,
			authorizedQuoteDenoms: []string{ETH, USDC},
			expectValid:           true,
		},
		{
			name:                  "not found - false",
			quoteDenom:            ETH,
			authorizedQuoteDenoms: []string{BAR, FOO},
			expectValid:           false,
		},
	}

	for _, test := range tests {
		s.Run(test.name, func() {
			s.SetupTest()

			// Method under test.
			isValid := cl.ValidateAuthorizedQuoteDenoms(s.Ctx, test.quoteDenom, test.authorizedQuoteDenoms)

			s.Require().Equal(test.expectValid, isValid)
		})
	}
}

func (s *KeeperTestSuite) TestDecreaseConcentratedPoolTickSpacing() {
	type positionRange struct {
		lowerTick int64
		upperTick int64
	}

	tests := []struct {
		name                       string
		poolIdToTickSpacingRecord  []types.PoolIdToTickSpacingRecord
		position                   positionRange
		expectedDecreaseSpacingErr error
		expectedCreatePositionErr  error
	}{
		{
			name:                      "happy path: tick spacing 100 -> 10",
			poolIdToTickSpacingRecord: []types.PoolIdToTickSpacingRecord{{PoolId: 1, NewTickSpacing: 10}},
			position:                  positionRange{lowerTick: -10, upperTick: 10},
		},
		{
			name:                       "error: new tick spacing not authorized",
			poolIdToTickSpacingRecord:  []types.PoolIdToTickSpacingRecord{{PoolId: 1, NewTickSpacing: 11}},
			position:                   positionRange{lowerTick: -10, upperTick: 10},
			expectedDecreaseSpacingErr: fmt.Errorf("tick spacing %d is not valid", 11),
		},
		{
			name:                       "error: new tick spacing higher than current",
			poolIdToTickSpacingRecord:  []types.PoolIdToTickSpacingRecord{{PoolId: 1, NewTickSpacing: 1000}},
			position:                   positionRange{lowerTick: -10, upperTick: 10},
			expectedDecreaseSpacingErr: fmt.Errorf("tick spacing %d is not valid", 1000),
		},
		{
			name:                      "error: can't create position whose lower tick is not divisible by new tick spacing",
			poolIdToTickSpacingRecord: []types.PoolIdToTickSpacingRecord{{PoolId: 1, NewTickSpacing: 10}},
			position:                  positionRange{lowerTick: -95, upperTick: 100},
			expectedCreatePositionErr: types.TickSpacingError{TickSpacing: 10, LowerTick: -95, UpperTick: 100},
		},
		{
			name:                      "error: can't create position whose upper tick is not divisible by new tick spacing",
			poolIdToTickSpacingRecord: []types.PoolIdToTickSpacingRecord{{PoolId: 1, NewTickSpacing: 10}},
			position:                  positionRange{lowerTick: -100, upperTick: 95},
			expectedCreatePositionErr: types.TickSpacingError{TickSpacing: 10, LowerTick: -100, UpperTick: 95},
		},
	}

	for _, test := range tests {
		s.Run(test.name, func() {
			s.SetupTest()
			owner := s.TestAccs[0]

			// Create OSMO <> USDC pool with tick spacing of 100
			concentratedPool := s.PrepareConcentratedPoolWithCoinsAndFullRangePosition(ETH, USDC)

			// Create a position in the pool that is divisible by the tick spacing
			_, err := s.App.ConcentratedLiquidityKeeper.CreatePosition(s.Ctx, concentratedPool.GetId(), owner, DefaultCoins, osmomath.ZeroInt(), osmomath.ZeroInt(), -100, 100)
			s.Require().NoError(err)

			// Attempt to create a position that is not divisible by the tick spacing
			_, err = s.App.ConcentratedLiquidityKeeper.CreatePosition(s.Ctx, concentratedPool.GetId(), owner, DefaultCoins, osmomath.ZeroInt(), osmomath.ZeroInt(), test.position.lowerTick, test.position.upperTick)
			s.Require().Error(err)

			// Alter the tick spacing of the pool
			err = s.App.ConcentratedLiquidityKeeper.DecreaseConcentratedPoolTickSpacing(s.Ctx, test.poolIdToTickSpacingRecord)
			if test.expectedDecreaseSpacingErr != nil {
				s.Require().Error(err)
				s.Require().ErrorContains(err, test.expectedDecreaseSpacingErr.Error())
				return
			}
			s.Require().NoError(err)

			// Attempt to create a position that was previously not divisible by the tick spacing but now is
			_, err = s.App.ConcentratedLiquidityKeeper.CreatePosition(s.Ctx, concentratedPool.GetId(), owner, DefaultCoins, osmomath.ZeroInt(), osmomath.ZeroInt(), test.position.lowerTick, test.position.upperTick)
			if test.expectedCreatePositionErr != nil {
				s.Require().Error(err)
				s.Require().ErrorContains(err, test.expectedCreatePositionErr.Error())
				return
			}
			s.Require().NoError(err)
		})
	}
}

func (s *KeeperTestSuite) TestGetTotalPoolLiquidity() {
	var (
		defaultPoolCoinOne = sdk.NewCoin(USDC, osmomath.OneInt())
		defaultPoolCoinTwo = sdk.NewCoin(ETH, osmomath.NewInt(2))
		nonPoolCool        = sdk.NewCoin(appparams.BaseCoinUnit, osmomath.NewInt(3))

		defaultCoins = sdk.NewCoins(defaultPoolCoinOne, defaultPoolCoinTwo)
	)

	tests := []struct {
		name           string
		poolId         uint64
		poolLiquidity  sdk.Coins
		expectedResult sdk.Coins
		expectedErr    error
	}{
		{
			name:           "valid with 2 coins",
			poolId:         defaultPoolId,
			poolLiquidity:  defaultCoins,
			expectedResult: defaultCoins,
		},
		{
			name:           "valid with 1 coin",
			poolId:         defaultPoolId,
			poolLiquidity:  sdk.NewCoins(defaultPoolCoinTwo),
			expectedResult: sdk.NewCoins(defaultPoolCoinTwo),
		},
		{
			// can only happen if someone sends extra tokens to pool
			// address. Should not occur in practice.
			name:           "valid with 3 coins",
			poolId:         defaultPoolId,
			poolLiquidity:  sdk.NewCoins(defaultPoolCoinTwo, defaultPoolCoinOne, nonPoolCool),
			expectedResult: defaultCoins,
		},
		{
			// this can happen if someone sends random dust to pool address.
			name:           "only non-pool coin - does not show up in result",
			poolId:         defaultPoolId,
			poolLiquidity:  sdk.NewCoins(nonPoolCool),
			expectedResult: sdk.Coins{},
		},
		{
			name:        "invalid pool id",
			poolId:      defaultPoolId + 1,
			expectedErr: types.PoolNotFoundError{PoolId: defaultPoolId + 1},
		},
	}

	for _, tc := range tests {
		tc := tc
		s.Run(tc.name, func() {
			s.SetupTest()

			// Create default CL pool
			pool := s.PrepareConcentratedPool()

			s.FundAcc(pool.GetAddress(), tc.poolLiquidity)

			// Get pool defined in test case
			actual, err := s.App.ConcentratedLiquidityKeeper.GetTotalPoolLiquidity(s.Ctx, tc.poolId)

			if tc.expectedErr != nil {
				s.Require().Error(err)
				s.Require().ErrorIs(err, tc.expectedErr)
				s.Require().Nil(actual)
				return
			}

			s.Require().NoError(err)
			s.Require().Equal(tc.expectedResult, actual)
		})
	}
}

func (s *KeeperTestSuite) TestValidateTickSpacingUpdate() {
	tests := []struct {
		name                     string
		newTickSpacing           uint64
		expectedValidationResult bool
	}{
		{
			name:                     "happy case: reduce tick spacing to smaller tick",
			newTickSpacing:           1,
			expectedValidationResult: true,
		},
		{
			name:                     "validation fail: try reducing unauthorized tick spacing",
			newTickSpacing:           3,
			expectedValidationResult: false,
		},
		{
			name:                     "validation fail: try increasing tick spacing",
			newTickSpacing:           500,
			expectedValidationResult: false,
		},
	}

	for _, tc := range tests {
		tc := tc
		s.Run(tc.name, func() {
			s.SetupTest()

			// Create default CL pool
			// default pool tick spacing is 100.
			pool := s.PrepareConcentratedPool()

			params := types.DefaultParams()
			validationResult := s.App.ConcentratedLiquidityKeeper.ValidateTickSpacingUpdate(s.Ctx, pool, params, tc.newTickSpacing)
			if tc.expectedValidationResult {
				s.Require().True(validationResult)
			} else {
				s.Require().False(validationResult)
			}
		})
	}
}

func (s *KeeperTestSuite) TestGetUserUnbondingPositions() {
	var (
		defaultFooAsset balancer.PoolAsset = balancer.PoolAsset{
			Weight: osmomath.NewInt(100),
			Token:  sdk.NewCoin("foo", osmomath.NewInt(10000)),
		}
		defaultBondDenomAsset balancer.PoolAsset = balancer.PoolAsset{
			Weight: osmomath.NewInt(100),
			Token:  sdk.NewCoin(sdk.DefaultBondDenom, osmomath.NewInt(10000)),
		}
		defaultPoolAssets []balancer.PoolAsset = []balancer.PoolAsset{defaultFooAsset, defaultBondDenomAsset}
		defaultAddress                         = s.TestAccs[0]
		defaultFunds                           = sdk.NewCoins(defaultPoolAssets[0].Token, sdk.NewCoin("stake", osmomath.NewInt(5000000000)))
		defaultBlockTime                       = time.Unix(1, 1).UTC()
		defaultLockedAmt                       = sdk.NewCoins(sdk.NewCoin("cl/pool/1", osmomath.NewInt(10000)))
	)

	tests := []struct {
		name           string
		address        sdk.AccAddress
		expectedResult []clmodel.PositionWithPeriodLock
		expectedErr    error
	}{
		{
			name:    "happy path",
			address: defaultAddress,
			expectedResult: []clmodel.PositionWithPeriodLock{
				{
					Position: clmodel.Position{
						PositionId: 3,
						Address:    defaultAddress.String(),
						PoolId:     1,
						LowerTick:  types.MinInitializedTick,
						UpperTick:  types.MaxTick,
						JoinTime:   defaultBlockTime,
						Liquidity:  osmomath.MustNewDecFromStr("10000.000000000000001000"),
					},
					Locks: lockuptypes.PeriodLock{

						ID:       2,
						Owner:    defaultAddress.String(),
						Duration: time.Hour,
						EndTime:  defaultBlockTime.Add(time.Hour),
						Coins:    defaultLockedAmt,
					},
				},
			},
		},
	}

	for _, tc := range tests {
		tc := tc
		s.Run(tc.name, func() {
			s.SetupTest()
			s.Ctx = s.Ctx.WithBlockTime(defaultBlockTime)

			clPool := s.PrepareConcentratedPoolWithCoinsAndFullRangePosition(defaultFunds[0].Denom, defaultFunds[1].Denom)
			clLockupDenom := types.GetConcentratedLockupDenomFromPoolId(clPool.GetId())
			err := s.App.SuperfluidKeeper.AddNewSuperfluidAsset(s.Ctx, sftypes.SuperfluidAsset{
				Denom:     clLockupDenom,
				AssetType: sftypes.SuperfluidAssetTypeConcentratedShare,
			})
			s.Require().NoError(err)

			// Create 3 locked positions
			for i := 0; i < 3; i++ {
				_, _, err := s.App.ConcentratedLiquidityKeeper.CreateFullRangePositionLocked(s.Ctx, clPool.GetId(), defaultAddress, defaultFunds, time.Hour)
				s.Require().NoError(err)
			}

			// The query should return nothing since none of the locks are unlocking
			positionsWithPeriodLock, err := s.App.ConcentratedLiquidityKeeper.GetUserUnbondingPositions(s.Ctx, tc.address)
			s.Require().NoError(err)
			s.Require().Nil(positionsWithPeriodLock)

			// Begin unlocking the second lock only
			lock, err := s.App.LockupKeeper.GetLockByID(s.Ctx, 2)
			s.Require().NoError(err)
			_, err = s.App.LockupKeeper.BeginUnlock(s.Ctx, 2, lock.Coins)
			s.Require().NoError(err)

			// The query should return the second lock only
			positionsWithPeriodLock, err = s.App.ConcentratedLiquidityKeeper.GetUserUnbondingPositions(s.Ctx, tc.address)
			if tc.expectedErr != nil {
				s.Require().Error(err)
				s.Require().ErrorIs(err, tc.expectedErr)
				s.Require().Nil(positionsWithPeriodLock)
				return
			}

			s.Require().NoError(err)
			s.Require().Equal(tc.expectedResult, positionsWithPeriodLock)
		})
	}
}

// This test validates scaling factor migration
// - Creates a pool to migration
// - Creates two positions at different block times
//   - Position 1: Zero accumulator and expected to receive incentives
//   - Position 2: Narrow position. Non-zero accumulator and not expected to receive incentives
//
// # For second position, perform a swap to cross one of the initialized ticks
//
// System under test: Migrates the pool
//
// - Ensures that the pool accumulator trackers are updated.
// - Ensure that the pool accumulator is updates
// - Ensure that the position accumulators are updated
// - Ensures that the position 1 receives incentives  but not position 2
<<<<<<< HEAD
func (s *KeeperTestSuite) TestMigrateAccumulatorToScalingFactor() {
	const incentiveDenom = appparams.BaseCoinUnit
=======
func (s *KeeperTestSuite) TestMigrateIncentivesAccumulatorToScalingFactor() {
	const incentiveDenom = "uosmo"
>>>>>>> 144e5e1f

	var emissionRatePerSecDec = osmomath.OneDec()

	s.SetupTest()

	// Create default CL pool
	concentratedPool := s.PrepareConcentratedPool()
	poolID := concentratedPool.GetId()

	// Create position one
	// It has position accumulator snapshot of zero
	positionOneID, positionOneLiquidity := s.CreateFullRangePosition(concentratedPool, DefaultCoins)

	// Create incentive
	totalIncentiveAmount := sdk.NewCoin(incentiveDenom, osmomath.NewInt(1000000))
	s.FundAcc(s.TestAccs[0], sdk.NewCoins(totalIncentiveAmount))
	_, err := s.App.ConcentratedLiquidityKeeper.CreateIncentive(s.Ctx, poolID, s.TestAccs[0], totalIncentiveAmount, emissionRatePerSecDec, s.Ctx.BlockTime(), types.DefaultAuthorizedUptimes[0])
	s.Require().NoError(err)

	// Increate block time
	s.Ctx = s.Ctx.WithBlockTime(s.Ctx.BlockTime().Add(time.Minute))

	// Refetch pool
	concentratedPool, err = s.App.ConcentratedLiquidityKeeper.GetConcentratedPoolById(s.Ctx, poolID)
	s.Require().NoError(err)
	currentTick := concentratedPool.GetCurrentTick()

	// Create position two (narrow)
	// It has non-zero position accumulator snapshot
	s.FundAcc(s.TestAccs[0], DefaultCoins)
	positionDataTwo, err := s.App.ConcentratedLiquidityKeeper.CreatePosition(s.Ctx, poolID, s.TestAccs[0], DefaultCoins, osmomath.ZeroInt(), osmomath.ZeroInt(), currentTick-100, currentTick+100)
	s.Require().NoError(err)
	positionTwoID := positionDataTwo.ID

	// Refetch pool
	concentratedPool, err = s.App.ConcentratedLiquidityKeeper.GetConcentratedPoolById(s.Ctx, poolID)
	s.Require().NoError(err)

	// Cross next right tick to update the tick accumulator by swapping
	amtIn, _, _ := s.computeSwapAmounts(poolID, concentratedPool.GetCurrentSqrtPrice(), currentTick+100, false, false)
	s.swapOneForZeroRight(poolID, sdk.NewCoin(USDC, amtIn.Ceil().TruncateInt()))

	// Sync acccumulator
	err = s.App.ConcentratedLiquidityKeeper.UpdatePoolUptimeAccumulatorsToNow(s.Ctx, poolID)
	s.Require().NoError(err)

	// Retrieve pool uptime accumulator
	uptimeAcc, err := s.App.ConcentratedLiquidityKeeper.GetUptimeAccumulators(s.Ctx, poolID)
	s.Require().NoError(err)

	// Ensure that the accumulator has been properly initialized
	expectedInitialAccumulatorGrowth := sdk.NewDecCoins(sdk.NewDecCoinFromDec(incentiveDenom, osmomath.NewDec(60).MulMut(cl.PerUnitLiqScalingFactor).QuoTruncate(positionOneLiquidity)))
	s.Require().Equal(len(types.SupportedUptimes), len(uptimeAcc))
	s.Require().Equal(expectedInitialAccumulatorGrowth.String(), uptimeAcc[0].GetValue().String())

	// Get ticks before migration
	ticksBeforeMigration, err := s.App.ConcentratedLiquidityKeeper.GetAllInitializedTicksForPool(s.Ctx, poolID)
	s.Require().NoError(err)

	// Get claimable amount for position one before the migration
	claimableIncentivesOneBeforeMigration, _, err := s.App.ConcentratedLiquidityKeeper.GetClaimableIncentives(s.Ctx, positionOneID)
	s.Require().NoError(err)

	// System under test.
	err = s.App.ConcentratedLiquidityKeeper.MigrateIncentivesAccumulatorToScalingFactor(s.Ctx, poolID)
	s.Require().NoError(err)

	// Ensure that the pool accumulator has been properly migrated
	expectedMigratedAccumulatorGrowth := expectedInitialAccumulatorGrowth.MulDecTruncate(cl.PerUnitLiqScalingFactor)
	updatedUptimeAcc, err := s.App.ConcentratedLiquidityKeeper.GetUptimeAccumulators(s.Ctx, poolID)
	s.Require().NoError(err)
	s.Require().Equal(len(types.SupportedUptimes), len(updatedUptimeAcc))
	incentivizedUpdatedAccumulator := updatedUptimeAcc[0]
	s.Require().Equal(expectedMigratedAccumulatorGrowth.String(), incentivizedUpdatedAccumulator.GetValue().String())

	// Ensure that the ticks have been migrated
	ticksAfterMigration, err := s.App.ConcentratedLiquidityKeeper.GetAllInitializedTicksForPool(s.Ctx, poolID)
	s.Require().NoError(err)

	s.Require().NotEmpty(ticksBeforeMigration)
	s.Require().Equal(len(ticksBeforeMigration), len(ticksAfterMigration))
	for i := range ticksBeforeMigration {
		// Validate that the tick uptime accumulator has been properly migrated
		s.Require().Equal(ticksBeforeMigration[i].Info.UptimeTrackers.List[0].UptimeGrowthOutside.MulDecTruncate(cl.PerUnitLiqScalingFactor), ticksAfterMigration[i].Info.UptimeTrackers.List[0].UptimeGrowthOutside)
	}

	// Ensure that position 1 accumulator is not updated (zero)
	s.validateUptimePositionAccumulator(incentivizedUpdatedAccumulator, positionOneID, cl.EmptyCoins)

	// Rerun the same swap to get the same result for the incentive
	//
	positionOneCompareID, _ := s.CreateFullRangePosition(concentratedPool, DefaultCoins)

	// Create incentive
	totalIncentiveAmount = sdk.NewCoin(incentiveDenom, osmomath.NewInt(1000000))
	s.FundAcc(s.TestAccs[0], sdk.NewCoins(totalIncentiveAmount))
	_, err = s.App.ConcentratedLiquidityKeeper.CreateIncentive(s.Ctx, poolID, s.TestAccs[0], totalIncentiveAmount, emissionRatePerSecDec, s.Ctx.BlockTime(), types.DefaultAuthorizedUptimes[0])
	s.Require().NoError(err)

	// Increate block time
	s.Ctx = s.Ctx.WithBlockTime(s.Ctx.BlockTime().Add(time.Minute))

	// Refetch pool
	concentratedPool, err = s.App.ConcentratedLiquidityKeeper.GetConcentratedPoolById(s.Ctx, poolID)
	s.Require().NoError(err)

	// Cross next right tick to update the tick accumulator by swapping
	amtIn, _, _ = s.computeSwapAmounts(poolID, concentratedPool.GetCurrentSqrtPrice(), currentTick+100, false, false)
	s.swapOneForZeroRight(poolID, sdk.NewCoin(USDC, amtIn.Ceil().TruncateInt()))

	claimableIncentivesCompareOneAfterMigration, _, err := s.App.ConcentratedLiquidityKeeper.GetClaimableIncentives(s.Ctx, positionOneCompareID)

	// Do the same swap as before the migration to get the same result
	s.Require().Equal(claimableIncentivesCompareOneAfterMigration.String(), claimableIncentivesOneBeforeMigration.String())

	// Ensure that position 2 cannot claim any incentives
	s.validateClaimableIncentives(positionTwoID, sdk.NewCoins())
}

func (s *KeeperTestSuite) TestMigrateSpreadFactorAccumulatorToScalingFactor() {
	s.SetupTest()
	s.App.ConcentratedLiquidityKeeper.SetSpreadFactorPoolIDMigrationThreshold(s.Ctx, 1000)

	spreadRewardAccumValue := sdk.NewDecCoins(sdk.NewDecCoinFromDec(USDC, sdk.MustNewDecFromStr("276701288297")))
	positionAccumValue := sdk.NewDecCoins(sdk.NewDecCoinFromDec(USDC, sdk.MustNewDecFromStr("276701288297").Quo(sdk.MustNewDecFromStr("2"))))

	// Create CL pool that will not be migrated
	concentratedPool := s.PrepareCustomConcentratedPool(s.TestAccs[0], ETH, USDC, DefaultTickSpacing, osmomath.MustNewDecFromStr("0.003"))
	poolIDNonMigrated := concentratedPool.GetId()

	// Create CL pool that will be migrated
	concentratedPool = s.PrepareCustomConcentratedPool(s.TestAccs[0], ETH, USDC, DefaultTickSpacing, osmomath.MustNewDecFromStr("0.003"))
	poolIDMigrated := concentratedPool.GetId()

	// Create a position in pool that will not be migrated
	poolNonMigrated, err := s.App.ConcentratedLiquidityKeeper.GetPoolById(s.Ctx, poolIDNonMigrated)
	s.Require().NoError(err)
	poolNonMigratedPositionID, _ := s.CreateFullRangePosition(poolNonMigrated, DefaultCoins)

	// Create a position in pool that will be migrated
	poolMigrated, err := s.App.ConcentratedLiquidityKeeper.GetPoolById(s.Ctx, poolIDMigrated)
	s.Require().NoError(err)
	poolMigratedPositionID, _ := s.CreateFullRangePosition(poolMigrated, DefaultCoins)

	// Manually set spread reward accumulator for pool that will not be migrated
	feeAccumulatorNonMigrated, err := s.App.ConcentratedLiquidityKeeper.GetSpreadRewardAccumulator(s.Ctx, poolIDNonMigrated)
	s.Require().NoError(err)
	feeAccumulatorNonMigrated.AddToAccumulator(spreadRewardAccumValue)

	// Manually set spread reward accumulator for position that will not be migrated
	nonMigratedPositionAccumulatorKey := types.KeySpreadRewardPositionAccumulator(poolNonMigratedPositionID)
	feeAccumulatorNonMigrated.SetPositionIntervalAccumulation(nonMigratedPositionAccumulatorKey, positionAccumValue)

	// Manually set spread reward accumulator for pool that will be migrated
	feeAccumulatorMigrated, err := s.App.ConcentratedLiquidityKeeper.GetSpreadRewardAccumulator(s.Ctx, poolIDMigrated)
	s.Require().NoError(err)
	feeAccumulatorMigrated.AddToAccumulator(spreadRewardAccumValue)

	// Manually set spread reward accumulator for position that will be migrated
	migratedPositionAccumulatorKey := types.KeySpreadRewardPositionAccumulator(poolMigratedPositionID)
	feeAccumulatorMigrated.SetPositionIntervalAccumulation(migratedPositionAccumulatorKey, positionAccumValue)

	// Non-migrated pool claim
	nonMigratedPoolBeforeUpgradeSpreadFactor, err := s.App.ConcentratedLiquidityKeeper.GetClaimableSpreadRewards(s.Ctx, poolNonMigratedPositionID)
	s.Require().NoError(err)
	s.Require().NotEmpty(nonMigratedPoolBeforeUpgradeSpreadFactor)

	// Migrated pool claim
	migratedPoolBeforeUpgradeSpreadFactor, err := s.App.ConcentratedLiquidityKeeper.GetClaimableSpreadRewards(s.Ctx, poolMigratedPositionID)
	s.Require().NoError(err)
	s.Require().NotEmpty(migratedPoolBeforeUpgradeSpreadFactor)

	// System under test.
	err = s.App.ConcentratedLiquidityKeeper.MigrateSpreadFactorAccumulatorToScalingFactor(s.Ctx, poolIDMigrated)
	s.Require().NoError(err)

	// Manually change the pool IDs list to the pool ID in the test
	types.MigratedSpreadFactorAccumulatorPoolIDsV25 = map[uint64]struct{}{}
	types.MigratedSpreadFactorAccumulatorPoolIDsV25[poolIDMigrated] = struct{}{}

	// Non-migrated pool: ensure that the claimable spread rewards are the same before and after migration
	nonMigratedPoolAfterUpgradeSpreadFactor, err := s.App.ConcentratedLiquidityKeeper.GetClaimableSpreadRewards(s.Ctx, poolNonMigratedPositionID)
	s.Require().NoError(err)
	s.Require().Equal(nonMigratedPoolBeforeUpgradeSpreadFactor.String(), nonMigratedPoolAfterUpgradeSpreadFactor.String())

	// Migrated pool: ensure that the claimable spread rewards are the same before and after migration
	migratedPoolAfterUpgradeSpreadFactor, err := s.App.ConcentratedLiquidityKeeper.GetClaimableSpreadRewards(s.Ctx, poolMigratedPositionID)
	s.Require().NoError(err)
	s.Require().Equal(migratedPoolBeforeUpgradeSpreadFactor.String(), migratedPoolAfterUpgradeSpreadFactor.String())

	// Position's accumulator for non migrated pool should not be updated
	feeAccumulatorNonMigrated, err = s.App.ConcentratedLiquidityKeeper.GetSpreadRewardAccumulator(s.Ctx, poolIDNonMigrated)
	s.Require().NoError(err)
	nonMigratedPositionAfterMigration, err := feeAccumulatorNonMigrated.GetPosition(nonMigratedPositionAccumulatorKey)
	s.Require().NoError(err)
	s.Require().Equal(positionAccumValue.String(), nonMigratedPositionAfterMigration.AccumValuePerShare.String())

	// Position's accumulator for migrated pool should be updated
	feeAccumulatorMigrated, err = s.App.ConcentratedLiquidityKeeper.GetSpreadRewardAccumulator(s.Ctx, poolIDMigrated)
	s.Require().NoError(err)
	migratedPositionAfterMigration, err := feeAccumulatorMigrated.GetPosition(migratedPositionAccumulatorKey)
	s.Require().NoError(err)
	s.Require().Equal(positionAccumValue.MulDecTruncate(cl.PerUnitLiqScalingFactor).String(), migratedPositionAfterMigration.AccumValuePerShare.String())
}

// Basic test to validate that positions are correctly returned for a pool
func (s *KeeperTestSuite) TestGetPositionIDsByPoolID() {
	s.SetupTest()

	const numPositionsToCreateFirstPool = 3

	// Create default CL pool
	concentratedPool := s.PrepareConcentratedPool()
	poolID := concentratedPool.GetId()

	// Create second pool
	secondPool := s.PrepareConcentratedPool()

	positionIDs, err := s.App.ConcentratedLiquidityKeeper.GetPositionIDsByPoolID(s.Ctx, poolID)
	s.Require().NoError(err)

	s.Require().Equal([]uint64{}, positionIDs)

	// Create three positions
	for i := 0; i < numPositionsToCreateFirstPool; i++ {
		s.CreateFullRangePosition(concentratedPool, DefaultCoins)
	}

	// Create one position in second pool
	s.CreateFullRangePosition(secondPool, DefaultCoins)

	positionIDs, err = s.App.ConcentratedLiquidityKeeper.GetPositionIDsByPoolID(s.Ctx, poolID)
	s.Require().NoError(err)

	s.Require().Equal([]uint64{1, 2, 3}, positionIDs)

	positionIDs, err = s.App.ConcentratedLiquidityKeeper.GetPositionIDsByPoolID(s.Ctx, secondPool.GetId())
	s.Require().NoError(err)

	s.Require().Equal([]uint64{numPositionsToCreateFirstPool + 1}, positionIDs)
}<|MERGE_RESOLUTION|>--- conflicted
+++ resolved
@@ -785,13 +785,8 @@
 // - Ensure that the pool accumulator is updates
 // - Ensure that the position accumulators are updated
 // - Ensures that the position 1 receives incentives  but not position 2
-<<<<<<< HEAD
-func (s *KeeperTestSuite) TestMigrateAccumulatorToScalingFactor() {
+func (s *KeeperTestSuite) TestMigrateIncentivesAccumulatorToScalingFactor() {
 	const incentiveDenom = appparams.BaseCoinUnit
-=======
-func (s *KeeperTestSuite) TestMigrateIncentivesAccumulatorToScalingFactor() {
-	const incentiveDenom = "uosmo"
->>>>>>> 144e5e1f
 
 	var emissionRatePerSecDec = osmomath.OneDec()
 
