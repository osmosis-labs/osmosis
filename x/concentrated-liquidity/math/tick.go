package math

import (
	"fmt"

	sdk "github.com/cosmos/cosmos-sdk/types"

	"github.com/osmosis-labs/osmosis/osmomath"
	"github.com/osmosis-labs/osmosis/v15/x/concentrated-liquidity/types"
)

// TicksToSqrtPrice returns the sqrtPrice for the lower and upper ticks by
// individually calling `TickToSqrtPrice` method.
// Returns error if fails to calculate price.
func TicksToSqrtPrice(lowerTick, upperTick int64) (sdk.Dec, sdk.Dec, sdk.Dec, sdk.Dec, error) {
	if lowerTick >= upperTick {
		return sdk.Dec{}, sdk.Dec{}, sdk.Dec{}, sdk.Dec{}, types.InvalidLowerUpperTickError{LowerTick: lowerTick, UpperTick: upperTick}
	}
	priceUpperTick, sqrtPriceUpperTick, err := TickToSqrtPrice(upperTick)
	if err != nil {
		return sdk.Dec{}, sdk.Dec{}, sdk.Dec{}, sdk.Dec{}, err
	}
	priceLowerTick, sqrtPriceLowerTick, err := TickToSqrtPrice(lowerTick)
	if err != nil {
		return sdk.Dec{}, sdk.Dec{}, sdk.Dec{}, sdk.Dec{}, err
	}
	return priceLowerTick, priceUpperTick, sqrtPriceLowerTick, sqrtPriceUpperTick, nil
}

// TickToSqrtPrice returns the sqrtPrice given a tickIndex
// If tickIndex is zero, the function returns sdk.OneDec().
// It is the combination of calling TickToPrice followed by Sqrt.
func TickToSqrtPrice(tickIndex int64) (sdk.Dec, sdk.Dec, error) {
	price, err := TickToPrice(tickIndex)
	if err != nil {
		return sdk.Dec{}, sdk.Dec{}, err
	}

	// Determine the sqrtPrice from the price
	sqrtPrice, err := price.ApproxSqrt()
	if err != nil {
		return sdk.Dec{}, sdk.Dec{}, err
	}
	return price, sqrtPrice, nil
}

// TickToPrice returns the price given a tickIndex
// If tickIndex is zero, the function returns sdk.OneDec().
func TickToPrice(tickIndex int64) (price sdk.Dec, err error) {
	if tickIndex == 0 {
		return sdk.OneDec(), nil
	}

	// The formula is as follows: geometricExponentIncrementDistanceInTicks = 9 * 10**(-exponentAtPriceOne)
	// Due to sdk.Power restrictions, if the resulting power is negative, we take 9 * (1/10**exponentAtPriceOne)
	exponentAtPriceOne := types.ExponentAtPriceOne
	geometricExponentIncrementDistanceInTicks := sdkNineDec.Mul(PowTenInternal(-exponentAtPriceOne)).TruncateInt64()

	// Check that the tick index is between min and max value
	if tickIndex < types.MinTick {
		return sdk.Dec{}, types.TickIndexMinimumError{MinTick: types.MinTick}
	}
	if tickIndex > types.MaxTick {
		return sdk.Dec{}, types.TickIndexMaximumError{MaxTick: types.MaxTick}
	}

	// Use floor division to determine what the geometricExponent is now (the delta)
	geometricExponentDelta := tickIndex / geometricExponentIncrementDistanceInTicks

	// Calculate the exponentAtCurrentTick from the starting exponentAtPriceOne and the geometricExponentDelta
	exponentAtCurrentTick := exponentAtPriceOne + geometricExponentDelta
	if tickIndex < 0 {
		// We must decrement the exponentAtCurrentTick when entering the negative tick range in order to constantly step up in precision when going further down in ticks
		// Otherwise, from tick 0 to tick -(geometricExponentIncrementDistanceInTicks), we would use the same exponent as the exponentAtPriceOne
<<<<<<< HEAD
		exponentAtCurrentTick = exponentAtCurrentTick - 1
=======
		exponentAtCurrentTick = exponentAtCurrentTick.Sub(sdkOneInt)
>>>>>>> 30fe4965
	}

	// Knowing what our exponentAtCurrentTick is, we can then figure out what power of 10 this exponent corresponds to
	// We need to utilize bigDec here since increments can go beyond the 10^-18 limits set by the sdk
	currentAdditiveIncrementInTicks := powTenBigDec(exponentAtCurrentTick)

	// Now, starting at the minimum tick of the current increment, we calculate how many ticks in the current geometricExponent we have passed
	numAdditiveTicks := tickIndex - (geometricExponentDelta * geometricExponentIncrementDistanceInTicks)

	// Finally, we can calculate the price
	price = PowTenInternal(geometricExponentDelta).Add(osmomath.NewBigDec(numAdditiveTicks).Mul(currentAdditiveIncrementInTicks).SDKDec())

	if price.GT(types.MaxSpotPrice) || price.LT(types.MinSpotPrice) {
		return sdk.Dec{}, types.PriceBoundError{ProvidedPrice: price, MinSpotPrice: types.MinSpotPrice, MaxSpotPrice: types.MaxSpotPrice}
	}
	return price, nil
}

// PriceToTick takes a price and returns the corresponding tick index assuming
// tick spacing of 1.
func PriceToTick(price sdk.Dec) (int64, error) {
	if price.Equal(sdk.OneDec()) {
		return 0, nil
	}

	if price.IsNegative() {
		return 0, fmt.Errorf("price must be greater than zero")
	}

	if price.GT(types.MaxSpotPrice) || price.LT(types.MinSpotPrice) {
		return 0, types.PriceBoundError{ProvidedPrice: price, MinSpotPrice: types.MinSpotPrice, MaxSpotPrice: types.MaxSpotPrice}
	}

	// Determine the tick that corresponds to the price
	// This does not take into account the tickSpacing
	tickIndex := CalculatePriceToTick(price)

	return tickIndex, nil
}

// PriceToTickRoundDown takes a price and returns the corresponding tick index.
// If tickSpacing is provided, the tick index will be rounded down to the nearest multiple of tickSpacing.
// CONTRACT: tickSpacing must be smaller or equal to the max of 1 << 63 - 1.
// This is not a concern because we have authorized tick spacings that are smaller than this max,
// and we don't expect to ever require it to be this large.
func PriceToTickRoundDown(price sdk.Dec, tickSpacing uint64) (int64, error) {
	tickIndex, err := PriceToTick(price)
	if err != nil {
		return 0, err
	}

	// Round the tick index down to the nearest tick spacing if the tickIndex is in between authorized tick values
	// Note that this is Euclidean modulus.
	// The difference from default Go modulus is that Go default results
	// in a negative remainder when the dividend is negative.
	// Consider example tickIndex = -17, tickSpacing = 10
	// tickIndexModulus = tickIndex % tickSpacing = -7
	// tickIndexModulus = -7 + 10 = 3
	// tickIndex = -17 - 3 = -20
	tickIndexModulus := tickIndex % int64(tickSpacing)
	if tickIndexModulus < 0 {
		tickIndexModulus += int64(tickSpacing)
	}

	if tickIndexModulus != 0 {
		tickIndex = tickIndex - tickIndexModulus
	}

	// Defense-in-depth check to ensure that the tick index is within the authorized range
	// Should never get here.
	if tickIndex > types.MaxTick || tickIndex < types.MinTick {
		return 0, types.TickIndexNotWithinBoundariesError{ActualTick: tickIndex, MinTick: types.MinTick, MaxTick: types.MaxTick}
	}

	return tickIndex, nil
}

// powTen treats negative exponents as 1/(10**|exponent|) instead of 10**-exponent
// This is because the sdk.Dec.Power function does not support negative exponents
<<<<<<< HEAD
func PowTenInternal(exponent int64) sdk.Dec {
	if exponent >= 0 {
		return sdkTenDec.Power(uint64(exponent))
	}
	return sdk.OneDec().Quo(sdkTenDec.Power(uint64(exponent * -1)))
}

func powTenBigDec(exponent int64) osmomath.BigDec {
	if exponent >= 0 {
		return osmomath.NewBigDec(10).PowerInteger(uint64(exponent))
	}
	return osmomath.OneDec().Quo(osmomath.NewBigDec(10).PowerInteger(uint64(exponent * -1)))
=======
func PowTenInternal(exponent sdk.Int) sdk.Dec {
	if exponent.GTE(sdk.ZeroInt()) {
		return powersOfTen[exponent.Int64()]
	}
	return negPowersOfTen[-exponent.Int64()]
}

func powTenBigDec(exponent sdk.Int) osmomath.BigDec {
	if exponent.GTE(sdk.ZeroInt()) {
		return bigPowersOfTen[exponent.Int64()]
	}
	return bigNegPowersOfTen[-exponent.Int64()]
>>>>>>> 30fe4965
}

// CalculatePriceToTick takes in a price and returns the corresponding tick index.
// This function does not take into consideration tick spacing.
func CalculatePriceToTick(price sdk.Dec) (tickIndex int64) {
	// The formula is as follows: geometricExponentIncrementDistanceInTicks = 9 * 10**(-exponentAtPriceOne)
	// Due to sdk.Power restrictions, if the resulting power is negative, we take 9 * (1/10**exponentAtPriceOne)
	exponentAtPriceOne := types.ExponentAtPriceOne
	geometricExponentIncrementDistanceInTicks := sdkNineDec.Mul(PowTenInternal(exponentAtPriceOne * -1)).TruncateInt64()

	// Initialize the current price to 1, the current precision to exponentAtPriceOne, and the number of ticks passed to 0
	currentPrice := sdk.OneDec()
	ticksPassed := int64(0)

	exponentAtCurrentTick := exponentAtPriceOne

	// Set the currentAdditiveIncrementInTicks to the exponentAtPriceOne
	currentAdditiveIncrementInTicks := powTenBigDec(exponentAtPriceOne)

	// Now, we loop through the exponentAtCurrentTicks until we have passed the price
	// Once we pass the price, we can determine what which geometric exponents we have filled in their entirety,
	// as well as how many ticks that corresponds to
	// In the opposite direction (price < 1), we do the same thing (just decrement the geometric exponent instead of incrementing).
	// The only difference is we must reduce the increment distance by a factor of 10.
	if price.GT(sdkOneDec) {
		for currentPrice.LT(price) {
			currentAdditiveIncrementInTicks = powTenBigDec(exponentAtCurrentTick)
<<<<<<< HEAD
			maxPriceForCurrentAdditiveIncrementInTicks := osmomath.NewBigDec(geometricExponentIncrementDistanceInTicks).Mul(currentAdditiveIncrementInTicks)
			currentPrice = currentPrice.Add(maxPriceForCurrentAdditiveIncrementInTicks.SDKDec())
			exponentAtCurrentTick = exponentAtCurrentTick + 1
			ticksPassed = ticksPassed + geometricExponentIncrementDistanceInTicks
=======
			maxPriceForCurrentAdditiveIncrementInTicks := osmomath.BigDecFromSDKDec(geometricExponentIncrementDistanceInTicks).Mul(currentAdditiveIncrementInTicks)
			currentPrice.AddMut(maxPriceForCurrentAdditiveIncrementInTicks.SDKDec())
			exponentAtCurrentTick = exponentAtCurrentTick.Add(sdkOneInt)
			ticksPassed = ticksPassed.Add(geometricExponentIncrementDistanceInTicks.TruncateInt())
>>>>>>> 30fe4965
		}
	} else {
		// We must decrement the exponentAtCurrentTick by one when traversing negative ticks in order to constantly step up in precision when going further down in ticks
		// Otherwise, from tick 0 to tick -(geometricExponentIncrementDistanceInTicks), we would use the same exponent as the exponentAtPriceOne
<<<<<<< HEAD
		exponentAtCurrentTick := exponentAtPriceOne - 1
		for currentPrice.GT(price) {
			currentAdditiveIncrementInTicks = powTenBigDec(exponentAtCurrentTick)
			maxPriceForCurrentAdditiveIncrementInTicks := osmomath.NewBigDec(geometricExponentIncrementDistanceInTicks).Mul(currentAdditiveIncrementInTicks)
			currentPrice = currentPrice.Sub(maxPriceForCurrentAdditiveIncrementInTicks.SDKDec())
			exponentAtCurrentTick = exponentAtCurrentTick - 1
			ticksPassed = ticksPassed - geometricExponentIncrementDistanceInTicks
=======
		exponentAtCurrentTick := exponentAtPriceOne.Sub(sdkOneInt)
		for currentPrice.GT(price) {
			currentAdditiveIncrementInTicks = powTenBigDec(exponentAtCurrentTick)
			maxPriceForCurrentAdditiveIncrementInTicks := osmomath.BigDecFromSDKDec(geometricExponentIncrementDistanceInTicks).Mul(currentAdditiveIncrementInTicks)
			currentPrice.SubMut(maxPriceForCurrentAdditiveIncrementInTicks.SDKDec())
			exponentAtCurrentTick = exponentAtCurrentTick.Sub(sdkOneInt)
			ticksPassed = ticksPassed.Sub(geometricExponentIncrementDistanceInTicks.TruncateInt())
>>>>>>> 30fe4965
		}
	}

	// Determine how many ticks we have passed in the exponentAtCurrentTick (in other words, the incomplete geometricExponent above)
	ticksToBeFulfilledByExponentAtCurrentTick := osmomath.BigDecFromSDKDec(price.Sub(currentPrice)).Quo(currentAdditiveIncrementInTicks)

	// Finally, add the ticks we have passed from the completed geometricExponent values, as well as the ticks we have passed in the current geometricExponent value
	tickIndex = ticksPassed + ticksToBeFulfilledByExponentAtCurrentTick.SDKDec().RoundInt64()
	return tickIndex
}<|MERGE_RESOLUTION|>--- conflicted
+++ resolved
@@ -72,11 +72,7 @@
 	if tickIndex < 0 {
 		// We must decrement the exponentAtCurrentTick when entering the negative tick range in order to constantly step up in precision when going further down in ticks
 		// Otherwise, from tick 0 to tick -(geometricExponentIncrementDistanceInTicks), we would use the same exponent as the exponentAtPriceOne
-<<<<<<< HEAD
 		exponentAtCurrentTick = exponentAtCurrentTick - 1
-=======
-		exponentAtCurrentTick = exponentAtCurrentTick.Sub(sdkOneInt)
->>>>>>> 30fe4965
 	}
 
 	// Knowing what our exponentAtCurrentTick is, we can then figure out what power of 10 this exponent corresponds to
@@ -156,33 +152,18 @@
 
 // powTen treats negative exponents as 1/(10**|exponent|) instead of 10**-exponent
 // This is because the sdk.Dec.Power function does not support negative exponents
-<<<<<<< HEAD
 func PowTenInternal(exponent int64) sdk.Dec {
 	if exponent >= 0 {
-		return sdkTenDec.Power(uint64(exponent))
-	}
-	return sdk.OneDec().Quo(sdkTenDec.Power(uint64(exponent * -1)))
+		return powersOfTen[exponent]
+	}
+	return negPowersOfTen[-exponent]
 }
 
 func powTenBigDec(exponent int64) osmomath.BigDec {
 	if exponent >= 0 {
-		return osmomath.NewBigDec(10).PowerInteger(uint64(exponent))
-	}
-	return osmomath.OneDec().Quo(osmomath.NewBigDec(10).PowerInteger(uint64(exponent * -1)))
-=======
-func PowTenInternal(exponent sdk.Int) sdk.Dec {
-	if exponent.GTE(sdk.ZeroInt()) {
-		return powersOfTen[exponent.Int64()]
-	}
-	return negPowersOfTen[-exponent.Int64()]
-}
-
-func powTenBigDec(exponent sdk.Int) osmomath.BigDec {
-	if exponent.GTE(sdk.ZeroInt()) {
-		return bigPowersOfTen[exponent.Int64()]
-	}
-	return bigNegPowersOfTen[-exponent.Int64()]
->>>>>>> 30fe4965
+		return bigPowersOfTen[exponent]
+	}
+	return bigNegPowersOfTen[-exponent]
 }
 
 // CalculatePriceToTick takes in a price and returns the corresponding tick index.
@@ -210,22 +191,14 @@
 	if price.GT(sdkOneDec) {
 		for currentPrice.LT(price) {
 			currentAdditiveIncrementInTicks = powTenBigDec(exponentAtCurrentTick)
-<<<<<<< HEAD
 			maxPriceForCurrentAdditiveIncrementInTicks := osmomath.NewBigDec(geometricExponentIncrementDistanceInTicks).Mul(currentAdditiveIncrementInTicks)
 			currentPrice = currentPrice.Add(maxPriceForCurrentAdditiveIncrementInTicks.SDKDec())
 			exponentAtCurrentTick = exponentAtCurrentTick + 1
 			ticksPassed = ticksPassed + geometricExponentIncrementDistanceInTicks
-=======
-			maxPriceForCurrentAdditiveIncrementInTicks := osmomath.BigDecFromSDKDec(geometricExponentIncrementDistanceInTicks).Mul(currentAdditiveIncrementInTicks)
-			currentPrice.AddMut(maxPriceForCurrentAdditiveIncrementInTicks.SDKDec())
-			exponentAtCurrentTick = exponentAtCurrentTick.Add(sdkOneInt)
-			ticksPassed = ticksPassed.Add(geometricExponentIncrementDistanceInTicks.TruncateInt())
->>>>>>> 30fe4965
 		}
 	} else {
 		// We must decrement the exponentAtCurrentTick by one when traversing negative ticks in order to constantly step up in precision when going further down in ticks
 		// Otherwise, from tick 0 to tick -(geometricExponentIncrementDistanceInTicks), we would use the same exponent as the exponentAtPriceOne
-<<<<<<< HEAD
 		exponentAtCurrentTick := exponentAtPriceOne - 1
 		for currentPrice.GT(price) {
 			currentAdditiveIncrementInTicks = powTenBigDec(exponentAtCurrentTick)
@@ -233,15 +206,6 @@
 			currentPrice = currentPrice.Sub(maxPriceForCurrentAdditiveIncrementInTicks.SDKDec())
 			exponentAtCurrentTick = exponentAtCurrentTick - 1
 			ticksPassed = ticksPassed - geometricExponentIncrementDistanceInTicks
-=======
-		exponentAtCurrentTick := exponentAtPriceOne.Sub(sdkOneInt)
-		for currentPrice.GT(price) {
-			currentAdditiveIncrementInTicks = powTenBigDec(exponentAtCurrentTick)
-			maxPriceForCurrentAdditiveIncrementInTicks := osmomath.BigDecFromSDKDec(geometricExponentIncrementDistanceInTicks).Mul(currentAdditiveIncrementInTicks)
-			currentPrice.SubMut(maxPriceForCurrentAdditiveIncrementInTicks.SDKDec())
-			exponentAtCurrentTick = exponentAtCurrentTick.Sub(sdkOneInt)
-			ticksPassed = ticksPassed.Sub(geometricExponentIncrementDistanceInTicks.TruncateInt())
->>>>>>> 30fe4965
 		}
 	}
 
