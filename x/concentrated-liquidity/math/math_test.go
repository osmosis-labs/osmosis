--- conflicted
+++ resolved
@@ -11,15 +11,6 @@
 	cltypes "github.com/osmosis-labs/osmosis/v16/x/concentrated-liquidity/types"
 )
 
-<<<<<<< HEAD
-type ConcentratedMathTestSuite struct {
-	apptesting.KeeperTestHelper
-}
-
-func TestConcentratedTestSuite(t *testing.T) {
-	suite.Run(t, new(ConcentratedMathTestSuite))
-}
-
 var (
 	sqrt4545 = sdk.MustNewDecFromStr("67.416615162732695594")
 	sqrt5000 = sdk.MustNewDecFromStr("70.710678118654752440")
@@ -29,11 +20,6 @@
 	sqrt5000BigDec = osmomath.BigDecFromSDKDec(sqrt5000)
 	sqrt5500BigDec = osmomath.BigDecFromSDKDec(sqrt5500)
 )
-=======
-var sqrt4545 = sdk.MustNewDecFromStr("67.416615162732695594")
-var sqrt5000 = sdk.MustNewDecFromStr("70.710678118654752440")
-var sqrt5500 = sdk.MustNewDecFromStr("74.161984870956629487")
->>>>>>> 9f7b70b0
 
 // liquidity1 takes an amount of asset1 in the pool as well as the sqrtpCur and the nextPrice
 // sqrtPriceA is the smaller of sqrtpCur and the nextPrice
@@ -167,7 +153,7 @@
 // utilizes the current squareRootPrice, liquidity of denom1, and amount of denom1 that still needs
 // to be swapped in order to determine the next squareRootPrice
 // sqrtPriceNext = sqrtPriceCurrent + (amount1Remaining / liquidity1)
-func (suite *ConcentratedMathTestSuite) TestGetNextSqrtPriceFromAmount1RoundingDownBigDec() {
+func TestGetNextSqrtPriceFromAmount1RoundingDownBigDec(t *testing.T) {
 	testCases := map[string]struct {
 		liquidity             osmomath.BigDec
 		sqrtPCurrent          osmomath.BigDec
@@ -187,9 +173,9 @@
 	for name, tc := range testCases {
 		tc := tc
 
-		suite.Run(name, func() {
+		t.Run(name, func(t *testing.T) {
 			sqrtPriceNext := math.GetNextSqrtPriceFromAmount1InRoundingDownBigDec(tc.sqrtPCurrent, tc.liquidity, tc.amount1Remaining)
-			suite.Require().Equal(tc.sqrtPriceNextExpected, sqrtPriceNext.String())
+			require.Equal(t, tc.sqrtPriceNextExpected, sqrtPriceNext.String())
 		})
 	}
 }
@@ -298,7 +284,7 @@
 // sqrtPriceA is the smaller of sqrtpCur and the nextPrice
 // sqrtPriceB is the larger of sqrtpCur and the nextPrice
 // calcAmount0Delta = (liquidity * (sqrtPriceB - sqrtPriceA)) / (sqrtPriceB * sqrtPriceA)
-func (suite *ConcentratedMathTestSuite) TestCalcAmount0DeltaBigDec() {
+func TestCalcAmount0DeltaBigDec(t *testing.T) {
 	testCases := map[string]struct {
 		liquidity       osmomath.BigDec
 		sqrtPA          osmomath.BigDec
@@ -371,11 +357,11 @@
 	for name, tc := range testCases {
 		tc := tc
 
-		suite.Run(name, func() {
+		t.Run(name, func(t *testing.T) {
 			amount0 := math.CalcAmount0DeltaBigDec(tc.liquidity, tc.sqrtPA, tc.sqrtPB, tc.roundUp)
 
 			if !tc.isWithTolerance {
-				suite.Require().Equal(tc.amount0Expected, amount0)
+				require.Equal(t, tc.amount0Expected, amount0)
 				return
 			}
 
@@ -391,7 +377,7 @@
 
 			res := tolerance.CompareBigDec(tc.amount0Expected, amount0)
 
-			suite.Require().Equal(0, res, "amount0: %s, expected: %s", amount0, tc.amount0Expected)
+			require.Equal(t, 0, res, "amount0: %s, expected: %s", amount0, tc.amount0Expected)
 		})
 	}
 }
