--- conflicted
+++ resolved
@@ -310,11 +310,7 @@
 			price:        types.MaxSpotPrice,
 			tickExpected: sdk.NewInt(types.MaxTick).String(),
 		},
-<<<<<<< HEAD
-		"max spot price - smallest price delta given exponent at price one of 6": {
-=======
 		"max spot price - smallest price delta given exponent at price one of -6": {
->>>>>>> e871bedd
 			// 37 - 6 is calculated by counting the exponent of max spot price and subtracting exponent at price one
 			price:        types.MaxSpotPrice.Sub(sdk.NewDec(10).PowerMut(37 - 6)),
 			tickExpected: sdk.NewInt(types.MaxTick).Sub(sdk.OneInt()).String(), // still max
