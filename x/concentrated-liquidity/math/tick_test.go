package math_test

import (
	"fmt"
	"testing"

	sdk "github.com/cosmos/cosmos-sdk/types"
	"github.com/stretchr/testify/require"

	"github.com/osmosis-labs/osmosis/osmomath"
	"github.com/osmosis-labs/osmosis/v16/x/concentrated-liquidity/math"
	"github.com/osmosis-labs/osmosis/v16/x/concentrated-liquidity/types"
)

const (
	defaultTickSpacing = 100
)

var (
	// spot price - (10^(spot price exponent - 6 - 1))
	// Note we get spot price exponent by counting the number of digits in the max spot price and subtracting 1.
	closestPriceBelowMaxPriceDefaultTickSpacing = types.MaxSpotPrice.Sub(sdk.NewDec(10).PowerMut(uint64(len(types.MaxSpotPrice.TruncateInt().String()) - 1 - int(-types.ExponentAtPriceOne) - 1)))
	// min tick + 10 ^ -expoentAtPriceOne
	closestTickAboveMinPriceDefaultTickSpacing = sdk.NewInt(types.MinInitializedTick).Add(sdk.NewInt(10).ToDec().Power(uint64(types.ExponentAtPriceOne * -1)).TruncateInt())
)

// testing helper for price to tick, state machine only implements sqrt price to tick.
func PriceToTick(price sdk.Dec) (int64, error) {
	tickDec, err := math.CalculatePriceToTickDec(price)
	tickIndex := tickDec.TruncateInt64()
	return tickIndex, err
}

// testing helper for price to tick round down spacing,
// state machine only implements sqrt price to tick round dow spacing.
func PriceToTickRoundDownSpacing(price sdk.Dec, tickSpacing uint64) (int64, error) {
	tickIndex, err := PriceToTick(price)
	if err != nil {
		return 0, err
	}

	tickIndex, err = math.RoundDownTickToSpacing(tickIndex, int64(tickSpacing))
	if err != nil {
		return 0, err
	}

	return tickIndex, nil
}

// use following equations to test testing vectors using sage
// geometricExponentIncrementDistanceInTicks(exponentAtPriceOne) = (9 * (10^(-exponentAtPriceOne)))
// geometricExponentDelta(tickIndex, exponentAtPriceOne)  = floor(tickIndex / geometricExponentIncrementDistanceInTicks(exponentAtPriceOne))
// exponentAtCurrentTick(tickIndex, exponentAtPriceOne) = exponentAtPriceOne + geometricExponentDelta(tickIndex, exponentAtPriceOne)
// currentAdditiveIncrementInTicks(tickIndex, exponentAtPriceOne) = pow(10, exponentAtCurrentTick(tickIndex, exponentAtPriceOne))
// numAdditiveTicks(tickIndex, exponentAtPriceOne) = tickIndex - (geometricExponentDelta(tickIndex, exponentAtPriceOne) * geometricExponentIncrementDistanceInTicks(exponentAtPriceOne)
// price(tickIndex, exponentAtPriceOne) = pow(10, geometricExponentDelta(tickIndex, exponentAtPriceOne)) +
// (numAdditiveTicks(tickIndex, exponentAtPriceOne) * currentAdditiveIncrementInTicks(tickIndex, exponentAtPriceOne))
func TestTickToSqrtPrice(t *testing.T) {
	testCases := map[string]struct {
		tickIndex     int64
		expectedPrice sdk.Dec
		expectedError error
	}{
		"Ten billionths cent increments at the millionths place: 1": {
			tickIndex:     -51630100,
			expectedPrice: sdk.MustNewDecFromStr("0.0000033699"),
		},
		"Ten billionths cent increments at the millionths place: 2": {
			tickIndex:     -51630000,
			expectedPrice: sdk.MustNewDecFromStr("0.0000033700"),
		},
		"One millionths cent increments at the hundredths place: 1": {
			tickIndex:     -11999800,
			expectedPrice: sdk.MustNewDecFromStr("0.070002"),
		},
		"One millionths cent increments at the hundredths place: 2": {
			tickIndex:     -11999700,
			expectedPrice: sdk.MustNewDecFromStr("0.070003"),
		},
		"One hundred thousandth cent increments at the tenths place: 1": {
			tickIndex:     -999800,
			expectedPrice: sdk.MustNewDecFromStr("0.90002"),
		},
		"One hundred thousandth cent increments at the tenths place: 2": {
			tickIndex:     -999700,
			expectedPrice: sdk.MustNewDecFromStr("0.90003"),
		},
		"One ten thousandth cent increments at the ones place: 1": {
			tickIndex:     1000000,
			expectedPrice: sdk.MustNewDecFromStr("2"),
		},
		"One dollar increments at the ten thousands place: 2": {
			tickIndex:     1000100,
			expectedPrice: sdk.MustNewDecFromStr("2.0001"),
		},
		"One thousandth cent increments at the tens place: 1": {
			tickIndex:     9200100,
			expectedPrice: sdk.MustNewDecFromStr("12.001"),
		},
		"One thousandth cent increments at the tens place: 2": {
			tickIndex:     9200200,
			expectedPrice: sdk.MustNewDecFromStr("12.002"),
		},
		"One cent increments at the hundreds place: 1": {
			tickIndex:     18320100,
			expectedPrice: sdk.MustNewDecFromStr("132.01"),
		},
		"One cent increments at the hundreds place: 2": {
			tickIndex:     18320200,
			expectedPrice: sdk.MustNewDecFromStr("132.02"),
		},
		"Ten cent increments at the thousands place: 1": {
			tickIndex:     27732100,
			expectedPrice: sdk.MustNewDecFromStr("1732.10"),
		},
		"Ten cent increments at the thousands place: 2": {
			tickIndex:     27732200,
			expectedPrice: sdk.MustNewDecFromStr("1732.20"),
		},
		"Dollar increments at the ten thousands place: 1": {
			tickIndex:     36073200,
			expectedPrice: sdk.MustNewDecFromStr("10732"),
		},
		"Dollar increments at the ten thousands place: 2": {
			tickIndex:     36073300,
			expectedPrice: sdk.MustNewDecFromStr("10733"),
		},
		"Max tick and min k": {
			tickIndex:     342000000,
			expectedPrice: types.MaxSpotPrice,
		},
		"Min tick and max k": {
			tickIndex:     types.MinInitializedTick,
			expectedPrice: types.MinSpotPrice,
		},
		"error: tickIndex less than minimum": {
			tickIndex:     types.MinCurrentTick - 1,
			expectedError: types.TickIndexMinimumError{MinTick: types.MinCurrentTick},
		},
		"error: tickIndex greater than maximum": {
			tickIndex:     types.MaxTick + 1,
			expectedError: types.TickIndexMaximumError{MaxTick: types.MaxTick},
		},
		"Gyen <> USD, tick -20594000 -> price 0.0074060": {
			tickIndex:     -20594000,
			expectedPrice: sdk.MustNewDecFromStr("0.007406000000000000"),
		},
		"Gyen <> USD, tick -20594000 + 100 -> price 0.0074061": {
			tickIndex:     -20593900,
			expectedPrice: sdk.MustNewDecFromStr("0.007406100000000000"),
		},
		"Spell <> USD, tick -29204000 -> price 0.00077960": {
			tickIndex:     -29204000,
			expectedPrice: sdk.MustNewDecFromStr("0.000779600000000000"),
		},
		"Spell <> USD, tick -29204000 + 100 -> price 0.00077961": {
			tickIndex:     -29203900,
			expectedPrice: sdk.MustNewDecFromStr("0.000779610000000000"),
		},
		"Atom <> Osmo, tick -12150000 -> price 0.068500": {
			tickIndex:     -12150000,
			expectedPrice: sdk.MustNewDecFromStr("0.068500000000000000"),
		},
		"Atom <> Osmo, tick -12150000 + 100 -> price 0.068501": {
			tickIndex:     -12149900,
			expectedPrice: sdk.MustNewDecFromStr("0.068501000000000000"),
		},
		"Boot <> Osmo, tick 64576000 -> price 25760000": {
			tickIndex:     64576000,
			expectedPrice: sdk.MustNewDecFromStr("25760000"),
		},
		"Boot <> Osmo, tick 64576000 + 100 -> price 25760000": {
			tickIndex:     64576100,
			expectedPrice: sdk.MustNewDecFromStr("25761000"),
		},
		"BTC <> USD, tick 38035200 -> price 30352": {
			tickIndex:     38035200,
			expectedPrice: sdk.MustNewDecFromStr("30352"),
		},
		"BTC <> USD, tick 38035200 + 100 -> price 30353": {
			tickIndex:     38035300,
			expectedPrice: sdk.MustNewDecFromStr("30353"),
		},
		"SHIB <> USD, tick -44821000 -> price 0.000011790": {
			tickIndex:     -44821000,
			expectedPrice: sdk.MustNewDecFromStr("0.00001179"),
		},
		"SHIB <> USD, tick -44821100 + 100 -> price 0.000011791": {
			tickIndex:     -44820900,
			expectedPrice: sdk.MustNewDecFromStr("0.000011791"),
		},
		"ETH <> BTC, tick -12104000 -> price 0.068960": {
			tickIndex:     -12104000,
			expectedPrice: sdk.MustNewDecFromStr("0.068960"),
		},
		"ETH <> BTC, tick -121044000 + 1 -> price 0.068961": {
			tickIndex:     -12103900,
			expectedPrice: sdk.MustNewDecFromStr("0.068961"),
		},
		"one tick spacing interval smaller than max sqrt price, max tick neg six - 100 -> one tick spacing interval smaller than max sqrt price": {
			tickIndex:     types.MaxTick - 100,
			expectedPrice: sdk.MustNewDecFromStr("99999000000000000000000000000000000000"),
		},
		"max sqrt price, max tick neg six -> max spot price": {
			tickIndex:     types.MaxTick,
			expectedPrice: types.MaxSpotPrice,
		},
	}

	for name, tc := range testCases {
		t.Run(name, func(t *testing.T) {
			price, sqrtPrice, err := math.TickToSqrtPrice(tc.tickIndex)
			if tc.expectedError != nil {
				require.Error(t, err)
				require.Equal(t, tc.expectedError.Error(), err.Error())
				return
			}
			require.NoError(t, err)
			expectedSqrtPrice, err := osmomath.MonotonicSqrt(tc.expectedPrice)
			require.NoError(t, err)

			require.Equal(t, tc.expectedPrice.String(), price.String())
			require.Equal(t, expectedSqrtPrice.String(), sqrtPrice.String())
		})
	}
}

func TestTicksToSqrtPrice(t *testing.T) {
	testCases := map[string]struct {
		lowerTickIndex     sdk.Int
		upperTickIndex     sdk.Int
		expectedLowerPrice sdk.Dec
		expectedUpperPrice sdk.Dec
		expectedError      error
	}{
		"Ten billionths cent increments at the millionths place": {
			lowerTickIndex:     sdk.NewInt(-51630100),
			upperTickIndex:     sdk.NewInt(-51630000),
			expectedLowerPrice: sdk.MustNewDecFromStr("0.0000033699"),
			expectedUpperPrice: sdk.MustNewDecFromStr("0.0000033700"),
		},
		"One millionths cent increments at the hundredths place:": {
			lowerTickIndex:     sdk.NewInt(-11999800),
			upperTickIndex:     sdk.NewInt(-11999700),
			expectedLowerPrice: sdk.MustNewDecFromStr("0.070002"),
			expectedUpperPrice: sdk.MustNewDecFromStr("0.070003"),
		},
		"One hundred thousandth cent increments at the tenths place": {
			lowerTickIndex:     sdk.NewInt(-999800),
			upperTickIndex:     sdk.NewInt(-999700),
			expectedLowerPrice: sdk.MustNewDecFromStr("0.90002"),
			expectedUpperPrice: sdk.MustNewDecFromStr("0.90003"),
		},
		"Dollar increments at the ten thousands place": {
			lowerTickIndex:     sdk.NewInt(36073200),
			upperTickIndex:     sdk.NewInt(36073300),
			expectedLowerPrice: sdk.MustNewDecFromStr("10732"),
			expectedUpperPrice: sdk.MustNewDecFromStr("10733"),
		},
		"Max tick and min k": {
			lowerTickIndex:     sdk.NewInt(types.MinInitializedTick),
			upperTickIndex:     sdk.NewInt(types.MaxTick),
			expectedUpperPrice: types.MaxSpotPrice,
			expectedLowerPrice: types.MinSpotPrice,
		},
		"error: lowerTickIndex less than minimum": {
			lowerTickIndex: sdk.NewInt(types.MinCurrentTick - 1),
			upperTickIndex: sdk.NewInt(36073300),
			expectedError:  types.TickIndexMinimumError{MinTick: types.MinCurrentTick},
		},
		"error: upperTickIndex greater than maximum": {
			lowerTickIndex: sdk.NewInt(types.MinInitializedTick),
			upperTickIndex: sdk.NewInt(types.MaxTick + 1),
			expectedError:  types.TickIndexMaximumError{MaxTick: types.MaxTick},
		},
		"error: provided lower tick and upper tick are same": {
			lowerTickIndex: sdk.NewInt(types.MinInitializedTick),
			upperTickIndex: sdk.NewInt(types.MinInitializedTick),
			expectedError:  types.InvalidLowerUpperTickError{LowerTick: sdk.NewInt(types.MinInitializedTick).Int64(), UpperTick: sdk.NewInt(types.MinInitializedTick).Int64()},
		},
	}

	for name, tc := range testCases {
		tc := tc
		t.Run(name, func(t *testing.T) {
			priceLower, priceUpper, lowerSqrtPrice, upperSqrtPrice, err := math.TicksToSqrtPrice(tc.lowerTickIndex.Int64(), tc.upperTickIndex.Int64())
			if tc.expectedError != nil {
				require.Error(t, err)
				require.Equal(t, tc.expectedError.Error(), err.Error())
				return
			}
			require.NoError(t, err)

			// convert test case's prices to sqrt price
			expectedLowerSqrtPrice, err := osmomath.MonotonicSqrt(tc.expectedLowerPrice)
			require.NoError(t, err)
			expectedUpperSqrtPrice, err := osmomath.MonotonicSqrt(tc.expectedUpperPrice)
			require.NoError(t, err)

			require.Equal(t, tc.expectedLowerPrice.String(), priceLower.String())
			require.Equal(t, tc.expectedUpperPrice.String(), priceUpper.String())
			require.Equal(t, expectedLowerSqrtPrice.String(), lowerSqrtPrice.String())
			require.Equal(t, expectedUpperSqrtPrice.String(), upperSqrtPrice.String())
		})
	}
}

func TestPriceToTick(t *testing.T) {
	const (
		one = uint64(1)
	)

	testCases := map[string]struct {
		price         sdk.Dec
		tickExpected  int64
		expectedError error
	}{
		"BTC <> USD, tick 38035200 -> price 30352": {
			price:        sdk.MustNewDecFromStr("30352"),
			tickExpected: 38035200,
		},
		"BTC <> USD, tick 38035300 + 100 -> price 30353": {
			price:        sdk.MustNewDecFromStr("30353"),
			tickExpected: 38035300,
		},
		"SHIB <> USD, tick -44821000 -> price 0.000011790": {
			price:        sdk.MustNewDecFromStr("0.000011790"),
			tickExpected: -44821000,
		},
		"SHIB <> USD, tick -44820900 -> price 0.000011791": {
			price:        sdk.MustNewDecFromStr("0.000011791"),
			tickExpected: -44820900,
		},
		"ETH <> BTC, tick -12104000 -> price 0.068960": {
			price:        sdk.MustNewDecFromStr("0.068960"),
			tickExpected: -12104000,
		},
		"ETH <> BTC, tick -12104000 + 100 -> price 0.068961": {
			price:        sdk.MustNewDecFromStr("0.068961"),
			tickExpected: -12103900,
		},
		"max sqrt price -1, max neg tick six - 100 -> max tick neg six - 100": {
			price:        sdk.MustNewDecFromStr("99999000000000000000000000000000000000"),
			tickExpected: types.MaxTick - 100,
		},
		"max sqrt price, max tick neg six -> max spot price": {
			price:        types.MaxSqrtPrice.Power(2),
			tickExpected: types.MaxTick,
		},
		"Gyen <> USD, tick -20594000 -> price 0.0074060": {
			price:        sdk.MustNewDecFromStr("0.007406"),
			tickExpected: -20594000,
		},
		"Gyen <> USD, tick -20594000 + 100 -> price 0.0074061": {
			price:        sdk.MustNewDecFromStr("0.0074061"),
			tickExpected: -20593900,
		},
		"Spell <> USD, tick -29204000 -> price 0.00077960": {
			price:        sdk.MustNewDecFromStr("0.0007796"),
			tickExpected: -29204000,
		},
		"Spell <> USD, tick -29204000 + 100 -> price 0.00077961": {
			price:        sdk.MustNewDecFromStr("0.00077961"),
			tickExpected: -29203900,
		},
		"Atom <> Osmo, tick -12150000 -> price 0.068500": {
			price:        sdk.MustNewDecFromStr("0.0685"),
			tickExpected: -12150000,
		},
		"Atom <> Osmo, tick -12150000 + 100 -> price 0.068501": {
			price:        sdk.MustNewDecFromStr("0.068501"),
			tickExpected: -12149900,
		},
		"Boot <> Osmo, tick 64576000 -> price 25760000": {
			price:        sdk.MustNewDecFromStr("25760000"),
			tickExpected: 64576000,
		},
		"Boot <> Osmo, tick 64576000 + 100 -> price 25761000": {
			price:        sdk.MustNewDecFromStr("25761000"),
			tickExpected: 64576100,
		},
		"price is one Dec": {
			price:        sdk.OneDec(),
			tickExpected: 0,
		},
		"price is negative decimal": {
			price:         sdk.OneDec().Neg(),
			expectedError: fmt.Errorf("price must be greater than zero"),
		},
		"price is greater than max spot price": {
			price:         types.MaxSpotPrice.Add(sdk.OneDec()),
			expectedError: types.PriceBoundError{ProvidedPrice: types.MaxSpotPrice.Add(sdk.OneDec()), MinSpotPrice: types.MinSpotPrice, MaxSpotPrice: types.MaxSpotPrice},
		},
		"price is smaller than min spot price": {
			price:         types.MinSpotPrice.Quo(sdk.NewDec(10)),
			expectedError: types.PriceBoundError{ProvidedPrice: types.MinSpotPrice.Quo(sdk.NewDec(10)), MinSpotPrice: types.MinSpotPrice, MaxSpotPrice: types.MaxSpotPrice},
		},
	}
	for name, tc := range testCases {
		tc := tc

		t.Run(name, func(t *testing.T) {
			// surpress error here, we only listen to errors from system under test.
			tick, _ := PriceToTick(tc.price)

			// With tick spacing of one, no rounding should occur.
			tickRoundDown, err := PriceToTickRoundDownSpacing(tc.price, one)
			if tc.expectedError != nil {
				require.Error(t, err)
				require.ErrorContains(t, err, tc.expectedError.Error())
				return
			}
			require.NoError(t, err)
			require.Equal(t, tc.tickExpected, tick)
			require.Equal(t, tc.tickExpected, tickRoundDown)
		})
	}
}

func TestPriceToTickRoundDown(t *testing.T) {
	testCases := map[string]struct {
		price        sdk.Dec
		tickSpacing  uint64
		tickExpected int64
	}{
		"tick spacing 100, price of 1": {
			price:        sdk.OneDec(),
			tickSpacing:  defaultTickSpacing,
			tickExpected: 0,
		},
		"tick spacing 100, price of 1.000030, tick 30 -> 0": {
			price:        sdk.MustNewDecFromStr("1.000030"),
			tickSpacing:  defaultTickSpacing,
			tickExpected: 0,
		},
		"tick spacing 100, price of 0.9999970, tick -30 -> -100": {
			price:        sdk.MustNewDecFromStr("0.9999970"),
			tickSpacing:  defaultTickSpacing,
			tickExpected: -100,
		},
		"tick spacing 50, price of 0.9999730, tick -270 -> -300": {
			price:        sdk.MustNewDecFromStr("0.9999730"),
			tickSpacing:  50,
			tickExpected: -300,
		},
		"tick spacing 100, MinSpotPrice, MinTick": {
			price:        types.MinSpotPrice,
			tickSpacing:  defaultTickSpacing,
			tickExpected: types.MinInitializedTick,
		},
		"tick spacing 100, Spot price one tick above min, one tick above min -> MinTick": {
			price:       types.MinSpotPrice.Add(sdk.SmallestDec()),
			tickSpacing: defaultTickSpacing,
			// Since the tick should always be the closest tick below (and `smallestDec` isn't sufficient
			// to push us into the next tick), we expect MinTick to be returned here.
			tickExpected: types.MinInitializedTick,
		},
		"tick spacing 100, Spot price one tick below max, one tick below max -> MaxTick - 1": {
			price:        closestPriceBelowMaxPriceDefaultTickSpacing,
			tickSpacing:  defaultTickSpacing,
			tickExpected: types.MaxTick - 100,
		},
		"tick spacing 100, Spot price 100_000_050 -> 72000000": {
			price:        sdk.NewDec(100_000_050),
			tickSpacing:  defaultTickSpacing,
			tickExpected: 72000000,
		},
		"tick spacing 100, Spot price 100_000_051 -> 72000100 (rounded up to tick spacing)": {
			price:        sdk.NewDec(100_000_051),
			tickSpacing:  defaultTickSpacing,
			tickExpected: 72000000,
		},
		"tick spacing 1, Spot price 100_000_051 -> 72000000 no tick spacing rounding": {
			price:        sdk.NewDec(100_000_051),
			tickSpacing:  1,
			tickExpected: 72000000,
		},
		"tick spacing 1, Spot price 100_000_101 -> 72000001 no tick spacing rounding": {
			price:        sdk.NewDec(100_000_101),
			tickSpacing:  1,
			tickExpected: 72000001,
		},
	}
	for name, tc := range testCases {
		t.Run(name, func(t *testing.T) {
			tick, err := PriceToTickRoundDownSpacing(tc.price, tc.tickSpacing)

			require.NoError(t, err)
			require.Equal(t, tc.tickExpected, tick)
		})
	}
}

// TestTickToSqrtPricePriceToTick_InverseRelationship tests that ensuring the inverse calculation
// between the following methods:
// 1) price -> tick, tick -> price yields expected
// 2) tick -> sqrt price, sqrt price -> tick yields expected
// TODO: Revisit this test, under the lens of bucket index.
func TestTickToSqrtPricePriceToTick_InverseRelationship(t *testing.T) {
	type testcase struct {
		price          sdk.Dec
		truncatedPrice sdk.Dec
		tickExpected   int64
	}
	testCases := map[string]testcase{
		"50000 to tick": {
			price:        sdk.MustNewDecFromStr("50000"),
			tickExpected: 40000000,
		},
		"5.01 to tick": {
			price:        sdk.MustNewDecFromStr("5.01"),
			tickExpected: 4010000,
		},
		"50000.01 to tick": {
			price:        sdk.MustNewDecFromStr("50000.01"),
			tickExpected: 40000001,
		},
		"0.090001 to tick": {
			price:        sdk.MustNewDecFromStr("0.090001"),
			tickExpected: -9999900,
		},
		"0.9998 to tick": {
			price:        sdk.MustNewDecFromStr("0.9998"),
			tickExpected: -2000,
		},
		"53030 to tick": {
			price:        sdk.MustNewDecFromStr("53030"),
			tickExpected: 40303000,
		},
		"max spot price": {
			price:        types.MaxSpotPrice,
			tickExpected: types.MaxTick,
		},
		"max spot price - smallest price delta given exponent at price one of -6": {
			// 37 - 6 is calculated by counting the exponent of max spot price and subtracting exponent at price one
			price:        types.MaxSpotPrice.Sub(sdk.NewDec(10).PowerMut(37 - 6)),
			tickExpected: types.MaxTick - 1, // still max
		},
		"min spot price": {
			price:        types.MinSpotPrice,
			tickExpected: types.MinInitializedTick,
		},
		"smallest + min price + tick": {
			price:        sdk.MustNewDecFromStr("0.000000000001000001"),
			tickExpected: types.MinInitializedTick + 1,
		},
		"at price level of 0.01 - odd": {
			price:        sdk.MustNewDecFromStr("0.012345670000000000"),
			tickExpected: -17765433,
		},
		"at price level of 0.01 - even": {
			price:        sdk.MustNewDecFromStr("0.01234568000000000"),
			tickExpected: -17765432,
		},
		"at min price level of 0.01 - odd": {
			price:        sdk.MustNewDecFromStr("0.000000000001234567"),
			tickExpected: -107765433,
		},
		"at min price level of 0.01 - even": {
			price:        sdk.MustNewDecFromStr("0.000000000001234568"),
			tickExpected: -107765432,
		},
		"at price level of 1_000_000_000 - odd end": {
			price:        sdk.MustNewDecFromStr("1234567000"),
			tickExpected: 81234567,
		},
		"at price level of 1_000_000_000 - in-between supported": {
			price:          sdk.MustNewDecFromStr("1234567500"),
			tickExpected:   81234567,
			truncatedPrice: sdk.MustNewDecFromStr("1234567000"),
		},
		"at price level of 1_000_000_000 - even end": {
			price:        sdk.MustNewDecFromStr("1234568000"),
			tickExpected: 81234568,
		},
		"inverse testing with 1": {
			price:        sdk.OneDec(),
			tickExpected: 0,
		},
	}
	var powTen int64 = 10
	for i := 1; i < 13; i++ {
		testCases[fmt.Sprintf("min spot price * 10^%d", i)] = testcase{
			price:        types.MinSpotPrice.MulInt64(powTen),
			tickExpected: types.MinInitializedTick + (int64(i) * 9e6),
		}
		powTen *= 10
	}
	for name, tc := range testCases {
		t.Run(name, func(t *testing.T) {
			// 1. Compute tick from price.
			tickFromPrice, err := PriceToTick(tc.price)
			require.NoError(t, err)
			require.Equal(t, tc.tickExpected, tickFromPrice)

			// 2. Compute price from tick (inverse price)
			price, err := math.TickToPrice(tickFromPrice)
			require.NoError(t, err)

			// Make sure inverse price is correct.
			expectedPrice := tc.price
			if !tc.truncatedPrice.IsNil() {
				expectedPrice = tc.truncatedPrice
			}
			require.Equal(t, expectedPrice, price)

			// 3. Compute tick from inverse price (inverse tick)
			inverseTickFromPrice, err := PriceToTick(price)
			require.NoError(t, err)

			// Make sure original tick and inverse tick match.
			require.Equal(t, tickFromPrice, inverseTickFromPrice)

			// 4. Validate PriceToTick and TickToSqrtPrice functions
			_, sqrtPrice, err := math.TickToSqrtPrice(tickFromPrice)
			require.NoError(t, err)

			// TODO: investigate this separately
			// https://github.com/osmosis-labs/osmosis/issues/4925
			// require.Equal(t, expectedPrice.String(), priceFromSqrtPrice.String())

			// 5. Compute tick from sqrt price from the original tick.
			inverseTickFromSqrtPrice, err := math.CalculateSqrtPriceToTick(osmomath.BigDecFromSDKDec(sqrtPrice))
			require.NoError(t, err)

			require.Equal(t, tickFromPrice, inverseTickFromSqrtPrice, "expected: %s, actual: %s", tickFromPrice, inverseTickFromSqrtPrice)
		})
	}
}

func TestPriceToTick_ErrorCases(t *testing.T) {
	testCases := map[string]struct {
		price sdk.Dec
	}{
		"use negative price": {
			price: sdk.OneDec().Neg(),
		},
		"price is greater than max spot price": {
			price: types.MaxSpotPrice.Add(sdk.OneDec()),
		},
		"price is less than min spot price": {
			price: types.MinSpotPrice.Sub(sdk.OneDec()),
		},
	}
	for name, tc := range testCases {
		tc := tc

		t.Run(name, func(t *testing.T) {
			tickFromPrice, err := PriceToTick(tc.price)
			require.Error(t, err)
			require.Equal(t, tickFromPrice, int64(0))
		})
	}
}
func TestTickToPrice_ErrorCases(t *testing.T) {
	testCases := map[string]struct {
		tickIndex int64
	}{
		"tick index is greater than max tick": {
			tickIndex: types.MaxTick + 1,
		},
		"tick index is less than min tick": {
<<<<<<< HEAD
			tickIndex: types.MinInitializedTick - 1,
=======
			tickIndex: types.MinCurrentTick - 1,
>>>>>>> 80e67d6f
		},
	}
	for name, tc := range testCases {
		tc := tc

		t.Run(name, func(t *testing.T) {
			_, err := math.TickToPrice(tc.tickIndex)
			require.Error(t, err)
		})
	}
}

func TestCalculatePriceToTick(t *testing.T) {
	testCases := map[string]struct {
		price             sdk.Dec
		expectedTickIndex int64
	}{
		"Price greater than 1": {
			price:             sdk.MustNewDecFromStr("9.78"),
			expectedTickIndex: 8780000,
		},
		"Price less than 1": {
			price:             sdk.MustNewDecFromStr("0.71"),
			expectedTickIndex: -2900000,
		},
		"100_000_000 -> 72000000": {
			price:             sdk.NewDec(100_000_000),
			expectedTickIndex: 72000000,
		},
		"100_000_050 -> 72000000": {
			price:             sdk.NewDec(100_000_050),
			expectedTickIndex: 72000000,
		},
		"100_000_051 -> 72000000": {
			price:             sdk.NewDec(100_000_051),
			expectedTickIndex: 72000000,
		},
		"100_000_100 -> 72000001": {
			price:             sdk.NewDec(100_000_100),
			expectedTickIndex: 72000001,
		},
	}
	for name, tc := range testCases {
		t.Run(name, func(t *testing.T) {
			tickIndex, err := PriceToTick(tc.price)
			require.Equal(t, tc.expectedTickIndex, tickIndex)
			require.NoError(t, err)
		})
	}
}
func TestPowTenInternal(t *testing.T) {
	testCases := map[string]struct {
		exponent             int64
		expectedPowTenResult sdk.Dec
	}{
		"Power by 5": {
			exponent:             5,
			expectedPowTenResult: sdk.NewDec(100000),
		},
		"Power by 0": {
			exponent:             0,
			expectedPowTenResult: sdk.NewDec(1),
		},
		"Power by -5": {
			exponent:             -5,
			expectedPowTenResult: sdk.MustNewDecFromStr("0.00001"),
		},
	}
	for name, tc := range testCases {
		t.Run(name, func(t *testing.T) {
			powTenResult := math.PowTenInternal(tc.exponent)
			require.Equal(t, tc.expectedPowTenResult, powTenResult)
		})
	}
}

func TestSqrtPriceToTickRoundDownSpacing(t *testing.T) {
	// Compute reference values that need to be satisfied
	_, sqp1, err := math.TickToSqrtPrice(1)
	require.NoError(t, err)
	_, sqp99, err := math.TickToSqrtPrice(99)
	require.NoError(t, err)
	_, sqp100, err := math.TickToSqrtPrice(100)
	require.NoError(t, err)
	_, sqpn100, err := math.TickToSqrtPrice(-100)
	require.NoError(t, err)
	_, sqpn101, err := math.TickToSqrtPrice(-101)
	require.NoError(t, err)
	_, sqpMaxTickSubOne, err := math.TickToSqrtPrice(types.MaxTick - 1)
	require.NoError(t, err)
	_, sqpMinTickPlusOne, err := math.TickToSqrtPrice(types.MinInitializedTick + 1)
	require.NoError(t, err)
	_, sqpMinTickPlusTwo, err := math.TickToSqrtPrice(types.MinInitializedTick + 2)
	require.NoError(t, err)

	testCases := map[string]struct {
		sqrtPrice    sdk.Dec
		tickSpacing  uint64
		tickExpected int64
	}{
		"sqrt price of 1 (tick spacing 1)": {
			sqrtPrice:    sdk.OneDec(),
			tickSpacing:  1,
			tickExpected: 0,
		},
		"sqrt price exactly on boundary of next tick (tick spacing 1)": {
			sqrtPrice:    sqp1,
			tickSpacing:  1,
			tickExpected: 1,
		},
		"sqrt price one ULP below boundary of next tick (tick spacing 1)": {
			sqrtPrice:    sqp1.Sub(sdk.SmallestDec()),
			tickSpacing:  1,
			tickExpected: 0,
		},
		"sqrt price corresponding to bucket 99 (tick spacing 100)": {
			sqrtPrice:    sqp99,
			tickSpacing:  defaultTickSpacing,
			tickExpected: 0,
		},
		"sqrt price exactly on bucket 100 (tick spacing 100)": {
			sqrtPrice:    sqp100,
			tickSpacing:  defaultTickSpacing,
			tickExpected: 100,
		},
		"sqrt price one ULP below bucket 100 (tick spacing 100)": {
			sqrtPrice:    sqp100.Sub(sdk.SmallestDec()),
			tickSpacing:  defaultTickSpacing,
			tickExpected: 0,
		},
		"sqrt price exactly on bucket -100 (tick spacing 100)": {
			sqrtPrice:    sqpn100,
			tickSpacing:  defaultTickSpacing,
			tickExpected: -100,
		},
		"sqrt price one ULP below bucket -100 (tick spacing 100)": {
			sqrtPrice:    sqpn100.Sub(sdk.SmallestDec()),
			tickSpacing:  defaultTickSpacing,
			tickExpected: -200,
		},
		"sqrt price exactly on tick -101 (tick spacing 100)": {
			sqrtPrice:    sqpn101,
			tickSpacing:  defaultTickSpacing,
			tickExpected: -200,
		},
		"sqrt price exactly equal to max sqrt price": {
			sqrtPrice:    types.MaxSqrtPrice,
			tickSpacing:  defaultTickSpacing,
			tickExpected: types.MaxTick,
		},
		"sqrt price exactly equal to min sqrt price": {
			sqrtPrice:    types.MinSqrtPrice,
			tickSpacing:  defaultTickSpacing,
			tickExpected: types.MinInitializedTick,
		},
		"sqrt price equal to max sqrt price minus one ULP": {
			sqrtPrice:    types.MaxSqrtPrice.Sub(sdk.SmallestDec()),
			tickSpacing:  defaultTickSpacing,
			tickExpected: types.MaxTick - defaultTickSpacing,
		},
		"sqrt price corresponds exactly to max tick - 1 (tick spacing 1)": {
			sqrtPrice:    sqpMaxTickSubOne,
			tickSpacing:  1,
			tickExpected: types.MaxTick - 1,
		},
		"sqrt price one ULP below max tick - 1 (tick spacing 1)": {
			sqrtPrice:    sqpMaxTickSubOne.Sub(sdk.SmallestDec()),
			tickSpacing:  1,
			tickExpected: types.MaxTick - 2,
		},
		"sqrt price one ULP below max tick - 1 (tick spacing 100)": {
			sqrtPrice:    sqpMaxTickSubOne.Sub(sdk.SmallestDec()),
			tickSpacing:  defaultTickSpacing,
			tickExpected: types.MaxTick - defaultTickSpacing,
		},
		"sqrt price corresponds exactly to min tick + 1 (tick spacing 1)": {
			sqrtPrice:    sqpMinTickPlusOne,
			tickSpacing:  1,
			tickExpected: types.MinInitializedTick + 1,
		},
		"sqrt price corresponds exactly to min tick + 1 minus 1 ULP (tick spacing 1)": {
			// Calculated using TickToSqrtPrice(types.MinInitializedTick + 1) - 1 ULP
			sqrtPrice:    sqpMinTickPlusOne.Sub(sdk.SmallestDec()),
			tickSpacing:  1,
			tickExpected: types.MinInitializedTick,
		},
		"sqrt price corresponds exactly to min tick + 1 plus 1 ULP (tick spacing 1)": {
			// Calculated using TickToSqrtPrice(types.MinInitializedTick + 1) + 1 ULP
			sqrtPrice:    sqpMinTickPlusOne.Add(sdk.SmallestDec()),
			tickSpacing:  1,
			tickExpected: types.MinInitializedTick + 1,
		},
		"sqrt price corresponds exactly to min tick + 2 (tick spacing 1)": {
			sqrtPrice:    sqpMinTickPlusTwo,
			tickSpacing:  1,
			tickExpected: types.MinInitializedTick + 2,
		},
		"sqrt price corresponds exactly to min tick + 2 plus 1 ULP (tick spacing 1)": {
			// Calculated using TickToSqrtPrice(types.MinInitializedTick + 2) + 1 ULP
			sqrtPrice:    sqpMinTickPlusTwo.Add(sdk.SmallestDec()),
			tickSpacing:  1,
			tickExpected: types.MinInitializedTick + 2,
		},
		"sqrt price corresponds exactly to min tick + 2 minus 1 ULP (tick spacing 1)": {
			// Calculated using TickToSqrtPrice(types.MinInitializedTick + 2) - 1 ULP
			sqrtPrice:    sqpMinTickPlusTwo.Sub(sdk.SmallestDec()),
			tickSpacing:  1,
			tickExpected: types.MinInitializedTick + 1,
		},
	}
	for name, tc := range testCases {
		t.Run(name, func(t *testing.T) {
			tickIndex, err := math.SqrtPriceToTickRoundDownSpacing(tc.sqrtPrice, tc.tickSpacing)
			require.NoError(t, err)
			require.Equal(t, tc.tickExpected, tickIndex)

			// Ensure returned bucket properly encapsulates given sqrt price, skipping the upper bound
			// check if we're on the max tick
			_, inverseSqrtPrice, err := math.TickToSqrtPrice(tickIndex)
			require.NoError(t, err)
			require.True(t, inverseSqrtPrice.LTE(tc.sqrtPrice))

			if tc.tickExpected != types.MaxTick {
				_, inverseSqrtPriceTickAbove, err := math.TickToSqrtPrice(tickIndex + int64(tc.tickSpacing))
				require.NoError(t, err)
				require.True(t, inverseSqrtPriceTickAbove.GT(tc.sqrtPrice))
			}
		})
	}
}<|MERGE_RESOLUTION|>--- conflicted
+++ resolved
@@ -660,11 +660,7 @@
 			tickIndex: types.MaxTick + 1,
 		},
 		"tick index is less than min tick": {
-<<<<<<< HEAD
-			tickIndex: types.MinInitializedTick - 1,
-=======
 			tickIndex: types.MinCurrentTick - 1,
->>>>>>> 80e67d6f
 		},
 	}
 	for name, tc := range testCases {
