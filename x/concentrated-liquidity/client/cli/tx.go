package cli

import (
<<<<<<< HEAD
	"strconv"
	"strings"
=======
	"fmt"
	"strconv"
	"strings"

	"github.com/cosmos/cosmos-sdk/client"
	"github.com/cosmos/cosmos-sdk/client/tx"
	flag "github.com/spf13/pflag"
>>>>>>> e44d04f2

	"github.com/spf13/cobra"
	flag "github.com/spf13/pflag"

	"github.com/cosmos/cosmos-sdk/client"
	"github.com/cosmos/cosmos-sdk/client/tx"
	sdk "github.com/cosmos/cosmos-sdk/types"
	govcli "github.com/cosmos/cosmos-sdk/x/gov/client/cli"
	govtypes "github.com/cosmos/cosmos-sdk/x/gov/types"

	sdk "github.com/cosmos/cosmos-sdk/types"
	govcli "github.com/cosmos/cosmos-sdk/x/gov/client/cli"

	govtypes "github.com/cosmos/cosmos-sdk/x/gov/types"

	"github.com/osmosis-labs/osmosis/osmoutils/osmocli"
	clmodel "github.com/osmosis-labs/osmosis/v15/x/concentrated-liquidity/model"
	"github.com/osmosis-labs/osmosis/v15/x/concentrated-liquidity/types"
)

func NewTxCmd() *cobra.Command {
	txCmd := osmocli.TxIndexCmd(types.ModuleName)
	osmocli.AddTxCmd(txCmd, NewCreatePositionCmd)
	osmocli.AddTxCmd(txCmd, NewWithdrawPositionCmd)
	osmocli.AddTxCmd(txCmd, NewCreateConcentratedPoolCmd)
	osmocli.AddTxCmd(txCmd, NewCollectFeesCmd)
	osmocli.AddTxCmd(txCmd, NewCollectIncentivesCmd)
	osmocli.AddTxCmd(txCmd, NewCreateIncentiveCmd)
	return txCmd
}

var poolIdFlagOverride = map[string]string{
	"poolid": FlagPoolId,
}

func NewCreateConcentratedPoolCmd() (*osmocli.TxCliDesc, *clmodel.MsgCreateConcentratedPool) {
	return &osmocli.TxCliDesc{
		Use:     "create-concentrated-pool [denom-0] [denom-1] [tick-spacing] [swap-fee]",
		Short:   "create a concentrated liquidity pool with the given tick spacing",
		Example: "create-concentrated-pool uion uosmo 1 0.01 --from val --chain-id osmosis-1",
	}, &clmodel.MsgCreateConcentratedPool{}
}

func NewCreatePositionCmd() (*osmocli.TxCliDesc, *types.MsgCreatePosition) {
	return &osmocli.TxCliDesc{
		Use:                 "create-position [lower-tick] [upper-tick] [token-0] [token-1] [token-0-min-amount] [token-1-min-amount]",
		Short:               "create or add to existing concentrated liquidity position",
		Example:             "create-position [-69082] 69082 1000000000uosmo 10000000uion 0 0 --pool-id 1 --from val --chain-id osmosis-1",
		CustomFlagOverrides: poolIdFlagOverride,
		Flags:               osmocli.FlagDesc{RequiredFlags: []*flag.FlagSet{FlagSetJustPoolId()}},
	}, &types.MsgCreatePosition{}
}

func NewWithdrawPositionCmd() (*osmocli.TxCliDesc, *types.MsgWithdrawPosition) {
	return &osmocli.TxCliDesc{
		Use:     "withdraw-position [position-id] [liquidity]",
		Short:   "withdraw from an existing concentrated liquidity position",
		Example: "withdraw-position 1 100317215 --from val --chain-id osmosis-1",
	}, &types.MsgWithdrawPosition{}
}

func NewCollectFeesCmd() (*osmocli.TxCliDesc, *types.MsgCollectFees) {
	return &osmocli.TxCliDesc{
		Use:     "collect-fees [position-ids]",
		Short:   "collect fees from liquidity position(s)",
		Example: "collect-fees 1,5,7 --from val --chain-id osmosis-1",
	}, &types.MsgCollectFees{}
}

func NewCollectIncentivesCmd() (*osmocli.TxCliDesc, *types.MsgCollectIncentives) {
	return &osmocli.TxCliDesc{
		Use:     "collect-incentives [position-ids]",
		Short:   "collect incentives from liquidity position(s)",
		Example: "collect-incentives 1,5,7 --from val --chain-id osmosis-1",
	}, &types.MsgCollectIncentives{}
}

func NewCreateIncentiveCmd() (*osmocli.TxCliDesc, *types.MsgCreateIncentive) {
	return &osmocli.TxCliDesc{
		Use:                 "create-incentive [incentive-denom] [incentive-amount] [emission-rate] [start-time] [min-uptime]",
		Short:               "create an incentive record to emit incentives (per second) to a given pool",
		Example:             "create-incentive uosmo 69082 0.02 100 2023-03-03 03:20:35.419543805 24h --pool-id 1 --from val --chain-id osmosis-1",
		CustomFlagOverrides: poolIdFlagOverride,
		Flags:               osmocli.FlagDesc{RequiredFlags: []*flag.FlagSet{FlagSetJustPoolId()}},
	}, &types.MsgCreateIncentive{}
}

<<<<<<< HEAD
// NewCmdCreateConcentratedLiquidityPoolProposal implements a command handler for create concentrated liquidity pool proposal
func NewCmdCreateConcentratedLiquidityPoolProposal() *cobra.Command {
	cmd := &cobra.Command{
		Use:   "create-concentratedliquidity-pool-proposal [denom0] [denom1] [tick-spacing] [swap-fee] [flags]",
		Args:  cobra.ExactArgs(4),
		Short: "Submit a create concentrated liquidity pool proposal",
		Long: strings.TrimSpace(`Submit a create concentrated liquidity pool proposal.
=======
func NewTickSpacingDecreaseProposal() *cobra.Command {
	cmd := &cobra.Command{
		Use:   "tick-spacing-decrease-proposal [flags]",
		Args:  cobra.ExactArgs(0),
		Short: "Submit a tick spacing decrease proposal",
		Long: strings.TrimSpace(`Submit a tick spacing decrease proposal.

Passing in FlagPoolIdToTickSpacingRecords separated by commas would be parsed automatically to pairs of PoolIdToTickSpacing records.
Ex) --pool-tick-spacing-records=1,10,5,1 -> [(poolId 1, newTickSpacing 10), (poolId 5, newTickSpacing 1)]
Note: The new tick spacing value must be less than the current tick spacing value.
>>>>>>> e44d04f2

		`),
		RunE: func(cmd *cobra.Command, args []string) error {
			clientCtx, err := client.GetClientTxContext(cmd)
			if err != nil {
				return err
			}
<<<<<<< HEAD

			tickSpacing, err := strconv.ParseUint(args[2], 10, 64)
			if err != nil {
				return err
			}

			swapFee, err := sdk.NewDecFromStr(args[3])
			if err != nil {
				return err
			}

			content, err := parseCreateConcentratedLiquidityPoolArgsToContent(cmd, args[0], args[1], tickSpacing, swapFee)
=======
			content, err := parsePoolIdToTickSpacingRecordsArgsToContent(cmd)
>>>>>>> e44d04f2
			if err != nil {
				return err
			}

			from := clientCtx.GetFromAddress()

			depositStr, err := cmd.Flags().GetString(govcli.FlagDeposit)
			if err != nil {
				return err
			}
			deposit, err := sdk.ParseCoinsNormalized(depositStr)
			if err != nil {
				return err
			}

			msg, err := govtypes.NewMsgSubmitProposal(content, deposit, from)
			if err != nil {
				return err
			}

			if err = msg.ValidateBasic(); err != nil {
				return err
			}

			return tx.GenerateOrBroadcastTxCLI(clientCtx, cmd.Flags(), msg)
		},
	}

	cmd.Flags().String(govcli.FlagTitle, "", "title of proposal")
	cmd.Flags().String(govcli.FlagDescription, "", "description of proposal")
	cmd.Flags().String(govcli.FlagDeposit, "", "deposit of proposal")
<<<<<<< HEAD
=======
	cmd.Flags().Bool(govcli.FlagIsExpedited, false, "If true, makes the proposal an expedited one")
	cmd.Flags().String(govcli.FlagProposal, "", "Proposal file path (if this path is given, other proposal flags are ignored)")
	cmd.Flags().String(FlagPoolIdToTickSpacingRecords, "", "The pool ID to new tick spacing records array")
>>>>>>> e44d04f2

	return cmd
}

<<<<<<< HEAD
func parseCreateConcentratedLiquidityPoolArgsToContent(cmd *cobra.Command, denom0, denom1 string, tickSpacing uint64, swapFee sdk.Dec) (govtypes.Content, error) {
=======
func parsePoolIdToTickSpacingRecordsArgsToContent(cmd *cobra.Command) (govtypes.Content, error) {
>>>>>>> e44d04f2
	title, err := cmd.Flags().GetString(govcli.FlagTitle)
	if err != nil {
		return nil, err
	}

	description, err := cmd.Flags().GetString(govcli.FlagDescription)
	if err != nil {
		return nil, err
	}

<<<<<<< HEAD
	content := &types.CreateConcentratedLiquidityPoolProposal{
		Title:       title,
		Description: description,
		Denom0:      denom0,
		Denom1:      denom1,
		TickSpacing: tickSpacing,
		SwapFee:     swapFee,
	}

	return content, nil
=======
	poolIdToTickSpacingRecords, err := parsePoolIdToTickSpacingRecords(cmd)
	if err != nil {
		return nil, err
	}

	content := &types.TickSpacingDecreaseProposal{
		Title:                      title,
		Description:                description,
		PoolIdToTickSpacingRecords: poolIdToTickSpacingRecords,
	}
	return content, nil
}

func parsePoolIdToTickSpacingRecords(cmd *cobra.Command) ([]types.PoolIdToTickSpacingRecord, error) {
	assetsStr, err := cmd.Flags().GetString(FlagPoolIdToTickSpacingRecords)
	if err != nil {
		return nil, err
	}

	assets := strings.Split(assetsStr, ",")

	if len(assets)%2 != 0 {
		return nil, fmt.Errorf("poolIdToTickSpacingRecords must be a list of pairs of poolId and newTickSpacing")
	}

	poolIdToTickSpacingRecords := []types.PoolIdToTickSpacingRecord{}
	i := 0
	for i < len(assets) {
		poolId, err := strconv.Atoi(assets[i])
		if err != nil {
			return nil, err
		}
		newTickSpacing, err := strconv.Atoi(assets[i+1])
		if err != nil {
			return nil, err
		}

		poolIdToTickSpacingRecords = append(poolIdToTickSpacingRecords, types.PoolIdToTickSpacingRecord{
			PoolId:         uint64(poolId),
			NewTickSpacing: uint64(newTickSpacing),
		})

		// increase counter by the next 2
		i = i + 2
	}

	return poolIdToTickSpacingRecords, nil
>>>>>>> e44d04f2
}<|MERGE_RESOLUTION|>--- conflicted
+++ resolved
@@ -1,10 +1,6 @@
 package cli
 
 import (
-<<<<<<< HEAD
-	"strconv"
-	"strings"
-=======
 	"fmt"
 	"strconv"
 	"strings"
@@ -12,16 +8,8 @@
 	"github.com/cosmos/cosmos-sdk/client"
 	"github.com/cosmos/cosmos-sdk/client/tx"
 	flag "github.com/spf13/pflag"
->>>>>>> e44d04f2
 
 	"github.com/spf13/cobra"
-	flag "github.com/spf13/pflag"
-
-	"github.com/cosmos/cosmos-sdk/client"
-	"github.com/cosmos/cosmos-sdk/client/tx"
-	sdk "github.com/cosmos/cosmos-sdk/types"
-	govcli "github.com/cosmos/cosmos-sdk/x/gov/client/cli"
-	govtypes "github.com/cosmos/cosmos-sdk/x/gov/types"
 
 	sdk "github.com/cosmos/cosmos-sdk/types"
 	govcli "github.com/cosmos/cosmos-sdk/x/gov/client/cli"
@@ -100,7 +88,6 @@
 	}, &types.MsgCreateIncentive{}
 }
 
-<<<<<<< HEAD
 // NewCmdCreateConcentratedLiquidityPoolProposal implements a command handler for create concentrated liquidity pool proposal
 func NewCmdCreateConcentratedLiquidityPoolProposal() *cobra.Command {
 	cmd := &cobra.Command{
@@ -108,7 +95,61 @@
 		Args:  cobra.ExactArgs(4),
 		Short: "Submit a create concentrated liquidity pool proposal",
 		Long: strings.TrimSpace(`Submit a create concentrated liquidity pool proposal.
-=======
+
+		`),
+		RunE: func(cmd *cobra.Command, args []string) error {
+			clientCtx, err := client.GetClientTxContext(cmd)
+			if err != nil {
+				return err
+			}
+
+			tickSpacing, err := strconv.ParseUint(args[2], 10, 64)
+			if err != nil {
+				return err
+			}
+
+			swapFee, err := sdk.NewDecFromStr(args[3])
+			if err != nil {
+				return err
+			}
+
+			content, err := parseCreateConcentratedLiquidityPoolArgsToContent(cmd, args[0], args[1], tickSpacing, swapFee)
+			if err != nil {
+				return err
+			}
+
+			from := clientCtx.GetFromAddress()
+
+			depositStr, err := cmd.Flags().GetString(govcli.FlagDeposit)
+			if err != nil {
+				return err
+			}
+			deposit, err := sdk.ParseCoinsNormalized(depositStr)
+			if err != nil {
+				return err
+			}
+
+			msg, err := govtypes.NewMsgSubmitProposal(content, deposit, from)
+			if err != nil {
+				return err
+			}
+
+			if err = msg.ValidateBasic(); err != nil {
+				return err
+			}
+
+			return tx.GenerateOrBroadcastTxCLI(clientCtx, cmd.Flags(), msg)
+		},
+	}
+	cmd.Flags().String(govcli.FlagTitle, "", "title of proposal")
+	cmd.Flags().String(govcli.FlagDescription, "", "description of proposal")
+	cmd.Flags().String(govcli.FlagDeposit, "", "deposit of proposal")
+	cmd.Flags().Bool(govcli.FlagIsExpedited, false, "If true, makes the proposal an expedited one")
+	cmd.Flags().String(govcli.FlagProposal, "", "Proposal file path (if this path is given, other proposal flags are ignored)")
+
+	return cmd
+}
+
 func NewTickSpacingDecreaseProposal() *cobra.Command {
 	cmd := &cobra.Command{
 		Use:   "tick-spacing-decrease-proposal [flags]",
@@ -119,7 +160,6 @@
 Passing in FlagPoolIdToTickSpacingRecords separated by commas would be parsed automatically to pairs of PoolIdToTickSpacing records.
 Ex) --pool-tick-spacing-records=1,10,5,1 -> [(poolId 1, newTickSpacing 10), (poolId 5, newTickSpacing 1)]
 Note: The new tick spacing value must be less than the current tick spacing value.
->>>>>>> e44d04f2
 
 		`),
 		RunE: func(cmd *cobra.Command, args []string) error {
@@ -127,22 +167,7 @@
 			if err != nil {
 				return err
 			}
-<<<<<<< HEAD
-
-			tickSpacing, err := strconv.ParseUint(args[2], 10, 64)
-			if err != nil {
-				return err
-			}
-
-			swapFee, err := sdk.NewDecFromStr(args[3])
-			if err != nil {
-				return err
-			}
-
-			content, err := parseCreateConcentratedLiquidityPoolArgsToContent(cmd, args[0], args[1], tickSpacing, swapFee)
-=======
 			content, err := parsePoolIdToTickSpacingRecordsArgsToContent(cmd)
->>>>>>> e44d04f2
 			if err != nil {
 				return err
 			}
@@ -174,21 +199,14 @@
 	cmd.Flags().String(govcli.FlagTitle, "", "title of proposal")
 	cmd.Flags().String(govcli.FlagDescription, "", "description of proposal")
 	cmd.Flags().String(govcli.FlagDeposit, "", "deposit of proposal")
-<<<<<<< HEAD
-=======
 	cmd.Flags().Bool(govcli.FlagIsExpedited, false, "If true, makes the proposal an expedited one")
 	cmd.Flags().String(govcli.FlagProposal, "", "Proposal file path (if this path is given, other proposal flags are ignored)")
 	cmd.Flags().String(FlagPoolIdToTickSpacingRecords, "", "The pool ID to new tick spacing records array")
->>>>>>> e44d04f2
 
 	return cmd
 }
 
-<<<<<<< HEAD
 func parseCreateConcentratedLiquidityPoolArgsToContent(cmd *cobra.Command, denom0, denom1 string, tickSpacing uint64, swapFee sdk.Dec) (govtypes.Content, error) {
-=======
-func parsePoolIdToTickSpacingRecordsArgsToContent(cmd *cobra.Command) (govtypes.Content, error) {
->>>>>>> e44d04f2
 	title, err := cmd.Flags().GetString(govcli.FlagTitle)
 	if err != nil {
 		return nil, err
@@ -198,8 +216,6 @@
 	if err != nil {
 		return nil, err
 	}
-
-<<<<<<< HEAD
 	content := &types.CreateConcentratedLiquidityPoolProposal{
 		Title:       title,
 		Description: description,
@@ -210,7 +226,18 @@
 	}
 
 	return content, nil
-=======
+}
+func parsePoolIdToTickSpacingRecordsArgsToContent(cmd *cobra.Command) (govtypes.Content, error) {
+	title, err := cmd.Flags().GetString(govcli.FlagTitle)
+	if err != nil {
+		return nil, err
+	}
+
+	description, err := cmd.Flags().GetString(govcli.FlagDescription)
+	if err != nil {
+		return nil, err
+	}
+
 	poolIdToTickSpacingRecords, err := parsePoolIdToTickSpacingRecords(cmd)
 	if err != nil {
 		return nil, err
@@ -258,5 +285,4 @@
 	}
 
 	return poolIdToTickSpacingRecords, nil
->>>>>>> e44d04f2
 }