package cli

import (
	"fmt"
	"strconv"
	"strings"

	"github.com/cosmos/cosmos-sdk/client"
	"github.com/cosmos/cosmos-sdk/client/tx"

	"github.com/spf13/cobra"

	sdk "github.com/cosmos/cosmos-sdk/types"
	govcli "github.com/cosmos/cosmos-sdk/x/gov/client/cli"

	govtypes "github.com/cosmos/cosmos-sdk/x/gov/types"

	"github.com/osmosis-labs/osmosis/osmoutils/osmocli"
	clmodel "github.com/osmosis-labs/osmosis/v15/x/concentrated-liquidity/model"
	"github.com/osmosis-labs/osmosis/v15/x/concentrated-liquidity/types"
)

func NewTxCmd() *cobra.Command {
	txCmd := osmocli.TxIndexCmd(types.ModuleName)
	osmocli.AddTxCmd(txCmd, NewCreatePositionCmd)
	osmocli.AddTxCmd(txCmd, NewAddToPositionCmd)
	osmocli.AddTxCmd(txCmd, NewWithdrawPositionCmd)
	osmocli.AddTxCmd(txCmd, NewCreateConcentratedPoolCmd)
	osmocli.AddTxCmd(txCmd, NewCollectFeesCmd)
	osmocli.AddTxCmd(txCmd, NewCollectIncentivesCmd)
	osmocli.AddTxCmd(txCmd, NewFungifyChargedPositionsCmd)
	return txCmd
}

var poolIdFlagOverride = map[string]string{
	"poolid": FlagPoolId,
}

func NewCreateConcentratedPoolCmd() (*osmocli.TxCliDesc, *clmodel.MsgCreateConcentratedPool) {
	return &osmocli.TxCliDesc{
<<<<<<< HEAD
		Use:     "create-concentrated-pool [denom-0] [denom-1] [tick-spacing] [spread-factor]",
		Short:   "create a concentrated liquidity pool with the given denom pair, tick spacing, and spread factor",
		Long:    "denom-1 (the quote denom), tick spacing, and spread factors must all be authorized by the concentrated liquidity module",
		Example: "create-concentrated-pool uion uosmo 1 0.01 --from val --chain-id osmosis-1",
=======
		Use:     "create-pool [denom-0] [denom-1] [tick-spacing] [swap-fee]",
		Short:   "create a concentrated liquidity pool with the given denom pair, tick spacing, and swap fee",
		Long:    "denom-1 (the quote denom), tick spacing, and swap fees must all be authorized by the concentrated liquidity module",
		Example: "create-pool uion uosmo 100 0.01 --from val --chain-id osmosis-1",
>>>>>>> 806f32ca
	}, &clmodel.MsgCreateConcentratedPool{}
}

func NewCreatePositionCmd() (*osmocli.TxCliDesc, *types.MsgCreatePosition) {
	return &osmocli.TxCliDesc{
		Use:     "create-position [pool-id] [lower-tick] [upper-tick] [tokensProvided] [token-0-min-amount] [token-1-min-amount]",
		Short:   "create or add to existing concentrated liquidity position",
		Example: "create-position 1 \"[-69082]\" 69082 10000uosmo,10000uion 0 0 --from val --chain-id osmosis-1",
	}, &types.MsgCreatePosition{}
}

func NewAddToPositionCmd() (*osmocli.TxCliDesc, *types.MsgAddToPosition) {
	return &osmocli.TxCliDesc{
		Use:     "add-to-position [position-id] [token-0] [token-1]",
		Short:   "add to an existing concentrated liquidity position",
		Example: "add-to-position 10 1000000000uosmo 10000000uion",
	}, &types.MsgAddToPosition{}
}

func NewWithdrawPositionCmd() (*osmocli.TxCliDesc, *types.MsgWithdrawPosition) {
	return &osmocli.TxCliDesc{
		Use:     "withdraw-position [position-id] [liquidity]",
		Short:   "withdraw from an existing concentrated liquidity position",
		Example: "withdraw-position 1 100317215 --from val --chain-id osmosis-1",
	}, &types.MsgWithdrawPosition{}
}

func NewCollectFeesCmd() (*osmocli.TxCliDesc, *types.MsgCollectFees) {
	return &osmocli.TxCliDesc{
		Use:     "collect-fees [position-ids]",
		Short:   "collect fees from liquidity position(s)",
		Example: "collect-fees 1,5,7 --from val --chain-id osmosis-1",
	}, &types.MsgCollectFees{}
}

func NewCollectIncentivesCmd() (*osmocli.TxCliDesc, *types.MsgCollectIncentives) {
	return &osmocli.TxCliDesc{
		Use:     "collect-incentives [position-ids]",
		Short:   "collect incentives from liquidity position(s)",
		Example: "collect-incentives 1,5,7 --from val --chain-id osmosis-1",
	}, &types.MsgCollectIncentives{}
}

func NewFungifyChargedPositionsCmd() (*osmocli.TxCliDesc, *types.MsgFungifyChargedPositions) {
	return &osmocli.TxCliDesc{
		Use:     "fungify-positions [position-ids]",
		Short:   "Combine fully charged positions within the same range into a new single fully charged position",
		Example: "fungify-positions 1,5,7 --from val --chain-id osmosis-1",
	}, &types.MsgFungifyChargedPositions{}
}

// NewCmdCreateConcentratedLiquidityPoolProposal implements a command handler for create concentrated liquidity pool proposal
func NewCmdCreateConcentratedLiquidityPoolProposal() *cobra.Command {
	cmd := &cobra.Command{
		Use:   "create-concentratedliquidity-pool-proposal [denom0] [denom1] [tick-spacing] [spread-factor] [flags]",
		Args:  cobra.ExactArgs(4),
		Short: "Submit a create concentrated liquidity pool proposal",
		Long: strings.TrimSpace(`Submit a create concentrated liquidity pool proposal.

		`),
		RunE: func(cmd *cobra.Command, args []string) error {
			clientCtx, err := client.GetClientTxContext(cmd)
			if err != nil {
				return err
			}

			tickSpacing, err := strconv.ParseUint(args[2], 10, 64)
			if err != nil {
				return err
			}

			spreadFactor, err := sdk.NewDecFromStr(args[3])
			if err != nil {
				return err
			}

			content, err := parseCreateConcentratedLiquidityPoolArgsToContent(cmd, args[0], args[1], tickSpacing, spreadFactor)
			if err != nil {
				return err
			}

			from := clientCtx.GetFromAddress()

			depositStr, err := cmd.Flags().GetString(govcli.FlagDeposit)
			if err != nil {
				return err
			}
			deposit, err := sdk.ParseCoinsNormalized(depositStr)
			if err != nil {
				return err
			}

			msg, err := govtypes.NewMsgSubmitProposal(content, deposit, from)
			if err != nil {
				return err
			}

			if err = msg.ValidateBasic(); err != nil {
				return err
			}

			return tx.GenerateOrBroadcastTxCLI(clientCtx, cmd.Flags(), msg)
		},
	}
	cmd.Flags().String(govcli.FlagTitle, "", "title of proposal")
	cmd.Flags().String(govcli.FlagDescription, "", "description of proposal")
	cmd.Flags().String(govcli.FlagDeposit, "", "deposit of proposal")
	cmd.Flags().Bool(govcli.FlagIsExpedited, false, "If true, makes the proposal an expedited one")
	cmd.Flags().String(govcli.FlagProposal, "", "Proposal file path (if this path is given, other proposal flags are ignored)")

	return cmd
}

func NewTickSpacingDecreaseProposal() *cobra.Command {
	cmd := &cobra.Command{
		Use:   "tick-spacing-decrease-proposal [flags]",
		Args:  cobra.ExactArgs(0),
		Short: "Submit a tick spacing decrease proposal",
		Long: strings.TrimSpace(`Submit a tick spacing decrease proposal.

Passing in FlagPoolIdToTickSpacingRecords separated by commas would be parsed automatically to pairs of PoolIdToTickSpacing records.
Ex) --pool-tick-spacing-records=1,10,5,1 -> [(poolId 1, newTickSpacing 10), (poolId 5, newTickSpacing 1)]
Note: The new tick spacing value must be less than the current tick spacing value.

		`),
		RunE: func(cmd *cobra.Command, args []string) error {
			clientCtx, err := client.GetClientTxContext(cmd)
			if err != nil {
				return err
			}
			content, err := parsePoolIdToTickSpacingRecordsArgsToContent(cmd)
			if err != nil {
				return err
			}

			from := clientCtx.GetFromAddress()

			depositStr, err := cmd.Flags().GetString(govcli.FlagDeposit)
			if err != nil {
				return err
			}
			deposit, err := sdk.ParseCoinsNormalized(depositStr)
			if err != nil {
				return err
			}

			msg, err := govtypes.NewMsgSubmitProposal(content, deposit, from)
			if err != nil {
				return err
			}

			if err = msg.ValidateBasic(); err != nil {
				return err
			}

			return tx.GenerateOrBroadcastTxCLI(clientCtx, cmd.Flags(), msg)
		},
	}

	cmd.Flags().String(govcli.FlagTitle, "", "title of proposal")
	cmd.Flags().String(govcli.FlagDescription, "", "description of proposal")
	cmd.Flags().String(govcli.FlagDeposit, "", "deposit of proposal")
	cmd.Flags().Bool(govcli.FlagIsExpedited, false, "If true, makes the proposal an expedited one")
	cmd.Flags().String(govcli.FlagProposal, "", "Proposal file path (if this path is given, other proposal flags are ignored)")
	cmd.Flags().String(FlagPoolIdToTickSpacingRecords, "", "The pool ID to new tick spacing records array")

	return cmd
}

func parseCreateConcentratedLiquidityPoolArgsToContent(cmd *cobra.Command, denom0, denom1 string, tickSpacing uint64, spreadFactor sdk.Dec) (govtypes.Content, error) {
	title, err := cmd.Flags().GetString(govcli.FlagTitle)
	if err != nil {
		return nil, err
	}

	description, err := cmd.Flags().GetString(govcli.FlagDescription)
	if err != nil {
		return nil, err
	}
	content := &types.CreateConcentratedLiquidityPoolProposal{
		Title:        title,
		Description:  description,
		Denom0:       denom0,
		Denom1:       denom1,
		TickSpacing:  tickSpacing,
		SpreadFactor: spreadFactor,
	}

	return content, nil
}

func parsePoolIdToTickSpacingRecordsArgsToContent(cmd *cobra.Command) (govtypes.Content, error) {
	title, err := cmd.Flags().GetString(govcli.FlagTitle)
	if err != nil {
		return nil, err
	}

	description, err := cmd.Flags().GetString(govcli.FlagDescription)
	if err != nil {
		return nil, err
	}

	poolIdToTickSpacingRecords, err := parsePoolIdToTickSpacingRecords(cmd)
	if err != nil {
		return nil, err
	}

	content := &types.TickSpacingDecreaseProposal{
		Title:                      title,
		Description:                description,
		PoolIdToTickSpacingRecords: poolIdToTickSpacingRecords,
	}
	return content, nil
}

func parsePoolIdToTickSpacingRecords(cmd *cobra.Command) ([]types.PoolIdToTickSpacingRecord, error) {
	assetsStr, err := cmd.Flags().GetString(FlagPoolIdToTickSpacingRecords)
	if err != nil {
		return nil, err
	}

	assets := strings.Split(assetsStr, ",")

	if len(assets)%2 != 0 {
		return nil, fmt.Errorf("poolIdToTickSpacingRecords must be a list of pairs of poolId and newTickSpacing")
	}

	poolIdToTickSpacingRecords := []types.PoolIdToTickSpacingRecord{}
	i := 0
	for i < len(assets) {
		poolId, err := strconv.Atoi(assets[i])
		if err != nil {
			return nil, err
		}
		newTickSpacing, err := strconv.Atoi(assets[i+1])
		if err != nil {
			return nil, err
		}

		poolIdToTickSpacingRecords = append(poolIdToTickSpacingRecords, types.PoolIdToTickSpacingRecord{
			PoolId:         uint64(poolId),
			NewTickSpacing: uint64(newTickSpacing),
		})

		// increase counter by the next 2
		i = i + 2
	}

	return poolIdToTickSpacingRecords, nil
}<|MERGE_RESOLUTION|>--- conflicted
+++ resolved
@@ -38,17 +38,10 @@
 
 func NewCreateConcentratedPoolCmd() (*osmocli.TxCliDesc, *clmodel.MsgCreateConcentratedPool) {
 	return &osmocli.TxCliDesc{
-<<<<<<< HEAD
-		Use:     "create-concentrated-pool [denom-0] [denom-1] [tick-spacing] [spread-factor]",
+		Use:     "create-pool [denom-0] [denom-1] [tick-spacing] [spread-factor]",
 		Short:   "create a concentrated liquidity pool with the given denom pair, tick spacing, and spread factor",
-		Long:    "denom-1 (the quote denom), tick spacing, and spread factors must all be authorized by the concentrated liquidity module",
-		Example: "create-concentrated-pool uion uosmo 1 0.01 --from val --chain-id osmosis-1",
-=======
-		Use:     "create-pool [denom-0] [denom-1] [tick-spacing] [swap-fee]",
-		Short:   "create a concentrated liquidity pool with the given denom pair, tick spacing, and swap fee",
 		Long:    "denom-1 (the quote denom), tick spacing, and swap fees must all be authorized by the concentrated liquidity module",
 		Example: "create-pool uion uosmo 100 0.01 --from val --chain-id osmosis-1",
->>>>>>> 806f32ca
 	}, &clmodel.MsgCreateConcentratedPool{}
 }
 
