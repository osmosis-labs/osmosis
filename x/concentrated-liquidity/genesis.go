--- conflicted
+++ resolved
@@ -117,16 +117,10 @@
 	}
 
 	return &genesis.GenesisState{
-<<<<<<< HEAD
 		Params:           k.GetParams(ctx),
 		PoolData:         poolData,
 		Positions:        positions,
 		IncentiveRecords: incentiveRecords,
-=======
-		Params:         k.GetParams(ctx),
-		PoolData:       poolData,
-		Positions:      positions,
-		NextPositionId: k.GetNextPositionId(ctx),
->>>>>>> 09342c1f
+		NextPositionId:   k.GetNextPositionId(ctx),
 	}
 }