package concentrated_liquidity

import (
	"bytes"
	"errors"

	codectypes "github.com/cosmos/cosmos-sdk/codec/types"
	sdk "github.com/cosmos/cosmos-sdk/types"

	"github.com/osmosis-labs/osmosis/osmoutils"
	"github.com/osmosis-labs/osmosis/osmoutils/accum"
	types "github.com/osmosis-labs/osmosis/v16/x/concentrated-liquidity/types"
	"github.com/osmosis-labs/osmosis/v16/x/concentrated-liquidity/types/genesis"
)

// InitGenesis initializes the concentrated-liquidity module with the provided genesis state.
func (k Keeper) InitGenesis(ctx sdk.Context, genState genesis.GenesisState) {
	k.SetParams(ctx, genState.Params)
	k.SetNextPositionId(ctx, genState.NextPositionId)
	k.SetNextIncentiveRecordId(ctx, genState.NextIncentiveRecordId)
	// Initialize pools
	var unpacker codectypes.AnyUnpacker = k.cdc
	for _, poolData := range genState.PoolData {
		var pool types.ConcentratedPoolExtension
		err := unpacker.UnpackAny(poolData.Pool, &pool)
		if err != nil {
			panic(err)
		}
		err = k.setPool(ctx, pool)
		if err != nil {
			panic(err)
		}

		poolId := pool.GetId()
		poolTicks := poolData.Ticks
		for _, tick := range poolTicks {
			k.SetTickInfo(ctx, poolId, tick.TickIndex, &tick.Info)
		}

		// set up spread reward accumulators
		store := ctx.KVStore(k.storeKey)
		err = accum.MakeAccumulatorWithValueAndShare(store, poolData.SpreadRewardAccumulator.Name, poolData.SpreadRewardAccumulator.AccumContent.AccumValue, poolData.SpreadRewardAccumulator.AccumContent.TotalShares)
		if err != nil {
			panic(err)
		}

		// set up incentive accumulators
		for _, incentiveAccum := range poolData.IncentivesAccumulators {
			err = accum.MakeAccumulatorWithValueAndShare(store, incentiveAccum.GetName(), incentiveAccum.AccumContent.AccumValue, incentiveAccum.AccumContent.TotalShares)
			if err != nil {
				panic(err)
			}
		}

		// set incentive records
		err = k.setMultipleIncentiveRecords(ctx, poolData.IncentiveRecords)
		if err != nil {
			panic(err)
		}

		// set positions for pool
		for _, positionWrapper := range poolData.PositionData {
			err := k.SetPosition(ctx, poolId, sdk.MustAccAddressFromBech32(positionWrapper.Position.Address), positionWrapper.Position.LowerTick, positionWrapper.Position.UpperTick, positionWrapper.Position.JoinTime, positionWrapper.Position.Liquidity, positionWrapper.Position.PositionId, positionWrapper.LockId)
			if err != nil {
				panic(err)
			}

			// set individual spread reward accumulator state position
			spreadRewardAccumObject, err := k.GetSpreadRewardAccumulator(ctx, poolId)
			if err != nil {
				panic(err)
			}
			spreadRewardPositionKey := types.KeySpreadRewardPositionAccumulator(positionWrapper.Position.PositionId)

			k.initOrUpdateAccumPosition(ctx, spreadRewardAccumObject, positionWrapper.SpreadRewardAccumRecord.AccumValuePerShare, spreadRewardPositionKey, positionWrapper.SpreadRewardAccumRecord.NumShares, positionWrapper.SpreadRewardAccumRecord.UnclaimedRewardsTotal, positionWrapper.SpreadRewardAccumRecord.Options)

			positionName := string(types.KeyPositionId(positionWrapper.Position.PositionId))
			uptimeAccumulators, err := k.GetUptimeAccumulators(ctx, poolId)
			if err != nil {
				panic(err)
			}

			for uptimeIndex, uptimeRecord := range positionWrapper.UptimeAccumRecords {
				k.initOrUpdateAccumPosition(ctx, uptimeAccumulators[uptimeIndex], uptimeRecord.AccumValuePerShare, positionName, uptimeRecord.NumShares, uptimeRecord.UnclaimedRewardsTotal, uptimeRecord.Options)
			}
		}
	}
}

// ExportGenesis returns the concentrated-liquidity module's exported genesis state.
func (k Keeper) ExportGenesis(ctx sdk.Context) *genesis.GenesisState {
	positions, err := k.getAllPositions(ctx)
	if err != nil {
		panic(err)
	}

	positionDataMap := map[uint64][]genesis.PositionData{}
	for _, position := range positions {
		position, err := k.GetPosition(ctx, position.PositionId)
		if err != nil {
			panic(err)
		}
		positionWithoutPoolId := genesis.PositionWithoutPoolId{}
		positionWithoutPoolId.Address = position.Address
		positionWithoutPoolId.JoinTime = position.JoinTime
		positionWithoutPoolId.Liquidity = position.Liquidity
		positionWithoutPoolId.LowerTick = position.LowerTick
		positionWithoutPoolId.UpperTick = position.UpperTick
		positionWithoutPoolId.PositionId = position.PositionId

		lockId, err := k.GetLockIdFromPositionId(ctx, position.PositionId)
		if err != nil {
			if errors.Is(err, types.PositionIdToLockNotFoundError{PositionId: position.PositionId}) {
				lockId = 0
			} else {
				panic(err)
			}
		}

		// Retrieve spread reward accumulator state for position
		spreadRewardPositionKey := types.KeySpreadRewardPositionAccumulator(position.PositionId)
		spreadRewardAccumObject, err := k.GetSpreadRewardAccumulator(ctx, position.PoolId)
		if err != nil {
			panic(err)
		}
		spreadRewardAccumPositionRecord, err := spreadRewardAccumObject.GetPosition(spreadRewardPositionKey)
		if err != nil {
			panic(err)
		}

		// Retrieve uptime incentive accumulator state for position
		positionName := string(types.KeyPositionId(position.PositionId))
		uptimeAccumulators, err := k.GetUptimeAccumulators(ctx, position.PoolId)
		if err != nil {
			panic(err)
		}

		uptimeAccumObject := make([]accum.Record, len(uptimeAccumulators))
		for uptimeIndex := range types.SupportedUptimes {
			accumRecord, err := uptimeAccumulators[uptimeIndex].GetPosition(positionName)
			if err != nil {
				panic(err)
			}

			uptimeAccumObject[uptimeIndex] = accumRecord
		}

		if positionDataMap[position.PoolId] == nil {
			positionDataMap[position.PoolId] = make([]genesis.PositionData, 0)
		}

		positionDataMap[position.PoolId] = append(positionDataMap[position.PoolId], genesis.PositionData{
			LockId:                  lockId,
			Position:                &positionWithoutPoolId,
			SpreadRewardAccumRecord: spreadRewardAccumPositionRecord,
			UptimeAccumRecords:      uptimeAccumObject,
		})
	}

	pools, err := k.GetPools(ctx)
	if err != nil {
		panic(err)
	}

	poolData := make([]genesis.GenesisPoolData, 0, len(pools))

	for _, poolI := range pools {
		poolI := poolI
		any, err := codectypes.NewAnyWithValue(poolI)
		if err != nil {
			panic(err)
		}
		anyCopy := *any

		ticks, err := k.GetAllInitializedTicksForPoolWithoutPoolId(ctx, poolI.GetId())
		if err != nil {
			panic(err)
		}
		accumObject, err := k.GetSpreadRewardAccumulator(ctx, poolI.GetId())
		if err != nil {
			panic(err)
		}

		totalShares, err := accumObject.GetTotalShares()
		if err != nil {
			panic(err)
		}

		spreadRewardAccumObject := genesis.AccumObject{
			Name: types.KeySpreadRewardPoolAccumulator(poolI.GetId()),
			AccumContent: &accum.AccumulatorContent{
				AccumValue:  accumObject.GetValue(),
				TotalShares: totalShares,
			},
		}

		poolId := poolI.GetId()
		incentiveRecordsForPool, err := k.GetAllIncentiveRecordsForPool(ctx, poolId)
		if err != nil {
			panic(err)
		}

		incentivesAccum, err := k.GetUptimeAccumulators(ctx, poolId)
		if err != nil {
			panic(err)
		}

		incentivesAccumObject := make([]genesis.AccumObject, len(incentivesAccum))
		for i, incentiveAccum := range incentivesAccum {
			incentiveAccumTotalShares, err := incentiveAccum.GetTotalShares()
			if err != nil {
				panic(err)
			}
			genesisAccum := genesis.AccumObject{
				Name: incentiveAccum.GetName(),
				AccumContent: &accum.AccumulatorContent{
					AccumValue:  incentiveAccum.GetValue(),
					TotalShares: incentiveAccumTotalShares,
				},
			}
			incentivesAccumObject[i] = genesisAccum
		}

		positionData := make([]genesis.PositionData, 0)
		if len(positionDataMap[poolId]) > 0 {
			positionData = positionDataMap[poolId]
		}

		poolData = append(poolData, genesis.GenesisPoolData{
			Pool:                    &anyCopy,
			PositionData:            positionData,
			Ticks:                   ticks,
			SpreadRewardAccumulator: spreadRewardAccumObject,
			IncentivesAccumulators:  incentivesAccumObject,
			IncentiveRecords:        incentiveRecordsForPool,
		})
	}

<<<<<<< HEAD
	return &genesis.GenesisState{
		Params:         k.GetParams(ctx),
		PoolData:       poolData,
		NextPositionId: k.GetNextPositionId(ctx),
=======
	positions, err := k.getAllPositions(ctx)
	if err != nil {
		panic(err)
	}

	positionData := make([]genesis.PositionData, 0, len(positions))
	for _, position := range positions {
		position, err := k.GetPosition(ctx, position.PositionId)
		if err != nil {
			panic(err)
		}

		lockId, err := k.GetLockIdFromPositionId(ctx, position.PositionId)
		if err != nil {
			if !errors.Is(err, types.PositionIdToLockNotFoundError{PositionId: position.PositionId}) {
				panic(err)
			}
		}

		// Retrieve spread reward accumulator state for position
		spreadRewardPositionKey := types.KeySpreadRewardPositionAccumulator(position.PositionId)
		spreadRewardAccumObject, err := k.GetSpreadRewardAccumulator(ctx, position.PoolId)
		if err != nil {
			panic(err)
		}
		spreadRewardAccumPositionRecord, err := spreadRewardAccumObject.GetPosition(spreadRewardPositionKey)
		if err != nil {
			panic(err)
		}

		// Retrieve uptime incentive accumulator state for position
		positionName := string(types.KeyPositionId(position.PositionId))
		uptimeAccumulators, err := k.GetUptimeAccumulators(ctx, position.PoolId)
		if err != nil {
			panic(err)
		}

		uptimeAccumObject := make([]accum.Record, len(uptimeAccumulators))
		for uptimeIndex := range types.SupportedUptimes {
			accumRecord, err := uptimeAccumulators[uptimeIndex].GetPosition(positionName)
			if err != nil {
				panic(err)
			}

			uptimeAccumObject[uptimeIndex] = accumRecord
		}

		positionData = append(positionData, genesis.PositionData{
			LockId:                  lockId,
			Position:                &position,
			SpreadRewardAccumRecord: spreadRewardAccumPositionRecord,
			UptimeAccumRecords:      uptimeAccumObject,
		})
	}

	return &genesis.GenesisState{
		Params:                k.GetParams(ctx),
		PoolData:              poolData,
		PositionData:          positionData,
		NextPositionId:        k.GetNextPositionId(ctx),
		NextIncentiveRecordId: k.GetNextIncentiveRecordId(ctx),
>>>>>>> acebfcf1
	}
}

// initOrUpdateAccumPosition creates a new position or override an existing position
// at accumulator's current value with a specific number of shares and unclaimed rewards
func (k Keeper) initOrUpdateAccumPosition(ctx sdk.Context, accumumulator accum.AccumulatorObject, accumulatorValuePerShare sdk.DecCoins, index string, numShareUnits sdk.Dec, unclaimedRewardsTotal sdk.DecCoins, options *accum.Options) {
	position := accum.Record{
		NumShares:             numShareUnits,
		AccumValuePerShare:    accumulatorValuePerShare,
		UnclaimedRewardsTotal: unclaimedRewardsTotal,
		Options:               options,
	}

	osmoutils.MustSet(ctx.KVStore(k.storeKey), accum.FormatPositionPrefixKey(accumumulator.GetName(), index), &position)
}

// GetAllInitializedTicksForPoolWithoutPoolId returns all ticks in FullTick struct, without the pool id.
func (k Keeper) GetAllInitializedTicksForPoolWithoutPoolId(ctx sdk.Context, poolId uint64) ([]genesis.FullTick, error) {
	return osmoutils.GatherValuesFromStorePrefixWithKeyParser(ctx.KVStore(k.storeKey), types.KeyTickPrefixByPoolId(poolId), ParseFullTickFromBytes)
}

// ParseFullTickFromBytes takes key and value byte slices and attempts to parse
// them into a FullTick struct. If the key or value is not valid, an appropriate
// error is returned. The function expects the key to have three components
// 1. The tick prefix (1 byte)
// 2. The pool id (8 bytes)
// 3. The tick index (1 byte for sign + 8 bytes for unsigned integer)
//
// The function returns a FullTick struct containing the tick index, and
// tick information.
//
// Parameters:
// - key ([]byte): A byte slice representing the key.
// - value ([]byte): A byte slice representing the value.
//
// Returns:
// - genesis.FullTick: A struct containing the tick index, and tick information.
// - error: An error if the key or value is not valid or if the parsing fails.
func ParseFullTickFromBytes(key, value []byte) (tick genesis.FullTick, err error) {
	if len(key) == 0 {
		return genesis.FullTick{}, types.ErrKeyNotFound
	}
	if len(value) == 0 {
		return genesis.FullTick{}, types.ValueNotFoundForKeyError{Key: key}
	}

	if len(key) != types.KeyTickLengthBytes {
		return genesis.FullTick{}, types.InvalidTickKeyByteLengthError{Length: len(key)}
	}

	prefix := key[0:len(types.TickPrefix)]
	if !bytes.Equal(types.TickPrefix, prefix) {
		return genesis.FullTick{}, types.InvalidPrefixError{Actual: string(prefix), Expected: string(types.TickPrefix)}
	}

	key = key[len(types.TickPrefix):]

	// We only care about the last componenent, which is the tick index
	key = key[uint64Bytes:]

	tickIndex, err := types.TickIndexFromBytes(key)
	if err != nil {
		return genesis.FullTick{}, err
	}

	tickInfo, err := ParseTickFromBzAndRemoveUnInitializedUptimeTrackers(value)
	if err != nil {
		return genesis.FullTick{}, types.ValueParseError{Wrapped: err}
	}

	return genesis.FullTick{
		TickIndex: tickIndex,
		Info:      tickInfo,
	}, nil
}<|MERGE_RESOLUTION|>--- conflicted
+++ resolved
@@ -236,74 +236,11 @@
 		})
 	}
 
-<<<<<<< HEAD
-	return &genesis.GenesisState{
-		Params:         k.GetParams(ctx),
-		PoolData:       poolData,
-		NextPositionId: k.GetNextPositionId(ctx),
-=======
-	positions, err := k.getAllPositions(ctx)
-	if err != nil {
-		panic(err)
-	}
-
-	positionData := make([]genesis.PositionData, 0, len(positions))
-	for _, position := range positions {
-		position, err := k.GetPosition(ctx, position.PositionId)
-		if err != nil {
-			panic(err)
-		}
-
-		lockId, err := k.GetLockIdFromPositionId(ctx, position.PositionId)
-		if err != nil {
-			if !errors.Is(err, types.PositionIdToLockNotFoundError{PositionId: position.PositionId}) {
-				panic(err)
-			}
-		}
-
-		// Retrieve spread reward accumulator state for position
-		spreadRewardPositionKey := types.KeySpreadRewardPositionAccumulator(position.PositionId)
-		spreadRewardAccumObject, err := k.GetSpreadRewardAccumulator(ctx, position.PoolId)
-		if err != nil {
-			panic(err)
-		}
-		spreadRewardAccumPositionRecord, err := spreadRewardAccumObject.GetPosition(spreadRewardPositionKey)
-		if err != nil {
-			panic(err)
-		}
-
-		// Retrieve uptime incentive accumulator state for position
-		positionName := string(types.KeyPositionId(position.PositionId))
-		uptimeAccumulators, err := k.GetUptimeAccumulators(ctx, position.PoolId)
-		if err != nil {
-			panic(err)
-		}
-
-		uptimeAccumObject := make([]accum.Record, len(uptimeAccumulators))
-		for uptimeIndex := range types.SupportedUptimes {
-			accumRecord, err := uptimeAccumulators[uptimeIndex].GetPosition(positionName)
-			if err != nil {
-				panic(err)
-			}
-
-			uptimeAccumObject[uptimeIndex] = accumRecord
-		}
-
-		positionData = append(positionData, genesis.PositionData{
-			LockId:                  lockId,
-			Position:                &position,
-			SpreadRewardAccumRecord: spreadRewardAccumPositionRecord,
-			UptimeAccumRecords:      uptimeAccumObject,
-		})
-	}
-
 	return &genesis.GenesisState{
 		Params:                k.GetParams(ctx),
 		PoolData:              poolData,
-		PositionData:          positionData,
 		NextPositionId:        k.GetNextPositionId(ctx),
 		NextIncentiveRecordId: k.GetNextIncentiveRecordId(ctx),
->>>>>>> acebfcf1
 	}
 }
 
