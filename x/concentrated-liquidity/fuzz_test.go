--- conflicted
+++ resolved
@@ -237,14 +237,8 @@
 	changeType := r.Intn(3)
 
 	// Generate a random percentage under 0.1%
-<<<<<<< HEAD
-	randChangePercent := sdk.NewDec(rand.Int63n(1)).QuoInt64(1000)
-=======
 	randChangePercent := sdk.NewDec(r.Int63n(1)).QuoInt64(1000)
 	change := targetAmount.Mul(randChangePercent)
->>>>>>> 9075fe67
-
-	change := sdk.MaxDec(sdk.NewDec(1), randChangePercent)
 
 	switch changeType {
 	case 0:
@@ -450,19 +444,11 @@
 // Add or remove liquidity
 
 func (s *KeeperTestSuite) addOrRemoveLiquidity(r *rand.Rand, poolId uint64) {
-<<<<<<< HEAD
-	// shouldAddPosition := s.selectAddOrRemove(r)
-
-	if true {
-=======
 	if s.selectAddOrRemove(r) {
->>>>>>> 9075fe67
 		s.addRandomPositonMinMaxOneSpacing(r, poolId)
 	} else {
 		s.removeRandomPosition(r)
 	}
-<<<<<<< HEAD
-=======
 
 }
 
@@ -472,7 +458,6 @@
 		return true
 	}
 	return r.Intn(2) == 0
->>>>>>> 9075fe67
 }
 
 func (s *KeeperTestSuite) addRandomPositonMinMaxOneSpacing(r *rand.Rand, poolId uint64) {
