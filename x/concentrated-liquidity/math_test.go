package concentrated_liquidity_test

import (
	sdk "github.com/cosmos/cosmos-sdk/types"

	cl "github.com/osmosis-labs/osmosis/v12/x/concentrated-liquidity"
)

func (suite *KeeperTestSuite) TestGetLiquidityFromAmounts() {
	testCases := []struct {
		name              string
		currentSqrtP      sdk.Dec
		sqrtPHigh         sdk.Dec
		sqrtPLow          sdk.Dec
		amount0Desired    sdk.Int
		amount1Desired    sdk.Int
		expectedLiquidity string
	}{
		{
			"happy path",
			sdk.MustNewDecFromStr("70.710678"),
			sdk.MustNewDecFromStr("74.161984"),
			sdk.MustNewDecFromStr("67.082039"),
			sdk.NewInt(1),
			sdk.NewInt(5000),
			"1377.927096082029653542",
		},
	}

	for _, tc := range testCases {
		tc := tc

		suite.Run(tc.name, func() {
			liquidity := cl.GetLiquidityFromAmounts(tc.currentSqrtP, tc.sqrtPLow, tc.sqrtPHigh, tc.amount0Desired, tc.amount1Desired)
			suite.Require().Equal(tc.expectedLiquidity, liquidity.String())
			liq0 := cl.Liquidity0(tc.amount0Desired, tc.currentSqrtP, tc.sqrtPHigh)
			liq1 := cl.Liquidity1(tc.amount1Desired, tc.currentSqrtP, tc.sqrtPLow)
			liq := sdk.MinDec(liq0, liq1)
			suite.Require().Equal(liq.String(), liquidity.String())

<<<<<<< HEAD
	liquidity := cl.GetLiquidityFromAmounts(currentSqrtP, sqrtPLow, sqrtPHigh, amount0Desired, amount1Desired)
	s.Require().Equal("1377.927096082029653542", liquidity.String())
}

func (suite *KeeperTestSuite) TestComputeSwapState() {
	testCases := []struct {
		name                  string
		sqrtPCurrent          sdk.Dec
		sqrtPTarget           sdk.Dec
		liquidity             sdk.Dec
		amountRemaining       sdk.Dec
		zeroForOne            bool
		expectedSqrtPriceNext string
		expectedAmountIn      string
		expectedAmountOut     string
	}{
		{
			"happy path: trade asset0 for asset1",
			sdk.NewDecWithPrec(70710678, 6),
			sdk.OneDec(),
			sdk.NewDec(1377927219),
			sdk.NewDec(133700),
			true,
			"70.468932817327539027",
			"66849.999999999999897227",
			"333107267.266511136411924087",
		},
		{
			"happy path: trade asset1 for asset0",
			sdk.NewDecWithPrec(70710678, 6),
			sdk.OneDec(),
			sdk.NewDec(1377927219),
			sdk.NewDec(4199999999),
			false,
			"73.758734487372429211",
			"4199999998.999999999987594209",
			"805287.266898087447354318",
=======
		})
	}
}

func (suite *KeeperTestSuite) TestLiquidity1() {
	testCases := []struct {
		name              string
		currentSqrtP      sdk.Dec
		sqrtPLow          sdk.Dec
		amount1Desired    sdk.Int
		expectedLiquidity string
	}{
		{
			"happy path",
			sdk.NewDecWithPrec(70710678, 6),
			sdk.NewDecWithPrec(67082039, 6),
			sdk.NewInt(5000),
			"1377.927096082029653542",
		},
	}

	for _, tc := range testCases {
		tc := tc

		suite.Run(tc.name, func() {
			liquidity := cl.Liquidity1(tc.amount1Desired, tc.currentSqrtP, tc.sqrtPLow)
			suite.Require().Equal(tc.expectedLiquidity, liquidity.String())
		})
	}
}

func (suite *KeeperTestSuite) TestLiquidity0() {
	testCases := []struct {
		name              string
		currentSqrtP      sdk.Dec
		sqrtPHigh         sdk.Dec
		amount0Desired    sdk.Int
		expectedLiquidity string
	}{
		{
			"happy path",
			sdk.MustNewDecFromStr("70.710678"),
			sdk.MustNewDecFromStr("74.161984"),
			sdk.NewInt(1),
			"1519.437618821730672389",
>>>>>>> fdc9fd73
		},
	}

	for _, tc := range testCases {
		tc := tc

		suite.Run(tc.name, func() {
<<<<<<< HEAD
			sqrtPriceNext, amountIn, amountOut := cl.ComputeSwapStep(tc.sqrtPCurrent, tc.sqrtPTarget, tc.liquidity, tc.amountRemaining, tc.zeroForOne)
			suite.Require().Equal(tc.expectedSqrtPriceNext, sqrtPriceNext.String())
			suite.Require().Equal(tc.expectedAmountIn, amountIn.String())
			suite.Require().Equal(tc.expectedAmountOut, amountOut.String())
=======
			liquidity := cl.Liquidity0(tc.amount0Desired, tc.currentSqrtP, tc.sqrtPHigh)
			suite.Require().Equal(tc.expectedLiquidity, liquidity.String())
>>>>>>> fdc9fd73
		})
	}
}<|MERGE_RESOLUTION|>--- conflicted
+++ resolved
@@ -38,45 +38,6 @@
 			liq := sdk.MinDec(liq0, liq1)
 			suite.Require().Equal(liq.String(), liquidity.String())
 
-<<<<<<< HEAD
-	liquidity := cl.GetLiquidityFromAmounts(currentSqrtP, sqrtPLow, sqrtPHigh, amount0Desired, amount1Desired)
-	s.Require().Equal("1377.927096082029653542", liquidity.String())
-}
-
-func (suite *KeeperTestSuite) TestComputeSwapState() {
-	testCases := []struct {
-		name                  string
-		sqrtPCurrent          sdk.Dec
-		sqrtPTarget           sdk.Dec
-		liquidity             sdk.Dec
-		amountRemaining       sdk.Dec
-		zeroForOne            bool
-		expectedSqrtPriceNext string
-		expectedAmountIn      string
-		expectedAmountOut     string
-	}{
-		{
-			"happy path: trade asset0 for asset1",
-			sdk.NewDecWithPrec(70710678, 6),
-			sdk.OneDec(),
-			sdk.NewDec(1377927219),
-			sdk.NewDec(133700),
-			true,
-			"70.468932817327539027",
-			"66849.999999999999897227",
-			"333107267.266511136411924087",
-		},
-		{
-			"happy path: trade asset1 for asset0",
-			sdk.NewDecWithPrec(70710678, 6),
-			sdk.OneDec(),
-			sdk.NewDec(1377927219),
-			sdk.NewDec(4199999999),
-			false,
-			"73.758734487372429211",
-			"4199999998.999999999987594209",
-			"805287.266898087447354318",
-=======
 		})
 	}
 }
@@ -122,7 +83,6 @@
 			sdk.MustNewDecFromStr("74.161984"),
 			sdk.NewInt(1),
 			"1519.437618821730672389",
->>>>>>> fdc9fd73
 		},
 	}
 
@@ -130,15 +90,56 @@
 		tc := tc
 
 		suite.Run(tc.name, func() {
-<<<<<<< HEAD
+			liquidity := cl.Liquidity0(tc.amount0Desired, tc.currentSqrtP, tc.sqrtPHigh)
+			suite.Require().Equal(tc.expectedLiquidity, liquidity.String())
+		})
+	}
+}
+
+func (suite *KeeperTestSuite) TestComputeSwapState() {
+	testCases := []struct {
+		name                  string
+		sqrtPCurrent          sdk.Dec
+		sqrtPTarget           sdk.Dec
+		liquidity             sdk.Dec
+		amountRemaining       sdk.Dec
+		zeroForOne            bool
+		expectedSqrtPriceNext string
+		expectedAmountIn      string
+		expectedAmountOut     string
+	}{
+		{
+			"happy path: trade asset0 for asset1",
+			sdk.NewDecWithPrec(70710678, 6),
+			sdk.OneDec(),
+			sdk.NewDec(1377927219),
+			sdk.NewDec(133700),
+			true,
+			"70.468932817327539027",
+			"66849.999999999999897227",
+			"333107267.266511136411924087",
+		},
+		{
+			"happy path: trade asset1 for asset0",
+			sdk.NewDecWithPrec(70710678, 6),
+			sdk.OneDec(),
+			sdk.NewDec(1377927219),
+			sdk.NewDec(4199999999),
+			false,
+			"73.758734487372429211",
+			"4199999998.999999999987594209",
+			"805287.266898087447354318",
+		},
+	}
+
+	for _, tc := range testCases {
+		tc := tc
+
+		suite.Run(tc.name, func() {
 			sqrtPriceNext, amountIn, amountOut := cl.ComputeSwapStep(tc.sqrtPCurrent, tc.sqrtPTarget, tc.liquidity, tc.amountRemaining, tc.zeroForOne)
 			suite.Require().Equal(tc.expectedSqrtPriceNext, sqrtPriceNext.String())
 			suite.Require().Equal(tc.expectedAmountIn, amountIn.String())
 			suite.Require().Equal(tc.expectedAmountOut, amountOut.String())
-=======
-			liquidity := cl.Liquidity0(tc.amount0Desired, tc.currentSqrtP, tc.sqrtPHigh)
-			suite.Require().Equal(tc.expectedLiquidity, liquidity.String())
->>>>>>> fdc9fd73
 		})
 	}
 }