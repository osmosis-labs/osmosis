--- conflicted
+++ resolved
@@ -96,7 +96,6 @@
 	}
 }
 
-<<<<<<< HEAD
 func (suite *KeeperTestSuite) TestGetNextSqrtPriceFromAmount0RoundingUp() {
 	testCases := []struct {
 		name                  string
@@ -104,7 +103,53 @@
 		sqrtPCurrent          sdk.Dec
 		amount0Remaining      sdk.Dec
 		sqrtPriceNextExpected string
-=======
+	}{
+		{
+			"happy path",
+			sdk.NewDec(1377927219),
+			sdk.NewDecWithPrec(70710678, 6),
+			sdk.NewDec(133700),
+			"70.468932817327539027",
+		},
+	}
+
+	for _, tc := range testCases {
+		tc := tc
+
+		suite.Run(tc.name, func() {
+			sqrtPriceNext := cl.GetNextSqrtPriceFromAmount0RoundingUp(tc.sqrtPCurrent, tc.liquidity, tc.amount0Remaining)
+			suite.Require().Equal(tc.sqrtPriceNextExpected, sqrtPriceNext.String())
+		})
+	}
+}
+
+func (suite *KeeperTestSuite) TestGetNextSqrtPriceFromAmount1RoundingDown() {
+	testCases := []struct {
+		name                  string
+		liquidity             sdk.Dec
+		sqrtPCurrent          sdk.Dec
+		amount1Remaining      sdk.Dec
+		sqrtPriceNextExpected string
+	}{
+		{
+			"happy path",
+			sdk.NewDec(1377927219),
+			sdk.NewDecWithPrec(70710678, 6),
+			sdk.NewDec(42000000),
+			"70.741158564880981569",
+		},
+	}
+
+	for _, tc := range testCases {
+		tc := tc
+
+		suite.Run(tc.name, func() {
+			sqrtPriceNext := cl.GetNextSqrtPriceFromAmount1RoundingDown(tc.sqrtPCurrent, tc.liquidity, tc.amount1Remaining)
+			suite.Require().Equal(tc.sqrtPriceNextExpected, sqrtPriceNext.String())
+		})
+	}
+}
+
 func (suite *KeeperTestSuite) TestCalcAmount0Delta() {
 	testCases := []struct {
 		name            string
@@ -112,42 +157,20 @@
 		sqrtPCurrent    sdk.Dec
 		sqrtPUpper      sdk.Dec
 		amount0Expected string
->>>>>>> 93252e58
-	}{
-		{
-			"happy path",
-			sdk.NewDec(1377927219),
-<<<<<<< HEAD
-			sdk.NewDecWithPrec(70710678, 6),
-			sdk.NewDec(133700),
-			"70.468932817327539027",
-=======
+	}{
+		{
+			"happy path",
+			sdk.NewDec(1377927219),
 			sdk.MustNewDecFromStr("70.710678"),
 			sdk.MustNewDecFromStr("74.161984"),
 			"906866",
->>>>>>> 93252e58
-		},
-	}
-
-	for _, tc := range testCases {
-		tc := tc
-
-		suite.Run(tc.name, func() {
-<<<<<<< HEAD
-			sqrtPriceNext := cl.GetNextSqrtPriceFromAmount0RoundingUp(tc.sqrtPCurrent, tc.liquidity, tc.amount0Remaining)
-			suite.Require().Equal(tc.sqrtPriceNextExpected, sqrtPriceNext.String())
-		})
-	}
-}
-
-func (suite *KeeperTestSuite) TestGetNextSqrtPriceFromAmount1RoundingDown() {
-	testCases := []struct {
-		name                  string
-		liquidity             sdk.Dec
-		sqrtPCurrent          sdk.Dec
-		amount1Remaining      sdk.Dec
-		sqrtPriceNextExpected string
-=======
+		},
+	}
+
+	for _, tc := range testCases {
+		tc := tc
+
+		suite.Run(tc.name, func() {
 			amount0 := cl.CalcAmount0Delta(tc.liquidity, tc.sqrtPCurrent, tc.sqrtPUpper)
 			suite.Require().Equal(tc.amount0Expected, amount0.TruncateInt().String())
 		})
@@ -161,33 +184,22 @@
 		sqrtPCurrent    sdk.Dec
 		sqrtPLower      sdk.Dec
 		amount1Expected string
->>>>>>> 93252e58
-	}{
-		{
-			"happy path",
-			sdk.NewDec(1377927219),
-			sdk.NewDecWithPrec(70710678, 6),
-<<<<<<< HEAD
-			sdk.NewDec(42000000),
-			"70.741158564880981569",
-=======
+	}{
+		{
+			"happy path",
+			sdk.NewDec(1377927219),
+			sdk.NewDecWithPrec(70710678, 6),
 			sdk.NewDecWithPrec(67082039, 6),
 			"5000000446",
->>>>>>> 93252e58
-		},
-	}
-
-	for _, tc := range testCases {
-		tc := tc
-
-		suite.Run(tc.name, func() {
-<<<<<<< HEAD
-			sqrtPriceNext := cl.GetNextSqrtPriceFromAmount1RoundingDown(tc.sqrtPCurrent, tc.liquidity, tc.amount1Remaining)
-			suite.Require().Equal(tc.sqrtPriceNextExpected, sqrtPriceNext.String())
-=======
+		},
+	}
+
+	for _, tc := range testCases {
+		tc := tc
+
+		suite.Run(tc.name, func() {
 			amount1 := cl.CalcAmount1Delta(tc.liquidity, tc.sqrtPCurrent, tc.sqrtPLower)
 			suite.Require().Equal(tc.amount1Expected, amount1.TruncateInt().String())
->>>>>>> 93252e58
 		})
 	}
 }
