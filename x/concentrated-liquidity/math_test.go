--- conflicted
+++ resolved
@@ -124,15 +124,9 @@
 		sqrtPriceNextExpected string
 	}{
 		{
-<<<<<<< HEAD
-			"happy path",
-			sdk.NewDec(1377927219),
-			sdk.NewDecWithPrec(70710678, 6),
-=======
 			"happy path 1",
 			sdk.MustNewDecFromStr("1517882343.751510418088349649"), // liquidity0 calculated above
 			sdk.MustNewDecFromStr("70.710678118654752440"),
->>>>>>> 193b6fc8
 			sdk.NewDec(133700),
 			"70.491377616533396954", // TODO: should be 70.4911536559731031262414713275
 			// https://www.wolframalpha.com/input?i=%281517882343.751510418088349649+*+2+*+70.710678118654752440%29+%2F+%28%281517882343.751510418088349649+*+2%29+%2B+%28133700+*+70.710678118654752440%29%29
@@ -186,8 +180,6 @@
 // sqrtPriceB is the larger of sqrtpCur and the nextPrice
 // calcAmount0Delta = (liquidity * (sqrtPriceB - sqrtPriceA)) / (sqrtPriceB * sqrtPriceA)
 func (suite *KeeperTestSuite) TestCalcAmount0Delta() {
-	sqrtPrice85176, _ := cl.TickToSqrtPrice(sdk.NewInt(85176))
-	sqrtPrice86129, _ := cl.TickToSqrtPrice(sdk.NewInt(86129))
 	testCases := []struct {
 		name            string
 		liquidity       sdk.Dec
@@ -196,29 +188,12 @@
 		amount0Expected string
 	}{
 		{
-<<<<<<< HEAD
-			"happy path positive",
-			sdk.MustNewDecFromStr("1517.882343751509868544"),
-			sqrtPrice85176,
-			sqrtPrice86129,
-			"0.998833192822972889", // TODO: should be 0.998833192822975409
-			// https://www.wolframalpha.com/input?i2d=true&i=1517.882343751509868544+*+%5C%2840%29Divide%5BPower%5B1.0001%2CDivide%5B86129%2C2%5D%5D-Power%5B1.0001%2CDivide%5B85176%2C2%5D%5D%2CPower%5B1.0001%2CDivide%5B85176%2C2%5D%5D*Power%5B1.0001%2CDivide%5B86129%2C2%5D%5D%5D%5C%2841%29
-		},
-		{
-			"happy path negative",
-			sdk.MustNewDecFromStr("-1517.882343751509868544"),
-			sqrtPrice85176,
-			sqrtPrice86129,
-			"-0.998833192822972889", // TODO: should be 0.998833192822975408
-			// https://www.wolframalpha.com/input?i2d=true&i=1517.882343751509868544+*+%5C%2840%29Divide%5BPower%5B1.0001%2CDivide%5B86129%2C2%5D%5D-Power%5B1.0001%2CDivide%5B85176%2C2%5D%5D%2CPower%5B1.0001%2CDivide%5B85176%2C2%5D%5D*Power%5B1.0001%2CDivide%5B86129%2C2%5D%5D%5D%5C%2841%29
-=======
 			"happy path",
 			sdk.MustNewDecFromStr("1517882343.751510418088349649"), // we use the smaller liquidity between liq0 and liq1
 			sdk.MustNewDecFromStr("70.710678118654752440"),         // 5000
 			sdk.MustNewDecFromStr("74.161984870956629487"),         // 5500
 			"998976.618347426747968399",                            // TODO: should be 998976.618347426388356630
 			// https://www.wolframalpha.com/input?i=%281517882343.751510418088349649+*+%2874.161984870956629487+-+70.710678118654752440+%29%29+%2F+%2870.710678118654752440+*+74.161984870956629487%29
->>>>>>> 193b6fc8
 		},
 	}
 
@@ -237,8 +212,6 @@
 // sqrtPriceB is the larger of sqrtpCur and the nextPrice
 // calcAmount1Delta = liq * (sqrtPriceB - sqrtPriceA)
 func (suite *KeeperTestSuite) TestCalcAmount1Delta() {
-	sqrtPrice85176, _ := cl.TickToSqrtPrice(sdk.NewInt(85176))
-	sqrtPrice84222, _ := cl.TickToSqrtPrice(sdk.NewInt(84222))
 	testCases := []struct {
 		name            string
 		liquidity       sdk.Dec
@@ -247,29 +220,12 @@
 		amount1Expected string
 	}{
 		{
-<<<<<<< HEAD
-			"happy path positive",
-			sdk.MustNewDecFromStr("1517.882343751509868544"),
-			sqrtPrice85176,
-			sqrtPrice84222,
-			"4999.187247111840214453", // TODO: should be 4999.187247111820044641
-			// https://www.wolframalpha.com/input?i2d=true&i=1517.882343751509868544+*+%5C%2840%29Power%5B1.0001%2CDivide%5B85176%2C2%5D%5D+-Power%5B1.0001%2CDivide%5B84222%2C2%5D%5D%5C%2841%29
-		},
-		{
-			"happy path positive",
-			sdk.MustNewDecFromStr("-1517.882343751509868544"),
-			sqrtPrice85176,
-			sqrtPrice84222,
-			"-4999.187247111840214453", // TODO: should be -4999.187247111820044640
-			// https://www.wolframalpha.com/input?i2d=true&i=-1517.882343751509868544+*+%5C%2840%29Power%5B1.0001%2CDivide%5B85176%2C2%5D%5D+-Power%5B1.0001%2CDivide%5B84222%2C2%5D%5D%5C%2841%29
-=======
 			"happy path",
 			sdk.MustNewDecFromStr("1517882343.751510418088349649"), // we use the smaller liquidity between liq0 and liq1
 			sdk.MustNewDecFromStr("70.710678118654752440"),         // 5000
 			sdk.MustNewDecFromStr("67.416615162732695594"),         // 4545
 			"5000000000.000000000000000000",
 			// https://www.wolframalpha.com/input?i=1517882343.751510418088349649+*+%2870.710678118654752440+-+67.416615162732695594%29
->>>>>>> 193b6fc8
 		},
 	}
 
