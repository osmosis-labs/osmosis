--- conflicted
+++ resolved
@@ -38,26 +38,6 @@
 			liq := sdk.MinDec(liq0, liq1)
 			suite.Require().Equal(liq.String(), liquidity.String())
 
-<<<<<<< HEAD
-	liquidity := cl.GetLiquidityFromAmounts(currentSqrtP, sqrtPLow, sqrtPHigh, amount0Desired, amount1Desired)
-	s.Require().Equal("1377.927096082029653542", liquidity.String())
-}
-
-func (suite *KeeperTestSuite) TestCalcAmount0Delta() {
-	testCases := []struct {
-		name            string
-		liquidity       sdk.Dec
-		sqrtPCurrent    sdk.Dec
-		sqrtPUpper      sdk.Dec
-		amount0Expected string
-	}{
-		{
-			"happy path",
-			sdk.NewDec(1377927219),
-			sdk.MustNewDecFromStr("70.710678"),
-			sdk.MustNewDecFromStr("74.161984"),
-			"906866",
-=======
 		})
 	}
 }
@@ -76,7 +56,6 @@
 			sdk.NewDecWithPrec(67082039, 6),
 			sdk.NewInt(5000),
 			"1377.927096082029653542",
->>>>>>> fdc9fd73
 		},
 	}
 
@@ -84,7 +63,60 @@
 		tc := tc
 
 		suite.Run(tc.name, func() {
-<<<<<<< HEAD
+			liquidity := cl.Liquidity1(tc.amount1Desired, tc.currentSqrtP, tc.sqrtPLow)
+			suite.Require().Equal(tc.expectedLiquidity, liquidity.String())
+		})
+	}
+}
+
+func (suite *KeeperTestSuite) TestLiquidity0() {
+	testCases := []struct {
+		name              string
+		currentSqrtP      sdk.Dec
+		sqrtPHigh         sdk.Dec
+		amount0Desired    sdk.Int
+		expectedLiquidity string
+	}{
+		{
+			"happy path",
+			sdk.MustNewDecFromStr("70.710678"),
+			sdk.MustNewDecFromStr("74.161984"),
+			sdk.NewInt(1),
+			"1519.437618821730672389",
+		},
+	}
+
+	for _, tc := range testCases {
+		tc := tc
+
+		suite.Run(tc.name, func() {
+			liquidity := cl.Liquidity0(tc.amount0Desired, tc.currentSqrtP, tc.sqrtPHigh)
+			suite.Require().Equal(tc.expectedLiquidity, liquidity.String())
+		})
+	}
+}
+
+func (suite *KeeperTestSuite) TestCalcAmount0Delta() {
+	testCases := []struct {
+		name            string
+		liquidity       sdk.Dec
+		sqrtPCurrent    sdk.Dec
+		sqrtPUpper      sdk.Dec
+		amount0Expected string
+	}{
+		{
+			"happy path",
+			sdk.NewDec(1377927219),
+			sdk.MustNewDecFromStr("70.710678"),
+			sdk.MustNewDecFromStr("74.161984"),
+			"906866",
+		},
+	}
+
+	for _, tc := range testCases {
+		tc := tc
+
+		suite.Run(tc.name, func() {
 			amount0 := cl.CalcAmount0Delta(tc.liquidity, tc.sqrtPCurrent, tc.sqrtPUpper)
 			suite.Require().Equal(tc.amount0Expected, amount0.TruncateInt().String())
 		})
@@ -105,28 +137,6 @@
 			sdk.NewDecWithPrec(70710678, 6),
 			sdk.NewDecWithPrec(67082039, 6),
 			"5000000446",
-=======
-			liquidity := cl.Liquidity1(tc.amount1Desired, tc.currentSqrtP, tc.sqrtPLow)
-			suite.Require().Equal(tc.expectedLiquidity, liquidity.String())
-		})
-	}
-}
-
-func (suite *KeeperTestSuite) TestLiquidity0() {
-	testCases := []struct {
-		name              string
-		currentSqrtP      sdk.Dec
-		sqrtPHigh         sdk.Dec
-		amount0Desired    sdk.Int
-		expectedLiquidity string
-	}{
-		{
-			"happy path",
-			sdk.MustNewDecFromStr("70.710678"),
-			sdk.MustNewDecFromStr("74.161984"),
-			sdk.NewInt(1),
-			"1519.437618821730672389",
->>>>>>> fdc9fd73
 		},
 	}
 
@@ -134,13 +144,8 @@
 		tc := tc
 
 		suite.Run(tc.name, func() {
-<<<<<<< HEAD
 			amount1 := cl.CalcAmount1Delta(tc.liquidity, tc.sqrtPCurrent, tc.sqrtPLower)
 			suite.Require().Equal(tc.amount1Expected, amount1.TruncateInt().String())
-=======
-			liquidity := cl.Liquidity0(tc.amount0Desired, tc.currentSqrtP, tc.sqrtPHigh)
-			suite.Require().Equal(tc.expectedLiquidity, liquidity.String())
->>>>>>> fdc9fd73
 		})
 	}
 }