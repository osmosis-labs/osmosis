package concentrated_liquidity

import (
	sdk "github.com/cosmos/cosmos-sdk/types"
)

type swapStrategy interface {
	getNextSqrtPriceFromInput(sqrtPriceCurrent, liquidity, amountRemaining sdk.Dec) (sqrtPriceNext sdk.Dec)
	computeSwapStep(sqrtPriceCurrent, sqrtPriceTarget, liquidity, amountRemaining sdk.Dec) (sqrtPriceNext, amountIn, amountOut sdk.Dec)
	setLiquidityDeltaSign(sdk.Int) sdk.Int
	setNextTick(int64) sdk.Int
}

type zeroForOneStrategy struct{}

var _ swapStrategy = (*zeroForOneStrategy)(nil)

type oneForZeroStrategy struct{}

var _ swapStrategy = (*oneForZeroStrategy)(nil)

func newSwapStrategy(zeroForOne bool) swapStrategy {
	if zeroForOne {
		return &zeroForOneStrategy{}
	}
	return &oneForZeroStrategy{}
}

// liquidity0 takes an amount of asset0 in the pool as well as the sqrtpCur and the nextPrice
// sqrtPriceA is the smaller of sqrtpCur and the nextPrice
// sqrtPriceB is the larger of sqrtpCur and the nextPrice
// liquidity0 = amount0 * (sqrtPriceA * sqrtPriceB) / (sqrtPriceB - sqrtPriceA)
func liquidity0(amount sdk.Int, sqrtPriceA, sqrtPriceB sdk.Dec) sdk.Dec {
	if sqrtPriceA.GT(sqrtPriceB) {
		sqrtPriceA, sqrtPriceB = sqrtPriceB, sqrtPriceA
	}
	product := sqrtPriceA.Mul(sqrtPriceB)
	diff := sqrtPriceB.Sub(sqrtPriceA)
	return amount.ToDec().Mul(product).Quo(diff)
}

// liquidity1 takes an amount of asset1 in the pool as well as the sqrtpCur and the nextPrice
// sqrtPriceA is the smaller of sqrtpCur and the nextPrice
// sqrtPriceB is the larger of sqrtpCur and the nextPrice
// liquidity1 = amount1 / (sqrtPriceB - sqrtPriceA)
func liquidity1(amount sdk.Int, sqrtPriceA, sqrtPriceB sdk.Dec) sdk.Dec {
	if sqrtPriceA.GT(sqrtPriceB) {
		sqrtPriceA, sqrtPriceB = sqrtPriceB, sqrtPriceA
	}
	diff := sqrtPriceB.Sub(sqrtPriceA)
	return amount.ToDec().Quo(diff)
}

// calcAmount0 takes the asset with the smaller liquidity in the pool as well as the sqrtpCur and the nextPrice and calculates the amount of asset 0
// sqrtPriceA is the smaller of sqrtpCur and the nextPrice
// sqrtPriceB is the larger of sqrtpCur and the nextPrice
// calcAmount0Delta = (liquidity * (sqrtPriceB - sqrtPriceA)) / (sqrtPriceB * sqrtPriceA)
func calcAmount0Delta(liq, sqrtPriceA, sqrtPriceB sdk.Dec, roundUp bool) sdk.Dec {
	if sqrtPriceA.GT(sqrtPriceB) {
		sqrtPriceA, sqrtPriceB = sqrtPriceB, sqrtPriceA
	}
	diff := sqrtPriceB.Sub(sqrtPriceA)
	denom := sqrtPriceA.Mul(sqrtPriceB)
	// if calculating for amountIn, we round up
	// if calculating for amountOut, we don't round at all
	// this is to prevent removing more from the pool than expected due to rounding
	// example: we calculate 1000000.9999999 uusdc (~$1) amountIn and 2000000.999999 uosmo amountOut
	// we would want the user to put in 1000001 uusdc rather than 1000000 uusdc to ensure we are charging enough for the amount they are removing
	// additionally, without rounding, there exists cases where the swapState.amountSpecifiedRemaining.GT(sdk.ZeroDec()) for loop within
	// the CalcOut/In functions never actually reach zero due to dust that would have never gotten counted towards the amount (numbers after the 10^6 place)
	if roundUp {
		return liq.Mul(diff.Quo(denom)).Ceil()
	}
	return liq.Mul(diff.Quo(denom))
}

// calcAmount1 takes the asset with the smaller liquidity in the pool as well as the sqrtpCur and the nextPrice and calculates the amount of asset 1
// sqrtPriceA is the smaller of sqrtpCur and the nextPrice
// sqrtPriceB is the larger of sqrtpCur and the nextPrice
// calcAmount1Delta = liq * (sqrtPriceB - sqrtPriceA)
func calcAmount1Delta(liq, sqrtPriceA, sqrtPriceB sdk.Dec, roundUp bool) sdk.Dec {
	if sqrtPriceA.GT(sqrtPriceB) {
		sqrtPriceA, sqrtPriceB = sqrtPriceB, sqrtPriceA
	}
	diff := sqrtPriceB.Sub(sqrtPriceA)
	// if calculating for amountIn, we round up
	// if calculating for amountOut, we don't round at all
	// this is to prevent removing more from the pool than expected due to rounding
	// example: we calculate 1000000.9999999 uusdc (~$1) amountIn and 2000000.999999 uosmo amountOut
	// we would want the used to put in 1000001 uusdc rather than 1000000 uusdc to ensure we are charging enough for the amount they are removing
	// additionally, without rounding, there exists cases where the swapState.amountSpecifiedRemaining.GT(sdk.ZeroDec()) for loop within
	// the CalcOut/In functions never actually reach zero due to dust that would have never gotten counted towards the amount (numbers after the 10^6 place)
	if roundUp {
		return liq.Mul(diff).Ceil()
	}
	return liq.Mul(diff)
}

// computeSwapStep calculates the amountIn, amountOut, and the next sqrtPrice given current price, price target, tick liquidity, and amount available to swap
// lte is reference to "less than or equal", which determines if we are moving left or right of the current price to find the next initialized tick with liquidity
<<<<<<< HEAD
func (s *zeroForOneStrategy) computeSwapStep(sqrtPriceCurrent, sqrtPriceTarget, liquidity, amountRemaining sdk.Dec) (sqrtPriceNext, amountIn, amountOut sdk.Dec) {
	amountIn = calcAmount0Delta(liquidity, sqrtPriceTarget, sqrtPriceCurrent, true)
=======
func computeSwapStep(sqrtPriceCurrent, sqrtPriceTarget, liquidity, amountRemaining sdk.Dec, zeroForOne bool) (sqrtPriceNext, amountIn, amountOut sdk.Dec) {
	// zeroForOne = sqrtPriceCurrent.GTE(sqrtPriceTarget)
	if zeroForOne {
		amountIn = calcAmount0Delta(liquidity, sqrtPriceTarget, sqrtPriceCurrent, false)
	} else {
		amountIn = calcAmount1Delta(liquidity, sqrtPriceTarget, sqrtPriceCurrent, false)
	}
>>>>>>> 65cb4e68
	if amountRemaining.GTE(amountIn) {
		sqrtPriceNext = sqrtPriceTarget
	} else {
		sqrtPriceNext = s.getNextSqrtPriceFromInput(sqrtPriceCurrent, liquidity, amountRemaining)
	}
	amountIn = calcAmount0Delta(liquidity, sqrtPriceNext, sqrtPriceCurrent, true)
	amountOut = calcAmount1Delta(liquidity, sqrtPriceNext, sqrtPriceCurrent, false)

<<<<<<< HEAD
	return sqrtPriceNext, amountIn, amountOut
}

func (s *oneForZeroStrategy) computeSwapStep(sqrtPriceCurrent, sqrtPriceTarget, liquidity, amountRemaining sdk.Dec) (sqrtPriceNext, amountIn, amountOut sdk.Dec) {
	amountIn = calcAmount1Delta(liquidity, sqrtPriceTarget, sqrtPriceCurrent, true)
	if amountRemaining.GTE(amountIn) {
		sqrtPriceNext = sqrtPriceTarget
	} else {
		sqrtPriceNext = s.getNextSqrtPriceFromInput(sqrtPriceCurrent, liquidity, amountRemaining)
=======
	if zeroForOne {
		amountIn = calcAmount0Delta(liquidity, sqrtPriceNext, sqrtPriceCurrent, false)
		amountOut = calcAmount1Delta(liquidity, sqrtPriceNext, sqrtPriceCurrent, false)
	} else {
		amountIn = calcAmount1Delta(liquidity, sqrtPriceNext, sqrtPriceCurrent, false)
		amountOut = calcAmount0Delta(liquidity, sqrtPriceNext, sqrtPriceCurrent, false)
>>>>>>> 65cb4e68
	}
	amountIn = calcAmount1Delta(liquidity, sqrtPriceNext, sqrtPriceCurrent, true)
	amountOut = calcAmount0Delta(liquidity, sqrtPriceNext, sqrtPriceCurrent, false)

	return sqrtPriceNext, amountIn, amountOut
}

func (s *zeroForOneStrategy) getNextSqrtPriceFromInput(sqrtPriceCurrent, liquidity, amountRemaining sdk.Dec) (sqrtPriceNext sdk.Dec) {
	return getNextSqrtPriceFromAmount0RoundingUp(sqrtPriceCurrent, liquidity, amountRemaining)
}

func (s *oneForZeroStrategy) getNextSqrtPriceFromInput(sqrtPriceCurrent, liquidity, amountRemaining sdk.Dec) (sqrtPriceNext sdk.Dec) {
	return getNextSqrtPriceFromAmount1RoundingDown(sqrtPriceCurrent, liquidity, amountRemaining)
}

func (s *zeroForOneStrategy) setLiquidityDeltaSign(deltaLiquidity sdk.Int) sdk.Int {
	return deltaLiquidity.Neg()
}

func (s *oneForZeroStrategy) setLiquidityDeltaSign(deltaLiquidity sdk.Int) sdk.Int {
	return deltaLiquidity
}

func (s *zeroForOneStrategy) setNextTick(nextTick int64) sdk.Int {
	return sdk.NewInt(nextTick - 1)
}

func (s *oneForZeroStrategy) setNextTick(nextTick int64) sdk.Int {
	return sdk.NewInt(nextTick)
}

// getNextSqrtPriceFromAmount0RoundingUp utilizes the current squareRootPrice, liquidity of denom0, and amount of denom0 that still needs
// to be swapped in order to determine the next squareRootPrice
// if (amountRemaining * sqrtPriceCurrent) / amountRemaining  == sqrtPriceCurrent AND (liquidity) + (amountRemaining * sqrtPriceCurrent) >= (liquidity)
// sqrtPriceNext = (liquidity * sqrtPriceCurrent) / ((liquidity) + (amountRemaining * sqrtPriceCurrent))
// else
// sqrtPriceNext = ((liquidity)) / (((liquidity) / (sqrtPriceCurrent)) + (amountRemaining))
func getNextSqrtPriceFromAmount0RoundingUp(sqrtPriceCurrent, liquidity, amountRemaining sdk.Dec) (sqrtPriceNext sdk.Dec) {
	numerator := liquidity
	product := amountRemaining.Mul(sqrtPriceCurrent)

	if product.Quo(amountRemaining).Equal(sqrtPriceCurrent) {
		denominator := numerator.Add(product)
		if denominator.GTE(numerator) {
			numerator = numerator.Mul(sqrtPriceCurrent)
			sqrtPriceNext = numerator.QuoRoundUp(denominator)
			return sqrtPriceNext
		}
	}
	denominator := numerator.Quo(sqrtPriceCurrent).Add(amountRemaining)
	sqrtPriceNext = numerator.QuoRoundUp(denominator)
	return sqrtPriceNext
}

// getNextSqrtPriceFromAmount1RoundingDown utilizes the current squareRootPrice, liquidity of denom1, and amount of denom1 that still needs
// to be swapped in order to determine the next squareRootPrice
// sqrtPriceNext = sqrtPriceCurrent + (amount1Remaining / liquidity1)
func getNextSqrtPriceFromAmount1RoundingDown(sqrtPriceCurrent, liquidity, amountRemaining sdk.Dec) (sqrtPriceNext sdk.Dec) {
	return sqrtPriceCurrent.Add(amountRemaining.Quo(liquidity))
}

// getLiquidityFromAmounts takes the current sqrtPrice and the sqrtPrice for the upper and lower ticks as well as the amounts of asset0 and asset1
// in return, liquidity is calculated from these inputs
func getLiquidityFromAmounts(sqrtPrice, sqrtPriceA, sqrtPriceB sdk.Dec, amount0, amount1 sdk.Int) (liquidity sdk.Dec) {
	if sqrtPriceA.GT(sqrtPriceB) {
		sqrtPriceA, sqrtPriceB = sqrtPriceB, sqrtPriceA
	}
	if sqrtPrice.LTE(sqrtPriceA) {
		liquidity = liquidity0(amount0, sqrtPriceA, sqrtPriceB)
	} else if sqrtPrice.LTE(sqrtPriceB) {
		liquidity0 := liquidity0(amount0, sqrtPrice, sqrtPriceB)
		liquidity1 := liquidity1(amount1, sqrtPrice, sqrtPriceA)
		liquidity = sdk.MinDec(liquidity0, liquidity1)
	} else {
		liquidity = liquidity1(amount1, sqrtPriceB, sqrtPriceA)
	}
	return liquidity
}

func addLiquidity(liquidityA, liquidityB sdk.Dec) (finalLiquidity sdk.Dec) {
	if liquidityB.LT(sdk.ZeroDec()) {
		return liquidityA.Sub(liquidityB.Abs())
	}
	return liquidityA.Add(liquidityB)
}<|MERGE_RESOLUTION|>--- conflicted
+++ resolved
@@ -7,7 +7,7 @@
 type swapStrategy interface {
 	getNextSqrtPriceFromInput(sqrtPriceCurrent, liquidity, amountRemaining sdk.Dec) (sqrtPriceNext sdk.Dec)
 	computeSwapStep(sqrtPriceCurrent, sqrtPriceTarget, liquidity, amountRemaining sdk.Dec) (sqrtPriceNext, amountIn, amountOut sdk.Dec)
-	setLiquidityDeltaSign(sdk.Int) sdk.Int
+	setLiquidityDeltaSign(sdk.Dec) sdk.Dec
 	setNextTick(int64) sdk.Int
 }
 
@@ -98,46 +98,27 @@
 
 // computeSwapStep calculates the amountIn, amountOut, and the next sqrtPrice given current price, price target, tick liquidity, and amount available to swap
 // lte is reference to "less than or equal", which determines if we are moving left or right of the current price to find the next initialized tick with liquidity
-<<<<<<< HEAD
 func (s *zeroForOneStrategy) computeSwapStep(sqrtPriceCurrent, sqrtPriceTarget, liquidity, amountRemaining sdk.Dec) (sqrtPriceNext, amountIn, amountOut sdk.Dec) {
-	amountIn = calcAmount0Delta(liquidity, sqrtPriceTarget, sqrtPriceCurrent, true)
-=======
-func computeSwapStep(sqrtPriceCurrent, sqrtPriceTarget, liquidity, amountRemaining sdk.Dec, zeroForOne bool) (sqrtPriceNext, amountIn, amountOut sdk.Dec) {
-	// zeroForOne = sqrtPriceCurrent.GTE(sqrtPriceTarget)
-	if zeroForOne {
-		amountIn = calcAmount0Delta(liquidity, sqrtPriceTarget, sqrtPriceCurrent, false)
-	} else {
-		amountIn = calcAmount1Delta(liquidity, sqrtPriceTarget, sqrtPriceCurrent, false)
-	}
->>>>>>> 65cb4e68
+	amountIn = calcAmount0Delta(liquidity, sqrtPriceTarget, sqrtPriceCurrent, false)
 	if amountRemaining.GTE(amountIn) {
 		sqrtPriceNext = sqrtPriceTarget
 	} else {
 		sqrtPriceNext = s.getNextSqrtPriceFromInput(sqrtPriceCurrent, liquidity, amountRemaining)
 	}
-	amountIn = calcAmount0Delta(liquidity, sqrtPriceNext, sqrtPriceCurrent, true)
+	amountIn = calcAmount0Delta(liquidity, sqrtPriceNext, sqrtPriceCurrent, false)
 	amountOut = calcAmount1Delta(liquidity, sqrtPriceNext, sqrtPriceCurrent, false)
 
-<<<<<<< HEAD
 	return sqrtPriceNext, amountIn, amountOut
 }
 
 func (s *oneForZeroStrategy) computeSwapStep(sqrtPriceCurrent, sqrtPriceTarget, liquidity, amountRemaining sdk.Dec) (sqrtPriceNext, amountIn, amountOut sdk.Dec) {
-	amountIn = calcAmount1Delta(liquidity, sqrtPriceTarget, sqrtPriceCurrent, true)
+	amountIn = calcAmount1Delta(liquidity, sqrtPriceTarget, sqrtPriceCurrent, false)
 	if amountRemaining.GTE(amountIn) {
 		sqrtPriceNext = sqrtPriceTarget
 	} else {
 		sqrtPriceNext = s.getNextSqrtPriceFromInput(sqrtPriceCurrent, liquidity, amountRemaining)
-=======
-	if zeroForOne {
-		amountIn = calcAmount0Delta(liquidity, sqrtPriceNext, sqrtPriceCurrent, false)
-		amountOut = calcAmount1Delta(liquidity, sqrtPriceNext, sqrtPriceCurrent, false)
-	} else {
-		amountIn = calcAmount1Delta(liquidity, sqrtPriceNext, sqrtPriceCurrent, false)
-		amountOut = calcAmount0Delta(liquidity, sqrtPriceNext, sqrtPriceCurrent, false)
->>>>>>> 65cb4e68
-	}
-	amountIn = calcAmount1Delta(liquidity, sqrtPriceNext, sqrtPriceCurrent, true)
+	}
+	amountIn = calcAmount1Delta(liquidity, sqrtPriceNext, sqrtPriceCurrent, false)
 	amountOut = calcAmount0Delta(liquidity, sqrtPriceNext, sqrtPriceCurrent, false)
 
 	return sqrtPriceNext, amountIn, amountOut
@@ -151,11 +132,11 @@
 	return getNextSqrtPriceFromAmount1RoundingDown(sqrtPriceCurrent, liquidity, amountRemaining)
 }
 
-func (s *zeroForOneStrategy) setLiquidityDeltaSign(deltaLiquidity sdk.Int) sdk.Int {
+func (s *zeroForOneStrategy) setLiquidityDeltaSign(deltaLiquidity sdk.Dec) sdk.Dec {
 	return deltaLiquidity.Neg()
 }
 
-func (s *oneForZeroStrategy) setLiquidityDeltaSign(deltaLiquidity sdk.Int) sdk.Int {
+func (s *oneForZeroStrategy) setLiquidityDeltaSign(deltaLiquidity sdk.Dec) sdk.Dec {
 	return deltaLiquidity
 }
 
