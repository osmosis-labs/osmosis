package concentrated_liquidity

import (
	fmt "fmt"

	sdk "github.com/cosmos/cosmos-sdk/types"

	events "github.com/osmosis-labs/osmosis/v15/x/poolmanager/events"

	"github.com/osmosis-labs/osmosis/v15/x/concentrated-liquidity/math"
	"github.com/osmosis-labs/osmosis/v15/x/concentrated-liquidity/swapstrategy"
	"github.com/osmosis-labs/osmosis/v15/x/concentrated-liquidity/types"
	gammtypes "github.com/osmosis-labs/osmosis/v15/x/gamm/types"
	poolmanagertypes "github.com/osmosis-labs/osmosis/v15/x/poolmanager/types"
)

// SwapState defines the state of a swap.
// It is initialized as the swap begins and is updated after every swap step.
// Once the swap is complete, this state is either returned to the estimate
// swap querier or committed to state.
type SwapState struct {
	// Remaining amount of specified token.
	// if out given in, amount of token being swapped in.
	// if in given out, amount of token being swapped out.
	// Initialized to the amount of the token specified by the user.
	// Updated after every swap step.
	amountSpecifiedRemaining sdk.Dec

	// Amount of the other token that is calculated from the specified token.
	// if out given in, amount of token swapped out.
	// if in given out, amount of token swapped in.
	// Initialized to zero.
	// Updated after every swap step.
	amountCalculated sdk.Dec

	// Current sqrt price while calculating swap.
	// Initialized to the pool's current sqrt price.
	// Updated after every swap step.
	sqrtPrice sdk.Dec

	// Current tick while calculating swap.
	// Initialized to the pool's current tick.
	// Updated each time a tick is crossed.
	tick sdk.Int

	// Current liqudiity within the active tick.
	// Initialized to the pool's current tick's liquidity.
	// Updated each time a tick is crossed.
	liquidity sdk.Dec

	// Global fee growth per-current swap.
	// Initialized to zero.
	// Updated after every swap step.
	feeGrowthGlobal sdk.Dec
}

// updateFeeGrowthGlobal updates the swap state's fee growth global per unit of liquidity
// when liquidity is positive.
//
// If the liquidity is zero, this is a no-op. This case may occur when there is no liquidity
// between the ticks. This is possible when there are only 2 positions with no overlapping ranges.
// As a result, the range from the end of position one to the beginning of position
// two has no liquidity and can be skipped.
func (ss *SwapState) updateFeeGrowthGlobal(feeChargeTotal sdk.Dec) {
	if !ss.liquidity.IsZero() {
		// We round down here since we want to avoid overdistributing (the "fee charge" refers to
		// the total fees that will be accrued to the fee accumulator)
		feesAccruedPerUnitOfLiquidity := feeChargeTotal.QuoTruncate(ss.liquidity)
		ss.feeGrowthGlobal.AddMut(feesAccruedPerUnitOfLiquidity)
		return
	}
}

func (k Keeper) SwapExactAmountIn(
	ctx sdk.Context,
	sender sdk.AccAddress,
	poolI poolmanagertypes.PoolI,
	tokenIn sdk.Coin,
	tokenOutDenom string,
	tokenOutMinAmount sdk.Int,
	swapFee sdk.Dec,
) (tokenOutAmount sdk.Int, err error) {
	if tokenIn.Denom == tokenOutDenom {
		return sdk.Int{}, types.DenomDuplicatedError{TokenInDenom: tokenIn.Denom, TokenOutDenom: tokenOutDenom}
	}

	// Convert pool interface to CL pool type
	pool, err := convertPoolInterfaceToConcentrated(poolI)
	if err != nil {
		return sdk.Int{}, err
	}

	// Determine if we are swapping asset0 for asset1 or vice versa
	asset0 := pool.GetToken0()
	zeroForOne := tokenIn.Denom == asset0

	// Change priceLimit based on which direction we are swapping
	priceLimit := swapstrategy.GetPriceLimit(zeroForOne)
	tokenIn, tokenOut, _, _, _, err := k.swapOutAmtGivenIn(ctx, sender, pool, tokenIn, tokenOutDenom, swapFee, priceLimit)
	if err != nil {
		return sdk.Int{}, err
	}
	tokenOutAmount = tokenOut.Amount

	// price impact protection.
	if tokenOutAmount.LT(tokenOutMinAmount) {
		return sdk.Int{}, types.AmountLessThanMinError{TokenAmount: tokenOutAmount, TokenMin: tokenOutMinAmount}
	}

	return tokenOutAmount, nil
}

func (k Keeper) SwapExactAmountOut(
	ctx sdk.Context,
	sender sdk.AccAddress,
	poolI poolmanagertypes.PoolI,
	tokenInDenom string,
	tokenInMaxAmount sdk.Int,
	tokenOut sdk.Coin,
	swapFee sdk.Dec,
) (tokenInAmount sdk.Int, err error) {
	if tokenOut.Denom == tokenInDenom {
		return sdk.Int{}, types.DenomDuplicatedError{TokenInDenom: tokenInDenom, TokenOutDenom: tokenOut.Denom}
	}

	pool, err := convertPoolInterfaceToConcentrated(poolI)
	if err != nil {
		return sdk.Int{}, err
	}

	// determine if we are swapping asset0 for asset1 or vice versa
	asset1 := pool.GetToken1()
	// if swapping asset0 (in) for asset1 (out), zeroForOne is true
	zeroForOne := tokenOut.Denom == asset1

	// change priceLimit based on which direction we are swapping
	priceLimit := swapstrategy.GetPriceLimit(zeroForOne)
	tokenIn, tokenOut, _, _, _, err := k.swapInAmtGivenOut(ctx, sender, pool, tokenOut, tokenInDenom, swapFee, priceLimit)
	if err != nil {
		return sdk.Int{}, err
	}
	tokenInAmount = tokenIn.Amount

	// price impact protection.
	if tokenInAmount.GT(tokenInMaxAmount) {
		return sdk.Int{}, types.AmountGreaterThanMaxError{TokenAmount: tokenInAmount, TokenMax: tokenInMaxAmount}
	}

	return tokenInAmount, nil
}

// SwapOutAmtGivenIn is the internal mutative method for CalcOutAmtGivenIn. Utilizing CalcOutAmtGivenIn's output, this function applies the
// new tick, liquidity, and sqrtPrice to the respective pool
func (k Keeper) swapOutAmtGivenIn(
	ctx sdk.Context,
	sender sdk.AccAddress,
	pool types.ConcentratedPoolExtension,
	tokenIn sdk.Coin,
	tokenOutDenom string,
	swapFee sdk.Dec,
	priceLimit sdk.Dec,
) (calcTokenIn, calcTokenOut sdk.Coin, currentTick sdk.Int, liquidity, sqrtPrice sdk.Dec, err error) {
	tokenIn, tokenOut, newCurrentTick, newLiquidity, newSqrtPrice, err := k.computeOutAmtGivenIn(ctx, pool.GetId(), tokenIn, tokenOutDenom, swapFee, priceLimit)
	if err != nil {
		return sdk.Coin{}, sdk.Coin{}, sdk.Int{}, sdk.Dec{}, sdk.Dec{}, err
	}

	if !tokenOut.Amount.IsPositive() {
		return sdk.Coin{}, sdk.Coin{}, sdk.Int{}, sdk.Dec{}, sdk.Dec{}, types.InvalidAmountCalculatedError{Amount: tokenOut.Amount}
	}

	// Settles balances between the tx sender and the pool to match the swap that was executed earlier.
	// Also emits swap event and updates related liquidity metrics
	if err := k.updatePoolForSwap(ctx, pool, sender, tokenIn, tokenOut, newCurrentTick, newLiquidity, newSqrtPrice); err != nil {
		return sdk.Coin{}, sdk.Coin{}, sdk.Int{}, sdk.Dec{}, sdk.Dec{}, err
	}

	return tokenIn, tokenOut, newCurrentTick, newLiquidity, newSqrtPrice, nil
}

func (k *Keeper) swapInAmtGivenOut(
	ctx sdk.Context,
	sender sdk.AccAddress,
	pool types.ConcentratedPoolExtension,
	desiredTokenOut sdk.Coin,
	tokenInDenom string,
	swapFee sdk.Dec,
	priceLimit sdk.Dec,
) (calcTokenIn, calcTokenOut sdk.Coin, currentTick sdk.Int, liquidity, sqrtPrice sdk.Dec, err error) {
	writeCtx, tokenIn, tokenOut, newCurrentTick, newLiquidity, newSqrtPrice, err := k.calcInAmtGivenOut(ctx, desiredTokenOut, tokenInDenom, swapFee, priceLimit, pool.GetId())
	if err != nil {
		return sdk.Coin{}, sdk.Coin{}, sdk.Int{}, sdk.Dec{}, sdk.Dec{}, err
	}

	// check that the tokenOut calculated is both valid and less than specified limit
	if !tokenIn.Amount.IsPositive() {
		return sdk.Coin{}, sdk.Coin{}, sdk.Int{}, sdk.Dec{}, sdk.Dec{}, types.InvalidAmountCalculatedError{Amount: tokenIn.Amount}
	}

	// N.B. making the call below ensures that any mutations done inside calcInAmtGivenOut
	// are written to store. If this call were skipped, calcInAmtGivenOut would be non-mutative.
	// An example of a store write done in calcInAmtGivenOut is updating ticks as we cross them.
	writeCtx()

	// Settles balances between the tx sender and the pool to match the swap that was executed earlier.
	// Also emits swap event and updates related liquidity metrics
	if err := k.updatePoolForSwap(ctx, pool, sender, tokenIn, tokenOut, newCurrentTick, newLiquidity, newSqrtPrice); err != nil {
		return sdk.Coin{}, sdk.Coin{}, sdk.Int{}, sdk.Dec{}, sdk.Dec{}, err
	}

	return tokenIn, tokenOut, newCurrentTick, newLiquidity, newSqrtPrice, nil
}

func (k Keeper) CalcOutAmtGivenIn(
	ctx sdk.Context,
	poolI poolmanagertypes.PoolI,
	tokenIn sdk.Coin,
	tokenOutDenom string,
	swapFee sdk.Dec,
) (tokenOut sdk.Coin, err error) {
	cacheCtx, _ := ctx.CacheContext()
	_, tokenOut, _, _, _, err = k.computeOutAmtGivenIn(cacheCtx, poolI.GetId(), tokenIn, tokenOutDenom, swapFee, sdk.ZeroDec())
	if err != nil {
		return sdk.Coin{}, err
	}
	return tokenOut, nil
}

func (k Keeper) CalcInAmtGivenOut(
	ctx sdk.Context,
	poolI poolmanagertypes.PoolI,
	tokenOut sdk.Coin,
	tokenInDenom string,
	swapFee sdk.Dec,
) (tokenIn sdk.Coin, err error) {
	cacheCtx, _ := ctx.CacheContext()
	_, tokenIn, _, _, _, _, err = k.calcInAmtGivenOut(cacheCtx, tokenOut, tokenInDenom, swapFee, sdk.ZeroDec(), poolI.GetId())
	if err != nil {
		return sdk.Coin{}, err
	}
	return tokenIn, nil
}

// computeOutAmtGivenIn calculates tokens to be swapped out given the provided amount and fee deducted. It also returns
// what the updated tick, liquidity, and currentSqrtPrice for the pool would be after this swap.
// Note this method is mutative, some of the tick and accumulator updates get written to store.
// However, there are no token transfers or pool updates done in this method. These mutations are performed in swapInAmtGivenOut.
// Note that passing in 0 for `priceLimit` will result in the price limit being set to the max/min value based on swap direction
func (k Keeper) computeOutAmtGivenIn(
	ctx sdk.Context,
	poolId uint64,
	tokenInMin sdk.Coin,
	tokenOutDenom string,
	swapFee sdk.Dec,
	priceLimit sdk.Dec,
) (tokenIn, tokenOut sdk.Coin, updatedTick sdk.Int, updatedLiquidity, updatedSqrtPrice sdk.Dec, err error) {
	// Get pool and asset info
	p, err := k.getPoolById(ctx, poolId)
	if err != nil {
		return sdk.Coin{}, sdk.Coin{}, sdk.Int{}, sdk.Dec{}, sdk.Dec{}, err
	}
	asset0 := p.GetToken0()
	asset1 := p.GetToken1()
	tokenAmountInSpecified := tokenInMin.Amount.ToDec()

	// If swapping asset0 for asset1, zeroForOne is true
	zeroForOne := tokenInMin.Denom == asset0

	// If priceLimit not set (i.e. set to zero), set to max/min value based on swap direction
	if zeroForOne && priceLimit.Equal(sdk.ZeroDec()) {
		priceLimit = types.MinSpotPrice
	} else if !zeroForOne && priceLimit.Equal(sdk.ZeroDec()) {
		priceLimit = types.MaxSpotPrice
	}

	// Take provided price limit and turn this into a sqrt price limit since formulas use sqrtPrice
	sqrtPriceLimit, err := priceLimit.ApproxSqrt()
	if err != nil {
		return sdk.Coin{}, sdk.Coin{}, sdk.Int{}, sdk.Dec{}, sdk.Dec{}, fmt.Errorf("issue calculating square root of price limit")
	}

	// Set the swap strategy
	swapStrategy := swapstrategy.New(zeroForOne, sqrtPriceLimit, k.storeKey, swapFee, p.GetTickSpacing())

	// Get current sqrt price from pool and run sanity check that current sqrt price is
	// on the correct side of the price limit given swap direction.
	curSqrtPrice := p.GetCurrentSqrtPrice()
	if err := swapStrategy.ValidateSqrtPrice(sqrtPriceLimit, curSqrtPrice); err != nil {
		return sdk.Coin{}, sdk.Coin{}, sdk.Int{}, sdk.Dec{}, sdk.Dec{}, err
	}

	// Check that the specified tokenIn matches one of the assets in the specified pool
	if tokenInMin.Denom != asset0 && tokenInMin.Denom != asset1 {
		return sdk.Coin{}, sdk.Coin{}, sdk.Int{}, sdk.Dec{}, sdk.Dec{}, types.TokenInDenomNotInPoolError{TokenInDenom: tokenInMin.Denom}
	}
	// Check that the specified tokenOut matches one of the assets in the specified pool
	if tokenOutDenom != asset0 && tokenOutDenom != asset1 {
		return sdk.Coin{}, sdk.Coin{}, sdk.Int{}, sdk.Dec{}, sdk.Dec{}, types.TokenOutDenomNotInPoolError{TokenOutDenom: tokenOutDenom}
	}
	// Check that token in and token out are different denominations
	if tokenInMin.Denom == tokenOutDenom {
		return sdk.Coin{}, sdk.Coin{}, sdk.Int{}, sdk.Dec{}, sdk.Dec{}, types.DenomDuplicatedError{TokenInDenom: tokenInMin.Denom, TokenOutDenom: tokenOutDenom}
	}

	// initialize swap state with the following parameters:
	// as we iterate through the following for loop, this swap state will get updated after each required iteration
	swapState := SwapState{
		amountSpecifiedRemaining: tokenAmountInSpecified, // tokenIn
		amountCalculated:         sdk.ZeroDec(),          // tokenOut
		sqrtPrice:                curSqrtPrice,
		// Pad (or don't pad) current tick based on swap direction to avoid off-by-one errors
		tick:            swapStrategy.InitializeTickValue(p.GetCurrentTick()),
		liquidity:       p.GetLiquidity(),
		feeGrowthGlobal: sdk.ZeroDec(),
	}

	iter := swapStrategy.InitializeTickIterator(ctx, poolId, swapState.tick.Int64())
	defer iter.Close()
	if !iter.Valid() {
		return sdk.Coin{}, sdk.Coin{}, sdk.Int{}, sdk.Dec{}, sdk.Dec{}, fmt.Errorf("no ticks found for pool %d", poolId)
	}

	// Iterate and update swapState until we swap all tokenIn or we reach the specific sqrtPriceLimit
	// TODO: for now, we check if amountSpecifiedRemaining is GT 0.0000001. This is because there are times when the remaining
	// amount may be extremely small, and that small amount cannot generate and amountIn/amountOut and we are therefore left
	// in an infinite loop.
	for swapState.amountSpecifiedRemaining.GT(sdk.SmallestDec()) && !swapState.sqrtPrice.Equal(sqrtPriceLimit) {
		// Log the sqrtPrice we start the iteration with
		sqrtPriceStart := swapState.sqrtPrice

		if !iter.Valid() {
			return sdk.Coin{}, sdk.Coin{}, sdk.Int{}, sdk.Dec{}, sdk.Dec{}, fmt.Errorf("no more ticks found for pool %d", poolId)
		}

		// We first check to see what the position of the nearest initialized tick is
		// if zeroForOneStrategy, we look to the left of the tick the current sqrt price is at
		// if oneForZeroStrategy, we look to the right of the tick the current sqrt price is at
		// if no ticks are initialized (no users have created liquidity positions) then we return an error
		nextTick, err := types.TickIndexFromBytes(iter.Key())
		if err != nil {
			panic(fmt.Errorf("invalid tick index (%s): %v", string(iter.Key()), err))
		}

		// Utilizing the next initialized tick, we find the corresponding nextPrice (the target price).
<<<<<<< HEAD
		_, nextTickSqrtPrice, err := math.TickToSqrtPrice(sdk.NewInt(nextTick))
=======
		_, nextTickSqrtPrice, err := math.TickToSqrtPrice(nextTick)
>>>>>>> 30fe4965
		if err != nil {
			return sdk.Coin{}, sdk.Coin{}, sdk.Int{}, sdk.Dec{}, sdk.Dec{}, fmt.Errorf("could not convert next tick (%v) to nextSqrtPrice", nextTick)
		}

		// If nextSqrtPrice exceeds the price limit, we set the nextSqrtPrice to the price limit.
		sqrtPriceTarget := swapStrategy.GetSqrtTargetPrice(nextTickSqrtPrice)

		// Utilizing the bucket's liquidity and knowing the price target, we calculate the how much tokenOut we get from the tokenIn
		// we also calculate the swap state's new sqrtPrice after this swap
		sqrtPrice, amountIn, amountOut, feeCharge := swapStrategy.ComputeSwapStepOutGivenIn(
			swapState.sqrtPrice,
			sqrtPriceTarget,
			swapState.liquidity,
			swapState.amountSpecifiedRemaining,
		)

		// Update the fee growth for the entire swap using the total fees charged.
		swapState.updateFeeGrowthGlobal(feeCharge)

		ctx.Logger().Debug("cl calc out given in")
		ctx.Logger().Debug("start sqrt price", swapState.sqrtPrice)
		ctx.Logger().Debug("reached sqrt price", sqrtPrice)
		ctx.Logger().Debug("liquidity", swapState.liquidity)
		ctx.Logger().Debug("amountIn", amountIn)
		ctx.Logger().Debug("amountOut", amountOut)
		ctx.Logger().Debug("feeCharge", feeCharge)

		// Update the swapState with the new sqrtPrice from the above swap
		swapState.sqrtPrice = sqrtPrice
		// We deduct the amount of tokens we input in the computeSwapStep above from the user's defined tokenIn amount
		swapState.amountSpecifiedRemaining = swapState.amountSpecifiedRemaining.Sub(amountIn.Add(feeCharge))
		// We add the amount of tokens we received (amountOut) from the computeSwapStep above to the amountCalculated accumulator
		swapState.amountCalculated = swapState.amountCalculated.Add(amountOut)

		// If the computeSwapStep calculated a sqrtPrice that is equal to the nextSqrtPrice, this means all liquidity in the current
		// tick has been consumed and we must move on to the next tick to complete the swap
		if nextTickSqrtPrice.Equal(sqrtPrice) {
			// Retrieve the liquidity held in the next closest initialized tick
			liquidityNet, err := k.crossTick(ctx, p.GetId(), nextTick, sdk.NewDecCoinFromDec(tokenInMin.Denom, swapState.feeGrowthGlobal))
			if err != nil {
				return sdk.Coin{}, sdk.Coin{}, sdk.Int{}, sdk.Dec{}, sdk.Dec{}, err
			}

			if !iter.Valid() {
				return sdk.Coin{}, sdk.Coin{}, sdk.Int{}, sdk.Dec{}, sdk.Dec{}, fmt.Errorf("no more ticks found for pool %d", poolId)
			}

			iter.Next()

			liquidityNet = swapStrategy.SetLiquidityDeltaSign(liquidityNet)
			// Update the swapState's liquidity with the new tick's liquidity
			newLiquidity := math.AddLiquidity(swapState.liquidity, liquidityNet)
			swapState.liquidity = newLiquidity

			// Update the swapState's tick with the tick we retrieved liquidity from
			swapState.tick = sdk.NewInt(nextTick)
		} else if !sqrtPriceStart.Equal(sqrtPrice) {
			// Otherwise if the sqrtPrice calculated from computeSwapStep does not equal the sqrtPrice we started with at the
			// beginning of this iteration, we set the swapState tick to the corresponding tick of the sqrtPrice calculated from computeSwapStep
			price := sqrtPrice.Mul(sqrtPrice)
			swapState.tick, err = math.PriceToTickRoundDown(price, p.GetTickSpacing())
			if err != nil {
				return sdk.Coin{}, sdk.Coin{}, sdk.Int{}, sdk.Dec{}, sdk.Dec{}, err
			}
		}
	}

	if err := k.chargeFee(ctx, poolId, sdk.NewDecCoinFromDec(tokenInMin.Denom, swapState.feeGrowthGlobal)); err != nil {
		return sdk.Coin{}, sdk.Coin{}, sdk.Int{}, sdk.Dec{}, sdk.Dec{}, err
	}

	// Coin amounts require int values
	// Round amountIn up to avoid under charging
	amt0 := (tokenAmountInSpecified.Sub(swapState.amountSpecifiedRemaining)).Ceil().TruncateInt()
	// Round amountOut down to avoid over distributing.
	amt1 := swapState.amountCalculated.TruncateInt()

	ctx.Logger().Debug("final amount in", amt0)
	ctx.Logger().Debug("final amount out", amt1)

	tokenIn = sdk.NewCoin(tokenInMin.Denom, amt0)
	tokenOut = sdk.NewCoin(tokenOutDenom, amt1)

	return tokenIn, tokenOut, swapState.tick, swapState.liquidity, swapState.sqrtPrice, nil
}

// calcInAmtGivenOut calculates tokens to be swapped in given the desired token out and fee deducted. It also returns
// what the updated tick, liquidity, and currentSqrtPrice for the pool would be after this swap.
// Note this method is non-mutative, so the values returned by calcInAmtGivenOut do not get stored
// Instead, we return writeCtx function so that the caller of this method can decide to write the cached ctx to store or not.
func (k Keeper) calcInAmtGivenOut(
	ctx sdk.Context,
	desiredTokenOut sdk.Coin,
	tokenInDenom string,
	swapFee sdk.Dec,
	priceLimit sdk.Dec,
	poolId uint64,
) (writeCtx func(), tokenIn, tokenOut sdk.Coin, updatedTick sdk.Int, updatedLiquidity, updatedSqrtPrice sdk.Dec, err error) {
	ctx, writeCtx = ctx.CacheContext()
	p, err := k.getPoolById(ctx, poolId)
	if err != nil {
		return writeCtx, sdk.Coin{}, sdk.Coin{}, sdk.Int{}, sdk.Dec{}, sdk.Dec{}, err
	}
	asset0 := p.GetToken0()
	asset1 := p.GetToken1()

	// if swapping asset0 (in) for asset1 (out), zeroForOne is true
	zeroForOne := desiredTokenOut.Denom == asset1

	// if priceLimit not set, set to max/min value based on swap direction
	if zeroForOne && priceLimit.Equal(sdk.ZeroDec()) {
		priceLimit = types.MinSpotPrice
	} else if !zeroForOne && priceLimit.Equal(sdk.ZeroDec()) {
		priceLimit = types.MaxSpotPrice
	}

	// take provided price limit and turn this into a sqrt price limit since formulas use sqrtPrice
	sqrtPriceLimit, err := priceLimit.ApproxSqrt()
	if err != nil {
		return writeCtx, sdk.Coin{}, sdk.Coin{}, sdk.Int{}, sdk.Dec{}, sdk.Dec{}, fmt.Errorf("issue calculating square root of price limit")
	}

	// set the swap strategy
	swapStrategy := swapstrategy.New(zeroForOne, sqrtPriceLimit, k.storeKey, swapFee, p.GetTickSpacing())

	// get current sqrt price from pool
	curSqrtPrice := p.GetCurrentSqrtPrice()

	if err := swapStrategy.ValidateSqrtPrice(sqrtPriceLimit, curSqrtPrice); err != nil {
		return writeCtx, sdk.Coin{}, sdk.Coin{}, sdk.Int{}, sdk.Dec{}, sdk.Dec{}, err
	}

	// check that the specified tokenOut matches one of the assets in the specified pool
	if desiredTokenOut.Denom != asset0 && desiredTokenOut.Denom != asset1 {
		return writeCtx, sdk.Coin{}, sdk.Coin{}, sdk.Int{}, sdk.Dec{}, sdk.Dec{}, types.TokenOutDenomNotInPoolError{TokenOutDenom: desiredTokenOut.Denom}
	}
	// check that the specified tokenIn matches one of the assets in the specified pool
	if tokenInDenom != asset0 && tokenInDenom != asset1 {
		return writeCtx, sdk.Coin{}, sdk.Coin{}, sdk.Int{}, sdk.Dec{}, sdk.Dec{}, types.TokenInDenomNotInPoolError{TokenInDenom: tokenInDenom}
	}
	// check that token in and token out are different denominations
	if desiredTokenOut.Denom == tokenInDenom {
		return writeCtx, sdk.Coin{}, sdk.Coin{}, sdk.Int{}, sdk.Dec{}, sdk.Dec{}, types.DenomDuplicatedError{TokenInDenom: tokenInDenom, TokenOutDenom: desiredTokenOut.Denom}
	}

	// initialize swap state with the following parameters:
	// as we iterate through the following for loop, this swap state will get updated after each required iteration
	swapState := SwapState{
		amountSpecifiedRemaining: desiredTokenOut.Amount.ToDec(), // tokenOut
		amountCalculated:         sdk.ZeroDec(),                  // tokenIn
		sqrtPrice:                curSqrtPrice,
		tick:                     swapStrategy.InitializeTickValue(p.GetCurrentTick()),
		liquidity:                p.GetLiquidity(),
		feeGrowthGlobal:          sdk.ZeroDec(),
	}

	// TODO: This should be GT 0 but some instances have very small remainder
	// need to look into fixing this
	for swapState.amountSpecifiedRemaining.GT(sdk.SmallestDec()) && !swapState.sqrtPrice.Equal(sqrtPriceLimit) {
		// log the sqrtPrice we start the iteration with
		sqrtPriceStart := swapState.sqrtPrice

		// we first check to see what the position of the nearest initialized tick is
		// if zeroForOne is false, we look to the left of the tick the current sqrt price is at
		// if zeroForOne is true, we look to the right of the tick the current sqrt price is at
		// if no ticks are initialized (no users have created liquidity positions) then we return an error
		nextTick, ok := swapStrategy.NextInitializedTick(ctx, poolId, swapState.tick.Int64())
		if !ok {
			return writeCtx, sdk.Coin{}, sdk.Coin{}, sdk.Int{}, sdk.Dec{}, sdk.Dec{}, fmt.Errorf("there are no more ticks initialized to fill the swap")
		}

		// utilizing the next initialized tick, we find the corresponding nextPrice (the target price)
		_, sqrtPriceNextTick, err := math.TickToSqrtPrice(nextTick)
		if err != nil {
			return writeCtx, sdk.Coin{}, sdk.Coin{}, sdk.Int{}, sdk.Dec{}, sdk.Dec{}, fmt.Errorf("could not convert next tick (%v) to nextSqrtPrice", nextTick)
		}

		sqrtPriceTarget := swapStrategy.GetSqrtTargetPrice(sqrtPriceNextTick)

		// utilizing the bucket's liquidity and knowing the price target, we calculate the how much tokenOut we get from the tokenIn
		// we also calculate the swap state's new sqrtPrice after this swap
		sqrtPrice, amountOut, amountIn, feeChargeTotal := swapStrategy.ComputeSwapStepInGivenOut(
			swapState.sqrtPrice,
			sqrtPriceTarget,
			swapState.liquidity,
			swapState.amountSpecifiedRemaining,
		)

		swapState.updateFeeGrowthGlobal(feeChargeTotal)

		ctx.Logger().Debug("cl calc in given out")
		ctx.Logger().Debug("start sqrt price", swapState.sqrtPrice)
		ctx.Logger().Debug("reached sqrt price", sqrtPrice)
		ctx.Logger().Debug("liquidity", swapState.liquidity)
		ctx.Logger().Debug("amountIn", amountIn)
		ctx.Logger().Debug("amountOut", amountOut)
		ctx.Logger().Debug("feeChargeTotal", feeChargeTotal)

		// update the swapState with the new sqrtPrice from the above swap
		swapState.sqrtPrice = sqrtPrice
		swapState.amountSpecifiedRemaining = swapState.amountSpecifiedRemaining.Sub(amountOut)
		swapState.amountCalculated = swapState.amountCalculated.Add(amountIn.Add(feeChargeTotal))

		// if the computeSwapStep calculated a sqrtPrice that is equal to the nextSqrtPrice, this means all liquidity in the current
		// tick has been consumed and we must move on to the next tick to complete the swap
		if sqrtPriceNextTick.Equal(sqrtPrice) {
			// retrieve the liquidity held in the next closest initialized tick
			liquidityNet, err := k.crossTick(ctx, p.GetId(), nextTick.Int64(), sdk.NewDecCoinFromDec(desiredTokenOut.Denom, swapState.feeGrowthGlobal))
			if err != nil {
				return writeCtx, sdk.Coin{}, sdk.Coin{}, sdk.Int{}, sdk.Dec{}, sdk.Dec{}, err
			}
			liquidityNet = swapStrategy.SetLiquidityDeltaSign(liquidityNet)
			// update the swapState's liquidity with the new tick's liquidity
			newLiquidity := math.AddLiquidity(swapState.liquidity, liquidityNet)
			swapState.liquidity = newLiquidity

			// update the swapState's tick with the tick we retrieved liquidity from
			swapState.tick = nextTick
		} else if !sqrtPriceStart.Equal(sqrtPrice) {
			// otherwise if the sqrtPrice calculated from computeSwapStep does not equal the sqrtPrice we started with at the
			// beginning of this iteration, we set the swapState tick to the corresponding tick of the sqrtPrice calculated from computeSwapStep
			price := sqrtPrice.Mul(sqrtPrice)
			swapState.tick, err = math.PriceToTickRoundDown(price, p.GetTickSpacing())
			if err != nil {
				return writeCtx, sdk.Coin{}, sdk.Coin{}, sdk.Int{}, sdk.Dec{}, sdk.Dec{}, err
			}
		}
	}

	if err := k.chargeFee(ctx, poolId, sdk.NewDecCoinFromDec(tokenInDenom, swapState.feeGrowthGlobal)); err != nil {
		return writeCtx, sdk.Coin{}, sdk.Coin{}, sdk.Int{}, sdk.Dec{}, sdk.Dec{}, err
	}

	// coin amounts require int values
	// Round amount in up to avoid under charging the user.
	amt0 := swapState.amountCalculated.Ceil().TruncateInt()
	// Round amount out down to avoid over charging the pool.
	amt1 := desiredTokenOut.Amount.ToDec().Sub(swapState.amountSpecifiedRemaining).TruncateInt()

	ctx.Logger().Debug("final amount in", amt0)
	ctx.Logger().Debug("final amount out", amt1)

	tokenIn = sdk.NewCoin(tokenInDenom, amt0)
	tokenOut = sdk.NewCoin(desiredTokenOut.Denom, amt1)

	return writeCtx, tokenIn, tokenOut, swapState.tick, swapState.liquidity, swapState.sqrtPrice, nil
}

// updatePoolForSwap updates the given pool object with the results of a swap operation.
//
// The method consumes a fixed amount of gas per swap to prevent spam. It applies the swap operation to the given
// pool object by calling its ApplySwap method. It then sets the updated pool object using the setPool method
// of the keeper. Finally, it transfers the input and output tokens to and from the sender and the pool account
// using the SendCoins method of the bank keeper.
//
// Calls AfterConcentratedPoolSwap listener. Currently, it notifies twap module about a
// a spot price update.
//
// If any error occurs during the swap operation, the method returns an error value indicating the cause of the error.
func (k Keeper) updatePoolForSwap(
	ctx sdk.Context,
	pool types.ConcentratedPoolExtension,
	sender sdk.AccAddress,
	tokenIn sdk.Coin,
	tokenOut sdk.Coin,
	newCurrentTick sdk.Int,
	newLiquidity sdk.Dec,
	newSqrtPrice sdk.Dec,
) error {
	// Fixed gas consumption per swap to prevent spam
	poolId := pool.GetId()
	ctx.GasMeter().ConsumeGas(gammtypes.BalancerGasFeeForSwap, "cl pool swap computation")
	pool, err := k.getPoolById(ctx, poolId)
	if err != nil {
		return err
	}

	err = k.bankKeeper.SendCoins(ctx, sender, pool.GetAddress(), sdk.Coins{
		tokenIn,
	})
	if err != nil {
		return types.InsufficientUserBalanceError{Err: err}
	}

	err = k.bankKeeper.SendCoins(ctx, pool.GetAddress(), sender, sdk.Coins{
		tokenOut,
	})
	if err != nil {
		return types.InsufficientPoolBalanceError{Err: err}
	}

	err = pool.ApplySwap(newLiquidity, newCurrentTick, newSqrtPrice)
	if err != nil {
		return fmt.Errorf("error applying swap: %w", err)
	}

	if err := k.setPool(ctx, pool); err != nil {
		return err
	}

	k.listeners.AfterConcentratedPoolSwap(ctx, sender, poolId)

	// TODO: move this to poolmanager and remove from here.
	// Also, remove from gamm.
	events.EmitSwapEvent(ctx, sender, pool.GetId(), sdk.Coins{tokenIn}, sdk.Coins{tokenOut})

	return err
}<|MERGE_RESOLUTION|>--- conflicted
+++ resolved
@@ -342,11 +342,7 @@
 		}
 
 		// Utilizing the next initialized tick, we find the corresponding nextPrice (the target price).
-<<<<<<< HEAD
 		_, nextTickSqrtPrice, err := math.TickToSqrtPrice(sdk.NewInt(nextTick))
-=======
-		_, nextTickSqrtPrice, err := math.TickToSqrtPrice(nextTick)
->>>>>>> 30fe4965
 		if err != nil {
 			return sdk.Coin{}, sdk.Coin{}, sdk.Int{}, sdk.Dec{}, sdk.Dec{}, fmt.Errorf("could not convert next tick (%v) to nextSqrtPrice", nextTick)
 		}
