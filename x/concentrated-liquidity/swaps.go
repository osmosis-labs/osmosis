package concentrated_liquidity

import (
	fmt "fmt"

	sdk "github.com/cosmos/cosmos-sdk/types"

	events "github.com/osmosis-labs/osmosis/v15/x/poolmanager/events"

	"github.com/osmosis-labs/osmosis/v15/x/concentrated-liquidity/math"
	"github.com/osmosis-labs/osmosis/v15/x/concentrated-liquidity/swapstrategy"
	"github.com/osmosis-labs/osmosis/v15/x/concentrated-liquidity/types"
	gammtypes "github.com/osmosis-labs/osmosis/v15/x/gamm/types"
	poolmanagertypes "github.com/osmosis-labs/osmosis/v15/x/poolmanager/types"
)

// SwapState defines the state of a swap.
// It is initialized as the swap begins and is updated after every swap step.
// Once the swap is complete, this state is either returned to the estimate
// swap querier or committed to state.
type SwapState struct {
	// Remaining amount of specified token.
	// if out given in, amount of token being swapped in.
	// if in given out, amount of token being swapped out.
	// Initialized to the amount of the token specified by the user.
	// Updated after every swap step.
	amountSpecifiedRemaining sdk.Dec

	// Amount of the other token that is calculated from the specified token.
	// if out given in, amount of token swapped out.
	// if in given out, amount of token swapped in.
	// Initialized to zero.
	// Updated after every swap step.
	amountCalculated sdk.Dec

	// Current sqrt price while calculating swap.
	// Initialized to the pool's current sqrt price.
	// Updated after every swap step.
	sqrtPrice sdk.Dec

	// Current tick while calculating swap.
	// Initialized to the pool's current tick.
	// Updated each time a tick is crossed.
	tick int64

	// Current liqudiity within the active tick.
	// Initialized to the pool's current tick's liquidity.
	// Updated each time a tick is crossed.
	liquidity sdk.Dec

	// Global spread reward growth per-current swap.
	// Initialized to zero.
	// Updated after every swap step.
	spreadRewardGrowthGlobal sdk.Dec
}

var (
	smallestDec = sdk.SmallestDec()
)

// updateSpreadRewardGrowthGlobal updates the swap state's spread reward growth global per unit of liquidity
// when liquidity is positive.
//
// If the liquidity is zero, this is a no-op. This case may occur when there is no liquidity
// between the ticks. This is possible when there are only 2 positions with no overlapping ranges.
// As a result, the range from the end of position one to the beginning of position
// two has no liquidity and can be skipped.
func (ss *SwapState) updateSpreadRewardGrowthGlobal(spreadRewardChargeTotal sdk.Dec) {
	if !ss.liquidity.IsZero() {
		// We round down here since we want to avoid overdistributing (the "spread factor charge" refers to
		// the total spread factors that will be accrued to the spread factor accumulator)
		spreadFactorssAccruedPerUnitOfLiquidity := spreadRewardChargeTotal.QuoTruncate(ss.liquidity)
		ss.spreadRewardGrowthGlobal.AddMut(spreadFactorssAccruedPerUnitOfLiquidity)
		return
	}
}

func (k Keeper) SwapExactAmountIn(
	ctx sdk.Context,
	sender sdk.AccAddress,
	poolI poolmanagertypes.PoolI,
	tokenIn sdk.Coin,
	tokenOutDenom string,
	tokenOutMinAmount sdk.Int,
	spreadFactor sdk.Dec,
) (tokenOutAmount sdk.Int, err error) {
	if tokenIn.Denom == tokenOutDenom {
		return sdk.Int{}, types.DenomDuplicatedError{TokenInDenom: tokenIn.Denom, TokenOutDenom: tokenOutDenom}
	}

	// Convert pool interface to CL pool type
	pool, err := convertPoolInterfaceToConcentrated(poolI)
	if err != nil {
		return sdk.Int{}, err
	}

	// Determine if we are swapping asset0 for asset1 or vice versa
	asset0 := pool.GetToken0()
	zeroForOne := tokenIn.Denom == asset0

	// Change priceLimit based on which direction we are swapping
	priceLimit := swapstrategy.GetPriceLimit(zeroForOne)
	tokenIn, tokenOut, _, _, _, err := k.swapOutAmtGivenIn(ctx, sender, pool, tokenIn, tokenOutDenom, spreadFactor, priceLimit)
	if err != nil {
		return sdk.Int{}, err
	}
	tokenOutAmount = tokenOut.Amount

	// price impact protection.
	if tokenOutAmount.LT(tokenOutMinAmount) {
		return sdk.Int{}, types.AmountLessThanMinError{TokenAmount: tokenOutAmount, TokenMin: tokenOutMinAmount}
	}

	return tokenOutAmount, nil
}

// SwapExactAmountOut allows users to specify the output token amount they want to receive from a swap and get the exact
// input token amount they need to provide based on the current pool prices and any applicable spread factors.
func (k Keeper) SwapExactAmountOut(
	ctx sdk.Context,
	sender sdk.AccAddress,
	poolI poolmanagertypes.PoolI,
	tokenInDenom string,
	tokenInMaxAmount sdk.Int,
	tokenOut sdk.Coin,
	spreadFactor sdk.Dec,
) (tokenInAmount sdk.Int, err error) {
	if tokenOut.Denom == tokenInDenom {
		return sdk.Int{}, types.DenomDuplicatedError{TokenInDenom: tokenInDenom, TokenOutDenom: tokenOut.Denom}
	}

	pool, err := convertPoolInterfaceToConcentrated(poolI)
	if err != nil {
		return sdk.Int{}, err
	}

	// determine if we are swapping asset0 for asset1 or vice versa
	asset1 := pool.GetToken1()
	// if swapping asset0 (in) for asset1 (out), zeroForOne is true
	zeroForOne := tokenOut.Denom == asset1

	// change priceLimit based on which direction we are swapping
	// if zeroForOne == true, use MinSpotPrice else use MaxSpotPrice
	priceLimit := swapstrategy.GetPriceLimit(zeroForOne)
	tokenIn, tokenOut, _, _, _, err := k.swapInAmtGivenOut(ctx, sender, pool, tokenOut, tokenInDenom, spreadFactor, priceLimit)
	if err != nil {
		return sdk.Int{}, err
	}
	tokenInAmount = tokenIn.Amount

	// price impact protection.
	if tokenInAmount.GT(tokenInMaxAmount) {
		return sdk.Int{}, types.AmountGreaterThanMaxError{TokenAmount: tokenInAmount, TokenMax: tokenInMaxAmount}
	}

	return tokenInAmount, nil
}

// swapOutAmtGivenIn is the internal mutative method for CalcOutAmtGivenIn. Utilizing CalcOutAmtGivenIn's output, this function applies the
// new tick, liquidity, and sqrtPrice to the respective pool
func (k Keeper) swapOutAmtGivenIn(
	ctx sdk.Context,
	sender sdk.AccAddress,
	pool types.ConcentratedPoolExtension,
	tokenIn sdk.Coin,
	tokenOutDenom string,
	spreadFactor sdk.Dec,
	priceLimit sdk.Dec,
) (calcTokenIn, calcTokenOut sdk.Coin, currentTick int64, liquidity, sqrtPrice sdk.Dec, err error) {
	tokenIn, tokenOut, newCurrentTick, newLiquidity, newSqrtPrice, totalSpreadFactors, err := k.computeOutAmtGivenIn(ctx, pool.GetId(), tokenIn, tokenOutDenom, spreadFactor, priceLimit)
	if err != nil {
		return sdk.Coin{}, sdk.Coin{}, 0, sdk.Dec{}, sdk.Dec{}, err
	}

	if !tokenOut.Amount.IsPositive() {
		return sdk.Coin{}, sdk.Coin{}, 0, sdk.Dec{}, sdk.Dec{}, types.InvalidAmountCalculatedError{Amount: tokenOut.Amount}
	}

	// Settles balances between the tx sender and the pool to match the swap that was executed earlier.
	// Also emits swap event and updates related liquidity metrics
	if err := k.updatePoolForSwap(ctx, pool, sender, tokenIn, tokenOut, newCurrentTick, newLiquidity, newSqrtPrice, totalSpreadFactors); err != nil {
		return sdk.Coin{}, sdk.Coin{}, 0, sdk.Dec{}, sdk.Dec{}, err
	}

	return tokenIn, tokenOut, newCurrentTick, newLiquidity, newSqrtPrice, nil
}

// swapInAmtGivenOut is the internal mutative method for calcInAmtGivenOut. Utilizing calcInAmtGivenOut's output, this function applies the
// new tick, liquidity, and sqrtPrice to the respective pool.
func (k *Keeper) swapInAmtGivenOut(
	ctx sdk.Context,
	sender sdk.AccAddress,
	pool types.ConcentratedPoolExtension,
	desiredTokenOut sdk.Coin,
	tokenInDenom string,
	spreadFactor sdk.Dec,
	priceLimit sdk.Dec,
) (calcTokenIn, calcTokenOut sdk.Coin, currentTick int64, liquidity, sqrtPrice sdk.Dec, err error) {
	tokenIn, tokenOut, newCurrentTick, newLiquidity, newSqrtPrice, totalSpreadFactors, err := k.computeInAmtGivenOut(ctx, desiredTokenOut, tokenInDenom, spreadFactor, priceLimit, pool.GetId())
	if err != nil {
		return sdk.Coin{}, sdk.Coin{}, 0, sdk.Dec{}, sdk.Dec{}, err
	}

	// check that the tokenOut calculated is both valid and less than specified limit
	if !tokenIn.Amount.IsPositive() {
		return sdk.Coin{}, sdk.Coin{}, 0, sdk.Dec{}, sdk.Dec{}, types.InvalidAmountCalculatedError{Amount: tokenIn.Amount}
	}

	// Settles balances between the tx sender and the pool to match the swap that was executed earlier.
	// Also emits swap event and updates related liquidity metrics
	if err := k.updatePoolForSwap(ctx, pool, sender, tokenIn, tokenOut, newCurrentTick, newLiquidity, newSqrtPrice, totalSpreadFactors); err != nil {
		return sdk.Coin{}, sdk.Coin{}, 0, sdk.Dec{}, sdk.Dec{}, err
	}

	return tokenIn, tokenOut, newCurrentTick, newLiquidity, newSqrtPrice, nil
}

func (k Keeper) CalcOutAmtGivenIn(
	ctx sdk.Context,
	poolI poolmanagertypes.PoolI,
	tokenIn sdk.Coin,
	tokenOutDenom string,
	spreadFactor sdk.Dec,
) (tokenOut sdk.Coin, err error) {
	cacheCtx, _ := ctx.CacheContext()
	_, tokenOut, _, _, _, _, err = k.computeOutAmtGivenIn(cacheCtx, poolI.GetId(), tokenIn, tokenOutDenom, spreadFactor, sdk.ZeroDec())
	if err != nil {
		return sdk.Coin{}, err
	}
	return tokenOut, nil
}

func (k Keeper) CalcInAmtGivenOut(
	ctx sdk.Context,
	poolI poolmanagertypes.PoolI,
	tokenOut sdk.Coin,
	tokenInDenom string,
	spreadFactor sdk.Dec,
) (tokenIn sdk.Coin, err error) {
	cacheCtx, _ := ctx.CacheContext()
	tokenIn, _, _, _, _, _, err = k.computeInAmtGivenOut(cacheCtx, tokenOut, tokenInDenom, spreadFactor, sdk.ZeroDec(), poolI.GetId())
	if err != nil {
		return sdk.Coin{}, err
	}
	return tokenIn, nil
}

// computeOutAmtGivenIn calculates tokens to be swapped out given the provided amount and spread factor deducted. It also returns
// what the updated tick, liquidity, and currentSqrtPrice for the pool would be after this swap.
// Note this method is mutative, some of the tick and accumulator updates get written to store.
// However, there are no token transfers or pool updates done in this method. These mutations are performed in swapInAmtGivenOut.
// Note that passing in 0 for `priceLimit` will result in the price limit being set to the max/min value based on swap direction
func (k Keeper) computeOutAmtGivenIn(
	ctx sdk.Context,
	poolId uint64,
	tokenInMin sdk.Coin,
	tokenOutDenom string,
	spreadFactor sdk.Dec,
	priceLimit sdk.Dec,
) (tokenIn, tokenOut sdk.Coin, updatedTick int64, updatedLiquidity, updatedSqrtPrice sdk.Dec, totalSpreadFactors sdk.Dec, err error) {
	// Get pool and asset info
	p, err := k.getPoolById(ctx, poolId)
	if err != nil {
		return sdk.Coin{}, sdk.Coin{}, 0, sdk.Dec{}, sdk.Dec{}, sdk.Dec{}, err
	}

	hasPositionInPool, err := k.HasAnyPositionForPool(ctx, poolId)
	if err != nil {
		return sdk.Coin{}, sdk.Coin{}, 0, sdk.Dec{}, sdk.Dec{}, sdk.Dec{}, err
	}
	if !hasPositionInPool {
		return sdk.Coin{}, sdk.Coin{}, 0, sdk.Dec{}, sdk.Dec{}, sdk.Dec{}, types.NoSpotPriceWhenNoLiquidityError{PoolId: poolId}
	}

	var (
		tickSpacing            = p.GetTickSpacing()
		asset0                 = p.GetToken0()
		asset1                 = p.GetToken1()
		tokenAmountInSpecified = tokenInMin.Amount.ToDec()
	)

	// If swapping asset0 for asset1, zeroForOne is true
	zeroForOne := tokenInMin.Denom == asset0

	// If priceLimit not set (i.e. set to zero), set to max/min value based on swap direction
	if zeroForOne && priceLimit.Equal(sdk.ZeroDec()) {
		priceLimit = types.MinSpotPrice
	} else if !zeroForOne && priceLimit.Equal(sdk.ZeroDec()) {
		priceLimit = types.MaxSpotPrice
	}

	// Take provided price limit and turn this into a sqrt price limit since formulas use sqrtPrice
	sqrtPriceLimit, err := priceLimit.ApproxSqrt()
	if err != nil {
		return sdk.Coin{}, sdk.Coin{}, 0, sdk.Dec{}, sdk.Dec{}, sdk.Dec{}, fmt.Errorf("issue calculating square root of price limit")
	}

	// Set the swap strategy
	swapStrategy := swapstrategy.New(zeroForOne, sqrtPriceLimit, k.storeKey, spreadFactor, p.GetTickSpacing())

	// Get current sqrt price from pool and run sanity check that current sqrt price is
	// on the correct side of the price limit given swap direction.
	curSqrtPrice := p.GetCurrentSqrtPrice()
	if err := swapStrategy.ValidateSqrtPrice(sqrtPriceLimit, curSqrtPrice); err != nil {
		return sdk.Coin{}, sdk.Coin{}, 0, sdk.Dec{}, sdk.Dec{}, sdk.Dec{}, err
	}

	// Check that the specified tokenIn matches one of the assets in the specified pool
	if tokenInMin.Denom != asset0 && tokenInMin.Denom != asset1 {
		return sdk.Coin{}, sdk.Coin{}, 0, sdk.Dec{}, sdk.Dec{}, sdk.Dec{}, types.TokenInDenomNotInPoolError{TokenInDenom: tokenInMin.Denom}
	}
	// Check that the specified tokenOut matches one of the assets in the specified pool
	if tokenOutDenom != asset0 && tokenOutDenom != asset1 {
		return sdk.Coin{}, sdk.Coin{}, 0, sdk.Dec{}, sdk.Dec{}, sdk.Dec{}, types.TokenOutDenomNotInPoolError{TokenOutDenom: tokenOutDenom}
	}
	// Check that token in and token out are different denominations
	if tokenInMin.Denom == tokenOutDenom {
		return sdk.Coin{}, sdk.Coin{}, 0, sdk.Dec{}, sdk.Dec{}, sdk.Dec{}, types.DenomDuplicatedError{TokenInDenom: tokenInMin.Denom, TokenOutDenom: tokenOutDenom}
	}

	uptimeAccums, err := k.GetUptimeAccumulators(ctx, poolId)
	if err != nil {
		return sdk.Coin{}, sdk.Coin{}, 0, sdk.Dec{}, sdk.Dec{}, sdk.Dec{}, err
	}

	feeAccumulator, err := k.GetFeeAccumulator(ctx, poolId)
	if err != nil {
		return sdk.Coin{}, sdk.Coin{}, 0, sdk.Dec{}, sdk.Dec{}, sdk.Dec{}, err
	}

	// initialize swap state with the following parameters:
	// as we iterate through the following for loop, this swap state will get updated after each required iteration
	swapState := SwapState{
		// N.B. We clone tokenAmountInSpecified because swapState.amountSpecifiedRemaining will get
		// mutated during the compute swap step loop. However, we still need the original
		// value of tokenAmountInSpecified to calculate the amount of tokenOut to return.
		amountSpecifiedRemaining: tokenAmountInSpecified.Clone(), // tokenIn
		amountCalculated:         sdk.ZeroDec(),                  // tokenOut
		sqrtPrice:                curSqrtPrice,
		// Pad (or don't pad) current tick based on swap direction to avoid off-by-one errors
		tick:                     swapStrategy.InitializeTickValue(p.GetCurrentTick()),
		liquidity:                p.GetLiquidity(),
		spreadRewardGrowthGlobal: sdk.ZeroDec(),
	}

	nextTickIter := swapStrategy.InitializeNextTickIterator(ctx, poolId, swapState.tick)
	defer nextTickIter.Close()

	totalSpreadFactors = sdk.ZeroDec()
	// Iterate and update swapState until we swap all tokenIn or we reach the specific sqrtPriceLimit
	// TODO: for now, we check if amountSpecifiedRemaining is GT 0.0000001. This is because there are times when the remaining
	// amount may be extremely small, and that small amount cannot generate and amountIn/amountOut and we are therefore left
	// in an infinite loop.
	for swapState.amountSpecifiedRemaining.GT(smallestDec) && !swapState.sqrtPrice.Equal(sqrtPriceLimit) {
		// Log the sqrtPrice we start the iteration with
		sqrtPriceStart := swapState.sqrtPrice

		// Iterator must be valid to be able to retrieve the next tick from it below.
		if !nextTickIter.Valid() {
			return sdk.Coin{}, sdk.Coin{}, 0, sdk.Dec{}, sdk.Dec{}, sdk.Dec{}, types.RanOutOfTicksForPoolError{PoolId: poolId}
		}

		// We first check to see what the position of the nearest initialized tick is
		// if zeroForOneStrategy, we look to the left of the tick the current sqrt price is at
		// if oneForZeroStrategy, we look to the right of the tick the current sqrt price is at
		// if no ticks are initialized (no users have created liquidity positions) then we return an error
		nextTick, err := types.TickIndexFromBytes(nextTickIter.Key())
		if err != nil {
			return sdk.Coin{}, sdk.Coin{}, 0, sdk.Dec{}, sdk.Dec{}, sdk.Dec{}, err
		}

		// Utilizing the next initialized tick, we find the corresponding nextPrice (the target price).
		_, nextTickSqrtPrice, err := math.TickToSqrtPrice(nextTick)
		if err != nil {
			return sdk.Coin{}, sdk.Coin{}, 0, sdk.Dec{}, sdk.Dec{}, sdk.Dec{}, fmt.Errorf("could not convert next tick (%v) to nextSqrtPrice", nextTick)
		}

		// If nextSqrtPrice exceeds the price limit, we set the nextSqrtPrice to the price limit.
		sqrtPriceTarget := swapStrategy.GetSqrtTargetPrice(nextTickSqrtPrice)

		// Utilizing the bucket's liquidity and knowing the price target, we calculate the how much tokenOut we get from the tokenIn
		// we also calculate the swap state's new sqrtPrice after this swap
		sqrtPrice, amountIn, amountOut, spreadRewardCharge := swapStrategy.ComputeSwapStepOutGivenIn(
			swapState.sqrtPrice,
			sqrtPriceTarget,
			swapState.liquidity,
			swapState.amountSpecifiedRemaining,
		)

		// Update the spread reward growth for the entire swap using the total spread factors charged.
		swapState.updateSpreadRewardGrowthGlobal(spreadRewardCharge)

		ctx.Logger().Debug("cl calc out given in")
		ctx.Logger().Debug("start sqrt price", swapState.sqrtPrice)
		ctx.Logger().Debug("reached sqrt price", sqrtPrice)
		ctx.Logger().Debug("liquidity", swapState.liquidity)
		ctx.Logger().Debug("amountIn", amountIn)
		ctx.Logger().Debug("amountOut", amountOut)
		ctx.Logger().Debug("spreadRewardCharge", spreadRewardCharge)

		// Update the swapState with the new sqrtPrice from the above swap
		swapState.sqrtPrice = sqrtPrice
		// We deduct the amount of tokens we input in the computeSwapStep above from the user's defined tokenIn amount
		swapState.amountSpecifiedRemaining.SubMut(amountIn.Add(spreadRewardCharge))
		// We add the amount of tokens we received (amountOut) from the computeSwapStep above to the amountCalculated accumulator
		swapState.amountCalculated.AddMut(amountOut)
		totalSpreadFactors = totalSpreadFactors.Add(spreadRewardCharge)

		// If the computeSwapStep calculated a sqrtPrice that is equal to the nextSqrtPrice, this means all liquidity in the current
		// tick has been consumed and we must move on to the next tick to complete the swap
		if nextTickSqrtPrice.Equal(sqrtPrice) {
			nextTickInfo, err := ParseTickFromBz(nextTickIter.Value())
			if err != nil {
				return sdk.Coin{}, sdk.Coin{}, 0, sdk.Dec{}, sdk.Dec{}, sdk.Dec{}, err
			}

			if err := k.updateGivenPoolUptimeAccumulatorsToNow(ctx, p, uptimeAccums); err != nil {
				return sdk.Coin{}, sdk.Coin{}, 0, sdk.Dec{}, sdk.Dec{}, sdk.Dec{}, err
			}

			// Retrieve the liquidity held in the next closest initialized tick
<<<<<<< HEAD
			liquidityNet, err := k.crossTick(ctx, poolId, nextTick, sdk.NewDecCoinFromDec(tokenInMin.Denom, swapState.spreadRewardGrowthGlobal))
=======
			liquidityNet, err := k.crossTick(ctx, poolId, nextTick, &nextTickInfo, sdk.NewDecCoinFromDec(tokenInMin.Denom, swapState.feeGrowthGlobal), feeAccumulator.GetValue(), uptimeAccums)
>>>>>>> 8b4c62a2
			if err != nil {
				return sdk.Coin{}, sdk.Coin{}, 0, sdk.Dec{}, sdk.Dec{}, sdk.Dec{}, err
			}

			// Move next tick iterator to the next tick as the tick is crossed.
			nextTickIter.Next()

			liquidityNet = swapStrategy.SetLiquidityDeltaSign(liquidityNet)
			// Update the swapState's liquidity with the new tick's liquidity
			newLiquidity := swapState.liquidity.AddMut(liquidityNet)
			swapState.liquidity = newLiquidity

			// Update the swapState's tick with the tick we retrieved liquidity from
			swapState.tick = nextTick
		} else if !sqrtPriceStart.Equal(sqrtPrice) {
			// Otherwise if the sqrtPrice calculated from computeSwapStep does not equal the sqrtPrice we started with at the
			// beginning of this iteration, we set the swapState tick to the corresponding tick of the sqrtPrice calculated from computeSwapStep
			price := sqrtPrice.Mul(sqrtPrice)
			swapState.tick, err = math.PriceToTickRoundDown(price, tickSpacing)
			if err != nil {
				return sdk.Coin{}, sdk.Coin{}, 0, sdk.Dec{}, sdk.Dec{}, sdk.Dec{}, err
			}
		}
	}

<<<<<<< HEAD
	if err := k.chargeSpreadRewards(ctx, poolId, sdk.NewDecCoinFromDec(tokenInMin.Denom, swapState.spreadRewardGrowthGlobal)); err != nil {
		return sdk.Coin{}, sdk.Coin{}, 0, sdk.Dec{}, sdk.Dec{}, sdk.Dec{}, err
	}
=======
	// Add fee growth per share to the pool-global fee accumulator.
	feeAccumulator.AddToAccumulator(sdk.NewDecCoins(sdk.NewDecCoinFromDec(tokenInMin.Denom, swapState.feeGrowthGlobal)))
>>>>>>> 8b4c62a2

	// Coin amounts require int values
	// Round amountIn up to avoid under charging
	amt0 := (tokenAmountInSpecified.Sub(swapState.amountSpecifiedRemaining)).Ceil().TruncateInt()
	// Round amountOut down to avoid over distributing.
	amt1 := swapState.amountCalculated.TruncateInt()

	ctx.Logger().Debug("final amount in", amt0)
	ctx.Logger().Debug("final amount out", amt1)

	tokenIn = sdk.NewCoin(tokenInMin.Denom, amt0)
	tokenOut = sdk.NewCoin(tokenOutDenom, amt1)

	return tokenIn, tokenOut, swapState.tick, swapState.liquidity, swapState.sqrtPrice, totalSpreadFactors, nil
}

// computeInAmtGivenOut calculates tokens to be swapped in given the desired token out and spread factor deducted. It also returns
// what the updated tick, liquidity, and currentSqrtPrice for the pool would be after this swap.
// Note this method is mutative, some of the tick and accumulator updates get written to store.
// However, there are no token transfers or pool updates done in this method. These mutations are performed in swapOutAmtGivenIn.
func (k Keeper) computeInAmtGivenOut(
	ctx sdk.Context,
	desiredTokenOut sdk.Coin,
	tokenInDenom string,
	spreadFactor sdk.Dec,
	priceLimit sdk.Dec,
	poolId uint64,
) (tokenIn, tokenOut sdk.Coin, updatedTick int64, updatedLiquidity, updatedSqrtPrice sdk.Dec, totalSpreadFactors sdk.Dec, err error) {
	p, err := k.getPoolById(ctx, poolId)
	if err != nil {
		return sdk.Coin{}, sdk.Coin{}, 0, sdk.Dec{}, sdk.Dec{}, sdk.Dec{}, err
	}

	hasPositionInPool, err := k.HasAnyPositionForPool(ctx, poolId)
	if err != nil {
		return sdk.Coin{}, sdk.Coin{}, 0, sdk.Dec{}, sdk.Dec{}, sdk.Dec{}, err
	}
	if !hasPositionInPool {
		return sdk.Coin{}, sdk.Coin{}, 0, sdk.Dec{}, sdk.Dec{}, sdk.Dec{}, types.NoSpotPriceWhenNoLiquidityError{PoolId: poolId}
	}

	var (
		tickSpacing             = p.GetTickSpacing()
		asset0                  = p.GetToken0()
		asset1                  = p.GetToken1()
		tokenAmountOutSpecified = desiredTokenOut.Amount.ToDec()
	)

	// if swapping asset0 (in) for asset1 (out), zeroForOne is true
	zeroForOne := desiredTokenOut.Denom == asset1

	// if priceLimit not set, set to max/min value based on swap direction
	if zeroForOne && priceLimit.Equal(sdk.ZeroDec()) {
		priceLimit = types.MinSpotPrice
	} else if !zeroForOne && priceLimit.Equal(sdk.ZeroDec()) {
		priceLimit = types.MaxSpotPrice
	}

	// take provided price limit and turn this into a sqrt price limit since formulas use sqrtPrice
	sqrtPriceLimit, err := priceLimit.ApproxSqrt()
	if err != nil {
		return sdk.Coin{}, sdk.Coin{}, 0, sdk.Dec{}, sdk.Dec{}, sdk.Dec{}, types.SqrtRootCalculationError{SqrtPriceLimit: sqrtPriceLimit}
	}

	// set the swap strategy
	swapStrategy := swapstrategy.New(zeroForOne, sqrtPriceLimit, k.storeKey, spreadFactor, tickSpacing)

	// get current sqrt price from pool
	curSqrtPrice := p.GetCurrentSqrtPrice()

	if err := swapStrategy.ValidateSqrtPrice(sqrtPriceLimit, curSqrtPrice); err != nil {
		return sdk.Coin{}, sdk.Coin{}, 0, sdk.Dec{}, sdk.Dec{}, sdk.Dec{}, err
	}

	// check that the specified tokenOut matches one of the assets in the specified pool
	if desiredTokenOut.Denom != asset0 && desiredTokenOut.Denom != asset1 {
		return sdk.Coin{}, sdk.Coin{}, 0, sdk.Dec{}, sdk.Dec{}, sdk.Dec{}, types.TokenOutDenomNotInPoolError{TokenOutDenom: desiredTokenOut.Denom}
	}
	// check that the specified tokenIn matches one of the assets in the specified pool
	if tokenInDenom != asset0 && tokenInDenom != asset1 {
		return sdk.Coin{}, sdk.Coin{}, 0, sdk.Dec{}, sdk.Dec{}, sdk.Dec{}, types.TokenInDenomNotInPoolError{TokenInDenom: tokenInDenom}
	}
	// check that token in and token out are different denominations
	if desiredTokenOut.Denom == tokenInDenom {
		return sdk.Coin{}, sdk.Coin{}, 0, sdk.Dec{}, sdk.Dec{}, sdk.Dec{}, types.DenomDuplicatedError{TokenInDenom: tokenInDenom, TokenOutDenom: desiredTokenOut.Denom}
	}

	// initialize swap state with the following parameters:
	// as we iterate through the following for loop, this swap state will get updated after each required iteration
	swapState := SwapState{
		amountSpecifiedRemaining: tokenAmountOutSpecified, // tokenOut
		amountCalculated:         sdk.ZeroDec(),           // tokenIn
		sqrtPrice:                curSqrtPrice,
		tick:                     swapStrategy.InitializeTickValue(p.GetCurrentTick()),
		liquidity:                p.GetLiquidity(),
		spreadRewardGrowthGlobal: sdk.ZeroDec(),
	}

	totalSpreadFactors = sdk.ZeroDec()

	nextTickIter := swapStrategy.InitializeNextTickIterator(ctx, poolId, swapState.tick)
	defer nextTickIter.Close()

	uptimeAccums, err := k.GetUptimeAccumulators(ctx, poolId)
	if err != nil {
		return sdk.Coin{}, sdk.Coin{}, 0, sdk.Dec{}, sdk.Dec{}, sdk.Dec{}, err
	}

	feeAccumulator, err := k.GetFeeAccumulator(ctx, poolId)
	if err != nil {
		return sdk.Coin{}, sdk.Coin{}, 0, sdk.Dec{}, sdk.Dec{}, sdk.Dec{}, err
	}

	// TODO: This should be GT 0 but some instances have very small remainder
	// need to look into fixing this
	for swapState.amountSpecifiedRemaining.GT(smallestDec) && !swapState.sqrtPrice.Equal(sqrtPriceLimit) {
		// log the sqrtPrice we start the iteration with
		sqrtPriceStart := swapState.sqrtPrice

		// Iterator must be valid to be able to retrieve the next tick from it below.
		if !nextTickIter.Valid() {
			return sdk.Coin{}, sdk.Coin{}, 0, sdk.Dec{}, sdk.Dec{}, sdk.Dec{}, types.RanOutOfTicksForPoolError{PoolId: poolId}
		}

		// we first check to see what the position of the nearest initialized tick is
		// if zeroForOne is false, we look to the left of the tick the current sqrt price is at
		// if zeroForOne is true, we look to the right of the tick the current sqrt price is at
		// if no ticks are initialized (no users have created liquidity positions) then we return an error
		nextTick, err := types.TickIndexFromBytes(nextTickIter.Key())
		if err != nil {
			return sdk.Coin{}, sdk.Coin{}, 0, sdk.Dec{}, sdk.Dec{}, sdk.Dec{}, err
		}

		// utilizing the next initialized tick, we find the corresponding nextPrice (the target price)
		_, sqrtPriceNextTick, err := math.TickToSqrtPrice(nextTick)
		if err != nil {
			return sdk.Coin{}, sdk.Coin{}, 0, sdk.Dec{}, sdk.Dec{}, sdk.Dec{}, types.TickToSqrtPriceConversionError{NextTick: nextTick}
		}

		sqrtPriceTarget := swapStrategy.GetSqrtTargetPrice(sqrtPriceNextTick)

		// utilizing the bucket's liquidity and knowing the price target, we calculate the how much tokenOut we get from the tokenIn
		// we also calculate the swap state's new sqrtPrice after this swap
		sqrtPrice, amountOut, amountIn, spreadRewardChargeTotal := swapStrategy.ComputeSwapStepInGivenOut(
			swapState.sqrtPrice,
			sqrtPriceTarget,
			swapState.liquidity,
			swapState.amountSpecifiedRemaining,
		)

		swapState.updateSpreadRewardGrowthGlobal(spreadRewardChargeTotal)

		ctx.Logger().Debug("cl calc in given out")
		ctx.Logger().Debug("start sqrt price", swapState.sqrtPrice)
		ctx.Logger().Debug("reached sqrt price", sqrtPrice)
		ctx.Logger().Debug("liquidity", swapState.liquidity)
		ctx.Logger().Debug("amountIn", amountIn)
		ctx.Logger().Debug("amountOut", amountOut)
		ctx.Logger().Debug("spreadRewardChargeTotal", spreadRewardChargeTotal)

		// update the swapState with the new sqrtPrice from the above swap
		swapState.sqrtPrice = sqrtPrice
		swapState.amountSpecifiedRemaining = swapState.amountSpecifiedRemaining.SubMut(amountOut)
		swapState.amountCalculated = swapState.amountCalculated.AddMut(amountIn.Add(spreadRewardChargeTotal))
		totalSpreadFactors = totalSpreadFactors.Add(spreadRewardChargeTotal)

		// if the computeSwapStep calculated a sqrtPrice that is equal to the nextSqrtPrice, this means all liquidity in the current
		// tick has been consumed and we must move on to the next tick to complete the swap
		if sqrtPriceNextTick.Equal(sqrtPrice) {
			nextTickInfo, err := ParseTickFromBz(nextTickIter.Value())
			if err != nil {
				return sdk.Coin{}, sdk.Coin{}, 0, sdk.Dec{}, sdk.Dec{}, sdk.Dec{}, err
			}

			if err := k.updateGivenPoolUptimeAccumulatorsToNow(ctx, p, uptimeAccums); err != nil {
				return sdk.Coin{}, sdk.Coin{}, 0, sdk.Dec{}, sdk.Dec{}, sdk.Dec{}, err
			}

			// retrieve the liquidity held in the next closest initialized tick
<<<<<<< HEAD
			liquidityNet, err := k.crossTick(ctx, poolId, nextTick, sdk.NewDecCoinFromDec(desiredTokenOut.Denom, swapState.spreadRewardGrowthGlobal))
=======
			liquidityNet, err := k.crossTick(ctx, poolId, nextTick, &nextTickInfo, sdk.NewDecCoinFromDec(desiredTokenOut.Denom, swapState.feeGrowthGlobal), feeAccumulator.GetValue(), uptimeAccums)
>>>>>>> 8b4c62a2
			if err != nil {
				return sdk.Coin{}, sdk.Coin{}, 0, sdk.Dec{}, sdk.Dec{}, sdk.Dec{}, err
			}

			// Move next tick iterator to the next tick as the tick is crossed.
			nextTickIter.Next()

			liquidityNet = swapStrategy.SetLiquidityDeltaSign(liquidityNet)
			// update the swapState's liquidity with the new tick's liquidity
			swapState.liquidity = swapState.liquidity.AddMut(liquidityNet)

			// update the swapState's tick with the tick we retrieved liquidity from
			swapState.tick = nextTick
		} else if !sqrtPriceStart.Equal(sqrtPrice) {
			// otherwise if the sqrtPrice calculated from computeSwapStep does not equal the sqrtPrice we started with at the
			// beginning of this iteration, we set the swapState tick to the corresponding tick of the sqrtPrice calculated from computeSwapStep
			price := sqrtPrice.Mul(sqrtPrice)
			swapState.tick, err = math.PriceToTickRoundDown(price, tickSpacing)
			if err != nil {
				return sdk.Coin{}, sdk.Coin{}, 0, sdk.Dec{}, sdk.Dec{}, sdk.Dec{}, err
			}
		}
	}

<<<<<<< HEAD
	if err := k.chargeSpreadRewards(ctx, poolId, sdk.NewDecCoinFromDec(tokenInDenom, swapState.spreadRewardGrowthGlobal)); err != nil {
		return sdk.Coin{}, sdk.Coin{}, 0, sdk.Dec{}, sdk.Dec{}, sdk.Dec{}, err
	}
=======
	// Add fee growth per share to the pool-global fee accumulator.
	feeAccumulator.AddToAccumulator(sdk.NewDecCoins(sdk.NewDecCoinFromDec(tokenInDenom, swapState.feeGrowthGlobal)))
>>>>>>> 8b4c62a2

	// coin amounts require int values
	// Round amount in up to avoid under charging the user.
	amt0 := swapState.amountCalculated.Ceil().TruncateInt()
	// Round amount out down to avoid over charging the pool.
	amt1 := desiredTokenOut.Amount.ToDec().Sub(swapState.amountSpecifiedRemaining).TruncateInt()

	ctx.Logger().Debug("final amount in", amt0)
	ctx.Logger().Debug("final amount out", amt1)

	tokenIn = sdk.NewCoin(tokenInDenom, amt0)
	tokenOut = sdk.NewCoin(desiredTokenOut.Denom, amt1)

	return tokenIn, tokenOut, swapState.tick, swapState.liquidity, swapState.sqrtPrice, totalSpreadFactors, nil
}

// updatePoolForSwap updates the given pool object with the results of a swap operation.
//
// The method consumes a fixed amount of gas per swap to prevent spam. It applies the swap operation to the given
// pool object by calling its ApplySwap method. It then sets the updated pool object using the setPool method
// of the keeper. Finally, it transfers the input and output tokens to and from the sender and the pool account
// using the SendCoins method of the bank keeper.
//
// Calls AfterConcentratedPoolSwap listener. Currently, it notifies twap module about a
// a spot price update.
//
// If any error occurs during the swap operation, the method returns an error value indicating the cause of the error.
func (k Keeper) updatePoolForSwap(
	ctx sdk.Context,
	pool types.ConcentratedPoolExtension,
	sender sdk.AccAddress,
	tokenIn sdk.Coin,
	tokenOut sdk.Coin,
	newCurrentTick int64,
	newLiquidity sdk.Dec,
	newSqrtPrice sdk.Dec,
	totalSpreadFactors sdk.Dec,
) error {
	// Fixed gas consumption per swap to prevent spam
	poolId := pool.GetId()
	ctx.GasMeter().ConsumeGas(gammtypes.BalancerGasFeeForSwap, "cl pool swap computation")
	pool, err := k.getPoolById(ctx, poolId)
	if err != nil {
		return err
	}

	// Spread factors should already be rounded up to a whole number dec, but we do this as a precaution
	spreadFactorssRoundedUp := sdk.NewCoin(tokenIn.Denom, totalSpreadFactors.Ceil().TruncateInt())

	// Remove the spread factors from the input token
	tokenIn.Amount = tokenIn.Amount.Sub(spreadFactorssRoundedUp.Amount)

	// Send the input token from the user to the pool's primary address
	err = k.bankKeeper.SendCoins(ctx, sender, pool.GetAddress(), sdk.Coins{
		tokenIn,
	})
	if err != nil {
		return types.InsufficientUserBalanceError{Err: err}
	}

	// Send the spread factors taken from the input token from the user to the pool's spread factor account
	if !spreadFactorssRoundedUp.IsZero() {
		err = k.bankKeeper.SendCoins(ctx, sender, pool.GetSpreadRewardsAddress(), sdk.Coins{
			spreadFactorssRoundedUp,
		})
		if err != nil {
			return types.InsufficientUserBalanceError{Err: err}
		}
	}

	// Send the output token to the sender from the pool
	err = k.bankKeeper.SendCoins(ctx, pool.GetAddress(), sender, sdk.Coins{
		tokenOut,
	})
	if err != nil {
		return types.InsufficientPoolBalanceError{Err: err}
	}

	err = pool.ApplySwap(newLiquidity, newCurrentTick, newSqrtPrice)
	if err != nil {
		return fmt.Errorf("error applying swap: %w", err)
	}

	if err := k.setPool(ctx, pool); err != nil {
		return err
	}

	k.listeners.AfterConcentratedPoolSwap(ctx, sender, poolId, sdk.Coins{tokenIn}, sdk.Coins{tokenOut})

	// TODO: move this to poolmanager and remove from here.
	// Also, remove from gamm.
	events.EmitSwapEvent(ctx, sender, pool.GetId(), sdk.Coins{tokenIn}, sdk.Coins{tokenOut})

	return err
}<|MERGE_RESOLUTION|>--- conflicted
+++ resolved
@@ -323,7 +323,7 @@
 		return sdk.Coin{}, sdk.Coin{}, 0, sdk.Dec{}, sdk.Dec{}, sdk.Dec{}, err
 	}
 
-	feeAccumulator, err := k.GetFeeAccumulator(ctx, poolId)
+	spreadRewardAccumulator, err := k.GetSpreadRewardAccumulator(ctx, poolId)
 	if err != nil {
 		return sdk.Coin{}, sdk.Coin{}, 0, sdk.Dec{}, sdk.Dec{}, sdk.Dec{}, err
 	}
@@ -419,11 +419,7 @@
 			}
 
 			// Retrieve the liquidity held in the next closest initialized tick
-<<<<<<< HEAD
-			liquidityNet, err := k.crossTick(ctx, poolId, nextTick, sdk.NewDecCoinFromDec(tokenInMin.Denom, swapState.spreadRewardGrowthGlobal))
-=======
-			liquidityNet, err := k.crossTick(ctx, poolId, nextTick, &nextTickInfo, sdk.NewDecCoinFromDec(tokenInMin.Denom, swapState.feeGrowthGlobal), feeAccumulator.GetValue(), uptimeAccums)
->>>>>>> 8b4c62a2
+			liquidityNet, err := k.crossTick(ctx, poolId, nextTick, &nextTickInfo, sdk.NewDecCoinFromDec(tokenInMin.Denom, swapState.spreadRewardGrowthGlobal), spreadRewardAccumulator.GetValue(), uptimeAccums)
 			if err != nil {
 				return sdk.Coin{}, sdk.Coin{}, 0, sdk.Dec{}, sdk.Dec{}, sdk.Dec{}, err
 			}
@@ -449,14 +445,8 @@
 		}
 	}
 
-<<<<<<< HEAD
-	if err := k.chargeSpreadRewards(ctx, poolId, sdk.NewDecCoinFromDec(tokenInMin.Denom, swapState.spreadRewardGrowthGlobal)); err != nil {
-		return sdk.Coin{}, sdk.Coin{}, 0, sdk.Dec{}, sdk.Dec{}, sdk.Dec{}, err
-	}
-=======
-	// Add fee growth per share to the pool-global fee accumulator.
-	feeAccumulator.AddToAccumulator(sdk.NewDecCoins(sdk.NewDecCoinFromDec(tokenInMin.Denom, swapState.feeGrowthGlobal)))
->>>>>>> 8b4c62a2
+	// Add spread reward growth per share to the pool-global spread reward accumulator.
+	spreadRewardAccumulator.AddToAccumulator(sdk.NewDecCoins(sdk.NewDecCoinFromDec(tokenInMin.Denom, swapState.spreadRewardGrowthGlobal)))
 
 	// Coin amounts require int values
 	// Round amountIn up to avoid under charging
@@ -565,7 +555,7 @@
 		return sdk.Coin{}, sdk.Coin{}, 0, sdk.Dec{}, sdk.Dec{}, sdk.Dec{}, err
 	}
 
-	feeAccumulator, err := k.GetFeeAccumulator(ctx, poolId)
+	spreadRewardAccumulator, err := k.GetSpreadRewardAccumulator(ctx, poolId)
 	if err != nil {
 		return sdk.Coin{}, sdk.Coin{}, 0, sdk.Dec{}, sdk.Dec{}, sdk.Dec{}, err
 	}
@@ -636,11 +626,7 @@
 			}
 
 			// retrieve the liquidity held in the next closest initialized tick
-<<<<<<< HEAD
-			liquidityNet, err := k.crossTick(ctx, poolId, nextTick, sdk.NewDecCoinFromDec(desiredTokenOut.Denom, swapState.spreadRewardGrowthGlobal))
-=======
-			liquidityNet, err := k.crossTick(ctx, poolId, nextTick, &nextTickInfo, sdk.NewDecCoinFromDec(desiredTokenOut.Denom, swapState.feeGrowthGlobal), feeAccumulator.GetValue(), uptimeAccums)
->>>>>>> 8b4c62a2
+			liquidityNet, err := k.crossTick(ctx, poolId, nextTick, &nextTickInfo, sdk.NewDecCoinFromDec(desiredTokenOut.Denom, swapState.spreadRewardGrowthGlobal), spreadRewardAccumulator.GetValue(), uptimeAccums)
 			if err != nil {
 				return sdk.Coin{}, sdk.Coin{}, 0, sdk.Dec{}, sdk.Dec{}, sdk.Dec{}, err
 			}
@@ -665,14 +651,8 @@
 		}
 	}
 
-<<<<<<< HEAD
-	if err := k.chargeSpreadRewards(ctx, poolId, sdk.NewDecCoinFromDec(tokenInDenom, swapState.spreadRewardGrowthGlobal)); err != nil {
-		return sdk.Coin{}, sdk.Coin{}, 0, sdk.Dec{}, sdk.Dec{}, sdk.Dec{}, err
-	}
-=======
-	// Add fee growth per share to the pool-global fee accumulator.
-	feeAccumulator.AddToAccumulator(sdk.NewDecCoins(sdk.NewDecCoinFromDec(tokenInDenom, swapState.feeGrowthGlobal)))
->>>>>>> 8b4c62a2
+	// Add spread reward growth per share to the pool-global spread reward accumulator.
+	spreadRewardAccumulator.AddToAccumulator(sdk.NewDecCoins(sdk.NewDecCoinFromDec(tokenInDenom, swapState.spreadRewardGrowthGlobal)))
 
 	// coin amounts require int values
 	// Round amount in up to avoid under charging the user.
