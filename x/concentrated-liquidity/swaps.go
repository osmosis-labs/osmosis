--- conflicted
+++ resolved
@@ -279,19 +279,6 @@
 
 	swapStrategy, sqrtPriceLimit, err := k.setupSwapStrategy(ctx, p, spreadFactor, tokenInMin.Denom, priceLimit)
 	if err != nil {
-<<<<<<< HEAD
-		return sdk.Coin{}, sdk.Coin{}, 0, sdk.Dec{}, sdk.Dec{}, sdk.Dec{}, fmt.Errorf("issue calculating square root of price limit")
-	}
-
-	// Set the swap strategy
-	swapStrategy := swapstrategy.New(zeroForOne, sqrtPriceLimit, k.storeKey, spreadFactor)
-
-	// Get current sqrt price from pool and run sanity check that current sqrt price is
-	// on the correct side of the price limit given swap direction.
-	curSqrtPrice := p.GetCurrentSqrtPrice()
-	if err := swapStrategy.ValidateSqrtPrice(sqrtPriceLimit, curSqrtPrice); err != nil {
-=======
->>>>>>> 4abfde5e
 		return sdk.Coin{}, sdk.Coin{}, 0, sdk.Dec{}, sdk.Dec{}, sdk.Dec{}, err
 	}
 
@@ -427,19 +414,6 @@
 
 	swapStrategy, sqrtPriceLimit, err := k.setupSwapStrategy(ctx, p, spreadFactor, tokenInDenom, priceLimit)
 	if err != nil {
-<<<<<<< HEAD
-		return sdk.Coin{}, sdk.Coin{}, 0, sdk.Dec{}, sdk.Dec{}, sdk.Dec{}, types.SqrtRootCalculationError{SqrtPriceLimit: sqrtPriceLimit}
-	}
-
-	// set the swap strategy
-	swapStrategy := swapstrategy.New(zeroForOne, sqrtPriceLimit, k.storeKey, spreadFactor)
-
-	// get current sqrt price from pool
-	curSqrtPrice := p.GetCurrentSqrtPrice()
-
-	if err := swapStrategy.ValidateSqrtPrice(sqrtPriceLimit, curSqrtPrice); err != nil {
-=======
->>>>>>> 4abfde5e
 		return sdk.Coin{}, sdk.Coin{}, 0, sdk.Dec{}, sdk.Dec{}, sdk.Dec{}, err
 	}
 
