--- conflicted
+++ resolved
@@ -461,17 +461,11 @@
 		return sdk.Coin{}, sdk.Coin{}, PoolUpdates{}, sdk.Dec{}, err
 	}
 
-<<<<<<< HEAD
-	// TODO: This should be GT 0 but some instances have very small remainder
-	// need to look into fixing this
-	for swapState.amountSpecifiedRemaining.GT(smallestDec) && !swapState.sqrtPrice.Equal(osmomath.BigDecFromSDKDec(sqrtPriceLimit)) {
-=======
 	swapNoProgressIterationCount := 0
 	// TODO: for now, we check if amountSpecifiedRemaining is GT 10^-18. This is because there are times when the remaining
 	// amount may be extremely small, and that small amount cannot generate and amountIn/amountOut and we are therefore left
 	// in an infinite loop.
-	for swapState.amountSpecifiedRemaining.GT(smallestDec) && !swapState.sqrtPrice.Equal(sqrtPriceLimit) {
->>>>>>> 3042b1d1
+	for swapState.amountSpecifiedRemaining.GT(smallestDec) && !swapState.sqrtPrice.Equal(osmomath.BigDecFromSDKDec(sqrtPriceLimit)) {
 		// log the sqrtPrice we start the iteration with
 		sqrtPriceStart := swapState.sqrtPrice
 
