--- conflicted
+++ resolved
@@ -496,11 +496,7 @@
 	// take provided price limit and turn this into a sqrt price limit since formulas use sqrtPrice
 	sqrtPriceLimit, err := priceLimit.ApproxSqrt()
 	if err != nil {
-<<<<<<< HEAD
-		return sdk.Coin{}, sdk.Coin{}, 0, sdk.Dec{}, sdk.Dec{}, types.SqrtRootCalculationError{SqrtPriceLimit: sqrtPriceLimit}
-=======
-		return sdk.Coin{}, sdk.Coin{}, 0, sdk.Dec{}, sdk.Dec{}, sdk.Dec{}, fmt.Errorf("issue calculating square root of price limit")
->>>>>>> dc7906f8
+		return sdk.Coin{}, sdk.Coin{}, 0, sdk.Dec{}, sdk.Dec{}, sdk.Dec{}, types.SqrtRootCalculationError{SqrtPriceLimit: sqrtPriceLimit}
 	}
 
 	// set the swap strategy
@@ -551,21 +547,13 @@
 		// if no ticks are initialized (no users have created liquidity positions) then we return an error
 		nextTick, ok := swapStrategy.NextInitializedTick(ctx, poolId, swapState.tick)
 		if !ok {
-<<<<<<< HEAD
-			return sdk.Coin{}, sdk.Coin{}, 0, sdk.Dec{}, sdk.Dec{}, types.InvalidTickError{}
-=======
-			return sdk.Coin{}, sdk.Coin{}, 0, sdk.Dec{}, sdk.Dec{}, sdk.Dec{}, fmt.Errorf("there are no more ticks initialized to fill the swap")
->>>>>>> dc7906f8
+			return sdk.Coin{}, sdk.Coin{}, 0, sdk.Dec{}, sdk.Dec{}, sdk.Dec{}, types.InvalidTickError{}
 		}
 
 		// utilizing the next initialized tick, we find the corresponding nextPrice (the target price)
 		_, sqrtPriceNextTick, err := math.TickToSqrtPrice(nextTick)
 		if err != nil {
-<<<<<<< HEAD
-			return sdk.Coin{}, sdk.Coin{}, 0, sdk.Dec{}, sdk.Dec{}, types.TickToSqrtPriceConversionError{NextTick: nextTick}
-=======
-			return sdk.Coin{}, sdk.Coin{}, 0, sdk.Dec{}, sdk.Dec{}, sdk.Dec{}, fmt.Errorf("could not convert next tick (%v) to nextSqrtPrice", nextTick)
->>>>>>> dc7906f8
+			return sdk.Coin{}, sdk.Coin{}, 0, sdk.Dec{}, sdk.Dec{}, sdk.Dec{}, types.TickToSqrtPriceConversionError{NextTick: nextTick}
 		}
 
 		sqrtPriceTarget := swapStrategy.GetSqrtTargetPrice(sqrtPriceNextTick)
