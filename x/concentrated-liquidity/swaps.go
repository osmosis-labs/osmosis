--- conflicted
+++ resolved
@@ -6,11 +6,6 @@
 
 	sdk "github.com/cosmos/cosmos-sdk/types"
 
-<<<<<<< HEAD
-	sdkerrors "github.com/cosmos/cosmos-sdk/types/errors"
-
-=======
->>>>>>> 08c12fa1
 	events "github.com/osmosis-labs/osmosis/v13/x/swaprouter/events"
 
 	"github.com/osmosis-labs/osmosis/v13/x/concentrated-liquidity/internal/math"
@@ -70,17 +65,10 @@
 		return sdk.Int{}, errors.New("cannot trade same denomination in and out")
 	}
 
-<<<<<<< HEAD
-	// get concentratedPool extension from poolI
-	pool, err := k.getPoolById(ctx, poolI.GetId())
-	if err != nil {
-		return sdk.Int{}, err
-=======
 	// type cast PoolI to ConcentratedPoolExtension
 	pool, ok := poolI.(types.ConcentratedPoolExtension)
 	if !ok {
 		return sdk.Int{}, fmt.Errorf("pool type (%T) cannot be cast to ConcentratedPoolExtension", poolI)
->>>>>>> 08c12fa1
 	}
 
 	// determine if we are swapping asset0 for asset1 or vice versa
@@ -89,13 +77,6 @@
 	var tokenOutCoin sdk.Coin
 
 	// change priceLimit based on which direction we are swapping
-<<<<<<< HEAD
-	if zeroForOne {
-		tokenOutCoin, err = k.SwapOutAmtGivenIn(ctx, tokenIn, tokenOutDenom, swapFee, sdk.NewDec(1), pool.GetId())
-	} else {
-		tokenOutCoin, err = k.SwapOutAmtGivenIn(ctx, tokenIn, tokenOutDenom, swapFee, sdk.NewDec(999999999999), pool.GetId())
-	}
-=======
 	var priceLimit sdk.Dec
 	if zeroForOne {
 		priceLimit = lowerPriceLimit
@@ -103,7 +84,6 @@
 		priceLimit = upperPriceLimit
 	}
 	tokenOutCoin, err = k.SwapOutAmtGivenIn(ctx, tokenIn, tokenOutDenom, swapFee, priceLimit, pool.GetId())
->>>>>>> 08c12fa1
 	if err != nil {
 		return sdk.Int{}, err
 	}
@@ -111,17 +91,10 @@
 	// check that the tokenOut calculated is both valid and less than specified limit
 	tokenOutAmount = tokenOutCoin.Amount
 	if !tokenOutAmount.IsPositive() {
-<<<<<<< HEAD
-		return sdk.Int{}, sdkerrors.Wrapf(gammtypes.ErrInvalidMathApprox, "token amount must be positive")
-	}
-	if tokenOutAmount.LT(tokenOutMinAmount) {
-		return sdk.Int{}, sdkerrors.Wrapf(gammtypes.ErrLimitMinAmount, "%s token is lesser than min amount", tokenOutDenom)
-=======
 		return sdk.Int{}, fmt.Errorf("token amount must be positive: got %v", tokenOutAmount)
 	}
 	if tokenOutAmount.LT(tokenOutMinAmount) {
 		return sdk.Int{}, fmt.Errorf("%s token is lesser than min amount", tokenOutDenom)
->>>>>>> 08c12fa1
 	}
 
 	// Settles balances between the tx sender and the pool to match the swap that was executed earlier.
@@ -148,11 +121,7 @@
 // SwapOutAmtGivenIn is the internal mutative method for CalcOutAmtGivenIn. Utilizing CalcOutAmtGivenIn's output, this function applies the
 // new tick, liquidity, and sqrtPrice to the respective pool
 func (k Keeper) SwapOutAmtGivenIn(ctx sdk.Context, tokenIn sdk.Coin, tokenOutDenom string, swapFee sdk.Dec, priceLimit sdk.Dec, poolId uint64) (tokenOut sdk.Coin, err error) {
-<<<<<<< HEAD
-	tokenIn, tokenOut, newCurrentTick, newLiquidity, newSqrtPrice, err := k.CalcOutAmtGivenInOld(ctx, tokenIn, tokenOutDenom, swapFee, priceLimit, poolId)
-=======
 	tokenIn, tokenOut, newCurrentTick, newLiquidity, newSqrtPrice, err := k.calcOutAmtGivenIn(ctx, tokenIn, tokenOutDenom, swapFee, priceLimit, poolId)
->>>>>>> 08c12fa1
 	if err != nil {
 		return sdk.Coin{}, err
 	}
@@ -186,17 +155,10 @@
 	return sdk.Coin{}, nil
 }
 
-<<<<<<< HEAD
-// CalcOutAmtGivenInOld calculates tokens to be swapped out given the provided amount and fee deducted. It also returns
-// what the updated tick, liquidity, and currentSqrtPrice for the pool would be after this swap.
-// Note this method is non-mutative, so the values returned by CalcOutAmtGivenIn do not get stored
-func (k Keeper) CalcOutAmtGivenInOld(ctx sdk.Context,
-=======
 // calcOutAmtGivenIn calculates tokens to be swapped out given the provided amount and fee deducted. It also returns
 // what the updated tick, liquidity, and currentSqrtPrice for the pool would be after this swap.
 // Note this method is non-mutative, so the values returned by CalcOutAmtGivenIn do not get stored
 func (k Keeper) calcOutAmtGivenIn(ctx sdk.Context,
->>>>>>> 08c12fa1
 	tokenInMin sdk.Coin,
 	tokenOutDenom string,
 	swapFee sdk.Dec,
@@ -334,13 +296,8 @@
 	return tokenIn, tokenOut, swapState.tick, swapState.liquidity, swapState.sqrtPrice, nil
 }
 
-<<<<<<< HEAD
 func (k *Keeper) SwapInAmtGivenOut(ctx sdk.Context, tokenOut sdk.Coin, tokenInDenom string, swapFee sdk.Dec, priceLimit sdk.Dec, poolId uint64) (tokenIn sdk.Coin, err error) {
-	newTokenIn, newTokenOut, updatedTick, updatedLiquidity, updatedSqrtPrice, err := k.CalcInAmtGivenOutOld(ctx, tokenOut, tokenInDenom, swapFee, sdk.NewDec(9999999999), poolId)
-=======
-func (k *Keeper) SwapInAmtGivenOut(ctx sdk.Context, tokenOut sdk.Coin, tokenInDenom string, swapFee sdk.Dec, minPrice, maxPrice sdk.Dec, poolId uint64) (tokenIn sdk.Coin, err error) {
-	tokenInCoin, newLiquidity, newCurrentTick, newCurrentSqrtPrice, err := k.calcInAmtGivenOut(ctx, tokenOut, tokenInDenom, swapFee, sdk.ZeroDec(), sdk.NewDec(9999999999), poolId)
->>>>>>> 08c12fa1
+	newTokenIn, newTokenOut, updatedTick, updatedLiquidity, updatedSqrtPrice, err := k.calcInAmtGivenOut(ctx, tokenOut, tokenInDenom, swapFee, sdk.NewDec(9999999999), poolId)
 	if err != nil {
 		return sdk.Coin{}, err
 	}
@@ -356,12 +313,7 @@
 	return newTokenIn, nil
 }
 
-<<<<<<< HEAD
-func (k Keeper) CalcInAmtGivenOutOld(ctx sdk.Context, tokenOutMax sdk.Coin, tokenInDenom string, swapFee sdk.Dec, priceLimit sdk.Dec, poolId uint64) (tokenIn, tokenOut sdk.Coin, updatedTick sdk.Int, updatedLiquidity, updatedSqrtPrice sdk.Dec, err error) {
-=======
-func (k Keeper) calcInAmtGivenOut(ctx sdk.Context, tokenOut sdk.Coin, tokenInDenom string, swapFee sdk.Dec, minPrice, maxPrice sdk.Dec, poolId uint64) (sdk.Coin, sdk.Dec, sdk.Int, sdk.Dec, error) {
-	tokenOutAmt := tokenOut.Amount.ToDec()
->>>>>>> 08c12fa1
+func (k Keeper) calcInAmtGivenOut(ctx sdk.Context, tokenOutMax sdk.Coin, tokenInDenom string, swapFee sdk.Dec, priceLimit sdk.Dec, poolId uint64) (tokenIn, tokenOut sdk.Coin, updatedTick sdk.Int, updatedLiquidity, updatedSqrtPrice sdk.Dec, err error) {
 	p, err := k.getPoolById(ctx, poolId)
 	if err != nil {
 		return sdk.Coin{}, sdk.Coin{}, sdk.Int{}, sdk.Dec{}, sdk.Dec{}, err
@@ -537,11 +489,6 @@
 	// TODO: implement hooks
 	events.EmitSwapEvent(ctx, sender, pool.GetId(), sdk.Coins{tokenIn}, sdk.Coins{tokenOut})
 	// k.hooks.AfterSwap(ctx, sender, pool.GetId(), tokenIn, tokenOut)
-<<<<<<< HEAD
-	// k.RecordTotalLiquidityIncrease(ctx, tokenIn)
-	// k.RecordTotalLiquidityDecrease(ctx, tokenOut)
-=======
->>>>>>> 08c12fa1
 
 	return err
 }