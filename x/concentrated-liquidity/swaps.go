--- conflicted
+++ resolved
@@ -62,23 +62,14 @@
 
 func newSwapState(specifiedAmount sdk.Int, p types.ConcentratedPoolExtension, strategy swapstrategy.SwapStrategy) SwapState {
 	return SwapState{
-<<<<<<< HEAD
-		amountSpecifiedRemaining: specifiedAmount.ToDec(),
-		amountCalculated:         sdk.ZeroDec(),
-		sqrtPrice:                p.GetCurrentSqrtPrice(),
-		tick:                     p.GetCurrentTick(),
-		liquidity:                p.GetLiquidity(),
-		spreadRewardGrowthGlobal: sdk.ZeroDec(),
-=======
 		amountSpecifiedRemaining:                 specifiedAmount.ToDec(),
 		amountCalculated:                         sdk.ZeroDec(),
 		sqrtPrice:                                p.GetCurrentSqrtPrice(),
-		tick:                                     strategy.InitializeTickValue(p.GetCurrentTick()),
+		tick:                                     p.GetCurrentTick(),
 		liquidity:                                p.GetLiquidity(),
 		globalSpreadRewardGrowthPerUnitLiquidity: sdk.ZeroDec(),
 		globalSpreadRewardGrowth:                 sdk.ZeroDec(),
 		swapStrategy:                             strategy,
->>>>>>> 0a1f4720
 	}
 }
 
@@ -371,6 +362,8 @@
 			if err != nil {
 				return sdk.Coin{}, sdk.Coin{}, 0, sdk.Dec{}, sdk.Dec{}, sdk.Dec{}, err
 			}
+			// Update the swapState's tick with the tick we retrieved liquidity from
+			swapState.tick = swapStrategy.UpdateTickAfterCrossing(nextTick)
 		} else if !sqrtPriceStart.Equal(sqrtPrice) {
 			// Otherwise if the sqrtPrice calculated from computeSwapStep does not equal the sqrtPrice we started with at the
 			// beginning of this iteration, we set the swapState tick to the corresponding tick of the sqrtPrice calculated from computeSwapStep
@@ -571,9 +564,6 @@
 	// Update the swapState's liquidity with the new tick's liquidity
 	newLiquidity := swapState.liquidity.AddMut(liquidityNet)
 	swapState.liquidity = newLiquidity
-
-	// Update the swapState's tick with the tick we retrieved liquidity from
-	swapState.tick = swapStrategy.UpdateTickAfterCrossing(nextTick)
 	return swapState, nil
 }
 
