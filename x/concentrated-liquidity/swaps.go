--- conflicted
+++ resolved
@@ -52,11 +52,7 @@
 func (k Keeper) SwapExactAmountIn(
 	ctx sdk.Context,
 	sender sdk.AccAddress,
-<<<<<<< HEAD
-	poolI gammtypes.PoolI,
-=======
 	pool swaproutertypes.PoolI,
->>>>>>> a698e557
 	tokenIn sdk.Coin,
 	tokenOutDenom string,
 	tokenOutMinAmount sdk.Int,
