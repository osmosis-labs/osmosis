--- conflicted
+++ resolved
@@ -391,12 +391,8 @@
 		// We deduct the amount of tokens we input in the computeSwapStep above from the user's defined tokenIn amount
 		swapState.amountSpecifiedRemaining.SubMut(amountIn.Add(feeCharge))
 		// We add the amount of tokens we received (amountOut) from the computeSwapStep above to the amountCalculated accumulator
-<<<<<<< HEAD
-		swapState.amountCalculated = swapState.amountCalculated.Add(amountOut)
+		swapState.amountCalculated = swapState.amountCalculated.AddMut(amountOut)
 		totalFees = totalFees.Add(feeCharge)
-=======
-		swapState.amountCalculated.AddMut(amountOut)
->>>>>>> 749fd86f
 
 		// If the computeSwapStep calculated a sqrtPrice that is equal to the nextSqrtPrice, this means all liquidity in the current
 		// tick has been consumed and we must move on to the next tick to complete the swap
@@ -578,14 +574,9 @@
 
 		// update the swapState with the new sqrtPrice from the above swap
 		swapState.sqrtPrice = sqrtPrice
-<<<<<<< HEAD
-		swapState.amountSpecifiedRemaining = swapState.amountSpecifiedRemaining.Sub(amountOut)
-		swapState.amountCalculated = swapState.amountCalculated.Add(amountIn.Add(feeChargeTotal))
-		totalFees = totalFees.Add(feeChargeTotal)
-=======
 		swapState.amountSpecifiedRemaining = swapState.amountSpecifiedRemaining.SubMut(amountOut)
 		swapState.amountCalculated = swapState.amountCalculated.AddMut(amountIn.Add(feeChargeTotal))
->>>>>>> 749fd86f
+		totalFees = totalFees.Add(feeChargeTotal)
 
 		// if the computeSwapStep calculated a sqrtPrice that is equal to the nextSqrtPrice, this means all liquidity in the current
 		// tick has been consumed and we must move on to the next tick to complete the swap
