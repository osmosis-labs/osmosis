package concentrated_liquidity

import (
	fmt "fmt"

	sdk "github.com/cosmos/cosmos-sdk/types"
	db "github.com/tendermint/tm-db"

	"github.com/osmosis-labs/osmosis/osmoutils/accum"
	events "github.com/osmosis-labs/osmosis/v16/x/poolmanager/events"

	"github.com/osmosis-labs/osmosis/v16/x/concentrated-liquidity/math"
	"github.com/osmosis-labs/osmosis/v16/x/concentrated-liquidity/swapstrategy"
	"github.com/osmosis-labs/osmosis/v16/x/concentrated-liquidity/types"
	gammtypes "github.com/osmosis-labs/osmosis/v16/x/gamm/types"
	poolmanagertypes "github.com/osmosis-labs/osmosis/v16/x/poolmanager/types"
)

// SwapState defines the state of a swap.
// It is initialized as the swap begins and is updated after every swap step.
// Once the swap is complete, this state is either returned to the estimate
// swap querier or committed to state.
type SwapState struct {
	// Remaining amount of specified token.
	// if out given in, amount of token being swapped in.
	// if in given out, amount of token being swapped out.
	// Initialized to the amount of the token specified by the user.
	// Updated after every swap step.
	amountSpecifiedRemaining sdk.Dec

	// Amount of the other token that is calculated from the specified token.
	// if out given in, amount of token swapped out.
	// if in given out, amount of token swapped in.
	// Initialized to zero.
	// Updated after every swap step.
	amountCalculated sdk.Dec

	// Current sqrt price while calculating swap.
	// Initialized to the pool's current sqrt price.
	// Updated after every swap step.
	sqrtPrice sdk.Dec

	// Current tick while calculating swap.
	// Initialized to the pool's current tick.
	// Updated each time a tick is crossed.
	tick int64

	// Current liqudiity within the active tick.
	// Initialized to the pool's current tick's liquidity.
	// Updated each time a tick is crossed.
	liquidity sdk.Dec

	// Global spread reward growth per-current swap.
	// Initialized to zero.
	// Updated after every swap step.
	spreadRewardGrowthGlobal sdk.Dec
}

func newSwapState(specifiedAmount sdk.Int, p types.ConcentratedPoolExtension, strategy swapstrategy.SwapStrategy) SwapState {
	return SwapState{
		amountSpecifiedRemaining: specifiedAmount.ToDec(),
		amountCalculated:         sdk.ZeroDec(),
		sqrtPrice:                p.GetCurrentSqrtPrice(),
		tick:                     strategy.InitializeTickValue(p.GetCurrentTick()),
		liquidity:                p.GetLiquidity(),
		spreadRewardGrowthGlobal: sdk.ZeroDec(),
	}
}

var (
	smallestDec = sdk.SmallestDec()
)

// updateSpreadRewardGrowthGlobal updates the swap state's spread reward growth global per unit of liquidity
// when liquidity is positive.
//
// If the liquidity is zero, this is a no-op. This case may occur when there is no liquidity
// between the ticks. This is possible when there are only 2 positions with no overlapping ranges.
// As a result, the range from the end of position one to the beginning of position
// two has no liquidity and can be skipped.
func (ss *SwapState) updateSpreadRewardGrowthGlobal(spreadRewardChargeTotal sdk.Dec) {
	if !ss.liquidity.IsZero() {
		// We round down here since we want to avoid overdistributing (the "spread factor charge" refers to
		// the total spread factors that will be accrued to the spread factor accumulator)
		spreadFactorssAccruedPerUnitOfLiquidity := spreadRewardChargeTotal.QuoTruncate(ss.liquidity)
		ss.spreadRewardGrowthGlobal.AddMut(spreadFactorssAccruedPerUnitOfLiquidity)
		return
	}
}

func (k Keeper) SwapExactAmountIn(
	ctx sdk.Context,
	sender sdk.AccAddress,
	poolI poolmanagertypes.PoolI,
	tokenIn sdk.Coin,
	tokenOutDenom string,
	tokenOutMinAmount sdk.Int,
	spreadFactor sdk.Dec,
) (tokenOutAmount sdk.Int, err error) {
	if tokenIn.Denom == tokenOutDenom {
		return sdk.Int{}, types.DenomDuplicatedError{TokenInDenom: tokenIn.Denom, TokenOutDenom: tokenOutDenom}
	}

	// Convert pool interface to CL pool type
	pool, err := asConcentrated(poolI)
	if err != nil {
		return sdk.Int{}, err
	}

	// Determine if we are swapping asset0 for asset1 or vice versa
	zeroForOne := getZeroForOne(tokenIn.Denom, pool.GetToken0())

	// Change priceLimit based on which direction we are swapping
	priceLimit := swapstrategy.GetPriceLimit(zeroForOne)
	tokenIn, tokenOut, _, _, _, err := k.swapOutAmtGivenIn(ctx, sender, pool, tokenIn, tokenOutDenom, spreadFactor, priceLimit)
	if err != nil {
		return sdk.Int{}, err
	}
	tokenOutAmount = tokenOut.Amount

	// price impact protection.
	if tokenOutAmount.LT(tokenOutMinAmount) {
		return sdk.Int{}, types.AmountLessThanMinError{TokenAmount: tokenOutAmount, TokenMin: tokenOutMinAmount}
	}

	return tokenOutAmount, nil
}

// SwapExactAmountOut allows users to specify the output token amount they want to receive from a swap and get the exact
// input token amount they need to provide based on the current pool prices and any applicable spread factors.
func (k Keeper) SwapExactAmountOut(
	ctx sdk.Context,
	sender sdk.AccAddress,
	poolI poolmanagertypes.PoolI,
	tokenInDenom string,
	tokenInMaxAmount sdk.Int,
	tokenOut sdk.Coin,
	spreadFactor sdk.Dec,
) (tokenInAmount sdk.Int, err error) {
	if tokenOut.Denom == tokenInDenom {
		return sdk.Int{}, types.DenomDuplicatedError{TokenInDenom: tokenInDenom, TokenOutDenom: tokenOut.Denom}
	}

	pool, err := asConcentrated(poolI)
	if err != nil {
		return sdk.Int{}, err
	}

	zeroForOne := getZeroForOne(tokenInDenom, pool.GetToken0())

	// change priceLimit based on which direction we are swapping
	// if zeroForOne == true, use MinSpotPrice else use MaxSpotPrice
	priceLimit := swapstrategy.GetPriceLimit(zeroForOne)
	tokenIn, tokenOut, _, _, _, err := k.swapInAmtGivenOut(ctx, sender, pool, tokenOut, tokenInDenom, spreadFactor, priceLimit)
	if err != nil {
		return sdk.Int{}, err
	}
	tokenInAmount = tokenIn.Amount

	// price impact protection.
	if tokenInAmount.GT(tokenInMaxAmount) {
		return sdk.Int{}, types.AmountGreaterThanMaxError{TokenAmount: tokenInAmount, TokenMax: tokenInMaxAmount}
	}

	return tokenInAmount, nil
}

// swapOutAmtGivenIn is the internal mutative method for CalcOutAmtGivenIn. Utilizing CalcOutAmtGivenIn's output, this function applies the
// new tick, liquidity, and sqrtPrice to the respective pool
func (k Keeper) swapOutAmtGivenIn(
	ctx sdk.Context,
	sender sdk.AccAddress,
	pool types.ConcentratedPoolExtension,
	tokenIn sdk.Coin,
	tokenOutDenom string,
	spreadFactor sdk.Dec,
	priceLimit sdk.Dec,
) (calcTokenIn, calcTokenOut sdk.Coin, currentTick int64, liquidity, sqrtPrice sdk.Dec, err error) {
	tokenIn, tokenOut, newCurrentTick, newLiquidity, newSqrtPrice, totalSpreadFactors, err := k.computeOutAmtGivenIn(ctx, pool.GetId(), tokenIn, tokenOutDenom, spreadFactor, priceLimit)
	if err != nil {
		return sdk.Coin{}, sdk.Coin{}, 0, sdk.Dec{}, sdk.Dec{}, err
	}

	if !tokenOut.Amount.IsPositive() {
		return sdk.Coin{}, sdk.Coin{}, 0, sdk.Dec{}, sdk.Dec{}, types.InvalidAmountCalculatedError{Amount: tokenOut.Amount}
	}

	// Settles balances between the tx sender and the pool to match the swap that was executed earlier.
	// Also emits swap event and updates related liquidity metrics
	if err := k.updatePoolForSwap(ctx, pool, sender, tokenIn, tokenOut, newCurrentTick, newLiquidity, newSqrtPrice, totalSpreadFactors); err != nil {
		return sdk.Coin{}, sdk.Coin{}, 0, sdk.Dec{}, sdk.Dec{}, err
	}

	return tokenIn, tokenOut, newCurrentTick, newLiquidity, newSqrtPrice, nil
}

// swapInAmtGivenOut is the internal mutative method for calcInAmtGivenOut. Utilizing calcInAmtGivenOut's output, this function applies the
// new tick, liquidity, and sqrtPrice to the respective pool.
func (k *Keeper) swapInAmtGivenOut(
	ctx sdk.Context,
	sender sdk.AccAddress,
	pool types.ConcentratedPoolExtension,
	desiredTokenOut sdk.Coin,
	tokenInDenom string,
	spreadFactor sdk.Dec,
	priceLimit sdk.Dec,
) (calcTokenIn, calcTokenOut sdk.Coin, currentTick int64, liquidity, sqrtPrice sdk.Dec, err error) {
	tokenIn, tokenOut, newCurrentTick, newLiquidity, newSqrtPrice, totalSpreadFactors, err := k.computeInAmtGivenOut(ctx, desiredTokenOut, tokenInDenom, spreadFactor, priceLimit, pool.GetId())
	if err != nil {
		return sdk.Coin{}, sdk.Coin{}, 0, sdk.Dec{}, sdk.Dec{}, err
	}

	// check that the tokenOut calculated is both valid and less than specified limit
	if !tokenIn.Amount.IsPositive() {
		return sdk.Coin{}, sdk.Coin{}, 0, sdk.Dec{}, sdk.Dec{}, types.InvalidAmountCalculatedError{Amount: tokenIn.Amount}
	}

	// Settles balances between the tx sender and the pool to match the swap that was executed earlier.
	// Also emits swap event and updates related liquidity metrics
	if err := k.updatePoolForSwap(ctx, pool, sender, tokenIn, tokenOut, newCurrentTick, newLiquidity, newSqrtPrice, totalSpreadFactors); err != nil {
		return sdk.Coin{}, sdk.Coin{}, 0, sdk.Dec{}, sdk.Dec{}, err
	}

	return tokenIn, tokenOut, newCurrentTick, newLiquidity, newSqrtPrice, nil
}

func (k Keeper) CalcOutAmtGivenIn(
	ctx sdk.Context,
	poolI poolmanagertypes.PoolI,
	tokenIn sdk.Coin,
	tokenOutDenom string,
	spreadFactor sdk.Dec,
) (tokenOut sdk.Coin, err error) {
	cacheCtx, _ := ctx.CacheContext()
	_, tokenOut, _, _, _, _, err = k.computeOutAmtGivenIn(cacheCtx, poolI.GetId(), tokenIn, tokenOutDenom, spreadFactor, sdk.ZeroDec())
	if err != nil {
		return sdk.Coin{}, err
	}
	return tokenOut, nil
}

func (k Keeper) CalcInAmtGivenOut(
	ctx sdk.Context,
	poolI poolmanagertypes.PoolI,
	tokenOut sdk.Coin,
	tokenInDenom string,
	spreadFactor sdk.Dec,
) (tokenIn sdk.Coin, err error) {
	cacheCtx, _ := ctx.CacheContext()
	tokenIn, _, _, _, _, _, err = k.computeInAmtGivenOut(cacheCtx, tokenOut, tokenInDenom, spreadFactor, sdk.ZeroDec(), poolI.GetId())
	if err != nil {
		return sdk.Coin{}, err
	}
	return tokenIn, nil
}

// computeOutAmtGivenIn calculates tokens to be swapped out given the provided amount and spread factor deducted. It also returns
// what the updated tick, liquidity, and currentSqrtPrice for the pool would be after this swap.
// Note this method is mutative, some of the tick and accumulator updates get written to store.
// However, there are no token transfers or pool updates done in this method. These mutations are performed in swapInAmtGivenOut.
// Note that passing in 0 for `priceLimit` will result in the price limit being set to the max/min value based on swap direction
func (k Keeper) computeOutAmtGivenIn(
	ctx sdk.Context,
	poolId uint64,
	tokenInMin sdk.Coin,
	tokenOutDenom string,
	spreadFactor sdk.Dec,
	priceLimit sdk.Dec,
) (tokenIn, tokenOut sdk.Coin, updatedTick int64, updatedLiquidity, updatedSqrtPrice sdk.Dec, totalSpreadFactors sdk.Dec, err error) {
	// Get pool and asset info
	p, err := k.getPoolForSwap(ctx, poolId)
	if err != nil {
		return sdk.Coin{}, sdk.Coin{}, 0, sdk.Dec{}, sdk.Dec{}, sdk.Dec{}, err
	}

	if err := checkDenomValidity(tokenInMin.Denom, tokenOutDenom, p.GetToken0(), p.GetToken1()); err != nil {
		return sdk.Coin{}, sdk.Coin{}, 0, sdk.Dec{}, sdk.Dec{}, sdk.Dec{}, err
	}

	swapStrategy, sqrtPriceLimit, err := k.setupSwapStrategy(ctx, p, spreadFactor, tokenInMin.Denom, priceLimit)
	if err != nil {
		return sdk.Coin{}, sdk.Coin{}, 0, sdk.Dec{}, sdk.Dec{}, sdk.Dec{}, err
	}

	spreadRewardAccumulator, uptimeAccums, err := k.getSwapAccumulators(ctx, poolId)
	if err != nil {
		return sdk.Coin{}, sdk.Coin{}, 0, sdk.Dec{}, sdk.Dec{}, sdk.Dec{}, err
	}

	// initialize swap state with the following parameters:
	// as we iterate through the following for loop, this swap state will get updated after each required iteration
	swapState := newSwapState(tokenInMin.Amount, p, swapStrategy)

	nextTickIter := swapStrategy.InitializeNextTickIterator(ctx, poolId, swapState.tick)
	defer nextTickIter.Close()

	totalSpreadFactors = sdk.ZeroDec()
	// Iterate and update swapState until we swap all tokenIn or we reach the specific sqrtPriceLimit
	// TODO: for now, we check if amountSpecifiedRemaining is GT 0.0000001. This is because there are times when the remaining
	// amount may be extremely small, and that small amount cannot generate and amountIn/amountOut and we are therefore left
	// in an infinite loop.
	for swapState.amountSpecifiedRemaining.GT(smallestDec) && !swapState.sqrtPrice.Equal(sqrtPriceLimit) {
		// Log the sqrtPrice we start the iteration with
		sqrtPriceStart := swapState.sqrtPrice

		// Iterator must be valid to be able to retrieve the next tick from it below.
		if !nextTickIter.Valid() {
			return sdk.Coin{}, sdk.Coin{}, 0, sdk.Dec{}, sdk.Dec{}, sdk.Dec{}, types.RanOutOfTicksForPoolError{PoolId: poolId}
		}

		// We first check to see what the position of the nearest initialized tick is
		// if zeroForOneStrategy, we look to the left of the tick the current sqrt price is at
		// if oneForZeroStrategy, we look to the right of the tick the current sqrt price is at
		// if no ticks are initialized (no users have created liquidity positions) then we return an error
		nextTick, err := types.TickIndexFromBytes(nextTickIter.Key())
		if err != nil {
			return sdk.Coin{}, sdk.Coin{}, 0, sdk.Dec{}, sdk.Dec{}, sdk.Dec{}, err
		}

		// Utilizing the next initialized tick, we find the corresponding nextPrice (the target price).
		_, nextTickSqrtPrice, err := math.TickToSqrtPrice(nextTick)
		if err != nil {
			return sdk.Coin{}, sdk.Coin{}, 0, sdk.Dec{}, sdk.Dec{}, sdk.Dec{}, fmt.Errorf("could not convert next tick (%v) to nextSqrtPrice", nextTick)
		}

		// If nextSqrtPrice exceeds the price limit, we set the nextSqrtPrice to the price limit.
		sqrtPriceTarget := swapStrategy.GetSqrtTargetPrice(nextTickSqrtPrice)

		// Utilizing the bucket's liquidity and knowing the price target, we calculate the how much tokenOut we get from the tokenIn
		// we also calculate the swap state's new sqrtPrice after this swap
		sqrtPrice, amountIn, amountOut, spreadRewardCharge := swapStrategy.ComputeSwapStepOutGivenIn(
			swapState.sqrtPrice,
			sqrtPriceTarget,
			swapState.liquidity,
			swapState.amountSpecifiedRemaining,
		)

		// Update the spread reward growth for the entire swap using the total spread factors charged.
		swapState.updateSpreadRewardGrowthGlobal(spreadRewardCharge)

		ctx.Logger().Debug("cl calc out given in")
		ctx.Logger().Debug("start sqrt price", swapState.sqrtPrice)
		ctx.Logger().Debug("reached sqrt price", sqrtPrice)
		ctx.Logger().Debug("liquidity", swapState.liquidity)
		ctx.Logger().Debug("amountIn", amountIn)
		ctx.Logger().Debug("amountOut", amountOut)
		ctx.Logger().Debug("spreadRewardCharge", spreadRewardCharge)

		// Update the swapState with the new sqrtPrice from the above swap
		swapState.sqrtPrice = sqrtPrice
		// We deduct the amount of tokens we input in the computeSwapStep above from the user's defined tokenIn amount
		swapState.amountSpecifiedRemaining.SubMut(amountIn.Add(spreadRewardCharge))
		// We add the amount of tokens we received (amountOut) from the computeSwapStep above to the amountCalculated accumulator
		swapState.amountCalculated.AddMut(amountOut)
		totalSpreadFactors = totalSpreadFactors.Add(spreadRewardCharge)

		// If the computeSwapStep calculated a sqrtPrice that is equal to the nextSqrtPrice, this means all liquidity in the current
		// tick has been consumed and we must move on to the next tick to complete the swap
		if nextTickSqrtPrice.Equal(sqrtPrice) {
			swapState, err = k.swapCrossTickLogic(ctx, swapState, swapStrategy,
				nextTick, nextTickIter, p, spreadRewardAccumulator, uptimeAccums, tokenInMin.Denom)
			if err != nil {
				return sdk.Coin{}, sdk.Coin{}, 0, sdk.Dec{}, sdk.Dec{}, sdk.Dec{}, err
			}
		} else if !sqrtPriceStart.Equal(sqrtPrice) {
			// Otherwise if the sqrtPrice calculated from computeSwapStep does not equal the sqrtPrice we started with at the
			// beginning of this iteration, we set the swapState tick to the corresponding tick of the sqrtPrice calculated from computeSwapStep
			price := sqrtPrice.Mul(sqrtPrice)
<<<<<<< HEAD
			fmt.Println("didnt reach end of tick. sqrtPrice, Price: ", sqrtPrice, price)
			swapState.tick, err = math.PriceToTickRoundDownSpacing(price, tickSpacing)
=======
			swapState.tick, err = math.PriceToTickRoundDown(price, p.GetTickSpacing())
>>>>>>> 6ad2827c
			if err != nil {
				return sdk.Coin{}, sdk.Coin{}, 0, sdk.Dec{}, sdk.Dec{}, sdk.Dec{}, err
			}
		}
	}

	// Add spread reward growth per share to the pool-global spread reward accumulator.
	spreadRewardAccumulator.AddToAccumulator(sdk.NewDecCoins(sdk.NewDecCoinFromDec(tokenInMin.Denom, swapState.spreadRewardGrowthGlobal)))

	// Coin amounts require int values
	// Round amountIn up to avoid under charging
	amt0 := (tokenInMin.Amount.ToDec().Sub(swapState.amountSpecifiedRemaining)).Ceil().TruncateInt()
	// Round amountOut down to avoid over distributing.
	amt1 := swapState.amountCalculated.TruncateInt()

	ctx.Logger().Debug("final amount in", amt0)
	ctx.Logger().Debug("final amount out", amt1)

	tokenIn = sdk.NewCoin(tokenInMin.Denom, amt0)
	tokenOut = sdk.NewCoin(tokenOutDenom, amt1)

	return tokenIn, tokenOut, swapState.tick, swapState.liquidity, swapState.sqrtPrice, totalSpreadFactors, nil
}

// computeInAmtGivenOut calculates tokens to be swapped in given the desired token out and spread factor deducted. It also returns
// what the updated tick, liquidity, and currentSqrtPrice for the pool would be after this swap.
// Note this method is mutative, some of the tick and accumulator updates get written to store.
// However, there are no token transfers or pool updates done in this method. These mutations are performed in swapOutAmtGivenIn.
func (k Keeper) computeInAmtGivenOut(
	ctx sdk.Context,
	desiredTokenOut sdk.Coin,
	tokenInDenom string,
	spreadFactor sdk.Dec,
	priceLimit sdk.Dec,
	poolId uint64,
) (tokenIn, tokenOut sdk.Coin, updatedTick int64, updatedLiquidity, updatedSqrtPrice sdk.Dec, totalSpreadFactors sdk.Dec, err error) {
	p, err := k.getPoolForSwap(ctx, poolId)
	if err != nil {
		return sdk.Coin{}, sdk.Coin{}, 0, sdk.Dec{}, sdk.Dec{}, sdk.Dec{}, err
	}

	if err := checkDenomValidity(tokenInDenom, desiredTokenOut.Denom, p.GetToken0(), p.GetToken1()); err != nil {
		return sdk.Coin{}, sdk.Coin{}, 0, sdk.Dec{}, sdk.Dec{}, sdk.Dec{}, err
	}

	swapStrategy, sqrtPriceLimit, err := k.setupSwapStrategy(ctx, p, spreadFactor, tokenInDenom, priceLimit)
	if err != nil {
		return sdk.Coin{}, sdk.Coin{}, 0, sdk.Dec{}, sdk.Dec{}, sdk.Dec{}, err
	}

	// initialize swap state with the following parameters:
	// as we iterate through the following for loop, this swap state will get updated after each required iteration
	swapState := newSwapState(desiredTokenOut.Amount, p, swapStrategy)

	nextTickIter := swapStrategy.InitializeNextTickIterator(ctx, poolId, swapState.tick)
	defer nextTickIter.Close()

	spreadRewardAccumulator, uptimeAccums, err := k.getSwapAccumulators(ctx, poolId)
	if err != nil {
		return sdk.Coin{}, sdk.Coin{}, 0, sdk.Dec{}, sdk.Dec{}, sdk.Dec{}, err
	}

	totalSpreadFactors = sdk.ZeroDec()

	// TODO: This should be GT 0 but some instances have very small remainder
	// need to look into fixing this
	for swapState.amountSpecifiedRemaining.GT(smallestDec) && !swapState.sqrtPrice.Equal(sqrtPriceLimit) {
		// log the sqrtPrice we start the iteration with
		sqrtPriceStart := swapState.sqrtPrice

		// Iterator must be valid to be able to retrieve the next tick from it below.
		if !nextTickIter.Valid() {
			return sdk.Coin{}, sdk.Coin{}, 0, sdk.Dec{}, sdk.Dec{}, sdk.Dec{}, types.RanOutOfTicksForPoolError{PoolId: poolId}
		}

		// we first check to see what the position of the nearest initialized tick is
		// if zeroForOne is false, we look to the left of the tick the current sqrt price is at
		// if zeroForOne is true, we look to the right of the tick the current sqrt price is at
		// if no ticks are initialized (no users have created liquidity positions) then we return an error
		nextTick, err := types.TickIndexFromBytes(nextTickIter.Key())
		if err != nil {
			return sdk.Coin{}, sdk.Coin{}, 0, sdk.Dec{}, sdk.Dec{}, sdk.Dec{}, err
		}

		// utilizing the next initialized tick, we find the corresponding nextPrice (the target price)
		_, sqrtPriceNextTick, err := math.TickToSqrtPrice(nextTick)
		if err != nil {
			return sdk.Coin{}, sdk.Coin{}, 0, sdk.Dec{}, sdk.Dec{}, sdk.Dec{}, types.TickToSqrtPriceConversionError{NextTick: nextTick}
		}

		sqrtPriceTarget := swapStrategy.GetSqrtTargetPrice(sqrtPriceNextTick)

		// utilizing the bucket's liquidity and knowing the price target, we calculate the how much tokenOut we get from the tokenIn
		// we also calculate the swap state's new sqrtPrice after this swap
		sqrtPrice, amountOut, amountIn, spreadRewardChargeTotal := swapStrategy.ComputeSwapStepInGivenOut(
			swapState.sqrtPrice,
			sqrtPriceTarget,
			swapState.liquidity,
			swapState.amountSpecifiedRemaining,
		)

		swapState.updateSpreadRewardGrowthGlobal(spreadRewardChargeTotal)

		ctx.Logger().Debug("cl calc in given out")
		ctx.Logger().Debug("start sqrt price", swapState.sqrtPrice)
		ctx.Logger().Debug("reached sqrt price", sqrtPrice)
		ctx.Logger().Debug("liquidity", swapState.liquidity)
		ctx.Logger().Debug("amountIn", amountIn)
		ctx.Logger().Debug("amountOut", amountOut)
		ctx.Logger().Debug("spreadRewardChargeTotal", spreadRewardChargeTotal)

		// update the swapState with the new sqrtPrice from the above swap
		swapState.sqrtPrice = sqrtPrice
		swapState.amountSpecifiedRemaining = swapState.amountSpecifiedRemaining.SubMut(amountOut)
		swapState.amountCalculated = swapState.amountCalculated.AddMut(amountIn.Add(spreadRewardChargeTotal))
		totalSpreadFactors = totalSpreadFactors.Add(spreadRewardChargeTotal)

		// if the computeSwapStep calculated a sqrtPrice that is equal to the nextSqrtPrice, this means all liquidity in the current
		// tick has been consumed and we must move on to the next tick to complete the swap
		if sqrtPriceNextTick.Equal(sqrtPrice) {
			swapState, err = k.swapCrossTickLogic(ctx, swapState, swapStrategy,
				nextTick, nextTickIter, p, spreadRewardAccumulator, uptimeAccums, tokenInDenom)
			if err != nil {
				return sdk.Coin{}, sdk.Coin{}, 0, sdk.Dec{}, sdk.Dec{}, sdk.Dec{}, err
			}
		} else if !sqrtPriceStart.Equal(sqrtPrice) {
			// otherwise if the sqrtPrice calculated from computeSwapStep does not equal the sqrtPrice we started with at the
			// beginning of this iteration, we set the swapState tick to the corresponding tick of the sqrtPrice calculated from computeSwapStep
			price := sqrtPrice.Mul(sqrtPrice)
<<<<<<< HEAD
			swapState.tick, err = math.PriceToTickRoundDownSpacing(price, tickSpacing)
=======
			swapState.tick, err = math.PriceToTickRoundDown(price, p.GetTickSpacing())
>>>>>>> 6ad2827c
			if err != nil {
				return sdk.Coin{}, sdk.Coin{}, 0, sdk.Dec{}, sdk.Dec{}, sdk.Dec{}, err
			}
		}
	}

	// Add spread reward growth per share to the pool-global spread reward accumulator.
	spreadRewardAccumulator.AddToAccumulator(sdk.NewDecCoins(sdk.NewDecCoinFromDec(tokenInDenom, swapState.spreadRewardGrowthGlobal)))

	// coin amounts require int values
	// Round amount in up to avoid under charging the user.
	amt0 := swapState.amountCalculated.Ceil().TruncateInt()
	// Round amount out down to avoid over charging the pool.
	amt1 := desiredTokenOut.Amount.ToDec().Sub(swapState.amountSpecifiedRemaining).TruncateInt()

	ctx.Logger().Debug("final amount in", amt0)
	ctx.Logger().Debug("final amount out", amt1)

	tokenIn = sdk.NewCoin(tokenInDenom, amt0)
	tokenOut = sdk.NewCoin(desiredTokenOut.Denom, amt1)

	return tokenIn, tokenOut, swapState.tick, swapState.liquidity, swapState.sqrtPrice, totalSpreadFactors, nil
}

// logic for crossing a tick during a swap
func (k Keeper) swapCrossTickLogic(ctx sdk.Context,
	swapState SwapState, swapStrategy swapstrategy.SwapStrategy,
	nextTick int64, nextTickIter db.Iterator,
	p types.ConcentratedPoolExtension,
	spreadRewardAccum accum.AccumulatorObject, uptimeAccums []accum.AccumulatorObject,
	tokenInDenom string) (SwapState, error) {
	nextTickInfo, err := ParseTickFromBz(nextTickIter.Value())
	if err != nil {
		return swapState, err
	}

	if err := k.updateGivenPoolUptimeAccumulatorsToNow(ctx, p, uptimeAccums); err != nil {
		return swapState, err
	}

	// Retrieve the liquidity held in the next closest initialized tick
	liquidityNet, err := k.crossTick(ctx, p.GetId(), nextTick, &nextTickInfo, sdk.NewDecCoinFromDec(tokenInDenom, swapState.spreadRewardGrowthGlobal), spreadRewardAccum.GetValue(), uptimeAccums)
	if err != nil {
		return swapState, err
	}

	// Move next tick iterator to the next tick as the tick is crossed.
	nextTickIter.Next()

	liquidityNet = swapStrategy.SetLiquidityDeltaSign(liquidityNet)
	// Update the swapState's liquidity with the new tick's liquidity
	newLiquidity := swapState.liquidity.AddMut(liquidityNet)
	swapState.liquidity = newLiquidity

	// Update the swapState's tick with the tick we retrieved liquidity from
	swapState.tick = nextTick
	return swapState, nil
}

// updatePoolForSwap updates the given pool object with the results of a swap operation.
//
// The method consumes a fixed amount of gas per swap to prevent spam. It applies the swap operation to the given
// pool object by calling its ApplySwap method. It then sets the updated pool object using the setPool method
// of the keeper. Finally, it transfers the input and output tokens to and from the sender and the pool account
// using the SendCoins method of the bank keeper.
//
// Calls AfterConcentratedPoolSwap listener. Currently, it notifies twap module about a
// a spot price update.
//
// If any error occurs during the swap operation, the method returns an error value indicating the cause of the error.
func (k Keeper) updatePoolForSwap(
	ctx sdk.Context,
	pool types.ConcentratedPoolExtension,
	sender sdk.AccAddress,
	tokenIn sdk.Coin,
	tokenOut sdk.Coin,
	newCurrentTick int64,
	newLiquidity sdk.Dec,
	newSqrtPrice sdk.Dec,
	totalSpreadFactors sdk.Dec,
) error {
	// Fixed gas consumption per swap to prevent spam
	poolId := pool.GetId()
	ctx.GasMeter().ConsumeGas(gammtypes.BalancerGasFeeForSwap, "cl pool swap computation")
	pool, err := k.getPoolById(ctx, poolId)
	if err != nil {
		return err
	}

	// Spread factors should already be rounded up to a whole number dec, but we do this as a precaution
	spreadFactorsRoundedUp := sdk.NewCoin(tokenIn.Denom, totalSpreadFactors.Ceil().TruncateInt())

	// Remove the spread factors from the input token
	tokenIn.Amount = tokenIn.Amount.Sub(spreadFactorsRoundedUp.Amount)

	// Send the input token from the user to the pool's primary address
	err = k.bankKeeper.SendCoins(ctx, sender, pool.GetAddress(), sdk.Coins{
		tokenIn,
	})
	if err != nil {
		return types.InsufficientUserBalanceError{Err: err}
	}

	// Send the spread factors taken from the input token from the user to the pool's spread factor account
	if !spreadFactorsRoundedUp.IsZero() {
		err = k.bankKeeper.SendCoins(ctx, sender, pool.GetSpreadRewardsAddress(), sdk.Coins{
			spreadFactorsRoundedUp,
		})
		if err != nil {
			return types.InsufficientUserBalanceError{Err: err}
		}
	}

	// Send the output token to the sender from the pool
	err = k.bankKeeper.SendCoins(ctx, pool.GetAddress(), sender, sdk.Coins{
		tokenOut,
	})
	if err != nil {
		return types.InsufficientPoolBalanceError{Err: err}
	}

	err = pool.ApplySwap(newLiquidity, newCurrentTick, newSqrtPrice)
	if err != nil {
		return fmt.Errorf("error applying swap: %w", err)
	}

	if err := k.setPool(ctx, pool); err != nil {
		return err
	}

	k.listeners.AfterConcentratedPoolSwap(ctx, sender, poolId, sdk.Coins{tokenIn}, sdk.Coins{tokenOut})

	// TODO: move this to poolmanager and remove from here.
	// Also, remove from gamm.
	events.EmitSwapEvent(ctx, sender, pool.GetId(), sdk.Coins{tokenIn}, sdk.Coins{tokenOut})

	return err
}

func getZeroForOne(inDenom, asset0 string) bool {
	return inDenom == asset0
}

func checkDenomValidity(inDenom, outDenom, asset0, asset1 string) error {
	// check that the specified tokenOut matches one of the assets in the specified pool
	if outDenom != asset0 && outDenom != asset1 {
		return types.TokenOutDenomNotInPoolError{TokenOutDenom: outDenom}
	}
	// check that the specified tokenIn matches one of the assets in the specified pool
	if inDenom != asset0 && inDenom != asset1 {
		return types.TokenInDenomNotInPoolError{TokenInDenom: inDenom}
	}
	// check that token in and token out are different denominations
	if outDenom == inDenom {
		return types.DenomDuplicatedError{TokenInDenom: inDenom, TokenOutDenom: outDenom}
	}
	return nil
}

func (k Keeper) setupSwapStrategy(ctx sdk.Context, p types.ConcentratedPoolExtension,
	spreadFactor sdk.Dec, tokenInDenom string,
	priceLimit sdk.Dec) (strategy swapstrategy.SwapStrategy, sqrtPriceLimit sdk.Dec, err error) {
	zeroForOne := getZeroForOne(tokenInDenom, p.GetToken0())

	// take provided price limit and turn this into a sqrt price limit since formulas use sqrtPrice
	sqrtPriceLimit, err = swapstrategy.GetSqrtPriceLimit(priceLimit, zeroForOne)
	if err != nil {
		return strategy, sdk.Dec{}, types.SqrtRootCalculationError{SqrtPriceLimit: sqrtPriceLimit}
	}

	// set the swap strategy
	swapStrategy := swapstrategy.New(zeroForOne, sqrtPriceLimit, k.storeKey, spreadFactor)

	// get current sqrt price from pool
	curSqrtPrice := p.GetCurrentSqrtPrice()
	if err := swapStrategy.ValidateSqrtPrice(sqrtPriceLimit, curSqrtPrice); err != nil {
		return strategy, sdk.Dec{}, err
	}

	return swapStrategy, sqrtPriceLimit, nil
}

func (k Keeper) getPoolForSwap(ctx sdk.Context, poolId uint64) (types.ConcentratedPoolExtension, error) {
	p, err := k.getPoolById(ctx, poolId)
	if err != nil {
		return p, err
	}
	hasPositionInPool, err := k.HasAnyPositionForPool(ctx, poolId)
	if err != nil {
		return p, err
	}
	if !hasPositionInPool {
		return p, types.NoSpotPriceWhenNoLiquidityError{PoolId: poolId}
	}
	return p, nil
}

func (k Keeper) getSwapAccumulators(ctx sdk.Context, poolId uint64) (accum.AccumulatorObject, []accum.AccumulatorObject, error) {
	spreadAccum, err := k.GetSpreadRewardAccumulator(ctx, poolId)
	if err != nil {
		return accum.AccumulatorObject{}, []accum.AccumulatorObject{}, err
	}
	uptimeAccums, err := k.GetUptimeAccumulators(ctx, poolId)
	if err != nil {
		return accum.AccumulatorObject{}, []accum.AccumulatorObject{}, err
	}
	return spreadAccum, uptimeAccums, nil
}<|MERGE_RESOLUTION|>--- conflicted
+++ resolved
@@ -366,12 +366,7 @@
 			// Otherwise if the sqrtPrice calculated from computeSwapStep does not equal the sqrtPrice we started with at the
 			// beginning of this iteration, we set the swapState tick to the corresponding tick of the sqrtPrice calculated from computeSwapStep
 			price := sqrtPrice.Mul(sqrtPrice)
-<<<<<<< HEAD
-			fmt.Println("didnt reach end of tick. sqrtPrice, Price: ", sqrtPrice, price)
-			swapState.tick, err = math.PriceToTickRoundDownSpacing(price, tickSpacing)
-=======
-			swapState.tick, err = math.PriceToTickRoundDown(price, p.GetTickSpacing())
->>>>>>> 6ad2827c
+			swapState.tick, err = math.PriceToTickRoundDownSpacing(price, p.GetTickSpacing())
 			if err != nil {
 				return sdk.Coin{}, sdk.Coin{}, 0, sdk.Dec{}, sdk.Dec{}, sdk.Dec{}, err
 			}
@@ -501,11 +496,7 @@
 			// otherwise if the sqrtPrice calculated from computeSwapStep does not equal the sqrtPrice we started with at the
 			// beginning of this iteration, we set the swapState tick to the corresponding tick of the sqrtPrice calculated from computeSwapStep
 			price := sqrtPrice.Mul(sqrtPrice)
-<<<<<<< HEAD
-			swapState.tick, err = math.PriceToTickRoundDownSpacing(price, tickSpacing)
-=======
-			swapState.tick, err = math.PriceToTickRoundDown(price, p.GetTickSpacing())
->>>>>>> 6ad2827c
+			swapState.tick, err = math.PriceToTickRoundDownSpacing(price, p.GetTickSpacing())
 			if err != nil {
 				return sdk.Coin{}, sdk.Coin{}, 0, sdk.Dec{}, sdk.Dec{}, sdk.Dec{}, err
 			}
