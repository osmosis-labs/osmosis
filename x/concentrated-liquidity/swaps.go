--- conflicted
+++ resolved
@@ -409,8 +409,6 @@
 				return sdk.Coin{}, sdk.Coin{}, PoolUpdates{}, sdk.Dec{}, err
 			}
 			swapState.tick = newTick
-<<<<<<< HEAD
-=======
 		}
 
 		// If nothing was consumed from swapState.amountSpecifiedRemaining, we increment the swapNoProgressIterationCount.
@@ -420,7 +418,6 @@
 				return sdk.Coin{}, sdk.Coin{}, PoolUpdates{}, sdk.Dec{}, types.SwapNoProgressError{PoolId: poolId, UserProvidedCoin: tokenInMin}
 			}
 			swapNoProgressIterationCount++
->>>>>>> 80e67d6f
 		}
 	}
 
@@ -550,20 +547,11 @@
 			if err != nil {
 				return sdk.Coin{}, sdk.Coin{}, PoolUpdates{}, sdk.Dec{}, err
 			}
-<<<<<<< HEAD
-
-			// DO NOT MERGE WITH THIS LOGIC
-			// TODO: remmove this after merging `main`
-			// `main` already has this logic included:
-			// https://github.com/osmosis-labs/osmosis/pull/5591
-			swapState.tick = swapStrategy.UpdateTickAfterCrossing(nextInitializedTick)
-=======
 		} else if edgeCaseInequalityBasedOnSwapStrategy(swapStrategy.ZeroForOne(), nextInitializedTickSqrtPriceBigDec, computedSqrtPrice) {
 			// If, based on the swap strategy, the computedSqrtPrice matches the edge case inequality, we return an error.
 			// This is an edge case that occurs when swapping at/near tick boundaries that will be fixed in the next release.
 			// For now, we return an error and ask the user to try again with a different swap amount.
 			return sdk.Coin{}, sdk.Coin{}, PoolUpdates{}, sdk.Dec{}, types.ComputedSqrtPriceInequalityError{IsZeroForOne: swapStrategy.ZeroForOne(), ComputedSqrtPrice: computedSqrtPrice, NextInitializedTickSqrtPrice: nextInitializedTickSqrtPriceBigDec}
->>>>>>> 80e67d6f
 		} else if !sqrtPriceStart.Equal(computedSqrtPrice) {
 			// Otherwise, if the computedSqrtPrice calculated from ComputeSwapWithinBucketInGivenOut(...) does not equal the sqrtPriceStart we started with at the
 			// beginning of this iteration, we set the swapState tick to the corresponding tick of the computedSqrtPrice calculated from ComputeSwapWithinBucketInGivenOut(...)
