package concentrated_liquidity

import (
	fmt "fmt"

	sdk "github.com/cosmos/cosmos-sdk/types"

<<<<<<< HEAD
	types "github.com/osmosis-labs/osmosis/v12/x/concentrated-liquidity/types"
	gammtypes "github.com/osmosis-labs/osmosis/v12/x/gamm/types"
=======
	gammtypes "github.com/osmosis-labs/osmosis/v13/x/gamm/types"
>>>>>>> 35fa5dd8
)

func (k Keeper) SwapExactAmountIn(
	ctx sdk.Context,
	sender sdk.AccAddress,
	poolId gammtypes.PoolI,
	tokenIn sdk.Coin,
	tokenOutDenom string,
	tokenOutMinAmount sdk.Int,
	swapFee sdk.Dec,
) (sdk.Int, error) {
	return sdk.Int{}, nil
}

func (k Keeper) SwapExactAmountOut(
	ctx sdk.Context,
	sender sdk.AccAddress,
	poolId gammtypes.PoolI,
	tokenInDenom string,
	tokenInMaxAmount sdk.Int,
	tokenOut sdk.Coin,
	swapFee sdk.Dec,
) (tokenInAmount sdk.Int, err error) {
	return sdk.Int{}, nil
}

type SwapState struct {
	amountSpecifiedRemaining sdk.Dec // remaining amount of tokens that need to be bought by the pool
	amountCalculated         sdk.Dec // amount out
	sqrtPrice                sdk.Dec // new current price when swap is done
	tick                     sdk.Int // new tick when swap is done
	liquidity                sdk.Dec
}

func (k Keeper) CalcOutAmtGivenIn(ctx sdk.Context,
	tokenInMin sdk.Coin,
	tokenOutDenom string,
	swapFee sdk.Dec,
	priceLimit sdk.Dec,
	poolId uint64) (tokenIn, tokenOut sdk.Coin, updatedTick sdk.Int, updatedLiquidity, updatedSqrtPrice sdk.Dec, err error) {
	p, err := k.getPoolById(ctx, poolId)
	if err != nil {
		return sdk.Coin{}, sdk.Coin{}, sdk.Int{}, sdk.Dec{}, sdk.Dec{}, err
	}
	asset0 := p.GetToken0()
	asset1 := p.GetToken1()
	tokenAmountInAfterFee := tokenInMin.Amount.ToDec().Mul(sdk.OneDec().Sub(swapFee))

	// if swapping asset0 for asset1, zeroForOne is true
	zeroForOne := tokenInMin.Denom == asset0

	// get current sqrt price from pool
	curSqrtPrice := p.GetCurrentSqrtPrice()
	sqrtPriceLimit, err := priceLimit.ApproxSqrt()
	if err != nil {
		return sdk.Coin{}, sdk.Coin{}, sdk.Int{}, sdk.Dec{}, sdk.Dec{}, fmt.Errorf("issue calculating square root of price limit")
	}

	// check that the price limit is below the current sqrt price but not lower than the minimum sqrt ratio if we are swapping asset0 for asset1
	// check that the price limit is above the current sqrt price but not greater than the maximum sqrt ratio if we are swapping asset1 for asset0
	if (zeroForOne && (sqrtPriceLimit.GT(p.GetCurrentSqrtPrice()) || sqrtPriceLimit.LT(types.MinSqrtRatio))) ||
		(!zeroForOne && (sqrtPriceLimit.LT(p.GetCurrentSqrtPrice()) || sqrtPriceLimit.GT(types.MaxSqrtRatio))) {
		return sdk.Coin{}, sdk.Coin{}, sdk.Int{}, sdk.Dec{}, sdk.Dec{}, fmt.Errorf("invalid price limit (%s)", priceLimit.String())
	}
	// check that the specified tokenIn matches one of the assets in the specified pool
	if tokenInMin.Denom != asset0 && tokenInMin.Denom != asset1 {
		return sdk.Coin{}, sdk.Coin{}, sdk.Int{}, sdk.Dec{}, sdk.Dec{}, fmt.Errorf("tokenIn (%s) does not match any asset in pool", tokenInMin.Denom)
	}
	// check that the specified tokenOut matches one of the assets in the specified pool
	if tokenOutDenom != asset0 && tokenOutDenom != asset1 {
		return sdk.Coin{}, sdk.Coin{}, sdk.Int{}, sdk.Dec{}, sdk.Dec{}, fmt.Errorf("tokenOutDenom (%s) does not match any asset in pool", tokenOutDenom)
	}
	// check that token in and token out are different denominations
	if tokenInMin.Denom == tokenOutDenom {
		return sdk.Coin{}, sdk.Coin{}, sdk.Int{}, sdk.Dec{}, sdk.Dec{}, fmt.Errorf("tokenIn (%s) cannot be the same as tokenOut (%s)", tokenInMin.Denom, tokenOutDenom)
	}

	// initialize swap state with the following parameters:
	// as we iterate through the following for loop, this swap state will get updated after each required iteration
	swapState := SwapState{
		amountSpecifiedRemaining: tokenAmountInAfterFee, // tokenIn
		amountCalculated:         sdk.ZeroDec(),         // tokenOut
		sqrtPrice:                curSqrtPrice,
		tick:                     types.PriceToTick(curSqrtPrice.Power(2)),
		liquidity:                p.GetLiquidity(),
	}

	// iterate and update swapState until we swap all tokenIn or we reach the specific sqrtPriceLimit
	// TODO: for now, we check if amountSpecifiedRemaining is GT 0.0000001. This is because there are times when the remaining
	// amount may be extremely small, and that small amount cannot generate and amountIn/amountOut and we are therefore left
	// in an infinite loop.
	for swapState.amountSpecifiedRemaining.GT(sdk.MustNewDecFromStr("0.0000001")) && !swapState.sqrtPrice.Equal(sqrtPriceLimit) {
		// log the sqrtPrice we start the iteration with
		sqrtPriceStart := swapState.sqrtPrice

		// we first check to see what the position of the nearest initialized tick is
		// if zeroForOne is false, we look to the left of the tick the current sqrt price is at
		// if zeroForOne is true, we look to the right of the tick the current sqrt price is at
		// if no ticks are initialized (no users have created liquidity positions) then we return an error
		nextTick, ok := k.NextInitializedTick(ctx, poolId, swapState.tick.Int64(), zeroForOne)
		if !ok {
			return sdk.Coin{}, sdk.Coin{}, sdk.Int{}, sdk.Dec{}, sdk.Dec{}, fmt.Errorf("there are no more ticks initialized to fill the swap")
		}

		// utilizing the next initialized tick, we find the corresponding nextSqrtPrice (the target sqrtPrice)
		nextSqrtPrice, err := types.TickToSqrtPrice(sdk.NewInt(nextTick))
		if err != nil {
			return sdk.Coin{}, sdk.Coin{}, sdk.Int{}, sdk.Dec{}, sdk.Dec{}, fmt.Errorf("could not convert next tick (%v) to nextSqrtPrice", sdk.NewInt(nextTick))
		}

		var sqrtPriceTarget sdk.Dec
		// as long as the nextSqrtPrice (calculated above) is within the user defined price limit, we set it as the target sqrtPrice
		// if it is outside the user defined price limit, we set the target sqrtPrice to the user defined price limit
		if zeroForOne && nextSqrtPrice.LT(sqrtPriceLimit) || !zeroForOne && nextSqrtPrice.GT(sqrtPriceLimit) {
			sqrtPriceTarget = sqrtPriceLimit
		} else {
			sqrtPriceTarget = nextSqrtPrice
		}

		// utilizing the bucket's liquidity and knowing the price target, we calculate the how much tokenOut we get from the tokenIn
		// we also calculate the swap state's new sqrtPrice after this swap
		sqrtPrice, amountIn, amountOut := types.ComputeSwapStep(
			swapState.sqrtPrice,
			sqrtPriceTarget,
			swapState.liquidity,
			swapState.amountSpecifiedRemaining,
			zeroForOne,
		)

		// update the swapState with the new sqrtPrice from the above swap
		swapState.sqrtPrice = sqrtPrice
		// we deduct the amount of tokens we input in the computeSwapStep above from the user's defined tokenIn amount
		swapState.amountSpecifiedRemaining = swapState.amountSpecifiedRemaining.Sub(amountIn)
		// we add the amount of tokens we received (amountOut) from the computeSwapStep above to the amountCalculated accumulator
		swapState.amountCalculated = swapState.amountCalculated.Add(amountOut)

		// if the computeSwapStep calculated a sqrtPrice that is equal to the nextSqrtPrice, this means all liquidity in the current
		// tick has been consumed and we must move on to the next tick to complete the swap
		if nextSqrtPrice.Equal(sqrtPrice) {
			// retrieve the liquidity held in the next closest initialized tick
			liquidityNet, err := k.CrossTick(ctx, p.GetId(), nextTick)
			if err != nil {
				return sdk.Coin{}, sdk.Coin{}, sdk.Int{}, sdk.Dec{}, sdk.Dec{}, err
			}
			if zeroForOne {
				liquidityNet = liquidityNet.Neg()
			}
			// update the swapState's liquidity with the new tick's liquidity
			newLiquidity := types.AddLiquidity(swapState.liquidity, liquidityNet)
			swapState.liquidity = newLiquidity

			// update the swapState's tick with the tick we retrieved liquidity from
			if zeroForOne {
				swapState.tick = sdk.NewInt(nextTick - 1)
			} else {
				swapState.tick = sdk.NewInt(nextTick)
			}
		} else if !sqrtPriceStart.Equal(sqrtPrice) {
			// otherwise if the sqrtPrice calculated from computeSwapStep does not equal the sqrtPrice we started with at the
			// beginning of this iteration, we set the swapState tick to the corresponding tick of the sqrtPrice calculated from computeSwapStep
			swapState.tick = types.PriceToTick(sqrtPrice.Power(2))
		}
	}

	// coin amounts require int values
	// round amountIn up to avoid under charging
	amt0 := tokenAmountInAfterFee.Sub(swapState.amountSpecifiedRemaining).RoundInt()
	amt1 := swapState.amountCalculated.TruncateInt()

	tokenIn = sdk.NewCoin(tokenInMin.Denom, amt0)
	tokenOut = sdk.NewCoin(tokenOutDenom, amt1)

	return tokenIn, tokenOut, swapState.tick, swapState.liquidity, swapState.sqrtPrice, nil
}

// TODO: implement this
func (k Keeper) SwapOutAmtGivenIn(ctx sdk.Context, tokenIn sdk.Coin, tokenOutDenom string, swapFee sdk.Dec, priceLimit sdk.Dec, poolId uint64) (tokenOut sdk.Coin, err error) {
	calcTokenIn, calcTokenOut, newCurrentTick, newLiquidity, newSqrtPrice, err := k.CalcOutAmtGivenIn(ctx, tokenIn, tokenOutDenom, swapFee, priceLimit, poolId)
	if err != nil {
		return sdk.Coin{}, err
	}

	pool, err := k.getPoolById(ctx, poolId)
	if err != nil {
		return sdk.Coin{}, err
	}

	err = pool.ApplySwap(ctx, poolId, newLiquidity, newCurrentTick, newSqrtPrice)
	if err != nil {
		return sdk.Coin{}, err
	}

	err = k.setPool(ctx, pool)
	if err != nil {
		return sdk.Coin{}, err
	}

	if calcTokenIn.Amount.GT(tokenIn.Amount) {
		return sdk.Coin{}, fmt.Errorf("tokenIn calculated is larger than tokenIn provided")
	}

	return calcTokenOut, nil
}

func (k Keeper) CalcInAmtGivenOut(ctx sdk.Context, tokenOut sdk.Coin, tokenInDenom string, swapFee sdk.Dec, minPrice, maxPrice sdk.Dec, poolId uint64) (sdk.Coin, sdk.Dec, sdk.Int, sdk.Dec, error) {
	tokenOutAmt := tokenOut.Amount.ToDec()
	p, err := k.getPoolById(ctx, poolId)
	if err != nil {
		return sdk.Coin{}, sdk.ZeroDec(), sdk.ZeroInt(), sdk.ZeroDec(), err
	}

	asset0 := p.GetToken0()
	asset1 := p.GetToken1()
	zeroForOne := tokenOut.Denom == asset0

	// get current sqrt price from pool
	curSqrtPrice := p.GetCurrentSqrtPrice()

	// validation
	if tokenOut.Denom != asset0 && tokenOut.Denom != asset1 {
		return sdk.Coin{}, sdk.ZeroDec(), sdk.ZeroInt(), sdk.ZeroDec(), fmt.Errorf("tokenOut denom (%s) does not match any asset in pool", tokenOut.Denom)
	}
	if tokenInDenom != asset0 && tokenInDenom != asset1 {
		return sdk.Coin{}, sdk.ZeroDec(), sdk.ZeroInt(), sdk.ZeroDec(), fmt.Errorf("tokenInDenom (%s) does not match any asset in pool", tokenInDenom)
	}
	if tokenOut.Denom == tokenInDenom {
		return sdk.Coin{}, sdk.ZeroDec(), sdk.ZeroInt(), sdk.ZeroDec(), fmt.Errorf("tokenOut (%s) cannot be the same as tokenIn (%s)", tokenOut.Denom, tokenInDenom)
	}
	if minPrice.GTE(curSqrtPrice.Power(2)) {
		return sdk.Coin{}, sdk.ZeroDec(), sdk.ZeroInt(), sdk.ZeroDec(), fmt.Errorf("minPrice (%s) must be less than current price (%s)", minPrice, curSqrtPrice.Power(2))
	}
	if maxPrice.LTE(curSqrtPrice.Power(2)) {
		return sdk.Coin{}, sdk.ZeroDec(), sdk.ZeroInt(), sdk.ZeroDec(), fmt.Errorf("maxPrice (%s) must be greater than current price (%s)", maxPrice, curSqrtPrice.Power(2))
	}

	// sqrtPrice of upper and lower user defined price range
	sqrtPLowerTick, err := minPrice.ApproxSqrt()
	if err != nil {
		return sdk.Coin{}, sdk.ZeroDec(), sdk.ZeroInt(), sdk.ZeroDec(), fmt.Errorf("issue calculating square root of minPrice")
	}

	sqrtPUpperTick, err := maxPrice.ApproxSqrt()
	if err != nil {
		return sdk.Coin{}, sdk.ZeroDec(), sdk.ZeroInt(), sdk.ZeroDec(), fmt.Errorf("issue calculating square root of maxPrice")
	}

	// TODO: How do we remove/generalize this? I am stumped.
	amountETH := sdk.NewInt(1000000)
	amountUSDC := sdk.NewInt(5000000000)

	// find liquidity of assetA and assetB
	liq0 := types.Liquidity0(amountETH, curSqrtPrice, sqrtPUpperTick)
	liq1 := types.Liquidity1(amountUSDC, curSqrtPrice, sqrtPLowerTick)

	// utilize the smaller liquidity between assetA and assetB when performing the swap calculation
	liq := sdk.MinDec(liq0, liq1)

	swapState := SwapState{
		amountSpecifiedRemaining: tokenOutAmt,
		amountCalculated:         sdk.ZeroDec(),
		sqrtPrice:                curSqrtPrice,
		tick:                     types.PriceToTick(curSqrtPrice.Power(2)),
	}

	// TODO: This should be GT 0 but some instances have very small remainder
	// need to look into fixing this
	for swapState.amountSpecifiedRemaining.GT(sdk.NewDecWithPrec(1, 6)) {
		nextTick, ok := k.NextInitializedTick(ctx, poolId, swapState.tick.Int64(), zeroForOne)

		// TODO: we can enable this error checking once we fix tick initialization
		if !ok {
			return sdk.Coin{}, sdk.ZeroDec(), sdk.ZeroInt(), sdk.ZeroDec(), fmt.Errorf("there are no more ticks initialized to fill the swap")
		}
		nextSqrtPrice, err := types.TickToSqrtPrice(sdk.NewInt(nextTick))
		if err != nil {
			return sdk.Coin{}, sdk.ZeroDec(), sdk.ZeroInt(), sdk.ZeroDec(), err
		}

		// TODO: In and out get flipped based on if we are calculating for in or out, need to fix this
		sqrtPrice, amountIn, amountOut := types.ComputeSwapStep(
			swapState.sqrtPrice,
			nextSqrtPrice,
			liq,
			swapState.amountSpecifiedRemaining,
			zeroForOne,
		)

		swapState.amountSpecifiedRemaining = swapState.amountSpecifiedRemaining.Sub(amountIn)
		swapState.amountCalculated = swapState.amountCalculated.Add(amountOut.Quo(sdk.OneDec().Sub(swapFee)))

		if swapState.sqrtPrice.Equal(sqrtPrice) {
			liquidityDelta, err := k.CrossTick(ctx, p.GetId(), nextTick)
			if err != nil {
				return sdk.Coin{}, sdk.ZeroDec(), sdk.ZeroInt(), sdk.ZeroDec(), err
			}
			if !zeroForOne {
				liquidityDelta = liquidityDelta.Neg()
			}
			swapState.liquidity = swapState.liquidity.Add(liquidityDelta)
			if swapState.liquidity.LTE(sdk.ZeroDec()) || swapState.liquidity.IsNil() {
				return sdk.Coin{}, sdk.ZeroDec(), sdk.ZeroInt(), sdk.ZeroDec(), fmt.Errorf("no liquidity available, cannot swap")
			}
			if !zeroForOne {
				swapState.tick = sdk.NewInt(nextTick - 1)
			} else {
				swapState.tick = sdk.NewInt(nextTick)
			}
		} else {
			swapState.tick = types.PriceToTick(sqrtPrice.Power(2))
		}
	}

	return sdk.NewCoin(tokenInDenom, swapState.amountCalculated.RoundInt()), swapState.liquidity, swapState.tick, swapState.sqrtPrice, nil
}

func (k *Keeper) SwapInAmtGivenOut(ctx sdk.Context, tokenOut sdk.Coin, tokenInDenom string, swapFee sdk.Dec, minPrice, maxPrice sdk.Dec, poolId uint64) (tokenIn sdk.Coin, err error) {
	tokenInCoin, newLiquidity, newCurrentTick, newCurrentSqrtPrice, err := k.CalcInAmtGivenOut(ctx, tokenOut, tokenInDenom, swapFee, sdk.ZeroDec(), sdk.NewDec(9999999999), poolId)
	if err != nil {
		return sdk.Coin{}, err
	}

	pool, err := k.getPoolById(ctx, poolId)
	if err != nil {
		return sdk.Coin{}, err
	}

	err = pool.ApplySwap(ctx, poolId, newLiquidity, newCurrentTick, newCurrentSqrtPrice)
	if err != nil {
		return sdk.Coin{}, err
	}

	err = k.setPool(ctx, pool)
	if err != nil {
		return sdk.Coin{}, err
	}

	return tokenInCoin, nil
}<|MERGE_RESOLUTION|>--- conflicted
+++ resolved
@@ -5,13 +5,43 @@
 
 	sdk "github.com/cosmos/cosmos-sdk/types"
 
-<<<<<<< HEAD
-	types "github.com/osmosis-labs/osmosis/v12/x/concentrated-liquidity/types"
-	gammtypes "github.com/osmosis-labs/osmosis/v12/x/gamm/types"
-=======
+	"github.com/osmosis-labs/osmosis/v13/x/concentrated-liquidity/internal/math"
+	"github.com/osmosis-labs/osmosis/v13/x/concentrated-liquidity/internal/model"
+	"github.com/osmosis-labs/osmosis/v13/x/concentrated-liquidity/types"
 	gammtypes "github.com/osmosis-labs/osmosis/v13/x/gamm/types"
->>>>>>> 35fa5dd8
 )
+
+type SwapState struct {
+	amountSpecifiedRemaining sdk.Dec // remaining amount of tokens that need to be bought by the pool
+	amountCalculated         sdk.Dec // amount out
+	sqrtPrice                sdk.Dec // new current price when swap is done
+	tick                     sdk.Int // new tick when swap is done
+	liquidity                sdk.Dec // new liquidity when swap is done
+}
+
+func (k Keeper) CreateNewConcentratedLiquidityPool(ctx sdk.Context, poolId uint64, denom0, denom1 string, currSqrtPrice sdk.Dec, currTick sdk.Int) (types.ConcentratedPoolExtension, error) {
+	denom0, denom1, err := types.OrderInitialPoolDenoms(denom0, denom1)
+	if err != nil {
+		return nil, err
+	}
+	pool := &model.Pool{
+		// TODO: move gammtypes.NewPoolAddress(poolId) to swaproutertypes
+		Address:          gammtypes.NewPoolAddress(poolId).String(),
+		Id:               poolId,
+		CurrentSqrtPrice: currSqrtPrice,
+		CurrentTick:      currTick,
+		Liquidity:        sdk.ZeroDec(),
+		Token0:           denom0,
+		Token1:           denom1,
+	}
+
+	err = k.setPool(ctx, pool)
+	if err != nil {
+		return nil, err
+	}
+
+	return pool, nil
+}
 
 func (k Keeper) SwapExactAmountIn(
 	ctx sdk.Context,
@@ -37,14 +67,25 @@
 	return sdk.Int{}, nil
 }
 
-type SwapState struct {
-	amountSpecifiedRemaining sdk.Dec // remaining amount of tokens that need to be bought by the pool
-	amountCalculated         sdk.Dec // amount out
-	sqrtPrice                sdk.Dec // new current price when swap is done
-	tick                     sdk.Int // new tick when swap is done
-	liquidity                sdk.Dec
-}
-
+// SwapOutAmtGivenIn is the internal mutative method for CalcOutAmtGivenIn. Utilizing CalcOutAmtGivenIn's output, this function applies the
+// new tick, liquidity, and sqrtPrice to the respective pool
+func (k Keeper) SwapOutAmtGivenIn(ctx sdk.Context, tokenIn sdk.Coin, tokenOutDenom string, swapFee sdk.Dec, priceLimit sdk.Dec, poolId uint64) (tokenOut sdk.Coin, err error) {
+	tokenIn, tokenOut, newCurrentTick, newLiquidity, newSqrtPrice, err := k.CalcOutAmtGivenIn(ctx, tokenIn, tokenOutDenom, swapFee, priceLimit, poolId)
+	if err != nil {
+		return sdk.Coin{}, err
+	}
+	// applySwap mutates the pool state to apply the new tick, liquidity and sqrtPrice
+	err = k.applySwap(ctx, tokenIn, tokenOut, poolId, newLiquidity, newCurrentTick, newSqrtPrice)
+	if err != nil {
+		return sdk.Coin{}, err
+	}
+
+	return tokenOut, nil
+}
+
+// CalcOutAmtGivenIn calculates tokens to be swapped out given the provided amount and fee deducted. It also returns
+// what the updated tick, liquidity, and currentSqrtPrice for the pool would be after this swap.
+// Note this method is non-mutative, so the values returned by CalcOutAmtGivenIn do not get stored
 func (k Keeper) CalcOutAmtGivenIn(ctx sdk.Context,
 	tokenInMin sdk.Coin,
 	tokenOutDenom string,
@@ -64,6 +105,8 @@
 
 	// get current sqrt price from pool
 	curSqrtPrice := p.GetCurrentSqrtPrice()
+
+	// take provided price limit and turn this into a sqrt price limit since formulas use sqrtPrice
 	sqrtPriceLimit, err := priceLimit.ApproxSqrt()
 	if err != nil {
 		return sdk.Coin{}, sdk.Coin{}, sdk.Int{}, sdk.Dec{}, sdk.Dec{}, fmt.Errorf("issue calculating square root of price limit")
@@ -94,7 +137,7 @@
 		amountSpecifiedRemaining: tokenAmountInAfterFee, // tokenIn
 		amountCalculated:         sdk.ZeroDec(),         // tokenOut
 		sqrtPrice:                curSqrtPrice,
-		tick:                     types.PriceToTick(curSqrtPrice.Power(2)),
+		tick:                     p.GetCurrentTick(),
 		liquidity:                p.GetLiquidity(),
 	}
 
@@ -116,7 +159,7 @@
 		}
 
 		// utilizing the next initialized tick, we find the corresponding nextSqrtPrice (the target sqrtPrice)
-		nextSqrtPrice, err := types.TickToSqrtPrice(sdk.NewInt(nextTick))
+		nextSqrtPrice, err := math.TickToSqrtPrice(sdk.NewInt(nextTick))
 		if err != nil {
 			return sdk.Coin{}, sdk.Coin{}, sdk.Int{}, sdk.Dec{}, sdk.Dec{}, fmt.Errorf("could not convert next tick (%v) to nextSqrtPrice", sdk.NewInt(nextTick))
 		}
@@ -132,7 +175,7 @@
 
 		// utilizing the bucket's liquidity and knowing the price target, we calculate the how much tokenOut we get from the tokenIn
 		// we also calculate the swap state's new sqrtPrice after this swap
-		sqrtPrice, amountIn, amountOut := types.ComputeSwapStep(
+		sqrtPrice, amountIn, amountOut := math.ComputeSwapStep(
 			swapState.sqrtPrice,
 			sqrtPriceTarget,
 			swapState.liquidity,
@@ -151,7 +194,7 @@
 		// tick has been consumed and we must move on to the next tick to complete the swap
 		if nextSqrtPrice.Equal(sqrtPrice) {
 			// retrieve the liquidity held in the next closest initialized tick
-			liquidityNet, err := k.CrossTick(ctx, p.GetId(), nextTick)
+			liquidityNet, err := k.crossTick(ctx, p.GetId(), nextTick)
 			if err != nil {
 				return sdk.Coin{}, sdk.Coin{}, sdk.Int{}, sdk.Dec{}, sdk.Dec{}, err
 			}
@@ -159,7 +202,7 @@
 				liquidityNet = liquidityNet.Neg()
 			}
 			// update the swapState's liquidity with the new tick's liquidity
-			newLiquidity := types.AddLiquidity(swapState.liquidity, liquidityNet)
+			newLiquidity := math.AddLiquidity(swapState.liquidity, liquidityNet)
 			swapState.liquidity = newLiquidity
 
 			// update the swapState's tick with the tick we retrieved liquidity from
@@ -171,7 +214,7 @@
 		} else if !sqrtPriceStart.Equal(sqrtPrice) {
 			// otherwise if the sqrtPrice calculated from computeSwapStep does not equal the sqrtPrice we started with at the
 			// beginning of this iteration, we set the swapState tick to the corresponding tick of the sqrtPrice calculated from computeSwapStep
-			swapState.tick = types.PriceToTick(sqrtPrice.Power(2))
+			swapState.tick = math.PriceToTick(sqrtPrice.Power(2))
 		}
 	}
 
@@ -186,9 +229,8 @@
 	return tokenIn, tokenOut, swapState.tick, swapState.liquidity, swapState.sqrtPrice, nil
 }
 
-// TODO: implement this
-func (k Keeper) SwapOutAmtGivenIn(ctx sdk.Context, tokenIn sdk.Coin, tokenOutDenom string, swapFee sdk.Dec, priceLimit sdk.Dec, poolId uint64) (tokenOut sdk.Coin, err error) {
-	calcTokenIn, calcTokenOut, newCurrentTick, newLiquidity, newSqrtPrice, err := k.CalcOutAmtGivenIn(ctx, tokenIn, tokenOutDenom, swapFee, priceLimit, poolId)
+func (k *Keeper) SwapInAmtGivenOut(ctx sdk.Context, tokenOut sdk.Coin, tokenInDenom string, swapFee sdk.Dec, minPrice, maxPrice sdk.Dec, poolId uint64) (tokenIn sdk.Coin, err error) {
+	tokenInCoin, newLiquidity, newCurrentTick, newCurrentSqrtPrice, err := k.CalcInAmtGivenOut(ctx, tokenOut, tokenInDenom, swapFee, sdk.ZeroDec(), sdk.NewDec(9999999999), poolId)
 	if err != nil {
 		return sdk.Coin{}, err
 	}
@@ -198,7 +240,7 @@
 		return sdk.Coin{}, err
 	}
 
-	err = pool.ApplySwap(ctx, poolId, newLiquidity, newCurrentTick, newSqrtPrice)
+	err = pool.ApplySwap(ctx, newLiquidity, newCurrentTick, newCurrentSqrtPrice)
 	if err != nil {
 		return sdk.Coin{}, err
 	}
@@ -208,20 +250,15 @@
 		return sdk.Coin{}, err
 	}
 
-	if calcTokenIn.Amount.GT(tokenIn.Amount) {
-		return sdk.Coin{}, fmt.Errorf("tokenIn calculated is larger than tokenIn provided")
-	}
-
-	return calcTokenOut, nil
+	return tokenInCoin, nil
 }
 
 func (k Keeper) CalcInAmtGivenOut(ctx sdk.Context, tokenOut sdk.Coin, tokenInDenom string, swapFee sdk.Dec, minPrice, maxPrice sdk.Dec, poolId uint64) (sdk.Coin, sdk.Dec, sdk.Int, sdk.Dec, error) {
 	tokenOutAmt := tokenOut.Amount.ToDec()
 	p, err := k.getPoolById(ctx, poolId)
 	if err != nil {
-		return sdk.Coin{}, sdk.ZeroDec(), sdk.ZeroInt(), sdk.ZeroDec(), err
-	}
-
+		return sdk.Coin{}, sdk.Dec{}, sdk.Int{}, sdk.Dec{}, err
+	}
 	asset0 := p.GetToken0()
 	asset1 := p.GetToken1()
 	zeroForOne := tokenOut.Denom == asset0
@@ -262,8 +299,8 @@
 	amountUSDC := sdk.NewInt(5000000000)
 
 	// find liquidity of assetA and assetB
-	liq0 := types.Liquidity0(amountETH, curSqrtPrice, sqrtPUpperTick)
-	liq1 := types.Liquidity1(amountUSDC, curSqrtPrice, sqrtPLowerTick)
+	liq0 := math.Liquidity0(amountETH, curSqrtPrice, sqrtPUpperTick)
+	liq1 := math.Liquidity1(amountUSDC, curSqrtPrice, sqrtPLowerTick)
 
 	// utilize the smaller liquidity between assetA and assetB when performing the swap calculation
 	liq := sdk.MinDec(liq0, liq1)
@@ -272,7 +309,7 @@
 		amountSpecifiedRemaining: tokenOutAmt,
 		amountCalculated:         sdk.ZeroDec(),
 		sqrtPrice:                curSqrtPrice,
-		tick:                     types.PriceToTick(curSqrtPrice.Power(2)),
+		tick:                     p.GetCurrentTick(),
 	}
 
 	// TODO: This should be GT 0 but some instances have very small remainder
@@ -284,13 +321,13 @@
 		if !ok {
 			return sdk.Coin{}, sdk.ZeroDec(), sdk.ZeroInt(), sdk.ZeroDec(), fmt.Errorf("there are no more ticks initialized to fill the swap")
 		}
-		nextSqrtPrice, err := types.TickToSqrtPrice(sdk.NewInt(nextTick))
+		nextSqrtPrice, err := math.TickToSqrtPrice(sdk.NewInt(nextTick))
 		if err != nil {
 			return sdk.Coin{}, sdk.ZeroDec(), sdk.ZeroInt(), sdk.ZeroDec(), err
 		}
 
 		// TODO: In and out get flipped based on if we are calculating for in or out, need to fix this
-		sqrtPrice, amountIn, amountOut := types.ComputeSwapStep(
+		sqrtPrice, amountIn, amountOut := math.ComputeSwapStep(
 			swapState.sqrtPrice,
 			nextSqrtPrice,
 			liq,
@@ -302,7 +339,7 @@
 		swapState.amountCalculated = swapState.amountCalculated.Add(amountOut.Quo(sdk.OneDec().Sub(swapFee)))
 
 		if swapState.sqrtPrice.Equal(sqrtPrice) {
-			liquidityDelta, err := k.CrossTick(ctx, p.GetId(), nextTick)
+			liquidityDelta, err := k.crossTick(ctx, p.GetId(), nextTick)
 			if err != nil {
 				return sdk.Coin{}, sdk.ZeroDec(), sdk.ZeroInt(), sdk.ZeroDec(), err
 			}
@@ -319,33 +356,26 @@
 				swapState.tick = sdk.NewInt(nextTick)
 			}
 		} else {
-			swapState.tick = types.PriceToTick(sqrtPrice.Power(2))
+			swapState.tick = math.PriceToTick(sqrtPrice.Power(2))
 		}
 	}
 
 	return sdk.NewCoin(tokenInDenom, swapState.amountCalculated.RoundInt()), swapState.liquidity, swapState.tick, swapState.sqrtPrice, nil
 }
 
-func (k *Keeper) SwapInAmtGivenOut(ctx sdk.Context, tokenOut sdk.Coin, tokenInDenom string, swapFee sdk.Dec, minPrice, maxPrice sdk.Dec, poolId uint64) (tokenIn sdk.Coin, err error) {
-	tokenInCoin, newLiquidity, newCurrentTick, newCurrentSqrtPrice, err := k.CalcInAmtGivenOut(ctx, tokenOut, tokenInDenom, swapFee, sdk.ZeroDec(), sdk.NewDec(9999999999), poolId)
-	if err != nil {
-		return sdk.Coin{}, err
-	}
-
+// ApplySwap.
+func (k *Keeper) applySwap(ctx sdk.Context, tokenIn sdk.Coin, tokenOut sdk.Coin, poolId uint64, newLiquidity sdk.Dec, newCurrentTick sdk.Int, newCurrentSqrtPrice sdk.Dec) error {
+	// Fixed gas consumption per swap to prevent spam
+	ctx.GasMeter().ConsumeGas(gammtypes.BalancerGasFeeForSwap, "cl pool swap computation")
 	pool, err := k.getPoolById(ctx, poolId)
 	if err != nil {
-		return sdk.Coin{}, err
-	}
-
-	err = pool.ApplySwap(ctx, poolId, newLiquidity, newCurrentTick, newCurrentSqrtPrice)
-	if err != nil {
-		return sdk.Coin{}, err
-	}
-
-	err = k.setPool(ctx, pool)
-	if err != nil {
-		return sdk.Coin{}, err
-	}
-
-	return tokenInCoin, nil
+		return err
+	}
+
+	if err := pool.ApplySwap(ctx, newLiquidity, newCurrentTick, newCurrentSqrtPrice); err != nil {
+		return err
+	}
+
+	k.setPool(ctx, pool)
+	return nil
 }