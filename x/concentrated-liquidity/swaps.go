package concentrated_liquidity

import (
	fmt "fmt"

	sdk "github.com/cosmos/cosmos-sdk/types"
	db "github.com/tendermint/tm-db"

	"github.com/osmosis-labs/osmosis/osmoutils/accum"
	events "github.com/osmosis-labs/osmosis/v16/x/poolmanager/events"

	"github.com/osmosis-labs/osmosis/v16/x/concentrated-liquidity/math"
	"github.com/osmosis-labs/osmosis/v16/x/concentrated-liquidity/swapstrategy"
	"github.com/osmosis-labs/osmosis/v16/x/concentrated-liquidity/types"
	gammtypes "github.com/osmosis-labs/osmosis/v16/x/gamm/types"
	poolmanagertypes "github.com/osmosis-labs/osmosis/v16/x/poolmanager/types"
)

// SwapState defines the state of a swap.
// It is initialized as the swap begins and is updated after every swap step.
// Once the swap is complete, this state is either returned to the estimate
// swap querier or committed to state.
type SwapState struct {
	// Remaining amount of specified token.
	// if out given in, amount of token being swapped in.
	// if in given out, amount of token being swapped out.
	// Initialized to the amount of the token specified by the user.
	// Updated after every swap step.
	amountSpecifiedRemaining sdk.Dec

	// Amount of the other token that is calculated from the specified token.
	// if out given in, amount of token swapped out.
	// if in given out, amount of token swapped in.
	// Initialized to zero.
	// Updated after every swap step.
	amountCalculated sdk.Dec

	// Current sqrt price while calculating swap.
	// Initialized to the pool's current sqrt price.
	// Updated after every swap step.
	sqrtPrice sdk.Dec

	// Current tick while calculating swap.
	// Initialized to the pool's current tick.
	// Updated each time a tick is crossed.
	tick int64

	// Current liqudiity within the active tick.
	// Initialized to the pool's current tick's liquidity.
	// Updated each time a tick is crossed.
	liquidity sdk.Dec

	// Global spread reward growth per-current swap.
	// Initialized to zero.
	// Updated after every swap step.
	spreadRewardGrowthGlobal sdk.Dec
}

func newSwapState(specifiedAmount sdk.Int, p types.ConcentratedPoolExtension, strategy swapstrategy.SwapStrategy) SwapState {
	return SwapState{
		amountSpecifiedRemaining: specifiedAmount.ToDec(),
		amountCalculated:         sdk.ZeroDec(),
		sqrtPrice:                p.GetCurrentSqrtPrice(),
		tick:                     strategy.InitializeTickValue(p.GetCurrentTick()),
		liquidity:                p.GetLiquidity(),
		spreadRewardGrowthGlobal: sdk.ZeroDec(),
	}
}

var (
	smallestDec = sdk.SmallestDec()
)

// updateSpreadRewardGrowthGlobal updates the swap state's spread reward growth global per unit of liquidity
// when liquidity is positive.
//
// If the liquidity is zero, this is a no-op. This case may occur when there is no liquidity
// between the ticks. This is possible when there are only 2 positions with no overlapping ranges.
// As a result, the range from the end of position one to the beginning of position
// two has no liquidity and can be skipped.
func (ss *SwapState) updateSpreadRewardGrowthGlobal(spreadRewardChargeTotal sdk.Dec) {
	if !ss.liquidity.IsZero() {
		// We round down here since we want to avoid overdistributing (the "spread factor charge" refers to
		// the total spread factors that will be accrued to the spread factor accumulator)
		spreadFactorssAccruedPerUnitOfLiquidity := spreadRewardChargeTotal.QuoTruncate(ss.liquidity)
		ss.spreadRewardGrowthGlobal.AddMut(spreadFactorssAccruedPerUnitOfLiquidity)
		return
	}
}

func (k Keeper) SwapExactAmountIn(
	ctx sdk.Context,
	sender sdk.AccAddress,
	poolI poolmanagertypes.PoolI,
	tokenIn sdk.Coin,
	tokenOutDenom string,
	tokenOutMinAmount sdk.Int,
	spreadFactor sdk.Dec,
) (tokenOutAmount sdk.Int, err error) {
	if tokenIn.Denom == tokenOutDenom {
		return sdk.Int{}, types.DenomDuplicatedError{TokenInDenom: tokenIn.Denom, TokenOutDenom: tokenOutDenom}
	}

	// Convert pool interface to CL pool type
	pool, err := asConcentrated(poolI)
	if err != nil {
		return sdk.Int{}, err
	}

	// Determine if we are swapping asset0 for asset1 or vice versa
	zeroForOne := getZeroForOne(tokenIn.Denom, pool.GetToken0())

	// Change priceLimit based on which direction we are swapping
	priceLimit := swapstrategy.GetPriceLimit(zeroForOne)
	tokenIn, tokenOut, _, _, _, err := k.swapOutAmtGivenIn(ctx, sender, pool, tokenIn, tokenOutDenom, spreadFactor, priceLimit)
	if err != nil {
		return sdk.Int{}, err
	}
	tokenOutAmount = tokenOut.Amount

	// price impact protection.
	if tokenOutAmount.LT(tokenOutMinAmount) {
		return sdk.Int{}, types.AmountLessThanMinError{TokenAmount: tokenOutAmount, TokenMin: tokenOutMinAmount}
	}

	return tokenOutAmount, nil
}

// SwapExactAmountOut allows users to specify the output token amount they want to receive from a swap and get the exact
// input token amount they need to provide based on the current pool prices and any applicable spread factors.
func (k Keeper) SwapExactAmountOut(
	ctx sdk.Context,
	sender sdk.AccAddress,
	poolI poolmanagertypes.PoolI,
	tokenInDenom string,
	tokenInMaxAmount sdk.Int,
	tokenOut sdk.Coin,
	spreadFactor sdk.Dec,
) (tokenInAmount sdk.Int, err error) {
	if tokenOut.Denom == tokenInDenom {
		return sdk.Int{}, types.DenomDuplicatedError{TokenInDenom: tokenInDenom, TokenOutDenom: tokenOut.Denom}
	}

	pool, err := asConcentrated(poolI)
	if err != nil {
		return sdk.Int{}, err
	}

	zeroForOne := getZeroForOne(tokenInDenom, pool.GetToken0())

	// change priceLimit based on which direction we are swapping
	// if zeroForOne == true, use MinSpotPrice else use MaxSpotPrice
	priceLimit := swapstrategy.GetPriceLimit(zeroForOne)
	tokenIn, tokenOut, _, _, _, err := k.swapInAmtGivenOut(ctx, sender, pool, tokenOut, tokenInDenom, spreadFactor, priceLimit)
	if err != nil {
		return sdk.Int{}, err
	}
	tokenInAmount = tokenIn.Amount

	// price impact protection.
	if tokenInAmount.GT(tokenInMaxAmount) {
		return sdk.Int{}, types.AmountGreaterThanMaxError{TokenAmount: tokenInAmount, TokenMax: tokenInMaxAmount}
	}

	return tokenInAmount, nil
}

// swapOutAmtGivenIn is the internal mutative method for CalcOutAmtGivenIn. Utilizing CalcOutAmtGivenIn's output, this function applies the
// new tick, liquidity, and sqrtPrice to the respective pool
func (k Keeper) swapOutAmtGivenIn(
	ctx sdk.Context,
	sender sdk.AccAddress,
	pool types.ConcentratedPoolExtension,
	tokenIn sdk.Coin,
	tokenOutDenom string,
	spreadFactor sdk.Dec,
	priceLimit sdk.Dec,
) (calcTokenIn, calcTokenOut sdk.Coin, currentTick int64, liquidity, sqrtPrice sdk.Dec, err error) {
	tokenIn, tokenOut, newCurrentTick, newLiquidity, newSqrtPrice, totalSpreadFactors, err := k.computeOutAmtGivenIn(ctx, pool.GetId(), tokenIn, tokenOutDenom, spreadFactor, priceLimit)
	if err != nil {
		return sdk.Coin{}, sdk.Coin{}, 0, sdk.Dec{}, sdk.Dec{}, err
	}

	if !tokenOut.Amount.IsPositive() {
		fmt.Println("Invalid token out: ", tokenOut.Amount)
		return sdk.Coin{}, sdk.Coin{}, 0, sdk.Dec{}, sdk.Dec{}, types.InvalidAmountCalculatedError{Amount: tokenOut.Amount}
	}

	// Settles balances between the tx sender and the pool to match the swap that was executed earlier.
	// Also emits swap event and updates related liquidity metrics
	if err := k.updatePoolForSwap(ctx, pool, sender, tokenIn, tokenOut, newCurrentTick, newLiquidity, newSqrtPrice, totalSpreadFactors); err != nil {
		return sdk.Coin{}, sdk.Coin{}, 0, sdk.Dec{}, sdk.Dec{}, err
	}

	return tokenIn, tokenOut, newCurrentTick, newLiquidity, newSqrtPrice, nil
}

// swapInAmtGivenOut is the internal mutative method for calcInAmtGivenOut. Utilizing calcInAmtGivenOut's output, this function applies the
// new tick, liquidity, and sqrtPrice to the respective pool.
func (k *Keeper) swapInAmtGivenOut(
	ctx sdk.Context,
	sender sdk.AccAddress,
	pool types.ConcentratedPoolExtension,
	desiredTokenOut sdk.Coin,
	tokenInDenom string,
	spreadFactor sdk.Dec,
	priceLimit sdk.Dec,
) (calcTokenIn, calcTokenOut sdk.Coin, currentTick int64, liquidity, sqrtPrice sdk.Dec, err error) {
	tokenIn, tokenOut, newCurrentTick, newLiquidity, newSqrtPrice, totalSpreadFactors, err := k.computeInAmtGivenOut(ctx, desiredTokenOut, tokenInDenom, spreadFactor, priceLimit, pool.GetId())
	if err != nil {
		return sdk.Coin{}, sdk.Coin{}, 0, sdk.Dec{}, sdk.Dec{}, err
	}
	fmt.Println("Computed token in: ", tokenIn)

	// check that the tokenOut calculated is both valid and less than specified limit
	if !tokenIn.Amount.IsPositive() {
		return sdk.Coin{}, sdk.Coin{}, 0, sdk.Dec{}, sdk.Dec{}, types.InvalidAmountCalculatedError{Amount: tokenIn.Amount}
	}

	// Settles balances between the tx sender and the pool to match the swap that was executed earlier.
	// Also emits swap event and updates related liquidity metrics
	if err := k.updatePoolForSwap(ctx, pool, sender, tokenIn, tokenOut, newCurrentTick, newLiquidity, newSqrtPrice, totalSpreadFactors); err != nil {
		return sdk.Coin{}, sdk.Coin{}, 0, sdk.Dec{}, sdk.Dec{}, err
	}

	return tokenIn, tokenOut, newCurrentTick, newLiquidity, newSqrtPrice, nil
}

func (k Keeper) CalcOutAmtGivenIn(
	ctx sdk.Context,
	poolI poolmanagertypes.PoolI,
	tokenIn sdk.Coin,
	tokenOutDenom string,
	spreadFactor sdk.Dec,
) (tokenOut sdk.Coin, err error) {
	cacheCtx, _ := ctx.CacheContext()
	_, tokenOut, _, _, _, _, err = k.computeOutAmtGivenIn(cacheCtx, poolI.GetId(), tokenIn, tokenOutDenom, spreadFactor, sdk.ZeroDec())
	if err != nil {
		return sdk.Coin{}, err
	}
	return tokenOut, nil
}

func (k Keeper) CalcInAmtGivenOut(
	ctx sdk.Context,
	poolI poolmanagertypes.PoolI,
	tokenOut sdk.Coin,
	tokenInDenom string,
	spreadFactor sdk.Dec,
) (tokenIn sdk.Coin, err error) {
	cacheCtx, _ := ctx.CacheContext()
	tokenIn, _, _, _, _, _, err = k.computeInAmtGivenOut(cacheCtx, tokenOut, tokenInDenom, spreadFactor, sdk.ZeroDec(), poolI.GetId())
	if err != nil {
		return sdk.Coin{}, err
	}
	return tokenIn, nil
}

// computeOutAmtGivenIn calculates tokens to be swapped out given the provided amount and spread factor deducted. It also returns
// what the updated tick, liquidity, and currentSqrtPrice for the pool would be after this swap.
// Note this method is mutative, some of the tick and accumulator updates get written to store.
// However, there are no token transfers or pool updates done in this method. These mutations are performed in swapInAmtGivenOut.
// Note that passing in 0 for `priceLimit` will result in the price limit being set to the max/min value based on swap direction
func (k Keeper) computeOutAmtGivenIn(
	ctx sdk.Context,
	poolId uint64,
	tokenInMin sdk.Coin,
	tokenOutDenom string,
	spreadFactor sdk.Dec,
	priceLimit sdk.Dec,
) (tokenIn, tokenOut sdk.Coin, updatedTick int64, updatedLiquidity, updatedSqrtPrice sdk.Dec, totalSpreadFactors sdk.Dec, err error) {
	// Get pool and asset info
	p, err := k.getPoolForSwap(ctx, poolId)
	if err != nil {
		return sdk.Coin{}, sdk.Coin{}, 0, sdk.Dec{}, sdk.Dec{}, sdk.Dec{}, err
	}

	if err := checkDenomValidity(tokenInMin.Denom, tokenOutDenom, p.GetToken0(), p.GetToken1()); err != nil {
		return sdk.Coin{}, sdk.Coin{}, 0, sdk.Dec{}, sdk.Dec{}, sdk.Dec{}, err
	}

	swapStrategy, sqrtPriceLimit, err := k.setupSwapStrategy(ctx, p, spreadFactor, tokenInMin.Denom, priceLimit)
	if err != nil {
		return sdk.Coin{}, sdk.Coin{}, 0, sdk.Dec{}, sdk.Dec{}, sdk.Dec{}, err
	}

	spreadRewardAccumulator, uptimeAccums, err := k.getSwapAccumulators(ctx, poolId)
	if err != nil {
		return sdk.Coin{}, sdk.Coin{}, 0, sdk.Dec{}, sdk.Dec{}, sdk.Dec{}, err
	}

	// initialize swap state with the following parameters:
	// as we iterate through the following for loop, this swap state will get updated after each required iteration
	swapState := newSwapState(tokenInMin.Amount, p, swapStrategy)

	nextTickIter := swapStrategy.InitializeNextTickIterator(ctx, poolId, swapState.tick)
	defer nextTickIter.Close()

	totalSpreadFactors = sdk.ZeroDec()
	// Iterate and update swapState until we swap all tokenIn or we reach the specific sqrtPriceLimit
	// TODO: for now, we check if amountSpecifiedRemaining is GT 0.0000001. This is because there are times when the remaining
	// amount may be extremely small, and that small amount cannot generate and amountIn/amountOut and we are therefore left
	// in an infinite loop.
	for swapState.amountSpecifiedRemaining.GT(smallestDec) && !swapState.sqrtPrice.Equal(sqrtPriceLimit) {
		// Log the sqrtPrice we start the iteration with
		sqrtPriceStart := swapState.sqrtPrice

		// Iterator must be valid to be able to retrieve the next tick from it below.
		if !nextTickIter.Valid() {
			return sdk.Coin{}, sdk.Coin{}, 0, sdk.Dec{}, sdk.Dec{}, sdk.Dec{}, types.RanOutOfTicksForPoolError{PoolId: poolId}
		}

		// We first check to see what the position of the nearest initialized tick is
		// if zeroForOneStrategy, we look to the left of the tick the current sqrt price is at
		// if oneForZeroStrategy, we look to the right of the tick the current sqrt price is at
		// if no ticks are initialized (no users have created liquidity positions) then we return an error
		nextTick, err := types.TickIndexFromBytes(nextTickIter.Key())
		if err != nil {
			return sdk.Coin{}, sdk.Coin{}, 0, sdk.Dec{}, sdk.Dec{}, sdk.Dec{}, err
		}

		// Utilizing the next initialized tick, we find the corresponding nextPrice (the target price).
		_, nextTickSqrtPrice, err := math.TickToSqrtPrice(nextTick)
		if err != nil {
			return sdk.Coin{}, sdk.Coin{}, 0, sdk.Dec{}, sdk.Dec{}, sdk.Dec{}, fmt.Errorf("could not convert next tick (%v) to nextSqrtPrice", nextTick)
		}

		// If nextSqrtPrice exceeds the price limit, we set the nextSqrtPrice to the price limit.
		sqrtPriceTarget := swapStrategy.GetSqrtTargetPrice(nextTickSqrtPrice)

		// Utilizing the bucket's liquidity and knowing the price target, we calculate the how much tokenOut we get from the tokenIn
		// we also calculate the swap state's new sqrtPrice after this swap
		sqrtPrice, amountIn, amountOut, spreadRewardCharge := swapStrategy.ComputeSwapStepOutGivenIn(
			swapState.sqrtPrice,
			sqrtPriceTarget,
			swapState.liquidity,
			swapState.amountSpecifiedRemaining,
		)

		// Update the spread reward growth for the entire swap using the total spread factors charged.
		swapState.updateSpreadRewardGrowthGlobal(spreadRewardCharge)

		ctx.Logger().Debug("cl calc out given in")
		ctx.Logger().Debug("start sqrt price", swapState.sqrtPrice)
		ctx.Logger().Debug("reached sqrt price", sqrtPrice)
		ctx.Logger().Debug("liquidity", swapState.liquidity)
		ctx.Logger().Debug("amountIn", amountIn)
		ctx.Logger().Debug("amountOut", amountOut)
		ctx.Logger().Debug("spreadRewardCharge", spreadRewardCharge)

		// Update the swapState with the new sqrtPrice from the above swap
		swapState.sqrtPrice = sqrtPrice
		// We deduct the amount of tokens we input in the computeSwapStep above from the user's defined tokenIn amount
		swapState.amountSpecifiedRemaining.SubMut(amountIn.Add(spreadRewardCharge))
		// We add the amount of tokens we received (amountOut) from the computeSwapStep above to the amountCalculated accumulator
		swapState.amountCalculated.AddMut(amountOut)
		totalSpreadFactors = totalSpreadFactors.Add(spreadRewardCharge)

		// If the computeSwapStep calculated a sqrtPrice that is equal to the nextSqrtPrice, this means all liquidity in the current
		// tick has been consumed and we must move on to the next tick to complete the swap
		if nextTickSqrtPrice.Equal(sqrtPrice) {
			swapState, err = k.swapCrossTickLogic(ctx, swapState, swapStrategy,
				nextTick, nextTickIter, p, spreadRewardAccumulator, uptimeAccums, tokenInMin.Denom)
			if err != nil {
				return sdk.Coin{}, sdk.Coin{}, 0, sdk.Dec{}, sdk.Dec{}, sdk.Dec{}, err
			}
		} else if !sqrtPriceStart.Equal(sqrtPrice) {
			// Otherwise if the sqrtPrice calculated from computeSwapStep does not equal the sqrtPrice we started with at the
			// beginning of this iteration, we set the swapState tick to the corresponding tick of the sqrtPrice calculated from computeSwapStep
			price := sqrtPrice.Mul(sqrtPrice)
			swapState.tick, err = math.PriceToTickRoundDown(price, p.GetTickSpacing())
			if err != nil {
				return sdk.Coin{}, sdk.Coin{}, 0, sdk.Dec{}, sdk.Dec{}, sdk.Dec{}, err
			}
		}
	}

	// Add spread reward growth per share to the pool-global spread reward accumulator.
	spreadRewardAccumulator.AddToAccumulator(sdk.NewDecCoins(sdk.NewDecCoinFromDec(tokenInMin.Denom, swapState.spreadRewardGrowthGlobal)))

	// Coin amounts require int values
	// Round amountIn up to avoid under charging
	amt0 := (tokenInMin.Amount.ToDec().Sub(swapState.amountSpecifiedRemaining)).Ceil().TruncateInt()
	// Round amountOut down to avoid over distributing.
	amt1 := swapState.amountCalculated.TruncateInt()

	ctx.Logger().Debug("final amount in", amt0)
	ctx.Logger().Debug("final amount out", amt1)

	tokenIn = sdk.NewCoin(tokenInMin.Denom, amt0)
	tokenOut = sdk.NewCoin(tokenOutDenom, amt1)

	return tokenIn, tokenOut, swapState.tick, swapState.liquidity, swapState.sqrtPrice, totalSpreadFactors, nil
}

// computeInAmtGivenOut calculates tokens to be swapped in given the desired token out and spread factor deducted. It also returns
// what the updated tick, liquidity, and currentSqrtPrice for the pool would be after this swap.
// Note this method is mutative, some of the tick and accumulator updates get written to store.
// However, there are no token transfers or pool updates done in this method. These mutations are performed in swapOutAmtGivenIn.
func (k Keeper) computeInAmtGivenOut(
	ctx sdk.Context,
	desiredTokenOut sdk.Coin,
	tokenInDenom string,
	spreadFactor sdk.Dec,
	priceLimit sdk.Dec,
	poolId uint64,
) (tokenIn, tokenOut sdk.Coin, updatedTick int64, updatedLiquidity, updatedSqrtPrice sdk.Dec, totalSpreadFactors sdk.Dec, err error) {
	p, err := k.getPoolForSwap(ctx, poolId)
	if err != nil {
		return sdk.Coin{}, sdk.Coin{}, 0, sdk.Dec{}, sdk.Dec{}, sdk.Dec{}, err
	}
	fmt.Println("pool liq going into swap: ", k.bankKeeper.GetAllBalances(ctx, p.GetAddress()))

	if err := checkDenomValidity(tokenInDenom, desiredTokenOut.Denom, p.GetToken0(), p.GetToken1()); err != nil {
		return sdk.Coin{}, sdk.Coin{}, 0, sdk.Dec{}, sdk.Dec{}, sdk.Dec{}, err
	}

	swapStrategy, sqrtPriceLimit, err := k.setupSwapStrategy(ctx, p, spreadFactor, tokenInDenom, priceLimit)
	if err != nil {
		return sdk.Coin{}, sdk.Coin{}, 0, sdk.Dec{}, sdk.Dec{}, sdk.Dec{}, err
	}

	// initialize swap state with the following parameters:
	// as we iterate through the following for loop, this swap state will get updated after each required iteration
<<<<<<< HEAD
	fmt.Println("Current tick: ", p.GetCurrentTick())
	fmt.Println("zeroForOne: ", zeroForOne)
	swapState := SwapState{
		amountSpecifiedRemaining: tokenAmountOutSpecified, // tokenOut
		amountCalculated:         sdk.ZeroDec(),           // tokenIn
		sqrtPrice:                curSqrtPrice,
		tick:                     swapStrategy.InitializeTickValue(p.GetCurrentTick()),
		liquidity:                p.GetLiquidity(),
		spreadRewardGrowthGlobal: sdk.ZeroDec(),
	}

	totalSpreadFactors = sdk.ZeroDec()
=======
	swapState := newSwapState(desiredTokenOut.Amount, p, swapStrategy)
>>>>>>> 4abfde5e

	nextTickIter := swapStrategy.InitializeNextTickIterator(ctx, poolId, swapState.tick)
	defer nextTickIter.Close()

	spreadRewardAccumulator, uptimeAccums, err := k.getSwapAccumulators(ctx, poolId)
	if err != nil {
		return sdk.Coin{}, sdk.Coin{}, 0, sdk.Dec{}, sdk.Dec{}, sdk.Dec{}, err
	}

	totalSpreadFactors = sdk.ZeroDec()

	// TODO: This should be GT 0 but some instances have very small remainder
	// need to look into fixing this
	fmt.Println("Amount remaining in swap: ", swapState.amountSpecifiedRemaining)
	for swapState.amountSpecifiedRemaining.GT(smallestDec) && !swapState.sqrtPrice.Equal(sqrtPriceLimit) {
		// log the sqrtPrice we start the iteration with
		sqrtPriceStart := swapState.sqrtPrice
		fmt.Println("swap loop")

		// Iterator must be valid to be able to retrieve the next tick from it below.
		if !nextTickIter.Valid() {
			updatedPool, _ := k.getPoolById(ctx, poolId)
			fmt.Println("pool liq before running out of ticks: ", k.bankKeeper.GetAllBalances(ctx, updatedPool.GetAddress()))
			return sdk.Coin{}, sdk.Coin{}, 0, sdk.Dec{}, sdk.Dec{}, sdk.Dec{}, types.RanOutOfTicksForPoolError{PoolId: poolId}
		}

		// we first check to see what the position of the nearest initialized tick is
		// if zeroForOne is false, we look to the left of the tick the current sqrt price is at
		// if zeroForOne is true, we look to the right of the tick the current sqrt price is at
		// if no ticks are initialized (no users have created liquidity positions) then we return an error
		nextTick, err := types.TickIndexFromBytes(nextTickIter.Key())
		if err != nil {
			return sdk.Coin{}, sdk.Coin{}, 0, sdk.Dec{}, sdk.Dec{}, sdk.Dec{}, err
		}
		fmt.Println("nextTick: ", nextTick)

		// utilizing the next initialized tick, we find the corresponding nextPrice (the target price)
		_, sqrtPriceNextTick, err := math.TickToSqrtPrice(nextTick)
		if err != nil {
			return sdk.Coin{}, sdk.Coin{}, 0, sdk.Dec{}, sdk.Dec{}, sdk.Dec{}, types.TickToSqrtPriceConversionError{NextTick: nextTick}
		}

		sqrtPriceTarget := swapStrategy.GetSqrtTargetPrice(sqrtPriceNextTick)

		// utilizing the bucket's liquidity and knowing the price target, we calculate the how much tokenOut we get from the tokenIn
		// we also calculate the swap state's new sqrtPrice after this swap
		sqrtPrice, amountOut, amountIn, spreadRewardChargeTotal := swapStrategy.ComputeSwapStepInGivenOut(
			swapState.sqrtPrice,
			sqrtPriceTarget,
			swapState.liquidity,
			swapState.amountSpecifiedRemaining,
		)

		swapState.updateSpreadRewardGrowthGlobal(spreadRewardChargeTotal)

		ctx.Logger().Debug("cl calc in given out")
		ctx.Logger().Debug("start sqrt price", swapState.sqrtPrice)
		ctx.Logger().Debug("reached sqrt price", sqrtPrice)
		ctx.Logger().Debug("liquidity", swapState.liquidity)
		ctx.Logger().Debug("amountIn", amountIn)
		ctx.Logger().Debug("amountOut", amountOut)
		ctx.Logger().Debug("spreadRewardChargeTotal", spreadRewardChargeTotal)

		// update the swapState with the new sqrtPrice from the above swap
		swapState.sqrtPrice = sqrtPrice
		swapState.amountSpecifiedRemaining = swapState.amountSpecifiedRemaining.SubMut(amountOut)
		swapState.amountCalculated = swapState.amountCalculated.AddMut(amountIn.Add(spreadRewardChargeTotal))
		totalSpreadFactors = totalSpreadFactors.Add(spreadRewardChargeTotal)
		fmt.Println("--- Swap state amount calc step: ", swapState.amountCalculated)

		// if the computeSwapStep calculated a sqrtPrice that is equal to the nextSqrtPrice, this means all liquidity in the current
		// tick has been consumed and we must move on to the next tick to complete the swap
		if sqrtPriceNextTick.Equal(sqrtPrice) {
<<<<<<< HEAD
			fmt.Println("~crossing tick~")
			nextTickInfo, err := ParseTickFromBz(nextTickIter.Value())
			if err != nil {
				return sdk.Coin{}, sdk.Coin{}, 0, sdk.Dec{}, sdk.Dec{}, sdk.Dec{}, err
			}

			if err := k.updateGivenPoolUptimeAccumulatorsToNow(ctx, p, uptimeAccums); err != nil {
				return sdk.Coin{}, sdk.Coin{}, 0, sdk.Dec{}, sdk.Dec{}, sdk.Dec{}, err
			}

			// retrieve the liquidity held in the next closest initialized tick
			liquidityNet, err := k.crossTick(ctx, poolId, nextTick, &nextTickInfo, sdk.NewDecCoinFromDec(tokenInDenom, swapState.spreadRewardGrowthGlobal), spreadRewardAccumulator.GetValue(), uptimeAccums)
=======
			swapState, err = k.swapCrossTickLogic(ctx, swapState, swapStrategy,
				nextTick, nextTickIter, p, spreadRewardAccumulator, uptimeAccums, tokenInDenom)
>>>>>>> 4abfde5e
			if err != nil {
				return sdk.Coin{}, sdk.Coin{}, 0, sdk.Dec{}, sdk.Dec{}, sdk.Dec{}, err
			}
		} else if !sqrtPriceStart.Equal(sqrtPrice) {
			fmt.Println("didn't make it to end of tick")
			// otherwise if the sqrtPrice calculated from computeSwapStep does not equal the sqrtPrice we started with at the
			// beginning of this iteration, we set the swapState tick to the corresponding tick of the sqrtPrice calculated from computeSwapStep
			price := sqrtPrice.Mul(sqrtPrice)
<<<<<<< HEAD
			fmt.Println("Full price: ", price)
			swapState.tick, err = math.PriceToTickRoundDown(price, tickSpacing)
=======
			swapState.tick, err = math.PriceToTickRoundDown(price, p.GetTickSpacing())
>>>>>>> 4abfde5e
			if err != nil {
				return sdk.Coin{}, sdk.Coin{}, 0, sdk.Dec{}, sdk.Dec{}, sdk.Dec{}, err
			}

			fmt.Println("Landed on sqrt price: ", sqrtPrice)
			fmt.Println("Set current tick to: ", swapState.tick)

			_, sqp, _ := math.TickToSqrtPrice(swapState.tick)
			fmt.Println("Lowest price corresponding to tick: ", sqp)
			// if sqrtPrice.LT(sqp) {
			// 	swapState.tick = swapState.tick - int64(tickSpacing)
			// }
		}
	}

	// Add spread reward growth per share to the pool-global spread reward accumulator.
	spreadRewardAccumulator.AddToAccumulator(sdk.NewDecCoins(sdk.NewDecCoinFromDec(tokenInDenom, swapState.spreadRewardGrowthGlobal)))

	// coin amounts require int values
	// Round amount in up to avoid under charging the user.
	amt0 := swapState.amountCalculated.Ceil().TruncateInt()
	// Round amount out down to avoid over charging the pool.
	amt1 := desiredTokenOut.Amount.ToDec().Sub(swapState.amountSpecifiedRemaining).TruncateInt()

	ctx.Logger().Debug("final amount in", amt0)
	ctx.Logger().Debug("final amount out", amt1)

	tokenIn = sdk.NewCoin(tokenInDenom, amt0)
	tokenOut = sdk.NewCoin(desiredTokenOut.Denom, amt1)

	return tokenIn, tokenOut, swapState.tick, swapState.liquidity, swapState.sqrtPrice, totalSpreadFactors, nil
}

// logic for crossing a tick during a swap
func (k Keeper) swapCrossTickLogic(ctx sdk.Context,
	swapState SwapState, swapStrategy swapstrategy.SwapStrategy,
	nextTick int64, nextTickIter db.Iterator,
	p types.ConcentratedPoolExtension,
	spreadRewardAccum accum.AccumulatorObject, uptimeAccums []accum.AccumulatorObject,
	tokenInDenom string) (SwapState, error) {
	nextTickInfo, err := ParseTickFromBz(nextTickIter.Value())
	if err != nil {
		return swapState, err
	}

	if err := k.updateGivenPoolUptimeAccumulatorsToNow(ctx, p, uptimeAccums); err != nil {
		return swapState, err
	}

	// Retrieve the liquidity held in the next closest initialized tick
	liquidityNet, err := k.crossTick(ctx, p.GetId(), nextTick, &nextTickInfo, sdk.NewDecCoinFromDec(tokenInDenom, swapState.spreadRewardGrowthGlobal), spreadRewardAccum.GetValue(), uptimeAccums)
	if err != nil {
		return swapState, err
	}

	// Move next tick iterator to the next tick as the tick is crossed.
	nextTickIter.Next()

	liquidityNet = swapStrategy.SetLiquidityDeltaSign(liquidityNet)
	// Update the swapState's liquidity with the new tick's liquidity
	newLiquidity := swapState.liquidity.AddMut(liquidityNet)
	swapState.liquidity = newLiquidity

	// Update the swapState's tick with the tick we retrieved liquidity from
	swapState.tick = nextTick
	return swapState, nil
}

// updatePoolForSwap updates the given pool object with the results of a swap operation.
//
// The method consumes a fixed amount of gas per swap to prevent spam. It applies the swap operation to the given
// pool object by calling its ApplySwap method. It then sets the updated pool object using the setPool method
// of the keeper. Finally, it transfers the input and output tokens to and from the sender and the pool account
// using the SendCoins method of the bank keeper.
//
// Calls AfterConcentratedPoolSwap listener. Currently, it notifies twap module about a
// a spot price update.
//
// If any error occurs during the swap operation, the method returns an error value indicating the cause of the error.
func (k Keeper) updatePoolForSwap(
	ctx sdk.Context,
	pool types.ConcentratedPoolExtension,
	sender sdk.AccAddress,
	tokenIn sdk.Coin,
	tokenOut sdk.Coin,
	newCurrentTick int64,
	newLiquidity sdk.Dec,
	newSqrtPrice sdk.Dec,
	totalSpreadFactors sdk.Dec,
) error {
	// Fixed gas consumption per swap to prevent spam
	poolId := pool.GetId()
	ctx.GasMeter().ConsumeGas(gammtypes.BalancerGasFeeForSwap, "cl pool swap computation")
	pool, err := k.getPoolById(ctx, poolId)
	if err != nil {
		return err
	}

	// Spread factors should already be rounded up to a whole number dec, but we do this as a precaution
	spreadFactorsRoundedUp := sdk.NewCoin(tokenIn.Denom, totalSpreadFactors.Ceil().TruncateInt())

	// Remove the spread factors from the input token
	tokenIn.Amount = tokenIn.Amount.Sub(spreadFactorsRoundedUp.Amount)

	// Send the input token from the user to the pool's primary address
	err = k.bankKeeper.SendCoins(ctx, sender, pool.GetAddress(), sdk.Coins{
		tokenIn,
	})
	if err != nil {
		return types.InsufficientUserBalanceError{Err: err}
	}

	// Send the spread factors taken from the input token from the user to the pool's spread factor account
	if !spreadFactorsRoundedUp.IsZero() {
		err = k.bankKeeper.SendCoins(ctx, sender, pool.GetSpreadRewardsAddress(), sdk.Coins{
			spreadFactorsRoundedUp,
		})
		if err != nil {
			return types.InsufficientUserBalanceError{Err: err}
		}
	}

	// Send the output token to the sender from the pool
	err = k.bankKeeper.SendCoins(ctx, pool.GetAddress(), sender, sdk.Coins{
		tokenOut,
	})
	if err != nil {
		return types.InsufficientPoolBalanceError{Err: err}
	}

	err = pool.ApplySwap(newLiquidity, newCurrentTick, newSqrtPrice)
	if err != nil {
		return fmt.Errorf("error applying swap: %w", err)
	}

	if err := k.setPool(ctx, pool); err != nil {
		return err
	}

	k.listeners.AfterConcentratedPoolSwap(ctx, sender, poolId, sdk.Coins{tokenIn}, sdk.Coins{tokenOut})

	// TODO: move this to poolmanager and remove from here.
	// Also, remove from gamm.
	events.EmitSwapEvent(ctx, sender, pool.GetId(), sdk.Coins{tokenIn}, sdk.Coins{tokenOut})

	return err
}

func getZeroForOne(inDenom, asset0 string) bool {
	return inDenom == asset0
}

func checkDenomValidity(inDenom, outDenom, asset0, asset1 string) error {
	// check that the specified tokenOut matches one of the assets in the specified pool
	if outDenom != asset0 && outDenom != asset1 {
		return types.TokenOutDenomNotInPoolError{TokenOutDenom: outDenom}
	}
	// check that the specified tokenIn matches one of the assets in the specified pool
	if inDenom != asset0 && inDenom != asset1 {
		return types.TokenInDenomNotInPoolError{TokenInDenom: inDenom}
	}
	// check that token in and token out are different denominations
	if outDenom == inDenom {
		return types.DenomDuplicatedError{TokenInDenom: inDenom, TokenOutDenom: outDenom}
	}
	return nil
}

func (k Keeper) setupSwapStrategy(ctx sdk.Context, p types.ConcentratedPoolExtension,
	spreadFactor sdk.Dec, tokenInDenom string,
	priceLimit sdk.Dec) (strategy swapstrategy.SwapStrategy, sqrtPriceLimit sdk.Dec, err error) {
	zeroForOne := getZeroForOne(tokenInDenom, p.GetToken0())

	// take provided price limit and turn this into a sqrt price limit since formulas use sqrtPrice
	sqrtPriceLimit, err = swapstrategy.GetSqrtPriceLimit(priceLimit, zeroForOne)
	if err != nil {
		return strategy, sdk.Dec{}, types.SqrtRootCalculationError{SqrtPriceLimit: sqrtPriceLimit}
	}

	// set the swap strategy
	swapStrategy := swapstrategy.New(zeroForOne, sqrtPriceLimit, k.storeKey, spreadFactor, p.GetTickSpacing())

	// get current sqrt price from pool
	curSqrtPrice := p.GetCurrentSqrtPrice()
	if err := swapStrategy.ValidateSqrtPrice(sqrtPriceLimit, curSqrtPrice); err != nil {
		return strategy, sdk.Dec{}, err
	}

	return swapStrategy, sqrtPriceLimit, nil
}

func (k Keeper) getPoolForSwap(ctx sdk.Context, poolId uint64) (types.ConcentratedPoolExtension, error) {
	p, err := k.getPoolById(ctx, poolId)
	if err != nil {
		return p, err
	}
	hasPositionInPool, err := k.HasAnyPositionForPool(ctx, poolId)
	if err != nil {
		return p, err
	}
	if !hasPositionInPool {
		return p, types.NoSpotPriceWhenNoLiquidityError{PoolId: poolId}
	}
	return p, nil
}

func (k Keeper) getSwapAccumulators(ctx sdk.Context, poolId uint64) (accum.AccumulatorObject, []accum.AccumulatorObject, error) {
	spreadAccum, err := k.GetSpreadRewardAccumulator(ctx, poolId)
	if err != nil {
		return accum.AccumulatorObject{}, []accum.AccumulatorObject{}, err
	}
	uptimeAccums, err := k.GetUptimeAccumulators(ctx, poolId)
	if err != nil {
		return accum.AccumulatorObject{}, []accum.AccumulatorObject{}, err
	}
	return spreadAccum, uptimeAccums, nil
}<|MERGE_RESOLUTION|>--- conflicted
+++ resolved
@@ -422,22 +422,8 @@
 
 	// initialize swap state with the following parameters:
 	// as we iterate through the following for loop, this swap state will get updated after each required iteration
-<<<<<<< HEAD
 	fmt.Println("Current tick: ", p.GetCurrentTick())
-	fmt.Println("zeroForOne: ", zeroForOne)
-	swapState := SwapState{
-		amountSpecifiedRemaining: tokenAmountOutSpecified, // tokenOut
-		amountCalculated:         sdk.ZeroDec(),           // tokenIn
-		sqrtPrice:                curSqrtPrice,
-		tick:                     swapStrategy.InitializeTickValue(p.GetCurrentTick()),
-		liquidity:                p.GetLiquidity(),
-		spreadRewardGrowthGlobal: sdk.ZeroDec(),
-	}
-
-	totalSpreadFactors = sdk.ZeroDec()
-=======
 	swapState := newSwapState(desiredTokenOut.Amount, p, swapStrategy)
->>>>>>> 4abfde5e
 
 	nextTickIter := swapStrategy.InitializeNextTickIterator(ctx, poolId, swapState.tick)
 	defer nextTickIter.Close()
@@ -511,23 +497,9 @@
 		// if the computeSwapStep calculated a sqrtPrice that is equal to the nextSqrtPrice, this means all liquidity in the current
 		// tick has been consumed and we must move on to the next tick to complete the swap
 		if sqrtPriceNextTick.Equal(sqrtPrice) {
-<<<<<<< HEAD
 			fmt.Println("~crossing tick~")
-			nextTickInfo, err := ParseTickFromBz(nextTickIter.Value())
-			if err != nil {
-				return sdk.Coin{}, sdk.Coin{}, 0, sdk.Dec{}, sdk.Dec{}, sdk.Dec{}, err
-			}
-
-			if err := k.updateGivenPoolUptimeAccumulatorsToNow(ctx, p, uptimeAccums); err != nil {
-				return sdk.Coin{}, sdk.Coin{}, 0, sdk.Dec{}, sdk.Dec{}, sdk.Dec{}, err
-			}
-
-			// retrieve the liquidity held in the next closest initialized tick
-			liquidityNet, err := k.crossTick(ctx, poolId, nextTick, &nextTickInfo, sdk.NewDecCoinFromDec(tokenInDenom, swapState.spreadRewardGrowthGlobal), spreadRewardAccumulator.GetValue(), uptimeAccums)
-=======
 			swapState, err = k.swapCrossTickLogic(ctx, swapState, swapStrategy,
 				nextTick, nextTickIter, p, spreadRewardAccumulator, uptimeAccums, tokenInDenom)
->>>>>>> 4abfde5e
 			if err != nil {
 				return sdk.Coin{}, sdk.Coin{}, 0, sdk.Dec{}, sdk.Dec{}, sdk.Dec{}, err
 			}
@@ -536,12 +508,8 @@
 			// otherwise if the sqrtPrice calculated from computeSwapStep does not equal the sqrtPrice we started with at the
 			// beginning of this iteration, we set the swapState tick to the corresponding tick of the sqrtPrice calculated from computeSwapStep
 			price := sqrtPrice.Mul(sqrtPrice)
-<<<<<<< HEAD
 			fmt.Println("Full price: ", price)
-			swapState.tick, err = math.PriceToTickRoundDown(price, tickSpacing)
-=======
 			swapState.tick, err = math.PriceToTickRoundDown(price, p.GetTickSpacing())
->>>>>>> 4abfde5e
 			if err != nil {
 				return sdk.Coin{}, sdk.Coin{}, 0, sdk.Dec{}, sdk.Dec{}, sdk.Dec{}, err
 			}
