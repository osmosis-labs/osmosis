--- conflicted
+++ resolved
@@ -801,14 +801,6 @@
 
 	supportedUptimes := types.SupportedUptimes
 
-<<<<<<< HEAD
-=======
-	incentiveScalingFactor, err := k.getIncentiveScalingFactorForPool(ctx, position.PoolId)
-	if err != nil {
-		return sdk.Coins{}, sdk.Coins{}, nil, err
-	}
-
->>>>>>> 23aecbb9
 	// Loop through each uptime accumulator for the pool.
 	scaledForfeitedIncentivesByUptime := make([]sdk.Coins, len(types.SupportedUptimes))
 	for uptimeIndex, uptimeAccum := range uptimeAccumulators {
