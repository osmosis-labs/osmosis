package concentrated_liquidity

import (
	"strconv"
	"time"

	sdk "github.com/cosmos/cosmos-sdk/types"
	"golang.org/x/exp/slices"

	"github.com/osmosis-labs/osmosis/osmoutils"
	"github.com/osmosis-labs/osmosis/osmoutils/accum"
	"github.com/osmosis-labs/osmosis/v15/x/concentrated-liquidity/math"
	"github.com/osmosis-labs/osmosis/v15/x/concentrated-liquidity/model"
	"github.com/osmosis-labs/osmosis/v15/x/concentrated-liquidity/types"
)

// createUptimeAccumulators creates accumulator objects in store for each supported uptime for the given poolId.
// The accumulators are initialized with the default (zero) values.
func (k Keeper) createUptimeAccumulators(ctx sdk.Context, poolId uint64) error {
	for uptimeIndex := range types.SupportedUptimes {
		err := accum.MakeAccumulator(ctx.KVStore(k.storeKey), types.KeyUptimeAccumulator(poolId, uint64(uptimeIndex)))
		if err != nil {
			return err
		}
	}

	return nil
}

// getUptimeTrackerValues extracts the values of an array of uptime trackers
func getUptimeTrackerValues(uptimeTrackers []model.UptimeTracker) []sdk.DecCoins {
	trackerValues := []sdk.DecCoins{}
	for _, uptimeTracker := range uptimeTrackers {
		trackerValues = append(trackerValues, uptimeTracker.UptimeGrowthOutside)
	}

	return trackerValues
}

// GetUptimeAccumulators gets the uptime accumulator objects for the given poolId
// Returns error if accumulator for the given poolId does not exist.
func (k Keeper) GetUptimeAccumulators(ctx sdk.Context, poolId uint64) ([]accum.AccumulatorObject, error) {
	accums := make([]accum.AccumulatorObject, len(types.SupportedUptimes))
	for uptimeIndex := range types.SupportedUptimes {
		acc, err := accum.GetAccumulator(ctx.KVStore(k.storeKey), types.KeyUptimeAccumulator(poolId, uint64(uptimeIndex)))
		if err != nil {
			return []accum.AccumulatorObject{}, err
		}

		accums[uptimeIndex] = acc
	}

	return accums, nil
}

// nolint: unused
// getUptimeAccumulatorValues gets the accumulator values for the supported uptimes for the given poolId
// Returns error if accumulator for the given poolId does not exist.
func (k Keeper) getUptimeAccumulatorValues(ctx sdk.Context, poolId uint64) ([]sdk.DecCoins, error) {
	uptimeAccums, err := k.GetUptimeAccumulators(ctx, poolId)
	if err != nil {
		return []sdk.DecCoins{}, err
	}

	uptimeValues := []sdk.DecCoins{}
	for _, uptimeAccum := range uptimeAccums {
		uptimeValues = append(uptimeValues, uptimeAccum.GetValue())
	}

	return uptimeValues, nil
}

// nolint: unused
// getInitialUptimeGrowthOutsidesForTick returns an array of the initial values of uptime growth outside
// for each supported uptime for a given tick. This value depends on the tick's location relative to the current tick.
//
// uptimeGrowthOutside =
// { uptimeGrowthGlobal current tick >= tick }
// { 0                  current tick <  tick }
//
// Similar to fees, by convention the value is chosen as if all of the uptime (seconds per liquidity) to date has
// occurred below the tick.
// Returns error if the pool with the given id does not exist or if fails to get any of the uptime accumulators.
func (k Keeper) getInitialUptimeGrowthOutsidesForTick(ctx sdk.Context, poolId uint64, tick int64) ([]sdk.DecCoins, error) {
	pool, err := k.getPoolById(ctx, poolId)
	if err != nil {
		return []sdk.DecCoins{}, err
	}

	currentTick := pool.GetCurrentTick().Int64()
	if currentTick >= tick {
		uptimeAccumulatorValues, err := k.getUptimeAccumulatorValues(ctx, poolId)
		if err != nil {
			return []sdk.DecCoins{}, err
		}
		return uptimeAccumulatorValues, nil
	}

	// If currentTick < tick, we return len(SupportedUptimes) empty DecCoins
	emptyUptimeValues := []sdk.DecCoins{}
	for range types.SupportedUptimes {
		emptyUptimeValues = append(emptyUptimeValues, emptyCoins)
	}

	return emptyUptimeValues, nil
}

// nolint: unused
// prepareBalancerPoolAsFullRange find the canonical Balancer pool that corresponds to the given CL poolId and,
// if it exists, adds the number of full range shares it qualifies for to the CL pool uptime accumulators.
// This is functionally equivalent to treating the Balancer pool shares as a single full range position on the CL pool,
// but just for the purposes of incentives. The Balancer pool liquidity is not actually traded against in CL pool swaps.
//
// If no canonical Balancer pool exists, this function is a no-op.
//
// Returns the Balancer pool ID if it exists (otherwise 0), and number of full range shares it qualifies for.
// Returns error if a canonical pool ID exists but there is an issue when retrieving the pool assets for this pool.
//
// CONTRACT: canonical Balancer pool has the same denoms as the CL pool and is an even-weighted 2-asset pool.
func (k Keeper) prepareBalancerPoolAsFullRange(ctx sdk.Context, clPoolId uint64) (uint64, sdk.Dec, error) {
	// Get CL pool from ID
	clPool, err := k.getPoolById(ctx, clPoolId)
	if err != nil {
		return 0, sdk.ZeroDec(), err
	}

	// We let this check fail quietly if no canonical Balancer pool ID exists.
	canonicalBalancerPoolId, _ := k.gammKeeper.GetLinkedBalancerPoolID(ctx, clPoolId)
	if canonicalBalancerPoolId == 0 {
		return 0, sdk.ZeroDec(), nil
	}

	// Get Balancer pool liquidity
	balancerPoolLiquidity, err := k.gammKeeper.GetTotalPoolLiquidity(ctx, canonicalBalancerPoolId)
	if err != nil {
		return 0, sdk.ZeroDec(), err
	}

	// Validate Balancer pool liquidity. These properties should already be guaranteed by the caller,
	// but we check them anyway as an additional guardrail in case migration link validation is ever
	// relaxed in the future.
	// Note that we check denom compatibility later, and pool weights technically do not matter as they
	// are analogous to changing the spot price, which is handled by our lower bounding.
	if len(balancerPoolLiquidity) != 2 {
		return 0, sdk.ZeroDec(), types.ErrInvalidBalancerPoolLiquidityError{ClPoolId: clPoolId, BalancerPoolId: canonicalBalancerPoolId, BalancerPoolLiquidity: balancerPoolLiquidity}
	}

	// We ensure that the asset ordering is correct when passing Balancer assets into the CL pool.
	var asset0Amount, asset1Amount sdk.Int
	if balancerPoolLiquidity[0].Denom == clPool.GetToken0() {
		asset0Amount = balancerPoolLiquidity[0].Amount
		asset1Amount = balancerPoolLiquidity[1].Amount

		// Ensure second denom matches (bal1 -> CL1)
		if balancerPoolLiquidity[1].Denom != clPool.GetToken1() {
			return 0, sdk.ZeroDec(), types.ErrInvalidBalancerPoolLiquidityError{ClPoolId: clPoolId, BalancerPoolId: canonicalBalancerPoolId, BalancerPoolLiquidity: balancerPoolLiquidity}
		}
	} else {
		asset0Amount = balancerPoolLiquidity[1].Amount
		asset1Amount = balancerPoolLiquidity[0].Amount

		// Ensure second denom matches (bal1 -> CL0)
		if balancerPoolLiquidity[1].Denom != clPool.GetToken0() {
			return 0, sdk.ZeroDec(), types.ErrInvalidBalancerPoolLiquidityError{ClPoolId: clPoolId, BalancerPoolId: canonicalBalancerPoolId, BalancerPoolLiquidity: balancerPoolLiquidity}
		}
	}

	// Calculate the amount of liquidity the Balancer amounts qualify in the CL pool. Note that since we use the CL spot price, this is
	// safe against prices drifting apart between the two pools (we take the lower bound on the qualifying liquidity in this case).
	// The `sqrtPriceLowerTick` and `sqrtPriceUpperTick` fields are set to the appropriate values for a full range position.
	qualifyingFullRangeSharesPreDiscount := math.GetLiquidityFromAmounts(clPool.GetCurrentSqrtPrice(), types.MinSqrtPrice, types.MaxSqrtPrice, asset0Amount, asset1Amount)

	// Get discount ratio from governance-set discount rate. Note that the case we check for is technically impossible, but we include
	// the check as a guardrail anyway. Specifically, we error if the discount ratio is not [0, 1]. Note that this is different from the
	// discount _rate_, which is [0, 1].
	balancerSharesDiscountRatio := sdk.OneDec().Sub(k.GetParams(ctx).BalancerSharesRewardDiscount)
	if !balancerSharesDiscountRatio.GTE(sdk.ZeroDec()) && !balancerSharesDiscountRatio.LTE(sdk.OneDec()) {
		return 0, sdk.ZeroDec(), types.InvalidDiscountRateError{DiscountRate: k.GetParams(ctx).BalancerSharesRewardDiscount}
	}

	// Apply discount rate to qualifying full range shares
	qualifyingFullRangeShares := balancerSharesDiscountRatio.Mul(qualifyingFullRangeSharesPreDiscount)

	// Create a temporary position record on all uptime accumulators with this amount. We expect this to be cleared later
	// with `claimAndResetFullRangeBalancerPool`
	uptimeAccums, err := k.GetUptimeAccumulators(ctx, clPoolId)
	if err != nil {
		return 0, sdk.ZeroDec(), err
	}

	// Add full range equivalent shares to each uptime accumulator.
	// Note that we expect spot price divergence between the CL and balancer pools to be handled by `GetLiquidityFromAmounts`
	// returning a lower bound on qualifying liquidity.
	for uptimeIndex, uptimeAccum := range uptimeAccums {
		balancerPositionName := string(types.KeyBalancerFullRange(clPoolId, canonicalBalancerPoolId, uint64(uptimeIndex)))
		err := uptimeAccum.NewPosition(balancerPositionName, qualifyingFullRangeShares, nil)
		if err != nil {
			return 0, sdk.ZeroDec(), err
		}
	}

	return canonicalBalancerPoolId, qualifyingFullRangeShares, nil
}

// claimAndResetFullRangeBalancerPool claims rewards for the "full range" shares corresponding to the given Balancer pool, and
// then deletes the record from the uptime accumulators. It adds the claimed rewards to the gauge corresponding to the longest duration
// lock on the Balancer pool. Importantly, this is a dynamic check such that if a longer duration lock is added in the future, it will
// begin using that lock.
//
// Returns the number of coins that were claimed and distrbuted.
// Returns error if either reward claiming, record deletion or adding to the gauge fails.
func (k Keeper) claimAndResetFullRangeBalancerPool(ctx sdk.Context, clPoolId uint64, balPoolId uint64) (sdk.Coins, error) {
	// Get CL pool from ID. This also serves as an early pool existence check.
	clPool, err := k.getPoolById(ctx, clPoolId)
	if err != nil {
		return sdk.Coins{}, err
	}

	// Get longest lockup period for pool
	longestDuration, err := k.poolIncentivesKeeper.GetLongestLockableDuration(ctx)
	if err != nil {
		return sdk.Coins{}, err
	}

	// Get gauge corresponding to the longest lockup period
	gaugeId, err := k.poolIncentivesKeeper.GetPoolGaugeId(ctx, balPoolId, longestDuration)
	if err != nil {
		return sdk.Coins{}, err
	}

	// Get all uptime accumulators for CL pool
	// Create a temporary position record on all uptime accumulators with this amount. We expect this to be cleared later
	// with `claimAndResetFullRangeBalancerPool`
	uptimeAccums, err := k.GetUptimeAccumulators(ctx, clPoolId)
	if err != nil {
		return sdk.Coins{}, err
	}

	// Claim rewards on each uptime accumulator. Delete each record after claiming.
	totalRewards := sdk.NewCoins()
	for uptimeIndex, uptimeAccum := range uptimeAccums {
		// Generate key for the record on the the current uptime accumulator
		balancerPositionName := string(types.KeyBalancerFullRange(clPoolId, balPoolId, uint64(uptimeIndex)))

		// Ensure that the given balancer pool has a record on the given uptime accumulator.
		// We expect this to have been set in a prior call to `prepareBalancerAsFullRange`, which
		// should precede all calls of `claimAndResetFullRangeBalancerPool`
		recordExists, err := uptimeAccum.HasPosition(balancerPositionName)
		if err != nil {
			return sdk.Coins{}, err
		}
		if !recordExists {
			return sdk.Coins{}, types.BalancerRecordNotFoundError{ClPoolId: clPoolId, BalancerPoolId: balPoolId, UptimeIndex: uint64(uptimeIndex)}
		}

		// Remove shares from record so it gets cleared when rewards are claimed.
		// Note that we expect these shares to be correctly updated in a prior call to `prepareBalancerAsFullRange`.
		numShares, err := uptimeAccum.GetPositionSize(balancerPositionName)
		if err != nil {
			return sdk.Coins{}, err
		}

		err = uptimeAccum.RemoveFromPosition(balancerPositionName, numShares)
		if err != nil {
			return sdk.Coins{}, err
		}

		// Claim rewards and log the amount claimed to be added to the relevant gauge later
		claimedRewards, _, err := uptimeAccum.ClaimRewards(balancerPositionName)
		if err != nil {
			return sdk.Coins{}, err
		}
		totalRewards = totalRewards.Add(claimedRewards...)

		// Ensure record was deleted
		recordExists, err = uptimeAccum.HasPosition(balancerPositionName)
		if err != nil {
			return sdk.Coins{}, err
		}
		if recordExists {
			return sdk.Coins{}, types.BalancerRecordNotClearedError{ClPoolId: clPoolId, BalancerPoolId: balPoolId, UptimeIndex: uint64(uptimeIndex)}
		}
	}

	// After claiming accrued rewards from all uptime accumulators, add the total claimed amount to the
	// Balancer pool's longest duration gauge. To avoid unnecessarily triggering gauge-related listeners,
	// we only run this is there are nonzero rewards.
	if !totalRewards.Empty() {
		err = k.incentivesKeeper.AddToGaugeRewards(ctx, clPool.GetIncentivesAddress(), totalRewards, gaugeId)
		if err != nil {
			return sdk.Coins{}, err
		}
	}

	return totalRewards, nil
}

// updateUptimeAccumulatorsToNow syncs all uptime accumulators to be up to date.
// Specifically, it gets the time elapsed since the last update and divides it
// by the qualifying liquidity for each uptime. It then adds this value to the
// respective accumulator and updates relevant time trackers accordingly.
// WARNING: this method may mutate the pool, make sure to refetch the pool after calling this method.
func (k Keeper) updateUptimeAccumulatorsToNow(ctx sdk.Context, poolId uint64) error {
	pool, err := k.getPoolById(ctx, poolId)
	if err != nil {
		return err
	}

	// Since our base unit of time is nanoseconds, we divide with truncation by 10^9 (10e8) to get
	// time elapsed in seconds
	timeElapsedNanoSec := sdk.NewDec(int64(ctx.BlockTime().Sub(pool.GetLastLiquidityUpdate())))
	timeElapsedSec := timeElapsedNanoSec.Quo(sdk.NewDec(10e8))

	// If no time has elapsed, this function is a no-op
	if timeElapsedSec.Equal(sdk.ZeroDec()) {
		return nil
	}

	if timeElapsedSec.LT(sdk.ZeroDec()) {
		return types.TimeElapsedNotPositiveError{TimeElapsed: timeElapsedSec}
	}

	// Set up canonical balancer pool as a full range position for the purposes of incentives.
	// Note that this function fails quietly if no canonical balancer pool exists and only errors
	// if it does exist and there is a lower level inconsistency.
	balancerPoolId, _, err := k.prepareBalancerPoolAsFullRange(ctx, poolId)
	if err != nil {
		return err
	}

	// Get relevant pool-level values
	poolIncentiveRecords, err := k.GetAllIncentiveRecordsForPool(ctx, poolId)
	if err != nil {
		return err
	}

	uptimeAccums, err := k.GetUptimeAccumulators(ctx, poolId)
	if err != nil {
		return err
	}

	for uptimeIndex, uptimeAccum := range uptimeAccums {
		// Get relevant uptime-level values
		curUptimeDuration := types.SupportedUptimes[uptimeIndex]

		// Qualifying liquidity is the amount of liquidity that satisfies uptime requirements
		qualifyingLiquidity, err := uptimeAccum.GetTotalShares()
		if err != nil {
			return err
		}

		// If there is no share to be incentivized for the current uptime accumulator, we leave it unchanged
		if qualifyingLiquidity.LT(sdk.OneDec()) {
			continue
		}

		incentivesToAddToCurAccum, updatedPoolRecords, err := calcAccruedIncentivesForAccum(ctx, curUptimeDuration, qualifyingLiquidity, timeElapsedSec, poolIncentiveRecords)
		if err != nil {
			return err
		}

		// Emit incentives to current uptime accumulator
		uptimeAccum.AddToAccumulator(incentivesToAddToCurAccum)

		// Update pool records (stored in state after loop)
		poolIncentiveRecords = updatedPoolRecords
	}

	// Update pool incentive records and LastLiquidityUpdate time in state to reflect emitted incentives
	err = k.setMultipleIncentiveRecords(ctx, poolIncentiveRecords)
	if err != nil {
		return err
	}

	pool.SetLastLiquidityUpdate(ctx.BlockTime())
	err = k.setPool(ctx, pool)
	if err != nil {
		return err
	}

	// Claim and clear the balancer full range shares from the current pool's uptime accumulators.
	// This is to avoid having to update accumulators every time the canonical balancer pool changes state.
	// Even though this exposes CL LPs to getting immediately diluted by a large Balancer position, this would
	// require a lot of capital to be tied up in a two week bond, which is a viable tradeoff given the relative
	// simplicity of this approach.
	if balancerPoolId != 0 {
		_, err := k.claimAndResetFullRangeBalancerPool(ctx, poolId, balancerPoolId)
		if err != nil {
			return err
		}
	}

	return nil
}

// calcAccruedIncentivesForAccum calculates IncentivesPerLiquidity to be added to an accum.
// Returns the IncentivesPerLiquidity value and an updated list of IncentiveRecords that
// reflect emitted incentives
// Returns error if the qualifying liquidity/time elapsed are zero.
func calcAccruedIncentivesForAccum(ctx sdk.Context, accumUptime time.Duration, liquidityInAccum sdk.Dec, timeElapsed sdk.Dec, poolIncentiveRecords []types.IncentiveRecord) (sdk.DecCoins, []types.IncentiveRecord, error) {
	if !liquidityInAccum.IsPositive() || !timeElapsed.IsPositive() {
		return sdk.DecCoins{}, []types.IncentiveRecord{}, types.QualifyingLiquidityOrTimeElapsedNotPositiveError{QualifyingLiquidity: liquidityInAccum, TimeElapsed: timeElapsed}
	}

	incentivesToAddToCurAccum := sdk.NewDecCoins()
	for incentiveIndex, incentiveRecord := range poolIncentiveRecords {
		// We consider all incentives matching the current uptime that began emitting before the current blocktime
		if incentiveRecord.IncentiveRecordBody.StartTime.UTC().Before(ctx.BlockTime().UTC()) && incentiveRecord.MinUptime == accumUptime {
			// Total amount emitted = time elapsed * emission
			totalEmittedAmount := timeElapsed.Mul(incentiveRecord.IncentiveRecordBody.EmissionRate)

			// Incentives to emit per unit of qualifying liquidity = total emitted / liquidityInAccum
			// Note that we truncate to ensure we do not overdistribute incentives
			incentivesPerLiquidity := totalEmittedAmount.QuoTruncate(liquidityInAccum)
			emittedIncentivesPerLiquidity := sdk.NewDecCoinFromDec(incentiveRecord.IncentiveDenom, incentivesPerLiquidity)

			// Ensure that we only emit if there are enough incentives remaining to be emitted
			remainingRewards := poolIncentiveRecords[incentiveIndex].IncentiveRecordBody.RemainingAmount

			// if total amount emitted does not exceed remaining rewards,
			if totalEmittedAmount.LTE(remainingRewards) {
				incentivesToAddToCurAccum = incentivesToAddToCurAccum.Add(emittedIncentivesPerLiquidity)

				// Update incentive record to reflect the incentives that were emitted
				remainingRewards = remainingRewards.Sub(totalEmittedAmount)

				// Each incentive record should only be modified once
				poolIncentiveRecords[incentiveIndex].IncentiveRecordBody.RemainingAmount = remainingRewards
			} else {
				// If there are not enough incentives remaining to be emitted, we emit the remaining rewards.
				// When the returned records are set in state, all records with remaining rewards of zero will be cleared.
				remainingIncentivesPerLiquidity := remainingRewards.QuoTruncate(liquidityInAccum)
				emittedIncentivesPerLiquidity = sdk.NewDecCoinFromDec(incentiveRecord.IncentiveDenom, remainingIncentivesPerLiquidity)
				incentivesToAddToCurAccum = incentivesToAddToCurAccum.Add(emittedIncentivesPerLiquidity)

				poolIncentiveRecords[incentiveIndex].IncentiveRecordBody.RemainingAmount = sdk.ZeroDec()
			}
		}
	}

	return incentivesToAddToCurAccum, poolIncentiveRecords, nil
}

// findUptimeIndex finds the uptime index for the passed in min uptime.
// Returns error if uptime index cannot be found.
func findUptimeIndex(uptime time.Duration) (int, error) {
	index := slices.IndexFunc(types.SupportedUptimes, func(e time.Duration) bool { return e == uptime })

	if index == -1 {
		return index, types.InvalidUptimeIndexError{MinUptime: uptime, SupportedUptimes: types.SupportedUptimes}
	}

	return index, nil
}

// setIncentiveRecords sets the passed in incentive records in state
// Errors if the incentive record has an unsupported min uptime.
func (k Keeper) setIncentiveRecord(ctx sdk.Context, incentiveRecord types.IncentiveRecord) error {
	store := ctx.KVStore(k.storeKey)

	incentiveCreator, err := sdk.AccAddressFromBech32(incentiveRecord.IncentiveCreatorAddr)
	if err != nil {
		return err
	}

	uptimeIndex, err := findUptimeIndex(incentiveRecord.MinUptime)
	if err != nil {
		return err
	}

	key := types.KeyIncentiveRecord(incentiveRecord.PoolId, uptimeIndex, incentiveRecord.IncentiveDenom, incentiveCreator)
	incentiveRecordBody := types.IncentiveRecordBody{
		RemainingAmount: incentiveRecord.IncentiveRecordBody.RemainingAmount,
		EmissionRate:    incentiveRecord.IncentiveRecordBody.EmissionRate,
		StartTime:       incentiveRecord.IncentiveRecordBody.StartTime,
	}

	// If the remaining amount is zero and the record already exists in state, we delete the record from state.
	// If it's zero and the record doesn't exist in state, we do a no-op.
	// In all other cases, we update the record in state
	if store.Has(key) && incentiveRecordBody.RemainingAmount.IsZero() {
		store.Delete(key)
	} else if incentiveRecordBody.RemainingAmount.GT(sdk.ZeroDec()) {
		osmoutils.MustSet(store, key, &incentiveRecordBody)
	}

	return nil
}

// setMultipleIncentiveRecords sets multiple incentive records in state
func (k Keeper) setMultipleIncentiveRecords(ctx sdk.Context, incentiveRecords []types.IncentiveRecord) error {
	for _, incentiveRecord := range incentiveRecords {
		err := k.setIncentiveRecord(ctx, incentiveRecord)
		if err != nil {
			return err
		}
	}
	return nil
}

// GetIncentiveRecord gets the incentive record corresponding to the passed in values from store
func (k Keeper) GetIncentiveRecord(ctx sdk.Context, poolId uint64, denom string, minUptime time.Duration, incentiveCreator sdk.AccAddress) (types.IncentiveRecord, error) {
	store := ctx.KVStore(k.storeKey)
	incentiveBodyStruct := types.IncentiveRecordBody{}

	uptimeIndex, err := findUptimeIndex(minUptime)
	if err != nil {
		return types.IncentiveRecord{}, err
	}

	key := types.KeyIncentiveRecord(poolId, uptimeIndex, denom, incentiveCreator)

	found, err := osmoutils.Get(store, key, &incentiveBodyStruct)
	if err != nil {
		return types.IncentiveRecord{}, err
	}

	if !found {
		return types.IncentiveRecord{}, types.IncentiveRecordNotFoundError{PoolId: poolId, IncentiveDenom: denom, MinUptime: minUptime, IncentiveCreatorStr: incentiveCreator.String()}
	}

	return types.IncentiveRecord{
		PoolId:               poolId,
		IncentiveDenom:       denom,
		IncentiveCreatorAddr: incentiveCreator.String(),
		MinUptime:            minUptime,
		IncentiveRecordBody:  incentiveBodyStruct,
	}, nil
}

// GetAllIncentiveRecordsForPool gets all the incentive records for poolId
// Returns error if it is unable to retrieve records.
func (k Keeper) GetAllIncentiveRecordsForPool(ctx sdk.Context, poolId uint64) ([]types.IncentiveRecord, error) {
	return osmoutils.GatherValuesFromStorePrefixWithKeyParser(ctx.KVStore(k.storeKey), types.KeyPoolIncentiveRecords(poolId), ParseFullIncentiveRecordFromBz)
}

// getAllIncentiveRecordsForUptime gets all the incentive records for the given poolId and minUptime
// Returns error if the passed in uptime is not supported or it is unable to retrieve records.
func (k Keeper) getAllIncentiveRecordsForUptime(ctx sdk.Context, poolId uint64, minUptime time.Duration) ([]types.IncentiveRecord, error) {
	// Ensure pool exists in state
	_, err := k.getPoolById(ctx, poolId)
	if err != nil {
		return []types.IncentiveRecord{}, err
	}

	uptimeIndex, err := findUptimeIndex(minUptime)
	if err != nil {
		return []types.IncentiveRecord{}, err
	}

	return osmoutils.GatherValuesFromStorePrefixWithKeyParser(ctx.KVStore(k.storeKey), types.KeyUptimeIncentiveRecords(poolId, uptimeIndex), ParseFullIncentiveRecordFromBz)
}

// GetUptimeGrowthInsideRange returns the uptime growth within the given tick range for all supported uptimes.
// UptimeGrowthInside tracks the incentives accured by a specific LP within a pool. It keeps track of the cumulative amount of incentives
// collected by a specific LP within a pool. This function also measures the growth of incentives accured by a particular LP since the last
// time incentives were collected.
// WARNING: this method may mutate the pool, make sure to refetch the pool after calling this method.
// The mutation occurs in the call to GetTickInfo().
func (k Keeper) GetUptimeGrowthInsideRange(ctx sdk.Context, poolId uint64, lowerTick int64, upperTick int64) ([]sdk.DecCoins, error) {
	pool, err := k.getPoolById(ctx, poolId)
	if err != nil {
		return []sdk.DecCoins{}, err
	}

	// Get global uptime accumulator values
	globalUptimeValues, err := k.getUptimeAccumulatorValues(ctx, poolId)
	if err != nil {
		return []sdk.DecCoins{}, err
	}

	// Get current, lower, and upper ticks
	currentTick := pool.GetCurrentTick().Int64()
	lowerTickInfo, err := k.GetTickInfo(ctx, poolId, lowerTick)
	if err != nil {
		return []sdk.DecCoins{}, err
	}
	upperTickInfo, err := k.GetTickInfo(ctx, poolId, upperTick)
	if err != nil {
		return []sdk.DecCoins{}, err
	}

	// Calculate uptime growth between lower and upper ticks
	// Note that we regard "within range" to mean [lowerTick, upperTick),
	// inclusive of lowerTick and exclusive of upperTick.
	lowerTickUptimeValues := getUptimeTrackerValues(lowerTickInfo.UptimeTrackers)
	upperTickUptimeValues := getUptimeTrackerValues(upperTickInfo.UptimeTrackers)
	// If current tick is below range, we subtract uptime growth of upper tick from that of lower tick
	if currentTick < lowerTick {
		return osmoutils.SubDecCoinArrays(lowerTickUptimeValues, upperTickUptimeValues)
	} else if currentTick < upperTick {
		// If current tick is within range, we subtract uptime growth of lower and upper tick from global growth
		globalMinusUpper, err := osmoutils.SubDecCoinArrays(globalUptimeValues, upperTickUptimeValues)
		if err != nil {
			return []sdk.DecCoins{}, err
		}

		return osmoutils.SubDecCoinArrays(globalMinusUpper, lowerTickUptimeValues)
	} else {
		// If current tick is above range, we subtract uptime growth of lower tick from that of upper tick
		return osmoutils.SubDecCoinArrays(upperTickUptimeValues, lowerTickUptimeValues)
	}
}

// GetUptimeGrowthOutsideRange returns the uptime growth outside the given tick range for all supported uptimes.
// UptimeGrowthOutside tracks the incentive accured by the entire pool. It keeps track of the cumulative amount of incentives collected
// by a specific pool since the last time incentives were accured.
// We use this function to calculate the total amount of incentives owed to the LPs when they withdraw their liquidity or when they
// attempt to claim their incentives.
// When LPs are ready to claim their incentives we calculate it using: (shares of # of LP) * (uptimeGrowthOutside - uptimeGrowthInside)
func (k Keeper) GetUptimeGrowthOutsideRange(ctx sdk.Context, poolId uint64, lowerTick int64, upperTick int64) ([]sdk.DecCoins, error) {
	globalUptimeValues, err := k.getUptimeAccumulatorValues(ctx, poolId)
	if err != nil {
		return []sdk.DecCoins{}, err
	}

	uptimeGrowthInside, err := k.GetUptimeGrowthInsideRange(ctx, poolId, lowerTick, upperTick)
	if err != nil {
		return []sdk.DecCoins{}, err
	}

	return osmoutils.SubDecCoinArrays(globalUptimeValues, uptimeGrowthInside)
}

<<<<<<< HEAD
// initOrUpdatePositionUptime either initializes or updates the position's records for each of the accumulators for the supported uptimes.
// This process includes updating all accumulators for the pool prior to the initialization / update.
=======
// initOrUpdatePositionUptime either adds or updates records for all uptime accumulators `position` qualifies for
// WARNING: this method may mutate the pool, make sure to refetch the pool after calling this method.
>>>>>>> f68f67b6
func (k Keeper) initOrUpdatePositionUptime(ctx sdk.Context, poolId uint64, liquidity sdk.Dec, owner sdk.AccAddress, lowerTick, upperTick int64, liquidityDelta sdk.Dec, joinTime time.Time, positionId uint64) error {
	// We update accumulators _prior_ to any position-related updates to ensure
	// past rewards aren't distributed to new liquidity. We also update pool's
	// LastLiquidityUpdate here.
	err := k.updateUptimeAccumulatorsToNow(ctx, poolId)
	if err != nil {
		return err
	}

	// Now update or init records for relevant uptime accumulators
	uptimeAccumulators, err := k.GetUptimeAccumulators(ctx, poolId)
	if err != nil {
		return err
	}
	globalUptimeGrowthInsideRange, err := k.GetUptimeGrowthInsideRange(ctx, poolId, lowerTick, upperTick)
	if err != nil {
		return err
	}
	globalUptimeGrowthOutsideRange, err := k.GetUptimeGrowthOutsideRange(ctx, poolId, lowerTick, upperTick)
	if err != nil {
		return err
	}

	// Loop through uptime accums for all supported uptimes on the pool and init or update position's records
	positionName := string(types.KeyPositionId(positionId))
	for uptimeIndex := range types.SupportedUptimes {
		curUptimeAccum := uptimeAccumulators[uptimeIndex]

		// If a record does not exist for this uptime accumulator for the given position, create a new position.
		// Otherwise, add to existing record.
		recordExists, err := curUptimeAccum.HasPosition(positionName)
		if err != nil {
			return err
		}

		if !recordExists {
			// Since the position should only be entitled to uptime growth within its range, we checkpoint globalUptimeGrowthInsideRange as
			// its accumulator's init value. During the claiming (or, equivalently, position updating) process, we ensure that incentives are
			// not overpaid.
			err = curUptimeAccum.NewPositionCustomAcc(positionName, liquidity, globalUptimeGrowthInsideRange[uptimeIndex], emptyOptions)
			if err != nil {
				return err
			}
		} else {
			// Prep accum since we claim rewards first under the hood before any update (otherwise we would overpay)
			err = preparePositionAccumulator(curUptimeAccum, positionName, globalUptimeGrowthOutsideRange[uptimeIndex])
			if err != nil {
				return err
			}

			// Note that even though "unclaimed rewards" accrue in the accumulator prior to reaching minUptime, since position withdrawal
			// and incentive collection are only allowed when current time is past minUptime these rewards are not accessible until then.
			err = curUptimeAccum.UpdatePositionCustomAcc(positionName, liquidityDelta, globalUptimeGrowthInsideRange[uptimeIndex])
			if err != nil {
				return err
			}
		}
	}

	return nil
}

// prepareAccumAndClaimRewards claims and returns the rewards that `positionKey` is entitled to, updating the accumulator's value before
// and after claiming to ensure that rewards are never over distributed.
func prepareAccumAndClaimRewards(accum accum.AccumulatorObject, positionKey string, growthOutside sdk.DecCoins) (sdk.Coins, sdk.DecCoins, error) {
	// Set the position's accumulator value to it's initial value at creation time plus the growth outside at this moment.
	err := preparePositionAccumulator(accum, positionKey, growthOutside)
	if err != nil {
		return sdk.Coins{}, sdk.DecCoins{}, err
	}

	// Claim rewards, set the unclaimed rewards to zero, and update the position's accumulator value to reflect the current accumulator value.
	incentivesClaimedCurrAccum, dust, err := accum.ClaimRewards(positionKey)
	if err != nil {
		return sdk.Coins{}, sdk.DecCoins{}, err
	}

	// Check if position record was deleted after claiming rewards.
	hasPosition, err := accum.HasPosition(positionKey)
	if err != nil {
		return sdk.Coins{}, sdk.DecCoins{}, err
	}

	// If position still exists, we update the position's accumulator value to be the current accumulator value minus the growth outside.
	if hasPosition {
		customAccumulatorValue := accum.GetValue().Sub(growthOutside)
		err := accum.SetPositionCustomAcc(positionKey, customAccumulatorValue)
		if err != nil {
			return sdk.Coins{}, sdk.DecCoins{}, err
		}
	}

	return incentivesClaimedCurrAccum, dust, nil
}

// moveRewardsToNewPositionAndDeleteOldAcc claims the rewards from the old position and moves them to the new position.
// Deletes the position tracker associated with the old position name.
// The positions must be associated with the given accumulator.
// The given growth outside the positions range is used for claim rewards accounting.
// The rewards are moved as "unclaimed rewards" to the new position.
// Returns nil on success. Error otherwise.
func moveRewardsToNewPositionAndDeleteOldAcc(ctx sdk.Context, accum accum.AccumulatorObject, oldPositionName, newPositionName string, growthOutside sdk.DecCoins) error {
	if oldPositionName == newPositionName {
		return types.ModifySamePositionAccumulatorError{PositionAccName: oldPositionName}
	}

	if err := preparePositionAccumulator(accum, oldPositionName, growthOutside); err != nil {
		return err
	}

	unclaimedRewards, err := accum.DeletePosition(oldPositionName)
	if err != nil {
		return err
	}

	err = accum.AddToUnclaimedRewards(newPositionName, unclaimedRewards)
	if err != nil {
		return err
	}

	// Ensure that the new position's accumulator value is the growth inside.
	currentGrowthInsideForPosition := accum.GetValue().Sub(growthOutside)
	err = accum.SetPositionCustomAcc(newPositionName, currentGrowthInsideForPosition)
	if err != nil {
		return err
	}

	return nil
}

// claimAllIncentivesForPosition claims and returns all the incentives for a given position.
// It claims all the incentives that the position is eligible for and forfeits the rest by redepositing them back
// into the accumulator (effectively redistributing them to the other LPs).
//
// Returns the amount of successfully claimed incentives and the amount of forfeited incentives.
// Returns error if the position/uptime accumulators don't exist, or if there is an issue that arises while claiming.
func (k Keeper) claimAllIncentivesForPosition(ctx sdk.Context, positionId uint64) (sdk.Coins, sdk.Coins, error) {
	// Retrieve the position with the given ID.
	position, err := k.GetPosition(ctx, positionId)
	if err != nil {
		return sdk.Coins{}, sdk.Coins{}, err
	}

	if err := k.updateUptimeAccumulatorsToNow(ctx, position.PoolId); err != nil {
		return sdk.Coins{}, sdk.Coins{}, err
	}

	// Compute the age of the position.
	positionAge := ctx.BlockTime().Sub(position.JoinTime)
	if positionAge < 0 {
		return sdk.Coins{}, sdk.Coins{}, types.NegativeDurationError{Duration: positionAge}
	}

	// Retrieve the uptime accumulators for the position's pool.
	uptimeAccumulators, err := k.GetUptimeAccumulators(ctx, position.PoolId)
	if err != nil {
		return sdk.Coins{}, sdk.Coins{}, err
	}

	// Compute uptime growth outside of the range between lower tick and upper tick
	uptimeGrowthOutside, err := k.GetUptimeGrowthOutsideRange(ctx, position.PoolId, position.LowerTick, position.UpperTick)
	if err != nil {
		return sdk.Coins{}, sdk.Coins{}, err
	}

	// Create a variable to hold the name of the position.
	positionName := string(types.KeyPositionId(positionId))

	// Create variables to hold the total collected and forfeited incentives for the position.
	collectedIncentivesForPosition := sdk.Coins{}
	forfeitedIncentivesForPosition := sdk.DecCoins{}

	supportedUptimes := types.SupportedUptimes

	// Loop through each uptime accumulator for the pool.
	for uptimeIndex, uptimeAccum := range uptimeAccumulators {
		// Check if the accumulator contains the position.
		hasPosition, err := uptimeAccum.HasPosition(positionName)
		if err != nil {
			return sdk.Coins{}, sdk.Coins{}, err
		}

		// If the accumulator contains the position, claim the position's incentives.
		if hasPosition {
			collectedIncentivesForUptime, dust, err := prepareAccumAndClaimRewards(uptimeAccum, positionName, uptimeGrowthOutside[uptimeIndex])
			if err != nil {
				return sdk.Coins{}, sdk.Coins{}, err
			}

			// If the claimed incentives are forfeited, deposit them back into the accumulator to be distributed
			// to other qualifying positions.
			if positionAge < supportedUptimes[uptimeIndex] {
				totalSharesAccum, err := uptimeAccum.GetTotalShares()
				if err != nil {
					return sdk.Coins{}, sdk.Coins{}, err
				}

				if totalSharesAccum.IsZero() {
					pool, err := k.getPoolById(ctx, position.PoolId)
					if err != nil {
						return sdk.Coins{}, sdk.Coins{}, err
					}

					// If totalSharesAccum is zero, then there are no other qualifying positions to distribute the forfeited
					// incentives to. This might happen if this is the last position in the pool and it is being withdrawn.
					// Therefore, we send the forfeited amount to the community pool in this case.
					err = k.communityPoolKeeper.FundCommunityPool(ctx, collectedIncentivesForUptime, pool.GetIncentivesAddress())
					if err != nil {
						return sdk.Coins{}, sdk.Coins{}, err
					}

					forfeitedIncentivesForPosition = forfeitedIncentivesForPosition.Add(sdk.NewDecCoinsFromCoins(collectedIncentivesForUptime...)...)
					continue
				}

				var forfeitedIncentivesPerShare sdk.DecCoins
				for _, coin := range collectedIncentivesForUptime {
					// updated forfeitedIncentivesPerShare to add back = collectedIncentivesPerShare / totalSharesAccum
					forfeitedIncentivesPerShare = append(forfeitedIncentivesPerShare, sdk.NewDecCoinFromDec(coin.Denom, coin.Amount.ToDec().Add(dust.AmountOf(coin.Denom)).Quo(totalSharesAccum)))

					// convert to DecCoin to merge back with dust.
					forfeitedIncentivesForPosition = forfeitedIncentivesForPosition.Add(sdk.NewDecCoinFromDec(coin.Denom, coin.Amount.ToDec().Add(dust.AmountOf(coin.Denom))))
				}

				uptimeAccum.AddToAccumulator(forfeitedIncentivesPerShare)
				continue
			}

			collectedIncentivesForPosition = collectedIncentivesForPosition.Add(collectedIncentivesForUptime...)
		}
	}

	totalForfeited, _ := forfeitedIncentivesForPosition.TruncateDecimal()
	return collectedIncentivesForPosition, totalForfeited, nil
}

func (k Keeper) GetClaimableIncentives(ctx sdk.Context, positionId uint64) (sdk.Coins, sdk.Coins, error) {
	// Since this is a query, we don't want to modify the state and therefore use a cache context.
	cacheCtx, _ := ctx.CacheContext()
	return k.claimAllIncentivesForPosition(cacheCtx, positionId)
}

// collectIncentives collects incentives for all uptime accumulators for the specified position id.
//
// Upon successful collection, it bank sends the incentives from the pool address to the owner and returns the collected coins.
// Returns error if:
// - position with the given id does not exist
// - other internal database or math errors.
func (k Keeper) collectIncentives(ctx sdk.Context, sender sdk.AccAddress, positionId uint64) (sdk.Coins, sdk.Coins, error) {
	// Retrieve the position with the given ID.
	position, err := k.GetPosition(ctx, positionId)
	if err != nil {
		return sdk.Coins{}, sdk.Coins{}, err
	}

	isOwner, err := k.isPositionOwner(ctx, sender, position.PoolId, positionId)
	if err != nil {
		return sdk.Coins{}, sdk.Coins{}, err
	}

	if !isOwner {
		return sdk.Coins{}, sdk.Coins{}, types.NotPositionOwnerError{Address: sender.String(), PositionId: positionId}
	}

	// Claim all incentives for the position.
	collectedIncentivesForPosition, forfeitedIncentivesForPosition, err := k.claimAllIncentivesForPosition(ctx, position.PositionId)
	if err != nil {
		return sdk.Coins{}, sdk.Coins{}, err
	}

	// If no incentives were collected, return an empty coin set.
	if collectedIncentivesForPosition.IsZero() {
		return collectedIncentivesForPosition, forfeitedIncentivesForPosition, nil
	}

	// Send the collected incentives to the position's owner.
	pool, err := k.getPoolById(ctx, position.PoolId)
	if err != nil {
		return sdk.Coins{}, sdk.Coins{}, err
	}

	// Send the collected incentives to the position's owner from the pool's address.
	if err := k.bankKeeper.SendCoins(ctx, pool.GetIncentivesAddress(), sender, collectedIncentivesForPosition); err != nil {
		return sdk.Coins{}, sdk.Coins{}, err
	}

	// Emit an event indicating that incentives were collected.
	ctx.EventManager().EmitEvents(sdk.Events{
		sdk.NewEvent(
			types.TypeEvtCollectIncentives,
			sdk.NewAttribute(sdk.AttributeKeyModule, types.AttributeValueCategory),
			sdk.NewAttribute(types.AttributeKeyPositionId, strconv.FormatUint(positionId, 10)),
			sdk.NewAttribute(types.AttributeKeyTokensOut, collectedIncentivesForPosition.String()),
			sdk.NewAttribute(types.AttributeKeyForfeitedTokens, forfeitedIncentivesForPosition.String()),
		),
	})

	return collectedIncentivesForPosition, forfeitedIncentivesForPosition, nil
}

// createIncentive creates an incentive record in state for the given pool.
//
// Upon successful creation, it bank sends the incentives from the owner address to the pool address and returns the incentives record.
// Returns error if:
// - poolId is invalid
// - incentiveAmount is invalid (zero or negative).
// - emissionRate is invalid (zero or negative)
// - startTime is < blockTime.
// - minUptime is not an authorizedUptime.
// - other internal database or math errors.
// WARNING: this method may mutate the pool, make sure to refetch the pool after calling this method.
func (k Keeper) CreateIncentive(ctx sdk.Context, poolId uint64, sender sdk.AccAddress, incentiveCoin sdk.Coin, emissionRate sdk.Dec, startTime time.Time, minUptime time.Duration) (types.IncentiveRecord, error) {
	pool, err := k.getPoolById(ctx, poolId)
	if err != nil {
		return types.IncentiveRecord{}, err
	}

	// checks if the Coin has a non-negative amount and the denom is valid.
	if !incentiveCoin.IsValid() || incentiveCoin.IsZero() {
		return types.IncentiveRecord{}, types.InvalidIncentiveCoinError{PoolId: poolId, IncentiveCoin: incentiveCoin}
	}

	// Ensure start time is >= current blocktime
	if startTime.Before(ctx.BlockTime()) {
		return types.IncentiveRecord{}, types.StartTimeTooEarlyError{PoolId: poolId, CurrentBlockTime: ctx.BlockTime(), StartTime: startTime}
	}

	// Ensure emission rate is nonzero and nonnegative
	if !emissionRate.IsPositive() {
		return types.IncentiveRecord{}, types.NonPositiveEmissionRateError{PoolId: poolId, EmissionRate: emissionRate}
	}

	// Ensure min uptime is one of the authorized uptimes.
	// Note that this is distinct from the supported uptimes – while we set up pools and positions to
	// accommodate all supported uptimes, we only allow incentives to be created for uptimes that are
	// authorized by governance.
	authorizedUptimes := k.GetParams(ctx).AuthorizedUptimes
	osmoutils.SortSlice(authorizedUptimes)

	validUptime := false
	for _, authorizedUptime := range authorizedUptimes {
		if minUptime == authorizedUptime {
			validUptime = true

			// We break here to save on itearions
			break
		}
	}
	if !validUptime {
		return types.IncentiveRecord{}, types.InvalidMinUptimeError{PoolId: poolId, MinUptime: minUptime, AuthorizedUptimes: authorizedUptimes}
	}

	senderHasBalance := k.bankKeeper.HasBalance(ctx, sender, incentiveCoin)
	if !senderHasBalance {
		return types.IncentiveRecord{}, types.IncentiveInsufficientBalanceError{PoolId: poolId, IncentiveDenom: incentiveCoin.Denom, IncentiveAmount: incentiveCoin.Amount}
	}

	// Sync global uptime accumulators to current blocktime to ensure consistency in reward emissions
	err = k.updateUptimeAccumulatorsToNow(ctx, poolId)
	if err != nil {
		return types.IncentiveRecord{}, err
	}

	incentiveRecordBody := types.IncentiveRecordBody{
		RemainingAmount: incentiveCoin.Amount.ToDec(),
		EmissionRate:    emissionRate,
		StartTime:       startTime,
	}
	// Set up incentive record to put in state
	incentiveRecord := types.IncentiveRecord{
		PoolId:               poolId,
		IncentiveDenom:       incentiveCoin.Denom,
		IncentiveCreatorAddr: sender.String(),
		IncentiveRecordBody:  incentiveRecordBody,
		MinUptime:            minUptime,
	}

	// Get all incentive records for uptime
	existingRecordsForUptime, err := k.getAllIncentiveRecordsForUptime(ctx, poolId, minUptime)
	if err != nil {
		return types.IncentiveRecord{}, err
	}

	// Fixed gas consumption per incentive creation to prevent spam
	ctx.GasMeter().ConsumeGas(uint64(types.BaseGasFeeForNewIncentive*len(existingRecordsForUptime)), "cl incentive creation fee")

	// Set incentive record in state
	err = k.setIncentiveRecord(ctx, incentiveRecord)
	if err != nil {
		return types.IncentiveRecord{}, err
	}

	// Transfer tokens from sender to the pool's incentive address
	if err := k.bankKeeper.SendCoins(ctx, sender, pool.GetIncentivesAddress(), sdk.NewCoins(incentiveCoin)); err != nil {
		return types.IncentiveRecord{}, err
	}

	return incentiveRecord, nil
}

// getLargestAuthorizedUptimeDuration retrieves the largest authorized uptime duration from the params.
func (k Keeper) getLargestAuthorizedUptimeDuration(ctx sdk.Context) time.Duration {
	var largestUptime time.Duration
	for _, uptime := range k.GetParams(ctx).AuthorizedUptimes {
		if uptime > largestUptime {
			largestUptime = uptime
		}
	}
	return largestUptime
}<|MERGE_RESOLUTION|>--- conflicted
+++ resolved
@@ -622,13 +622,8 @@
 	return osmoutils.SubDecCoinArrays(globalUptimeValues, uptimeGrowthInside)
 }
 
-<<<<<<< HEAD
-// initOrUpdatePositionUptime either initializes or updates the position's records for each of the accumulators for the supported uptimes.
-// This process includes updating all accumulators for the pool prior to the initialization / update.
-=======
 // initOrUpdatePositionUptime either adds or updates records for all uptime accumulators `position` qualifies for
 // WARNING: this method may mutate the pool, make sure to refetch the pool after calling this method.
->>>>>>> f68f67b6
 func (k Keeper) initOrUpdatePositionUptime(ctx sdk.Context, poolId uint64, liquidity sdk.Dec, owner sdk.AccAddress, lowerTick, upperTick int64, liquidityDelta sdk.Dec, joinTime time.Time, positionId uint64) error {
 	// We update accumulators _prior_ to any position-related updates to ensure
 	// past rewards aren't distributed to new liquidity. We also update pool's
