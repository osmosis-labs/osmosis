--- conflicted
+++ resolved
@@ -351,7 +351,6 @@
 	return nil
 }
 
-<<<<<<< HEAD
 func (k Keeper) updatePoolUptimeAccumulatorsToNowNew(ctx sdk.Context, poolId uint64, positionName string, isPositionInRange bool) error {
 	pool, err := k.getPoolById(ctx, poolId)
 	if err != nil {
@@ -369,9 +368,8 @@
 
 	return nil
 }
-=======
+
 var dec1e9 = sdk.NewDec(1e9)
->>>>>>> 890198ae
 
 // updateGivenPoolUptimeAccumulatorsToNow syncs all given uptime accumulators for a given pool id
 // Updates the pool last liquidity update time with the current block time and writes the updated pool to state.
