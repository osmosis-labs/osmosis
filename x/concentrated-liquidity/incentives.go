package concentrated_liquidity

import (
	"bytes"
	"fmt"
	"strconv"
	"time"

	sdkprefix "github.com/cosmos/cosmos-sdk/store/prefix"
	sdk "github.com/cosmos/cosmos-sdk/types"
	"github.com/cosmos/cosmos-sdk/types/query"
	"golang.org/x/exp/slices"

	"github.com/osmosis-labs/osmosis/osmoutils"
	"github.com/osmosis-labs/osmosis/osmoutils/accum"
	"github.com/osmosis-labs/osmosis/v16/x/concentrated-liquidity/math"
	"github.com/osmosis-labs/osmosis/v16/x/concentrated-liquidity/model"
	"github.com/osmosis-labs/osmosis/v16/x/concentrated-liquidity/types"
	gammtypes "github.com/osmosis-labs/osmosis/v16/x/gamm/types"
)

// createUptimeAccumulators creates accumulator objects in store for each supported uptime for the given poolId.
// The accumulators are initialized with the default (zero) values.
func (k Keeper) createUptimeAccumulators(ctx sdk.Context, poolId uint64) error {
	for uptimeIndex := range types.SupportedUptimes {
		err := accum.MakeAccumulator(ctx.KVStore(k.storeKey), types.KeyUptimeAccumulator(poolId, uint64(uptimeIndex)))
		if err != nil {
			return err
		}
	}

	return nil
}

// getUptimeTrackerValues extracts the values of an array of uptime trackers
func getUptimeTrackerValues(uptimeTrackers []model.UptimeTracker) []sdk.DecCoins {
	trackerValues := []sdk.DecCoins{}
	for _, uptimeTracker := range uptimeTrackers {
		trackerValues = append(trackerValues, uptimeTracker.UptimeGrowthOutside)
	}

	return trackerValues
}

// GetUptimeAccumulators gets the uptime accumulator objects for the given poolId
// Returns error if accumulator for the given poolId does not exist.
func (k Keeper) GetUptimeAccumulators(ctx sdk.Context, poolId uint64) ([]accum.AccumulatorObject, error) {
	accums := make([]accum.AccumulatorObject, len(types.SupportedUptimes))
	for uptimeIndex := range types.SupportedUptimes {
		acc, err := accum.GetAccumulator(ctx.KVStore(k.storeKey), types.KeyUptimeAccumulator(poolId, uint64(uptimeIndex)))
		if err != nil {
			return []accum.AccumulatorObject{}, err
		}

		accums[uptimeIndex] = acc
	}

	return accums, nil
}

// GetUptimeAccumulatorValues gets the accumulator values for the supported uptimes for the given poolId
// Returns error if accumulator for the given poolId does not exist.
func (k Keeper) GetUptimeAccumulatorValues(ctx sdk.Context, poolId uint64) ([]sdk.DecCoins, error) {
	uptimeAccums, err := k.GetUptimeAccumulators(ctx, poolId)
	if err != nil {
		return []sdk.DecCoins{}, err
	}

	uptimeValues := []sdk.DecCoins{}
	for _, uptimeAccum := range uptimeAccums {
		uptimeValues = append(uptimeValues, uptimeAccum.GetValue())
	}

	return uptimeValues, nil
}

// getInitialUptimeGrowthOppositeDirectionOfLastTraversalForTick returns an array of the initial values
// of uptime growth opposite the direction of last traversal for each supported uptime for a given tick.
// This value depends on the provided tick's location relative to the current tick. If the provided tick
// is greater than the current tick, then the value is zero. Otherwise, the value is the value of the
// current global spread reward growth.
// TODO: Explain that this is true iff this is being called for consecutive ticks, not if we were jump around.
//
// Similar to spread factors, by convention the value is chosen as if all of the uptime (seconds per liquidity) to date has
// occurred below the tick.
// Returns error if the pool with the given id does not exist or if fails to get any of the uptime accumulators.
func (k Keeper) getInitialUptimeGrowthOppositeDirectionOfLastTraversalForTick(ctx sdk.Context, poolId uint64, tick int64) ([]sdk.DecCoins, error) {
	pool, err := k.getPoolById(ctx, poolId)
	if err != nil {
		return []sdk.DecCoins{}, err
	}

	currentTick := pool.GetCurrentTick()
	if currentTick >= tick {
		uptimeAccumulatorValues, err := k.GetUptimeAccumulatorValues(ctx, poolId)
		if err != nil {
			return []sdk.DecCoins{}, err
		}
		return uptimeAccumulatorValues, nil
	}

	// If currentTick < tick, we return len(SupportedUptimes) empty DecCoins
	emptyUptimeValues := []sdk.DecCoins{}
	for range types.SupportedUptimes {
		emptyUptimeValues = append(emptyUptimeValues, emptyCoins)
	}

	return emptyUptimeValues, nil
}

// prepareBalancerPoolAsFullRange find the canonical Balancer pool that corresponds to the given CL poolId and,
// if it exists, adds the number of full range shares it qualifies for to the CL pool uptime accumulators.
// This is functionally equivalent to treating the Balancer pool shares as a single full range position on the CL pool,
// but just for the purposes of incentives. The Balancer pool liquidity is not actually traded against in CL pool swaps.
// The given uptime accumulators are mutated to reflect the added full range shares.
//
// If no canonical Balancer pool exists, this function is a no-op.
//
// Returns the Balancer pool ID if it exists (otherwise 0), and number of full range shares it qualifies for.
// Returns error if a canonical pool ID exists but there is an issue when retrieving the pool assets for this pool.
//
// CONTRACT: canonical Balancer pool has the same denoms as the CL pool and is an even-weighted 2-asset pool.
// CONTRACT: the caller validates that the pool with the given id exists.
// CONTRACT: caller is responsible for the uptimeAccums to be up-to-date.
// CONTRACT: uptimeAccums are associated with the given pool id.
func (k Keeper) prepareBalancerPoolAsFullRange(ctx sdk.Context, clPoolId uint64, uptimeAccums []accum.AccumulatorObject) (uint64, sdk.Dec, error) {
	// Get CL pool from ID
	clPool, err := k.getPoolById(ctx, clPoolId)
	if err != nil {
		return 0, sdk.ZeroDec(), err
	}

	// We let this check fail quietly if no canonical Balancer pool ID exists.
	canonicalBalancerPoolId, _ := k.gammKeeper.GetLinkedBalancerPoolID(ctx, clPoolId)
	if canonicalBalancerPoolId == 0 {
		return 0, sdk.ZeroDec(), nil
	}

	// Get total balancer pool liquidity (denominated in pool coins)
	totalBalancerPoolLiquidity, err := k.gammKeeper.GetTotalPoolLiquidity(ctx, canonicalBalancerPoolId)
	if err != nil {
		return 0, sdk.ZeroDec(), err
	}

	// Get total balancer shares for Balancer pool
	totalBalancerPoolShares, err := k.gammKeeper.GetTotalPoolShares(ctx, canonicalBalancerPoolId)
	if err != nil {
		return 0, sdk.ZeroDec(), err
	}

	// Get total shares bonded on the longest lockup duration for Balancer pool
	longestDuration, err := k.poolIncentivesKeeper.GetLongestLockableDuration(ctx)
	if err != nil {
		return 0, sdk.ZeroDec(), err
	}
	bondedShares := k.lockupKeeper.GetLockedDenom(ctx, gammtypes.GetPoolShareDenom(canonicalBalancerPoolId), longestDuration)

	// We fail quietly if the Balancer pool has no bonded shares.
	if bondedShares.IsZero() {
		return 0, sdk.ZeroDec(), nil
	}

	// Calculate portion of Balancer pool shares that are bonded
	bondedShareRatio := bondedShares.ToDec().Quo(totalBalancerPoolShares.ToDec())

	// Calculate rough number of assets in Balancer pool that are bonded
	balancerPoolLiquidity := sdk.NewCoins()
	for _, liquidityToken := range totalBalancerPoolLiquidity {
		// Rounding behavior is not critical here, but for simplicity we do bankers multiplication then truncate.
		bondedLiquidityAmount := liquidityToken.Amount.ToDec().Mul(bondedShareRatio).TruncateInt()
		balancerPoolLiquidity = balancerPoolLiquidity.Add(sdk.NewCoin(liquidityToken.Denom, bondedLiquidityAmount))
	}

	// Validate Balancer pool liquidity. These properties should already be guaranteed by the caller,
	// but we check them anyway as an additional guardrail in case migration link validation is ever
	// relaxed in the future.
	// Note that we check denom compatibility later, and pool weights technically do not matter as they
	// are analogous to changing the spot price, which is handled by our lower bounding.
	if len(balancerPoolLiquidity) != 2 {
		return 0, sdk.ZeroDec(), types.ErrInvalidBalancerPoolLiquidityError{ClPoolId: clPoolId, BalancerPoolId: canonicalBalancerPoolId, BalancerPoolLiquidity: balancerPoolLiquidity}
	}

	// We ensure that the asset ordering is correct when passing Balancer assets into the CL pool.
	var asset0Amount, asset1Amount sdk.Int
	if balancerPoolLiquidity[0].Denom == clPool.GetToken0() {
		asset0Amount = balancerPoolLiquidity[0].Amount
		asset1Amount = balancerPoolLiquidity[1].Amount

		// Ensure second denom matches (bal1 -> CL1)
		if balancerPoolLiquidity[1].Denom != clPool.GetToken1() {
			return 0, sdk.ZeroDec(), types.ErrInvalidBalancerPoolLiquidityError{ClPoolId: clPoolId, BalancerPoolId: canonicalBalancerPoolId, BalancerPoolLiquidity: balancerPoolLiquidity}
		}
	} else if balancerPoolLiquidity[0].Denom == clPool.GetToken1() {
		asset0Amount = balancerPoolLiquidity[1].Amount
		asset1Amount = balancerPoolLiquidity[0].Amount

		// Ensure second denom matches (bal1 -> CL0)
		if balancerPoolLiquidity[1].Denom != clPool.GetToken0() {
			return 0, sdk.ZeroDec(), types.ErrInvalidBalancerPoolLiquidityError{ClPoolId: clPoolId, BalancerPoolId: canonicalBalancerPoolId, BalancerPoolLiquidity: balancerPoolLiquidity}
		}
	} else {
		return 0, sdk.ZeroDec(), types.ErrInvalidBalancerPoolLiquidityError{ClPoolId: clPoolId, BalancerPoolId: canonicalBalancerPoolId, BalancerPoolLiquidity: balancerPoolLiquidity}
	}

	// Calculate the amount of liquidity the Balancer amounts qualify in the CL pool. Note that since we use the CL spot price, this is
	// safe against prices drifting apart between the two pools (we take the lower bound on the qualifying liquidity in this case).
	// The `sqrtPriceLowerTick` and `sqrtPriceUpperTick` fields are set to the appropriate values for a full range position.
	qualifyingFullRangeSharesPreDiscount := math.GetLiquidityFromAmounts(clPool.GetCurrentSqrtPrice(), types.MinSqrtPrice, types.MaxSqrtPrice, asset0Amount, asset1Amount)

	// Get discount ratio from governance-set discount rate.
	// Note that discount rate is the amount that is being discounted by (e.g. 0.05 for a 5% discount), while discount ratio is what
	// we multiply by to apply the discount (e.g. 0.95 for a 5% discount).
	// Concentrated Liquidity parameters provide a contract that the discount rate will be between 0 and 1.
	balancerSharesDiscountRatio := sdk.OneDec().Sub(k.GetParams(ctx).BalancerSharesRewardDiscount)

	// Apply discount rate to qualifying full range shares
	qualifyingFullRangeShares := balancerSharesDiscountRatio.Mul(qualifyingFullRangeSharesPreDiscount)

	// Create a temporary position record on all uptime accumulators with this amount. We expect this to be cleared later
	// with `claimAndResetFullRangeBalancerPool`
	// Add full range equivalent shares to each uptime accumulator.
	// Note that we expect spot price divergence between the CL and balancer pools to be handled by `GetLiquidityFromAmounts`
	// returning a lower bound on qualifying liquidity.
	for uptimeIndex := range uptimeAccums {
		balancerPositionName := string(types.KeyBalancerFullRange(clPoolId, canonicalBalancerPoolId, uint64(uptimeIndex)))
		err := uptimeAccums[uptimeIndex].NewPosition(balancerPositionName, qualifyingFullRangeShares, nil)
		if err != nil {
			return 0, sdk.ZeroDec(), err
		}
	}

	return canonicalBalancerPoolId, qualifyingFullRangeShares, nil
}

// claimAndResetFullRangeBalancerPool claims rewards for the "full range" shares corresponding to the given Balancer pool, and
// then deletes the record from the uptime accumulators. It adds the claimed rewards to the gauge corresponding to the longest duration
// lock on the Balancer pool. Importantly, this is a dynamic check such that if a longer duration lock is added in the future, it will
// begin using that lock. The given uptime accumulators are mutated to reflect the claimed rewards.
//
// Returns the number of coins that were claimed and distributed.
// Returns error if either reward claiming, record deletion or adding to the gauge fails.
// CONTRACT: the caller validates that the pool with the given id exists.
// CONTRACT: caller is responsible for the uptimeAccums to be up-to-date.
// CONTRACT: uptimeAccums are associated with the given pool id.
func (k Keeper) claimAndResetFullRangeBalancerPool(ctx sdk.Context, clPoolId uint64, balPoolId uint64, uptimeAccums []accum.AccumulatorObject) (sdk.Coins, error) {
	// Get CL pool from ID. This also serves as an early pool existence check.
	clPool, err := k.getPoolById(ctx, clPoolId)
	if err != nil {
		return sdk.Coins{}, err
	}

	// Get longest lockup period for pool
	longestDuration, err := k.poolIncentivesKeeper.GetLongestLockableDuration(ctx)
	if err != nil {
		return sdk.Coins{}, err
	}

	// Get gauge corresponding to the longest lockup period
	gaugeId, err := k.poolIncentivesKeeper.GetPoolGaugeId(ctx, balPoolId, longestDuration)
	if err != nil {
		return sdk.Coins{}, err
	}

	// Claim rewards on each uptime accumulator. Delete each record after claiming.
	totalRewards := sdk.NewCoins()
	for uptimeIndex := range uptimeAccums {
		// Generate key for the record on the the current uptime accumulator
		balancerPositionName := string(types.KeyBalancerFullRange(clPoolId, balPoolId, uint64(uptimeIndex)))

		// Ensure that the given balancer pool has a record on the given uptime accumulator.
		// We expect this to have been set in a prior call to `prepareBalancerAsFullRange`, which
		// should precede all calls of `claimAndResetFullRangeBalancerPool`
		recordExists, err := uptimeAccums[uptimeIndex].HasPosition(balancerPositionName)
		if err != nil {
			return sdk.Coins{}, err
		}
		if !recordExists {
			return sdk.Coins{}, types.BalancerRecordNotFoundError{ClPoolId: clPoolId, BalancerPoolId: balPoolId, UptimeIndex: uint64(uptimeIndex)}
		}

		// Remove shares from record so it gets cleared when rewards are claimed.
		// Note that we expect these shares to be correctly updated in a prior call to `prepareBalancerAsFullRange`.
		numShares, err := uptimeAccums[uptimeIndex].GetPositionSize(balancerPositionName)
		if err != nil {
			return sdk.Coins{}, err
		}

		err = uptimeAccums[uptimeIndex].RemoveFromPosition(balancerPositionName, numShares)
		if err != nil {
			return sdk.Coins{}, err
		}

		// Claim rewards and log the amount claimed to be added to the relevant gauge later
		claimedRewards, _, err := uptimeAccums[uptimeIndex].ClaimRewards(balancerPositionName)
		if err != nil {
			return sdk.Coins{}, err
		}
		totalRewards = totalRewards.Add(claimedRewards...)

		// Ensure record was deleted
		recordExists, err = uptimeAccums[uptimeIndex].HasPosition(balancerPositionName)
		if err != nil {
			return sdk.Coins{}, err
		}
		if recordExists {
			return sdk.Coins{}, types.BalancerRecordNotClearedError{ClPoolId: clPoolId, BalancerPoolId: balPoolId, UptimeIndex: uint64(uptimeIndex)}
		}
	}

	// After claiming accrued rewards from all uptime accumulators, add the total claimed amount to the
	// Balancer pool's longest duration gauge. To avoid unnecessarily triggering gauge-related listeners,
	// we only run this is there are nonzero rewards.
	if !totalRewards.Empty() {
		err = k.incentivesKeeper.AddToGaugeRewards(ctx, clPool.GetIncentivesAddress(), totalRewards, gaugeId)
		if err != nil {
			return sdk.Coins{}, err
		}
	}

	return totalRewards, nil
}

// updatePoolUptimeAccumulatorsToNow syncs all uptime accumulators that are refetched from state for the given
// poold id to be up to date for the given pool. Updates the pool last liquidity update time with
// the current block time and writes the updated pool to state.
// Specifically, it gets the time elapsed since the last update and divides it
// by the qualifying liquidity on the active tick. It then adds this value to the
// respective accumulator and updates relevant time trackers accordingly.
// WARNING: this method may mutate the pool, make sure to refetch the pool after calling this method.
// Note: the following are the differences of this function from updateGivenPoolUptimeAccumulatorsToNow:
// * this function fetches the uptime accumulators from state.
// * this function fetches a pool from state by id.
// updateGivenPoolUptimeAccumulatorsToNow is used in swaps for performance reasons to minimize state reads.
// updatePoolUptimeAccumulatorsToNow is used in all other cases.
func (k Keeper) updatePoolUptimeAccumulatorsToNow(ctx sdk.Context, poolId uint64) error {
	pool, err := k.getPoolById(ctx, poolId)
	if err != nil {
		return err
	}

	uptimeAccums, err := k.GetUptimeAccumulators(ctx, poolId)
	if err != nil {
		return err
	}

	if err := k.updateGivenPoolUptimeAccumulatorsToNow(ctx, pool, uptimeAccums); err != nil {
		return err
	}

	return nil
}

var dec1e9 = sdk.NewDec(1e9)

// updateGivenPoolUptimeAccumulatorsToNow syncs all given uptime accumulators for a given pool id
// Updates the pool last liquidity update time with the current block time and writes the updated pool to state.
// If last liquidity update happened in the current block, this function is a no-op.
// Specifically, it gets the time elapsed since the last update and divides it
// by the qualifying liquidity for each uptime. It then adds this value to the
// respective accumulator and updates relevant time trackers accordingly.
// CONTRACT: the caller validates that the pool with the given id exists.
// CONTRACT: given uptimeAccums are associated with the given pool id.
// CONTRACT: caller is responsible for the uptimeAccums to be up-to-date.
// WARNING: this method may mutate the pool, make sure to refetch the pool after calling this method.
// Note: the following are the differences of this function from updatePoolUptimeAccumulatorsToNow:
// * this function does not refetch the uptime accumulators from state.
// * this function operates on the given pool directly, instead of fetching it from state.
// This is to avoid unnecessary state reads during swaps for performance reasons.
func (k Keeper) updateGivenPoolUptimeAccumulatorsToNow(ctx sdk.Context, pool types.ConcentratedPoolExtension, uptimeAccums []accum.AccumulatorObject) error {
	if pool == nil {
		return types.ErrPoolNil
	}

	// Since our base unit of time is nanoseconds, we divide with truncation by 10^9 to get
	// time elapsed in seconds
	timeElapsedNanoSec := sdk.NewDec(int64(ctx.BlockTime().Sub(pool.GetLastLiquidityUpdate())))
	timeElapsedSec := timeElapsedNanoSec.Quo(dec1e9)

	// If no time has elapsed, this function is a no-op
	if timeElapsedSec.IsZero() {
		return nil
	}

	if timeElapsedSec.IsNegative() {
		return types.TimeElapsedNotPositiveError{TimeElapsed: timeElapsedSec}
	}

	poolId := pool.GetId()

	// Set up canonical balancer pool as a full range position for the purposes of incentives.
	// Note that this function fails quietly if no canonical balancer pool exists and only errors
	// if it does exist and there is a lower level inconsistency.
	balancerPoolId, qualifyingBalancerShares, err := k.prepareBalancerPoolAsFullRange(ctx, poolId, uptimeAccums)
	if err != nil {
		return err
	}

	// Get relevant pool-level values
	poolIncentiveRecords, err := k.GetAllIncentiveRecordsForPool(ctx, poolId)
	if err != nil {
		return err
	}

	// We optimistically assume that all liquidity on the active tick qualifies and handle
	// uptime-related checks in forfeiting logic.
	qualifyingLiquidity := pool.GetLiquidity().Add(qualifyingBalancerShares)

	for uptimeIndex := range uptimeAccums {
		// Get relevant uptime-level values
		curUptimeDuration := types.SupportedUptimes[uptimeIndex]

		// If there is no share to be incentivized for the current uptime accumulator, we leave it unchanged
		if qualifyingLiquidity.LT(sdk.OneDec()) {
			continue
		}

		incentivesToAddToCurAccum, updatedPoolRecords, err := calcAccruedIncentivesForAccum(ctx, curUptimeDuration, qualifyingLiquidity, timeElapsedSec, poolIncentiveRecords)
		if err != nil {
			return err
		}

		// Emit incentives to current uptime accumulator
		uptimeAccums[uptimeIndex].AddToAccumulator(incentivesToAddToCurAccum)

		// Update pool records (stored in state after loop)
		poolIncentiveRecords = updatedPoolRecords
	}

	// Update pool incentive records and LastLiquidityUpdate time in state to reflect emitted incentives
	err = k.setMultipleIncentiveRecords(ctx, poolIncentiveRecords)
	if err != nil {
		return err
	}

	pool.SetLastLiquidityUpdate(ctx.BlockTime())
	err = k.setPool(ctx, pool)
	if err != nil {
		return err
	}

	// Claim and clear the balancer full range shares from the current pool's uptime accumulators.
	// This is to avoid having to update accumulators every time the canonical balancer pool changes state.
	// Even though this exposes CL LPs to getting immediately diluted by a large Balancer position, this would
	// require a lot of capital to be tied up in a two week bond, which is a viable tradeoff given the relative
	// simplicity of this approach.
	if balancerPoolId != 0 {
		_, err := k.claimAndResetFullRangeBalancerPool(ctx, poolId, balancerPoolId, uptimeAccums)
		if err != nil {
			return err
		}
	}

	return nil
}

// calcAccruedIncentivesForAccum calculates IncentivesPerLiquidity to be added to an accum.
// This function is non-mutative. It operates on and returns an updated _copy_ of the passed in incentives records.
// Returns the IncentivesPerLiquidity value and an updated list of IncentiveRecords that
// reflect emitted incentives
// Returns error if the qualifying liquidity/time elapsed are zero.
func calcAccruedIncentivesForAccum(ctx sdk.Context, accumUptime time.Duration, liquidityInAccum sdk.Dec, timeElapsed sdk.Dec, poolIncentiveRecords []types.IncentiveRecord) (sdk.DecCoins, []types.IncentiveRecord, error) {
	if !liquidityInAccum.IsPositive() || !timeElapsed.IsPositive() {
		return sdk.DecCoins{}, []types.IncentiveRecord{}, types.QualifyingLiquidityOrTimeElapsedNotPositiveError{QualifyingLiquidity: liquidityInAccum, TimeElapsed: timeElapsed}
	}

	copyPoolIncentiveRecords := make([]types.IncentiveRecord, len(poolIncentiveRecords))
	copy(copyPoolIncentiveRecords, poolIncentiveRecords)
	incentivesToAddToCurAccum := sdk.NewDecCoins()
	for incentiveIndex, incentiveRecord := range copyPoolIncentiveRecords {
		// We consider all incentives matching the current uptime that began emitting before the current blocktime
		incentiveRecordBody := incentiveRecord.IncentiveRecordBody
		if incentiveRecordBody.StartTime.UTC().Before(ctx.BlockTime().UTC()) && incentiveRecord.MinUptime == accumUptime {
			// Total amount emitted = time elapsed * emission
			totalEmittedAmount := timeElapsed.Mul(incentiveRecordBody.EmissionRate)

			// Incentives to emit per unit of qualifying liquidity = total emitted / liquidityInAccum
			// Note that we truncate to ensure we do not overdistribute incentives
			incentivesPerLiquidity := totalEmittedAmount.QuoTruncate(liquidityInAccum)
			emittedIncentivesPerLiquidity := sdk.NewDecCoinFromDec(incentiveRecordBody.RemainingCoin.Denom, incentivesPerLiquidity)

			// Ensure that we only emit if there are enough incentives remaining to be emitted
			remainingRewards := poolIncentiveRecords[incentiveIndex].IncentiveRecordBody.RemainingCoin.Amount

			// if total amount emitted does not exceed remaining rewards,
			if totalEmittedAmount.LTE(remainingRewards) {
				incentivesToAddToCurAccum = incentivesToAddToCurAccum.Add(emittedIncentivesPerLiquidity)

				// Update incentive record to reflect the incentives that were emitted
				remainingRewards = remainingRewards.Sub(totalEmittedAmount)

				// Each incentive record should only be modified once
				copyPoolIncentiveRecords[incentiveIndex].IncentiveRecordBody.RemainingCoin.Amount = remainingRewards
			} else {
				// If there are not enough incentives remaining to be emitted, we emit the remaining rewards.
				// When the returned records are set in state, all records with remaining rewards of zero will be cleared.
				remainingIncentivesPerLiquidity := remainingRewards.QuoTruncate(liquidityInAccum)
				emittedIncentivesPerLiquidity = sdk.NewDecCoinFromDec(incentiveRecordBody.RemainingCoin.Denom, remainingIncentivesPerLiquidity)
				incentivesToAddToCurAccum = incentivesToAddToCurAccum.Add(emittedIncentivesPerLiquidity)

				copyPoolIncentiveRecords[incentiveIndex].IncentiveRecordBody.RemainingCoin.Amount = sdk.ZeroDec()
			}
		}
	}

	return incentivesToAddToCurAccum, copyPoolIncentiveRecords, nil
}

// findUptimeIndex finds the uptime index for the passed in min uptime.
// Returns error if uptime index cannot be found.
func findUptimeIndex(uptime time.Duration) (int, error) {
	index := slices.IndexFunc(types.SupportedUptimes, func(e time.Duration) bool { return e == uptime })

	if index == -1 {
		return index, types.InvalidUptimeIndexError{MinUptime: uptime, SupportedUptimes: types.SupportedUptimes}
	}

	return index, nil
}

// setIncentiveRecords sets the passed in incentive records in state
// Errors if the incentive record has an unsupported min uptime.
func (k Keeper) setIncentiveRecord(ctx sdk.Context, incentiveRecord types.IncentiveRecord) error {
	store := ctx.KVStore(k.storeKey)

	uptimeIndex, err := findUptimeIndex(incentiveRecord.MinUptime)
	if err != nil {
		return err
	}

	key := types.KeyIncentiveRecord(incentiveRecord.PoolId, uptimeIndex, incentiveRecord.IncentiveId)
	incentiveRecordBody := incentiveRecord.IncentiveRecordBody

	// If the remaining amount is zero and the record already exists in state, we delete the record from state.
	// If the remaining amount is zero and the record doesn't exist in state, we do a no-op.
	// In all other cases, we update the record in state
	if store.Has(key) && incentiveRecordBody.RemainingCoin.IsZero() {
		store.Delete(key)
	} else if incentiveRecordBody.RemainingCoin.Amount.GT(sdk.ZeroDec()) {
		osmoutils.MustSet(store, key, &incentiveRecordBody)
	}

	return nil
}

// setMultipleIncentiveRecords sets multiple incentive records in state
func (k Keeper) setMultipleIncentiveRecords(ctx sdk.Context, incentiveRecords []types.IncentiveRecord) error {
	for _, incentiveRecord := range incentiveRecords {
		err := k.setIncentiveRecord(ctx, incentiveRecord)
		if err != nil {
			return err
		}
	}
	return nil
}

// GetIncentiveRecord gets the incentive record corresponding to the passed in values from store
func (k Keeper) GetIncentiveRecord(ctx sdk.Context, poolId uint64, minUptime time.Duration, incentiveRecordId uint64) (types.IncentiveRecord, error) {
	store := ctx.KVStore(k.storeKey)
	incentiveBodyStruct := types.IncentiveRecordBody{}

	uptimeIndex, err := findUptimeIndex(minUptime)
	if err != nil {
		return types.IncentiveRecord{}, err
	}

	key := types.KeyIncentiveRecord(poolId, uptimeIndex, incentiveRecordId)

	found, err := osmoutils.Get(store, key, &incentiveBodyStruct)
	if err != nil {
		return types.IncentiveRecord{}, err
	}

	if !found {
		return types.IncentiveRecord{}, types.IncentiveRecordNotFoundError{PoolId: poolId, MinUptime: minUptime, IncentiveRecordId: incentiveRecordId}
	}

	return types.IncentiveRecord{
		PoolId:              poolId,
		MinUptime:           minUptime,
		IncentiveId:         incentiveRecordId,
		IncentiveRecordBody: incentiveBodyStruct,
	}, nil
}

// GetAllIncentiveRecordsForPool gets all the incentive records for poolId
// Returns error if it is unable to retrieve records.
func (k Keeper) GetAllIncentiveRecordsForPool(ctx sdk.Context, poolId uint64) ([]types.IncentiveRecord, error) {
	return osmoutils.GatherValuesFromStorePrefixWithKeyParser(ctx.KVStore(k.storeKey), types.KeyPoolIncentiveRecords(poolId), ParseFullIncentiveRecordFromBz)
}

// GetIncentiveRecordSerialized gets incentive records based on limit set by pagination request.
func (k Keeper) GetIncentiveRecordSerialized(ctx sdk.Context, poolId uint64, pagination *query.PageRequest) ([]types.IncentiveRecord, *query.PageResponse, error) {
	incentivesRecordStore := sdkprefix.NewStore(ctx.KVStore(k.storeKey), types.KeyPoolIncentiveRecords(poolId))

	incentiveRecords := []types.IncentiveRecord{}
	pageRes, err := query.Paginate(incentivesRecordStore, pagination, func(key, value []byte) error {
		parts := bytes.Split(key, []byte(types.KeySeparator))

		minUptimeIndex, err := strconv.ParseUint(string(parts[0]), 10, 64)
		if err != nil {
			return err
		}

<<<<<<< HEAD
		incentiveRecordId, err := strconv.ParseUint(string(parts[2]), 10, 64)
=======
		denom := string(parts[1])

		incentiveCreator, err := sdk.AccAddressFromBech32(string(parts[2]))
>>>>>>> 1ed2a0ff
		if err != nil {
			return err
		}

		incRecord, err := k.GetIncentiveRecord(ctx, poolId, types.SupportedUptimes[minUptimeIndex], incentiveRecordId)
		if err != nil {
			return err
		}

		incentiveRecords = append(incentiveRecords, incRecord)

		return nil
	})
	if err != nil {
		return nil, nil, err
	}
	return incentiveRecords, pageRes, err
}

// getAllIncentiveRecordsForUptime gets all the incentive records for the given poolId and minUptime
// Returns error if the passed in uptime is not supported or it is unable to retrieve records.
func (k Keeper) getAllIncentiveRecordsForUptime(ctx sdk.Context, poolId uint64, minUptime time.Duration) ([]types.IncentiveRecord, error) {
	// Ensure pool exists in state
	_, err := k.getPoolById(ctx, poolId)
	if err != nil {
		return []types.IncentiveRecord{}, err
	}

	uptimeIndex, err := findUptimeIndex(minUptime)
	if err != nil {
		return []types.IncentiveRecord{}, err
	}

	return osmoutils.GatherValuesFromStorePrefixWithKeyParser(ctx.KVStore(k.storeKey), types.KeyUptimeIncentiveRecords(poolId, uptimeIndex), ParseFullIncentiveRecordFromBz)
}

// GetUptimeGrowthInsideRange returns the uptime growth within the given tick range for all supported uptimes.
// UptimeGrowthInside tracks the incentives accured by a specific LP within a pool. It keeps track of the cumulative amount of incentives
// collected by a specific LP within a pool. This function also measures the growth of incentives accured by a particular LP since the last
// time incentives were collected.
// WARNING: this method may mutate the pool, make sure to refetch the pool after calling this method.
// The mutation occurs in the call to GetTickInfo().
func (k Keeper) GetUptimeGrowthInsideRange(ctx sdk.Context, poolId uint64, lowerTick int64, upperTick int64) ([]sdk.DecCoins, error) {
	pool, err := k.getPoolById(ctx, poolId)
	if err != nil {
		return []sdk.DecCoins{}, err
	}

	// Get global uptime accumulator values
	globalUptimeValues, err := k.GetUptimeAccumulatorValues(ctx, poolId)
	if err != nil {
		return []sdk.DecCoins{}, err
	}

	// Get current, lower, and upper ticks
	currentTick := pool.GetCurrentTick()
	lowerTickInfo, err := k.GetTickInfo(ctx, poolId, lowerTick)
	if err != nil {
		return []sdk.DecCoins{}, err
	}
	upperTickInfo, err := k.GetTickInfo(ctx, poolId, upperTick)
	if err != nil {
		return []sdk.DecCoins{}, err
	}

	// Calculate uptime growth between lower and upper ticks
	// Note that we regard "within range" to mean [lowerTick, upperTick),
	// inclusive of lowerTick and exclusive of upperTick.
	lowerTickUptimeValues := getUptimeTrackerValues(lowerTickInfo.UptimeTrackers.List)
	upperTickUptimeValues := getUptimeTrackerValues(upperTickInfo.UptimeTrackers.List)
	// If current tick is below range, we subtract uptime growth of upper tick from that of lower tick
	if currentTick < lowerTick {
		return osmoutils.SubDecCoinArrays(lowerTickUptimeValues, upperTickUptimeValues)
	} else if currentTick < upperTick {
		// If current tick is within range, we subtract uptime growth of lower and upper tick from global growth
		globalMinusUpper, err := osmoutils.SubDecCoinArrays(globalUptimeValues, upperTickUptimeValues)
		if err != nil {
			return []sdk.DecCoins{}, err
		}

		return osmoutils.SubDecCoinArrays(globalMinusUpper, lowerTickUptimeValues)
	} else {
		// If current tick is above range, we subtract uptime growth of lower tick from that of upper tick
		return osmoutils.SubDecCoinArrays(upperTickUptimeValues, lowerTickUptimeValues)
	}
}

// GetUptimeGrowthOutsideRange returns the uptime growth outside the given tick range for all supported uptimes.
// UptimeGrowthOutside tracks the incentive accured by the entire pool. It keeps track of the cumulative amount of incentives collected
// by a specific pool since the last time incentives were accured.
// We use this function to calculate the total amount of incentives owed to the LPs when they withdraw their liquidity or when they
// attempt to claim their incentives.
// When LPs are ready to claim their incentives we calculate it using: (shares of # of LP) * (uptimeGrowthOutside - uptimeGrowthInside)
func (k Keeper) GetUptimeGrowthOutsideRange(ctx sdk.Context, poolId uint64, lowerTick int64, upperTick int64) ([]sdk.DecCoins, error) {
	globalUptimeValues, err := k.GetUptimeAccumulatorValues(ctx, poolId)
	if err != nil {
		return []sdk.DecCoins{}, err
	}

	uptimeGrowthInside, err := k.GetUptimeGrowthInsideRange(ctx, poolId, lowerTick, upperTick)
	if err != nil {
		return []sdk.DecCoins{}, err
	}

	return osmoutils.SubDecCoinArrays(globalUptimeValues, uptimeGrowthInside)
}

// initOrUpdatePositionUptimeAccumulators either initializes or updates liquidity for uptime position accumulators for every supported uptime.
// It syncs the uptime accumulators to the current block time. If this is a new position, it creates a new position accumulator for every supported uptime accumulator.
// If this is an existing position, it updates the existing position accumulator for every supported uptime accumulator.
// Returns error if:
// - fails to update global uptime accumulators
// - fails to get global uptime accumulators
// - fails to calculate uptime growth inside range
// - fails to calculate uptime growth outside range
// - fails to determine if position accumulator is new or existing
// - fails to create/update position uptime accumulators
// WARNING: this method may mutate the pool, make sure to refetch the pool after calling this method.
func (k Keeper) initOrUpdatePositionUptimeAccumulators(ctx sdk.Context, poolId uint64, liquidity sdk.Dec, owner sdk.AccAddress, lowerTick, upperTick int64, liquidityDelta sdk.Dec, positionId uint64) error {
	// We update accumulators _prior_ to any position-related updates to ensure
	// past rewards aren't distributed to new liquidity. We also update pool's
	// LastLiquidityUpdate here.
	err := k.updatePoolUptimeAccumulatorsToNow(ctx, poolId)
	if err != nil {
		return err
	}

	// Get uptime accumulators for every supported uptime.
	uptimeAccumulators, err := k.GetUptimeAccumulators(ctx, poolId)
	if err != nil {
		return err
	}
	globalUptimeGrowthInsideRange, err := k.GetUptimeGrowthInsideRange(ctx, poolId, lowerTick, upperTick)
	if err != nil {
		return err
	}
	globalUptimeGrowthOutsideRange, err := k.GetUptimeGrowthOutsideRange(ctx, poolId, lowerTick, upperTick)
	if err != nil {
		return err
	}

	// Loop through uptime accums for all supported uptimes on the pool and init or update position's records
	positionName := string(types.KeyPositionId(positionId))
	for uptimeIndex, curUptimeAccum := range uptimeAccumulators {
		// If a record does not exist for this uptime accumulator, create a new position.
		// Otherwise, add to existing record.
		recordExists, err := curUptimeAccum.HasPosition(positionName)
		if err != nil {
			return err
		}

		if !recordExists {
			// Liquidity cannot be negative for a new position
			if !liquidityDelta.IsPositive() {
				return types.NonPositiveLiquidityForNewPositionError{LiquidityDelta: liquidityDelta, PositionId: positionId}
			}

			// Since the position should only be entitled to uptime growth within its range, we checkpoint globalUptimeGrowthInsideRange as
			// its accumulator's init value. During the claiming (or, equivalently, position updating) process, we ensure that incentives are
			// not overpaid.
			err = curUptimeAccum.NewPositionIntervalAccumulation(positionName, liquidity, globalUptimeGrowthInsideRange[uptimeIndex], emptyOptions)
			if err != nil {
				return err
			}
		} else {
			// Prep accum since we claim rewards first under the hood before any update (otherwise we would overpay)
			err := updatePositionToInitValuePlusGrowthOutside(curUptimeAccum, positionName, globalUptimeGrowthOutsideRange[uptimeIndex])
			if err != nil {
				return err
			}

			// Note that even though "unclaimed rewards" accrue in the accumulator prior to reaching minUptime, since position withdrawal
			// and incentive collection are only allowed when current time is past minUptime these rewards are not accessible until then.
			err = curUptimeAccum.UpdatePositionIntervalAccumulation(positionName, liquidityDelta, globalUptimeGrowthInsideRange[uptimeIndex])
			if err != nil {
				return err
			}
		}
	}

	return nil
}

// updateAccumAndClaimRewards claims and returns the rewards that `positionKey` is entitled to, updating the accumulator's value before
// and after claiming to ensure that rewards are never overdistributed.
// CONTRACT: position accumulator value prior to this call is equal to the growth inside the position at the time of last update.
// Returns error if:
// - fails to prepare position accumulator
// - fails to claim rewards
// - fails to check if position record exists
// - fails to update position accumulator with the current growth inside the position
func updateAccumAndClaimRewards(accum accum.AccumulatorObject, positionKey string, growthOutside sdk.DecCoins) (sdk.Coins, sdk.DecCoins, error) {
	// Set the position's accumulator value to it's initial value at creation time plus the growth outside at this moment.
	err := updatePositionToInitValuePlusGrowthOutside(accum, positionKey, growthOutside)
	if err != nil {
		return sdk.Coins{}, sdk.DecCoins{}, err
	}

	// Claim rewards, set the unclaimed rewards to zero, and update the position's accumulator value to reflect the current accumulator value.
	// Removes the position state from accum if remaining liquidity is zero for the position.
	incentivesClaimedCurrAccum, dust, err := accum.ClaimRewards(positionKey)
	if err != nil {
		return sdk.Coins{}, sdk.DecCoins{}, err
	}

	// Check if position record was deleted after claiming rewards.
	hasPosition, err := accum.HasPosition(positionKey)
	if err != nil {
		return sdk.Coins{}, sdk.DecCoins{}, err
	}

	// If position still exists, we update the position's accumulator value to be the current accumulator value minus the growth outside.
	if hasPosition {
		// The position accumulator value must always equal to the growth inside at the time of last update.
		// Since this is the time we update the accumulator, we must subtract the growth outside from the global accumulator value
		// to get growth inside at the current block time.
		currentGrowthInsideForPosition := accum.GetValue().Sub(growthOutside)
		err := accum.SetPositionIntervalAccumulation(positionKey, currentGrowthInsideForPosition)
		if err != nil {
			return sdk.Coins{}, sdk.DecCoins{}, err
		}
	}

	return incentivesClaimedCurrAccum, dust, nil
}

// moveRewardsToNewPositionAndDeleteOldAcc claims the rewards from the old position and moves them to the new position.
// Deletes the position tracker associated with the old position name.
// The positions must be associated with the given accumulator.
// The given growth outside the positions range is used for claim rewards accounting.
// The rewards are moved as "unclaimed rewards" to the new position.
// Returns nil on success. Error otherwise.
// NOTE: It is only used by fungifyChargedPosition which we disabled for launch.
// nolint: unused
func moveRewardsToNewPositionAndDeleteOldAcc(ctx sdk.Context, accum accum.AccumulatorObject, oldPositionName, newPositionName string, growthOutside sdk.DecCoins) error {
	if oldPositionName == newPositionName {
		return types.ModifySamePositionAccumulatorError{PositionAccName: oldPositionName}
	}

	hasPosition, err := accum.HasPosition(oldPositionName)
	if err != nil {
		return err
	}
	if !hasPosition {
		return fmt.Errorf("position %s does not exist", oldPositionName)
	}

	if err := updatePositionToInitValuePlusGrowthOutside(accum, oldPositionName, growthOutside); err != nil {
		return err
	}

	unclaimedRewards, err := accum.DeletePosition(oldPositionName)
	if err != nil {
		return err
	}

	err = accum.AddToUnclaimedRewards(newPositionName, unclaimedRewards)
	if err != nil {
		return err
	}

	// Ensure that the new position's accumulator value is the growth inside.
	currentGrowthInsideForPosition := accum.GetValue().Sub(growthOutside)
	err = accum.SetPositionIntervalAccumulation(newPositionName, currentGrowthInsideForPosition)
	if err != nil {
		return err
	}

	return nil
}

// claimAllIncentivesForPosition claims and returns all the incentives for a given position.
// It claims all the incentives that the position is eligible for and forfeits the rest by redepositing them back
// into the accumulator (effectively redistributing them to the other LPs).
//
// Returns the amount of successfully claimed incentives and the amount of forfeited incentives.
// Returns error if the position/uptime accumulators don't exist, or if there is an issue that arises while claiming.
func (k Keeper) claimAllIncentivesForPosition(ctx sdk.Context, positionId uint64) (sdk.Coins, sdk.DecCoins, error) {
	// Retrieve the position with the given ID.
	position, err := k.GetPosition(ctx, positionId)
	if err != nil {
		return sdk.Coins{}, sdk.DecCoins{}, err
	}

	err = k.updatePoolUptimeAccumulatorsToNow(ctx, position.PoolId)
	if err != nil {
		return sdk.Coins{}, sdk.DecCoins{}, err
	}

	// Compute the age of the position.
	positionAge := ctx.BlockTime().Sub(position.JoinTime)
	// should never happen, defense in depth
	if positionAge < 0 {
		return sdk.Coins{}, sdk.DecCoins{}, types.NegativeDurationError{Duration: positionAge}
	}

	// Retrieve the uptime accumulators for the position's pool.
	uptimeAccumulators, err := k.GetUptimeAccumulators(ctx, position.PoolId)
	if err != nil {
		return sdk.Coins{}, sdk.DecCoins{}, err
	}

	// Compute uptime growth outside of the range between lower tick and upper tick
	uptimeGrowthOutside, err := k.GetUptimeGrowthOutsideRange(ctx, position.PoolId, position.LowerTick, position.UpperTick)
	if err != nil {
		return sdk.Coins{}, sdk.DecCoins{}, err
	}

	// Create a variable to hold the name of the position.
	positionName := string(types.KeyPositionId(positionId))

	// Create variables to hold the total collected and forfeited incentives for the position.
	collectedIncentivesForPosition := sdk.Coins{}
	forfeitedIncentivesForPosition := sdk.DecCoins{}

	supportedUptimes := types.SupportedUptimes

	// Loop through each uptime accumulator for the pool.
	for uptimeIndex, uptimeAccum := range uptimeAccumulators {
		// Check if the accumulator contains the position.
		// There should never be a case where you can have a position for 1 accumulator, and not the rest.
		hasPosition, err := uptimeAccum.HasPosition(positionName)
		if err != nil {
			return sdk.Coins{}, sdk.DecCoins{}, err
		}

		// If the accumulator contains the position, claim the position's incentives.
		if hasPosition {
			collectedIncentivesForUptime, dust, err := updateAccumAndClaimRewards(uptimeAccum, positionName, uptimeGrowthOutside[uptimeIndex])
			if err != nil {
				return sdk.Coins{}, sdk.DecCoins{}, err
			}

			// If the claimed incentives are forfeited, deposit them back into the accumulator to be distributed
			// to other qualifying positions.
			if positionAge < supportedUptimes[uptimeIndex] {
				totalSharesAccum, err := uptimeAccum.GetTotalShares()
				if err != nil {
					return sdk.Coins{}, sdk.DecCoins{}, err
				}

				if totalSharesAccum.IsZero() {
					pool, err := k.getPoolById(ctx, position.PoolId)
					if err != nil {
						return sdk.Coins{}, sdk.DecCoins{}, err
					}

					// If totalSharesAccum is zero, then there are no other qualifying positions to distribute the forfeited
					// incentives to. This might happen if this is the last position in the pool and it is being withdrawn.
					// Therefore, we send the forfeited amount to the community pool in this case.
					err = k.communityPoolKeeper.FundCommunityPool(ctx, collectedIncentivesForUptime, pool.GetIncentivesAddress())
					if err != nil {
						return sdk.Coins{}, sdk.DecCoins{}, err
					}

					forfeitedIncentivesForPosition = forfeitedIncentivesForPosition.Add(sdk.NewDecCoinsFromCoins(collectedIncentivesForUptime...)...)
					continue
				}

				var forfeitedIncentivesPerShare sdk.DecCoins
				for _, coin := range collectedIncentivesForUptime {
					// updated forfeitedIncentivesPerShare to add back = collectedIncentivesPerShare / totalSharesAccum
					forfeitedIncentivesPerShare = append(forfeitedIncentivesPerShare, sdk.NewDecCoinFromDec(coin.Denom, coin.Amount.ToDec().Add(dust.AmountOf(coin.Denom)).Quo(totalSharesAccum)))

					// convert to DecCoin to merge back with dust.
					forfeitedIncentivesForPosition = forfeitedIncentivesForPosition.Add(sdk.NewDecCoinFromDec(coin.Denom, coin.Amount.ToDec().Add(dust.AmountOf(coin.Denom))))
				}

				uptimeAccum.AddToAccumulator(forfeitedIncentivesPerShare)
				continue
			}

			collectedIncentivesForPosition = collectedIncentivesForPosition.Add(collectedIncentivesForUptime...)
		}
	}

	return collectedIncentivesForPosition, forfeitedIncentivesForPosition, nil
}

func (k Keeper) GetClaimableIncentives(ctx sdk.Context, positionId uint64) (sdk.Coins, sdk.DecCoins, error) {
	// Since this is a query, we don't want to modify the state and therefore use a cache context.
	cacheCtx, _ := ctx.CacheContext()
	return k.claimAllIncentivesForPosition(cacheCtx, positionId)
}

// collectIncentives collects incentives for all uptime accumulators for the specified position id.
//
// Upon successful collection, it bank sends the incentives from the pool address to the owner and returns the collected coins.
// Returns error if:
// - position with the given id does not exist
// - other internal database or math errors.
func (k Keeper) collectIncentives(ctx sdk.Context, sender sdk.AccAddress, positionId uint64) (sdk.Coins, sdk.DecCoins, error) {
	// Retrieve the position with the given ID.
	position, err := k.GetPosition(ctx, positionId)
	if err != nil {
		return sdk.Coins{}, sdk.DecCoins{}, err
	}

	err = k.ensurePositionOwner(ctx, sender, position.PoolId, positionId)
	if err != nil {
		return sdk.Coins{}, sdk.DecCoins{}, err
	}

	// Claim all incentives for the position.
	collectedIncentivesForPosition, forfeitedIncentivesForPosition, err := k.claimAllIncentivesForPosition(ctx, position.PositionId)
	if err != nil {
		return sdk.Coins{}, sdk.DecCoins{}, err
	}

	// If no incentives were collected, return an empty coin set.
	// TODO: Does collectedIncentivesForPosition = 0 => forfeitedIncentivesForPosition = 0?
	// TODO: Do we need to get event emitted here still?
	if collectedIncentivesForPosition.IsZero() {
		return collectedIncentivesForPosition, forfeitedIncentivesForPosition, nil
	}

	// Send the collected incentives to the position's owner.
	pool, err := k.getPoolById(ctx, position.PoolId)
	if err != nil {
		return sdk.Coins{}, sdk.DecCoins{}, err
	}

	// Send the collected incentives to the position's owner from the pool's address.
	if err := k.bankKeeper.SendCoins(ctx, pool.GetIncentivesAddress(), sender, collectedIncentivesForPosition); err != nil {
		return sdk.Coins{}, sdk.DecCoins{}, err
	}

	// Emit an event indicating that incentives were collected.
	ctx.EventManager().EmitEvents(sdk.Events{
		sdk.NewEvent(
			types.TypeEvtCollectIncentives,
			sdk.NewAttribute(sdk.AttributeKeyModule, types.AttributeValueCategory),
			sdk.NewAttribute(types.AttributeKeyPositionId, strconv.FormatUint(positionId, 10)),
			sdk.NewAttribute(types.AttributeKeyTokensOut, collectedIncentivesForPosition.String()),
			sdk.NewAttribute(types.AttributeKeyForfeitedTokens, forfeitedIncentivesForPosition.String()),
		),
	})

	return collectedIncentivesForPosition, forfeitedIncentivesForPosition, nil
}

// createIncentive creates an incentive record in state for the given pool.
//
// Upon successful creation, it bank sends the incentives from the owner address to the pool address and returns the incentives record.
// Returns error if:
// - poolId is invalid
// - incentiveAmount is invalid (zero or negative).
// - emissionRate is invalid (zero or negative)
// - startTime is < blockTime.
// - minUptime is not an authorizedUptime.
// - other internal database or math errors.
// WARNING: this method may mutate the pool, make sure to refetch the pool after calling this method.
func (k Keeper) CreateIncentive(ctx sdk.Context, poolId uint64, sender sdk.AccAddress, incentiveCoin sdk.Coin, emissionRate sdk.Dec, startTime time.Time, minUptime time.Duration) (types.IncentiveRecord, error) {
	pool, err := k.getPoolById(ctx, poolId)
	if err != nil {
		return types.IncentiveRecord{}, err
	}

	// checks if the Coin has a non-negative amount and the denom is valid.
	if !incentiveCoin.IsValid() || incentiveCoin.IsZero() {
		return types.IncentiveRecord{}, types.InvalidIncentiveCoinError{PoolId: poolId, IncentiveCoin: incentiveCoin}
	}

	// Ensure start time is >= current blocktime
	if startTime.Before(ctx.BlockTime()) {
		return types.IncentiveRecord{}, types.StartTimeTooEarlyError{PoolId: poolId, CurrentBlockTime: ctx.BlockTime(), StartTime: startTime}
	}

	// Ensure emission rate is nonzero and nonnegative
	if !emissionRate.IsPositive() {
		return types.IncentiveRecord{}, types.NonPositiveEmissionRateError{PoolId: poolId, EmissionRate: emissionRate}
	}

	// Ensure min uptime is one of the authorized uptimes.
	// Note that this is distinct from the supported uptimes – while we set up pools and positions to
	// accommodate all supported uptimes, we only allow incentives to be created for uptimes that are
	// authorized by governance.
	authorizedUptimes := k.GetParams(ctx).AuthorizedUptimes
	osmoutils.SortSlice(authorizedUptimes)

	validUptime := false
	for _, authorizedUptime := range authorizedUptimes {
		if minUptime == authorizedUptime {
			validUptime = true

			// We break here to save on iterations
			break
		}
	}
	if !validUptime {
		return types.IncentiveRecord{}, types.InvalidMinUptimeError{PoolId: poolId, MinUptime: minUptime, AuthorizedUptimes: authorizedUptimes}
	}

	senderHasBalance := k.bankKeeper.HasBalance(ctx, sender, incentiveCoin)
	if !senderHasBalance {
		return types.IncentiveRecord{}, types.IncentiveInsufficientBalanceError{PoolId: poolId, IncentiveDenom: incentiveCoin.Denom, IncentiveAmount: incentiveCoin.Amount}
	}

	// Sync global uptime accumulators to current blocktime to ensure consistency in reward emissions
	err = k.updatePoolUptimeAccumulatorsToNow(ctx, poolId)
	if err != nil {
		return types.IncentiveRecord{}, err
	}

	// Get an ID unique to this incentive record
	incentiveRecordId := k.GetNextIncentiveRecordId(ctx)
	k.SetNextIncentiveRecordId(ctx, incentiveRecordId+1)

	incentiveRecordBody := types.IncentiveRecordBody{
		RemainingCoin: sdk.NewDecCoinFromCoin(incentiveCoin),
		EmissionRate:  emissionRate,
		StartTime:     startTime,
	}

	// Set up incentive record to put in state
	incentiveRecord := types.IncentiveRecord{
		PoolId:              poolId,
		IncentiveRecordBody: incentiveRecordBody,
		MinUptime:           minUptime,
		IncentiveId:         incentiveRecordId,
	}

	// Get all incentive records for uptime
	existingRecordsForUptime, err := k.getAllIncentiveRecordsForUptime(ctx, poolId, minUptime)
	if err != nil {
		return types.IncentiveRecord{}, err
	}

	// Fixed gas consumption per incentive creation to prevent spam
	ctx.GasMeter().ConsumeGas(uint64(types.BaseGasFeeForNewIncentive*len(existingRecordsForUptime)), "cl incentive creation fee")

	// Set incentive record in state
	err = k.setIncentiveRecord(ctx, incentiveRecord)
	if err != nil {
		return types.IncentiveRecord{}, err
	}

	// Transfer tokens from sender to the pool's incentive address
	if err := k.bankKeeper.SendCoins(ctx, sender, pool.GetIncentivesAddress(), sdk.NewCoins(incentiveCoin)); err != nil {
		return types.IncentiveRecord{}, err
	}

	return incentiveRecord, nil
}

// getLargestAuthorizedUptimeDuration retrieves the largest authorized uptime duration from the params.
// NOTE: It is only used by fungifyChargedPosition which we disabled for launch.
// nolint: unused
func (k Keeper) getLargestAuthorizedUptimeDuration(ctx sdk.Context) time.Duration {
	var largestUptime time.Duration
	for _, uptime := range k.GetParams(ctx).AuthorizedUptimes {
		if uptime > largestUptime {
			largestUptime = uptime
		}
	}
	return largestUptime
}

// nolint: unused
// getLargestSupportedUptimeDuration retrieves the largest supported uptime duration from the preset constant slice.
func (k Keeper) getLargestSupportedUptimeDuration(ctx sdk.Context) time.Duration {
	var largestSupportedUptime time.Duration
	for _, uptime := range types.SupportedUptimes {
		if uptime > largestSupportedUptime {
			largestSupportedUptime = uptime
		}
	}
	return largestSupportedUptime
}<|MERGE_RESOLUTION|>--- conflicted
+++ resolved
@@ -601,13 +601,7 @@
 			return err
 		}
 
-<<<<<<< HEAD
-		incentiveRecordId, err := strconv.ParseUint(string(parts[2]), 10, 64)
-=======
-		denom := string(parts[1])
-
-		incentiveCreator, err := sdk.AccAddressFromBech32(string(parts[2]))
->>>>>>> 1ed2a0ff
+		incentiveRecordId, err := strconv.ParseUint(string(parts[1]), 10, 64)
 		if err != nil {
 			return err
 		}
