package concentrated_liquidity

import (
	"fmt"
	"strconv"
	"strings"
	"time"

	sdk "github.com/cosmos/cosmos-sdk/types"
	"golang.org/x/exp/slices"

	"github.com/osmosis-labs/osmosis/osmoutils"
	"github.com/osmosis-labs/osmosis/osmoutils/accum"
	"github.com/osmosis-labs/osmosis/v15/x/concentrated-liquidity/model"
	"github.com/osmosis-labs/osmosis/v15/x/concentrated-liquidity/types"
)

const (
	uptimeAccumPrefix = "uptime"
)

// createUptimeAccumulators creates accumulator objects in store for each supported uptime for the given poolId.
// The accumulators are initialized with the default (zero) values.
func (k Keeper) createUptimeAccumulators(ctx sdk.Context, poolId uint64) error {
	for uptimeIndex := range types.SupportedUptimes {
		err := accum.MakeAccumulator(ctx.KVStore(k.storeKey), getUptimeAccumulatorName(poolId, uint64(uptimeIndex)))
		if err != nil {
			return err
		}
	}

	return nil
}

func getUptimeAccumulatorName(poolId uint64, uptimeIndex uint64) string {
	poolIdStr := strconv.FormatUint(poolId, uintBase)
	uptimeIndexStr := strconv.FormatUint(uptimeIndex, uintBase)
	return strings.Join([]string{uptimeAccumPrefix, poolIdStr, uptimeIndexStr}, "/")
}

// getUptimeTrackerValues extracts the values of an array of uptime trackers
func getUptimeTrackerValues(uptimeTrackers []model.UptimeTracker) []sdk.DecCoins {
	trackerValues := []sdk.DecCoins{}
	for _, uptimeTracker := range uptimeTrackers {
		trackerValues = append(trackerValues, uptimeTracker.UptimeGrowthOutside)
	}

	return trackerValues
}

// nolint: unused
// getUptimeAccumulators gets the uptime accumulator objects for the given poolId
// Returns error if accumulator for the given poolId does not exist.
func (k Keeper) getUptimeAccumulators(ctx sdk.Context, poolId uint64) ([]accum.AccumulatorObject, error) {
	accums := make([]accum.AccumulatorObject, len(types.SupportedUptimes))
	for uptimeIndex := range types.SupportedUptimes {
		acc, err := accum.GetAccumulator(ctx.KVStore(k.storeKey), getUptimeAccumulatorName(poolId, uint64(uptimeIndex)))
		if err != nil {
			return []accum.AccumulatorObject{}, err
		}

		accums[uptimeIndex] = acc
	}

	return accums, nil
}

// nolint: unused
// getUptimeAccumulatorValues gets the accumulator values for the supported uptimes for the given poolId
// Returns error if accumulator for the given poolId does not exist.
func (k Keeper) getUptimeAccumulatorValues(ctx sdk.Context, poolId uint64) ([]sdk.DecCoins, error) {
	uptimeAccums, err := k.getUptimeAccumulators(ctx, poolId)
	if err != nil {
		return []sdk.DecCoins{}, err
	}

	uptimeValues := []sdk.DecCoins{}
	for _, uptimeAccum := range uptimeAccums {
		uptimeValues = append(uptimeValues, uptimeAccum.GetValue())
	}

	return uptimeValues, nil
}

// nolint: unused
// getInitialUptimeGrowthOutsidesForTick returns an array of the initial values of uptime growth outside
// for each supported uptime for a given tick. This value depends on the tick's location relative to the current tick.
//
// uptimeGrowthOutside =
// { uptimeGrowthGlobal current tick >= tick }
// { 0                  current tick <  tick }
//
// Similar to fees, by convention the value is chosen as if all of the uptime (seconds per liquidity) to date has
// occurred below the tick.
// Returns error if the pool with the given id does not exist or if fails to get any of the uptime accumulators.
func (k Keeper) getInitialUptimeGrowthOutsidesForTick(ctx sdk.Context, poolId uint64, tick int64) ([]sdk.DecCoins, error) {
	pool, err := k.getPoolById(ctx, poolId)
	if err != nil {
		return []sdk.DecCoins{}, err
	}

	currentTick := pool.GetCurrentTick().Int64()
	if currentTick >= tick {
		uptimeAccumulatorValues, err := k.getUptimeAccumulatorValues(ctx, poolId)
		if err != nil {
			return []sdk.DecCoins{}, err
		}
		return uptimeAccumulatorValues, nil
	}

	// If currentTick < tick, we return len(SupportedUptimes) empty DecCoins
	emptyUptimeValues := []sdk.DecCoins{}
	for range types.SupportedUptimes {
		emptyUptimeValues = append(emptyUptimeValues, emptyCoins)
	}

	return emptyUptimeValues, nil
}

// nolint: unused
// updateUptimeAccumulatorsToNow syncs all uptime accumulators to be up to date.
// Specifically, it gets the time elapsed since the last update and divides it
// by the qualifying liquidity for each uptime. It then adds this value to the
// respective accumulator and updates relevant time trackers accordingly.
func (k Keeper) updateUptimeAccumulatorsToNow(ctx sdk.Context, poolId uint64) error {
	pool, err := k.getPoolById(ctx, poolId)
	if err != nil {
		return err
	}

	// Get relevant pool-level values
	poolIncentiveRecords, err := k.GetAllIncentiveRecordsForPool(ctx, poolId)
	if err != nil {
		return err
	}

	uptimeAccums, err := k.getUptimeAccumulators(ctx, poolId)
	if err != nil {
		return err
	}

	// Since our base unit of time is nanoseconds, we divide with truncation by 10^9 (10e8) to get
	// time elapsed in seconds
	timeElapsedNanoSec := sdk.NewDec(int64(ctx.BlockTime().Sub(pool.GetLastLiquidityUpdate())))
	timeElapsedSec := timeElapsedNanoSec.Quo(sdk.NewDec(10e8))

	// If no time has elapsed, this function is a no-op
	if timeElapsedSec.Equal(sdk.ZeroDec()) {
		return nil
	}

	if timeElapsedSec.LT(sdk.ZeroDec()) {
		return fmt.Errorf("Time elapsed cannot be negative.")
	}

	for uptimeIndex, uptimeAccum := range uptimeAccums {
		// Get relevant uptime-level values
		curUptimeDuration := types.SupportedUptimes[uptimeIndex]

		// Qualifying liquidity is the amount of liquidity that satisfies uptime requirements
		qualifyingLiquidity, err := uptimeAccum.GetTotalShares()
		if err != nil {
			return err
		}

		// If there is no qualifying liquidity for the current uptime accumulator, we leave it unchanged
		if qualifyingLiquidity.LT(sdk.OneDec()) {
			continue
		}

		incentivesToAddToCurAccum, updatedPoolRecords, err := calcAccruedIncentivesForAccum(ctx, curUptimeDuration, qualifyingLiquidity, timeElapsedSec, poolIncentiveRecords)
		if err != nil {
			return err
		}

		// Emit incentives to current uptime accumulator
		uptimeAccum.AddToAccumulator(incentivesToAddToCurAccum)

		// Update pool records (stored in state after loop)
		poolIncentiveRecords = updatedPoolRecords
	}

	// Update pool incentive records and LastLiquidityUpdate time in state to reflect emitted incentives
	err = k.setMultipleIncentiveRecords(ctx, poolIncentiveRecords)
	if err != nil {
		return err
	}

	pool.SetLastLiquidityUpdate(ctx.BlockTime())
	err = k.setPool(ctx, pool)
	if err != nil {
		return err
	}

	return nil
}

// nolint: unused
// calcAccruedIncentivesForAccum calculates IncentivesPerLiquidity to be added to an accum
// Returns the IncentivesPerLiquidity value and an updated list of IncentiveRecords that
// reflect emitted incentives
// Returns error if the qualifying liquidity/time elapsed are zero.
func calcAccruedIncentivesForAccum(ctx sdk.Context, accumUptime time.Duration, qualifyingLiquidity sdk.Dec, timeElapsed sdk.Dec, poolIncentiveRecords []types.IncentiveRecord) (sdk.DecCoins, []types.IncentiveRecord, error) {
	if !qualifyingLiquidity.IsPositive() || !timeElapsed.IsPositive() {
		return sdk.DecCoins{}, []types.IncentiveRecord{}, fmt.Errorf("Qualifying liquidity and time elapsed must both be positive.")
	}

	incentivesToAddToCurAccum := sdk.NewDecCoins()
	for incentiveIndex, incentiveRecord := range poolIncentiveRecords {
		// We consider all incentives matching the current uptime that began emitting before the current blocktime
		if incentiveRecord.StartTime.UTC().Before(ctx.BlockTime().UTC()) && incentiveRecord.MinUptime == accumUptime {
			// Total amount emitted = time elapsed * emission
			totalEmittedAmount := timeElapsed.Mul(incentiveRecord.EmissionRate)

			// Incentives to emit per unit of qualifying liquidity = total emitted / qualifying liquidity
			// Note that we truncate to ensure we do not overdistribute incentives
			incentivesPerLiquidity := totalEmittedAmount.QuoTruncate(qualifyingLiquidity)
			emittedIncentivesPerLiquidity := sdk.NewDecCoinFromDec(incentiveRecord.IncentiveDenom, incentivesPerLiquidity)

			// Ensure that we only emit if there are enough incentives remaining to be emitted
			remainingRewards := poolIncentiveRecords[incentiveIndex].RemainingAmount
			if totalEmittedAmount.LTE(remainingRewards) {
				// Add incentives to accumulator
				incentivesToAddToCurAccum = incentivesToAddToCurAccum.Add(emittedIncentivesPerLiquidity)

				// Update incentive record to reflect the incentives that were emitted
				remainingRewards = remainingRewards.Sub(totalEmittedAmount)

				// Each incentive record should only be modified once
				poolIncentiveRecords[incentiveIndex].RemainingAmount = remainingRewards
			} else {
				// If there are not enough incentives remaining to be emitted, we emit the remaining rewards.
				// When the returned records are set in state, all records with remaining rewards of zero will be cleared.
				remainingIncentivesPerLiquidity := remainingRewards.QuoTruncate(qualifyingLiquidity)
				emittedIncentivesPerLiquidity = sdk.NewDecCoinFromDec(incentiveRecord.IncentiveDenom, remainingIncentivesPerLiquidity)
				incentivesToAddToCurAccum = incentivesToAddToCurAccum.Add(emittedIncentivesPerLiquidity)

				poolIncentiveRecords[incentiveIndex].RemainingAmount = sdk.ZeroDec()
			}
		}
	}

	return incentivesToAddToCurAccum, poolIncentiveRecords, nil
}

// findUptimeIndex finds the uptime index for the passed in min uptime.
// Returns error if uptime index cannot be found.
func findUptimeIndex(uptime time.Duration) (int, error) {
	index := slices.IndexFunc(types.SupportedUptimes, func(e time.Duration) bool { return e == uptime })

	if index == -1 {
		return index, types.InvalidUptimeIndexError{MinUptime: uptime, SupportedUptimes: types.SupportedUptimes}
	}

	return index, nil
}

// nolint: unused
// setIncentiveRecords sets the passed in incentive records in state
// Errors if the incentive record has an unsupported min uptime.
func (k Keeper) setIncentiveRecord(ctx sdk.Context, incentiveRecord types.IncentiveRecord) error {
	store := ctx.KVStore(k.storeKey)

	uptimeIndex, err := findUptimeIndex(incentiveRecord.MinUptime)
	if err != nil {
		return err
	}

	key := types.KeyIncentiveRecord(incentiveRecord.PoolId, uptimeIndex, incentiveRecord.IncentiveDenom, incentiveRecord.IncentiveCreator)
	incentiveRecordBody := types.IncentiveRecordBody{
		RemainingAmount: incentiveRecord.RemainingAmount,
		EmissionRate:    incentiveRecord.EmissionRate,
		StartTime:       incentiveRecord.StartTime,
	}

	// If the remaining amount is zero and the record already exists in state, we delete the record from state.
	// If it's zero and the record doesn't exist in state, we do a no-op.
	// In all other cases, we update the record in state
	if store.Has(key) && incentiveRecordBody.RemainingAmount.IsZero() {
		store.Delete(key)
	} else if incentiveRecordBody.RemainingAmount.GT(sdk.ZeroDec()) {
		osmoutils.MustSet(store, key, &incentiveRecordBody)
	}

	return nil
}

// setMultipleIncentiveRecords sets multiple incentive records in state
func (k Keeper) setMultipleIncentiveRecords(ctx sdk.Context, incentiveRecords []types.IncentiveRecord) error {
	for _, incentiveRecord := range incentiveRecords {
		err := k.setIncentiveRecord(ctx, incentiveRecord)
		if err != nil {
			return err
		}
	}

	return nil
}

// GetIncentiveRecord gets the incentive record corresponding to the passed in values from store
func (k Keeper) GetIncentiveRecord(ctx sdk.Context, poolId uint64, denom string, minUptime time.Duration, incentiveCreator sdk.AccAddress) (types.IncentiveRecord, error) {
	store := ctx.KVStore(k.storeKey)
	incentiveBodyStruct := types.IncentiveRecordBody{}

	uptimeIndex, err := findUptimeIndex(minUptime)
	if err != nil {
		return types.IncentiveRecord{}, err
	}

	key := types.KeyIncentiveRecord(poolId, uptimeIndex, denom, incentiveCreator)

	found, err := osmoutils.Get(store, key, &incentiveBodyStruct)
	if err != nil {
		return types.IncentiveRecord{}, err
	}

	if !found {
		return types.IncentiveRecord{}, types.IncentiveRecordNotFoundError{PoolId: poolId, IncentiveDenom: denom, MinUptime: minUptime, IncentiveCreatorStr: incentiveCreator.String()}
	}

	return types.IncentiveRecord{
		PoolId:           poolId,
		IncentiveDenom:   denom,
		IncentiveCreator: incentiveCreator,
		MinUptime:        minUptime,
		RemainingAmount:  incentiveBodyStruct.RemainingAmount,
		EmissionRate:     incentiveBodyStruct.EmissionRate,
		StartTime:        incentiveBodyStruct.StartTime,
	}, nil
}

// GetAllIncentiveRecordsForPool gets all the incentive records for poolId
// Returns error if it is unable to retrieve records.
func (k Keeper) GetAllIncentiveRecordsForPool(ctx sdk.Context, poolId uint64) ([]types.IncentiveRecord, error) {
	return osmoutils.GatherValuesFromStorePrefixWithKeyParser(ctx.KVStore(k.storeKey), types.KeyPoolIncentiveRecords(poolId), ParseFullIncentiveRecordFromBz)
}

// GetAllIncentiveRecordsForUptime gets all the incentive records for the given poolId and minUptime
// Returns error if the passed in uptime is not supported or it is unable to retrieve records.
func (k Keeper) GetAllIncentiveRecordsForUptime(ctx sdk.Context, poolId uint64, minUptime time.Duration) ([]types.IncentiveRecord, error) {
	// Ensure pool exists in state
	_, err := k.getPoolById(ctx, poolId)
	if err != nil {
		return []types.IncentiveRecord{}, err
	}

	uptimeIndex, err := findUptimeIndex(minUptime)
	if err != nil {
		return []types.IncentiveRecord{}, err
	}

	return osmoutils.GatherValuesFromStorePrefixWithKeyParser(ctx.KVStore(k.storeKey), types.KeyUptimeIncentiveRecords(poolId, uptimeIndex), ParseFullIncentiveRecordFromBz)
}

// GetUptimeGrowthInsideRange returns the uptime growth within the given tick range for all supported uptimes
func (k Keeper) GetUptimeGrowthInsideRange(ctx sdk.Context, poolId uint64, lowerTick int64, upperTick int64) ([]sdk.DecCoins, error) {
	pool, err := k.getPoolById(ctx, poolId)
	if err != nil {
		return []sdk.DecCoins{}, err
	}

	// Get global uptime accumulator values
	globalUptimeValues, err := k.getUptimeAccumulatorValues(ctx, poolId)
	if err != nil {
		return []sdk.DecCoins{}, err
	}

	// Get current, lower, and upper ticks
	currentTick := pool.GetCurrentTick().Int64()
	lowerTickInfo, err := k.getTickInfo(ctx, poolId, lowerTick)
	if err != nil {
		return []sdk.DecCoins{}, err
	}
	upperTickInfo, err := k.getTickInfo(ctx, poolId, upperTick)
	if err != nil {
		return []sdk.DecCoins{}, err
	}

	// Calculate uptime growth between lower and upper ticks
	// Note that we regard "within range" to mean [lowerTick, upperTick),
	// inclusive of lowerTick and exclusive of upperTick.
	lowerTickUptimeValues := getUptimeTrackerValues(lowerTickInfo.UptimeTrackers)
	upperTickUptimeValues := getUptimeTrackerValues(upperTickInfo.UptimeTrackers)
	if currentTick < lowerTick {
		// If current tick is below range, we subtract uptime growth of upper tick from that of lower tick
		return osmoutils.SubDecCoinArrays(lowerTickUptimeValues, upperTickUptimeValues)
	} else if currentTick < upperTick {
		// If current tick is within range, we subtract uptime growth of lower and upper tick from global growth
		globalMinusUpper, err := osmoutils.SubDecCoinArrays(globalUptimeValues, upperTickUptimeValues)
		if err != nil {
			return []sdk.DecCoins{}, err
		}

		return osmoutils.SubDecCoinArrays(globalMinusUpper, lowerTickUptimeValues)
	} else {
		// If current tick is above range, we subtract uptime growth of lower tick from that of upper tick
		return osmoutils.SubDecCoinArrays(upperTickUptimeValues, lowerTickUptimeValues)
	}
}

// GetUptimeGrowthOutsideRange returns the uptime growth outside the given tick range for all supported uptimes
func (k Keeper) GetUptimeGrowthOutsideRange(ctx sdk.Context, poolId uint64, lowerTick int64, upperTick int64) ([]sdk.DecCoins, error) {
	globalUptimeValues, err := k.getUptimeAccumulatorValues(ctx, poolId)
	if err != nil {
		return []sdk.DecCoins{}, err
	}

	uptimeGrowthInside, err := k.GetUptimeGrowthInsideRange(ctx, poolId, lowerTick, upperTick)
	if err != nil {
		return []sdk.DecCoins{}, err
	}

	return osmoutils.SubDecCoinArrays(globalUptimeValues, uptimeGrowthInside)
}

// initOrUpdatePositionUptime either adds or updates records for all uptime accumulators `position` qualifies for
func (k Keeper) initOrUpdatePositionUptime(ctx sdk.Context, poolId uint64, liquidity sdk.Dec, owner sdk.AccAddress, lowerTick, upperTick int64, liquidityDelta sdk.Dec, joinTime time.Time, freezeDuration time.Duration, positionId uint64) error {
	// We update accumulators _prior_ to any position-related updates to ensure
	// past rewards aren't distributed to new liquidity. We also update pool's
	// LastLiquidityUpdate here.
	err := k.updateUptimeAccumulatorsToNow(ctx, poolId)
	if err != nil {
		return err
	}

	// Create records for relevant uptime accumulators here.
	uptimeAccumulators, err := k.getUptimeAccumulators(ctx, poolId)
	if err != nil {
		return err
	}

	globalUptimeGrowthInsideRange, err := k.GetUptimeGrowthInsideRange(ctx, poolId, lowerTick, upperTick)
	if err != nil {
		return err
	}

	globalUptimeGrowthOutsideRange, err := k.GetUptimeGrowthOutsideRange(ctx, poolId, lowerTick, upperTick)
	if err != nil {
		return err
	}

	// Loop through uptime accums for all supported uptimes on the pool and init or update position's records
<<<<<<< HEAD
	positionName := string(types.KeyPositionId(positionId))
=======
	positionName := string(types.KeyFullPosition(poolId, owner, lowerTick, upperTick, joinTime, freezeDuration, positionId))
>>>>>>> b9818ac8
	for uptimeIndex, uptime := range types.SupportedUptimes {
		// We assume every position update requires the position to be frozen for the
		// min uptime again. Thus, the difference between the position's `freezeDuration`
		// and the blocktime when the update happens should be greater than or equal
		// to the required uptime.

		// TODO: consider replacing BlockTime with a new field, JoinTime, so that post-join updates are not skipped
		if freezeDuration >= uptime {
			curUptimeAccum := uptimeAccumulators[uptimeIndex]

			// If a record does not exist for this uptime accumulator, create a new position.
			// Otherwise, add to existing record.
			recordExists, err := curUptimeAccum.HasPosition(positionName)
			if err != nil {
				return err
			}

			if !recordExists {
				// Since the position should only be entitled to uptime growth within its range, we checkpoint globalUptimeGrowthInsideRange as
				// its accumulator's init value. During the claiming (or, equivalently, position updating) process, we ensure that incentives are
				// not overpaid.
				err = curUptimeAccum.NewPositionCustomAcc(positionName, liquidity, globalUptimeGrowthInsideRange[uptimeIndex], emptyOptions)
				if err != nil {
					return err
				}
			} else {
				// Prep accum since we claim rewards first under the hood before any update (otherwise we would overpay)
				err = preparePositionAccumulator(curUptimeAccum, positionName, globalUptimeGrowthOutsideRange[uptimeIndex])
				if err != nil {
					return err
				}

				// Note that even though "unclaimed rewards" accrue in the accumulator prior to freezeDuration, since position withdrawal
				// and incentive collection are only allowed when current time is past freezeDuration these rewards are not accessible until then.
				err = curUptimeAccum.UpdatePositionCustomAcc(positionName, liquidityDelta, globalUptimeGrowthInsideRange[uptimeIndex])
				if err != nil {
					return err
				}
			}
		}
	}

	return nil
}

// prepareAccumAndClaimRewards claims and returns the rewards that `positionKey` is entitled to, updating the accumulator's value before
// and after claiming to ensure that rewards are never overdistributed.
func prepareAccumAndClaimRewards(accum accum.AccumulatorObject, positionKey string, growthOutside sdk.DecCoins) (sdk.Coins, error) {
	err := preparePositionAccumulator(accum, positionKey, growthOutside)
	if err != nil {
		return sdk.Coins{}, err
	}

	// Claim incentives
	incentivesClaimedCurrAccum, err := accum.ClaimRewards(positionKey)
	if err != nil {
		return sdk.Coins{}, err
	}

	// Check if position record was deleted after claiming rewards. If not, we update the custom accumulator value.
	hasPosition, err := accum.HasPosition(positionKey)
	if err != nil {
		return sdk.Coins{}, err
	}

	if hasPosition {
		customAccumulatorValue := accum.GetValue().Sub(growthOutside)
		err := accum.SetPositionCustomAcc(positionKey, customAccumulatorValue)
		if err != nil {
			return sdk.Coins{}, err
		}
	}

	return incentivesClaimedCurrAccum, nil
}

// claimAllIncentivesForPosition claims and returns all the incentives for a given position.
// It takes in a `forfeitIncentives` boolean to indicate whether the accrued incentives should be forfeited, in which case it
// redeposits the accrued rewards back into the accumulator as additional rewards for other participants.
func (k Keeper) claimAllIncentivesForPosition(ctx sdk.Context, poolId uint64, owner sdk.AccAddress, lowerTick int64, upperTick int64, joinTime time.Time, freezeDuration time.Duration, positionId uint64, forfeitIncentives bool) (sdk.Coins, error) {
	uptimeAccumulators, err := k.getUptimeAccumulators(ctx, poolId)
	if err != nil {
		return sdk.Coins{}, err
	}

	// Compute uptime growth outside of the range between lower tick and upper tick
	uptimeGrowthOutside, err := k.GetUptimeGrowthOutsideRange(ctx, poolId, lowerTick, upperTick)
	if err != nil {
		return sdk.Coins{}, err
	}

<<<<<<< HEAD
	positionName := string(types.KeyPositionId(positionId))
=======
	positionName := string(types.KeyFullPosition(poolId, owner, lowerTick, upperTick, joinTime, freezeDuration, positionId))
>>>>>>> b9818ac8
	collectedIncentivesForPosition := sdk.Coins{}
	for uptimeIndex, uptimeAccum := range uptimeAccumulators {
		hasPosition, err := uptimeAccum.HasPosition(positionName)
		if err != nil {
			return sdk.Coins{}, err
		}

		if hasPosition {
			collectedIncentivesForUptime, err := prepareAccumAndClaimRewards(uptimeAccum, positionName, uptimeGrowthOutside[uptimeIndex])
			if err != nil {
				return sdk.Coins{}, err
			}

			// If the collected incentives are forfeited, we deposit them back into the accumulator to be distributed
			// to other qualifying positions.
			if forfeitIncentives {
				uptimeAccum.AddToAccumulator(sdk.NewDecCoinsFromCoins(collectedIncentivesForUptime...))
			}

			collectedIncentivesForPosition = collectedIncentivesForPosition.Add(collectedIncentivesForUptime...)
		}
	}

	return collectedIncentivesForPosition, nil
}

// collectIncentives collects incentives for all uptime accumulators for all positions belonging to `owner` that have exactly
// the same lower and upper ticks.
//
// Upon successful collection, it bank sends the incentives from the pool address to the owner and returns the collected coins.
// Returns error if:
// - pool with the given id does not exist
// - no position given by pool id, owner, lower tick and upper tick exists
// - other internal database or math errors.
func (k Keeper) collectIncentives(ctx sdk.Context, poolId uint64, owner sdk.AccAddress, lowerTick int64, upperTick int64, positionId uint64) (sdk.Coins, error) {
	// positionsInRange, err := osmoutils.GatherValuesFromStorePrefixWithKeyParser(ctx.KVStore(k.storeKey), types.KeyPosition(poolId, owner, lowerTick, upperTick), ParseFullPositionFromBytes)
	// if err != nil {
	// 	return sdk.Coins{}, err
	// }

	// if len(positionsInRange) == 0 {
	// 	return sdk.Coins{}, types.PositionNotFoundError{PoolId: poolId, LowerTick: lowerTick, UpperTick: upperTick}
	// }

	// collectedIncentives := sdk.Coins{}
	// for _, position := range positionsInRange {
	// 	collectedIncentivesForPosition, err := k.claimAllIncentivesForPosition(ctx, poolId, owner, lowerTick, upperTick, position.JoinTime, position.FreezeDuration, position.PositionId, false)
	// 	if err != nil {
	// 		return sdk.Coins{}, err
	// 	}

	// 	collectedIncentives = collectedIncentives.Add(collectedIncentivesForPosition...)
	// }
	position, err := k.GetPosition(ctx, positionId)
	if err != nil {
		return sdk.Coins{}, err
	}
<<<<<<< HEAD
	collectedIncentivesForPosition, err := k.claimAllIncentivesForPosition(ctx, poolId, owner, lowerTick, upperTick, position.JoinTime, position.FreezeDuration, position.PositionId, false)
=======

	if len(positionsInRange) == 0 {
		return sdk.Coins{}, types.PositionNotFoundError{PoolId: poolId, LowerTick: lowerTick, UpperTick: upperTick}
	}

	collectedIncentives := sdk.Coins{}
	for _, position := range positionsInRange {
		collectedIncentivesForPosition, err := k.claimAllIncentivesForPosition(ctx, poolId, owner, lowerTick, upperTick, position.JoinTime, position.FreezeDuration, position.PositionId, false)
		if err != nil {
			return sdk.Coins{}, err
		}

		collectedIncentives = collectedIncentives.Add(collectedIncentivesForPosition...)
	}
>>>>>>> b9818ac8

	// Once we have iterated through all the positions, we do a single bank send from the pool to the owner.
	// We skip this step if collected incentives are zero.
	if collectedIncentivesForPosition.IsZero() {
		return collectedIncentivesForPosition, nil
	}

	pool, err := k.getPoolById(ctx, poolId)
	if err != nil {
		return sdk.Coins{}, err
	}

	if err := k.bankKeeper.SendCoins(ctx, pool.GetAddress(), owner, collectedIncentivesForPosition); err != nil {
		return sdk.Coins{}, err
	}
	return collectedIncentivesForPosition, nil
}

// createIncentive creates an incentive record in state for the given pool
func (k Keeper) createIncentive(ctx sdk.Context, poolId uint64, sender sdk.AccAddress, incentiveDenom string, incentiveAmount sdk.Int, emissionRate sdk.Dec, startTime time.Time, minUptime time.Duration) (types.IncentiveRecord, error) {
	pool, err := k.getPoolById(ctx, poolId)
	if err != nil {
		return types.IncentiveRecord{}, err
	}

	// Ensure incentive amount is nonzero and nonnegative
	if !incentiveAmount.IsPositive() {
		return types.IncentiveRecord{}, types.NonPositiveIncentiveAmountError{PoolId: poolId, IncentiveAmount: incentiveAmount.ToDec()}
	}

	// Ensure start time is >= current blocktime
	if startTime.Before(ctx.BlockTime()) {
		return types.IncentiveRecord{}, types.StartTimeTooEarlyError{PoolId: poolId, CurrentBlockTime: ctx.BlockTime(), StartTime: startTime}
	}

	// Ensure emission rate is nonzero and nonnegative
	if !emissionRate.IsPositive() {
		return types.IncentiveRecord{}, types.NonPositiveEmissionRateError{PoolId: poolId, EmissionRate: emissionRate}
	}

	// Ensure min uptime is one of the supported periods
	validUptime := false
	for _, supportedUptime := range types.SupportedUptimes {
		if minUptime == supportedUptime {
			validUptime = true
		}
	}
	if !validUptime {
		return types.IncentiveRecord{}, types.InvalidMinUptimeError{PoolId: poolId, MinUptime: minUptime, SupportedUptimes: types.SupportedUptimes}
	}

	// Ensure sender has balance for incentive denom
	incentiveCoin := sdk.NewCoin(incentiveDenom, incentiveAmount)
	senderHasBalance := k.bankKeeper.HasBalance(ctx, sender, incentiveCoin)
	if !senderHasBalance {
		return types.IncentiveRecord{}, types.IncentiveInsufficientBalanceError{PoolId: poolId, IncentiveDenom: incentiveDenom, IncentiveAmount: incentiveAmount}
	}

	// Sync global uptime accumulators to current blocktime to ensure consistency in reward emissions
	err = k.updateUptimeAccumulatorsToNow(ctx, poolId)
	if err != nil {
		return types.IncentiveRecord{}, err
	}

	// Set up incentive record to put in state
	incentiveRecord := types.IncentiveRecord{
		PoolId:           poolId,
		IncentiveDenom:   incentiveDenom,
		IncentiveCreator: sender,
		RemainingAmount:  incentiveAmount.ToDec(),
		EmissionRate:     emissionRate,
		StartTime:        startTime,
		MinUptime:        minUptime,
	}

	// Get all incentive records for uptime
	existingRecordsForUptime, err := k.GetAllIncentiveRecordsForUptime(ctx, poolId, minUptime)
	if err != nil {
		return types.IncentiveRecord{}, err
	}

	// Fixed gas consumption per incentive creation to prevent spam
	ctx.GasMeter().ConsumeGas(uint64(types.BaseGasFeeForNewIncentive*len(existingRecordsForUptime)), "cl incentive creation")

	// Set incentive record in state
	err = k.setIncentiveRecord(ctx, incentiveRecord)
	if err != nil {
		return types.IncentiveRecord{}, err
	}

	// Transfer tokens from sender to pool balance
	if err := k.bankKeeper.SendCoins(ctx, sender, pool.GetAddress(), sdk.NewCoins(incentiveCoin)); err != nil {
		return types.IncentiveRecord{}, err
	}

	return incentiveRecord, nil
}<|MERGE_RESOLUTION|>--- conflicted
+++ resolved
@@ -440,11 +440,7 @@
 	}
 
 	// Loop through uptime accums for all supported uptimes on the pool and init or update position's records
-<<<<<<< HEAD
 	positionName := string(types.KeyPositionId(positionId))
-=======
-	positionName := string(types.KeyFullPosition(poolId, owner, lowerTick, upperTick, joinTime, freezeDuration, positionId))
->>>>>>> b9818ac8
 	for uptimeIndex, uptime := range types.SupportedUptimes {
 		// We assume every position update requires the position to be frozen for the
 		// min uptime again. Thus, the difference between the position's `freezeDuration`
@@ -536,11 +532,7 @@
 		return sdk.Coins{}, err
 	}
 
-<<<<<<< HEAD
 	positionName := string(types.KeyPositionId(positionId))
-=======
-	positionName := string(types.KeyFullPosition(poolId, owner, lowerTick, upperTick, joinTime, freezeDuration, positionId))
->>>>>>> b9818ac8
 	collectedIncentivesForPosition := sdk.Coins{}
 	for uptimeIndex, uptimeAccum := range uptimeAccumulators {
 		hasPosition, err := uptimeAccum.HasPosition(positionName)
@@ -598,24 +590,7 @@
 	if err != nil {
 		return sdk.Coins{}, err
 	}
-<<<<<<< HEAD
 	collectedIncentivesForPosition, err := k.claimAllIncentivesForPosition(ctx, poolId, owner, lowerTick, upperTick, position.JoinTime, position.FreezeDuration, position.PositionId, false)
-=======
-
-	if len(positionsInRange) == 0 {
-		return sdk.Coins{}, types.PositionNotFoundError{PoolId: poolId, LowerTick: lowerTick, UpperTick: upperTick}
-	}
-
-	collectedIncentives := sdk.Coins{}
-	for _, position := range positionsInRange {
-		collectedIncentivesForPosition, err := k.claimAllIncentivesForPosition(ctx, poolId, owner, lowerTick, upperTick, position.JoinTime, position.FreezeDuration, position.PositionId, false)
-		if err != nil {
-			return sdk.Coins{}, err
-		}
-
-		collectedIncentives = collectedIncentives.Add(collectedIncentivesForPosition...)
-	}
->>>>>>> b9818ac8
 
 	// Once we have iterated through all the positions, we do a single bank send from the pool to the owner.
 	// We skip this step if collected incentives are zero.
