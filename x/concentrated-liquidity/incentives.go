package concentrated_liquidity

import (
	"strconv"
	"time"

	sdk "github.com/cosmos/cosmos-sdk/types"
	"golang.org/x/exp/slices"

	"github.com/osmosis-labs/osmosis/osmoutils"
	"github.com/osmosis-labs/osmosis/osmoutils/accum"
	"github.com/osmosis-labs/osmosis/v15/x/concentrated-liquidity/math"
	"github.com/osmosis-labs/osmosis/v15/x/concentrated-liquidity/model"
	"github.com/osmosis-labs/osmosis/v15/x/concentrated-liquidity/types"
)

// createUptimeAccumulators creates accumulator objects in store for each supported uptime for the given poolId.
// The accumulators are initialized with the default (zero) values.
func (k Keeper) createUptimeAccumulators(ctx sdk.Context, poolId uint64) error {
	for uptimeIndex := range types.SupportedUptimes {
		err := accum.MakeAccumulator(ctx.KVStore(k.storeKey), types.KeyUptimeAccumulator(poolId, uint64(uptimeIndex)))
		if err != nil {
			return err
		}
	}

	return nil
}

// getUptimeTrackerValues extracts the values of an array of uptime trackers
func getUptimeTrackerValues(uptimeTrackers []model.UptimeTracker) []sdk.DecCoins {
	trackerValues := []sdk.DecCoins{}
	for _, uptimeTracker := range uptimeTrackers {
		trackerValues = append(trackerValues, uptimeTracker.UptimeGrowthOutside)
	}

	return trackerValues
}

// GetUptimeAccumulators gets the uptime accumulator objects for the given poolId
// Returns error if accumulator for the given poolId does not exist.
func (k Keeper) GetUptimeAccumulators(ctx sdk.Context, poolId uint64) ([]accum.AccumulatorObject, error) {
	accums := make([]accum.AccumulatorObject, len(types.SupportedUptimes))
	for uptimeIndex := range types.SupportedUptimes {
		acc, err := accum.GetAccumulator(ctx.KVStore(k.storeKey), types.KeyUptimeAccumulator(poolId, uint64(uptimeIndex)))
		if err != nil {
			return []accum.AccumulatorObject{}, err
		}

		accums[uptimeIndex] = acc
	}

	return accums, nil
}

// getUptimeAccumulatorValues gets the accumulator values for the supported uptimes for the given poolId
// Returns error if accumulator for the given poolId does not exist.
func (k Keeper) getUptimeAccumulatorValues(ctx sdk.Context, poolId uint64) ([]sdk.DecCoins, error) {
	uptimeAccums, err := k.GetUptimeAccumulators(ctx, poolId)
	if err != nil {
		return []sdk.DecCoins{}, err
	}

	uptimeValues := []sdk.DecCoins{}
	for _, uptimeAccum := range uptimeAccums {
		uptimeValues = append(uptimeValues, uptimeAccum.GetValue())
	}

	return uptimeValues, nil
}

<<<<<<< HEAD
// getInitialUptimeGrowthOppositeDirectionOfLastTraversalForTick returns an array of the initial values
// of uptime growth opposite the direction of last traversal for each supported uptime for a given tick.
// This value depends on the provided tick's location relative to the current tick. If the provided tick
// is greater than the current tick, then the value is zero. Otherwise, the value is the value of the
// current global fee growth.
=======
// getInitialUptimeGrowthOutsidesForTick returns an array of the initial values of uptime growth outside
// for each supported uptime for a given tick. This value depends on the tick's location relative to the current tick.
//
// uptimeGrowthOutside =
// { uptimeGrowthGlobal current tick >= tick }
// { 0                  current tick <  tick }
>>>>>>> efc1ae6a
//
// Similar to fees, by convention the value is chosen as if all of the uptime (seconds per liquidity) to date has
// occurred below the tick.
// Returns error if the pool with the given id does not exist or if fails to get any of the uptime accumulators.
func (k Keeper) getInitialUptimeGrowthOppositeDirectionOfLastTraversalForTick(ctx sdk.Context, poolId uint64, tick int64) ([]sdk.DecCoins, error) {
	pool, err := k.getPoolById(ctx, poolId)
	if err != nil {
		return []sdk.DecCoins{}, err
	}

	currentTick := pool.GetCurrentTick().Int64()
	if currentTick >= tick {
		uptimeAccumulatorValues, err := k.getUptimeAccumulatorValues(ctx, poolId)
		if err != nil {
			return []sdk.DecCoins{}, err
		}
		return uptimeAccumulatorValues, nil
	}

	// If currentTick < tick, we return len(SupportedUptimes) empty DecCoins
	emptyUptimeValues := []sdk.DecCoins{}
	for range types.SupportedUptimes {
		emptyUptimeValues = append(emptyUptimeValues, emptyCoins)
	}

	return emptyUptimeValues, nil
}

// prepareBalancerPoolAsFullRange find the canonical Balancer pool that corresponds to the given CL poolId and,
// if it exists, adds the number of full range shares it qualifies for to the CL pool uptime accumulators.
// This is functionally equivalent to treating the Balancer pool shares as a single full range position on the CL pool,
// but just for the purposes of incentives. The Balancer pool liquidity is not actually traded against in CL pool swaps.
//
// If no canonical Balancer pool exists, this function is a no-op.
//
// Returns the Balancer pool ID if it exists (otherwise 0), and number of full range shares it qualifies for.
// Returns error if a canonical pool ID exists but there is an issue when retrieving the pool assets for this pool.
//
// CONTRACT: canonical Balancer pool has the same denoms as the CL pool and is an even-weighted 2-asset pool.
func (k Keeper) prepareBalancerPoolAsFullRange(ctx sdk.Context, clPoolId uint64) (uint64, sdk.Dec, error) {
	// Get CL pool from ID
	clPool, err := k.getPoolById(ctx, clPoolId)
	if err != nil {
		return 0, sdk.ZeroDec(), err
	}

	// We let this check fail quietly if no canonical Balancer pool ID exists.
	canonicalBalancerPoolId, _ := k.gammKeeper.GetLinkedBalancerPoolID(ctx, clPoolId)
	if canonicalBalancerPoolId == 0 {
		return 0, sdk.ZeroDec(), nil
	}

	// Get Balancer pool liquidity
	balancerPoolLiquidity, err := k.gammKeeper.GetTotalPoolLiquidity(ctx, canonicalBalancerPoolId)
	if err != nil {
		return 0, sdk.ZeroDec(), err
	}

	// Validate Balancer pool liquidity. These properties should already be guaranteed by the caller,
	// but we check them anyway as an additional guardrail in case migration link validation is ever
	// relaxed in the future.
	// Note that we check denom compatibility later, and pool weights technically do not matter as they
	// are analogous to changing the spot price, which is handled by our lower bounding.
	if len(balancerPoolLiquidity) != 2 {
		return 0, sdk.ZeroDec(), types.ErrInvalidBalancerPoolLiquidityError{ClPoolId: clPoolId, BalancerPoolId: canonicalBalancerPoolId, BalancerPoolLiquidity: balancerPoolLiquidity}
	}

	// We ensure that the asset ordering is correct when passing Balancer assets into the CL pool.
	var asset0Amount, asset1Amount sdk.Int
	if balancerPoolLiquidity[0].Denom == clPool.GetToken0() {
		asset0Amount = balancerPoolLiquidity[0].Amount
		asset1Amount = balancerPoolLiquidity[1].Amount

		// Ensure second denom matches (bal1 -> CL1)
		if balancerPoolLiquidity[1].Denom != clPool.GetToken1() {
			return 0, sdk.ZeroDec(), types.ErrInvalidBalancerPoolLiquidityError{ClPoolId: clPoolId, BalancerPoolId: canonicalBalancerPoolId, BalancerPoolLiquidity: balancerPoolLiquidity}
		}
	} else {
		asset0Amount = balancerPoolLiquidity[1].Amount
		asset1Amount = balancerPoolLiquidity[0].Amount

		// Ensure second denom matches (bal1 -> CL0)
		if balancerPoolLiquidity[1].Denom != clPool.GetToken0() {
			return 0, sdk.ZeroDec(), types.ErrInvalidBalancerPoolLiquidityError{ClPoolId: clPoolId, BalancerPoolId: canonicalBalancerPoolId, BalancerPoolLiquidity: balancerPoolLiquidity}
		}
	}

	// Calculate the amount of liquidity the Balancer amounts qualify in the CL pool. Note that since we use the CL spot price, this is
	// safe against prices drifting apart between the two pools (we take the lower bound on the qualifying liquidity in this case).
	// The `sqrtPriceLowerTick` and `sqrtPriceUpperTick` fields are set to the appropriate values for a full range position.
	qualifyingFullRangeSharesPreDiscount := math.GetLiquidityFromAmounts(clPool.GetCurrentSqrtPrice(), types.MinSqrtPrice, types.MaxSqrtPrice, asset0Amount, asset1Amount)

	// Get discount ratio from governance-set discount rate. Note that the case we check for is technically impossible, but we include
	// the check as a guardrail anyway. Specifically, we error if the discount ratio is not [0, 1]. Note that this is different from the
	// discount _rate_, which is [0, 1].
	balancerSharesDiscountRatio := sdk.OneDec().Sub(k.GetParams(ctx).BalancerSharesRewardDiscount)
	if !balancerSharesDiscountRatio.GTE(sdk.ZeroDec()) && !balancerSharesDiscountRatio.LTE(sdk.OneDec()) {
		return 0, sdk.ZeroDec(), types.InvalidDiscountRateError{DiscountRate: k.GetParams(ctx).BalancerSharesRewardDiscount}
	}

	// Apply discount rate to qualifying full range shares
	qualifyingFullRangeShares := balancerSharesDiscountRatio.Mul(qualifyingFullRangeSharesPreDiscount)

	// Create a temporary position record on all uptime accumulators with this amount. We expect this to be cleared later
	// with `claimAndResetFullRangeBalancerPool`
	uptimeAccums, err := k.GetUptimeAccumulators(ctx, clPoolId)
	if err != nil {
		return 0, sdk.ZeroDec(), err
	}

	// Add full range equivalent shares to each uptime accumulator.
	// Note that we expect spot price divergence between the CL and balancer pools to be handled by `GetLiquidityFromAmounts`
	// returning a lower bound on qualifying liquidity.
	for uptimeIndex, uptimeAccum := range uptimeAccums {
		balancerPositionName := string(types.KeyBalancerFullRange(clPoolId, canonicalBalancerPoolId, uint64(uptimeIndex)))
		err := uptimeAccum.NewPosition(balancerPositionName, qualifyingFullRangeShares, nil)
		if err != nil {
			return 0, sdk.ZeroDec(), err
		}
	}

	return canonicalBalancerPoolId, qualifyingFullRangeShares, nil
}

// claimAndResetFullRangeBalancerPool claims rewards for the "full range" shares corresponding to the given Balancer pool, and
// then deletes the record from the uptime accumulators. It adds the claimed rewards to the gauge corresponding to the longest duration
// lock on the Balancer pool. Importantly, this is a dynamic check such that if a longer duration lock is added in the future, it will
// begin using that lock.
//
// Returns the number of coins that were claimed and distrbuted.
// Returns error if either reward claiming, record deletion or adding to the gauge fails.
func (k Keeper) claimAndResetFullRangeBalancerPool(ctx sdk.Context, clPoolId uint64, balPoolId uint64) (sdk.Coins, error) {
	// Get CL pool from ID. This also serves as an early pool existence check.
	clPool, err := k.getPoolById(ctx, clPoolId)
	if err != nil {
		return sdk.Coins{}, err
	}

	// Get longest lockup period for pool
	longestDuration, err := k.poolIncentivesKeeper.GetLongestLockableDuration(ctx)
	if err != nil {
		return sdk.Coins{}, err
	}

	// Get gauge corresponding to the longest lockup period
	gaugeId, err := k.poolIncentivesKeeper.GetPoolGaugeId(ctx, balPoolId, longestDuration)
	if err != nil {
		return sdk.Coins{}, err
	}

	// Get all uptime accumulators for CL pool
	// Create a temporary position record on all uptime accumulators with this amount. We expect this to be cleared later
	// with `claimAndResetFullRangeBalancerPool`
	uptimeAccums, err := k.GetUptimeAccumulators(ctx, clPoolId)
	if err != nil {
		return sdk.Coins{}, err
	}

	// Claim rewards on each uptime accumulator. Delete each record after claiming.
	totalRewards := sdk.NewCoins()
	for uptimeIndex, uptimeAccum := range uptimeAccums {
		// Generate key for the record on the the current uptime accumulator
		balancerPositionName := string(types.KeyBalancerFullRange(clPoolId, balPoolId, uint64(uptimeIndex)))

		// Ensure that the given balancer pool has a record on the given uptime accumulator.
		// We expect this to have been set in a prior call to `prepareBalancerAsFullRange`, which
		// should precede all calls of `claimAndResetFullRangeBalancerPool`
		recordExists, err := uptimeAccum.HasPosition(balancerPositionName)
		if err != nil {
			return sdk.Coins{}, err
		}
		if !recordExists {
			return sdk.Coins{}, types.BalancerRecordNotFoundError{ClPoolId: clPoolId, BalancerPoolId: balPoolId, UptimeIndex: uint64(uptimeIndex)}
		}

		// Remove shares from record so it gets cleared when rewards are claimed.
		// Note that we expect these shares to be correctly updated in a prior call to `prepareBalancerAsFullRange`.
		numShares, err := uptimeAccum.GetPositionSize(balancerPositionName)
		if err != nil {
			return sdk.Coins{}, err
		}

		err = uptimeAccum.RemoveFromPosition(balancerPositionName, numShares)
		if err != nil {
			return sdk.Coins{}, err
		}

		// Claim rewards and log the amount claimed to be added to the relevant gauge later
		claimedRewards, _, err := uptimeAccum.ClaimRewards(balancerPositionName)
		if err != nil {
			return sdk.Coins{}, err
		}
		totalRewards = totalRewards.Add(claimedRewards...)

		// Ensure record was deleted
		recordExists, err = uptimeAccum.HasPosition(balancerPositionName)
		if err != nil {
			return sdk.Coins{}, err
		}
		if recordExists {
			return sdk.Coins{}, types.BalancerRecordNotClearedError{ClPoolId: clPoolId, BalancerPoolId: balPoolId, UptimeIndex: uint64(uptimeIndex)}
		}
	}

	// After claiming accrued rewards from all uptime accumulators, add the total claimed amount to the
	// Balancer pool's longest duration gauge. To avoid unnecessarily triggering gauge-related listeners,
	// we only run this is there are nonzero rewards.
	if !totalRewards.Empty() {
		err = k.incentivesKeeper.AddToGaugeRewards(ctx, clPool.GetIncentivesAddress(), totalRewards, gaugeId)
		if err != nil {
			return sdk.Coins{}, err
		}
	}

	return totalRewards, nil
}

// updatePoolUptimeAccumulatorsToNow syncs all uptime accumulators to be up to date for the given pool.
// Specifically, it gets the time elapsed since the last update and divides it
// by the qualifying liquidity for each uptime. It then adds this value to the
// respective accumulator and updates relevant time trackers accordingly.
// WARNING: this method may mutate the pool, make sure to refetch the pool after calling this method.
func (k Keeper) updatePoolUptimeAccumulatorsToNow(ctx sdk.Context, poolId uint64) error {
	pool, err := k.getPoolById(ctx, poolId)
	if err != nil {
		return err
	}

	// Since our base unit of time is nanoseconds, we divide with truncation by 10^9 (10e8) to get
	// time elapsed in seconds
	timeElapsedNanoSec := sdk.NewDec(int64(ctx.BlockTime().Sub(pool.GetLastLiquidityUpdate())))
	timeElapsedSec := timeElapsedNanoSec.Quo(sdk.NewDec(10e8))

	// If no time has elapsed, this function is a no-op
	if timeElapsedSec.Equal(sdk.ZeroDec()) {
		return nil
	}

	if timeElapsedSec.LT(sdk.ZeroDec()) {
		return types.TimeElapsedNotPositiveError{TimeElapsed: timeElapsedSec}
	}

	// Set up canonical balancer pool as a full range position for the purposes of incentives.
	// Note that this function fails quietly if no canonical balancer pool exists and only errors
	// if it does exist and there is a lower level inconsistency.
	balancerPoolId, _, err := k.prepareBalancerPoolAsFullRange(ctx, poolId)
	if err != nil {
		return err
	}

	// Get relevant pool-level values
	poolIncentiveRecords, err := k.GetAllIncentiveRecordsForPool(ctx, poolId)
	if err != nil {
		return err
	}

	uptimeAccums, err := k.GetUptimeAccumulators(ctx, poolId)
	if err != nil {
		return err
	}

	for uptimeIndex, uptimeAccum := range uptimeAccums {
		// Get relevant uptime-level values
		curUptimeDuration := types.SupportedUptimes[uptimeIndex]

		// Qualifying liquidity is the amount of liquidity that satisfies uptime requirements
		qualifyingLiquidity, err := uptimeAccum.GetTotalShares()
		if err != nil {
			return err
		}

		// If there is no share to be incentivized for the current uptime accumulator, we leave it unchanged
		if qualifyingLiquidity.LT(sdk.OneDec()) {
			continue
		}

		incentivesToAddToCurAccum, updatedPoolRecords, err := calcAccruedIncentivesForAccum(ctx, curUptimeDuration, qualifyingLiquidity, timeElapsedSec, poolIncentiveRecords)
		if err != nil {
			return err
		}

		// Emit incentives to current uptime accumulator
		uptimeAccum.AddToAccumulator(incentivesToAddToCurAccum)

		// Update pool records (stored in state after loop)
		poolIncentiveRecords = updatedPoolRecords
	}

	// Update pool incentive records and LastLiquidityUpdate time in state to reflect emitted incentives
	err = k.setMultipleIncentiveRecords(ctx, poolIncentiveRecords)
	if err != nil {
		return err
	}

	pool.SetLastLiquidityUpdate(ctx.BlockTime())
	err = k.setPool(ctx, pool)
	if err != nil {
		return err
	}

	// Claim and clear the balancer full range shares from the current pool's uptime accumulators.
	// This is to avoid having to update accumulators every time the canonical balancer pool changes state.
	// Even though this exposes CL LPs to getting immediately diluted by a large Balancer position, this would
	// require a lot of capital to be tied up in a two week bond, which is a viable tradeoff given the relative
	// simplicity of this approach.
	if balancerPoolId != 0 {
		_, err := k.claimAndResetFullRangeBalancerPool(ctx, poolId, balancerPoolId)
		if err != nil {
			return err
		}
	}

	return nil
}

// calcAccruedIncentivesForAccum calculates IncentivesPerLiquidity to be added to an accum.
// Returns the IncentivesPerLiquidity value and an updated list of IncentiveRecords that
// reflect emitted incentives
// Returns error if the qualifying liquidity/time elapsed are zero.
func calcAccruedIncentivesForAccum(ctx sdk.Context, accumUptime time.Duration, liquidityInAccum sdk.Dec, timeElapsed sdk.Dec, poolIncentiveRecords []types.IncentiveRecord) (sdk.DecCoins, []types.IncentiveRecord, error) {
	if !liquidityInAccum.IsPositive() || !timeElapsed.IsPositive() {
		return sdk.DecCoins{}, []types.IncentiveRecord{}, types.QualifyingLiquidityOrTimeElapsedNotPositiveError{QualifyingLiquidity: liquidityInAccum, TimeElapsed: timeElapsed}
	}

	incentivesToAddToCurAccum := sdk.NewDecCoins()
	for incentiveIndex, incentiveRecord := range poolIncentiveRecords {
		// We consider all incentives matching the current uptime that began emitting before the current blocktime
		if incentiveRecord.IncentiveRecordBody.StartTime.UTC().Before(ctx.BlockTime().UTC()) && incentiveRecord.MinUptime == accumUptime {
			// Total amount emitted = time elapsed * emission
			totalEmittedAmount := timeElapsed.Mul(incentiveRecord.IncentiveRecordBody.EmissionRate)

			// Incentives to emit per unit of qualifying liquidity = total emitted / liquidityInAccum
			// Note that we truncate to ensure we do not overdistribute incentives
			incentivesPerLiquidity := totalEmittedAmount.QuoTruncate(liquidityInAccum)
			emittedIncentivesPerLiquidity := sdk.NewDecCoinFromDec(incentiveRecord.IncentiveDenom, incentivesPerLiquidity)

			// Ensure that we only emit if there are enough incentives remaining to be emitted
			remainingRewards := poolIncentiveRecords[incentiveIndex].IncentiveRecordBody.RemainingAmount

			// if total amount emitted does not exceed remaining rewards,
			if totalEmittedAmount.LTE(remainingRewards) {
				incentivesToAddToCurAccum = incentivesToAddToCurAccum.Add(emittedIncentivesPerLiquidity)

				// Update incentive record to reflect the incentives that were emitted
				remainingRewards = remainingRewards.Sub(totalEmittedAmount)

				// Each incentive record should only be modified once
				poolIncentiveRecords[incentiveIndex].IncentiveRecordBody.RemainingAmount = remainingRewards
			} else {
				// If there are not enough incentives remaining to be emitted, we emit the remaining rewards.
				// When the returned records are set in state, all records with remaining rewards of zero will be cleared.
				remainingIncentivesPerLiquidity := remainingRewards.QuoTruncate(liquidityInAccum)
				emittedIncentivesPerLiquidity = sdk.NewDecCoinFromDec(incentiveRecord.IncentiveDenom, remainingIncentivesPerLiquidity)
				incentivesToAddToCurAccum = incentivesToAddToCurAccum.Add(emittedIncentivesPerLiquidity)

				poolIncentiveRecords[incentiveIndex].IncentiveRecordBody.RemainingAmount = sdk.ZeroDec()
			}
		}
	}

	return incentivesToAddToCurAccum, poolIncentiveRecords, nil
}

// findUptimeIndex finds the uptime index for the passed in min uptime.
// Returns error if uptime index cannot be found.
func findUptimeIndex(uptime time.Duration) (int, error) {
	index := slices.IndexFunc(types.SupportedUptimes, func(e time.Duration) bool { return e == uptime })

	if index == -1 {
		return index, types.InvalidUptimeIndexError{MinUptime: uptime, SupportedUptimes: types.SupportedUptimes}
	}

	return index, nil
}

// setIncentiveRecords sets the passed in incentive records in state
// Errors if the incentive record has an unsupported min uptime.
func (k Keeper) setIncentiveRecord(ctx sdk.Context, incentiveRecord types.IncentiveRecord) error {
	store := ctx.KVStore(k.storeKey)

	incentiveCreator, err := sdk.AccAddressFromBech32(incentiveRecord.IncentiveCreatorAddr)
	if err != nil {
		return err
	}

	uptimeIndex, err := findUptimeIndex(incentiveRecord.MinUptime)
	if err != nil {
		return err
	}

	key := types.KeyIncentiveRecord(incentiveRecord.PoolId, uptimeIndex, incentiveRecord.IncentiveDenom, incentiveCreator)
	incentiveRecordBody := types.IncentiveRecordBody{
		RemainingAmount: incentiveRecord.IncentiveRecordBody.RemainingAmount,
		EmissionRate:    incentiveRecord.IncentiveRecordBody.EmissionRate,
		StartTime:       incentiveRecord.IncentiveRecordBody.StartTime,
	}

	// If the remaining amount is zero and the record already exists in state, we delete the record from state.
	// If it's zero and the record doesn't exist in state, we do a no-op.
	// In all other cases, we update the record in state
	if store.Has(key) && incentiveRecordBody.RemainingAmount.IsZero() {
		store.Delete(key)
	} else if incentiveRecordBody.RemainingAmount.GT(sdk.ZeroDec()) {
		osmoutils.MustSet(store, key, &incentiveRecordBody)
	}

	return nil
}

// setMultipleIncentiveRecords sets multiple incentive records in state
func (k Keeper) setMultipleIncentiveRecords(ctx sdk.Context, incentiveRecords []types.IncentiveRecord) error {
	for _, incentiveRecord := range incentiveRecords {
		err := k.setIncentiveRecord(ctx, incentiveRecord)
		if err != nil {
			return err
		}
	}
	return nil
}

// GetIncentiveRecord gets the incentive record corresponding to the passed in values from store
func (k Keeper) GetIncentiveRecord(ctx sdk.Context, poolId uint64, denom string, minUptime time.Duration, incentiveCreator sdk.AccAddress) (types.IncentiveRecord, error) {
	store := ctx.KVStore(k.storeKey)
	incentiveBodyStruct := types.IncentiveRecordBody{}

	uptimeIndex, err := findUptimeIndex(minUptime)
	if err != nil {
		return types.IncentiveRecord{}, err
	}

	key := types.KeyIncentiveRecord(poolId, uptimeIndex, denom, incentiveCreator)

	found, err := osmoutils.Get(store, key, &incentiveBodyStruct)
	if err != nil {
		return types.IncentiveRecord{}, err
	}

	if !found {
		return types.IncentiveRecord{}, types.IncentiveRecordNotFoundError{PoolId: poolId, IncentiveDenom: denom, MinUptime: minUptime, IncentiveCreatorStr: incentiveCreator.String()}
	}

	return types.IncentiveRecord{
		PoolId:               poolId,
		IncentiveDenom:       denom,
		IncentiveCreatorAddr: incentiveCreator.String(),
		MinUptime:            minUptime,
		IncentiveRecordBody:  incentiveBodyStruct,
	}, nil
}

// GetAllIncentiveRecordsForPool gets all the incentive records for poolId
// Returns error if it is unable to retrieve records.
func (k Keeper) GetAllIncentiveRecordsForPool(ctx sdk.Context, poolId uint64) ([]types.IncentiveRecord, error) {
	return osmoutils.GatherValuesFromStorePrefixWithKeyParser(ctx.KVStore(k.storeKey), types.KeyPoolIncentiveRecords(poolId), ParseFullIncentiveRecordFromBz)
}

// getAllIncentiveRecordsForUptime gets all the incentive records for the given poolId and minUptime
// Returns error if the passed in uptime is not supported or it is unable to retrieve records.
func (k Keeper) getAllIncentiveRecordsForUptime(ctx sdk.Context, poolId uint64, minUptime time.Duration) ([]types.IncentiveRecord, error) {
	// Ensure pool exists in state
	_, err := k.getPoolById(ctx, poolId)
	if err != nil {
		return []types.IncentiveRecord{}, err
	}

	uptimeIndex, err := findUptimeIndex(minUptime)
	if err != nil {
		return []types.IncentiveRecord{}, err
	}

	return osmoutils.GatherValuesFromStorePrefixWithKeyParser(ctx.KVStore(k.storeKey), types.KeyUptimeIncentiveRecords(poolId, uptimeIndex), ParseFullIncentiveRecordFromBz)
}

// GetUptimeGrowthInsideRange returns the uptime growth within the given tick range for all supported uptimes.
// UptimeGrowthInside tracks the incentives accured by a specific LP within a pool. It keeps track of the cumulative amount of incentives
// collected by a specific LP within a pool. This function also measures the growth of incentives accured by a particular LP since the last
// time incentives were collected.
// WARNING: this method may mutate the pool, make sure to refetch the pool after calling this method.
// The mutation occurs in the call to GetTickInfo().
func (k Keeper) GetUptimeGrowthInsideRange(ctx sdk.Context, poolId uint64, lowerTick int64, upperTick int64) ([]sdk.DecCoins, error) {
	pool, err := k.getPoolById(ctx, poolId)
	if err != nil {
		return []sdk.DecCoins{}, err
	}

	// Get global uptime accumulator values
	globalUptimeValues, err := k.getUptimeAccumulatorValues(ctx, poolId)
	if err != nil {
		return []sdk.DecCoins{}, err
	}

	// Get current, lower, and upper ticks
	currentTick := pool.GetCurrentTick().Int64()
	lowerTickInfo, err := k.GetTickInfo(ctx, poolId, lowerTick)
	if err != nil {
		return []sdk.DecCoins{}, err
	}
	upperTickInfo, err := k.GetTickInfo(ctx, poolId, upperTick)
	if err != nil {
		return []sdk.DecCoins{}, err
	}

	// Calculate uptime growth between lower and upper ticks
	// Note that we regard "within range" to mean [lowerTick, upperTick),
	// inclusive of lowerTick and exclusive of upperTick.
	lowerTickUptimeValues := getUptimeTrackerValues(lowerTickInfo.UptimeTrackers)
	upperTickUptimeValues := getUptimeTrackerValues(upperTickInfo.UptimeTrackers)
	// If current tick is below range, we subtract uptime growth of upper tick from that of lower tick
	if currentTick < lowerTick {
		return osmoutils.SubDecCoinArrays(lowerTickUptimeValues, upperTickUptimeValues)
	} else if currentTick < upperTick {
		// If current tick is within range, we subtract uptime growth of lower and upper tick from global growth
		globalMinusUpper, err := osmoutils.SubDecCoinArrays(globalUptimeValues, upperTickUptimeValues)
		if err != nil {
			return []sdk.DecCoins{}, err
		}

		return osmoutils.SubDecCoinArrays(globalMinusUpper, lowerTickUptimeValues)
	} else {
		// If current tick is above range, we subtract uptime growth of lower tick from that of upper tick
		return osmoutils.SubDecCoinArrays(upperTickUptimeValues, lowerTickUptimeValues)
	}
}

// GetUptimeGrowthOutsideRange returns the uptime growth outside the given tick range for all supported uptimes.
// UptimeGrowthOutside tracks the incentive accured by the entire pool. It keeps track of the cumulative amount of incentives collected
// by a specific pool since the last time incentives were accured.
// We use this function to calculate the total amount of incentives owed to the LPs when they withdraw their liquidity or when they
// attempt to claim their incentives.
// When LPs are ready to claim their incentives we calculate it using: (shares of # of LP) * (uptimeGrowthOutside - uptimeGrowthInside)
func (k Keeper) GetUptimeGrowthOutsideRange(ctx sdk.Context, poolId uint64, lowerTick int64, upperTick int64) ([]sdk.DecCoins, error) {
	globalUptimeValues, err := k.getUptimeAccumulatorValues(ctx, poolId)
	if err != nil {
		return []sdk.DecCoins{}, err
	}

	uptimeGrowthInside, err := k.GetUptimeGrowthInsideRange(ctx, poolId, lowerTick, upperTick)
	if err != nil {
		return []sdk.DecCoins{}, err
	}

	return osmoutils.SubDecCoinArrays(globalUptimeValues, uptimeGrowthInside)
}

// initOrUpdatePositionUptimeAccumulators either initializes or updates liquidity for uptime position accumulators for every supported uptime.
// It syncs the uptime accumulators to the current block time. If this is a new position, it creates a new position accumulator for every supported uptime accumulator.
// If this is an existing position, it updates the existing position accumulator for every supported uptime accumulator.
// Returns error if:
// - fails to update global uptime accumulators
// - fails to get global uptime accumulators
// - fails to calculate uptime growth inside range
// - fails to calculate uptime growth outside range
// - fails to determine if position accumulator is new or existing
// - fails to create/update position uptime accumulators
// WARNING: this method may mutate the pool, make sure to refetch the pool after calling this method.
func (k Keeper) initOrUpdatePositionUptimeAccumulators(ctx sdk.Context, poolId uint64, liquidity sdk.Dec, owner sdk.AccAddress, lowerTick, upperTick int64, liquidityDelta sdk.Dec, positionId uint64) error {
	// We update accumulators _prior_ to any position-related updates to ensure
	// past rewards aren't distributed to new liquidity. We also update pool's
	// LastLiquidityUpdate here.
	err := k.updatePoolUptimeAccumulatorsToNow(ctx, poolId)
	if err != nil {
		return err
	}

	// Get uptime accumulators for every supported uptime.
	uptimeAccumulators, err := k.GetUptimeAccumulators(ctx, poolId)
	if err != nil {
		return err
	}
	globalUptimeGrowthInsideRange, err := k.GetUptimeGrowthInsideRange(ctx, poolId, lowerTick, upperTick)
	if err != nil {
		return err
	}
	globalUptimeGrowthOutsideRange, err := k.GetUptimeGrowthOutsideRange(ctx, poolId, lowerTick, upperTick)
	if err != nil {
		return err
	}

	// Loop through uptime accums for all supported uptimes on the pool and init or update position's records
	positionName := string(types.KeyPositionId(positionId))
	for uptimeIndex, curUptimeAccum := range uptimeAccumulators {
		// If a record does not exist for this uptime accumulator, create a new position.
		// Otherwise, add to existing record.
		recordExists, err := curUptimeAccum.HasPosition(positionName)
		if err != nil {
			return err
		}

		if !recordExists {
			// Liquidity cannot be negative for a new position
			if !liquidityDelta.IsPositive() {
				return types.NonPositiveLiquidityForNewPositionError{LiquidityDelta: liquidityDelta, PositionId: positionId}
			}

			// Since the position should only be entitled to uptime growth within its range, we checkpoint globalUptimeGrowthInsideRange as
			// its accumulator's init value. During the claiming (or, equivalently, position updating) process, we ensure that incentives are
			// not overpaid.
			err = curUptimeAccum.NewPositionCustomAcc(positionName, liquidity, globalUptimeGrowthInsideRange[uptimeIndex], emptyOptions)
			if err != nil {
				return err
			}
		} else {
			// Prep accum since we claim rewards first under the hood before any update (otherwise we would overpay)
			err = preparePositionAccumulator(curUptimeAccum, positionName, globalUptimeGrowthOutsideRange[uptimeIndex])
			if err != nil {
				return err
			}

			// Note that even though "unclaimed rewards" accrue in the accumulator prior to reaching minUptime, since position withdrawal
			// and incentive collection are only allowed when current time is past minUptime these rewards are not accessible until then.
			err = curUptimeAccum.UpdatePositionCustomAcc(positionName, liquidityDelta, globalUptimeGrowthInsideRange[uptimeIndex])
			if err != nil {
				return err
			}
		}
	}

	return nil
}

// prepareAccumAndClaimRewards claims and returns the rewards that `positionKey` is entitled to, updating the accumulator's value before
// and after claiming to ensure that rewards are never overdistributed.
// CONTRACT: position accumulator value prior to this call is equal to the growth inside the position at the time of last update.
// Returns error if:
// - fails to prepare position accumulator
// - fails to claim rewards
// - fails to check if position record exists
// - fails to update position accumulator with the current growth inside the position
func prepareAccumAndClaimRewards(accum accum.AccumulatorObject, positionKey string, growthOutside sdk.DecCoins) (sdk.Coins, sdk.DecCoins, error) {
	// Set the position's accumulator value to it's initial value at creation time plus the growth outside at this moment.
	err := preparePositionAccumulator(accum, positionKey, growthOutside)
	if err != nil {
		return sdk.Coins{}, sdk.DecCoins{}, err
	}

	// Claim rewards, set the unclaimed rewards to zero, and update the position's accumulator value to reflect the current accumulator value.
	incentivesClaimedCurrAccum, dust, err := accum.ClaimRewards(positionKey)
	if err != nil {
		return sdk.Coins{}, sdk.DecCoins{}, err
	}

	// Check if position record was deleted after claiming rewards.
	hasPosition, err := accum.HasPosition(positionKey)
	if err != nil {
		return sdk.Coins{}, sdk.DecCoins{}, err
	}

	// If position still exists, we update the position's accumulator value to be the current accumulator value minus the growth outside.
	if hasPosition {
		// The position accumulator value must always equal to the growth inside at the time of last update.
		// Since this is the time we update the accumulator, we must subtract the growth outside from the global accumulator value
		// to get growth inside at the current block time.
		currentGrowthInsideForPosition := accum.GetValue().Sub(growthOutside)
		err := accum.SetPositionCustomAcc(positionKey, currentGrowthInsideForPosition)
		if err != nil {
			return sdk.Coins{}, sdk.DecCoins{}, err
		}
	}

	return incentivesClaimedCurrAccum, dust, nil
}

// moveRewardsToNewPositionAndDeleteOldAcc claims the rewards from the old position and moves them to the new position.
// Deletes the position tracker associated with the old position name.
// The positions must be associated with the given accumulator.
// The given growth outside the positions range is used for claim rewards accounting.
// The rewards are moved as "unclaimed rewards" to the new position.
// Returns nil on success. Error otherwise.
func moveRewardsToNewPositionAndDeleteOldAcc(ctx sdk.Context, accum accum.AccumulatorObject, oldPositionName, newPositionName string, growthOutside sdk.DecCoins) error {
	if oldPositionName == newPositionName {
		return types.ModifySamePositionAccumulatorError{PositionAccName: oldPositionName}
	}

	if err := preparePositionAccumulator(accum, oldPositionName, growthOutside); err != nil {
		return err
	}

	unclaimedRewards, err := accum.DeletePosition(oldPositionName)
	if err != nil {
		return err
	}

	err = accum.AddToUnclaimedRewards(newPositionName, unclaimedRewards)
	if err != nil {
		return err
	}

	// Ensure that the new position's accumulator value is the growth inside.
	currentGrowthInsideForPosition := accum.GetValue().Sub(growthOutside)
	err = accum.SetPositionCustomAcc(newPositionName, currentGrowthInsideForPosition)
	if err != nil {
		return err
	}

	return nil
}

// claimAllIncentivesForPosition claims and returns all the incentives for a given position.
// It claims all the incentives that the position is eligible for and forfeits the rest by redepositing them back
// into the accumulator (effectively redistributing them to the other LPs).
//
// Returns the amount of successfully claimed incentives and the amount of forfeited incentives.
// Returns error if the position/uptime accumulators don't exist, or if there is an issue that arises while claiming.
func (k Keeper) claimAllIncentivesForPosition(ctx sdk.Context, positionId uint64) (sdk.Coins, sdk.Coins, error) {
	// Retrieve the position with the given ID.
	position, err := k.GetPosition(ctx, positionId)
	if err != nil {
		return sdk.Coins{}, sdk.Coins{}, err
	}

	err = k.updatePoolUptimeAccumulatorsToNow(ctx, position.PoolId)
	if err != nil {
		return sdk.Coins{}, sdk.Coins{}, err
	}

	// Compute the age of the position.
	positionAge := ctx.BlockTime().Sub(position.JoinTime)
	if positionAge < 0 {
		return sdk.Coins{}, sdk.Coins{}, types.NegativeDurationError{Duration: positionAge}
	}

	// Retrieve the uptime accumulators for the position's pool.
	uptimeAccumulators, err := k.GetUptimeAccumulators(ctx, position.PoolId)
	if err != nil {
		return sdk.Coins{}, sdk.Coins{}, err
	}

	// Compute uptime growth outside of the range between lower tick and upper tick
	uptimeGrowthOutside, err := k.GetUptimeGrowthOutsideRange(ctx, position.PoolId, position.LowerTick, position.UpperTick)
	if err != nil {
		return sdk.Coins{}, sdk.Coins{}, err
	}

	// Create a variable to hold the name of the position.
	positionName := string(types.KeyPositionId(positionId))

	// Create variables to hold the total collected and forfeited incentives for the position.
	collectedIncentivesForPosition := sdk.Coins{}
	forfeitedIncentivesForPosition := sdk.DecCoins{}

	supportedUptimes := types.SupportedUptimes

	// Loop through each uptime accumulator for the pool.
	for uptimeIndex, uptimeAccum := range uptimeAccumulators {
		// Check if the accumulator contains the position.
		hasPosition, err := uptimeAccum.HasPosition(positionName)
		if err != nil {
			return sdk.Coins{}, sdk.Coins{}, err
		}

		// If the accumulator contains the position, claim the position's incentives.
		if hasPosition {
			collectedIncentivesForUptime, dust, err := prepareAccumAndClaimRewards(uptimeAccum, positionName, uptimeGrowthOutside[uptimeIndex])
			if err != nil {
				return sdk.Coins{}, sdk.Coins{}, err
			}

			// If the claimed incentives are forfeited, deposit them back into the accumulator to be distributed
			// to other qualifying positions.
			if positionAge < supportedUptimes[uptimeIndex] {
				totalSharesAccum, err := uptimeAccum.GetTotalShares()
				if err != nil {
					return sdk.Coins{}, sdk.Coins{}, err
				}

				if totalSharesAccum.IsZero() {
					pool, err := k.getPoolById(ctx, position.PoolId)
					if err != nil {
						return sdk.Coins{}, sdk.Coins{}, err
					}

					// If totalSharesAccum is zero, then there are no other qualifying positions to distribute the forfeited
					// incentives to. This might happen if this is the last position in the pool and it is being withdrawn.
					// Therefore, we send the forfeited amount to the community pool in this case.
					err = k.communityPoolKeeper.FundCommunityPool(ctx, collectedIncentivesForUptime, pool.GetIncentivesAddress())
					if err != nil {
						return sdk.Coins{}, sdk.Coins{}, err
					}

					forfeitedIncentivesForPosition = forfeitedIncentivesForPosition.Add(sdk.NewDecCoinsFromCoins(collectedIncentivesForUptime...)...)
					continue
				}

				var forfeitedIncentivesPerShare sdk.DecCoins
				for _, coin := range collectedIncentivesForUptime {
					// updated forfeitedIncentivesPerShare to add back = collectedIncentivesPerShare / totalSharesAccum
					forfeitedIncentivesPerShare = append(forfeitedIncentivesPerShare, sdk.NewDecCoinFromDec(coin.Denom, coin.Amount.ToDec().Add(dust.AmountOf(coin.Denom)).Quo(totalSharesAccum)))

					// convert to DecCoin to merge back with dust.
					forfeitedIncentivesForPosition = forfeitedIncentivesForPosition.Add(sdk.NewDecCoinFromDec(coin.Denom, coin.Amount.ToDec().Add(dust.AmountOf(coin.Denom))))
				}

				uptimeAccum.AddToAccumulator(forfeitedIncentivesPerShare)
				continue
			}

			collectedIncentivesForPosition = collectedIncentivesForPosition.Add(collectedIncentivesForUptime...)
		}
	}

	totalForfeited, _ := forfeitedIncentivesForPosition.TruncateDecimal()
	return collectedIncentivesForPosition, totalForfeited, nil
}

func (k Keeper) GetClaimableIncentives(ctx sdk.Context, positionId uint64) (sdk.Coins, sdk.Coins, error) {
	// Since this is a query, we don't want to modify the state and therefore use a cache context.
	cacheCtx, _ := ctx.CacheContext()
	return k.claimAllIncentivesForPosition(cacheCtx, positionId)
}

// collectIncentives collects incentives for all uptime accumulators for the specified position id.
//
// Upon successful collection, it bank sends the incentives from the pool address to the owner and returns the collected coins.
// Returns error if:
// - position with the given id does not exist
// - other internal database or math errors.
func (k Keeper) collectIncentives(ctx sdk.Context, sender sdk.AccAddress, positionId uint64) (sdk.Coins, sdk.Coins, error) {
	// Retrieve the position with the given ID.
	position, err := k.GetPosition(ctx, positionId)
	if err != nil {
		return sdk.Coins{}, sdk.Coins{}, err
	}

	isOwner, err := k.isPositionOwner(ctx, sender, position.PoolId, positionId)
	if err != nil {
		return sdk.Coins{}, sdk.Coins{}, err
	}

	if !isOwner {
		return sdk.Coins{}, sdk.Coins{}, types.NotPositionOwnerError{Address: sender.String(), PositionId: positionId}
	}

	// Claim all incentives for the position.
	collectedIncentivesForPosition, forfeitedIncentivesForPosition, err := k.claimAllIncentivesForPosition(ctx, position.PositionId)
	if err != nil {
		return sdk.Coins{}, sdk.Coins{}, err
	}

	// If no incentives were collected, return an empty coin set.
	if collectedIncentivesForPosition.IsZero() {
		return collectedIncentivesForPosition, forfeitedIncentivesForPosition, nil
	}

	// Send the collected incentives to the position's owner.
	pool, err := k.getPoolById(ctx, position.PoolId)
	if err != nil {
		return sdk.Coins{}, sdk.Coins{}, err
	}

	// Send the collected incentives to the position's owner from the pool's address.
	if err := k.bankKeeper.SendCoins(ctx, pool.GetIncentivesAddress(), sender, collectedIncentivesForPosition); err != nil {
		return sdk.Coins{}, sdk.Coins{}, err
	}

	// Emit an event indicating that incentives were collected.
	ctx.EventManager().EmitEvents(sdk.Events{
		sdk.NewEvent(
			types.TypeEvtCollectIncentives,
			sdk.NewAttribute(sdk.AttributeKeyModule, types.AttributeValueCategory),
			sdk.NewAttribute(types.AttributeKeyPositionId, strconv.FormatUint(positionId, 10)),
			sdk.NewAttribute(types.AttributeKeyTokensOut, collectedIncentivesForPosition.String()),
			sdk.NewAttribute(types.AttributeKeyForfeitedTokens, forfeitedIncentivesForPosition.String()),
		),
	})

	return collectedIncentivesForPosition, forfeitedIncentivesForPosition, nil
}

// createIncentive creates an incentive record in state for the given pool.
//
// Upon successful creation, it bank sends the incentives from the owner address to the pool address and returns the incentives record.
// Returns error if:
// - poolId is invalid
// - incentiveAmount is invalid (zero or negative).
// - emissionRate is invalid (zero or negative)
// - startTime is < blockTime.
// - minUptime is not an authorizedUptime.
// - other internal database or math errors.
// WARNING: this method may mutate the pool, make sure to refetch the pool after calling this method.
func (k Keeper) CreateIncentive(ctx sdk.Context, poolId uint64, sender sdk.AccAddress, incentiveCoin sdk.Coin, emissionRate sdk.Dec, startTime time.Time, minUptime time.Duration) (types.IncentiveRecord, error) {
	pool, err := k.getPoolById(ctx, poolId)
	if err != nil {
		return types.IncentiveRecord{}, err
	}

	// checks if the Coin has a non-negative amount and the denom is valid.
	if !incentiveCoin.IsValid() || incentiveCoin.IsZero() {
		return types.IncentiveRecord{}, types.InvalidIncentiveCoinError{PoolId: poolId, IncentiveCoin: incentiveCoin}
	}

	// Ensure start time is >= current blocktime
	if startTime.Before(ctx.BlockTime()) {
		return types.IncentiveRecord{}, types.StartTimeTooEarlyError{PoolId: poolId, CurrentBlockTime: ctx.BlockTime(), StartTime: startTime}
	}

	// Ensure emission rate is nonzero and nonnegative
	if !emissionRate.IsPositive() {
		return types.IncentiveRecord{}, types.NonPositiveEmissionRateError{PoolId: poolId, EmissionRate: emissionRate}
	}

	// Ensure min uptime is one of the authorized uptimes.
	// Note that this is distinct from the supported uptimes – while we set up pools and positions to
	// accommodate all supported uptimes, we only allow incentives to be created for uptimes that are
	// authorized by governance.
	authorizedUptimes := k.GetParams(ctx).AuthorizedUptimes
	osmoutils.SortSlice(authorizedUptimes)

	validUptime := false
	for _, authorizedUptime := range authorizedUptimes {
		if minUptime == authorizedUptime {
			validUptime = true

			// We break here to save on itearions
			break
		}
	}
	if !validUptime {
		return types.IncentiveRecord{}, types.InvalidMinUptimeError{PoolId: poolId, MinUptime: minUptime, AuthorizedUptimes: authorizedUptimes}
	}

	senderHasBalance := k.bankKeeper.HasBalance(ctx, sender, incentiveCoin)
	if !senderHasBalance {
		return types.IncentiveRecord{}, types.IncentiveInsufficientBalanceError{PoolId: poolId, IncentiveDenom: incentiveCoin.Denom, IncentiveAmount: incentiveCoin.Amount}
	}

	// Sync global uptime accumulators to current blocktime to ensure consistency in reward emissions
	err = k.updatePoolUptimeAccumulatorsToNow(ctx, poolId)
	if err != nil {
		return types.IncentiveRecord{}, err
	}

	incentiveRecordBody := types.IncentiveRecordBody{
		RemainingAmount: incentiveCoin.Amount.ToDec(),
		EmissionRate:    emissionRate,
		StartTime:       startTime,
	}
	// Set up incentive record to put in state
	incentiveRecord := types.IncentiveRecord{
		PoolId:               poolId,
		IncentiveDenom:       incentiveCoin.Denom,
		IncentiveCreatorAddr: sender.String(),
		IncentiveRecordBody:  incentiveRecordBody,
		MinUptime:            minUptime,
	}

	// Get all incentive records for uptime
	existingRecordsForUptime, err := k.getAllIncentiveRecordsForUptime(ctx, poolId, minUptime)
	if err != nil {
		return types.IncentiveRecord{}, err
	}

	// Fixed gas consumption per incentive creation to prevent spam
	ctx.GasMeter().ConsumeGas(uint64(types.BaseGasFeeForNewIncentive*len(existingRecordsForUptime)), "cl incentive creation fee")

	// Set incentive record in state
	err = k.setIncentiveRecord(ctx, incentiveRecord)
	if err != nil {
		return types.IncentiveRecord{}, err
	}

	// Transfer tokens from sender to the pool's incentive address
	if err := k.bankKeeper.SendCoins(ctx, sender, pool.GetIncentivesAddress(), sdk.NewCoins(incentiveCoin)); err != nil {
		return types.IncentiveRecord{}, err
	}

	return incentiveRecord, nil
}

// getLargestAuthorizedUptimeDuration retrieves the largest authorized uptime duration from the params.
func (k Keeper) getLargestAuthorizedUptimeDuration(ctx sdk.Context) time.Duration {
	var largestUptime time.Duration
	for _, uptime := range k.GetParams(ctx).AuthorizedUptimes {
		if uptime > largestUptime {
			largestUptime = uptime
		}
	}
	return largestUptime
}<|MERGE_RESOLUTION|>--- conflicted
+++ resolved
@@ -69,20 +69,11 @@
 	return uptimeValues, nil
 }
 
-<<<<<<< HEAD
 // getInitialUptimeGrowthOppositeDirectionOfLastTraversalForTick returns an array of the initial values
 // of uptime growth opposite the direction of last traversal for each supported uptime for a given tick.
 // This value depends on the provided tick's location relative to the current tick. If the provided tick
 // is greater than the current tick, then the value is zero. Otherwise, the value is the value of the
 // current global fee growth.
-=======
-// getInitialUptimeGrowthOutsidesForTick returns an array of the initial values of uptime growth outside
-// for each supported uptime for a given tick. This value depends on the tick's location relative to the current tick.
-//
-// uptimeGrowthOutside =
-// { uptimeGrowthGlobal current tick >= tick }
-// { 0                  current tick <  tick }
->>>>>>> efc1ae6a
 //
 // Similar to fees, by convention the value is chosen as if all of the uptime (seconds per liquidity) to date has
 // occurred below the tick.
