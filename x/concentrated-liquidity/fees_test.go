--- conflicted
+++ resolved
@@ -498,10 +498,7 @@
 		validPoolId = 1
 	)
 
-<<<<<<< HEAD
-=======
 	// we use bankers here because this is the rounding method used when initializing a position.
->>>>>>> bbf71267
 	initialPoolTickInt, err := math.PriceToTickRoundBankers(DefaultAmt1.ToDec().Quo(DefaultAmt0.ToDec()), DefaultTickSpacing)
 	initialPoolTick := initialPoolTickInt.Int64()
 	suite.Require().NoError(err)
