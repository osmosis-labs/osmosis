package concentrated_liquidity

import (
	"context"
	"fmt"
	"strconv"
	"strings"

	sdk "github.com/cosmos/cosmos-sdk/types"

	clmodel "github.com/osmosis-labs/osmosis/v15/x/concentrated-liquidity/model"
	"github.com/osmosis-labs/osmosis/v15/x/concentrated-liquidity/types"
)

type msgServer struct {
	keeper *Keeper
}

func NewMsgServerImpl(keeper *Keeper) types.MsgServer {
	return &msgServer{
		keeper: keeper,
	}
}

func NewMsgCreatorServerImpl(keeper *Keeper) clmodel.MsgCreatorServer {
	return &msgServer{
		keeper: keeper,
	}
}

var (
	_ types.MsgServer          = msgServer{}
	_ clmodel.MsgCreatorServer = msgServer{}
)

// CreateConcentratedPool attempts to create a concentrated liquidity pool via the poolmanager module, returning a MsgCreateConcentratedPoolResponse or an error upon failure.
// The pool creation fee is used to fund the community pool. It will also create a dedicated module account for the pool.
func (server msgServer) CreateConcentratedPool(goCtx context.Context, msg *clmodel.MsgCreateConcentratedPool) (*clmodel.MsgCreateConcentratedPoolResponse, error) {
	ctx := sdk.UnwrapSDKContext(goCtx)

	poolId, err := server.keeper.poolmanagerKeeper.CreatePool(ctx, msg)
	if err != nil {
		return nil, err
	}

	return &clmodel.MsgCreateConcentratedPoolResponse{PoolID: poolId}, nil
}

// TODO: tests, including events
func (server msgServer) CreatePosition(goCtx context.Context, msg *types.MsgCreatePosition) (*types.MsgCreatePositionResponse, error) {
	ctx := sdk.UnwrapSDKContext(goCtx)

	sender, err := sdk.AccAddressFromBech32(msg.Sender)
	if err != nil {
		return nil, err
	}

<<<<<<< HEAD
	positionId, actualAmount0, actualAmount1, liquidityCreated, joinTime, err := server.keeper.createPosition(ctx, msg.PoolId, sender, msg.TokenDesiredAmount0, msg.TokenDesiredAmount1, msg.TokenMinAmount0, msg.TokenMinAmount1, msg.LowerTick, msg.UpperTick)
=======
	positionId, actualAmount0, actualAmount1, liquidityCreated, joinTime, err := server.keeper.createPosition(ctx, msg.PoolId, sender, msg.TokensProvided, msg.TokenMinAmount0, msg.TokenMinAmount1, msg.LowerTick, msg.UpperTick)
>>>>>>> f68f67b6
	if err != nil {
		return nil, err
	}

	ctx.EventManager().EmitEvents(sdk.Events{
		sdk.NewEvent(
			sdk.EventTypeMessage,
			sdk.NewAttribute(sdk.AttributeKeyModule, types.AttributeValueCategory),
			sdk.NewAttribute(sdk.AttributeKeySender, msg.Sender),
		),
	})

	// Note: create position event is emitted in keeper.createPosition(...)

	return &types.MsgCreatePositionResponse{PositionId: positionId, Amount0: actualAmount0, Amount1: actualAmount1, JoinTime: joinTime, LiquidityCreated: liquidityCreated}, nil
}

func (server msgServer) AddToPosition(goCtx context.Context, msg *types.MsgAddToPosition) (*types.MsgAddToPositionResponse, error) {
	ctx := sdk.UnwrapSDKContext(goCtx)

	sender, err := sdk.AccAddressFromBech32(msg.Sender)
	if err != nil {
		return nil, err
	}

	positionId, actualAmount0, actualAmount1, err := server.keeper.addToPosition(ctx, sender, msg.PositionId, msg.TokenDesired0.Amount, msg.TokenDesired1.Amount)
	if err != nil {
		return nil, err
	}

	ctx.EventManager().EmitEvents(sdk.Events{
		sdk.NewEvent(
			sdk.EventTypeMessage,
			sdk.NewAttribute(sdk.AttributeKeyModule, types.AttributeValueCategory),
			sdk.NewAttribute(sdk.AttributeKeySender, msg.Sender),
		),
	})

	return &types.MsgAddToPositionResponse{PositionId: positionId, Amount0: actualAmount0, Amount1: actualAmount1}, nil
}

// TODO: tests, including events
func (server msgServer) WithdrawPosition(goCtx context.Context, msg *types.MsgWithdrawPosition) (*types.MsgWithdrawPositionResponse, error) {
	ctx := sdk.UnwrapSDKContext(goCtx)

	sender, err := sdk.AccAddressFromBech32(msg.Sender)
	if err != nil {
		return nil, err
	}

	amount0, amount1, err := server.keeper.WithdrawPosition(ctx, sender, msg.PositionId, msg.LiquidityAmount)
	if err != nil {
		return nil, err
	}

	ctx.EventManager().EmitEvents(sdk.Events{
		sdk.NewEvent(
			sdk.EventTypeMessage,
			sdk.NewAttribute(sdk.AttributeKeyModule, types.AttributeValueCategory),
			sdk.NewAttribute(sdk.AttributeKeySender, msg.Sender),
		),
	})

	// Note: withdraw position event is emitted in keeper.withdrawPosition(...)

	return &types.MsgWithdrawPositionResponse{Amount0: amount0, Amount1: amount1}, nil
}

// CollectFees collects the fees earned by each position ID provided and sends them to the owner's account.
// Returns error if one of the provided position IDs do not exist or if the function fails to get the fee accumulator.
func (server msgServer) CollectFees(goCtx context.Context, msg *types.MsgCollectFees) (*types.MsgCollectFeesResponse, error) {
	ctx := sdk.UnwrapSDKContext(goCtx)

	sender, err := sdk.AccAddressFromBech32(msg.Sender)
	if err != nil {
		return nil, err
	}

	totalCollectedFees := sdk.NewCoins()
	for _, positionId := range msg.PositionIds {
		collectedFees, err := server.keeper.collectFees(ctx, sender, positionId)
		if err != nil {
			return nil, err
		}
		totalCollectedFees = totalCollectedFees.Add(collectedFees...)
	}

	ctx.EventManager().EmitEvents(sdk.Events{
		sdk.NewEvent(
			sdk.EventTypeMessage,
			sdk.NewAttribute(sdk.AttributeKeyModule, types.AttributeValueCategory),
			sdk.NewAttribute(sdk.AttributeKeySender, msg.Sender),
		),
		sdk.NewEvent(
			types.TypeEvtTotalCollectFees,
			sdk.NewAttribute(sdk.AttributeKeyModule, types.AttributeValueCategory),
			sdk.NewAttribute(sdk.AttributeKeySender, msg.Sender),
			sdk.NewAttribute(types.AttributeKeyTokensOut, totalCollectedFees.String()),
		),
	})

	return &types.MsgCollectFeesResponse{CollectedFees: totalCollectedFees}, nil
}

// CollectIncentives collects incentives for all positions in given range that belong to sender
func (server msgServer) CollectIncentives(goCtx context.Context, msg *types.MsgCollectIncentives) (*types.MsgCollectIncentivesResponse, error) {
	ctx := sdk.UnwrapSDKContext(goCtx)

	sender, err := sdk.AccAddressFromBech32(msg.Sender)
	if err != nil {
		return nil, err
	}

	totalCollectedIncentives := sdk.NewCoins()
	totalForefeitedIncentives := sdk.NewCoins()
	for _, positionId := range msg.PositionIds {
		collectedIncentives, forfeitedIncentives, err := server.keeper.collectIncentives(ctx, sender, positionId)
		if err != nil {
			return nil, err
		}
		totalCollectedIncentives = totalCollectedIncentives.Add(collectedIncentives...)
		totalForefeitedIncentives = totalForefeitedIncentives.Add(forfeitedIncentives...)
	}

	ctx.EventManager().EmitEvents(sdk.Events{
		sdk.NewEvent(
			sdk.EventTypeMessage,
			sdk.NewAttribute(sdk.AttributeKeyModule, types.AttributeValueCategory),
			sdk.NewAttribute(sdk.AttributeKeySender, msg.Sender),
		),
		sdk.NewEvent(
			types.TypeEvtTotalCollectIncentives,
			sdk.NewAttribute(sdk.AttributeKeyModule, types.AttributeValueCategory),
			sdk.NewAttribute(sdk.AttributeKeySender, msg.Sender),
			sdk.NewAttribute(types.AttributeKeyTokensOut, totalCollectedIncentives.String()),
		),
	})

	return &types.MsgCollectIncentivesResponse{CollectedIncentives: totalCollectedIncentives, ForfeitedIncentives: totalForefeitedIncentives}, nil
}

func (server msgServer) CreateIncentive(goCtx context.Context, msg *types.MsgCreateIncentive) (*types.MsgCreateIncentiveResponse, error) {
	ctx := sdk.UnwrapSDKContext(goCtx)

	sender, err := sdk.AccAddressFromBech32(msg.Sender)
	if err != nil {
		return nil, err
	}

	incentiveRecord, err := server.keeper.CreateIncentive(ctx, msg.PoolId, sender, msg.IncentiveCoin, msg.EmissionRate, msg.StartTime, msg.MinUptime)
	if err != nil {
		return nil, err
	}

	ctx.EventManager().EmitEvents(sdk.Events{
		sdk.NewEvent(
			sdk.EventTypeMessage,
			sdk.NewAttribute(sdk.AttributeKeyModule, types.AttributeValueCategory),
			sdk.NewAttribute(sdk.AttributeKeySender, msg.Sender),
		),
		sdk.NewEvent(
			types.TypeEvtCreateIncentive,
			sdk.NewAttribute(sdk.AttributeKeyModule, types.AttributeValueCategory),
			sdk.NewAttribute(sdk.AttributeKeySender, msg.Sender),
			sdk.NewAttribute(types.AttributeKeyPoolId, strconv.FormatUint(msg.PoolId, 10)),
			sdk.NewAttribute(types.AttributeIncentiveCoin, msg.IncentiveCoin.String()),
			sdk.NewAttribute(types.AttributeIncentiveEmissionRate, msg.EmissionRate.String()),
			sdk.NewAttribute(types.AttributeIncentiveStartTime, msg.StartTime.String()),
			sdk.NewAttribute(types.AttributeIncentiveMinUptime, msg.MinUptime.String()),
		),
	})

	return &types.MsgCreateIncentiveResponse{
		IncentiveDenom:  incentiveRecord.IncentiveDenom,
		IncentiveAmount: incentiveRecord.IncentiveRecordBody.RemainingAmount,
		EmissionRate:    incentiveRecord.IncentiveRecordBody.EmissionRate,
		StartTime:       incentiveRecord.IncentiveRecordBody.StartTime,
		MinUptime:       incentiveRecord.MinUptime,
	}, nil
}

func (server msgServer) FungifyChargedPositions(goCtx context.Context, msg *types.MsgFungifyChargedPositions) (*types.MsgFungifyChargedPositionsResponse, error) {
	ctx := sdk.UnwrapSDKContext(goCtx)

	sender, err := sdk.AccAddressFromBech32(msg.Sender)
	if err != nil {
		return nil, err
	}

	newPositionId, err := server.keeper.fungifyChargedPosition(ctx, sender, msg.PositionIds)
	if err != nil {
		return nil, err
	}

	ctx.EventManager().EmitEvents(sdk.Events{
		sdk.NewEvent(
			sdk.EventTypeMessage,
			sdk.NewAttribute(sdk.AttributeKeyModule, types.AttributeValueCategory),
			sdk.NewAttribute(sdk.AttributeKeySender, msg.Sender),
		),
		sdk.NewEvent(
			types.TypeEvtFungifyChargedPosition,
			sdk.NewAttribute(sdk.AttributeKeyModule, types.AttributeValueCategory),
			sdk.NewAttribute(sdk.AttributeKeySender, msg.Sender),
			sdk.NewAttribute(types.AttributeInputPositionIds, strings.Trim(strings.Join(strings.Fields(fmt.Sprint(msg.PositionIds)), ","), "[]")),
			sdk.NewAttribute(types.AttributeOutputPositionId, strconv.FormatUint(newPositionId, 10)),
		),
	})

	return &types.MsgFungifyChargedPositionsResponse{
		NewPositionId: newPositionId,
	}, nil
}<|MERGE_RESOLUTION|>--- conflicted
+++ resolved
@@ -55,11 +55,7 @@
 		return nil, err
 	}
 
-<<<<<<< HEAD
-	positionId, actualAmount0, actualAmount1, liquidityCreated, joinTime, err := server.keeper.createPosition(ctx, msg.PoolId, sender, msg.TokenDesiredAmount0, msg.TokenDesiredAmount1, msg.TokenMinAmount0, msg.TokenMinAmount1, msg.LowerTick, msg.UpperTick)
-=======
 	positionId, actualAmount0, actualAmount1, liquidityCreated, joinTime, err := server.keeper.createPosition(ctx, msg.PoolId, sender, msg.TokensProvided, msg.TokenMinAmount0, msg.TokenMinAmount1, msg.LowerTick, msg.UpperTick)
->>>>>>> f68f67b6
 	if err != nil {
 		return nil, err
 	}
