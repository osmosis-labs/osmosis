package concentrated_liquidity

import (
	"context"
	"strconv"

	sdk "github.com/cosmos/cosmos-sdk/types"

<<<<<<< HEAD
	concentrated "github.com/osmosis-labs/osmosis/v13/x/concentrated-liquidity/model"
=======
	clmodel "github.com/osmosis-labs/osmosis/v13/x/concentrated-liquidity/model"
>>>>>>> cbec6ada
	"github.com/osmosis-labs/osmosis/v13/x/concentrated-liquidity/types"
	swaproutertypes "github.com/osmosis-labs/osmosis/v13/x/swaprouter/types"
)

type msgServer struct {
	keeper *Keeper
}

func NewMsgServerImpl(keeper *Keeper) types.MsgServer {
	return &msgServer{
		keeper: keeper,
	}
}

<<<<<<< HEAD
func NewMsgCreatorServerImpl(keeper *Keeper) concentrated.MsgCreatorServer {
=======
func NewMsgCreatorServerImpl(keeper *Keeper) clmodel.MsgCreatorServer {
>>>>>>> cbec6ada
	return &msgServer{
		keeper: keeper,
	}
}

var (
<<<<<<< HEAD
	_ types.MsgServer               = msgServer{}
	_ concentrated.MsgCreatorServer = msgServer{}
)

// CreatePool attempts to create a pool returning the newly created pool ID or an error upon failure.
// The pool creation fee is used to fund the community pool.
// It will create a dedicated module account for the pool and sends the initial liquidity to the created module account.
func (server msgServer) CreatePool(goCtx context.Context, msg swaproutertypes.CreatePoolMsg) (poolId uint64, err error) {
	ctx := sdk.UnwrapSDKContext(goCtx)

	poolId, err = server.keeper.swaprouterKeeper.CreatePool(ctx, msg)
	if err != nil {
		return 0, err
=======
	_ types.MsgServer          = msgServer{}
	_ clmodel.MsgCreatorServer = msgServer{}
)

// CreateConcentratedPool attempts to create a pool returning a MsgCreateConcentratedPoolResponse or an error upon failure.
// The pool creation fee is used to fund the community pool.
// It will create a dedicated module account for the pool and sends the initial liquidity to the created module account.
func (server msgServer) CreateConcentratedPool(goCtx context.Context, msg *clmodel.MsgCreateConcentratedPool) (*clmodel.MsgCreateConcentratedPoolResponse, error) {
	ctx := sdk.UnwrapSDKContext(goCtx)

	poolId, err := server.keeper.swaprouterKeeper.CreatePool(ctx, msg)
	if err != nil {
		return nil, err
>>>>>>> cbec6ada
	}

	ctx.EventManager().EmitEvents(sdk.Events{
		sdk.NewEvent(
			types.TypeEvtPoolCreated,
			sdk.NewAttribute(types.AttributeKeyPoolId, strconv.FormatUint(poolId, 10)),
		),
		sdk.NewEvent(
			sdk.EventTypeMessage,
			sdk.NewAttribute(sdk.AttributeKeyModule, types.AttributeValueCategory),
			sdk.NewAttribute(sdk.AttributeKeySender, msg.PoolCreator().String()),
		),
	})

<<<<<<< HEAD
	return poolId, nil
}

func (server msgServer) CreateConcentratedPool(goCtx context.Context, msg *concentrated.MsgCreateConcentratedPool) (*concentrated.MsgCreateConcentratedPoolResponse, error) {
	poolId, err := server.CreatePool(goCtx, msg)
	if err != nil {
		return nil, err
	}
	return &concentrated.MsgCreateConcentratedPoolResponse{PoolID: poolId}, nil
=======
	return &clmodel.MsgCreateConcentratedPoolResponse{PoolID: poolId}, nil
>>>>>>> cbec6ada
}

// TODO: tests, including events
func (server msgServer) CreatePosition(goCtx context.Context, msg *types.MsgCreatePosition) (*types.MsgCreatePositionResponse, error) {
	ctx := sdk.UnwrapSDKContext(goCtx)

	sender, err := sdk.AccAddressFromBech32(msg.Sender)
	if err != nil {
		return nil, err
	}

	actualAmount0, actualAmount1, liquidityCreated, err := server.keeper.createPosition(ctx, msg.PoolId, sender, msg.TokenDesired0.Amount, msg.TokenDesired1.Amount, msg.TokenMinAmount0, msg.TokenMinAmount1, msg.LowerTick, msg.UpperTick)
	if err != nil {
		return nil, err
	}

	ctx.EventManager().EmitEvents(sdk.Events{
		sdk.NewEvent(
			sdk.EventTypeMessage,
			sdk.NewAttribute(sdk.AttributeKeyModule, types.AttributeValueCategory),
			sdk.NewAttribute(sdk.AttributeKeySender, msg.Sender),
		),
		sdk.NewEvent(
			types.TypeEvtWithdrawPosition,
			sdk.NewAttribute(sdk.AttributeKeyModule, types.AttributeValueCategory),
			sdk.NewAttribute(sdk.AttributeKeySender, msg.Sender),
			sdk.NewAttribute(types.AttributeKeyPoolId, strconv.FormatUint(msg.PoolId, 10)),
			sdk.NewAttribute(types.AttributeAmount0, actualAmount0.String()),
			sdk.NewAttribute(types.AttributeAmount1, actualAmount1.String()),
			sdk.NewAttribute(types.AttributeLiquidity, liquidityCreated.String()),
			sdk.NewAttribute(types.AttributeLowerTick, strconv.FormatInt(msg.LowerTick, 10)),
			sdk.NewAttribute(types.AttributeUpperTick, strconv.FormatInt(msg.UpperTick, 10)),
		),
	})

	return &types.MsgCreatePositionResponse{Amount0: actualAmount0, Amount1: actualAmount1}, nil
}

// TODO: tests, including events
func (server msgServer) WithdrawPosition(goCtx context.Context, msg *types.MsgWithdrawPosition) (*types.MsgWithdrawPositionResponse, error) {
	ctx := sdk.UnwrapSDKContext(goCtx)

	sender, err := sdk.AccAddressFromBech32(msg.Sender)
	if err != nil {
		return nil, err
	}

	amount0, amount1, err := server.keeper.withdrawPosition(ctx, msg.PoolId, sender, msg.LowerTick, msg.UpperTick, msg.LiquidityAmount.ToDec())
	if err != nil {
		return nil, err
	}

	ctx.EventManager().EmitEvents(sdk.Events{
		sdk.NewEvent(
			sdk.EventTypeMessage,
			sdk.NewAttribute(sdk.AttributeKeyModule, types.AttributeValueCategory),
			sdk.NewAttribute(sdk.AttributeKeySender, msg.Sender),
		),
		sdk.NewEvent(
			types.TypeEvtWithdrawPosition,
			sdk.NewAttribute(sdk.AttributeKeyModule, types.AttributeValueCategory),
			sdk.NewAttribute(sdk.AttributeKeySender, msg.Sender),
			sdk.NewAttribute(types.AttributeKeyPoolId, strconv.FormatUint(msg.PoolId, 10)),
			sdk.NewAttribute(types.AttributeLiquidity, msg.LiquidityAmount.String()),
			sdk.NewAttribute(types.AttributeAmount0, amount0.String()),
			sdk.NewAttribute(types.AttributeAmount1, amount1.String()),
			sdk.NewAttribute(types.AttributeLowerTick, strconv.FormatInt(msg.LowerTick, 10)),
			sdk.NewAttribute(types.AttributeUpperTick, strconv.FormatInt(msg.UpperTick, 10)),
		),
	})

	return &types.MsgWithdrawPositionResponse{Amount0: amount0, Amount1: amount1}, nil
}<|MERGE_RESOLUTION|>--- conflicted
+++ resolved
@@ -6,13 +6,8 @@
 
 	sdk "github.com/cosmos/cosmos-sdk/types"
 
-<<<<<<< HEAD
-	concentrated "github.com/osmosis-labs/osmosis/v13/x/concentrated-liquidity/model"
-=======
 	clmodel "github.com/osmosis-labs/osmosis/v13/x/concentrated-liquidity/model"
->>>>>>> cbec6ada
 	"github.com/osmosis-labs/osmosis/v13/x/concentrated-liquidity/types"
-	swaproutertypes "github.com/osmosis-labs/osmosis/v13/x/swaprouter/types"
 )
 
 type msgServer struct {
@@ -25,32 +20,13 @@
 	}
 }
 
-<<<<<<< HEAD
-func NewMsgCreatorServerImpl(keeper *Keeper) concentrated.MsgCreatorServer {
-=======
 func NewMsgCreatorServerImpl(keeper *Keeper) clmodel.MsgCreatorServer {
->>>>>>> cbec6ada
 	return &msgServer{
 		keeper: keeper,
 	}
 }
 
 var (
-<<<<<<< HEAD
-	_ types.MsgServer               = msgServer{}
-	_ concentrated.MsgCreatorServer = msgServer{}
-)
-
-// CreatePool attempts to create a pool returning the newly created pool ID or an error upon failure.
-// The pool creation fee is used to fund the community pool.
-// It will create a dedicated module account for the pool and sends the initial liquidity to the created module account.
-func (server msgServer) CreatePool(goCtx context.Context, msg swaproutertypes.CreatePoolMsg) (poolId uint64, err error) {
-	ctx := sdk.UnwrapSDKContext(goCtx)
-
-	poolId, err = server.keeper.swaprouterKeeper.CreatePool(ctx, msg)
-	if err != nil {
-		return 0, err
-=======
 	_ types.MsgServer          = msgServer{}
 	_ clmodel.MsgCreatorServer = msgServer{}
 )
@@ -64,7 +40,6 @@
 	poolId, err := server.keeper.swaprouterKeeper.CreatePool(ctx, msg)
 	if err != nil {
 		return nil, err
->>>>>>> cbec6ada
 	}
 
 	ctx.EventManager().EmitEvents(sdk.Events{
@@ -79,19 +54,7 @@
 		),
 	})
 
-<<<<<<< HEAD
-	return poolId, nil
-}
-
-func (server msgServer) CreateConcentratedPool(goCtx context.Context, msg *concentrated.MsgCreateConcentratedPool) (*concentrated.MsgCreateConcentratedPoolResponse, error) {
-	poolId, err := server.CreatePool(goCtx, msg)
-	if err != nil {
-		return nil, err
-	}
-	return &concentrated.MsgCreateConcentratedPoolResponse{PoolID: poolId}, nil
-=======
 	return &clmodel.MsgCreateConcentratedPoolResponse{PoolID: poolId}, nil
->>>>>>> cbec6ada
 }
 
 // TODO: tests, including events
