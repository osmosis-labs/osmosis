package concentrated_liquidity

import (
	"context"
	"fmt"
	"strconv"

	sdk "github.com/cosmos/cosmos-sdk/types"

	clmodel "github.com/osmosis-labs/osmosis/v15/x/concentrated-liquidity/model"
	"github.com/osmosis-labs/osmosis/v15/x/concentrated-liquidity/types"
)

type msgServer struct {
	keeper *Keeper
}

func NewMsgServerImpl(keeper *Keeper) types.MsgServer {
	return &msgServer{
		keeper: keeper,
	}
}

func NewMsgCreatorServerImpl(keeper *Keeper) clmodel.MsgCreatorServer {
	return &msgServer{
		keeper: keeper,
	}
}

var (
	_ types.MsgServer          = msgServer{}
	_ clmodel.MsgCreatorServer = msgServer{}
)

// CreateConcentratedPool attempts to create a pool returning a MsgCreateConcentratedPoolResponse or an error upon failure.
// The pool creation fee is used to fund the community pool.
// It will create a dedicated module account for the pool and sends the initial liquidity to the created module account.
func (server msgServer) CreateConcentratedPool(goCtx context.Context, msg *clmodel.MsgCreateConcentratedPool) (*clmodel.MsgCreateConcentratedPoolResponse, error) {
	ctx := sdk.UnwrapSDKContext(goCtx)

	_, denomExists := server.keeper.bankKeeper.GetDenomMetaData(ctx, msg.Denom0)
	if !denomExists {
		return nil, fmt.Errorf("received denom0 with invalid metadata: %s", msg.Denom0)
	}

	_, denomExists = server.keeper.bankKeeper.GetDenomMetaData(ctx, msg.Denom1)
	if !denomExists {
		return nil, fmt.Errorf("received denom1 with invalid metadata: %s", msg.Denom1)
	}

	poolId, err := server.keeper.poolmanagerKeeper.CreatePool(ctx, msg)
	if err != nil {
		return nil, err
	}

	return &clmodel.MsgCreateConcentratedPoolResponse{PoolID: poolId}, nil
}

// TODO: tests, including events
func (server msgServer) CreatePosition(goCtx context.Context, msg *types.MsgCreatePosition) (*types.MsgCreatePositionResponse, error) {
	ctx := sdk.UnwrapSDKContext(goCtx)

	sender, err := sdk.AccAddressFromBech32(msg.Sender)
	if err != nil {
		return nil, err
	}

	_, actualAmount0, actualAmount1, liquidityCreated, joinTime, err := server.keeper.createPosition(ctx, msg.PoolId, sender, msg.TokenDesired0.Amount, msg.TokenDesired1.Amount, msg.TokenMinAmount0, msg.TokenMinAmount1, msg.LowerTick, msg.UpperTick, msg.FreezeDuration)
	if err != nil {
		return nil, err
	}

	ctx.EventManager().EmitEvents(sdk.Events{
		sdk.NewEvent(
			sdk.EventTypeMessage,
			sdk.NewAttribute(sdk.AttributeKeyModule, types.AttributeValueCategory),
			sdk.NewAttribute(sdk.AttributeKeySender, msg.Sender),
		),
	})

	// Note: create position event is emitted in keeper.createPosition(...)

	return &types.MsgCreatePositionResponse{Amount0: actualAmount0, Amount1: actualAmount1, LiquidityCreated: liquidityCreated, JoinTime: joinTime}, nil
}

// TODO: tests, including events
func (server msgServer) WithdrawPosition(goCtx context.Context, msg *types.MsgWithdrawPosition) (*types.MsgWithdrawPositionResponse, error) {
	ctx := sdk.UnwrapSDKContext(goCtx)

	sender, err := sdk.AccAddressFromBech32(msg.Sender)
	if err != nil {
		return nil, err
	}

	amount0, amount1, err := server.keeper.withdrawPosition(ctx, sender, msg.PositionId, msg.LiquidityAmount)
	if err != nil {
		return nil, err
	}

	ctx.EventManager().EmitEvents(sdk.Events{
		sdk.NewEvent(
			sdk.EventTypeMessage,
			sdk.NewAttribute(sdk.AttributeKeyModule, types.AttributeValueCategory),
			sdk.NewAttribute(sdk.AttributeKeySender, msg.Sender),
		),
<<<<<<< HEAD
		sdk.NewEvent(
			types.TypeEvtWithdrawPosition,
			sdk.NewAttribute(sdk.AttributeKeyModule, types.AttributeValueCategory),
			sdk.NewAttribute(sdk.AttributeKeySender, msg.Sender),
			sdk.NewAttribute(types.AttributeLiquidity, msg.LiquidityAmount.String()),
			sdk.NewAttribute(types.AttributeAmount0, amount0.String()),
			sdk.NewAttribute(types.AttributeAmount1, amount1.String()),
		),
=======
>>>>>>> 717d4815
	})

	// Note: wthdraw position event is emitted in keeper.withdrawPosition(...)

	return &types.MsgWithdrawPositionResponse{Amount0: amount0, Amount1: amount1}, nil
}

func (server msgServer) CollectFees(goCtx context.Context, msg *types.MsgCollectFees) (*types.MsgCollectFeesResponse, error) {
	ctx := sdk.UnwrapSDKContext(goCtx)

	sender, err := sdk.AccAddressFromBech32(msg.Sender)
	if err != nil {
		return nil, err
	}

	collectedFees, err := server.keeper.collectFees(ctx, sender, msg.PositionId)
	if err != nil {
		return nil, err
	}

	ctx.EventManager().EmitEvents(sdk.Events{
		sdk.NewEvent(
			sdk.EventTypeMessage,
			sdk.NewAttribute(sdk.AttributeKeyModule, types.AttributeValueCategory),
			sdk.NewAttribute(sdk.AttributeKeySender, msg.Sender),
		),
		sdk.NewEvent(
			types.TypeEvtCollectFees,
			sdk.NewAttribute(sdk.AttributeKeyModule, types.AttributeValueCategory),
			sdk.NewAttribute(sdk.AttributeKeySender, msg.Sender),
			sdk.NewAttribute(types.AttributeKeyTokensOut, collectedFees.String()),
		),
	})

	return &types.MsgCollectFeesResponse{CollectedFees: collectedFees}, nil
}

// CollectIncentives collects incentives for all positions in given range that belong to sender
func (server msgServer) CollectIncentives(goCtx context.Context, msg *types.MsgCollectIncentives) (*types.MsgCollectIncentivesResponse, error) {
	ctx := sdk.UnwrapSDKContext(goCtx)

	sender, err := sdk.AccAddressFromBech32(msg.Sender)
	if err != nil {
		return nil, err
	}

	collectedIncentives, err := server.keeper.collectIncentives(ctx, sender, msg.PositionId)
	if err != nil {
		return nil, err
	}

	ctx.EventManager().EmitEvents(sdk.Events{
		sdk.NewEvent(
			sdk.EventTypeMessage,
			sdk.NewAttribute(sdk.AttributeKeyModule, types.AttributeValueCategory),
			sdk.NewAttribute(sdk.AttributeKeySender, msg.Sender),
		),
		sdk.NewEvent(
			types.TypeEvtCollectIncentives,
			sdk.NewAttribute(sdk.AttributeKeyModule, types.AttributeValueCategory),
			sdk.NewAttribute(sdk.AttributeKeySender, msg.Sender),
			sdk.NewAttribute(types.AttributeKeyTokensOut, collectedIncentives.String()),
		),
	})

	return &types.MsgCollectIncentivesResponse{CollectedIncentives: collectedIncentives}, nil
}

func (server msgServer) CreateIncentive(goCtx context.Context, msg *types.MsgCreateIncentive) (*types.MsgCreateIncentiveResponse, error) {
	ctx := sdk.UnwrapSDKContext(goCtx)

	sender, err := sdk.AccAddressFromBech32(msg.Sender)
	if err != nil {
		return nil, err
	}

	incentiveRecord, err := server.keeper.createIncentive(ctx, msg.PoolId, sender, msg.IncentiveDenom, msg.IncentiveAmount, msg.EmissionRate, msg.StartTime, msg.MinUptime)
	if err != nil {
		return nil, err
	}

	ctx.EventManager().EmitEvents(sdk.Events{
		sdk.NewEvent(
			sdk.EventTypeMessage,
			sdk.NewAttribute(sdk.AttributeKeyModule, types.AttributeValueCategory),
			sdk.NewAttribute(sdk.AttributeKeySender, msg.Sender),
		),
		sdk.NewEvent(
			types.TypeEvtCreateIncentive,
			sdk.NewAttribute(sdk.AttributeKeyModule, types.AttributeValueCategory),
			sdk.NewAttribute(sdk.AttributeKeySender, msg.Sender),
			sdk.NewAttribute(types.AttributeKeyPoolId, strconv.FormatUint(msg.PoolId, 10)),
			sdk.NewAttribute(types.AttributeIncentiveDenom, msg.IncentiveDenom),
			sdk.NewAttribute(types.AttributeIncentiveAmount, msg.IncentiveAmount.String()),
			sdk.NewAttribute(types.AttributeIncentiveEmissionRate, msg.EmissionRate.String()),
			sdk.NewAttribute(types.AttributeIncentiveStartTime, msg.StartTime.String()),
			sdk.NewAttribute(types.AttributeIncentiveMinUptime, msg.MinUptime.String()),
		),
	})

	return &types.MsgCreateIncentiveResponse{
		IncentiveDenom:  incentiveRecord.IncentiveDenom,
		IncentiveAmount: incentiveRecord.RemainingAmount,
		EmissionRate:    incentiveRecord.EmissionRate,
		StartTime:       incentiveRecord.StartTime,
		MinUptime:       incentiveRecord.MinUptime,
	}, nil
}<|MERGE_RESOLUTION|>--- conflicted
+++ resolved
@@ -103,7 +103,6 @@
 			sdk.NewAttribute(sdk.AttributeKeyModule, types.AttributeValueCategory),
 			sdk.NewAttribute(sdk.AttributeKeySender, msg.Sender),
 		),
-<<<<<<< HEAD
 		sdk.NewEvent(
 			types.TypeEvtWithdrawPosition,
 			sdk.NewAttribute(sdk.AttributeKeyModule, types.AttributeValueCategory),
@@ -112,8 +111,6 @@
 			sdk.NewAttribute(types.AttributeAmount0, amount0.String()),
 			sdk.NewAttribute(types.AttributeAmount1, amount1.String()),
 		),
-=======
->>>>>>> 717d4815
 	})
 
 	// Note: wthdraw position event is emitted in keeper.withdrawPosition(...)
