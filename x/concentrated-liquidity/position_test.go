--- conflicted
+++ resolved
@@ -305,7 +305,6 @@
 	}
 }
 
-<<<<<<< HEAD
 func (s *KeeperTestSuite) TestGetNextPositionAndIncrement() {
 	// Init suite for each test.
 	s.SetupTest()
@@ -325,30 +324,6 @@
 	s.Require().Equal(positionId, uint64(3))
 }
 
-func (s *KeeperTestSuite) TestHasAnyPositionForPool() {
-	// Init suite for each test.
-	s.SetupTest()
-	s.Ctx = s.Ctx.WithBlockTime(DefaultJoinTime)
-	// Create a default CL pool
-	pool := s.PrepareConcentratedPool()
-
-	hasPosition, err := s.App.ConcentratedLiquidityKeeper.HasAnyPositionForPool(s.Ctx, pool.GetId())
-	s.Require().NoError(err)
-	s.Require().False(hasPosition)
-
-	// Set up a default initialized position
-	s.SetupDefaultPosition(pool.GetId())
-
-	// now try checking if the pool has position
-	hasPosition, err = s.App.ConcentratedLiquidityKeeper.HasAnyPositionForPool(s.Ctx, pool.GetId())
-	s.Require().NoError(err)
-	s.Require().True(hasPosition)
-
-	// try getting from invalid pool
-	hasPosition, err = s.App.ConcentratedLiquidityKeeper.HasAnyPositionForPool(s.Ctx, 10)
-	s.Require().NoError(err)
-	s.Require().False(hasPosition)
-=======
 func (s *KeeperTestSuite) TestIsPositionOwner() {
 	actualOwner := s.TestAccs[0]
 	nonOwner := s.TestAccs[1]
@@ -409,7 +384,6 @@
 			s.Require().NoError(err)
 		})
 	}
->>>>>>> c1c96f44
 }
 
 func (s *KeeperTestSuite) TestGetAllUserPositions() {
