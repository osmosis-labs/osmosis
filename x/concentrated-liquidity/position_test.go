package concentrated_liquidity_test

import (
	"time"

	sdk "github.com/cosmos/cosmos-sdk/types"
	"github.com/cosmos/cosmos-sdk/types/query"

	"github.com/osmosis-labs/osmosis/osmomath"
	"github.com/osmosis-labs/osmosis/osmoutils"
	"github.com/osmosis-labs/osmosis/osmoutils/accum"
	"github.com/osmosis-labs/osmosis/v16/app/apptesting"
	cl "github.com/osmosis-labs/osmosis/v16/x/concentrated-liquidity"
	"github.com/osmosis-labs/osmosis/v16/x/concentrated-liquidity/model"
	"github.com/osmosis-labs/osmosis/v16/x/concentrated-liquidity/types"
)

const (
	DefaultFungifyNumPositions       = 3
	DefaultFungifyFullChargeDuration = 24 * time.Hour
)

var (
	DefaultIncentiveRecords = []types.IncentiveRecord{incentiveRecordOne, incentiveRecordTwo, incentiveRecordThree, incentiveRecordFour}
	DefaultBlockTime        = time.Unix(1, 1).UTC()
	DefaultSpreadFactor     = sdk.NewDecWithPrec(2, 3)
)

// AssertPositionsDoNotExist checks that the positions with the given IDs do not exist on uptime accumulators.
func (s *KeeperTestSuite) AssertPositionsDoNotExist(positionIds []uint64) {
	uptimeAccumulators, err := s.clk.GetUptimeAccumulators(s.Ctx, defaultPoolId)
	s.Require().NoError(err)

	for _, positionId := range positionIds {
		oldPositionName := string(types.KeyPositionId(positionId))
		for _, uptimeAccum := range uptimeAccumulators {
			// Check if the accumulator contains the position.
			hasPosition, err := uptimeAccum.HasPosition(oldPositionName)
			s.Require().NoError(err)
			s.Require().False(hasPosition)
		}

		// Check that the old position has been deleted.
		_, err := s.App.ConcentratedLiquidityKeeper.GetPosition(s.Ctx, positionId)
		s.Require().Error(err)
		s.Require().ErrorAs(err, &types.PositionIdNotFoundError{})
	}
}

// GetTotalAccruedRewardsByAccumulator returns the total accrued rewards for the given position on each uptime accumulator.
func (s *KeeperTestSuite) GetTotalAccruedRewardsByAccumulator(positionId uint64, requireHasPosition bool) []sdk.DecCoins {
	uptimeAccumulators, err := s.clk.GetUptimeAccumulators(s.Ctx, defaultPoolId)
	s.Require().NoError(err)

	unclaimedRewardsForEachUptimeNewPosition := make([]sdk.DecCoins, len(uptimeAccumulators))

	for i, uptimeAccum := range uptimeAccumulators {
		newPositionName := string(types.KeyPositionId(positionId))
		// Check if the accumulator contains the position.
		hasPosition, err := uptimeAccum.HasPosition(newPositionName)
		s.Require().NoError(err)

		if requireHasPosition {
			s.Require().True(hasPosition)
		}

		if hasPosition {
			// Move the unclaimed rewards to the new position.
			// Get the unclaimed rewards for the old position.
			position, err := accum.GetPosition(uptimeAccum, newPositionName)
			s.Require().NoError(err)

			unclaimedRewardsForPosition := accum.GetTotalRewards(uptimeAccum, position)

			unclaimedRewardsForEachUptimeNewPosition[i] = unclaimedRewardsForEachUptimeNewPosition[i].Add(unclaimedRewardsForPosition...)
		}
	}

	return unclaimedRewardsForEachUptimeNewPosition
}

// ExecuteAndValidateSuccessfulIncentiveClaim claims incentives for position Id and asserts its output is as expected.
// It also asserts that no more incentives can be claimed for the position.
func (s *KeeperTestSuite) ExecuteAndValidateSuccessfulIncentiveClaim(positionId uint64, expectedRewards sdk.Coins, expectedForfeited sdk.Coins) {
	// Initial claim and assertion
	claimedRewards, forfeitedRewards, err := s.clk.PrepareClaimAllIncentivesForPosition(s.Ctx, positionId)
	s.Require().NoError(err)

	s.Require().Equal(expectedRewards, claimedRewards)
	s.Require().Equal(expectedForfeited, forfeitedRewards)

	// Sanity check that cannot claim again.
	claimedRewards, _, err = s.clk.PrepareClaimAllIncentivesForPosition(s.Ctx, positionId)
	s.Require().NoError(err)

	s.Require().Equal(sdk.Coins(nil), claimedRewards)
}

func (s *KeeperTestSuite) TestInitOrUpdatePosition() {
	const (
		validPoolId   = 1
		invalidPoolId = 2
	)
	defaultJoinTime := s.Ctx.BlockTime()
	supportedUptimes := types.SupportedUptimes
	emptyAccumValues := getExpectedUptimes().emptyExpectedAccumValues
	type param struct {
		poolId         uint64
		lowerTick      int64
		upperTick      int64
		joinTime       time.Time
		positionId     uint64
		liquidityDelta sdk.Dec
	}

	tests := []struct {
		name                 string
		param                param
		positionExists       bool
		timeElapsedSinceInit time.Duration
		incentiveRecords     []types.IncentiveRecord
		expectedLiquidity    sdk.Dec
		expectedErr          error
	}{
		{
			name: "Init position from -50 to 50 with DefaultLiquidityAmt liquidity",
			param: param{
				poolId:         validPoolId,
				lowerTick:      -50,
				upperTick:      50,
				liquidityDelta: DefaultLiquidityAmt,
				positionId:     1,
				joinTime:       defaultJoinTime,
			},
			timeElapsedSinceInit: time.Hour,
			incentiveRecords:     DefaultIncentiveRecords,
			positionExists:       false,
			expectedLiquidity:    DefaultLiquidityAmt,
		},
		{
			name: "Update position from -50 to 50 that already contains DefaultLiquidityAmt liquidity with DefaultLiquidityAmt more liquidity",
			param: param{
				poolId:         validPoolId,
				lowerTick:      -50,
				upperTick:      50,
				liquidityDelta: DefaultLiquidityAmt,
				positionId:     1,
				joinTime:       defaultJoinTime,
			},
			positionExists:    true,
			expectedLiquidity: DefaultLiquidityAmt.Add(DefaultLiquidityAmt),
		},
		{
			name: "Init position for non-existing pool",
			param: param{
				poolId:         invalidPoolId,
				lowerTick:      -50,
				upperTick:      50,
				liquidityDelta: DefaultLiquidityAmt,
				positionId:     1,
				joinTime:       defaultJoinTime,
			},
			positionExists: false,
			expectedErr:    types.PoolNotFoundError{PoolId: 2},
		},
		{
			name: "Init position from -50 to 50 with negative DefaultLiquidityAmt liquidity",
			param: param{
				poolId:         validPoolId,
				lowerTick:      -50,
				upperTick:      50,
				liquidityDelta: DefaultLiquidityAmt.Neg(),
				positionId:     1,
				joinTime:       defaultJoinTime,
			},
			positionExists: false,
			expectedErr:    types.NegativeLiquidityError{Liquidity: DefaultLiquidityAmt.Neg()},
		},
	}

	for _, test := range tests {
		s.Run(test.name, func() {
			// Init suite for each test.
			s.SetupTest()

			// Set blocktime to fixed UTC value for consistency
			s.Ctx = s.Ctx.WithBlockTime(defaultJoinTime)

			// Create a default CL pool
			clPool := s.PrepareConcentratedPool()

			// We get initial uptime accum values for comparison later
			initUptimeAccumValues, err := s.App.ConcentratedLiquidityKeeper.GetUptimeAccumulatorValues(s.Ctx, test.param.poolId)
			if test.param.poolId == invalidPoolId {
				s.Require().Error(err)
				// Ensure that no accumulators are retrieved upon error
				s.Require().Equal([]sdk.DecCoins{}, initUptimeAccumValues)
			} else {
				s.Require().NoError(err)
				// Ensure initial uptime accums are empty
				s.Require().Equal(getExpectedUptimes().emptyExpectedAccumValues, initUptimeAccumValues)
			}

			// Set incentives for pool to ensure accumulators work correctly
			err = s.App.ConcentratedLiquidityKeeper.SetMultipleIncentiveRecords(s.Ctx, test.incentiveRecords)
			s.Require().NoError(err)

			// If positionExists set, initialize the specified position with defaultLiquidityAmt
			preexistingLiquidity := sdk.ZeroDec()
			if test.positionExists {
				// We let some fixed amount of time to elapse so we can ensure LastLiquidityUpdate time is
				// tracked properly even with no liquidity.
				s.Ctx = s.Ctx.WithBlockTime(defaultJoinTime.Add(time.Minute * 5))

				err := s.App.ConcentratedLiquidityKeeper.InitOrUpdatePosition(s.Ctx, test.param.poolId, s.TestAccs[0], test.param.lowerTick, test.param.upperTick, test.param.liquidityDelta, test.param.joinTime, test.param.positionId)
				s.Require().NoError(err)
				preexistingLiquidity = test.param.liquidityDelta

				// Since this is the pool's initial liquidity, uptime accums should not have increased in value
				newUptimeAccumValues, err := s.App.ConcentratedLiquidityKeeper.GetUptimeAccumulatorValues(s.Ctx, test.param.poolId)
				s.Require().NoError(err)
				s.Require().Equal(initUptimeAccumValues, newUptimeAccumValues)

				// LastLiquidityUpdate time should be moved up nonetheless
				clPool, err = s.App.ConcentratedLiquidityKeeper.GetPoolById(s.Ctx, clPool.GetId())
				s.Require().NoError(err)
				s.Require().Equal(s.Ctx.BlockTime(), clPool.GetLastLiquidityUpdate())
			}

			// Move up blocktime by time we want to elapse
			// We keep track of init blocktime to test error cases
			s.Ctx = s.Ctx.WithBlockTime(s.Ctx.BlockTime().Add(test.timeElapsedSinceInit))

			// Get the position liquidity for poolId 1
			liquidity, err := s.App.ConcentratedLiquidityKeeper.GetPositionLiquidity(s.Ctx, test.param.positionId)
			if test.positionExists {
				// If we had a position before, ensure the position info displays proper liquidity
				s.Require().NoError(err)
				s.Require().Equal(preexistingLiquidity, liquidity)
			} else {
				// If we did not have a position before, ensure getting the non-existent position returns an error
				s.Require().Error(err)
				s.Require().ErrorContains(err, types.PositionIdNotFoundError{PositionId: test.param.positionId}.Error())
			}

			// System under test. Initialize or update the position according to the test case
			err = s.App.ConcentratedLiquidityKeeper.InitOrUpdatePosition(s.Ctx, test.param.poolId, s.TestAccs[0], test.param.lowerTick, test.param.upperTick, test.param.liquidityDelta, test.param.joinTime, test.param.positionId)
			if test.expectedErr != nil {
				s.Require().Error(err)
				s.Require().ErrorContains(err, test.expectedErr.Error())

				// If the error is due to a nonexistent pool, we exit before pool-level checks
				if test.param.poolId == invalidPoolId {
					return
				}

				// Uptime accumulators should not be updated upon error
				newUptimeAccumValues, err := s.App.ConcentratedLiquidityKeeper.GetUptimeAccumulatorValues(s.Ctx, test.param.poolId)
				s.Require().NoError(err)
				s.Require().Equal(initUptimeAccumValues, newUptimeAccumValues)

				// LastLiquidityUpdate should not have moved up since init upon error
				clPool, err = s.App.ConcentratedLiquidityKeeper.GetPoolById(s.Ctx, clPool.GetId())
				s.Require().NoError(err)
				s.Require().Equal(defaultJoinTime, clPool.GetLastLiquidityUpdate())
				return
			}
			s.Require().NoError(err)

			// Get the position liquidity for poolId 1
			liquidity, err = s.App.ConcentratedLiquidityKeeper.GetPositionLiquidity(s.Ctx, test.param.positionId)
			s.Require().NoError(err)

			// Check that the initialized or updated position matches our expectation
			s.Require().Equal(test.expectedLiquidity, liquidity)

			// ---Tests for ensuring uptime accumulators behaved as expected---

			// Get updated accumulators and accum values
			newUptimeAccums, err := s.App.ConcentratedLiquidityKeeper.GetUptimeAccumulators(s.Ctx, test.param.poolId)
			s.Require().NoError(err)
			newUptimeAccumValues, err := s.App.ConcentratedLiquidityKeeper.GetUptimeAccumulatorValues(s.Ctx, test.param.poolId)
			s.Require().NoError(err)
			expectedInitAccumValues, err := s.App.ConcentratedLiquidityKeeper.GetUptimeGrowthInsideRange(s.Ctx, clPool.GetId(), test.param.lowerTick, test.param.upperTick)
			s.Require().NoError(err)

			// Setup for checks
			actualUptimeAccumDelta, expectedUptimeAccumValueGrowth, expectedIncentiveRecords, _ := emptyAccumValues, emptyAccumValues, test.incentiveRecords, sdk.DecCoins{}

			timeElapsedSec := sdk.NewDec(int64(test.timeElapsedSinceInit)).Quo(sdk.NewDec(10e8))
			positionName := string(types.KeyPositionId(test.param.positionId))

			// Loop through each supported uptime for pool and ensure that:
			// 1. Position is properly updated on it
			// 2. Accum value has changed by the correct amount
			for uptimeIndex, uptime := range supportedUptimes {
				// Position-related checks

				recordExists, err := newUptimeAccums[uptimeIndex].HasPosition(positionName)
				s.Require().NoError(err)
				s.Require().True(recordExists)

				// Ensure position's record has correct values
				positionRecord, err := accum.GetPosition(newUptimeAccums[uptimeIndex], positionName)
				s.Require().NoError(err)

				// We expect the position's accum record to be initialized to the uptime growth *inside* its range
				s.Require().Equal(expectedInitAccumValues[uptimeIndex], positionRecord.AccumValuePerShare)
				s.Require().Equal(test.expectedLiquidity, positionRecord.NumShares)

				// Accumulator value related checks

				if test.positionExists {
					// Track how much the current uptime accum has grown by
					actualUptimeAccumDelta[uptimeIndex] = newUptimeAccumValues[uptimeIndex].Sub(initUptimeAccumValues[uptimeIndex])
					if timeElapsedSec.IsPositive() {
						expectedGrowthCurAccum, _, err := cl.CalcAccruedIncentivesForAccum(s.Ctx, uptime, test.param.liquidityDelta, timeElapsedSec, expectedIncentiveRecords)
						s.Require().NoError(err)
						expectedUptimeAccumValueGrowth[uptimeIndex] = expectedGrowthCurAccum
					}
				} else {
					// if no position init, should remain empty
					s.Require().Equal(initUptimeAccumValues[uptimeIndex], newUptimeAccumValues[uptimeIndex])
				}
			}

			// Ensure uptime accumulators have grown by the expected amount
			s.Require().Equal(expectedUptimeAccumValueGrowth, actualUptimeAccumDelta)

			// Ensure incentive records have been properly updated in state. Note that we do a two-way contains check since records
			// get reordered lexicographically by denom in state.
			actualIncentiveRecords, err := s.App.ConcentratedLiquidityKeeper.GetAllIncentiveRecordsForPool(s.Ctx, test.param.poolId)
			s.Require().NoError(err)
			s.Require().ElementsMatch(expectedIncentiveRecords, actualIncentiveRecords)
		})
	}
}

func (s *KeeperTestSuite) TestGetPosition() {
	tests := []struct {
		name                      string
		positionId                uint64
		expectedPositionLiquidity sdk.Dec
		expectedErr               error
	}{
		{
			name:                      "Get position info on existing pool and existing position",
			positionId:                DefaultPositionId,
			expectedPositionLiquidity: DefaultLiquidityAmt,
		},
		{
			name:        "Get position info on a non-existent positionId",
			positionId:  DefaultPositionId + 1,
			expectedErr: types.PositionIdNotFoundError{PositionId: DefaultPositionId + 1},
		},
	}

	for _, test := range tests {
		s.Run(test.name, func() {
			// Init suite for each test.
			s.SetupTest()
			s.Ctx = s.Ctx.WithBlockTime(DefaultJoinTime)

			// Create a default CL pool
			s.PrepareConcentratedPool()

			// Set up a default initialized position
			err := s.App.ConcentratedLiquidityKeeper.InitOrUpdatePosition(s.Ctx, validPoolId, s.TestAccs[0], DefaultLowerTick, DefaultUpperTick, DefaultLiquidityAmt, DefaultJoinTime, DefaultPositionId)
			s.Require().NoError(err)

			// System under test
			position, err := s.App.ConcentratedLiquidityKeeper.GetPosition(s.Ctx, test.positionId)
			if test.expectedErr != nil {
				s.Require().Error(err)
				s.Require().ErrorIs(err, test.expectedErr)
				s.Require().Equal(sdk.Dec{}, position.Liquidity)
			} else {
				s.Require().NoError(err)
				s.Require().Equal(test.expectedPositionLiquidity, position.Liquidity)
			}
		})
	}
}

func (s *KeeperTestSuite) TestGetNextPositionAndIncrement() {
	// Init suite for each test.
	s.SetupTest()
	s.Ctx = s.Ctx.WithBlockTime(DefaultJoinTime)
	// Create a default CL pool
	pool := s.PrepareConcentratedPool()

	// Set up a default initialized position
	s.SetupDefaultPosition(pool.GetId())

	// System under test
	positionId := s.App.ConcentratedLiquidityKeeper.GetNextPositionIdAndIncrement(s.Ctx)
	s.Require().Equal(positionId, uint64(2))

	// try incrementing one more time
	positionId = s.App.ConcentratedLiquidityKeeper.GetNextPositionIdAndIncrement(s.Ctx)
	s.Require().Equal(positionId, uint64(3))
}

type positionOwnershipTest struct {
	queryPositionOwner sdk.AccAddress
	queryPositionId    uint64
	expPass            bool

	setupPositions []sdk.AccAddress
	poolId         uint64
}

func (s *KeeperTestSuite) TestGetUserPositions() {
	s.Setup()
	defaultAddress := s.TestAccs[0]
	secondAddress := s.TestAccs[1]
	DefaultJoinTime := s.Ctx.BlockTime()
	type position struct {
		positionId uint64
		poolId     uint64
		acc        sdk.AccAddress
		coins      sdk.Coins
		lowerTick  int64
		upperTick  int64
	}

	tests := []struct {
		name           string
		sender         sdk.AccAddress
		poolId         uint64
		setupPositions []position
		expectedErr    error
	}{
		{
			name:   "Get current user one position",
			sender: defaultAddress,
			setupPositions: []position{
				{1, 1, defaultAddress, DefaultCoins, DefaultLowerTick, DefaultUpperTick},
			},
		},
		{
			name:   "Get current users multiple position same pool",
			sender: defaultAddress,
			setupPositions: []position{
				{1, 1, defaultAddress, DefaultCoins, DefaultLowerTick, DefaultUpperTick},
				{2, 1, defaultAddress, DefaultCoins, DefaultLowerTick + 100, DefaultUpperTick + 100},
				{3, 1, defaultAddress, DefaultCoins, DefaultLowerTick + 200, DefaultUpperTick + 200},
			},
		},
		{
			name:   "Get current users multiple position multiple pools",
			sender: secondAddress,
			setupPositions: []position{
				{1, 1, secondAddress, DefaultCoins, DefaultLowerTick, DefaultUpperTick},
				{2, 2, secondAddress, DefaultCoins, DefaultLowerTick + 100, DefaultUpperTick + 100},
				{3, 3, secondAddress, DefaultCoins, DefaultLowerTick + 200, DefaultUpperTick + 200},
			},
		},
		{
			name:   "User has positions over multiple pools, but filter by one pool",
			sender: secondAddress,
			poolId: 2,
			setupPositions: []position{
				{1, 1, secondAddress, DefaultCoins, DefaultLowerTick, DefaultUpperTick},
				{2, 2, secondAddress, DefaultCoins, DefaultLowerTick + 100, DefaultUpperTick + 100},
				{3, 3, secondAddress, DefaultCoins, DefaultLowerTick + 200, DefaultUpperTick + 200},
			},
		},
	}

	for _, test := range tests {
		s.Run(test.name, func() {
			// Init suite for each test.
			s.SetupTest()
			s.Ctx = s.Ctx.WithBlockTime(DefaultJoinTime)

			// Create a default CL pools
			s.PrepareMultipleConcentratedPools(3)

			expectedUserPositions := []model.Position{}
			for _, pos := range test.setupPositions {
				// if position does not exist this errors
				liquidity, _ := s.SetupPosition(pos.poolId, pos.acc, pos.coins, pos.lowerTick, pos.upperTick, false)
				if pos.acc.Equals(pos.acc) {
					if test.poolId == 0 || test.poolId == pos.poolId {
						expectedUserPositions = append(expectedUserPositions, model.Position{
							PositionId: pos.positionId,
							PoolId:     pos.poolId,
							Address:    pos.acc.String(),
							LowerTick:  pos.lowerTick,
							UpperTick:  pos.upperTick,
							JoinTime:   s.Ctx.BlockTime(),
							Liquidity:  liquidity,
						})
					}
				}
			}

			// System under test
			position, err := s.App.ConcentratedLiquidityKeeper.GetUserPositions(s.Ctx, test.sender, test.poolId)
			if test.expectedErr != nil {
				s.Require().Error(err)
				s.Require().ErrorIs(err, test.expectedErr)
				s.Require().Nil(position)
			} else {
				s.Require().NoError(err)
				s.Require().Equal(expectedUserPositions, position)
			}
		})
	}
}

func (s *KeeperTestSuite) TestGetUserPositionsSerialized() {
	type position struct {
		positionId uint64
		poolId     uint64
		acc        sdk.AccAddress
		coins      sdk.Coins
		lowerTick  int64
		upperTick  int64
	}

	defaultAddress := s.TestAccs[0]
	alternateAddress := s.TestAccs[1]

	tests := []struct {
		name                    string
		addressToQuery          sdk.AccAddress
		poolIdToQuery           uint64
		paginationLimit         uint64
		expectedNumberOfRecords int
	}{
		{
			name:                    "Get default users positions in all pools",
			addressToQuery:          defaultAddress,
			poolIdToQuery:           0,
			expectedNumberOfRecords: 5,
			paginationLimit:         10,
		},
		{
			name:                    "Get default users positions in pool 1",
			addressToQuery:          defaultAddress,
			poolIdToQuery:           1,
			expectedNumberOfRecords: 4,
			paginationLimit:         10,
		},
		{
			name:                    "Get default users positions in pool 1, cut off last record with pagination",
			addressToQuery:          defaultAddress,
			poolIdToQuery:           1,
			expectedNumberOfRecords: 3,
			paginationLimit:         3,
		},
		{
			name:                    "Get default users positions in pool 1, cut off last record with pagination",
			addressToQuery:          defaultAddress,
			poolIdToQuery:           1,
			expectedNumberOfRecords: 3,
			paginationLimit:         3,
		},
		{
			name:                    "Get alternate users positions in pool 1",
			addressToQuery:          alternateAddress,
			poolIdToQuery:           1,
			expectedNumberOfRecords: 1,
			paginationLimit:         10,
		},
	}

	for _, test := range tests {
		s.Run(test.name, func() {

			s.SetupTest()
			k := s.App.ConcentratedLiquidityKeeper

			//s.FundAcc(s.TestAccs[0], sdk.NewCoins(sdk.NewCoin(ETH, DefaultAmt0), sdk.NewCoin(USDC, DefaultAmt1)))

			s.PrepareConcentratedPool()
			s.PrepareConcentratedPool()

			positions := []position{
				{1, 1, defaultAddress, DefaultCoins, DefaultLowerTick, DefaultUpperTick},
				{2, 1, defaultAddress, DefaultCoins, DefaultLowerTick + 100, DefaultUpperTick + 100},
				{3, 1, defaultAddress, DefaultCoins, DefaultLowerTick + 200, DefaultUpperTick + 200},
				{4, 1, defaultAddress, DefaultCoins, DefaultLowerTick + 300, DefaultUpperTick + 300},
				{5, 1, alternateAddress, DefaultCoins, DefaultLowerTick, DefaultUpperTick},
				{6, 2, defaultAddress, DefaultCoins, DefaultLowerTick + 100, DefaultUpperTick + 100},
				{7, 2, alternateAddress, DefaultCoins, DefaultLowerTick + 200, DefaultUpperTick + 200},
			}

			expectedUserPositions := []model.FullPositionBreakdown{}
			count := test.paginationLimit
			for _, pos := range positions {
				// if position does not exist this errors
				s.SetupPosition(pos.poolId, pos.acc, pos.coins, pos.lowerTick, pos.upperTick, false)
				if pos.acc.Equals(test.addressToQuery) && (test.poolIdToQuery == 0 || test.poolIdToQuery == pos.poolId) && count > 0 {
					position, err := k.GetPosition(s.Ctx, pos.positionId)
					s.Require().NoError(err)

					positionPool, err := k.GetConcentratedPoolById(s.Ctx, position.PoolId)
					s.Require().NoError(err)

					asset0, asset1, err := cl.CalculateUnderlyingAssetsFromPosition(s.Ctx, position, positionPool)
					s.Require().NoError(err)

					claimableSpreadRewards, err := k.GetClaimableSpreadRewards(s.Ctx, pos.positionId)
					s.Require().NoError(err)

					claimableIncentives, forfeitedIncentives, err := k.GetClaimableIncentives(s.Ctx, pos.positionId)
					s.Require().NoError(err)

					expectedUserPositions = append(expectedUserPositions, model.FullPositionBreakdown{
						Position:               position,
						Asset0:                 asset0,
						Asset1:                 asset1,
						ClaimableSpreadRewards: claimableSpreadRewards,
						ClaimableIncentives:    claimableIncentives,
						ForfeitedIncentives:    forfeitedIncentives,
					})
					count--
				}
			}

			paginationReq := &query.PageRequest{
				Limit:      test.paginationLimit,
				CountTotal: true,
			}

			userPositions, _, err := k.GetUserPositionsSerialized(s.Ctx, test.addressToQuery, test.poolIdToQuery, paginationReq)
			s.Require().NoError(err)
			s.Require().Equal(test.expectedNumberOfRecords, len(userPositions))
			s.Require().Equal(expectedUserPositions, userPositions)
		})
	}
}

func (s *KeeperTestSuite) TestDeletePosition() {
	defaultPoolId := uint64(1)
	DefaultJoinTime := s.Ctx.BlockTime()
	defaultCreator := s.TestAccs[0]

	tests := []struct {
		name             string
		positionId       uint64
		underlyingLockId uint64
		creator          sdk.AccAddress
		poolId           uint64
		expectedErr      error
	}{
		{
			name:             "Valid case: Delete position info on existing pool and existing position (no underlying lock)",
			underlyingLockId: 0,
			poolId:           defaultPoolId,
			creator:          defaultCreator,
			positionId:       DefaultPositionId,
		},
		{
			name:             "Valid case: Delete position info on existing pool and existing position (has underlying lock)",
			underlyingLockId: 1,
			poolId:           defaultPoolId,
			creator:          defaultCreator,
			positionId:       DefaultPositionId,
		},
		{
			name:             "Invalid case: Delete a non existing position",
			positionId:       DefaultPositionId + 1,
			underlyingLockId: 0,
			poolId:           defaultPoolId,
			creator:          defaultCreator,
			expectedErr:      types.PositionIdNotFoundError{PositionId: DefaultPositionId + 1},
		},
		{
			name:             "Invalid case: non-existent the address-pool-position ID to position mapping",
			positionId:       DefaultPositionId,
			underlyingLockId: 0,
			poolId:           defaultPoolId,
			creator:          s.TestAccs[1],
			expectedErr:      types.AddressPoolPositionIdNotFoundError{PoolId: DefaultPositionId, PositionId: DefaultPositionId, Owner: s.TestAccs[1].String()},
		},
		{
			name:             "Invalid case: non-existent pool-position ID mapping",
			poolId:           3,
			positionId:       DefaultPositionId,
			creator:          defaultCreator,
			underlyingLockId: 0,
			expectedErr:      types.PoolPositionIdNotFoundError{PoolId: 3, PositionId: DefaultPositionId},
		},
	}

	for _, test := range tests {
		s.Run(test.name, func() {
			// Init suite for each test.
			s.SetupTest()
			s.Ctx = s.Ctx.WithBlockTime(DefaultJoinTime)
			store := s.Ctx.KVStore(s.App.GetKey(types.StoreKey))

			// Create a default CL pool
			s.PrepareConcentratedPool()

			// Set up a default initialized position
			err := s.App.ConcentratedLiquidityKeeper.InitOrUpdatePosition(s.Ctx, validPoolId, defaultCreator, DefaultLowerTick, DefaultUpperTick, DefaultLiquidityAmt, DefaultJoinTime, DefaultPositionId)
			s.Require().NoError(err)

			if test.underlyingLockId != 0 {
				err = s.App.ConcentratedLiquidityKeeper.SetPosition(s.Ctx, validPoolId, defaultCreator, DefaultLowerTick, DefaultUpperTick, DefaultJoinTime, DefaultLiquidityAmt, 1, test.underlyingLockId)
				s.Require().NoError(err)
			}

			// Check stores exist
			// Retrieve the position from the store via position ID and compare to expected values.
			position := model.Position{}
			positionIdToPositionKey := types.KeyPositionId(DefaultPositionId)
			osmoutils.MustGet(store, positionIdToPositionKey, &position)
			s.Require().Equal(DefaultPositionId, position.PositionId)
			s.Require().Equal(defaultPoolId, position.PoolId)
			s.Require().Equal(defaultCreator.String(), position.Address)
			s.Require().Equal(DefaultLowerTick, position.LowerTick)
			s.Require().Equal(DefaultUpperTick, position.UpperTick)
			s.Require().Equal(DefaultJoinTime, position.JoinTime)
			s.Require().Equal(DefaultLiquidityAmt, position.Liquidity)

			// Retrieve the position ID from the store via owner/poolId key and compare to expected value (true).
			ownerPoolIdToPositionIdKey := types.KeyAddressPoolIdPositionId(defaultCreator, defaultPoolId, DefaultPositionId)
			valueBytes := store.Get(ownerPoolIdToPositionIdKey)
			s.Require().Equal([]byte{1}, valueBytes)

			// Retrieve the position ID from the store via poolId key and compare to expected value (true).
			poolIdtoPositionIdKey := types.KeyPoolPositionPositionId(defaultPoolId, DefaultPositionId)
			valueBytes = store.Get(poolIdtoPositionIdKey)
			s.Require().Equal([]byte{1}, valueBytes)

			// Retrieve the position ID to underlying lock ID mapping from the store and compare to expected values.
			positionIdToLockIdKey := types.KeyPositionIdForLock(DefaultPositionId)
			underlyingLockIdBytes := store.Get(positionIdToLockIdKey)
			if test.underlyingLockId != 0 {
				s.Require().Equal(test.underlyingLockId, sdk.BigEndianToUint64(underlyingLockIdBytes))
			} else {
				s.Require().Nil(underlyingLockIdBytes)
			}

			// Retrieve the lock ID to position ID mapping from the store and compare to expected values.
			lockIdToPositionIdKey := types.KeyLockIdForPositionId(test.underlyingLockId)
			positionIdBytes := store.Get(lockIdToPositionIdKey)
			if test.underlyingLockId != 0 {
				s.Require().Equal(DefaultPositionId, sdk.BigEndianToUint64(positionIdBytes))
			} else {
				s.Require().Nil(positionIdBytes)
			}

			err = s.App.ConcentratedLiquidityKeeper.DeletePosition(s.Ctx, test.positionId, test.creator, test.poolId)
			if test.expectedErr != nil {
				s.Require().Error(err)
				s.Require().ErrorIs(err, test.expectedErr)
			} else {
				s.Require().NoError(err)

				// Since the positionLiquidity is deleted, retrieving it should return an error.
				positionLiquidity, err := s.App.ConcentratedLiquidityKeeper.GetPositionLiquidity(s.Ctx, test.positionId)
				s.Require().Error(err)
				s.Require().ErrorIs(err, types.PositionIdNotFoundError{PositionId: test.positionId})
				s.Require().Equal(sdk.Dec{}, positionLiquidity)

				// Check that stores were deleted
				// Retrieve the position from the store via position ID and compare to expected values.
				position := model.Position{}
				positionIdToPositionKey := types.KeyPositionId(DefaultPositionId)
				_, err = osmoutils.Get(store, positionIdToPositionKey, &position)
				s.Require().NoError(err)
				s.Require().Equal(model.Position{}, position)

				// Retrieve the position ID from the store via owner/poolId key and compare to expected values.
				ownerPoolIdToPositionIdKey = types.KeyAddressPoolIdPositionId(defaultCreator, defaultPoolId, DefaultPositionId)
				positionIdBytes := store.Get(ownerPoolIdToPositionIdKey)
				s.Require().Nil(positionIdBytes)

				// Retrieve the position ID from the store via poolId key and compare to expected values.
				poolIdtoPositionIdKey = types.KeyPoolPositionPositionId(defaultPoolId, DefaultPositionId)
				positionIdBytes = store.Get(poolIdtoPositionIdKey)
				s.Require().Nil(positionIdBytes)

				// Retrieve the position ID to underlying lock ID mapping from the store and compare to expected values.
				positionIdToLockIdKey = types.KeyPositionIdForLock(DefaultPositionId)
				underlyingLockIdBytes := store.Get(positionIdToLockIdKey)
				s.Require().Nil(underlyingLockIdBytes)

				// Retrieve the lock ID to position ID mapping from the store and compare to expected values.
				lockIdToPositionIdKey := types.KeyLockIdForPositionId(test.underlyingLockId)
				positionIdBytes = store.Get(lockIdToPositionIdKey)
				s.Require().Nil(positionIdBytes)
			}
		})
	}
}

func (s *KeeperTestSuite) TestCalculateUnderlyingAssetsFromPosition() {
	tests := []struct {
		name            string
		position        model.Position
		isZeroLiquidity bool
	}{
		{
			name:     "Default range position",
			position: model.Position{PoolId: 1, LowerTick: DefaultLowerTick, UpperTick: DefaultUpperTick},
		},
		{
			name:            "Zero liquidity",
			isZeroLiquidity: true,
			position:        model.Position{PoolId: 1, LowerTick: DefaultLowerTick, UpperTick: DefaultUpperTick},
		},
		{
			name:     "Full range position",
			position: model.Position{PoolId: 1, LowerTick: DefaultMinTick, UpperTick: DefaultMaxTick},
		},
		{
			name:     "Below current tick position",
			position: model.Position{PoolId: 1, LowerTick: DefaultLowerTick, UpperTick: DefaultLowerTick + 100},
		},
		{
			name:     "Above current tick position",
			position: model.Position{PoolId: 1, LowerTick: DefaultUpperTick, UpperTick: DefaultUpperTick + 100},
		},
	}

	for _, tc := range tests {
		s.Run(tc.name, func() {
			// prepare concentrated pool with a default position
			s.PrepareConcentratedPool()
			s.FundAcc(s.TestAccs[0], sdk.NewCoins(sdk.NewCoin(ETH, DefaultAmt0), sdk.NewCoin(USDC, DefaultAmt1)))
			_, _, _, _, _, _, err := s.App.ConcentratedLiquidityKeeper.CreatePosition(s.Ctx, 1, s.TestAccs[0], DefaultCoins, sdk.ZeroInt(), sdk.ZeroInt(), DefaultLowerTick, DefaultUpperTick)
			s.Require().NoError(err)

			// create a position from the test case
			s.FundAcc(s.TestAccs[1], sdk.NewCoins(sdk.NewCoin(ETH, DefaultAmt0), sdk.NewCoin(USDC, DefaultAmt1)))
			_, actualAmount0, actualAmount1, liquidity, _, _, err := s.App.ConcentratedLiquidityKeeper.CreatePosition(s.Ctx, tc.position.PoolId, s.TestAccs[1], DefaultCoins, sdk.ZeroInt(), sdk.ZeroInt(), tc.position.LowerTick, tc.position.UpperTick)
			s.Require().NoError(err)
			tc.position.Liquidity = liquidity

			if tc.isZeroLiquidity {
				// set the position liquidity to zero
				tc.position.Liquidity = sdk.ZeroDec()
				actualAmount0 = sdk.ZeroInt()
				actualAmount1 = sdk.ZeroInt()
			}

			// calculate underlying assets from the position
			clPool, err := s.App.ConcentratedLiquidityKeeper.GetPoolById(s.Ctx, tc.position.PoolId)
			s.Require().NoError(err)
			calculatedCoin0, calculatedCoin1, err := cl.CalculateUnderlyingAssetsFromPosition(s.Ctx, tc.position, clPool)

			s.Require().NoError(err)
			s.Require().Equal(calculatedCoin0.String(), sdk.NewCoin(clPool.GetToken0(), actualAmount0).String())
			s.Require().Equal(calculatedCoin1.String(), sdk.NewCoin(clPool.GetToken1(), actualAmount1).String())
		})
	}
}

func (s *KeeperTestSuite) TestValidateAndFungifyChargedPositions() {
	const (
		locked   = true
		unlocked = !locked
	)

	var (
		defaultAddress         = s.TestAccs[0]
		secondAddress          = s.TestAccs[1]
		defaultBlockTime       = time.Unix(1, 1).UTC()
		testFullChargeDuration = time.Hour * 24
	)

	type position struct {
		positionId uint64
		poolId     uint64
		acc        sdk.AccAddress
		coins      sdk.Coins
		lowerTick  int64
		upperTick  int64
		isLocked   bool
	}

	tests := []struct {
		name                       string
		setupFullyChargedPositions []position
		setupUnchargedPositions    []position
		lockPositionIds            []uint64
		positionIdsToMigrate       []uint64
		accountCallingMigration    sdk.AccAddress
		unlockBeforeBlockTimeMs    time.Duration
		expectedNewPositionId      uint64
		expectedErr                error
	}{
		{
			name: "Happy path: Fungify three fully charged positions",
			setupFullyChargedPositions: []position{
				{1, defaultPoolId, defaultAddress, DefaultCoins, DefaultLowerTick, DefaultUpperTick, unlocked},
				{2, defaultPoolId, defaultAddress, DefaultCoins, DefaultLowerTick, DefaultUpperTick, unlocked},
				{3, defaultPoolId, defaultAddress, DefaultCoins, DefaultLowerTick, DefaultUpperTick, unlocked},
			},
			positionIdsToMigrate:    []uint64{1, 2, 3},
			accountCallingMigration: defaultAddress,
			expectedNewPositionId:   4,
		},
		{
			name: "Error: Fungify three positions, but one of them is not fully charged",
			setupFullyChargedPositions: []position{
				{1, defaultPoolId, defaultAddress, DefaultCoins, DefaultLowerTick, DefaultUpperTick, unlocked},
				{2, defaultPoolId, defaultAddress, DefaultCoins, DefaultLowerTick, DefaultUpperTick, unlocked},
			},
			setupUnchargedPositions: []position{
				{3, defaultPoolId, defaultAddress, DefaultCoins, DefaultLowerTick, DefaultUpperTick, unlocked},
			},
			positionIdsToMigrate:    []uint64{1, 2, 3},
			accountCallingMigration: defaultAddress,
			expectedNewPositionId:   0,
			expectedErr:             types.PositionNotFullyChargedError{PositionId: 3, PositionJoinTime: defaultBlockTime.Add(testFullChargeDuration), FullyChargedMinTimestamp: defaultBlockTime.Add(testFullChargeDuration).Add(testFullChargeDuration)},
		},
		{
			name: "Error: Fungify three positions, but one of them is not in the same pool",
			setupFullyChargedPositions: []position{
				{1, defaultPoolId, defaultAddress, DefaultCoins, DefaultLowerTick, DefaultUpperTick, unlocked},
				{2, 2, defaultAddress, DefaultCoins, DefaultLowerTick, DefaultUpperTick, unlocked},
				{3, defaultPoolId, defaultAddress, DefaultCoins, DefaultLowerTick, DefaultUpperTick, unlocked},
			},
			positionIdsToMigrate:    []uint64{1, 2, 3},
			accountCallingMigration: defaultAddress,
			expectedNewPositionId:   0,
			expectedErr:             types.PositionsNotInSamePoolError{Position1PoolId: 2, Position2PoolId: 1},
		},
		{
			name: "Error: Fungify three positions, but one of them is not owned by the same owner",
			setupFullyChargedPositions: []position{
				{1, defaultPoolId, defaultAddress, DefaultCoins, DefaultLowerTick, DefaultUpperTick, unlocked},
				{2, defaultPoolId, secondAddress, DefaultCoins, DefaultLowerTick, DefaultUpperTick, unlocked},
				{3, defaultPoolId, defaultAddress, DefaultCoins, DefaultLowerTick, DefaultUpperTick, unlocked},
			},
			positionIdsToMigrate:    []uint64{1, 2, 3},
			accountCallingMigration: defaultAddress,
			expectedNewPositionId:   0,
			expectedErr:             types.PositionOwnerMismatchError{PositionOwner: secondAddress.String(), Sender: defaultAddress.String()},
		},
		{
			name: "Error: Fungify three positions, but one of them is not in the same range",
			setupFullyChargedPositions: []position{
				{1, defaultPoolId, defaultAddress, DefaultCoins, DefaultLowerTick, DefaultUpperTick, unlocked},
				{2, defaultPoolId, defaultAddress, DefaultCoins, DefaultLowerTick - 100, DefaultUpperTick, unlocked},
				{3, defaultPoolId, defaultAddress, DefaultCoins, DefaultLowerTick, DefaultUpperTick, unlocked},
			},
			positionIdsToMigrate:    []uint64{1, 2, 3},
			accountCallingMigration: defaultAddress,
			expectedNewPositionId:   0,
			expectedErr:             types.PositionsNotInSameTickRangeError{Position1TickLower: DefaultLowerTick - 100, Position1TickUpper: DefaultUpperTick, Position2TickLower: DefaultLowerTick, Position2TickUpper: DefaultUpperTick},
		},
		{
			name: "Error: Fungify one position, must have at least two",
			setupFullyChargedPositions: []position{
				{1, defaultPoolId, defaultAddress, DefaultCoins, DefaultLowerTick, DefaultUpperTick, unlocked},
			},
			setupUnchargedPositions: []position{},
			positionIdsToMigrate:    []uint64{1},
			accountCallingMigration: defaultAddress,
			expectedNewPositionId:   0,
			expectedErr:             types.PositionQuantityTooLowError{MinNumPositions: cl.MinNumPositions, NumPositions: 1},
		},
		{
			name:                       "Error: No position to fungify",
			setupFullyChargedPositions: []position{},
			setupUnchargedPositions:    []position{},
			positionIdsToMigrate:       []uint64{1},
			accountCallingMigration:    defaultAddress,
			expectedNewPositionId:      0,
			expectedErr:                types.PositionQuantityTooLowError{MinNumPositions: cl.MinNumPositions, NumPositions: 1},
		},
		{
			name: "Error: one of the full range positions is locked",
			setupFullyChargedPositions: []position{
				{1, defaultPoolId, defaultAddress, DefaultCoins, types.MinTick, types.MaxTick, unlocked},
				{2, defaultPoolId, defaultAddress, DefaultCoins, types.MinTick, types.MaxTick, locked},
				{3, defaultPoolId, defaultAddress, DefaultCoins, types.MinTick, types.MaxTick, unlocked},
			},
			lockPositionIds:         []uint64{2},
			positionIdsToMigrate:    []uint64{1, 2, 3},
			accountCallingMigration: defaultAddress,
			expectedNewPositionId:   0,
			expectedErr:             types.LockNotMatureError{PositionId: 2, LockId: 1},
		},
		{
			name: "Pass: one of the full range positions was locked but got unlocked 1ms before fungification",
			setupFullyChargedPositions: []position{
				{1, defaultPoolId, defaultAddress, DefaultCoins, types.MinTick, types.MaxTick, unlocked},
				{2, defaultPoolId, defaultAddress, DefaultCoins, types.MinTick, types.MaxTick, locked},
				{3, defaultPoolId, defaultAddress, DefaultCoins, types.MinTick, types.MaxTick, unlocked},
			},

			lockPositionIds:         []uint64{2},
			positionIdsToMigrate:    []uint64{1, 2, 3},
			accountCallingMigration: defaultAddress,
			// Subtracting one millisecond from the block time (when it's supposed to be unlocked
			// by default, makes the lock mature)
			unlockBeforeBlockTimeMs: time.Millisecond * -1,
			expectedNewPositionId:   4,
		},
	}

	for _, test := range tests {
		s.Run(test.name, func() {
			// Init suite for each test.
			s.SetupTest()
			s.Ctx = s.Ctx.WithBlockTime(defaultBlockTime)
			totalPositionsToCreate := sdk.NewInt(int64(len(test.setupFullyChargedPositions) + len(test.setupUnchargedPositions)))
			requiredBalances := sdk.NewCoins(sdk.NewCoin(ETH, DefaultAmt0.Mul(totalPositionsToCreate)), sdk.NewCoin(USDC, DefaultAmt1.Mul(totalPositionsToCreate)))

			params := s.App.ConcentratedLiquidityKeeper.GetParams(s.Ctx)
			params.AuthorizedUptimes = []time.Duration{time.Nanosecond, testFullChargeDuration}
			s.App.ConcentratedLiquidityKeeper.SetParams(s.Ctx, params)

			// Fund accounts
			s.FundAcc(defaultAddress, requiredBalances)
			s.FundAcc(secondAddress, requiredBalances)

			// Create two default CL pools
			s.PrepareConcentratedPool()
			s.PrepareConcentratedPool()

			// Set incentives for pool to ensure accumulators work correctly
			err := s.clk.SetMultipleIncentiveRecords(s.Ctx, DefaultIncentiveRecords)
			s.Require().NoError(err)

			// Set up fully charged positions
			totalLiquidity := sdk.ZeroDec()

			// See increases in the test below.
			// The reason we double testFullChargeDurationis is because that is by how much we increase block time in total
			// to set up the fully charged positions.
			lockDuration := testFullChargeDuration + testFullChargeDuration + test.unlockBeforeBlockTimeMs
			for _, pos := range test.setupFullyChargedPositions {
				var (
					liquidityCreated sdk.Dec
					err              error
				)
				if pos.isLocked {
					_, _, _, liquidityCreated, _, err = s.clk.CreateFullRangePositionUnlocking(s.Ctx, pos.poolId, pos.acc, pos.coins, lockDuration)
					s.Require().NoError(err)
				} else {
					_, _, _, liquidityCreated, _, _, err = s.clk.CreatePosition(s.Ctx, pos.poolId, pos.acc, pos.coins, sdk.ZeroInt(), sdk.ZeroInt(), pos.lowerTick, pos.upperTick)
					s.Require().NoError(err)
				}

				totalLiquidity = totalLiquidity.Add(liquidityCreated)
			}

			// Increase block time by the fully charged duration to make sure previously added positions are charged.
			s.Ctx = s.Ctx.WithBlockTime(s.Ctx.BlockTime().Add(testFullChargeDuration))

			// Set up uncharged positions
			for _, pos := range test.setupUnchargedPositions {
				_, _, _, _, _, _, err := s.clk.CreatePosition(s.Ctx, pos.poolId, pos.acc, pos.coins, sdk.ZeroInt(), sdk.ZeroInt(), pos.lowerTick, pos.upperTick)
				s.Require().NoError(err)
			}

			// Increase block time by one more day - 1 ns to ensure that the previously added positions are not fully charged.
			s.Ctx = s.Ctx.WithBlockTime(s.Ctx.BlockTime().Add(testFullChargeDuration - time.Nanosecond))

			// Get the longest authorized uptime, which is the fully charged duration.
			fullyChargedDuration := s.clk.GetLargestAuthorizedUptimeDuration(s.Ctx)

			// First run non mutative validation and check results
			poolId, lowerTick, upperTick, liquidity, err := s.clk.ValidatePositionsAndGetTotalLiquidity(s.Ctx, test.accountCallingMigration, test.positionIdsToMigrate, fullyChargedDuration)
			if test.expectedErr != nil {
				s.Require().ErrorIs(err, test.expectedErr)
				s.Require().Equal(uint64(0), poolId)
				s.Require().Equal(int64(0), lowerTick)
				s.Require().Equal(int64(0), upperTick)
				s.Require().Equal(sdk.Dec{}, liquidity)
			} else {
				s.Require().NoError(err)

				// Check that the poolId, lowerTick, upperTick, and liquidity are correct
				for _, posId := range test.positionIdsToMigrate {
					position, err := s.clk.GetPosition(s.Ctx, posId)
					s.Require().NoError(err)
					s.Require().Equal(poolId, position.PoolId)
					s.Require().Equal(lowerTick, position.LowerTick)
					s.Require().Equal(upperTick, position.UpperTick)
				}
				s.Require().Equal(totalLiquidity, liquidity)
			}

			// Update the accumulators for defaultPoolId to the current time
			err = s.clk.UpdateUptimeAccumulatorsToNow(s.Ctx, defaultPoolId)
			s.Require().NoError(err)

			// Get the unclaimed rewards for all the positions that are being migrated
			unclaimedRewardsForEachUptimeAcrossAllOldPositions := make([]sdk.DecCoins, len(types.SupportedUptimes))
			for _, positionId := range test.positionIdsToMigrate {
				unclaimedRewardsForPosition := s.GetTotalAccruedRewardsByAccumulator(positionId, false)
				unclaimedRewardsForEachUptimeAcrossAllOldPositions, err = osmoutils.AddDecCoinArrays(unclaimedRewardsForEachUptimeAcrossAllOldPositions, unclaimedRewardsForPosition)
				s.Require().NoError(err)
			}

			// Next, run the mutative function and check results
			newPositionId, err := s.clk.FungifyChargedPosition(s.Ctx, test.accountCallingMigration, test.positionIdsToMigrate)
			if test.expectedErr != nil {
				s.Require().ErrorIs(err, test.expectedErr)
				s.Require().Equal(uint64(0), newPositionId)
			} else {
				s.Require().NoError(err)
				s.Require().Equal(test.expectedNewPositionId, newPositionId)

				// Since the positionLiquidity of the old position should have been deleted, retrieving it should return an error.
				for _, posId := range test.positionIdsToMigrate {
					positionLiquidity, err := s.clk.GetPositionLiquidity(s.Ctx, posId)
					s.Require().ErrorIs(err, types.PositionIdNotFoundError{PositionId: posId})
					s.Require().Equal(sdk.Dec{}, positionLiquidity)
				}

				// --- New position assertions ---

				newPosition, err := s.clk.GetPosition(s.Ctx, newPositionId)

				// Check that the liquidity is equal to the sum of the old positions.
				s.Require().NoError(err)
				s.Require().Equal(totalLiquidity, newPosition.Liquidity)

				// The new position's join time should be the current block time minus the fully charged duration.
				fullCharge := s.clk.GetLargestAuthorizedUptimeDuration(s.Ctx)
				s.Require().Equal(s.Ctx.BlockTime().Add(-fullCharge), newPosition.JoinTime)

				// Get the unclaimed rewards for the new position
				unclaimedRewardsForEachUptimeNewPosition := s.GetTotalAccruedRewardsByAccumulator(newPositionId, true)

				// Check that the old positions have been deleted.
				s.AssertPositionsDoNotExist(test.positionIdsToMigrate)

				// The new position's unclaimed rewards should be the sum of the old positions' unclaimed rewards.
				s.Require().Equal(unclaimedRewardsForEachUptimeAcrossAllOldPositions, unclaimedRewardsForEachUptimeNewPosition)

				// Get the final amount expected to be claimed by merging the unclaimed rewards across all uptimes.
				// Note that the second value is dust, not an error.
				expectedRewardsToClaim, _ := osmoutils.CollapseDecCoinsArray(unclaimedRewardsForEachUptimeAcrossAllOldPositions).TruncateDecimal()

				// Claim all the rewards for the new position and check that the rewards match the unclaimed rewards.
				s.ExecuteAndValidateSuccessfulIncentiveClaim(newPositionId, expectedRewardsToClaim, sdk.Coins(nil))

				// Check that cannot claim rewards for the old positions.
				for _, positionId := range test.positionIdsToMigrate {
					_, _, err := s.clk.PrepareClaimAllIncentivesForPosition(s.Ctx, positionId)
					s.Require().Error(err)
				}
			}
		})
	}
}

func (s *KeeperTestSuite) TestHasAnyPositionForPool() {
	s.SetupTest()
	defaultAddress := s.TestAccs[0]
	DefaultJoinTime := s.Ctx.BlockTime()

	tests := []struct {
		name           string
		poolId         uint64
		setupPositions []model.Position
		expectedResult bool
	}{
		{
			name:           "no positions exist",
			poolId:         defaultPoolId,
			expectedResult: false,

			setupPositions: []model.Position{},
		},
		{
			name:           "one position",
			poolId:         defaultPoolId,
			expectedResult: true,

			setupPositions: []model.Position{
				{
					PoolId:    defaultPoolId,
					Address:   defaultAddress.String(),
					LowerTick: DefaultLowerTick,
					UpperTick: DefaultUpperTick,
				},
			},
		},
		{
			name:           "two positions per pool",
			poolId:         defaultPoolId,
			expectedResult: true,

			setupPositions: []model.Position{
				{
					PoolId:    defaultPoolId,
					Address:   defaultAddress.String(),
					LowerTick: DefaultLowerTick,
					UpperTick: DefaultUpperTick,
				},
				{
					PoolId:    defaultPoolId,
					Address:   defaultAddress.String(),
					LowerTick: DefaultLowerTick,
					UpperTick: DefaultUpperTick,
				},
			},
		},
		{
			name:           "two positions for a different pool; returns false",
			poolId:         defaultPoolId + 1,
			expectedResult: false,

			setupPositions: []model.Position{
				{
					PoolId:    defaultPoolId,
					Address:   defaultAddress.String(),
					LowerTick: DefaultLowerTick,
					UpperTick: DefaultUpperTick,
				},
				{
					PoolId:    defaultPoolId,
					Address:   defaultAddress.String(),
					LowerTick: DefaultLowerTick,
					UpperTick: DefaultUpperTick,
				},
			},
		},
	}

	for _, test := range tests {
		test := test
		s.Run(test.name, func() {
			// Init suite for each test.
			s.SetupTest()
			s.Ctx = s.Ctx.WithBlockTime(DefaultJoinTime)

			// Create a default CL pools
			s.PrepareConcentratedPool()

			for _, pos := range test.setupPositions {
				s.SetupPosition(pos.PoolId, sdk.AccAddress(pos.Address), DefaultCoins, pos.LowerTick, pos.UpperTick, false)
			}

			// System under test
			actualResult, err := s.App.ConcentratedLiquidityKeeper.HasAnyPositionForPool(s.Ctx, test.poolId)

			s.Require().NoError(err)
			s.Require().Equal(test.expectedResult, actualResult)
		})
	}
}

// This test specifically tests that spread reward collection works as expected
// after fungifying positions.
func (s *KeeperTestSuite) TestFungifyChargedPositions_SwapAndClaimSpreadRewards() {
	// Init suite for the test.
	s.SetupTest()

	const swapAmount = 1_000_000
	var defaultAddress = s.TestAccs[0]

	// Set up pool, positions, and incentive records
	_, expectedPositionIds, totalLiquidity := s.runFungifySetup(defaultAddress, DefaultFungifyNumPositions, DefaultFungifyFullChargeDuration, DefaultSpreadFactor, DefaultIncentiveRecords)

	// Perform a swap to earn spread rewards
	swapAmountIn := sdk.NewCoin(ETH, sdk.NewInt(swapAmount))
	expectedSpreadReward := swapAmountIn.Amount.ToDec().Mul(DefaultSpreadFactor)
	// We run expected spread rewards through a cycle of divison and multiplication by liquidity to capture appropriate rounding behavior.
	// Note that we truncate the int at the end since it is not possible to have a decimal spread reward amount collected (the QuoTruncate
	// and MulTruncates are much smaller operations that round down for values past the 18th decimal place).
	expectedSpreadRewardTruncated := expectedSpreadReward.QuoTruncate(totalLiquidity).MulTruncate(totalLiquidity).TruncateInt()
	s.FundAcc(s.TestAccs[0], sdk.NewCoins(swapAmountIn))
	s.swapAndTrackXTimesInARow(defaultPoolId, swapAmountIn, USDC, types.MinSpotPrice, 1)

	// Increase block time by the fully charged duration
	s.AddBlockTime(DefaultFungifyFullChargeDuration)

	// First run non mutative validation and check results
	newPositionId, err := s.clk.FungifyChargedPosition(s.Ctx, defaultAddress, expectedPositionIds)
	s.Require().NoError(err)

	// Claim spread rewards
	collected, err := s.clk.CollectSpreadRewards(s.Ctx, defaultAddress, newPositionId)
	s.Require().NoError(err)

	// Validate that the correct spread reward amount was collected.
	s.Require().Equal(expectedSpreadRewardTruncated, collected.AmountOf(swapAmountIn.Denom))

	// Check that cannot claim again.
	collected, err = s.clk.CollectSpreadRewards(s.Ctx, defaultAddress, newPositionId)
	s.Require().NoError(err)
	s.Require().Equal(sdk.Coins(nil), collected)

	spreadRewardAccum, err := s.clk.GetSpreadRewardAccumulator(s.Ctx, defaultPoolId)
	s.Require().NoError(err)

	// Check that cannot claim old positions
	for _, oldPositionId := range expectedPositionIds {
		collected, err = s.clk.CollectSpreadRewards(s.Ctx, defaultAddress, oldPositionId)
		s.Require().Error(err)
		s.Require().Equal(sdk.Coins{}, collected)

		hasPosition := s.clk.HasPosition(s.Ctx, oldPositionId)
		s.Require().False(hasPosition)

		hasSpreadRewardPositionTracker, err := spreadRewardAccum.HasPosition(types.KeySpreadRewardPositionAccumulator(oldPositionId))
		s.Require().NoError(err)
		s.Require().False(hasSpreadRewardPositionTracker)
	}
}

func (s *KeeperTestSuite) TestFungifyChargedPositions_ClaimIncentives() {
	// Init suite for the test.
	s.SetupTest()
	var defaultAddress = s.TestAccs[0]

	// Set incentives for pool to ensure accumulators work correctly
	testIncentiveRecord := types.IncentiveRecord{
		PoolId: 1,
		IncentiveRecordBody: types.IncentiveRecordBody{
			RemainingCoin: sdk.NewDecCoinFromDec(USDC, sdk.NewDec(1000000000000000000)),
			EmissionRate:  sdk.NewDec(1), // 1 per second
			StartTime:     defaultBlockTime,
		},
		MinUptime: time.Nanosecond,
	}

	// Set up pool, positions, and incentive records
	pool, expectedPositionIds, _ := s.runFungifySetup(defaultAddress, DefaultFungifyNumPositions, DefaultFungifyFullChargeDuration, DefaultSpreadFactor, []types.IncentiveRecord{testIncentiveRecord})

	// an error of 1 for each position
	roundingError := int64(DefaultFungifyNumPositions)
	roundingTolerance := osmomath.ErrTolerance{
		AdditiveTolerance: sdk.NewDec(roundingError),
		RoundingDir:       osmomath.RoundDown,
	}
	expectedAmount := sdk.NewInt(60 * 60 * 24) // 1 day in seconds * 1 per second
	s.FundAcc(pool.GetIncentivesAddress(), sdk.NewCoins(sdk.NewCoin(USDC, expectedAmount)))

	// Increase block time by the fully charged duration
	s.Ctx = s.Ctx.WithBlockTime(s.Ctx.BlockTime().Add(DefaultFungifyFullChargeDuration))

	// sync accumulators
	// We use cache context to update uptime accumulators for estimating claimable incentives
	// prior to running fungify. However, we do not want the mutations made in test setup to have
	// impact on the system under test because it (fungify) must update the uptime accumulators itself.
	cacheCtx, _ := s.Ctx.CacheContext()
	err := s.clk.UpdateUptimeAccumulatorsToNow(cacheCtx, pool.GetId())
	s.Require().NoError(err)

	claimableIncentives := sdk.NewCoins()
	for i := 0; i < DefaultFungifyNumPositions; i++ {
		positionIncentives, forfeitedIncentives, err := s.clk.GetClaimableIncentives(cacheCtx, uint64(i+1))
		s.Require().NoError(err)
		s.Require().Equal(sdk.Coins(nil), forfeitedIncentives)
		claimableIncentives = claimableIncentives.Add(positionIncentives...)
	}

	actualClaimedAmount := claimableIncentives.AmountOf(USDC)
	s.Require().Equal(0, roundingTolerance.Compare(expectedAmount, actualClaimedAmount), "expected: %s, got: %s", expectedAmount, actualClaimedAmount)

	// System under test
	newPositionId, err := s.clk.FungifyChargedPosition(s.Ctx, defaultAddress, expectedPositionIds)
	s.Require().NoError(err)

	// Claim incentives.
	collected, _, err := s.clk.CollectIncentives(s.Ctx, defaultAddress, newPositionId)
	s.Require().NoError(err)

	// Validate that the correct incentives amount was collected.
	actualClaimedAmount = collected.AmountOf(USDC)
	s.Require().Equal(1, len(collected))
	s.Require().Equal(0, roundingTolerance.Compare(expectedAmount, actualClaimedAmount), "expected: %s, got: %s", expectedAmount, actualClaimedAmount)

	// Check that cannot claim again.
	collected, _, err = s.clk.CollectIncentives(s.Ctx, defaultAddress, newPositionId)
	s.Require().NoError(err)
	s.Require().Equal(sdk.Coins(nil), collected)

	// Check that cannot claim old positions
	for i := 0; i < DefaultFungifyNumPositions; i++ {
		collected, _, err = s.clk.CollectIncentives(s.Ctx, defaultAddress, uint64(i+1))
		s.Require().Error(err)
		s.Require().Equal(sdk.Coins{}, collected)
	}
}

// TestFunctionalFungifyChargedPositions is a functional test that covers more complex scenarios related to fee/incentive claiming
// in the context of fungified positions.
//
// Testing strategy:
// 1. Create a pool with 6 positions in groups of 2 such that each group of 2 is adjacent to each other
// 2. Swap out all the USDC in the pool to generate spread rewards
// 3. Emit incentives (to left two positions)
// 4. Collect all spread rewards and incentives on cached ctx and make assertions
// 5. Fungify each set of positions
// 6. Collect all spread rewards and incentives on and make assertions
func (s *KeeperTestSuite) TestFunctionalFungifyChargedPositions() {
	s.SetupTest()
	s.Ctx = s.Ctx.WithBlockTime(defaultBlockTime)

	// Set incentives for pool to ensure accumulators work correctly
	testIncentiveRecord := types.IncentiveRecord{
		PoolId: 1,
		IncentiveRecordBody: types.IncentiveRecordBody{
			RemainingCoin: sdk.NewDecCoinFromDec(USDC, sdk.NewDec(1000000000000000000)),
			EmissionRate:  sdk.NewDec(1), // 1 per second
			StartTime:     defaultBlockTime,
		},
		MinUptime: time.Nanosecond,
	}

	// --- Set up positions ---

	// Create the relevant positions with these acccounts such that the left, middle, and right positions
	// are exactly adjacent to each other in terms of tick ranges.
	defaultPositionWidth := DefaultUpperTick - DefaultLowerTick

	// middleAddress refers to the owner of the position in the middle of the three we create in this test
	middleAddress := s.TestAccs[0]

	// Set up pool, default incentive records, and a single default position
	pool, middlePositionIds, _ := s.runFungifySetup(middleAddress, 2, DefaultFungifyFullChargeDuration, DefaultSpreadFactor, []types.IncentiveRecord{testIncentiveRecord})

	// Create two new addresses to hold a position to the left and right of the one we created above
	testAccs := apptesting.CreateRandomAccounts(2)
	leftAddress := testAccs[0]
	rightAddress := testAccs[1]

	// Set up left positions
	leftPositionLowerTick := DefaultLowerTick - defaultPositionWidth
	leftPositionUpperTick := DefaultLowerTick
	_, leftOne := s.SetupPosition(pool.GetId(), leftAddress, DefaultCoins, leftPositionLowerTick, leftPositionUpperTick, false)
	_, leftTwo := s.SetupPosition(pool.GetId(), leftAddress, DefaultCoins, leftPositionLowerTick, leftPositionUpperTick, false)

	// Set up right positions
	rightPositionLowerTick := DefaultUpperTick
	rightPositionUpperTick := DefaultUpperTick + defaultPositionWidth
	_, rightOne := s.SetupPosition(pool.GetId(), rightAddress, DefaultCoins, rightPositionLowerTick, rightPositionUpperTick, true)
	_, rightTwo := s.SetupPosition(pool.GetId(), rightAddress, DefaultCoins, rightPositionLowerTick, rightPositionUpperTick, true)

	// --- Set up large swap ---

	// Calculate input and output amounts for swap based on pool liquidity
	pool, err := s.clk.GetPoolById(s.Ctx, pool.GetId())
	s.Require().NoError(err)
	poolLiquidity := s.App.BankKeeper.GetAllBalances(s.Ctx, pool.GetAddress())
	usdcSupply := poolLiquidity.FilterDenoms([]string{USDC})[0]
	usdcSupply = sdk.NewCoin(USDC, usdcSupply.Amount.Sub(sdk.NewInt(1)))
	ethFunded := sdk.NewCoins(sdk.NewCoin(ETH, poolLiquidity.AmountOf(ETH).MulRaw(2)))

	// --- Execute large swap ---

	s.TestAccs = apptesting.CreateRandomAccounts(5)
	s.FundAcc(s.TestAccs[4], ethFunded)
	coinIn, _, _, err := s.clk.SwapInAmtGivenOut(s.Ctx, s.TestAccs[4], pool, usdcSupply, ETH, DefaultSpreadFactor, types.MinSpotPrice)
	s.Require().NoError(err)

	// --- Set up expected spread rewards and incentives ---

	// Set up expected spread rewards
	expectedTotalSpreadReward := coinIn.Amount.ToDec().Mul(DefaultSpreadFactor).Ceil().TruncateInt()
	expectedTotalSpreadRewardCoins := sdk.NewCoins(sdk.NewCoin(coinIn.Denom, expectedTotalSpreadReward))

	// Set up expected incentives
	expectedIncentivesAmount := sdk.NewInt(int64(DefaultFungifyFullChargeDuration.Seconds()))
	expectedIncentivesCoins := sdk.NewCoins(sdk.NewCoin(USDC, expectedIncentivesAmount))
	s.FundAcc(pool.GetIncentivesAddress(), expectedIncentivesCoins)

	// --- Emit incentives ---

	// Increase block time by the fully charged duration
	// Note: claiming incentives should already trigger update incentives accumulators
	s.AddBlockTime(DefaultFungifyFullChargeDuration)

	// --- Assertions on non-fungified positions ---

	// We operate and claim on cached context so we can compare against behavior with fungified positions
	cacheCtx, _ := s.Ctx.CacheContext()
	allPositionIds := []uint64{leftOne, leftTwo, middlePositionIds[0], middlePositionIds[1], rightOne, rightTwo}
	positionOwners := []sdk.AccAddress{leftAddress, leftAddress, middleAddress, middleAddress, rightAddress, rightAddress}

	// Set up trackers for individual and total collected rewards
	collectedSpreadRewardsMap := make(map[uint64]sdk.Coins, len(allPositionIds))
	collectedIncentivesMap := make(map[uint64]sdk.Coins, len(allPositionIds))
	totalCollectedSpread := sdk.NewCoins()
	totalCollectedIncentives := sdk.NewCoins()

	for i, id := range allPositionIds {
		// Collect spread rewards and incentives on cached context
		collectedSpread, err := s.clk.CollectSpreadRewards(cacheCtx, positionOwners[i], id)
		s.Require().NoError(err)
		collectedIncentives, forfeited, err := s.clk.CollectIncentives(cacheCtx, positionOwners[i], id)
		s.Require().NoError(err)
		s.Require().True(forfeited.Empty())

		// Ensure positions that aren't touched don't collect any spread rewards or incentives
		if id == rightOne || id == rightTwo {
			s.Require().True(collectedSpread.Empty())
			s.Require().True(collectedIncentives.Empty())
		}

		// Middle positions collect no incentives either since we emit after the swap
		if id == middlePositionIds[0] || id == middlePositionIds[1] {
			s.Require().True(collectedIncentives.Empty())
		}

		// Track total amounts
		collectedSpreadRewardsMap[id] = collectedSpread
		collectedIncentivesMap[id] = collectedIncentives
		totalCollectedSpread = totalCollectedSpread.Add(collectedSpread...)
		totalCollectedIncentives = totalCollectedIncentives.Add(collectedIncentives...)
	}

	// Ensure that identical positions collected the same amounts
	s.Require().Equal(collectedSpreadRewardsMap[leftOne], collectedSpreadRewardsMap[leftTwo])
	s.Require().Equal(collectedSpreadRewardsMap[middlePositionIds[0]], collectedSpreadRewardsMap[middlePositionIds[1]])
	s.Require().Equal(collectedSpreadRewardsMap[rightOne], collectedSpreadRewardsMap[rightTwo])

	s.Require().Equal(collectedIncentivesMap[leftOne], collectedIncentivesMap[leftTwo])
	s.Require().Equal(collectedIncentivesMap[middlePositionIds[0]], collectedIncentivesMap[middlePositionIds[1]])
	s.Require().Equal(collectedIncentivesMap[rightOne], collectedIncentivesMap[rightTwo])

	// Sanity check that majority of spread rewards went to the positions that provided majority of liquidity
	s.Require().True(collectedSpreadRewardsMap[leftOne].IsAllGT(collectedSpreadRewardsMap[middlePositionIds[0]]))

	// Ensure that the total spread rewards collected is correct
	roundingTolerance := osmomath.ErrTolerance{
		AdditiveTolerance: sdk.NewDec(int64(len(allPositionIds))),
		RoundingDir:       osmomath.RoundDown,
	}
	for _, spreadRewardCoin := range expectedTotalSpreadRewardCoins {
		denom := spreadRewardCoin.Denom
		s.Require().Equal(0, roundingTolerance.Compare(expectedTotalSpreadRewardCoins.AmountOf(denom), totalCollectedSpread.AmountOf(denom)))
	}

	// Ensure that the total incentives collected is correct
	for _, incentiveCoin := range expectedIncentivesCoins {
		denom := incentiveCoin.Denom
		s.Require().Equal(0, roundingTolerance.Compare(expectedIncentivesCoins.AmountOf(denom), totalCollectedIncentives.AmountOf(denom)), "expected: %s, got: %s", expectedIncentivesCoins.AmountOf(denom), totalCollectedIncentives.AmountOf(denom))
	}

	// --- System under test: Fungify positions ---

	fungifiedLeft, err := s.clk.FungifyChargedPosition(s.Ctx, leftAddress, []uint64{leftOne, leftTwo})
	s.Require().NoError(err)
	fungifiedMiddle, err := s.clk.FungifyChargedPosition(s.Ctx, middleAddress, middlePositionIds)
	s.Require().NoError(err)
	fungifiedRight, err := s.clk.FungifyChargedPosition(s.Ctx, rightAddress, []uint64{rightOne, rightTwo})

	// --- Spread reward assertions on fungified positions ---

	// Set up variables to represent loss due to truncation since expected values
	// are derived from individual position claims (each of which truncate)
	truncatedETHCoins := sdk.NewCoins(sdk.NewCoin(ETH, roundingError))
	truncatedUSDCCoins := sdk.NewCoins(sdk.NewCoin(USDC, roundingError))

	// Left position spread reward assertion
	fungifiedLeftSpread, err := s.clk.CollectSpreadRewards(s.Ctx, leftAddress, fungifiedLeft)
	s.Require().NoError(err)
	s.Require().Equal(collectedSpreadRewardsMap[leftOne].Add(collectedSpreadRewardsMap[leftTwo]...).Add(truncatedETHCoins...), fungifiedLeftSpread)

	// Middle position spread reward assertion
	fungifiedMiddleSpread, err := s.clk.CollectSpreadRewards(s.Ctx, middleAddress, fungifiedMiddle)
	s.Require().NoError(err)
	s.Require().Equal(collectedSpreadRewardsMap[middlePositionIds[0]].Add(collectedSpreadRewardsMap[middlePositionIds[1]]...).Add(truncatedETHCoins...), fungifiedMiddleSpread)

	// Right position spread reward assertion
	fungifiedRightSpread, err := s.clk.CollectSpreadRewards(s.Ctx, rightAddress, fungifiedRight)
	s.Require().NoError(err)
	s.Require().True(fungifiedRightSpread.Empty())

	// --- Incentive assertions on fungified positions ---

	// Left position incentives assertion
	fungifiedLeftIncentives, forfeited, err := s.clk.CollectIncentives(s.Ctx, leftAddress, fungifiedLeft)
	s.Require().NoError(err)
	s.Require().True(forfeited.Empty())
	s.Require().Equal(collectedIncentivesMap[leftOne].Add(collectedIncentivesMap[leftTwo]...).Add(truncatedUSDCCoins...), fungifiedLeftIncentives)

	// Middle position incentives assertion
	fungifiedMiddleIncentives, forfeited, err := s.clk.CollectIncentives(s.Ctx, middleAddress, fungifiedMiddle)
	s.Require().NoError(err)
	s.Require().True(forfeited.Empty())
	s.Require().True(fungifiedMiddleIncentives.Empty())

	// Right position incentives assertion
	fungifiedRightIncentives, forfeited, err := s.clk.CollectIncentives(s.Ctx, rightAddress, fungifiedRight)
	s.Require().NoError(err)
	s.Require().True(forfeited.Empty())
	s.Require().True(fungifiedRightIncentives.Empty())
}

func (s *KeeperTestSuite) TestCreateFullRangePosition() {
	var (
		positionId         uint64
		liquidity          sdk.Dec
		concentratedLockId uint64
		err                error
	)
	invalidCoinsAmount := sdk.NewCoins(DefaultCoin0)
	invalidCoin0Denom := sdk.NewCoins(sdk.NewCoin("invalidDenom", sdk.NewInt(1000000000000000000)), DefaultCoin1)
	invalidCoin1Denom := sdk.NewCoins(DefaultCoin0, sdk.NewCoin("invalidDenom", sdk.NewInt(1000000000000000000)))

	tests := []struct {
		name                  string
		remainingLockDuration time.Duration
		coinsForPosition      sdk.Coins
		isLocked              bool
		isUnlocking           bool
		expectedErr           error
	}{
		{
			name:             "full range position",
			coinsForPosition: DefaultCoins,
		},
		{
			name:                  "full range position: locked",
			remainingLockDuration: 24 * time.Hour * 14,
			coinsForPosition:      DefaultCoins,
			isLocked:              true,
		},
		{
			name:                  "full range position: unlocking",
			remainingLockDuration: 24 * time.Hour,
			coinsForPosition:      DefaultCoins,
			isUnlocking:           true,
		},
		{
			name:             "err: only one asset provided for a full range",
			coinsForPosition: invalidCoinsAmount,
			expectedErr:      types.NumCoinsError{NumCoins: 1},
		},
		{
			name:                  "err: only one asset provided for a full range locked",
			remainingLockDuration: 24 * time.Hour * 14,
			coinsForPosition:      invalidCoinsAmount,
			isLocked:              true,
			expectedErr:           types.NumCoinsError{NumCoins: 1},
		},
		{
			name:                  "err: only one asset provided for a full range unlocking",
			remainingLockDuration: 24 * time.Hour,
			coinsForPosition:      invalidCoinsAmount,
			isUnlocking:           true,
			expectedErr:           types.NumCoinsError{NumCoins: 1},
		},
		{
			name:             "err: wrong denom 0 provided for a full range",
			coinsForPosition: invalidCoin0Denom,
			expectedErr:      types.Amount0IsNegativeError{Amount0: sdk.ZeroInt()},
		},
		{
			name:             "err: wrong denom 1 provided for a full range",
			coinsForPosition: invalidCoin1Denom,
			expectedErr:      types.Amount1IsNegativeError{Amount1: sdk.ZeroInt()},
		},
	}

	for _, test := range tests {
		test := test
		s.Run(test.name, func() {
			// Init suite for each test.
			s.SetupTest()
			DefaultJoinTime := s.Ctx.BlockTime()
			s.Ctx = s.Ctx.WithBlockTime(DefaultJoinTime)

			// Create a default CL pool
			// We prepare it with a position already registered to prevent any oddities that we are not testing for here.
			clPool := s.PrepareConcentratedPoolWithCoinsAndFullRangePosition(ETH, USDC)

			// Fund the owner account
			defaultAddress := s.TestAccs[0]
			s.FundAcc(defaultAddress, test.coinsForPosition)

			// System under test
			if test.isLocked {
				positionId, _, _, liquidity, concentratedLockId, err = s.App.ConcentratedLiquidityKeeper.CreateFullRangePositionLocked(s.Ctx, clPool.GetId(), defaultAddress, test.coinsForPosition, test.remainingLockDuration)
			} else if test.isUnlocking {
				positionId, _, _, liquidity, concentratedLockId, err = s.App.ConcentratedLiquidityKeeper.CreateFullRangePositionUnlocking(s.Ctx, clPool.GetId(), defaultAddress, test.coinsForPosition, test.remainingLockDuration)
			} else {
				positionId, _, _, liquidity, err = s.App.ConcentratedLiquidityKeeper.CreateFullRangePosition(s.Ctx, clPool.GetId(), defaultAddress, test.coinsForPosition)
			}

			if test.expectedErr != nil {
				s.Require().Error(err)
				s.Require().ErrorContains(err, test.expectedErr.Error())
				return
			}

			s.Require().NoError(err)

			// Check position
			_, err = s.App.ConcentratedLiquidityKeeper.GetPosition(s.Ctx, positionId)
			s.Require().NoError(err)

			// Check lock
			if test.isLocked || test.isUnlocking {
				concentratedLock, err := s.App.LockupKeeper.GetLockByID(s.Ctx, concentratedLockId)
				s.Require().NoError(err)
				s.Require().Equal(liquidity.TruncateInt().String(), concentratedLock.Coins[0].Amount.String())
				isUnlocking := concentratedLock.IsUnlocking()
				s.Require().Equal(!test.isLocked, isUnlocking)
			}
		})
	}
}

func (s *KeeperTestSuite) TestMintSharesAndLock() {
	var (
		defaultPositionCoins = sdk.NewCoins(DefaultCoin0, DefaultCoin1)
		defaultAddress       = s.TestAccs[0]
	)

	tests := []struct {
		name                    string
		owner                   sdk.AccAddress
		remainingLockDuration   time.Duration
		createFullRangePosition bool
		lowerTick               int64
		upperTick               int64
		expectedErr             error
	}{
		{
			name:                    "2 week lock",
			owner:                   defaultAddress,
			createFullRangePosition: true,
			remainingLockDuration:   24 * time.Hour * 14,
		},
		{
			name:                    "1 day lock",
			owner:                   defaultAddress,
			createFullRangePosition: true,
			remainingLockDuration:   24 * time.Hour,
		},
		{
			name:                    "err: lower tick is not min tick",
			owner:                   defaultAddress,
			createFullRangePosition: false,
			lowerTick:               DefaultLowerTick,
			upperTick:               types.MaxTick,
			remainingLockDuration:   24 * time.Hour,
			expectedErr:             types.PositionNotFullRangeError{PositionId: 1, LowerTick: DefaultLowerTick, UpperTick: types.MaxTick},
		},
		{
			name:                    "err: upper tick is not max tick",
			owner:                   defaultAddress,
			createFullRangePosition: false,
			lowerTick:               types.MinTick,
			upperTick:               DefaultUpperTick,
			remainingLockDuration:   24 * time.Hour,
			expectedErr:             types.PositionNotFullRangeError{PositionId: 1, LowerTick: types.MinTick, UpperTick: DefaultUpperTick},
		},
	}

	for _, test := range tests {
		test := test
		s.Run(test.name, func() {
			// Init suite for each test.
			s.SetupTest()
			s.Ctx = s.Ctx.WithBlockTime(DefaultJoinTime)

			// Create a default CL pools
			clPool := s.PrepareConcentratedPool()

			// Fund the owner account
			s.FundAcc(test.owner, DefaultCoins)

			// Create a position
			positionId := uint64(0)
			liquidity := sdk.ZeroDec()
			if test.createFullRangePosition {
				var err error
				positionId, _, _, liquidity, err = s.App.ConcentratedLiquidityKeeper.CreateFullRangePosition(s.Ctx, clPool.GetId(), test.owner, DefaultCoins)
				s.Require().NoError(err)
			} else {
				var err error
				positionId, _, _, liquidity, _, _, err = s.App.ConcentratedLiquidityKeeper.CreatePosition(s.Ctx, clPool.GetId(), test.owner, defaultPositionCoins, sdk.ZeroInt(), sdk.ZeroInt(), test.lowerTick, test.upperTick)
				s.Require().NoError(err)
			}

			lockupModuleAccountBalancePre := s.App.LockupKeeper.GetModuleBalance(s.Ctx)

			// System under test
			concentratedLockId, underlyingLiquidityTokenized, err := s.App.ConcentratedLiquidityKeeper.MintSharesAndLock(s.Ctx, clPool.GetId(), positionId, test.owner, test.remainingLockDuration)
			if test.expectedErr != nil {
				s.Require().Error(err)
				s.Require().ErrorIs(err, test.expectedErr)
				return
			}
			s.Require().NoError(err)

			// Check that the underlying liquidity tokenized is equal to the liquidity of the position
			s.Require().Equal(liquidity.TruncateInt().String(), underlyingLiquidityTokenized[0].Amount.String())

			lockupModuleAccountBalancePost := s.App.LockupKeeper.GetModuleBalance(s.Ctx)

			// Check that the lockup module account balance increased by the amount expected to be locked
			s.Require().Equal(underlyingLiquidityTokenized[0].String(), lockupModuleAccountBalancePost.Sub(lockupModuleAccountBalancePre).String())

			// Check that the positionId is mapped to the lockId
			positionLockId, err := s.App.ConcentratedLiquidityKeeper.GetLockIdFromPositionId(s.Ctx, positionId)
			s.Require().NoError(err)
			s.Require().Equal(positionLockId, concentratedLockId)

			// Check total supply of cl liquidity token increased by the amount expected to be minted
			clPositionSharesInSupply := s.App.BankKeeper.GetSupply(s.Ctx, underlyingLiquidityTokenized[0].Denom)
			s.Require().Equal(underlyingLiquidityTokenized[0].String(), clPositionSharesInSupply.String())

			// Check specific lock params
			concentratedLock, err := s.App.LockupKeeper.GetLockByID(s.Ctx, concentratedLockId)
			s.Require().NoError(err)
			s.Require().Equal(underlyingLiquidityTokenized[0].Amount.String(), concentratedLock.Coins[0].Amount.String())
			s.Require().Equal(test.remainingLockDuration, concentratedLock.Duration)
		},
		)
	}
}

func (s *KeeperTestSuite) TestPositionHasActiveUnderlyingLock() {
	defaultLockDuration := 24 * time.Hour
	clPool := s.PrepareConcentratedPool()
	owner := s.TestAccs[0]
	defaultPositionCoins := sdk.NewCoins(DefaultCoin0, DefaultCoin1)

	type testParams struct {
		name                                       string
		createPosition                             func(s *KeeperTestSuite) (uint64, uint64)
		expectedHasActiveLock                      bool
		expectedHasActiveLockAfterTimeUpdate       bool
		expectedLockError                          bool
		expectedPositionHasActiveUnderlyingLockErr bool
		expectedPositionLockID                     uint64
		expectedGetPositionLockIdErr               bool
	}

	tests := []testParams{
		{
			name: "position with lock locked",
			createPosition: func(s *KeeperTestSuite) (uint64, uint64) {
				s.FundAcc(owner, defaultPositionCoins)
				positionID, _, _, _, concentratedLockID, err := s.App.ConcentratedLiquidityKeeper.CreateFullRangePositionLocked(
					s.Ctx, clPool.GetId(), owner, defaultPositionCoins, defaultLockDuration)
				s.Require().NoError(err)
				return positionID, concentratedLockID
			},
			expectedHasActiveLock:                true, // lock starts as active
			expectedHasActiveLockAfterTimeUpdate: true, // since lock is locked, it remains active after time update
			expectedLockError:                    false,
			expectedPositionLockID:               1,
			expectedGetPositionLockIdErr:         false,
		},
		{
			name: "position with lock unlocking",
			createPosition: func(s *KeeperTestSuite) (uint64, uint64) {
				s.FundAcc(owner, defaultPositionCoins)
				positionID, _, _, _, concentratedLockID, err := s.App.ConcentratedLiquidityKeeper.CreateFullRangePositionUnlocking(
					s.Ctx, clPool.GetId(), owner, defaultPositionCoins, defaultLockDuration)
				s.Require().NoError(err)
				return positionID, concentratedLockID
			},
			expectedHasActiveLock:                true,  // lock starts as active
			expectedHasActiveLockAfterTimeUpdate: false, // since lock is unlocking, it should no longer be active after time update
			expectedLockError:                    false,
			expectedPositionLockID:               2,
			expectedGetPositionLockIdErr:         false,
		},
		{
			name: "position without lock",
			createPosition: func(s *KeeperTestSuite) (uint64, uint64) {
				s.FundAcc(owner, defaultPositionCoins)
				positionID, _, _, _, err := s.App.ConcentratedLiquidityKeeper.CreateFullRangePosition(
					s.Ctx, clPool.GetId(), owner, defaultPositionCoins)
				s.Require().NoError(err)
				return positionID, 0
			},
			expectedHasActiveLock:                false,
			expectedHasActiveLockAfterTimeUpdate: false,
			expectedLockError:                    true,
			expectedPositionLockID:               0,
			expectedGetPositionLockIdErr:         true,
		},
		{
			name: "invalid position, invalid lock: should return false",
			createPosition: func(s *KeeperTestSuite) (uint64, uint64) {
				return 100, 0
			},
			expectedHasActiveLock:                      false,
			expectedHasActiveLockAfterTimeUpdate:       false,
			expectedLockError:                          true,
			expectedPositionHasActiveUnderlyingLockErr: true,
			expectedPositionLockID:                     0,
			expectedGetPositionLockIdErr:               true,
		},
	}

	for _, tc := range tests {
		s.Run(tc.name, func() {
			positionID, lockID := tc.createPosition(s)

			retrievedLockID, err := s.App.ConcentratedLiquidityKeeper.GetLockIdFromPositionId(s.Ctx, positionID)
			if tc.expectedLockError {
				s.Require().Error(err)
			} else {
				s.Require().NoError(err)
				s.Require().Equal(lockID, retrievedLockID)
			}

			// System under test (non mutative)
			hasActiveLockInState, retrievedLockID, err := s.App.ConcentratedLiquidityKeeper.PositionHasActiveUnderlyingLock(s.Ctx, positionID)
			s.Require().NoError(err)
			s.Require().Equal(tc.expectedHasActiveLock, hasActiveLockInState)
			s.Require().Equal(tc.expectedPositionLockID, retrievedLockID)

			// Position ID to lock ID mapping should not change
			retrievedPositionID, err := s.App.ConcentratedLiquidityKeeper.GetPositionIdToLockId(s.Ctx, lockID)
			if tc.expectedGetPositionLockIdErr {
				s.Require().Error(err)
			} else {
				s.Require().NoError(err)
				s.Require().Equal(positionID, retrievedPositionID)
			}

			// Move time forward by the lock duration
			s.Ctx = s.Ctx.WithBlockTime(s.Ctx.BlockTime().Add(defaultLockDuration + 1))

			// System under test (non mutative)
			hasActiveLockInState, retrievedLockID, err = s.App.ConcentratedLiquidityKeeper.PositionHasActiveUnderlyingLock(s.Ctx, positionID)
			s.Require().NoError(err)
			s.Require().Equal(tc.expectedHasActiveLockAfterTimeUpdate, hasActiveLockInState)
			s.Require().Equal(tc.expectedPositionLockID, retrievedLockID)

			// Position ID to lock ID mapping should not change, even though underlying lock might be mature
			retrievedPositionID, err = s.App.ConcentratedLiquidityKeeper.GetPositionIdToLockId(s.Ctx, lockID)
			if tc.expectedGetPositionLockIdErr {
				s.Require().Error(err)
			} else {
				s.Require().NoError(err)
				s.Require().Equal(positionID, retrievedPositionID)
			}
		})
	}
}

func (s *KeeperTestSuite) TestPositionHasActiveUnderlyingLockAndUpdate() {
	defaultLockDuration := 24 * time.Hour
	clPool := s.PrepareConcentratedPool()
	owner := s.TestAccs[0]
	defaultPositionCoins := sdk.NewCoins(DefaultCoin0, DefaultCoin1)

	type testParams struct {
		name                                             string
		createPosition                                   func(s *KeeperTestSuite) (uint64, uint64)
		expectedHasActiveLock                            bool
		expectedHasActiveLockAfterTimeUpdate             bool
		expectedLockError                                bool
		expectedPositionLockID                           uint64
		expectedPositionLockIDAfterTimeUpdate            uint64
		expectedGetPositionLockIdErr                     bool
		expectedGetPositionLockIdErrAfterTimeUpdate      bool
		expectedPositionHasActiveUnderlyingLockAndUpdate bool
	}

	tests := []testParams{
		{
			name: "position with lock locked",
			createPosition: func(s *KeeperTestSuite) (uint64, uint64) {
				s.FundAcc(owner, defaultPositionCoins)
				positionID, _, _, _, concentratedLockID, err := s.App.ConcentratedLiquidityKeeper.CreateFullRangePositionLocked(
					s.Ctx, clPool.GetId(), owner, defaultPositionCoins, defaultLockDuration)
				s.Require().NoError(err)
				return positionID, concentratedLockID
			},
			expectedHasActiveLock:                       true, // lock starts as active
			expectedHasActiveLockAfterTimeUpdate:        true, // since lock is locked, it remains active after time update
			expectedLockError:                           false,
			expectedPositionLockID:                      1,
			expectedPositionLockIDAfterTimeUpdate:       1, // since it stays locked, the mutative method wont change the underlying lock ID
			expectedGetPositionLockIdErr:                false,
			expectedGetPositionLockIdErrAfterTimeUpdate: false,
		},
		{
			name: "position with lock unlocking",
			createPosition: func(s *KeeperTestSuite) (uint64, uint64) {
				s.FundAcc(owner, defaultPositionCoins)
				positionID, _, _, _, concentratedLockID, err := s.App.ConcentratedLiquidityKeeper.CreateFullRangePositionUnlocking(
					s.Ctx, clPool.GetId(), owner, defaultPositionCoins, defaultLockDuration)
				s.Require().NoError(err)
				return positionID, concentratedLockID
			},
			expectedHasActiveLock:                       true,  // lock starts as active
			expectedHasActiveLockAfterTimeUpdate:        false, // since lock is unlocking, it should no longer be active after time update
			expectedLockError:                           false,
			expectedPositionLockID:                      2,
			expectedPositionLockIDAfterTimeUpdate:       0, // since it becomes unlocked, the mutative method will change the underlying lock ID to 0
			expectedGetPositionLockIdErr:                false,
			expectedGetPositionLockIdErrAfterTimeUpdate: true, // since it becomes unlocked, the mutative method will change the underlying lock ID to 0 and this now errors
		},
		{
			name: "position without lock",
			createPosition: func(s *KeeperTestSuite) (uint64, uint64) {
				s.FundAcc(owner, defaultPositionCoins)
				positionID, _, _, _, err := s.App.ConcentratedLiquidityKeeper.CreateFullRangePosition(
					s.Ctx, clPool.GetId(), owner, defaultPositionCoins)
				s.Require().NoError(err)
				return positionID, 0
			},
			expectedHasActiveLock:                       false,
			expectedHasActiveLockAfterTimeUpdate:        false,
			expectedLockError:                           true,
			expectedPositionLockID:                      0,
			expectedPositionLockIDAfterTimeUpdate:       0,
			expectedGetPositionLockIdErr:                true,
			expectedGetPositionLockIdErrAfterTimeUpdate: true,
		},
		{
			name: "invalid position without lock ",
			// we return invalid lock id with no-op to trigger error
			createPosition: func(s *KeeperTestSuite) (uint64, uint64) {
				return 10, 0
			},
			expectedHasActiveLock:                       false,
			expectedHasActiveLockAfterTimeUpdate:        false,
			expectedLockError:                           true,
			expectedPositionLockID:                      0,
			expectedPositionLockIDAfterTimeUpdate:       0,
			expectedGetPositionLockIdErr:                true,
			expectedGetPositionLockIdErrAfterTimeUpdate: true,
		},
	}

	for _, tc := range tests {
		s.Run(tc.name, func() {
			positionID, lockID := tc.createPosition(s)

			retrievedLockID, err := s.App.ConcentratedLiquidityKeeper.GetLockIdFromPositionId(s.Ctx, positionID)
			if tc.expectedLockError {
				s.Require().Error(err)
			} else {
				s.Require().NoError(err)
				s.Require().Equal(lockID, retrievedLockID)
			}

			// System under test (mutative)
			hasActiveLockInState, retrievedLockID, err := s.App.ConcentratedLiquidityKeeper.PositionHasActiveUnderlyingLockAndUpdate(s.Ctx, positionID)
			if tc.expectedPositionHasActiveUnderlyingLockAndUpdate {
				s.Require().Error(err)
			} else {
				s.Require().NoError(err)
			}
			s.Require().Equal(tc.expectedHasActiveLock, hasActiveLockInState)
			s.Require().Equal(tc.expectedPositionLockID, retrievedLockID)

			// Position ID to lock ID mapping should not change
			retrievedPositionID, err := s.App.ConcentratedLiquidityKeeper.GetPositionIdToLockId(s.Ctx, lockID)
			if tc.expectedGetPositionLockIdErr {
				s.Require().Error(err)
			} else {
				s.Require().NoError(err)
				s.Require().Equal(positionID, retrievedPositionID)
			}

			// Move time forward by the lock duration
			s.Ctx = s.Ctx.WithBlockTime(s.Ctx.BlockTime().Add(defaultLockDuration + 1))

			// System under test (mutative)
			hasActiveLockInState, retrievedLockID, err = s.App.ConcentratedLiquidityKeeper.PositionHasActiveUnderlyingLockAndUpdate(s.Ctx, positionID)
			s.Require().NoError(err)
			s.Require().Equal(tc.expectedHasActiveLockAfterTimeUpdate, hasActiveLockInState)
			s.Require().Equal(tc.expectedPositionLockIDAfterTimeUpdate, retrievedLockID)

			// Position ID to lock ID mapping should not change, even though underlying lock might be mature
			retrievedPositionID, err = s.App.ConcentratedLiquidityKeeper.GetPositionIdToLockId(s.Ctx, lockID)
			s.Require().Equal(tc.expectedPositionLockIDAfterTimeUpdate, retrievedPositionID)
			if tc.expectedGetPositionLockIdErrAfterTimeUpdate {
				s.Require().Error(err)
			} else {
				s.Require().NoError(err)
			}
		})
	}
}

// Tests Set, Get, and Remove methods for positionId -> lockId mappings
func (s *KeeperTestSuite) TestPositionToLockCRUD() {
	// Init suite for each test.
	s.SetupTest()
	s.Ctx = s.Ctx.WithBlockTime(DefaultJoinTime)
	owner := s.TestAccs[0]
	remainingLockDuration := 24 * time.Hour
	defaultPositionCoins := sdk.NewCoins(DefaultCoin0, DefaultCoin1)

	// Create a default CL pools
	clPool := s.PrepareConcentratedPool()

	// Fund the owner account
	s.FundAcc(owner, defaultPositionCoins)

	// Create a position with a lock
	positionId, _, _, _, concentratedLockId, err := s.App.ConcentratedLiquidityKeeper.CreateFullRangePositionUnlocking(s.Ctx, clPool.GetId(), owner, defaultPositionCoins, remainingLockDuration)
	s.Require().NoError(err)

	// We should be able to retrieve the lockId from the positionId now
	retrievedLockId, err := s.App.ConcentratedLiquidityKeeper.GetLockIdFromPositionId(s.Ctx, positionId)
	s.Require().NoError(err)
	s.Require().Equal(concentratedLockId, retrievedLockId)

	// Check if lock has position in state
	retrievedPositionId, err := s.App.ConcentratedLiquidityKeeper.GetPositionIdToLockId(s.Ctx, retrievedLockId)
	s.Require().NoError(err)
	s.Require().Equal(positionId, retrievedPositionId)

	// Create a position without a lock
	positionId, _, _, _, err = s.App.ConcentratedLiquidityKeeper.CreateFullRangePosition(s.Ctx, clPool.GetId(), owner, defaultPositionCoins)
	s.Require().Error(err)

	// Check if position has lock in state, should not
	retrievedLockId, err = s.App.ConcentratedLiquidityKeeper.GetLockIdFromPositionId(s.Ctx, positionId)
	s.Require().Error(err)
	s.Require().Equal(uint64(0), retrievedLockId)

	// Set the position to have a lockId (despite it not actually having a lock)
	s.App.ConcentratedLiquidityKeeper.SetPositionIdToLock(s.Ctx, positionId, concentratedLockId)

	// Check if position has lock in state, it should now
	retrievedLockId, err = s.App.ConcentratedLiquidityKeeper.GetLockIdFromPositionId(s.Ctx, positionId)
	s.Require().NoError(err)
	s.Require().Equal(concentratedLockId, retrievedLockId)

	// Check if lock has position in state
	retrievedPositionId, err = s.App.ConcentratedLiquidityKeeper.GetPositionIdToLockId(s.Ctx, retrievedLockId)
	s.Require().NoError(err)
	s.Require().Equal(positionId, retrievedPositionId)

	// Remove the lockId from the position
	s.App.ConcentratedLiquidityKeeper.RemovePositionIdForLockId(s.Ctx, positionId, retrievedLockId)

	// Check if position has lock in state, should not
	retrievedLockId, err = s.App.ConcentratedLiquidityKeeper.GetLockIdFromPositionId(s.Ctx, positionId)
	s.Require().Error(err)
	s.Require().Equal(uint64(0), retrievedLockId)
}

func (s *KeeperTestSuite) TestSetPosition() {
	defaultAddress := s.TestAccs[0]
	DefaultJoinTime := s.Ctx.BlockTime()

	testCases := []struct {
		name             string
		poolId           uint64
		owner            sdk.AccAddress
		lowerTick        int64
		upperTick        int64
		joinTime         time.Time
		liquidity        sdk.Dec
		positionId       uint64
		underlyingLockId uint64
	}{
		{
			name:             "basic set position",
			poolId:           1,
			owner:            defaultAddress,
			lowerTick:        DefaultLowerTick,
			upperTick:        DefaultUpperTick,
			joinTime:         DefaultJoinTime,
			liquidity:        DefaultLiquidityAmt,
			positionId:       1,
			underlyingLockId: 0,
		},
		{
			name:             "set position with underlying lock",
			poolId:           1,
			owner:            defaultAddress,
			lowerTick:        DefaultLowerTick,
			upperTick:        DefaultUpperTick,
			joinTime:         DefaultJoinTime,
			liquidity:        DefaultLiquidityAmt,
			positionId:       2,
			underlyingLockId: 3,
		},
	}

	// Loop through test cases.
	for _, tc := range testCases {
		s.SetupTest()
		s.Ctx = s.Ctx.WithBlockTime(DefaultJoinTime)
		store := s.Ctx.KVStore(s.App.GetKey(types.StoreKey))
		s.PrepareConcentratedPool()

		// Call the SetPosition function with test case parameters.
		err := s.App.ConcentratedLiquidityKeeper.SetPosition(
			s.Ctx,
			tc.poolId,
			tc.owner,
			tc.lowerTick,
			tc.upperTick,
			tc.joinTime,
			tc.liquidity,
			tc.positionId,
			tc.underlyingLockId,
		)
		s.Require().NoError(err)

		// Retrieve the position from the store via position ID and compare to expected values.
		position := model.Position{}
		key := types.KeyPositionId(tc.positionId)
		osmoutils.MustGet(store, key, &position)
		s.Require().Equal(tc.positionId, position.PositionId)
		s.Require().Equal(tc.poolId, position.PoolId)
		s.Require().Equal(tc.owner.String(), position.Address)
		s.Require().Equal(tc.lowerTick, position.LowerTick)
		s.Require().Equal(tc.upperTick, position.UpperTick)
		s.Require().Equal(tc.joinTime, position.JoinTime)
		s.Require().Equal(tc.liquidity, position.Liquidity)

		// Retrieve the position from the store via owner/poolId/positionId and compare to expected value (true).
		key = types.KeyAddressPoolIdPositionId(tc.owner, tc.poolId, tc.positionId)
		valueBytes := store.Get(key)
		s.Require().Equal([]byte{1}, valueBytes)

		// Retrieve the position from the store via poolId/positionId and compare to expected value (true).
		key = types.KeyPoolPositionPositionId(tc.poolId, tc.positionId)
		valueBytes = store.Get(key)
		s.Require().Equal([]byte{1}, valueBytes)

		// Retrieve the position ID to underlying lock ID mapping from the store and compare to expected values.
		key = types.KeyPositionIdForLock(tc.positionId)
		underlyingLockIdBytes := store.Get(key)
		if tc.underlyingLockId != 0 {
			s.Require().Equal(tc.underlyingLockId, sdk.BigEndianToUint64(underlyingLockIdBytes))
		} else {
			s.Require().Nil(underlyingLockIdBytes)
		}
	}
}

func (s *KeeperTestSuite) TestGetAndUpdateFullRangeLiquidity() {
	testCases := []struct {
		name                 string
		positionCoins        sdk.Coins
		lowerTick, upperTick int64
		updateLiquidity      sdk.Dec
	}{
		{
			name:            "full range + position overlapping min tick. update liquidity upwards",
			positionCoins:   sdk.NewCoins(DefaultCoin0, DefaultCoin1),
			lowerTick:       DefaultMinTick,
			upperTick:       DefaultUpperTick, // max tick doesn't overlap, should not count towards full range liquidity
			updateLiquidity: sdk.NewDec(100),
		},
		{
			name:            "full range + position overlapping max tick. update liquidity downwards",
			positionCoins:   sdk.NewCoins(DefaultCoin0, DefaultCoin1),
			lowerTick:       DefaultLowerTick, // min tick doesn't overlap, should not count towards full range liquidity
			upperTick:       DefaultMaxTick,
			updateLiquidity: sdk.NewDec(-100),
		},
	}

	for _, tc := range testCases {
		s.SetupTest()
		s.Ctx = s.Ctx.WithBlockTime(DefaultJoinTime)
		owner := s.TestAccs[0]
		s.FundAcc(owner, tc.positionCoins)

		// Create a new pool.
		clPool := s.PrepareConcentratedPool()
		clPoolId := clPool.GetId()
		actualFullRangeLiquidity := sdk.ZeroDec()

		// Create a full range position.
		_, _, _, liquidity, err := s.App.ConcentratedLiquidityKeeper.CreateFullRangePosition(s.Ctx, clPool.GetId(), owner, tc.positionCoins)
		s.Require().NoError(err)
		actualFullRangeLiquidity = actualFullRangeLiquidity.Add(liquidity)

		clPool, err = s.App.ConcentratedLiquidityKeeper.GetPoolById(s.Ctx, clPoolId)
		s.Require().NoError(err)

		// Get the full range liquidity for the pool.
		expectedFullRangeLiquidity, err := s.App.ConcentratedLiquidityKeeper.GetFullRangeLiquidityInPool(s.Ctx, clPoolId)
		s.Require().NoError(err)
		s.Require().Equal(expectedFullRangeLiquidity, actualFullRangeLiquidity)

		// Create a new position that overlaps with the min tick, but is not full range and therefore should not count towards the full range liquidity.
		s.FundAcc(owner, tc.positionCoins)
		_, _, _, _, _, _, err = s.App.ConcentratedLiquidityKeeper.CreatePosition(s.Ctx, clPoolId, owner, DefaultCoins, sdk.ZeroInt(), sdk.ZeroInt(), tc.lowerTick, tc.upperTick)
		s.Require().NoError(err)

		clPool, err = s.App.ConcentratedLiquidityKeeper.GetPoolById(s.Ctx, clPoolId)
		s.Require().NoError(err)

		// Test updating the full range liquidity.
		err = s.App.ConcentratedLiquidityKeeper.UpdateFullRangeLiquidityInPool(s.Ctx, clPoolId, tc.updateLiquidity)
		s.Require().NoError(err)
		actualFullRangeLiquidity, err = s.App.ConcentratedLiquidityKeeper.GetFullRangeLiquidityInPool(s.Ctx, clPoolId)
		s.Require().NoError(err)
		s.Require().Equal(expectedFullRangeLiquidity.Add(tc.updateLiquidity), actualFullRangeLiquidity)
	}
}

func (s *KeeperTestSuite) TestGetAllPositionIdsForPoolId() {
	s.SetupTest()
	clKeeper := s.App.ConcentratedLiquidityKeeper
	s.Ctx = s.Ctx.WithBlockTime(defaultStartTime)

	// Set up test pool
	clPoolOne := s.PrepareConcentratedPool()

	s.SetupDefaultPositionAcc(clPoolOne.GetId(), s.TestAccs[0])
	s.SetupDefaultPositionAcc(clPoolOne.GetId(), s.TestAccs[1])
	s.SetupDefaultPositionAcc(clPoolOne.GetId(), s.TestAccs[2])

	clPooltwo := s.PrepareConcentratedPool()

	s.SetupDefaultPositionAcc(clPooltwo.GetId(), s.TestAccs[0])
	s.SetupDefaultPositionAcc(clPooltwo.GetId(), s.TestAccs[1])
	s.SetupDefaultPositionAcc(clPooltwo.GetId(), s.TestAccs[2])

	expectedPositionOneIds := []uint64{1, 2, 3}
	expectedPositionTwoIds := []uint64{4, 5, 6}

	positionOne, err := clKeeper.GetAllPositionIdsForPoolId(s.Ctx, types.PositionPrefix, clPoolOne.GetId())
	s.Require().NoError(err)

	positionTwo, err := clKeeper.GetAllPositionIdsForPoolId(s.Ctx, types.PositionPrefix, clPooltwo.GetId())
	s.Require().NoError(err)

	s.Require().Equal(expectedPositionOneIds, positionOne)
	s.Require().Equal(expectedPositionTwoIds, positionTwo)
}

func (s *KeeperTestSuite) TestCreateFullRangePositionLocked() {
	invalidCoinsAmount := sdk.NewCoins(DefaultCoin0)
	invalidCoin0Denom := sdk.NewCoins(sdk.NewCoin("invalidDenom", sdk.NewInt(1000000000000000000)), DefaultCoin1)
	invalidCoin1Denom := sdk.NewCoins(DefaultCoin0, sdk.NewCoin("invalidDenom", sdk.NewInt(1000000000000000000)))
	zeroCoins := sdk.NewCoins()

	tests := []struct {
		name                  string
		remainingLockDuration time.Duration
		coinsForPosition      sdk.Coins
		expectedErr           error
	}{
		{
			name:                  "valid test",
			remainingLockDuration: 24 * time.Hour * 14,
			coinsForPosition:      DefaultCoins,
		},
		{
			name:                  "invalid coin0 denom",
			remainingLockDuration: 24 * time.Hour * 14,
			coinsForPosition:      invalidCoin0Denom,
			expectedErr:           types.Amount0IsNegativeError{Amount0: sdk.ZeroInt()},
		},
		{
			name:                  "invalid coin1 denom",
			remainingLockDuration: 24 * time.Hour * 14,
			coinsForPosition:      invalidCoin1Denom,
			expectedErr:           types.Amount1IsNegativeError{Amount1: sdk.ZeroInt()},
		},
		{
			name:                  "invalid coins amount",
			remainingLockDuration: 24 * time.Hour * 14,
			coinsForPosition:      invalidCoinsAmount,
			expectedErr:           types.NumCoinsError{NumCoins: len(invalidCoinsAmount)},
		},
		{
			name:                  "edge: both coins amounts' are zero",
			remainingLockDuration: 24 * time.Hour * 14,
			coinsForPosition:      zeroCoins,
			expectedErr:           types.NumCoinsError{NumCoins: 0},
		},
	}

	for _, test := range tests {
		test := test
		s.Run(test.name, func() {
			// Init suite for each test.
			s.SetupTest()

			// Create a default CL pool
			clPool := s.PrepareConcentratedPoolWithCoins(ETH, USDC)

			// Fund the owner account
			defaultAddress := s.TestAccs[0]
			s.FundAcc(defaultAddress, test.coinsForPosition)

			// System under test
			positionId, _, _, liquidity, concentratedLockId, err := s.App.ConcentratedLiquidityKeeper.CreateFullRangePositionLocked(s.Ctx, clPool.GetId(), defaultAddress, test.coinsForPosition, test.remainingLockDuration)

			if test.expectedErr != nil {
				s.Require().ErrorContains(err, test.expectedErr.Error())
				return
			}

			s.Require().NoError(err)

			// Check position
			position, err := s.App.ConcentratedLiquidityKeeper.GetPosition(s.Ctx, positionId)
			s.Require().NoError(err)
			s.Require().Equal(s.Ctx.BlockTime(), position.JoinTime)
			s.Require().Equal(types.MaxTick, position.UpperTick)
			s.Require().Equal(types.MinTick, position.LowerTick)
			s.Require().Equal(liquidity, position.Liquidity)

			// Check locked
			concentratedLock, err := s.App.LockupKeeper.GetLockByID(s.Ctx, concentratedLockId)
			s.Require().NoError(err)
			s.Require().Equal(concentratedLock.Coins[0].Amount.String(), liquidity.TruncateInt().String())
			s.Require().False(concentratedLock.IsUnlocking())
		})
	}
}

// TestTickRoundingEdgeCase tests an edge case where incorrect tick rounding would cause LP funds to be drained.
func (s *KeeperTestSuite) TestTickRoundingEdgeCase() {
	s.SetupTest()
	pool := s.PrepareConcentratedPool()

	testAccs := apptesting.CreateRandomAccounts(3)
	firstPositionAddr := testAccs[0]
	secondPositionAddr := testAccs[1]

	// Create two identical positions with the initial assets set such that both positions are fully in one asset
	firstPositionAssets := sdk.NewCoins(sdk.NewCoin(ETH, sdk.NewInt(9823358512)), sdk.NewCoin(USDC, sdk.NewInt(8985893232)))
	firstPosLiq, firstPosId := s.SetupPosition(pool.GetId(), firstPositionAddr, firstPositionAssets, -68720000, -68710000, true)
	secondPositionAssets := sdk.NewCoins(sdk.NewCoin(ETH, sdk.NewInt(9823358512)), sdk.NewCoin(USDC, sdk.NewInt(8985893232)))
	secondPosLiq, secondPosId := s.SetupPosition(pool.GetId(), secondPositionAddr, secondPositionAssets, -68720000, -68710000, true)

	// Execute a swap that brings the price close enough to the edge of a tick to trigger bankers rounding
	swapAddr := testAccs[2]
	desiredTokenOut := sdk.NewCoin(USDC, sdk.NewInt(10000))
	s.FundAcc(swapAddr, sdk.NewCoins(sdk.NewCoin(ETH, sdk.NewInt(1000000000000000000))))
	_, _, _, err := s.clk.SwapInAmtGivenOut(s.Ctx, swapAddr, pool, desiredTokenOut, ETH, sdk.ZeroDec(), sdk.ZeroDec())
	s.Require().NoError(err)

	// Both positions should be able to withdraw successfully
	_, _, err = s.clk.WithdrawPosition(s.Ctx, firstPositionAddr, firstPosId, firstPosLiq)
	s.Require().NoError(err)
	_, _, err = s.clk.WithdrawPosition(s.Ctx, secondPositionAddr, secondPosId, secondPosLiq)
	s.Require().NoError(err)
}

func (s *KeeperTestSuite) TestMultipleRanges() {
	tests := map[string]struct {
		tickRanges      [][]int64
		rangeTestParams RangeTestParams
	}{
<<<<<<< HEAD
		// The following two tests will fail until the tick rounding bug is fixed (and should pass after):
		// https://github.com/osmosis-labs/osmosis/issues/5516
		//
		// "one min width range": {
		// 	tickRanges: [][]int64{
		// 		{0, 100},
		// 	},
		// 	rangeTestParams: DefaultRangeTestParams,
		// },
		// "two adjacent ranges": {
		// 	tickRanges: [][]int64{
		// 		{-10000, 10000},
		// 		{10000, 20000},
		// 	},
		// 	rangeTestParams: DefaultRangeTestParams,
		// },

		// Both of these lead to underclaiming of fees greater than additive
		// error tolerance of 1 per token per position. Increasing ticks increases
		// error disproportionally, while increasing tick range decreases error proportionally.
		//
		// "one range on large tick": {
		// 	tickRanges: [][]int64{
		// 		{207000000, 207000000 + 100},
		// 	},
		// },
		// "one range on small tick": {
		// 	tickRanges: [][]int64{
		// 		{-107000000, -107000000 + 100},
		// 	},
		// },

		"one range, default params": {
			tickRanges: [][]int64{
				{0, 10000},
			},
			rangeTestParams: DefaultRangeTestParams,
		},
=======
		"one min width range": {
			tickRanges: [][]int64{
				{0, 100},
			},
			rangeTestParams: DefaultRangeTestParams,
		},
		"two adjacent ranges": {
			tickRanges: [][]int64{
				{-10000, 10000},
				{10000, 20000},
			},
			rangeTestParams: DefaultRangeTestParams,
		},
		"one range on large tick": {
			tickRanges: [][]int64{
				{207000000, 207000000 + 100},
			},
		},
		"one range on small tick": {
			tickRanges: [][]int64{
				{-107000000, -107000000 + 100},
			},
		},
>>>>>>> 45b90041
	}

	for name, tc := range tests {
		s.Run(name, func() {
			s.SetupTest()
			s.runMultiplePositionRanges(tc.tickRanges, tc.rangeTestParams)
		})
	}
}<|MERGE_RESOLUTION|>--- conflicted
+++ resolved
@@ -2443,46 +2443,12 @@
 		tickRanges      [][]int64
 		rangeTestParams RangeTestParams
 	}{
-<<<<<<< HEAD
-		// The following two tests will fail until the tick rounding bug is fixed (and should pass after):
-		// https://github.com/osmosis-labs/osmosis/issues/5516
-		//
-		// "one min width range": {
-		// 	tickRanges: [][]int64{
-		// 		{0, 100},
-		// 	},
-		// 	rangeTestParams: DefaultRangeTestParams,
-		// },
-		// "two adjacent ranges": {
-		// 	tickRanges: [][]int64{
-		// 		{-10000, 10000},
-		// 		{10000, 20000},
-		// 	},
-		// 	rangeTestParams: DefaultRangeTestParams,
-		// },
-
-		// Both of these lead to underclaiming of fees greater than additive
-		// error tolerance of 1 per token per position. Increasing ticks increases
-		// error disproportionally, while increasing tick range decreases error proportionally.
-		//
-		// "one range on large tick": {
-		// 	tickRanges: [][]int64{
-		// 		{207000000, 207000000 + 100},
-		// 	},
-		// },
-		// "one range on small tick": {
-		// 	tickRanges: [][]int64{
-		// 		{-107000000, -107000000 + 100},
-		// 	},
-		// },
-
 		"one range, default params": {
 			tickRanges: [][]int64{
 				{0, 10000},
 			},
 			rangeTestParams: DefaultRangeTestParams,
 		},
-=======
 		"one min width range": {
 			tickRanges: [][]int64{
 				{0, 100},
@@ -2506,7 +2472,6 @@
 				{-107000000, -107000000 + 100},
 			},
 		},
->>>>>>> 45b90041
 	}
 
 	for name, tc := range tests {
