package concentrated_liquidity_test

import (
	"time"

	sdk "github.com/cosmos/cosmos-sdk/types"

	"github.com/osmosis-labs/osmosis/osmoutils"
	"github.com/osmosis-labs/osmosis/osmoutils/accum"
	cl "github.com/osmosis-labs/osmosis/v15/x/concentrated-liquidity"
	"github.com/osmosis-labs/osmosis/v15/x/concentrated-liquidity/model"
	"github.com/osmosis-labs/osmosis/v15/x/concentrated-liquidity/types"
)

var (
	DefaultIncentiveRecords = []types.IncentiveRecord{incentiveRecordOne, incentiveRecordTwo, incentiveRecordThree, incentiveRecordFour}
)

func (s *KeeperTestSuite) TestInitOrUpdatePosition() {
	const (
		validPoolId   = 1
		invalidPoolId = 2
	)
	defaultJoinTime := s.Ctx.BlockTime()
	supportedUptimes := types.SupportedUptimes
	emptyAccumValues := getExpectedUptimes().emptyExpectedAccumValues
	type param struct {
		poolId         uint64
		lowerTick      int64
		upperTick      int64
		joinTime       time.Time
		positionId     uint64
		liquidityDelta sdk.Dec
		liquidityIn    sdk.Dec
	}

	tests := []struct {
		name                 string
		param                param
		positionExists       bool
		timeElapsedSinceInit time.Duration
		incentiveRecords     []types.IncentiveRecord
		expectedLiquidity    sdk.Dec
		expectedErr          error
	}{
		{
			name: "Init position from -50 to 50 with DefaultLiquidityAmt liquidity",
			param: param{
				poolId:         validPoolId,
				lowerTick:      -50,
				upperTick:      50,
				liquidityDelta: DefaultLiquidityAmt,
				positionId:     1,
				joinTime:       defaultJoinTime,
			},
			timeElapsedSinceInit: time.Hour,
			incentiveRecords:     DefaultIncentiveRecords,
			positionExists:       false,
			expectedLiquidity:    DefaultLiquidityAmt,
		},
		{
			name: "Update position from -50 to 50 that already contains DefaultLiquidityAmt liquidity with DefaultLiquidityAmt more liquidity",
			param: param{
				poolId:         validPoolId,
				lowerTick:      -50,
				upperTick:      50,
				liquidityDelta: DefaultLiquidityAmt,
				positionId:     1,
				joinTime:       defaultJoinTime,
			},
			positionExists:    true,
			expectedLiquidity: DefaultLiquidityAmt.Add(DefaultLiquidityAmt),
		},
		{
			name: "Init position for non-existing pool",
			param: param{
				poolId:         invalidPoolId,
				lowerTick:      -50,
				upperTick:      50,
				liquidityDelta: DefaultLiquidityAmt,
				positionId:     1,
				joinTime:       defaultJoinTime,
			},
			positionExists: false,
			expectedErr:    types.PoolNotFoundError{PoolId: 2},
		},
		{
			name: "Init position from -50 to 50 with negative DefaultLiquidityAmt liquidity",
			param: param{
				poolId:         validPoolId,
				lowerTick:      -50,
				upperTick:      50,
				liquidityDelta: DefaultLiquidityAmt.Neg(),
				positionId:     1,
				joinTime:       defaultJoinTime,
			},
			positionExists: false,
			expectedErr:    types.NegativeLiquidityError{Liquidity: DefaultLiquidityAmt.Neg()},
		},
	}

	for _, test := range tests {
		s.Run(test.name, func() {
			// Init suite for each test.
			s.Setup()

			// Set blocktime to fixed UTC value for consistency
			s.Ctx = s.Ctx.WithBlockTime(defaultJoinTime)

			// Create a default CL pool
			clPool := s.PrepareConcentratedPool()

			// We get initial uptime accum values for comparison later
			initUptimeAccumValues, err := s.App.ConcentratedLiquidityKeeper.GetUptimeAccumulatorValues(s.Ctx, test.param.poolId)
			if test.param.poolId == invalidPoolId {
				s.Require().Error(err)
				// Ensure that no accumulators are retrieved upon error
				s.Require().Equal([]sdk.DecCoins{}, initUptimeAccumValues)
			} else {
				s.Require().NoError(err)
				// Ensure initial uptime accums are empty
				s.Require().Equal(getExpectedUptimes().emptyExpectedAccumValues, initUptimeAccumValues)
			}

			// Set incentives for pool to ensure accumulators work correctly
			s.App.ConcentratedLiquidityKeeper.SetMultipleIncentiveRecords(s.Ctx, test.incentiveRecords)

			// If positionExists set, initialize the specified position with defaultLiquidityAmt
			preexistingLiquidity := sdk.ZeroDec()
			if test.positionExists {
				// We let some fixed amount of time to elapse so we can ensure LastLiquidityUpdate time is
				// tracked properly even with no liquidity.
				s.Ctx = s.Ctx.WithBlockTime(defaultJoinTime.Add(time.Minute * 5))

				err := s.App.ConcentratedLiquidityKeeper.InitOrUpdatePosition(s.Ctx, test.param.poolId, s.TestAccs[0], test.param.lowerTick, test.param.upperTick, test.param.liquidityDelta, test.param.joinTime, test.param.positionId, DefaultUnderlyingLockId)
				s.Require().NoError(err)
				preexistingLiquidity = test.param.liquidityDelta

				// Since this is the pool's initial liquidity, uptime accums should not have increased in value
				newUptimeAccumValues, err := s.App.ConcentratedLiquidityKeeper.GetUptimeAccumulatorValues(s.Ctx, test.param.poolId)
				s.Require().NoError(err)
				s.Require().Equal(initUptimeAccumValues, newUptimeAccumValues)

				// LastLiquidityUpdate time should be moved up nonetheless
				clPool, err = s.App.ConcentratedLiquidityKeeper.GetPoolById(s.Ctx, clPool.GetId())
				s.Require().NoError(err)
				s.Require().Equal(s.Ctx.BlockTime(), clPool.GetLastLiquidityUpdate())
			}

			// Move up blocktime by time we want to elapse
			// We keep track of init blocktime to test error cases
			s.Ctx = s.Ctx.WithBlockTime(s.Ctx.BlockTime().Add(test.timeElapsedSinceInit))

			// Get the position liquidity for poolId 1
			liquidity, err := s.App.ConcentratedLiquidityKeeper.GetPositionLiquidity(s.Ctx, test.param.positionId)
			if test.positionExists {
				// If we had a position before, ensure the position info displays proper liquidity
				s.Require().NoError(err)
				s.Require().Equal(preexistingLiquidity, liquidity)
			} else {
				// If we did not have a position before, ensure getting the non-existent position returns an error
				s.Require().Error(err)
				s.Require().ErrorContains(err, types.PositionIdNotFoundError{PositionId: test.param.positionId}.Error())
			}

			// System under test. Initialize or update the position according to the test case
			err = s.App.ConcentratedLiquidityKeeper.InitOrUpdatePosition(s.Ctx, test.param.poolId, s.TestAccs[0], test.param.lowerTick, test.param.upperTick, test.param.liquidityDelta, test.param.joinTime, test.param.positionId, DefaultUnderlyingLockId)
			if test.expectedErr != nil {
				s.Require().Error(err)
				s.Require().ErrorContains(err, test.expectedErr.Error())

				// If the error is due to a nonexistent pool, we exit before pool-level checks
				if test.param.poolId == invalidPoolId {
					return
				}

				// Uptime accumulators should not be updated upon error
				newUptimeAccumValues, err := s.App.ConcentratedLiquidityKeeper.GetUptimeAccumulatorValues(s.Ctx, test.param.poolId)
				s.Require().NoError(err)
				s.Require().Equal(initUptimeAccumValues, newUptimeAccumValues)

				// LastLiquidityUpdate should not have moved up since init upon error
				clPool, err = s.App.ConcentratedLiquidityKeeper.GetPoolById(s.Ctx, clPool.GetId())
				s.Require().NoError(err)
				s.Require().Equal(defaultJoinTime, clPool.GetLastLiquidityUpdate())
				return
			}
			s.Require().NoError(err)

			// Get the position liquidity for poolId 1
			liquidity, err = s.App.ConcentratedLiquidityKeeper.GetPositionLiquidity(s.Ctx, test.param.positionId)
			s.Require().NoError(err)

			// Check that the initialized or updated position matches our expectation
			s.Require().Equal(test.expectedLiquidity, liquidity)

			// ---Tests for ensuring uptime accumulators behaved as expected---

			// Get updated accumulators and accum values
			newUptimeAccums, err := s.App.ConcentratedLiquidityKeeper.GetUptimeAccumulators(s.Ctx, test.param.poolId)
			s.Require().NoError(err)
			newUptimeAccumValues, err := s.App.ConcentratedLiquidityKeeper.GetUptimeAccumulatorValues(s.Ctx, test.param.poolId)
			s.Require().NoError(err)
			expectedInitAccumValues, err := s.App.ConcentratedLiquidityKeeper.GetUptimeGrowthInsideRange(s.Ctx, clPool.GetId(), test.param.lowerTick, test.param.upperTick)
			s.Require().NoError(err)

			// Setup for checks
			actualUptimeAccumDelta, expectedUptimeAccumValueGrowth, expectedIncentiveRecords, expectedGrowthCurAccum := emptyAccumValues, emptyAccumValues, test.incentiveRecords, sdk.DecCoins{}

			timeElapsedSec := sdk.NewDec(int64(test.timeElapsedSinceInit)).Quo(sdk.NewDec(10e8))
			positionName := string(types.KeyPositionId(test.param.positionId))

			// Loop through each supported uptime for pool and ensure that:
			// 1. Position is properly updated on it
			// 2. Accum value has changed by the correct amount
			for uptimeIndex, uptime := range supportedUptimes {

				// Position-related checks

				recordExists, err := newUptimeAccums[uptimeIndex].HasPosition(positionName)
				s.Require().NoError(err)
				s.Require().True(recordExists)

				// Ensure position's record has correct values
				positionRecord, err := accum.GetPosition(newUptimeAccums[uptimeIndex], positionName)
				s.Require().NoError(err)

				// We expect the position's accum record to be initialized to the uptime growth *inside* its range
				s.Require().Equal(expectedInitAccumValues[uptimeIndex], positionRecord.InitAccumValue)
				s.Require().Equal(test.expectedLiquidity, positionRecord.NumShares)

				// Accumulator value related checks

				if test.positionExists {
					// Track how much the current uptime accum has grown by
					actualUptimeAccumDelta[uptimeIndex] = newUptimeAccumValues[uptimeIndex].Sub(initUptimeAccumValues[uptimeIndex])
					if timeElapsedSec.GT(sdk.ZeroDec()) {
						expectedGrowthCurAccum, expectedIncentiveRecords, err = cl.CalcAccruedIncentivesForAccum(s.Ctx, uptime, test.param.liquidityDelta, timeElapsedSec, expectedIncentiveRecords)
						s.Require().NoError(err)
						expectedUptimeAccumValueGrowth[uptimeIndex] = expectedGrowthCurAccum
					}
				} else {
					// if no position init, should remain empty
					s.Require().Equal(initUptimeAccumValues[uptimeIndex], newUptimeAccumValues[uptimeIndex])
				}
			}

			// Ensure uptime accumulators have grown by the expected amount
			s.Require().Equal(expectedUptimeAccumValueGrowth, actualUptimeAccumDelta)

			// Ensure incentive records have been properly updated in state. Note that we do a two-way contains check since records
			// get reordered lexicographically by denom in state.
			actualIncentiveRecords, err := s.App.ConcentratedLiquidityKeeper.GetAllIncentiveRecordsForPool(s.Ctx, test.param.poolId)
			s.Require().NoError(err)
			s.Require().ElementsMatch(expectedIncentiveRecords, actualIncentiveRecords)
		})
	}
}

func (s *KeeperTestSuite) TestGetPosition() {

	tests := []struct {
		name             string
		positionId       uint64
		expectedPosition sdk.Dec
		expectedErr      error
	}{
		{
			name:             "Get position info on existing pool and existing position",
			positionId:       DefaultPositionId,
			expectedPosition: DefaultLiquidityAmt,
		},
		{
			name:        "Get position info on a non-existent positionId",
			positionId:  DefaultPositionId + 1,
			expectedErr: types.PositionIdNotFoundError{PositionId: DefaultPositionId + 1},
		},
	}

	for _, test := range tests {
		s.Run(test.name, func() {
			// Init suite for each test.
			s.Setup()
			s.Ctx = s.Ctx.WithBlockTime(DefaultJoinTime)
			// Create a default CL pool
			s.PrepareConcentratedPool()

			// Set up a default initialized position
			err := s.App.ConcentratedLiquidityKeeper.InitOrUpdatePosition(s.Ctx, validPoolId, s.TestAccs[0], DefaultLowerTick, DefaultUpperTick, DefaultLiquidityAmt, DefaultJoinTime, DefaultPositionId, DefaultUnderlyingLockId)

			// System under test
			positionLiquidity, err := s.App.ConcentratedLiquidityKeeper.GetPositionLiquidity(s.Ctx, test.positionId)
			if test.expectedErr != nil {
				s.Require().Error(err)
				s.Require().ErrorIs(err, test.expectedErr)
				s.Require().Equal(sdk.Dec{}, positionLiquidity)
			} else {
				s.Require().NoError(err)
				s.Require().Equal(test.expectedPosition, positionLiquidity)
			}
		})
	}
}

func (s *KeeperTestSuite) TestGetAllUserPositions() {
	s.Setup()
	defaultAddress := s.TestAccs[0]
	secondAddress := s.TestAccs[1]
	DefaultJoinTime := s.Ctx.BlockTime()
	type position struct {
		positionId uint64
		poolId     uint64
		acc        sdk.AccAddress
		coin0      sdk.Coin
		coin1      sdk.Coin
		lowerTick  int64
		upperTick  int64
		joinTime   time.Time
	}

	tests := []struct {
		name           string
		sender         sdk.AccAddress
		poolId         uint64
		setupPositions []position
		expectedErr    error
	}{
		{
			name:   "Get current user one position",
			sender: defaultAddress,
			setupPositions: []position{
				{1, 1, defaultAddress, DefaultCoin0, DefaultCoin1, DefaultLowerTick, DefaultUpperTick, DefaultJoinTime},
			},
		},
		{
			name:   "Get current users multiple position same pool",
			sender: defaultAddress,
			setupPositions: []position{
				{1, 1, defaultAddress, DefaultCoin0, DefaultCoin1, DefaultLowerTick, DefaultUpperTick, DefaultJoinTime},
				{2, 1, defaultAddress, DefaultCoin0, DefaultCoin1, DefaultLowerTick + 1, DefaultUpperTick + 1, DefaultJoinTime},
				{3, 1, defaultAddress, DefaultCoin0, DefaultCoin1, DefaultLowerTick + 2, DefaultUpperTick + 2, DefaultJoinTime},
			},
		},
		{
			name:   "Get current users multiple position multiple pools",
			sender: secondAddress,
			setupPositions: []position{
				{1, 1, secondAddress, DefaultCoin0, DefaultCoin1, DefaultLowerTick, DefaultUpperTick, DefaultJoinTime},
				{2, 2, secondAddress, DefaultCoin0, DefaultCoin1, DefaultLowerTick + 1, DefaultUpperTick + 1, DefaultJoinTime},
				{3, 3, secondAddress, DefaultCoin0, DefaultCoin1, DefaultLowerTick + 2, DefaultUpperTick + 2, DefaultJoinTime},
			},
		},
		{
			name:   "User has positions over multiple pools, but filter by one pool",
			sender: secondAddress,
			poolId: 2,
			setupPositions: []position{
				{1, 1, secondAddress, DefaultCoin0, DefaultCoin1, DefaultLowerTick, DefaultUpperTick, DefaultJoinTime},
				{2, 2, secondAddress, DefaultCoin0, DefaultCoin1, DefaultLowerTick + 1, DefaultUpperTick + 1, DefaultJoinTime},
				{3, 3, secondAddress, DefaultCoin0, DefaultCoin1, DefaultLowerTick + 2, DefaultUpperTick + 2, DefaultJoinTime},
			},
		},
	}

	for _, test := range tests {
		s.Run(test.name, func() {
			// Init suite for each test.
			s.Setup()
			s.Ctx = s.Ctx.WithBlockTime(DefaultJoinTime)

			// Create a default CL pools
			s.PrepareMultipleConcentratedPools(3)

			expectedUserPositions := []model.Position{}
			for _, pos := range test.setupPositions {
				// if position does not exist this errors
				liquidity, _ := s.SetupPosition(pos.poolId, pos.acc, pos.coin0, pos.coin1, pos.lowerTick, pos.upperTick, pos.joinTime)
				if pos.acc.Equals(pos.acc) {
					if test.poolId == 0 || test.poolId == pos.poolId {
						expectedUserPositions = append(expectedUserPositions, model.Position{
							PositionId: pos.positionId,
							PoolId:     pos.poolId,
							Address:    pos.acc.String(),
							LowerTick:  pos.lowerTick,
							UpperTick:  pos.upperTick,
							JoinTime:   pos.joinTime,
							Liquidity:  liquidity,
						})
					}
				}
			}

			// System under test
			position, err := s.App.ConcentratedLiquidityKeeper.GetUserPositions(s.Ctx, test.sender, test.poolId)
			if test.expectedErr != nil {
				s.Require().Error(err)
				s.Require().ErrorIs(err, test.expectedErr)
				s.Require().Nil(position)
			} else {
				s.Require().NoError(err)
				s.Require().Equal(expectedUserPositions, position)
			}
		})
	}
}

func (s *KeeperTestSuite) TestDeletePosition() {
	defaultPoolId := uint64(1)
	DefaultJoinTime := s.Ctx.BlockTime()

	tests := []struct {
		name             string
		positionId       uint64
		underlyingLockId uint64
		expectedErr      error
	}{
		{
			name:             "Delete position info on existing pool and existing position (no underlying lock)",
			underlyingLockId: 0,
			positionId:       DefaultPositionId,
		},
		{
			name:             "Delete position info on existing pool and existing position (has underlying lock)",
			underlyingLockId: 1,
			positionId:       DefaultPositionId,
		},
		{
			name:             "Delete a non existing position",
			positionId:       DefaultPositionId + 1,
			underlyingLockId: 0,
			expectedErr:      types.PositionIdNotFoundError{PositionId: DefaultPositionId + 1},
		},
	}

	for _, test := range tests {
		s.Run(test.name, func() {
			// Init suite for each test.
			s.Setup()
			s.Ctx = s.Ctx.WithBlockTime(DefaultJoinTime)
			store := s.Ctx.KVStore(s.App.GetKey(types.StoreKey))

			// Create a default CL pool
			s.PrepareConcentratedPool()

			// Set up a default initialized position
			err := s.App.ConcentratedLiquidityKeeper.InitOrUpdatePosition(s.Ctx, validPoolId, s.TestAccs[0], DefaultLowerTick, DefaultUpperTick, DefaultLiquidityAmt, DefaultJoinTime, DefaultPositionId, test.underlyingLockId)
			s.Require().NoError(err)

			// Check stores exist
			// Retrieve the position from the store via position ID and compare to expected values.
			position := model.Position{}
			key := types.KeyPositionId(DefaultPositionId)
			osmoutils.MustGet(store, key, &position)
			s.Require().Equal(DefaultPositionId, position.PositionId)
			s.Require().Equal(defaultPoolId, position.PoolId)
			s.Require().Equal(s.TestAccs[0].String(), position.Address)
			s.Require().Equal(DefaultLowerTick, position.LowerTick)
			s.Require().Equal(DefaultUpperTick, position.UpperTick)
			s.Require().Equal(DefaultJoinTime, position.JoinTime)
			s.Require().Equal(DefaultLiquidityAmt, position.Liquidity)

			// Retrieve the position from the store via owner/poolId/positionId and compare to expected values.
			key = types.KeyAddressPoolIdPositionId(s.TestAccs[0], defaultPoolId, DefaultPositionId)
			positionIdBytes := store.Get(key)
			s.Require().Equal(DefaultPositionId, sdk.BigEndianToUint64(positionIdBytes))

			// Retrieve the position from the store via poolId/positionId and compare to expected values.
			key = types.KeyPoolPositionPositionId(defaultPoolId, DefaultPositionId)
			positionIdBytes = store.Get(key)
			s.Require().Equal(DefaultPositionId, sdk.BigEndianToUint64(positionIdBytes))

			// Retrieve the position ID to underlying lock ID mapping from the store and compare to expected values.
			key = types.KeyPositionIdForLock(DefaultPositionId)
			underlyingLockIdBytes := store.Get(key)
			if test.underlyingLockId != 0 {
				s.Require().Equal(test.underlyingLockId, sdk.BigEndianToUint64(underlyingLockIdBytes))
			} else {
				s.Require().Nil(underlyingLockIdBytes)
			}

			err = s.App.ConcentratedLiquidityKeeper.DeletePosition(s.Ctx, test.positionId, s.TestAccs[0], defaultPoolId)
			if test.expectedErr != nil {
				s.Require().Error(err)
				s.Require().ErrorIs(err, test.expectedErr)
			} else {
				s.Require().NoError(err)

				// Since the positionLiquidity is deleted, retrieving it should return an error.
				positionLiquidity, err := s.App.ConcentratedLiquidityKeeper.GetPositionLiquidity(s.Ctx, test.positionId)
				s.Require().Error(err)
				s.Require().ErrorIs(err, types.PositionIdNotFoundError{PositionId: test.positionId})
				s.Require().Equal(sdk.Dec{}, positionLiquidity)

				// Check that stores were deleted
				// Retrieve the position from the store via position ID and compare to expected values.
				position := model.Position{}
				key := types.KeyPositionId(DefaultPositionId)
				osmoutils.Get(store, key, &position)
				s.Require().Equal(model.Position{}, position)

				// Retrieve the position from the store via owner/poolId/positionId and compare to expected values.
				key = types.KeyAddressPoolIdPositionId(s.TestAccs[0], defaultPoolId, DefaultPositionId)
				positionIdBytes := store.Get(key)
				s.Require().Nil(positionIdBytes)

				// Retrieve the position from the store via poolId/positionId and compare to expected values.
				key = types.KeyPoolPositionPositionId(defaultPoolId, DefaultPositionId)
				positionIdBytes = store.Get(key)
				s.Require().Nil(positionIdBytes)

				// Retrieve the position ID to underlying lock ID mapping from the store and compare to expected values.
				key = types.KeyPositionIdForLock(DefaultPositionId)
				underlyingLockIdBytes := store.Get(key)
				s.Require().Nil(underlyingLockIdBytes)
			}
		})
	}
}

func (s *KeeperTestSuite) TestCalculateUnderlyingAssetsFromPosition() {
	tests := []struct {
		name           string
		position       model.Position
		expectedAsset0 sdk.Dec
		expectedAsset1 sdk.Dec
	}{
		{
			name:     "Default range position",
			position: model.Position{PoolId: 1, LowerTick: DefaultLowerTick, UpperTick: DefaultUpperTick},
		},
		{
			name:     "Full range position",
			position: model.Position{PoolId: 1, LowerTick: DefaultMinTick, UpperTick: DefaultMaxTick},
		},
		{
			name:     "Below current tick position",
			position: model.Position{PoolId: 1, LowerTick: DefaultLowerTick, UpperTick: DefaultLowerTick + 1},
		},
		{
			name:     "Above current tick position",
			position: model.Position{PoolId: 1, LowerTick: DefaultUpperTick, UpperTick: DefaultUpperTick + 1},
		},
	}

	for _, tc := range tests {
		s.Run(tc.name, func() {
			// prepare concentrated pool with a default position
			clPool := s.PrepareConcentratedPool()
			s.FundAcc(s.TestAccs[0], sdk.NewCoins(sdk.NewCoin(ETH, DefaultAmt0), sdk.NewCoin(USDC, DefaultAmt1)))
			s.App.ConcentratedLiquidityKeeper.CreatePosition(s.Ctx, 1, s.TestAccs[0], DefaultAmt0, DefaultAmt1, sdk.ZeroInt(), sdk.ZeroInt(), DefaultLowerTick, DefaultUpperTick)

			// create a position from the test case
			s.FundAcc(s.TestAccs[1], sdk.NewCoins(sdk.NewCoin(ETH, DefaultAmt0), sdk.NewCoin(USDC, DefaultAmt1)))
			_, actualAmount0, actualAmount1, liquidity, _, err := s.App.ConcentratedLiquidityKeeper.CreatePosition(s.Ctx, tc.position.PoolId, s.TestAccs[1], DefaultAmt0, DefaultAmt1, sdk.ZeroInt(), sdk.ZeroInt(), tc.position.LowerTick, tc.position.UpperTick)
			s.Require().NoError(err)
			tc.position.Liquidity = liquidity

			// calculate underlying assets from the position
			clPool, err = s.App.ConcentratedLiquidityKeeper.GetPoolById(s.Ctx, tc.position.PoolId)
			s.Require().NoError(err)
			calculatedCoin0, calculatedCoin1, err := cl.CalculateUnderlyingAssetsFromPosition(s.Ctx, tc.position, clPool)

			s.Require().NoError(err)
			s.Require().Equal(calculatedCoin0.String(), sdk.NewCoin(clPool.GetToken0(), actualAmount0).String())
			s.Require().Equal(calculatedCoin1.String(), sdk.NewCoin(clPool.GetToken1(), actualAmount1).String())
		})
	}
}

func (s *KeeperTestSuite) TestValidateAndFungifyChargedPositions() {
	defaultAddress := s.TestAccs[0]
	secondAddress := s.TestAccs[1]
	defaultBlockTime = time.Unix(1, 1).UTC()

	type position struct {
		positionId uint64
		poolId     uint64
		acc        sdk.AccAddress
		coin0      sdk.Coin
		coin1      sdk.Coin
		lowerTick  int64
		upperTick  int64
	}

	tests := []struct {
		name                       string
		setupFullyChargedPositions []position
		setupUnchargedPositions    []position
		positionIdsToMigrate       []uint64
		accountCallingMigration    sdk.AccAddress
		expectedNewPositionId      uint64
		expectedErr                error
	}{
		{
			name: "Happy path: Fungify three fully charged positions",
			setupFullyChargedPositions: []position{
				{1, defaultPoolId, defaultAddress, DefaultCoin0, DefaultCoin1, DefaultLowerTick, DefaultUpperTick},
				{2, defaultPoolId, defaultAddress, DefaultCoin0, DefaultCoin1, DefaultLowerTick, DefaultUpperTick},
				{3, defaultPoolId, defaultAddress, DefaultCoin0, DefaultCoin1, DefaultLowerTick, DefaultUpperTick},
			},
			positionIdsToMigrate:    []uint64{1, 2, 3},
			accountCallingMigration: defaultAddress,
			expectedNewPositionId:   4,
		},
		{
			name: "Error: Fungify three positions, but one of them is not fully charged",
			setupFullyChargedPositions: []position{
				{1, defaultPoolId, defaultAddress, DefaultCoin0, DefaultCoin1, DefaultLowerTick, DefaultUpperTick},
				{2, defaultPoolId, defaultAddress, DefaultCoin0, DefaultCoin1, DefaultLowerTick, DefaultUpperTick},
			},
			setupUnchargedPositions: []position{
				{3, defaultPoolId, defaultAddress, DefaultCoin0, DefaultCoin1, DefaultLowerTick, DefaultUpperTick},
			},
			positionIdsToMigrate:    []uint64{1, 2, 3},
			accountCallingMigration: defaultAddress,
			expectedNewPositionId:   0,
			expectedErr:             types.PositionNotFullyChargedError{PositionId: 3, PositionJoinTime: defaultBlockTime.Add(cl.FullyChargedDuration), FullyChargedMinTimestamp: defaultBlockTime.Add(cl.FullyChargedDuration + time.Hour*24*7)},
		},
		{
			name: "Error: Fungify three positions, but one of them is not in the same pool",
			setupFullyChargedPositions: []position{
				{1, defaultPoolId, defaultAddress, DefaultCoin0, DefaultCoin1, DefaultLowerTick, DefaultUpperTick},
				{2, 2, defaultAddress, DefaultCoin0, DefaultCoin1, DefaultLowerTick, DefaultUpperTick},
				{3, defaultPoolId, defaultAddress, DefaultCoin0, DefaultCoin1, DefaultLowerTick, DefaultUpperTick},
			},
			positionIdsToMigrate:    []uint64{1, 2, 3},
			accountCallingMigration: defaultAddress,
			expectedNewPositionId:   0,
			expectedErr:             types.PositionsNotInSamePoolError{Position1PoolId: 2, Position2PoolId: 1},
		},
		{
			name: "Error: Fungify three positions, but one of them is not owned by the same owner",
			setupFullyChargedPositions: []position{
				{1, defaultPoolId, defaultAddress, DefaultCoin0, DefaultCoin1, DefaultLowerTick, DefaultUpperTick},
				{2, defaultPoolId, secondAddress, DefaultCoin0, DefaultCoin1, DefaultLowerTick, DefaultUpperTick},
				{3, defaultPoolId, defaultAddress, DefaultCoin0, DefaultCoin1, DefaultLowerTick, DefaultUpperTick},
			},
			positionIdsToMigrate:    []uint64{1, 2, 3},
			accountCallingMigration: defaultAddress,
			expectedNewPositionId:   0,
			expectedErr:             types.PositionOwnerMismatchError{PositionOwner: secondAddress.String(), Sender: defaultAddress.String()},
		},
		{
			name: "Error: Fungify three positions, but one of them is not in the same range",
			setupFullyChargedPositions: []position{
				{1, defaultPoolId, defaultAddress, DefaultCoin0, DefaultCoin1, DefaultLowerTick, DefaultUpperTick},
				{2, defaultPoolId, defaultAddress, DefaultCoin0, DefaultCoin1, DefaultLowerTick - 1, DefaultUpperTick},
				{3, defaultPoolId, defaultAddress, DefaultCoin0, DefaultCoin1, DefaultLowerTick, DefaultUpperTick},
			},
			positionIdsToMigrate:    []uint64{1, 2, 3},
			accountCallingMigration: defaultAddress,
			expectedNewPositionId:   0,
			expectedErr:             types.PositionsNotInSameTickRangeError{Position1TickLower: DefaultLowerTick - 1, Position1TickUpper: DefaultUpperTick, Position2TickLower: DefaultLowerTick, Position2TickUpper: DefaultUpperTick},
		},
	}

	for _, test := range tests {
		s.Run(test.name, func() {
			// Init suite for each test.
			s.Setup()
			s.Ctx = s.Ctx.WithBlockTime(defaultBlockTime)
			totalPositionsToCreate := sdk.NewInt(int64(len(test.setupFullyChargedPositions) + len(test.setupUnchargedPositions)))
			requiredBalances := sdk.NewCoins(sdk.NewCoin(ETH, DefaultAmt0.Mul(totalPositionsToCreate)), sdk.NewCoin(USDC, DefaultAmt1.Mul(totalPositionsToCreate)))

			// Fund accounts
			s.FundAcc(defaultAddress, requiredBalances)
			s.FundAcc(secondAddress, requiredBalances)

			// Create two default CL pools
			s.PrepareConcentratedPool()
			s.PrepareConcentratedPool()

			// Set incentives for pool to ensure accumulators work correctly
			s.App.ConcentratedLiquidityKeeper.SetMultipleIncentiveRecords(s.Ctx, DefaultIncentiveRecords)

			// Set up fully charged positions
			totalLiquidity := sdk.ZeroDec()
			for _, pos := range test.setupFullyChargedPositions {
				_, _, _, liquidityCreated, _, err := s.App.ConcentratedLiquidityKeeper.CreatePosition(s.Ctx, pos.poolId, pos.acc, pos.coin0.Amount, pos.coin1.Amount, sdk.ZeroInt(), sdk.ZeroInt(), pos.lowerTick, pos.upperTick)
				s.Require().NoError(err)
				totalLiquidity = totalLiquidity.Add(liquidityCreated)
			}

			// Increase block time by the fully charged duration
			s.Ctx = s.Ctx.WithBlockTime(s.Ctx.BlockTime().Add(cl.FullyChargedDuration))

			// Set up uncharged positions
			for _, pos := range test.setupUnchargedPositions {
				_, _, _, _, _, err := s.App.ConcentratedLiquidityKeeper.CreatePosition(s.Ctx, pos.poolId, pos.acc, pos.coin0.Amount, pos.coin1.Amount, sdk.ZeroInt(), sdk.ZeroInt(), pos.lowerTick, pos.upperTick)
				s.Require().NoError(err)
			}

			// Increase block time by one more day
			s.Ctx = s.Ctx.WithBlockTime(s.Ctx.BlockTime().Add(time.Hour * 24))

			// First run non mutative validation and check results
			poolId, lowerTick, upperTick, liquidity, err := s.App.ConcentratedLiquidityKeeper.ValidatePositionsAndGetTotalLiquidity(s.Ctx, test.accountCallingMigration, test.positionIdsToMigrate)
			if test.expectedErr != nil {
				s.Require().Error(err)
				s.Require().ErrorIs(err, test.expectedErr)
				s.Require().Equal(uint64(0), poolId)
				s.Require().Equal(int64(0), lowerTick)
				s.Require().Equal(int64(0), upperTick)
				s.Require().Equal(sdk.Dec{}, liquidity)
			} else {
				s.Require().NoError(err)

				// Check that the poolId, lowerTick, upperTick, and liquidity are correct
				for _, posId := range test.positionIdsToMigrate {
					position, err := s.App.ConcentratedLiquidityKeeper.GetPosition(s.Ctx, posId)
					s.Require().NoError(err)
					s.Require().Equal(poolId, position.PoolId)
					s.Require().Equal(lowerTick, position.LowerTick)
					s.Require().Equal(upperTick, position.UpperTick)
				}
				s.Require().Equal(totalLiquidity, liquidity)
			}

			// Update the accumulators for defaultPoolId to the current time
			err = s.App.ConcentratedLiquidityKeeper.UpdateUptimeAccumulatorsToNow(s.Ctx, defaultPoolId)
			s.Require().NoError(err)

			// Get the uptime accumulators for defaultPoolId
			uptimeAccumulators, err := s.App.ConcentratedLiquidityKeeper.GetUptimeAccumulators(s.Ctx, defaultPoolId)
			s.Require().NoError(err)

			unclaimedRewardsForAllOldPositions := make([]sdk.DecCoins, len(uptimeAccumulators))

			// Get the unclaimed rewards for all the positions that are being migrated
			for _, positionId := range test.positionIdsToMigrate {
				oldPositionName := string(types.KeyPositionId(positionId))
				for i, uptimeAccum := range uptimeAccumulators {
					// Check if the accumulator contains the position.
					hasPosition, err := uptimeAccum.HasPosition(oldPositionName)
					s.Require().NoError(err)

					// If the accumulator contains the position, note the unclaimed rewards.
					if hasPosition {
						// Get the unclaimed rewards for the old position.
						position, err := accum.GetPosition(uptimeAccum, oldPositionName)
						s.Require().NoError(err)

						unclaimedRewardsForPosition := accum.GetTotalRewards(uptimeAccum, position)

						// Add the unclaimed rewards to the total unclaimed rewards for all the old positions.
						unclaimedRewardsForAllOldPositions[i] = unclaimedRewardsForAllOldPositions[i].Add(unclaimedRewardsForPosition...)

					}
				}
			}

			// Next, run the mutative function and check results
			newPositionId, err := s.App.ConcentratedLiquidityKeeper.FungifyChargedPosition(s.Ctx, test.accountCallingMigration, test.positionIdsToMigrate)
			if test.expectedErr != nil {
				s.Require().Error(err)
				s.Require().ErrorIs(err, test.expectedErr)
				s.Require().Equal(uint64(0), newPositionId)
			} else {
				s.Require().NoError(err)
				s.Require().Equal(test.expectedNewPositionId, newPositionId)

				// Since the positionLiquidity of the old position should have been deleted, retrieving it should return an error.
				for _, posId := range test.positionIdsToMigrate {
					positionLiquidity, err := s.App.ConcentratedLiquidityKeeper.GetPositionLiquidity(s.Ctx, posId)
					s.Require().Error(err)
					s.Require().ErrorIs(err, types.PositionIdNotFoundError{PositionId: posId})
					s.Require().Equal(sdk.Dec{}, positionLiquidity)
				}

				// Retrieve the new position and check that the liquidity is equal to the sum of the old positions.
				newPosition, err := s.App.ConcentratedLiquidityKeeper.GetPosition(s.Ctx, newPositionId)
				s.Require().NoError(err)
				s.Require().Equal(totalLiquidity, newPosition.Liquidity)

				// The new position's join time should be the current block time minus the fully charged duration.
				s.Require().Equal(s.Ctx.BlockTime().Add(-cl.FullyChargedDuration), newPosition.JoinTime)

				// Get the uptime accumulators for the poolId of the new position.
				uptimeAccumulators, err := s.App.ConcentratedLiquidityKeeper.GetUptimeAccumulators(s.Ctx, poolId)
				s.Require().NoError(err)

				unclaimedRewardsForNewPosition := make([]sdk.DecCoins, len(uptimeAccumulators))

				// Get the unclaimed rewards for the new position
				for i, uptimeAccum := range uptimeAccumulators {
					newPositionName := string(types.KeyPositionId(newPositionId))
					// Check if the accumulator contains the position.
					hasPosition, err := uptimeAccum.HasPosition(newPositionName)
					s.Require().NoError(err)
					// If the accumulator contains the position, move the unclaimed rewards to the new position.
					if hasPosition {
						// Get the unclaimed rewards for the old position.
						position, err := accum.GetPosition(uptimeAccum, newPositionName)
						s.Require().NoError(err)

						unclaimedRewardsForPosition := accum.GetTotalRewards(uptimeAccum, position)

						unclaimedRewardsForNewPosition[i] = unclaimedRewardsForNewPosition[i].Add(unclaimedRewardsForPosition...)

					}
				}

				// Check that the old uptime accumulators and positions have been deleted.
				for _, positionId := range test.positionIdsToMigrate {
					oldPositionName := string(types.KeyPositionId(positionId))
					for _, uptimeAccum := range uptimeAccumulators {
						// Check if the accumulator contains the position.
						hasPosition, err := uptimeAccum.HasPosition(oldPositionName)
						s.Require().NoError(err)
						s.Require().False(hasPosition)
					}

					// Check that the old position has been deleted.
					_, err := s.App.ConcentratedLiquidityKeeper.GetPosition(s.Ctx, positionId)
					s.Require().Error(err)
				}

				// The new position's unclaimed rewards should be the sum of the old positions' unclaimed rewards.
				s.Require().Equal(unclaimedRewardsForAllOldPositions, unclaimedRewardsForNewPosition)

				// Claim all the rewards for the new position and check that the rewards match the unclaimed rewards.
				claimedRewards, forfeitedRewards, err := s.App.ConcentratedLiquidityKeeper.ClaimAllIncentivesForPosition(s.Ctx, newPositionId)
				s.Require().NoError(err)

				for _, coin := range unclaimedRewardsForNewPosition {
					for _, c := range coin {
						s.Require().Equal(c.Amount.TruncateInt().String(), claimedRewards.AmountOf(c.Denom).String())
					}
				}

				s.Require().Equal(sdk.Coins{}, forfeitedRewards)

			}
		})
	}
}

func (s *KeeperTestSuite) TestHasAnyPosition() {
	s.Setup()
	defaultAddress := s.TestAccs[0]
	DefaultJoinTime := s.Ctx.BlockTime()

	tests := []struct {
		name           string
		poolId         uint64
		setupPositions []model.Position
		expectedResult bool
	}{
		{
			name:           "no positions exist",
			poolId:         defaultPoolId,
			expectedResult: false,

			setupPositions: []model.Position{},
		},
		{
			name:           "one position",
			poolId:         defaultPoolId,
			expectedResult: true,

			setupPositions: []model.Position{
				{
					PoolId:    defaultPoolId,
					Address:   defaultAddress.String(),
					LowerTick: DefaultLowerTick,
					UpperTick: DefaultUpperTick,
				},
			},
		},
		{
			name:           "two positions per pool",
			poolId:         defaultPoolId,
			expectedResult: true,

			setupPositions: []model.Position{
				{
					PoolId:    defaultPoolId,
					Address:   defaultAddress.String(),
					LowerTick: DefaultLowerTick,
					UpperTick: DefaultUpperTick,
				},
				{
					PoolId:    defaultPoolId,
					Address:   defaultAddress.String(),
					LowerTick: DefaultLowerTick,
					UpperTick: DefaultUpperTick,
				},
			},
		},
		{
			name:           "two positions for a different pool; returns false",
			poolId:         defaultPoolId + 1,
			expectedResult: false,

			setupPositions: []model.Position{
				{
					PoolId:    defaultPoolId,
					Address:   defaultAddress.String(),
					LowerTick: DefaultLowerTick,
					UpperTick: DefaultUpperTick,
				},
				{
					PoolId:    defaultPoolId,
					Address:   defaultAddress.String(),
					LowerTick: DefaultLowerTick,
					UpperTick: DefaultUpperTick,
				},
			},
		},
	}

	for _, test := range tests {
		test := test
		s.Run(test.name, func() {
			// Init suite for each test.
			s.Setup()
			s.Ctx = s.Ctx.WithBlockTime(DefaultJoinTime)

			// Create a default CL pools
			s.PrepareConcentratedPool()

			for _, pos := range test.setupPositions {
				s.SetupPosition(pos.PoolId, sdk.AccAddress(pos.Address), DefaultCoin0, DefaultCoin1, pos.LowerTick, pos.UpperTick, DefaultJoinTime)
			}

			// System under test
			actualResult, err := s.App.ConcentratedLiquidityKeeper.HasAnyPositionForPool(s.Ctx, test.poolId)

			s.Require().NoError(err)
			s.Require().Equal(test.expectedResult, actualResult)
		})
	}
}

<<<<<<< HEAD
func (s *KeeperTestSuite) TestCreateFullRangePosition() {
	s.Setup()
	defaultAddress := s.TestAccs[0]
	DefaultJoinTime := s.Ctx.BlockTime()
	defaultPositionCoins := sdk.NewCoins(DefaultCoin0, DefaultCoin1)

	tests := []struct {
		name                  string
		remainingLockDuration time.Duration
		isLocked              bool
		isUnlocking           bool
	}{
		{
			name: "full range position",
		},
		{
			name:                  "full range position: locked",
			remainingLockDuration: 24 * time.Hour * 14,
			isLocked:              true,
		},
		{
			name:                  "full range position: unlocking",
			remainingLockDuration: 24 * time.Hour,
			isUnlocking:           true,
		},
	}

	for _, test := range tests {
		test := test
		s.Run(test.name, func() {
			// Init suite for each test.
			s.Setup()
			s.Ctx = s.Ctx.WithBlockTime(DefaultJoinTime)

			// Create a default CL pools
			clPool := s.PrepareConcentratedPool()

			var (
				positionId         uint64
				liquidity          sdk.Dec
				concentratedLockId uint64
				err                error
			)

			// Fund the owner account
			s.FundAcc(defaultAddress, defaultPositionCoins)

			// System under test
			if test.isLocked {
				positionId, _, _, liquidity, _, concentratedLockId, err = s.App.ConcentratedLiquidityKeeper.CreateFullRangePositionLocked(s.Ctx, clPool, defaultAddress, defaultPositionCoins, test.remainingLockDuration)
			} else if test.isUnlocking {
				positionId, _, _, liquidity, _, concentratedLockId, err = s.App.ConcentratedLiquidityKeeper.CreateFullRangePositionUnlocking(s.Ctx, clPool, defaultAddress, defaultPositionCoins, test.remainingLockDuration)
			} else {
				positionId, _, _, liquidity, _, err = s.App.ConcentratedLiquidityKeeper.CreateFullRangePosition(s.Ctx, clPool, defaultAddress, defaultPositionCoins)
			}

			s.Require().NoError(err)

			// Check position
			_, err = s.App.ConcentratedLiquidityKeeper.GetPosition(s.Ctx, positionId)
			s.Require().NoError(err)

			// Check lock
			if test.isLocked || test.isUnlocking {
				concentratedLock, err := s.App.LockupKeeper.GetLockByID(s.Ctx, concentratedLockId)
				s.Require().NoError(err)
				s.Require().Equal(liquidity.TruncateInt().String(), concentratedLock.Coins[0].Amount.String())
			}
		})
	}
}

func (s *KeeperTestSuite) TestMintSharesLockAndUpdate() {
	defaultAddress := s.TestAccs[0]
	defaultPositionCoins := sdk.NewCoins(DefaultCoin0, DefaultCoin1)

	tests := []struct {
		name                    string
		owner                   sdk.AccAddress
		remainingLockDuration   time.Duration
		createFullRangePosition bool
	}{
		{
			name:                    "2 week lock",
			owner:                   defaultAddress,
			createFullRangePosition: true,
			remainingLockDuration:   24 * time.Hour * 14,
		},
		{
			name:                    "1 day lock",
			owner:                   defaultAddress,
			createFullRangePosition: true,
			remainingLockDuration:   24 * time.Hour,
		},
	}

	for _, test := range tests {
		test := test
		s.Run(test.name, func() {
			// Init suite for each test.
			s.Setup()
			s.Ctx = s.Ctx.WithBlockTime(DefaultJoinTime)

			// Create a default CL pools
			clPool := s.PrepareConcentratedPool()

			// Fund the owner account
			s.FundAcc(test.owner, defaultPositionCoins)

			// Create a position
			positionId := uint64(0)
			liquidity := sdk.ZeroDec()
			if test.createFullRangePosition {
				var err error
				positionId, _, _, liquidity, _, err = s.App.ConcentratedLiquidityKeeper.CreateFullRangePosition(s.Ctx, clPool, test.owner, defaultPositionCoins)
				s.Require().NoError(err)
			}

			// System under test
			concentratedLockId, underlyingLiquidityTokenized, err := s.App.ConcentratedLiquidityKeeper.MintSharesLockAndUpdate(s.Ctx, clPool, positionId, test.owner, test.remainingLockDuration, liquidity)
			s.Require().NoError(err)

			// Check lock
			concentratedLock, err := s.App.LockupKeeper.GetLockByID(s.Ctx, concentratedLockId)
			s.Require().NoError(err)
			s.Require().Equal(underlyingLiquidityTokenized[0].Amount.String(), concentratedLock.Coins[0].Amount.String())
			s.Require().Equal(test.remainingLockDuration, concentratedLock.Duration)

		},
		)
	}
}

func (s *KeeperTestSuite) TestPositionToLockCRUD() {
	// Init suite for each test.
	s.Setup()
	s.Ctx = s.Ctx.WithBlockTime(DefaultJoinTime)
	owner := s.TestAccs[0]
	remainingLockDuration := 24 * time.Hour

	// Create a default CL pools
	clPool := s.PrepareConcentratedPool()

	defaultPositionCoins := sdk.NewCoins(DefaultCoin0, DefaultCoin1)

	// Fund the owner account
	s.FundAcc(owner, defaultPositionCoins)

	positionId, _, _, _, _, concentratedLockId, err := s.App.ConcentratedLiquidityKeeper.CreateFullRangePositionUnlocking(s.Ctx, clPool, owner, defaultPositionCoins, remainingLockDuration)
	s.Require().NoError(err)

	// We should be able to retrieve the lockId from the positionId now
	retrievedLockId, err := s.App.ConcentratedLiquidityKeeper.GetPositionIdToLock(s.Ctx, positionId)
	s.Require().NoError(err)
	s.Require().Equal(concentratedLockId, retrievedLockId)

	// Check if position has lock in state, should be true
	hasLockInState := s.App.ConcentratedLiquidityKeeper.PositionHasUnderlyingLockInState(s.Ctx, positionId)
	s.Require().True(hasLockInState)

	// If we move the time forward, the lock should be expired
	s.Ctx = s.Ctx.WithBlockTime(DefaultJoinTime.Add(remainingLockDuration + 1))

	// Check if position has lock in state, should still be true, despite lock being expired (we don't check lock expiration in this function)
	hasLockInState = s.App.ConcentratedLiquidityKeeper.PositionHasUnderlyingLockInState(s.Ctx, positionId)
	s.Require().True(hasLockInState)
=======
func (s *KeeperTestSuite) TestSetPosition() {
	defaultAddress := s.TestAccs[0]
	DefaultJoinTime := s.Ctx.BlockTime()

	testCases := []struct {
		name             string
		poolId           uint64
		owner            sdk.AccAddress
		lowerTick        int64
		upperTick        int64
		joinTime         time.Time
		liquidity        sdk.Dec
		positionId       uint64
		underlyingLockId uint64
	}{
		{
			name:             "basic set position",
			poolId:           1,
			owner:            defaultAddress,
			lowerTick:        DefaultLowerTick,
			upperTick:        DefaultUpperTick,
			joinTime:         DefaultJoinTime,
			liquidity:        DefaultLiquidityAmt,
			positionId:       1,
			underlyingLockId: 0,
		},
		{
			name:             "set position with underlying lock",
			poolId:           2,
			owner:            defaultAddress,
			lowerTick:        DefaultLowerTick,
			upperTick:        DefaultUpperTick,
			joinTime:         DefaultJoinTime,
			liquidity:        DefaultLiquidityAmt,
			positionId:       2,
			underlyingLockId: 3,
		},
	}

	// Loop through test cases.
	for _, tc := range testCases {
		s.Setup()
		s.Ctx = s.Ctx.WithBlockTime(DefaultJoinTime)
		store := s.Ctx.KVStore(s.App.GetKey(types.StoreKey))

		// Call the SetPosition function with test case parameters.
		s.App.ConcentratedLiquidityKeeper.SetPosition(
			s.Ctx,
			tc.poolId,
			tc.owner,
			tc.lowerTick,
			tc.upperTick,
			tc.joinTime,
			tc.liquidity,
			tc.positionId,
			tc.underlyingLockId,
		)

		// Retrieve the position from the store via position ID and compare to expected values.
		position := model.Position{}
		key := types.KeyPositionId(tc.positionId)
		osmoutils.MustGet(store, key, &position)
		s.Require().Equal(tc.positionId, position.PositionId)
		s.Require().Equal(tc.poolId, position.PoolId)
		s.Require().Equal(tc.owner.String(), position.Address)
		s.Require().Equal(tc.lowerTick, position.LowerTick)
		s.Require().Equal(tc.upperTick, position.UpperTick)
		s.Require().Equal(tc.joinTime, position.JoinTime)
		s.Require().Equal(tc.liquidity, position.Liquidity)

		// Retrieve the position from the store via owner/poolId/positionId and compare to expected values.
		key = types.KeyAddressPoolIdPositionId(tc.owner, tc.poolId, tc.positionId)
		positionIdBytes := store.Get(key)
		s.Require().Equal(tc.positionId, sdk.BigEndianToUint64(positionIdBytes))

		// Retrieve the position from the store via poolId/positionId and compare to expected values.
		key = types.KeyPoolPositionPositionId(tc.poolId, tc.positionId)
		positionIdBytes = store.Get(key)
		s.Require().Equal(tc.positionId, sdk.BigEndianToUint64(positionIdBytes))

		// Retrieve the position ID to underlying lock ID mapping from the store and compare to expected values.
		key = types.KeyPositionIdForLock(tc.positionId)
		underlyingLockIdBytes := store.Get(key)
		if tc.underlyingLockId != 0 {
			s.Require().Equal(tc.underlyingLockId, sdk.BigEndianToUint64(underlyingLockIdBytes))
		} else {
			s.Require().Nil(underlyingLockIdBytes)
		}
	}
>>>>>>> fc0d10c0
}<|MERGE_RESOLUTION|>--- conflicted
+++ resolved
@@ -932,7 +932,6 @@
 	}
 }
 
-<<<<<<< HEAD
 func (s *KeeperTestSuite) TestCreateFullRangePosition() {
 	s.Setup()
 	defaultAddress := s.TestAccs[0]
@@ -1099,7 +1098,7 @@
 	// Check if position has lock in state, should still be true, despite lock being expired (we don't check lock expiration in this function)
 	hasLockInState = s.App.ConcentratedLiquidityKeeper.PositionHasUnderlyingLockInState(s.Ctx, positionId)
 	s.Require().True(hasLockInState)
-=======
+}
 func (s *KeeperTestSuite) TestSetPosition() {
 	defaultAddress := s.TestAccs[0]
 	DefaultJoinTime := s.Ctx.BlockTime()
@@ -1189,5 +1188,4 @@
 			s.Require().Nil(underlyingLockIdBytes)
 		}
 	}
->>>>>>> fc0d10c0
 }