package concentrated_liquidity_test

import (
	"time"

	sdk "github.com/cosmos/cosmos-sdk/types"

	"github.com/osmosis-labs/osmosis/osmomath"
	"github.com/osmosis-labs/osmosis/osmoutils"
	"github.com/osmosis-labs/osmosis/osmoutils/accum"
	"github.com/osmosis-labs/osmosis/v15/app/apptesting"
	cl "github.com/osmosis-labs/osmosis/v15/x/concentrated-liquidity"
	"github.com/osmosis-labs/osmosis/v15/x/concentrated-liquidity/model"
	"github.com/osmosis-labs/osmosis/v15/x/concentrated-liquidity/types"
)

var DefaultIncentiveRecords = []types.IncentiveRecord{incentiveRecordOne, incentiveRecordTwo, incentiveRecordThree, incentiveRecordFour}

func (s *KeeperTestSuite) TestInitOrUpdatePosition() {
	const (
		validPoolId   = 1
		invalidPoolId = 2
	)
	defaultJoinTime := s.Ctx.BlockTime()
	supportedUptimes := types.SupportedUptimes
	emptyAccumValues := getExpectedUptimes().emptyExpectedAccumValues
	type param struct {
		poolId         uint64
		lowerTick      int64
		upperTick      int64
		joinTime       time.Time
		positionId     uint64
		liquidityDelta sdk.Dec
	}

	tests := []struct {
		name                 string
		param                param
		positionExists       bool
		timeElapsedSinceInit time.Duration
		incentiveRecords     []types.IncentiveRecord
		expectedLiquidity    sdk.Dec
		expectedErr          error
	}{
		{
			name: "Init position from -50 to 50 with DefaultLiquidityAmt liquidity",
			param: param{
				poolId:         validPoolId,
				lowerTick:      -50,
				upperTick:      50,
				liquidityDelta: DefaultLiquidityAmt,
				positionId:     1,
				joinTime:       defaultJoinTime,
			},
			timeElapsedSinceInit: time.Hour,
			incentiveRecords:     DefaultIncentiveRecords,
			positionExists:       false,
			expectedLiquidity:    DefaultLiquidityAmt,
		},
		{
			name: "Update position from -50 to 50 that already contains DefaultLiquidityAmt liquidity with DefaultLiquidityAmt more liquidity",
			param: param{
				poolId:         validPoolId,
				lowerTick:      -50,
				upperTick:      50,
				liquidityDelta: DefaultLiquidityAmt,
				positionId:     1,
				joinTime:       defaultJoinTime,
			},
			positionExists:    true,
			expectedLiquidity: DefaultLiquidityAmt.Add(DefaultLiquidityAmt),
		},
		{
			name: "Init position for non-existing pool",
			param: param{
				poolId:         invalidPoolId,
				lowerTick:      -50,
				upperTick:      50,
				liquidityDelta: DefaultLiquidityAmt,
				positionId:     1,
				joinTime:       defaultJoinTime,
			},
			positionExists: false,
			expectedErr:    types.PoolNotFoundError{PoolId: 2},
		},
		{
			name: "Init position from -50 to 50 with negative DefaultLiquidityAmt liquidity",
			param: param{
				poolId:         validPoolId,
				lowerTick:      -50,
				upperTick:      50,
				liquidityDelta: DefaultLiquidityAmt.Neg(),
				positionId:     1,
				joinTime:       defaultJoinTime,
			},
			positionExists: false,
			expectedErr:    types.NegativeLiquidityError{Liquidity: DefaultLiquidityAmt.Neg()},
		},
	}

	for _, test := range tests {
		s.Run(test.name, func() {
			// Init suite for each test.
			s.SetupTest()

			// Set blocktime to fixed UTC value for consistency
			s.Ctx = s.Ctx.WithBlockTime(defaultJoinTime)

			// Create a default CL pool
			clPool := s.PrepareConcentratedPool()

			// We get initial uptime accum values for comparison later
			initUptimeAccumValues, err := s.App.ConcentratedLiquidityKeeper.GetUptimeAccumulatorValues(s.Ctx, test.param.poolId)
			if test.param.poolId == invalidPoolId {
				s.Require().Error(err)
				// Ensure that no accumulators are retrieved upon error
				s.Require().Equal([]sdk.DecCoins{}, initUptimeAccumValues)
			} else {
				s.Require().NoError(err)
				// Ensure initial uptime accums are empty
				s.Require().Equal(getExpectedUptimes().emptyExpectedAccumValues, initUptimeAccumValues)
			}

			// Set incentives for pool to ensure accumulators work correctly
			err = s.App.ConcentratedLiquidityKeeper.SetMultipleIncentiveRecords(s.Ctx, test.incentiveRecords)
			s.Require().NoError(err)

			// If positionExists set, initialize the specified position with defaultLiquidityAmt
			preexistingLiquidity := sdk.ZeroDec()
			if test.positionExists {
				// We let some fixed amount of time to elapse so we can ensure LastLiquidityUpdate time is
				// tracked properly even with no liquidity.
				s.Ctx = s.Ctx.WithBlockTime(defaultJoinTime.Add(time.Minute * 5))

				err := s.App.ConcentratedLiquidityKeeper.InitOrUpdatePosition(s.Ctx, test.param.poolId, s.TestAccs[0], test.param.lowerTick, test.param.upperTick, test.param.liquidityDelta, test.param.joinTime, test.param.positionId)
				s.Require().NoError(err)
				preexistingLiquidity = test.param.liquidityDelta

				// Since this is the pool's initial liquidity, uptime accums should not have increased in value
				newUptimeAccumValues, err := s.App.ConcentratedLiquidityKeeper.GetUptimeAccumulatorValues(s.Ctx, test.param.poolId)
				s.Require().NoError(err)
				s.Require().Equal(initUptimeAccumValues, newUptimeAccumValues)

				// LastLiquidityUpdate time should be moved up nonetheless
				clPool, err = s.App.ConcentratedLiquidityKeeper.GetPoolById(s.Ctx, clPool.GetId())
				s.Require().NoError(err)
				s.Require().Equal(s.Ctx.BlockTime(), clPool.GetLastLiquidityUpdate())
			}

			// Move up blocktime by time we want to elapse
			// We keep track of init blocktime to test error cases
			s.Ctx = s.Ctx.WithBlockTime(s.Ctx.BlockTime().Add(test.timeElapsedSinceInit))

			// Get the position liquidity for poolId 1
			liquidity, err := s.App.ConcentratedLiquidityKeeper.GetPositionLiquidity(s.Ctx, test.param.positionId)
			if test.positionExists {
				// If we had a position before, ensure the position info displays proper liquidity
				s.Require().NoError(err)
				s.Require().Equal(preexistingLiquidity, liquidity)
			} else {
				// If we did not have a position before, ensure getting the non-existent position returns an error
				s.Require().Error(err)
				s.Require().ErrorContains(err, types.PositionIdNotFoundError{PositionId: test.param.positionId}.Error())
			}

			// System under test. Initialize or update the position according to the test case
			err = s.App.ConcentratedLiquidityKeeper.InitOrUpdatePosition(s.Ctx, test.param.poolId, s.TestAccs[0], test.param.lowerTick, test.param.upperTick, test.param.liquidityDelta, test.param.joinTime, test.param.positionId)
			if test.expectedErr != nil {
				s.Require().Error(err)
				s.Require().ErrorContains(err, test.expectedErr.Error())

				// If the error is due to a nonexistent pool, we exit before pool-level checks
				if test.param.poolId == invalidPoolId {
					return
				}

				// Uptime accumulators should not be updated upon error
				newUptimeAccumValues, err := s.App.ConcentratedLiquidityKeeper.GetUptimeAccumulatorValues(s.Ctx, test.param.poolId)
				s.Require().NoError(err)
				s.Require().Equal(initUptimeAccumValues, newUptimeAccumValues)

				// LastLiquidityUpdate should not have moved up since init upon error
				clPool, err = s.App.ConcentratedLiquidityKeeper.GetPoolById(s.Ctx, clPool.GetId())
				s.Require().NoError(err)
				s.Require().Equal(defaultJoinTime, clPool.GetLastLiquidityUpdate())
				return
			}
			s.Require().NoError(err)

			// Get the position liquidity for poolId 1
			liquidity, err = s.App.ConcentratedLiquidityKeeper.GetPositionLiquidity(s.Ctx, test.param.positionId)
			s.Require().NoError(err)

			// Check that the initialized or updated position matches our expectation
			s.Require().Equal(test.expectedLiquidity, liquidity)

			// ---Tests for ensuring uptime accumulators behaved as expected---

			// Get updated accumulators and accum values
			newUptimeAccums, err := s.App.ConcentratedLiquidityKeeper.GetUptimeAccumulators(s.Ctx, test.param.poolId)
			s.Require().NoError(err)
			newUptimeAccumValues, err := s.App.ConcentratedLiquidityKeeper.GetUptimeAccumulatorValues(s.Ctx, test.param.poolId)
			s.Require().NoError(err)
			expectedInitAccumValues, err := s.App.ConcentratedLiquidityKeeper.GetUptimeGrowthInsideRange(s.Ctx, clPool.GetId(), test.param.lowerTick, test.param.upperTick)
			s.Require().NoError(err)

			// Setup for checks
			actualUptimeAccumDelta, expectedUptimeAccumValueGrowth, expectedIncentiveRecords, _ := emptyAccumValues, emptyAccumValues, test.incentiveRecords, sdk.DecCoins{}

			timeElapsedSec := sdk.NewDec(int64(test.timeElapsedSinceInit)).Quo(sdk.NewDec(10e8))
			positionName := string(types.KeyPositionId(test.param.positionId))

			// Loop through each supported uptime for pool and ensure that:
			// 1. Position is properly updated on it
			// 2. Accum value has changed by the correct amount
			for uptimeIndex, uptime := range supportedUptimes {
				// Position-related checks

				recordExists, err := newUptimeAccums[uptimeIndex].HasPosition(positionName)
				s.Require().NoError(err)
				s.Require().True(recordExists)

				// Ensure position's record has correct values
				positionRecord, err := accum.GetPosition(newUptimeAccums[uptimeIndex], positionName)
				s.Require().NoError(err)

				// We expect the position's accum record to be initialized to the uptime growth *inside* its range
				s.Require().Equal(expectedInitAccumValues[uptimeIndex], positionRecord.InitAccumValue)
				s.Require().Equal(test.expectedLiquidity, positionRecord.NumShares)

				// Accumulator value related checks

				if test.positionExists {
					// Track how much the current uptime accum has grown by
					actualUptimeAccumDelta[uptimeIndex] = newUptimeAccumValues[uptimeIndex].Sub(initUptimeAccumValues[uptimeIndex])
					if timeElapsedSec.GT(sdk.ZeroDec()) {
						expectedGrowthCurAccum, _, err := cl.CalcAccruedIncentivesForAccum(s.Ctx, uptime, test.param.liquidityDelta, timeElapsedSec, expectedIncentiveRecords)
						s.Require().NoError(err)
						expectedUptimeAccumValueGrowth[uptimeIndex] = expectedGrowthCurAccum
					}
				} else {
					// if no position init, should remain empty
					s.Require().Equal(initUptimeAccumValues[uptimeIndex], newUptimeAccumValues[uptimeIndex])
				}
			}

			// Ensure uptime accumulators have grown by the expected amount
			s.Require().Equal(expectedUptimeAccumValueGrowth, actualUptimeAccumDelta)

			// Ensure incentive records have been properly updated in state. Note that we do a two-way contains check since records
			// get reordered lexicographically by denom in state.
			actualIncentiveRecords, err := s.App.ConcentratedLiquidityKeeper.GetAllIncentiveRecordsForPool(s.Ctx, test.param.poolId)
			s.Require().NoError(err)
			s.Require().ElementsMatch(expectedIncentiveRecords, actualIncentiveRecords)
		})
	}
}

func (s *KeeperTestSuite) TestGetPosition() {
	tests := []struct {
		name                      string
		positionId                uint64
		expectedPositionLiquidity sdk.Dec
		expectedErr               error
	}{
		{
			name:                      "Get position info on existing pool and existing position",
			positionId:                DefaultPositionId,
			expectedPositionLiquidity: DefaultLiquidityAmt,
		},
		{
			name:        "Get position info on a non-existent positionId",
			positionId:  DefaultPositionId + 1,
			expectedErr: types.PositionIdNotFoundError{PositionId: DefaultPositionId + 1},
		},
	}

	for _, test := range tests {
		s.Run(test.name, func() {
			// Init suite for each test.
			s.SetupTest()
			s.Ctx = s.Ctx.WithBlockTime(DefaultJoinTime)

			// Create a default CL pool
			s.PrepareConcentratedPool()

			// Set up a default initialized position
			err := s.App.ConcentratedLiquidityKeeper.InitOrUpdatePosition(s.Ctx, validPoolId, s.TestAccs[0], DefaultLowerTick, DefaultUpperTick, DefaultLiquidityAmt, DefaultJoinTime, DefaultPositionId)
			s.Require().NoError(err)

			// System under test
			position, err := s.App.ConcentratedLiquidityKeeper.GetPosition(s.Ctx, test.positionId)
			if test.expectedErr != nil {
				s.Require().Error(err)
				s.Require().ErrorIs(err, test.expectedErr)
				s.Require().Equal(sdk.Dec{}, position.Liquidity)
			} else {
				s.Require().NoError(err)
				s.Require().Equal(test.expectedPositionLiquidity, position.Liquidity)
			}
		})
	}
}

func (s *KeeperTestSuite) TestGetNextPositionAndIncrement() {
	// Init suite for each test.
	s.SetupTest()
	s.Ctx = s.Ctx.WithBlockTime(DefaultJoinTime)
	// Create a default CL pool
	pool := s.PrepareConcentratedPool()

	// Set up a default initialized position
	s.SetupDefaultPosition(pool.GetId())

	// System under test
	positionId := s.App.ConcentratedLiquidityKeeper.GetNextPositionIdAndIncrement(s.Ctx)
	s.Require().Equal(positionId, uint64(2))

	// try incrementing one more time
	positionId = s.App.ConcentratedLiquidityKeeper.GetNextPositionIdAndIncrement(s.Ctx)
	s.Require().Equal(positionId, uint64(3))
}

func (s *KeeperTestSuite) TestIsPositionOwner() {
	actualOwner := s.TestAccs[0]
	nonOwner := s.TestAccs[1]

	tests := []struct {
		name         string
		ownerToQuery sdk.AccAddress
		poolId       uint64
		positionId   uint64
		isOwner      bool
	}{
		{
			name:         "Happy path",
			ownerToQuery: actualOwner,
			poolId:       1,
			positionId:   DefaultPositionId,
			isOwner:      true,
		},
		{
			name:         "query non owner",
			ownerToQuery: nonOwner,
			poolId:       1,
			positionId:   DefaultPositionId,
			isOwner:      false,
		},
		{
			name:         "different pool ID, not the owner",
			ownerToQuery: actualOwner,
			poolId:       2,
			positionId:   DefaultPositionId,
			isOwner:      false,
		},
		{
			name:         "different position ID, not the owner",
			ownerToQuery: actualOwner,
			poolId:       1,
			positionId:   DefaultPositionId + 1,
			isOwner:      false,
		},
	}

	for _, test := range tests {
		s.Run(test.name, func() {
			// Init suite for each test.
			s.SetupTest()
			s.Ctx = s.Ctx.WithBlockTime(DefaultJoinTime)

			// Create a default CL pool.
			s.PrepareConcentratedPool()

			// Set up a default initialized position.
			err := s.App.ConcentratedLiquidityKeeper.InitOrUpdatePosition(s.Ctx, validPoolId, actualOwner, DefaultLowerTick, DefaultUpperTick, DefaultLiquidityAmt, DefaultJoinTime, DefaultPositionId)
			s.Require().NoError(err)

			// System under test.
			isOwner, err := s.App.ConcentratedLiquidityKeeper.IsPositionOwner(s.Ctx, test.ownerToQuery, test.poolId, test.positionId)
			s.Require().Equal(test.isOwner, isOwner)
			s.Require().NoError(err)
		})
	}
}

func (s *KeeperTestSuite) TestGetAllUserPositions() {
	s.Setup()
	defaultAddress := s.TestAccs[0]
	secondAddress := s.TestAccs[1]
	DefaultJoinTime := s.Ctx.BlockTime()
	type position struct {
		positionId uint64
		poolId     uint64
		acc        sdk.AccAddress
		coins      sdk.Coins
		lowerTick  int64
		upperTick  int64
		joinTime   time.Time
	}

	tests := []struct {
		name           string
		sender         sdk.AccAddress
		poolId         uint64
		setupPositions []position
		expectedErr    error
	}{
		{
			name:   "Get current user one position",
			sender: defaultAddress,
			setupPositions: []position{
				{1, 1, defaultAddress, DefaultCoins, DefaultLowerTick, DefaultUpperTick, DefaultJoinTime},
			},
		},
		{
			name:   "Get current users multiple position same pool",
			sender: defaultAddress,
			setupPositions: []position{
				{1, 1, defaultAddress, DefaultCoins, DefaultLowerTick, DefaultUpperTick, DefaultJoinTime},
				{2, 1, defaultAddress, DefaultCoins, DefaultLowerTick + 100, DefaultUpperTick + 100, DefaultJoinTime},
				{3, 1, defaultAddress, DefaultCoins, DefaultLowerTick + 200, DefaultUpperTick + 200, DefaultJoinTime},
			},
		},
		{
			name:   "Get current users multiple position multiple pools",
			sender: secondAddress,
			setupPositions: []position{
				{1, 1, secondAddress, DefaultCoins, DefaultLowerTick, DefaultUpperTick, DefaultJoinTime},
				{2, 2, secondAddress, DefaultCoins, DefaultLowerTick + 100, DefaultUpperTick + 100, DefaultJoinTime},
				{3, 3, secondAddress, DefaultCoins, DefaultLowerTick + 200, DefaultUpperTick + 200, DefaultJoinTime},
			},
		},
		{
			name:   "User has positions over multiple pools, but filter by one pool",
			sender: secondAddress,
			poolId: 2,
			setupPositions: []position{
				{1, 1, secondAddress, DefaultCoins, DefaultLowerTick, DefaultUpperTick, DefaultJoinTime},
				{2, 2, secondAddress, DefaultCoins, DefaultLowerTick + 100, DefaultUpperTick + 100, DefaultJoinTime},
				{3, 3, secondAddress, DefaultCoins, DefaultLowerTick + 200, DefaultUpperTick + 200, DefaultJoinTime},
			},
		},
	}

	for _, test := range tests {
		s.Run(test.name, func() {
			// Init suite for each test.
			s.SetupTest()
			s.Ctx = s.Ctx.WithBlockTime(DefaultJoinTime)

			// Create a default CL pools
			s.PrepareMultipleConcentratedPools(3)

			expectedUserPositions := []model.Position{}
			for _, pos := range test.setupPositions {
				// if position does not exist this errors
				liquidity, _ := s.SetupPosition(pos.poolId, pos.acc, pos.coins, pos.lowerTick, pos.upperTick, pos.joinTime)
				if pos.acc.Equals(pos.acc) {
					if test.poolId == 0 || test.poolId == pos.poolId {
						expectedUserPositions = append(expectedUserPositions, model.Position{
							PositionId: pos.positionId,
							PoolId:     pos.poolId,
							Address:    pos.acc.String(),
							LowerTick:  pos.lowerTick,
							UpperTick:  pos.upperTick,
							JoinTime:   pos.joinTime,
							Liquidity:  liquidity,
						})
					}
				}
			}

			// System under test
			position, err := s.App.ConcentratedLiquidityKeeper.GetUserPositions(s.Ctx, test.sender, test.poolId)
			if test.expectedErr != nil {
				s.Require().Error(err)
				s.Require().ErrorIs(err, test.expectedErr)
				s.Require().Nil(position)
			} else {
				s.Require().NoError(err)
				s.Require().Equal(expectedUserPositions, position)
			}
		})
	}
}

func (s *KeeperTestSuite) TestDeletePosition() {
	defaultPoolId := uint64(1)
	DefaultJoinTime := s.Ctx.BlockTime()

	tests := []struct {
		name             string
		positionId       uint64
		underlyingLockId uint64
		expectedErr      error
	}{
		{
			name:             "Delete position info on existing pool and existing position (no underlying lock)",
			underlyingLockId: 0,
			positionId:       DefaultPositionId,
		},
		{
			name:             "Delete position info on existing pool and existing position (has underlying lock)",
			underlyingLockId: 1,
			positionId:       DefaultPositionId,
		},
		{
			name:             "Delete a non existing position",
			positionId:       DefaultPositionId + 1,
			underlyingLockId: 0,
			expectedErr:      types.PositionIdNotFoundError{PositionId: DefaultPositionId + 1},
		},
	}

	for _, test := range tests {
		s.Run(test.name, func() {
			// Init suite for each test.
			s.SetupTest()
			s.Ctx = s.Ctx.WithBlockTime(DefaultJoinTime)
			store := s.Ctx.KVStore(s.App.GetKey(types.StoreKey))

			// Create a default CL pool
			s.PrepareConcentratedPool()

			// Set up a default initialized position
			err := s.App.ConcentratedLiquidityKeeper.InitOrUpdatePosition(s.Ctx, validPoolId, s.TestAccs[0], DefaultLowerTick, DefaultUpperTick, DefaultLiquidityAmt, DefaultJoinTime, DefaultPositionId)
			s.Require().NoError(err)

			if test.underlyingLockId != 0 {
				err = s.App.ConcentratedLiquidityKeeper.SetPosition(s.Ctx, validPoolId, s.TestAccs[0], DefaultLowerTick, DefaultUpperTick, DefaultJoinTime, DefaultLiquidityAmt, 1, test.underlyingLockId)
				s.Require().NoError(err)
			}

			// Check stores exist
			// Retrieve the position from the store via position ID and compare to expected values.
			position := model.Position{}
			positionIdToPositionKey := types.KeyPositionId(DefaultPositionId)
			osmoutils.MustGet(store, positionIdToPositionKey, &position)
			s.Require().Equal(DefaultPositionId, position.PositionId)
			s.Require().Equal(defaultPoolId, position.PoolId)
			s.Require().Equal(s.TestAccs[0].String(), position.Address)
			s.Require().Equal(DefaultLowerTick, position.LowerTick)
			s.Require().Equal(DefaultUpperTick, position.UpperTick)
			s.Require().Equal(DefaultJoinTime, position.JoinTime)
			s.Require().Equal(DefaultLiquidityAmt, position.Liquidity)

			// Retrieve the position ID from the store via owner/poolId key and compare to expected values.
			ownerPoolIdToPositionIdKey := types.KeyAddressPoolIdPositionId(s.TestAccs[0], defaultPoolId, DefaultPositionId)
			positionIdBytes := store.Get(ownerPoolIdToPositionIdKey)
			s.Require().Equal(DefaultPositionId, sdk.BigEndianToUint64(positionIdBytes))

			// Retrieve the position ID from the store via poolId key and compare to expected values.
			poolIdtoPositionIdKey := types.KeyPoolPositionPositionId(defaultPoolId, DefaultPositionId)
			positionIdBytes = store.Get(poolIdtoPositionIdKey)
			s.Require().Equal(DefaultPositionId, sdk.BigEndianToUint64(positionIdBytes))

			// Retrieve the position ID to underlying lock ID mapping from the store and compare to expected values.
			positionIdToLockIdKey := types.KeyPositionIdForLock(DefaultPositionId)
			underlyingLockIdBytes := store.Get(positionIdToLockIdKey)
			if test.underlyingLockId != 0 {
				s.Require().Equal(test.underlyingLockId, sdk.BigEndianToUint64(underlyingLockIdBytes))
			} else {
				s.Require().Nil(underlyingLockIdBytes)
			}

			// Retrieve the lock ID to position ID mapping from the store and compare to expected values.
			lockIdToPositionIdKey := types.KeyLockIdForPositionId(test.underlyingLockId)
			positionIdBytes = store.Get(lockIdToPositionIdKey)
			if test.underlyingLockId != 0 {
				s.Require().Equal(DefaultPositionId, sdk.BigEndianToUint64(positionIdBytes))
			} else {
				s.Require().Nil(positionIdBytes)
			}

			err = s.App.ConcentratedLiquidityKeeper.DeletePosition(s.Ctx, test.positionId, s.TestAccs[0], defaultPoolId)
			if test.expectedErr != nil {
				s.Require().Error(err)
				s.Require().ErrorIs(err, test.expectedErr)
			} else {
				s.Require().NoError(err)

				// Since the positionLiquidity is deleted, retrieving it should return an error.
				positionLiquidity, err := s.App.ConcentratedLiquidityKeeper.GetPositionLiquidity(s.Ctx, test.positionId)
				s.Require().Error(err)
				s.Require().ErrorIs(err, types.PositionIdNotFoundError{PositionId: test.positionId})
				s.Require().Equal(sdk.Dec{}, positionLiquidity)

				// Check that stores were deleted
				// Retrieve the position from the store via position ID and compare to expected values.
				position := model.Position{}
				positionIdToPositionKey := types.KeyPositionId(DefaultPositionId)
				_, err = osmoutils.Get(store, positionIdToPositionKey, &position)
				s.Require().NoError(err)
				s.Require().Equal(model.Position{}, position)

				// Retrieve the position ID from the store via owner/poolId key and compare to expected values.
				ownerPoolIdToPositionIdKey = types.KeyAddressPoolIdPositionId(s.TestAccs[0], defaultPoolId, DefaultPositionId)
				positionIdBytes := store.Get(ownerPoolIdToPositionIdKey)
				s.Require().Nil(positionIdBytes)

				// Retrieve the position ID from the store via poolId key and compare to expected values.
				poolIdtoPositionIdKey = types.KeyPoolPositionPositionId(defaultPoolId, DefaultPositionId)
				positionIdBytes = store.Get(poolIdtoPositionIdKey)
				s.Require().Nil(positionIdBytes)

				// Retrieve the position ID to underlying lock ID mapping from the store and compare to expected values.
				positionIdToLockIdKey = types.KeyPositionIdForLock(DefaultPositionId)
				underlyingLockIdBytes := store.Get(positionIdToLockIdKey)
				s.Require().Nil(underlyingLockIdBytes)

				// Retrieve the lock ID to position ID mapping from the store and compare to expected values.
				lockIdToPositionIdKey := types.KeyLockIdForPositionId(test.underlyingLockId)
				positionIdBytes = store.Get(lockIdToPositionIdKey)
				s.Require().Nil(positionIdBytes)
			}
		})
	}
}

func (s *KeeperTestSuite) TestCalculateUnderlyingAssetsFromPosition() {
	tests := []struct {
		name            string
		position        model.Position
		isZeroLiquidity bool
	}{
		{
			name:     "Default range position",
			position: model.Position{PoolId: 1, LowerTick: DefaultLowerTick, UpperTick: DefaultUpperTick},
		},
		{
			name:            "Zero liquidity",
			isZeroLiquidity: true,
			position:        model.Position{PoolId: 1, LowerTick: DefaultLowerTick, UpperTick: DefaultUpperTick},
		},
		{
			name:     "Full range position",
			position: model.Position{PoolId: 1, LowerTick: DefaultMinTick, UpperTick: DefaultMaxTick},
		},
		{
			name:     "Below current tick position",
			position: model.Position{PoolId: 1, LowerTick: DefaultLowerTick, UpperTick: DefaultLowerTick + 100},
		},
		{
			name:     "Above current tick position",
			position: model.Position{PoolId: 1, LowerTick: DefaultUpperTick, UpperTick: DefaultUpperTick + 100},
		},
	}

	for _, tc := range tests {
		s.Run(tc.name, func() {
			// prepare concentrated pool with a default position
			s.PrepareConcentratedPool()
			s.FundAcc(s.TestAccs[0], sdk.NewCoins(sdk.NewCoin(ETH, DefaultAmt0), sdk.NewCoin(USDC, DefaultAmt1)))
			_, _, _, _, _, err := s.App.ConcentratedLiquidityKeeper.CreatePosition(s.Ctx, 1, s.TestAccs[0], DefaultCoins, sdk.ZeroInt(), sdk.ZeroInt(), DefaultLowerTick, DefaultUpperTick)
			s.Require().NoError(err)

			// create a position from the test case
			s.FundAcc(s.TestAccs[1], sdk.NewCoins(sdk.NewCoin(ETH, DefaultAmt0), sdk.NewCoin(USDC, DefaultAmt1)))
			_, actualAmount0, actualAmount1, liquidity, _, err := s.App.ConcentratedLiquidityKeeper.CreatePosition(s.Ctx, tc.position.PoolId, s.TestAccs[1], DefaultCoins, sdk.ZeroInt(), sdk.ZeroInt(), tc.position.LowerTick, tc.position.UpperTick)
			s.Require().NoError(err)
			tc.position.Liquidity = liquidity

			if tc.isZeroLiquidity {
				// set the position liquidity to zero
				tc.position.Liquidity = sdk.ZeroDec()
				actualAmount0 = sdk.ZeroInt()
				actualAmount1 = sdk.ZeroInt()
			}

			// calculate underlying assets from the position
			clPool, err := s.App.ConcentratedLiquidityKeeper.GetPoolById(s.Ctx, tc.position.PoolId)
			s.Require().NoError(err)
			calculatedCoin0, calculatedCoin1, err := cl.CalculateUnderlyingAssetsFromPosition(s.Ctx, tc.position, clPool)

			s.Require().NoError(err)
			s.Require().Equal(calculatedCoin0.String(), sdk.NewCoin(clPool.GetToken0(), actualAmount0).String())
			s.Require().Equal(calculatedCoin1.String(), sdk.NewCoin(clPool.GetToken1(), actualAmount1).String())
		})
	}
}

func (s *KeeperTestSuite) TestValidateAndFungifyChargedPositions() {
	const (
		locked   = true
		unlocked = !locked
	)

	var (
		defaultAddress         = s.TestAccs[0]
		secondAddress          = s.TestAccs[1]
		defaultBlockTime       = time.Unix(1, 1).UTC()
		testFullChargeDuration = time.Hour * 24
	)

	type position struct {
		positionId uint64
		poolId     uint64
		acc        sdk.AccAddress
		coins      sdk.Coins
		lowerTick  int64
		upperTick  int64
		isLocked   bool
	}

	tests := []struct {
		name                       string
		setupFullyChargedPositions []position
		setupUnchargedPositions    []position
		lockPositionIds            []uint64
		positionIdsToMigrate       []uint64
		accountCallingMigration    sdk.AccAddress
		unlockBeforeBlockTimeMs    time.Duration
		expectedNewPositionId      uint64
		expectedErr                error
		doesValidatePass           bool
	}{
		{
			name: "Happy path: Fungify three fully charged positions",
			setupFullyChargedPositions: []position{
<<<<<<< HEAD
				{1, defaultPoolId, defaultAddress, DefaultCoin0, DefaultCoin1, DefaultLowerTick, DefaultUpperTick, unlocked},
				{2, defaultPoolId, defaultAddress, DefaultCoin0, DefaultCoin1, DefaultLowerTick, DefaultUpperTick, unlocked},
				{3, defaultPoolId, defaultAddress, DefaultCoin0, DefaultCoin1, DefaultLowerTick, DefaultUpperTick, unlocked},
=======
				{1, defaultPoolId, defaultAddress, DefaultCoins, DefaultLowerTick, DefaultUpperTick},
				{2, defaultPoolId, defaultAddress, DefaultCoins, DefaultLowerTick, DefaultUpperTick},
				{3, defaultPoolId, defaultAddress, DefaultCoins, DefaultLowerTick, DefaultUpperTick},
>>>>>>> 76fb53a4
			},
			positionIdsToMigrate:    []uint64{1, 2, 3},
			accountCallingMigration: defaultAddress,
			expectedNewPositionId:   4,
		},
		{
			name: "Error: Fungify three positions, but one of them is not fully charged",
			setupFullyChargedPositions: []position{
<<<<<<< HEAD
				{1, defaultPoolId, defaultAddress, DefaultCoin0, DefaultCoin1, DefaultLowerTick, DefaultUpperTick, unlocked},
				{2, defaultPoolId, defaultAddress, DefaultCoin0, DefaultCoin1, DefaultLowerTick, DefaultUpperTick, unlocked},
			},
			setupUnchargedPositions: []position{
				{3, defaultPoolId, defaultAddress, DefaultCoin0, DefaultCoin1, DefaultLowerTick, DefaultUpperTick, unlocked},
=======
				{1, defaultPoolId, defaultAddress, DefaultCoins, DefaultLowerTick, DefaultUpperTick},
				{2, defaultPoolId, defaultAddress, DefaultCoins, DefaultLowerTick, DefaultUpperTick},
			},
			setupUnchargedPositions: []position{
				{3, defaultPoolId, defaultAddress, DefaultCoins, DefaultLowerTick, DefaultUpperTick},
>>>>>>> 76fb53a4
			},
			positionIdsToMigrate:    []uint64{1, 2, 3},
			accountCallingMigration: defaultAddress,
			expectedNewPositionId:   0,
			expectedErr:             types.PositionNotFullyChargedError{PositionId: 3, PositionJoinTime: defaultBlockTime.Add(testFullChargeDuration), FullyChargedMinTimestamp: defaultBlockTime.Add(testFullChargeDuration).Add(testFullChargeDuration)},
		},
		{
			name: "Error: Fungify three positions, but one of them is not in the same pool",
			setupFullyChargedPositions: []position{
<<<<<<< HEAD
				{1, defaultPoolId, defaultAddress, DefaultCoin0, DefaultCoin1, DefaultLowerTick, DefaultUpperTick, unlocked},
				{2, 2, defaultAddress, DefaultCoin0, DefaultCoin1, DefaultLowerTick, DefaultUpperTick, unlocked},
				{3, defaultPoolId, defaultAddress, DefaultCoin0, DefaultCoin1, DefaultLowerTick, DefaultUpperTick, unlocked},
=======
				{1, defaultPoolId, defaultAddress, DefaultCoins, DefaultLowerTick, DefaultUpperTick},
				{2, 2, defaultAddress, DefaultCoins, DefaultLowerTick, DefaultUpperTick},
				{3, defaultPoolId, defaultAddress, DefaultCoins, DefaultLowerTick, DefaultUpperTick},
>>>>>>> 76fb53a4
			},
			positionIdsToMigrate:    []uint64{1, 2, 3},
			accountCallingMigration: defaultAddress,
			expectedNewPositionId:   0,
			expectedErr:             types.PositionsNotInSamePoolError{Position1PoolId: 2, Position2PoolId: 1},
		},
		{
			name: "Error: Fungify three positions, but one of them is not owned by the same owner",
			setupFullyChargedPositions: []position{
<<<<<<< HEAD
				{1, defaultPoolId, defaultAddress, DefaultCoin0, DefaultCoin1, DefaultLowerTick, DefaultUpperTick, unlocked},
				{2, defaultPoolId, secondAddress, DefaultCoin0, DefaultCoin1, DefaultLowerTick, DefaultUpperTick, unlocked},
				{3, defaultPoolId, defaultAddress, DefaultCoin0, DefaultCoin1, DefaultLowerTick, DefaultUpperTick, unlocked},
=======
				{1, defaultPoolId, defaultAddress, DefaultCoins, DefaultLowerTick, DefaultUpperTick},
				{2, defaultPoolId, secondAddress, DefaultCoins, DefaultLowerTick, DefaultUpperTick},
				{3, defaultPoolId, defaultAddress, DefaultCoins, DefaultLowerTick, DefaultUpperTick},
>>>>>>> 76fb53a4
			},
			positionIdsToMigrate:    []uint64{1, 2, 3},
			accountCallingMigration: defaultAddress,
			expectedNewPositionId:   0,
			expectedErr:             types.PositionOwnerMismatchError{PositionOwner: secondAddress.String(), Sender: defaultAddress.String()},
		},
		{
			name: "Error: Fungify three positions, but one of them is not in the same range",
			setupFullyChargedPositions: []position{
<<<<<<< HEAD
				{1, defaultPoolId, defaultAddress, DefaultCoin0, DefaultCoin1, DefaultLowerTick, DefaultUpperTick, unlocked},
				{2, defaultPoolId, defaultAddress, DefaultCoin0, DefaultCoin1, DefaultLowerTick - 100, DefaultUpperTick, unlocked},
				{3, defaultPoolId, defaultAddress, DefaultCoin0, DefaultCoin1, DefaultLowerTick, DefaultUpperTick, unlocked},
=======
				{1, defaultPoolId, defaultAddress, DefaultCoins, DefaultLowerTick, DefaultUpperTick},
				{2, defaultPoolId, defaultAddress, DefaultCoins, DefaultLowerTick - 100, DefaultUpperTick},
				{3, defaultPoolId, defaultAddress, DefaultCoins, DefaultLowerTick, DefaultUpperTick},
>>>>>>> 76fb53a4
			},
			positionIdsToMigrate:    []uint64{1, 2, 3},
			accountCallingMigration: defaultAddress,
			expectedNewPositionId:   0,
			expectedErr:             types.PositionsNotInSameTickRangeError{Position1TickLower: DefaultLowerTick - 100, Position1TickUpper: DefaultUpperTick, Position2TickLower: DefaultLowerTick, Position2TickUpper: DefaultUpperTick},
		},
		{
			name: "Error: Fungify one position, must have at least two",
			setupFullyChargedPositions: []position{
				{1, defaultPoolId, defaultAddress, DefaultCoin0, DefaultCoin1, DefaultLowerTick, DefaultUpperTick, unlocked},
			},
			setupUnchargedPositions: []position{},
			positionIdsToMigrate:    []uint64{1},
			accountCallingMigration: defaultAddress,
			expectedNewPositionId:   0,
			expectedErr:             types.PositionQuantityTooLowError{MinNumPositions: cl.MinNumPositions, NumPositions: 1},
			doesValidatePass:        true,
		},
		{
			name: "Error: one of the full range positions is locked",
			setupFullyChargedPositions: []position{
				{1, defaultPoolId, defaultAddress, DefaultCoin0, DefaultCoin1, types.MinTick, types.MaxTick, unlocked},
				{2, defaultPoolId, defaultAddress, DefaultCoin0, DefaultCoin1, types.MinTick, types.MaxTick, locked},
				{3, defaultPoolId, defaultAddress, DefaultCoin0, DefaultCoin1, types.MinTick, types.MaxTick, unlocked},
			},
			lockPositionIds:         []uint64{2},
			positionIdsToMigrate:    []uint64{1, 2, 3},
			accountCallingMigration: defaultAddress,
			expectedNewPositionId:   0,
			expectedErr:             types.LockNotMatureError{PositionId: 2, LockId: 1},
		},
		{
			name: "Pass: one of the full range positions was locked but got unlocked 1ms before fungification",
			setupFullyChargedPositions: []position{
				{1, defaultPoolId, defaultAddress, DefaultCoin0, DefaultCoin1, types.MinTick, types.MaxTick, unlocked},
				{2, defaultPoolId, defaultAddress, DefaultCoin0, DefaultCoin1, types.MinTick, types.MaxTick, locked},
				{3, defaultPoolId, defaultAddress, DefaultCoin0, DefaultCoin1, types.MinTick, types.MaxTick, unlocked},
			},

			lockPositionIds:         []uint64{2},
			positionIdsToMigrate:    []uint64{1, 2, 3},
			accountCallingMigration: defaultAddress,
			// Subtracting one millisecond from the block time (when it's supposed to be unlocked
			// by default, makes the lock mature)
			unlockBeforeBlockTimeMs: time.Millisecond * -1,
			expectedNewPositionId:   4,
		},
	}

	for _, test := range tests {
		s.Run(test.name, func() {
			// Init suite for each test.
			s.SetupTest()
			s.Ctx = s.Ctx.WithBlockTime(defaultBlockTime)
			totalPositionsToCreate := sdk.NewInt(int64(len(test.setupFullyChargedPositions) + len(test.setupUnchargedPositions)))
			requiredBalances := sdk.NewCoins(sdk.NewCoin(ETH, DefaultAmt0.Mul(totalPositionsToCreate)), sdk.NewCoin(USDC, DefaultAmt1.Mul(totalPositionsToCreate)))

			params := s.App.ConcentratedLiquidityKeeper.GetParams(s.Ctx)
			params.AuthorizedUptimes = []time.Duration{time.Nanosecond, testFullChargeDuration}
			s.App.ConcentratedLiquidityKeeper.SetParams(s.Ctx, params)

			// Fund accounts
			s.FundAcc(defaultAddress, requiredBalances)
			s.FundAcc(secondAddress, requiredBalances)

			// Create two default CL pools
			s.PrepareConcentratedPool()
			s.PrepareConcentratedPool()

			// Set incentives for pool to ensure accumulators work correctly
			err := s.App.ConcentratedLiquidityKeeper.SetMultipleIncentiveRecords(s.Ctx, DefaultIncentiveRecords)
			s.Require().NoError(err)

			// Set up fully charged positions
			totalLiquidity := sdk.ZeroDec()

			// See increases in the test below.
			// The reason we double testFullChargeDurationis is because that is by how much we increase block time in total
			// to set up the fully charged positions.
			lockDuration := testFullChargeDuration + testFullChargeDuration + test.unlockBeforeBlockTimeMs
			for _, pos := range test.setupFullyChargedPositions {
<<<<<<< HEAD
				var (
					liquidityCreated sdk.Dec
					err              error
				)
				if pos.isLocked {
					_, _, _, liquidityCreated, _, _, err = s.App.ConcentratedLiquidityKeeper.CreateFullRangePositionUnlocking(s.Ctx, pos.poolId, pos.acc, sdk.NewCoins(pos.coin0, pos.coin1), lockDuration)
					s.Require().NoError(err)
				} else {
					_, _, _, liquidityCreated, _, err = s.App.ConcentratedLiquidityKeeper.CreatePosition(s.Ctx, pos.poolId, pos.acc, pos.coin0.Amount, pos.coin1.Amount, sdk.ZeroInt(), sdk.ZeroInt(), pos.lowerTick, pos.upperTick)
					s.Require().NoError(err)
				}

=======
				_, _, _, liquidityCreated, _, err := s.App.ConcentratedLiquidityKeeper.CreatePosition(s.Ctx, pos.poolId, pos.acc, pos.coins, sdk.ZeroInt(), sdk.ZeroInt(), pos.lowerTick, pos.upperTick)
				s.Require().NoError(err)
>>>>>>> 76fb53a4
				totalLiquidity = totalLiquidity.Add(liquidityCreated)
			}

			// Increase block time by the fully charged duration to make sure previously added positions are charged.
			s.Ctx = s.Ctx.WithBlockTime(s.Ctx.BlockTime().Add(testFullChargeDuration))

			// Set up uncharged positions
			for _, pos := range test.setupUnchargedPositions {
				_, _, _, _, _, err := s.App.ConcentratedLiquidityKeeper.CreatePosition(s.Ctx, pos.poolId, pos.acc, pos.coins, sdk.ZeroInt(), sdk.ZeroInt(), pos.lowerTick, pos.upperTick)
				s.Require().NoError(err)
			}

			// Increase block time by one more day - 1 ns to ensure that the previously added positions are not fully charged.
			s.Ctx = s.Ctx.WithBlockTime(s.Ctx.BlockTime().Add(testFullChargeDuration - time.Nanosecond))

			// First run non mutative validation and check results
			poolId, lowerTick, upperTick, liquidity, err := s.App.ConcentratedLiquidityKeeper.ValidatePositionsAndGetTotalLiquidity(s.Ctx, test.accountCallingMigration, test.positionIdsToMigrate)
			if test.expectedErr != nil && !test.doesValidatePass {
				s.Require().Error(err)
				s.Require().ErrorIs(err, test.expectedErr)
				s.Require().Equal(uint64(0), poolId)
				s.Require().Equal(int64(0), lowerTick)
				s.Require().Equal(int64(0), upperTick)
				s.Require().Equal(sdk.Dec{}, liquidity)
			} else {
				s.Require().NoError(err)

				// Check that the poolId, lowerTick, upperTick, and liquidity are correct
				for _, posId := range test.positionIdsToMigrate {
					position, err := s.App.ConcentratedLiquidityKeeper.GetPosition(s.Ctx, posId)
					s.Require().NoError(err)
					s.Require().Equal(poolId, position.PoolId)
					s.Require().Equal(lowerTick, position.LowerTick)
					s.Require().Equal(upperTick, position.UpperTick)
				}
				s.Require().Equal(totalLiquidity, liquidity)
			}

			// Update the accumulators for defaultPoolId to the current time
			err = s.App.ConcentratedLiquidityKeeper.UpdateUptimeAccumulatorsToNow(s.Ctx, defaultPoolId)
			s.Require().NoError(err)

			// Get the uptime accumulators for defaultPoolId
			uptimeAccumulators, err := s.App.ConcentratedLiquidityKeeper.GetUptimeAccumulators(s.Ctx, defaultPoolId)
			s.Require().NoError(err)

			unclaimedRewardsForEachUptimeAcrossAllOldPositions := make([]sdk.DecCoins, len(uptimeAccumulators))

			// Get the unclaimed rewards for all the positions that are being migrated
			for _, positionId := range test.positionIdsToMigrate {
				oldPositionName := string(types.KeyPositionId(positionId))
				for i, uptimeAccum := range uptimeAccumulators {
					// Check if the accumulator contains the position.
					hasPosition, err := uptimeAccum.HasPosition(oldPositionName)
					s.Require().NoError(err)

					// If the accumulator contains the position, note the unclaimed rewards.
					if hasPosition {
						// Get the unclaimed rewards for the old position.
						position, err := accum.GetPosition(uptimeAccum, oldPositionName)
						s.Require().NoError(err)

						unclaimedRewardsForPosition := accum.GetTotalRewards(uptimeAccum, position)

						// Add the unclaimed rewards to the total unclaimed rewards for all the old positions.
						unclaimedRewardsForEachUptimeAcrossAllOldPositions[i] = unclaimedRewardsForEachUptimeAcrossAllOldPositions[i].Add(unclaimedRewardsForPosition...)
					}
				}
			}

			// Next, run the mutative function and check results
			newPositionId, err := s.App.ConcentratedLiquidityKeeper.FungifyChargedPosition(s.Ctx, test.accountCallingMigration, test.positionIdsToMigrate)
			if test.expectedErr != nil {
				s.Require().Error(err)
				s.Require().ErrorIs(err, test.expectedErr)
				s.Require().Equal(uint64(0), newPositionId)
			} else {
				s.Require().NoError(err)
				s.Require().Equal(test.expectedNewPositionId, newPositionId)

				// Since the positionLiquidity of the old position should have been deleted, retrieving it should return an error.
				for _, posId := range test.positionIdsToMigrate {
					positionLiquidity, err := s.App.ConcentratedLiquidityKeeper.GetPositionLiquidity(s.Ctx, posId)
					s.Require().Error(err)
					s.Require().ErrorIs(err, types.PositionIdNotFoundError{PositionId: posId})
					s.Require().Equal(sdk.Dec{}, positionLiquidity)
				}

				// Retrieve the new position and check that the liquidity is equal to the sum of the old positions.
				newPosition, err := s.App.ConcentratedLiquidityKeeper.GetPosition(s.Ctx, newPositionId)
				s.Require().NoError(err)
				s.Require().Equal(totalLiquidity, newPosition.Liquidity)

				// The new position's join time should be the current block time minus the fully charged duration.
				fullCharge := s.App.ConcentratedLiquidityKeeper.GetLargestAuthorizedUptimeDuration(s.Ctx)
				s.Require().Equal(s.Ctx.BlockTime().Add(-fullCharge), newPosition.JoinTime)

				// Get the uptime accumulators for the poolId of the new position.
				uptimeAccumulators, err := s.App.ConcentratedLiquidityKeeper.GetUptimeAccumulators(s.Ctx, poolId)
				s.Require().NoError(err)

				unclaimedRewardsForEachUptimeNewPosition := make([]sdk.DecCoins, len(uptimeAccumulators))

				// Get the unclaimed rewards for the new position
				for i, uptimeAccum := range uptimeAccumulators {
					newPositionName := string(types.KeyPositionId(newPositionId))
					// Check if the accumulator contains the position.
					hasPosition, err := uptimeAccum.HasPosition(newPositionName)
					s.Require().NoError(err)
					s.Require().True(hasPosition)

					// Move the unclaimed rewards to the new position.
					// Get the unclaimed rewards for the old position.
					position, err := accum.GetPosition(uptimeAccum, newPositionName)
					s.Require().NoError(err)

					unclaimedRewardsForPosition := accum.GetTotalRewards(uptimeAccum, position)

					unclaimedRewardsForEachUptimeNewPosition[i] = unclaimedRewardsForEachUptimeNewPosition[i].Add(unclaimedRewardsForPosition...)
				}

				// Check that the old uptime accumulators and positions have been deleted.
				for _, positionId := range test.positionIdsToMigrate {
					oldPositionName := string(types.KeyPositionId(positionId))
					for _, uptimeAccum := range uptimeAccumulators {
						// Check if the accumulator contains the position.
						hasPosition, err := uptimeAccum.HasPosition(oldPositionName)
						s.Require().NoError(err)
						s.Require().False(hasPosition)
					}

					// Check that the old position has been deleted.
					_, err := s.App.ConcentratedLiquidityKeeper.GetPosition(s.Ctx, positionId)
					s.Require().Error(err)
					s.Require().ErrorAs(err, &types.PositionIdNotFoundError{})
				}

				// The new position's unclaimed rewards should be the sum of the old positions' unclaimed rewards.
				s.Require().Equal(unclaimedRewardsForEachUptimeAcrossAllOldPositions, unclaimedRewardsForEachUptimeNewPosition)

				// Get the final amount expected to be claimed by merging the unclaimed rewards across
				// all uptimes.
				expectedRewardToClaimDecCoins := sdk.NewDecCoins()
				for _, uptimeCoins := range unclaimedRewardsForEachUptimeAcrossAllOldPositions {
					expectedRewardToClaimDecCoins = expectedRewardToClaimDecCoins.Add(uptimeCoins...)
				}

				expectedRewardsToClaim, _ := expectedRewardToClaimDecCoins.TruncateDecimal()

				// Claim all the rewards for the new position and check that the rewards match the unclaimed rewards.
				claimedRewards, forfeitedRewards, err := s.App.ConcentratedLiquidityKeeper.ClaimAllIncentivesForPosition(s.Ctx, newPositionId)
				s.Require().NoError(err)

				s.Require().Equal(expectedRewardsToClaim, claimedRewards)
				s.Require().Equal(sdk.Coins(nil), forfeitedRewards)

				// Sanity check that cannot claim again.
				claimedRewards, _, err = s.App.ConcentratedLiquidityKeeper.ClaimAllIncentivesForPosition(s.Ctx, newPositionId)
				s.Require().NoError(err)

				s.Require().Equal(sdk.Coins(nil), claimedRewards)
				s.Require().Equal(sdk.Coins(nil), claimedRewards)

				// Check that cannot claim rewards for the old positions.
				for _, positionId := range test.positionIdsToMigrate {
					_, _, err := s.App.ConcentratedLiquidityKeeper.ClaimAllIncentivesForPosition(s.Ctx, positionId)
					s.Require().Error(err)
				}
			}
		})
	}
}

func (s *KeeperTestSuite) TestHasAnyPositionForPool() {
	s.SetupTest()
	defaultAddress := s.TestAccs[0]
	DefaultJoinTime := s.Ctx.BlockTime()

	tests := []struct {
		name           string
		poolId         uint64
		setupPositions []model.Position
		expectedResult bool
	}{
		{
			name:           "no positions exist",
			poolId:         defaultPoolId,
			expectedResult: false,

			setupPositions: []model.Position{},
		},
		{
			name:           "one position",
			poolId:         defaultPoolId,
			expectedResult: true,

			setupPositions: []model.Position{
				{
					PoolId:    defaultPoolId,
					Address:   defaultAddress.String(),
					LowerTick: DefaultLowerTick,
					UpperTick: DefaultUpperTick,
				},
			},
		},
		{
			name:           "two positions per pool",
			poolId:         defaultPoolId,
			expectedResult: true,

			setupPositions: []model.Position{
				{
					PoolId:    defaultPoolId,
					Address:   defaultAddress.String(),
					LowerTick: DefaultLowerTick,
					UpperTick: DefaultUpperTick,
				},
				{
					PoolId:    defaultPoolId,
					Address:   defaultAddress.String(),
					LowerTick: DefaultLowerTick,
					UpperTick: DefaultUpperTick,
				},
			},
		},
		{
			name:           "two positions for a different pool; returns false",
			poolId:         defaultPoolId + 1,
			expectedResult: false,

			setupPositions: []model.Position{
				{
					PoolId:    defaultPoolId,
					Address:   defaultAddress.String(),
					LowerTick: DefaultLowerTick,
					UpperTick: DefaultUpperTick,
				},
				{
					PoolId:    defaultPoolId,
					Address:   defaultAddress.String(),
					LowerTick: DefaultLowerTick,
					UpperTick: DefaultUpperTick,
				},
			},
		},
	}

	for _, test := range tests {
		test := test
		s.Run(test.name, func() {
			// Init suite for each test.
			s.SetupTest()
			s.Ctx = s.Ctx.WithBlockTime(DefaultJoinTime)

			// Create a default CL pools
			s.PrepareConcentratedPool()

			for _, pos := range test.setupPositions {
				s.SetupPosition(pos.PoolId, sdk.AccAddress(pos.Address), DefaultCoins, pos.LowerTick, pos.UpperTick, DefaultJoinTime)
			}

			// System under test
			actualResult, err := s.App.ConcentratedLiquidityKeeper.HasAnyPositionForPool(s.Ctx, test.poolId)

			s.Require().NoError(err)
			s.Require().Equal(test.expectedResult, actualResult)
		})
	}
}

// This test specifically tests that fee collection works as expected
// after fungifying positions.
func (s *KeeperTestSuite) TestFungifyChargedPositions_SwapAndClaimFees() {
	// Init suite for the test.
	s.SetupTest()

	const (
		numPositions           = 3
		testFullChargeDuration = time.Hour * 24
		swapAmount             = 1_000_000
	)

	var (
		defaultAddress   = s.TestAccs[0]
		defaultBlockTime = time.Unix(1, 1).UTC()
		swapFee          = sdk.NewDecWithPrec(2, 3)
	)

	expectedPositionIds := make([]uint64, numPositions)
	for i := 0; i < numPositions; i++ {
		expectedPositionIds[i] = uint64(i + 1)
	}

	s.TestAccs = apptesting.CreateRandomAccounts(5)
	s.Ctx = s.Ctx.WithBlockTime(defaultBlockTime)
	totalPositionsToCreate := sdk.NewInt(int64(numPositions))
	requiredBalances := sdk.NewCoins(sdk.NewCoin(ETH, DefaultAmt0.Mul(totalPositionsToCreate)), sdk.NewCoin(USDC, DefaultAmt1.Mul(totalPositionsToCreate)))

	// Set test authorized uptime params.
	params := s.App.ConcentratedLiquidityKeeper.GetParams(s.Ctx)
	params.AuthorizedUptimes = []time.Duration{time.Nanosecond, testFullChargeDuration}
	s.App.ConcentratedLiquidityKeeper.SetParams(s.Ctx, params)

	// Fund account
	s.FundAcc(defaultAddress, requiredBalances)

	// Create CL pool
	s.PrepareCustomConcentratedPool(s.TestAccs[0], ETH, USDC, DefaultTickSpacing, swapFee)

	// Set incentives for pool to ensure accumulators work correctly
	err := s.App.ConcentratedLiquidityKeeper.SetMultipleIncentiveRecords(s.Ctx, DefaultIncentiveRecords)
	s.Require().NoError(err)

	// Set up fully charged positions
	totalLiquidity := sdk.ZeroDec()
	for i := 0; i < numPositions; i++ {
		_, _, _, liquidityCreated, _, err := s.App.ConcentratedLiquidityKeeper.CreatePosition(s.Ctx, defaultPoolId, defaultAddress, DefaultCoins, sdk.ZeroInt(), sdk.ZeroInt(), DefaultLowerTick, DefaultUpperTick)
		s.Require().NoError(err)
		totalLiquidity = totalLiquidity.Add(liquidityCreated)
	}

	// Perform a swap to earn fees
	swapAmountIn := sdk.NewCoin(ETH, sdk.NewInt(swapAmount))
	expectedFee := swapAmountIn.Amount.ToDec().Mul(swapFee)
	s.FundAcc(s.TestAccs[0], sdk.NewCoins(swapAmountIn))
	s.swapAndTrackXTimesInARow(defaultPoolId, swapAmountIn, USDC, types.MinSpotPrice, 1)

	// Increase block time by the fully charged duration
	s.Ctx = s.Ctx.WithBlockTime(s.Ctx.BlockTime().Add(testFullChargeDuration))

	// First run non mutative validation and check results
	newPositionId, err := s.App.ConcentratedLiquidityKeeper.FungifyChargedPosition(s.Ctx, defaultAddress, expectedPositionIds)
	s.Require().NoError(err)

	// Claim fees
	collected, err := s.App.ConcentratedLiquidityKeeper.CollectFees(s.Ctx, defaultAddress, newPositionId)
	s.Require().NoError(err)

	// Validate that the correct fee amount was collected.
	s.Require().Equal(expectedFee, collected.AmountOf(swapAmountIn.Denom).ToDec())

	// Check that cannot claim again.
	collected, err = s.App.ConcentratedLiquidityKeeper.CollectFees(s.Ctx, defaultAddress, newPositionId)
	s.Require().NoError(err)
	s.Require().Equal(sdk.Coins(nil), collected)

	feeAccum, err := s.App.ConcentratedLiquidityKeeper.GetFeeAccumulator(s.Ctx, defaultPoolId)
	s.Require().NoError(err)

	// Check that cannot claim old positions
	for _, oldPositionId := range expectedPositionIds {
		collected, err = s.App.ConcentratedLiquidityKeeper.CollectFees(s.Ctx, defaultAddress, oldPositionId)
		s.Require().Error(err)
		s.Require().Equal(sdk.Coins{}, collected)

		hasPosition := s.App.ConcentratedLiquidityKeeper.HasPosition(s.Ctx, oldPositionId)
		s.Require().False(hasPosition)

		hasFeePositionTracker, err := feeAccum.HasPosition(types.KeyFeePositionAccumulator(oldPositionId))
		s.Require().NoError(err)
		s.Require().False(hasFeePositionTracker)
	}
}

func (s *KeeperTestSuite) TestFungifyChargedPositions_ClaimIncentives() {
	// Init suite for the test.
	s.SetupTest()

	const (
		numPositions           = 3
		testFullChargeDuration = 24 * time.Hour
	)

	var (
		defaultAddress   = s.TestAccs[0]
		defaultBlockTime = time.Unix(1, 1).UTC()
		swapFee          = sdk.NewDecWithPrec(2, 3)
	)

	expectedPositionIds := make([]uint64, numPositions)
	for i := 0; i < numPositions; i++ {
		expectedPositionIds[i] = uint64(i + 1)
	}

	s.TestAccs = apptesting.CreateRandomAccounts(5)
	s.Ctx = s.Ctx.WithBlockTime(defaultBlockTime)
	totalPositionsToCreate := sdk.NewInt(int64(numPositions))
	requiredBalances := sdk.NewCoins(sdk.NewCoin(ETH, DefaultAmt0.Mul(totalPositionsToCreate)), sdk.NewCoin(USDC, DefaultAmt1.Mul(totalPositionsToCreate)))

	// Set test authorized uptime params.
	params := s.App.ConcentratedLiquidityKeeper.GetParams(s.Ctx)
	params.AuthorizedUptimes = []time.Duration{time.Nanosecond, testFullChargeDuration}
	s.App.ConcentratedLiquidityKeeper.SetParams(s.Ctx, params)

	// Fund accounts
	s.FundAcc(defaultAddress, requiredBalances)

	// Create CL pool
	pool := s.PrepareCustomConcentratedPool(s.TestAccs[0], ETH, USDC, DefaultTickSpacing, swapFee)

	// an error of 1 for each position
	roundingError := int64(numPositions)
	roundingTolerance := osmomath.ErrTolerance{
		AdditiveTolerance: sdk.NewDec(roundingError),
		RoundingDir:       osmomath.RoundDown,
	}
	expectedAmount := sdk.NewInt(60 * 60 * 24) // 1 day in seconds * 1 per second

	s.FundAcc(pool.GetIncentivesAddress(), sdk.NewCoins(sdk.NewCoin(USDC, expectedAmount)))
	// Set incentives for pool to ensure accumulators work correctly
	testIncentiveRecord := types.IncentiveRecord{
		PoolId:               1,
		IncentiveDenom:       USDC,
		IncentiveCreatorAddr: s.TestAccs[0].String(),
		IncentiveRecordBody: types.IncentiveRecordBody{
			RemainingAmount: sdk.NewDec(1000000000000000000),
			EmissionRate:    sdk.NewDec(1), // 1 per second
			StartTime:       defaultBlockTime,
		},
		MinUptime: time.Nanosecond,
	}
	err := s.App.ConcentratedLiquidityKeeper.SetMultipleIncentiveRecords(s.Ctx, []types.IncentiveRecord{testIncentiveRecord})
	s.Require().NoError(err)

	// Set up fully charged positions
	totalLiquidity := sdk.ZeroDec()
	for i := 0; i < numPositions; i++ {
		_, _, _, liquidityCreated, _, err := s.App.ConcentratedLiquidityKeeper.CreatePosition(s.Ctx, defaultPoolId, defaultAddress, DefaultCoins, sdk.ZeroInt(), sdk.ZeroInt(), DefaultLowerTick, DefaultUpperTick)
		s.Require().NoError(err)
		totalLiquidity = totalLiquidity.Add(liquidityCreated)
	}

	// Increase block time by the fully charged duration
	s.Ctx = s.Ctx.WithBlockTime(s.Ctx.BlockTime().Add(testFullChargeDuration))

	// sync accumulators
	// We use cache context to update uptime accumulators for estimating claimable incentives
	// prior to running fungify. However, we do not want the mutations made in test setup to have
	// impact on the system under test because it (fungify) must update the uptime accumulators itself.
	cacheCtx, _ := s.Ctx.CacheContext()
	err = s.App.ConcentratedLiquidityKeeper.UpdateUptimeAccumulatorsToNow(cacheCtx, pool.GetId())
	s.Require().NoError(err)

	claimableIncentives := sdk.NewCoins()
	for i := 0; i < numPositions; i++ {
		positionIncentices, forfeitedIncentives, err := s.App.ConcentratedLiquidityKeeper.GetClaimableIncentives(cacheCtx, uint64(i+1))
		s.Require().NoError(err)
		s.Require().Equal(sdk.Coins(nil), forfeitedIncentives)
		claimableIncentives = claimableIncentives.Add(positionIncentices...)
	}

	actualClaimedAmount := claimableIncentives.AmountOf(USDC)
	s.Require().Equal(0, roundingTolerance.Compare(expectedAmount, actualClaimedAmount), "expected: %s, got: %s", expectedAmount, actualClaimedAmount)

	// System under test
	newPositionId, err := s.App.ConcentratedLiquidityKeeper.FungifyChargedPosition(s.Ctx, defaultAddress, expectedPositionIds)
	s.Require().NoError(err)

	// Claim incentives.
	collected, _, err := s.App.ConcentratedLiquidityKeeper.CollectIncentives(s.Ctx, defaultAddress, newPositionId)
	s.Require().NoError(err)

	// Validate that the correct incentives amount was collected.
	actualClaimedAmount = collected.AmountOf(USDC)
	s.Require().Equal(1, len(collected))
	s.Require().Equal(0, roundingTolerance.Compare(expectedAmount, actualClaimedAmount), "expected: %s, got: %s", expectedAmount, actualClaimedAmount)

	// Check that cannot claim again.
	collected, _, err = s.App.ConcentratedLiquidityKeeper.CollectIncentives(s.Ctx, defaultAddress, newPositionId)
	s.Require().NoError(err)
	s.Require().Equal(sdk.Coins(nil), collected)

	// Check that cannot claim old positions
	for i := 0; i < numPositions; i++ {
		collected, _, err = s.App.ConcentratedLiquidityKeeper.CollectIncentives(s.Ctx, defaultAddress, uint64(i+1))
		s.Require().Error(err)
		s.Require().Equal(sdk.Coins{}, collected)
	}
}

func (s *KeeperTestSuite) TestCreateFullRangePosition() {
	var (
		positionId         uint64
		liquidity          sdk.Dec
		concentratedLockId uint64
		err                error
	)
	defaultPositionCoins := sdk.NewCoins(DefaultCoin0, DefaultCoin1)
	invalidCoinsAmount := sdk.NewCoins(DefaultCoin0)
	invalidCoin0Denom := sdk.NewCoins(sdk.NewCoin("invalidDenom", sdk.NewInt(1000000000000000000)), DefaultCoin1)
	invalidCoin1Denom := sdk.NewCoins(DefaultCoin0, sdk.NewCoin("invalidDenom", sdk.NewInt(1000000000000000000)))

	tests := []struct {
		name                  string
		remainingLockDuration time.Duration
		coinsForPosition      sdk.Coins
		isLocked              bool
		isUnlocking           bool
		expectedErr           error
	}{
		{
			name:             "full range position",
			coinsForPosition: defaultPositionCoins,
		},
		{
			name:                  "full range position: locked",
			remainingLockDuration: 24 * time.Hour * 14,
			coinsForPosition:      defaultPositionCoins,
			isLocked:              true,
		},
		{
			name:                  "full range position: unlocking",
			remainingLockDuration: 24 * time.Hour,
			coinsForPosition:      defaultPositionCoins,
			isUnlocking:           true,
		},
		{
			name:             "err: only one asset provided for a full range",
			coinsForPosition: invalidCoinsAmount,
			expectedErr:      types.NumCoinsError{NumCoins: 1},
		},
		{
			name:                  "err: only one asset provided for a full range locked",
			remainingLockDuration: 24 * time.Hour * 14,
			coinsForPosition:      invalidCoinsAmount,
			isLocked:              true,
			expectedErr:           types.NumCoinsError{NumCoins: 1},
		},
		{
			name:                  "err: only one asset provided for a full range unlocking",
			remainingLockDuration: 24 * time.Hour,
			coinsForPosition:      invalidCoinsAmount,
			isUnlocking:           true,
			expectedErr:           types.NumCoinsError{NumCoins: 1},
		},
		{
			name:             "err: wrong denom 0 provided for a full range",
			coinsForPosition: invalidCoin0Denom,
			expectedErr:      types.Amount0IsNegativeError{Amount0: sdk.ZeroInt()},
		},
		{
			name:             "err: wrong denom 1 provided for a full range",
			coinsForPosition: invalidCoin1Denom,
			expectedErr:      types.Amount1IsNegativeError{Amount1: sdk.ZeroInt()},
		},
	}

	for _, test := range tests {
		test := test
		s.Run(test.name, func() {
			// Init suite for each test.
			s.SetupTest()
			DefaultJoinTime := s.Ctx.BlockTime()
			s.Ctx = s.Ctx.WithBlockTime(DefaultJoinTime)

			// Create a default CL pool
			// We prepare it with a position already registered to prevent any oddities that we are not testing for here.
			clPool := s.PrepareConcentratedPoolWithCoinsAndFullRangePosition(ETH, USDC)

			// Fund the owner account
			defaultAddress := s.TestAccs[0]
			s.FundAcc(defaultAddress, test.coinsForPosition)

			// System under test
			if test.isLocked {
				positionId, _, _, liquidity, _, concentratedLockId, err = s.App.ConcentratedLiquidityKeeper.CreateFullRangePositionLocked(s.Ctx, clPool.GetId(), defaultAddress, test.coinsForPosition, test.remainingLockDuration)
			} else if test.isUnlocking {
				positionId, _, _, liquidity, _, concentratedLockId, err = s.App.ConcentratedLiquidityKeeper.CreateFullRangePositionUnlocking(s.Ctx, clPool.GetId(), defaultAddress, test.coinsForPosition, test.remainingLockDuration)
			} else {
				positionId, _, _, liquidity, _, err = s.App.ConcentratedLiquidityKeeper.CreateFullRangePosition(s.Ctx, clPool.GetId(), defaultAddress, test.coinsForPosition)
			}

			if test.expectedErr != nil {
				s.Require().Error(err)
				s.Require().ErrorContains(err, test.expectedErr.Error())
				return
			}

			s.Require().NoError(err)

			// Check position
			_, err = s.App.ConcentratedLiquidityKeeper.GetPosition(s.Ctx, positionId)
			s.Require().NoError(err)

			// Check lock
			if test.isLocked || test.isUnlocking {
				concentratedLock, err := s.App.LockupKeeper.GetLockByID(s.Ctx, concentratedLockId)
				s.Require().NoError(err)
				s.Require().Equal(liquidity.TruncateInt().String(), concentratedLock.Coins[0].Amount.String())
				isUnlocking := concentratedLock.IsUnlocking()
				s.Require().Equal(!test.isLocked, isUnlocking)
			}
		})
	}
}

func (s *KeeperTestSuite) TestMintSharesLockAndUpdate() {
	defaultAddress := s.TestAccs[0]
	defaultPositionCoins := sdk.NewCoins(DefaultCoin0, DefaultCoin1)

	tests := []struct {
		name                    string
		owner                   sdk.AccAddress
		remainingLockDuration   time.Duration
		createFullRangePosition bool
		expectedErr             error
	}{
		{
			name:                    "2 week lock",
			owner:                   defaultAddress,
			createFullRangePosition: true,
			remainingLockDuration:   24 * time.Hour * 14,
		},
		{
			name:                    "1 day lock",
			owner:                   defaultAddress,
			createFullRangePosition: true,
			remainingLockDuration:   24 * time.Hour,
		},
		{
			name:                    "err: not a full range position",
			owner:                   defaultAddress,
			createFullRangePosition: false,
			remainingLockDuration:   24 * time.Hour,
			expectedErr:             types.PositionNotFullRangeError{PositionId: 1, LowerTick: DefaultLowerTick, UpperTick: DefaultUpperTick},
		},
	}

	for _, test := range tests {
		test := test
		s.Run(test.name, func() {
			// Init suite for each test.
			s.SetupTest()
			s.Ctx = s.Ctx.WithBlockTime(DefaultJoinTime)

			// Create a default CL pools
			clPool := s.PrepareConcentratedPool()

			// Fund the owner account
			s.FundAcc(test.owner, defaultPositionCoins)

			// Create a position
			positionId := uint64(0)
			liquidity := sdk.ZeroDec()
			if test.createFullRangePosition {
				var err error
				positionId, _, _, liquidity, _, err = s.App.ConcentratedLiquidityKeeper.CreateFullRangePosition(s.Ctx, clPool.GetId(), test.owner, defaultPositionCoins)
				s.Require().NoError(err)
			} else {
				var err error
				positionId, _, _, liquidity, _, err = s.App.ConcentratedLiquidityKeeper.CreatePosition(s.Ctx, clPool.GetId(), test.owner, defaultPositionCoins, sdk.ZeroInt(), sdk.ZeroInt(), DefaultLowerTick, DefaultUpperTick)
				s.Require().NoError(err)
			}

			lockupModuleAccountBalancePre := s.App.LockupKeeper.GetModuleBalance(s.Ctx)

			// System under test
			concentratedLockId, underlyingLiquidityTokenized, err := s.App.ConcentratedLiquidityKeeper.MintSharesLockAndUpdate(s.Ctx, clPool.GetId(), positionId, test.owner, test.remainingLockDuration)
			if test.expectedErr != nil {
				s.Require().Error(err)
				s.Require().ErrorIs(err, test.expectedErr)
				return
			}
			s.Require().NoError(err)

			// Check that the underlying liquidity tokenized is equal to the liquidity of the position
			s.Require().Equal(liquidity.TruncateInt().String(), underlyingLiquidityTokenized[0].Amount.String())

			lockupModuleAccountBalancePost := s.App.LockupKeeper.GetModuleBalance(s.Ctx)

			// Check that the lockup module account balance increased by the amount expected to be locked
			s.Require().Equal(underlyingLiquidityTokenized[0].String(), lockupModuleAccountBalancePost.Sub(lockupModuleAccountBalancePre).String())

			// Check that the positionId is mapped to the lockId
			positionLockId, err := s.App.ConcentratedLiquidityKeeper.GetLockIdFromPositionId(s.Ctx, positionId)
			s.Require().NoError(err)
			s.Require().Equal(positionLockId, concentratedLockId)

			// Check total supply of cl liquidity token increased by the amount expected to be minted
			clPositionSharesInSupply := s.App.BankKeeper.GetSupply(s.Ctx, underlyingLiquidityTokenized[0].Denom)
			s.Require().Equal(underlyingLiquidityTokenized[0].String(), clPositionSharesInSupply.String())

			// Check specific lock params
			concentratedLock, err := s.App.LockupKeeper.GetLockByID(s.Ctx, concentratedLockId)
			s.Require().NoError(err)
			s.Require().Equal(underlyingLiquidityTokenized[0].Amount.String(), concentratedLock.Coins[0].Amount.String())
			s.Require().Equal(test.remainingLockDuration, concentratedLock.Duration)
		},
		)
	}
}

func (s *KeeperTestSuite) TestPositionHasActiveUnderlyingLock() {
	defaultLockDuration := 24 * time.Hour
	clPool := s.PrepareConcentratedPool()
	owner := s.TestAccs[0]
	defaultPositionCoins := sdk.NewCoins(DefaultCoin0, DefaultCoin1)

	type testParams struct {
		name                                 string
		createPosition                       func(s *KeeperTestSuite) (uint64, uint64)
		expectedHasActiveLock                bool
		expectedHasActiveLockAfterTimeUpdate bool
		expectedLockError                    bool
		expectedPositionLockID               uint64
		expectedGetPositionLockIdErr         bool
	}

	tests := []testParams{
		{
			name: "position with lock locked",
			createPosition: func(s *KeeperTestSuite) (uint64, uint64) {
				s.FundAcc(owner, defaultPositionCoins)
				positionID, _, _, _, _, concentratedLockID, err := s.App.ConcentratedLiquidityKeeper.CreateFullRangePositionLocked(
					s.Ctx, clPool.GetId(), owner, defaultPositionCoins, defaultLockDuration)
				s.Require().NoError(err)
				return positionID, concentratedLockID
			},
			expectedHasActiveLock:                true, // lock starts as active
			expectedHasActiveLockAfterTimeUpdate: true, // since lock is locked, it remains active after time update
			expectedLockError:                    false,
			expectedPositionLockID:               1,
			expectedGetPositionLockIdErr:         false,
		},
		{
			name: "position with lock unlocking",
			createPosition: func(s *KeeperTestSuite) (uint64, uint64) {
				s.FundAcc(owner, defaultPositionCoins)
				positionID, _, _, _, _, concentratedLockID, err := s.App.ConcentratedLiquidityKeeper.CreateFullRangePositionUnlocking(
					s.Ctx, clPool.GetId(), owner, defaultPositionCoins, defaultLockDuration)
				s.Require().NoError(err)
				return positionID, concentratedLockID
			},
			expectedHasActiveLock:                true,  // lock starts as active
			expectedHasActiveLockAfterTimeUpdate: false, // since lock is unlocking, it should no longer be active after time update
			expectedLockError:                    false,
			expectedPositionLockID:               2,
			expectedGetPositionLockIdErr:         false,
		},
		{
			name: "position without lock",
			createPosition: func(s *KeeperTestSuite) (uint64, uint64) {
				s.FundAcc(owner, defaultPositionCoins)
				positionID, _, _, _, _, err := s.App.ConcentratedLiquidityKeeper.CreateFullRangePosition(
					s.Ctx, clPool.GetId(), owner, defaultPositionCoins)
				s.Require().NoError(err)
				return positionID, 0
			},
			expectedHasActiveLock:                false,
			expectedHasActiveLockAfterTimeUpdate: false,
			expectedLockError:                    true,
			expectedPositionLockID:               0,
			expectedGetPositionLockIdErr:         true,
		},
	}

	for _, tc := range tests {
		s.Run(tc.name, func() {
			positionID, lockID := tc.createPosition(s)

			retrievedLockID, err := s.App.ConcentratedLiquidityKeeper.GetLockIdFromPositionId(s.Ctx, positionID)
			if tc.expectedLockError {
				s.Require().Error(err)
			} else {
				s.Require().NoError(err)
				s.Require().Equal(lockID, retrievedLockID)
			}

			// System under test (non mutative)
			hasActiveLockInState, retrievedLockID, err := s.App.ConcentratedLiquidityKeeper.PositionHasActiveUnderlyingLock(s.Ctx, positionID)
			s.Require().NoError(err)
			s.Require().Equal(tc.expectedHasActiveLock, hasActiveLockInState)
			s.Require().Equal(tc.expectedPositionLockID, retrievedLockID)

			// Position ID to lock ID mapping should not change
			retrievedPositionID, err := s.App.ConcentratedLiquidityKeeper.GetPositionIdToLockId(s.Ctx, lockID)
			if tc.expectedGetPositionLockIdErr {
				s.Require().Error(err)
			} else {
				s.Require().NoError(err)
				s.Require().Equal(positionID, retrievedPositionID)
			}

			// Move time forward by the lock duration
			s.Ctx = s.Ctx.WithBlockTime(s.Ctx.BlockTime().Add(defaultLockDuration + 1))

			// System under test (non mutative)
			hasActiveLockInState, retrievedLockID, err = s.App.ConcentratedLiquidityKeeper.PositionHasActiveUnderlyingLock(s.Ctx, positionID)
			s.Require().NoError(err)
			s.Require().Equal(tc.expectedHasActiveLockAfterTimeUpdate, hasActiveLockInState)
			s.Require().Equal(tc.expectedPositionLockID, retrievedLockID)

			// Position ID to lock ID mapping should not change, even though underlying lock might be mature
			retrievedPositionID, err = s.App.ConcentratedLiquidityKeeper.GetPositionIdToLockId(s.Ctx, lockID)
			if tc.expectedGetPositionLockIdErr {
				s.Require().Error(err)
			} else {
				s.Require().NoError(err)
				s.Require().Equal(positionID, retrievedPositionID)
			}
		})
	}
}

func (s *KeeperTestSuite) TestPositionHasActiveUnderlyingLockAndUpdate() {
	defaultLockDuration := 24 * time.Hour
	clPool := s.PrepareConcentratedPool()
	owner := s.TestAccs[0]
	defaultPositionCoins := sdk.NewCoins(DefaultCoin0, DefaultCoin1)

	type testParams struct {
		name                                        string
		createPosition                              func(s *KeeperTestSuite) (uint64, uint64)
		expectedHasActiveLock                       bool
		expectedHasActiveLockAfterTimeUpdate        bool
		expectedLockError                           bool
		expectedPositionLockID                      uint64
		expectedPositionLockIDAfterTimeUpdate       uint64
		expectedGetPositionLockIdErr                bool
		expectedGetPositionLockIdErrAfterTimeUpdate bool
	}

	tests := []testParams{
		{
			name: "position with lock locked",
			createPosition: func(s *KeeperTestSuite) (uint64, uint64) {
				s.FundAcc(owner, defaultPositionCoins)
				positionID, _, _, _, _, concentratedLockID, err := s.App.ConcentratedLiquidityKeeper.CreateFullRangePositionLocked(
					s.Ctx, clPool.GetId(), owner, defaultPositionCoins, defaultLockDuration)
				s.Require().NoError(err)
				return positionID, concentratedLockID
			},
			expectedHasActiveLock:                       true, // lock starts as active
			expectedHasActiveLockAfterTimeUpdate:        true, // since lock is locked, it remains active after time update
			expectedLockError:                           false,
			expectedPositionLockID:                      1,
			expectedPositionLockIDAfterTimeUpdate:       1, // since it stays locked, the mutative method wont change the underlying lock ID
			expectedGetPositionLockIdErr:                false,
			expectedGetPositionLockIdErrAfterTimeUpdate: false,
		},
		{
			name: "position with lock unlocking",
			createPosition: func(s *KeeperTestSuite) (uint64, uint64) {
				s.FundAcc(owner, defaultPositionCoins)
				positionID, _, _, _, _, concentratedLockID, err := s.App.ConcentratedLiquidityKeeper.CreateFullRangePositionUnlocking(
					s.Ctx, clPool.GetId(), owner, defaultPositionCoins, defaultLockDuration)
				s.Require().NoError(err)
				return positionID, concentratedLockID
			},
			expectedHasActiveLock:                       true,  // lock starts as active
			expectedHasActiveLockAfterTimeUpdate:        false, // since lock is unlocking, it should no longer be active after time update
			expectedLockError:                           false,
			expectedPositionLockID:                      2,
			expectedPositionLockIDAfterTimeUpdate:       0, // since it becomes unlocked, the mutative method will change the underlying lock ID to 0
			expectedGetPositionLockIdErr:                false,
			expectedGetPositionLockIdErrAfterTimeUpdate: true, // since it becomes unlocked, the mutative method will change the underlying lock ID to 0 and this now errors
		},
		{
			name: "position without lock",
			createPosition: func(s *KeeperTestSuite) (uint64, uint64) {
				s.FundAcc(owner, defaultPositionCoins)
				positionID, _, _, _, _, err := s.App.ConcentratedLiquidityKeeper.CreateFullRangePosition(
					s.Ctx, clPool.GetId(), owner, defaultPositionCoins)
				s.Require().NoError(err)
				return positionID, 0
			},
			expectedHasActiveLock:                       false,
			expectedHasActiveLockAfterTimeUpdate:        false,
			expectedLockError:                           true,
			expectedPositionLockID:                      0,
			expectedPositionLockIDAfterTimeUpdate:       0,
			expectedGetPositionLockIdErr:                true,
			expectedGetPositionLockIdErrAfterTimeUpdate: true,
		},
	}

	for _, tc := range tests {
		s.Run(tc.name, func() {
			positionID, lockID := tc.createPosition(s)

			retrievedLockID, err := s.App.ConcentratedLiquidityKeeper.GetLockIdFromPositionId(s.Ctx, positionID)
			if tc.expectedLockError {
				s.Require().Error(err)
			} else {
				s.Require().NoError(err)
				s.Require().Equal(lockID, retrievedLockID)
			}

			// System under test (mutative)
			hasActiveLockInState, retrievedLockID, err := s.App.ConcentratedLiquidityKeeper.PositionHasActiveUnderlyingLockAndUpdate(s.Ctx, positionID)
			s.Require().NoError(err)
			s.Require().Equal(tc.expectedHasActiveLock, hasActiveLockInState)
			s.Require().Equal(tc.expectedPositionLockID, retrievedLockID)

			// Position ID to lock ID mapping should not change
			retrievedPositionID, err := s.App.ConcentratedLiquidityKeeper.GetPositionIdToLockId(s.Ctx, lockID)
			if tc.expectedGetPositionLockIdErr {
				s.Require().Error(err)
			} else {
				s.Require().NoError(err)
				s.Require().Equal(positionID, retrievedPositionID)
			}

			// Move time forward by the lock duration
			s.Ctx = s.Ctx.WithBlockTime(s.Ctx.BlockTime().Add(defaultLockDuration + 1))

			// System under test (mutative)
			hasActiveLockInState, retrievedLockID, err = s.App.ConcentratedLiquidityKeeper.PositionHasActiveUnderlyingLockAndUpdate(s.Ctx, positionID)
			s.Require().NoError(err)
			s.Require().Equal(tc.expectedHasActiveLockAfterTimeUpdate, hasActiveLockInState)
			s.Require().Equal(tc.expectedPositionLockIDAfterTimeUpdate, retrievedLockID)

			// Position ID to lock ID mapping should not change, even though underlying lock might be mature
			retrievedPositionID, err = s.App.ConcentratedLiquidityKeeper.GetPositionIdToLockId(s.Ctx, lockID)
			s.Require().Equal(tc.expectedPositionLockIDAfterTimeUpdate, retrievedPositionID)
			if tc.expectedGetPositionLockIdErrAfterTimeUpdate {
				s.Require().Error(err)
			} else {
				s.Require().NoError(err)
			}
		})
	}
}

// Tests Set, Get, and Remove methods for positionId -> lockId mappings
func (s *KeeperTestSuite) TestPositionToLockCRUD() {
	// Init suite for each test.
	s.SetupTest()
	s.Ctx = s.Ctx.WithBlockTime(DefaultJoinTime)
	owner := s.TestAccs[0]
	remainingLockDuration := 24 * time.Hour
	defaultPositionCoins := sdk.NewCoins(DefaultCoin0, DefaultCoin1)

	// Create a default CL pools
	clPool := s.PrepareConcentratedPool()

	// Fund the owner account
	s.FundAcc(owner, defaultPositionCoins)

	// Create a position with a lock
	positionId, _, _, _, _, concentratedLockId, err := s.App.ConcentratedLiquidityKeeper.CreateFullRangePositionUnlocking(s.Ctx, clPool.GetId(), owner, defaultPositionCoins, remainingLockDuration)
	s.Require().NoError(err)

	// We should be able to retrieve the lockId from the positionId now
	retrievedLockId, err := s.App.ConcentratedLiquidityKeeper.GetLockIdFromPositionId(s.Ctx, positionId)
	s.Require().NoError(err)
	s.Require().Equal(concentratedLockId, retrievedLockId)

	// Check if lock has position in state
	retrievedPositionId, err := s.App.ConcentratedLiquidityKeeper.GetPositionIdToLockId(s.Ctx, retrievedLockId)
	s.Require().NoError(err)
	s.Require().Equal(positionId, retrievedPositionId)

	// Create a position without a lock
	positionId, _, _, _, _, err = s.App.ConcentratedLiquidityKeeper.CreateFullRangePosition(s.Ctx, clPool.GetId(), owner, defaultPositionCoins)
	s.Require().Error(err)

	// Check if position has lock in state, should not
	retrievedLockId, err = s.App.ConcentratedLiquidityKeeper.GetLockIdFromPositionId(s.Ctx, positionId)
	s.Require().Error(err)
	s.Require().Equal(uint64(0), retrievedLockId)

	// Set the position to have a lockId (despite it not actually having a lock)
	s.App.ConcentratedLiquidityKeeper.SetPositionIdToLock(s.Ctx, positionId, concentratedLockId)

	// Check if position has lock in state, it should now
	retrievedLockId, err = s.App.ConcentratedLiquidityKeeper.GetLockIdFromPositionId(s.Ctx, positionId)
	s.Require().NoError(err)
	s.Require().Equal(concentratedLockId, retrievedLockId)

	// Check if lock has position in state
	retrievedPositionId, err = s.App.ConcentratedLiquidityKeeper.GetPositionIdToLockId(s.Ctx, retrievedLockId)
	s.Require().NoError(err)
	s.Require().Equal(positionId, retrievedPositionId)

	// Remove the lockId from the position
	s.App.ConcentratedLiquidityKeeper.RemovePositionIdToLock(s.Ctx, positionId, retrievedLockId)

	// Check if position has lock in state, should not
	retrievedLockId, err = s.App.ConcentratedLiquidityKeeper.GetLockIdFromPositionId(s.Ctx, positionId)
	s.Require().Error(err)
	s.Require().Equal(uint64(0), retrievedLockId)
}

func (s *KeeperTestSuite) TestSetPosition() {
	defaultAddress := s.TestAccs[0]
	DefaultJoinTime := s.Ctx.BlockTime()

	testCases := []struct {
		name             string
		poolId           uint64
		owner            sdk.AccAddress
		lowerTick        int64
		upperTick        int64
		joinTime         time.Time
		liquidity        sdk.Dec
		positionId       uint64
		underlyingLockId uint64
	}{
		{
			name:             "basic set position",
			poolId:           1,
			owner:            defaultAddress,
			lowerTick:        DefaultLowerTick,
			upperTick:        DefaultUpperTick,
			joinTime:         DefaultJoinTime,
			liquidity:        DefaultLiquidityAmt,
			positionId:       1,
			underlyingLockId: 0,
		},
		{
			name:             "set position with underlying lock",
			poolId:           1,
			owner:            defaultAddress,
			lowerTick:        DefaultLowerTick,
			upperTick:        DefaultUpperTick,
			joinTime:         DefaultJoinTime,
			liquidity:        DefaultLiquidityAmt,
			positionId:       2,
			underlyingLockId: 3,
		},
	}

	// Loop through test cases.
	for _, tc := range testCases {
		s.SetupTest()
		s.Ctx = s.Ctx.WithBlockTime(DefaultJoinTime)
		store := s.Ctx.KVStore(s.App.GetKey(types.StoreKey))
		s.PrepareConcentratedPool()

		// Call the SetPosition function with test case parameters.
		err := s.App.ConcentratedLiquidityKeeper.SetPosition(
			s.Ctx,
			tc.poolId,
			tc.owner,
			tc.lowerTick,
			tc.upperTick,
			tc.joinTime,
			tc.liquidity,
			tc.positionId,
			tc.underlyingLockId,
		)
		s.Require().NoError(err)

		// Retrieve the position from the store via position ID and compare to expected values.
		position := model.Position{}
		key := types.KeyPositionId(tc.positionId)
		osmoutils.MustGet(store, key, &position)
		s.Require().Equal(tc.positionId, position.PositionId)
		s.Require().Equal(tc.poolId, position.PoolId)
		s.Require().Equal(tc.owner.String(), position.Address)
		s.Require().Equal(tc.lowerTick, position.LowerTick)
		s.Require().Equal(tc.upperTick, position.UpperTick)
		s.Require().Equal(tc.joinTime, position.JoinTime)
		s.Require().Equal(tc.liquidity, position.Liquidity)

		// Retrieve the position from the store via owner/poolId/positionId and compare to expected values.
		key = types.KeyAddressPoolIdPositionId(tc.owner, tc.poolId, tc.positionId)
		positionIdBytes := store.Get(key)
		s.Require().Equal(tc.positionId, sdk.BigEndianToUint64(positionIdBytes))

		// Retrieve the position from the store via poolId/positionId and compare to expected values.
		key = types.KeyPoolPositionPositionId(tc.poolId, tc.positionId)
		positionIdBytes = store.Get(key)
		s.Require().Equal(tc.positionId, sdk.BigEndianToUint64(positionIdBytes))

		// Retrieve the position ID to underlying lock ID mapping from the store and compare to expected values.
		key = types.KeyPositionIdForLock(tc.positionId)
		underlyingLockIdBytes := store.Get(key)
		if tc.underlyingLockId != 0 {
			s.Require().Equal(tc.underlyingLockId, sdk.BigEndianToUint64(underlyingLockIdBytes))
		} else {
			s.Require().Nil(underlyingLockIdBytes)
		}
	}
}

func (s *KeeperTestSuite) TestGetAndUpdateFullRangeLiquidity() {
	testCases := []struct {
		name                 string
		positionCoins        sdk.Coins
		lowerTick, upperTick int64
		updateLiquidity      sdk.Dec
	}{
		{
			name:            "full range + position overlapping min tick. update liquidity upwards",
			positionCoins:   sdk.NewCoins(DefaultCoin0, DefaultCoin1),
			lowerTick:       DefaultMinTick,
			upperTick:       DefaultUpperTick, // max tick doesn't overlap, should not count towards full range liquidity
			updateLiquidity: sdk.NewDec(100),
		},
		{
			name:            "full range + position overlapping max tick. update liquidity downwards",
			positionCoins:   sdk.NewCoins(DefaultCoin0, DefaultCoin1),
			lowerTick:       DefaultLowerTick, // min tick doesn't overlap, should not count towards full range liquidity
			upperTick:       DefaultMaxTick,
			updateLiquidity: sdk.NewDec(-100),
		},
	}

	for _, tc := range testCases {
		s.SetupTest()
		s.Ctx = s.Ctx.WithBlockTime(DefaultJoinTime)
		owner := s.TestAccs[0]
		s.FundAcc(owner, tc.positionCoins)

		// Create a new pool.
		clPool := s.PrepareConcentratedPool()
		clPoolId := clPool.GetId()
		actualFullRangeLiquidity := sdk.ZeroDec()

		// Create a full range position.
		_, _, _, liquidity, _, err := s.App.ConcentratedLiquidityKeeper.CreateFullRangePosition(s.Ctx, clPool.GetId(), owner, tc.positionCoins)
		s.Require().NoError(err)
		actualFullRangeLiquidity = actualFullRangeLiquidity.Add(liquidity)

		clPool, err = s.App.ConcentratedLiquidityKeeper.GetPoolById(s.Ctx, clPoolId)
		s.Require().NoError(err)

		// Get the full range liquidity for the pool.
		expectedFullRangeLiquidity := s.App.ConcentratedLiquidityKeeper.MustGetFullRangeLiquidityInPool(s.Ctx, clPoolId)
		s.Require().Equal(expectedFullRangeLiquidity, actualFullRangeLiquidity)

		// Create a new position that overlaps with the min tick, but is not full range and therefore should not count towards the full range liquidity.
		s.FundAcc(owner, tc.positionCoins)
		_, _, _, _, _, err = s.App.ConcentratedLiquidityKeeper.CreatePosition(s.Ctx, clPoolId, owner, DefaultCoins, sdk.ZeroInt(), sdk.ZeroInt(), tc.lowerTick, tc.upperTick)
		s.Require().NoError(err)

		clPool, err = s.App.ConcentratedLiquidityKeeper.GetPoolById(s.Ctx, clPoolId)
		s.Require().NoError(err)

		// Test updating the full range liquidity.
		err = s.App.ConcentratedLiquidityKeeper.UpdateFullRangeLiquidityInPool(s.Ctx, clPoolId, tc.updateLiquidity)
		s.Require().NoError(err)
		actualFullRangeLiquidity = s.App.ConcentratedLiquidityKeeper.MustGetFullRangeLiquidityInPool(s.Ctx, clPoolId)
		s.Require().Equal(expectedFullRangeLiquidity.Add(tc.updateLiquidity), actualFullRangeLiquidity)
	}
}

func (s *KeeperTestSuite) TestGetAllPositionIdsForPoolId() {
	s.SetupTest()
	clKeeper := s.App.ConcentratedLiquidityKeeper
	s.Ctx = s.Ctx.WithBlockTime(defaultStartTime)

	// Set up test pool
	clPoolOne := s.PrepareConcentratedPool()

	s.SetupDefaultPositionAcc(clPoolOne.GetId(), s.TestAccs[0])
	s.SetupDefaultPositionAcc(clPoolOne.GetId(), s.TestAccs[1])
	s.SetupDefaultPositionAcc(clPoolOne.GetId(), s.TestAccs[2])

	clPooltwo := s.PrepareConcentratedPool()

	s.SetupDefaultPositionAcc(clPooltwo.GetId(), s.TestAccs[0])
	s.SetupDefaultPositionAcc(clPooltwo.GetId(), s.TestAccs[1])
	s.SetupDefaultPositionAcc(clPooltwo.GetId(), s.TestAccs[2])

	expectedPositionOneIds := []uint64{1, 2, 3}
	expectedPositionTwoIds := []uint64{4, 5, 6}

	positionOne, err := clKeeper.GetAllPositionIdsForPoolId(s.Ctx, clPoolOne.GetId())
	s.Require().NoError(err)

	positionTwo, err := clKeeper.GetAllPositionIdsForPoolId(s.Ctx, clPooltwo.GetId())
	s.Require().NoError(err)

	s.Require().Equal(expectedPositionOneIds, positionOne)
	s.Require().Equal(expectedPositionTwoIds, positionTwo)
}<|MERGE_RESOLUTION|>--- conflicted
+++ resolved
@@ -717,15 +717,9 @@
 		{
 			name: "Happy path: Fungify three fully charged positions",
 			setupFullyChargedPositions: []position{
-<<<<<<< HEAD
-				{1, defaultPoolId, defaultAddress, DefaultCoin0, DefaultCoin1, DefaultLowerTick, DefaultUpperTick, unlocked},
-				{2, defaultPoolId, defaultAddress, DefaultCoin0, DefaultCoin1, DefaultLowerTick, DefaultUpperTick, unlocked},
-				{3, defaultPoolId, defaultAddress, DefaultCoin0, DefaultCoin1, DefaultLowerTick, DefaultUpperTick, unlocked},
-=======
-				{1, defaultPoolId, defaultAddress, DefaultCoins, DefaultLowerTick, DefaultUpperTick},
-				{2, defaultPoolId, defaultAddress, DefaultCoins, DefaultLowerTick, DefaultUpperTick},
-				{3, defaultPoolId, defaultAddress, DefaultCoins, DefaultLowerTick, DefaultUpperTick},
->>>>>>> 76fb53a4
+				{1, defaultPoolId, defaultAddress, DefaultCoins, DefaultLowerTick, DefaultUpperTick, unlocked},
+				{2, defaultPoolId, defaultAddress, DefaultCoins, DefaultLowerTick, DefaultUpperTick, unlocked},
+				{3, defaultPoolId, defaultAddress, DefaultCoins, DefaultLowerTick, DefaultUpperTick, unlocked},
 			},
 			positionIdsToMigrate:    []uint64{1, 2, 3},
 			accountCallingMigration: defaultAddress,
@@ -734,19 +728,11 @@
 		{
 			name: "Error: Fungify three positions, but one of them is not fully charged",
 			setupFullyChargedPositions: []position{
-<<<<<<< HEAD
-				{1, defaultPoolId, defaultAddress, DefaultCoin0, DefaultCoin1, DefaultLowerTick, DefaultUpperTick, unlocked},
-				{2, defaultPoolId, defaultAddress, DefaultCoin0, DefaultCoin1, DefaultLowerTick, DefaultUpperTick, unlocked},
+				{1, defaultPoolId, defaultAddress, DefaultCoins, DefaultLowerTick, DefaultUpperTick, unlocked},
+				{2, defaultPoolId, defaultAddress, DefaultCoins, DefaultLowerTick, DefaultUpperTick, unlocked},
 			},
 			setupUnchargedPositions: []position{
-				{3, defaultPoolId, defaultAddress, DefaultCoin0, DefaultCoin1, DefaultLowerTick, DefaultUpperTick, unlocked},
-=======
-				{1, defaultPoolId, defaultAddress, DefaultCoins, DefaultLowerTick, DefaultUpperTick},
-				{2, defaultPoolId, defaultAddress, DefaultCoins, DefaultLowerTick, DefaultUpperTick},
-			},
-			setupUnchargedPositions: []position{
-				{3, defaultPoolId, defaultAddress, DefaultCoins, DefaultLowerTick, DefaultUpperTick},
->>>>>>> 76fb53a4
+				{3, defaultPoolId, defaultAddress, DefaultCoins, DefaultLowerTick, DefaultUpperTick, unlocked},
 			},
 			positionIdsToMigrate:    []uint64{1, 2, 3},
 			accountCallingMigration: defaultAddress,
@@ -756,15 +742,9 @@
 		{
 			name: "Error: Fungify three positions, but one of them is not in the same pool",
 			setupFullyChargedPositions: []position{
-<<<<<<< HEAD
-				{1, defaultPoolId, defaultAddress, DefaultCoin0, DefaultCoin1, DefaultLowerTick, DefaultUpperTick, unlocked},
-				{2, 2, defaultAddress, DefaultCoin0, DefaultCoin1, DefaultLowerTick, DefaultUpperTick, unlocked},
-				{3, defaultPoolId, defaultAddress, DefaultCoin0, DefaultCoin1, DefaultLowerTick, DefaultUpperTick, unlocked},
-=======
-				{1, defaultPoolId, defaultAddress, DefaultCoins, DefaultLowerTick, DefaultUpperTick},
-				{2, 2, defaultAddress, DefaultCoins, DefaultLowerTick, DefaultUpperTick},
-				{3, defaultPoolId, defaultAddress, DefaultCoins, DefaultLowerTick, DefaultUpperTick},
->>>>>>> 76fb53a4
+				{1, defaultPoolId, defaultAddress, DefaultCoins, DefaultLowerTick, DefaultUpperTick, unlocked},
+				{2, 2, defaultAddress, DefaultCoins, DefaultLowerTick, DefaultUpperTick, unlocked},
+				{3, defaultPoolId, defaultAddress, DefaultCoins, DefaultLowerTick, DefaultUpperTick, unlocked},
 			},
 			positionIdsToMigrate:    []uint64{1, 2, 3},
 			accountCallingMigration: defaultAddress,
@@ -774,15 +754,9 @@
 		{
 			name: "Error: Fungify three positions, but one of them is not owned by the same owner",
 			setupFullyChargedPositions: []position{
-<<<<<<< HEAD
-				{1, defaultPoolId, defaultAddress, DefaultCoin0, DefaultCoin1, DefaultLowerTick, DefaultUpperTick, unlocked},
-				{2, defaultPoolId, secondAddress, DefaultCoin0, DefaultCoin1, DefaultLowerTick, DefaultUpperTick, unlocked},
-				{3, defaultPoolId, defaultAddress, DefaultCoin0, DefaultCoin1, DefaultLowerTick, DefaultUpperTick, unlocked},
-=======
-				{1, defaultPoolId, defaultAddress, DefaultCoins, DefaultLowerTick, DefaultUpperTick},
-				{2, defaultPoolId, secondAddress, DefaultCoins, DefaultLowerTick, DefaultUpperTick},
-				{3, defaultPoolId, defaultAddress, DefaultCoins, DefaultLowerTick, DefaultUpperTick},
->>>>>>> 76fb53a4
+				{1, defaultPoolId, defaultAddress, DefaultCoins, DefaultLowerTick, DefaultUpperTick, unlocked},
+				{2, defaultPoolId, secondAddress, DefaultCoins, DefaultLowerTick, DefaultUpperTick, unlocked},
+				{3, defaultPoolId, defaultAddress, DefaultCoins, DefaultLowerTick, DefaultUpperTick, unlocked},
 			},
 			positionIdsToMigrate:    []uint64{1, 2, 3},
 			accountCallingMigration: defaultAddress,
@@ -792,15 +766,9 @@
 		{
 			name: "Error: Fungify three positions, but one of them is not in the same range",
 			setupFullyChargedPositions: []position{
-<<<<<<< HEAD
-				{1, defaultPoolId, defaultAddress, DefaultCoin0, DefaultCoin1, DefaultLowerTick, DefaultUpperTick, unlocked},
-				{2, defaultPoolId, defaultAddress, DefaultCoin0, DefaultCoin1, DefaultLowerTick - 100, DefaultUpperTick, unlocked},
-				{3, defaultPoolId, defaultAddress, DefaultCoin0, DefaultCoin1, DefaultLowerTick, DefaultUpperTick, unlocked},
-=======
-				{1, defaultPoolId, defaultAddress, DefaultCoins, DefaultLowerTick, DefaultUpperTick},
-				{2, defaultPoolId, defaultAddress, DefaultCoins, DefaultLowerTick - 100, DefaultUpperTick},
-				{3, defaultPoolId, defaultAddress, DefaultCoins, DefaultLowerTick, DefaultUpperTick},
->>>>>>> 76fb53a4
+				{1, defaultPoolId, defaultAddress, DefaultCoins, DefaultLowerTick, DefaultUpperTick, unlocked},
+				{2, defaultPoolId, defaultAddress, DefaultCoins, DefaultLowerTick - 100, DefaultUpperTick, unlocked},
+				{3, defaultPoolId, defaultAddress, DefaultCoins, DefaultLowerTick, DefaultUpperTick, unlocked},
 			},
 			positionIdsToMigrate:    []uint64{1, 2, 3},
 			accountCallingMigration: defaultAddress,
@@ -810,7 +778,7 @@
 		{
 			name: "Error: Fungify one position, must have at least two",
 			setupFullyChargedPositions: []position{
-				{1, defaultPoolId, defaultAddress, DefaultCoin0, DefaultCoin1, DefaultLowerTick, DefaultUpperTick, unlocked},
+				{1, defaultPoolId, defaultAddress, DefaultCoins, DefaultLowerTick, DefaultUpperTick, unlocked},
 			},
 			setupUnchargedPositions: []position{},
 			positionIdsToMigrate:    []uint64{1},
@@ -822,9 +790,9 @@
 		{
 			name: "Error: one of the full range positions is locked",
 			setupFullyChargedPositions: []position{
-				{1, defaultPoolId, defaultAddress, DefaultCoin0, DefaultCoin1, types.MinTick, types.MaxTick, unlocked},
-				{2, defaultPoolId, defaultAddress, DefaultCoin0, DefaultCoin1, types.MinTick, types.MaxTick, locked},
-				{3, defaultPoolId, defaultAddress, DefaultCoin0, DefaultCoin1, types.MinTick, types.MaxTick, unlocked},
+				{1, defaultPoolId, defaultAddress, DefaultCoins, types.MinTick, types.MaxTick, unlocked},
+				{2, defaultPoolId, defaultAddress, DefaultCoins, types.MinTick, types.MaxTick, locked},
+				{3, defaultPoolId, defaultAddress, DefaultCoins, types.MinTick, types.MaxTick, unlocked},
 			},
 			lockPositionIds:         []uint64{2},
 			positionIdsToMigrate:    []uint64{1, 2, 3},
@@ -835,9 +803,9 @@
 		{
 			name: "Pass: one of the full range positions was locked but got unlocked 1ms before fungification",
 			setupFullyChargedPositions: []position{
-				{1, defaultPoolId, defaultAddress, DefaultCoin0, DefaultCoin1, types.MinTick, types.MaxTick, unlocked},
-				{2, defaultPoolId, defaultAddress, DefaultCoin0, DefaultCoin1, types.MinTick, types.MaxTick, locked},
-				{3, defaultPoolId, defaultAddress, DefaultCoin0, DefaultCoin1, types.MinTick, types.MaxTick, unlocked},
+				{1, defaultPoolId, defaultAddress, DefaultCoins, types.MinTick, types.MaxTick, unlocked},
+				{2, defaultPoolId, defaultAddress, DefaultCoins, types.MinTick, types.MaxTick, locked},
+				{3, defaultPoolId, defaultAddress, DefaultCoins, types.MinTick, types.MaxTick, unlocked},
 			},
 
 			lockPositionIds:         []uint64{2},
@@ -882,23 +850,18 @@
 			// to set up the fully charged positions.
 			lockDuration := testFullChargeDuration + testFullChargeDuration + test.unlockBeforeBlockTimeMs
 			for _, pos := range test.setupFullyChargedPositions {
-<<<<<<< HEAD
 				var (
 					liquidityCreated sdk.Dec
 					err              error
 				)
 				if pos.isLocked {
-					_, _, _, liquidityCreated, _, _, err = s.App.ConcentratedLiquidityKeeper.CreateFullRangePositionUnlocking(s.Ctx, pos.poolId, pos.acc, sdk.NewCoins(pos.coin0, pos.coin1), lockDuration)
+					_, _, _, liquidityCreated, _, _, err = s.App.ConcentratedLiquidityKeeper.CreateFullRangePositionUnlocking(s.Ctx, pos.poolId, pos.acc, pos.coins, lockDuration)
 					s.Require().NoError(err)
 				} else {
-					_, _, _, liquidityCreated, _, err = s.App.ConcentratedLiquidityKeeper.CreatePosition(s.Ctx, pos.poolId, pos.acc, pos.coin0.Amount, pos.coin1.Amount, sdk.ZeroInt(), sdk.ZeroInt(), pos.lowerTick, pos.upperTick)
+					_, _, _, liquidityCreated, _, err = s.App.ConcentratedLiquidityKeeper.CreatePosition(s.Ctx, pos.poolId, pos.acc, pos.coins, sdk.ZeroInt(), sdk.ZeroInt(), pos.lowerTick, pos.upperTick)
 					s.Require().NoError(err)
 				}
 
-=======
-				_, _, _, liquidityCreated, _, err := s.App.ConcentratedLiquidityKeeper.CreatePosition(s.Ctx, pos.poolId, pos.acc, pos.coins, sdk.ZeroInt(), sdk.ZeroInt(), pos.lowerTick, pos.upperTick)
-				s.Require().NoError(err)
->>>>>>> 76fb53a4
 				totalLiquidity = totalLiquidity.Add(liquidityCreated)
 			}
 
@@ -1386,7 +1349,6 @@
 		concentratedLockId uint64
 		err                error
 	)
-	defaultPositionCoins := sdk.NewCoins(DefaultCoin0, DefaultCoin1)
 	invalidCoinsAmount := sdk.NewCoins(DefaultCoin0)
 	invalidCoin0Denom := sdk.NewCoins(sdk.NewCoin("invalidDenom", sdk.NewInt(1000000000000000000)), DefaultCoin1)
 	invalidCoin1Denom := sdk.NewCoins(DefaultCoin0, sdk.NewCoin("invalidDenom", sdk.NewInt(1000000000000000000)))
@@ -1401,18 +1363,18 @@
 	}{
 		{
 			name:             "full range position",
-			coinsForPosition: defaultPositionCoins,
+			coinsForPosition: DefaultCoins,
 		},
 		{
 			name:                  "full range position: locked",
 			remainingLockDuration: 24 * time.Hour * 14,
-			coinsForPosition:      defaultPositionCoins,
+			coinsForPosition:      DefaultCoins,
 			isLocked:              true,
 		},
 		{
 			name:                  "full range position: unlocking",
 			remainingLockDuration: 24 * time.Hour,
-			coinsForPosition:      defaultPositionCoins,
+			coinsForPosition:      DefaultCoins,
 			isUnlocking:           true,
 		},
 		{
