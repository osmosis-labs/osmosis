package concentrated_liquidity_test

import (
	"time"

	sdk "github.com/cosmos/cosmos-sdk/types"

	"github.com/osmosis-labs/osmosis/osmomath"
	"github.com/osmosis-labs/osmosis/osmoutils"
	"github.com/osmosis-labs/osmosis/osmoutils/accum"
	"github.com/osmosis-labs/osmosis/v15/app/apptesting"
	cl "github.com/osmosis-labs/osmosis/v15/x/concentrated-liquidity"
	"github.com/osmosis-labs/osmosis/v15/x/concentrated-liquidity/model"
	"github.com/osmosis-labs/osmosis/v15/x/concentrated-liquidity/types"
)

var DefaultIncentiveRecords = []types.IncentiveRecord{incentiveRecordOne, incentiveRecordTwo, incentiveRecordThree, incentiveRecordFour}

func (s *KeeperTestSuite) TestInitOrUpdatePosition() {
	const (
		validPoolId   = 1
		invalidPoolId = 2
	)
	defaultJoinTime := s.Ctx.BlockTime()
	supportedUptimes := types.SupportedUptimes
	emptyAccumValues := getExpectedUptimes().emptyExpectedAccumValues
	type param struct {
		poolId         uint64
		lowerTick      int64
		upperTick      int64
		joinTime       time.Time
		positionId     uint64
		liquidityDelta sdk.Dec
	}

	tests := []struct {
		name                 string
		param                param
		positionExists       bool
		timeElapsedSinceInit time.Duration
		incentiveRecords     []types.IncentiveRecord
		expectedLiquidity    sdk.Dec
		expectedErr          error
	}{
		{
			name: "Init position from -50 to 50 with DefaultLiquidityAmt liquidity",
			param: param{
				poolId:         validPoolId,
				lowerTick:      -50,
				upperTick:      50,
				liquidityDelta: DefaultLiquidityAmt,
				positionId:     1,
				joinTime:       defaultJoinTime,
			},
			timeElapsedSinceInit: time.Hour,
			incentiveRecords:     DefaultIncentiveRecords,
			positionExists:       false,
			expectedLiquidity:    DefaultLiquidityAmt,
		},
		{
			name: "Update position from -50 to 50 that already contains DefaultLiquidityAmt liquidity with DefaultLiquidityAmt more liquidity",
			param: param{
				poolId:         validPoolId,
				lowerTick:      -50,
				upperTick:      50,
				liquidityDelta: DefaultLiquidityAmt,
				positionId:     1,
				joinTime:       defaultJoinTime,
			},
			positionExists:    true,
			expectedLiquidity: DefaultLiquidityAmt.Add(DefaultLiquidityAmt),
		},
		{
			name: "Init position for non-existing pool",
			param: param{
				poolId:         invalidPoolId,
				lowerTick:      -50,
				upperTick:      50,
				liquidityDelta: DefaultLiquidityAmt,
				positionId:     1,
				joinTime:       defaultJoinTime,
			},
			positionExists: false,
			expectedErr:    types.PoolNotFoundError{PoolId: 2},
		},
		{
			name: "Init position from -50 to 50 with negative DefaultLiquidityAmt liquidity",
			param: param{
				poolId:         validPoolId,
				lowerTick:      -50,
				upperTick:      50,
				liquidityDelta: DefaultLiquidityAmt.Neg(),
				positionId:     1,
				joinTime:       defaultJoinTime,
			},
			positionExists: false,
			expectedErr:    types.NegativeLiquidityError{Liquidity: DefaultLiquidityAmt.Neg()},
		},
	}

	for _, test := range tests {
		s.Run(test.name, func() {
			// Init suite for each test.
			s.SetupTest()

			// Set blocktime to fixed UTC value for consistency
			s.Ctx = s.Ctx.WithBlockTime(defaultJoinTime)

			// Create a default CL pool
			clPool := s.PrepareConcentratedPool()

			// We get initial uptime accum values for comparison later
			initUptimeAccumValues, err := s.App.ConcentratedLiquidityKeeper.GetUptimeAccumulatorValues(s.Ctx, test.param.poolId)
			if test.param.poolId == invalidPoolId {
				s.Require().Error(err)
				// Ensure that no accumulators are retrieved upon error
				s.Require().Equal([]sdk.DecCoins{}, initUptimeAccumValues)
			} else {
				s.Require().NoError(err)
				// Ensure initial uptime accums are empty
				s.Require().Equal(getExpectedUptimes().emptyExpectedAccumValues, initUptimeAccumValues)
			}

			// Set incentives for pool to ensure accumulators work correctly
			err = s.App.ConcentratedLiquidityKeeper.SetMultipleIncentiveRecords(s.Ctx, test.incentiveRecords)
			s.Require().NoError(err)

			// If positionExists set, initialize the specified position with defaultLiquidityAmt
			preexistingLiquidity := sdk.ZeroDec()
			if test.positionExists {
				// We let some fixed amount of time to elapse so we can ensure LastLiquidityUpdate time is
				// tracked properly even with no liquidity.
				s.Ctx = s.Ctx.WithBlockTime(defaultJoinTime.Add(time.Minute * 5))

				err := s.App.ConcentratedLiquidityKeeper.InitOrUpdatePosition(s.Ctx, test.param.poolId, s.TestAccs[0], test.param.lowerTick, test.param.upperTick, test.param.liquidityDelta, test.param.joinTime, test.param.positionId)
				s.Require().NoError(err)
				preexistingLiquidity = test.param.liquidityDelta

				// Since this is the pool's initial liquidity, uptime accums should not have increased in value
				newUptimeAccumValues, err := s.App.ConcentratedLiquidityKeeper.GetUptimeAccumulatorValues(s.Ctx, test.param.poolId)
				s.Require().NoError(err)
				s.Require().Equal(initUptimeAccumValues, newUptimeAccumValues)

				// LastLiquidityUpdate time should be moved up nonetheless
				clPool, err = s.App.ConcentratedLiquidityKeeper.GetPoolById(s.Ctx, clPool.GetId())
				s.Require().NoError(err)
				s.Require().Equal(s.Ctx.BlockTime(), clPool.GetLastLiquidityUpdate())
			}

			// Move up blocktime by time we want to elapse
			// We keep track of init blocktime to test error cases
			s.Ctx = s.Ctx.WithBlockTime(s.Ctx.BlockTime().Add(test.timeElapsedSinceInit))

			// Get the position liquidity for poolId 1
			liquidity, err := s.App.ConcentratedLiquidityKeeper.GetPositionLiquidity(s.Ctx, test.param.positionId)
			if test.positionExists {
				// If we had a position before, ensure the position info displays proper liquidity
				s.Require().NoError(err)
				s.Require().Equal(preexistingLiquidity, liquidity)
			} else {
				// If we did not have a position before, ensure getting the non-existent position returns an error
				s.Require().Error(err)
				s.Require().ErrorContains(err, types.PositionIdNotFoundError{PositionId: test.param.positionId}.Error())
			}

			// System under test. Initialize or update the position according to the test case
			err = s.App.ConcentratedLiquidityKeeper.InitOrUpdatePosition(s.Ctx, test.param.poolId, s.TestAccs[0], test.param.lowerTick, test.param.upperTick, test.param.liquidityDelta, test.param.joinTime, test.param.positionId)
			if test.expectedErr != nil {
				s.Require().Error(err)
				s.Require().ErrorContains(err, test.expectedErr.Error())

				// If the error is due to a nonexistent pool, we exit before pool-level checks
				if test.param.poolId == invalidPoolId {
					return
				}

				// Uptime accumulators should not be updated upon error
				newUptimeAccumValues, err := s.App.ConcentratedLiquidityKeeper.GetUptimeAccumulatorValues(s.Ctx, test.param.poolId)
				s.Require().NoError(err)
				s.Require().Equal(initUptimeAccumValues, newUptimeAccumValues)

				// LastLiquidityUpdate should not have moved up since init upon error
				clPool, err = s.App.ConcentratedLiquidityKeeper.GetPoolById(s.Ctx, clPool.GetId())
				s.Require().NoError(err)
				s.Require().Equal(defaultJoinTime, clPool.GetLastLiquidityUpdate())
				return
			}
			s.Require().NoError(err)

			// Get the position liquidity for poolId 1
			liquidity, err = s.App.ConcentratedLiquidityKeeper.GetPositionLiquidity(s.Ctx, test.param.positionId)
			s.Require().NoError(err)

			// Check that the initialized or updated position matches our expectation
			s.Require().Equal(test.expectedLiquidity, liquidity)

			// ---Tests for ensuring uptime accumulators behaved as expected---

			// Get updated accumulators and accum values
			newUptimeAccums, err := s.App.ConcentratedLiquidityKeeper.GetUptimeAccumulators(s.Ctx, test.param.poolId)
			s.Require().NoError(err)
			newUptimeAccumValues, err := s.App.ConcentratedLiquidityKeeper.GetUptimeAccumulatorValues(s.Ctx, test.param.poolId)
			s.Require().NoError(err)
			expectedInitAccumValues, err := s.App.ConcentratedLiquidityKeeper.GetUptimeGrowthInsideRange(s.Ctx, clPool.GetId(), test.param.lowerTick, test.param.upperTick)
			s.Require().NoError(err)

			// Setup for checks
			actualUptimeAccumDelta, expectedUptimeAccumValueGrowth, expectedIncentiveRecords, _ := emptyAccumValues, emptyAccumValues, test.incentiveRecords, sdk.DecCoins{}

			timeElapsedSec := sdk.NewDec(int64(test.timeElapsedSinceInit)).Quo(sdk.NewDec(10e8))
			positionName := string(types.KeyPositionId(test.param.positionId))

			// Loop through each supported uptime for pool and ensure that:
			// 1. Position is properly updated on it
			// 2. Accum value has changed by the correct amount
			for uptimeIndex, uptime := range supportedUptimes {
				// Position-related checks

				recordExists, err := newUptimeAccums[uptimeIndex].HasPosition(positionName)
				s.Require().NoError(err)
				s.Require().True(recordExists)

				// Ensure position's record has correct values
				positionRecord, err := accum.GetPosition(newUptimeAccums[uptimeIndex], positionName)
				s.Require().NoError(err)

				// We expect the position's accum record to be initialized to the uptime growth *inside* its range
				s.Require().Equal(expectedInitAccumValues[uptimeIndex], positionRecord.AccumValuePerShare)
				s.Require().Equal(test.expectedLiquidity, positionRecord.NumShares)

				// Accumulator value related checks

				if test.positionExists {
					// Track how much the current uptime accum has grown by
					actualUptimeAccumDelta[uptimeIndex] = newUptimeAccumValues[uptimeIndex].Sub(initUptimeAccumValues[uptimeIndex])
					if timeElapsedSec.GT(sdk.ZeroDec()) {
						expectedGrowthCurAccum, _, err := cl.CalcAccruedIncentivesForAccum(s.Ctx, uptime, test.param.liquidityDelta, timeElapsedSec, expectedIncentiveRecords)
						s.Require().NoError(err)
						expectedUptimeAccumValueGrowth[uptimeIndex] = expectedGrowthCurAccum
					}
				} else {
					// if no position init, should remain empty
					s.Require().Equal(initUptimeAccumValues[uptimeIndex], newUptimeAccumValues[uptimeIndex])
				}
			}

			// Ensure uptime accumulators have grown by the expected amount
			s.Require().Equal(expectedUptimeAccumValueGrowth, actualUptimeAccumDelta)

			// Ensure incentive records have been properly updated in state. Note that we do a two-way contains check since records
			// get reordered lexicographically by denom in state.
			actualIncentiveRecords, err := s.App.ConcentratedLiquidityKeeper.GetAllIncentiveRecordsForPool(s.Ctx, test.param.poolId)
			s.Require().NoError(err)
			s.Require().ElementsMatch(expectedIncentiveRecords, actualIncentiveRecords)
		})
	}
}

func (s *KeeperTestSuite) TestGetPosition() {
	tests := []struct {
		name                      string
		positionId                uint64
		expectedPositionLiquidity sdk.Dec
		expectedErr               error
	}{
		{
			name:                      "Get position info on existing pool and existing position",
			positionId:                DefaultPositionId,
			expectedPositionLiquidity: DefaultLiquidityAmt,
		},
		{
			name:        "Get position info on a non-existent positionId",
			positionId:  DefaultPositionId + 1,
			expectedErr: types.PositionIdNotFoundError{PositionId: DefaultPositionId + 1},
		},
	}

	for _, test := range tests {
		s.Run(test.name, func() {
			// Init suite for each test.
			s.SetupTest()
			s.Ctx = s.Ctx.WithBlockTime(DefaultJoinTime)

			// Create a default CL pool
			s.PrepareConcentratedPool()

			// Set up a default initialized position
			err := s.App.ConcentratedLiquidityKeeper.InitOrUpdatePosition(s.Ctx, validPoolId, s.TestAccs[0], DefaultLowerTick, DefaultUpperTick, DefaultLiquidityAmt, DefaultJoinTime, DefaultPositionId)
			s.Require().NoError(err)

			// System under test
			position, err := s.App.ConcentratedLiquidityKeeper.GetPosition(s.Ctx, test.positionId)
			if test.expectedErr != nil {
				s.Require().Error(err)
				s.Require().ErrorIs(err, test.expectedErr)
				s.Require().Equal(sdk.Dec{}, position.Liquidity)
			} else {
				s.Require().NoError(err)
				s.Require().Equal(test.expectedPositionLiquidity, position.Liquidity)
			}
		})
	}
}

func (s *KeeperTestSuite) TestGetNextPositionAndIncrement() {
	// Init suite for each test.
	s.SetupTest()
	s.Ctx = s.Ctx.WithBlockTime(DefaultJoinTime)
	// Create a default CL pool
	pool := s.PrepareConcentratedPool()

	// Set up a default initialized position
	s.SetupDefaultPosition(pool.GetId())

	// System under test
	positionId := s.App.ConcentratedLiquidityKeeper.GetNextPositionIdAndIncrement(s.Ctx)
	s.Require().Equal(positionId, uint64(2))

	// try incrementing one more time
	positionId = s.App.ConcentratedLiquidityKeeper.GetNextPositionIdAndIncrement(s.Ctx)
	s.Require().Equal(positionId, uint64(3))
}

func (s *KeeperTestSuite) TestIsPositionOwner() {
	actualOwner := s.TestAccs[0]
	nonOwner := s.TestAccs[1]

	tests := []struct {
		name         string
		ownerToQuery sdk.AccAddress
		poolId       uint64
		positionId   uint64
		isOwner      bool
	}{
		{
			name:         "Happy path",
			ownerToQuery: actualOwner,
			poolId:       1,
			positionId:   DefaultPositionId,
			isOwner:      true,
		},
		{
			name:         "query non owner",
			ownerToQuery: nonOwner,
			poolId:       1,
			positionId:   DefaultPositionId,
			isOwner:      false,
		},
		{
			name:         "different pool ID, not the owner",
			ownerToQuery: actualOwner,
			poolId:       2,
			positionId:   DefaultPositionId,
			isOwner:      false,
		},
		{
			name:         "different position ID, not the owner",
			ownerToQuery: actualOwner,
			poolId:       1,
			positionId:   DefaultPositionId + 1,
			isOwner:      false,
		},
	}

	for _, test := range tests {
		s.Run(test.name, func() {
			// Init suite for each test.
			s.SetupTest()
			s.Ctx = s.Ctx.WithBlockTime(DefaultJoinTime)

			// Create a default CL pool.
			s.PrepareConcentratedPool()

			// Set up a default initialized position.
			err := s.App.ConcentratedLiquidityKeeper.InitOrUpdatePosition(s.Ctx, validPoolId, actualOwner, DefaultLowerTick, DefaultUpperTick, DefaultLiquidityAmt, DefaultJoinTime, DefaultPositionId)
			s.Require().NoError(err)

			// System under test.
			isOwner, err := s.App.ConcentratedLiquidityKeeper.IsPositionOwner(s.Ctx, test.ownerToQuery, test.poolId, test.positionId)
			s.Require().Equal(test.isOwner, isOwner)
			s.Require().NoError(err)
		})
	}
}

func (s *KeeperTestSuite) TestGetAllUserPositions() {
	s.Setup()
	defaultAddress := s.TestAccs[0]
	secondAddress := s.TestAccs[1]
	DefaultJoinTime := s.Ctx.BlockTime()
	type position struct {
		positionId uint64
		poolId     uint64
		acc        sdk.AccAddress
		coins      sdk.Coins
		lowerTick  int64
		upperTick  int64
		joinTime   time.Time
	}

	tests := []struct {
		name           string
		sender         sdk.AccAddress
		poolId         uint64
		setupPositions []position
		expectedErr    error
	}{
		{
			name:   "Get current user one position",
			sender: defaultAddress,
			setupPositions: []position{
				{1, 1, defaultAddress, DefaultCoins, DefaultLowerTick, DefaultUpperTick, DefaultJoinTime},
			},
		},
		{
			name:   "Get current users multiple position same pool",
			sender: defaultAddress,
			setupPositions: []position{
				{1, 1, defaultAddress, DefaultCoins, DefaultLowerTick, DefaultUpperTick, DefaultJoinTime},
				{2, 1, defaultAddress, DefaultCoins, DefaultLowerTick + 100, DefaultUpperTick + 100, DefaultJoinTime},
				{3, 1, defaultAddress, DefaultCoins, DefaultLowerTick + 200, DefaultUpperTick + 200, DefaultJoinTime},
			},
		},
		{
			name:   "Get current users multiple position multiple pools",
			sender: secondAddress,
			setupPositions: []position{
				{1, 1, secondAddress, DefaultCoins, DefaultLowerTick, DefaultUpperTick, DefaultJoinTime},
				{2, 2, secondAddress, DefaultCoins, DefaultLowerTick + 100, DefaultUpperTick + 100, DefaultJoinTime},
				{3, 3, secondAddress, DefaultCoins, DefaultLowerTick + 200, DefaultUpperTick + 200, DefaultJoinTime},
			},
		},
		{
			name:   "User has positions over multiple pools, but filter by one pool",
			sender: secondAddress,
			poolId: 2,
			setupPositions: []position{
				{1, 1, secondAddress, DefaultCoins, DefaultLowerTick, DefaultUpperTick, DefaultJoinTime},
				{2, 2, secondAddress, DefaultCoins, DefaultLowerTick + 100, DefaultUpperTick + 100, DefaultJoinTime},
				{3, 3, secondAddress, DefaultCoins, DefaultLowerTick + 200, DefaultUpperTick + 200, DefaultJoinTime},
			},
		},
	}

	for _, test := range tests {
		s.Run(test.name, func() {
			// Init suite for each test.
			s.SetupTest()
			s.Ctx = s.Ctx.WithBlockTime(DefaultJoinTime)

			// Create a default CL pools
			s.PrepareMultipleConcentratedPools(3)

			expectedUserPositions := []model.Position{}
			for _, pos := range test.setupPositions {
				// if position does not exist this errors
				liquidity, _ := s.SetupPosition(pos.poolId, pos.acc, pos.coins, pos.lowerTick, pos.upperTick, pos.joinTime)
				if pos.acc.Equals(pos.acc) {
					if test.poolId == 0 || test.poolId == pos.poolId {
						expectedUserPositions = append(expectedUserPositions, model.Position{
							PositionId: pos.positionId,
							PoolId:     pos.poolId,
							Address:    pos.acc.String(),
							LowerTick:  pos.lowerTick,
							UpperTick:  pos.upperTick,
							JoinTime:   pos.joinTime,
							Liquidity:  liquidity,
						})
					}
				}
			}

			// System under test
			position, err := s.App.ConcentratedLiquidityKeeper.GetUserPositions(s.Ctx, test.sender, test.poolId)
			if test.expectedErr != nil {
				s.Require().Error(err)
				s.Require().ErrorIs(err, test.expectedErr)
				s.Require().Nil(position)
			} else {
				s.Require().NoError(err)
				s.Require().Equal(expectedUserPositions, position)
			}
		})
	}
}

func (s *KeeperTestSuite) TestDeletePosition() {
	defaultPoolId := uint64(1)
	DefaultJoinTime := s.Ctx.BlockTime()

	tests := []struct {
		name             string
		positionId       uint64
		underlyingLockId uint64
		expectedErr      error
	}{
		{
			name:             "Delete position info on existing pool and existing position (no underlying lock)",
			underlyingLockId: 0,
			positionId:       DefaultPositionId,
		},
		{
			name:             "Delete position info on existing pool and existing position (has underlying lock)",
			underlyingLockId: 1,
			positionId:       DefaultPositionId,
		},
		{
			name:             "Delete a non existing position",
			positionId:       DefaultPositionId + 1,
			underlyingLockId: 0,
			expectedErr:      types.PositionIdNotFoundError{PositionId: DefaultPositionId + 1},
		},
	}

	for _, test := range tests {
		s.Run(test.name, func() {
			// Init suite for each test.
			s.SetupTest()
			s.Ctx = s.Ctx.WithBlockTime(DefaultJoinTime)
			store := s.Ctx.KVStore(s.App.GetKey(types.StoreKey))

			// Create a default CL pool
			s.PrepareConcentratedPool()

			// Set up a default initialized position
			err := s.App.ConcentratedLiquidityKeeper.InitOrUpdatePosition(s.Ctx, validPoolId, s.TestAccs[0], DefaultLowerTick, DefaultUpperTick, DefaultLiquidityAmt, DefaultJoinTime, DefaultPositionId)
			s.Require().NoError(err)

			if test.underlyingLockId != 0 {
				err = s.App.ConcentratedLiquidityKeeper.SetPosition(s.Ctx, validPoolId, s.TestAccs[0], DefaultLowerTick, DefaultUpperTick, DefaultJoinTime, DefaultLiquidityAmt, 1, test.underlyingLockId)
				s.Require().NoError(err)
			}

			// Check stores exist
			// Retrieve the position from the store via position ID and compare to expected values.
			position := model.Position{}
			positionIdToPositionKey := types.KeyPositionId(DefaultPositionId)
			osmoutils.MustGet(store, positionIdToPositionKey, &position)
			s.Require().Equal(DefaultPositionId, position.PositionId)
			s.Require().Equal(defaultPoolId, position.PoolId)
			s.Require().Equal(s.TestAccs[0].String(), position.Address)
			s.Require().Equal(DefaultLowerTick, position.LowerTick)
			s.Require().Equal(DefaultUpperTick, position.UpperTick)
			s.Require().Equal(DefaultJoinTime, position.JoinTime)
			s.Require().Equal(DefaultLiquidityAmt, position.Liquidity)

			// Retrieve the position ID from the store via owner/poolId key and compare to expected value (true).
			ownerPoolIdToPositionIdKey := types.KeyAddressPoolIdPositionId(s.TestAccs[0], defaultPoolId, DefaultPositionId)
			valueBytes := store.Get(ownerPoolIdToPositionIdKey)
			s.Require().Equal([]byte{1}, valueBytes)

			// Retrieve the position ID from the store via poolId key and compare to expected value (true).
			poolIdtoPositionIdKey := types.KeyPoolPositionPositionId(defaultPoolId, DefaultPositionId)
			valueBytes = store.Get(poolIdtoPositionIdKey)
			s.Require().Equal([]byte{1}, valueBytes)

			// Retrieve the position ID to underlying lock ID mapping from the store and compare to expected values.
			positionIdToLockIdKey := types.KeyPositionIdForLock(DefaultPositionId)
			underlyingLockIdBytes := store.Get(positionIdToLockIdKey)
			if test.underlyingLockId != 0 {
				s.Require().Equal(test.underlyingLockId, sdk.BigEndianToUint64(underlyingLockIdBytes))
			} else {
				s.Require().Nil(underlyingLockIdBytes)
			}

			// Retrieve the lock ID to position ID mapping from the store and compare to expected values.
			lockIdToPositionIdKey := types.KeyLockIdForPositionId(test.underlyingLockId)
			positionIdBytes := store.Get(lockIdToPositionIdKey)
			if test.underlyingLockId != 0 {
				s.Require().Equal(DefaultPositionId, sdk.BigEndianToUint64(positionIdBytes))
			} else {
				s.Require().Nil(positionIdBytes)
			}

			err = s.App.ConcentratedLiquidityKeeper.DeletePosition(s.Ctx, test.positionId, s.TestAccs[0], defaultPoolId)
			if test.expectedErr != nil {
				s.Require().Error(err)
				s.Require().ErrorIs(err, test.expectedErr)
			} else {
				s.Require().NoError(err)

				// Since the positionLiquidity is deleted, retrieving it should return an error.
				positionLiquidity, err := s.App.ConcentratedLiquidityKeeper.GetPositionLiquidity(s.Ctx, test.positionId)
				s.Require().Error(err)
				s.Require().ErrorIs(err, types.PositionIdNotFoundError{PositionId: test.positionId})
				s.Require().Equal(sdk.Dec{}, positionLiquidity)

				// Check that stores were deleted
				// Retrieve the position from the store via position ID and compare to expected values.
				position := model.Position{}
				positionIdToPositionKey := types.KeyPositionId(DefaultPositionId)
				_, err = osmoutils.Get(store, positionIdToPositionKey, &position)
				s.Require().NoError(err)
				s.Require().Equal(model.Position{}, position)

				// Retrieve the position ID from the store via owner/poolId key and compare to expected values.
				ownerPoolIdToPositionIdKey = types.KeyAddressPoolIdPositionId(s.TestAccs[0], defaultPoolId, DefaultPositionId)
				positionIdBytes := store.Get(ownerPoolIdToPositionIdKey)
				s.Require().Nil(positionIdBytes)

				// Retrieve the position ID from the store via poolId key and compare to expected values.
				poolIdtoPositionIdKey = types.KeyPoolPositionPositionId(defaultPoolId, DefaultPositionId)
				positionIdBytes = store.Get(poolIdtoPositionIdKey)
				s.Require().Nil(positionIdBytes)

				// Retrieve the position ID to underlying lock ID mapping from the store and compare to expected values.
				positionIdToLockIdKey = types.KeyPositionIdForLock(DefaultPositionId)
				underlyingLockIdBytes := store.Get(positionIdToLockIdKey)
				s.Require().Nil(underlyingLockIdBytes)

				// Retrieve the lock ID to position ID mapping from the store and compare to expected values.
				lockIdToPositionIdKey := types.KeyLockIdForPositionId(test.underlyingLockId)
				positionIdBytes = store.Get(lockIdToPositionIdKey)
				s.Require().Nil(positionIdBytes)
			}
		})
	}
}

func (s *KeeperTestSuite) TestCalculateUnderlyingAssetsFromPosition() {
	tests := []struct {
		name            string
		position        model.Position
		isZeroLiquidity bool
	}{
		{
			name:     "Default range position",
			position: model.Position{PoolId: 1, LowerTick: DefaultLowerTick, UpperTick: DefaultUpperTick},
		},
		{
			name:            "Zero liquidity",
			isZeroLiquidity: true,
			position:        model.Position{PoolId: 1, LowerTick: DefaultLowerTick, UpperTick: DefaultUpperTick},
		},
		{
			name:     "Full range position",
			position: model.Position{PoolId: 1, LowerTick: DefaultMinTick, UpperTick: DefaultMaxTick},
		},
		{
			name:     "Below current tick position",
			position: model.Position{PoolId: 1, LowerTick: DefaultLowerTick, UpperTick: DefaultLowerTick + 100},
		},
		{
			name:     "Above current tick position",
			position: model.Position{PoolId: 1, LowerTick: DefaultUpperTick, UpperTick: DefaultUpperTick + 100},
		},
	}

	for _, tc := range tests {
		s.Run(tc.name, func() {
			// prepare concentrated pool with a default position
			s.PrepareConcentratedPool()
			s.FundAcc(s.TestAccs[0], sdk.NewCoins(sdk.NewCoin(ETH, DefaultAmt0), sdk.NewCoin(USDC, DefaultAmt1)))
			_, _, _, _, _, _, _, err := s.App.ConcentratedLiquidityKeeper.CreatePosition(s.Ctx, 1, s.TestAccs[0], DefaultCoins, sdk.ZeroInt(), sdk.ZeroInt(), DefaultLowerTick, DefaultUpperTick)
			s.Require().NoError(err)

			// create a position from the test case
			s.FundAcc(s.TestAccs[1], sdk.NewCoins(sdk.NewCoin(ETH, DefaultAmt0), sdk.NewCoin(USDC, DefaultAmt1)))
			_, actualAmount0, actualAmount1, liquidity, _, _, _, err := s.App.ConcentratedLiquidityKeeper.CreatePosition(s.Ctx, tc.position.PoolId, s.TestAccs[1], DefaultCoins, sdk.ZeroInt(), sdk.ZeroInt(), tc.position.LowerTick, tc.position.UpperTick)
			s.Require().NoError(err)
			tc.position.Liquidity = liquidity

			if tc.isZeroLiquidity {
				// set the position liquidity to zero
				tc.position.Liquidity = sdk.ZeroDec()
				actualAmount0 = sdk.ZeroInt()
				actualAmount1 = sdk.ZeroInt()
			}

			// calculate underlying assets from the position
			clPool, err := s.App.ConcentratedLiquidityKeeper.GetPoolById(s.Ctx, tc.position.PoolId)
			s.Require().NoError(err)
			calculatedCoin0, calculatedCoin1, err := cl.CalculateUnderlyingAssetsFromPosition(s.Ctx, tc.position, clPool)

			s.Require().NoError(err)
			s.Require().Equal(calculatedCoin0.String(), sdk.NewCoin(clPool.GetToken0(), actualAmount0).String())
			s.Require().Equal(calculatedCoin1.String(), sdk.NewCoin(clPool.GetToken1(), actualAmount1).String())
		})
	}
}

func (s *KeeperTestSuite) TestValidateAndFungifyChargedPositions() {
	const (
		locked   = true
		unlocked = !locked
	)

	var (
		defaultAddress         = s.TestAccs[0]
		secondAddress          = s.TestAccs[1]
		defaultBlockTime       = time.Unix(1, 1).UTC()
		testFullChargeDuration = time.Hour * 24
	)

	type position struct {
		positionId uint64
		poolId     uint64
		acc        sdk.AccAddress
		coins      sdk.Coins
		lowerTick  int64
		upperTick  int64
		isLocked   bool
	}

	tests := []struct {
		name                       string
		setupFullyChargedPositions []position
		setupUnchargedPositions    []position
		lockPositionIds            []uint64
		positionIdsToMigrate       []uint64
		accountCallingMigration    sdk.AccAddress
		unlockBeforeBlockTimeMs    time.Duration //nolint:stylecheck
		expectedNewPositionId      uint64
		expectedErr                error
		doesValidatePass           bool
	}{
		{
			name: "Happy path: Fungify three fully charged positions",
			setupFullyChargedPositions: []position{
				{1, defaultPoolId, defaultAddress, DefaultCoins, DefaultLowerTick, DefaultUpperTick, unlocked},
				{2, defaultPoolId, defaultAddress, DefaultCoins, DefaultLowerTick, DefaultUpperTick, unlocked},
				{3, defaultPoolId, defaultAddress, DefaultCoins, DefaultLowerTick, DefaultUpperTick, unlocked},
			},
			positionIdsToMigrate:    []uint64{1, 2, 3},
			accountCallingMigration: defaultAddress,
			expectedNewPositionId:   4,
		},
		{
			name: "Error: Fungify three positions, but one of them is not fully charged",
			setupFullyChargedPositions: []position{
				{1, defaultPoolId, defaultAddress, DefaultCoins, DefaultLowerTick, DefaultUpperTick, unlocked},
				{2, defaultPoolId, defaultAddress, DefaultCoins, DefaultLowerTick, DefaultUpperTick, unlocked},
			},
			setupUnchargedPositions: []position{
				{3, defaultPoolId, defaultAddress, DefaultCoins, DefaultLowerTick, DefaultUpperTick, unlocked},
			},
			positionIdsToMigrate:    []uint64{1, 2, 3},
			accountCallingMigration: defaultAddress,
			expectedNewPositionId:   0,
			expectedErr:             types.PositionNotFullyChargedError{PositionId: 3, PositionJoinTime: defaultBlockTime.Add(testFullChargeDuration), FullyChargedMinTimestamp: defaultBlockTime.Add(testFullChargeDuration).Add(testFullChargeDuration)},
		},
		{
			name: "Error: Fungify three positions, but one of them is not in the same pool",
			setupFullyChargedPositions: []position{
				{1, defaultPoolId, defaultAddress, DefaultCoins, DefaultLowerTick, DefaultUpperTick, unlocked},
				{2, 2, defaultAddress, DefaultCoins, DefaultLowerTick, DefaultUpperTick, unlocked},
				{3, defaultPoolId, defaultAddress, DefaultCoins, DefaultLowerTick, DefaultUpperTick, unlocked},
			},
			positionIdsToMigrate:    []uint64{1, 2, 3},
			accountCallingMigration: defaultAddress,
			expectedNewPositionId:   0,
			expectedErr:             types.PositionsNotInSamePoolError{Position1PoolId: 2, Position2PoolId: 1},
		},
		{
			name: "Error: Fungify three positions, but one of them is not owned by the same owner",
			setupFullyChargedPositions: []position{
				{1, defaultPoolId, defaultAddress, DefaultCoins, DefaultLowerTick, DefaultUpperTick, unlocked},
				{2, defaultPoolId, secondAddress, DefaultCoins, DefaultLowerTick, DefaultUpperTick, unlocked},
				{3, defaultPoolId, defaultAddress, DefaultCoins, DefaultLowerTick, DefaultUpperTick, unlocked},
			},
			positionIdsToMigrate:    []uint64{1, 2, 3},
			accountCallingMigration: defaultAddress,
			expectedNewPositionId:   0,
			expectedErr:             types.PositionOwnerMismatchError{PositionOwner: secondAddress.String(), Sender: defaultAddress.String()},
		},
		{
			name: "Error: Fungify three positions, but one of them is not in the same range",
			setupFullyChargedPositions: []position{
				{1, defaultPoolId, defaultAddress, DefaultCoins, DefaultLowerTick, DefaultUpperTick, unlocked},
				{2, defaultPoolId, defaultAddress, DefaultCoins, DefaultLowerTick - 100, DefaultUpperTick, unlocked},
				{3, defaultPoolId, defaultAddress, DefaultCoins, DefaultLowerTick, DefaultUpperTick, unlocked},
			},
			positionIdsToMigrate:    []uint64{1, 2, 3},
			accountCallingMigration: defaultAddress,
			expectedNewPositionId:   0,
			expectedErr:             types.PositionsNotInSameTickRangeError{Position1TickLower: DefaultLowerTick - 100, Position1TickUpper: DefaultUpperTick, Position2TickLower: DefaultLowerTick, Position2TickUpper: DefaultUpperTick},
		},
		{
			name: "Error: Fungify one position, must have at least two",
			setupFullyChargedPositions: []position{
				{1, defaultPoolId, defaultAddress, DefaultCoins, DefaultLowerTick, DefaultUpperTick, unlocked},
			},
			setupUnchargedPositions: []position{},
			positionIdsToMigrate:    []uint64{1},
			accountCallingMigration: defaultAddress,
			expectedNewPositionId:   0,
			expectedErr:             types.PositionQuantityTooLowError{MinNumPositions: cl.MinNumPositions, NumPositions: 1},
			doesValidatePass:        true,
		},
		{
			name: "Error: one of the full range positions is locked",
			setupFullyChargedPositions: []position{
				{1, defaultPoolId, defaultAddress, DefaultCoins, types.MinTick, types.MaxTick, unlocked},
				{2, defaultPoolId, defaultAddress, DefaultCoins, types.MinTick, types.MaxTick, locked},
				{3, defaultPoolId, defaultAddress, DefaultCoins, types.MinTick, types.MaxTick, unlocked},
			},
			lockPositionIds:         []uint64{2},
			positionIdsToMigrate:    []uint64{1, 2, 3},
			accountCallingMigration: defaultAddress,
			expectedNewPositionId:   0,
			expectedErr:             types.LockNotMatureError{PositionId: 2, LockId: 1},
		},
		{
			name: "Pass: one of the full range positions was locked but got unlocked 1ms before fungification",
			setupFullyChargedPositions: []position{
				{1, defaultPoolId, defaultAddress, DefaultCoins, types.MinTick, types.MaxTick, unlocked},
				{2, defaultPoolId, defaultAddress, DefaultCoins, types.MinTick, types.MaxTick, locked},
				{3, defaultPoolId, defaultAddress, DefaultCoins, types.MinTick, types.MaxTick, unlocked},
			},

			lockPositionIds:         []uint64{2},
			positionIdsToMigrate:    []uint64{1, 2, 3},
			accountCallingMigration: defaultAddress,
			// Subtracting one millisecond from the block time (when it's supposed to be unlocked
			// by default, makes the lock mature)
			unlockBeforeBlockTimeMs: time.Millisecond * -1,
			expectedNewPositionId:   4,
		},
	}

	for _, test := range tests {
		s.Run(test.name, func() {
			// Init suite for each test.
			s.SetupTest()
			s.Ctx = s.Ctx.WithBlockTime(defaultBlockTime)
			totalPositionsToCreate := sdk.NewInt(int64(len(test.setupFullyChargedPositions) + len(test.setupUnchargedPositions)))
			requiredBalances := sdk.NewCoins(sdk.NewCoin(ETH, DefaultAmt0.Mul(totalPositionsToCreate)), sdk.NewCoin(USDC, DefaultAmt1.Mul(totalPositionsToCreate)))

			params := s.App.ConcentratedLiquidityKeeper.GetParams(s.Ctx)
			params.AuthorizedUptimes = []time.Duration{time.Nanosecond, testFullChargeDuration}
			s.App.ConcentratedLiquidityKeeper.SetParams(s.Ctx, params)

			// Fund accounts
			s.FundAcc(defaultAddress, requiredBalances)
			s.FundAcc(secondAddress, requiredBalances)

			// Create two default CL pools
			s.PrepareConcentratedPool()
			s.PrepareConcentratedPool()

			// Set incentives for pool to ensure accumulators work correctly
			err := s.App.ConcentratedLiquidityKeeper.SetMultipleIncentiveRecords(s.Ctx, DefaultIncentiveRecords)
			s.Require().NoError(err)

			// Set up fully charged positions
			totalLiquidity := sdk.ZeroDec()

			// See increases in the test below.
			// The reason we double testFullChargeDurationis is because that is by how much we increase block time in total
			// to set up the fully charged positions.
			lockDuration := testFullChargeDuration + testFullChargeDuration + test.unlockBeforeBlockTimeMs
			for _, pos := range test.setupFullyChargedPositions {
				var (
					liquidityCreated sdk.Dec
					err              error
				)
				if pos.isLocked {
					_, _, _, liquidityCreated, _, _, err = s.App.ConcentratedLiquidityKeeper.CreateFullRangePositionUnlocking(s.Ctx, pos.poolId, pos.acc, pos.coins, lockDuration)
					s.Require().NoError(err)
				} else {
					_, _, _, liquidityCreated, _, _, _, err = s.App.ConcentratedLiquidityKeeper.CreatePosition(s.Ctx, pos.poolId, pos.acc, pos.coins, sdk.ZeroInt(), sdk.ZeroInt(), pos.lowerTick, pos.upperTick)
					s.Require().NoError(err)
				}

				totalLiquidity = totalLiquidity.Add(liquidityCreated)
			}

			// Increase block time by the fully charged duration to make sure previously added positions are charged.
			s.Ctx = s.Ctx.WithBlockTime(s.Ctx.BlockTime().Add(testFullChargeDuration))

			// Set up uncharged positions
			for _, pos := range test.setupUnchargedPositions {
				_, _, _, _, _, _, _, err := s.App.ConcentratedLiquidityKeeper.CreatePosition(s.Ctx, pos.poolId, pos.acc, pos.coins, sdk.ZeroInt(), sdk.ZeroInt(), pos.lowerTick, pos.upperTick)
				s.Require().NoError(err)
			}

			// Increase block time by one more day - 1 ns to ensure that the previously added positions are not fully charged.
			s.Ctx = s.Ctx.WithBlockTime(s.Ctx.BlockTime().Add(testFullChargeDuration - time.Nanosecond))

			// First run non mutative validation and check results
			poolId, lowerTick, upperTick, liquidity, err := s.App.ConcentratedLiquidityKeeper.ValidatePositionsAndGetTotalLiquidity(s.Ctx, test.accountCallingMigration, test.positionIdsToMigrate)
			if test.expectedErr != nil && !test.doesValidatePass {
				s.Require().Error(err)
				s.Require().ErrorIs(err, test.expectedErr)
				s.Require().Equal(uint64(0), poolId)
				s.Require().Equal(int64(0), lowerTick)
				s.Require().Equal(int64(0), upperTick)
				s.Require().Equal(sdk.Dec{}, liquidity)
			} else {
				s.Require().NoError(err)

				// Check that the poolId, lowerTick, upperTick, and liquidity are correct
				for _, posId := range test.positionIdsToMigrate {
					position, err := s.App.ConcentratedLiquidityKeeper.GetPosition(s.Ctx, posId)
					s.Require().NoError(err)
					s.Require().Equal(poolId, position.PoolId)
					s.Require().Equal(lowerTick, position.LowerTick)
					s.Require().Equal(upperTick, position.UpperTick)
				}
				s.Require().Equal(totalLiquidity, liquidity)
			}

			// Update the accumulators for defaultPoolId to the current time
			err = s.App.ConcentratedLiquidityKeeper.UpdateUptimeAccumulatorsToNow(s.Ctx, defaultPoolId)
			s.Require().NoError(err)

			// Get the uptime accumulators for defaultPoolId
			uptimeAccumulators, err := s.App.ConcentratedLiquidityKeeper.GetUptimeAccumulators(s.Ctx, defaultPoolId)
			s.Require().NoError(err)

			unclaimedRewardsForEachUptimeAcrossAllOldPositions := make([]sdk.DecCoins, len(uptimeAccumulators))

			// Get the unclaimed rewards for all the positions that are being migrated
			for _, positionId := range test.positionIdsToMigrate {
				oldPositionName := string(types.KeyPositionId(positionId))
				for i, uptimeAccum := range uptimeAccumulators {
					// Check if the accumulator contains the position.
					hasPosition, err := uptimeAccum.HasPosition(oldPositionName)
					s.Require().NoError(err)

					// If the accumulator contains the position, note the unclaimed rewards.
					if hasPosition {
						// Get the unclaimed rewards for the old position.
						position, err := accum.GetPosition(uptimeAccum, oldPositionName)
						s.Require().NoError(err)

						unclaimedRewardsForPosition := accum.GetTotalRewards(uptimeAccum, position)

						// Add the unclaimed rewards to the total unclaimed rewards for all the old positions.
						unclaimedRewardsForEachUptimeAcrossAllOldPositions[i] = unclaimedRewardsForEachUptimeAcrossAllOldPositions[i].Add(unclaimedRewardsForPosition...)
					}
				}
			}

			// Next, run the mutative function and check results
			newPositionId, err := s.App.ConcentratedLiquidityKeeper.FungifyChargedPosition(s.Ctx, test.accountCallingMigration, test.positionIdsToMigrate)
			if test.expectedErr != nil {
				s.Require().Error(err)
				s.Require().ErrorIs(err, test.expectedErr)
				s.Require().Equal(uint64(0), newPositionId)
			} else {
				s.Require().NoError(err)
				s.Require().Equal(test.expectedNewPositionId, newPositionId)

				// Since the positionLiquidity of the old position should have been deleted, retrieving it should return an error.
				for _, posId := range test.positionIdsToMigrate {
					positionLiquidity, err := s.App.ConcentratedLiquidityKeeper.GetPositionLiquidity(s.Ctx, posId)
					s.Require().Error(err)
					s.Require().ErrorIs(err, types.PositionIdNotFoundError{PositionId: posId})
					s.Require().Equal(sdk.Dec{}, positionLiquidity)
				}

				// Retrieve the new position and check that the liquidity is equal to the sum of the old positions.
				newPosition, err := s.App.ConcentratedLiquidityKeeper.GetPosition(s.Ctx, newPositionId)
				s.Require().NoError(err)
				s.Require().Equal(totalLiquidity, newPosition.Liquidity)

				// The new position's join time should be the current block time minus the fully charged duration.
				fullCharge := s.App.ConcentratedLiquidityKeeper.GetLargestAuthorizedUptimeDuration(s.Ctx)
				s.Require().Equal(s.Ctx.BlockTime().Add(-fullCharge), newPosition.JoinTime)

				// Get the uptime accumulators for the poolId of the new position.
				uptimeAccumulators, err := s.App.ConcentratedLiquidityKeeper.GetUptimeAccumulators(s.Ctx, poolId)
				s.Require().NoError(err)

				unclaimedRewardsForEachUptimeNewPosition := make([]sdk.DecCoins, len(uptimeAccumulators))

				// Get the unclaimed rewards for the new position
				for i, uptimeAccum := range uptimeAccumulators {
					newPositionName := string(types.KeyPositionId(newPositionId))
					// Check if the accumulator contains the position.
					hasPosition, err := uptimeAccum.HasPosition(newPositionName)
					s.Require().NoError(err)
					s.Require().True(hasPosition)

					// Move the unclaimed rewards to the new position.
					// Get the unclaimed rewards for the old position.
					position, err := accum.GetPosition(uptimeAccum, newPositionName)
					s.Require().NoError(err)

					unclaimedRewardsForPosition := accum.GetTotalRewards(uptimeAccum, position)

					unclaimedRewardsForEachUptimeNewPosition[i] = unclaimedRewardsForEachUptimeNewPosition[i].Add(unclaimedRewardsForPosition...)
				}

				// Check that the old uptime accumulators and positions have been deleted.
				for _, positionId := range test.positionIdsToMigrate {
					oldPositionName := string(types.KeyPositionId(positionId))
					for _, uptimeAccum := range uptimeAccumulators {
						// Check if the accumulator contains the position.
						hasPosition, err := uptimeAccum.HasPosition(oldPositionName)
						s.Require().NoError(err)
						s.Require().False(hasPosition)
					}

					// Check that the old position has been deleted.
					_, err := s.App.ConcentratedLiquidityKeeper.GetPosition(s.Ctx, positionId)
					s.Require().Error(err)
					s.Require().ErrorAs(err, &types.PositionIdNotFoundError{})
				}

				// The new position's unclaimed rewards should be the sum of the old positions' unclaimed rewards.
				s.Require().Equal(unclaimedRewardsForEachUptimeAcrossAllOldPositions, unclaimedRewardsForEachUptimeNewPosition)

				// Get the final amount expected to be claimed by merging the unclaimed rewards across
				// all uptimes.
				expectedRewardToClaimDecCoins := sdk.NewDecCoins()
				for _, uptimeCoins := range unclaimedRewardsForEachUptimeAcrossAllOldPositions {
					expectedRewardToClaimDecCoins = expectedRewardToClaimDecCoins.Add(uptimeCoins...)
				}

				expectedRewardsToClaim, _ := expectedRewardToClaimDecCoins.TruncateDecimal()

				// Claim all the rewards for the new position and check that the rewards match the unclaimed rewards.
				claimedRewards, forfeitedRewards, err := s.App.ConcentratedLiquidityKeeper.ClaimAllIncentivesForPosition(s.Ctx, newPositionId)
				s.Require().NoError(err)

				s.Require().Equal(expectedRewardsToClaim, claimedRewards)
				s.Require().Equal(sdk.Coins(nil), forfeitedRewards)

				// Sanity check that cannot claim again.
				claimedRewards, _, err = s.App.ConcentratedLiquidityKeeper.ClaimAllIncentivesForPosition(s.Ctx, newPositionId)
				s.Require().NoError(err)

				s.Require().Equal(sdk.Coins(nil), claimedRewards)
				s.Require().Equal(sdk.Coins(nil), claimedRewards)

				// Check that cannot claim rewards for the old positions.
				for _, positionId := range test.positionIdsToMigrate {
					_, _, err := s.App.ConcentratedLiquidityKeeper.ClaimAllIncentivesForPosition(s.Ctx, positionId)
					s.Require().Error(err)
				}
			}
		})
	}
}

func (s *KeeperTestSuite) TestHasAnyPositionForPool() {
	s.SetupTest()
	defaultAddress := s.TestAccs[0]
	DefaultJoinTime := s.Ctx.BlockTime()

	tests := []struct {
		name           string
		poolId         uint64
		setupPositions []model.Position
		expectedResult bool
	}{
		{
			name:           "no positions exist",
			poolId:         defaultPoolId,
			expectedResult: false,

			setupPositions: []model.Position{},
		},
		{
			name:           "one position",
			poolId:         defaultPoolId,
			expectedResult: true,

			setupPositions: []model.Position{
				{
					PoolId:    defaultPoolId,
					Address:   defaultAddress.String(),
					LowerTick: DefaultLowerTick,
					UpperTick: DefaultUpperTick,
				},
			},
		},
		{
			name:           "two positions per pool",
			poolId:         defaultPoolId,
			expectedResult: true,

			setupPositions: []model.Position{
				{
					PoolId:    defaultPoolId,
					Address:   defaultAddress.String(),
					LowerTick: DefaultLowerTick,
					UpperTick: DefaultUpperTick,
				},
				{
					PoolId:    defaultPoolId,
					Address:   defaultAddress.String(),
					LowerTick: DefaultLowerTick,
					UpperTick: DefaultUpperTick,
				},
			},
		},
		{
			name:           "two positions for a different pool; returns false",
			poolId:         defaultPoolId + 1,
			expectedResult: false,

			setupPositions: []model.Position{
				{
					PoolId:    defaultPoolId,
					Address:   defaultAddress.String(),
					LowerTick: DefaultLowerTick,
					UpperTick: DefaultUpperTick,
				},
				{
					PoolId:    defaultPoolId,
					Address:   defaultAddress.String(),
					LowerTick: DefaultLowerTick,
					UpperTick: DefaultUpperTick,
				},
			},
		},
	}

	for _, test := range tests {
		test := test
		s.Run(test.name, func() {
			// Init suite for each test.
			s.SetupTest()
			s.Ctx = s.Ctx.WithBlockTime(DefaultJoinTime)

			// Create a default CL pools
			s.PrepareConcentratedPool()

			for _, pos := range test.setupPositions {
				s.SetupPosition(pos.PoolId, sdk.AccAddress(pos.Address), DefaultCoins, pos.LowerTick, pos.UpperTick, DefaultJoinTime)
			}

			// System under test
			actualResult, err := s.App.ConcentratedLiquidityKeeper.HasAnyPositionForPool(s.Ctx, test.poolId)

			s.Require().NoError(err)
			s.Require().Equal(test.expectedResult, actualResult)
		})
	}
}

// This test specifically tests that fee collection works as expected
// after fungifying positions.
func (s *KeeperTestSuite) TestFungifyChargedPositions_SwapAndClaimFees() {
	// Init suite for the test.
	s.SetupTest()

	const (
		numPositions           = 3
		testFullChargeDuration = time.Hour * 24
		swapAmount             = 1_000_000
	)

	var (
		defaultAddress   = s.TestAccs[0]
		defaultBlockTime = time.Unix(1, 1).UTC()
		spreadFactor     = sdk.NewDecWithPrec(2, 3)
	)

	expectedPositionIds := make([]uint64, numPositions)
	for i := 0; i < numPositions; i++ {
		expectedPositionIds[i] = uint64(i + 1)
	}

	s.TestAccs = apptesting.CreateRandomAccounts(5)
	s.Ctx = s.Ctx.WithBlockTime(defaultBlockTime)
	totalPositionsToCreate := sdk.NewInt(int64(numPositions))
	requiredBalances := sdk.NewCoins(sdk.NewCoin(ETH, DefaultAmt0.Mul(totalPositionsToCreate)), sdk.NewCoin(USDC, DefaultAmt1.Mul(totalPositionsToCreate)))

	// Set test authorized uptime params.
	params := s.App.ConcentratedLiquidityKeeper.GetParams(s.Ctx)
	params.AuthorizedUptimes = []time.Duration{time.Nanosecond, testFullChargeDuration}
	s.App.ConcentratedLiquidityKeeper.SetParams(s.Ctx, params)

	// Fund account
	s.FundAcc(defaultAddress, requiredBalances)

	// Create CL pool
	s.PrepareCustomConcentratedPool(s.TestAccs[0], ETH, USDC, DefaultTickSpacing, spreadFactor)

	// Set incentives for pool to ensure accumulators work correctly
	err := s.App.ConcentratedLiquidityKeeper.SetMultipleIncentiveRecords(s.Ctx, DefaultIncentiveRecords)
	s.Require().NoError(err)

	// Set up fully charged positions
	totalLiquidity := sdk.ZeroDec()
	for i := 0; i < numPositions; i++ {
		_, _, _, liquidityCreated, _, _, _, err := s.App.ConcentratedLiquidityKeeper.CreatePosition(s.Ctx, defaultPoolId, defaultAddress, DefaultCoins, sdk.ZeroInt(), sdk.ZeroInt(), DefaultLowerTick, DefaultUpperTick)
		s.Require().NoError(err)
		totalLiquidity = totalLiquidity.Add(liquidityCreated)
	}

	// Perform a swap to earn fees
	swapAmountIn := sdk.NewCoin(ETH, sdk.NewInt(swapAmount))
<<<<<<< HEAD
	expectedFee := swapAmountIn.Amount.ToDec().Mul(swapFee)
	// We run expected fees through a cycle of division and multiplication by liquidity to capture appropriate rounding behavior.
=======
	expectedFee := swapAmountIn.Amount.ToDec().Mul(spreadFactor)
	// We run expected fees through a cycle of divison and multiplication by liquidity to capture appropriate rounding behavior.
>>>>>>> 672cf20f
	// Note that we truncate the int at the end since it is not possible to have a decimal fee amount collected (the QuoTruncate
	// and MulTruncates are much smaller operations that round down for values past the 18th decimal place).
	expectedFeeTruncated := expectedFee.QuoTruncate(totalLiquidity).MulTruncate(totalLiquidity).TruncateInt()
	s.FundAcc(s.TestAccs[0], sdk.NewCoins(swapAmountIn))
	s.swapAndTrackXTimesInARow(defaultPoolId, swapAmountIn, USDC, types.MinSpotPrice, 1)

	// Increase block time by the fully charged duration
	s.Ctx = s.Ctx.WithBlockTime(s.Ctx.BlockTime().Add(testFullChargeDuration))

	// First run non mutative validation and check results
	newPositionId, err := s.App.ConcentratedLiquidityKeeper.FungifyChargedPosition(s.Ctx, defaultAddress, expectedPositionIds)
	s.Require().NoError(err)

	// Claim fees
	collected, err := s.App.ConcentratedLiquidityKeeper.CollectFees(s.Ctx, defaultAddress, newPositionId)
	s.Require().NoError(err)

	// Validate that the correct fee amount was collected.
	s.Require().Equal(expectedFeeTruncated, collected.AmountOf(swapAmountIn.Denom))

	// Check that cannot claim again.
	collected, err = s.App.ConcentratedLiquidityKeeper.CollectFees(s.Ctx, defaultAddress, newPositionId)
	s.Require().NoError(err)
	s.Require().Equal(sdk.Coins(nil), collected)

	feeAccum, err := s.App.ConcentratedLiquidityKeeper.GetFeeAccumulator(s.Ctx, defaultPoolId)
	s.Require().NoError(err)

	// Check that cannot claim old positions
	for _, oldPositionId := range expectedPositionIds {
		collected, err = s.App.ConcentratedLiquidityKeeper.CollectFees(s.Ctx, defaultAddress, oldPositionId)
		s.Require().Error(err)
		s.Require().Equal(sdk.Coins{}, collected)

		hasPosition := s.App.ConcentratedLiquidityKeeper.HasPosition(s.Ctx, oldPositionId)
		s.Require().False(hasPosition)

		hasFeePositionTracker, err := feeAccum.HasPosition(types.KeyFeePositionAccumulator(oldPositionId))
		s.Require().NoError(err)
		s.Require().False(hasFeePositionTracker)
	}
}

func (s *KeeperTestSuite) TestFungifyChargedPositions_ClaimIncentives() {
	// Init suite for the test.
	s.SetupTest()

	const (
		numPositions           = 3
		testFullChargeDuration = 24 * time.Hour
	)

	var (
		defaultAddress   = s.TestAccs[0]
		defaultBlockTime = time.Unix(1, 1).UTC()
		spreadFactor     = sdk.NewDecWithPrec(2, 3)
	)

	expectedPositionIds := make([]uint64, numPositions)
	for i := 0; i < numPositions; i++ {
		expectedPositionIds[i] = uint64(i + 1)
	}

	s.TestAccs = apptesting.CreateRandomAccounts(5)
	s.Ctx = s.Ctx.WithBlockTime(defaultBlockTime)
	totalPositionsToCreate := sdk.NewInt(int64(numPositions))
	requiredBalances := sdk.NewCoins(sdk.NewCoin(ETH, DefaultAmt0.Mul(totalPositionsToCreate)), sdk.NewCoin(USDC, DefaultAmt1.Mul(totalPositionsToCreate)))

	// Set test authorized uptime params.
	params := s.App.ConcentratedLiquidityKeeper.GetParams(s.Ctx)
	params.AuthorizedUptimes = []time.Duration{time.Nanosecond, testFullChargeDuration}
	s.App.ConcentratedLiquidityKeeper.SetParams(s.Ctx, params)

	// Fund accounts
	s.FundAcc(defaultAddress, requiredBalances)

	// Create CL pool
	pool := s.PrepareCustomConcentratedPool(s.TestAccs[0], ETH, USDC, DefaultTickSpacing, spreadFactor)

	// an error of 1 for each position
	roundingError := int64(numPositions)
	roundingTolerance := osmomath.ErrTolerance{
		AdditiveTolerance: sdk.NewDec(roundingError),
		RoundingDir:       osmomath.RoundDown,
	}
	expectedAmount := sdk.NewInt(60 * 60 * 24) // 1 day in seconds * 1 per second

	s.FundAcc(pool.GetIncentivesAddress(), sdk.NewCoins(sdk.NewCoin(USDC, expectedAmount)))
	// Set incentives for pool to ensure accumulators work correctly
	testIncentiveRecord := types.IncentiveRecord{
		PoolId:               1,
		IncentiveDenom:       USDC,
		IncentiveCreatorAddr: s.TestAccs[0].String(),
		IncentiveRecordBody: types.IncentiveRecordBody{
			RemainingAmount: sdk.NewDec(1000000000000000000),
			EmissionRate:    sdk.NewDec(1), // 1 per second
			StartTime:       defaultBlockTime,
		},
		MinUptime: time.Nanosecond,
	}
	err := s.App.ConcentratedLiquidityKeeper.SetMultipleIncentiveRecords(s.Ctx, []types.IncentiveRecord{testIncentiveRecord})
	s.Require().NoError(err)

	// Set up fully charged positions
	totalLiquidity := sdk.ZeroDec()
	for i := 0; i < numPositions; i++ {
		_, _, _, liquidityCreated, _, _, _, err := s.App.ConcentratedLiquidityKeeper.CreatePosition(s.Ctx, defaultPoolId, defaultAddress, DefaultCoins, sdk.ZeroInt(), sdk.ZeroInt(), DefaultLowerTick, DefaultUpperTick)
		s.Require().NoError(err)
		totalLiquidity = totalLiquidity.Add(liquidityCreated)
	}

	// Increase block time by the fully charged duration
	s.Ctx = s.Ctx.WithBlockTime(s.Ctx.BlockTime().Add(testFullChargeDuration))

	// sync accumulators
	// We use cache context to update uptime accumulators for estimating claimable incentives
	// prior to running fungify. However, we do not want the mutations made in test setup to have
	// impact on the system under test because it (fungify) must update the uptime accumulators itself.
	cacheCtx, _ := s.Ctx.CacheContext()
	err = s.App.ConcentratedLiquidityKeeper.UpdateUptimeAccumulatorsToNow(cacheCtx, pool.GetId())
	s.Require().NoError(err)

	claimableIncentives := sdk.NewCoins()
	for i := 0; i < numPositions; i++ {
		positionIncentices, forfeitedIncentives, err := s.App.ConcentratedLiquidityKeeper.GetClaimableIncentives(cacheCtx, uint64(i+1))
		s.Require().NoError(err)
		s.Require().Equal(sdk.Coins(nil), forfeitedIncentives)
		claimableIncentives = claimableIncentives.Add(positionIncentices...)
	}

	actualClaimedAmount := claimableIncentives.AmountOf(USDC)
	s.Require().Equal(0, roundingTolerance.Compare(expectedAmount, actualClaimedAmount), "expected: %s, got: %s", expectedAmount, actualClaimedAmount)

	// System under test
	newPositionId, err := s.App.ConcentratedLiquidityKeeper.FungifyChargedPosition(s.Ctx, defaultAddress, expectedPositionIds)
	s.Require().NoError(err)

	// Claim incentives.
	collected, _, err := s.App.ConcentratedLiquidityKeeper.CollectIncentives(s.Ctx, defaultAddress, newPositionId)
	s.Require().NoError(err)

	// Validate that the correct incentives amount was collected.
	actualClaimedAmount = collected.AmountOf(USDC)
	s.Require().Equal(1, len(collected))
	s.Require().Equal(0, roundingTolerance.Compare(expectedAmount, actualClaimedAmount), "expected: %s, got: %s", expectedAmount, actualClaimedAmount)

	// Check that cannot claim again.
	collected, _, err = s.App.ConcentratedLiquidityKeeper.CollectIncentives(s.Ctx, defaultAddress, newPositionId)
	s.Require().NoError(err)
	s.Require().Equal(sdk.Coins(nil), collected)

	// Check that cannot claim old positions
	for i := 0; i < numPositions; i++ {
		collected, _, err = s.App.ConcentratedLiquidityKeeper.CollectIncentives(s.Ctx, defaultAddress, uint64(i+1))
		s.Require().Error(err)
		s.Require().Equal(sdk.Coins{}, collected)
	}
}

func (s *KeeperTestSuite) TestCreateFullRangePosition() {
	var (
		positionId         uint64
		liquidity          sdk.Dec
		concentratedLockId uint64
		err                error
	)
	invalidCoinsAmount := sdk.NewCoins(DefaultCoin0)
	invalidCoin0Denom := sdk.NewCoins(sdk.NewCoin("invalidDenom", sdk.NewInt(1000000000000000000)), DefaultCoin1)
	invalidCoin1Denom := sdk.NewCoins(DefaultCoin0, sdk.NewCoin("invalidDenom", sdk.NewInt(1000000000000000000)))

	tests := []struct {
		name                  string
		remainingLockDuration time.Duration
		coinsForPosition      sdk.Coins
		isLocked              bool
		isUnlocking           bool
		expectedErr           error
	}{
		{
			name:             "full range position",
			coinsForPosition: DefaultCoins,
		},
		{
			name:                  "full range position: locked",
			remainingLockDuration: 24 * time.Hour * 14,
			coinsForPosition:      DefaultCoins,
			isLocked:              true,
		},
		{
			name:                  "full range position: unlocking",
			remainingLockDuration: 24 * time.Hour,
			coinsForPosition:      DefaultCoins,
			isUnlocking:           true,
		},
		{
			name:             "err: only one asset provided for a full range",
			coinsForPosition: invalidCoinsAmount,
			expectedErr:      types.NumCoinsError{NumCoins: 1},
		},
		{
			name:                  "err: only one asset provided for a full range locked",
			remainingLockDuration: 24 * time.Hour * 14,
			coinsForPosition:      invalidCoinsAmount,
			isLocked:              true,
			expectedErr:           types.NumCoinsError{NumCoins: 1},
		},
		{
			name:                  "err: only one asset provided for a full range unlocking",
			remainingLockDuration: 24 * time.Hour,
			coinsForPosition:      invalidCoinsAmount,
			isUnlocking:           true,
			expectedErr:           types.NumCoinsError{NumCoins: 1},
		},
		{
			name:             "err: wrong denom 0 provided for a full range",
			coinsForPosition: invalidCoin0Denom,
			expectedErr:      types.Amount0IsNegativeError{Amount0: sdk.ZeroInt()},
		},
		{
			name:             "err: wrong denom 1 provided for a full range",
			coinsForPosition: invalidCoin1Denom,
			expectedErr:      types.Amount1IsNegativeError{Amount1: sdk.ZeroInt()},
		},
	}

	for _, test := range tests {
		test := test
		s.Run(test.name, func() {
			// Init suite for each test.
			s.SetupTest()
			DefaultJoinTime := s.Ctx.BlockTime()
			s.Ctx = s.Ctx.WithBlockTime(DefaultJoinTime)

			// Create a default CL pool
			// We prepare it with a position already registered to prevent any oddities that we are not testing for here.
			clPool := s.PrepareConcentratedPoolWithCoinsAndFullRangePosition(ETH, USDC)

			// Fund the owner account
			defaultAddress := s.TestAccs[0]
			s.FundAcc(defaultAddress, test.coinsForPosition)

			// System under test
			if test.isLocked {
				positionId, _, _, liquidity, _, concentratedLockId, err = s.App.ConcentratedLiquidityKeeper.CreateFullRangePositionLocked(s.Ctx, clPool.GetId(), defaultAddress, test.coinsForPosition, test.remainingLockDuration)
			} else if test.isUnlocking {
				positionId, _, _, liquidity, _, concentratedLockId, err = s.App.ConcentratedLiquidityKeeper.CreateFullRangePositionUnlocking(s.Ctx, clPool.GetId(), defaultAddress, test.coinsForPosition, test.remainingLockDuration)
			} else {
				positionId, _, _, liquidity, _, err = s.App.ConcentratedLiquidityKeeper.CreateFullRangePosition(s.Ctx, clPool.GetId(), defaultAddress, test.coinsForPosition)
			}

			if test.expectedErr != nil {
				s.Require().Error(err)
				s.Require().ErrorContains(err, test.expectedErr.Error())
				return
			}

			s.Require().NoError(err)

			// Check position
			_, err = s.App.ConcentratedLiquidityKeeper.GetPosition(s.Ctx, positionId)
			s.Require().NoError(err)

			// Check lock
			if test.isLocked || test.isUnlocking {
				concentratedLock, err := s.App.LockupKeeper.GetLockByID(s.Ctx, concentratedLockId)
				s.Require().NoError(err)
				s.Require().Equal(liquidity.TruncateInt().String(), concentratedLock.Coins[0].Amount.String())
				isUnlocking := concentratedLock.IsUnlocking()
				s.Require().Equal(!test.isLocked, isUnlocking)
			}
		})
	}
}

func (s *KeeperTestSuite) TestMintSharesAndLock() {
	var (
		defaultPositionCoins = sdk.NewCoins(DefaultCoin0, DefaultCoin1)
		defaultAddress       = s.TestAccs[0]
	)

	tests := []struct {
		name                    string
		owner                   sdk.AccAddress
		remainingLockDuration   time.Duration
		createFullRangePosition bool
		expectedErr             error
	}{
		{
			name:                    "2 week lock",
			owner:                   defaultAddress,
			createFullRangePosition: true,
			remainingLockDuration:   24 * time.Hour * 14,
		},
		{
			name:                    "1 day lock",
			owner:                   defaultAddress,
			createFullRangePosition: true,
			remainingLockDuration:   24 * time.Hour,
		},
		{
			name:                    "err: not a full range position",
			owner:                   defaultAddress,
			createFullRangePosition: false,
			remainingLockDuration:   24 * time.Hour,
			expectedErr:             types.PositionNotFullRangeError{PositionId: 1, LowerTick: DefaultLowerTick, UpperTick: DefaultUpperTick},
		},
	}

	for _, test := range tests {
		test := test
		s.Run(test.name, func() {
			// Init suite for each test.
			s.SetupTest()
			s.Ctx = s.Ctx.WithBlockTime(DefaultJoinTime)

			// Create a default CL pools
			clPool := s.PrepareConcentratedPool()

			// Fund the owner account
			s.FundAcc(test.owner, DefaultCoins)

			// Create a position
			positionId := uint64(0)
			liquidity := sdk.ZeroDec() //nolint:staticcheck
			if test.createFullRangePosition {
				var err error
				positionId, _, _, liquidity, _, err = s.App.ConcentratedLiquidityKeeper.CreateFullRangePosition(s.Ctx, clPool.GetId(), test.owner, DefaultCoins)
				s.Require().NoError(err)
			} else {
				var err error
				positionId, _, _, liquidity, _, _, _, err = s.App.ConcentratedLiquidityKeeper.CreatePosition(s.Ctx, clPool.GetId(), test.owner, defaultPositionCoins, sdk.ZeroInt(), sdk.ZeroInt(), DefaultLowerTick, DefaultUpperTick)
				s.Require().NoError(err)
			}

			lockupModuleAccountBalancePre := s.App.LockupKeeper.GetModuleBalance(s.Ctx)

			// System under test
			concentratedLockId, underlyingLiquidityTokenized, err := s.App.ConcentratedLiquidityKeeper.MintSharesAndLock(s.Ctx, clPool.GetId(), positionId, test.owner, test.remainingLockDuration)
			if test.expectedErr != nil {
				s.Require().Error(err)
				s.Require().ErrorIs(err, test.expectedErr)
				return
			}
			s.Require().NoError(err)

			// Check that the underlying liquidity tokenized is equal to the liquidity of the position
			s.Require().Equal(liquidity.TruncateInt().String(), underlyingLiquidityTokenized[0].Amount.String())

			lockupModuleAccountBalancePost := s.App.LockupKeeper.GetModuleBalance(s.Ctx)

			// Check that the lockup module account balance increased by the amount expected to be locked
			s.Require().Equal(underlyingLiquidityTokenized[0].String(), lockupModuleAccountBalancePost.Sub(lockupModuleAccountBalancePre).String())

			// Check that the positionId is mapped to the lockId
			positionLockId, err := s.App.ConcentratedLiquidityKeeper.GetLockIdFromPositionId(s.Ctx, positionId)
			s.Require().NoError(err)
			s.Require().Equal(positionLockId, concentratedLockId)

			// Check total supply of cl liquidity token increased by the amount expected to be minted
			clPositionSharesInSupply := s.App.BankKeeper.GetSupply(s.Ctx, underlyingLiquidityTokenized[0].Denom)
			s.Require().Equal(underlyingLiquidityTokenized[0].String(), clPositionSharesInSupply.String())

			// Check specific lock params
			concentratedLock, err := s.App.LockupKeeper.GetLockByID(s.Ctx, concentratedLockId)
			s.Require().NoError(err)
			s.Require().Equal(underlyingLiquidityTokenized[0].Amount.String(), concentratedLock.Coins[0].Amount.String())
			s.Require().Equal(test.remainingLockDuration, concentratedLock.Duration)
		},
		)
	}
}

func (s *KeeperTestSuite) TestPositionHasActiveUnderlyingLock() {
	defaultLockDuration := 24 * time.Hour
	clPool := s.PrepareConcentratedPool()
	owner := s.TestAccs[0]
	defaultPositionCoins := sdk.NewCoins(DefaultCoin0, DefaultCoin1)

	type testParams struct {
		name                                       string
		createPosition                             func(s *KeeperTestSuite) (uint64, uint64)
		expectedHasActiveLock                      bool
		expectedHasActiveLockAfterTimeUpdate       bool
		expectedLockError                          bool
		expectedPositionHasActiveUnderlyingLockErr bool
		expectedPositionLockID                     uint64
		expectedGetPositionLockIdErr               bool
	}

	tests := []testParams{
		{
			name: "position with lock locked",
			createPosition: func(s *KeeperTestSuite) (uint64, uint64) {
				s.FundAcc(owner, defaultPositionCoins)
				positionID, _, _, _, _, concentratedLockID, err := s.App.ConcentratedLiquidityKeeper.CreateFullRangePositionLocked(
					s.Ctx, clPool.GetId(), owner, defaultPositionCoins, defaultLockDuration)
				s.Require().NoError(err)
				return positionID, concentratedLockID
			},
			expectedHasActiveLock:                true, // lock starts as active
			expectedHasActiveLockAfterTimeUpdate: true, // since lock is locked, it remains active after time update
			expectedLockError:                    false,
			expectedPositionLockID:               1,
			expectedGetPositionLockIdErr:         false,
		},
		{
			name: "position with lock unlocking",
			createPosition: func(s *KeeperTestSuite) (uint64, uint64) {
				s.FundAcc(owner, defaultPositionCoins)
				positionID, _, _, _, _, concentratedLockID, err := s.App.ConcentratedLiquidityKeeper.CreateFullRangePositionUnlocking(
					s.Ctx, clPool.GetId(), owner, defaultPositionCoins, defaultLockDuration)
				s.Require().NoError(err)
				return positionID, concentratedLockID
			},
			expectedHasActiveLock:                true,  // lock starts as active
			expectedHasActiveLockAfterTimeUpdate: false, // since lock is unlocking, it should no longer be active after time update
			expectedLockError:                    false,
			expectedPositionLockID:               2,
			expectedGetPositionLockIdErr:         false,
		},
		{
			name: "position without lock",
			createPosition: func(s *KeeperTestSuite) (uint64, uint64) {
				s.FundAcc(owner, defaultPositionCoins)
				positionID, _, _, _, _, err := s.App.ConcentratedLiquidityKeeper.CreateFullRangePosition(
					s.Ctx, clPool.GetId(), owner, defaultPositionCoins)
				s.Require().NoError(err)
				return positionID, 0
			},
			expectedHasActiveLock:                false,
			expectedHasActiveLockAfterTimeUpdate: false,
			expectedLockError:                    true,
			expectedPositionLockID:               0,
			expectedGetPositionLockIdErr:         true,
		},
		{
			name: "invalid position, invalid lock: should return false",
			createPosition: func(s *KeeperTestSuite) (uint64, uint64) {
				return 100, 0
			},
			expectedHasActiveLock:                      false,
			expectedHasActiveLockAfterTimeUpdate:       false,
			expectedLockError:                          true,
			expectedPositionHasActiveUnderlyingLockErr: true,
			expectedPositionLockID:                     0,
			expectedGetPositionLockIdErr:               true,
		},
	}

	for _, tc := range tests {
		s.Run(tc.name, func() {
			positionID, lockID := tc.createPosition(s)

			retrievedLockID, err := s.App.ConcentratedLiquidityKeeper.GetLockIdFromPositionId(s.Ctx, positionID)
			if tc.expectedLockError {
				s.Require().Error(err)
			} else {
				s.Require().NoError(err)
				s.Require().Equal(lockID, retrievedLockID)
			}

			// System under test (non mutative)
			hasActiveLockInState, retrievedLockID, err := s.App.ConcentratedLiquidityKeeper.PositionHasActiveUnderlyingLock(s.Ctx, positionID)
			s.Require().NoError(err)
			s.Require().Equal(tc.expectedHasActiveLock, hasActiveLockInState)
			s.Require().Equal(tc.expectedPositionLockID, retrievedLockID)

			// Position ID to lock ID mapping should not change
			retrievedPositionID, err := s.App.ConcentratedLiquidityKeeper.GetPositionIdToLockId(s.Ctx, lockID)
			if tc.expectedGetPositionLockIdErr {
				s.Require().Error(err)
			} else {
				s.Require().NoError(err)
				s.Require().Equal(positionID, retrievedPositionID)
			}

			// Move time forward by the lock duration
			s.Ctx = s.Ctx.WithBlockTime(s.Ctx.BlockTime().Add(defaultLockDuration + 1))

			// System under test (non mutative)
			hasActiveLockInState, retrievedLockID, err = s.App.ConcentratedLiquidityKeeper.PositionHasActiveUnderlyingLock(s.Ctx, positionID)
			s.Require().NoError(err)
			s.Require().Equal(tc.expectedHasActiveLockAfterTimeUpdate, hasActiveLockInState)
			s.Require().Equal(tc.expectedPositionLockID, retrievedLockID)

			// Position ID to lock ID mapping should not change, even though underlying lock might be mature
			retrievedPositionID, err = s.App.ConcentratedLiquidityKeeper.GetPositionIdToLockId(s.Ctx, lockID)
			if tc.expectedGetPositionLockIdErr {
				s.Require().Error(err)
			} else {
				s.Require().NoError(err)
				s.Require().Equal(positionID, retrievedPositionID)
			}
		})
	}
}

func (s *KeeperTestSuite) TestPositionHasActiveUnderlyingLockAndUpdate() {
	defaultLockDuration := 24 * time.Hour
	clPool := s.PrepareConcentratedPool()
	owner := s.TestAccs[0]
	defaultPositionCoins := sdk.NewCoins(DefaultCoin0, DefaultCoin1)

	type testParams struct {
		name                                             string
		createPosition                                   func(s *KeeperTestSuite) (uint64, uint64)
		expectedHasActiveLock                            bool
		expectedHasActiveLockAfterTimeUpdate             bool
		expectedLockError                                bool
		expectedPositionLockID                           uint64
		expectedPositionLockIDAfterTimeUpdate            uint64
		expectedGetPositionLockIdErr                     bool
		expectedGetPositionLockIdErrAfterTimeUpdate      bool
		expectedPositionHasActiveUnderlyingLockAndUpdate bool
	}

	tests := []testParams{
		{
			name: "position with lock locked",
			createPosition: func(s *KeeperTestSuite) (uint64, uint64) {
				s.FundAcc(owner, defaultPositionCoins)
				positionID, _, _, _, _, concentratedLockID, err := s.App.ConcentratedLiquidityKeeper.CreateFullRangePositionLocked(
					s.Ctx, clPool.GetId(), owner, defaultPositionCoins, defaultLockDuration)
				s.Require().NoError(err)
				return positionID, concentratedLockID
			},
			expectedHasActiveLock:                       true, // lock starts as active
			expectedHasActiveLockAfterTimeUpdate:        true, // since lock is locked, it remains active after time update
			expectedLockError:                           false,
			expectedPositionLockID:                      1,
			expectedPositionLockIDAfterTimeUpdate:       1, // since it stays locked, the mutative method wont change the underlying lock ID
			expectedGetPositionLockIdErr:                false,
			expectedGetPositionLockIdErrAfterTimeUpdate: false,
		},
		{
			name: "position with lock unlocking",
			createPosition: func(s *KeeperTestSuite) (uint64, uint64) {
				s.FundAcc(owner, defaultPositionCoins)
				positionID, _, _, _, _, concentratedLockID, err := s.App.ConcentratedLiquidityKeeper.CreateFullRangePositionUnlocking(
					s.Ctx, clPool.GetId(), owner, defaultPositionCoins, defaultLockDuration)
				s.Require().NoError(err)
				return positionID, concentratedLockID
			},
			expectedHasActiveLock:                       true,  // lock starts as active
			expectedHasActiveLockAfterTimeUpdate:        false, // since lock is unlocking, it should no longer be active after time update
			expectedLockError:                           false,
			expectedPositionLockID:                      2,
			expectedPositionLockIDAfterTimeUpdate:       0, // since it becomes unlocked, the mutative method will change the underlying lock ID to 0
			expectedGetPositionLockIdErr:                false,
			expectedGetPositionLockIdErrAfterTimeUpdate: true, // since it becomes unlocked, the mutative method will change the underlying lock ID to 0 and this now errors
		},
		{
			name: "position without lock",
			createPosition: func(s *KeeperTestSuite) (uint64, uint64) {
				s.FundAcc(owner, defaultPositionCoins)
				positionID, _, _, _, _, err := s.App.ConcentratedLiquidityKeeper.CreateFullRangePosition(
					s.Ctx, clPool.GetId(), owner, defaultPositionCoins)
				s.Require().NoError(err)
				return positionID, 0
			},
			expectedHasActiveLock:                       false,
			expectedHasActiveLockAfterTimeUpdate:        false,
			expectedLockError:                           true,
			expectedPositionLockID:                      0,
			expectedPositionLockIDAfterTimeUpdate:       0,
			expectedGetPositionLockIdErr:                true,
			expectedGetPositionLockIdErrAfterTimeUpdate: true,
		},
		{
			name: "invalid position without lock ",
			// we return invalid lock id with no-op to trigger error
			createPosition: func(s *KeeperTestSuite) (uint64, uint64) {
				return 10, 0
			},
			expectedHasActiveLock:                       false,
			expectedHasActiveLockAfterTimeUpdate:        false,
			expectedLockError:                           true,
			expectedPositionLockID:                      0,
			expectedPositionLockIDAfterTimeUpdate:       0,
			expectedGetPositionLockIdErr:                true,
			expectedGetPositionLockIdErrAfterTimeUpdate: true,
		},
	}

	for _, tc := range tests {
		s.Run(tc.name, func() {
			positionID, lockID := tc.createPosition(s)

			retrievedLockID, err := s.App.ConcentratedLiquidityKeeper.GetLockIdFromPositionId(s.Ctx, positionID)
			if tc.expectedLockError {
				s.Require().Error(err)
			} else {
				s.Require().NoError(err)
				s.Require().Equal(lockID, retrievedLockID)
			}

			// System under test (mutative)
			hasActiveLockInState, retrievedLockID, err := s.App.ConcentratedLiquidityKeeper.PositionHasActiveUnderlyingLockAndUpdate(s.Ctx, positionID)
			if tc.expectedPositionHasActiveUnderlyingLockAndUpdate {
				s.Require().Error(err)
			} else {
				s.Require().NoError(err)
			}
			s.Require().Equal(tc.expectedHasActiveLock, hasActiveLockInState)
			s.Require().Equal(tc.expectedPositionLockID, retrievedLockID)

			// Position ID to lock ID mapping should not change
			retrievedPositionID, err := s.App.ConcentratedLiquidityKeeper.GetPositionIdToLockId(s.Ctx, lockID)
			if tc.expectedGetPositionLockIdErr {
				s.Require().Error(err)
			} else {
				s.Require().NoError(err)
				s.Require().Equal(positionID, retrievedPositionID)
			}

			// Move time forward by the lock duration
			s.Ctx = s.Ctx.WithBlockTime(s.Ctx.BlockTime().Add(defaultLockDuration + 1))

			// System under test (mutative)
			hasActiveLockInState, retrievedLockID, err = s.App.ConcentratedLiquidityKeeper.PositionHasActiveUnderlyingLockAndUpdate(s.Ctx, positionID)
			s.Require().NoError(err)
			s.Require().Equal(tc.expectedHasActiveLockAfterTimeUpdate, hasActiveLockInState)
			s.Require().Equal(tc.expectedPositionLockIDAfterTimeUpdate, retrievedLockID)

			// Position ID to lock ID mapping should not change, even though underlying lock might be mature
			retrievedPositionID, err = s.App.ConcentratedLiquidityKeeper.GetPositionIdToLockId(s.Ctx, lockID)
			s.Require().Equal(tc.expectedPositionLockIDAfterTimeUpdate, retrievedPositionID)
			if tc.expectedGetPositionLockIdErrAfterTimeUpdate {
				s.Require().Error(err)
			} else {
				s.Require().NoError(err)
			}
		})
	}
}

// Tests Set, Get, and Remove methods for positionId -> lockId mappings
func (s *KeeperTestSuite) TestPositionToLockCRUD() {
	// Init suite for each test.
	s.SetupTest()
	s.Ctx = s.Ctx.WithBlockTime(DefaultJoinTime)
	owner := s.TestAccs[0]
	remainingLockDuration := 24 * time.Hour
	defaultPositionCoins := sdk.NewCoins(DefaultCoin0, DefaultCoin1)

	// Create a default CL pools
	clPool := s.PrepareConcentratedPool()

	// Fund the owner account
	s.FundAcc(owner, defaultPositionCoins)

	// Create a position with a lock
	positionId, _, _, _, _, concentratedLockId, err := s.App.ConcentratedLiquidityKeeper.CreateFullRangePositionUnlocking(s.Ctx, clPool.GetId(), owner, defaultPositionCoins, remainingLockDuration)
	s.Require().NoError(err)

	// We should be able to retrieve the lockId from the positionId now
	retrievedLockId, err := s.App.ConcentratedLiquidityKeeper.GetLockIdFromPositionId(s.Ctx, positionId)
	s.Require().NoError(err)
	s.Require().Equal(concentratedLockId, retrievedLockId)

	// Check if lock has position in state
	retrievedPositionId, err := s.App.ConcentratedLiquidityKeeper.GetPositionIdToLockId(s.Ctx, retrievedLockId)
	s.Require().NoError(err)
	s.Require().Equal(positionId, retrievedPositionId)

	// Create a position without a lock
	positionId, _, _, _, _, err = s.App.ConcentratedLiquidityKeeper.CreateFullRangePosition(s.Ctx, clPool.GetId(), owner, defaultPositionCoins)
	s.Require().Error(err)

	// Check if position has lock in state, should not
	retrievedLockId, err = s.App.ConcentratedLiquidityKeeper.GetLockIdFromPositionId(s.Ctx, positionId)
	s.Require().Error(err)
	s.Require().Equal(uint64(0), retrievedLockId)

	// Set the position to have a lockId (despite it not actually having a lock)
	s.App.ConcentratedLiquidityKeeper.SetPositionIdToLock(s.Ctx, positionId, concentratedLockId)

	// Check if position has lock in state, it should now
	retrievedLockId, err = s.App.ConcentratedLiquidityKeeper.GetLockIdFromPositionId(s.Ctx, positionId)
	s.Require().NoError(err)
	s.Require().Equal(concentratedLockId, retrievedLockId)

	// Check if lock has position in state
	retrievedPositionId, err = s.App.ConcentratedLiquidityKeeper.GetPositionIdToLockId(s.Ctx, retrievedLockId)
	s.Require().NoError(err)
	s.Require().Equal(positionId, retrievedPositionId)

	// Remove the lockId from the position
	s.App.ConcentratedLiquidityKeeper.RemovePositionIdForLockId(s.Ctx, positionId, retrievedLockId)

	// Check if position has lock in state, should not
	retrievedLockId, err = s.App.ConcentratedLiquidityKeeper.GetLockIdFromPositionId(s.Ctx, positionId)
	s.Require().Error(err)
	s.Require().Equal(uint64(0), retrievedLockId)
}

func (s *KeeperTestSuite) TestSetPosition() {
	defaultAddress := s.TestAccs[0]
	DefaultJoinTime := s.Ctx.BlockTime()

	testCases := []struct {
		name             string
		poolId           uint64
		owner            sdk.AccAddress
		lowerTick        int64
		upperTick        int64
		joinTime         time.Time
		liquidity        sdk.Dec
		positionId       uint64
		underlyingLockId uint64
	}{
		{
			name:             "basic set position",
			poolId:           1,
			owner:            defaultAddress,
			lowerTick:        DefaultLowerTick,
			upperTick:        DefaultUpperTick,
			joinTime:         DefaultJoinTime,
			liquidity:        DefaultLiquidityAmt,
			positionId:       1,
			underlyingLockId: 0,
		},
		{
			name:             "set position with underlying lock",
			poolId:           1,
			owner:            defaultAddress,
			lowerTick:        DefaultLowerTick,
			upperTick:        DefaultUpperTick,
			joinTime:         DefaultJoinTime,
			liquidity:        DefaultLiquidityAmt,
			positionId:       2,
			underlyingLockId: 3,
		},
	}

	// Loop through test cases.
	for _, tc := range testCases {
		s.SetupTest()
		s.Ctx = s.Ctx.WithBlockTime(DefaultJoinTime)
		store := s.Ctx.KVStore(s.App.GetKey(types.StoreKey))
		s.PrepareConcentratedPool()

		// Call the SetPosition function with test case parameters.
		err := s.App.ConcentratedLiquidityKeeper.SetPosition(
			s.Ctx,
			tc.poolId,
			tc.owner,
			tc.lowerTick,
			tc.upperTick,
			tc.joinTime,
			tc.liquidity,
			tc.positionId,
			tc.underlyingLockId,
		)
		s.Require().NoError(err)

		// Retrieve the position from the store via position ID and compare to expected values.
		position := model.Position{}
		key := types.KeyPositionId(tc.positionId)
		osmoutils.MustGet(store, key, &position)
		s.Require().Equal(tc.positionId, position.PositionId)
		s.Require().Equal(tc.poolId, position.PoolId)
		s.Require().Equal(tc.owner.String(), position.Address)
		s.Require().Equal(tc.lowerTick, position.LowerTick)
		s.Require().Equal(tc.upperTick, position.UpperTick)
		s.Require().Equal(tc.joinTime, position.JoinTime)
		s.Require().Equal(tc.liquidity, position.Liquidity)

		// Retrieve the position from the store via owner/poolId/positionId and compare to expected value (true).
		key = types.KeyAddressPoolIdPositionId(tc.owner, tc.poolId, tc.positionId)
		valueBytes := store.Get(key)
		s.Require().Equal([]byte{1}, valueBytes)

		// Retrieve the position from the store via poolId/positionId and compare to expected value (true).
		key = types.KeyPoolPositionPositionId(tc.poolId, tc.positionId)
		valueBytes = store.Get(key)
		s.Require().Equal([]byte{1}, valueBytes)

		// Retrieve the position ID to underlying lock ID mapping from the store and compare to expected values.
		key = types.KeyPositionIdForLock(tc.positionId)
		underlyingLockIdBytes := store.Get(key)
		if tc.underlyingLockId != 0 {
			s.Require().Equal(tc.underlyingLockId, sdk.BigEndianToUint64(underlyingLockIdBytes))
		} else {
			s.Require().Nil(underlyingLockIdBytes)
		}
	}
}

func (s *KeeperTestSuite) TestGetAndUpdateFullRangeLiquidity() {
	testCases := []struct {
		name                 string
		positionCoins        sdk.Coins
		lowerTick, upperTick int64
		updateLiquidity      sdk.Dec
	}{
		{
			name:            "full range + position overlapping min tick. update liquidity upwards",
			positionCoins:   sdk.NewCoins(DefaultCoin0, DefaultCoin1),
			lowerTick:       DefaultMinTick,
			upperTick:       DefaultUpperTick, // max tick doesn't overlap, should not count towards full range liquidity
			updateLiquidity: sdk.NewDec(100),
		},
		{
			name:            "full range + position overlapping max tick. update liquidity downwards",
			positionCoins:   sdk.NewCoins(DefaultCoin0, DefaultCoin1),
			lowerTick:       DefaultLowerTick, // min tick doesn't overlap, should not count towards full range liquidity
			upperTick:       DefaultMaxTick,
			updateLiquidity: sdk.NewDec(-100),
		},
	}

	for _, tc := range testCases {
		s.SetupTest()
		s.Ctx = s.Ctx.WithBlockTime(DefaultJoinTime)
		owner := s.TestAccs[0]
		s.FundAcc(owner, tc.positionCoins)

		// Create a new pool.
		clPool := s.PrepareConcentratedPool()
		clPoolId := clPool.GetId()
		actualFullRangeLiquidity := sdk.ZeroDec()

		// Create a full range position.
		_, _, _, liquidity, _, err := s.App.ConcentratedLiquidityKeeper.CreateFullRangePosition(s.Ctx, clPool.GetId(), owner, tc.positionCoins)
		s.Require().NoError(err)
		actualFullRangeLiquidity = actualFullRangeLiquidity.Add(liquidity)

		_, err = s.App.ConcentratedLiquidityKeeper.GetPoolById(s.Ctx, clPoolId)
		s.Require().NoError(err)

		// Get the full range liquidity for the pool.
		expectedFullRangeLiquidity, err := s.App.ConcentratedLiquidityKeeper.GetFullRangeLiquidityInPool(s.Ctx, clPoolId)
		s.Require().NoError(err)
		s.Require().Equal(expectedFullRangeLiquidity, actualFullRangeLiquidity)

		// Create a new position that overlaps with the min tick, but is not full range and therefore should not count towards the full range liquidity.
		s.FundAcc(owner, tc.positionCoins)
		_, _, _, _, _, _, _, err = s.App.ConcentratedLiquidityKeeper.CreatePosition(s.Ctx, clPoolId, owner, DefaultCoins, sdk.ZeroInt(), sdk.ZeroInt(), tc.lowerTick, tc.upperTick)
		s.Require().NoError(err)

		_, err = s.App.ConcentratedLiquidityKeeper.GetPoolById(s.Ctx, clPoolId)
		s.Require().NoError(err)

		// Test updating the full range liquidity.
		err = s.App.ConcentratedLiquidityKeeper.UpdateFullRangeLiquidityInPool(s.Ctx, clPoolId, tc.updateLiquidity)
		s.Require().NoError(err)
		actualFullRangeLiquidity, err = s.App.ConcentratedLiquidityKeeper.GetFullRangeLiquidityInPool(s.Ctx, clPoolId)
		s.Require().NoError(err)
		s.Require().Equal(expectedFullRangeLiquidity.Add(tc.updateLiquidity), actualFullRangeLiquidity)
	}
}

func (s *KeeperTestSuite) TestGetAllPositionIdsForPoolId() {
	s.SetupTest()
	clKeeper := s.App.ConcentratedLiquidityKeeper
	s.Ctx = s.Ctx.WithBlockTime(defaultStartTime)

	// Set up test pool
	clPoolOne := s.PrepareConcentratedPool()

	s.SetupDefaultPositionAcc(clPoolOne.GetId(), s.TestAccs[0])
	s.SetupDefaultPositionAcc(clPoolOne.GetId(), s.TestAccs[1])
	s.SetupDefaultPositionAcc(clPoolOne.GetId(), s.TestAccs[2])

	clPooltwo := s.PrepareConcentratedPool()

	s.SetupDefaultPositionAcc(clPooltwo.GetId(), s.TestAccs[0])
	s.SetupDefaultPositionAcc(clPooltwo.GetId(), s.TestAccs[1])
	s.SetupDefaultPositionAcc(clPooltwo.GetId(), s.TestAccs[2])

	expectedPositionOneIds := []uint64{1, 2, 3}
	expectedPositionTwoIds := []uint64{4, 5, 6}

	positionOne, err := clKeeper.GetAllPositionIdsForPoolId(s.Ctx, types.PositionPrefix, clPoolOne.GetId())
	s.Require().NoError(err)

	positionTwo, err := clKeeper.GetAllPositionIdsForPoolId(s.Ctx, types.PositionPrefix, clPooltwo.GetId())
	s.Require().NoError(err)

	s.Require().Equal(expectedPositionOneIds, positionOne)
	s.Require().Equal(expectedPositionTwoIds, positionTwo)
}<|MERGE_RESOLUTION|>--- conflicted
+++ resolved
@@ -1185,13 +1185,8 @@
 
 	// Perform a swap to earn fees
 	swapAmountIn := sdk.NewCoin(ETH, sdk.NewInt(swapAmount))
-<<<<<<< HEAD
-	expectedFee := swapAmountIn.Amount.ToDec().Mul(swapFee)
-	// We run expected fees through a cycle of division and multiplication by liquidity to capture appropriate rounding behavior.
-=======
 	expectedFee := swapAmountIn.Amount.ToDec().Mul(spreadFactor)
 	// We run expected fees through a cycle of divison and multiplication by liquidity to capture appropriate rounding behavior.
->>>>>>> 672cf20f
 	// Note that we truncate the int at the end since it is not possible to have a decimal fee amount collected (the QuoTruncate
 	// and MulTruncates are much smaller operations that round down for values past the 18th decimal place).
 	expectedFeeTruncated := expectedFee.QuoTruncate(totalLiquidity).MulTruncate(totalLiquidity).TruncateInt()
