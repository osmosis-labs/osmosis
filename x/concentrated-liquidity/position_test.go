package concentrated_liquidity_test

import (
	"time"

	sdk "github.com/cosmos/cosmos-sdk/types"

	"github.com/osmosis-labs/osmosis/osmomath"
	"github.com/osmosis-labs/osmosis/osmoutils"
	"github.com/osmosis-labs/osmosis/osmoutils/accum"
	"github.com/osmosis-labs/osmosis/v15/app/apptesting"
	cl "github.com/osmosis-labs/osmosis/v15/x/concentrated-liquidity"
	"github.com/osmosis-labs/osmosis/v15/x/concentrated-liquidity/model"
	"github.com/osmosis-labs/osmosis/v15/x/concentrated-liquidity/types"
)

var DefaultIncentiveRecords = []types.IncentiveRecord{incentiveRecordOne, incentiveRecordTwo, incentiveRecordThree, incentiveRecordFour}

func (s *KeeperTestSuite) TestInitOrUpdatePosition() {
	const (
		validPoolId   = 1
		invalidPoolId = 2
	)
	defaultJoinTime := s.Ctx.BlockTime()
	supportedUptimes := types.SupportedUptimes
	emptyAccumValues := getExpectedUptimes().emptyExpectedAccumValues
	type param struct {
		poolId         uint64
		lowerTick      int64
		upperTick      int64
		joinTime       time.Time
		positionId     uint64
		liquidityDelta sdk.Dec
	}

	tests := []struct {
		name                 string
		param                param
		positionExists       bool
		timeElapsedSinceInit time.Duration
		incentiveRecords     []types.IncentiveRecord
		expectedLiquidity    sdk.Dec
		expectedErr          error
	}{
		{
			name: "Init position from -50 to 50 with DefaultLiquidityAmt liquidity",
			param: param{
				poolId:         validPoolId,
				lowerTick:      -50,
				upperTick:      50,
				liquidityDelta: DefaultLiquidityAmt,
				positionId:     1,
				joinTime:       defaultJoinTime,
			},
			timeElapsedSinceInit: time.Hour,
			incentiveRecords:     DefaultIncentiveRecords,
			positionExists:       false,
			expectedLiquidity:    DefaultLiquidityAmt,
		},
		{
			name: "Update position from -50 to 50 that already contains DefaultLiquidityAmt liquidity with DefaultLiquidityAmt more liquidity",
			param: param{
				poolId:         validPoolId,
				lowerTick:      -50,
				upperTick:      50,
				liquidityDelta: DefaultLiquidityAmt,
				positionId:     1,
				joinTime:       defaultJoinTime,
			},
			positionExists:    true,
			expectedLiquidity: DefaultLiquidityAmt.Add(DefaultLiquidityAmt),
		},
		{
			name: "Init position for non-existing pool",
			param: param{
				poolId:         invalidPoolId,
				lowerTick:      -50,
				upperTick:      50,
				liquidityDelta: DefaultLiquidityAmt,
				positionId:     1,
				joinTime:       defaultJoinTime,
			},
			positionExists: false,
			expectedErr:    types.PoolNotFoundError{PoolId: 2},
		},
		{
			name: "Init position from -50 to 50 with negative DefaultLiquidityAmt liquidity",
			param: param{
				poolId:         validPoolId,
				lowerTick:      -50,
				upperTick:      50,
				liquidityDelta: DefaultLiquidityAmt.Neg(),
				positionId:     1,
				joinTime:       defaultJoinTime,
			},
			positionExists: false,
			expectedErr:    types.NegativeLiquidityError{Liquidity: DefaultLiquidityAmt.Neg()},
		},
	}

	for _, test := range tests {
		s.Run(test.name, func() {
			// Init suite for each test.
			s.SetupTest()

			// Set blocktime to fixed UTC value for consistency
			s.Ctx = s.Ctx.WithBlockTime(defaultJoinTime)

			// Create a default CL pool
			clPool := s.PrepareConcentratedPool()

			// We get initial uptime accum values for comparison later
			initUptimeAccumValues, err := s.App.ConcentratedLiquidityKeeper.GetUptimeAccumulatorValues(s.Ctx, test.param.poolId)
			if test.param.poolId == invalidPoolId {
				s.Require().Error(err)
				// Ensure that no accumulators are retrieved upon error
				s.Require().Equal([]sdk.DecCoins{}, initUptimeAccumValues)
			} else {
				s.Require().NoError(err)
				// Ensure initial uptime accums are empty
				s.Require().Equal(getExpectedUptimes().emptyExpectedAccumValues, initUptimeAccumValues)
			}

			// Set incentives for pool to ensure accumulators work correctly
			err = s.App.ConcentratedLiquidityKeeper.SetMultipleIncentiveRecords(s.Ctx, test.incentiveRecords)
			s.Require().NoError(err)

			// If positionExists set, initialize the specified position with defaultLiquidityAmt
			preexistingLiquidity := sdk.ZeroDec()
			if test.positionExists {
				// We let some fixed amount of time to elapse so we can ensure LastLiquidityUpdate time is
				// tracked properly even with no liquidity.
				s.Ctx = s.Ctx.WithBlockTime(defaultJoinTime.Add(time.Minute * 5))

				err := s.App.ConcentratedLiquidityKeeper.InitOrUpdatePosition(s.Ctx, test.param.poolId, s.TestAccs[0], test.param.lowerTick, test.param.upperTick, test.param.liquidityDelta, test.param.joinTime, test.param.positionId)
				s.Require().NoError(err)
				preexistingLiquidity = test.param.liquidityDelta

				// Since this is the pool's initial liquidity, uptime accums should not have increased in value
				newUptimeAccumValues, err := s.App.ConcentratedLiquidityKeeper.GetUptimeAccumulatorValues(s.Ctx, test.param.poolId)
				s.Require().NoError(err)
				s.Require().Equal(initUptimeAccumValues, newUptimeAccumValues)

				// LastLiquidityUpdate time should be moved up nonetheless
				clPool, err = s.App.ConcentratedLiquidityKeeper.GetPoolById(s.Ctx, clPool.GetId())
				s.Require().NoError(err)
				s.Require().Equal(s.Ctx.BlockTime(), clPool.GetLastLiquidityUpdate())
			}

			// Move up blocktime by time we want to elapse
			// We keep track of init blocktime to test error cases
			s.Ctx = s.Ctx.WithBlockTime(s.Ctx.BlockTime().Add(test.timeElapsedSinceInit))

			// Get the position liquidity for poolId 1
			liquidity, err := s.App.ConcentratedLiquidityKeeper.GetPositionLiquidity(s.Ctx, test.param.positionId)
			if test.positionExists {
				// If we had a position before, ensure the position info displays proper liquidity
				s.Require().NoError(err)
				s.Require().Equal(preexistingLiquidity, liquidity)
			} else {
				// If we did not have a position before, ensure getting the non-existent position returns an error
				s.Require().Error(err)
				s.Require().ErrorContains(err, types.PositionIdNotFoundError{PositionId: test.param.positionId}.Error())
			}

			// System under test. Initialize or update the position according to the test case
			err = s.App.ConcentratedLiquidityKeeper.InitOrUpdatePosition(s.Ctx, test.param.poolId, s.TestAccs[0], test.param.lowerTick, test.param.upperTick, test.param.liquidityDelta, test.param.joinTime, test.param.positionId)
			if test.expectedErr != nil {
				s.Require().Error(err)
				s.Require().ErrorContains(err, test.expectedErr.Error())

				// If the error is due to a nonexistent pool, we exit before pool-level checks
				if test.param.poolId == invalidPoolId {
					return
				}

				// Uptime accumulators should not be updated upon error
				newUptimeAccumValues, err := s.App.ConcentratedLiquidityKeeper.GetUptimeAccumulatorValues(s.Ctx, test.param.poolId)
				s.Require().NoError(err)
				s.Require().Equal(initUptimeAccumValues, newUptimeAccumValues)

				// LastLiquidityUpdate should not have moved up since init upon error
				clPool, err = s.App.ConcentratedLiquidityKeeper.GetPoolById(s.Ctx, clPool.GetId())
				s.Require().NoError(err)
				s.Require().Equal(defaultJoinTime, clPool.GetLastLiquidityUpdate())
				return
			}
			s.Require().NoError(err)

			// Get the position liquidity for poolId 1
			liquidity, err = s.App.ConcentratedLiquidityKeeper.GetPositionLiquidity(s.Ctx, test.param.positionId)
			s.Require().NoError(err)

			// Check that the initialized or updated position matches our expectation
			s.Require().Equal(test.expectedLiquidity, liquidity)

			// ---Tests for ensuring uptime accumulators behaved as expected---

			// Get updated accumulators and accum values
			newUptimeAccums, err := s.App.ConcentratedLiquidityKeeper.GetUptimeAccumulators(s.Ctx, test.param.poolId)
			s.Require().NoError(err)
			newUptimeAccumValues, err := s.App.ConcentratedLiquidityKeeper.GetUptimeAccumulatorValues(s.Ctx, test.param.poolId)
			s.Require().NoError(err)
			expectedInitAccumValues, err := s.App.ConcentratedLiquidityKeeper.GetUptimeGrowthInsideRange(s.Ctx, clPool.GetId(), test.param.lowerTick, test.param.upperTick)
			s.Require().NoError(err)

			// Setup for checks
			actualUptimeAccumDelta, expectedUptimeAccumValueGrowth, expectedIncentiveRecords, _ := emptyAccumValues, emptyAccumValues, test.incentiveRecords, sdk.DecCoins{}

			timeElapsedSec := sdk.NewDec(int64(test.timeElapsedSinceInit)).Quo(sdk.NewDec(10e8))
			positionName := string(types.KeyPositionId(test.param.positionId))

			// Loop through each supported uptime for pool and ensure that:
			// 1. Position is properly updated on it
			// 2. Accum value has changed by the correct amount
			for uptimeIndex, uptime := range supportedUptimes {
				// Position-related checks

				recordExists, err := newUptimeAccums[uptimeIndex].HasPosition(positionName)
				s.Require().NoError(err)
				s.Require().True(recordExists)

				// Ensure position's record has correct values
				positionRecord, err := accum.GetPosition(newUptimeAccums[uptimeIndex], positionName)
				s.Require().NoError(err)

				// We expect the position's accum record to be initialized to the uptime growth *inside* its range
				s.Require().Equal(expectedInitAccumValues[uptimeIndex], positionRecord.InitAccumValue)
				s.Require().Equal(test.expectedLiquidity, positionRecord.NumShares)

				// Accumulator value related checks

				if test.positionExists {
					// Track how much the current uptime accum has grown by
					actualUptimeAccumDelta[uptimeIndex] = newUptimeAccumValues[uptimeIndex].Sub(initUptimeAccumValues[uptimeIndex])
					if timeElapsedSec.GT(sdk.ZeroDec()) {
						expectedGrowthCurAccum, _, err := cl.CalcAccruedIncentivesForAccum(s.Ctx, uptime, test.param.liquidityDelta, timeElapsedSec, expectedIncentiveRecords)
						s.Require().NoError(err)
						expectedUptimeAccumValueGrowth[uptimeIndex] = expectedGrowthCurAccum
					}
				} else {
					// if no position init, should remain empty
					s.Require().Equal(initUptimeAccumValues[uptimeIndex], newUptimeAccumValues[uptimeIndex])
				}
			}

			// Ensure uptime accumulators have grown by the expected amount
			s.Require().Equal(expectedUptimeAccumValueGrowth, actualUptimeAccumDelta)

			// Ensure incentive records have been properly updated in state. Note that we do a two-way contains check since records
			// get reordered lexicographically by denom in state.
			actualIncentiveRecords, err := s.App.ConcentratedLiquidityKeeper.GetAllIncentiveRecordsForPool(s.Ctx, test.param.poolId)
			s.Require().NoError(err)
			s.Require().ElementsMatch(expectedIncentiveRecords, actualIncentiveRecords)
		})
	}
}

func (s *KeeperTestSuite) TestGetPosition() {
	tests := []struct {
		name                      string
		positionId                uint64
		expectedPositionLiquidity sdk.Dec
		expectedErr               error
	}{
		{
			name:                      "Get position info on existing pool and existing position",
			positionId:                DefaultPositionId,
			expectedPositionLiquidity: DefaultLiquidityAmt,
		},
		{
			name:        "Get position info on a non-existent positionId",
			positionId:  DefaultPositionId + 1,
			expectedErr: types.PositionIdNotFoundError{PositionId: DefaultPositionId + 1},
		},
	}

	for _, test := range tests {
		s.Run(test.name, func() {
			// Init suite for each test.
			s.SetupTest()
			s.Ctx = s.Ctx.WithBlockTime(DefaultJoinTime)

			// Create a default CL pool
			s.PrepareConcentratedPool()

			// Set up a default initialized position
			err := s.App.ConcentratedLiquidityKeeper.InitOrUpdatePosition(s.Ctx, validPoolId, s.TestAccs[0], DefaultLowerTick, DefaultUpperTick, DefaultLiquidityAmt, DefaultJoinTime, DefaultPositionId)
			s.Require().NoError(err)

			// System under test
			position, err := s.App.ConcentratedLiquidityKeeper.GetPosition(s.Ctx, test.positionId)
			if test.expectedErr != nil {
				s.Require().Error(err)
				s.Require().ErrorIs(err, test.expectedErr)
				s.Require().Equal(sdk.Dec{}, position.Liquidity)
			} else {
				s.Require().NoError(err)
				s.Require().Equal(test.expectedPositionLiquidity, position.Liquidity)
			}
		})
	}
}

func (s *KeeperTestSuite) TestIsPositionOwner() {
	actualOwner := s.TestAccs[0]
	nonOwner := s.TestAccs[1]

	tests := []struct {
		name         string
		ownerToQuery sdk.AccAddress
		poolId       uint64
		positionId   uint64
		isOwner      bool
	}{
		{
			name:         "Happy path",
			ownerToQuery: actualOwner,
			poolId:       1,
			positionId:   DefaultPositionId,
			isOwner:      true,
		},
		{
			name:         "query non owner",
			ownerToQuery: nonOwner,
			poolId:       1,
			positionId:   DefaultPositionId,
			isOwner:      false,
		},
		{
			name:         "different pool ID, not the owner",
			ownerToQuery: actualOwner,
			poolId:       2,
			positionId:   DefaultPositionId,
			isOwner:      false,
		},
		{
			name:         "different position ID, not the owner",
			ownerToQuery: actualOwner,
			poolId:       1,
			positionId:   DefaultPositionId + 1,
			isOwner:      false,
		},
	}

	for _, test := range tests {
		s.Run(test.name, func() {
			// Init suite for each test.
			s.SetupTest()
			s.Ctx = s.Ctx.WithBlockTime(DefaultJoinTime)

			// Create a default CL pool.
			s.PrepareConcentratedPool()

			// Set up a default initialized position.
			err := s.App.ConcentratedLiquidityKeeper.InitOrUpdatePosition(s.Ctx, validPoolId, actualOwner, DefaultLowerTick, DefaultUpperTick, DefaultLiquidityAmt, DefaultJoinTime, DefaultPositionId)
			s.Require().NoError(err)

			// System under test.
			isOwner, err := s.App.ConcentratedLiquidityKeeper.IsPositionOwner(s.Ctx, test.ownerToQuery, test.poolId, test.positionId)
			s.Require().Equal(test.isOwner, isOwner)
			s.Require().NoError(err)
		})
	}
}

func (s *KeeperTestSuite) TestGetAllUserPositions() {
	s.Setup()
	defaultAddress := s.TestAccs[0]
	secondAddress := s.TestAccs[1]
	DefaultJoinTime := s.Ctx.BlockTime()
	type position struct {
		positionId uint64
		poolId     uint64
		acc        sdk.AccAddress
		coins      sdk.Coins
		lowerTick  int64
		upperTick  int64
		joinTime   time.Time
	}

	tests := []struct {
		name           string
		sender         sdk.AccAddress
		poolId         uint64
		setupPositions []position
		expectedErr    error
	}{
		{
			name:   "Get current user one position",
			sender: defaultAddress,
			setupPositions: []position{
				{1, 1, defaultAddress, DefaultCoins, DefaultLowerTick, DefaultUpperTick, DefaultJoinTime},
			},
		},
		{
			name:   "Get current users multiple position same pool",
			sender: defaultAddress,
			setupPositions: []position{
				{1, 1, defaultAddress, DefaultCoins, DefaultLowerTick, DefaultUpperTick, DefaultJoinTime},
				{2, 1, defaultAddress, DefaultCoins, DefaultLowerTick + 100, DefaultUpperTick + 100, DefaultJoinTime},
				{3, 1, defaultAddress, DefaultCoins, DefaultLowerTick + 200, DefaultUpperTick + 200, DefaultJoinTime},
			},
		},
		{
			name:   "Get current users multiple position multiple pools",
			sender: secondAddress,
			setupPositions: []position{
				{1, 1, secondAddress, DefaultCoins, DefaultLowerTick, DefaultUpperTick, DefaultJoinTime},
				{2, 2, secondAddress, DefaultCoins, DefaultLowerTick + 100, DefaultUpperTick + 100, DefaultJoinTime},
				{3, 3, secondAddress, DefaultCoins, DefaultLowerTick + 200, DefaultUpperTick + 200, DefaultJoinTime},
			},
		},
		{
			name:   "User has positions over multiple pools, but filter by one pool",
			sender: secondAddress,
			poolId: 2,
			setupPositions: []position{
				{1, 1, secondAddress, DefaultCoins, DefaultLowerTick, DefaultUpperTick, DefaultJoinTime},
				{2, 2, secondAddress, DefaultCoins, DefaultLowerTick + 100, DefaultUpperTick + 100, DefaultJoinTime},
				{3, 3, secondAddress, DefaultCoins, DefaultLowerTick + 200, DefaultUpperTick + 200, DefaultJoinTime},
			},
		},
	}

	for _, test := range tests {
		s.Run(test.name, func() {
			// Init suite for each test.
			s.SetupTest()
			s.Ctx = s.Ctx.WithBlockTime(DefaultJoinTime)

			// Create a default CL pools
			s.PrepareMultipleConcentratedPools(3)

			expectedUserPositions := []model.Position{}
			for _, pos := range test.setupPositions {
				// if position does not exist this errors
				liquidity, _ := s.SetupPosition(pos.poolId, pos.acc, pos.coins, pos.lowerTick, pos.upperTick, pos.joinTime)
				if pos.acc.Equals(pos.acc) {
					if test.poolId == 0 || test.poolId == pos.poolId {
						expectedUserPositions = append(expectedUserPositions, model.Position{
							PositionId: pos.positionId,
							PoolId:     pos.poolId,
							Address:    pos.acc.String(),
							LowerTick:  pos.lowerTick,
							UpperTick:  pos.upperTick,
							JoinTime:   pos.joinTime,
							Liquidity:  liquidity,
						})
					}
				}
			}

			// System under test
			position, err := s.App.ConcentratedLiquidityKeeper.GetUserPositions(s.Ctx, test.sender, test.poolId)
			if test.expectedErr != nil {
				s.Require().Error(err)
				s.Require().ErrorIs(err, test.expectedErr)
				s.Require().Nil(position)
			} else {
				s.Require().NoError(err)
				s.Require().Equal(expectedUserPositions, position)
			}
		})
	}
}

func (s *KeeperTestSuite) TestDeletePosition() {
	defaultPoolId := uint64(1)
	DefaultJoinTime := s.Ctx.BlockTime()

	tests := []struct {
		name             string
		positionId       uint64
		underlyingLockId uint64
		expectedErr      error
	}{
		{
			name:             "Delete position info on existing pool and existing position (no underlying lock)",
			underlyingLockId: 0,
			positionId:       DefaultPositionId,
		},
		{
			name:             "Delete position info on existing pool and existing position (has underlying lock)",
			underlyingLockId: 1,
			positionId:       DefaultPositionId,
		},
		{
			name:             "Delete a non existing position",
			positionId:       DefaultPositionId + 1,
			underlyingLockId: 0,
			expectedErr:      types.PositionIdNotFoundError{PositionId: DefaultPositionId + 1},
		},
	}

	for _, test := range tests {
		s.Run(test.name, func() {
			// Init suite for each test.
			s.SetupTest()
			s.Ctx = s.Ctx.WithBlockTime(DefaultJoinTime)
			store := s.Ctx.KVStore(s.App.GetKey(types.StoreKey))

			// Create a default CL pool
			s.PrepareConcentratedPool()

			// Set up a default initialized position
			err := s.App.ConcentratedLiquidityKeeper.InitOrUpdatePosition(s.Ctx, validPoolId, s.TestAccs[0], DefaultLowerTick, DefaultUpperTick, DefaultLiquidityAmt, DefaultJoinTime, DefaultPositionId)
			s.Require().NoError(err)

			if test.underlyingLockId != 0 {
				err = s.App.ConcentratedLiquidityKeeper.SetPosition(s.Ctx, validPoolId, s.TestAccs[0], DefaultLowerTick, DefaultUpperTick, DefaultJoinTime, DefaultLiquidityAmt, 1, test.underlyingLockId)
				s.Require().NoError(err)
			}

			// Check stores exist
			// Retrieve the position from the store via position ID and compare to expected values.
			position := model.Position{}
			positionIdToPositionKey := types.KeyPositionId(DefaultPositionId)
			osmoutils.MustGet(store, positionIdToPositionKey, &position)
			s.Require().Equal(DefaultPositionId, position.PositionId)
			s.Require().Equal(defaultPoolId, position.PoolId)
			s.Require().Equal(s.TestAccs[0].String(), position.Address)
			s.Require().Equal(DefaultLowerTick, position.LowerTick)
			s.Require().Equal(DefaultUpperTick, position.UpperTick)
			s.Require().Equal(DefaultJoinTime, position.JoinTime)
			s.Require().Equal(DefaultLiquidityAmt, position.Liquidity)

			// Retrieve the position ID from the store via owner/poolId key and compare to expected values.
			ownerPoolIdToPositionIdKey := types.KeyAddressPoolIdPositionId(s.TestAccs[0], defaultPoolId, DefaultPositionId)
			positionIdBytes := store.Get(ownerPoolIdToPositionIdKey)
			s.Require().Equal(DefaultPositionId, sdk.BigEndianToUint64(positionIdBytes))

			// Retrieve the position ID from the store via poolId key and compare to expected values.
			poolIdtoPositionIdKey := types.KeyPoolPositionPositionId(defaultPoolId, DefaultPositionId)
			positionIdBytes = store.Get(poolIdtoPositionIdKey)
			s.Require().Equal(DefaultPositionId, sdk.BigEndianToUint64(positionIdBytes))

			// Retrieve the position ID to underlying lock ID mapping from the store and compare to expected values.
			positionIdToLockIdKey := types.KeyPositionIdForLock(DefaultPositionId)
			underlyingLockIdBytes := store.Get(positionIdToLockIdKey)
			if test.underlyingLockId != 0 {
				s.Require().Equal(test.underlyingLockId, sdk.BigEndianToUint64(underlyingLockIdBytes))
			} else {
				s.Require().Nil(underlyingLockIdBytes)
			}

			// Retrieve the lock ID to position ID mapping from the store and compare to expected values.
			lockIdToPositionIdKey := types.KeyLockIdForPositionId(test.underlyingLockId)
			positionIdBytes = store.Get(lockIdToPositionIdKey)
			if test.underlyingLockId != 0 {
				s.Require().Equal(DefaultPositionId, sdk.BigEndianToUint64(positionIdBytes))
			} else {
				s.Require().Nil(positionIdBytes)
			}

			err = s.App.ConcentratedLiquidityKeeper.DeletePosition(s.Ctx, test.positionId, s.TestAccs[0], defaultPoolId)
			if test.expectedErr != nil {
				s.Require().Error(err)
				s.Require().ErrorIs(err, test.expectedErr)
			} else {
				s.Require().NoError(err)

				// Since the positionLiquidity is deleted, retrieving it should return an error.
				positionLiquidity, err := s.App.ConcentratedLiquidityKeeper.GetPositionLiquidity(s.Ctx, test.positionId)
				s.Require().Error(err)
				s.Require().ErrorIs(err, types.PositionIdNotFoundError{PositionId: test.positionId})
				s.Require().Equal(sdk.Dec{}, positionLiquidity)

				// Check that stores were deleted
				// Retrieve the position from the store via position ID and compare to expected values.
				position := model.Position{}
				positionIdToPositionKey := types.KeyPositionId(DefaultPositionId)
				_, err = osmoutils.Get(store, positionIdToPositionKey, &position)
				s.Require().NoError(err)
				s.Require().Equal(model.Position{}, position)

				// Retrieve the position ID from the store via owner/poolId key and compare to expected values.
				ownerPoolIdToPositionIdKey = types.KeyAddressPoolIdPositionId(s.TestAccs[0], defaultPoolId, DefaultPositionId)
				positionIdBytes := store.Get(ownerPoolIdToPositionIdKey)
				s.Require().Nil(positionIdBytes)

				// Retrieve the position ID from the store via poolId key and compare to expected values.
				poolIdtoPositionIdKey = types.KeyPoolPositionPositionId(defaultPoolId, DefaultPositionId)
				positionIdBytes = store.Get(poolIdtoPositionIdKey)
				s.Require().Nil(positionIdBytes)

				// Retrieve the position ID to underlying lock ID mapping from the store and compare to expected values.
				positionIdToLockIdKey = types.KeyPositionIdForLock(DefaultPositionId)
				underlyingLockIdBytes := store.Get(positionIdToLockIdKey)
				s.Require().Nil(underlyingLockIdBytes)

				// Retrieve the lock ID to position ID mapping from the store and compare to expected values.
				lockIdToPositionIdKey := types.KeyLockIdForPositionId(test.underlyingLockId)
				positionIdBytes = store.Get(lockIdToPositionIdKey)
				s.Require().Nil(positionIdBytes)
			}
		})
	}
}

func (s *KeeperTestSuite) TestCalculateUnderlyingAssetsFromPosition() {
	tests := []struct {
		name            string
		position        model.Position
		isZeroLiquidity bool
	}{
		{
			name:     "Default range position",
			position: model.Position{PoolId: 1, LowerTick: DefaultLowerTick, UpperTick: DefaultUpperTick},
		},
		{
			name:            "Zero liquidity",
			isZeroLiquidity: true,
			position:        model.Position{PoolId: 1, LowerTick: DefaultLowerTick, UpperTick: DefaultUpperTick},
		},
		{
			name:     "Full range position",
			position: model.Position{PoolId: 1, LowerTick: DefaultMinTick, UpperTick: DefaultMaxTick},
		},
		{
			name:     "Below current tick position",
			position: model.Position{PoolId: 1, LowerTick: DefaultLowerTick, UpperTick: DefaultLowerTick + 100},
		},
		{
			name:     "Above current tick position",
			position: model.Position{PoolId: 1, LowerTick: DefaultUpperTick, UpperTick: DefaultUpperTick + 100},
		},
	}

	for _, tc := range tests {
		s.Run(tc.name, func() {
			// prepare concentrated pool with a default position
			s.PrepareConcentratedPool()
			s.FundAcc(s.TestAccs[0], sdk.NewCoins(sdk.NewCoin(ETH, DefaultAmt0), sdk.NewCoin(USDC, DefaultAmt1)))
<<<<<<< HEAD
			s.App.ConcentratedLiquidityKeeper.CreatePosition(s.Ctx, 1, s.TestAccs[0], DefaultCoins, sdk.ZeroInt(), sdk.ZeroInt(), DefaultLowerTick, DefaultUpperTick)
=======
			_, _, _, _, _, err := s.App.ConcentratedLiquidityKeeper.CreatePosition(s.Ctx, 1, s.TestAccs[0], DefaultAmt0, DefaultAmt1, sdk.ZeroInt(), sdk.ZeroInt(), DefaultLowerTick, DefaultUpperTick)
			s.Require().NoError(err)
>>>>>>> a1868366

			// create a position from the test case
			s.FundAcc(s.TestAccs[1], sdk.NewCoins(sdk.NewCoin(ETH, DefaultAmt0), sdk.NewCoin(USDC, DefaultAmt1)))
			_, actualAmount0, actualAmount1, liquidity, _, err := s.App.ConcentratedLiquidityKeeper.CreatePosition(s.Ctx, tc.position.PoolId, s.TestAccs[1], DefaultCoins, sdk.ZeroInt(), sdk.ZeroInt(), tc.position.LowerTick, tc.position.UpperTick)
			s.Require().NoError(err)
			tc.position.Liquidity = liquidity

			if tc.isZeroLiquidity {
				// set the position liquidity to zero
				tc.position.Liquidity = sdk.ZeroDec()
				actualAmount0 = sdk.ZeroInt()
				actualAmount1 = sdk.ZeroInt()
			}

			// calculate underlying assets from the position
			clPool, err := s.App.ConcentratedLiquidityKeeper.GetPoolById(s.Ctx, tc.position.PoolId)
			s.Require().NoError(err)
			calculatedCoin0, calculatedCoin1, err := cl.CalculateUnderlyingAssetsFromPosition(s.Ctx, tc.position, clPool)

			s.Require().NoError(err)
			s.Require().Equal(calculatedCoin0.String(), sdk.NewCoin(clPool.GetToken0(), actualAmount0).String())
			s.Require().Equal(calculatedCoin1.String(), sdk.NewCoin(clPool.GetToken1(), actualAmount1).String())
		})
	}
}

func (s *KeeperTestSuite) TestValidateAndFungifyChargedPositions() {
	var (
		defaultAddress         = s.TestAccs[0]
		secondAddress          = s.TestAccs[1]
		defaultBlockTime       = time.Unix(1, 1).UTC()
		testFullChargeDuration = time.Hour * 24
	)

	type position struct {
		positionId uint64
		poolId     uint64
		acc        sdk.AccAddress
		coins      sdk.Coins
		lowerTick  int64
		upperTick  int64
	}

	tests := []struct {
		name                       string
		setupFullyChargedPositions []position
		setupUnchargedPositions    []position
		positionIdsToMigrate       []uint64
		accountCallingMigration    sdk.AccAddress
		expectedNewPositionId      uint64
		expectedErr                error
	}{
		{
			name: "Happy path: Fungify three fully charged positions",
			setupFullyChargedPositions: []position{
				{1, defaultPoolId, defaultAddress, DefaultCoins, DefaultLowerTick, DefaultUpperTick},
				{2, defaultPoolId, defaultAddress, DefaultCoins, DefaultLowerTick, DefaultUpperTick},
				{3, defaultPoolId, defaultAddress, DefaultCoins, DefaultLowerTick, DefaultUpperTick},
			},
			positionIdsToMigrate:    []uint64{1, 2, 3},
			accountCallingMigration: defaultAddress,
			expectedNewPositionId:   4,
		},
		{
			name: "Error: Fungify three positions, but one of them is not fully charged",
			setupFullyChargedPositions: []position{
				{1, defaultPoolId, defaultAddress, DefaultCoins, DefaultLowerTick, DefaultUpperTick},
				{2, defaultPoolId, defaultAddress, DefaultCoins, DefaultLowerTick, DefaultUpperTick},
			},
			setupUnchargedPositions: []position{
				{3, defaultPoolId, defaultAddress, DefaultCoins, DefaultLowerTick, DefaultUpperTick},
			},
			positionIdsToMigrate:    []uint64{1, 2, 3},
			accountCallingMigration: defaultAddress,
			expectedNewPositionId:   0,
			expectedErr:             types.PositionNotFullyChargedError{PositionId: 3, PositionJoinTime: defaultBlockTime.Add(testFullChargeDuration), FullyChargedMinTimestamp: defaultBlockTime.Add(testFullChargeDuration).Add(testFullChargeDuration)},
		},
		{
			name: "Error: Fungify three positions, but one of them is not in the same pool",
			setupFullyChargedPositions: []position{
				{1, defaultPoolId, defaultAddress, DefaultCoins, DefaultLowerTick, DefaultUpperTick},
				{2, 2, defaultAddress, DefaultCoins, DefaultLowerTick, DefaultUpperTick},
				{3, defaultPoolId, defaultAddress, DefaultCoins, DefaultLowerTick, DefaultUpperTick},
			},
			positionIdsToMigrate:    []uint64{1, 2, 3},
			accountCallingMigration: defaultAddress,
			expectedNewPositionId:   0,
			expectedErr:             types.PositionsNotInSamePoolError{Position1PoolId: 2, Position2PoolId: 1},
		},
		{
			name: "Error: Fungify three positions, but one of them is not owned by the same owner",
			setupFullyChargedPositions: []position{
				{1, defaultPoolId, defaultAddress, DefaultCoins, DefaultLowerTick, DefaultUpperTick},
				{2, defaultPoolId, secondAddress, DefaultCoins, DefaultLowerTick, DefaultUpperTick},
				{3, defaultPoolId, defaultAddress, DefaultCoins, DefaultLowerTick, DefaultUpperTick},
			},
			positionIdsToMigrate:    []uint64{1, 2, 3},
			accountCallingMigration: defaultAddress,
			expectedNewPositionId:   0,
			expectedErr:             types.PositionOwnerMismatchError{PositionOwner: secondAddress.String(), Sender: defaultAddress.String()},
		},
		{
			name: "Error: Fungify three positions, but one of them is not in the same range",
			setupFullyChargedPositions: []position{
				{1, defaultPoolId, defaultAddress, DefaultCoins, DefaultLowerTick, DefaultUpperTick},
				{2, defaultPoolId, defaultAddress, DefaultCoins, DefaultLowerTick - 100, DefaultUpperTick},
				{3, defaultPoolId, defaultAddress, DefaultCoins, DefaultLowerTick, DefaultUpperTick},
			},
			positionIdsToMigrate:    []uint64{1, 2, 3},
			accountCallingMigration: defaultAddress,
			expectedNewPositionId:   0,
			expectedErr:             types.PositionsNotInSameTickRangeError{Position1TickLower: DefaultLowerTick - 100, Position1TickUpper: DefaultUpperTick, Position2TickLower: DefaultLowerTick, Position2TickUpper: DefaultUpperTick},
		},
	}

	for _, test := range tests {
		s.Run(test.name, func() {
			// Init suite for each test.
			s.SetupTest()
			s.Ctx = s.Ctx.WithBlockTime(defaultBlockTime)
			totalPositionsToCreate := sdk.NewInt(int64(len(test.setupFullyChargedPositions) + len(test.setupUnchargedPositions)))
			requiredBalances := sdk.NewCoins(sdk.NewCoin(ETH, DefaultAmt0.Mul(totalPositionsToCreate)), sdk.NewCoin(USDC, DefaultAmt1.Mul(totalPositionsToCreate)))

			params := s.App.ConcentratedLiquidityKeeper.GetParams(s.Ctx)
			params.AuthorizedUptimes = []time.Duration{time.Nanosecond, testFullChargeDuration}
			s.App.ConcentratedLiquidityKeeper.SetParams(s.Ctx, params)

			// Fund accounts
			s.FundAcc(defaultAddress, requiredBalances)
			s.FundAcc(secondAddress, requiredBalances)

			// Create two default CL pools
			s.PrepareConcentratedPool()
			s.PrepareConcentratedPool()

			// Set incentives for pool to ensure accumulators work correctly
			err := s.App.ConcentratedLiquidityKeeper.SetMultipleIncentiveRecords(s.Ctx, DefaultIncentiveRecords)
			s.Require().NoError(err)

			// Set up fully charged positions
			totalLiquidity := sdk.ZeroDec()
			for _, pos := range test.setupFullyChargedPositions {
				_, _, _, liquidityCreated, _, err := s.App.ConcentratedLiquidityKeeper.CreatePosition(s.Ctx, pos.poolId, pos.acc, pos.coins, sdk.ZeroInt(), sdk.ZeroInt(), pos.lowerTick, pos.upperTick)
				s.Require().NoError(err)
				totalLiquidity = totalLiquidity.Add(liquidityCreated)
			}

			// Increase block time by the fully charged duration to make sure previously added positions are charged.
			s.Ctx = s.Ctx.WithBlockTime(s.Ctx.BlockTime().Add(testFullChargeDuration))

			// Set up uncharged positions
			for _, pos := range test.setupUnchargedPositions {
				_, _, _, _, _, err := s.App.ConcentratedLiquidityKeeper.CreatePosition(s.Ctx, pos.poolId, pos.acc, pos.coins, sdk.ZeroInt(), sdk.ZeroInt(), pos.lowerTick, pos.upperTick)
				s.Require().NoError(err)
			}

			// Increase block time by one more day - 1 ns to ensure that the previously added positions are not fully charged.
			s.Ctx = s.Ctx.WithBlockTime(s.Ctx.BlockTime().Add(testFullChargeDuration - time.Nanosecond))

			// First run non mutative validation and check results
			poolId, lowerTick, upperTick, liquidity, err := s.App.ConcentratedLiquidityKeeper.ValidatePositionsAndGetTotalLiquidity(s.Ctx, test.accountCallingMigration, test.positionIdsToMigrate)
			if test.expectedErr != nil {
				s.Require().Error(err)
				s.Require().ErrorIs(err, test.expectedErr)
				s.Require().Equal(uint64(0), poolId)
				s.Require().Equal(int64(0), lowerTick)
				s.Require().Equal(int64(0), upperTick)
				s.Require().Equal(sdk.Dec{}, liquidity)
			} else {
				s.Require().NoError(err)

				// Check that the poolId, lowerTick, upperTick, and liquidity are correct
				for _, posId := range test.positionIdsToMigrate {
					position, err := s.App.ConcentratedLiquidityKeeper.GetPosition(s.Ctx, posId)
					s.Require().NoError(err)
					s.Require().Equal(poolId, position.PoolId)
					s.Require().Equal(lowerTick, position.LowerTick)
					s.Require().Equal(upperTick, position.UpperTick)
				}
				s.Require().Equal(totalLiquidity, liquidity)
			}

			// Update the accumulators for defaultPoolId to the current time
			err = s.App.ConcentratedLiquidityKeeper.UpdateUptimeAccumulatorsToNow(s.Ctx, defaultPoolId)
			s.Require().NoError(err)

			// Get the uptime accumulators for defaultPoolId
			uptimeAccumulators, err := s.App.ConcentratedLiquidityKeeper.GetUptimeAccumulators(s.Ctx, defaultPoolId)
			s.Require().NoError(err)

			unclaimedRewardsForEachUptimeAcrossAllOldPositions := make([]sdk.DecCoins, len(uptimeAccumulators))

			// Get the unclaimed rewards for all the positions that are being migrated
			for _, positionId := range test.positionIdsToMigrate {
				oldPositionName := string(types.KeyPositionId(positionId))
				for i, uptimeAccum := range uptimeAccumulators {
					// Check if the accumulator contains the position.
					hasPosition, err := uptimeAccum.HasPosition(oldPositionName)
					s.Require().NoError(err)

					// If the accumulator contains the position, note the unclaimed rewards.
					if hasPosition {
						// Get the unclaimed rewards for the old position.
						position, err := accum.GetPosition(uptimeAccum, oldPositionName)
						s.Require().NoError(err)

						unclaimedRewardsForPosition := accum.GetTotalRewards(uptimeAccum, position)

						// Add the unclaimed rewards to the total unclaimed rewards for all the old positions.
						unclaimedRewardsForEachUptimeAcrossAllOldPositions[i] = unclaimedRewardsForEachUptimeAcrossAllOldPositions[i].Add(unclaimedRewardsForPosition...)
					}
				}
			}

			// Next, run the mutative function and check results
			newPositionId, err := s.App.ConcentratedLiquidityKeeper.FungifyChargedPosition(s.Ctx, test.accountCallingMigration, test.positionIdsToMigrate)
			if test.expectedErr != nil {
				s.Require().Error(err)
				s.Require().ErrorIs(err, test.expectedErr)
				s.Require().Equal(uint64(0), newPositionId)
			} else {
				s.Require().NoError(err)
				s.Require().Equal(test.expectedNewPositionId, newPositionId)

				// Since the positionLiquidity of the old position should have been deleted, retrieving it should return an error.
				for _, posId := range test.positionIdsToMigrate {
					positionLiquidity, err := s.App.ConcentratedLiquidityKeeper.GetPositionLiquidity(s.Ctx, posId)
					s.Require().Error(err)
					s.Require().ErrorIs(err, types.PositionIdNotFoundError{PositionId: posId})
					s.Require().Equal(sdk.Dec{}, positionLiquidity)
				}

				// Retrieve the new position and check that the liquidity is equal to the sum of the old positions.
				newPosition, err := s.App.ConcentratedLiquidityKeeper.GetPosition(s.Ctx, newPositionId)
				s.Require().NoError(err)
				s.Require().Equal(totalLiquidity, newPosition.Liquidity)

				// The new position's join time should be the current block time minus the fully charged duration.
				fullCharge := s.App.ConcentratedLiquidityKeeper.GetLargestAuthorizedUptimeDuration(s.Ctx)
				s.Require().Equal(s.Ctx.BlockTime().Add(-fullCharge), newPosition.JoinTime)

				// Get the uptime accumulators for the poolId of the new position.
				uptimeAccumulators, err := s.App.ConcentratedLiquidityKeeper.GetUptimeAccumulators(s.Ctx, poolId)
				s.Require().NoError(err)

				unclaimedRewardsForEachUptimeNewPosition := make([]sdk.DecCoins, len(uptimeAccumulators))

				// Get the unclaimed rewards for the new position
				for i, uptimeAccum := range uptimeAccumulators {
					newPositionName := string(types.KeyPositionId(newPositionId))
					// Check if the accumulator contains the position.
					hasPosition, err := uptimeAccum.HasPosition(newPositionName)
					s.Require().NoError(err)
					s.Require().True(hasPosition)

					// Move the unclaimed rewards to the new position.
					// Get the unclaimed rewards for the old position.
					position, err := accum.GetPosition(uptimeAccum, newPositionName)
					s.Require().NoError(err)

					unclaimedRewardsForPosition := accum.GetTotalRewards(uptimeAccum, position)

					unclaimedRewardsForEachUptimeNewPosition[i] = unclaimedRewardsForEachUptimeNewPosition[i].Add(unclaimedRewardsForPosition...)
				}

				// Check that the old uptime accumulators and positions have been deleted.
				for _, positionId := range test.positionIdsToMigrate {
					oldPositionName := string(types.KeyPositionId(positionId))
					for _, uptimeAccum := range uptimeAccumulators {
						// Check if the accumulator contains the position.
						hasPosition, err := uptimeAccum.HasPosition(oldPositionName)
						s.Require().NoError(err)
						s.Require().False(hasPosition)
					}

					// Check that the old position has been deleted.
					_, err := s.App.ConcentratedLiquidityKeeper.GetPosition(s.Ctx, positionId)
					s.Require().Error(err)
				}

				// The new position's unclaimed rewards should be the sum of the old positions' unclaimed rewards.
				s.Require().Equal(unclaimedRewardsForEachUptimeAcrossAllOldPositions, unclaimedRewardsForEachUptimeNewPosition)

				// Get the final amount expected to be claimed by merging the unclaimed rewards across
				// all uptimes.
				expectedRewardToClaimDecCoins := sdk.NewDecCoins()
				for _, uptimeCoins := range unclaimedRewardsForEachUptimeAcrossAllOldPositions {
					expectedRewardToClaimDecCoins = expectedRewardToClaimDecCoins.Add(uptimeCoins...)
				}

				expectedRewardsToClaim, _ := expectedRewardToClaimDecCoins.TruncateDecimal()

				// Claim all the rewards for the new position and check that the rewards match the unclaimed rewards.
				claimedRewards, forfeitedRewards, err := s.App.ConcentratedLiquidityKeeper.ClaimAllIncentivesForPosition(s.Ctx, newPositionId)
				s.Require().NoError(err)

				s.Require().Equal(expectedRewardsToClaim, claimedRewards)
				s.Require().Equal(sdk.Coins(nil), forfeitedRewards)

				// Sanity check that cannot claim again.
				claimedRewards, _, err = s.App.ConcentratedLiquidityKeeper.ClaimAllIncentivesForPosition(s.Ctx, newPositionId)
				s.Require().NoError(err)

				s.Require().Equal(sdk.Coins(nil), claimedRewards)
				s.Require().Equal(sdk.Coins(nil), claimedRewards)

				// Check that cannot claim rewards for the old positions.
				for _, positionId := range test.positionIdsToMigrate {
					_, _, err := s.App.ConcentratedLiquidityKeeper.ClaimAllIncentivesForPosition(s.Ctx, positionId)
					s.Require().Error(err)
				}
			}
		})
	}
}

func (s *KeeperTestSuite) TestHasAnyPositionForPool() {
	s.SetupTest()
	defaultAddress := s.TestAccs[0]
	DefaultJoinTime := s.Ctx.BlockTime()

	tests := []struct {
		name           string
		poolId         uint64
		setupPositions []model.Position
		expectedResult bool
	}{
		{
			name:           "no positions exist",
			poolId:         defaultPoolId,
			expectedResult: false,

			setupPositions: []model.Position{},
		},
		{
			name:           "one position",
			poolId:         defaultPoolId,
			expectedResult: true,

			setupPositions: []model.Position{
				{
					PoolId:    defaultPoolId,
					Address:   defaultAddress.String(),
					LowerTick: DefaultLowerTick,
					UpperTick: DefaultUpperTick,
				},
			},
		},
		{
			name:           "two positions per pool",
			poolId:         defaultPoolId,
			expectedResult: true,

			setupPositions: []model.Position{
				{
					PoolId:    defaultPoolId,
					Address:   defaultAddress.String(),
					LowerTick: DefaultLowerTick,
					UpperTick: DefaultUpperTick,
				},
				{
					PoolId:    defaultPoolId,
					Address:   defaultAddress.String(),
					LowerTick: DefaultLowerTick,
					UpperTick: DefaultUpperTick,
				},
			},
		},
		{
			name:           "two positions for a different pool; returns false",
			poolId:         defaultPoolId + 1,
			expectedResult: false,

			setupPositions: []model.Position{
				{
					PoolId:    defaultPoolId,
					Address:   defaultAddress.String(),
					LowerTick: DefaultLowerTick,
					UpperTick: DefaultUpperTick,
				},
				{
					PoolId:    defaultPoolId,
					Address:   defaultAddress.String(),
					LowerTick: DefaultLowerTick,
					UpperTick: DefaultUpperTick,
				},
			},
		},
	}

	for _, test := range tests {
		test := test
		s.Run(test.name, func() {
			// Init suite for each test.
			s.SetupTest()
			s.Ctx = s.Ctx.WithBlockTime(DefaultJoinTime)

			// Create a default CL pools
			s.PrepareConcentratedPool()

			for _, pos := range test.setupPositions {
				s.SetupPosition(pos.PoolId, sdk.AccAddress(pos.Address), DefaultCoins, pos.LowerTick, pos.UpperTick, DefaultJoinTime)
			}

			// System under test
			actualResult, err := s.App.ConcentratedLiquidityKeeper.HasAnyPositionForPool(s.Ctx, test.poolId)

			s.Require().NoError(err)
			s.Require().Equal(test.expectedResult, actualResult)
		})
	}
}

// This test specifically tests that fee collection works as expected
// after fungifying positions.
func (s *KeeperTestSuite) TestFungifyChargedPositions_SwapAndClaimFees() {
	// Init suite for the test.
	s.SetupTest()

	const (
		numPositions           = 3
		testFullChargeDuration = time.Hour * 24
		swapAmount             = 1_000_000
	)

	var (
		defaultAddress   = s.TestAccs[0]
		defaultBlockTime = time.Unix(1, 1).UTC()
		swapFee          = sdk.NewDecWithPrec(2, 3)
	)

	expectedPositionIds := make([]uint64, numPositions)
	for i := 0; i < numPositions; i++ {
		expectedPositionIds[i] = uint64(i + 1)
	}

	s.TestAccs = apptesting.CreateRandomAccounts(5)
	s.Ctx = s.Ctx.WithBlockTime(defaultBlockTime)
	totalPositionsToCreate := sdk.NewInt(int64(numPositions))
	requiredBalances := sdk.NewCoins(sdk.NewCoin(ETH, DefaultAmt0.Mul(totalPositionsToCreate)), sdk.NewCoin(USDC, DefaultAmt1.Mul(totalPositionsToCreate)))

	// Set test authorized uptime params.
	params := s.App.ConcentratedLiquidityKeeper.GetParams(s.Ctx)
	params.AuthorizedUptimes = []time.Duration{time.Nanosecond, testFullChargeDuration}
	s.App.ConcentratedLiquidityKeeper.SetParams(s.Ctx, params)

	// Fund account
	s.FundAcc(defaultAddress, requiredBalances)

	// Create CL pool
	s.PrepareCustomConcentratedPool(s.TestAccs[0], ETH, USDC, DefaultTickSpacing, swapFee)

	// Set incentives for pool to ensure accumulators work correctly
	err := s.App.ConcentratedLiquidityKeeper.SetMultipleIncentiveRecords(s.Ctx, DefaultIncentiveRecords)
	s.Require().NoError(err)

	// Set up fully charged positions
	totalLiquidity := sdk.ZeroDec()
	for i := 0; i < numPositions; i++ {
		_, _, _, liquidityCreated, _, err := s.App.ConcentratedLiquidityKeeper.CreatePosition(s.Ctx, defaultPoolId, defaultAddress, DefaultCoins, sdk.ZeroInt(), sdk.ZeroInt(), DefaultLowerTick, DefaultUpperTick)
		s.Require().NoError(err)
		totalLiquidity = totalLiquidity.Add(liquidityCreated)
	}

	// Perform a swap to earn fees
	swapAmountIn := sdk.NewCoin(ETH, sdk.NewInt(swapAmount))
	expectedFee := swapAmountIn.Amount.ToDec().Mul(swapFee)
	s.FundAcc(s.TestAccs[0], sdk.NewCoins(swapAmountIn))
	s.swapAndTrackXTimesInARow(defaultPoolId, swapAmountIn, USDC, types.MinSpotPrice, 1)

	// Increase block time by the fully charged duration
	s.Ctx = s.Ctx.WithBlockTime(s.Ctx.BlockTime().Add(testFullChargeDuration))

	// First run non mutative validation and check results
	newPositionId, err := s.App.ConcentratedLiquidityKeeper.FungifyChargedPosition(s.Ctx, defaultAddress, expectedPositionIds)
	s.Require().NoError(err)

	// Claim fees
	collected, err := s.App.ConcentratedLiquidityKeeper.CollectFees(s.Ctx, defaultAddress, newPositionId)
	s.Require().NoError(err)

	// Validate that the correct fee amount was collected.
	s.Require().Equal(expectedFee, collected.AmountOf(swapAmountIn.Denom).ToDec())

	// Check that cannot claim again.
	collected, err = s.App.ConcentratedLiquidityKeeper.CollectFees(s.Ctx, defaultAddress, newPositionId)
	s.Require().NoError(err)
	s.Require().Equal(sdk.Coins(nil), collected)

	feeAccum, err := s.App.ConcentratedLiquidityKeeper.GetFeeAccumulator(s.Ctx, defaultPoolId)
	s.Require().NoError(err)

	// Check that cannot claim old positions
	for _, oldPositionId := range expectedPositionIds {
		collected, err = s.App.ConcentratedLiquidityKeeper.CollectFees(s.Ctx, defaultAddress, oldPositionId)
		s.Require().Error(err)
		s.Require().Equal(sdk.Coins{}, collected)

		hasPosition := s.App.ConcentratedLiquidityKeeper.HasPosition(s.Ctx, oldPositionId)
		s.Require().False(hasPosition)

		hasFeePositionTracker, err := feeAccum.HasPosition(types.KeyFeePositionAccumulator(oldPositionId))
		s.Require().NoError(err)
		s.Require().False(hasFeePositionTracker)
	}
}

func (s *KeeperTestSuite) TestFungifyChargedPositions_ClaimIncentives() {
	// Init suite for the test.
	s.SetupTest()

	const (
		numPositions           = 3
		testFullChargeDuration = 24 * time.Hour
	)

	var (
		defaultAddress   = s.TestAccs[0]
		defaultBlockTime = time.Unix(1, 1).UTC()
		swapFee          = sdk.NewDecWithPrec(2, 3)
	)

	expectedPositionIds := make([]uint64, numPositions)
	for i := 0; i < numPositions; i++ {
		expectedPositionIds[i] = uint64(i + 1)
	}

	s.TestAccs = apptesting.CreateRandomAccounts(5)
	s.Ctx = s.Ctx.WithBlockTime(defaultBlockTime)
	totalPositionsToCreate := sdk.NewInt(int64(numPositions))
	requiredBalances := sdk.NewCoins(sdk.NewCoin(ETH, DefaultAmt0.Mul(totalPositionsToCreate)), sdk.NewCoin(USDC, DefaultAmt1.Mul(totalPositionsToCreate)))

	// Set test authorized uptime params.
	params := s.App.ConcentratedLiquidityKeeper.GetParams(s.Ctx)
	params.AuthorizedUptimes = []time.Duration{time.Nanosecond, testFullChargeDuration}
	s.App.ConcentratedLiquidityKeeper.SetParams(s.Ctx, params)

	// Fund accounts
	s.FundAcc(defaultAddress, requiredBalances)

	// Create CL pool
	pool := s.PrepareCustomConcentratedPool(s.TestAccs[0], ETH, USDC, DefaultTickSpacing, swapFee)

	// an error of 1 for each position
	roundingError := int64(numPositions)
	roundingTolerance := osmomath.ErrTolerance{
		AdditiveTolerance: sdk.NewDec(roundingError),
		RoundingDir:       osmomath.RoundDown,
	}
	expectedAmount := sdk.NewInt(60 * 60 * 24) // 1 day in seconds * 1 per second

	s.FundAcc(pool.GetIncentivesAddress(), sdk.NewCoins(sdk.NewCoin(USDC, expectedAmount)))
	// Set incentives for pool to ensure accumulators work correctly
	testIncentiveRecord := types.IncentiveRecord{
		PoolId:               1,
		IncentiveDenom:       USDC,
		IncentiveCreatorAddr: s.TestAccs[0].String(),
		IncentiveRecordBody: types.IncentiveRecordBody{
			RemainingAmount: sdk.NewDec(1000000000000000000),
			EmissionRate:    sdk.NewDec(1), // 1 per second
			StartTime:       defaultBlockTime,
		},
		MinUptime: time.Nanosecond,
	}
	err := s.App.ConcentratedLiquidityKeeper.SetMultipleIncentiveRecords(s.Ctx, []types.IncentiveRecord{testIncentiveRecord})
	s.Require().NoError(err)

	// Set up fully charged positions
	totalLiquidity := sdk.ZeroDec()
	for i := 0; i < numPositions; i++ {
		_, _, _, liquidityCreated, _, err := s.App.ConcentratedLiquidityKeeper.CreatePosition(s.Ctx, defaultPoolId, defaultAddress, DefaultCoins, sdk.ZeroInt(), sdk.ZeroInt(), DefaultLowerTick, DefaultUpperTick)
		s.Require().NoError(err)
		totalLiquidity = totalLiquidity.Add(liquidityCreated)
	}

	// Increase block time by the fully charged duration
	s.Ctx = s.Ctx.WithBlockTime(s.Ctx.BlockTime().Add(testFullChargeDuration))

	// sync accumulators
	err = s.App.ConcentratedLiquidityKeeper.UpdateUptimeAccumulatorsToNow(s.Ctx, pool.GetId())
	s.Require().NoError(err)

	claimableIncentives := sdk.NewCoins()
	for i := 0; i < numPositions; i++ {
		positionIncentices, forfeitedIncentives, err := s.App.ConcentratedLiquidityKeeper.GetClaimableIncentives(s.Ctx, uint64(i+1))
		s.Require().NoError(err)
		s.Require().Equal(sdk.Coins(nil), forfeitedIncentives)
		claimableIncentives = claimableIncentives.Add(positionIncentices...)
	}

	actualClaimedAmount := claimableIncentives.AmountOf(USDC)
	s.Require().Equal(0, roundingTolerance.Compare(expectedAmount, actualClaimedAmount), "expected: %s, got: %s", expectedAmount, actualClaimedAmount)

	// System under test
	newPositionId, err := s.App.ConcentratedLiquidityKeeper.FungifyChargedPosition(s.Ctx, defaultAddress, expectedPositionIds)
	s.Require().NoError(err)

	// Claim incentives.
	collected, _, err := s.App.ConcentratedLiquidityKeeper.CollectIncentives(s.Ctx, defaultAddress, newPositionId)
	s.Require().NoError(err)

	// Validate that the correct incentives amount was collected.
	actualClaimedAmount = collected.AmountOf(USDC)
	s.Require().Equal(1, len(collected))
	s.Require().Equal(0, roundingTolerance.Compare(expectedAmount, actualClaimedAmount), "expected: %s, got: %s", expectedAmount, actualClaimedAmount)

	// Check that cannot claim again.
	collected, _, err = s.App.ConcentratedLiquidityKeeper.CollectIncentives(s.Ctx, defaultAddress, newPositionId)
	s.Require().NoError(err)
	s.Require().Equal(sdk.Coins(nil), collected)

	// Check that cannot claim old positions
	for i := 0; i < numPositions; i++ {
		collected, _, err = s.App.ConcentratedLiquidityKeeper.CollectIncentives(s.Ctx, defaultAddress, uint64(i+1))
		s.Require().Error(err)
		s.Require().Equal(sdk.Coins{}, collected)
	}
}

func (s *KeeperTestSuite) TestCreateFullRangePosition() {
	var (
		positionId         uint64
		liquidity          sdk.Dec
		concentratedLockId uint64
		err                error
	)
	defaultPositionCoins := sdk.NewCoins(DefaultCoin0, DefaultCoin1)
	invalidCoinsAmount := sdk.NewCoins(DefaultCoin0)
	invalidCoin0Denom := sdk.NewCoins(sdk.NewCoin("invalidDenom", sdk.NewInt(1000000000000000000)), DefaultCoin1)
	invalidCoin1Denom := sdk.NewCoins(DefaultCoin0, sdk.NewCoin("invalidDenom", sdk.NewInt(1000000000000000000)))

	tests := []struct {
		name                  string
		remainingLockDuration time.Duration
		coinsForPosition      sdk.Coins
		isLocked              bool
		isUnlocking           bool
		expectedErr           error
	}{
		{
			name:             "full range position",
			coinsForPosition: defaultPositionCoins,
		},
		{
			name:                  "full range position: locked",
			remainingLockDuration: 24 * time.Hour * 14,
			coinsForPosition:      defaultPositionCoins,
			isLocked:              true,
		},
		{
			name:                  "full range position: unlocking",
			remainingLockDuration: 24 * time.Hour,
			coinsForPosition:      defaultPositionCoins,
			isUnlocking:           true,
		},
		{
			name:             "err: only one asset provided for a full range",
			coinsForPosition: invalidCoinsAmount,
			expectedErr:      types.NumCoinsError{NumCoins: 1},
		},
		{
			name:                  "err: only one asset provided for a full range locked",
			remainingLockDuration: 24 * time.Hour * 14,
			coinsForPosition:      invalidCoinsAmount,
			isLocked:              true,
			expectedErr:           types.NumCoinsError{NumCoins: 1},
		},
		{
			name:                  "err: only one asset provided for a full range unlocking",
			remainingLockDuration: 24 * time.Hour,
			coinsForPosition:      invalidCoinsAmount,
			isUnlocking:           true,
			expectedErr:           types.NumCoinsError{NumCoins: 1},
		},
		{
			name:             "err: wrong denom 0 provided for a full range",
			coinsForPosition: invalidCoin0Denom,
			expectedErr:      types.Amount0IsNegativeError{Amount0: sdk.ZeroInt()},
		},
		{
			name:             "err: wrong denom 1 provided for a full range",
			coinsForPosition: invalidCoin1Denom,
			expectedErr:      types.Amount1IsNegativeError{Amount1: sdk.ZeroInt()},
		},
	}

	for _, test := range tests {
		test := test
		s.Run(test.name, func() {
			// Init suite for each test.
			s.SetupTest()
			DefaultJoinTime := s.Ctx.BlockTime()
			s.Ctx = s.Ctx.WithBlockTime(DefaultJoinTime)

			// Create a default CL pool
			// We prepare it with a position already registered to prevent any oddities that we are not testing for here.
			clPool := s.PrepareConcentratedPoolWithCoinsAndFullRangePosition(ETH, USDC)

			// Fund the owner account
			defaultAddress := s.TestAccs[0]
			s.FundAcc(defaultAddress, test.coinsForPosition)

			// System under test
			if test.isLocked {
				positionId, _, _, liquidity, _, concentratedLockId, err = s.App.ConcentratedLiquidityKeeper.CreateFullRangePositionLocked(s.Ctx, clPool.GetId(), defaultAddress, test.coinsForPosition, test.remainingLockDuration)
			} else if test.isUnlocking {
				positionId, _, _, liquidity, _, concentratedLockId, err = s.App.ConcentratedLiquidityKeeper.CreateFullRangePositionUnlocking(s.Ctx, clPool.GetId(), defaultAddress, test.coinsForPosition, test.remainingLockDuration)
			} else {
				positionId, _, _, liquidity, _, err = s.App.ConcentratedLiquidityKeeper.CreateFullRangePosition(s.Ctx, clPool.GetId(), defaultAddress, test.coinsForPosition)
			}

			if test.expectedErr != nil {
				s.Require().Error(err)
				s.Require().ErrorContains(err, test.expectedErr.Error())
				return
			}

			s.Require().NoError(err)

			// Check position
			_, err = s.App.ConcentratedLiquidityKeeper.GetPosition(s.Ctx, positionId)
			s.Require().NoError(err)

			// Check lock
			if test.isLocked || test.isUnlocking {
				concentratedLock, err := s.App.LockupKeeper.GetLockByID(s.Ctx, concentratedLockId)
				s.Require().NoError(err)
				s.Require().Equal(liquidity.TruncateInt().String(), concentratedLock.Coins[0].Amount.String())
				isUnlocking := concentratedLock.IsUnlocking()
				s.Require().Equal(!test.isLocked, isUnlocking)
			}
		})
	}
}

func (s *KeeperTestSuite) TestMintSharesLockAndUpdate() {
	defaultAddress := s.TestAccs[0]
	defaultPositionCoins := sdk.NewCoins(DefaultCoin0, DefaultCoin1)

	tests := []struct {
		name                    string
		owner                   sdk.AccAddress
		remainingLockDuration   time.Duration
		createFullRangePosition bool
		expectedErr             error
	}{
		{
			name:                    "2 week lock",
			owner:                   defaultAddress,
			createFullRangePosition: true,
			remainingLockDuration:   24 * time.Hour * 14,
		},
		{
			name:                    "1 day lock",
			owner:                   defaultAddress,
			createFullRangePosition: true,
			remainingLockDuration:   24 * time.Hour,
		},
		{
			name:                    "err: not a full range position",
			owner:                   defaultAddress,
			createFullRangePosition: false,
			remainingLockDuration:   24 * time.Hour,
			expectedErr:             types.PositionNotFullRangeError{PositionId: 1, LowerTick: DefaultLowerTick, UpperTick: DefaultUpperTick},
		},
	}

	for _, test := range tests {
		test := test
		s.Run(test.name, func() {
			// Init suite for each test.
			s.SetupTest()
			s.Ctx = s.Ctx.WithBlockTime(DefaultJoinTime)

			// Create a default CL pools
			clPool := s.PrepareConcentratedPool()

			// Fund the owner account
			s.FundAcc(test.owner, defaultPositionCoins)

			// Create a position
			positionId := uint64(0)
			liquidity := sdk.ZeroDec()
			if test.createFullRangePosition {
				var err error
				positionId, _, _, liquidity, _, err = s.App.ConcentratedLiquidityKeeper.CreateFullRangePosition(s.Ctx, clPool.GetId(), test.owner, defaultPositionCoins)
				s.Require().NoError(err)
			} else {
				var err error
				positionId, _, _, liquidity, _, err = s.App.ConcentratedLiquidityKeeper.CreatePosition(s.Ctx, clPool.GetId(), test.owner, defaultPositionCoins, sdk.ZeroInt(), sdk.ZeroInt(), DefaultLowerTick, DefaultUpperTick)
				s.Require().NoError(err)
			}

			lockupModuleAccountBalancePre := s.App.LockupKeeper.GetModuleBalance(s.Ctx)

			// System under test
			concentratedLockId, underlyingLiquidityTokenized, err := s.App.ConcentratedLiquidityKeeper.MintSharesLockAndUpdate(s.Ctx, clPool.GetId(), positionId, test.owner, test.remainingLockDuration)
			if test.expectedErr != nil {
				s.Require().Error(err)
				s.Require().ErrorIs(err, test.expectedErr)
				return
			}
			s.Require().NoError(err)

			// Check that the underlying liquidity tokenized is equal to the liquidity of the position
			s.Require().Equal(liquidity.TruncateInt().String(), underlyingLiquidityTokenized[0].Amount.String())

			lockupModuleAccountBalancePost := s.App.LockupKeeper.GetModuleBalance(s.Ctx)

			// Check that the lockup module account balance increased by the amount expected to be locked
			s.Require().Equal(underlyingLiquidityTokenized[0].String(), lockupModuleAccountBalancePost.Sub(lockupModuleAccountBalancePre).String())

			// Check that the positionId is mapped to the lockId
			positionLockId, err := s.App.ConcentratedLiquidityKeeper.GetLockIdFromPositionId(s.Ctx, positionId)
			s.Require().NoError(err)
			s.Require().Equal(positionLockId, concentratedLockId)

			// Check total supply of cl liquidity token increased by the amount expected to be minted
			clPositionSharesInSupply := s.App.BankKeeper.GetSupply(s.Ctx, underlyingLiquidityTokenized[0].Denom)
			s.Require().Equal(underlyingLiquidityTokenized[0].String(), clPositionSharesInSupply.String())

			// Check specific lock params
			concentratedLock, err := s.App.LockupKeeper.GetLockByID(s.Ctx, concentratedLockId)
			s.Require().NoError(err)
			s.Require().Equal(underlyingLiquidityTokenized[0].Amount.String(), concentratedLock.Coins[0].Amount.String())
			s.Require().Equal(test.remainingLockDuration, concentratedLock.Duration)
		},
		)
	}
}

func (s *KeeperTestSuite) TestPositionHasActiveUnderlyingLock() {
	defaultLockDuration := 24 * time.Hour
	clPool := s.PrepareConcentratedPool()
	owner := s.TestAccs[0]
	defaultPositionCoins := sdk.NewCoins(DefaultCoin0, DefaultCoin1)

	type testParams struct {
		name                                 string
		createPosition                       func(s *KeeperTestSuite) (uint64, uint64)
		expectedHasActiveLock                bool
		expectedHasActiveLockAfterTimeUpdate bool
		expectedLockError                    bool
		expectedPositionLockID               uint64
		expectedGetPositionLockIdErr         bool
	}

	tests := []testParams{
		{
			name: "position with lock locked",
			createPosition: func(s *KeeperTestSuite) (uint64, uint64) {
				s.FundAcc(owner, defaultPositionCoins)
				positionID, _, _, _, _, concentratedLockID, err := s.App.ConcentratedLiquidityKeeper.CreateFullRangePositionLocked(
					s.Ctx, clPool.GetId(), owner, defaultPositionCoins, defaultLockDuration)
				s.Require().NoError(err)
				return positionID, concentratedLockID
			},
			expectedHasActiveLock:                true, // lock starts as active
			expectedHasActiveLockAfterTimeUpdate: true, // since lock is locked, it remains active after time update
			expectedLockError:                    false,
			expectedPositionLockID:               1,
			expectedGetPositionLockIdErr:         false,
		},
		{
			name: "position with lock unlocking",
			createPosition: func(s *KeeperTestSuite) (uint64, uint64) {
				s.FundAcc(owner, defaultPositionCoins)
				positionID, _, _, _, _, concentratedLockID, err := s.App.ConcentratedLiquidityKeeper.CreateFullRangePositionUnlocking(
					s.Ctx, clPool.GetId(), owner, defaultPositionCoins, defaultLockDuration)
				s.Require().NoError(err)
				return positionID, concentratedLockID
			},
			expectedHasActiveLock:                true,  // lock starts as active
			expectedHasActiveLockAfterTimeUpdate: false, // since lock is unlocking, it should no longer be active after time update
			expectedLockError:                    false,
			expectedPositionLockID:               2,
			expectedGetPositionLockIdErr:         false,
		},
		{
			name: "position without lock",
			createPosition: func(s *KeeperTestSuite) (uint64, uint64) {
				s.FundAcc(owner, defaultPositionCoins)
				positionID, _, _, _, _, err := s.App.ConcentratedLiquidityKeeper.CreateFullRangePosition(
					s.Ctx, clPool.GetId(), owner, defaultPositionCoins)
				s.Require().NoError(err)
				return positionID, 0
			},
			expectedHasActiveLock:                false,
			expectedHasActiveLockAfterTimeUpdate: false,
			expectedLockError:                    true,
			expectedPositionLockID:               0,
			expectedGetPositionLockIdErr:         true,
		},
	}

	for _, tc := range tests {
		s.Run(tc.name, func() {
			positionID, lockID := tc.createPosition(s)

			retrievedLockID, err := s.App.ConcentratedLiquidityKeeper.GetLockIdFromPositionId(s.Ctx, positionID)
			if tc.expectedLockError {
				s.Require().Error(err)
			} else {
				s.Require().NoError(err)
				s.Require().Equal(lockID, retrievedLockID)
			}

			// System under test (non mutative)
			hasActiveLockInState, retrievedLockID, err := s.App.ConcentratedLiquidityKeeper.PositionHasActiveUnderlyingLock(s.Ctx, positionID)
			s.Require().NoError(err)
			s.Require().Equal(tc.expectedHasActiveLock, hasActiveLockInState)
			s.Require().Equal(tc.expectedPositionLockID, retrievedLockID)

			// Position ID to lock ID mapping should not change
			retrievedPositionID, err := s.App.ConcentratedLiquidityKeeper.GetPositionIdToLockId(s.Ctx, lockID)
			if tc.expectedGetPositionLockIdErr {
				s.Require().Error(err)
			} else {
				s.Require().NoError(err)
				s.Require().Equal(positionID, retrievedPositionID)
			}

			// Move time forward by the lock duration
			s.Ctx = s.Ctx.WithBlockTime(s.Ctx.BlockTime().Add(defaultLockDuration + 1))

			// System under test (non mutative)
			hasActiveLockInState, retrievedLockID, err = s.App.ConcentratedLiquidityKeeper.PositionHasActiveUnderlyingLock(s.Ctx, positionID)
			s.Require().NoError(err)
			s.Require().Equal(tc.expectedHasActiveLockAfterTimeUpdate, hasActiveLockInState)
			s.Require().Equal(tc.expectedPositionLockID, retrievedLockID)

			// Position ID to lock ID mapping should not change, even though underlying lock might be mature
			retrievedPositionID, err = s.App.ConcentratedLiquidityKeeper.GetPositionIdToLockId(s.Ctx, lockID)
			if tc.expectedGetPositionLockIdErr {
				s.Require().Error(err)
			} else {
				s.Require().NoError(err)
				s.Require().Equal(positionID, retrievedPositionID)
			}
		})
	}
}

func (s *KeeperTestSuite) TestPositionHasActiveUnderlyingLockAndUpdate() {
	defaultLockDuration := 24 * time.Hour
	clPool := s.PrepareConcentratedPool()
	owner := s.TestAccs[0]
	defaultPositionCoins := sdk.NewCoins(DefaultCoin0, DefaultCoin1)

	type testParams struct {
		name                                        string
		createPosition                              func(s *KeeperTestSuite) (uint64, uint64)
		expectedHasActiveLock                       bool
		expectedHasActiveLockAfterTimeUpdate        bool
		expectedLockError                           bool
		expectedPositionLockID                      uint64
		expectedPositionLockIDAfterTimeUpdate       uint64
		expectedGetPositionLockIdErr                bool
		expectedGetPositionLockIdErrAfterTimeUpdate bool
	}

	tests := []testParams{
		{
			name: "position with lock locked",
			createPosition: func(s *KeeperTestSuite) (uint64, uint64) {
				s.FundAcc(owner, defaultPositionCoins)
				positionID, _, _, _, _, concentratedLockID, err := s.App.ConcentratedLiquidityKeeper.CreateFullRangePositionLocked(
					s.Ctx, clPool.GetId(), owner, defaultPositionCoins, defaultLockDuration)
				s.Require().NoError(err)
				return positionID, concentratedLockID
			},
			expectedHasActiveLock:                       true, // lock starts as active
			expectedHasActiveLockAfterTimeUpdate:        true, // since lock is locked, it remains active after time update
			expectedLockError:                           false,
			expectedPositionLockID:                      1,
			expectedPositionLockIDAfterTimeUpdate:       1, // since it stays locked, the mutative method wont change the underlying lock ID
			expectedGetPositionLockIdErr:                false,
			expectedGetPositionLockIdErrAfterTimeUpdate: false,
		},
		{
			name: "position with lock unlocking",
			createPosition: func(s *KeeperTestSuite) (uint64, uint64) {
				s.FundAcc(owner, defaultPositionCoins)
				positionID, _, _, _, _, concentratedLockID, err := s.App.ConcentratedLiquidityKeeper.CreateFullRangePositionUnlocking(
					s.Ctx, clPool.GetId(), owner, defaultPositionCoins, defaultLockDuration)
				s.Require().NoError(err)
				return positionID, concentratedLockID
			},
			expectedHasActiveLock:                       true,  // lock starts as active
			expectedHasActiveLockAfterTimeUpdate:        false, // since lock is unlocking, it should no longer be active after time update
			expectedLockError:                           false,
			expectedPositionLockID:                      2,
			expectedPositionLockIDAfterTimeUpdate:       0, // since it becomes unlocked, the mutative method will change the underlying lock ID to 0
			expectedGetPositionLockIdErr:                false,
			expectedGetPositionLockIdErrAfterTimeUpdate: true, // since it becomes unlocked, the mutative method will change the underlying lock ID to 0 and this now errors
		},
		{
			name: "position without lock",
			createPosition: func(s *KeeperTestSuite) (uint64, uint64) {
				s.FundAcc(owner, defaultPositionCoins)
				positionID, _, _, _, _, err := s.App.ConcentratedLiquidityKeeper.CreateFullRangePosition(
					s.Ctx, clPool.GetId(), owner, defaultPositionCoins)
				s.Require().NoError(err)
				return positionID, 0
			},
			expectedHasActiveLock:                       false,
			expectedHasActiveLockAfterTimeUpdate:        false,
			expectedLockError:                           true,
			expectedPositionLockID:                      0,
			expectedPositionLockIDAfterTimeUpdate:       0,
			expectedGetPositionLockIdErr:                true,
			expectedGetPositionLockIdErrAfterTimeUpdate: true,
		},
	}

	for _, tc := range tests {
		s.Run(tc.name, func() {
			positionID, lockID := tc.createPosition(s)

			retrievedLockID, err := s.App.ConcentratedLiquidityKeeper.GetLockIdFromPositionId(s.Ctx, positionID)
			if tc.expectedLockError {
				s.Require().Error(err)
			} else {
				s.Require().NoError(err)
				s.Require().Equal(lockID, retrievedLockID)
			}

			// System under test (mutative)
			hasActiveLockInState, retrievedLockID, err := s.App.ConcentratedLiquidityKeeper.PositionHasActiveUnderlyingLockAndUpdate(s.Ctx, positionID)
			s.Require().NoError(err)
			s.Require().Equal(tc.expectedHasActiveLock, hasActiveLockInState)
			s.Require().Equal(tc.expectedPositionLockID, retrievedLockID)

			// Position ID to lock ID mapping should not change
			retrievedPositionID, err := s.App.ConcentratedLiquidityKeeper.GetPositionIdToLockId(s.Ctx, lockID)
			if tc.expectedGetPositionLockIdErr {
				s.Require().Error(err)
			} else {
				s.Require().NoError(err)
				s.Require().Equal(positionID, retrievedPositionID)
			}

			// Move time forward by the lock duration
			s.Ctx = s.Ctx.WithBlockTime(s.Ctx.BlockTime().Add(defaultLockDuration + 1))

			// System under test (mutative)
			hasActiveLockInState, retrievedLockID, err = s.App.ConcentratedLiquidityKeeper.PositionHasActiveUnderlyingLockAndUpdate(s.Ctx, positionID)
			s.Require().NoError(err)
			s.Require().Equal(tc.expectedHasActiveLockAfterTimeUpdate, hasActiveLockInState)
			s.Require().Equal(tc.expectedPositionLockIDAfterTimeUpdate, retrievedLockID)

			// Position ID to lock ID mapping should not change, even though underlying lock might be mature
			retrievedPositionID, err = s.App.ConcentratedLiquidityKeeper.GetPositionIdToLockId(s.Ctx, lockID)
			s.Require().Equal(tc.expectedPositionLockIDAfterTimeUpdate, retrievedPositionID)
			if tc.expectedGetPositionLockIdErrAfterTimeUpdate {
				s.Require().Error(err)
			} else {
				s.Require().NoError(err)
			}
		})
	}
}

// Tests Set, Get, and Remove methods for positionId -> lockId mappings
func (s *KeeperTestSuite) TestPositionToLockCRUD() {
	// Init suite for each test.
	s.SetupTest()
	s.Ctx = s.Ctx.WithBlockTime(DefaultJoinTime)
	owner := s.TestAccs[0]
	remainingLockDuration := 24 * time.Hour
	defaultPositionCoins := sdk.NewCoins(DefaultCoin0, DefaultCoin1)

	// Create a default CL pools
	clPool := s.PrepareConcentratedPool()

	// Fund the owner account
	s.FundAcc(owner, defaultPositionCoins)

	// Create a position with a lock
	positionId, _, _, _, _, concentratedLockId, err := s.App.ConcentratedLiquidityKeeper.CreateFullRangePositionUnlocking(s.Ctx, clPool.GetId(), owner, defaultPositionCoins, remainingLockDuration)
	s.Require().NoError(err)

	// We should be able to retrieve the lockId from the positionId now
	retrievedLockId, err := s.App.ConcentratedLiquidityKeeper.GetLockIdFromPositionId(s.Ctx, positionId)
	s.Require().NoError(err)
	s.Require().Equal(concentratedLockId, retrievedLockId)

	// Check if lock has position in state
	retrievedPositionId, err := s.App.ConcentratedLiquidityKeeper.GetPositionIdToLockId(s.Ctx, retrievedLockId)
	s.Require().NoError(err)
	s.Require().Equal(positionId, retrievedPositionId)

	// Create a position without a lock
	positionId, _, _, _, _, err = s.App.ConcentratedLiquidityKeeper.CreateFullRangePosition(s.Ctx, clPool.GetId(), owner, defaultPositionCoins)
	s.Require().Error(err)

	// Check if position has lock in state, should not
	retrievedLockId, err = s.App.ConcentratedLiquidityKeeper.GetLockIdFromPositionId(s.Ctx, positionId)
	s.Require().Error(err)
	s.Require().Equal(uint64(0), retrievedLockId)

	// Set the position to have a lockId (despite it not actually having a lock)
	s.App.ConcentratedLiquidityKeeper.SetPositionIdToLock(s.Ctx, positionId, concentratedLockId)

	// Check if position has lock in state, it should now
	retrievedLockId, err = s.App.ConcentratedLiquidityKeeper.GetLockIdFromPositionId(s.Ctx, positionId)
	s.Require().NoError(err)
	s.Require().Equal(concentratedLockId, retrievedLockId)

	// Check if lock has position in state
	retrievedPositionId, err = s.App.ConcentratedLiquidityKeeper.GetPositionIdToLockId(s.Ctx, retrievedLockId)
	s.Require().NoError(err)
	s.Require().Equal(positionId, retrievedPositionId)

	// Remove the lockId from the position
	s.App.ConcentratedLiquidityKeeper.RemovePositionIdToLock(s.Ctx, positionId, retrievedLockId)

	// Check if position has lock in state, should not
	retrievedLockId, err = s.App.ConcentratedLiquidityKeeper.GetLockIdFromPositionId(s.Ctx, positionId)
	s.Require().Error(err)
	s.Require().Equal(uint64(0), retrievedLockId)
}

func (s *KeeperTestSuite) TestSetPosition() {
	defaultAddress := s.TestAccs[0]
	DefaultJoinTime := s.Ctx.BlockTime()

	testCases := []struct {
		name             string
		poolId           uint64
		owner            sdk.AccAddress
		lowerTick        int64
		upperTick        int64
		joinTime         time.Time
		liquidity        sdk.Dec
		positionId       uint64
		underlyingLockId uint64
	}{
		{
			name:             "basic set position",
			poolId:           1,
			owner:            defaultAddress,
			lowerTick:        DefaultLowerTick,
			upperTick:        DefaultUpperTick,
			joinTime:         DefaultJoinTime,
			liquidity:        DefaultLiquidityAmt,
			positionId:       1,
			underlyingLockId: 0,
		},
		{
			name:             "set position with underlying lock",
			poolId:           1,
			owner:            defaultAddress,
			lowerTick:        DefaultLowerTick,
			upperTick:        DefaultUpperTick,
			joinTime:         DefaultJoinTime,
			liquidity:        DefaultLiquidityAmt,
			positionId:       2,
			underlyingLockId: 3,
		},
	}

	// Loop through test cases.
	for _, tc := range testCases {
		s.SetupTest()
		s.Ctx = s.Ctx.WithBlockTime(DefaultJoinTime)
		store := s.Ctx.KVStore(s.App.GetKey(types.StoreKey))
		s.PrepareConcentratedPool()

		// Call the SetPosition function with test case parameters.
		err := s.App.ConcentratedLiquidityKeeper.SetPosition(
			s.Ctx,
			tc.poolId,
			tc.owner,
			tc.lowerTick,
			tc.upperTick,
			tc.joinTime,
			tc.liquidity,
			tc.positionId,
			tc.underlyingLockId,
		)
		s.Require().NoError(err)

		// Retrieve the position from the store via position ID and compare to expected values.
		position := model.Position{}
		key := types.KeyPositionId(tc.positionId)
		osmoutils.MustGet(store, key, &position)
		s.Require().Equal(tc.positionId, position.PositionId)
		s.Require().Equal(tc.poolId, position.PoolId)
		s.Require().Equal(tc.owner.String(), position.Address)
		s.Require().Equal(tc.lowerTick, position.LowerTick)
		s.Require().Equal(tc.upperTick, position.UpperTick)
		s.Require().Equal(tc.joinTime, position.JoinTime)
		s.Require().Equal(tc.liquidity, position.Liquidity)

		// Retrieve the position from the store via owner/poolId/positionId and compare to expected values.
		key = types.KeyAddressPoolIdPositionId(tc.owner, tc.poolId, tc.positionId)
		positionIdBytes := store.Get(key)
		s.Require().Equal(tc.positionId, sdk.BigEndianToUint64(positionIdBytes))

		// Retrieve the position from the store via poolId/positionId and compare to expected values.
		key = types.KeyPoolPositionPositionId(tc.poolId, tc.positionId)
		positionIdBytes = store.Get(key)
		s.Require().Equal(tc.positionId, sdk.BigEndianToUint64(positionIdBytes))

		// Retrieve the position ID to underlying lock ID mapping from the store and compare to expected values.
		key = types.KeyPositionIdForLock(tc.positionId)
		underlyingLockIdBytes := store.Get(key)
		if tc.underlyingLockId != 0 {
			s.Require().Equal(tc.underlyingLockId, sdk.BigEndianToUint64(underlyingLockIdBytes))
		} else {
			s.Require().Nil(underlyingLockIdBytes)
		}
	}
}

func (s *KeeperTestSuite) TestGetAndUpdateFullRangeLiquidity() {
	testCases := []struct {
		name                 string
		positionCoins        sdk.Coins
		lowerTick, upperTick int64
		updateLiquidity      sdk.Dec
	}{
		{
			name:            "full range + position overlapping min tick. update liquidity upwards",
			positionCoins:   sdk.NewCoins(DefaultCoin0, DefaultCoin1),
			lowerTick:       DefaultMinTick,
			upperTick:       DefaultUpperTick, // max tick doesn't overlap, should not count towards full range liquidity
			updateLiquidity: sdk.NewDec(100),
		},
		{
			name:            "full range + position overlapping max tick. update liquidity downwards",
			positionCoins:   sdk.NewCoins(DefaultCoin0, DefaultCoin1),
			lowerTick:       DefaultLowerTick, // min tick doesn't overlap, should not count towards full range liquidity
			upperTick:       DefaultMaxTick,
			updateLiquidity: sdk.NewDec(-100),
		},
	}

	for _, tc := range testCases {
		s.SetupTest()
		s.Ctx = s.Ctx.WithBlockTime(DefaultJoinTime)
		owner := s.TestAccs[0]
		s.FundAcc(owner, tc.positionCoins)

		// Create a new pool.
		clPool := s.PrepareConcentratedPool()
		clPoolId := clPool.GetId()
		actualFullRangeLiquidity := sdk.ZeroDec()

		// Create a full range position.
		_, _, _, liquidity, _, err := s.App.ConcentratedLiquidityKeeper.CreateFullRangePosition(s.Ctx, clPool.GetId(), owner, tc.positionCoins)
		s.Require().NoError(err)
		actualFullRangeLiquidity = actualFullRangeLiquidity.Add(liquidity)

		clPool, err = s.App.ConcentratedLiquidityKeeper.GetPoolById(s.Ctx, clPoolId)
		s.Require().NoError(err)

		// Get the full range liquidity for the pool.
		expectedFullRangeLiquidity := s.App.ConcentratedLiquidityKeeper.MustGetFullRangeLiquidityInPool(s.Ctx, clPoolId)
		s.Require().Equal(expectedFullRangeLiquidity, actualFullRangeLiquidity)

		// Create a new position that overlaps with the min tick, but is not full range and therefore should not count towards the full range liquidity.
		s.FundAcc(owner, tc.positionCoins)
		_, _, _, _, _, err = s.App.ConcentratedLiquidityKeeper.CreatePosition(s.Ctx, clPoolId, owner, DefaultCoins, sdk.ZeroInt(), sdk.ZeroInt(), tc.lowerTick, tc.upperTick)
		s.Require().NoError(err)

		clPool, err = s.App.ConcentratedLiquidityKeeper.GetPoolById(s.Ctx, clPoolId)
		s.Require().NoError(err)

		// Test updating the full range liquidity.
		err = s.App.ConcentratedLiquidityKeeper.UpdateFullRangeLiquidityInPool(s.Ctx, clPoolId, tc.updateLiquidity)
		s.Require().NoError(err)
		actualFullRangeLiquidity = s.App.ConcentratedLiquidityKeeper.MustGetFullRangeLiquidityInPool(s.Ctx, clPoolId)
		s.Require().Equal(expectedFullRangeLiquidity.Add(tc.updateLiquidity), actualFullRangeLiquidity)
	}
}

func (s *KeeperTestSuite) TestGetAllPositionIdsForPoolId() {
	s.SetupTest()
	clKeeper := s.App.ConcentratedLiquidityKeeper
	s.Ctx = s.Ctx.WithBlockTime(defaultStartTime)

	// Set up test pool
	clPoolOne := s.PrepareConcentratedPool()

	s.SetupDefaultPositionAcc(clPoolOne.GetId(), s.TestAccs[0])
	s.SetupDefaultPositionAcc(clPoolOne.GetId(), s.TestAccs[1])
	s.SetupDefaultPositionAcc(clPoolOne.GetId(), s.TestAccs[2])

	clPooltwo := s.PrepareConcentratedPool()

	s.SetupDefaultPositionAcc(clPooltwo.GetId(), s.TestAccs[0])
	s.SetupDefaultPositionAcc(clPooltwo.GetId(), s.TestAccs[1])
	s.SetupDefaultPositionAcc(clPooltwo.GetId(), s.TestAccs[2])

	expectedPositionOneIds := []uint64{1, 2, 3}
	expectedPositionTwoIds := []uint64{4, 5, 6}

	positionOne, err := clKeeper.GetAllPositionIdsForPoolId(s.Ctx, clPoolOne.GetId())
	s.Require().NoError(err)

	positionTwo, err := clKeeper.GetAllPositionIdsForPoolId(s.Ctx, clPooltwo.GetId())
	s.Require().NoError(err)

	s.Require().Equal(expectedPositionOneIds, positionOne)
	s.Require().Equal(expectedPositionTwoIds, positionTwo)
}<|MERGE_RESOLUTION|>--- conflicted
+++ resolved
@@ -632,12 +632,8 @@
 			// prepare concentrated pool with a default position
 			s.PrepareConcentratedPool()
 			s.FundAcc(s.TestAccs[0], sdk.NewCoins(sdk.NewCoin(ETH, DefaultAmt0), sdk.NewCoin(USDC, DefaultAmt1)))
-<<<<<<< HEAD
-			s.App.ConcentratedLiquidityKeeper.CreatePosition(s.Ctx, 1, s.TestAccs[0], DefaultCoins, sdk.ZeroInt(), sdk.ZeroInt(), DefaultLowerTick, DefaultUpperTick)
-=======
-			_, _, _, _, _, err := s.App.ConcentratedLiquidityKeeper.CreatePosition(s.Ctx, 1, s.TestAccs[0], DefaultAmt0, DefaultAmt1, sdk.ZeroInt(), sdk.ZeroInt(), DefaultLowerTick, DefaultUpperTick)
-			s.Require().NoError(err)
->>>>>>> a1868366
+			_, _, _, _, _, err := s.App.ConcentratedLiquidityKeeper.CreatePosition(s.Ctx, 1, s.TestAccs[0], DefaultCoins, sdk.ZeroInt(), sdk.ZeroInt(), DefaultLowerTick, DefaultUpperTick)
+			s.Require().NoError(err)
 
 			// create a position from the test case
 			s.FundAcc(s.TestAccs[1], sdk.NewCoins(sdk.NewCoin(ETH, DefaultAmt0), sdk.NewCoin(USDC, DefaultAmt1)))
