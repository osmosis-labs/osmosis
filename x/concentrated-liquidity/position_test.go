package concentrated_liquidity_test

import (
	"time"

	sdk "github.com/cosmos/cosmos-sdk/types"

	"github.com/osmosis-labs/osmosis/osmoutils/accum"
	cl "github.com/osmosis-labs/osmosis/v15/x/concentrated-liquidity"
	"github.com/osmosis-labs/osmosis/v15/x/concentrated-liquidity/model"
	"github.com/osmosis-labs/osmosis/v15/x/concentrated-liquidity/types"
)

var (
	DefaultIncentiveRecords = []types.IncentiveRecord{incentiveRecordOne, incentiveRecordTwo, incentiveRecordThree, incentiveRecordFour}
)

func (s *KeeperTestSuite) TestInitOrUpdatePosition() {
	const (
		validPoolId   = 1
		invalidPoolId = 2
	)
	defaultJoinTime := s.Ctx.BlockTime()
	supportedUptimes := types.SupportedUptimes
	emptyAccumValues := getExpectedUptimes().emptyExpectedAccumValues
	type param struct {
		poolId         uint64
		lowerTick      int64
		upperTick      int64
		joinTime       time.Time
		positionId     uint64
		liquidityDelta sdk.Dec
		liquidityIn    sdk.Dec
	}

	tests := []struct {
		name                 string
		param                param
		positionExists       bool
		timeElapsedSinceInit time.Duration
		incentiveRecords     []types.IncentiveRecord
		expectedLiquidity    sdk.Dec
		expectedErr          error
	}{
		{
			name: "Init position from -50 to 50 with DefaultLiquidityAmt liquidity",
			param: param{
				poolId:         validPoolId,
				lowerTick:      -50,
				upperTick:      50,
				liquidityDelta: DefaultLiquidityAmt,
				positionId:     1,
				joinTime:       defaultJoinTime,
			},
			timeElapsedSinceInit: time.Hour,
			incentiveRecords:     DefaultIncentiveRecords,
			positionExists:       false,
			expectedLiquidity:    DefaultLiquidityAmt,
		},
		{
			name: "Update position from -50 to 50 that already contains DefaultLiquidityAmt liquidity with DefaultLiquidityAmt more liquidity",
			param: param{
				poolId:         validPoolId,
				lowerTick:      -50,
				upperTick:      50,
				liquidityDelta: DefaultLiquidityAmt,
				positionId:     1,
				joinTime:       defaultJoinTime,
			},
			positionExists:    true,
			expectedLiquidity: DefaultLiquidityAmt.Add(DefaultLiquidityAmt),
		},
		{
			name: "Init position for non-existing pool",
			param: param{
				poolId:         invalidPoolId,
				lowerTick:      -50,
				upperTick:      50,
				liquidityDelta: DefaultLiquidityAmt,
				positionId:     1,
				joinTime:       defaultJoinTime,
			},
			positionExists: false,
			expectedErr:    types.PoolNotFoundError{PoolId: 2},
		},
		{
			name: "Init position from -50 to 50 with negative DefaultLiquidityAmt liquidity",
			param: param{
				poolId:         validPoolId,
				lowerTick:      -50,
				upperTick:      50,
				liquidityDelta: DefaultLiquidityAmt.Neg(),
				positionId:     1,
				joinTime:       defaultJoinTime,
			},
			positionExists: false,
			expectedErr:    types.NegativeLiquidityError{Liquidity: DefaultLiquidityAmt.Neg()},
		},
	}

	for _, test := range tests {
		s.Run(test.name, func() {
			// Init suite for each test.
			s.Setup()

			// Set blocktime to fixed UTC value for consistency
			s.Ctx = s.Ctx.WithBlockTime(defaultJoinTime)

			// Create a default CL pool
			clPool := s.PrepareConcentratedPool()

			// We get initial uptime accum values for comparison later
			initUptimeAccumValues, err := s.App.ConcentratedLiquidityKeeper.GetUptimeAccumulatorValues(s.Ctx, test.param.poolId)
			if test.param.poolId == invalidPoolId {
				s.Require().Error(err)
				// Ensure that no accumulators are retrieved upon error
				s.Require().Equal([]sdk.DecCoins{}, initUptimeAccumValues)
			} else {
				s.Require().NoError(err)
				// Ensure initial uptime accums are empty
				s.Require().Equal(getExpectedUptimes().emptyExpectedAccumValues, initUptimeAccumValues)
			}

			// Set incentives for pool to ensure accumulators work correctly
			s.App.ConcentratedLiquidityKeeper.SetMultipleIncentiveRecords(s.Ctx, test.incentiveRecords)

			// If positionExists set, initialize the specified position with defaultLiquidityAmt
			preexistingLiquidity := sdk.ZeroDec()
			if test.positionExists {
				// We let some fixed amount of time to elapse so we can ensure LastLiquidityUpdate time is
				// tracked properly even with no liquidity.
				s.Ctx = s.Ctx.WithBlockTime(defaultJoinTime.Add(time.Minute * 5))

				err := s.App.ConcentratedLiquidityKeeper.InitOrUpdatePosition(s.Ctx, test.param.poolId, s.TestAccs[0], test.param.lowerTick, test.param.upperTick, test.param.liquidityDelta, test.param.joinTime, test.param.positionId)
				s.Require().NoError(err)
				preexistingLiquidity = test.param.liquidityDelta

				// Since this is the pool's initial liquidity, uptime accums should not have increased in value
				newUptimeAccumValues, err := s.App.ConcentratedLiquidityKeeper.GetUptimeAccumulatorValues(s.Ctx, test.param.poolId)
				s.Require().NoError(err)
				s.Require().Equal(initUptimeAccumValues, newUptimeAccumValues)

				// LastLiquidityUpdate time should be moved up nonetheless
				clPool, err = s.App.ConcentratedLiquidityKeeper.GetPoolById(s.Ctx, clPool.GetId())
				s.Require().NoError(err)
				s.Require().Equal(s.Ctx.BlockTime(), clPool.GetLastLiquidityUpdate())
			}

			// Move up blocktime by time we want to elapse
			// We keep track of init blocktime to test error cases
			s.Ctx = s.Ctx.WithBlockTime(s.Ctx.BlockTime().Add(test.timeElapsedSinceInit))

			// Get the position liquidity for poolId 1
			liquidity, err := s.App.ConcentratedLiquidityKeeper.GetPositionLiquidity(s.Ctx, test.param.positionId)
			if test.positionExists {
				// If we had a position before, ensure the position info displays proper liquidity
				s.Require().NoError(err)
				s.Require().Equal(preexistingLiquidity, liquidity)
			} else {
				// If we did not have a position before, ensure getting the non-existent position returns an error
				s.Require().Error(err)
				s.Require().ErrorContains(err, types.PositionIdNotFoundError{PositionId: test.param.positionId}.Error())
			}

			// System under test. Initialize or update the position according to the test case
			err = s.App.ConcentratedLiquidityKeeper.InitOrUpdatePosition(s.Ctx, test.param.poolId, s.TestAccs[0], test.param.lowerTick, test.param.upperTick, test.param.liquidityDelta, test.param.joinTime, test.param.positionId)
			if test.expectedErr != nil {
				s.Require().Error(err)
				s.Require().ErrorContains(err, test.expectedErr.Error())

				// If the error is due to a nonexistent pool, we exit before pool-level checks
				if test.param.poolId == invalidPoolId {
					return
				}

				// Uptime accumulators should not be updated upon error
				newUptimeAccumValues, err := s.App.ConcentratedLiquidityKeeper.GetUptimeAccumulatorValues(s.Ctx, test.param.poolId)
				s.Require().NoError(err)
				s.Require().Equal(initUptimeAccumValues, newUptimeAccumValues)

				// LastLiquidityUpdate should not have moved up since init upon error
				clPool, err = s.App.ConcentratedLiquidityKeeper.GetPoolById(s.Ctx, clPool.GetId())
				s.Require().NoError(err)
				s.Require().Equal(defaultJoinTime, clPool.GetLastLiquidityUpdate())
				return
			}
			s.Require().NoError(err)

			// Get the position liquidity for poolId 1
			liquidity, err = s.App.ConcentratedLiquidityKeeper.GetPositionLiquidity(s.Ctx, test.param.positionId)
			s.Require().NoError(err)

			// Check that the initialized or updated position matches our expectation
			s.Require().Equal(test.expectedLiquidity, liquidity)

			// ---Tests for ensuring uptime accumulators behaved as expected---

			// Get updated accumulators and accum values
			newUptimeAccums, err := s.App.ConcentratedLiquidityKeeper.GetUptimeAccumulators(s.Ctx, test.param.poolId)
			s.Require().NoError(err)
			newUptimeAccumValues, err := s.App.ConcentratedLiquidityKeeper.GetUptimeAccumulatorValues(s.Ctx, test.param.poolId)
			s.Require().NoError(err)
			expectedInitAccumValues, err := s.App.ConcentratedLiquidityKeeper.GetUptimeGrowthInsideRange(s.Ctx, clPool.GetId(), test.param.lowerTick, test.param.upperTick)
			s.Require().NoError(err)

			// Setup for checks
			actualUptimeAccumDelta, expectedUptimeAccumValueGrowth, expectedIncentiveRecords, expectedGrowthCurAccum := emptyAccumValues, emptyAccumValues, test.incentiveRecords, sdk.DecCoins{}

			timeElapsedSec := sdk.NewDec(int64(test.timeElapsedSinceInit)).Quo(sdk.NewDec(10e8))
			positionName := string(types.KeyPositionId(test.param.positionId))

			// Loop through each supported uptime for pool and ensure that:
			// 1. Position is properly updated on it
			// 2. Accum value has changed by the correct amount
			for uptimeIndex, uptime := range supportedUptimes {

				// Position-related checks

				recordExists, err := newUptimeAccums[uptimeIndex].HasPosition(positionName)
				s.Require().NoError(err)
				s.Require().True(recordExists)

				// Ensure position's record has correct values
				positionRecord, err := accum.GetPosition(newUptimeAccums[uptimeIndex], positionName)
				s.Require().NoError(err)

				// We expect the position's accum record to be initialized to the uptime growth *inside* its range
				s.Require().Equal(expectedInitAccumValues[uptimeIndex], positionRecord.InitAccumValue)
				s.Require().Equal(test.expectedLiquidity, positionRecord.NumShares)

				// Accumulator value related checks

				if test.positionExists {
					// Track how much the current uptime accum has grown by
					actualUptimeAccumDelta[uptimeIndex] = newUptimeAccumValues[uptimeIndex].Sub(initUptimeAccumValues[uptimeIndex])
					if timeElapsedSec.GT(sdk.ZeroDec()) {
						expectedGrowthCurAccum, expectedIncentiveRecords, err = cl.CalcAccruedIncentivesForAccum(s.Ctx, uptime, test.param.liquidityDelta, timeElapsedSec, expectedIncentiveRecords)
						s.Require().NoError(err)
						expectedUptimeAccumValueGrowth[uptimeIndex] = expectedGrowthCurAccum
					}
				} else {
					// if no position init, should remain empty
					s.Require().Equal(initUptimeAccumValues[uptimeIndex], newUptimeAccumValues[uptimeIndex])
				}
			}

			// Ensure uptime accumulators have grown by the expected amount
			s.Require().Equal(expectedUptimeAccumValueGrowth, actualUptimeAccumDelta)

			// Ensure incentive records have been properly updated in state. Note that we do a two-way contains check since records
			// get reordered lexicographically by denom in state.
			actualIncentiveRecords, err := s.App.ConcentratedLiquidityKeeper.GetAllIncentiveRecordsForPool(s.Ctx, test.param.poolId)
			s.Require().NoError(err)
			s.Require().ElementsMatch(expectedIncentiveRecords, actualIncentiveRecords)
		})
	}
}

func (s *KeeperTestSuite) TestGetPosition() {

	tests := []struct {
		name             string
		positionId       uint64
		expectedPosition sdk.Dec
		expectedErr      error
	}{
		{
			name:             "Get position info on existing pool and existing position",
			positionId:       DefaultPositionId,
			expectedPosition: DefaultLiquidityAmt,
		},
		{
			name:        "Get position info on a non-existent positionId",
			positionId:  DefaultPositionId + 1,
			expectedErr: types.PositionIdNotFoundError{PositionId: DefaultPositionId + 1},
		},
	}

	for _, test := range tests {
		s.Run(test.name, func() {
			// Init suite for each test.
			s.Setup()
			s.Ctx = s.Ctx.WithBlockTime(DefaultJoinTime)
			// Create a default CL pool
			s.PrepareConcentratedPool()

			// Set up a default initialized position
			err := s.App.ConcentratedLiquidityKeeper.InitOrUpdatePosition(s.Ctx, validPoolId, s.TestAccs[0], DefaultLowerTick, DefaultUpperTick, DefaultLiquidityAmt, DefaultJoinTime, DefaultPositionId)

			// System under test
			positionLiquidity, err := s.App.ConcentratedLiquidityKeeper.GetPositionLiquidity(s.Ctx, test.positionId)
			if test.expectedErr != nil {
				s.Require().Error(err)
				s.Require().ErrorIs(err, test.expectedErr)
				s.Require().Equal(sdk.Dec{}, positionLiquidity)
			} else {
				s.Require().NoError(err)
				s.Require().Equal(test.expectedPosition, positionLiquidity)
			}
		})
	}
}

func (s *KeeperTestSuite) TestGetAllUserPositions() {
	s.Setup()
	defaultAddress := s.TestAccs[0]
	secondAddress := s.TestAccs[1]
	DefaultJoinTime := s.Ctx.BlockTime()
	type position struct {
		positionId uint64
		poolId     uint64
		acc        sdk.AccAddress
		coin0      sdk.Coin
		coin1      sdk.Coin
		lowerTick  int64
		upperTick  int64
		joinTime   time.Time
	}

	tests := []struct {
		name           string
		sender         sdk.AccAddress
		poolId         uint64
		setupPositions []position
		expectedErr    error
	}{
		{
			name:   "Get current user one position",
			sender: defaultAddress,
			setupPositions: []position{
				{1, 1, defaultAddress, DefaultCoin0, DefaultCoin1, DefaultLowerTick, DefaultUpperTick, DefaultJoinTime},
			},
		},
		{
			name:   "Get current users multiple position same pool",
			sender: defaultAddress,
			setupPositions: []position{
				{1, 1, defaultAddress, DefaultCoin0, DefaultCoin1, DefaultLowerTick, DefaultUpperTick, DefaultJoinTime},
				{2, 1, defaultAddress, DefaultCoin0, DefaultCoin1, DefaultLowerTick + 1, DefaultUpperTick + 1, DefaultJoinTime},
				{3, 1, defaultAddress, DefaultCoin0, DefaultCoin1, DefaultLowerTick + 2, DefaultUpperTick + 2, DefaultJoinTime},
			},
		},
		{
			name:   "Get current users multiple position multiple pools",
			sender: secondAddress,
			setupPositions: []position{
				{1, 1, secondAddress, DefaultCoin0, DefaultCoin1, DefaultLowerTick, DefaultUpperTick, DefaultJoinTime},
				{2, 2, secondAddress, DefaultCoin0, DefaultCoin1, DefaultLowerTick + 1, DefaultUpperTick + 1, DefaultJoinTime},
				{3, 3, secondAddress, DefaultCoin0, DefaultCoin1, DefaultLowerTick + 2, DefaultUpperTick + 2, DefaultJoinTime},
			},
		},
		{
			name:   "User has positions over multiple pools, but filter by one pool",
			sender: secondAddress,
			poolId: 2,
			setupPositions: []position{
				{1, 1, secondAddress, DefaultCoin0, DefaultCoin1, DefaultLowerTick, DefaultUpperTick, DefaultJoinTime},
				{2, 2, secondAddress, DefaultCoin0, DefaultCoin1, DefaultLowerTick + 1, DefaultUpperTick + 1, DefaultJoinTime},
				{3, 3, secondAddress, DefaultCoin0, DefaultCoin1, DefaultLowerTick + 2, DefaultUpperTick + 2, DefaultJoinTime},
			},
		},
	}

	for _, test := range tests {
		s.Run(test.name, func() {
			// Init suite for each test.
			s.Setup()
			s.Ctx = s.Ctx.WithBlockTime(DefaultJoinTime)

			// Create a default CL pools
			s.PrepareMultipleConcentratedPools(3)

			expectedUserPositions := []model.Position{}
			for _, pos := range test.setupPositions {
				// if position does not exist this errors
				liquidity, _ := s.SetupPosition(pos.poolId, pos.acc, pos.coin0, pos.coin1, pos.lowerTick, pos.upperTick, pos.joinTime)
				if pos.acc.Equals(pos.acc) {
					if test.poolId == 0 || test.poolId == pos.poolId {
						expectedUserPositions = append(expectedUserPositions, model.Position{
							PositionId: pos.positionId,
							PoolId:     pos.poolId,
							Address:    pos.acc.String(),
							LowerTick:  pos.lowerTick,
							UpperTick:  pos.upperTick,
							JoinTime:   pos.joinTime,
							Liquidity:  liquidity,
						})
					}
				}
			}

			// System under test
			position, err := s.App.ConcentratedLiquidityKeeper.GetUserPositions(s.Ctx, test.sender, test.poolId)
			if test.expectedErr != nil {
				s.Require().Error(err)
				s.Require().ErrorIs(err, test.expectedErr)
				s.Require().Nil(position)
			} else {
				s.Require().NoError(err)
				s.Require().Equal(expectedUserPositions, position)
			}
		})
	}
}

func (s *KeeperTestSuite) TestDeletePosition() {

	tests := []struct {
		name        string
		positionId  uint64
		expectedErr error
	}{
		{
			name:       "Delete position info on existing pool and existing position",
			positionId: DefaultPositionId,
		},
		{
			name:        "Delete a non existing position",
			positionId:  DefaultPositionId + 1,
			expectedErr: types.PositionIdNotFoundError{PositionId: DefaultPositionId + 1},
		},
	}

	for _, test := range tests {
		s.Run(test.name, func() {
			// Init suite for each test.
			s.Setup()

			// Create a default CL pool
			s.PrepareConcentratedPool()

			// Set up a default initialized position
			err := s.App.ConcentratedLiquidityKeeper.InitOrUpdatePosition(s.Ctx, validPoolId, s.TestAccs[0], DefaultLowerTick, DefaultUpperTick, DefaultLiquidityAmt, DefaultJoinTime, DefaultPositionId)
			s.Require().NoError(err)

			err = s.App.ConcentratedLiquidityKeeper.DeletePosition(s.Ctx, test.positionId, s.TestAccs[0], 1)
			if test.expectedErr != nil {
				s.Require().Error(err)
				s.Require().ErrorIs(err, test.expectedErr)
			} else {
				s.Require().NoError(err)

				// Since the positionLiquidity is deleted, retrieving it should return an error.
				positionLiquidity, err := s.App.ConcentratedLiquidityKeeper.GetPositionLiquidity(s.Ctx, test.positionId)
				s.Require().Error(err)
				s.Require().ErrorIs(err, types.PositionIdNotFoundError{PositionId: test.positionId})
				s.Require().Equal(sdk.Dec{}, positionLiquidity)
			}
		})
	}
}

func (s *KeeperTestSuite) TestCalculateUnderlyingAssetsFromPosition() {
	tests := []struct {
		name           string
		position       model.Position
		expectedAsset0 sdk.Dec
		expectedAsset1 sdk.Dec
	}{
		{
			name:     "Default range position",
			position: model.Position{PoolId: 1, LowerTick: DefaultLowerTick, UpperTick: DefaultUpperTick},
		},
		{
			name:     "Full range position",
			position: model.Position{PoolId: 1, LowerTick: DefaultMinTick, UpperTick: DefaultMaxTick},
		},
		{
			name:     "Below current tick position",
			position: model.Position{PoolId: 1, LowerTick: DefaultLowerTick, UpperTick: DefaultLowerTick + 1},
		},
		{
			name:     "Above current tick position",
			position: model.Position{PoolId: 1, LowerTick: DefaultUpperTick, UpperTick: DefaultUpperTick + 1},
		},
	}

	for _, tc := range tests {
		s.Run(tc.name, func() {
			// prepare concentrated pool with a default position
			clPool := s.PrepareConcentratedPool()
			s.FundAcc(s.TestAccs[0], sdk.NewCoins(sdk.NewCoin(ETH, DefaultAmt0), sdk.NewCoin(USDC, DefaultAmt1)))
			s.App.ConcentratedLiquidityKeeper.CreatePosition(s.Ctx, 1, s.TestAccs[0], DefaultAmt0, DefaultAmt1, sdk.ZeroInt(), sdk.ZeroInt(), DefaultLowerTick, DefaultUpperTick)

			// create a position from the test case
			s.FundAcc(s.TestAccs[1], sdk.NewCoins(sdk.NewCoin(ETH, DefaultAmt0), sdk.NewCoin(USDC, DefaultAmt1)))
			_, actualAmount0, actualAmount1, liquidity, _, err := s.App.ConcentratedLiquidityKeeper.CreatePosition(s.Ctx, tc.position.PoolId, s.TestAccs[1], DefaultAmt0, DefaultAmt1, sdk.ZeroInt(), sdk.ZeroInt(), tc.position.LowerTick, tc.position.UpperTick)
			s.Require().NoError(err)
			tc.position.Liquidity = liquidity

			// calculate underlying assets from the position
			clPool, err = s.App.ConcentratedLiquidityKeeper.GetPoolById(s.Ctx, tc.position.PoolId)
			s.Require().NoError(err)
			calculatedAsset0, calculatedAsset1, err := cl.CalculateUnderlyingAssetsFromPosition(s.Ctx, tc.position, clPool)

			s.Require().NoError(err)
			s.Require().Equal(calculatedAsset0.TruncateDec().String(), sdk.MustNewDecFromStr(actualAmount0.String()).String())
			s.Require().Equal(calculatedAsset1.TruncateDec().String(), sdk.MustNewDecFromStr(actualAmount1.String()).String())
		})
	}
}

<<<<<<< HEAD
func (s *KeeperTestSuite) TestHasAnyPosition() {
	s.Setup()
	defaultAddress := s.TestAccs[0]
	DefaultJoinTime := s.Ctx.BlockTime()

	tests := []struct {
		name           string
		poolId         uint64
		setupPositions []model.Position
		expectedResult bool
	}{
		{
			name:           "no positions exist",
			poolId:         defaultPoolId,
			expectedResult: false,

			setupPositions: []model.Position{},
		},
		{
			name:           "one position",
			poolId:         defaultPoolId,
			expectedResult: true,

			setupPositions: []model.Position{
				{
					PoolId:    defaultPoolId,
					Address:   defaultAddress.String(),
					LowerTick: DefaultLowerTick,
					UpperTick: DefaultUpperTick,
				},
			},
		},
		{
			name:           "two positions per pool",
			poolId:         defaultPoolId,
			expectedResult: true,

			setupPositions: []model.Position{
				{
					PoolId:    defaultPoolId,
					Address:   defaultAddress.String(),
					LowerTick: DefaultLowerTick,
					UpperTick: DefaultUpperTick,
				},
				{
					PoolId:    defaultPoolId,
					Address:   defaultAddress.String(),
					LowerTick: DefaultLowerTick,
					UpperTick: DefaultUpperTick,
				},
			},
		},
		{
			name:           "two positions for a different pool; returns false",
			poolId:         defaultPoolId + 1,
			expectedResult: false,

			setupPositions: []model.Position{
				{
					PoolId:    defaultPoolId,
					Address:   defaultAddress.String(),
					LowerTick: DefaultLowerTick,
					UpperTick: DefaultUpperTick,
				},
				{
					PoolId:    defaultPoolId,
					Address:   defaultAddress.String(),
					LowerTick: DefaultLowerTick,
					UpperTick: DefaultUpperTick,
				},
			},
=======
func (s *KeeperTestSuite) TestValidateAndFungifyChargedPositions() {
	defaultAddress := s.TestAccs[0]
	secondAddress := s.TestAccs[1]
	defaultBlockTime = time.Unix(1, 1).UTC()

	type position struct {
		positionId uint64
		poolId     uint64
		acc        sdk.AccAddress
		coin0      sdk.Coin
		coin1      sdk.Coin
		lowerTick  int64
		upperTick  int64
	}

	tests := []struct {
		name                       string
		setupFullyChargedPositions []position
		setupUnchargedPositions    []position
		positionIdsToMigrate       []uint64
		accountCallingMigration    sdk.AccAddress
		expectedNewPositionId      uint64
		expectedErr                error
	}{
		{
			name: "Happy path: Fungify three fully charged positions",
			setupFullyChargedPositions: []position{
				{1, defaultPoolId, defaultAddress, DefaultCoin0, DefaultCoin1, DefaultLowerTick, DefaultUpperTick},
				{2, defaultPoolId, defaultAddress, DefaultCoin0, DefaultCoin1, DefaultLowerTick, DefaultUpperTick},
				{3, defaultPoolId, defaultAddress, DefaultCoin0, DefaultCoin1, DefaultLowerTick, DefaultUpperTick},
			},
			positionIdsToMigrate:    []uint64{1, 2, 3},
			accountCallingMigration: defaultAddress,
			expectedNewPositionId:   4,
		},
		{
			name: "Error: Fungify three positions, but one of them is not fully charged",
			setupFullyChargedPositions: []position{
				{1, defaultPoolId, defaultAddress, DefaultCoin0, DefaultCoin1, DefaultLowerTick, DefaultUpperTick},
				{2, defaultPoolId, defaultAddress, DefaultCoin0, DefaultCoin1, DefaultLowerTick, DefaultUpperTick},
			},
			setupUnchargedPositions: []position{
				{3, defaultPoolId, defaultAddress, DefaultCoin0, DefaultCoin1, DefaultLowerTick, DefaultUpperTick},
			},
			positionIdsToMigrate:    []uint64{1, 2, 3},
			accountCallingMigration: defaultAddress,
			expectedNewPositionId:   0,
			expectedErr:             types.PositionNotFullyChargedError{PositionId: 3, PositionJoinTime: defaultBlockTime.Add(cl.FullyChargedDuration), FullyChargedMinTimestamp: defaultBlockTime.Add(cl.FullyChargedDuration + time.Hour*24*7)},
		},
		{
			name: "Error: Fungify three positions, but one of them is not in the same pool",
			setupFullyChargedPositions: []position{
				{1, defaultPoolId, defaultAddress, DefaultCoin0, DefaultCoin1, DefaultLowerTick, DefaultUpperTick},
				{2, 2, defaultAddress, DefaultCoin0, DefaultCoin1, DefaultLowerTick, DefaultUpperTick},
				{3, defaultPoolId, defaultAddress, DefaultCoin0, DefaultCoin1, DefaultLowerTick, DefaultUpperTick},
			},
			positionIdsToMigrate:    []uint64{1, 2, 3},
			accountCallingMigration: defaultAddress,
			expectedNewPositionId:   0,
			expectedErr:             types.PositionsNotInSamePoolError{Position1PoolId: 2, Position2PoolId: 1},
		},
		{
			name: "Error: Fungify three positions, but one of them is not owned by the same owner",
			setupFullyChargedPositions: []position{
				{1, defaultPoolId, defaultAddress, DefaultCoin0, DefaultCoin1, DefaultLowerTick, DefaultUpperTick},
				{2, defaultPoolId, secondAddress, DefaultCoin0, DefaultCoin1, DefaultLowerTick, DefaultUpperTick},
				{3, defaultPoolId, defaultAddress, DefaultCoin0, DefaultCoin1, DefaultLowerTick, DefaultUpperTick},
			},
			positionIdsToMigrate:    []uint64{1, 2, 3},
			accountCallingMigration: defaultAddress,
			expectedNewPositionId:   0,
			expectedErr:             types.PositionOwnerMismatchError{PositionOwner: secondAddress.String(), Sender: defaultAddress.String()},
		},
		{
			name: "Error: Fungify three positions, but one of them is not in the same range",
			setupFullyChargedPositions: []position{
				{1, defaultPoolId, defaultAddress, DefaultCoin0, DefaultCoin1, DefaultLowerTick, DefaultUpperTick},
				{2, defaultPoolId, defaultAddress, DefaultCoin0, DefaultCoin1, DefaultLowerTick - 1, DefaultUpperTick},
				{3, defaultPoolId, defaultAddress, DefaultCoin0, DefaultCoin1, DefaultLowerTick, DefaultUpperTick},
			},
			positionIdsToMigrate:    []uint64{1, 2, 3},
			accountCallingMigration: defaultAddress,
			expectedNewPositionId:   0,
			expectedErr:             types.PositionsNotInSameTickRangeError{Position1TickLower: DefaultLowerTick - 1, Position1TickUpper: DefaultUpperTick, Position2TickLower: DefaultLowerTick, Position2TickUpper: DefaultUpperTick},
>>>>>>> 30277d4d
		},
	}

	for _, test := range tests {
<<<<<<< HEAD
		test := test
		s.Run(test.name, func() {
			// Init suite for each test.
			s.Setup()
			s.Ctx = s.Ctx.WithBlockTime(DefaultJoinTime)

			// Create a default CL pools
			s.PrepareConcentratedPool()

			for _, pos := range test.setupPositions {
				s.SetupPosition(pos.PoolId, sdk.AccAddress(pos.Address), DefaultCoin0, DefaultCoin1, pos.LowerTick, pos.UpperTick, DefaultJoinTime)
			}

			// System under test
			actualResult, err := s.App.ConcentratedLiquidityKeeper.HasAnyPositionForPool(s.Ctx, test.poolId)

			s.Require().NoError(err)
			s.Require().Equal(test.expectedResult, actualResult)
=======
		s.Run(test.name, func() {
			// Init suite for each test.
			s.Setup()
			s.Ctx = s.Ctx.WithBlockTime(defaultBlockTime)
			totalPositionsToCreate := sdk.NewInt(int64(len(test.setupFullyChargedPositions) + len(test.setupUnchargedPositions)))
			requiredBalances := sdk.NewCoins(sdk.NewCoin(ETH, DefaultAmt0.Mul(totalPositionsToCreate)), sdk.NewCoin(USDC, DefaultAmt1.Mul(totalPositionsToCreate)))

			// Fund accounts
			s.FundAcc(defaultAddress, requiredBalances)
			s.FundAcc(secondAddress, requiredBalances)

			// Create two default CL pools
			s.PrepareConcentratedPool()
			s.PrepareConcentratedPool()

			// Set incentives for pool to ensure accumulators work correctly
			s.App.ConcentratedLiquidityKeeper.SetMultipleIncentiveRecords(s.Ctx, DefaultIncentiveRecords)

			// Set up fully charged positions
			totalLiquidity := sdk.ZeroDec()
			for _, pos := range test.setupFullyChargedPositions {
				_, _, _, liquidityCreated, _, err := s.App.ConcentratedLiquidityKeeper.CreatePosition(s.Ctx, pos.poolId, pos.acc, pos.coin0.Amount, pos.coin1.Amount, sdk.ZeroInt(), sdk.ZeroInt(), pos.lowerTick, pos.upperTick)
				s.Require().NoError(err)
				totalLiquidity = totalLiquidity.Add(liquidityCreated)
			}

			// Increase block time by the fully charged duration
			s.Ctx = s.Ctx.WithBlockTime(s.Ctx.BlockTime().Add(cl.FullyChargedDuration))

			// Set up uncharged positions
			for _, pos := range test.setupUnchargedPositions {
				_, _, _, _, _, err := s.App.ConcentratedLiquidityKeeper.CreatePosition(s.Ctx, pos.poolId, pos.acc, pos.coin0.Amount, pos.coin1.Amount, sdk.ZeroInt(), sdk.ZeroInt(), pos.lowerTick, pos.upperTick)
				s.Require().NoError(err)
			}

			// Increase block time by one more day
			s.Ctx = s.Ctx.WithBlockTime(s.Ctx.BlockTime().Add(time.Hour * 24))

			// First run non mutative validation and check results
			poolId, lowerTick, upperTick, liquidity, err := s.App.ConcentratedLiquidityKeeper.ValidatePositionsAndGetTotalLiquidity(s.Ctx, test.accountCallingMigration, test.positionIdsToMigrate)
			if test.expectedErr != nil {
				s.Require().Error(err)
				s.Require().ErrorIs(err, test.expectedErr)
				s.Require().Equal(uint64(0), poolId)
				s.Require().Equal(int64(0), lowerTick)
				s.Require().Equal(int64(0), upperTick)
				s.Require().Equal(sdk.Dec{}, liquidity)
			} else {
				s.Require().NoError(err)

				// Check that the poolId, lowerTick, upperTick, and liquidity are correct
				for _, posId := range test.positionIdsToMigrate {
					position, err := s.App.ConcentratedLiquidityKeeper.GetPosition(s.Ctx, posId)
					s.Require().NoError(err)
					s.Require().Equal(poolId, position.PoolId)
					s.Require().Equal(lowerTick, position.LowerTick)
					s.Require().Equal(upperTick, position.UpperTick)
				}
				s.Require().Equal(totalLiquidity, liquidity)
			}

			// Update the accumulators for defaultPoolId to the current time
			err = s.App.ConcentratedLiquidityKeeper.UpdateUptimeAccumulatorsToNow(s.Ctx, defaultPoolId)
			s.Require().NoError(err)

			// Get the uptime accumulators for defaultPoolId
			uptimeAccumulators, err := s.App.ConcentratedLiquidityKeeper.GetUptimeAccumulators(s.Ctx, defaultPoolId)
			s.Require().NoError(err)

			unclaimedRewardsForAllOldPositions := make([]sdk.DecCoins, len(uptimeAccumulators))

			// Get the unclaimed rewards for all the positions that are being migrated
			for _, positionId := range test.positionIdsToMigrate {
				oldPositionName := string(types.KeyPositionId(positionId))
				for i, uptimeAccum := range uptimeAccumulators {
					// Check if the accumulator contains the position.
					hasPosition, err := uptimeAccum.HasPosition(oldPositionName)
					s.Require().NoError(err)

					// If the accumulator contains the position, note the unclaimed rewards.
					if hasPosition {
						// Get the unclaimed rewards for the old position.
						position, err := accum.GetPosition(uptimeAccum, oldPositionName)
						s.Require().NoError(err)

						unclaimedRewardsForPosition := accum.GetTotalRewards(uptimeAccum, position)

						// Add the unclaimed rewards to the total unclaimed rewards for all the old positions.
						unclaimedRewardsForAllOldPositions[i] = unclaimedRewardsForAllOldPositions[i].Add(unclaimedRewardsForPosition...)

					}
				}
			}

			// Next, run the mutative function and check results
			newPositionId, err := s.App.ConcentratedLiquidityKeeper.FungifyChargedPosition(s.Ctx, test.accountCallingMigration, test.positionIdsToMigrate)
			if test.expectedErr != nil {
				s.Require().Error(err)
				s.Require().ErrorIs(err, test.expectedErr)
				s.Require().Equal(uint64(0), newPositionId)
			} else {
				s.Require().NoError(err)
				s.Require().Equal(test.expectedNewPositionId, newPositionId)

				// Since the positionLiquidity of the old position should have been deleted, retrieving it should return an error.
				for _, posId := range test.positionIdsToMigrate {
					positionLiquidity, err := s.App.ConcentratedLiquidityKeeper.GetPositionLiquidity(s.Ctx, posId)
					s.Require().Error(err)
					s.Require().ErrorIs(err, types.PositionIdNotFoundError{PositionId: posId})
					s.Require().Equal(sdk.Dec{}, positionLiquidity)
				}

				// Retrieve the new position and check that the liquidity is equal to the sum of the old positions.
				newPosition, err := s.App.ConcentratedLiquidityKeeper.GetPosition(s.Ctx, newPositionId)
				s.Require().NoError(err)
				s.Require().Equal(totalLiquidity, newPosition.Liquidity)

				// The new position's join time should be the current block time minus the fully charged duration.
				s.Require().Equal(s.Ctx.BlockTime().Add(-cl.FullyChargedDuration), newPosition.JoinTime)

				// Get the uptime accumulators for the poolId of the new position.
				uptimeAccumulators, err := s.App.ConcentratedLiquidityKeeper.GetUptimeAccumulators(s.Ctx, poolId)
				s.Require().NoError(err)

				unclaimedRewardsForNewPosition := make([]sdk.DecCoins, len(uptimeAccumulators))

				// Get the unclaimed rewards for the new position
				for i, uptimeAccum := range uptimeAccumulators {
					newPositionName := string(types.KeyPositionId(newPositionId))
					// Check if the accumulator contains the position.
					hasPosition, err := uptimeAccum.HasPosition(newPositionName)
					s.Require().NoError(err)
					// If the accumulator contains the position, move the unclaimed rewards to the new position.
					if hasPosition {
						// Get the unclaimed rewards for the old position.
						position, err := accum.GetPosition(uptimeAccum, newPositionName)
						s.Require().NoError(err)

						unclaimedRewardsForPosition := accum.GetTotalRewards(uptimeAccum, position)

						unclaimedRewardsForNewPosition[i] = unclaimedRewardsForNewPosition[i].Add(unclaimedRewardsForPosition...)

					}
				}

				// Check that the old uptime accumulators and positions have been deleted.
				for _, positionId := range test.positionIdsToMigrate {
					oldPositionName := string(types.KeyPositionId(positionId))
					for _, uptimeAccum := range uptimeAccumulators {
						// Check if the accumulator contains the position.
						hasPosition, err := uptimeAccum.HasPosition(oldPositionName)
						s.Require().NoError(err)
						s.Require().False(hasPosition)
					}

					// Check that the old position has been deleted.
					_, err := s.App.ConcentratedLiquidityKeeper.GetPosition(s.Ctx, positionId)
					s.Require().Error(err)
				}

				// The new position's unclaimed rewards should be the sum of the old positions' unclaimed rewards.
				s.Require().Equal(unclaimedRewardsForAllOldPositions, unclaimedRewardsForNewPosition)

				// Claim all the rewards for the new position and check that the rewards match the unclaimed rewards.
				claimedRewards, forfeitedRewards, err := s.App.ConcentratedLiquidityKeeper.ClaimAllIncentivesForPosition(s.Ctx, newPositionId)
				s.Require().NoError(err)

				for _, coin := range unclaimedRewardsForNewPosition {
					for _, c := range coin {
						s.Require().Equal(c.Amount.TruncateInt().String(), claimedRewards.AmountOf(c.Denom).String())
					}
				}

				s.Require().Equal(sdk.Coins{}, forfeitedRewards)

			}
>>>>>>> 30277d4d
		})
	}
}<|MERGE_RESOLUTION|>--- conflicted
+++ resolved
@@ -500,7 +500,274 @@
 	}
 }
 
-<<<<<<< HEAD
+func (s *KeeperTestSuite) TestValidateAndFungifyChargedPositions() {
+	defaultAddress := s.TestAccs[0]
+	secondAddress := s.TestAccs[1]
+	defaultBlockTime = time.Unix(1, 1).UTC()
+
+	type position struct {
+		positionId uint64
+		poolId     uint64
+		acc        sdk.AccAddress
+		coin0      sdk.Coin
+		coin1      sdk.Coin
+		lowerTick  int64
+		upperTick  int64
+	}
+
+	tests := []struct {
+		name                       string
+		setupFullyChargedPositions []position
+		setupUnchargedPositions    []position
+		positionIdsToMigrate       []uint64
+		accountCallingMigration    sdk.AccAddress
+		expectedNewPositionId      uint64
+		expectedErr                error
+	}{
+		{
+			name: "Happy path: Fungify three fully charged positions",
+			setupFullyChargedPositions: []position{
+				{1, defaultPoolId, defaultAddress, DefaultCoin0, DefaultCoin1, DefaultLowerTick, DefaultUpperTick},
+				{2, defaultPoolId, defaultAddress, DefaultCoin0, DefaultCoin1, DefaultLowerTick, DefaultUpperTick},
+				{3, defaultPoolId, defaultAddress, DefaultCoin0, DefaultCoin1, DefaultLowerTick, DefaultUpperTick},
+			},
+			positionIdsToMigrate:    []uint64{1, 2, 3},
+			accountCallingMigration: defaultAddress,
+			expectedNewPositionId:   4,
+		},
+		{
+			name: "Error: Fungify three positions, but one of them is not fully charged",
+			setupFullyChargedPositions: []position{
+				{1, defaultPoolId, defaultAddress, DefaultCoin0, DefaultCoin1, DefaultLowerTick, DefaultUpperTick},
+				{2, defaultPoolId, defaultAddress, DefaultCoin0, DefaultCoin1, DefaultLowerTick, DefaultUpperTick},
+			},
+			setupUnchargedPositions: []position{
+				{3, defaultPoolId, defaultAddress, DefaultCoin0, DefaultCoin1, DefaultLowerTick, DefaultUpperTick},
+			},
+			positionIdsToMigrate:    []uint64{1, 2, 3},
+			accountCallingMigration: defaultAddress,
+			expectedNewPositionId:   0,
+			expectedErr:             types.PositionNotFullyChargedError{PositionId: 3, PositionJoinTime: defaultBlockTime.Add(cl.FullyChargedDuration), FullyChargedMinTimestamp: defaultBlockTime.Add(cl.FullyChargedDuration + time.Hour*24*7)},
+		},
+		{
+			name: "Error: Fungify three positions, but one of them is not in the same pool",
+			setupFullyChargedPositions: []position{
+				{1, defaultPoolId, defaultAddress, DefaultCoin0, DefaultCoin1, DefaultLowerTick, DefaultUpperTick},
+				{2, 2, defaultAddress, DefaultCoin0, DefaultCoin1, DefaultLowerTick, DefaultUpperTick},
+				{3, defaultPoolId, defaultAddress, DefaultCoin0, DefaultCoin1, DefaultLowerTick, DefaultUpperTick},
+			},
+			positionIdsToMigrate:    []uint64{1, 2, 3},
+			accountCallingMigration: defaultAddress,
+			expectedNewPositionId:   0,
+			expectedErr:             types.PositionsNotInSamePoolError{Position1PoolId: 2, Position2PoolId: 1},
+		},
+		{
+			name: "Error: Fungify three positions, but one of them is not owned by the same owner",
+			setupFullyChargedPositions: []position{
+				{1, defaultPoolId, defaultAddress, DefaultCoin0, DefaultCoin1, DefaultLowerTick, DefaultUpperTick},
+				{2, defaultPoolId, secondAddress, DefaultCoin0, DefaultCoin1, DefaultLowerTick, DefaultUpperTick},
+				{3, defaultPoolId, defaultAddress, DefaultCoin0, DefaultCoin1, DefaultLowerTick, DefaultUpperTick},
+			},
+			positionIdsToMigrate:    []uint64{1, 2, 3},
+			accountCallingMigration: defaultAddress,
+			expectedNewPositionId:   0,
+			expectedErr:             types.PositionOwnerMismatchError{PositionOwner: secondAddress.String(), Sender: defaultAddress.String()},
+		},
+		{
+			name: "Error: Fungify three positions, but one of them is not in the same range",
+			setupFullyChargedPositions: []position{
+				{1, defaultPoolId, defaultAddress, DefaultCoin0, DefaultCoin1, DefaultLowerTick, DefaultUpperTick},
+				{2, defaultPoolId, defaultAddress, DefaultCoin0, DefaultCoin1, DefaultLowerTick - 1, DefaultUpperTick},
+				{3, defaultPoolId, defaultAddress, DefaultCoin0, DefaultCoin1, DefaultLowerTick, DefaultUpperTick},
+			},
+			positionIdsToMigrate:    []uint64{1, 2, 3},
+			accountCallingMigration: defaultAddress,
+			expectedNewPositionId:   0,
+			expectedErr:             types.PositionsNotInSameTickRangeError{Position1TickLower: DefaultLowerTick - 1, Position1TickUpper: DefaultUpperTick, Position2TickLower: DefaultLowerTick, Position2TickUpper: DefaultUpperTick},
+		},
+	}
+
+	for _, test := range tests {
+		s.Run(test.name, func() {
+			// Init suite for each test.
+			s.Setup()
+			s.Ctx = s.Ctx.WithBlockTime(defaultBlockTime)
+			totalPositionsToCreate := sdk.NewInt(int64(len(test.setupFullyChargedPositions) + len(test.setupUnchargedPositions)))
+			requiredBalances := sdk.NewCoins(sdk.NewCoin(ETH, DefaultAmt0.Mul(totalPositionsToCreate)), sdk.NewCoin(USDC, DefaultAmt1.Mul(totalPositionsToCreate)))
+
+			// Fund accounts
+			s.FundAcc(defaultAddress, requiredBalances)
+			s.FundAcc(secondAddress, requiredBalances)
+
+			// Create two default CL pools
+			s.PrepareConcentratedPool()
+			s.PrepareConcentratedPool()
+
+			// Set incentives for pool to ensure accumulators work correctly
+			s.App.ConcentratedLiquidityKeeper.SetMultipleIncentiveRecords(s.Ctx, DefaultIncentiveRecords)
+
+			// Set up fully charged positions
+			totalLiquidity := sdk.ZeroDec()
+			for _, pos := range test.setupFullyChargedPositions {
+				_, _, _, liquidityCreated, _, err := s.App.ConcentratedLiquidityKeeper.CreatePosition(s.Ctx, pos.poolId, pos.acc, pos.coin0.Amount, pos.coin1.Amount, sdk.ZeroInt(), sdk.ZeroInt(), pos.lowerTick, pos.upperTick)
+				s.Require().NoError(err)
+				totalLiquidity = totalLiquidity.Add(liquidityCreated)
+			}
+
+			// Increase block time by the fully charged duration
+			s.Ctx = s.Ctx.WithBlockTime(s.Ctx.BlockTime().Add(cl.FullyChargedDuration))
+
+			// Set up uncharged positions
+			for _, pos := range test.setupUnchargedPositions {
+				_, _, _, _, _, err := s.App.ConcentratedLiquidityKeeper.CreatePosition(s.Ctx, pos.poolId, pos.acc, pos.coin0.Amount, pos.coin1.Amount, sdk.ZeroInt(), sdk.ZeroInt(), pos.lowerTick, pos.upperTick)
+				s.Require().NoError(err)
+			}
+
+			// Increase block time by one more day
+			s.Ctx = s.Ctx.WithBlockTime(s.Ctx.BlockTime().Add(time.Hour * 24))
+
+			// First run non mutative validation and check results
+			poolId, lowerTick, upperTick, liquidity, err := s.App.ConcentratedLiquidityKeeper.ValidatePositionsAndGetTotalLiquidity(s.Ctx, test.accountCallingMigration, test.positionIdsToMigrate)
+			if test.expectedErr != nil {
+				s.Require().Error(err)
+				s.Require().ErrorIs(err, test.expectedErr)
+				s.Require().Equal(uint64(0), poolId)
+				s.Require().Equal(int64(0), lowerTick)
+				s.Require().Equal(int64(0), upperTick)
+				s.Require().Equal(sdk.Dec{}, liquidity)
+			} else {
+				s.Require().NoError(err)
+
+				// Check that the poolId, lowerTick, upperTick, and liquidity are correct
+				for _, posId := range test.positionIdsToMigrate {
+					position, err := s.App.ConcentratedLiquidityKeeper.GetPosition(s.Ctx, posId)
+					s.Require().NoError(err)
+					s.Require().Equal(poolId, position.PoolId)
+					s.Require().Equal(lowerTick, position.LowerTick)
+					s.Require().Equal(upperTick, position.UpperTick)
+				}
+				s.Require().Equal(totalLiquidity, liquidity)
+			}
+
+			// Update the accumulators for defaultPoolId to the current time
+			err = s.App.ConcentratedLiquidityKeeper.UpdateUptimeAccumulatorsToNow(s.Ctx, defaultPoolId)
+			s.Require().NoError(err)
+
+			// Get the uptime accumulators for defaultPoolId
+			uptimeAccumulators, err := s.App.ConcentratedLiquidityKeeper.GetUptimeAccumulators(s.Ctx, defaultPoolId)
+			s.Require().NoError(err)
+
+			unclaimedRewardsForAllOldPositions := make([]sdk.DecCoins, len(uptimeAccumulators))
+
+			// Get the unclaimed rewards for all the positions that are being migrated
+			for _, positionId := range test.positionIdsToMigrate {
+				oldPositionName := string(types.KeyPositionId(positionId))
+				for i, uptimeAccum := range uptimeAccumulators {
+					// Check if the accumulator contains the position.
+					hasPosition, err := uptimeAccum.HasPosition(oldPositionName)
+					s.Require().NoError(err)
+
+					// If the accumulator contains the position, note the unclaimed rewards.
+					if hasPosition {
+						// Get the unclaimed rewards for the old position.
+						position, err := accum.GetPosition(uptimeAccum, oldPositionName)
+						s.Require().NoError(err)
+
+						unclaimedRewardsForPosition := accum.GetTotalRewards(uptimeAccum, position)
+
+						// Add the unclaimed rewards to the total unclaimed rewards for all the old positions.
+						unclaimedRewardsForAllOldPositions[i] = unclaimedRewardsForAllOldPositions[i].Add(unclaimedRewardsForPosition...)
+
+					}
+				}
+			}
+
+			// Next, run the mutative function and check results
+			newPositionId, err := s.App.ConcentratedLiquidityKeeper.FungifyChargedPosition(s.Ctx, test.accountCallingMigration, test.positionIdsToMigrate)
+			if test.expectedErr != nil {
+				s.Require().Error(err)
+				s.Require().ErrorIs(err, test.expectedErr)
+				s.Require().Equal(uint64(0), newPositionId)
+			} else {
+				s.Require().NoError(err)
+				s.Require().Equal(test.expectedNewPositionId, newPositionId)
+
+				// Since the positionLiquidity of the old position should have been deleted, retrieving it should return an error.
+				for _, posId := range test.positionIdsToMigrate {
+					positionLiquidity, err := s.App.ConcentratedLiquidityKeeper.GetPositionLiquidity(s.Ctx, posId)
+					s.Require().Error(err)
+					s.Require().ErrorIs(err, types.PositionIdNotFoundError{PositionId: posId})
+					s.Require().Equal(sdk.Dec{}, positionLiquidity)
+				}
+
+				// Retrieve the new position and check that the liquidity is equal to the sum of the old positions.
+				newPosition, err := s.App.ConcentratedLiquidityKeeper.GetPosition(s.Ctx, newPositionId)
+				s.Require().NoError(err)
+				s.Require().Equal(totalLiquidity, newPosition.Liquidity)
+
+				// The new position's join time should be the current block time minus the fully charged duration.
+				s.Require().Equal(s.Ctx.BlockTime().Add(-cl.FullyChargedDuration), newPosition.JoinTime)
+
+				// Get the uptime accumulators for the poolId of the new position.
+				uptimeAccumulators, err := s.App.ConcentratedLiquidityKeeper.GetUptimeAccumulators(s.Ctx, poolId)
+				s.Require().NoError(err)
+
+				unclaimedRewardsForNewPosition := make([]sdk.DecCoins, len(uptimeAccumulators))
+
+				// Get the unclaimed rewards for the new position
+				for i, uptimeAccum := range uptimeAccumulators {
+					newPositionName := string(types.KeyPositionId(newPositionId))
+					// Check if the accumulator contains the position.
+					hasPosition, err := uptimeAccum.HasPosition(newPositionName)
+					s.Require().NoError(err)
+					// If the accumulator contains the position, move the unclaimed rewards to the new position.
+					if hasPosition {
+						// Get the unclaimed rewards for the old position.
+						position, err := accum.GetPosition(uptimeAccum, newPositionName)
+						s.Require().NoError(err)
+
+						unclaimedRewardsForPosition := accum.GetTotalRewards(uptimeAccum, position)
+
+						unclaimedRewardsForNewPosition[i] = unclaimedRewardsForNewPosition[i].Add(unclaimedRewardsForPosition...)
+
+					}
+				}
+
+				// Check that the old uptime accumulators and positions have been deleted.
+				for _, positionId := range test.positionIdsToMigrate {
+					oldPositionName := string(types.KeyPositionId(positionId))
+					for _, uptimeAccum := range uptimeAccumulators {
+						// Check if the accumulator contains the position.
+						hasPosition, err := uptimeAccum.HasPosition(oldPositionName)
+						s.Require().NoError(err)
+						s.Require().False(hasPosition)
+					}
+
+					// Check that the old position has been deleted.
+					_, err := s.App.ConcentratedLiquidityKeeper.GetPosition(s.Ctx, positionId)
+					s.Require().Error(err)
+				}
+
+				// The new position's unclaimed rewards should be the sum of the old positions' unclaimed rewards.
+				s.Require().Equal(unclaimedRewardsForAllOldPositions, unclaimedRewardsForNewPosition)
+
+				// Claim all the rewards for the new position and check that the rewards match the unclaimed rewards.
+				claimedRewards, forfeitedRewards, err := s.App.ConcentratedLiquidityKeeper.ClaimAllIncentivesForPosition(s.Ctx, newPositionId)
+				s.Require().NoError(err)
+
+				for _, coin := range unclaimedRewardsForNewPosition {
+					for _, c := range coin {
+						s.Require().Equal(c.Amount.TruncateInt().String(), claimedRewards.AmountOf(c.Denom).String())
+					}
+				}
+
+				s.Require().Equal(sdk.Coins{}, forfeitedRewards)
+
+			}
+		})
+	}
+}
+
 func (s *KeeperTestSuite) TestHasAnyPosition() {
 	s.Setup()
 	defaultAddress := s.TestAccs[0]
@@ -572,97 +839,10 @@
 					UpperTick: DefaultUpperTick,
 				},
 			},
-=======
-func (s *KeeperTestSuite) TestValidateAndFungifyChargedPositions() {
-	defaultAddress := s.TestAccs[0]
-	secondAddress := s.TestAccs[1]
-	defaultBlockTime = time.Unix(1, 1).UTC()
-
-	type position struct {
-		positionId uint64
-		poolId     uint64
-		acc        sdk.AccAddress
-		coin0      sdk.Coin
-		coin1      sdk.Coin
-		lowerTick  int64
-		upperTick  int64
-	}
-
-	tests := []struct {
-		name                       string
-		setupFullyChargedPositions []position
-		setupUnchargedPositions    []position
-		positionIdsToMigrate       []uint64
-		accountCallingMigration    sdk.AccAddress
-		expectedNewPositionId      uint64
-		expectedErr                error
-	}{
-		{
-			name: "Happy path: Fungify three fully charged positions",
-			setupFullyChargedPositions: []position{
-				{1, defaultPoolId, defaultAddress, DefaultCoin0, DefaultCoin1, DefaultLowerTick, DefaultUpperTick},
-				{2, defaultPoolId, defaultAddress, DefaultCoin0, DefaultCoin1, DefaultLowerTick, DefaultUpperTick},
-				{3, defaultPoolId, defaultAddress, DefaultCoin0, DefaultCoin1, DefaultLowerTick, DefaultUpperTick},
-			},
-			positionIdsToMigrate:    []uint64{1, 2, 3},
-			accountCallingMigration: defaultAddress,
-			expectedNewPositionId:   4,
-		},
-		{
-			name: "Error: Fungify three positions, but one of them is not fully charged",
-			setupFullyChargedPositions: []position{
-				{1, defaultPoolId, defaultAddress, DefaultCoin0, DefaultCoin1, DefaultLowerTick, DefaultUpperTick},
-				{2, defaultPoolId, defaultAddress, DefaultCoin0, DefaultCoin1, DefaultLowerTick, DefaultUpperTick},
-			},
-			setupUnchargedPositions: []position{
-				{3, defaultPoolId, defaultAddress, DefaultCoin0, DefaultCoin1, DefaultLowerTick, DefaultUpperTick},
-			},
-			positionIdsToMigrate:    []uint64{1, 2, 3},
-			accountCallingMigration: defaultAddress,
-			expectedNewPositionId:   0,
-			expectedErr:             types.PositionNotFullyChargedError{PositionId: 3, PositionJoinTime: defaultBlockTime.Add(cl.FullyChargedDuration), FullyChargedMinTimestamp: defaultBlockTime.Add(cl.FullyChargedDuration + time.Hour*24*7)},
-		},
-		{
-			name: "Error: Fungify three positions, but one of them is not in the same pool",
-			setupFullyChargedPositions: []position{
-				{1, defaultPoolId, defaultAddress, DefaultCoin0, DefaultCoin1, DefaultLowerTick, DefaultUpperTick},
-				{2, 2, defaultAddress, DefaultCoin0, DefaultCoin1, DefaultLowerTick, DefaultUpperTick},
-				{3, defaultPoolId, defaultAddress, DefaultCoin0, DefaultCoin1, DefaultLowerTick, DefaultUpperTick},
-			},
-			positionIdsToMigrate:    []uint64{1, 2, 3},
-			accountCallingMigration: defaultAddress,
-			expectedNewPositionId:   0,
-			expectedErr:             types.PositionsNotInSamePoolError{Position1PoolId: 2, Position2PoolId: 1},
-		},
-		{
-			name: "Error: Fungify three positions, but one of them is not owned by the same owner",
-			setupFullyChargedPositions: []position{
-				{1, defaultPoolId, defaultAddress, DefaultCoin0, DefaultCoin1, DefaultLowerTick, DefaultUpperTick},
-				{2, defaultPoolId, secondAddress, DefaultCoin0, DefaultCoin1, DefaultLowerTick, DefaultUpperTick},
-				{3, defaultPoolId, defaultAddress, DefaultCoin0, DefaultCoin1, DefaultLowerTick, DefaultUpperTick},
-			},
-			positionIdsToMigrate:    []uint64{1, 2, 3},
-			accountCallingMigration: defaultAddress,
-			expectedNewPositionId:   0,
-			expectedErr:             types.PositionOwnerMismatchError{PositionOwner: secondAddress.String(), Sender: defaultAddress.String()},
-		},
-		{
-			name: "Error: Fungify three positions, but one of them is not in the same range",
-			setupFullyChargedPositions: []position{
-				{1, defaultPoolId, defaultAddress, DefaultCoin0, DefaultCoin1, DefaultLowerTick, DefaultUpperTick},
-				{2, defaultPoolId, defaultAddress, DefaultCoin0, DefaultCoin1, DefaultLowerTick - 1, DefaultUpperTick},
-				{3, defaultPoolId, defaultAddress, DefaultCoin0, DefaultCoin1, DefaultLowerTick, DefaultUpperTick},
-			},
-			positionIdsToMigrate:    []uint64{1, 2, 3},
-			accountCallingMigration: defaultAddress,
-			expectedNewPositionId:   0,
-			expectedErr:             types.PositionsNotInSameTickRangeError{Position1TickLower: DefaultLowerTick - 1, Position1TickUpper: DefaultUpperTick, Position2TickLower: DefaultLowerTick, Position2TickUpper: DefaultUpperTick},
->>>>>>> 30277d4d
 		},
 	}
 
 	for _, test := range tests {
-<<<<<<< HEAD
 		test := test
 		s.Run(test.name, func() {
 			// Init suite for each test.
@@ -681,184 +861,6 @@
 
 			s.Require().NoError(err)
 			s.Require().Equal(test.expectedResult, actualResult)
-=======
-		s.Run(test.name, func() {
-			// Init suite for each test.
-			s.Setup()
-			s.Ctx = s.Ctx.WithBlockTime(defaultBlockTime)
-			totalPositionsToCreate := sdk.NewInt(int64(len(test.setupFullyChargedPositions) + len(test.setupUnchargedPositions)))
-			requiredBalances := sdk.NewCoins(sdk.NewCoin(ETH, DefaultAmt0.Mul(totalPositionsToCreate)), sdk.NewCoin(USDC, DefaultAmt1.Mul(totalPositionsToCreate)))
-
-			// Fund accounts
-			s.FundAcc(defaultAddress, requiredBalances)
-			s.FundAcc(secondAddress, requiredBalances)
-
-			// Create two default CL pools
-			s.PrepareConcentratedPool()
-			s.PrepareConcentratedPool()
-
-			// Set incentives for pool to ensure accumulators work correctly
-			s.App.ConcentratedLiquidityKeeper.SetMultipleIncentiveRecords(s.Ctx, DefaultIncentiveRecords)
-
-			// Set up fully charged positions
-			totalLiquidity := sdk.ZeroDec()
-			for _, pos := range test.setupFullyChargedPositions {
-				_, _, _, liquidityCreated, _, err := s.App.ConcentratedLiquidityKeeper.CreatePosition(s.Ctx, pos.poolId, pos.acc, pos.coin0.Amount, pos.coin1.Amount, sdk.ZeroInt(), sdk.ZeroInt(), pos.lowerTick, pos.upperTick)
-				s.Require().NoError(err)
-				totalLiquidity = totalLiquidity.Add(liquidityCreated)
-			}
-
-			// Increase block time by the fully charged duration
-			s.Ctx = s.Ctx.WithBlockTime(s.Ctx.BlockTime().Add(cl.FullyChargedDuration))
-
-			// Set up uncharged positions
-			for _, pos := range test.setupUnchargedPositions {
-				_, _, _, _, _, err := s.App.ConcentratedLiquidityKeeper.CreatePosition(s.Ctx, pos.poolId, pos.acc, pos.coin0.Amount, pos.coin1.Amount, sdk.ZeroInt(), sdk.ZeroInt(), pos.lowerTick, pos.upperTick)
-				s.Require().NoError(err)
-			}
-
-			// Increase block time by one more day
-			s.Ctx = s.Ctx.WithBlockTime(s.Ctx.BlockTime().Add(time.Hour * 24))
-
-			// First run non mutative validation and check results
-			poolId, lowerTick, upperTick, liquidity, err := s.App.ConcentratedLiquidityKeeper.ValidatePositionsAndGetTotalLiquidity(s.Ctx, test.accountCallingMigration, test.positionIdsToMigrate)
-			if test.expectedErr != nil {
-				s.Require().Error(err)
-				s.Require().ErrorIs(err, test.expectedErr)
-				s.Require().Equal(uint64(0), poolId)
-				s.Require().Equal(int64(0), lowerTick)
-				s.Require().Equal(int64(0), upperTick)
-				s.Require().Equal(sdk.Dec{}, liquidity)
-			} else {
-				s.Require().NoError(err)
-
-				// Check that the poolId, lowerTick, upperTick, and liquidity are correct
-				for _, posId := range test.positionIdsToMigrate {
-					position, err := s.App.ConcentratedLiquidityKeeper.GetPosition(s.Ctx, posId)
-					s.Require().NoError(err)
-					s.Require().Equal(poolId, position.PoolId)
-					s.Require().Equal(lowerTick, position.LowerTick)
-					s.Require().Equal(upperTick, position.UpperTick)
-				}
-				s.Require().Equal(totalLiquidity, liquidity)
-			}
-
-			// Update the accumulators for defaultPoolId to the current time
-			err = s.App.ConcentratedLiquidityKeeper.UpdateUptimeAccumulatorsToNow(s.Ctx, defaultPoolId)
-			s.Require().NoError(err)
-
-			// Get the uptime accumulators for defaultPoolId
-			uptimeAccumulators, err := s.App.ConcentratedLiquidityKeeper.GetUptimeAccumulators(s.Ctx, defaultPoolId)
-			s.Require().NoError(err)
-
-			unclaimedRewardsForAllOldPositions := make([]sdk.DecCoins, len(uptimeAccumulators))
-
-			// Get the unclaimed rewards for all the positions that are being migrated
-			for _, positionId := range test.positionIdsToMigrate {
-				oldPositionName := string(types.KeyPositionId(positionId))
-				for i, uptimeAccum := range uptimeAccumulators {
-					// Check if the accumulator contains the position.
-					hasPosition, err := uptimeAccum.HasPosition(oldPositionName)
-					s.Require().NoError(err)
-
-					// If the accumulator contains the position, note the unclaimed rewards.
-					if hasPosition {
-						// Get the unclaimed rewards for the old position.
-						position, err := accum.GetPosition(uptimeAccum, oldPositionName)
-						s.Require().NoError(err)
-
-						unclaimedRewardsForPosition := accum.GetTotalRewards(uptimeAccum, position)
-
-						// Add the unclaimed rewards to the total unclaimed rewards for all the old positions.
-						unclaimedRewardsForAllOldPositions[i] = unclaimedRewardsForAllOldPositions[i].Add(unclaimedRewardsForPosition...)
-
-					}
-				}
-			}
-
-			// Next, run the mutative function and check results
-			newPositionId, err := s.App.ConcentratedLiquidityKeeper.FungifyChargedPosition(s.Ctx, test.accountCallingMigration, test.positionIdsToMigrate)
-			if test.expectedErr != nil {
-				s.Require().Error(err)
-				s.Require().ErrorIs(err, test.expectedErr)
-				s.Require().Equal(uint64(0), newPositionId)
-			} else {
-				s.Require().NoError(err)
-				s.Require().Equal(test.expectedNewPositionId, newPositionId)
-
-				// Since the positionLiquidity of the old position should have been deleted, retrieving it should return an error.
-				for _, posId := range test.positionIdsToMigrate {
-					positionLiquidity, err := s.App.ConcentratedLiquidityKeeper.GetPositionLiquidity(s.Ctx, posId)
-					s.Require().Error(err)
-					s.Require().ErrorIs(err, types.PositionIdNotFoundError{PositionId: posId})
-					s.Require().Equal(sdk.Dec{}, positionLiquidity)
-				}
-
-				// Retrieve the new position and check that the liquidity is equal to the sum of the old positions.
-				newPosition, err := s.App.ConcentratedLiquidityKeeper.GetPosition(s.Ctx, newPositionId)
-				s.Require().NoError(err)
-				s.Require().Equal(totalLiquidity, newPosition.Liquidity)
-
-				// The new position's join time should be the current block time minus the fully charged duration.
-				s.Require().Equal(s.Ctx.BlockTime().Add(-cl.FullyChargedDuration), newPosition.JoinTime)
-
-				// Get the uptime accumulators for the poolId of the new position.
-				uptimeAccumulators, err := s.App.ConcentratedLiquidityKeeper.GetUptimeAccumulators(s.Ctx, poolId)
-				s.Require().NoError(err)
-
-				unclaimedRewardsForNewPosition := make([]sdk.DecCoins, len(uptimeAccumulators))
-
-				// Get the unclaimed rewards for the new position
-				for i, uptimeAccum := range uptimeAccumulators {
-					newPositionName := string(types.KeyPositionId(newPositionId))
-					// Check if the accumulator contains the position.
-					hasPosition, err := uptimeAccum.HasPosition(newPositionName)
-					s.Require().NoError(err)
-					// If the accumulator contains the position, move the unclaimed rewards to the new position.
-					if hasPosition {
-						// Get the unclaimed rewards for the old position.
-						position, err := accum.GetPosition(uptimeAccum, newPositionName)
-						s.Require().NoError(err)
-
-						unclaimedRewardsForPosition := accum.GetTotalRewards(uptimeAccum, position)
-
-						unclaimedRewardsForNewPosition[i] = unclaimedRewardsForNewPosition[i].Add(unclaimedRewardsForPosition...)
-
-					}
-				}
-
-				// Check that the old uptime accumulators and positions have been deleted.
-				for _, positionId := range test.positionIdsToMigrate {
-					oldPositionName := string(types.KeyPositionId(positionId))
-					for _, uptimeAccum := range uptimeAccumulators {
-						// Check if the accumulator contains the position.
-						hasPosition, err := uptimeAccum.HasPosition(oldPositionName)
-						s.Require().NoError(err)
-						s.Require().False(hasPosition)
-					}
-
-					// Check that the old position has been deleted.
-					_, err := s.App.ConcentratedLiquidityKeeper.GetPosition(s.Ctx, positionId)
-					s.Require().Error(err)
-				}
-
-				// The new position's unclaimed rewards should be the sum of the old positions' unclaimed rewards.
-				s.Require().Equal(unclaimedRewardsForAllOldPositions, unclaimedRewardsForNewPosition)
-
-				// Claim all the rewards for the new position and check that the rewards match the unclaimed rewards.
-				claimedRewards, forfeitedRewards, err := s.App.ConcentratedLiquidityKeeper.ClaimAllIncentivesForPosition(s.Ctx, newPositionId)
-				s.Require().NoError(err)
-
-				for _, coin := range unclaimedRewardsForNewPosition {
-					for _, c := range coin {
-						s.Require().Equal(c.Amount.TruncateInt().String(), claimedRewards.AmountOf(c.Denom).String())
-					}
-				}
-
-				s.Require().Equal(sdk.Coins{}, forfeitedRewards)
-
-			}
->>>>>>> 30277d4d
 		})
 	}
 }