package concentrated_liquidity_test

import (
	"time"

	sdk "github.com/cosmos/cosmos-sdk/types"

	"github.com/osmosis-labs/osmosis/osmoutils/accum"
	cl "github.com/osmosis-labs/osmosis/v15/x/concentrated-liquidity"
	"github.com/osmosis-labs/osmosis/v15/x/concentrated-liquidity/model"
	"github.com/osmosis-labs/osmosis/v15/x/concentrated-liquidity/types"
)

func (s *KeeperTestSuite) TestInitOrUpdatePosition() {
	const (
		validPoolId   = 1
		invalidPoolId = 2
	)

	defaultIncentiveRecords := []types.IncentiveRecord{incentiveRecordOne, incentiveRecordTwo, incentiveRecordThree, incentiveRecordFour}
	supportedUptimes := types.SupportedUptimes
	emptyAccumValues := getExpectedUptimes().emptyExpectedAccumValues
	DefaultJoinTime := s.Ctx.BlockTime()
	type param struct {
		poolId         uint64
		lowerTick      int64
		upperTick      int64
		joinTime       time.Time
		positionId     uint64
		liquidityDelta sdk.Dec
		liquidityIn    sdk.Dec
	}

	tests := []struct {
		name                 string
		param                param
		positionExists       bool
		timeElapsedSinceInit time.Duration
		incentiveRecords     []types.IncentiveRecord
		expectedLiquidity    sdk.Dec
		expectedErr          error
	}{
		{
			name: "Init position from -50 to 50 with DefaultLiquidityAmt liquidity",
			param: param{
				poolId:         validPoolId,
				lowerTick:      -50,
				upperTick:      50,
				liquidityDelta: DefaultLiquidityAmt,
				positionId:     1,
				joinTime:       DefaultJoinTime,
			},
			timeElapsedSinceInit: time.Hour,
			incentiveRecords:     defaultIncentiveRecords,
			positionExists:       false,
			expectedLiquidity:    DefaultLiquidityAmt,
		},
		{
			name: "Update position from -50 to 50 that already contains DefaultLiquidityAmt liquidity with DefaultLiquidityAmt more liquidity",
			param: param{
				poolId:         validPoolId,
				lowerTick:      -50,
				upperTick:      50,
				liquidityDelta: DefaultLiquidityAmt,
				positionId:     1,
				joinTime:       DefaultJoinTime,
			},
			positionExists:    true,
			expectedLiquidity: DefaultLiquidityAmt.Add(DefaultLiquidityAmt),
		},
		{
<<<<<<< HEAD
=======
			name: "Update position from -50 to 50 that already contains DefaultLiquidityAmt liquidity with DefaultLiquidityAmt more liquidity with an hour freeze duration",
			param: param{
				poolId:         validPoolId,
				lowerTick:      -50,
				upperTick:      50,
				liquidityDelta: DefaultLiquidityAmt,
				positionId:     1,
				joinTime:       DefaultJoinTime,
				freezeDuration: DefaultFreezeDuration,
			},
			// we dont need the timeElapsedSinceInit because we are tracking joinTime at createPosition()
			//timeElapsedSinceInit: time.Hour,
			incentiveRecords:  defaultIncentiveRecords,
			positionExists:    true,
			expectedLiquidity: DefaultLiquidityAmt.Add(DefaultLiquidityAmt),
		},
		{
>>>>>>> a55bbb90
			name: "Init position for non-existing pool",
			param: param{
				poolId:         invalidPoolId,
				lowerTick:      -50,
				upperTick:      50,
				liquidityDelta: DefaultLiquidityAmt,
				positionId:     1,
				joinTime:       DefaultJoinTime,
			},
			positionExists: false,
			expectedErr:    types.PoolNotFoundError{PoolId: invalidPoolId},
		},
		{
			name: "Init position from -50 to 50 with negative DefaultLiquidityAmt liquidity",
			param: param{
				poolId:         validPoolId,
				lowerTick:      -50,
				upperTick:      50,
				liquidityDelta: DefaultLiquidityAmt.Neg(),
				positionId:     1,
				joinTime:       DefaultJoinTime,
			},
			positionExists: false,
			expectedErr:    types.NegativeLiquidityError{Liquidity: DefaultLiquidityAmt.Neg()},
		},
	}

	for _, test := range tests {
		s.Run(test.name, func() {
			// Init suite for each test.
			s.Setup()

			// Set blocktime to fixed UTC value for consistency
			s.Ctx = s.Ctx.WithBlockTime(DefaultJoinTime)

			// Create a default CL pool
			clPool := s.PrepareConcentratedPool()

			// We get initial uptime accum values for comparison later
			initUptimeAccumValues, err := s.App.ConcentratedLiquidityKeeper.GetUptimeAccumulatorValues(s.Ctx, test.param.poolId)
			if test.param.poolId == invalidPoolId {
				s.Require().Error(err)
				// Ensure that no accumulators are retrieved upon error
				s.Require().Equal([]sdk.DecCoins{}, initUptimeAccumValues)
			} else {
				s.Require().NoError(err)
				// Ensure initial uptime accums are empty
				s.Require().Equal(getExpectedUptimes().emptyExpectedAccumValues, initUptimeAccumValues)
			}

			// Set incentives for pool to ensure accumulators work correctly
			s.App.ConcentratedLiquidityKeeper.SetMultipleIncentiveRecords(s.Ctx, test.incentiveRecords)

			// If positionExists set, initialize the specified position with defaultLiquidityAmt
			preexistingLiquidity := sdk.ZeroDec()
			if test.positionExists {
				// We let some fixed amount of time to elapse so we can ensure LastLiquidityUpdate time is
				// tracked properly even with no liquidity.
				s.Ctx = s.Ctx.WithBlockTime(DefaultJoinTime.Add(time.Minute * 5))

				err := s.App.ConcentratedLiquidityKeeper.InitOrUpdatePosition(s.Ctx, test.param.poolId, s.TestAccs[0], test.param.lowerTick, test.param.upperTick, test.param.liquidityDelta, test.param.joinTime, test.param.positionId)
				s.Require().NoError(err)
				preexistingLiquidity = test.param.liquidityDelta

				// Since this is the pool's initial liquidity, uptime accums should not have increased in value
				newUptimeAccumValues, err := s.App.ConcentratedLiquidityKeeper.GetUptimeAccumulatorValues(s.Ctx, test.param.poolId)
				s.Require().NoError(err)
				s.Require().Equal(initUptimeAccumValues, newUptimeAccumValues)

				// LastLiquidityUpdate time should be moved up nonetheless
				clPool, err = s.App.ConcentratedLiquidityKeeper.GetPoolById(s.Ctx, clPool.GetId())
				s.Require().NoError(err)
				s.Require().Equal(DefaultJoinTime, clPool.GetLastLiquidityUpdate())
			}

			// Move up blocktime by time we want to elapse
			// We keep track of init blocktime to test error cases
			s.Ctx = s.Ctx.WithBlockTime(DefaultJoinTime.Add(test.timeElapsedSinceInit))

			// Get the position liquidity for poolId 1
			liquidity, err := s.App.ConcentratedLiquidityKeeper.GetPositionLiquidity(s.Ctx, test.param.positionId)
			if test.positionExists {
				// If we had a position before, ensure the position info displays proper liquidity
				s.Require().NoError(err)
				s.Require().Equal(preexistingLiquidity, liquidity)
			} else {
				// If we did not have a position before, ensure getting the non-existent position returns an error
				s.Require().Error(err)
				s.Require().ErrorContains(err, types.PositionIdNotFoundError{PositionId: test.param.positionId}.Error())
			}

			// System under test. Initialize or update the position according to the test case
			err = s.App.ConcentratedLiquidityKeeper.InitOrUpdatePosition(s.Ctx, test.param.poolId, s.TestAccs[0], test.param.lowerTick, test.param.upperTick, test.param.liquidityDelta, test.param.joinTime, test.param.positionId)
			if test.expectedErr != nil {
				s.Require().Error(err)
				s.Require().ErrorContains(err, test.expectedErr.Error())

				// If the error is due to a nonexistent pool, we exit before pool-level checks
				if test.param.poolId == invalidPoolId {
					return
				}

				// Uptime accumulators should not be updated upon error
				newUptimeAccumValues, err := s.App.ConcentratedLiquidityKeeper.GetUptimeAccumulatorValues(s.Ctx, test.param.poolId)
				s.Require().NoError(err)
				s.Require().Equal(initUptimeAccumValues, newUptimeAccumValues)

				// LastLiquidityUpdate should not have moved up since init upon error
				clPool, err = s.App.ConcentratedLiquidityKeeper.GetPoolById(s.Ctx, clPool.GetId())
				s.Require().NoError(err)
				s.Require().Equal(DefaultJoinTime, clPool.GetLastLiquidityUpdate())
				return
			}
			s.Require().NoError(err)

			// Get the position liquidity for poolId 1
			liquidity, err = s.App.ConcentratedLiquidityKeeper.GetPositionLiquidity(s.Ctx, test.param.positionId)
			s.Require().NoError(err)

			// Check that the initialized or updated position matches our expectation
			s.Require().Equal(test.expectedLiquidity, liquidity)

			// ---Tests for ensuring uptime accumulators behaved as expected---

			// Get updated accumulators and accum values
			newUptimeAccums, err := s.App.ConcentratedLiquidityKeeper.GetUptimeAccumulators(s.Ctx, test.param.poolId)
			s.Require().NoError(err)
			newUptimeAccumValues, err := s.App.ConcentratedLiquidityKeeper.GetUptimeAccumulatorValues(s.Ctx, test.param.poolId)
			s.Require().NoError(err)
			expectedInitAccumValues, err := s.App.ConcentratedLiquidityKeeper.GetUptimeGrowthInsideRange(s.Ctx, clPool.GetId(), test.param.lowerTick, test.param.upperTick)
			s.Require().NoError(err)

			// Setup for checks
			actualUptimeAccumDelta, expectedUptimeAccumValueGrowth, expectedIncentiveRecords, expectedGrowthCurAccum := emptyAccumValues, emptyAccumValues, test.incentiveRecords, sdk.DecCoins{}

			timeElapsedSec := sdk.NewDec(int64(test.timeElapsedSinceInit)).Quo(sdk.NewDec(10e8))
			positionName := string(types.KeyPositionId(test.param.positionId))

			// Loop through each supported uptime for pool and ensure that:
			// 1. Position is properly updated on it
			// 2. Accum value has changed by the correct amount
			for uptimeIndex, uptime := range supportedUptimes {

				// Position-related checks
<<<<<<< HEAD

				recordExists, err := newUptimeAccums[uptimeIndex].HasPosition(positionName)
				s.Require().NoError(err)
				s.Require().True(recordExists)

				// Ensure position's record has correct values
				positionRecord, err := accum.GetPosition(newUptimeAccums[uptimeIndex], positionName)
				s.Require().NoError(err)

				// We expect the position's accum record to be initialized to the uptime growth *inside* its range
				s.Require().Equal(expectedInitAccumValues[uptimeIndex], positionRecord.InitAccumValue)
				s.Require().Equal(test.expectedLiquidity, positionRecord.NumShares)
=======
				// If frozen for more than a specific uptime's period, the record should exist
				recordExists, err := newUptimeAccums[uptimeIndex].HasPosition(positionName)
				s.Require().NoError(err)
				if test.param.freezeDuration >= uptime && recordExists {
					// Ensure position's record has correct values
					positionRecord, err := accum.GetPosition(newUptimeAccums[uptimeIndex], positionName)
					s.Require().NoError(err)

					// We expect the position's accum record to be initialized to the uptime growth *inside* its range
					s.Require().Equal(expectedInitAccumValues[uptimeIndex], positionRecord.InitAccumValue)
					s.Require().Equal(test.expectedLiquidity, positionRecord.NumShares)
				}
>>>>>>> a55bbb90

				// Accumulator value related checks

				if test.positionExists {
					// Track how much the current uptime accum has grown by
					actualUptimeAccumDelta[uptimeIndex] = newUptimeAccumValues[uptimeIndex].Sub(initUptimeAccumValues[uptimeIndex])
					if timeElapsedSec.GT(sdk.ZeroDec()) {
						expectedGrowthCurAccum, expectedIncentiveRecords, err = cl.CalcAccruedIncentivesForAccum(s.Ctx, uptime, test.param.liquidityDelta, timeElapsedSec, expectedIncentiveRecords)
						s.Require().NoError(err)
						expectedUptimeAccumValueGrowth[uptimeIndex] = expectedGrowthCurAccum
					}
				} else {
					// if no position init, should remain empty
					s.Require().Equal(initUptimeAccumValues[uptimeIndex], newUptimeAccumValues[uptimeIndex])
				}
			}

			// Ensure uptime accumulators have grown by the expected amount
			s.Require().Equal(expectedUptimeAccumValueGrowth, actualUptimeAccumDelta)

			// Ensure incentive records have been properly updated in state. Note that we do a two-way contains check since records
			// get reordered lexicographically by denom in state.
			actualIncentiveRecords, err := s.App.ConcentratedLiquidityKeeper.GetAllIncentiveRecordsForPool(s.Ctx, test.param.poolId)
			s.Require().NoError(err)
			s.Require().ElementsMatch(expectedIncentiveRecords, actualIncentiveRecords)
		})
	}
}

func (s *KeeperTestSuite) TestGetPosition() {

	tests := []struct {
		name             string
		positionId       uint64
		expectedPosition sdk.Dec
		expectedErr      error
	}{
		{
			name:             "Get position info on existing pool and existing position",
			positionId:       DefaultPositionId,
			expectedPosition: DefaultLiquidityAmt,
		},
		{
			name:        "Get position info on a non-existent positionId",
			positionId:  DefaultPositionId + 1,
			expectedErr: types.PositionIdNotFoundError{PositionId: DefaultPositionId + 1},
		},
	}

	for _, test := range tests {
		s.Run(test.name, func() {
			// Init suite for each test.
			s.Setup()
			s.Ctx = s.Ctx.WithBlockTime(DefaultJoinTime)
			// Create a default CL pool
			s.PrepareConcentratedPool()

			// Set up a default initialized position
			err := s.App.ConcentratedLiquidityKeeper.InitOrUpdatePosition(s.Ctx, validPoolId, s.TestAccs[0], DefaultLowerTick, DefaultUpperTick, DefaultLiquidityAmt, DefaultJoinTime, DefaultPositionId)

			// System under test
			positionLiquidity, err := s.App.ConcentratedLiquidityKeeper.GetPositionLiquidity(s.Ctx, test.positionId)
			if test.expectedErr != nil {
				s.Require().Error(err)
				s.Require().ErrorIs(err, test.expectedErr)
				s.Require().Equal(sdk.Dec{}, positionLiquidity)
			} else {
				s.Require().NoError(err)
				s.Require().Equal(test.expectedPosition, positionLiquidity)
			}
		})
	}
}

func (s *KeeperTestSuite) TestGetAllUserPositions() {
	s.Setup()
	defaultAddress := s.TestAccs[0]
	secondAddress := s.TestAccs[1]
	DefaultJoinTime := s.Ctx.BlockTime()
	type position struct {
		positionId uint64
		poolId     uint64
		acc        sdk.AccAddress
		coin0      sdk.Coin
		coin1      sdk.Coin
		lowerTick  int64
		upperTick  int64
		joinTime   time.Time
	}

	tests := []struct {
		name           string
		sender         sdk.AccAddress
		poolId         uint64
		setupPositions []position
		expectedErr    error
	}{
		{
			name:   "Get current user one position",
			sender: defaultAddress,
			setupPositions: []position{
<<<<<<< HEAD
				{1, 1, defaultAddress, DefaultCoin0, DefaultCoin1, DefaultLowerTick, DefaultUpperTick, defaultJoinTime},
=======
				{1, 1, defaultAddress, DefaultCoin0, DefaultCoin1, DefaultLowerTick, DefaultUpperTick, DefaultJoinTime, DefaultFreezeDuration},
>>>>>>> a55bbb90
			},
		},
		{
			name:   "Get current users multiple position same pool",
			sender: defaultAddress,
			setupPositions: []position{
<<<<<<< HEAD
				{1, 1, defaultAddress, DefaultCoin0, DefaultCoin1, DefaultLowerTick, DefaultUpperTick, defaultJoinTime},
				{2, 1, defaultAddress, DefaultCoin0, DefaultCoin1, DefaultLowerTick + 1, DefaultUpperTick + 1, defaultJoinTime},
				{3, 1, defaultAddress, DefaultCoin0, DefaultCoin1, DefaultLowerTick + 2, DefaultUpperTick + 2, defaultJoinTime},
=======
				{1, 1, defaultAddress, DefaultCoin0, DefaultCoin1, DefaultLowerTick, DefaultUpperTick, DefaultJoinTime, DefaultFreezeDuration},
				{2, 1, defaultAddress, DefaultCoin0, DefaultCoin1, DefaultLowerTick + 1, DefaultUpperTick + 1, DefaultJoinTime, DefaultFreezeDuration},
				{3, 1, defaultAddress, DefaultCoin0, DefaultCoin1, DefaultLowerTick + 2, DefaultUpperTick + 2, DefaultJoinTime, DefaultFreezeDuration},
>>>>>>> a55bbb90
			},
		},
		{
			name:   "Get current users multiple position multiple pools",
			sender: secondAddress,
			setupPositions: []position{
<<<<<<< HEAD
				{1, 1, secondAddress, DefaultCoin0, DefaultCoin1, DefaultLowerTick, DefaultUpperTick, defaultJoinTime},
				{2, 2, secondAddress, DefaultCoin0, DefaultCoin1, DefaultLowerTick + 1, DefaultUpperTick + 1, defaultJoinTime},
				{3, 3, secondAddress, DefaultCoin0, DefaultCoin1, DefaultLowerTick + 2, DefaultUpperTick + 2, defaultJoinTime},
=======
				{1, 1, secondAddress, DefaultCoin0, DefaultCoin1, DefaultLowerTick, DefaultUpperTick, DefaultJoinTime, DefaultFreezeDuration},
				{2, 2, secondAddress, DefaultCoin0, DefaultCoin1, DefaultLowerTick + 1, DefaultUpperTick + 1, DefaultJoinTime, DefaultFreezeDuration},
				{3, 3, secondAddress, DefaultCoin0, DefaultCoin1, DefaultLowerTick + 2, DefaultUpperTick + 2, DefaultJoinTime, DefaultFreezeDuration},
>>>>>>> a55bbb90
			},
		},
		{
			name:   "User has positions over multiple pools, but filter by one pool",
			sender: secondAddress,
			poolId: 2,
			setupPositions: []position{
<<<<<<< HEAD
				{1, 1, secondAddress, DefaultCoin0, DefaultCoin1, DefaultLowerTick, DefaultUpperTick, defaultJoinTime},
				{2, 2, secondAddress, DefaultCoin0, DefaultCoin1, DefaultLowerTick + 1, DefaultUpperTick + 1, defaultJoinTime},
				{3, 3, secondAddress, DefaultCoin0, DefaultCoin1, DefaultLowerTick + 2, DefaultUpperTick + 2, defaultJoinTime},
=======
				{1, 1, secondAddress, DefaultCoin0, DefaultCoin1, DefaultLowerTick, DefaultUpperTick, DefaultJoinTime, DefaultFreezeDuration},
				{2, 2, secondAddress, DefaultCoin0, DefaultCoin1, DefaultLowerTick + 1, DefaultUpperTick + 1, DefaultJoinTime, DefaultFreezeDuration},
				{3, 3, secondAddress, DefaultCoin0, DefaultCoin1, DefaultLowerTick + 2, DefaultUpperTick + 2, DefaultJoinTime, DefaultFreezeDuration},
>>>>>>> a55bbb90
			},
		},
	}

	for _, test := range tests {
		s.Run(test.name, func() {
			// Init suite for each test.
			s.Setup()
			s.Ctx = s.Ctx.WithBlockTime(DefaultJoinTime)

			// Create a default CL pools
			s.PrepareMultipleConcentratedPools(3)

			expectedUserPositions := []model.Position{}
			for _, pos := range test.setupPositions {
				// if position does not exist this errors
				liquidity, _ := s.SetupPosition(pos.poolId, pos.acc, pos.coin0, pos.coin1, pos.lowerTick, pos.upperTick, pos.joinTime)
				if pos.acc.Equals(pos.acc) {
					if test.poolId == 0 || test.poolId == pos.poolId {
						expectedUserPositions = append(expectedUserPositions, model.Position{
							PositionId: pos.positionId,
							PoolId:     pos.poolId,
							Address:    pos.acc.String(),
							LowerTick:  pos.lowerTick,
							UpperTick:  pos.upperTick,
							JoinTime:   pos.joinTime,
							Liquidity:  liquidity,
						})
					}
				}
			}

			// System under test
			position, err := s.App.ConcentratedLiquidityKeeper.GetUserPositions(s.Ctx, test.sender, test.poolId)
			if test.expectedErr != nil {
				s.Require().Error(err)
				s.Require().ErrorIs(err, test.expectedErr)
				s.Require().Nil(position)
			} else {
				s.Require().NoError(err)
				s.Require().Equal(expectedUserPositions, position)
			}
		})
	}
}

func (s *KeeperTestSuite) TestDeletePosition() {

	tests := []struct {
		name        string
		positionId  uint64
		expectedErr error
	}{
		{
			name:       "Delete position info on existing pool and existing position",
			positionId: DefaultPositionId,
		},
		{
			name:        "Delete a non existing position",
			positionId:  DefaultPositionId + 1,
			expectedErr: types.PositionIdNotFoundError{PositionId: DefaultPositionId + 1},
		},
	}

	for _, test := range tests {
		s.Run(test.name, func() {
			// Init suite for each test.
			s.Setup()

			// Create a default CL pool
			s.PrepareConcentratedPool()

			// Set up a default initialized position
			err := s.App.ConcentratedLiquidityKeeper.InitOrUpdatePosition(s.Ctx, validPoolId, s.TestAccs[0], DefaultLowerTick, DefaultUpperTick, DefaultLiquidityAmt, DefaultJoinTime, DefaultPositionId)
			s.Require().NoError(err)

			err = s.App.ConcentratedLiquidityKeeper.DeletePosition(s.Ctx, test.positionId, s.TestAccs[0], 1)
			if test.expectedErr != nil {
				s.Require().Error(err)
				s.Require().ErrorIs(err, test.expectedErr)
			} else {
				s.Require().NoError(err)

				// Since the positionLiquidity is deleted, retrieving it should return an error.
				positionLiquidity, err := s.App.ConcentratedLiquidityKeeper.GetPositionLiquidity(s.Ctx, test.positionId)
				s.Require().Error(err)
				s.Require().ErrorIs(err, types.PositionIdNotFoundError{PositionId: test.positionId})
				s.Require().Equal(sdk.Dec{}, positionLiquidity)
			}
		})
	}
}

func (s *KeeperTestSuite) TestCalculateUnderlyingAssetsFromPosition() {
	tests := []struct {
		name           string
		position       model.Position
		expectedAsset0 sdk.Dec
		expectedAsset1 sdk.Dec
	}{
		{
			name:     "Default range position",
			position: model.Position{PoolId: 1, LowerTick: DefaultLowerTick, UpperTick: DefaultUpperTick},
		},
		{
			name:     "Full range position",
			position: model.Position{PoolId: 1, LowerTick: DefaultMinTick, UpperTick: DefaultMaxTick},
		},
		{
			name:     "Below current tick position",
			position: model.Position{PoolId: 1, LowerTick: DefaultLowerTick, UpperTick: DefaultLowerTick + 1},
		},
		{
			name:     "Above current tick position",
			position: model.Position{PoolId: 1, LowerTick: DefaultUpperTick, UpperTick: DefaultUpperTick + 1},
		},
	}

	for _, tc := range tests {
		s.Run(tc.name, func() {
			// prepare concentrated pool with a default position
			clPool := s.PrepareConcentratedPool()
			s.FundAcc(s.TestAccs[0], sdk.NewCoins(sdk.NewCoin(ETH, DefaultAmt0), sdk.NewCoin(USDC, DefaultAmt1)))
			s.App.ConcentratedLiquidityKeeper.CreatePosition(s.Ctx, 1, s.TestAccs[0], DefaultAmt0, DefaultAmt1, sdk.ZeroInt(), sdk.ZeroInt(), DefaultLowerTick, DefaultUpperTick)

			// create a position from the test case
			s.FundAcc(s.TestAccs[1], sdk.NewCoins(sdk.NewCoin(ETH, DefaultAmt0), sdk.NewCoin(USDC, DefaultAmt1)))
			_, actualAmount0, actualAmount1, liquidity, _, err := s.App.ConcentratedLiquidityKeeper.CreatePosition(s.Ctx, tc.position.PoolId, s.TestAccs[1], DefaultAmt0, DefaultAmt1, sdk.ZeroInt(), sdk.ZeroInt(), tc.position.LowerTick, tc.position.UpperTick)
			s.Require().NoError(err)
			tc.position.Liquidity = liquidity

			// calculate underlying assets from the position
			clPool, err = s.App.ConcentratedLiquidityKeeper.GetPoolById(s.Ctx, tc.position.PoolId)
			s.Require().NoError(err)
			calculatedAsset0, calculatedAsset1, err := cl.CalculateUnderlyingAssetsFromPosition(s.Ctx, tc.position, clPool)

			s.Require().NoError(err)
			s.Require().Equal(calculatedAsset0.TruncateDec().String(), sdk.MustNewDecFromStr(actualAmount0.String()).String())
			s.Require().Equal(calculatedAsset1.TruncateDec().String(), sdk.MustNewDecFromStr(actualAmount1.String()).String())
		})
	}
}<|MERGE_RESOLUTION|>--- conflicted
+++ resolved
@@ -16,11 +16,10 @@
 		validPoolId   = 1
 		invalidPoolId = 2
 	)
-
+	defaultJoinTime := s.Ctx.BlockTime()
 	defaultIncentiveRecords := []types.IncentiveRecord{incentiveRecordOne, incentiveRecordTwo, incentiveRecordThree, incentiveRecordFour}
 	supportedUptimes := types.SupportedUptimes
 	emptyAccumValues := getExpectedUptimes().emptyExpectedAccumValues
-	DefaultJoinTime := s.Ctx.BlockTime()
 	type param struct {
 		poolId         uint64
 		lowerTick      int64
@@ -48,7 +47,7 @@
 				upperTick:      50,
 				liquidityDelta: DefaultLiquidityAmt,
 				positionId:     1,
-				joinTime:       DefaultJoinTime,
+				joinTime:       defaultJoinTime,
 			},
 			timeElapsedSinceInit: time.Hour,
 			incentiveRecords:     defaultIncentiveRecords,
@@ -63,32 +62,12 @@
 				upperTick:      50,
 				liquidityDelta: DefaultLiquidityAmt,
 				positionId:     1,
-				joinTime:       DefaultJoinTime,
+				joinTime:       defaultJoinTime,
 			},
 			positionExists:    true,
 			expectedLiquidity: DefaultLiquidityAmt.Add(DefaultLiquidityAmt),
 		},
 		{
-<<<<<<< HEAD
-=======
-			name: "Update position from -50 to 50 that already contains DefaultLiquidityAmt liquidity with DefaultLiquidityAmt more liquidity with an hour freeze duration",
-			param: param{
-				poolId:         validPoolId,
-				lowerTick:      -50,
-				upperTick:      50,
-				liquidityDelta: DefaultLiquidityAmt,
-				positionId:     1,
-				joinTime:       DefaultJoinTime,
-				freezeDuration: DefaultFreezeDuration,
-			},
-			// we dont need the timeElapsedSinceInit because we are tracking joinTime at createPosition()
-			//timeElapsedSinceInit: time.Hour,
-			incentiveRecords:  defaultIncentiveRecords,
-			positionExists:    true,
-			expectedLiquidity: DefaultLiquidityAmt.Add(DefaultLiquidityAmt),
-		},
-		{
->>>>>>> a55bbb90
 			name: "Init position for non-existing pool",
 			param: param{
 				poolId:         invalidPoolId,
@@ -96,10 +75,10 @@
 				upperTick:      50,
 				liquidityDelta: DefaultLiquidityAmt,
 				positionId:     1,
-				joinTime:       DefaultJoinTime,
+				joinTime:       defaultJoinTime,
 			},
 			positionExists: false,
-			expectedErr:    types.PoolNotFoundError{PoolId: invalidPoolId},
+			expectedErr:    types.PoolNotFoundError{PoolId: 2},
 		},
 		{
 			name: "Init position from -50 to 50 with negative DefaultLiquidityAmt liquidity",
@@ -109,7 +88,7 @@
 				upperTick:      50,
 				liquidityDelta: DefaultLiquidityAmt.Neg(),
 				positionId:     1,
-				joinTime:       DefaultJoinTime,
+				joinTime:       defaultJoinTime,
 			},
 			positionExists: false,
 			expectedErr:    types.NegativeLiquidityError{Liquidity: DefaultLiquidityAmt.Neg()},
@@ -122,7 +101,7 @@
 			s.Setup()
 
 			// Set blocktime to fixed UTC value for consistency
-			s.Ctx = s.Ctx.WithBlockTime(DefaultJoinTime)
+			s.Ctx = s.Ctx.WithBlockTime(defaultJoinTime)
 
 			// Create a default CL pool
 			clPool := s.PrepareConcentratedPool()
@@ -147,7 +126,7 @@
 			if test.positionExists {
 				// We let some fixed amount of time to elapse so we can ensure LastLiquidityUpdate time is
 				// tracked properly even with no liquidity.
-				s.Ctx = s.Ctx.WithBlockTime(DefaultJoinTime.Add(time.Minute * 5))
+				s.Ctx = s.Ctx.WithBlockTime(defaultJoinTime.Add(time.Minute * 5))
 
 				err := s.App.ConcentratedLiquidityKeeper.InitOrUpdatePosition(s.Ctx, test.param.poolId, s.TestAccs[0], test.param.lowerTick, test.param.upperTick, test.param.liquidityDelta, test.param.joinTime, test.param.positionId)
 				s.Require().NoError(err)
@@ -161,12 +140,12 @@
 				// LastLiquidityUpdate time should be moved up nonetheless
 				clPool, err = s.App.ConcentratedLiquidityKeeper.GetPoolById(s.Ctx, clPool.GetId())
 				s.Require().NoError(err)
-				s.Require().Equal(DefaultJoinTime, clPool.GetLastLiquidityUpdate())
+				s.Require().Equal(s.Ctx.BlockTime(), clPool.GetLastLiquidityUpdate())
 			}
 
 			// Move up blocktime by time we want to elapse
 			// We keep track of init blocktime to test error cases
-			s.Ctx = s.Ctx.WithBlockTime(DefaultJoinTime.Add(test.timeElapsedSinceInit))
+			s.Ctx = s.Ctx.WithBlockTime(s.Ctx.BlockTime().Add(test.timeElapsedSinceInit))
 
 			// Get the position liquidity for poolId 1
 			liquidity, err := s.App.ConcentratedLiquidityKeeper.GetPositionLiquidity(s.Ctx, test.param.positionId)
@@ -199,7 +178,7 @@
 				// LastLiquidityUpdate should not have moved up since init upon error
 				clPool, err = s.App.ConcentratedLiquidityKeeper.GetPoolById(s.Ctx, clPool.GetId())
 				s.Require().NoError(err)
-				s.Require().Equal(DefaultJoinTime, clPool.GetLastLiquidityUpdate())
+				s.Require().Equal(defaultJoinTime, clPool.GetLastLiquidityUpdate())
 				return
 			}
 			s.Require().NoError(err)
@@ -233,7 +212,6 @@
 			for uptimeIndex, uptime := range supportedUptimes {
 
 				// Position-related checks
-<<<<<<< HEAD
 
 				recordExists, err := newUptimeAccums[uptimeIndex].HasPosition(positionName)
 				s.Require().NoError(err)
@@ -246,20 +224,6 @@
 				// We expect the position's accum record to be initialized to the uptime growth *inside* its range
 				s.Require().Equal(expectedInitAccumValues[uptimeIndex], positionRecord.InitAccumValue)
 				s.Require().Equal(test.expectedLiquidity, positionRecord.NumShares)
-=======
-				// If frozen for more than a specific uptime's period, the record should exist
-				recordExists, err := newUptimeAccums[uptimeIndex].HasPosition(positionName)
-				s.Require().NoError(err)
-				if test.param.freezeDuration >= uptime && recordExists {
-					// Ensure position's record has correct values
-					positionRecord, err := accum.GetPosition(newUptimeAccums[uptimeIndex], positionName)
-					s.Require().NoError(err)
-
-					// We expect the position's accum record to be initialized to the uptime growth *inside* its range
-					s.Require().Equal(expectedInitAccumValues[uptimeIndex], positionRecord.InitAccumValue)
-					s.Require().Equal(test.expectedLiquidity, positionRecord.NumShares)
-				}
->>>>>>> a55bbb90
 
 				// Accumulator value related checks
 
@@ -361,41 +325,25 @@
 			name:   "Get current user one position",
 			sender: defaultAddress,
 			setupPositions: []position{
-<<<<<<< HEAD
-				{1, 1, defaultAddress, DefaultCoin0, DefaultCoin1, DefaultLowerTick, DefaultUpperTick, defaultJoinTime},
-=======
-				{1, 1, defaultAddress, DefaultCoin0, DefaultCoin1, DefaultLowerTick, DefaultUpperTick, DefaultJoinTime, DefaultFreezeDuration},
->>>>>>> a55bbb90
+				{1, 1, defaultAddress, DefaultCoin0, DefaultCoin1, DefaultLowerTick, DefaultUpperTick, DefaultJoinTime},
 			},
 		},
 		{
 			name:   "Get current users multiple position same pool",
 			sender: defaultAddress,
 			setupPositions: []position{
-<<<<<<< HEAD
-				{1, 1, defaultAddress, DefaultCoin0, DefaultCoin1, DefaultLowerTick, DefaultUpperTick, defaultJoinTime},
-				{2, 1, defaultAddress, DefaultCoin0, DefaultCoin1, DefaultLowerTick + 1, DefaultUpperTick + 1, defaultJoinTime},
-				{3, 1, defaultAddress, DefaultCoin0, DefaultCoin1, DefaultLowerTick + 2, DefaultUpperTick + 2, defaultJoinTime},
-=======
-				{1, 1, defaultAddress, DefaultCoin0, DefaultCoin1, DefaultLowerTick, DefaultUpperTick, DefaultJoinTime, DefaultFreezeDuration},
-				{2, 1, defaultAddress, DefaultCoin0, DefaultCoin1, DefaultLowerTick + 1, DefaultUpperTick + 1, DefaultJoinTime, DefaultFreezeDuration},
-				{3, 1, defaultAddress, DefaultCoin0, DefaultCoin1, DefaultLowerTick + 2, DefaultUpperTick + 2, DefaultJoinTime, DefaultFreezeDuration},
->>>>>>> a55bbb90
+				{1, 1, defaultAddress, DefaultCoin0, DefaultCoin1, DefaultLowerTick, DefaultUpperTick, DefaultJoinTime},
+				{2, 1, defaultAddress, DefaultCoin0, DefaultCoin1, DefaultLowerTick + 1, DefaultUpperTick + 1, DefaultJoinTime},
+				{3, 1, defaultAddress, DefaultCoin0, DefaultCoin1, DefaultLowerTick + 2, DefaultUpperTick + 2, DefaultJoinTime},
 			},
 		},
 		{
 			name:   "Get current users multiple position multiple pools",
 			sender: secondAddress,
 			setupPositions: []position{
-<<<<<<< HEAD
-				{1, 1, secondAddress, DefaultCoin0, DefaultCoin1, DefaultLowerTick, DefaultUpperTick, defaultJoinTime},
-				{2, 2, secondAddress, DefaultCoin0, DefaultCoin1, DefaultLowerTick + 1, DefaultUpperTick + 1, defaultJoinTime},
-				{3, 3, secondAddress, DefaultCoin0, DefaultCoin1, DefaultLowerTick + 2, DefaultUpperTick + 2, defaultJoinTime},
-=======
-				{1, 1, secondAddress, DefaultCoin0, DefaultCoin1, DefaultLowerTick, DefaultUpperTick, DefaultJoinTime, DefaultFreezeDuration},
-				{2, 2, secondAddress, DefaultCoin0, DefaultCoin1, DefaultLowerTick + 1, DefaultUpperTick + 1, DefaultJoinTime, DefaultFreezeDuration},
-				{3, 3, secondAddress, DefaultCoin0, DefaultCoin1, DefaultLowerTick + 2, DefaultUpperTick + 2, DefaultJoinTime, DefaultFreezeDuration},
->>>>>>> a55bbb90
+				{1, 1, secondAddress, DefaultCoin0, DefaultCoin1, DefaultLowerTick, DefaultUpperTick, DefaultJoinTime},
+				{2, 2, secondAddress, DefaultCoin0, DefaultCoin1, DefaultLowerTick + 1, DefaultUpperTick + 1, DefaultJoinTime},
+				{3, 3, secondAddress, DefaultCoin0, DefaultCoin1, DefaultLowerTick + 2, DefaultUpperTick + 2, DefaultJoinTime},
 			},
 		},
 		{
@@ -403,15 +351,9 @@
 			sender: secondAddress,
 			poolId: 2,
 			setupPositions: []position{
-<<<<<<< HEAD
-				{1, 1, secondAddress, DefaultCoin0, DefaultCoin1, DefaultLowerTick, DefaultUpperTick, defaultJoinTime},
-				{2, 2, secondAddress, DefaultCoin0, DefaultCoin1, DefaultLowerTick + 1, DefaultUpperTick + 1, defaultJoinTime},
-				{3, 3, secondAddress, DefaultCoin0, DefaultCoin1, DefaultLowerTick + 2, DefaultUpperTick + 2, defaultJoinTime},
-=======
-				{1, 1, secondAddress, DefaultCoin0, DefaultCoin1, DefaultLowerTick, DefaultUpperTick, DefaultJoinTime, DefaultFreezeDuration},
-				{2, 2, secondAddress, DefaultCoin0, DefaultCoin1, DefaultLowerTick + 1, DefaultUpperTick + 1, DefaultJoinTime, DefaultFreezeDuration},
-				{3, 3, secondAddress, DefaultCoin0, DefaultCoin1, DefaultLowerTick + 2, DefaultUpperTick + 2, DefaultJoinTime, DefaultFreezeDuration},
->>>>>>> a55bbb90
+				{1, 1, secondAddress, DefaultCoin0, DefaultCoin1, DefaultLowerTick, DefaultUpperTick, DefaultJoinTime},
+				{2, 2, secondAddress, DefaultCoin0, DefaultCoin1, DefaultLowerTick + 1, DefaultUpperTick + 1, DefaultJoinTime},
+				{3, 3, secondAddress, DefaultCoin0, DefaultCoin1, DefaultLowerTick + 2, DefaultUpperTick + 2, DefaultJoinTime},
 			},
 		},
 	}
