--- conflicted
+++ resolved
@@ -1274,15 +1274,11 @@
 	s.Ctx = s.Ctx.WithBlockTime(s.Ctx.BlockTime().Add(testFullChargeDuration))
 
 	// sync accumulators
-<<<<<<< HEAD
 	// We use cache context to update uptime accumulators for estimating claimable incentives
 	// Prior to running fungigy. However, we do not want the mutations made in test setup to have
 	// impact on the system under test because it must update the uptime accumulators itself.
 	cacheCtx, _ := s.Ctx.CacheContext()
-	err := s.App.ConcentratedLiquidityKeeper.UpdateUptimeAccumulatorsToNow(cacheCtx, pool.GetId())
-=======
-	err = s.App.ConcentratedLiquidityKeeper.UpdateUptimeAccumulatorsToNow(s.Ctx, pool.GetId())
->>>>>>> a1868366
+	err = s.App.ConcentratedLiquidityKeeper.UpdateUptimeAccumulatorsToNow(cacheCtx, pool.GetId())
 	s.Require().NoError(err)
 
 	claimableIncentives := sdk.NewCoins()
