--- conflicted
+++ resolved
@@ -2506,7 +2506,6 @@
 	}
 }
 
-<<<<<<< HEAD
 // TestTickRoundingEdgeCase tests an edge case where incorrect tick rounding would cause LP funds to be drained.
 func (s *KeeperTestSuite) TestTickRoundingEdgeCase() {
 	s.SetupTest()
@@ -2534,7 +2533,8 @@
 	s.Require().NoError(err)
 	_, _, err = s.clk.WithdrawPosition(s.Ctx, secondPositionAddr, secondPosId, secondPosLiq)
 	s.Require().NoError(err)
-=======
+}
+
 func (s *KeeperTestSuite) TestMultipleRanges() {
 	tests := map[string]struct {
 		tickRanges      [][]int64
@@ -2579,5 +2579,4 @@
 			s.runMultiplePositionRanges(tc.tickRanges, tc.rangeTestParams)
 		})
 	}
->>>>>>> 0dda8e68
 }