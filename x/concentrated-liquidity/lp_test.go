package concentrated_liquidity_test

import (
	"errors"
	"time"

	sdk "github.com/cosmos/cosmos-sdk/types"
	distributiontypes "github.com/cosmos/cosmos-sdk/x/distribution/types"

	"github.com/osmosis-labs/osmosis/osmomath"
	"github.com/osmosis-labs/osmosis/osmoutils"
	cl "github.com/osmosis-labs/osmosis/v15/x/concentrated-liquidity"
	"github.com/osmosis-labs/osmosis/v15/x/concentrated-liquidity/model"
	types "github.com/osmosis-labs/osmosis/v15/x/concentrated-liquidity/types"
)

type lpTest struct {
	poolId                            uint64
	currentTick                       int64
	lowerTick                         int64
	expectedLowerTick                 int64
	upperTick                         int64
	expectedUpperTick                 int64
	joinTime                          time.Time
	positionId                        uint64
	underlyingLockId                  uint64
	currentSqrtP                      sdk.Dec
	tokensProvided                    sdk.Coins
	customTokensProvided              bool
	amount0Minimum                    sdk.Int
	amount0Expected                   sdk.Int
	amount1Minimum                    sdk.Int
	amount1Expected                   sdk.Int
	liquidityAmount                   sdk.Dec
	tickSpacing                       uint64
	isNotFirstPosition                bool
	isNotFirstPositionWithSameAccount bool
	expectedError                     error

	// spread reward related fields
	preSetChargeSpreadRewards              sdk.DecCoin
	expectedSpreadRewardGrowthOutsideLower sdk.DecCoins
	expectedSpreadRewardGrowthOutsideUpper sdk.DecCoins
}

var (
	baseCase = &lpTest{
		isNotFirstPosition:                false,
		isNotFirstPositionWithSameAccount: false,
		poolId:                            1,
		currentTick:                       DefaultCurrTick,
		lowerTick:                         DefaultLowerTick,
		upperTick:                         DefaultUpperTick,
		currentSqrtP:                      DefaultCurrSqrtPrice,
		tokensProvided:                    DefaultCoins,
		customTokensProvided:              false,
		amount0Minimum:                    sdk.ZeroInt(),
		amount0Expected:                   DefaultAmt0Expected,
		amount1Minimum:                    sdk.ZeroInt(),
		amount1Expected:                   DefaultAmt1Expected,
		liquidityAmount:                   DefaultLiquidityAmt,
		tickSpacing:                       DefaultTickSpacing,
		joinTime:                          DefaultJoinTime,
		positionId:                        1,
		underlyingLockId:                  0,

		preSetChargeSpreadRewards: oneEth,
		// in this setup lower tick < current tick < upper tick
		// the spread reward accumulator for ticks <= current tick are updated.
		expectedSpreadRewardGrowthOutsideLower: cl.EmptyCoins,
		// as a result, the upper tick is not updated.
		expectedSpreadRewardGrowthOutsideUpper: cl.EmptyCoins,
	}

	errToleranceOneRoundDown = osmomath.ErrTolerance{
		AdditiveTolerance: sdk.OneDec(),
		RoundingDir:       osmomath.RoundDown,
	}

	roundingError = sdk.OneInt()

	positionCases = map[string]lpTest{
		"base case": {
			expectedSpreadRewardGrowthOutsideLower: oneEthCoins,

			// Rounding up in favor of the pool.
			amount0Expected: DefaultAmt0Expected.Add(roundingError),
			amount1Expected: DefaultAmt1Expected,
		},
		"create a position with non default tick spacing (10) with ticks that fall into tick spacing requirements": {
			tickSpacing:                            10,
			expectedSpreadRewardGrowthOutsideLower: oneEthCoins,

			// Rounding up in favor of the pool.
			amount0Expected: DefaultAmt0Expected.Add(roundingError),
			amount1Expected: DefaultAmt1Expected,
		},
		"lower tick < upper tick < current tick -> both tick's spread reward accumulators are updated with one eth": {
			lowerTick:   DefaultLowerTick,
			upperTick:   DefaultUpperTick,
			currentTick: DefaultUpperTick + 100,

			preSetChargeSpreadRewards:              oneEth,
			expectedSpreadRewardGrowthOutsideLower: oneEthCoins,

			// Rounding up in favor of the pool.
			amount0Expected: DefaultAmt0Expected.Add(roundingError),
			amount1Expected: DefaultAmt1Expected,
		},
		"lower tick < upper tick < current tick -> the spread reward is not charged so tick accumulators are unset": {
			lowerTick:   DefaultLowerTick,
			upperTick:   DefaultUpperTick,
			currentTick: DefaultUpperTick + 100,

			preSetChargeSpreadRewards:              sdk.NewDecCoin(ETH, sdk.ZeroInt()), // zero spread reward
			expectedSpreadRewardGrowthOutsideLower: oneEthCoins,

			// Rounding up in favor of the pool.
			amount0Expected: DefaultAmt0Expected.Add(roundingError),
			amount1Expected: DefaultAmt1Expected,
		},
		"current tick < lower tick < upper tick -> both tick's spread reward accumulators are unitilialized": {
			lowerTick:   DefaultLowerTick,
			upperTick:   DefaultUpperTick,
			currentTick: DefaultLowerTick - 100,

			preSetChargeSpreadRewards:              oneEth,
			expectedSpreadRewardGrowthOutsideLower: oneEthCoins,

			// Rounding up in favor of the pool.
			amount0Expected: DefaultAmt0Expected.Add(roundingError),
			amount1Expected: DefaultAmt1Expected,
		},
		"lower tick < upper tick == current tick -> both tick's spread reward accumulators are updated with one eth": {
			lowerTick:   DefaultLowerTick,
			upperTick:   DefaultUpperTick,
			currentTick: DefaultUpperTick,

			preSetChargeSpreadRewards:              oneEth,
			expectedSpreadRewardGrowthOutsideLower: oneEthCoins,

			// Rounding up in favor of the pool.
			amount0Expected: DefaultAmt0Expected.Add(roundingError),
			amount1Expected: DefaultAmt1Expected,
		},
		"second position: lower tick < upper tick == current tick -> both tick's spread reward accumulators are updated with one eth": {
			lowerTick:   DefaultLowerTick,
			upperTick:   DefaultUpperTick,
			currentTick: DefaultUpperTick,

			isNotFirstPositionWithSameAccount: true,
			positionId:                        2,

			liquidityAmount:                        baseCase.liquidityAmount.MulInt64(2),
			preSetChargeSpreadRewards:              oneEth,
			expectedSpreadRewardGrowthOutsideLower: oneEthCoins,

			// Rounding up in favor of the pool.
			amount0Expected: DefaultAmt0Expected.Add(roundingError),
			amount1Expected: DefaultAmt1Expected,
		},
		"use ticks that are not the canonical tick for a given price, expect them to be rounded to the proper tick": {
			lowerTick:         -161987600,
			expectedLowerTick: -161000000,
			upperTick:         -160009800,
			expectedUpperTick: -160000000,
			currentTick:       DefaultUpperTick,

			isNotFirstPositionWithSameAccount: true,
			positionId:                        2,

			liquidityAmount:                        sdk.MustNewDecFromStr("15731321859400083838.506717486806808937").MulInt64(2),
			preSetChargeSpreadRewards:              oneEth,
			expectedSpreadRewardGrowthOutsideLower: oneEthCoins,
			expectedSpreadRewardGrowthOutsideUpper: oneEthCoins,

			// Rounding up in favor of the pool.
			amount0Expected: sdk.ZeroInt(),
			amount1Expected: DefaultAmt1,
		},
	}
)

func (s *KeeperTestSuite) TestCreatePosition() {
	tests := map[string]lpTest{
		"error: non-existent pool": {
			poolId:        2,
			expectedError: types.PoolNotFoundError{PoolId: 2},
		},
		"error: lower tick out of bounds": {
			lowerTick:     DefaultMinTick - 100,
			expectedError: types.InvalidTickError{Tick: DefaultMinTick - 100, IsLower: true, MinTick: DefaultMinTick, MaxTick: DefaultMaxTick},
		},
		"error: upper tick out of bounds": {
			upperTick:     DefaultMaxTick + 100,
			expectedError: types.InvalidTickError{Tick: DefaultMaxTick + 100, IsLower: false, MinTick: DefaultMinTick, MaxTick: DefaultMaxTick},
		},
		"error: upper tick is below the lower tick, but both are in bounds": {
			lowerTick:     500,
			upperTick:     400,
			expectedError: types.InvalidLowerUpperTickError{LowerTick: 500, UpperTick: 400},
		},
		"error: amount0 min is negative": {
			amount0Minimum: sdk.NewInt(-1),
			expectedError:  types.NotPositiveRequireAmountError{Amount: sdk.NewInt(-1).String()},
		},
		"error: amount1 min is negative": {
			amount1Minimum: sdk.NewInt(-1),
			expectedError:  types.NotPositiveRequireAmountError{Amount: sdk.NewInt(-1).String()},
		},
		"error: amount of token 0 is smaller than minimum; should fail and not update state": {
			amount0Minimum: baseCase.amount0Expected.Mul(sdk.NewInt(2)),
			// Add one since rounding up in favor of the pool.
			expectedError: types.InsufficientLiquidityCreatedError{Actual: baseCase.amount0Expected.Add(roundingError), Minimum: baseCase.amount0Expected.Mul(sdk.NewInt(2)), IsTokenZero: true},
		},
		"error: amount of token 1 is smaller than minimum; should fail and not update state": {
			amount1Minimum: baseCase.amount1Expected.Mul(sdk.NewInt(2)),

			expectedError: types.InsufficientLiquidityCreatedError{Actual: baseCase.amount1Expected, Minimum: baseCase.amount1Expected.Mul(sdk.NewInt(2))},
		},
		"error: a non first position with zero amount desired for both denoms should fail liquidity delta check": {
			isNotFirstPosition:   true,
			customTokensProvided: true,
			tokensProvided:       sdk.Coins{},
			expectedError:        errors.New("cannot create a position with zero amounts of both pool tokens"),
		},
		"error: attempt to use and upper and lower tick that are not divisible by tick spacing": {
			lowerTick:     int64(305451),
			upperTick:     int64(315001),
			tickSpacing:   10,
			expectedError: types.TickSpacingError{TickSpacing: 10, LowerTick: int64(305451), UpperTick: int64(315001)},
		},
		"error: first position cannot have a zero amount for denom0": {
			customTokensProvided: true,
			tokensProvided:       sdk.NewCoins(DefaultCoin1),
			expectedError:        types.InitialLiquidityZeroError{Amount0: sdk.ZeroInt(), Amount1: DefaultAmt1},
		},
		"error: first position cannot have a zero amount for denom1": {
			customTokensProvided: true,
			tokensProvided:       sdk.NewCoins(DefaultCoin0),
			expectedError:        types.InitialLiquidityZeroError{Amount0: DefaultAmt0, Amount1: sdk.ZeroInt()},
		},
		"error: first position cannot have a zero amount for both denom0 and denom1": {
			customTokensProvided: true,
			tokensProvided:       sdk.Coins{},
			expectedError:        errors.New("cannot create a position with zero amounts of both pool tokens"),
		},
		// TODO: add more tests
		// - custom hand-picked values
		// - think of overflows
		// - think of truncations
	}

	// add test cases for different positions
	for name, test := range positionCases {
		tests[name] = test
	}

	for name, tc := range tests {
		tc := tc
		s.Run(name, func() {
			s.SetupTest()
			s.Ctx = s.Ctx.WithBlockTime(DefaultJoinTime)
			clKeeper := s.App.ConcentratedLiquidityKeeper

			// Merge tc with baseCase and update tc to the merged result. This is done to reduce the amount of boilerplate in test cases.
			baseConfigCopy := *baseCase
			mergeConfigs(&baseConfigCopy, &tc)
			tc = baseConfigCopy

			// Fund account to pay for the pool creation spread reward.
			s.FundAcc(s.TestAccs[0], PoolCreationFee)

			// Create a CL pool with custom tickSpacing
			poolID, err := s.App.PoolManagerKeeper.CreatePool(s.Ctx, model.NewMsgCreateConcentratedPool(s.TestAccs[0], ETH, USDC, tc.tickSpacing, sdk.ZeroDec()))
			s.Require().NoError(err)

			// Set mock listener to make sure that is is called when desired.
			s.setListenerMockOnConcentratedLiquidityKeeper()

			pool, err := s.App.ConcentratedLiquidityKeeper.GetPool(s.Ctx, poolID)
			s.Require().NoError(err)

			// Pre-set spread reward growth accumulator
			if !tc.preSetChargeSpreadRewards.IsZero() {
				s.AddToSpreadRewardAccumulator(poolID, tc.preSetChargeSpreadRewards)
			}

			expectedNumCreatePositionEvents := 1

			// If we want to test a non-first position, we create a first position with a separate account
			if tc.isNotFirstPosition {
				s.SetupPosition(1, s.TestAccs[1], DefaultCoins, tc.lowerTick, tc.upperTick, DefaultJoinTime)
				expectedNumCreatePositionEvents += 1
			}

			expectedLiquidityCreated := tc.liquidityAmount
			if tc.isNotFirstPositionWithSameAccount {
				// Since this is a second position with the same parameters,
				// we expect to create half of the final liquidity amount.
				expectedLiquidityCreated = tc.liquidityAmount.QuoInt64(2)

				s.SetupPosition(1, s.TestAccs[0], DefaultCoins, tc.lowerTick, tc.upperTick, DefaultJoinTime)
				expectedNumCreatePositionEvents += 1
			}

			// Fund test account and create the desired position
			s.FundAcc(s.TestAccs[0], DefaultCoins)

			// Note user and pool account balances before create position is called
			userBalancePrePositionCreation := s.App.BankKeeper.GetAllBalances(s.Ctx, s.TestAccs[0])
			poolBalancePrePositionCreation := s.App.BankKeeper.GetAllBalances(s.Ctx, pool.GetAddress())

			// System under test.
			positionId, asset0, asset1, liquidityCreated, joinTime, newLowerTick, newUpperTick, err := clKeeper.CreatePosition(s.Ctx, tc.poolId, s.TestAccs[0], tc.tokensProvided, tc.amount0Minimum, tc.amount1Minimum, tc.lowerTick, tc.upperTick)

			// Note user and pool account balances to compare after create position is called
			userBalancePostPositionCreation := s.App.BankKeeper.GetAllBalances(s.Ctx, s.TestAccs[0])
			poolBalancePostPositionCreation := s.App.BankKeeper.GetAllBalances(s.Ctx, pool.GetAddress())

			// If we expect an error, make sure:
			// - some error was emitted
			// - asset0 and asset1 that were calculated from create position is nil
			// - the error emitted was the expected error
			// - account balances are untouched
			if tc.expectedError != nil {
				s.Require().Error(err)
				s.Require().Equal(asset0, sdk.Int{})
				s.Require().Equal(asset1, sdk.Int{})
				s.Require().ErrorContains(err, tc.expectedError.Error())

				// Check account balances
				s.Require().Equal(userBalancePrePositionCreation.String(), userBalancePostPositionCreation.String())
				s.Require().Equal(poolBalancePrePositionCreation.String(), poolBalancePostPositionCreation.String())

				// Redundantly ensure that liquidity was not created
				liquidity, err := clKeeper.GetPositionLiquidity(s.Ctx, positionId)
				s.Require().Error(err)
				s.Require().ErrorAs(err, &types.PositionIdNotFoundError{PositionId: positionId})
				s.Require().Equal(sdk.Dec{}, liquidity)
				return
			}

			// Else, check that we had no error from creating the position, and that the liquidity and assets that were returned are expected
			s.Require().NoError(err)
			s.Require().Equal(tc.positionId, positionId)
			s.Require().Equal(tc.amount0Expected.String(), asset0.String())
			s.Require().Equal(tc.amount1Expected.String(), asset1.String())
			s.Require().Equal(expectedLiquidityCreated.String(), liquidityCreated.String())
			s.Require().Equal(s.Ctx.BlockTime(), joinTime)
			if tc.expectedLowerTick != 0 {
				s.Require().Equal(tc.expectedLowerTick, newLowerTick)
				tc.lowerTick = newLowerTick
			}
			if tc.expectedUpperTick != 0 {
				s.Require().Equal(tc.expectedUpperTick, newUpperTick)
				tc.upperTick = newUpperTick
			}

			// Check account balances
			s.Require().Equal(userBalancePrePositionCreation.Sub(sdk.NewCoins(sdk.NewCoin(ETH, asset0), (sdk.NewCoin(USDC, asset1)))).String(), userBalancePostPositionCreation.String())
			s.Require().Equal(poolBalancePrePositionCreation.Add(sdk.NewCoin(ETH, asset0), (sdk.NewCoin(USDC, asset1))).String(), poolBalancePostPositionCreation.String())

			hasPosition := clKeeper.HasPosition(s.Ctx, tc.positionId)
			s.Require().True(hasPosition)

			// Check position state
			s.validatePositionUpdate(s.Ctx, positionId, expectedLiquidityCreated)

			s.validatePositionSpreadRewardAccUpdate(s.Ctx, tc.poolId, positionId, expectedLiquidityCreated)

			// Check tick state
			s.validateTickUpdates(s.Ctx, tc.poolId, s.TestAccs[0], tc.lowerTick, tc.upperTick, tc.liquidityAmount, tc.expectedSpreadRewardGrowthOutsideLower, tc.expectedSpreadRewardGrowthOutsideUpper)

			// Validate events emitted.
			s.AssertEventEmitted(s.Ctx, types.TypeEvtCreatePosition, expectedNumCreatePositionEvents)

			// Validate that listeners were called the desired number of times
			expectedAfterInitialPoolPositionCreatedCallCount := 0
			if !tc.isNotFirstPosition {
				// We want the hook to be called only for the very first position in the pool.
				// Such position initializes current sqrt price and tick. As a result,
				// we want the hook to run for the purposes of creating twap records.
				// On any subsequent update, adding liquidity does not change the price.
				// Therefore, we do not have to call this hook.
				expectedAfterInitialPoolPositionCreatedCallCount = 1
			}
			s.validateListenerCallCount(0, expectedAfterInitialPoolPositionCreatedCallCount, 0, 0)
		})
	}
}

type lockState int

const (
	nolock lockState = iota
	locked
	unlocking
	unlocked
)

func (s *KeeperTestSuite) createPositionWithLockState(ls lockState, poolId uint64, owner sdk.AccAddress, providedCoins sdk.Coins, dur time.Duration) (uint64, sdk.Dec) {
	var liquidityCreated sdk.Dec
	var positionId uint64
	var err error
	if ls == locked {
		positionId, _, _, liquidityCreated, _, _, err = s.clk.CreateFullRangePositionLocked(s.Ctx, poolId, owner, providedCoins, dur)
	} else if ls == unlocking {
		positionId, _, _, liquidityCreated, _, _, err = s.clk.CreateFullRangePositionUnlocking(s.Ctx, poolId, owner, providedCoins, dur+time.Hour)
	} else if ls == unlocked {
		positionId, _, _, liquidityCreated, _, _, err = s.clk.CreateFullRangePositionUnlocking(s.Ctx, poolId, owner, providedCoins, dur-time.Hour)
	} else {
		positionId, _, _, liquidityCreated, _, _, _, err = s.clk.CreatePosition(s.Ctx, poolId, owner, providedCoins, sdk.ZeroInt(), sdk.ZeroInt(), DefaultLowerTick, DefaultUpperTick)
	}
	s.Require().NoError(err)
	return positionId, liquidityCreated
}

func (s *KeeperTestSuite) TestWithdrawPosition() {
	defaultTimeElapsed := time.Hour * 24
	uptimeHelper := getExpectedUptimes()
	defaultUptimeGrowth := uptimeHelper.hundredTokensMultiDenom
	DefaultJoinTime := s.Ctx.BlockTime()
	nonOwner := s.TestAccs[1]

	tests := map[string]struct {
		setupConfig *lpTest
		// when this is set, it overwrites the setupConfig
		// and gives the overwritten configuration to
		// the system under test.
		sutConfigOverwrite      *lpTest
		createPositionOverwrite bool
		timeElapsed             time.Duration
		createLockState         lockState
		withdrawWithNonOwner    bool
	}{
		"base case: withdraw full liquidity amount": {
			setupConfig: baseCase,
			sutConfigOverwrite: &lpTest{
				amount0Expected: baseCase.amount0Expected, // 0.998976 eth
				// Note: subtracting one due to truncations in favor of the pool when withdrawing.
				amount1Expected: baseCase.amount1Expected.Sub(sdk.OneInt()), // 5000 usdc
			},
			timeElapsed: defaultTimeElapsed,
		},
		"withdraw full liquidity amount with underlying lock that has finished unlocking": {
			setupConfig: baseCase,
			sutConfigOverwrite: &lpTest{
				// Note: subtracting one due to truncations in favor of the pool when withdrawing.
				amount0Expected:  DefaultAmt0.Sub(sdk.OneInt()),
				amount1Expected:  DefaultAmt1.Sub(sdk.OneInt()),
				liquidityAmount:  FullRangeLiquidityAmt,
				underlyingLockId: 1,
			},
			createLockState: unlocked,
			timeElapsed:     defaultTimeElapsed,
		},
		"error: withdraw full liquidity amount but still locked": {
			setupConfig: baseCase,
			sutConfigOverwrite: &lpTest{
				liquidityAmount:  FullRangeLiquidityAmt,
				underlyingLockId: 1,
				expectedError:    types.LockNotMatureError{PositionId: 1, LockId: 1},
			},
			createLockState: locked,
			timeElapsed:     defaultTimeElapsed,
		},
		"error: withdraw full liquidity amount but still unlocking": {
			setupConfig: baseCase,
			sutConfigOverwrite: &lpTest{
				liquidityAmount:  FullRangeLiquidityAmt,
				underlyingLockId: 1,
				expectedError:    types.LockNotMatureError{PositionId: 1, LockId: 1},
			},
			createLockState: unlocking,
			timeElapsed:     defaultTimeElapsed,
		},
		"withdraw partial liquidity amount": {
			setupConfig: baseCase,
			sutConfigOverwrite: &lpTest{
				liquidityAmount: baseCase.liquidityAmount.QuoRoundUp(sdk.NewDec(2)),
				amount0Expected: baseCase.amount0Expected.QuoRaw(2), // 0.499488
				amount1Expected: baseCase.amount1Expected.QuoRaw(2), // 2500 usdc
			},
			timeElapsed: defaultTimeElapsed,
		},
		"withdraw full liquidity amount, forfeit incentives": {
			setupConfig: baseCase,
			sutConfigOverwrite: &lpTest{
				amount0Expected: baseCase.amount0Expected, // 0.998976 eth
				// Note: subtracting one due to truncations in favor of the pool when withdrawing.
				amount1Expected: baseCase.amount1Expected.Sub(sdk.OneInt()), // 5000 usdc
			},
			timeElapsed: 0,
		},
		"error: no position created": {
			setupConfig: baseCase,
			sutConfigOverwrite: &lpTest{
				lowerTick:     -1, // valid tick at which no position exists
				positionId:    DefaultPositionId + 1,
				expectedError: types.PositionIdNotFoundError{PositionId: DefaultPositionId + 1},
			},
			timeElapsed: defaultTimeElapsed,
		},
		"error: insufficient liquidity": {
			setupConfig: baseCase,
			sutConfigOverwrite: &lpTest{
				liquidityAmount: baseCase.liquidityAmount.Add(sdk.OneDec()), // 1 more than available
				expectedError:   types.InsufficientLiquidityError{Actual: baseCase.liquidityAmount.Add(sdk.OneDec()), Available: baseCase.liquidityAmount},
			},
			timeElapsed: defaultTimeElapsed,
		},
		"error: try withdrawing negative liquidity": {
			setupConfig: baseCase,
			sutConfigOverwrite: &lpTest{
				liquidityAmount: baseCase.liquidityAmount.Sub(baseCase.liquidityAmount.Mul(sdk.NewDec(2))),
				expectedError:   types.InsufficientLiquidityError{Actual: baseCase.liquidityAmount.Sub(baseCase.liquidityAmount.Mul(sdk.NewDec(2))), Available: baseCase.liquidityAmount},
			},
			timeElapsed: defaultTimeElapsed,
		},
		"error: attempt to withdraw a position that does not belong to the caller": {
			setupConfig: baseCase,
			sutConfigOverwrite: &lpTest{
				expectedError: types.NotPositionOwnerError{PositionId: 1, Address: nonOwner.String()},
			},
			timeElapsed:          defaultTimeElapsed,
			withdrawWithNonOwner: true,
		},
	}

	for name, tc := range tests {
		tc := tc
		s.Run(name, func() {
			// Setup.
			s.SetupTest()
			s.Ctx = s.Ctx.WithBlockTime(DefaultJoinTime)

			var (
				concentratedLiquidityKeeper = s.App.ConcentratedLiquidityKeeper
				liquidityCreated            = sdk.ZeroDec()
				owner                       = s.TestAccs[0]
				config                      = *tc.setupConfig
				err                         error
			)

			// If specific configs are provided in the test case, overwrite the config with those values.
			mergeConfigs(&config, tc.sutConfigOverwrite)

			// If a setupConfig is provided, use it to create a pool and position.
			pool := s.PrepareConcentratedPool()
			fundCoins := config.tokensProvided
			s.FundAcc(owner, fundCoins)

			_, liquidityCreated = s.createPositionWithLockState(tc.createLockState, pool.GetId(), owner, fundCoins, tc.timeElapsed)

			// Set mock listener to make sure that is is called when desired.
			// It must be set after test position creation so that we do not record the call
			// for initial position update.
			s.setListenerMockOnConcentratedLiquidityKeeper()

			s.Ctx = s.Ctx.WithBlockTime(s.Ctx.BlockTime().Add(tc.timeElapsed))
			store := s.Ctx.KVStore(s.App.GetKey(types.StoreKey))

			// Set global spread reward growth to 1 ETH and charge the spread reward to the pool.
			globalSpreadRewardGrowth := sdk.NewDecCoin(ETH, sdk.NewInt(1))
			s.AddToSpreadRewardAccumulator(pool.GetId(), globalSpreadRewardGrowth)

			// Add global uptime growth
			err = addToUptimeAccums(s.Ctx, pool.GetId(), concentratedLiquidityKeeper, defaultUptimeGrowth)
			s.Require().NoError(err)

			// Determine the liquidity expected to remain after the withdraw.
			expectedRemainingLiquidity := liquidityCreated.Sub(config.liquidityAmount)

<<<<<<< HEAD
			expectedFeesClaimed := sdk.NewCoins()
			// Set the expected fees claimed to the amount of liquidity created since the global fee growth is 1.
			// Fund the pool account with the expected fees claimed.
=======
			expectedSpreadRewardsClaimed := sdk.NewCoins()
			expectedIncentivesClaimed := sdk.NewCoins()
			// Set the expected spread rewards claimed to the amount of liquidity created since the global spread reward growth is 1.
			// Fund the pool account with the expected spread rewards claimed.
>>>>>>> 025e4c80
			if expectedRemainingLiquidity.IsZero() {
				expectedSpreadRewardsClaimed = expectedSpreadRewardsClaimed.Add(sdk.NewCoin(ETH, liquidityCreated.TruncateInt()))
				s.FundAcc(pool.GetSpreadRewardsAddress(), expectedSpreadRewardsClaimed)
			}

			communityPoolBalanceBefore := s.App.BankKeeper.GetAllBalances(s.Ctx, s.App.AccountKeeper.GetModuleAddress(distributiontypes.ModuleName))

			// Set expected incentives and fund pool with appropriate amount
			expectedIncentivesClaimed := expectedIncentivesFromUptimeGrowth(defaultUptimeGrowth, liquidityCreated, tc.timeElapsed, defaultMultiplier)

			// Fund full amount since forfeited incentives for the last position are sent to the community pool.
			largestSupportedUptime := s.clk.GetLargestSupportedUptimeDuration(s.Ctx)
			expectedFullIncentivesFromAllUptimes := expectedIncentivesFromUptimeGrowth(defaultUptimeGrowth, liquidityCreated, largestSupportedUptime, defaultMultiplier)
			s.FundAcc(pool.GetIncentivesAddress(), expectedFullIncentivesFromAllUptimes)

			// Note the pool and owner balances before withdrawal of the position.
			poolBalanceBeforeWithdraw := s.App.BankKeeper.GetAllBalances(s.Ctx, pool.GetAddress())
			poolSpreadRewardBalanceBeforeWithdraw := s.App.BankKeeper.GetAllBalances(s.Ctx, pool.GetSpreadRewardsAddress())
			incentivesBalanceBeforeWithdraw := s.App.BankKeeper.GetAllBalances(s.Ctx, pool.GetIncentivesAddress())
			ownerBalancerBeforeWithdraw := s.App.BankKeeper.GetAllBalances(s.Ctx, owner)

			expectedPoolBalanceDelta := sdk.NewCoins(sdk.NewCoin(ETH, config.amount0Expected.Abs()), sdk.NewCoin(USDC, config.amount1Expected.Abs()))

			var withdrawAccount sdk.AccAddress
			if tc.withdrawWithNonOwner {
				withdrawAccount = nonOwner
			} else {
				withdrawAccount = owner
			}

			// System under test.
			amtDenom0, amtDenom1, err := concentratedLiquidityKeeper.WithdrawPosition(s.Ctx, withdrawAccount, config.positionId, config.liquidityAmount)
			if config.expectedError != nil {
				s.Require().Error(err)
				s.Require().Equal(amtDenom0, sdk.Int{})
				s.Require().Equal(amtDenom1, sdk.Int{})
				s.Require().ErrorContains(err, config.expectedError.Error())
				return
			}

			s.Require().NoError(err)
			s.Require().Equal(config.amount0Expected.String(), amtDenom0.String())
			s.Require().Equal(config.amount1Expected.String(), amtDenom1.String())

			// If the remaining liquidity is zero, all spread rewards and incentives should be collected and the position should be deleted.
			// Check if all spread rewards and incentives were collected.
			poolBalanceAfterWithdraw := s.App.BankKeeper.GetAllBalances(s.Ctx, pool.GetAddress())
			poolSpreadRewardBalanceAfterWithdraw := s.App.BankKeeper.GetAllBalances(s.Ctx, pool.GetSpreadRewardsAddress())
			incentivesBalanceAfterWithdraw := s.App.BankKeeper.GetAllBalances(s.Ctx, pool.GetIncentivesAddress())
			ownerBalancerAfterWithdraw := s.App.BankKeeper.GetAllBalances(s.Ctx, owner)
			communityPoolBalanceAfter := s.App.BankKeeper.GetAllBalances(s.Ctx, s.App.AccountKeeper.GetModuleAddress(distributiontypes.ModuleName))

<<<<<<< HEAD
			// owner should only have tokens equivalent to the delta balance of the pool
			expectedOwnerBalanceDelta := expectedPoolBalanceDelta.Add(expectedIncentivesClaimed...).Add(expectedFeesClaimed...)
=======
			// owner should only have tokens equivilent to the delta balance of the pool
			expectedOwnerBalanceDelta := expectedPoolBalanceDelta.Add(expectedIncentivesClaimed...).Add(expectedSpreadRewardsClaimed...)
>>>>>>> 025e4c80
			actualOwnerBalancerDelta := ownerBalancerAfterWithdraw.Sub(ownerBalancerBeforeWithdraw)

			communityPoolBalanceDelta := communityPoolBalanceAfter.Sub(communityPoolBalanceBefore)
			actualIncentivesClaimed := incentivesBalanceBeforeWithdraw.Sub(incentivesBalanceAfterWithdraw).Sub(communityPoolBalanceDelta)

			s.Require().Equal(expectedPoolBalanceDelta.String(), poolBalanceBeforeWithdraw.Sub(poolBalanceAfterWithdraw).String())
			s.Require().NotEmpty(expectedOwnerBalanceDelta)
			for _, coin := range expectedOwnerBalanceDelta {
				expected := expectedOwnerBalanceDelta.AmountOf(coin.Denom)
				actual := actualOwnerBalancerDelta.AmountOf(coin.Denom)
				s.Require().True(expected.Equal(actual))
			}

			if tc.timeElapsed > 0 {
				s.Require().NotEmpty(expectedIncentivesClaimed)
			}
			for _, coin := range expectedIncentivesClaimed {
				expected := expectedIncentivesClaimed.AmountOf(coin.Denom)
				actual := actualIncentivesClaimed.AmountOf(coin.Denom)
				s.Require().True(expected.Equal(actual))
			}

			s.Require().Equal(poolSpreadRewardBalanceBeforeWithdraw.Sub(poolSpreadRewardBalanceAfterWithdraw).String(), expectedSpreadRewardsClaimed.String())

			// if the position's expected remaining liquidity is equal to zero, we check if all state
			// have been correctly deleted.
			if expectedRemainingLiquidity.IsZero() {
				// Check that the position was deleted.
				position, err := concentratedLiquidityKeeper.GetPosition(s.Ctx, config.positionId)
				s.Require().Error(err)
				s.Require().ErrorAs(err, &types.PositionIdNotFoundError{PositionId: config.positionId})
				s.Require().Equal(model.Position{}, position)

				isPositionOwner, err := concentratedLiquidityKeeper.IsPositionOwner(s.Ctx, owner, config.poolId, config.positionId)
				s.Require().NoError(err)
				s.Require().False(isPositionOwner)

				// Since the positionLiquidity is deleted, retrieving it should return an error.
				positionLiquidity, err := s.App.ConcentratedLiquidityKeeper.GetPositionLiquidity(s.Ctx, config.positionId)
				s.Require().Error(err)
				s.Require().ErrorIs(err, types.PositionIdNotFoundError{PositionId: config.positionId})
				s.Require().Equal(sdk.Dec{}, positionLiquidity)

				// check underlying stores were correctly deleted
				emptyPositionStruct := model.Position{}
				positionIdToPositionKey := types.KeyPositionId(config.positionId)
				_, err = osmoutils.Get(store, positionIdToPositionKey, &position)
				s.Require().NoError(err)
				s.Require().Equal(model.Position{}, emptyPositionStruct)

				// Retrieve the position ID from the store via owner/poolId key and compare to expected values.
				ownerPoolIdToPositionIdKey := types.KeyAddressPoolIdPositionId(s.TestAccs[0], defaultPoolId, DefaultPositionId)
				positionIdBytes := store.Get(ownerPoolIdToPositionIdKey)
				s.Require().Nil(positionIdBytes)

				// Retrieve the position ID from the store via poolId key and compare to expected values.
				poolIdtoPositionIdKey := types.KeyPoolPositionPositionId(defaultPoolId, DefaultPositionId)
				positionIdBytes = store.Get(poolIdtoPositionIdKey)
				s.Require().Nil(positionIdBytes)

				// Retrieve the position ID to underlying lock ID mapping from the store and compare to expected values.
				positionIdToLockIdKey := types.KeyPositionIdForLock(DefaultPositionId)
				underlyingLockIdBytes := store.Get(positionIdToLockIdKey)
				s.Require().Nil(underlyingLockIdBytes)

				// Retrieve the lock ID to position ID mapping from the store and compare to expected values.
				lockIdToPositionIdKey := types.KeyLockIdForPositionId(config.underlyingLockId)
				positionIdBytes = store.Get(lockIdToPositionIdKey)
				s.Require().Nil(positionIdBytes)

				// ensure that the lock is still there if there was lock that was existing before the withdraw process
				if tc.createLockState != nolock {
					_, err = s.App.LockupKeeper.GetLockByID(s.Ctx, 1)
					s.Require().NoError(err)
				}
			} else {
				// Check that the position was updated.
				s.validatePositionUpdate(s.Ctx, config.positionId, expectedRemainingLiquidity)
			}

			// Check tick state.
			s.validateTickUpdates(s.Ctx, config.poolId, owner, config.lowerTick, config.upperTick, expectedRemainingLiquidity, config.expectedSpreadRewardGrowthOutsideLower, config.expectedSpreadRewardGrowthOutsideUpper)

			// Validate event emitted.
			s.AssertEventEmitted(s.Ctx, types.TypeEvtWithdrawPosition, 1)

			// Validate that listeners were called the desired number of times
			expectedAfterLastPoolPositionRemovedCallCount := 0
			if expectedRemainingLiquidity.IsZero() {
				// We want the hook to be called only when the last position (liquidity) is removed.
				// Not having any liquidity in the pool implies not having a valid sqrt price and tick. As a result,
				// we want the hook to run for the purposes of updating twap records.
				// Upon readding liquidity (recreating positions) to such pool, AfterInitialPoolPositionCreatedCallCount
				// will be called. Hence, updating twap with valid latest spot price.
				expectedAfterLastPoolPositionRemovedCallCount = 1
			}
			s.validateListenerCallCount(0, 0, expectedAfterLastPoolPositionRemovedCallCount, 0)

			// Dumb sanity-check that creating a position with the same liquidity amount after fully removing it does not error.
			// This is to be more thoroughly tested separately.
			if expectedRemainingLiquidity.IsZero() {
				// Add one USDC because we withdraw one less than originally funded due to truncation in favor of the pool.
				s.FundAcc(owner, sdk.NewCoins(sdk.NewCoin(USDC, sdk.OneInt())))
				_, _, _, _, _, _, _, err = concentratedLiquidityKeeper.CreatePosition(s.Ctx, pool.GetId(), owner, config.tokensProvided, sdk.ZeroInt(), sdk.ZeroInt(), DefaultLowerTick, DefaultUpperTick)
				s.Require().NoError(err)
			}
		})
	}
}

func (s *KeeperTestSuite) TestAddToPosition() {
	defaultTimeElapsed := time.Hour * 24
	invalidSender := s.TestAccs[2]

	// These amounts are set based on the actual amounts passed in as inputs
	// to create position in the default config case (prior to rounding). We use them as
	// a reference to test rounding behavior when adding to positions.
	amount0PerfectRatio := sdk.NewInt(998977)
	amount1PerfectRatio := sdk.NewInt(5000000000)

	tests := map[string]struct {
		setupConfig *lpTest
		// when this is set, it overwrites the setupConfig
		// and gives the overwritten configuration to
		// the system under test.
		sutConfigOverwrite      *lpTest
		timeElapsed             time.Duration
		createPositionOverwrite bool
		createLockState         lockState
		lastPositionInPool      bool
		senderNotOwner          bool

		amount0ToAdd sdk.Int
		amount1ToAdd sdk.Int
	}{
		"add base amount to existing liquidity with perfect ratio": {
			// setup parameters for creating a pool and position.
			setupConfig: baseCase,

			// system under test parameters
			sutConfigOverwrite: &lpTest{
				amount0Expected: amount0PerfectRatio.Add(amount0PerfectRatio),
				// Since we round on the other the asset when we withdraw, asset0 turns into the bottleneck and
				// thus we cannot use the full amount of asset1. We calculate the below using the following formula and rounding up:
				// amount1 = L * (sqrtPriceUpper - sqrtPriceLower)
				// https://www.wolframalpha.com/input?i=3035764327.860030912175533748+*+%2870.710678118654752440+-+67.416615162732695594%29
				amount1Expected: sdk.NewInt(9999998816),
			},
			timeElapsed:  defaultTimeElapsed,
			amount0ToAdd: amount0PerfectRatio,
			amount1ToAdd: amount1PerfectRatio,
		},
		"add base amount to existing liquidity with perfect ratio (rounding error added back in)": {
			// setup parameters for creating a pool and position.
			setupConfig: baseCase,

			// system under test parameters
			sutConfigOverwrite: &lpTest{
				amount0Expected: amount0PerfectRatio.Add(amount0PerfectRatio),
				// Subtract rounding error due to truncation after perfect join (asset0's truncation
				// leaves it on the amount above since we added the error upfront)
				amount1Expected: amount1PerfectRatio.Add(amount1PerfectRatio).Sub(roundingError),
			},
			timeElapsed: defaultTimeElapsed,
			// We add back in the rounding error for this test case to demonstrate that rounding pushes us off the boundary
			// in the previous test case
			amount0ToAdd: amount0PerfectRatio.Add(roundingError),
			amount1ToAdd: amount1PerfectRatio,
		},
		"add partial liquidity amount": {
			// setup parameters for creating a pool and position.
			setupConfig: baseCase,

			// system under test parameters
			sutConfigOverwrite: &lpTest{
				amount0Expected: amount0PerfectRatio.Add(amount0PerfectRatio.QuoRaw(2)),
				// Since we round on the other the asset when we withdraw, asset0 turns into the bottleneck and
				// thus we cannot use the full amount of asset1. We calculate the below using the following formula and rounding up:
				// amount1 = L * (sqrtPriceUpper - sqrtPriceLower)
				// https://www.wolframalpha.com/input?i=3035764327.860030912175533748+*+%2870.710678118654752440+-+67.416615162732695594%29
				amount1Expected: sdk.NewInt(7499995358),
			},
			timeElapsed:  defaultTimeElapsed,
			amount0ToAdd: amount0PerfectRatio.QuoRaw(2),
			amount1ToAdd: amount1PerfectRatio.QuoRaw(2),
		},
		"add partial liquidity amount (with rounding error added back in)": {
			// setup parameters for creating a pool and position.
			setupConfig: baseCase,

			// system under test parameters
			sutConfigOverwrite: &lpTest{
				amount0Expected: amount0PerfectRatio.Add(amount0PerfectRatio.QuoRaw(2)),
				// We add back in the rounding error for this test case to demonstrate that rounding pushes us off the boundary
				// in the previous test case
				amount1Expected: amount1PerfectRatio.Add(amount1PerfectRatio.QuoRaw(2)).Sub(roundingError),
			},
			timeElapsed:  defaultTimeElapsed,
			amount0ToAdd: amount0PerfectRatio.QuoRaw(2).Add(roundingError),
			amount1ToAdd: amount1PerfectRatio.QuoRaw(2),
		},
		"Add to a position with underlying lock that has finished unlocking": {
			// setup parameters for creating a pool and position.
			setupConfig: baseCase,

			// system under test parameters
			sutConfigOverwrite: &lpTest{
				// 1998976eth (amount withdrawn with rounded down amounts) + 998977(token amount in)
				amount0Expected: sdk.NewInt(2997953),
				// tokens Provided for token1 is 9999999999 (amount withdrawn) + 5000000000 = 14999999999usdc.
				// we calculate calc amount1 by using: https://www.wolframalpha.com/input?i=70.728769315114743567+*+212041526.154556192320661969
				amount1Expected: sdk.NewInt(14997436189),
			},
			timeElapsed:  defaultTimeElapsed,
			amount0ToAdd: amount0PerfectRatio,
			amount1ToAdd: amount1PerfectRatio,

			createLockState: unlocked,
		},
		"error: attempt to add to a position with underlying lock that is still locked": {
			// setup parameters for creating a pool and position.
			setupConfig: baseCase,

			// system under test parameters
			sutConfigOverwrite: &lpTest{
				amount0Expected: amount0PerfectRatio.Add(amount0PerfectRatio).Sub(roundingError),
				// Since we round on the other the asset when we withdraw, asset0 turns into the bottleneck and
				// thus we cannot use the full amount of asset1. We calculate the below using the following formula and rounding up:
				// amount1 = L * (sqrtPriceUpper - sqrtPriceLower)
				// https://www.wolframalpha.com/input?i=3035764327.860030912175533748+*+%2870.710678118654752440+-+67.416615162732695594%29
				amount1Expected: sdk.NewInt(9999998816),

				expectedError: types.PositionSuperfluidStakedError{PositionId: uint64(1)},
			},
			timeElapsed:  defaultTimeElapsed,
			amount0ToAdd: amount0PerfectRatio,
			amount1ToAdd: amount1PerfectRatio,

			createLockState: locked,
		},
		"error: attempt to add negative amounts for both assets to position": {
			// setup parameters for creating a pool and position.
			setupConfig: baseCase,

			// system under test parameters
			sutConfigOverwrite: &lpTest{
				expectedError: types.NegativeAmountAddedError{PositionId: 1, Asset0Amount: amount0PerfectRatio.Neg(), Asset1Amount: amount1PerfectRatio.Neg()},
			},
			lastPositionInPool: true,
			timeElapsed:        defaultTimeElapsed,
			amount0ToAdd:       amount0PerfectRatio.Neg(),
			amount1ToAdd:       amount1PerfectRatio.Neg(),
		},
		"error: attempt to add negative amounts for amount0": {
			// setup parameters for creating a pool and position.
			setupConfig: baseCase,

			// system under test parameters
			sutConfigOverwrite: &lpTest{
				expectedError: types.NegativeAmountAddedError{PositionId: 1, Asset0Amount: amount0PerfectRatio.Neg(), Asset1Amount: amount1PerfectRatio},
			},
			lastPositionInPool: true,
			timeElapsed:        defaultTimeElapsed,
			amount0ToAdd:       amount0PerfectRatio.Neg(),
			amount1ToAdd:       amount1PerfectRatio,
		},
		"error: attempt to add negative amounts for amount1": {
			// setup parameters for creating a pool and position.
			setupConfig: baseCase,

			// system under test parameters
			sutConfigOverwrite: &lpTest{
				expectedError: types.NegativeAmountAddedError{PositionId: 1, Asset0Amount: amount0PerfectRatio, Asset1Amount: amount1PerfectRatio.Neg()},
			},
			lastPositionInPool: true,
			timeElapsed:        defaultTimeElapsed,
			amount0ToAdd:       amount0PerfectRatio,
			amount1ToAdd:       amount1PerfectRatio.Neg(),
		},
		"error: both amounts are zero": {
			// setup parameters for creating a pool and position.
			setupConfig: baseCase,

			// system under test parameters
			sutConfigOverwrite: &lpTest{
				expectedError: types.ErrZeroLiquidity,
			},
			lastPositionInPool: true,
			timeElapsed:        defaultTimeElapsed,
			amount0ToAdd:       sdk.ZeroInt(),
			amount1ToAdd:       sdk.ZeroInt(),
		},
		"error: attempt to add to a position with underlying lock that is unlocking": {
			// setup parameters for creating a pool and position.
			setupConfig: baseCase,

			// system under test parameters
			sutConfigOverwrite: &lpTest{
				amount0Expected: amount0PerfectRatio.Add(amount0PerfectRatio).Sub(roundingError),
				// Since we round on the other the asset when we withdraw, asset0 turns into the bottleneck and
				// thus we cannot use the full amount of asset1. We calculate the below using the following formula and rounding up:
				// amount1 = L * (sqrtPriceUpper - sqrtPriceLower)
				// https://www.wolframalpha.com/input?i=3035764327.860030912175533748+*+%2870.710678118654752440+-+67.416615162732695594%29
				amount1Expected: sdk.NewInt(9999998816),

				expectedError: types.PositionSuperfluidStakedError{PositionId: uint64(1)},
			},
			timeElapsed:  defaultTimeElapsed,
			amount0ToAdd: amount0PerfectRatio,
			amount1ToAdd: amount1PerfectRatio,

			createLockState: unlocking,
		},
		"error: no position created": {
			// setup parameters for creation a pool and position.
			setupConfig: baseCase,

			// system under test parameters
			sutConfigOverwrite: &lpTest{
				lowerTick:     -1, // valid tick at which no position exists
				positionId:    DefaultPositionId + 3,
				expectedError: types.PositionIdNotFoundError{PositionId: DefaultPositionId + 3},
			},
			timeElapsed:  defaultTimeElapsed,
			amount0ToAdd: amount0PerfectRatio,
			amount1ToAdd: amount1PerfectRatio,
		},
		"error: attempt to add to last position in pool": {
			// setup parameters for creating a pool and position.
			setupConfig: baseCase,

			// system under test parameters
			sutConfigOverwrite: &lpTest{
				expectedError: types.AddToLastPositionInPoolError{PoolId: 1, PositionId: 1},
			},
			lastPositionInPool: true,
			timeElapsed:        defaultTimeElapsed,
			amount0ToAdd:       amount0PerfectRatio,
			amount1ToAdd:       amount1PerfectRatio,
		},
		"error: not position owner": {
			// setup parameters for creating a pool and position.
			setupConfig:    baseCase,
			senderNotOwner: true,

			// system under test parameters
			sutConfigOverwrite: &lpTest{
				expectedError: types.NotPositionOwnerError{PositionId: 1, Address: invalidSender.String()},
			},
			timeElapsed:  defaultTimeElapsed,
			amount0ToAdd: amount0PerfectRatio,
			amount1ToAdd: amount1PerfectRatio,
		},
		"error: minimum amount 0 is less than actual amount": {
			// setup parameters for creating a pool and position.
			setupConfig: baseCase,

			// system under test parameters
			sutConfigOverwrite: &lpTest{
				amount0Minimum: sdk.NewInt(1997960),
				expectedError: types.InsufficientLiquidityCreatedError{
					Actual:      sdk.NewInt(1997954),
					Minimum:     sdk.NewInt(1997960),
					IsTokenZero: true,
				},
			},
			timeElapsed:  defaultTimeElapsed,
			amount0ToAdd: amount0PerfectRatio,
			amount1ToAdd: amount1PerfectRatio,
		},
		"error: minimum amount 1 is less than actual amount": {
			// setup parameters for creating a pool and position.
			setupConfig: baseCase,

			// system under test parameters
			sutConfigOverwrite: &lpTest{
				amount1Minimum: sdk.NewInt(9999998916),
				expectedError: types.InsufficientLiquidityCreatedError{
					Actual:      sdk.NewInt(9999998816),
					Minimum:     sdk.NewInt(9999998916),
					IsTokenZero: false,
				},
			},
			timeElapsed:  defaultTimeElapsed,
			amount0ToAdd: amount0PerfectRatio,
			amount1ToAdd: amount1PerfectRatio,
		},
	}

	for name, tc := range tests {
		tc := tc
		s.Run(name, func() {
			// --- Setup ---
			s.SetupTest()
			s.Ctx = s.Ctx.WithBlockTime(DefaultJoinTime)

			var (
				concentratedLiquidityKeeper = s.App.ConcentratedLiquidityKeeper
				owner                       = s.TestAccs[0]
				config                      = *tc.setupConfig
				err                         error
			)

			// If specific configs are provided in the test case, overwrite the config with those values.
			mergeConfigs(&config, tc.sutConfigOverwrite)

			// If a setupConfig is provided, use it to create a pool and position.
			pool := s.PrepareConcentratedPool()
			fundCoins, lockCoins := config.tokensProvided, config.tokensProvided
			// Fund tokens that is used to create initial position
			if tc.amount0ToAdd.IsPositive() && tc.amount1ToAdd.IsPositive() {
				fundCoins = fundCoins.Add(sdk.NewCoins(sdk.NewCoin(ETH, tc.amount0ToAdd), sdk.NewCoin(USDC, tc.amount1ToAdd))...)
				if tc.createLockState != nolock {
					lockCoins = fundCoins
				}
			}
			s.FundAcc(owner, fundCoins)

			// Create a position from the parameters in the test case.
			positionId, _ := s.createPositionWithLockState(tc.createLockState, pool.GetId(), owner, lockCoins, tc.timeElapsed)

			s.Ctx = s.Ctx.WithBlockTime(s.Ctx.BlockTime().Add(tc.timeElapsed))
			preBalanceToken0 := s.App.BankKeeper.GetBalance(s.Ctx, owner, pool.GetToken0())

			if !tc.lastPositionInPool {
				s.FundAcc(s.TestAccs[1], fundCoins)
				_, _, _, _, _, _, _, err = concentratedLiquidityKeeper.CreatePosition(s.Ctx, pool.GetId(), s.TestAccs[1], config.tokensProvided, sdk.ZeroInt(), sdk.ZeroInt(), DefaultLowerTick, DefaultUpperTick)
				s.Require().NoError(err)
			}

			sender := owner
			if tc.senderNotOwner {
				sender = invalidSender
			}

			// now we fund the sender account again for the amount0ToAdd and amount1ToAdd coins.
			// only fund coins if the amount is non-negative or else test would panic here
			if !tc.amount0ToAdd.IsNegative() {
				s.FundAcc(sender, sdk.NewCoins(sdk.NewCoin(ETH, tc.amount0ToAdd)))
			}
			if !tc.amount1ToAdd.IsNegative() {
				s.FundAcc(sender, sdk.NewCoins(sdk.NewCoin(USDC, tc.amount1ToAdd)))
			}

			// --- System under test ---
			newPosId, newAmt0, newAmt1, err := concentratedLiquidityKeeper.AddToPosition(s.Ctx, sender, config.positionId, tc.amount0ToAdd, tc.amount1ToAdd, config.amount0Minimum, config.amount1Minimum)
			// config.amount0Minimum
			if config.expectedError != nil {
				s.Require().Error(err)
				s.Require().Equal(sdk.Int{}, newAmt0)
				s.Require().Equal(sdk.Int{}, newAmt1)
				s.Require().Equal(uint64(0), newPosId)
				s.Require().ErrorContains(err, config.expectedError.Error())
				return
			}

			s.Require().NoError(err)
			s.Require().Equal(config.amount0Expected.String(), newAmt0.String())
			s.Require().Equal(config.amount1Expected.String(), newAmt1.String())

			// We expect the position ID to be 3 since we have two setup positions
			s.Require().Equal(uint64(3), newPosId)

			expectedAmount1Delta := sdk.ZeroInt()

			// delta amount1 only exists if the actual amount from addToPosition is not equivalent to tokens provided.
			// delta amount1 is calculated via (amount1 to create initial position) + (amount1 added to position) - (actual amount 1)
			if fundCoins.AmountOf(pool.GetToken1()).Add(tc.amount1ToAdd).Sub(newAmt1).GT(sdk.ZeroInt()) {
				expectedAmount1Delta = config.tokensProvided.AmountOf(pool.GetToken1()).Add(tc.amount1ToAdd).Sub(newAmt1)
			}

			postBalanceToken0 := s.App.BankKeeper.GetBalance(s.Ctx, sender, pool.GetToken0())
			postBalanceToken1 := s.App.BankKeeper.GetBalance(s.Ctx, sender, pool.GetToken1())

			s.Require().Equal(0, errToleranceOneRoundDown.Compare(preBalanceToken0.Amount, postBalanceToken0.Amount))
			s.Require().Equal(0, errToleranceOneRoundDown.Compare(expectedAmount1Delta, postBalanceToken1.Amount.Sub(tc.amount1ToAdd)))

			// now check that old position id has been successfully deleted
			_, err = s.App.ConcentratedLiquidityKeeper.GetPosition(s.Ctx, positionId)
			s.Require().Error(err)
		})
	}
}

// mergeConfigs merges every desired non-zero field from overwrite
// into dst. dst is mutated due to being a pointer.
func mergeConfigs(dst *lpTest, overwrite *lpTest) {
	if overwrite != nil {
		if overwrite.poolId != 0 {
			dst.poolId = overwrite.poolId
		}
		if overwrite.lowerTick != 0 {
			dst.lowerTick = overwrite.lowerTick
		}
		if overwrite.upperTick != 0 {
			dst.upperTick = overwrite.upperTick
		}

		overwiteTokens := false
		for _, coin := range overwrite.tokensProvided {
			if coin.Amount.IsPositive() {
				overwiteTokens = true
			}
		}
		if overwiteTokens {
			dst.tokensProvided = overwrite.tokensProvided
		}
		if !overwrite.liquidityAmount.IsNil() {
			dst.liquidityAmount = overwrite.liquidityAmount
		}
		if !overwrite.amount0Minimum.IsNil() {
			dst.amount0Minimum = overwrite.amount0Minimum
		}
		if overwrite.customTokensProvided {
			dst.tokensProvided = overwrite.tokensProvided
		}
		if !overwrite.amount0Expected.IsNil() {
			dst.amount0Expected = overwrite.amount0Expected
		}
		if !overwrite.amount1Minimum.IsNil() {
			dst.amount1Minimum = overwrite.amount1Minimum
		}
		if !overwrite.amount1Expected.IsNil() {
			dst.amount1Expected = overwrite.amount1Expected
		}
		if overwrite.expectedError != nil {
			dst.expectedError = overwrite.expectedError
		}
		if overwrite.tickSpacing != 0 {
			dst.tickSpacing = overwrite.tickSpacing
		}
		if overwrite.isNotFirstPosition != false {
			dst.isNotFirstPosition = overwrite.isNotFirstPosition
		}
		if overwrite.isNotFirstPositionWithSameAccount {
			dst.isNotFirstPositionWithSameAccount = overwrite.isNotFirstPositionWithSameAccount
		}
		if !overwrite.joinTime.IsZero() {
			dst.joinTime = overwrite.joinTime
		}
		if !overwrite.expectedSpreadRewardGrowthOutsideLower.IsEqual(sdk.DecCoins{}) {
			dst.expectedSpreadRewardGrowthOutsideLower = overwrite.expectedSpreadRewardGrowthOutsideLower
		}
		if !overwrite.expectedSpreadRewardGrowthOutsideUpper.IsEqual(sdk.DecCoins{}) {
			dst.expectedSpreadRewardGrowthOutsideUpper = overwrite.expectedSpreadRewardGrowthOutsideUpper
		}
		if overwrite.positionId != 0 {
			dst.positionId = overwrite.positionId
		}
		if overwrite.underlyingLockId != 0 {
			dst.underlyingLockId = overwrite.underlyingLockId
		}
		if overwrite.expectedLowerTick != 0 {
			dst.expectedLowerTick = overwrite.expectedLowerTick
		}
		if overwrite.expectedUpperTick != 0 {
			dst.expectedUpperTick = overwrite.expectedUpperTick
		}
	}
}

func (s *KeeperTestSuite) TestSendCoinsBetweenPoolAndUser() {
	type sendTest struct {
		coin0       sdk.Coin
		coin1       sdk.Coin
		poolToUser  bool
		expectedErr error
	}
	tests := map[string]sendTest{
		"asset0 and asset1 are positive, position creation (user to pool)": {
			coin0: sdk.NewCoin("eth", sdk.NewInt(1000000)),
			coin1: sdk.NewCoin("usdc", sdk.NewInt(1000000)),
		},
		"only asset0 is positive, position creation (user to pool)": {
			coin0: sdk.NewCoin("eth", sdk.NewInt(1000000)),
			coin1: sdk.NewCoin("usdc", sdk.NewInt(0)),
		},
		"only asset1 is positive, position creation (user to pool)": {
			coin0: sdk.NewCoin("eth", sdk.NewInt(0)),
			coin1: sdk.NewCoin("usdc", sdk.NewInt(1000000)),
		},
		"only asset0 is greater than sender has, position creation (user to pool)": {
			coin0:       sdk.NewCoin("eth", sdk.NewInt(100000000000000)),
			coin1:       sdk.NewCoin("usdc", sdk.NewInt(1000000)),
			expectedErr: ErrInsufficientFunds,
		},
		"only asset1 is greater than sender has, position creation (user to pool)": {
			coin0:       sdk.NewCoin("eth", sdk.NewInt(1000000)),
			coin1:       sdk.NewCoin("usdc", sdk.NewInt(100000000000000)),
			expectedErr: ErrInsufficientFunds,
		},
		"asset0 and asset1 are positive, withdraw (pool to user)": {
			coin0:      sdk.NewCoin("eth", sdk.NewInt(1000000)),
			coin1:      sdk.NewCoin("usdc", sdk.NewInt(1000000)),
			poolToUser: true,
		},
		"only asset0 is positive, withdraw (pool to user)": {
			coin0:      sdk.NewCoin("eth", sdk.NewInt(1000000)),
			coin1:      sdk.NewCoin("usdc", sdk.NewInt(0)),
			poolToUser: true,
		},
		"only asset1 is positive, withdraw (pool to user)": {
			coin0:      sdk.NewCoin("eth", sdk.NewInt(0)),
			coin1:      sdk.NewCoin("usdc", sdk.NewInt(1000000)),
			poolToUser: true,
		},
		"only asset0 is greater than sender has, withdraw (pool to user)": {
			coin0:       sdk.NewCoin("eth", sdk.NewInt(100000000000000)),
			coin1:       sdk.NewCoin("usdc", sdk.NewInt(1000000)),
			poolToUser:  true,
			expectedErr: ErrInsufficientFunds,
		},
		"only asset1 is greater than sender has, withdraw (pool to user)": {
			coin0:       sdk.NewCoin("eth", sdk.NewInt(1000000)),
			coin1:       sdk.NewCoin("usdc", sdk.NewInt(100000000000000)),
			poolToUser:  true,
			expectedErr: ErrInsufficientFunds,
		},
		"asset0 is negative - error": {
			coin0: sdk.Coin{Denom: "eth", Amount: sdk.NewInt(1000000).Neg()},
			coin1: sdk.NewCoin("usdc", sdk.NewInt(1000000)),

			expectedErr: types.Amount0IsNegativeError{Amount0: sdk.NewInt(1000000).Neg()},
		},
		"asset1 is negative - error": {
			coin0: sdk.NewCoin("eth", sdk.NewInt(1000000)),
			coin1: sdk.Coin{Denom: "usdc", Amount: sdk.NewInt(1000000).Neg()},

			expectedErr: types.Amount1IsNegativeError{Amount1: sdk.NewInt(1000000).Neg()},
		},
		"asset0 is zero - passes": {
			coin0: sdk.NewCoin("eth", sdk.ZeroInt()),
			coin1: sdk.NewCoin("usdc", sdk.NewInt(1000000)),
		},
		"asset1 is zero - passes": {
			coin0: sdk.NewCoin("eth", sdk.NewInt(1000000)),
			coin1: sdk.NewCoin("usdc", sdk.ZeroInt()),
		},
	}

	for name, tc := range tests {
		s.Run(name, func() {
			tc := tc
			s.SetupTest()

			// create a CL pool
			s.PrepareConcentratedPool()

			// store pool interface
			poolI, err := s.App.ConcentratedLiquidityKeeper.GetPoolById(s.Ctx, 1)
			s.Require().NoError(err)
			concentratedPool, ok := poolI.(types.ConcentratedPoolExtension) //nolint:gosimple
			if !ok {
				s.FailNow("poolI is not a ConcentratedPoolExtension")
			}

			// fund pool address and user address
			s.FundAcc(poolI.GetAddress(), sdk.NewCoins(sdk.NewCoin("eth", sdk.NewInt(10000000000000)), sdk.NewCoin("usdc", sdk.NewInt(1000000000000))))
			s.FundAcc(s.TestAccs[0], sdk.NewCoins(sdk.NewCoin("eth", sdk.NewInt(10000000000000)), sdk.NewCoin("usdc", sdk.NewInt(1000000000000))))

			// set sender and receiver based on test case
			sender := s.TestAccs[0]
			receiver := concentratedPool.GetAddress()
			if tc.poolToUser {
				sender = concentratedPool.GetAddress()
				receiver = s.TestAccs[0]
			}

			// store pre send balance of sender and receiver
			preSendBalanceSender := s.App.BankKeeper.GetAllBalances(s.Ctx, sender)
			preSendBalanceReceiver := s.App.BankKeeper.GetAllBalances(s.Ctx, receiver)

			// system under test
			err = s.App.ConcentratedLiquidityKeeper.SendCoinsBetweenPoolAndUser(s.Ctx, concentratedPool.GetToken0(), concentratedPool.GetToken1(), tc.coin0.Amount, tc.coin1.Amount, sender, receiver)

			// store post send balance of sender and receiver
			postSendBalanceSender := s.App.BankKeeper.GetAllBalances(s.Ctx, sender)
			postSendBalanceReceiver := s.App.BankKeeper.GetAllBalances(s.Ctx, receiver)

			// check error if expected
			if tc.expectedErr != nil {
				s.Require().Error(err)
				s.Require().ErrorContains(err, tc.expectedErr.Error())
				return
			}

			// otherwise, ensure balances are added/deducted appropriately
			expectedPostSendBalanceSender := preSendBalanceSender.Sub(sdk.NewCoins(tc.coin0, tc.coin1))
			expectedPostSendBalanceReceiver := preSendBalanceReceiver.Add(tc.coin0, tc.coin1)

			s.Require().NoError(err)
			s.Require().Equal(expectedPostSendBalanceSender.String(), postSendBalanceSender.String())
			s.Require().Equal(expectedPostSendBalanceReceiver.String(), postSendBalanceReceiver.String())
		})
	}
}

func (s *KeeperTestSuite) TestUpdatePosition() {
	type updatePositionTest struct {
		poolId                    uint64
		ownerIndex                int
		lowerTick                 int64
		upperTick                 int64
		joinTime                  time.Time
		positionId                uint64
		liquidityDelta            sdk.Dec
		amount0Expected           sdk.Int
		amount1Expected           sdk.Int
		expectedPositionLiquidity sdk.Dec
		expectedTickLiquidity     sdk.Dec
		expectedPoolLiquidity     sdk.Dec
		numPositions              int
		expectedError             bool
	}

	tests := map[string]updatePositionTest{
		"update existing position with positive amount": {
			poolId:         1,
			ownerIndex:     0,
			lowerTick:      DefaultLowerTick,
			upperTick:      DefaultUpperTick,
			joinTime:       DefaultJoinTime,
			positionId:     DefaultPositionId,
			liquidityDelta: DefaultLiquidityAmt,
			// Note: rounds up in favor of the pool.
			amount0Expected:           DefaultAmt0Expected.Add(roundingError),
			amount1Expected:           DefaultAmt1Expected,
			expectedPositionLiquidity: DefaultLiquidityAmt.Add(DefaultLiquidityAmt),
			expectedTickLiquidity:     DefaultLiquidityAmt.Add(DefaultLiquidityAmt),
			expectedPoolLiquidity:     DefaultLiquidityAmt.Add(DefaultLiquidityAmt),
			numPositions:              1,
			expectedError:             false,
		},
		"update existing position with negative amount": {
			poolId:          1,
			ownerIndex:      0,
			lowerTick:       DefaultLowerTick,
			upperTick:       DefaultUpperTick,
			joinTime:        DefaultJoinTime,
			positionId:      DefaultPositionId,
			liquidityDelta:  DefaultLiquidityAmt.Neg(), // negative
			amount0Expected: DefaultAmt0Expected.Neg(),
			// Note: rounds down in favor of the pool (compared to the positive case which rounds up).
			amount1Expected:           DefaultAmt1Expected.Sub(roundingError).Neg(),
			expectedPositionLiquidity: sdk.ZeroDec(),
			expectedTickLiquidity:     sdk.ZeroDec(),
			expectedPoolLiquidity:     sdk.ZeroDec(),
			numPositions:              1,
			expectedError:             false,
		},
		"error: attempting to create two same position and update them": {
			poolId:          1,
			ownerIndex:      0,
			lowerTick:       DefaultLowerTick,
			upperTick:       DefaultUpperTick,
			joinTime:        DefaultJoinTime,
			liquidityDelta:  DefaultLiquidityAmt.Neg(),
			amount0Expected: DefaultAmt0Expected.Neg(),
			amount1Expected: DefaultAmt1Expected.Neg(),
			numPositions:    2,
			expectedError:   true,
		},
		"error - update existing position with negative amount (more than liquidity provided)": {
			poolId:         1,
			ownerIndex:     0,
			lowerTick:      DefaultLowerTick,
			upperTick:      DefaultUpperTick,
			joinTime:       DefaultJoinTime,
			liquidityDelta: DefaultLiquidityAmt.Neg().Mul(sdk.NewDec(2)),
			numPositions:   1,
			expectedError:  true,
		},
		"error: different tick range from the existing position": {
			positionId:     DefaultPositionId,
			poolId:         1,
			ownerIndex:     0,
			lowerTick:      DefaultUpperTick + 1,
			upperTick:      DefaultUpperTick + 100,
			joinTime:       DefaultJoinTime,
			liquidityDelta: DefaultLiquidityAmt,
			numPositions:   1,
			expectedError:  true,
		},
		"error: invalid pool id": {
			poolId:         2,
			ownerIndex:     0,
			lowerTick:      DefaultLowerTick,
			upperTick:      DefaultUpperTick,
			joinTime:       DefaultJoinTime,
			liquidityDelta: DefaultLiquidityAmt,
			numPositions:   1,
			expectedError:  true,
		},
		"error: invalid owner": {
			poolId:          1,
			ownerIndex:      1, // using a different address makes this a new position
			lowerTick:       DefaultLowerTick,
			upperTick:       DefaultUpperTick,
			joinTime:        DefaultJoinTime,
			liquidityDelta:  DefaultLiquidityAmt,
			numPositions:    1,
			amount0Expected: DefaultAmt0Expected,
			amount1Expected: DefaultAmt1Expected,
			expectedError:   true,
		},
	}
	for name, tc := range tests {
		s.Run(name, func() {
			tc := tc
			s.SetupTest()

			s.Ctx = s.Ctx.WithBlockTime(time.Unix(0, 0))

			// create a CL pool
			s.PrepareConcentratedPool()

			// to ensure that the position's join time is set to the desired value
			s.Ctx = s.Ctx.WithBlockTime(tc.joinTime)

			// create position
			// Fund test account and create the desired position
			s.FundAcc(s.TestAccs[0], DefaultCoins)
			_, _, _, _, _, _, _, err := s.App.ConcentratedLiquidityKeeper.CreatePosition(
				s.Ctx,
				1,
				s.TestAccs[0],
				DefaultCoins,
				sdk.ZeroInt(), sdk.ZeroInt(),
				DefaultLowerTick, DefaultUpperTick,
			)
			s.Require().NoError(err)

			// explicitly make update time different to ensure that the pool is updated with last liqudity update.
			expectedUpdateTime := tc.joinTime.Add(time.Second)
			s.Ctx = s.Ctx.WithBlockTime(expectedUpdateTime)

			// system under test
			actualAmount0, actualAmount1, err := s.App.ConcentratedLiquidityKeeper.UpdatePosition(
				s.Ctx,
				tc.poolId,
				s.TestAccs[tc.ownerIndex],
				tc.lowerTick,
				tc.upperTick,
				tc.liquidityDelta,
				tc.joinTime,
				tc.positionId,
			)

			if tc.expectedError {
				s.Require().Error(err)
				s.Require().Equal(sdk.Int{}, actualAmount0)
				s.Require().Equal(sdk.Int{}, actualAmount1)
			} else {
				s.Require().NoError(err)

				var (
					expectedAmount0 sdk.Dec
					expectedAmount1 sdk.Dec
				)

				// For the context of this test case, we are not testing the calculation of the amounts
				// As a result, whenever non-default values are expected, we estimate them using the internal CalcActualAmounts function
				if tc.amount0Expected.IsNil() || tc.amount1Expected.IsNil() {
					pool, err := s.App.ConcentratedLiquidityKeeper.GetPoolById(s.Ctx, tc.poolId)
					s.Require().NoError(err)

					expectedAmount0, expectedAmount1, err = pool.CalcActualAmounts(s.Ctx, tc.lowerTick, tc.upperTick, tc.liquidityDelta)
					s.Require().NoError(err)
				} else {
					expectedAmount0 = tc.amount0Expected.ToDec()
					expectedAmount1 = tc.amount1Expected.ToDec()
				}

				s.Require().Equal(expectedAmount0.TruncateInt().String(), actualAmount0.String())
				s.Require().Equal(expectedAmount1.TruncateInt().String(), actualAmount1.String())

				// validate if position has been properly updated
				s.validatePositionUpdate(s.Ctx, tc.positionId, tc.expectedPositionLiquidity)
				s.validateTickUpdates(s.Ctx, tc.poolId, s.TestAccs[tc.ownerIndex], tc.lowerTick, tc.upperTick, tc.expectedTickLiquidity, cl.EmptyCoins, cl.EmptyCoins)

				// validate if pool liquidity has been updated properly
				poolI, err := s.App.ConcentratedLiquidityKeeper.GetPoolById(s.Ctx, tc.poolId)
				s.Require().NoError(err)
				concentratedPool, ok := poolI.(types.ConcentratedPoolExtension) //nolint:gosimple
				if !ok {
					s.FailNow("poolI is not a ConcentratedPoolExtension")
				}
				s.Require().Equal(tc.expectedPoolLiquidity, concentratedPool.GetLiquidity())

				// Test that liquidity update time was successfully changed.
				s.Require().Equal(expectedUpdateTime, poolI.GetLastLiquidityUpdate())
			}
		})
	}
}

func (s *KeeperTestSuite) TestInitializeInitialPositionForPool() {
	sqrt := func(x int64) sdk.Dec {
		sqrt, err := sdk.NewDec(x).ApproxSqrt()
		s.Require().NoError(err)
		return sqrt
	}

	type sendTest struct {
		amount0Desired        sdk.Int
		amount1Desired        sdk.Int
		tickSpacing           uint64
		expectedCurrSqrtPrice sdk.Dec
		expectedTick          int64
		expectedError         error
	}
	tests := map[string]sendTest{
		"happy path": {
			amount0Desired:        DefaultAmt0,
			amount1Desired:        DefaultAmt1,
			tickSpacing:           DefaultTickSpacing,
			expectedCurrSqrtPrice: DefaultCurrSqrtPrice,
			expectedTick:          DefaultCurrTick,
		},
		"100_000_050 and tick spacing 100, price level where curr sqrt price does not translate to allowed tick (assumes exponent at price one of -6 and tick spacing of 100)": {
			amount0Desired:        sdk.OneInt(),
			amount1Desired:        sdk.NewInt(100_000_050),
			tickSpacing:           DefaultTickSpacing,
			expectedCurrSqrtPrice: sqrt(100_000_050),
			expectedTick:          72000000,
		},
		"100_000_051 and tick spacing 100, price level where curr sqrt price does not translate to allowed tick (assumes exponent at price one of -6 and tick spacing of 100)": {
			amount0Desired:        sdk.OneInt(),
			amount1Desired:        sdk.NewInt(100_000_051),
			tickSpacing:           DefaultTickSpacing,
			expectedCurrSqrtPrice: sqrt(100_000_051),
			expectedTick:          72000000,
		},
		"100_000_051 and tick spacing 1, price level where curr sqrt price translates to allowed tick (assumes exponent at price one of -6 and tick spacing of 1)": {
			amount0Desired:        sdk.OneInt(),
			amount1Desired:        sdk.NewInt(100_000_051),
			tickSpacing:           1,
			expectedCurrSqrtPrice: sqrt(100_000_051),
			expectedTick:          72000001,
		},
		"error: amount0Desired is zero": {
			amount0Desired: sdk.ZeroInt(),
			amount1Desired: DefaultAmt1,
			tickSpacing:    DefaultTickSpacing,
			expectedError:  types.InitialLiquidityZeroError{Amount0: sdk.ZeroInt(), Amount1: DefaultAmt1},
		},
		"error: amount1Desired is zero": {
			amount0Desired: DefaultAmt0,
			amount1Desired: sdk.ZeroInt(),
			tickSpacing:    DefaultTickSpacing,
			expectedError:  types.InitialLiquidityZeroError{Amount0: DefaultAmt0, Amount1: sdk.ZeroInt()},
		},
		"error: both amount0Desired and amount01Desired is zero": {
			amount0Desired: sdk.ZeroInt(),
			amount1Desired: sdk.ZeroInt(),
			tickSpacing:    DefaultTickSpacing,
			expectedError:  types.InitialLiquidityZeroError{Amount0: sdk.ZeroInt(), Amount1: sdk.ZeroInt()},
		},
	}

	for name, tc := range tests {
		s.Run(name, func() {
			tc := tc
			s.SetupTest()

			// create a CL pool
			pool := s.PrepareCustomConcentratedPool(s.TestAccs[0], ETH, USDC, tc.tickSpacing, sdk.ZeroDec())

			// System under test
			err := s.App.ConcentratedLiquidityKeeper.InitializeInitialPositionForPool(s.Ctx, pool, tc.amount0Desired, tc.amount1Desired)

			if tc.expectedError != nil {
				s.Require().Error(err)
				s.Require().ErrorAs(err, &tc.expectedError)
			} else {
				s.Require().NoError(err)

				pool, err := s.App.ConcentratedLiquidityKeeper.GetPoolById(s.Ctx, pool.GetId())
				s.Require().NoError(err)

				s.Require().Equal(tc.expectedCurrSqrtPrice.String(), pool.GetCurrentSqrtPrice().String())
				s.Require().Equal(tc.expectedTick, pool.GetCurrentTick())
			}
		})
	}
}

func (s *KeeperTestSuite) TestInverseRelation_CreatePosition_WithdrawPosition() {
	var (
		errToleranceOneRoundUp = osmomath.ErrTolerance{
			AdditiveTolerance: sdk.OneDec(),
			RoundingDir:       osmomath.RoundUp,
		}
	)
	tests := makeTests(positionCases)

	for name, tc := range tests {
		tc := tc
		s.Run(name, func() {
			s.SetupTest()
			s.Ctx = s.Ctx.WithBlockTime(DefaultJoinTime)
			// Merge tc with baseCase and update tc to the merged result. This is done to reduce the amount of boilerplate in test cases.
			baseConfigCopy := *baseCase
			mergeConfigs(&baseConfigCopy, &tc)
			tc = baseConfigCopy

			clKeeper := s.App.ConcentratedLiquidityKeeper

			// Fund account to pay for the pool creation spread reward.
			s.FundAcc(s.TestAccs[0], PoolCreationFee)

			// Create a CL pool with custom tickSpacing
			poolID, err := s.App.PoolManagerKeeper.CreatePool(s.Ctx, model.NewMsgCreateConcentratedPool(s.TestAccs[0], ETH, USDC, tc.tickSpacing, sdk.ZeroDec()))
			s.Require().NoError(err)
			poolBefore, err := clKeeper.GetPool(s.Ctx, poolID)
			s.Require().NoError(err)

			liquidityBefore, err := s.App.ConcentratedLiquidityKeeper.GetTotalPoolLiquidity(s.Ctx, poolID)
			s.Require().NoError(err)

			// Pre-set spread reward growth accumulator
			if !tc.preSetChargeSpreadRewards.IsZero() {
				s.AddToSpreadRewardAccumulator(1, tc.preSetChargeSpreadRewards)
			}

			// If we want to test a non-first position, we create a first position with a separate account
			if tc.isNotFirstPosition {
				s.SetupPosition(1, s.TestAccs[1], DefaultCoins, tc.lowerTick, tc.upperTick, DefaultJoinTime)
			}

			// Fund test account and create the desired position
			s.FundAcc(s.TestAccs[0], DefaultCoins)

			// Note user and pool account balances before create position is called
			userBalancePrePositionCreation := s.App.BankKeeper.GetAllBalances(s.Ctx, s.TestAccs[0])
			poolBalancePrePositionCreation := s.App.BankKeeper.GetAllBalances(s.Ctx, poolBefore.GetAddress())

			// System under test.
			positionId, amtDenom0CreatePosition, amtDenom1CreatePosition, liquidityCreated, _, newLowerTick, newUpperTick, err := clKeeper.CreatePosition(s.Ctx, tc.poolId, s.TestAccs[0], tc.tokensProvided, tc.amount0Minimum, tc.amount1Minimum, tc.lowerTick, tc.upperTick)
			s.Require().NoError(err)

			if tc.expectedLowerTick != 0 {
				s.Require().Equal(tc.expectedLowerTick, newLowerTick)
				tc.lowerTick = newLowerTick
			}
			if tc.expectedUpperTick != 0 {
				s.Require().Equal(tc.expectedUpperTick, newUpperTick)
				tc.upperTick = newUpperTick
			}

			s.Ctx = s.Ctx.WithBlockTime(DefaultJoinTime.Add(time.Hour * 24))
			amtDenom0WithdrawPosition, amtDenom1WithdrawPosition, err := clKeeper.WithdrawPosition(s.Ctx, s.TestAccs[0], positionId, liquidityCreated)
			s.Require().NoError(err)

			// INVARIANTS

			// 1. amount for denom0 and denom1 upon creating and withdraw position should be same
			// Note: round down because create position rounds in favor of the pool.
			s.Require().Equal(0, errToleranceOneRoundDown.Compare(amtDenom0CreatePosition, amtDenom0WithdrawPosition))
			s.Require().Equal(0, errToleranceOneRoundDown.Compare(amtDenom1CreatePosition, amtDenom1WithdrawPosition))

			// 2. user balance and pool balance after creating / withdrawing position should be same
			userBalancePostPositionCreation := s.App.BankKeeper.GetAllBalances(s.Ctx, s.TestAccs[0])
			poolBalancePostPositionCreation := s.App.BankKeeper.GetAllBalances(s.Ctx, poolBefore.GetAddress())

			// Note: rounding down since position creation rounds in favor of the pool.
			s.Require().Equal(0, errToleranceOneRoundDown.Compare(userBalancePrePositionCreation.AmountOf(ETH), userBalancePostPositionCreation.AmountOf(ETH)))
			s.Require().Equal(0, errToleranceOneRoundDown.Compare(userBalancePrePositionCreation.AmountOf(USDC), userBalancePostPositionCreation.AmountOf(USDC)))

			// Note: rounding up since withdrawal rounds in favor of the pool.
			s.Require().Equal(0, errToleranceOneRoundUp.Compare(poolBalancePrePositionCreation.AmountOf(ETH), poolBalancePostPositionCreation.AmountOf(ETH)))
			s.Require().Equal(0, errToleranceOneRoundUp.Compare(poolBalancePrePositionCreation.AmountOf(USDC), poolBalancePostPositionCreation.AmountOf(USDC)))

			// 3. Check that position's liquidity was deleted
			positionLiquidity, err := clKeeper.GetPositionLiquidity(s.Ctx, tc.positionId)
			s.Require().Error(err)
			s.Require().ErrorAs(err, &types.PositionIdNotFoundError{PositionId: tc.positionId})
			s.Require().Equal(sdk.Dec{}, positionLiquidity)

			// 4. Check that pool has come back to original state

			liquidityAfter, err := s.App.ConcentratedLiquidityKeeper.GetTotalPoolLiquidity(s.Ctx, poolID)
			s.Require().NoError(err)

			// Note: one ends up remaining due to rounding in favor of the pool.
			s.Require().Equal(0, errToleranceOneRoundUp.Compare(liquidityBefore.AmountOf(ETH), liquidityAfter.AmountOf(ETH)))
			s.Require().Equal(0, errToleranceOneRoundUp.Compare(liquidityBefore.AmountOf(USDC), liquidityAfter.AmountOf(USDC)))
		})
	}
}

func (s *KeeperTestSuite) TestUninitializePool() {
	tests := map[string]struct {
		poolId       uint64
		hasPositions bool
		expectError  error
	}{
		"valid uninitialization": {
			poolId: defaultPoolId,
		},
		"error: pool does not exist": {
			poolId:      defaultPoolId + 1,
			expectError: types.PoolNotFoundError{PoolId: defaultPoolId + 1},
		},
		"error: attempted to unitialize pool with liquidity": {
			poolId:       defaultPoolId,
			hasPositions: true,
			expectError:  types.UninitializedPoolWithLiquidityError{PoolId: defaultPoolId},
		},
	}

	for name, tc := range tests {
		tc := tc
		s.Run(name, func() {
			s.SetupTest()
			clKeeper := s.App.ConcentratedLiquidityKeeper

			pool := s.PrepareConcentratedPool()

			if tc.hasPositions {
				s.SetupDefaultPosition(pool.GetId())
			}

			err := clKeeper.InitializeInitialPositionForPool(s.Ctx, pool, DefaultAmt0, DefaultAmt1)
			s.Require().NoError(err)

			err = clKeeper.UninitializePool(s.Ctx, tc.poolId)

			if tc.expectError != nil {
				s.Require().Error(err)
				s.Require().ErrorAs(err, &tc.expectError)
				return
			}
			s.Require().NoError(err)

			// get pool and confirm that sqrt price and tick were reset to zero
			pool, err = clKeeper.GetPoolById(s.Ctx, pool.GetId())
			s.Require().NoError(err)

			actualSqrtPrice := pool.GetCurrentSqrtPrice()
			actualTick := pool.GetCurrentTick()
			s.Require().Equal(sdk.ZeroDec(), actualSqrtPrice)
			s.Require().Equal(int64(0), actualTick)
		})
	}
}

func (s *KeeperTestSuite) TestIsLockMature() {
	type sendTest struct {
		remainingLockDuration time.Duration
		unlockingPosition     bool
		lockedPosition        bool
		expectedLockIsMature  bool
	}
	tests := map[string]sendTest{
		"lock does not exist": {
			remainingLockDuration: 0,
			expectedLockIsMature:  true,
		},
		"unlocked": {
			remainingLockDuration: 0,
			unlockingPosition:     true,
			expectedLockIsMature:  true,
		},
		"unlocking": {
			remainingLockDuration: 1 * time.Hour,
			unlockingPosition:     true,
			expectedLockIsMature:  false,
		},
		"locked": {
			remainingLockDuration: 1 * time.Hour,
			lockedPosition:        true,
			expectedLockIsMature:  false,
		},
	}

	for name, tc := range tests {
		s.Run(name, func() {
			tc := tc
			var (
				positionId         uint64
				concentratedLockId uint64
				err                error
			)
			s.SetupTest()
			s.Ctx = s.Ctx.WithBlockTime(DefaultJoinTime)

			// create a CL pool and fund account
			pool := s.PrepareConcentratedPool()
			coinsToFund := sdk.NewCoins(DefaultCoin0, DefaultCoin1)
			s.FundAcc(s.TestAccs[0], coinsToFund)

			if tc.unlockingPosition {
				positionId, _, _, _, _, concentratedLockId, err = s.App.ConcentratedLiquidityKeeper.CreateFullRangePositionUnlocking(s.Ctx, pool.GetId(), s.TestAccs[0], coinsToFund, tc.remainingLockDuration)
				s.Require().NoError(err)
			} else if tc.lockedPosition {
				positionId, _, _, _, _, concentratedLockId, err = s.App.ConcentratedLiquidityKeeper.CreateFullRangePositionLocked(s.Ctx, pool.GetId(), s.TestAccs[0], coinsToFund, tc.remainingLockDuration)
				s.Require().NoError(err)
			} else {
				positionId, _, _, _, _, err = s.App.ConcentratedLiquidityKeeper.CreateFullRangePosition(s.Ctx, pool.GetId(), s.TestAccs[0], coinsToFund)
				s.Require().NoError(err)
			}

			_, err = s.App.ConcentratedLiquidityKeeper.GetPosition(s.Ctx, positionId)
			s.Require().NoError(err)

			// Increment block time by a second to ensure test cases with zero lock duration are in the past
			s.Ctx = s.Ctx.WithBlockTime(s.Ctx.BlockTime().Add(time.Second))

			// System under test
			lockIsMature, _ := s.App.ConcentratedLiquidityKeeper.IsLockMature(s.Ctx, concentratedLockId)

			if tc.expectedLockIsMature {
				s.Require().True(lockIsMature)
			} else {
				s.Require().False(lockIsMature)
			}
		})
	}
}

func (s *KeeperTestSuite) TestValidatePositionUpdateById() {
	tests := map[string]struct {
		positionId           uint64
		updateInitiatorIndex int
		lowerTickGiven       int64
		upperTickGiven       int64
		liquidityDeltaGiven  sdk.Dec
		joinTimeGiven        time.Time
		poolIdGiven          uint64
		expectError          error
	}{
		"valid update - adding liquidity": {
			positionId:           DefaultPositionId,
			updateInitiatorIndex: 0,
			lowerTickGiven:       DefaultLowerTick,
			upperTickGiven:       DefaultUpperTick,
			liquidityDeltaGiven:  sdk.OneDec(),
			joinTimeGiven:        DefaultJoinTime,
			poolIdGiven:          defaultPoolId,
		},
		"valid update - removing liquidity": {
			positionId:           DefaultPositionId,
			updateInitiatorIndex: 0,
			lowerTickGiven:       DefaultLowerTick,
			upperTickGiven:       DefaultUpperTick,
			liquidityDeltaGiven:  sdk.OneDec().Neg(), // negative
			joinTimeGiven:        DefaultJoinTime,
			poolIdGiven:          defaultPoolId,
		},
		"valid update - does not exist yet": {
			positionId:           DefaultPositionId + 2,
			updateInitiatorIndex: 0,
			lowerTickGiven:       DefaultLowerTick,
			upperTickGiven:       DefaultUpperTick,
			liquidityDeltaGiven:  sdk.OneDec(),
			joinTimeGiven:        DefaultJoinTime,
			poolIdGiven:          defaultPoolId,
		},
		"error: attempted to remove too much liquidty": {
			positionId:           DefaultPositionId,
			updateInitiatorIndex: 0,
			lowerTickGiven:       DefaultLowerTick,
			upperTickGiven:       DefaultUpperTick,
			liquidityDeltaGiven:  DefaultLiquidityAmt.Add(sdk.OneDec()).Neg(),
			joinTimeGiven:        DefaultJoinTime,
			poolIdGiven:          defaultPoolId,
			expectError:          types.LiquidityWithdrawalError{},
		},
		"error: invalid position id": {
			positionId:  0,
			expectError: types.ErrZeroPositionId,
		},
		"error: not an owner": {
			positionId:           DefaultPositionId,
			updateInitiatorIndex: 1,
			lowerTickGiven:       DefaultLowerTick,
			upperTickGiven:       DefaultUpperTick,
			liquidityDeltaGiven:  sdk.OneDec(),
			joinTimeGiven:        DefaultJoinTime,
			poolIdGiven:          defaultPoolId,
			expectError:          types.PositionOwnerMismatchError{},
		},
		"error: lower tick mismatch": {
			positionId:           DefaultPositionId,
			updateInitiatorIndex: 0,
			lowerTickGiven:       DefaultLowerTick + 1,
			upperTickGiven:       DefaultUpperTick,
			liquidityDeltaGiven:  sdk.OneDec(),
			joinTimeGiven:        DefaultJoinTime,
			poolIdGiven:          defaultPoolId,
			expectError:          types.LowerTickMismatchError{},
		},
		"error: upper tick mismatch": {
			positionId:           DefaultPositionId,
			updateInitiatorIndex: 0,
			lowerTickGiven:       DefaultLowerTick,
			upperTickGiven:       DefaultUpperTick + 1,
			liquidityDeltaGiven:  sdk.OneDec(),
			joinTimeGiven:        DefaultJoinTime,
			poolIdGiven:          defaultPoolId,
			expectError:          types.LowerTickMismatchError{},
		},
		"error: invalid join time": {
			positionId:           DefaultPositionId,
			updateInitiatorIndex: 0,
			lowerTickGiven:       DefaultLowerTick,
			upperTickGiven:       DefaultUpperTick + 1,
			liquidityDeltaGiven:  sdk.OneDec(),
			joinTimeGiven:        DefaultJoinTime,
			poolIdGiven:          defaultPoolId,
			expectError:          types.LowerTickMismatchError{},
		},
		"error: pool id mismatch": {
			positionId:           DefaultPositionId + 1,
			updateInitiatorIndex: 0,
			lowerTickGiven:       DefaultLowerTick,
			upperTickGiven:       DefaultUpperTick + 1,
			liquidityDeltaGiven:  sdk.OneDec(),
			joinTimeGiven:        DefaultJoinTime,
			poolIdGiven:          defaultPoolId,
			expectError:          types.PositionsNotInSamePoolError{},
		},
	}

	for name, tc := range tests {
		tc := tc
		s.Run(name, func() {
			s.SetupTest()

			s.Ctx = s.Ctx.WithBlockTime(DefaultJoinTime)

			clKeeper := s.App.ConcentratedLiquidityKeeper

			// Fund test accounts
			s.FundAcc(s.TestAccs[0], sdk.NewCoins(DefaultCoin0, DefaultCoin1))
			s.FundAcc(s.TestAccs[1], sdk.NewCoins(DefaultCoin0, DefaultCoin1))

			// Create two pools
			poolOne := s.PrepareConcentratedPool()
			poolTwo := s.PrepareConcentratedPool()

			// Create a position in pool one from account 0
			s.SetupDefaultPositionAcc(poolOne.GetId(), s.TestAccs[0])
			// Create a position in pool two from account 1
			s.SetupDefaultPositionAcc(poolTwo.GetId(), s.TestAccs[1])

			updateInitiator := s.TestAccs[tc.updateInitiatorIndex]

			err := clKeeper.ValidatePositionUpdateById(s.Ctx, tc.positionId, updateInitiator, tc.lowerTickGiven, tc.upperTickGiven, tc.liquidityDeltaGiven, tc.joinTimeGiven, tc.poolIdGiven)

			if tc.expectError != nil {
				s.Require().Error(err)
				s.Require().ErrorAs(err, &tc.expectError)
				return
			}
			s.Require().NoError(err)
		})
	}
}<|MERGE_RESOLUTION|>--- conflicted
+++ resolved
@@ -572,16 +572,10 @@
 			// Determine the liquidity expected to remain after the withdraw.
 			expectedRemainingLiquidity := liquidityCreated.Sub(config.liquidityAmount)
 
-<<<<<<< HEAD
-			expectedFeesClaimed := sdk.NewCoins()
-			// Set the expected fees claimed to the amount of liquidity created since the global fee growth is 1.
-			// Fund the pool account with the expected fees claimed.
-=======
 			expectedSpreadRewardsClaimed := sdk.NewCoins()
 			expectedIncentivesClaimed := sdk.NewCoins()
 			// Set the expected spread rewards claimed to the amount of liquidity created since the global spread reward growth is 1.
 			// Fund the pool account with the expected spread rewards claimed.
->>>>>>> 025e4c80
 			if expectedRemainingLiquidity.IsZero() {
 				expectedSpreadRewardsClaimed = expectedSpreadRewardsClaimed.Add(sdk.NewCoin(ETH, liquidityCreated.TruncateInt()))
 				s.FundAcc(pool.GetSpreadRewardsAddress(), expectedSpreadRewardsClaimed)
@@ -634,13 +628,8 @@
 			ownerBalancerAfterWithdraw := s.App.BankKeeper.GetAllBalances(s.Ctx, owner)
 			communityPoolBalanceAfter := s.App.BankKeeper.GetAllBalances(s.Ctx, s.App.AccountKeeper.GetModuleAddress(distributiontypes.ModuleName))
 
-<<<<<<< HEAD
-			// owner should only have tokens equivalent to the delta balance of the pool
-			expectedOwnerBalanceDelta := expectedPoolBalanceDelta.Add(expectedIncentivesClaimed...).Add(expectedFeesClaimed...)
-=======
 			// owner should only have tokens equivilent to the delta balance of the pool
 			expectedOwnerBalanceDelta := expectedPoolBalanceDelta.Add(expectedIncentivesClaimed...).Add(expectedSpreadRewardsClaimed...)
->>>>>>> 025e4c80
 			actualOwnerBalancerDelta := ownerBalancerAfterWithdraw.Sub(ownerBalancerBeforeWithdraw)
 
 			communityPoolBalanceDelta := communityPoolBalanceAfter.Sub(communityPoolBalanceBefore)
