--- conflicted
+++ resolved
@@ -828,16 +828,11 @@
 				// 1998976eth (amount withdrawn with rounded down amounts) + 998977(token amount in)
 				amount0Expected: sdk.NewInt(2997953),
 				// tokens Provided for token1 is 9999999999 (amount withdrawn) + 5000000000 = 14999999999usdc.
-<<<<<<< HEAD
-				// we calculate calc amount1 by using: https://www.wolframalpha.com/input?i=70.728769315114743567+*+212041526.154556192320661969
-				amount1Expected: sdk.NewInt(14997436189),
-=======
 				// We calculate calc amount1 by using the following equation:
 				// liq * (sqrtPriceB - sqrtPriceA), where liq is equal to the original joined liq + added liq, sqrtPriceB is current sqrt price, and sqrtPriceA is min sqrt price.
 				// Note that these numbers were calculated using `GetLiquidityFromAmounts` and `TickToSqrtPrice` and thus assume correctness of those functions.
 				// https://www.wolframalpha.com/input?i=212041526.154556192317664016+*+%2870.728769315114743566+-+0.000001000000000000%29
 				amount1Expected: sdk.NewInt(14997435977),
->>>>>>> 13cb7e7d
 			},
 			timeElapsed:  defaultTimeElapsed,
 			amount0ToAdd: amount0PerfectRatio,
@@ -1350,12 +1345,12 @@
 		"only asset0 is greater than sender has, position creation (user to pool)": {
 			coin0:       sdk.NewCoin("eth", sdk.NewInt(100000000000000)),
 			coin1:       sdk.NewCoin("usdc", sdk.NewInt(1000000)),
-			expectedErr: ErrInsufficientFunds,
+			expectedErr: InsufficientFundsError,
 		},
 		"only asset1 is greater than sender has, position creation (user to pool)": {
 			coin0:       sdk.NewCoin("eth", sdk.NewInt(1000000)),
 			coin1:       sdk.NewCoin("usdc", sdk.NewInt(100000000000000)),
-			expectedErr: ErrInsufficientFunds,
+			expectedErr: InsufficientFundsError,
 		},
 		"asset0 and asset1 are positive, withdraw (pool to user)": {
 			coin0:      sdk.NewCoin("eth", sdk.NewInt(1000000)),
@@ -1376,13 +1371,13 @@
 			coin0:       sdk.NewCoin("eth", sdk.NewInt(100000000000000)),
 			coin1:       sdk.NewCoin("usdc", sdk.NewInt(1000000)),
 			poolToUser:  true,
-			expectedErr: ErrInsufficientFunds,
+			expectedErr: InsufficientFundsError,
 		},
 		"only asset1 is greater than sender has, withdraw (pool to user)": {
 			coin0:       sdk.NewCoin("eth", sdk.NewInt(1000000)),
 			coin1:       sdk.NewCoin("usdc", sdk.NewInt(100000000000000)),
 			poolToUser:  true,
-			expectedErr: ErrInsufficientFunds,
+			expectedErr: InsufficientFundsError,
 		},
 		"asset0 is negative - error": {
 			coin0: sdk.Coin{Denom: "eth", Amount: sdk.NewInt(1000000).Neg()},
