package concentrated_liquidity_test

import (
	"errors"
	"time"

	sdk "github.com/cosmos/cosmos-sdk/types"

	cl "github.com/osmosis-labs/osmosis/v15/x/concentrated-liquidity"
	clmodel "github.com/osmosis-labs/osmosis/v15/x/concentrated-liquidity/model"
	types "github.com/osmosis-labs/osmosis/v15/x/concentrated-liquidity/types"
)

type lpTest struct {
	poolId                            uint64
	owner                             sdk.AccAddress
	currentTick                       sdk.Int
	lowerTick                         int64
	upperTick                         int64
	joinTime                          time.Time
	positionId                        uint64
	currentSqrtP                      sdk.Dec
	amount0Desired                    sdk.Int
	amount0Minimum                    sdk.Int
	amount0Expected                   sdk.Int
	amount1Desired                    sdk.Int
	amount1Minimum                    sdk.Int
	amount1Expected                   sdk.Int
	liquidityAmount                   sdk.Dec
	tickSpacing                       uint64
	exponentAtPriceOne                sdk.Int
	isNotFirstPosition                bool
	isNotFirstPositionWithSameAccount bool
	expectedError                     error

	// fee related fields
	preSetChargeFee               sdk.DecCoin
	expectedFeeGrowthOutsideLower sdk.DecCoins
	expectedFeeGrowthOutsideUpper sdk.DecCoins
}

var (
	baseCase = &lpTest{
		isNotFirstPosition:                false,
		isNotFirstPositionWithSameAccount: false,
		poolId:                            1,
		currentTick:                       DefaultCurrTick,
		lowerTick:                         DefaultLowerTick,
		upperTick:                         DefaultUpperTick,
		currentSqrtP:                      DefaultCurrSqrtPrice,
		amount0Desired:                    DefaultAmt0,
		amount0Minimum:                    sdk.ZeroInt(),
		amount0Expected:                   DefaultAmt0Expected,
		amount1Desired:                    DefaultAmt1,
		amount1Minimum:                    sdk.ZeroInt(),
		amount1Expected:                   DefaultAmt1Expected,
		liquidityAmount:                   DefaultLiquidityAmt,
		tickSpacing:                       DefaultTickSpacing,
		exponentAtPriceOne:                DefaultExponentAtPriceOne,
		joinTime:                          DefaultJoinTime,
		positionId:                        1,

		preSetChargeFee: oneEth,
		// in this setup lower tick < current tick < upper tick
		// the fee accumulator for ticks <= current tick are updated.
		expectedFeeGrowthOutsideLower: cl.EmptyCoins,
		// as a result, the upper tick is not updated.
		expectedFeeGrowthOutsideUpper: cl.EmptyCoins,
	}

	positionCases = map[string]lpTest{
		"base case": {
			expectedFeeGrowthOutsideLower: oneEthCoins,
		},
		"create a position with non default tick spacing (10) with ticks that fall into tick spacing requirements": {
			tickSpacing:                   10,
			expectedFeeGrowthOutsideLower: oneEthCoins,
		},
		"lower tick < upper tick < current tick -> both tick's fee accumulators are updated with one eth": {
			lowerTick:   DefaultLowerTick,
			upperTick:   DefaultUpperTick,
			currentTick: sdk.NewInt(DefaultUpperTick + 1),

			preSetChargeFee:               oneEth,
			expectedFeeGrowthOutsideLower: oneEthCoins,
		},
		"lower tick < upper tick < current tick -> the fee is not charged so tick accumulators are unset": {
			lowerTick:   DefaultLowerTick,
			upperTick:   DefaultUpperTick,
			currentTick: sdk.NewInt(DefaultUpperTick + 1),

			preSetChargeFee:               sdk.NewDecCoin(ETH, sdk.ZeroInt()), // zero fee
			expectedFeeGrowthOutsideLower: oneEthCoins,
		},
		"current tick < lower tick < upper tick -> both tick's fee accumulators are unitilialized": {
			lowerTick:   DefaultLowerTick,
			upperTick:   DefaultUpperTick,
			currentTick: sdk.NewInt(DefaultLowerTick - 1),

			preSetChargeFee:               oneEth,
			expectedFeeGrowthOutsideLower: oneEthCoins,
		},
		"lower tick < upper tick == current tick -> both tick's fee accumulators are updated with one eth": {
			lowerTick:   DefaultLowerTick,
			upperTick:   DefaultUpperTick,
			currentTick: sdk.NewInt(DefaultUpperTick),

			preSetChargeFee:               oneEth,
			expectedFeeGrowthOutsideLower: oneEthCoins,
		},
		"second position: lower tick < upper tick == current tick -> both tick's fee accumulators are updated with one eth": {
			lowerTick:   DefaultLowerTick,
			upperTick:   DefaultUpperTick,
			currentTick: sdk.NewInt(DefaultUpperTick),

			isNotFirstPositionWithSameAccount: true,
			positionId:                        2,

			liquidityAmount:               baseCase.liquidityAmount.MulInt64(2),
			preSetChargeFee:               oneEth,
			expectedFeeGrowthOutsideLower: oneEthCoins,
		},
	}
)

func (s *KeeperTestSuite) TestCreatePosition() {
	tests := map[string]lpTest{
		"error: non-existent pool": {
			poolId:        2,
			expectedError: types.PoolNotFoundError{PoolId: 2},
		},
		"error: lower tick out of bounds": {
			lowerTick:     DefaultMinTick - 1,
			expectedError: types.InvalidTickError{Tick: DefaultMinTick - 1, IsLower: true, MinTick: DefaultMinTick, MaxTick: DefaultMaxTick},
		},
		"error: upper tick out of bounds": {
			upperTick:     DefaultMaxTick + 1,
			expectedError: types.InvalidTickError{Tick: DefaultMaxTick + 1, IsLower: false, MinTick: DefaultMinTick, MaxTick: DefaultMaxTick},
		},
		"error: upper tick is below the lower tick, but both are in bounds": {
			lowerTick:     50,
			upperTick:     40,
			expectedError: types.InvalidLowerUpperTickError{LowerTick: 50, UpperTick: 40},
		},
		"error: amount of token 0 is smaller than minimum; should fail and not update state": {
			amount0Minimum: baseCase.amount0Expected.Mul(sdk.NewInt(2)),
			expectedError:  types.InsufficientLiquidityCreatedError{Actual: baseCase.amount0Expected, Minimum: baseCase.amount0Expected.Mul(sdk.NewInt(2)), IsTokenZero: true},
		},
		"error: amount of token 1 is smaller than minimum; should fail and not update state": {
			amount1Minimum: baseCase.amount1Expected.Mul(sdk.NewInt(2)),
			expectedError:  types.InsufficientLiquidityCreatedError{Actual: baseCase.amount1Expected, Minimum: baseCase.amount1Expected.Mul(sdk.NewInt(2))},
		},
		"error: a non first position with zero amount desired for both denoms should fail liquidity delta check": {
			isNotFirstPosition: true,
			amount0Desired:     sdk.ZeroInt(),
			amount1Desired:     sdk.ZeroInt(),
			expectedError:      errors.New("liquidityDelta calculated equals zero"),
		},
		"error: attempt to use and upper and lower tick that are not divisible by tick spacing": {
			lowerTick:     int64(305451),
			upperTick:     int64(315001),
			tickSpacing:   10,
			expectedError: types.TickSpacingError{TickSpacing: 10, LowerTick: int64(305451), UpperTick: int64(315001)},
		},
		"error: first position cannot have a zero amount for denom0": {
			amount0Desired: sdk.ZeroInt(),
			expectedError:  types.InitialLiquidityZeroError{Amount0: sdk.ZeroInt(), Amount1: DefaultAmt1},
		},
		"error: first position cannot have a zero amount for denom1": {
			amount1Desired: sdk.ZeroInt(),
			expectedError:  types.InitialLiquidityZeroError{Amount0: DefaultAmt0, Amount1: sdk.ZeroInt()},
		},
		"error: first position cannot have a zero amount for both denom0 and denom1": {
			amount1Desired: sdk.ZeroInt(),
			amount0Desired: sdk.ZeroInt(),
			expectedError:  types.InitialLiquidityZeroError{Amount0: sdk.ZeroInt(), Amount1: sdk.ZeroInt()},
		},
		// TODO: add more tests
		// - custom hand-picked values
		// - think of overflows
		// - think of truncations
	}

	// add test cases for different positions
	for name, test := range positionCases {
		tests[name] = test
	}

	for name, tc := range tests {
		tc := tc
		s.Run(name, func() {
			s.SetupTest()
			s.Ctx = s.Ctx.WithBlockTime(DefaultJoinTime)

			// Merge tc with baseCase and update tc to the merged result. This is done to reduce the amount of boilerplate in test cases.
			baseConfigCopy := *baseCase
			mergeConfigs(&baseConfigCopy, &tc)
			tc = baseConfigCopy

			clKeeper := s.App.ConcentratedLiquidityKeeper

			// Fund account to pay for the pool creation fee.
			s.FundAcc(s.TestAccs[0], PoolCreationFee)

			// Create a CL pool with custom tickSpacing
			poolID, err := s.App.PoolManagerKeeper.CreatePool(s.Ctx, clmodel.NewMsgCreateConcentratedPool(s.TestAccs[0], ETH, USDC, tc.tickSpacing, tc.exponentAtPriceOne, sdk.ZeroDec()))
			s.Require().NoError(err)

			pool, err := s.App.ConcentratedLiquidityKeeper.GetPool(s.Ctx, poolID)
			s.Require().NoError(err)

			// Pre-set fee growth accumulator
			if !tc.preSetChargeFee.IsZero() {
				err = clKeeper.ChargeFee(s.Ctx, 1, tc.preSetChargeFee)
				s.Require().NoError(err)
			}

			expectedNumCreatePositionEvents := 1

			// If we want to test a non-first position, we create a first position with a separate account
			if tc.isNotFirstPosition {
				s.SetupPosition(1, s.TestAccs[1], DefaultCoin0, DefaultCoin1, tc.lowerTick, tc.upperTick, DefaultJoinTime)
				expectedNumCreatePositionEvents += 1
			}

			expectedLiquidityCreated := tc.liquidityAmount
			if tc.isNotFirstPositionWithSameAccount {
				// Since this is a second position with the same parameters,
				// we expect to create half of the final liquidity amount.
				expectedLiquidityCreated = tc.liquidityAmount.QuoInt64(2)

				s.SetupPosition(1, s.TestAccs[0], DefaultCoin0, DefaultCoin1, tc.lowerTick, tc.upperTick, DefaultJoinTime)
				expectedNumCreatePositionEvents += 1
			}

			// Fund test account and create the desired position
			s.FundAcc(s.TestAccs[0], sdk.NewCoins(DefaultCoin0, DefaultCoin1))

			// Note user and pool account balances before create position is called
			userBalancePrePositionCreation := s.App.BankKeeper.GetAllBalances(s.Ctx, s.TestAccs[0])
			poolBalancePrePositionCreation := s.App.BankKeeper.GetAllBalances(s.Ctx, pool.GetAddress())

			// System under test.
			positionId, asset0, asset1, liquidityCreated, joinTime, err := clKeeper.CreatePosition(s.Ctx, tc.poolId, s.TestAccs[0], tc.amount0Desired, tc.amount1Desired, tc.amount0Minimum, tc.amount1Minimum, tc.lowerTick, tc.upperTick)

			// Note user and pool account balances to compare after create position is called
			userBalancePostPositionCreation := s.App.BankKeeper.GetAllBalances(s.Ctx, s.TestAccs[0])
			poolBalancePostPositionCreation := s.App.BankKeeper.GetAllBalances(s.Ctx, pool.GetAddress())

			// If we expect an error, make sure:
			// - some error was emitted
			// - asset0 and asset1 that were calculated from create position is nil
			// - the error emitted was the expected error
			// - account balances are untouched
			if tc.expectedError != nil {
				s.Require().Error(err)
				s.Require().Equal(asset0, sdk.Int{})
				s.Require().Equal(asset1, sdk.Int{})
				s.Require().ErrorContains(err, tc.expectedError.Error())

				// Check account balances
				s.Require().Equal(userBalancePrePositionCreation.String(), userBalancePostPositionCreation.String())
				s.Require().Equal(poolBalancePrePositionCreation.String(), poolBalancePostPositionCreation.String())

				// Redundantly ensure that liquidity was not created
				liquidity, err := clKeeper.GetPositionLiquidity(s.Ctx, positionId)
				s.Require().Error(err)
				s.Require().ErrorAs(err, &types.PositionIdNotFoundError{PositionId: positionId})
				s.Require().Equal(sdk.Dec{}, liquidity)
				return
			}

			// Else, check that we had no error from creating the position, and that the liquidity and assets that were returned are expected
			s.Require().NoError(err)
			s.Require().Equal(tc.positionId, positionId)
			s.Require().Equal(tc.amount0Expected.String(), asset0.String())
			s.Require().Equal(tc.amount1Expected.String(), asset1.String())
			s.Require().Equal(expectedLiquidityCreated.String(), liquidityCreated.String())
			s.Require().Equal(s.Ctx.BlockTime(), joinTime)

			// Check account balances
			s.Require().Equal(userBalancePrePositionCreation.Sub(sdk.NewCoins(sdk.NewCoin(ETH, asset0), (sdk.NewCoin(USDC, asset1)))).String(), userBalancePostPositionCreation.String())
			s.Require().Equal(poolBalancePrePositionCreation.Add(sdk.NewCoin(ETH, asset0), (sdk.NewCoin(USDC, asset1))).String(), poolBalancePostPositionCreation.String())

			hasPosition := clKeeper.HasFullPosition(s.Ctx, tc.positionId)
			s.Require().True(hasPosition)

			// Check position state
			s.validatePositionUpdate(s.Ctx, positionId, expectedLiquidityCreated)

			s.validatePositionFeeAccUpdate(s.Ctx, tc.poolId, positionId, expectedLiquidityCreated)

			// Check tick state
			s.validateTickUpdates(s.Ctx, tc.poolId, s.TestAccs[0], tc.lowerTick, tc.upperTick, tc.liquidityAmount, tc.expectedFeeGrowthOutsideLower, tc.expectedFeeGrowthOutsideUpper)

			// Validate events emitted.
			s.AssertEventEmitted(s.Ctx, types.TypeEvtCreatePosition, expectedNumCreatePositionEvents)
		})
	}
}

func (s *KeeperTestSuite) TestWithdrawPosition() {
	defaultTimeElapsed := time.Hour * 24
	uptimeHelper := getExpectedUptimes()
	defaultUptimeGrowth := uptimeHelper.hundredTokensMultiDenom
	DefaultJoinTime := s.Ctx.BlockTime()

	tests := map[string]struct {
		setupConfig *lpTest
		// when this is set, it overwrites the setupConfig
		// and gives the overwritten configuration to
		// the system under test.
		sutConfigOverwrite      *lpTest
		createPositionOverwrite bool
		timeElapsed             time.Duration
	}{
		"base case: withdraw full liquidity amount": {
			// setup parameters for creating a pool and position.
			setupConfig: baseCase,

			// system under test parameters
			// for withdrawing a position.
			sutConfigOverwrite: &lpTest{
				amount0Expected: baseCase.amount0Expected, // 0.998976 eth
				amount1Expected: baseCase.amount1Expected, // 5000 usdc
			},
			timeElapsed: defaultTimeElapsed,
		},
		"withdraw partial liquidity amount": {
			// setup parameters for creating a pool and position.
			setupConfig: baseCase,

			// system under test parameters
			// for withdrawing a position.
			sutConfigOverwrite: &lpTest{
				liquidityAmount: baseCase.liquidityAmount.QuoRoundUp(sdk.NewDec(2)),
				amount0Expected: baseCase.amount0Expected.QuoRaw(2), // 0.499488
				amount1Expected: baseCase.amount1Expected.QuoRaw(2), // 2500 usdc
			},
			timeElapsed: defaultTimeElapsed,
		},
		"withdraw full liquidity amount, forfeit incentives": {
			// setup parameters for creating a pool and position.
			setupConfig: baseCase,

			// system under test parameters
			// for withdrawing a position.
			sutConfigOverwrite: &lpTest{
				amount0Expected: baseCase.amount0Expected, // 0.998976 eth
				amount1Expected: baseCase.amount1Expected, // 5000 usdc
			},
			timeElapsed: 0,
		},
		"error: no position created": {
			// setup parameters for creation a pool and position.
			setupConfig: baseCase,

			// system under test parameters
			// for withdrawing a position.
			sutConfigOverwrite: &lpTest{
				lowerTick:     -1, // valid tick at which no position exists
				positionId:    DefaultPositionId + 1,
				expectedError: types.PositionIdNotFoundError{PositionId: DefaultPositionId + 1},
			},
			timeElapsed: defaultTimeElapsed,
		},
		"error: insufficient liquidity": {
			// setup parameters for creating a pool and position.
			setupConfig: baseCase,

			// system under test parameters
			// for withdrawing a position.
			sutConfigOverwrite: &lpTest{
				liquidityAmount: baseCase.liquidityAmount.Add(sdk.OneDec()), // 1 more than available
				expectedError:   types.InsufficientLiquidityError{Actual: baseCase.liquidityAmount.Add(sdk.OneDec()), Available: baseCase.liquidityAmount},
			},
			timeElapsed: defaultTimeElapsed,
		},
		// TODO: test with custom amounts that potentially lead to truncations.
	}

	for name, tc := range tests {
		tc := tc
		s.Run(name, func() {
			// Setup.
			s.SetupTest()
			s.Ctx = s.Ctx.WithBlockTime(DefaultJoinTime)

			var (
				ctx                         = s.Ctx
				concentratedLiquidityKeeper = s.App.ConcentratedLiquidityKeeper
				liquidityCreated            = sdk.ZeroDec()
				owner                       = s.TestAccs[0]
				tc                          = tc
				config                      = *tc.setupConfig
				sutConfigOverwrite          = *tc.sutConfigOverwrite
			)

			// If specific configs are provided in the test case, overwrite the config with those values.
			mergeConfigs(&config, &sutConfigOverwrite)

			// If a setupConfig is provided, use it to create a pool and position.
			pool := s.PrepareConcentratedPool()
			s.FundAcc(owner, sdk.NewCoins(sdk.NewCoin(ETH, sdk.NewInt(10000000000000)), sdk.NewCoin(USDC, sdk.NewInt(1000000000000))))

			// Create a position from the parameters in the test case.
			_, _, _, liquidityCreated, _, err := concentratedLiquidityKeeper.CreatePosition(ctx, pool.GetId(), owner, config.amount0Desired, config.amount1Desired, sdk.ZeroInt(), sdk.ZeroInt(), DefaultLowerTick, DefaultUpperTick)
			s.Require().NoError(err)

			ctx = ctx.WithBlockTime(ctx.BlockTime().Add(tc.timeElapsed))

			// Set global fee growth to 1 ETH and charge the fee to the pool.
			globalFeeGrowth := sdk.NewDecCoin(ETH, sdk.NewInt(1))
			err = concentratedLiquidityKeeper.ChargeFee(ctx, pool.GetId(), globalFeeGrowth)
			s.Require().NoError(err)

			// Add global uptime growth
			err = addToUptimeAccums(ctx, pool.GetId(), concentratedLiquidityKeeper, defaultUptimeGrowth)
			s.Require().NoError(err)

			// Determine the liquidity expected to remain after the withdraw.
			expectedRemainingLiquidity := liquidityCreated.Sub(config.liquidityAmount)

			expectedFeesClaimed := sdk.NewCoins()
			expectedIncentivesClaimed := sdk.NewCoins()
			// Set the expected fees claimed to the amount of liquidity created since the global fee growth is 1.
			// Fund the pool account with the expected fees claimed.
			if expectedRemainingLiquidity.IsZero() {
				expectedFeesClaimed = expectedFeesClaimed.Add(sdk.NewCoin(ETH, liquidityCreated.TruncateInt()))
				s.FundAcc(pool.GetAddress(), expectedFeesClaimed)
<<<<<<< HEAD

				if !s.Ctx.BlockTime().Before(config.joinTime.Add(config.freezeDuration)) {
					expectedIncentivesClaimed = expectedIncentivesFromUptimeGrowth(defaultUptimeGrowth, liquidityCreated, config.freezeDuration, sdk.OneInt())
					s.FundAcc(pool.GetIncentivesAddress(), expectedIncentivesClaimed)
				}
=======
>>>>>>> d3da1ea3
			}

			// Set expected incentives and fund pool with appropriate amount
			expectedIncentivesClaimed = expectedIncentivesFromUptimeGrowth(defaultUptimeGrowth, liquidityCreated, tc.timeElapsed, sdk.OneInt())
			s.FundAcc(pool.GetAddress(), expectedIncentivesClaimed)

			// Note the pool and owner balances before collecting fees.
			poolBalanceBeforeCollect := s.App.BankKeeper.GetAllBalances(ctx, pool.GetAddress())
			incentivesBalanceBeforeCollect := s.App.BankKeeper.GetAllBalances(ctx, pool.GetIncentivesAddress())
			ownerBalancerBeforeCollect := s.App.BankKeeper.GetAllBalances(ctx, owner)

			expectedPoolBalanceDelta := expectedFeesClaimed.Add(sdk.NewCoin(ETH, config.amount0Expected.Abs())).Add(sdk.NewCoin(USDC, config.amount1Expected.Abs()))

			// System under test.
			amtDenom0, amtDenom1, err := concentratedLiquidityKeeper.WithdrawPosition(ctx, owner, config.positionId, config.liquidityAmount)
			if config.expectedError != nil {
				s.Require().Error(err)
				s.Require().Equal(amtDenom0, sdk.Int{})
				s.Require().Equal(amtDenom1, sdk.Int{})
				s.Require().ErrorContains(err, config.expectedError.Error())
				return
			}

			s.Require().NoError(err)
			s.Require().Equal(config.amount0Expected.String(), amtDenom0.String())
			s.Require().Equal(config.amount1Expected.String(), amtDenom1.String())

			// If the remaining liquidity is zero, all fees and incentives should be collected and the position should be deleted.
			// Check if all fees and incentives were collected.
			poolBalanceAfterCollect := s.App.BankKeeper.GetAllBalances(ctx, pool.GetAddress())
			incentivesBalanceAfterCollect := s.App.BankKeeper.GetAllBalances(ctx, pool.GetIncentivesAddress())
			ownerBalancerAfterCollect := s.App.BankKeeper.GetAllBalances(ctx, owner)

			s.Require().Equal(expectedPoolBalanceDelta.String(), poolBalanceBeforeCollect.Sub(poolBalanceAfterCollect).String())
			s.Require().Equal(expectedPoolBalanceDelta.Add(expectedIncentivesClaimed...).String(), ownerBalancerAfterCollect.Sub(ownerBalancerBeforeCollect).String())
			s.Require().Equal(expectedIncentivesClaimed.String(), incentivesBalanceBeforeCollect.Sub(incentivesBalanceAfterCollect).String())

			if expectedRemainingLiquidity.IsZero() {
				// Check that the positionLiquidity was deleted.
				positionLiquidity, err := concentratedLiquidityKeeper.GetPositionLiquidity(ctx, config.positionId)
				s.Require().Error(err)
				s.Require().ErrorAs(err, &types.PositionIdNotFoundError{PositionId: config.positionId})
				s.Require().Equal(sdk.Dec{}, positionLiquidity)
			} else {
				// Check that the position was updated.
				s.validatePositionUpdate(ctx, config.positionId, expectedRemainingLiquidity)
			}

			// Check tick state.
			s.validateTickUpdates(ctx, config.poolId, owner, config.lowerTick, config.upperTick, expectedRemainingLiquidity, config.expectedFeeGrowthOutsideLower, config.expectedFeeGrowthOutsideUpper)

			// Validate event emitted.
			s.AssertEventEmitted(ctx, types.TypeEvtWithdrawPosition, 1)
		})
	}
}

// mergeConfigs merges every desired non-zero field from overwrite
// into dst. dst is mutated due to being a pointer.
func mergeConfigs(dst *lpTest, overwrite *lpTest) {
	if overwrite != nil {
		if overwrite.poolId != 0 {
			dst.poolId = overwrite.poolId
		}
		if overwrite.lowerTick != 0 {
			dst.lowerTick = overwrite.lowerTick
		}
		if overwrite.upperTick != 0 {
			dst.upperTick = overwrite.upperTick
		}
		if !overwrite.liquidityAmount.IsNil() {
			dst.liquidityAmount = overwrite.liquidityAmount
		}
		if !overwrite.amount0Minimum.IsNil() {
			dst.amount0Minimum = overwrite.amount0Minimum
		}
		if !overwrite.amount0Desired.IsNil() {
			dst.amount0Desired = overwrite.amount0Desired
		}
		if !overwrite.amount0Expected.IsNil() {
			dst.amount0Expected = overwrite.amount0Expected
		}
		if !overwrite.amount1Minimum.IsNil() {
			dst.amount1Minimum = overwrite.amount1Minimum
		}
		if !overwrite.amount1Desired.IsNil() {
			dst.amount1Desired = overwrite.amount1Desired
		}
		if !overwrite.amount1Expected.IsNil() {
			dst.amount1Expected = overwrite.amount1Expected
		}
		if overwrite.expectedError != nil {
			dst.expectedError = overwrite.expectedError
		}
		if overwrite.tickSpacing != 0 {
			dst.tickSpacing = overwrite.tickSpacing
		}
		if overwrite.isNotFirstPosition != false {
			dst.isNotFirstPosition = overwrite.isNotFirstPosition
		}
		if overwrite.isNotFirstPositionWithSameAccount {
			dst.isNotFirstPositionWithSameAccount = overwrite.isNotFirstPositionWithSameAccount
		}
		if !overwrite.joinTime.IsZero() {
			dst.joinTime = overwrite.joinTime
		}
		if !overwrite.expectedFeeGrowthOutsideLower.IsEqual(sdk.DecCoins{}) {
			dst.expectedFeeGrowthOutsideLower = overwrite.expectedFeeGrowthOutsideLower
		}
		if !overwrite.expectedFeeGrowthOutsideUpper.IsEqual(sdk.DecCoins{}) {
			dst.expectedFeeGrowthOutsideUpper = overwrite.expectedFeeGrowthOutsideUpper
		}
		if overwrite.positionId != 0 {
			dst.positionId = overwrite.positionId
		}
	}
}

func (s *KeeperTestSuite) TestSendCoinsBetweenPoolAndUser() {
	type sendTest struct {
		coin0       sdk.Coin
		coin1       sdk.Coin
		poolToUser  bool
		expectError bool
	}
	tests := map[string]sendTest{
		"asset0 and asset1 are positive, position creation (user to pool)": {
			coin0: sdk.NewCoin("eth", sdk.NewInt(1000000)),
			coin1: sdk.NewCoin("usdc", sdk.NewInt(1000000)),
		},
		"only asset0 is positive, position creation (user to pool)": {
			coin0: sdk.NewCoin("eth", sdk.NewInt(1000000)),
			coin1: sdk.NewCoin("usdc", sdk.NewInt(0)),
		},
		"only asset1 is positive, position creation (user to pool)": {
			coin0: sdk.NewCoin("eth", sdk.NewInt(0)),
			coin1: sdk.NewCoin("usdc", sdk.NewInt(1000000)),
		},
		"only asset0 is greater than sender has, position creation (user to pool)": {
			coin0:       sdk.NewCoin("eth", sdk.NewInt(100000000000000)),
			coin1:       sdk.NewCoin("usdc", sdk.NewInt(1000000)),
			expectError: true,
		},
		"only asset1 is greater than sender has, position creation (user to pool)": {
			coin0:       sdk.NewCoin("eth", sdk.NewInt(1000000)),
			coin1:       sdk.NewCoin("usdc", sdk.NewInt(100000000000000)),
			expectError: true,
		},
		"asset0 and asset1 are positive, withdraw (pool to user)": {
			coin0:      sdk.NewCoin("eth", sdk.NewInt(1000000)),
			coin1:      sdk.NewCoin("usdc", sdk.NewInt(1000000)),
			poolToUser: true,
		},
		"only asset0 is positive, withdraw (pool to user)": {
			coin0:      sdk.NewCoin("eth", sdk.NewInt(1000000)),
			coin1:      sdk.NewCoin("usdc", sdk.NewInt(0)),
			poolToUser: true,
		},
		"only asset1 is positive, withdraw (pool to user)": {
			coin0:      sdk.NewCoin("eth", sdk.NewInt(0)),
			coin1:      sdk.NewCoin("usdc", sdk.NewInt(1000000)),
			poolToUser: true,
		},
		"only asset0 is greater than sender has, withdraw (pool to user)": {
			coin0:       sdk.NewCoin("eth", sdk.NewInt(100000000000000)),
			coin1:       sdk.NewCoin("usdc", sdk.NewInt(1000000)),
			poolToUser:  true,
			expectError: true,
		},
		"only asset1 is greater than sender has, withdraw (pool to user)": {
			coin0:       sdk.NewCoin("eth", sdk.NewInt(1000000)),
			coin1:       sdk.NewCoin("usdc", sdk.NewInt(100000000000000)),
			poolToUser:  true,
			expectError: true,
		},
		"asset0 is negative - error": {
			coin0: sdk.Coin{Denom: "eth", Amount: sdk.NewInt(1000000).Neg()},
			coin1: sdk.NewCoin("usdc", sdk.NewInt(1000000)),

			expectError: true,
		},
		"asset1 is negative - error": {
			coin0: sdk.NewCoin("eth", sdk.NewInt(1000000)),
			coin1: sdk.Coin{Denom: "usdc", Amount: sdk.NewInt(1000000).Neg()},

			expectError: true,
		},
		"asset0 is zero - passes": {
			coin0: sdk.NewCoin("eth", sdk.ZeroInt()),
			coin1: sdk.NewCoin("usdc", sdk.NewInt(1000000)),
		},
		"asset1 is zero - passes": {
			coin0: sdk.NewCoin("eth", sdk.NewInt(1000000)),
			coin1: sdk.NewCoin("usdc", sdk.ZeroInt()),
		},
	}

	for name, tc := range tests {
		s.Run(name, func() {
			tc := tc
			s.SetupTest()

			// create a CL pool
			s.PrepareConcentratedPool()

			// store pool interface
			poolI, err := s.App.ConcentratedLiquidityKeeper.GetPoolById(s.Ctx, 1)
			s.Require().NoError(err)
			concentratedPool := poolI.(types.ConcentratedPoolExtension)

			// fund pool address and user address
			s.FundAcc(poolI.GetAddress(), sdk.NewCoins(sdk.NewCoin("eth", sdk.NewInt(10000000000000)), sdk.NewCoin("usdc", sdk.NewInt(1000000000000))))
			s.FundAcc(s.TestAccs[0], sdk.NewCoins(sdk.NewCoin("eth", sdk.NewInt(10000000000000)), sdk.NewCoin("usdc", sdk.NewInt(1000000000000))))

			// set sender and receiver based on test case
			sender := s.TestAccs[0]
			receiver := concentratedPool.GetAddress()
			if tc.poolToUser {
				sender = concentratedPool.GetAddress()
				receiver = s.TestAccs[0]
			}

			// store pre send balance of sender and receiver
			preSendBalanceSender := s.App.BankKeeper.GetAllBalances(s.Ctx, sender)
			preSendBalanceReceiver := s.App.BankKeeper.GetAllBalances(s.Ctx, receiver)

			// system under test
			err = s.App.ConcentratedLiquidityKeeper.SendCoinsBetweenPoolAndUser(s.Ctx, concentratedPool.GetToken0(), concentratedPool.GetToken1(), tc.coin0.Amount, tc.coin1.Amount, sender, receiver)

			// store post send balance of sender and receiver
			postSendBalanceSender := s.App.BankKeeper.GetAllBalances(s.Ctx, sender)
			postSendBalanceReceiver := s.App.BankKeeper.GetAllBalances(s.Ctx, receiver)

			// check error if expected
			if tc.expectError {
				s.Require().Error(err)
				return
			}

			// otherwise, ensure balances are added/deducted appropriately
			expectedPostSendBalanceSender := preSendBalanceSender.Sub(sdk.NewCoins(tc.coin0, tc.coin1))
			expectedPostSendBalanceReceiver := preSendBalanceReceiver.Add(tc.coin0, tc.coin1)

			s.Require().NoError(err)
			s.Require().Equal(expectedPostSendBalanceSender.String(), postSendBalanceSender.String())
			s.Require().Equal(expectedPostSendBalanceReceiver.String(), postSendBalanceReceiver.String())
		})
	}
}

func (s *KeeperTestSuite) TestisInitialPositionForPool() {
	type sendTest struct {
		initialSqrtPrice sdk.Dec
		initialTick      sdk.Int
		expectedResponse bool
	}
	tests := map[string]sendTest{
		"happy path: is initial position": {
			initialSqrtPrice: sdk.ZeroDec(),
			initialTick:      sdk.ZeroInt(),
			expectedResponse: true,
		},
		"happy path: is not initial position": {
			initialSqrtPrice: DefaultCurrSqrtPrice,
			initialTick:      DefaultCurrTick,
			expectedResponse: false,
		},
		"tick is zero but initialSqrtPrice is not, should not be detected as initial potion": {
			initialSqrtPrice: DefaultCurrSqrtPrice,
			initialTick:      sdk.ZeroInt(),
			expectedResponse: false,
		},
		"initialSqrtPrice is zero but tick is not, should not be detected as initial position (should not happen)": {
			initialSqrtPrice: sdk.ZeroDec(),
			initialTick:      DefaultCurrTick,
			expectedResponse: false,
		},
	}

	for name, tc := range tests {
		s.Run(name, func() {
			// System under test
			if s.App.ConcentratedLiquidityKeeper.IsInitialPositionForPool(tc.initialSqrtPrice, tc.initialTick) {
				// If we expect the response to be true, then we should check that it is true
				s.Require().True(tc.expectedResponse)
			} else {
				// Else, we should check that it is false
				s.Require().False(tc.expectedResponse)
			}
		})
	}
}

func (s *KeeperTestSuite) TestUpdatePosition() {
	type updatePositionTest struct {
		poolId                    uint64
		ownerIndex                int
		lowerTick                 int64
		upperTick                 int64
		joinTime                  time.Time
		positionId                uint64
		liquidityDelta            sdk.Dec
		amount0Expected           sdk.Int
		amount1Expected           sdk.Int
		expectedPositionLiquidity sdk.Dec
		expectedTickLiquidity     sdk.Dec
		expectedPoolLiquidity     sdk.Dec
		numPositions              int
		expectedError             bool
	}

	tests := map[string]updatePositionTest{
		"update existing position with positive amount": {
			poolId:                    1,
			ownerIndex:                0,
			lowerTick:                 DefaultLowerTick,
			upperTick:                 DefaultUpperTick,
			joinTime:                  DefaultJoinTime,
			positionId:                1,
			liquidityDelta:            DefaultLiquidityAmt,
			amount0Expected:           DefaultAmt0Expected,
			amount1Expected:           DefaultAmt1Expected,
			expectedPositionLiquidity: DefaultLiquidityAmt.Add(DefaultLiquidityAmt),
			expectedTickLiquidity:     DefaultLiquidityAmt.Add(DefaultLiquidityAmt),
			expectedPoolLiquidity:     DefaultLiquidityAmt.Add(DefaultLiquidityAmt),
			numPositions:              1,
			expectedError:             false,
		},
		"error: attempting to create two same position and update them": {
			poolId:          1,
			ownerIndex:      0,
			lowerTick:       DefaultLowerTick,
			upperTick:       DefaultUpperTick,
			joinTime:        DefaultJoinTime,
			liquidityDelta:  DefaultLiquidityAmt.Neg(),
			amount0Expected: DefaultAmt0Expected.Neg(),
			amount1Expected: DefaultAmt1Expected.Neg(),
			numPositions:    2,
			expectedError:   true,
		},
		"error - update existing position with negative amount (more than liquidity provided)": {
			poolId:         1,
			ownerIndex:     0,
			lowerTick:      DefaultLowerTick,
			upperTick:      DefaultUpperTick,
			joinTime:       DefaultJoinTime,
			liquidityDelta: DefaultLiquidityAmt.Neg().Mul(sdk.NewDec(2)),
			numPositions:   1,
			expectedError:  true,
		},
		"try updating with ticks outside existing position's tick range - error because fee accumulator is uninitialized": {
			poolId:         1,
			ownerIndex:     0,
			lowerTick:      DefaultUpperTick + 1,
			upperTick:      DefaultUpperTick + 100,
			joinTime:       DefaultJoinTime,
			liquidityDelta: DefaultLiquidityAmt,
			numPositions:   1,
			expectedError:  true,
		},
		"error: invalid pool id": {
			poolId:         2,
			ownerIndex:     0,
			lowerTick:      DefaultLowerTick,
			upperTick:      DefaultUpperTick,
			joinTime:       DefaultJoinTime,
			liquidityDelta: DefaultLiquidityAmt,
			numPositions:   1,
			expectedError:  true,
		},
		"new position when calling update position - error because fee accumulator is not initialized": {
			poolId:         1,
			ownerIndex:     1, // using a different address makes this a new position
			lowerTick:      DefaultLowerTick,
			upperTick:      DefaultUpperTick,
			joinTime:       DefaultJoinTime,
			liquidityDelta: DefaultLiquidityAmt,
			numPositions:   1,
			expectedError:  true,
		},
	}
	for name, tc := range tests {
		s.Run(name, func() {
			tc := tc
			s.SetupTest()

			// create a CL pool
			s.PrepareConcentratedPool()

			// create position
			// Fund test account and create the desired position
			s.FundAcc(s.TestAccs[0], sdk.NewCoins(sdk.NewCoin(ETH, DefaultAmt0), sdk.NewCoin(USDC, DefaultAmt1)))
			_, _, _, _, _, err := s.App.ConcentratedLiquidityKeeper.CreatePosition(
				s.Ctx,
				1,
				s.TestAccs[0],
				DefaultAmt0, DefaultAmt1,
				sdk.ZeroInt(), sdk.ZeroInt(),
				DefaultLowerTick, DefaultUpperTick,
			)
			s.Require().NoError(err)

			// system under test
			actualAmount0, actualAmount1, err := s.App.ConcentratedLiquidityKeeper.UpdatePosition(
				s.Ctx,
				tc.poolId,
				s.TestAccs[tc.ownerIndex],
				tc.lowerTick,
				tc.upperTick,
				tc.liquidityDelta,
				tc.joinTime,
				tc.positionId,
			)

			if tc.expectedError {
				s.Require().Error(err)
				s.Require().Equal(sdk.Int{}, actualAmount0)
				s.Require().Equal(sdk.Int{}, actualAmount1)
			} else {
				s.Require().NoError(err)
				s.Require().Equal(actualAmount0, tc.amount0Expected)
				s.Require().Equal(actualAmount1, tc.amount1Expected)

				// validate if position has been properly updated
				s.validatePositionUpdate(s.Ctx, tc.positionId, tc.expectedPositionLiquidity)
				s.validateTickUpdates(s.Ctx, tc.poolId, s.TestAccs[tc.ownerIndex], tc.lowerTick, tc.upperTick, tc.expectedTickLiquidity, cl.EmptyCoins, cl.EmptyCoins)

				// validate if pool liquidity has been updated properly
				poolI, err := s.App.ConcentratedLiquidityKeeper.GetPoolById(s.Ctx, tc.poolId)
				s.Require().NoError(err)
				concentratedPool := poolI.(types.ConcentratedPoolExtension)
				s.Require().Equal(tc.expectedPoolLiquidity, concentratedPool.GetLiquidity())

			}
		})
	}
}

func (s *KeeperTestSuite) TestinitializeInitialPositionForPool() {
	type sendTest struct {
		amount0Desired sdk.Int
		amount1Desired sdk.Int
		expectedError  error
	}
	tests := map[string]sendTest{
		"happy path": {
			amount0Desired: DefaultAmt0,
			amount1Desired: DefaultAmt1,
		},
		"error: amount0Desired is zero": {
			amount0Desired: sdk.ZeroInt(),
			amount1Desired: DefaultAmt1,
			expectedError:  types.InitialLiquidityZeroError{Amount0: sdk.ZeroInt(), Amount1: DefaultAmt1},
		},
		"error: amount1Desired is zero": {
			amount0Desired: DefaultAmt0,
			amount1Desired: sdk.ZeroInt(),
			expectedError:  types.InitialLiquidityZeroError{Amount0: DefaultAmt0, Amount1: sdk.ZeroInt()},
		},
		"error: both amount0Desired and amount01Desired is zero": {
			amount0Desired: sdk.ZeroInt(),
			amount1Desired: sdk.ZeroInt(),
			expectedError:  types.InitialLiquidityZeroError{Amount0: sdk.ZeroInt(), Amount1: sdk.ZeroInt()},
		},
	}

	for name, tc := range tests {
		s.Run(name, func() {
			tc := tc
			s.SetupTest()

			// create a CL pool
			pool := s.PrepareConcentratedPool()

			// System under test
			err := s.App.ConcentratedLiquidityKeeper.InitializeInitialPositionForPool(s.Ctx, pool, tc.amount0Desired, tc.amount1Desired)

			if tc.expectedError != nil {
				s.Require().Error(err)
				s.Require().ErrorAs(err, &tc.expectedError)
			} else {
				s.Require().NoError(err)
			}
		})
	}
}

func (s *KeeperTestSuite) TestInverseRelation_CreatePosition_WithdrawPosition() {

	tests := map[string]lpTest{}

	// add test cases for different positions
	for name, test := range positionCases {
		tests[name] = test
	}

	for name, tc := range tests {
		tc := tc
		s.Run(name, func() {
			s.SetupTest()
			s.Ctx = s.Ctx.WithBlockTime(DefaultJoinTime)
			// Merge tc with baseCase and update tc to the merged result. This is done to reduce the amount of boilerplate in test cases.
			baseConfigCopy := *baseCase
			mergeConfigs(&baseConfigCopy, &tc)
			tc = baseConfigCopy

			clKeeper := s.App.ConcentratedLiquidityKeeper

			// Fund account to pay for the pool creation fee.
			s.FundAcc(s.TestAccs[0], PoolCreationFee)

			// Create a CL pool with custom tickSpacing
			poolID, err := s.App.PoolManagerKeeper.CreatePool(s.Ctx, clmodel.NewMsgCreateConcentratedPool(s.TestAccs[0], ETH, USDC, tc.tickSpacing, tc.exponentAtPriceOne, sdk.ZeroDec()))
			s.Require().NoError(err)
			poolBefore, err := clKeeper.GetPool(s.Ctx, poolID)
			s.Require().NoError(err)

			// Pre-set fee growth accumulator
			if !tc.preSetChargeFee.IsZero() {
				err = clKeeper.ChargeFee(s.Ctx, 1, tc.preSetChargeFee)
				s.Require().NoError(err)
			}

			// If we want to test a non-first position, we create a first position with a separate account
			if tc.isNotFirstPosition {
				s.SetupPosition(1, s.TestAccs[1], DefaultCoin0, DefaultCoin1, tc.lowerTick, tc.upperTick, DefaultJoinTime)
			}

			// Fund test account and create the desired position
			s.FundAcc(s.TestAccs[0], sdk.NewCoins(DefaultCoin0, DefaultCoin1))

			// Note user and pool account balances before create position is called
			userBalancePrePositionCreation := s.App.BankKeeper.GetAllBalances(s.Ctx, s.TestAccs[0])
			poolBalancePrePositionCreation := s.App.BankKeeper.GetAllBalances(s.Ctx, poolBefore.GetAddress())

			// System under test.
			positionId, amtDenom0CreatePosition, amtDenom1CreatePosition, liquidityCreated, _, err := clKeeper.CreatePosition(s.Ctx, tc.poolId, s.TestAccs[0], tc.amount0Desired, tc.amount1Desired, tc.amount0Minimum, tc.amount1Minimum, tc.lowerTick, tc.upperTick)
			s.Require().NoError(err)

			s.Ctx = s.Ctx.WithBlockTime(DefaultJoinTime.Add(time.Hour * 24))
			amtDenom0WithdrawPosition, amtDenom1WithdrawPosition, err := clKeeper.WithdrawPosition(s.Ctx, s.TestAccs[0], positionId, liquidityCreated)
			s.Require().NoError(err)

			// INVARIANTS

			// 1. amount for denom0 and denom1 upon creating and withdraw position should be same
			s.Require().Equal(amtDenom0CreatePosition, amtDenom0WithdrawPosition)
			s.Require().Equal(amtDenom1CreatePosition, amtDenom1WithdrawPosition)

			// 2. user balance and pool balance after creating / withdrawing position should be same
			userBalancePostPositionCreation := s.App.BankKeeper.GetAllBalances(s.Ctx, s.TestAccs[0])
			poolBalancePostPositionCreation := s.App.BankKeeper.GetAllBalances(s.Ctx, poolBefore.GetAddress())
			s.Require().Equal(userBalancePrePositionCreation, userBalancePostPositionCreation)
			s.Require().Equal(poolBalancePrePositionCreation, poolBalancePostPositionCreation)

			// 3. Check that position's liquidity was deleted
			positionLiquidity, err := clKeeper.GetPositionLiquidity(s.Ctx, tc.positionId)
			s.Require().Error(err)
			s.Require().ErrorAs(err, &types.PositionIdNotFoundError{PositionId: tc.positionId})
			s.Require().Equal(sdk.Dec{}, positionLiquidity)

			// 4. Check that pool has come back to original state
			poolAfter, err := clKeeper.GetPool(s.Ctx, poolID)
			s.Require().NoError(err)
			s.Require().Equal(poolBefore.GetTotalShares(), poolAfter.GetTotalShares())
			s.Require().Equal(poolBefore.GetTotalPoolLiquidity(s.Ctx), poolAfter.GetTotalPoolLiquidity(s.Ctx))
		})
	}
}<|MERGE_RESOLUTION|>--- conflicted
+++ resolved
@@ -428,19 +428,11 @@
 			if expectedRemainingLiquidity.IsZero() {
 				expectedFeesClaimed = expectedFeesClaimed.Add(sdk.NewCoin(ETH, liquidityCreated.TruncateInt()))
 				s.FundAcc(pool.GetAddress(), expectedFeesClaimed)
-<<<<<<< HEAD
-
-				if !s.Ctx.BlockTime().Before(config.joinTime.Add(config.freezeDuration)) {
-					expectedIncentivesClaimed = expectedIncentivesFromUptimeGrowth(defaultUptimeGrowth, liquidityCreated, config.freezeDuration, sdk.OneInt())
-					s.FundAcc(pool.GetIncentivesAddress(), expectedIncentivesClaimed)
-				}
-=======
->>>>>>> d3da1ea3
 			}
 
 			// Set expected incentives and fund pool with appropriate amount
 			expectedIncentivesClaimed = expectedIncentivesFromUptimeGrowth(defaultUptimeGrowth, liquidityCreated, tc.timeElapsed, sdk.OneInt())
-			s.FundAcc(pool.GetAddress(), expectedIncentivesClaimed)
+			s.FundAcc(pool.GetIncentivesAddress(), expectedIncentivesClaimed)
 
 			// Note the pool and owner balances before collecting fees.
 			poolBalanceBeforeCollect := s.App.BankKeeper.GetAllBalances(ctx, pool.GetAddress())
