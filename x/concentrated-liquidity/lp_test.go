package concentrated_liquidity_test

import (
	"errors"
	"fmt"
	"time"

	sdk "github.com/cosmos/cosmos-sdk/types"

	"github.com/osmosis-labs/osmosis/osmomath"
	cl "github.com/osmosis-labs/osmosis/v15/x/concentrated-liquidity"
	clmodel "github.com/osmosis-labs/osmosis/v15/x/concentrated-liquidity/model"
	types "github.com/osmosis-labs/osmosis/v15/x/concentrated-liquidity/types"
)

type lpTest struct {
	poolId                            uint64
	owner                             sdk.AccAddress
	currentTick                       sdk.Int
	lowerTick                         int64
	upperTick                         int64
	joinTime                          time.Time
	positionId                        uint64
	underlyingLockId                  uint64
	currentSqrtP                      sdk.Dec
	amount0Desired                    sdk.Int
	amount0Minimum                    sdk.Int
	amount0Expected                   sdk.Int
	amount1Desired                    sdk.Int
	amount1Minimum                    sdk.Int
	amount1Expected                   sdk.Int
	liquidityAmount                   sdk.Dec
	tickSpacing                       uint64
	isNotFirstPosition                bool
	isNotFirstPositionWithSameAccount bool
	expectedError                     error

	// fee related fields
	preSetChargeFee               sdk.DecCoin
	expectedFeeGrowthOutsideLower sdk.DecCoins
	expectedFeeGrowthOutsideUpper sdk.DecCoins
}

var (
	baseCase = &lpTest{
		isNotFirstPosition:                false,
		isNotFirstPositionWithSameAccount: false,
		poolId:                            1,
		currentTick:                       DefaultCurrTick,
		lowerTick:                         DefaultLowerTick,
		upperTick:                         DefaultUpperTick,
		currentSqrtP:                      DefaultCurrSqrtPrice,
		amount0Desired:                    DefaultAmt0,
		amount0Minimum:                    sdk.ZeroInt(),
		amount0Expected:                   DefaultAmt0Expected,
		amount1Desired:                    DefaultAmt1,
		amount1Minimum:                    sdk.ZeroInt(),
		amount1Expected:                   DefaultAmt1Expected,
		liquidityAmount:                   DefaultLiquidityAmt,
		tickSpacing:                       DefaultTickSpacing,
		joinTime:                          DefaultJoinTime,
		positionId:                        1,
		underlyingLockId:                  0,

		preSetChargeFee: oneEth,
		// in this setup lower tick < current tick < upper tick
		// the fee accumulator for ticks <= current tick are updated.
		expectedFeeGrowthOutsideLower: cl.EmptyCoins,
		// as a result, the upper tick is not updated.
		expectedFeeGrowthOutsideUpper: cl.EmptyCoins,
	}

	positionCases = map[string]lpTest{
		"base case": {
			expectedFeeGrowthOutsideLower: oneEthCoins,

			// Rounding up in favor of the pool.
			amount0Expected: DefaultAmt0Expected.Add(sdk.OneInt()),
			amount1Expected: DefaultAmt1Expected,
		},
		"create a position with non default tick spacing (10) with ticks that fall into tick spacing requirements": {
			tickSpacing:                   10,
			expectedFeeGrowthOutsideLower: oneEthCoins,

			// Rounding up in favor of the pool.
			amount0Expected: DefaultAmt0Expected.Add(sdk.OneInt()),
			amount1Expected: DefaultAmt1Expected,
		},
		"lower tick < upper tick < current tick -> both tick's fee accumulators are updated with one eth": {
			lowerTick:   DefaultLowerTick,
			upperTick:   DefaultUpperTick,
			currentTick: sdk.NewInt(DefaultUpperTick + 100),

			preSetChargeFee:               oneEth,
			expectedFeeGrowthOutsideLower: oneEthCoins,

			// Rounding up in favor of the pool.
			amount0Expected: DefaultAmt0Expected.Add(sdk.OneInt()),
			amount1Expected: DefaultAmt1Expected,
		},
		"lower tick < upper tick < current tick -> the fee is not charged so tick accumulators are unset": {
			lowerTick:   DefaultLowerTick,
			upperTick:   DefaultUpperTick,
			currentTick: sdk.NewInt(DefaultUpperTick + 100),

			preSetChargeFee:               sdk.NewDecCoin(ETH, sdk.ZeroInt()), // zero fee
			expectedFeeGrowthOutsideLower: oneEthCoins,

			// Rounding up in favor of the pool.
			amount0Expected: DefaultAmt0Expected.Add(sdk.OneInt()),
			amount1Expected: DefaultAmt1Expected,
		},
		"current tick < lower tick < upper tick -> both tick's fee accumulators are unitilialized": {
			lowerTick:   DefaultLowerTick,
			upperTick:   DefaultUpperTick,
			currentTick: sdk.NewInt(DefaultLowerTick - 100),

			preSetChargeFee:               oneEth,
			expectedFeeGrowthOutsideLower: oneEthCoins,

			// Rounding up in favor of the pool.
			amount0Expected: DefaultAmt0Expected.Add(sdk.OneInt()),
			amount1Expected: DefaultAmt1Expected,
		},
		"lower tick < upper tick == current tick -> both tick's fee accumulators are updated with one eth": {
			lowerTick:   DefaultLowerTick,
			upperTick:   DefaultUpperTick,
			currentTick: sdk.NewInt(DefaultUpperTick),

			preSetChargeFee:               oneEth,
			expectedFeeGrowthOutsideLower: oneEthCoins,

			// Rounding up in favor of the pool.
			amount0Expected: DefaultAmt0Expected.Add(sdk.OneInt()),
			amount1Expected: DefaultAmt1Expected,
		},
		"second position: lower tick < upper tick == current tick -> both tick's fee accumulators are updated with one eth": {
			lowerTick:   DefaultLowerTick,
			upperTick:   DefaultUpperTick,
			currentTick: sdk.NewInt(DefaultUpperTick),

			isNotFirstPositionWithSameAccount: true,
			positionId:                        2,

			liquidityAmount:               baseCase.liquidityAmount.MulInt64(2),
			preSetChargeFee:               oneEth,
			expectedFeeGrowthOutsideLower: oneEthCoins,

			// Rounding up in favor of the pool.
			amount0Expected: DefaultAmt0Expected.Add(sdk.OneInt()),
			amount1Expected: DefaultAmt1Expected,
		},
	}
)

func (s *KeeperTestSuite) TestCreatePosition() {
	tests := map[string]lpTest{
		"error: non-existent pool": {
			poolId:        2,
			expectedError: types.PoolNotFoundError{PoolId: 2},
		},
		"error: lower tick out of bounds": {
			lowerTick:     DefaultMinTick - 100,
			expectedError: types.InvalidTickError{Tick: DefaultMinTick - 100, IsLower: true, MinTick: DefaultMinTick, MaxTick: DefaultMaxTick},
		},
		"error: upper tick out of bounds": {
			upperTick:     DefaultMaxTick + 100,
			expectedError: types.InvalidTickError{Tick: DefaultMaxTick + 100, IsLower: false, MinTick: DefaultMinTick, MaxTick: DefaultMaxTick},
		},
		"error: upper tick is below the lower tick, but both are in bounds": {
			lowerTick:     500,
			upperTick:     400,
			expectedError: types.InvalidLowerUpperTickError{LowerTick: 500, UpperTick: 400},
		},
		"error: amount of token 0 is smaller than minimum; should fail and not update state": {
			amount0Minimum: baseCase.amount0Expected.Mul(sdk.NewInt(2)),
			// Add one since rounding up in favor of the pool.
			expectedError: types.InsufficientLiquidityCreatedError{Actual: baseCase.amount0Expected.Add(sdk.OneInt()), Minimum: baseCase.amount0Expected.Mul(sdk.NewInt(2)), IsTokenZero: true},
		},
		"error: amount of token 1 is smaller than minimum; should fail and not update state": {
			amount1Minimum: baseCase.amount1Expected.Mul(sdk.NewInt(2)),
			expectedError:  types.InsufficientLiquidityCreatedError{Actual: baseCase.amount1Expected, Minimum: baseCase.amount1Expected.Mul(sdk.NewInt(2))},
		},
		"error: a non first position with zero amount desired for both denoms should fail liquidity delta check": {
			isNotFirstPosition: true,
			amount0Desired:     sdk.ZeroInt(),
			amount1Desired:     sdk.ZeroInt(),
			expectedError:      errors.New("liquidityDelta calculated equals zero"),
		},
		"error: attempt to use and upper and lower tick that are not divisible by tick spacing": {
			lowerTick:     int64(305451),
			upperTick:     int64(315001),
			tickSpacing:   10,
			expectedError: types.TickSpacingError{TickSpacing: 10, LowerTick: int64(305451), UpperTick: int64(315001)},
		},
		"error: first position cannot have a zero amount for denom0": {
			amount0Desired: sdk.ZeroInt(),
			expectedError:  types.InitialLiquidityZeroError{Amount0: sdk.ZeroInt(), Amount1: DefaultAmt1},
		},
		"error: first position cannot have a zero amount for denom1": {
			amount1Desired: sdk.ZeroInt(),
			expectedError:  types.InitialLiquidityZeroError{Amount0: DefaultAmt0, Amount1: sdk.ZeroInt()},
		},
		"error: first position cannot have a zero amount for both denom0 and denom1": {
			amount1Desired: sdk.ZeroInt(),
			amount0Desired: sdk.ZeroInt(),
			expectedError:  types.InitialLiquidityZeroError{Amount0: sdk.ZeroInt(), Amount1: sdk.ZeroInt()},
		},
		// TODO: add more tests
		// - custom hand-picked values
		// - think of overflows
		// - think of truncations
	}

	// add test cases for different positions
	for name, test := range positionCases {
		tests[name] = test
	}

	for name, tc := range tests {
		tc := tc
		s.Run(name, func() {
			s.SetupTest()
			s.Ctx = s.Ctx.WithBlockTime(DefaultJoinTime)

			// Merge tc with baseCase and update tc to the merged result. This is done to reduce the amount of boilerplate in test cases.
			baseConfigCopy := *baseCase
			mergeConfigs(&baseConfigCopy, &tc)
			tc = baseConfigCopy

			clKeeper := s.App.ConcentratedLiquidityKeeper

			// Fund account to pay for the pool creation fee.
			s.FundAcc(s.TestAccs[0], PoolCreationFee)

			// Create a CL pool with custom tickSpacing
			poolID, err := s.App.PoolManagerKeeper.CreatePool(s.Ctx, clmodel.NewMsgCreateConcentratedPool(s.TestAccs[0], ETH, USDC, tc.tickSpacing, sdk.ZeroDec()))
			s.Require().NoError(err)

			// Set mock listener to make sure that is is called when desired.
			s.setListenerMockOnConcentratedLiquidityKeeper()

			pool, err := s.App.ConcentratedLiquidityKeeper.GetPool(s.Ctx, poolID)
			s.Require().NoError(err)

			// Pre-set fee growth accumulator
			if !tc.preSetChargeFee.IsZero() {
				err = clKeeper.ChargeFee(s.Ctx, 1, tc.preSetChargeFee)
				s.Require().NoError(err)
			}

			expectedNumCreatePositionEvents := 1

			// If we want to test a non-first position, we create a first position with a separate account
			if tc.isNotFirstPosition {
				s.SetupPosition(1, s.TestAccs[1], DefaultCoin0, DefaultCoin1, tc.lowerTick, tc.upperTick, DefaultJoinTime)
				expectedNumCreatePositionEvents += 1
			}

			expectedLiquidityCreated := tc.liquidityAmount
			if tc.isNotFirstPositionWithSameAccount {
				// Since this is a second position with the same parameters,
				// we expect to create half of the final liquidity amount.
				expectedLiquidityCreated = tc.liquidityAmount.QuoInt64(2)

				s.SetupPosition(1, s.TestAccs[0], DefaultCoin0, DefaultCoin1, tc.lowerTick, tc.upperTick, DefaultJoinTime)
				expectedNumCreatePositionEvents += 1
			}

			// Fund test account and create the desired position
			s.FundAcc(s.TestAccs[0], sdk.NewCoins(DefaultCoin0, DefaultCoin1))

			// Note user and pool account balances before create position is called
			userBalancePrePositionCreation := s.App.BankKeeper.GetAllBalances(s.Ctx, s.TestAccs[0])
			poolBalancePrePositionCreation := s.App.BankKeeper.GetAllBalances(s.Ctx, pool.GetAddress())

			// System under test.
			positionId, asset0, asset1, liquidityCreated, joinTime, err := clKeeper.CreatePosition(s.Ctx, tc.poolId, s.TestAccs[0], tc.amount0Desired, tc.amount1Desired, tc.amount0Minimum, tc.amount1Minimum, tc.lowerTick, tc.upperTick)

			// Note user and pool account balances to compare after create position is called
			userBalancePostPositionCreation := s.App.BankKeeper.GetAllBalances(s.Ctx, s.TestAccs[0])
			poolBalancePostPositionCreation := s.App.BankKeeper.GetAllBalances(s.Ctx, pool.GetAddress())

			// If we expect an error, make sure:
			// - some error was emitted
			// - asset0 and asset1 that were calculated from create position is nil
			// - the error emitted was the expected error
			// - account balances are untouched
			if tc.expectedError != nil {
				s.Require().Error(err)
				s.Require().Equal(asset0, sdk.Int{})
				s.Require().Equal(asset1, sdk.Int{})
				s.Require().ErrorContains(err, tc.expectedError.Error())

				// Check account balances
				s.Require().Equal(userBalancePrePositionCreation.String(), userBalancePostPositionCreation.String())
				s.Require().Equal(poolBalancePrePositionCreation.String(), poolBalancePostPositionCreation.String())

				// Redundantly ensure that liquidity was not created
				liquidity, err := clKeeper.GetPositionLiquidity(s.Ctx, positionId)
				s.Require().Error(err)
				s.Require().ErrorAs(err, &types.PositionIdNotFoundError{PositionId: positionId})
				s.Require().Equal(sdk.Dec{}, liquidity)
				return
			}

			// Else, check that we had no error from creating the position, and that the liquidity and assets that were returned are expected
			s.Require().NoError(err)
			s.Require().Equal(tc.positionId, positionId)
			s.Require().Equal(tc.amount0Expected.String(), asset0.String())
			s.Require().Equal(tc.amount1Expected.String(), asset1.String())
			s.Require().Equal(expectedLiquidityCreated.String(), liquidityCreated.String())
			s.Require().Equal(s.Ctx.BlockTime(), joinTime)

			// Check account balances
			s.Require().Equal(userBalancePrePositionCreation.Sub(sdk.NewCoins(sdk.NewCoin(ETH, asset0), (sdk.NewCoin(USDC, asset1)))).String(), userBalancePostPositionCreation.String())
			s.Require().Equal(poolBalancePrePositionCreation.Add(sdk.NewCoin(ETH, asset0), (sdk.NewCoin(USDC, asset1))).String(), poolBalancePostPositionCreation.String())

			hasPosition := clKeeper.HasFullPosition(s.Ctx, tc.positionId)
			s.Require().True(hasPosition)

			// Check position state
			s.validatePositionUpdate(s.Ctx, positionId, expectedLiquidityCreated)

			s.validatePositionFeeAccUpdate(s.Ctx, tc.poolId, positionId, expectedLiquidityCreated)

			// Check tick state
			s.validateTickUpdates(s.Ctx, tc.poolId, s.TestAccs[0], tc.lowerTick, tc.upperTick, tc.liquidityAmount, tc.expectedFeeGrowthOutsideLower, tc.expectedFeeGrowthOutsideUpper)

			// Validate events emitted.
			s.AssertEventEmitted(s.Ctx, types.TypeEvtCreatePosition, expectedNumCreatePositionEvents)

			// Validate that listeners were called the desired number of times
			expectedAfterInitialPoolPositionCreatedCallCount := 0
			if !tc.isNotFirstPosition {
				// We want the hook to be called only for the very first position in the pool.
				// Such position initializes current sqrt price and tick. As a result,
				// we want the hook to run for the purposes of creating twap records.
				// On any subsequent update, adding liquidity does not change the price.
				// Therefore, we do not have to call this hook.
				expectedAfterInitialPoolPositionCreatedCallCount = 1
			}
			s.validateListenerCallCount(0, expectedAfterInitialPoolPositionCreatedCallCount, 0, 0)
		})
	}
}

func (s *KeeperTestSuite) TestWithdrawPosition() {
	defaultTimeElapsed := time.Hour * 24
	uptimeHelper := getExpectedUptimes()
	defaultUptimeGrowth := uptimeHelper.hundredTokensMultiDenom
	DefaultJoinTime := s.Ctx.BlockTime()
	nonOwner := s.TestAccs[1]

	tests := map[string]struct {
		setupConfig *lpTest
		// when this is set, it overwrites the setupConfig
		// and gives the overwritten configuration to
		// the system under test.
		sutConfigOverwrite      *lpTest
		createPositionOverwrite bool
		timeElapsed             time.Duration
		createLockLocked        bool
		createLockUnlocking     bool
		createLockUnlocked      bool
		withdrawWithNonOwner    bool
	}{
		"base case: withdraw full liquidity amount": {
			setupConfig: baseCase,
			sutConfigOverwrite: &lpTest{
				amount0Expected: baseCase.amount0Expected, // 0.998976 eth
				amount1Expected: baseCase.amount1Expected, // 5000 usdc
			},
			timeElapsed: defaultTimeElapsed,
		},
		"withdraw full liquidity amount with underlying lock that has finished unlocking": {
			setupConfig: baseCase,
			sutConfigOverwrite: &lpTest{
				amount0Expected:  DefaultAmt0,
				amount1Expected:  DefaultAmt1.Sub(sdk.OneInt()),
				liquidityAmount:  FullRangeLiquidityAmt,
				underlyingLockId: 1,
			},
			createLockUnlocked: true,
			timeElapsed:        defaultTimeElapsed,
		},
		"error: withdraw full liquidity amount but still locked": {
			setupConfig: baseCase,
			sutConfigOverwrite: &lpTest{
				liquidityAmount:  FullRangeLiquidityAmt,
				underlyingLockId: 1,
				expectedError:    types.LockNotMatureError{PositionId: 1, LockId: 1},
			},
			createLockLocked: true,
			timeElapsed:      defaultTimeElapsed,
		},
		"error: withdraw full liquidity amount but still unlocking": {
			setupConfig: baseCase,
			sutConfigOverwrite: &lpTest{
				liquidityAmount:  FullRangeLiquidityAmt,
				underlyingLockId: 1,
				expectedError:    types.LockNotMatureError{PositionId: 1, LockId: 1},
			},
			createLockUnlocking: true,
			timeElapsed:         defaultTimeElapsed,
		},
		"withdraw partial liquidity amount": {
			setupConfig: baseCase,
			sutConfigOverwrite: &lpTest{
				liquidityAmount: baseCase.liquidityAmount.QuoRoundUp(sdk.NewDec(2)),
				amount0Expected: baseCase.amount0Expected.QuoRaw(2), // 0.499488
				amount1Expected: baseCase.amount1Expected.QuoRaw(2), // 2500 usdc
			},
			timeElapsed: defaultTimeElapsed,
		},
		"withdraw full liquidity amount, forfeit incentives": {
			setupConfig: baseCase,
			sutConfigOverwrite: &lpTest{
				amount0Expected: baseCase.amount0Expected, // 0.998976 eth
				amount1Expected: baseCase.amount1Expected, // 5000 usdc
			},
			timeElapsed: 0,
		},
		"error: no position created": {
			setupConfig: baseCase,
			sutConfigOverwrite: &lpTest{
				lowerTick:     -1, // valid tick at which no position exists
				positionId:    DefaultPositionId + 1,
				expectedError: types.PositionIdNotFoundError{PositionId: DefaultPositionId + 1},
			},
			timeElapsed: defaultTimeElapsed,
		},
		"error: insufficient liquidity": {
			setupConfig: baseCase,
			sutConfigOverwrite: &lpTest{
				liquidityAmount: baseCase.liquidityAmount.Add(sdk.OneDec()), // 1 more than available
				expectedError:   types.InsufficientLiquidityError{Actual: baseCase.liquidityAmount.Add(sdk.OneDec()), Available: baseCase.liquidityAmount},
			},
			timeElapsed: defaultTimeElapsed,
		},
		"error: attempt to withdraw a position that does not belong to the caller": {
			setupConfig: baseCase,
			sutConfigOverwrite: &lpTest{
				expectedError: types.NotPositionOwnerError{PositionId: 1, Address: nonOwner.String()},
			},
			timeElapsed:          defaultTimeElapsed,
			withdrawWithNonOwner: true,
		},
		// TODO: test with custom amounts that potentially lead to truncations.
	}

	for name, tc := range tests {
		tc := tc
		s.Run(name, func() {
			// Setup.
			s.SetupTest()
			s.Ctx = s.Ctx.WithBlockTime(DefaultJoinTime)

			var (
				ctx                         = s.Ctx
				concentratedLiquidityKeeper = s.App.ConcentratedLiquidityKeeper
				liquidityCreated            = sdk.ZeroDec()
				owner                       = s.TestAccs[0]
				tc                          = tc
				config                      = *tc.setupConfig
				sutConfigOverwrite          = *tc.sutConfigOverwrite
				err                         error
			)

			// If specific configs are provided in the test case, overwrite the config with those values.
			mergeConfigs(&config, &sutConfigOverwrite)

			// If a setupConfig is provided, use it to create a pool and position.
			pool := s.PrepareConcentratedPool()
			fundCoins := sdk.NewCoins(sdk.NewCoin(ETH, config.amount0Desired), sdk.NewCoin(USDC, config.amount1Desired))
			s.FundAcc(owner, fundCoins)

			// Create a position from the parameters in the test case.
			if tc.createLockLocked {
				_, _, _, liquidityCreated, _, _, err = concentratedLiquidityKeeper.CreateFullRangePositionLocked(ctx, pool, owner, fundCoins, tc.timeElapsed)
				s.Require().NoError(err)
			} else if tc.createLockUnlocking {
				_, _, _, liquidityCreated, _, _, err = concentratedLiquidityKeeper.CreateFullRangePositionUnlocking(ctx, pool, owner, fundCoins, tc.timeElapsed+time.Hour)
				s.Require().NoError(err)
			} else if tc.createLockUnlocked {
				_, _, _, liquidityCreated, _, _, err = concentratedLiquidityKeeper.CreateFullRangePositionUnlocking(ctx, pool, owner, fundCoins, tc.timeElapsed-time.Hour)
				s.Require().NoError(err)
			} else {
				_, _, _, liquidityCreated, _, err = concentratedLiquidityKeeper.CreatePosition(ctx, pool.GetId(), owner, config.amount0Desired, config.amount1Desired, sdk.ZeroInt(), sdk.ZeroInt(), DefaultLowerTick, DefaultUpperTick)
				s.Require().NoError(err)
			}

			// Set mock listener to make sure that is is called when desired.
			// It must be set after test position creation so that we do not record the call
			// for initial position update.
			s.setListenerMockOnConcentratedLiquidityKeeper()

			ctx = ctx.WithBlockTime(ctx.BlockTime().Add(tc.timeElapsed))

			// Set global fee growth to 1 ETH and charge the fee to the pool.
			globalFeeGrowth := sdk.NewDecCoin(ETH, sdk.NewInt(1))
			err = concentratedLiquidityKeeper.ChargeFee(ctx, pool.GetId(), globalFeeGrowth)
			s.Require().NoError(err)

			// Add global uptime growth
			err = addToUptimeAccums(ctx, pool.GetId(), concentratedLiquidityKeeper, defaultUptimeGrowth)
			s.Require().NoError(err)

			// Determine the liquidity expected to remain after the withdraw.
			expectedRemainingLiquidity := liquidityCreated.Sub(config.liquidityAmount)

			expectedFeesClaimed := sdk.NewCoins()
			expectedIncentivesClaimed := sdk.NewCoins()
			// Set the expected fees claimed to the amount of liquidity created since the global fee growth is 1.
			// Fund the pool account with the expected fees claimed.
			if expectedRemainingLiquidity.IsZero() {
				expectedFeesClaimed = expectedFeesClaimed.Add(sdk.NewCoin(ETH, liquidityCreated.TruncateInt()))
				s.FundAcc(pool.GetAddress(), expectedFeesClaimed)
			}

			// Set expected incentives and fund pool with appropriate amount
			expectedIncentivesClaimed = expectedIncentivesFromUptimeGrowth(defaultUptimeGrowth, liquidityCreated, tc.timeElapsed, defaultMultiplier)
			s.FundAcc(pool.GetIncentivesAddress(), expectedIncentivesClaimed)

			// Note the pool and owner balances before collecting fees.
			poolBalanceBeforeCollect := s.App.BankKeeper.GetAllBalances(ctx, pool.GetAddress())
			incentivesBalanceBeforeCollect := s.App.BankKeeper.GetAllBalances(ctx, pool.GetIncentivesAddress())
			ownerBalancerBeforeCollect := s.App.BankKeeper.GetAllBalances(ctx, owner)

			expectedPoolBalanceDelta := expectedFeesClaimed.Add(sdk.NewCoin(ETH, config.amount0Expected.Abs())).Add(sdk.NewCoin(USDC, config.amount1Expected.Abs()))

			withdrawAccount := sdk.AccAddress{}
			if tc.withdrawWithNonOwner {
				withdrawAccount = nonOwner
			} else {
				withdrawAccount = owner
			}

			// System under test.
			amtDenom0, amtDenom1, err := concentratedLiquidityKeeper.WithdrawPosition(ctx, withdrawAccount, config.positionId, config.liquidityAmount)
			if config.expectedError != nil {
				s.Require().Error(err)
				s.Require().Equal(amtDenom0, sdk.Int{})
				s.Require().Equal(amtDenom1, sdk.Int{})
				s.Require().ErrorContains(err, config.expectedError.Error())
				return
			}

			s.Require().NoError(err)
			s.Require().Equal(config.amount0Expected.String(), amtDenom0.String())
			s.Require().Equal(config.amount1Expected.String(), amtDenom1.String())

			// If the remaining liquidity is zero, all fees and incentives should be collected and the position should be deleted.
			// Check if all fees and incentives were collected.
			poolBalanceAfterCollect := s.App.BankKeeper.GetAllBalances(ctx, pool.GetAddress())
			incentivesBalanceAfterCollect := s.App.BankKeeper.GetAllBalances(ctx, pool.GetIncentivesAddress())
			ownerBalancerAfterCollect := s.App.BankKeeper.GetAllBalances(ctx, owner)

			expectedOwnerBalanceDelta := expectedPoolBalanceDelta.Add(expectedIncentivesClaimed...)
			actualOwnerBalancerDelta := ownerBalancerAfterCollect.Sub(ownerBalancerBeforeCollect)

			actualIncentivesClaimed := incentivesBalanceBeforeCollect.Sub(incentivesBalanceAfterCollect)

			s.Require().Equal(expectedPoolBalanceDelta.String(), poolBalanceBeforeCollect.Sub(poolBalanceAfterCollect).String())

			// TODO: Investigate why full range liquidity positions are slightly under claiming incentives here
			// https://github.com/osmosis-labs/osmosis/issues/4897
			errTolerance := osmomath.ErrTolerance{
				AdditiveTolerance: sdk.NewDec(3),
				RoundingDir:       osmomath.RoundDown,
			}

			s.Require().NotEmpty(expectedOwnerBalanceDelta)
			for _, coin := range expectedOwnerBalanceDelta {
				s.Require().Equal(0, errTolerance.Compare(expectedOwnerBalanceDelta.AmountOf(coin.Denom), actualOwnerBalancerDelta.AmountOf(coin.Denom)))
			}

			if tc.timeElapsed > 0 {
				s.Require().NotEmpty(expectedIncentivesClaimed)
			}
			for _, coin := range expectedIncentivesClaimed {
				s.Require().Equal(0, errTolerance.Compare(expectedIncentivesClaimed.AmountOf(coin.Denom), actualIncentivesClaimed.AmountOf(coin.Denom)))
			}

			if expectedRemainingLiquidity.IsZero() {
				// Check that the positionLiquidity was deleted.
				positionLiquidity, err := concentratedLiquidityKeeper.GetPositionLiquidity(ctx, config.positionId)
				s.Require().Error(err)
				s.Require().ErrorAs(err, &types.PositionIdNotFoundError{PositionId: config.positionId})
				s.Require().Equal(sdk.Dec{}, positionLiquidity)
			} else {
				// Check that the position was updated.
				s.validatePositionUpdate(ctx, config.positionId, expectedRemainingLiquidity)
			}

			// Check tick state.
			s.validateTickUpdates(ctx, config.poolId, owner, config.lowerTick, config.upperTick, expectedRemainingLiquidity, config.expectedFeeGrowthOutsideLower, config.expectedFeeGrowthOutsideUpper)

			// Validate event emitted.
			s.AssertEventEmitted(ctx, types.TypeEvtWithdrawPosition, 1)

			// Validate that listeners were called the desired number of times
			expectedAfterLastPoolPositionRemovedCallCount := 0
			if expectedRemainingLiquidity.IsZero() {
				// We want the hook to be called only when the last position (liquidity) is removed.
				// Not having any liquidity in the pool implies not having a valid sqrt price and tick. As a result,
				// we want the hook to run for the purposes of updating twap records.
				// Upon readding liquidity (recreating positions) to such pool, AfterInitialPoolPositionCreatedCallCount
				// will be called. Hence, updating twap with valid latest spot price.
				expectedAfterLastPoolPositionRemovedCallCount = 1
			}
			s.validateListenerCallCount(0, 0, expectedAfterLastPoolPositionRemovedCallCount, 0)

			// Dumb sanity-check that creating a position with the same liquidity amount after fully removing it does not error.
			// This is to be more thoroughly tested separately.
			if expectedRemainingLiquidity.IsZero() {
				// Add one USDC because we withdraw one less than originally funded due to truncation in favor of the pool.
				s.FundAcc(owner, sdk.NewCoins(sdk.NewCoin(USDC, sdk.OneInt())))
				_, _, _, _, _, err = concentratedLiquidityKeeper.CreatePosition(ctx, pool.GetId(), owner, config.amount0Desired, config.amount1Desired, sdk.ZeroInt(), sdk.ZeroInt(), DefaultLowerTick, DefaultUpperTick)
				s.Require().NoError(err)
			}
		})
	}
}

func (s *KeeperTestSuite) TestAddToPosition() {
	defaultTimeElapsed := time.Hour * 24
	uptimeHelper := getExpectedUptimes()
	defaultUptimeGrowth := uptimeHelper.hundredTokensMultiDenom
	DefaultJoinTime := s.Ctx.BlockTime()

	tests := map[string]struct {
		setupConfig *lpTest
		// when this is set, it overwrites the setupConfig
		// and gives the overwritten configuration to
		// the system under test.
		sutConfigOverwrite      *lpTest
		createPositionOverwrite bool
		timeElapsed             time.Duration
		createLockLocked        bool
		createLockUnlocking     bool
		createLockUnlocked      bool

		amount0ToAdd sdk.Int
		amount1ToAdd sdk.Int
	}{
		"base case: add zero liquidity": {
			// setup parameters for creating a pool and position.
			setupConfig: baseCase,

			// system under test parameters
			// for withdrawing a position.
			sutConfigOverwrite: &lpTest{
				amount0Expected: baseCase.amount0Expected, // .Add(baseCase.amount0Expected),
				amount1Expected: baseCase.amount1Expected, // .Add(baseCase.amount1Expected),
			},
			timeElapsed:  defaultTimeElapsed,
			amount0ToAdd: sdk.ZeroInt(), // baseCase.amount0Desired,
			amount1ToAdd: sdk.ZeroInt(), // baseCase.amount1Desired,
		},
		/*
			"withdraw full liquidity amount with underlying lock that has finished unlocking": {
				// setup parameters for creating a pool and position.
				setupConfig: baseCase,

				// system under test parameters
				// for withdrawing a position.
				sutConfigOverwrite: &lpTest{
					amount0Expected:  DefaultAmt0,
					amount1Expected:  DefaultAmt1.Sub(sdk.OneInt()),
					liquidityAmount:  FullRangeLiquidityAmt,
					underlyingLockId: 1,
				},
				createLockUnlocked: true,
				timeElapsed:        defaultTimeElapsed,
			},
			"error: withdraw full liquidity amount but still locked": {
				// setup parameters for creating a pool and position.
				setupConfig: baseCase,

				// system under test parameters
				// for withdrawing a position.
				sutConfigOverwrite: &lpTest{
					liquidityAmount:  FullRangeLiquidityAmt,
					underlyingLockId: 1,
					expectedError:    types.LockNotMatureError{PositionId: 1, LockId: 1},
				},
				createLockLocked: true,
				timeElapsed:      defaultTimeElapsed,
			},
			"error: withdraw full liquidity amount but still unlocking": {
				// setup parameters for creating a pool and position.
				setupConfig: baseCase,

				// system under test parameters
				// for withdrawing a position.
				sutConfigOverwrite: &lpTest{
					liquidityAmount:  FullRangeLiquidityAmt,
					underlyingLockId: 1,
					expectedError:    types.LockNotMatureError{PositionId: 1, LockId: 1},
				},
				createLockUnlocking: true,
				timeElapsed:         defaultTimeElapsed,
			},
			"withdraw partial liquidity amount": {
				// setup parameters for creating a pool and position.
				setupConfig: baseCase,

				// system under test parameters
				// for withdrawing a position.
				sutConfigOverwrite: &lpTest{
					liquidityAmount: baseCase.liquidityAmount.QuoRoundUp(sdk.NewDec(2)),
					amount0Expected: baseCase.amount0Expected.QuoRaw(2), // 0.499488
					amount1Expected: baseCase.amount1Expected.QuoRaw(2), // 2500 usdc
				},
				timeElapsed: defaultTimeElapsed,
			},
			"withdraw full liquidity amount, forfeit incentives": {
				// setup parameters for creating a pool and position.
				setupConfig: baseCase,

				// system under test parameters
				// for withdrawing a position.
				sutConfigOverwrite: &lpTest{
					amount0Expected: baseCase.amount0Expected, // 0.998976 eth
					amount1Expected: baseCase.amount1Expected, // 5000 usdc
				},
				timeElapsed: 0,
			},
			"error: no position created": {
				// setup parameters for creation a pool and position.
				setupConfig: baseCase,

				// system under test parameters
				// for withdrawing a position.
				sutConfigOverwrite: &lpTest{
					lowerTick:     -1, // valid tick at which no position exists
					positionId:    DefaultPositionId + 1,
					expectedError: types.PositionIdNotFoundError{PositionId: DefaultPositionId + 1},
				},
				timeElapsed: defaultTimeElapsed,
			},
			"error: insufficient liquidity": {
				// setup parameters for creating a pool and position.
				setupConfig: baseCase,

				// system under test parameters
				// for withdrawing a position.
				sutConfigOverwrite: &lpTest{
					liquidityAmount: baseCase.liquidityAmount.Add(sdk.OneDec()), // 1 more than available
					expectedError:   types.InsufficientLiquidityError{Actual: baseCase.liquidityAmount.Add(sdk.OneDec()), Available: baseCase.liquidityAmount},
				},
				timeElapsed: defaultTimeElapsed,
			},
			// TODO: test with custom amounts that potentially lead to truncations.
			// TODO: test with none added (should have minimal/no loss but seems to have a ton)
		*/
	}

	for name, tc := range tests {
		tc := tc
		s.Run(name, func() {
			// Setup.
			s.SetupTest()
			s.Ctx = s.Ctx.WithBlockTime(DefaultJoinTime)

			var (
				ctx                         = s.Ctx
				concentratedLiquidityKeeper = s.App.ConcentratedLiquidityKeeper
				liquidityCreated            = sdk.ZeroDec()
				owner                       = s.TestAccs[0]
				tc                          = tc
				config                      = *tc.setupConfig
				sutConfigOverwrite          = *tc.sutConfigOverwrite
				err                         error
			)

			// If specific configs are provided in the test case, overwrite the config with those values.
			mergeConfigs(&config, &sutConfigOverwrite)

			// If a setupConfig is provided, use it to create a pool and position.
			pool := s.PrepareConcentratedPool()
			fundCoins := sdk.NewCoins(sdk.NewCoin(ETH, config.amount0Desired.Add(tc.amount0ToAdd)), sdk.NewCoin(USDC, config.amount1Desired.Add(tc.amount1ToAdd)))
			s.FundAcc(owner, fundCoins)

			// Create a position from the parameters in the test case.
			if tc.createLockLocked {
				_, _, _, liquidityCreated, _, _, err = concentratedLiquidityKeeper.CreateFullRangePositionLocked(ctx, pool, owner, fundCoins, tc.timeElapsed)
				s.Require().NoError(err)
			} else if tc.createLockUnlocking {
				_, _, _, liquidityCreated, _, _, err = concentratedLiquidityKeeper.CreateFullRangePositionUnlocking(ctx, pool, owner, fundCoins, tc.timeElapsed+time.Hour)
				s.Require().NoError(err)
			} else if tc.createLockUnlocked {
				_, _, _, liquidityCreated, _, _, err = concentratedLiquidityKeeper.CreateFullRangePositionUnlocking(ctx, pool, owner, fundCoins, tc.timeElapsed-time.Hour)
				s.Require().NoError(err)
			} else {
				amt0, amt1 := sdk.ZeroInt(), sdk.ZeroInt()
				_, amt0, amt1, liquidityCreated, _, err = concentratedLiquidityKeeper.CreatePosition(ctx, pool.GetId(), owner, config.amount0Desired, config.amount1Desired, sdk.ZeroInt(), sdk.ZeroInt(), DefaultLowerTick, DefaultUpperTick)
				fmt.Println("create pos amounts: ", amt0, amt1)
				s.Require().NoError(err)
			}

			// Set mock listener to make sure that is is called when desired.
			// It must be set after test position creation so that we do not record the call
			// for initial position update.
			s.setListenerMockOnConcentratedLiquidityKeeper()

			ctx = ctx.WithBlockTime(ctx.BlockTime().Add(tc.timeElapsed))

			fmt.Println("current tick, lower, upper: ", pool.GetCurrentTick(), DefaultLowerTick, DefaultUpperTick)

			// Add global uptime growth
			err = addToUptimeAccums(ctx, pool.GetId(), concentratedLiquidityKeeper, defaultUptimeGrowth)
			s.Require().NoError(err)

			// Determine the liquidity expected to remain after the withdraw.
			expectedRemainingLiquidity := liquidityCreated.Sub(config.liquidityAmount)

			expectedFeesClaimed := sdk.NewCoins()
			expectedIncentivesClaimed := sdk.NewCoins()
			// Set the expected fees claimed to the amount of liquidity created since the global fee growth is 1.
			// Fund the pool account with the expected fees claimed.
			if expectedRemainingLiquidity.IsZero() {
				expectedFeesClaimed = expectedFeesClaimed.Add(sdk.NewCoin(ETH, liquidityCreated.TruncateInt()))
				s.FundAcc(pool.GetAddress(), expectedFeesClaimed)
			}

			// Set expected incentives and fund pool with appropriate amount
			expectedIncentivesClaimed = expectedIncentivesFromUptimeGrowth(defaultUptimeGrowth, liquidityCreated, tc.timeElapsed, defaultMultiplier)
			s.FundAcc(pool.GetIncentivesAddress(), expectedIncentivesClaimed)

			// Note the pool and owner balances before collecting fees.
			/*
				poolBalanceBeforeCollect := s.App.BankKeeper.GetAllBalances(ctx, pool.GetAddress())
				incentivesBalanceBeforeCollect := s.App.BankKeeper.GetAllBalances(ctx, pool.GetIncentivesAddress())
				ownerBalancerBeforeCollect := s.App.BankKeeper.GetAllBalances(ctx, owner)

				expectedPoolBalanceDelta := expectedFeesClaimed.Add(sdk.NewCoin(ETH, config.amount0Expected.Abs())).Add(sdk.NewCoin(USDC, config.amount1Expected.Abs()))
			*/

			// System under test.
			// TODO: check returned posID
			_, newAmt0, newAmt1, err := concentratedLiquidityKeeper.AddToPosition(ctx, owner, config.positionId, tc.amount0ToAdd, tc.amount1ToAdd)
			if config.expectedError != nil {
				s.Require().Error(err)
				s.Require().Equal(newAmt0, sdk.Int{})
				s.Require().Equal(newAmt1, sdk.Int{})
				s.Require().ErrorContains(err, config.expectedError.Error())
				return
			}

			s.Require().NoError(err)
			s.Require().Equal(config.amount0Expected.String(), newAmt0.String())
			// s.Require().Equal(config.amount1Expected.String(), newAmt1.String())

			/*
				// If the remaining liquidity is zero, all fees and incentives should be collected and the position should be deleted.
				// Check if all fees and incentives were collected.
				poolBalanceAfterCollect := s.App.BankKeeper.GetAllBalances(ctx, pool.GetAddress())
				incentivesBalanceAfterCollect := s.App.BankKeeper.GetAllBalances(ctx, pool.GetIncentivesAddress())
				ownerBalancerAfterCollect := s.App.BankKeeper.GetAllBalances(ctx, owner)

				expectedOwnerBalanceDelta := expectedPoolBalanceDelta.Add(expectedIncentivesClaimed...)
				actualOwnerBalancerDelta := ownerBalancerAfterCollect.Sub(ownerBalancerBeforeCollect)

				actualIncentivesClaimed := incentivesBalanceBeforeCollect.Sub(incentivesBalanceAfterCollect)

				s.Require().Equal(expectedPoolBalanceDelta.String(), poolBalanceBeforeCollect.Sub(poolBalanceAfterCollect).String())

				// TODO: Investigate why full range liquidity positions are slightly under claiming incentives here
				// https://github.com/osmosis-labs/osmosis/issues/4897
				errTolerance := osmomath.ErrTolerance{
					AdditiveTolerance: sdk.NewDec(3),
					RoundingDir:       osmomath.RoundDown,
				}

				s.Require().NotEmpty(expectedOwnerBalanceDelta)
				for _, coin := range expectedOwnerBalanceDelta {
					s.Require().Equal(0, errTolerance.Compare(expectedOwnerBalanceDelta.AmountOf(coin.Denom), actualOwnerBalancerDelta.AmountOf(coin.Denom)))
				}

				if tc.timeElapsed > 0 {
					s.Require().NotEmpty(expectedIncentivesClaimed)
				}
				for _, coin := range expectedIncentivesClaimed {
					s.Require().Equal(0, errTolerance.Compare(expectedIncentivesClaimed.AmountOf(coin.Denom), actualIncentivesClaimed.AmountOf(coin.Denom)))
				}

				if expectedRemainingLiquidity.IsZero() {
					// Check that the positionLiquidity was deleted.
					positionLiquidity, err := concentratedLiquidityKeeper.GetPositionLiquidity(ctx, config.positionId)
					s.Require().Error(err)
					s.Require().ErrorAs(err, &types.PositionIdNotFoundError{PositionId: config.positionId})
					s.Require().Equal(sdk.Dec{}, positionLiquidity)
				} else {
					// Check that the position was updated.
					s.validatePositionUpdate(ctx, config.positionId, expectedRemainingLiquidity)
				}

				// Check tick state.
				s.validateTickUpdates(ctx, config.poolId, owner, config.lowerTick, config.upperTick, expectedRemainingLiquidity, config.expectedFeeGrowthOutsideLower, config.expectedFeeGrowthOutsideUpper)

				// Validate event emitted.
				s.AssertEventEmitted(ctx, types.TypeEvtWithdrawPosition, 1)

				// Validate that listeners were called the desired number of times
				expectedAfterLastPoolPositionRemovedCallCount := 0
				if expectedRemainingLiquidity.IsZero() {
					// We want the hook to be called only when the last position (liquidity) is removed.
					// Not having any liquidity in the pool implies not having a valid sqrt price and tick. As a result,
					// we want the hook to run for the purposes of updating twap records.
					// Upon readding liquidity (recreating positions) to such pool, AfterInitialPoolPositionCreatedCallCount
					// will be called. Hence, updating twap with valid latest spot price.
					expectedAfterLastPoolPositionRemovedCallCount = 1
				}
				s.validateListenerCallCount(0, 0, expectedAfterLastPoolPositionRemovedCallCount, 0)
			*/
		})
	}
}

// mergeConfigs merges every desired non-zero field from overwrite
// into dst. dst is mutated due to being a pointer.
func mergeConfigs(dst *lpTest, overwrite *lpTest) {
	if overwrite != nil {
		if overwrite.poolId != 0 {
			dst.poolId = overwrite.poolId
		}
		if overwrite.lowerTick != 0 {
			dst.lowerTick = overwrite.lowerTick
		}
		if overwrite.upperTick != 0 {
			dst.upperTick = overwrite.upperTick
		}
		if !overwrite.liquidityAmount.IsNil() {
			dst.liquidityAmount = overwrite.liquidityAmount
		}
		if !overwrite.amount0Minimum.IsNil() {
			dst.amount0Minimum = overwrite.amount0Minimum
		}
		if !overwrite.amount0Desired.IsNil() {
			dst.amount0Desired = overwrite.amount0Desired
		}
		if !overwrite.amount0Expected.IsNil() {
			dst.amount0Expected = overwrite.amount0Expected
		}
		if !overwrite.amount1Minimum.IsNil() {
			dst.amount1Minimum = overwrite.amount1Minimum
		}
		if !overwrite.amount1Desired.IsNil() {
			dst.amount1Desired = overwrite.amount1Desired
		}
		if !overwrite.amount1Expected.IsNil() {
			dst.amount1Expected = overwrite.amount1Expected
		}
		if overwrite.expectedError != nil {
			dst.expectedError = overwrite.expectedError
		}
		if overwrite.tickSpacing != 0 {
			dst.tickSpacing = overwrite.tickSpacing
		}
		if overwrite.isNotFirstPosition != false {
			dst.isNotFirstPosition = overwrite.isNotFirstPosition
		}
		if overwrite.isNotFirstPositionWithSameAccount {
			dst.isNotFirstPositionWithSameAccount = overwrite.isNotFirstPositionWithSameAccount
		}
		if !overwrite.joinTime.IsZero() {
			dst.joinTime = overwrite.joinTime
		}
		if !overwrite.expectedFeeGrowthOutsideLower.IsEqual(sdk.DecCoins{}) {
			dst.expectedFeeGrowthOutsideLower = overwrite.expectedFeeGrowthOutsideLower
		}
		if !overwrite.expectedFeeGrowthOutsideUpper.IsEqual(sdk.DecCoins{}) {
			dst.expectedFeeGrowthOutsideUpper = overwrite.expectedFeeGrowthOutsideUpper
		}
		if overwrite.positionId != 0 {
			dst.positionId = overwrite.positionId
		}
		if overwrite.underlyingLockId != 0 {
			dst.underlyingLockId = overwrite.underlyingLockId
		}
	}
}

func (s *KeeperTestSuite) TestSendCoinsBetweenPoolAndUser() {
	type sendTest struct {
		coin0       sdk.Coin
		coin1       sdk.Coin
		poolToUser  bool
		expectError bool
	}
	tests := map[string]sendTest{
		"asset0 and asset1 are positive, position creation (user to pool)": {
			coin0: sdk.NewCoin("eth", sdk.NewInt(1000000)),
			coin1: sdk.NewCoin("usdc", sdk.NewInt(1000000)),
		},
		"only asset0 is positive, position creation (user to pool)": {
			coin0: sdk.NewCoin("eth", sdk.NewInt(1000000)),
			coin1: sdk.NewCoin("usdc", sdk.NewInt(0)),
		},
		"only asset1 is positive, position creation (user to pool)": {
			coin0: sdk.NewCoin("eth", sdk.NewInt(0)),
			coin1: sdk.NewCoin("usdc", sdk.NewInt(1000000)),
		},
		"only asset0 is greater than sender has, position creation (user to pool)": {
			coin0:       sdk.NewCoin("eth", sdk.NewInt(100000000000000)),
			coin1:       sdk.NewCoin("usdc", sdk.NewInt(1000000)),
			expectError: true,
		},
		"only asset1 is greater than sender has, position creation (user to pool)": {
			coin0:       sdk.NewCoin("eth", sdk.NewInt(1000000)),
			coin1:       sdk.NewCoin("usdc", sdk.NewInt(100000000000000)),
			expectError: true,
		},
		"asset0 and asset1 are positive, withdraw (pool to user)": {
			coin0:      sdk.NewCoin("eth", sdk.NewInt(1000000)),
			coin1:      sdk.NewCoin("usdc", sdk.NewInt(1000000)),
			poolToUser: true,
		},
		"only asset0 is positive, withdraw (pool to user)": {
			coin0:      sdk.NewCoin("eth", sdk.NewInt(1000000)),
			coin1:      sdk.NewCoin("usdc", sdk.NewInt(0)),
			poolToUser: true,
		},
		"only asset1 is positive, withdraw (pool to user)": {
			coin0:      sdk.NewCoin("eth", sdk.NewInt(0)),
			coin1:      sdk.NewCoin("usdc", sdk.NewInt(1000000)),
			poolToUser: true,
		},
		"only asset0 is greater than sender has, withdraw (pool to user)": {
			coin0:       sdk.NewCoin("eth", sdk.NewInt(100000000000000)),
			coin1:       sdk.NewCoin("usdc", sdk.NewInt(1000000)),
			poolToUser:  true,
			expectError: true,
		},
		"only asset1 is greater than sender has, withdraw (pool to user)": {
			coin0:       sdk.NewCoin("eth", sdk.NewInt(1000000)),
			coin1:       sdk.NewCoin("usdc", sdk.NewInt(100000000000000)),
			poolToUser:  true,
			expectError: true,
		},
		"asset0 is negative - error": {
			coin0: sdk.Coin{Denom: "eth", Amount: sdk.NewInt(1000000).Neg()},
			coin1: sdk.NewCoin("usdc", sdk.NewInt(1000000)),

			expectError: true,
		},
		"asset1 is negative - error": {
			coin0: sdk.NewCoin("eth", sdk.NewInt(1000000)),
			coin1: sdk.Coin{Denom: "usdc", Amount: sdk.NewInt(1000000).Neg()},

			expectError: true,
		},
		"asset0 is zero - passes": {
			coin0: sdk.NewCoin("eth", sdk.ZeroInt()),
			coin1: sdk.NewCoin("usdc", sdk.NewInt(1000000)),
		},
		"asset1 is zero - passes": {
			coin0: sdk.NewCoin("eth", sdk.NewInt(1000000)),
			coin1: sdk.NewCoin("usdc", sdk.ZeroInt()),
		},
	}

	for name, tc := range tests {
		s.Run(name, func() {
			tc := tc
			s.SetupTest()

			// create a CL pool
			s.PrepareConcentratedPool()

			// store pool interface
			poolI, err := s.App.ConcentratedLiquidityKeeper.GetPoolById(s.Ctx, 1)
			s.Require().NoError(err)
			concentratedPool := poolI.(types.ConcentratedPoolExtension)

			// fund pool address and user address
			s.FundAcc(poolI.GetAddress(), sdk.NewCoins(sdk.NewCoin("eth", sdk.NewInt(10000000000000)), sdk.NewCoin("usdc", sdk.NewInt(1000000000000))))
			s.FundAcc(s.TestAccs[0], sdk.NewCoins(sdk.NewCoin("eth", sdk.NewInt(10000000000000)), sdk.NewCoin("usdc", sdk.NewInt(1000000000000))))

			// set sender and receiver based on test case
			sender := s.TestAccs[0]
			receiver := concentratedPool.GetAddress()
			if tc.poolToUser {
				sender = concentratedPool.GetAddress()
				receiver = s.TestAccs[0]
			}

			// store pre send balance of sender and receiver
			preSendBalanceSender := s.App.BankKeeper.GetAllBalances(s.Ctx, sender)
			preSendBalanceReceiver := s.App.BankKeeper.GetAllBalances(s.Ctx, receiver)

			// system under test
			err = s.App.ConcentratedLiquidityKeeper.SendCoinsBetweenPoolAndUser(s.Ctx, concentratedPool.GetToken0(), concentratedPool.GetToken1(), tc.coin0.Amount, tc.coin1.Amount, sender, receiver)

			// store post send balance of sender and receiver
			postSendBalanceSender := s.App.BankKeeper.GetAllBalances(s.Ctx, sender)
			postSendBalanceReceiver := s.App.BankKeeper.GetAllBalances(s.Ctx, receiver)

			// check error if expected
			if tc.expectError {
				s.Require().Error(err)
				return
			}

			// otherwise, ensure balances are added/deducted appropriately
			expectedPostSendBalanceSender := preSendBalanceSender.Sub(sdk.NewCoins(tc.coin0, tc.coin1))
			expectedPostSendBalanceReceiver := preSendBalanceReceiver.Add(tc.coin0, tc.coin1)

			s.Require().NoError(err)
			s.Require().Equal(expectedPostSendBalanceSender.String(), postSendBalanceSender.String())
			s.Require().Equal(expectedPostSendBalanceReceiver.String(), postSendBalanceReceiver.String())
		})
	}
}

func (s *KeeperTestSuite) TestUpdatePosition() {
	type updatePositionTest struct {
		poolId                    uint64
		ownerIndex                int
		lowerTick                 int64
		upperTick                 int64
		joinTime                  time.Time
		positionId                uint64
		liquidityDelta            sdk.Dec
		amount0Expected           sdk.Int
		amount1Expected           sdk.Int
		expectedPositionLiquidity sdk.Dec
		expectedTickLiquidity     sdk.Dec
		expectedPoolLiquidity     sdk.Dec
		numPositions              int
		expectedError             bool
	}

	tests := map[string]updatePositionTest{
		"update existing position with positive amount": {
			poolId:         1,
			ownerIndex:     0,
			lowerTick:      DefaultLowerTick,
			upperTick:      DefaultUpperTick,
			joinTime:       DefaultJoinTime,
			positionId:     DefaultPositionId,
			liquidityDelta: DefaultLiquidityAmt,
			// Note: rounds up in favor of the pool.
			amount0Expected:           DefaultAmt0Expected.Add(sdk.OneInt()),
			amount1Expected:           DefaultAmt1Expected,
			expectedPositionLiquidity: DefaultLiquidityAmt.Add(DefaultLiquidityAmt),
			expectedTickLiquidity:     DefaultLiquidityAmt.Add(DefaultLiquidityAmt),
			expectedPoolLiquidity:     DefaultLiquidityAmt.Add(DefaultLiquidityAmt),
			numPositions:              1,
			expectedError:             false,
		},
		"update existing position with negative amount": {
			poolId:         1,
			ownerIndex:     0,
			lowerTick:      DefaultLowerTick,
			upperTick:      DefaultUpperTick,
			joinTime:       DefaultJoinTime,
			positionId:     DefaultPositionId,
			liquidityDelta: DefaultLiquidityAmt.Neg(), // negative
			// Note: rounds down in favor of the pool (compared to the positive case which rounds up).
			amount0Expected:           DefaultAmt0Expected.Neg(),
			amount1Expected:           DefaultAmt1Expected.Neg(),
			expectedPositionLiquidity: sdk.ZeroDec(),
			expectedTickLiquidity:     sdk.ZeroDec(),
			expectedPoolLiquidity:     sdk.ZeroDec(),
			numPositions:              1,
			expectedError:             false,
		},
		"error: attempting to create two same position and update them": {
			poolId:          1,
			ownerIndex:      0,
			lowerTick:       DefaultLowerTick,
			upperTick:       DefaultUpperTick,
			joinTime:        DefaultJoinTime,
			liquidityDelta:  DefaultLiquidityAmt.Neg(),
			amount0Expected: DefaultAmt0Expected.Neg(),
			amount1Expected: DefaultAmt1Expected.Neg(),
			numPositions:    2,
			expectedError:   true,
		},
		"error - update existing position with negative amount (more than liquidity provided)": {
			poolId:         1,
			ownerIndex:     0,
			lowerTick:      DefaultLowerTick,
			upperTick:      DefaultUpperTick,
			joinTime:       DefaultJoinTime,
			liquidityDelta: DefaultLiquidityAmt.Neg().Mul(sdk.NewDec(2)),
			numPositions:   1,
			expectedError:  true,
		},
		"error: different tick range from the existing position": {
			positionId:     DefaultPositionId,
			poolId:         1,
			ownerIndex:     0,
			lowerTick:      DefaultUpperTick + 1,
			upperTick:      DefaultUpperTick + 100,
			joinTime:       DefaultJoinTime,
			liquidityDelta: DefaultLiquidityAmt,
			numPositions:   1,
			expectedError:  true,
		},
		"error: invalid pool id": {
			poolId:         2,
			ownerIndex:     0,
			lowerTick:      DefaultLowerTick,
			upperTick:      DefaultUpperTick,
			joinTime:       DefaultJoinTime,
			liquidityDelta: DefaultLiquidityAmt,
			numPositions:   1,
			expectedError:  true,
		},
		"error: invalid owner": {
			poolId:          1,
			ownerIndex:      1, // using a different address makes this a new position
			lowerTick:       DefaultLowerTick,
			upperTick:       DefaultUpperTick,
			joinTime:        DefaultJoinTime,
			liquidityDelta:  DefaultLiquidityAmt,
			numPositions:    1,
			amount0Expected: DefaultAmt0Expected,
			amount1Expected: DefaultAmt1Expected,
			expectedError:   true,
		},
	}
	for name, tc := range tests {
		s.Run(name, func() {
			tc := tc
			s.SetupTest()

			s.Ctx = s.Ctx.WithBlockTime(time.Unix(0, 0))

			// create a CL pool
			s.PrepareConcentratedPool()

			// to ensure that the position's join time is set to the desired value
			s.Ctx = s.Ctx.WithBlockTime(tc.joinTime)

			// create position
			// Fund test account and create the desired position
			s.FundAcc(s.TestAccs[0], sdk.NewCoins(sdk.NewCoin(ETH, DefaultAmt0), sdk.NewCoin(USDC, DefaultAmt1)))
			_, _, _, _, _, err := s.App.ConcentratedLiquidityKeeper.CreatePosition(
				s.Ctx,
				1,
				s.TestAccs[0],
				DefaultAmt0, DefaultAmt1,
				sdk.ZeroInt(), sdk.ZeroInt(),
				DefaultLowerTick, DefaultUpperTick,
			)
			s.Require().NoError(err)

			// system under test
			actualAmount0, actualAmount1, err := s.App.ConcentratedLiquidityKeeper.UpdatePosition(
				s.Ctx,
				tc.poolId,
				s.TestAccs[tc.ownerIndex],
				tc.lowerTick,
				tc.upperTick,
				tc.liquidityDelta,
				tc.joinTime,
				tc.positionId,
			)

			if tc.expectedError {
				s.Require().Error(err)
				s.Require().Equal(sdk.Int{}, actualAmount0)
				s.Require().Equal(sdk.Int{}, actualAmount1)
			} else {

				s.Require().NoError(err)

				var (
					expectedAmount0 sdk.Dec
					expectedAmount1 sdk.Dec
				)

				// For the context of this test case, we are not testing the calculation of the amounts
				// As a result, whenever non-default values are expected, we estimate them using the internal CalcActualAmounts function
				if tc.amount0Expected.IsNil() || tc.amount1Expected.IsNil() {
					pool, err := s.App.ConcentratedLiquidityKeeper.GetPoolById(s.Ctx, tc.poolId)
					s.Require().NoError(err)

					expectedAmount0, expectedAmount1, err = pool.CalcActualAmounts(s.Ctx, tc.lowerTick, tc.upperTick, tc.liquidityDelta)
					s.Require().NoError(err)
				} else {
					expectedAmount0 = tc.amount0Expected.ToDec()
					expectedAmount1 = tc.amount1Expected.ToDec()
				}

				s.Require().Equal(expectedAmount0.TruncateInt().String(), actualAmount0.String())
				s.Require().Equal(expectedAmount1.TruncateInt().String(), actualAmount1.String())

				// validate if position has been properly updated
				s.validatePositionUpdate(s.Ctx, tc.positionId, tc.expectedPositionLiquidity)
				s.validateTickUpdates(s.Ctx, tc.poolId, s.TestAccs[tc.ownerIndex], tc.lowerTick, tc.upperTick, tc.expectedTickLiquidity, cl.EmptyCoins, cl.EmptyCoins)

				// validate if pool liquidity has been updated properly
				poolI, err := s.App.ConcentratedLiquidityKeeper.GetPoolById(s.Ctx, tc.poolId)
				s.Require().NoError(err)
				concentratedPool := poolI.(types.ConcentratedPoolExtension)
				s.Require().Equal(tc.expectedPoolLiquidity, concentratedPool.GetLiquidity())
			}
		})
	}
}

func (s *KeeperTestSuite) TestInitializeInitialPositionForPool() {
	type sendTest struct {
		amount0Desired sdk.Int
		amount1Desired sdk.Int
		expectedError  error
	}
	tests := map[string]sendTest{
		"happy path": {
			amount0Desired: DefaultAmt0,
			amount1Desired: DefaultAmt1,
		},
		"error: amount0Desired is zero": {
			amount0Desired: sdk.ZeroInt(),
			amount1Desired: DefaultAmt1,
			expectedError:  types.InitialLiquidityZeroError{Amount0: sdk.ZeroInt(), Amount1: DefaultAmt1},
		},
		"error: amount1Desired is zero": {
			amount0Desired: DefaultAmt0,
			amount1Desired: sdk.ZeroInt(),
			expectedError:  types.InitialLiquidityZeroError{Amount0: DefaultAmt0, Amount1: sdk.ZeroInt()},
		},
		"error: both amount0Desired and amount01Desired is zero": {
			amount0Desired: sdk.ZeroInt(),
			amount1Desired: sdk.ZeroInt(),
			expectedError:  types.InitialLiquidityZeroError{Amount0: sdk.ZeroInt(), Amount1: sdk.ZeroInt()},
		},
	}

	for name, tc := range tests {
		s.Run(name, func() {
			tc := tc
			s.SetupTest()

			// create a CL pool
			pool := s.PrepareConcentratedPool()

			// System under test
			err := s.App.ConcentratedLiquidityKeeper.InitializeInitialPositionForPool(s.Ctx, pool, tc.amount0Desired, tc.amount1Desired)

			if tc.expectedError != nil {
				s.Require().Error(err)
				s.Require().ErrorAs(err, &tc.expectedError)
			} else {
				s.Require().NoError(err)
			}
		})
	}
}

func (s *KeeperTestSuite) TestInverseRelation_CreatePosition_WithdrawPosition() {

	tests := map[string]lpTest{}

	// add test cases for different positions
	for name, test := range positionCases {
		tests[name] = test
	}

	for name, tc := range tests {
		tc := tc
		s.Run(name, func() {
			s.SetupTest()
			s.Ctx = s.Ctx.WithBlockTime(DefaultJoinTime)
			// Merge tc with baseCase and update tc to the merged result. This is done to reduce the amount of boilerplate in test cases.
			baseConfigCopy := *baseCase
			mergeConfigs(&baseConfigCopy, &tc)
			tc = baseConfigCopy

			clKeeper := s.App.ConcentratedLiquidityKeeper

			// Fund account to pay for the pool creation fee.
			s.FundAcc(s.TestAccs[0], PoolCreationFee)

			// Create a CL pool with custom tickSpacing
			poolID, err := s.App.PoolManagerKeeper.CreatePool(s.Ctx, clmodel.NewMsgCreateConcentratedPool(s.TestAccs[0], ETH, USDC, tc.tickSpacing, sdk.ZeroDec()))
			s.Require().NoError(err)
			poolBefore, err := clKeeper.GetPool(s.Ctx, poolID)
			s.Require().NoError(err)

			liquidityBefore, err := s.App.ConcentratedLiquidityKeeper.GetTotalPoolLiquidity(s.Ctx, poolID)
			s.Require().NoError(err)

			// Pre-set fee growth accumulator
			if !tc.preSetChargeFee.IsZero() {
				err = clKeeper.ChargeFee(s.Ctx, 1, tc.preSetChargeFee)
				s.Require().NoError(err)
			}

			// If we want to test a non-first position, we create a first position with a separate account
			if tc.isNotFirstPosition {
				s.SetupPosition(1, s.TestAccs[1], DefaultCoin0, DefaultCoin1, tc.lowerTick, tc.upperTick, DefaultJoinTime)
			}

			// Fund test account and create the desired position
			s.FundAcc(s.TestAccs[0], sdk.NewCoins(DefaultCoin0, DefaultCoin1))

			// Note user and pool account balances before create position is called
			userBalancePrePositionCreation := s.App.BankKeeper.GetAllBalances(s.Ctx, s.TestAccs[0])
			poolBalancePrePositionCreation := s.App.BankKeeper.GetAllBalances(s.Ctx, poolBefore.GetAddress())

			// System under test.
			positionId, amtDenom0CreatePosition, amtDenom1CreatePosition, liquidityCreated, _, err := clKeeper.CreatePosition(s.Ctx, tc.poolId, s.TestAccs[0], tc.amount0Desired, tc.amount1Desired, tc.amount0Minimum, tc.amount1Minimum, tc.lowerTick, tc.upperTick)
			s.Require().NoError(err)

			s.Ctx = s.Ctx.WithBlockTime(DefaultJoinTime.Add(time.Hour * 24))
			amtDenom0WithdrawPosition, amtDenom1WithdrawPosition, err := clKeeper.WithdrawPosition(s.Ctx, s.TestAccs[0], positionId, liquidityCreated)
			s.Require().NoError(err)

			// INVARIANTS

			// 1. amount for denom0 and denom1 upon creating and withdraw position should be same
			// Note: subtracting one because create position rounds in favor of the pool.
			s.Require().Equal(amtDenom0CreatePosition.Sub(sdk.OneInt()).String(), amtDenom0WithdrawPosition.String())
			s.Require().Equal(amtDenom1CreatePosition.String(), amtDenom1WithdrawPosition.String())

			// 2. user balance and pool balance after creating / withdrawing position should be same
			userBalancePostPositionCreation := s.App.BankKeeper.GetAllBalances(s.Ctx, s.TestAccs[0])
			poolBalancePostPositionCreation := s.App.BankKeeper.GetAllBalances(s.Ctx, poolBefore.GetAddress())

			// Note: subtracing one since position creation rounds in favor of the pool.
			s.Require().Equal(userBalancePrePositionCreation.AmountOf(ETH).Sub(sdk.OneInt()).String(), userBalancePostPositionCreation.AmountOf(ETH).String())
			s.Require().Equal(userBalancePrePositionCreation.AmountOf(USDC).String(), userBalancePostPositionCreation.AmountOf(USDC).String())

			// Note: adding one since withdrawal rounds in favor of the pool.
			s.Require().Equal(poolBalancePrePositionCreation.AmountOf(ETH).Add(sdk.OneInt()).String(), poolBalancePostPositionCreation.AmountOf(ETH).String())
			s.Require().Equal(poolBalancePrePositionCreation.AmountOf(USDC).String(), poolBalancePostPositionCreation.AmountOf(USDC).String())

			// 3. Check that position's liquidity was deleted
			positionLiquidity, err := clKeeper.GetPositionLiquidity(s.Ctx, tc.positionId)
			s.Require().Error(err)
			s.Require().ErrorAs(err, &types.PositionIdNotFoundError{PositionId: tc.positionId})
			s.Require().Equal(sdk.Dec{}, positionLiquidity)

			// 4. Check that pool has come back to original state

			liquidityAfter, err := s.App.ConcentratedLiquidityKeeper.GetTotalPoolLiquidity(s.Ctx, poolID)
			s.Require().NoError(err)

			s.Require().NoError(err)
<<<<<<< HEAD
			s.Require().Equal(liquidityBefore, liquidityAfter)

			clPool, _ := s.App.ConcentratedLiquidityKeeper.GetPoolById(s.Ctx, poolBefore.GetId())
			fmt.Println("current tick during inverse tests: ", clPool.GetCurrentTick())
=======

			// Note: one ends up remaining due to rounding in favor of the pool.
			s.Require().Equal(liquidityBefore.AmountOf(ETH).Add(sdk.OneInt()).String(), liquidityAfter.AmountOf(ETH).String())
			s.Require().Equal(liquidityBefore.AmountOf(USDC).String(), liquidityAfter.AmountOf(USDC).String())
>>>>>>> a05f5a97
		})
	}
}

func (s *KeeperTestSuite) TestUninitializePool() {
	tests := map[string]struct {
		poolId       uint64
		hasPositions bool
		expectError  error
	}{
		"valid uninitialization": {
			poolId: defaultPoolId,
		},
		"error: pool does not exist": {
			poolId:      defaultPoolId + 1,
			expectError: types.PoolNotFoundError{PoolId: defaultPoolId + 1},
		},
		"error: attempted to unitialize pool with liquidity": {
			poolId:       defaultPoolId,
			hasPositions: true,
			expectError:  types.UninitializedPoolWithLiquidityError{PoolId: defaultPoolId},
		},
	}

	for name, tc := range tests {
		tc := tc
		s.Run(name, func() {
			s.SetupTest()
			clKeeper := s.App.ConcentratedLiquidityKeeper

			pool := s.PrepareConcentratedPool()

			if tc.hasPositions {
				s.SetupDefaultPosition(pool.GetId())
			}

			err := clKeeper.InitializeInitialPositionForPool(s.Ctx, pool, DefaultAmt0, DefaultAmt1)
			s.Require().NoError(err)

			err = clKeeper.UninitializePool(s.Ctx, tc.poolId)

			if tc.expectError != nil {
				s.Require().Error(err)
				s.Require().ErrorAs(err, &tc.expectError)
				return
			}
			s.Require().NoError(err)

			// get pool and confirm that sqrt price and tick were reset to zero
			pool, err = clKeeper.GetPoolById(s.Ctx, pool.GetId())
			s.Require().NoError(err)

			actualSqrtPrice := pool.GetCurrentSqrtPrice()
			actualTick := pool.GetCurrentTick()
			s.Require().Equal(sdk.ZeroDec(), actualSqrtPrice)
			s.Require().Equal(sdk.ZeroInt(), actualTick)
		})
	}
}

func (s *KeeperTestSuite) TestIsLockMature() {
	type sendTest struct {
		remainingLockDuration time.Duration
		unlockingPosition     bool
		lockedPosition        bool
		expectedLockIsMature  bool
	}
	tests := map[string]sendTest{
		"lock does not exist": {
			remainingLockDuration: 0,
			expectedLockIsMature:  true,
		},
		"unlocked": {
			remainingLockDuration: 0,
			unlockingPosition:     true,
			expectedLockIsMature:  true,
		},
		"unlocking": {
			remainingLockDuration: 1 * time.Hour,
			unlockingPosition:     true,
			expectedLockIsMature:  false,
		},
		"locked": {
			remainingLockDuration: 1 * time.Hour,
			lockedPosition:        true,
			expectedLockIsMature:  false,
		},
	}

	for name, tc := range tests {
		s.Run(name, func() {
			tc := tc
			var (
				positionId         uint64
				concentratedLockId uint64
				err                error
			)
			s.SetupTest()
			s.Ctx = s.Ctx.WithBlockTime(DefaultJoinTime)

			// create a CL pool and fund account
			pool := s.PrepareConcentratedPool()
			coinsToFund := sdk.NewCoins(DefaultCoin0, DefaultCoin1)
			s.FundAcc(s.TestAccs[0], coinsToFund)

			if tc.unlockingPosition {
				positionId, _, _, _, _, concentratedLockId, err = s.App.ConcentratedLiquidityKeeper.CreateFullRangePositionUnlocking(s.Ctx, pool, s.TestAccs[0], coinsToFund, tc.remainingLockDuration)
				s.Require().NoError(err)
			} else if tc.lockedPosition {
				positionId, _, _, _, _, concentratedLockId, err = s.App.ConcentratedLiquidityKeeper.CreateFullRangePositionLocked(s.Ctx, pool, s.TestAccs[0], coinsToFund, tc.remainingLockDuration)
				s.Require().NoError(err)
			} else {
				positionId, _, _, _, _, err = s.App.ConcentratedLiquidityKeeper.CreateFullRangePosition(s.Ctx, pool, s.TestAccs[0], coinsToFund)
				s.Require().NoError(err)
			}

			_, err = s.App.ConcentratedLiquidityKeeper.GetPosition(s.Ctx, positionId)
			s.Require().NoError(err)

			// Increment block time by a second to ensure test cases with zero lock duration are in the past
			s.Ctx = s.Ctx.WithBlockTime(s.Ctx.BlockTime().Add(time.Second))

			// System under test
			lockIsMature, _ := s.App.ConcentratedLiquidityKeeper.IsLockMature(s.Ctx, concentratedLockId)

			if tc.expectedLockIsMature {
				s.Require().True(lockIsMature)
			} else {
				s.Require().False(lockIsMature)
			}
		})
	}
}

func (s *KeeperTestSuite) TestValidatePositionUpdateById() {
	tests := map[string]struct {
		positionId           uint64
		updateInitiatorIndex int
		lowerTickGiven       int64
		upperTickGiven       int64
		liquidityDeltaGiven  sdk.Dec
		joinTimeGiven        time.Time
		poolIdGiven          uint64
		expectError          error
	}{
		"valid update - adding liquidity": {
			positionId:           DefaultPositionId,
			updateInitiatorIndex: 0,
			lowerTickGiven:       DefaultLowerTick,
			upperTickGiven:       DefaultUpperTick,
			liquidityDeltaGiven:  sdk.OneDec(),
			joinTimeGiven:        DefaultJoinTime,
			poolIdGiven:          defaultPoolId,
		},
		"valid update - removing liquidity": {
			positionId:           DefaultPositionId,
			updateInitiatorIndex: 0,
			lowerTickGiven:       DefaultLowerTick,
			upperTickGiven:       DefaultUpperTick,
			liquidityDeltaGiven:  sdk.OneDec().Neg(), // negative
			joinTimeGiven:        DefaultJoinTime,
			poolIdGiven:          defaultPoolId,
		},
		"valid update - does not exist yet": {
			positionId:           DefaultPositionId + 2,
			updateInitiatorIndex: 0,
			lowerTickGiven:       DefaultLowerTick,
			upperTickGiven:       DefaultUpperTick,
			liquidityDeltaGiven:  sdk.OneDec(),
			joinTimeGiven:        DefaultJoinTime,
			poolIdGiven:          defaultPoolId,
		},
		"error: attempted to remove too much liquidty": {
			positionId:           DefaultPositionId,
			updateInitiatorIndex: 0,
			lowerTickGiven:       DefaultLowerTick,
			upperTickGiven:       DefaultUpperTick,
			liquidityDeltaGiven:  DefaultLiquidityAmt.Add(sdk.OneDec()).Neg(),
			joinTimeGiven:        DefaultJoinTime,
			poolIdGiven:          defaultPoolId,
			expectError:          types.LiquidityWithdrawalError{},
		},
		"error: invalid position id": {
			positionId:  0,
			expectError: types.ErrZeroPositionId,
		},
		"error: not an owner": {
			positionId:           DefaultPositionId,
			updateInitiatorIndex: 1,
			lowerTickGiven:       DefaultLowerTick,
			upperTickGiven:       DefaultUpperTick,
			liquidityDeltaGiven:  sdk.OneDec(),
			joinTimeGiven:        DefaultJoinTime,
			poolIdGiven:          defaultPoolId,
			expectError:          types.PositionOwnerMismatchError{},
		},
		"error: lower tick mismatch": {
			positionId:           DefaultPositionId,
			updateInitiatorIndex: 0,
			lowerTickGiven:       DefaultLowerTick + 1,
			upperTickGiven:       DefaultUpperTick,
			liquidityDeltaGiven:  sdk.OneDec(),
			joinTimeGiven:        DefaultJoinTime,
			poolIdGiven:          defaultPoolId,
			expectError:          types.LowerTickMismatchError{},
		},
		"error: upper tick mismatch": {
			positionId:           DefaultPositionId,
			updateInitiatorIndex: 0,
			lowerTickGiven:       DefaultLowerTick,
			upperTickGiven:       DefaultUpperTick + 1,
			liquidityDeltaGiven:  sdk.OneDec(),
			joinTimeGiven:        DefaultJoinTime,
			poolIdGiven:          defaultPoolId,
			expectError:          types.LowerTickMismatchError{},
		},
		"error: invalid join time": {
			positionId:           DefaultPositionId,
			updateInitiatorIndex: 0,
			lowerTickGiven:       DefaultLowerTick,
			upperTickGiven:       DefaultUpperTick + 1,
			liquidityDeltaGiven:  sdk.OneDec(),
			joinTimeGiven:        DefaultJoinTime,
			poolIdGiven:          defaultPoolId,
			expectError:          types.LowerTickMismatchError{},
		},
		"error: pool id mismatch": {
			positionId:           DefaultPositionId + 1,
			updateInitiatorIndex: 0,
			lowerTickGiven:       DefaultLowerTick,
			upperTickGiven:       DefaultUpperTick + 1,
			liquidityDeltaGiven:  sdk.OneDec(),
			joinTimeGiven:        DefaultJoinTime,
			poolIdGiven:          defaultPoolId,
			expectError:          types.PositionsNotInSamePoolError{},
		},
	}

	for name, tc := range tests {
		tc := tc
		s.Run(name, func() {
			s.SetupTest()

			s.Ctx = s.Ctx.WithBlockTime(DefaultJoinTime)

			clKeeper := s.App.ConcentratedLiquidityKeeper

			// Fund test accounts
			s.FundAcc(s.TestAccs[0], sdk.NewCoins(DefaultCoin0, DefaultCoin1))
			s.FundAcc(s.TestAccs[1], sdk.NewCoins(DefaultCoin0, DefaultCoin1))

			// Create two pools
			poolOne := s.PrepareConcentratedPool()
			poolTwo := s.PrepareConcentratedPool()

			// Create a position in pool one from account 0
			s.SetupDefaultPositionAcc(poolOne.GetId(), s.TestAccs[0])
			// Create a position in pool two from account 1
			s.SetupDefaultPositionAcc(poolTwo.GetId(), s.TestAccs[1])

			updateInitiator := s.TestAccs[tc.updateInitiatorIndex]

			err := clKeeper.ValidatePositionUpdateById(s.Ctx, tc.positionId, updateInitiator, tc.lowerTickGiven, tc.upperTickGiven, tc.liquidityDeltaGiven, tc.joinTimeGiven, tc.poolIdGiven)

			if tc.expectError != nil {
				s.Require().Error(err)
				s.Require().ErrorAs(err, &tc.expectError)
				return
			}
			s.Require().NoError(err)
		})
	}
}<|MERGE_RESOLUTION|>--- conflicted
+++ resolved
@@ -1444,17 +1444,10 @@
 			s.Require().NoError(err)
 
 			s.Require().NoError(err)
-<<<<<<< HEAD
-			s.Require().Equal(liquidityBefore, liquidityAfter)
-
-			clPool, _ := s.App.ConcentratedLiquidityKeeper.GetPoolById(s.Ctx, poolBefore.GetId())
-			fmt.Println("current tick during inverse tests: ", clPool.GetCurrentTick())
-=======
 
 			// Note: one ends up remaining due to rounding in favor of the pool.
 			s.Require().Equal(liquidityBefore.AmountOf(ETH).Add(sdk.OneInt()).String(), liquidityAfter.AmountOf(ETH).String())
 			s.Require().Equal(liquidityBefore.AmountOf(USDC).String(), liquidityAfter.AmountOf(USDC).String())
->>>>>>> a05f5a97
 		})
 	}
 }
