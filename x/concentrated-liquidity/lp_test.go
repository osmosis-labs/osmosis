package concentrated_liquidity_test

import (
	"errors"
	"fmt"
	"time"

	sdk "github.com/cosmos/cosmos-sdk/types"

	cl "github.com/osmosis-labs/osmosis/v15/x/concentrated-liquidity"
	clmodel "github.com/osmosis-labs/osmosis/v15/x/concentrated-liquidity/model"
	types "github.com/osmosis-labs/osmosis/v15/x/concentrated-liquidity/types"
)

type lpTest struct {
	poolId                            uint64
	owner                             sdk.AccAddress
	currentTick                       sdk.Int
	lowerTick                         int64
	upperTick                         int64
	joinTime                          time.Time
	positionId                        uint64
	currentSqrtP                      sdk.Dec
	amount0Desired                    sdk.Int
	amount0Minimum                    sdk.Int
	amount0Expected                   sdk.Int
	amount1Desired                    sdk.Int
	amount1Minimum                    sdk.Int
	amount1Expected                   sdk.Int
	liquidityAmount                   sdk.Dec
	tickSpacing                       uint64
	exponentAtPriceOne                sdk.Int
	isNotFirstPosition                bool
	isNotFirstPositionWithSameAccount bool
	expectedError                     error

	// fee related fields
	preSetChargeFee               sdk.DecCoin
	expectedFeeGrowthOutsideLower sdk.DecCoins
	expectedFeeGrowthOutsideUpper sdk.DecCoins
}

var (
	baseCase = &lpTest{
		isNotFirstPosition:                false,
		isNotFirstPositionWithSameAccount: false,
		poolId:                            1,
		currentTick:                       DefaultCurrTick,
		lowerTick:                         DefaultLowerTick,
		upperTick:                         DefaultUpperTick,
		currentSqrtP:                      DefaultCurrSqrtPrice,
		amount0Desired:                    DefaultAmt0,
		amount0Minimum:                    sdk.ZeroInt(),
		amount0Expected:                   DefaultAmt0Expected,
		amount1Desired:                    DefaultAmt1,
		amount1Minimum:                    sdk.ZeroInt(),
		amount1Expected:                   DefaultAmt1Expected,
		liquidityAmount:                   DefaultLiquidityAmt,
		tickSpacing:                       DefaultTickSpacing,
		exponentAtPriceOne:                DefaultExponentAtPriceOne,
		joinTime:                          DefaultJoinTime,
		positionId:                        1,

		preSetChargeFee: oneEth,
		// in this setup lower tick < current tick < upper tick
		// the fee accumulator for ticks <= current tick are updated.
		expectedFeeGrowthOutsideLower: cl.EmptyCoins,
		// as a result, the upper tick is not updated.
		expectedFeeGrowthOutsideUpper: cl.EmptyCoins,
	}

	positionCases = map[string]lpTest{
		"base case": {
			expectedFeeGrowthOutsideLower: oneEthCoins,
		},
		"create a position with non default tick spacing (10) with ticks that fall into tick spacing requirements": {
			tickSpacing:                   10,
			expectedFeeGrowthOutsideLower: oneEthCoins,
		},
		"lower tick < upper tick < current tick -> both tick's fee accumulators are updated with one eth": {
			lowerTick:   DefaultLowerTick,
			upperTick:   DefaultUpperTick,
			currentTick: sdk.NewInt(DefaultUpperTick + 1),

			preSetChargeFee:               oneEth,
			expectedFeeGrowthOutsideLower: oneEthCoins,
		},
		"lower tick < upper tick < current tick -> the fee is not charged so tick accumulators are unset": {
			lowerTick:   DefaultLowerTick,
			upperTick:   DefaultUpperTick,
			currentTick: sdk.NewInt(DefaultUpperTick + 1),

			preSetChargeFee:               sdk.NewDecCoin(ETH, sdk.ZeroInt()), // zero fee
			expectedFeeGrowthOutsideLower: oneEthCoins,
		},
		"current tick < lower tick < upper tick -> both tick's fee accumulators are unitilialized": {
			lowerTick:   DefaultLowerTick,
			upperTick:   DefaultUpperTick,
			currentTick: sdk.NewInt(DefaultLowerTick - 1),

			preSetChargeFee:               oneEth,
			expectedFeeGrowthOutsideLower: oneEthCoins,
		},
		"lower tick < upper tick == current tick -> both tick's fee accumulators are updated with one eth": {
			lowerTick:   DefaultLowerTick,
			upperTick:   DefaultUpperTick,
			currentTick: sdk.NewInt(DefaultUpperTick),

			preSetChargeFee:               oneEth,
			expectedFeeGrowthOutsideLower: oneEthCoins,
		},
		"second position: lower tick < upper tick == current tick -> both tick's fee accumulators are updated with one eth": {
			lowerTick:   DefaultLowerTick,
			upperTick:   DefaultUpperTick,
			currentTick: sdk.NewInt(DefaultUpperTick),

			isNotFirstPositionWithSameAccount: true,
			positionId:                        2,

			liquidityAmount:               baseCase.liquidityAmount.MulInt64(2),
			preSetChargeFee:               oneEth,
			expectedFeeGrowthOutsideLower: oneEthCoins,
		},
	}
)

func (s *KeeperTestSuite) TestCreatePosition() {
	tests := map[string]lpTest{
		"error: non-existent pool": {
			poolId:        2,
			expectedError: types.PoolNotFoundError{PoolId: 2},
		},
		"error: lower tick out of bounds": {
			lowerTick:     DefaultMinTick - 1,
			expectedError: types.InvalidTickError{Tick: DefaultMinTick - 1, IsLower: true, MinTick: DefaultMinTick, MaxTick: DefaultMaxTick},
		},
		"error: upper tick out of bounds": {
			upperTick:     DefaultMaxTick + 1,
			expectedError: types.InvalidTickError{Tick: DefaultMaxTick + 1, IsLower: false, MinTick: DefaultMinTick, MaxTick: DefaultMaxTick},
		},
		"error: upper tick is below the lower tick, but both are in bounds": {
			lowerTick:     50,
			upperTick:     40,
			expectedError: types.InvalidLowerUpperTickError{LowerTick: 50, UpperTick: 40},
		},
		"error: amount of token 0 is smaller than minimum; should fail and not update state": {
			amount0Minimum: baseCase.amount0Expected.Mul(sdk.NewInt(2)),
			expectedError:  types.InsufficientLiquidityCreatedError{Actual: baseCase.amount0Expected, Minimum: baseCase.amount0Expected.Mul(sdk.NewInt(2)), IsTokenZero: true},
		},
		"error: amount of token 1 is smaller than minimum; should fail and not update state": {
			amount1Minimum: baseCase.amount1Expected.Mul(sdk.NewInt(2)),
			expectedError:  types.InsufficientLiquidityCreatedError{Actual: baseCase.amount1Expected, Minimum: baseCase.amount1Expected.Mul(sdk.NewInt(2))},
		},
		"error: a non first position with zero amount desired for both denoms should fail liquidity delta check": {
			isNotFirstPosition: true,
			amount0Desired:     sdk.ZeroInt(),
			amount1Desired:     sdk.ZeroInt(),
			expectedError:      errors.New("liquidityDelta calculated equals zero"),
		},
		"error: attempt to use and upper and lower tick that are not divisible by tick spacing": {
			lowerTick:     int64(305451),
			upperTick:     int64(315001),
			tickSpacing:   10,
			expectedError: types.TickSpacingError{TickSpacing: 10, LowerTick: int64(305451), UpperTick: int64(315001)},
		},
		"error: first position cannot have a zero amount for denom0": {
			amount0Desired: sdk.ZeroInt(),
			expectedError:  types.InitialLiquidityZeroError{Amount0: sdk.ZeroInt(), Amount1: DefaultAmt1},
		},
		"error: first position cannot have a zero amount for denom1": {
			amount1Desired: sdk.ZeroInt(),
			expectedError:  types.InitialLiquidityZeroError{Amount0: DefaultAmt0, Amount1: sdk.ZeroInt()},
		},
		"error: first position cannot have a zero amount for both denom0 and denom1": {
			amount1Desired: sdk.ZeroInt(),
			amount0Desired: sdk.ZeroInt(),
			expectedError:  types.InitialLiquidityZeroError{Amount0: sdk.ZeroInt(), Amount1: sdk.ZeroInt()},
		},
		// TODO: add more tests
		// - custom hand-picked values
		// - think of overflows
		// - think of truncations
	}

	// add test cases for different positions
	for name, test := range positionCases {
		tests[name] = test
	}

	for name, tc := range tests {
		tc := tc
		s.Run(name, func() {
			s.SetupTest()
			s.Ctx = s.Ctx.WithBlockTime(DefaultJoinTime)

			// Merge tc with baseCase and update tc to the merged result. This is done to reduce the amount of boilerplate in test cases.
			baseConfigCopy := *baseCase
			mergeConfigs(&baseConfigCopy, &tc)
			tc = baseConfigCopy

			clKeeper := s.App.ConcentratedLiquidityKeeper

			// Fund account to pay for the pool creation fee.
			s.FundAcc(s.TestAccs[0], PoolCreationFee)

			// Create a CL pool with custom tickSpacing
			poolID, err := s.App.PoolManagerKeeper.CreatePool(s.Ctx, clmodel.NewMsgCreateConcentratedPool(s.TestAccs[0], ETH, USDC, tc.tickSpacing, tc.exponentAtPriceOne, sdk.ZeroDec()))
			s.Require().NoError(err)

			// Set mock listener to make sure that is is called when desired.
			s.setListenerMockOnConcentratedLiquidityKeeper()

			pool, err := s.App.ConcentratedLiquidityKeeper.GetPool(s.Ctx, poolID)
			s.Require().NoError(err)

			// Pre-set fee growth accumulator
			if !tc.preSetChargeFee.IsZero() {
				err = clKeeper.ChargeFee(s.Ctx, 1, tc.preSetChargeFee)
				s.Require().NoError(err)
			}

			expectedNumCreatePositionEvents := 1

			// If we want to test a non-first position, we create a first position with a separate account
			if tc.isNotFirstPosition {
				s.SetupPosition(1, s.TestAccs[1], DefaultCoin0, DefaultCoin1, tc.lowerTick, tc.upperTick, DefaultJoinTime)
				expectedNumCreatePositionEvents += 1
			}

			expectedLiquidityCreated := tc.liquidityAmount
			if tc.isNotFirstPositionWithSameAccount {
				// Since this is a second position with the same parameters,
				// we expect to create half of the final liquidity amount.
				expectedLiquidityCreated = tc.liquidityAmount.QuoInt64(2)

				s.SetupPosition(1, s.TestAccs[0], DefaultCoin0, DefaultCoin1, tc.lowerTick, tc.upperTick, DefaultJoinTime)
				expectedNumCreatePositionEvents += 1
			}

			// Fund test account and create the desired position
			s.FundAcc(s.TestAccs[0], sdk.NewCoins(DefaultCoin0, DefaultCoin1))

			// Note user and pool account balances before create position is called
			userBalancePrePositionCreation := s.App.BankKeeper.GetAllBalances(s.Ctx, s.TestAccs[0])
			poolBalancePrePositionCreation := s.App.BankKeeper.GetAllBalances(s.Ctx, pool.GetAddress())

			// System under test.
			positionId, asset0, asset1, liquidityCreated, joinTime, err := clKeeper.CreatePosition(s.Ctx, tc.poolId, s.TestAccs[0], tc.amount0Desired, tc.amount1Desired, tc.amount0Minimum, tc.amount1Minimum, tc.lowerTick, tc.upperTick)

			// Note user and pool account balances to compare after create position is called
			userBalancePostPositionCreation := s.App.BankKeeper.GetAllBalances(s.Ctx, s.TestAccs[0])
			poolBalancePostPositionCreation := s.App.BankKeeper.GetAllBalances(s.Ctx, pool.GetAddress())

			// If we expect an error, make sure:
			// - some error was emitted
			// - asset0 and asset1 that were calculated from create position is nil
			// - the error emitted was the expected error
			// - account balances are untouched
			if tc.expectedError != nil {
				s.Require().Error(err)
				s.Require().Equal(asset0, sdk.Int{})
				s.Require().Equal(asset1, sdk.Int{})
				s.Require().ErrorContains(err, tc.expectedError.Error())

				// Check account balances
				s.Require().Equal(userBalancePrePositionCreation.String(), userBalancePostPositionCreation.String())
				s.Require().Equal(poolBalancePrePositionCreation.String(), poolBalancePostPositionCreation.String())

				// Redundantly ensure that liquidity was not created
				liquidity, err := clKeeper.GetPositionLiquidity(s.Ctx, positionId)
				s.Require().Error(err)
				s.Require().ErrorAs(err, &types.PositionIdNotFoundError{PositionId: positionId})
				s.Require().Equal(sdk.Dec{}, liquidity)
				return
			}

			// Else, check that we had no error from creating the position, and that the liquidity and assets that were returned are expected
			s.Require().NoError(err)
			s.Require().Equal(tc.positionId, positionId)
			s.Require().Equal(tc.amount0Expected.String(), asset0.String())
			s.Require().Equal(tc.amount1Expected.String(), asset1.String())
			s.Require().Equal(expectedLiquidityCreated.String(), liquidityCreated.String())
			s.Require().Equal(s.Ctx.BlockTime(), joinTime)

			// Check account balances
			s.Require().Equal(userBalancePrePositionCreation.Sub(sdk.NewCoins(sdk.NewCoin(ETH, asset0), (sdk.NewCoin(USDC, asset1)))).String(), userBalancePostPositionCreation.String())
			s.Require().Equal(poolBalancePrePositionCreation.Add(sdk.NewCoin(ETH, asset0), (sdk.NewCoin(USDC, asset1))).String(), poolBalancePostPositionCreation.String())

			hasPosition := clKeeper.HasFullPosition(s.Ctx, tc.positionId)
			s.Require().True(hasPosition)

			// Check position state
			s.validatePositionUpdate(s.Ctx, positionId, expectedLiquidityCreated)

			s.validatePositionFeeAccUpdate(s.Ctx, tc.poolId, positionId, expectedLiquidityCreated)

			// Check tick state
			s.validateTickUpdates(s.Ctx, tc.poolId, s.TestAccs[0], tc.lowerTick, tc.upperTick, tc.liquidityAmount, tc.expectedFeeGrowthOutsideLower, tc.expectedFeeGrowthOutsideUpper)

			// Validate events emitted.
			s.AssertEventEmitted(s.Ctx, types.TypeEvtCreatePosition, expectedNumCreatePositionEvents)

			// Validate that listeners were called the desired number of times
			expectedAfterInitialPoolPositionCreatedCallCount := 0
			if !tc.isNotFirstPosition {
				// We want the hook to be called only for the very first position in the pool.
				// Such position initializes current sqrt price and tick. As a result,
				// we want the hook to run for the purposes of creating twap records.
				// On any subsequent update, adding liquidity does not change the price.
				// Therefore, we do not have to call this hook.
				expectedAfterInitialPoolPositionCreatedCallCount = 1
			}
			s.validateListenerCallCount(0, expectedAfterInitialPoolPositionCreatedCallCount, 0, 0)
		})
	}
}

func (s *KeeperTestSuite) TestWithdrawPosition() {
	defaultTimeElapsed := time.Hour * 24
	uptimeHelper := getExpectedUptimes()
	defaultUptimeGrowth := uptimeHelper.hundredTokensMultiDenom
	DefaultJoinTime := s.Ctx.BlockTime()

	tests := map[string]struct {
		setupConfig *lpTest
		// when this is set, it overwrites the setupConfig
		// and gives the overwritten configuration to
		// the system under test.
		sutConfigOverwrite      *lpTest
		createPositionOverwrite bool
		timeElapsed             time.Duration
	}{
		"base case: withdraw full liquidity amount": {
			// setup parameters for creating a pool and position.
			setupConfig: baseCase,

			// system under test parameters
			// for withdrawing a position.
			sutConfigOverwrite: &lpTest{
				amount0Expected: baseCase.amount0Expected, // 0.998976 eth
				amount1Expected: baseCase.amount1Expected, // 5000 usdc
			},
			timeElapsed: defaultTimeElapsed,
		},
		"withdraw partial liquidity amount": {
			// setup parameters for creating a pool and position.
			setupConfig: baseCase,

			// system under test parameters
			// for withdrawing a position.
			sutConfigOverwrite: &lpTest{
				liquidityAmount: baseCase.liquidityAmount.QuoRoundUp(sdk.NewDec(2)),
				amount0Expected: baseCase.amount0Expected.QuoRaw(2), // 0.499488
				amount1Expected: baseCase.amount1Expected.QuoRaw(2), // 2500 usdc
			},
			timeElapsed: defaultTimeElapsed,
		},
		"withdraw full liquidity amount, forfeit incentives": {
			// setup parameters for creating a pool and position.
			setupConfig: baseCase,

			// system under test parameters
			// for withdrawing a position.
			sutConfigOverwrite: &lpTest{
				amount0Expected: baseCase.amount0Expected, // 0.998976 eth
				amount1Expected: baseCase.amount1Expected, // 5000 usdc
			},
			timeElapsed: 0,
		},
		"error: no position created": {
			// setup parameters for creation a pool and position.
			setupConfig: baseCase,

			// system under test parameters
			// for withdrawing a position.
			sutConfigOverwrite: &lpTest{
				lowerTick:     -1, // valid tick at which no position exists
				positionId:    DefaultPositionId + 1,
				expectedError: types.PositionIdNotFoundError{PositionId: DefaultPositionId + 1},
			},
			timeElapsed: defaultTimeElapsed,
		},
		"error: insufficient liquidity": {
			// setup parameters for creating a pool and position.
			setupConfig: baseCase,

			// system under test parameters
			// for withdrawing a position.
			sutConfigOverwrite: &lpTest{
				liquidityAmount: baseCase.liquidityAmount.Add(sdk.OneDec()), // 1 more than available
				expectedError:   types.InsufficientLiquidityError{Actual: baseCase.liquidityAmount.Add(sdk.OneDec()), Available: baseCase.liquidityAmount},
			},
			timeElapsed: defaultTimeElapsed,
		},
		// TODO: test with custom amounts that potentially lead to truncations.
	}

	for name, tc := range tests {
		tc := tc
		s.Run(name, func() {
			// Setup.
			s.SetupTest()
			s.Ctx = s.Ctx.WithBlockTime(DefaultJoinTime)

			var (
				ctx                         = s.Ctx
				concentratedLiquidityKeeper = s.App.ConcentratedLiquidityKeeper
				liquidityCreated            = sdk.ZeroDec()
				owner                       = s.TestAccs[0]
				tc                          = tc
				config                      = *tc.setupConfig
				sutConfigOverwrite          = *tc.sutConfigOverwrite
			)

			// If specific configs are provided in the test case, overwrite the config with those values.
			mergeConfigs(&config, &sutConfigOverwrite)

			// If a setupConfig is provided, use it to create a pool and position.
			pool := s.PrepareConcentratedPool()
			s.FundAcc(owner, sdk.NewCoins(sdk.NewCoin(ETH, sdk.NewInt(10000000000000)), sdk.NewCoin(USDC, sdk.NewInt(1000000000000))))

			// Create a position from the parameters in the test case.
			_, _, _, liquidityCreated, _, err := concentratedLiquidityKeeper.CreatePosition(ctx, pool.GetId(), owner, config.amount0Desired, config.amount1Desired, sdk.ZeroInt(), sdk.ZeroInt(), DefaultLowerTick, DefaultUpperTick)
			s.Require().NoError(err)

			// Set mock listener to make sure that is is called when desired.
			// It must be set after test position creation so that we do not record the call
			// for initial position update.
			s.setListenerMockOnConcentratedLiquidityKeeper()

			ctx = ctx.WithBlockTime(ctx.BlockTime().Add(tc.timeElapsed))

			// Set global fee growth to 1 ETH and charge the fee to the pool.
			globalFeeGrowth := sdk.NewDecCoin(ETH, sdk.NewInt(1))
			err = concentratedLiquidityKeeper.ChargeFee(ctx, pool.GetId(), globalFeeGrowth)
			s.Require().NoError(err)

			// Add global uptime growth
			err = addToUptimeAccums(ctx, pool.GetId(), concentratedLiquidityKeeper, defaultUptimeGrowth)
			s.Require().NoError(err)

			// Determine the liquidity expected to remain after the withdraw.
			expectedRemainingLiquidity := liquidityCreated.Sub(config.liquidityAmount)

			expectedFeesClaimed := sdk.NewCoins()
			expectedIncentivesClaimed := sdk.NewCoins()
			// Set the expected fees claimed to the amount of liquidity created since the global fee growth is 1.
			// Fund the pool account with the expected fees claimed.
			if expectedRemainingLiquidity.IsZero() {
				expectedFeesClaimed = expectedFeesClaimed.Add(sdk.NewCoin(ETH, liquidityCreated.TruncateInt()))
				s.FundAcc(pool.GetAddress(), expectedFeesClaimed)
			}

			// Set expected incentives and fund pool with appropriate amount
			expectedIncentivesClaimed = expectedIncentivesFromUptimeGrowth(defaultUptimeGrowth, liquidityCreated, tc.timeElapsed, sdk.OneInt())
			s.FundAcc(pool.GetIncentivesAddress(), expectedIncentivesClaimed)

			// Note the pool and owner balances before collecting fees.
			poolBalanceBeforeCollect := s.App.BankKeeper.GetAllBalances(ctx, pool.GetAddress())
			incentivesBalanceBeforeCollect := s.App.BankKeeper.GetAllBalances(ctx, pool.GetIncentivesAddress())
			ownerBalancerBeforeCollect := s.App.BankKeeper.GetAllBalances(ctx, owner)

			expectedPoolBalanceDelta := expectedFeesClaimed.Add(sdk.NewCoin(ETH, config.amount0Expected.Abs())).Add(sdk.NewCoin(USDC, config.amount1Expected.Abs()))

			// System under test.
			amtDenom0, amtDenom1, err := concentratedLiquidityKeeper.WithdrawPosition(ctx, owner, config.positionId, config.liquidityAmount)
			if config.expectedError != nil {
				s.Require().Error(err)
				s.Require().Equal(amtDenom0, sdk.Int{})
				s.Require().Equal(amtDenom1, sdk.Int{})
				s.Require().ErrorContains(err, config.expectedError.Error())
				return
			}

			s.Require().NoError(err)
			s.Require().Equal(config.amount0Expected.String(), amtDenom0.String())
			s.Require().Equal(config.amount1Expected.String(), amtDenom1.String())

			// If the remaining liquidity is zero, all fees and incentives should be collected and the position should be deleted.
			// Check if all fees and incentives were collected.
			poolBalanceAfterCollect := s.App.BankKeeper.GetAllBalances(ctx, pool.GetAddress())
			incentivesBalanceAfterCollect := s.App.BankKeeper.GetAllBalances(ctx, pool.GetIncentivesAddress())
			ownerBalancerAfterCollect := s.App.BankKeeper.GetAllBalances(ctx, owner)

			s.Require().Equal(expectedPoolBalanceDelta.String(), poolBalanceBeforeCollect.Sub(poolBalanceAfterCollect).String())
			s.Require().Equal(expectedPoolBalanceDelta.Add(expectedIncentivesClaimed...).String(), ownerBalancerAfterCollect.Sub(ownerBalancerBeforeCollect).String())
			s.Require().Equal(expectedIncentivesClaimed.String(), incentivesBalanceBeforeCollect.Sub(incentivesBalanceAfterCollect).String())

			if expectedRemainingLiquidity.IsZero() {
				// Check that the positionLiquidity was deleted.
				positionLiquidity, err := concentratedLiquidityKeeper.GetPositionLiquidity(ctx, config.positionId)
				s.Require().Error(err)
				s.Require().ErrorAs(err, &types.PositionIdNotFoundError{PositionId: config.positionId})
				s.Require().Equal(sdk.Dec{}, positionLiquidity)
			} else {
				// Check that the position was updated.
				s.validatePositionUpdate(ctx, config.positionId, expectedRemainingLiquidity)
			}

			// Check tick state.
			s.validateTickUpdates(ctx, config.poolId, owner, config.lowerTick, config.upperTick, expectedRemainingLiquidity, config.expectedFeeGrowthOutsideLower, config.expectedFeeGrowthOutsideUpper)

			// Validate event emitted.
			s.AssertEventEmitted(ctx, types.TypeEvtWithdrawPosition, 1)

			// Validate that listeners were called the desired number of times
			expectedAfterLastPoolPositionRemovedCallCount := 0
			if expectedRemainingLiquidity.IsZero() {
				// We want the hook to be called only when the last position (liquidity) is removed.
				// Not having any liquidity in the pool implies not having a valid sqrt price and tick. As a result,
				// we want the hook to run for the purposes of updating twap records.
				// Upon readding liquidity (recreating positions) to such pool, AfterInitialPoolPositionCreatedCallCount
				// will be called. Hence, updating twap with valid latest spot price.
				expectedAfterLastPoolPositionRemovedCallCount = 1
			}
			s.validateListenerCallCount(0, 0, expectedAfterLastPoolPositionRemovedCallCount, 0)
		})
	}
}

// mergeConfigs merges every desired non-zero field from overwrite
// into dst. dst is mutated due to being a pointer.
func mergeConfigs(dst *lpTest, overwrite *lpTest) {
	if overwrite != nil {
		if overwrite.poolId != 0 {
			dst.poolId = overwrite.poolId
		}
		if overwrite.lowerTick != 0 {
			dst.lowerTick = overwrite.lowerTick
		}
		if overwrite.upperTick != 0 {
			dst.upperTick = overwrite.upperTick
		}
		if !overwrite.liquidityAmount.IsNil() {
			dst.liquidityAmount = overwrite.liquidityAmount
		}
		if !overwrite.amount0Minimum.IsNil() {
			dst.amount0Minimum = overwrite.amount0Minimum
		}
		if !overwrite.amount0Desired.IsNil() {
			dst.amount0Desired = overwrite.amount0Desired
		}
		if !overwrite.amount0Expected.IsNil() {
			dst.amount0Expected = overwrite.amount0Expected
		}
		if !overwrite.amount1Minimum.IsNil() {
			dst.amount1Minimum = overwrite.amount1Minimum
		}
		if !overwrite.amount1Desired.IsNil() {
			dst.amount1Desired = overwrite.amount1Desired
		}
		if !overwrite.amount1Expected.IsNil() {
			dst.amount1Expected = overwrite.amount1Expected
		}
		if overwrite.expectedError != nil {
			dst.expectedError = overwrite.expectedError
		}
		if overwrite.tickSpacing != 0 {
			dst.tickSpacing = overwrite.tickSpacing
		}
		if overwrite.isNotFirstPosition != false {
			dst.isNotFirstPosition = overwrite.isNotFirstPosition
		}
		if overwrite.isNotFirstPositionWithSameAccount {
			dst.isNotFirstPositionWithSameAccount = overwrite.isNotFirstPositionWithSameAccount
		}
		if !overwrite.joinTime.IsZero() {
			dst.joinTime = overwrite.joinTime
		}
		if !overwrite.expectedFeeGrowthOutsideLower.IsEqual(sdk.DecCoins{}) {
			dst.expectedFeeGrowthOutsideLower = overwrite.expectedFeeGrowthOutsideLower
		}
		if !overwrite.expectedFeeGrowthOutsideUpper.IsEqual(sdk.DecCoins{}) {
			dst.expectedFeeGrowthOutsideUpper = overwrite.expectedFeeGrowthOutsideUpper
		}
		if overwrite.positionId != 0 {
			dst.positionId = overwrite.positionId
		}
	}
}

func (s *KeeperTestSuite) TestSendCoinsBetweenPoolAndUser() {
	type sendTest struct {
		coin0       sdk.Coin
		coin1       sdk.Coin
		poolToUser  bool
		expectError bool
	}
	tests := map[string]sendTest{
		"asset0 and asset1 are positive, position creation (user to pool)": {
			coin0: sdk.NewCoin("eth", sdk.NewInt(1000000)),
			coin1: sdk.NewCoin("usdc", sdk.NewInt(1000000)),
		},
		"only asset0 is positive, position creation (user to pool)": {
			coin0: sdk.NewCoin("eth", sdk.NewInt(1000000)),
			coin1: sdk.NewCoin("usdc", sdk.NewInt(0)),
		},
		"only asset1 is positive, position creation (user to pool)": {
			coin0: sdk.NewCoin("eth", sdk.NewInt(0)),
			coin1: sdk.NewCoin("usdc", sdk.NewInt(1000000)),
		},
		"only asset0 is greater than sender has, position creation (user to pool)": {
			coin0:       sdk.NewCoin("eth", sdk.NewInt(100000000000000)),
			coin1:       sdk.NewCoin("usdc", sdk.NewInt(1000000)),
			expectError: true,
		},
		"only asset1 is greater than sender has, position creation (user to pool)": {
			coin0:       sdk.NewCoin("eth", sdk.NewInt(1000000)),
			coin1:       sdk.NewCoin("usdc", sdk.NewInt(100000000000000)),
			expectError: true,
		},
		"asset0 and asset1 are positive, withdraw (pool to user)": {
			coin0:      sdk.NewCoin("eth", sdk.NewInt(1000000)),
			coin1:      sdk.NewCoin("usdc", sdk.NewInt(1000000)),
			poolToUser: true,
		},
		"only asset0 is positive, withdraw (pool to user)": {
			coin0:      sdk.NewCoin("eth", sdk.NewInt(1000000)),
			coin1:      sdk.NewCoin("usdc", sdk.NewInt(0)),
			poolToUser: true,
		},
		"only asset1 is positive, withdraw (pool to user)": {
			coin0:      sdk.NewCoin("eth", sdk.NewInt(0)),
			coin1:      sdk.NewCoin("usdc", sdk.NewInt(1000000)),
			poolToUser: true,
		},
		"only asset0 is greater than sender has, withdraw (pool to user)": {
			coin0:       sdk.NewCoin("eth", sdk.NewInt(100000000000000)),
			coin1:       sdk.NewCoin("usdc", sdk.NewInt(1000000)),
			poolToUser:  true,
			expectError: true,
		},
		"only asset1 is greater than sender has, withdraw (pool to user)": {
			coin0:       sdk.NewCoin("eth", sdk.NewInt(1000000)),
			coin1:       sdk.NewCoin("usdc", sdk.NewInt(100000000000000)),
			poolToUser:  true,
			expectError: true,
		},
		"asset0 is negative - error": {
			coin0: sdk.Coin{Denom: "eth", Amount: sdk.NewInt(1000000).Neg()},
			coin1: sdk.NewCoin("usdc", sdk.NewInt(1000000)),

			expectError: true,
		},
		"asset1 is negative - error": {
			coin0: sdk.NewCoin("eth", sdk.NewInt(1000000)),
			coin1: sdk.Coin{Denom: "usdc", Amount: sdk.NewInt(1000000).Neg()},

			expectError: true,
		},
		"asset0 is zero - passes": {
			coin0: sdk.NewCoin("eth", sdk.ZeroInt()),
			coin1: sdk.NewCoin("usdc", sdk.NewInt(1000000)),
		},
		"asset1 is zero - passes": {
			coin0: sdk.NewCoin("eth", sdk.NewInt(1000000)),
			coin1: sdk.NewCoin("usdc", sdk.ZeroInt()),
		},
	}

	for name, tc := range tests {
		s.Run(name, func() {
			tc := tc
			s.SetupTest()

			// create a CL pool
			s.PrepareConcentratedPool()

			// store pool interface
			poolI, err := s.App.ConcentratedLiquidityKeeper.GetPoolById(s.Ctx, 1)
			s.Require().NoError(err)
			concentratedPool := poolI.(types.ConcentratedPoolExtension)

			// fund pool address and user address
			s.FundAcc(poolI.GetAddress(), sdk.NewCoins(sdk.NewCoin("eth", sdk.NewInt(10000000000000)), sdk.NewCoin("usdc", sdk.NewInt(1000000000000))))
			s.FundAcc(s.TestAccs[0], sdk.NewCoins(sdk.NewCoin("eth", sdk.NewInt(10000000000000)), sdk.NewCoin("usdc", sdk.NewInt(1000000000000))))

			// set sender and receiver based on test case
			sender := s.TestAccs[0]
			receiver := concentratedPool.GetAddress()
			if tc.poolToUser {
				sender = concentratedPool.GetAddress()
				receiver = s.TestAccs[0]
			}

			// store pre send balance of sender and receiver
			preSendBalanceSender := s.App.BankKeeper.GetAllBalances(s.Ctx, sender)
			preSendBalanceReceiver := s.App.BankKeeper.GetAllBalances(s.Ctx, receiver)

			// system under test
			err = s.App.ConcentratedLiquidityKeeper.SendCoinsBetweenPoolAndUser(s.Ctx, concentratedPool.GetToken0(), concentratedPool.GetToken1(), tc.coin0.Amount, tc.coin1.Amount, sender, receiver)

			// store post send balance of sender and receiver
			postSendBalanceSender := s.App.BankKeeper.GetAllBalances(s.Ctx, sender)
			postSendBalanceReceiver := s.App.BankKeeper.GetAllBalances(s.Ctx, receiver)

			// check error if expected
			if tc.expectError {
				s.Require().Error(err)
				return
			}

			// otherwise, ensure balances are added/deducted appropriately
			expectedPostSendBalanceSender := preSendBalanceSender.Sub(sdk.NewCoins(tc.coin0, tc.coin1))
			expectedPostSendBalanceReceiver := preSendBalanceReceiver.Add(tc.coin0, tc.coin1)

			s.Require().NoError(err)
			s.Require().Equal(expectedPostSendBalanceSender.String(), postSendBalanceSender.String())
			s.Require().Equal(expectedPostSendBalanceReceiver.String(), postSendBalanceReceiver.String())
		})
	}
}

func (s *KeeperTestSuite) TestUpdatePosition() {
	type updatePositionTest struct {
		poolId                    uint64
		ownerIndex                int
		lowerTick                 int64
		upperTick                 int64
		joinTime                  time.Time
		positionId                uint64
		liquidityDelta            sdk.Dec
		amount0Expected           sdk.Int
		amount1Expected           sdk.Int
		expectedPositionLiquidity sdk.Dec
		expectedTickLiquidity     sdk.Dec
		expectedPoolLiquidity     sdk.Dec
		numPositions              int
		expectedError             bool
	}

	tests := map[string]updatePositionTest{
		"update existing position with positive amount": {
			poolId:                    1,
			ownerIndex:                0,
			lowerTick:                 DefaultLowerTick,
			upperTick:                 DefaultUpperTick,
			joinTime:                  DefaultJoinTime,
			positionId:                1,
			liquidityDelta:            DefaultLiquidityAmt,
			amount0Expected:           DefaultAmt0Expected,
			amount1Expected:           DefaultAmt1Expected,
			expectedPositionLiquidity: DefaultLiquidityAmt.Add(DefaultLiquidityAmt),
			expectedTickLiquidity:     DefaultLiquidityAmt.Add(DefaultLiquidityAmt),
			expectedPoolLiquidity:     DefaultLiquidityAmt.Add(DefaultLiquidityAmt),
			numPositions:              1,
			expectedError:             false,
		},
		"error: attempting to create two same position and update them": {
			poolId:          1,
			ownerIndex:      0,
			lowerTick:       DefaultLowerTick,
			upperTick:       DefaultUpperTick,
			joinTime:        DefaultJoinTime,
			liquidityDelta:  DefaultLiquidityAmt.Neg(),
			amount0Expected: DefaultAmt0Expected.Neg(),
			amount1Expected: DefaultAmt1Expected.Neg(),
			numPositions:    2,
			expectedError:   true,
		},
		"error - update existing position with negative amount (more than liquidity provided)": {
			poolId:         1,
			ownerIndex:     0,
			lowerTick:      DefaultLowerTick,
			upperTick:      DefaultUpperTick,
			joinTime:       DefaultJoinTime,
			liquidityDelta: DefaultLiquidityAmt.Neg().Mul(sdk.NewDec(2)),
			numPositions:   1,
			expectedError:  true,
		},
		"try updating with ticks outside existing position's tick range - error because fee accumulator is uninitialized": {
			poolId:         1,
			ownerIndex:     0,
			lowerTick:      DefaultUpperTick + 1,
			upperTick:      DefaultUpperTick + 100,
			joinTime:       DefaultJoinTime,
			liquidityDelta: DefaultLiquidityAmt,
			numPositions:   1,
			expectedError:  true,
		},
		"error: invalid pool id": {
			poolId:         2,
			ownerIndex:     0,
			lowerTick:      DefaultLowerTick,
			upperTick:      DefaultUpperTick,
			joinTime:       DefaultJoinTime,
			liquidityDelta: DefaultLiquidityAmt,
			numPositions:   1,
			expectedError:  true,
		},
		"new position when calling update position - error because fee accumulator is not initialized": {
			poolId:         1,
			ownerIndex:     1, // using a different address makes this a new position
			lowerTick:      DefaultLowerTick,
			upperTick:      DefaultUpperTick,
			joinTime:       DefaultJoinTime,
			liquidityDelta: DefaultLiquidityAmt,
			numPositions:   1,
			expectedError:  true,
		},
	}
	for name, tc := range tests {
		s.Run(name, func() {
			tc := tc
			s.SetupTest()

			// create a CL pool
			s.PrepareConcentratedPool()

			// create position
			// Fund test account and create the desired position
			s.FundAcc(s.TestAccs[0], sdk.NewCoins(sdk.NewCoin(ETH, DefaultAmt0), sdk.NewCoin(USDC, DefaultAmt1)))
			_, _, _, _, _, err := s.App.ConcentratedLiquidityKeeper.CreatePosition(
				s.Ctx,
				1,
				s.TestAccs[0],
				DefaultAmt0, DefaultAmt1,
				sdk.ZeroInt(), sdk.ZeroInt(),
				DefaultLowerTick, DefaultUpperTick,
			)
			s.Require().NoError(err)

			// system under test
			actualAmount0, actualAmount1, err := s.App.ConcentratedLiquidityKeeper.UpdatePosition(
				s.Ctx,
				tc.poolId,
				s.TestAccs[tc.ownerIndex],
				tc.lowerTick,
				tc.upperTick,
				tc.liquidityDelta,
				tc.joinTime,
				tc.positionId,
				DefaultUnderlyingLockId,
			)

			if tc.expectedError {
				s.Require().Error(err)
				s.Require().Equal(sdk.Int{}, actualAmount0)
				s.Require().Equal(sdk.Int{}, actualAmount1)
			} else {
				s.Require().NoError(err)
				s.Require().Equal(actualAmount0, tc.amount0Expected)
				s.Require().Equal(actualAmount1, tc.amount1Expected)

				// validate if position has been properly updated
				s.validatePositionUpdate(s.Ctx, tc.positionId, tc.expectedPositionLiquidity)
				s.validateTickUpdates(s.Ctx, tc.poolId, s.TestAccs[tc.ownerIndex], tc.lowerTick, tc.upperTick, tc.expectedTickLiquidity, cl.EmptyCoins, cl.EmptyCoins)

				// validate if pool liquidity has been updated properly
				poolI, err := s.App.ConcentratedLiquidityKeeper.GetPoolById(s.Ctx, tc.poolId)
				s.Require().NoError(err)
				concentratedPool := poolI.(types.ConcentratedPoolExtension)
				s.Require().Equal(tc.expectedPoolLiquidity, concentratedPool.GetLiquidity())

			}
		})
	}
}

func (s *KeeperTestSuite) TestInitializeInitialPositionForPool() {
	type sendTest struct {
		amount0Desired sdk.Int
		amount1Desired sdk.Int
		expectedError  error
	}
	tests := map[string]sendTest{
		"happy path": {
			amount0Desired: DefaultAmt0,
			amount1Desired: DefaultAmt1,
		},
		"error: amount0Desired is zero": {
			amount0Desired: sdk.ZeroInt(),
			amount1Desired: DefaultAmt1,
			expectedError:  types.InitialLiquidityZeroError{Amount0: sdk.ZeroInt(), Amount1: DefaultAmt1},
		},
		"error: amount1Desired is zero": {
			amount0Desired: DefaultAmt0,
			amount1Desired: sdk.ZeroInt(),
			expectedError:  types.InitialLiquidityZeroError{Amount0: DefaultAmt0, Amount1: sdk.ZeroInt()},
		},
		"error: both amount0Desired and amount01Desired is zero": {
			amount0Desired: sdk.ZeroInt(),
			amount1Desired: sdk.ZeroInt(),
			expectedError:  types.InitialLiquidityZeroError{Amount0: sdk.ZeroInt(), Amount1: sdk.ZeroInt()},
		},
	}

	for name, tc := range tests {
		s.Run(name, func() {
			tc := tc
			s.SetupTest()

			// create a CL pool
			pool := s.PrepareConcentratedPool()

			// System under test
			err := s.App.ConcentratedLiquidityKeeper.InitializeInitialPositionForPool(s.Ctx, pool, tc.amount0Desired, tc.amount1Desired)

			if tc.expectedError != nil {
				s.Require().Error(err)
				s.Require().ErrorAs(err, &tc.expectedError)
			} else {
				s.Require().NoError(err)
			}
		})
	}
}

func (s *KeeperTestSuite) TestInverseRelation_CreatePosition_WithdrawPosition() {

	tests := map[string]lpTest{}

	// add test cases for different positions
	for name, test := range positionCases {
		tests[name] = test
	}

	for name, tc := range tests {
		tc := tc
		s.Run(name, func() {
			s.SetupTest()
			s.Ctx = s.Ctx.WithBlockTime(DefaultJoinTime)
			// Merge tc with baseCase and update tc to the merged result. This is done to reduce the amount of boilerplate in test cases.
			baseConfigCopy := *baseCase
			mergeConfigs(&baseConfigCopy, &tc)
			tc = baseConfigCopy

			clKeeper := s.App.ConcentratedLiquidityKeeper

			// Fund account to pay for the pool creation fee.
			s.FundAcc(s.TestAccs[0], PoolCreationFee)

			// Create a CL pool with custom tickSpacing
			poolID, err := s.App.PoolManagerKeeper.CreatePool(s.Ctx, clmodel.NewMsgCreateConcentratedPool(s.TestAccs[0], ETH, USDC, tc.tickSpacing, tc.exponentAtPriceOne, sdk.ZeroDec()))
			s.Require().NoError(err)
			poolBefore, err := clKeeper.GetPool(s.Ctx, poolID)
			s.Require().NoError(err)

			liquidityBefore, err := s.App.ConcentratedLiquidityKeeper.GetTotalPoolLiquidity(s.Ctx, poolID)
			s.Require().NoError(err)

			// Pre-set fee growth accumulator
			if !tc.preSetChargeFee.IsZero() {
				err = clKeeper.ChargeFee(s.Ctx, 1, tc.preSetChargeFee)
				s.Require().NoError(err)
			}

			// If we want to test a non-first position, we create a first position with a separate account
			if tc.isNotFirstPosition {
				s.SetupPosition(1, s.TestAccs[1], DefaultCoin0, DefaultCoin1, tc.lowerTick, tc.upperTick, DefaultJoinTime)
			}

			// Fund test account and create the desired position
			s.FundAcc(s.TestAccs[0], sdk.NewCoins(DefaultCoin0, DefaultCoin1))

			// Note user and pool account balances before create position is called
			userBalancePrePositionCreation := s.App.BankKeeper.GetAllBalances(s.Ctx, s.TestAccs[0])
			poolBalancePrePositionCreation := s.App.BankKeeper.GetAllBalances(s.Ctx, poolBefore.GetAddress())

			// System under test.
			positionId, amtDenom0CreatePosition, amtDenom1CreatePosition, liquidityCreated, _, err := clKeeper.CreatePosition(s.Ctx, tc.poolId, s.TestAccs[0], tc.amount0Desired, tc.amount1Desired, tc.amount0Minimum, tc.amount1Minimum, tc.lowerTick, tc.upperTick)
			s.Require().NoError(err)

			s.Ctx = s.Ctx.WithBlockTime(DefaultJoinTime.Add(time.Hour * 24))
			amtDenom0WithdrawPosition, amtDenom1WithdrawPosition, err := clKeeper.WithdrawPosition(s.Ctx, s.TestAccs[0], positionId, liquidityCreated)
			s.Require().NoError(err)

			// INVARIANTS

			// 1. amount for denom0 and denom1 upon creating and withdraw position should be same
			s.Require().Equal(amtDenom0CreatePosition, amtDenom0WithdrawPosition)
			s.Require().Equal(amtDenom1CreatePosition, amtDenom1WithdrawPosition)

			// 2. user balance and pool balance after creating / withdrawing position should be same
			userBalancePostPositionCreation := s.App.BankKeeper.GetAllBalances(s.Ctx, s.TestAccs[0])
			poolBalancePostPositionCreation := s.App.BankKeeper.GetAllBalances(s.Ctx, poolBefore.GetAddress())
			s.Require().Equal(userBalancePrePositionCreation, userBalancePostPositionCreation)
			s.Require().Equal(poolBalancePrePositionCreation, poolBalancePostPositionCreation)

			// 3. Check that position's liquidity was deleted
			positionLiquidity, err := clKeeper.GetPositionLiquidity(s.Ctx, tc.positionId)
			s.Require().Error(err)
			s.Require().ErrorAs(err, &types.PositionIdNotFoundError{PositionId: tc.positionId})
			s.Require().Equal(sdk.Dec{}, positionLiquidity)

			// 4. Check that pool has come back to original state

			liquidityAfter, err := s.App.ConcentratedLiquidityKeeper.GetTotalPoolLiquidity(s.Ctx, poolID)
			s.Require().NoError(err)

			s.Require().NoError(err)
			s.Require().Equal(liquidityBefore, liquidityAfter)
		})
	}
}

<<<<<<< HEAD
func (s *KeeperTestSuite) TestValidateIsNotLockedAndUpdate() {
	type sendTest struct {
		remainingLockDuration time.Duration
		expectedError         error
	}
	tests := map[string]sendTest{
		"unlocked": {
			remainingLockDuration: 0,
		},
		"error: locked": {
			remainingLockDuration: 1 * time.Hour,
			expectedError:         fmt.Errorf("cannot withdraw from position with an active lock"),
=======
func (s *KeeperTestSuite) TestUninitializePool() {
	tests := map[string]struct {
		poolId       uint64
		hasPositions bool
		expectError  error
	}{
		"valid uninitialization": {
			poolId: defaultPoolId,
		},
		"error: pool does not exist": {
			poolId:      defaultPoolId + 1,
			expectError: types.PoolNotFoundError{PoolId: defaultPoolId + 1},
		},
		"error: attempted to unitialize pool with liquidity": {
			poolId:       defaultPoolId,
			hasPositions: true,
			expectError:  types.UninitializedPoolWithLiquidityError{PoolId: defaultPoolId},
>>>>>>> 93e992cb
		},
	}

	for name, tc := range tests {
<<<<<<< HEAD
		s.Run(name, func() {
			tc := tc
			s.SetupTest()

			// create a CL pool
			pool := s.PrepareConcentratedPool()
			coinsToFund := sdk.NewCoins(DefaultCoin0, DefaultCoin1)
			s.FundAcc(s.TestAccs[0], coinsToFund)

			positionId, _, _, _, _, _, err := s.App.ConcentratedLiquidityKeeper.CreateFullRangePositionUnlocking(s.Ctx, pool, s.TestAccs[0], coinsToFund, tc.remainingLockDuration)
			s.Require().NoError(err)

			position, err := s.App.ConcentratedLiquidityKeeper.GetPosition(s.Ctx, positionId)
			s.Require().NoError(err)

			// System under test
			_, err = s.App.ConcentratedLiquidityKeeper.ValidateIsNotLockedAndUpdate(s.Ctx, position)

			if tc.expectedError != nil {
				s.Require().Error(err)
				s.Require().ErrorAs(err, &tc.expectedError)
			} else {
				s.Require().NoError(err)
			}
=======
		tc := tc
		s.Run(name, func() {
			s.SetupTest()
			clKeeper := s.App.ConcentratedLiquidityKeeper

			pool := s.PrepareConcentratedPool()

			if tc.hasPositions {
				s.SetupDefaultPosition(pool.GetId())
			}

			err := clKeeper.InitializeInitialPositionForPool(s.Ctx, pool, DefaultAmt0, DefaultAmt1)
			s.Require().NoError(err)

			err = clKeeper.UninitializePool(s.Ctx, tc.poolId)

			if tc.expectError != nil {
				s.Require().Error(err)
				s.Require().ErrorAs(err, &tc.expectError)
				return
			}
			s.Require().NoError(err)

			// get pool and confirm that sqrt price and tick were reset to zero
			pool, err = clKeeper.GetPoolById(s.Ctx, pool.GetId())
			s.Require().NoError(err)

			actualSqrtPrice := pool.GetCurrentSqrtPrice()
			actualTick := pool.GetCurrentTick()
			s.Require().Equal(sdk.ZeroDec(), actualSqrtPrice)
			s.Require().Equal(sdk.ZeroInt(), actualTick)
>>>>>>> 93e992cb
		})
	}
}<|MERGE_RESOLUTION|>--- conflicted
+++ resolved
@@ -994,20 +994,6 @@
 	}
 }
 
-<<<<<<< HEAD
-func (s *KeeperTestSuite) TestValidateIsNotLockedAndUpdate() {
-	type sendTest struct {
-		remainingLockDuration time.Duration
-		expectedError         error
-	}
-	tests := map[string]sendTest{
-		"unlocked": {
-			remainingLockDuration: 0,
-		},
-		"error: locked": {
-			remainingLockDuration: 1 * time.Hour,
-			expectedError:         fmt.Errorf("cannot withdraw from position with an active lock"),
-=======
 func (s *KeeperTestSuite) TestUninitializePool() {
 	tests := map[string]struct {
 		poolId       uint64
@@ -1025,12 +1011,61 @@
 			poolId:       defaultPoolId,
 			hasPositions: true,
 			expectError:  types.UninitializedPoolWithLiquidityError{PoolId: defaultPoolId},
->>>>>>> 93e992cb
 		},
 	}
 
 	for name, tc := range tests {
-<<<<<<< HEAD
+		tc := tc
+		s.Run(name, func() {
+			s.SetupTest()
+			clKeeper := s.App.ConcentratedLiquidityKeeper
+
+			pool := s.PrepareConcentratedPool()
+
+			if tc.hasPositions {
+				s.SetupDefaultPosition(pool.GetId())
+			}
+
+			err := clKeeper.InitializeInitialPositionForPool(s.Ctx, pool, DefaultAmt0, DefaultAmt1)
+			s.Require().NoError(err)
+
+			err = clKeeper.UninitializePool(s.Ctx, tc.poolId)
+
+			if tc.expectError != nil {
+				s.Require().Error(err)
+				s.Require().ErrorAs(err, &tc.expectError)
+				return
+			}
+			s.Require().NoError(err)
+
+			// get pool and confirm that sqrt price and tick were reset to zero
+			pool, err = clKeeper.GetPoolById(s.Ctx, pool.GetId())
+			s.Require().NoError(err)
+
+			actualSqrtPrice := pool.GetCurrentSqrtPrice()
+			actualTick := pool.GetCurrentTick()
+			s.Require().Equal(sdk.ZeroDec(), actualSqrtPrice)
+			s.Require().Equal(sdk.ZeroInt(), actualTick)
+		})
+	}
+}
+
+func (s *KeeperTestSuite) TestValidateIsNotLockedAndUpdate() {
+	type sendTest struct {
+		remainingLockDuration time.Duration
+		expectedError         error
+	}
+	tests := map[string]sendTest{
+		"unlocked": {
+			remainingLockDuration: 0,
+		},
+		"error: locked": {
+			remainingLockDuration: 1 * time.Hour,
+			expectedError:         fmt.Errorf("cannot withdraw from position with an active lock"),
+		},
+	}
+
+	for name, tc := range tests {
 		s.Run(name, func() {
 			tc := tc
 			s.SetupTest()
@@ -1055,39 +1090,6 @@
 			} else {
 				s.Require().NoError(err)
 			}
-=======
-		tc := tc
-		s.Run(name, func() {
-			s.SetupTest()
-			clKeeper := s.App.ConcentratedLiquidityKeeper
-
-			pool := s.PrepareConcentratedPool()
-
-			if tc.hasPositions {
-				s.SetupDefaultPosition(pool.GetId())
-			}
-
-			err := clKeeper.InitializeInitialPositionForPool(s.Ctx, pool, DefaultAmt0, DefaultAmt1)
-			s.Require().NoError(err)
-
-			err = clKeeper.UninitializePool(s.Ctx, tc.poolId)
-
-			if tc.expectError != nil {
-				s.Require().Error(err)
-				s.Require().ErrorAs(err, &tc.expectError)
-				return
-			}
-			s.Require().NoError(err)
-
-			// get pool and confirm that sqrt price and tick were reset to zero
-			pool, err = clKeeper.GetPoolById(s.Ctx, pool.GetId())
-			s.Require().NoError(err)
-
-			actualSqrtPrice := pool.GetCurrentSqrtPrice()
-			actualTick := pool.GetCurrentTick()
-			s.Require().Equal(sdk.ZeroDec(), actualSqrtPrice)
-			s.Require().Equal(sdk.ZeroInt(), actualTick)
->>>>>>> 93e992cb
 		})
 	}
 }