--- conflicted
+++ resolved
@@ -492,11 +492,7 @@
 				_, _, _, liquidityCreated, _, _, err = concentratedLiquidityKeeper.CreateFullRangePositionUnlocking(s.Ctx, pool.GetId(), owner, fundCoins, tc.timeElapsed-time.Hour)
 				s.Require().NoError(err)
 			} else {
-<<<<<<< HEAD
-				_, _, _, liquidityCreated, _, err = concentratedLiquidityKeeper.CreatePosition(ctx, pool.GetId(), owner, config.tokensProvided, sdk.ZeroInt(), sdk.ZeroInt(), DefaultLowerTick, DefaultUpperTick)
-=======
-				_, _, _, liquidityCreated, _, err = concentratedLiquidityKeeper.CreatePosition(s.Ctx, pool.GetId(), owner, config.amount0Desired, config.amount1Desired, sdk.ZeroInt(), sdk.ZeroInt(), DefaultLowerTick, DefaultUpperTick)
->>>>>>> a1868366
+				_, _, _, liquidityCreated, _, err = concentratedLiquidityKeeper.CreatePosition(s.Ctx, pool.GetId(), owner, config.tokensProvided, sdk.ZeroInt(), sdk.ZeroInt(), DefaultLowerTick, DefaultUpperTick)
 				s.Require().NoError(err)
 			}
 
@@ -638,11 +634,7 @@
 			if expectedRemainingLiquidity.IsZero() {
 				// Add one USDC because we withdraw one less than originally funded due to truncation in favor of the pool.
 				s.FundAcc(owner, sdk.NewCoins(sdk.NewCoin(USDC, sdk.OneInt())))
-<<<<<<< HEAD
-				_, _, _, _, _, err = concentratedLiquidityKeeper.CreatePosition(ctx, pool.GetId(), owner, config.tokensProvided, sdk.ZeroInt(), sdk.ZeroInt(), DefaultLowerTick, DefaultUpperTick)
-=======
-				_, _, _, _, _, err = concentratedLiquidityKeeper.CreatePosition(s.Ctx, pool.GetId(), owner, config.amount0Desired, config.amount1Desired, sdk.ZeroInt(), sdk.ZeroInt(), DefaultLowerTick, DefaultUpperTick)
->>>>>>> a1868366
+				_, _, _, _, _, err = concentratedLiquidityKeeper.CreatePosition(s.Ctx, pool.GetId(), owner, config.tokensProvided, sdk.ZeroInt(), sdk.ZeroInt(), DefaultLowerTick, DefaultUpperTick)
 				s.Require().NoError(err)
 			}
 		})
@@ -944,22 +936,14 @@
 				_, amount0Initial, amount1Initial, _, _, _, err = concentratedLiquidityKeeper.CreateFullRangePositionUnlocking(s.Ctx, pool.GetId(), owner, fundCoins, tc.timeElapsed-time.Hour)
 				s.Require().NoError(err)
 			} else {
-<<<<<<< HEAD
-				_, amount0Initial, amount1Initial, _, _, err = concentratedLiquidityKeeper.CreatePosition(ctx, pool.GetId(), owner, config.tokensProvided, sdk.ZeroInt(), sdk.ZeroInt(), DefaultLowerTick, DefaultUpperTick)
-=======
-				_, amount0Initial, amount1Initial, _, _, err = concentratedLiquidityKeeper.CreatePosition(s.Ctx, pool.GetId(), owner, config.amount0Desired, config.amount1Desired, sdk.ZeroInt(), sdk.ZeroInt(), DefaultLowerTick, DefaultUpperTick)
->>>>>>> a1868366
+				_, amount0Initial, amount1Initial, _, _, err = concentratedLiquidityKeeper.CreatePosition(s.Ctx, pool.GetId(), owner, config.tokensProvided, sdk.ZeroInt(), sdk.ZeroInt(), DefaultLowerTick, DefaultUpperTick)
 				s.Require().NoError(err)
 			}
 			preSendBalanceSender := s.App.BankKeeper.GetAllBalances(s.Ctx, owner)
 
 			if !tc.lastPositionInPool {
 				s.FundAcc(s.TestAccs[1], fundCoins)
-<<<<<<< HEAD
-				_, _, _, _, _, err = concentratedLiquidityKeeper.CreatePosition(ctx, pool.GetId(), s.TestAccs[1], config.tokensProvided, sdk.ZeroInt(), sdk.ZeroInt(), DefaultLowerTick, DefaultUpperTick)
-=======
-				_, _, _, _, _, err = concentratedLiquidityKeeper.CreatePosition(s.Ctx, pool.GetId(), s.TestAccs[1], config.amount0Desired, config.amount1Desired, sdk.ZeroInt(), sdk.ZeroInt(), DefaultLowerTick, DefaultUpperTick)
->>>>>>> a1868366
+				_, _, _, _, _, err = concentratedLiquidityKeeper.CreatePosition(s.Ctx, pool.GetId(), s.TestAccs[1], config.tokensProvided, sdk.ZeroInt(), sdk.ZeroInt(), DefaultLowerTick, DefaultUpperTick)
 				s.Require().NoError(err)
 			}
 
