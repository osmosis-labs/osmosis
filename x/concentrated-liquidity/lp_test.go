package concentrated_liquidity_test

import (
	"errors"
	"time"

	sdk "github.com/cosmos/cosmos-sdk/types"
	distributiontypes "github.com/cosmos/cosmos-sdk/x/distribution/types"

	"github.com/osmosis-labs/osmosis/osmomath"
	"github.com/osmosis-labs/osmosis/osmoutils"
	cl "github.com/osmosis-labs/osmosis/v15/x/concentrated-liquidity"
	"github.com/osmosis-labs/osmosis/v15/x/concentrated-liquidity/model"
	clmodel "github.com/osmosis-labs/osmosis/v15/x/concentrated-liquidity/model"
	types "github.com/osmosis-labs/osmosis/v15/x/concentrated-liquidity/types"
)

type lpTest struct {
	poolId                            uint64
	currentTick                       int64
	lowerTick                         int64
	expectedLowerTick                 int64
	upperTick                         int64
	expectedUpperTick                 int64
	joinTime                          time.Time
	positionId                        uint64
	underlyingLockId                  uint64
	currentSqrtP                      sdk.Dec
	tokensProvided                    sdk.Coins
	customTokensProvided              bool
	amount0Minimum                    sdk.Int
	amount0Expected                   sdk.Int
	amount1Minimum                    sdk.Int
	amount1Expected                   sdk.Int
	liquidityAmount                   sdk.Dec
	tickSpacing                       uint64
	isNotFirstPosition                bool
	isNotFirstPositionWithSameAccount bool
	expectedError                     error

	// fee related fields
	preSetChargeFee               sdk.DecCoin
	expectedFeeGrowthOutsideLower sdk.DecCoins
	expectedFeeGrowthOutsideUpper sdk.DecCoins
}

var (
	baseCase = &lpTest{
		isNotFirstPosition:                false,
		isNotFirstPositionWithSameAccount: false,
		poolId:                            1,
		currentTick:                       DefaultCurrTick,
		lowerTick:                         DefaultLowerTick,
		upperTick:                         DefaultUpperTick,
		currentSqrtP:                      DefaultCurrSqrtPrice,
		tokensProvided:                    DefaultCoins,
		customTokensProvided:              false,
		amount0Minimum:                    sdk.ZeroInt(),
		amount0Expected:                   DefaultAmt0Expected,
		amount1Minimum:                    sdk.ZeroInt(),
		amount1Expected:                   DefaultAmt1Expected,
		liquidityAmount:                   DefaultLiquidityAmt,
		tickSpacing:                       DefaultTickSpacing,
		joinTime:                          DefaultJoinTime,
		positionId:                        1,
		underlyingLockId:                  0,

		preSetChargeFee: oneEth,
		// in this setup lower tick < current tick < upper tick
		// the fee accumulator for ticks <= current tick are updated.
		expectedFeeGrowthOutsideLower: cl.EmptyCoins,
		// as a result, the upper tick is not updated.
		expectedFeeGrowthOutsideUpper: cl.EmptyCoins,
	}

	roundingError = sdk.OneInt()

	positionCases = map[string]lpTest{
		"base case": {
			expectedFeeGrowthOutsideLower: oneEthCoins,

			// Rounding up in favor of the pool.
			amount0Expected: DefaultAmt0Expected.Add(roundingError),
			amount1Expected: DefaultAmt1Expected,
		},
		"create a position with non default tick spacing (10) with ticks that fall into tick spacing requirements": {
			tickSpacing:                   10,
			expectedFeeGrowthOutsideLower: oneEthCoins,

			// Rounding up in favor of the pool.
			amount0Expected: DefaultAmt0Expected.Add(roundingError),
			amount1Expected: DefaultAmt1Expected,
		},
		"lower tick < upper tick < current tick -> both tick's fee accumulators are updated with one eth": {
			lowerTick:   DefaultLowerTick,
			upperTick:   DefaultUpperTick,
			currentTick: DefaultUpperTick + 100,

			preSetChargeFee:               oneEth,
			expectedFeeGrowthOutsideLower: oneEthCoins,

			// Rounding up in favor of the pool.
			amount0Expected: DefaultAmt0Expected.Add(roundingError),
			amount1Expected: DefaultAmt1Expected,
		},
		"lower tick < upper tick < current tick -> the fee is not charged so tick accumulators are unset": {
			lowerTick:   DefaultLowerTick,
			upperTick:   DefaultUpperTick,
			currentTick: DefaultUpperTick + 100,

			preSetChargeFee:               sdk.NewDecCoin(ETH, sdk.ZeroInt()), // zero fee
			expectedFeeGrowthOutsideLower: oneEthCoins,

			// Rounding up in favor of the pool.
			amount0Expected: DefaultAmt0Expected.Add(roundingError),
			amount1Expected: DefaultAmt1Expected,
		},
		"current tick < lower tick < upper tick -> both tick's fee accumulators are unitilialized": {
			lowerTick:   DefaultLowerTick,
			upperTick:   DefaultUpperTick,
			currentTick: DefaultLowerTick - 100,

			preSetChargeFee:               oneEth,
			expectedFeeGrowthOutsideLower: oneEthCoins,

			// Rounding up in favor of the pool.
			amount0Expected: DefaultAmt0Expected.Add(roundingError),
			amount1Expected: DefaultAmt1Expected,
		},
		"lower tick < upper tick == current tick -> both tick's fee accumulators are updated with one eth": {
			lowerTick:   DefaultLowerTick,
			upperTick:   DefaultUpperTick,
			currentTick: DefaultUpperTick,

			preSetChargeFee:               oneEth,
			expectedFeeGrowthOutsideLower: oneEthCoins,

			// Rounding up in favor of the pool.
			amount0Expected: DefaultAmt0Expected.Add(roundingError),
			amount1Expected: DefaultAmt1Expected,
		},
		"second position: lower tick < upper tick == current tick -> both tick's fee accumulators are updated with one eth": {
			lowerTick:   DefaultLowerTick,
			upperTick:   DefaultUpperTick,
			currentTick: DefaultUpperTick,

			isNotFirstPositionWithSameAccount: true,
			positionId:                        2,

			liquidityAmount:               baseCase.liquidityAmount.MulInt64(2),
			preSetChargeFee:               oneEth,
			expectedFeeGrowthOutsideLower: oneEthCoins,

			// Rounding up in favor of the pool.
			amount0Expected: DefaultAmt0Expected.Add(roundingError),
			amount1Expected: DefaultAmt1Expected,
		},
		"use ticks that are not the canonical tick for a given price, expect them to be rounded to the proper tick": {
			lowerTick:         -161987600,
			expectedLowerTick: -161000000,
			upperTick:         -160009800,
			expectedUpperTick: -160000000,
			currentTick:       DefaultUpperTick,

			isNotFirstPositionWithSameAccount: true,
			positionId:                        2,

			liquidityAmount:               sdk.MustNewDecFromStr("15731321859400083838.506717486806808937").MulInt64(2),
			preSetChargeFee:               oneEth,
			expectedFeeGrowthOutsideLower: oneEthCoins,
			expectedFeeGrowthOutsideUpper: oneEthCoins,

			// Rounding up in favor of the pool.
			amount0Expected: sdk.ZeroInt(),
			amount1Expected: DefaultAmt1,
		},
	}
)

func (s *KeeperTestSuite) TestCreatePosition() {
	tests := map[string]lpTest{
		"error: non-existent pool": {
			poolId:        2,
			expectedError: types.PoolNotFoundError{PoolId: 2},
		},
		"error: lower tick out of bounds": {
			lowerTick:     DefaultMinTick - 100,
			expectedError: types.InvalidTickError{Tick: DefaultMinTick - 100, IsLower: true, MinTick: DefaultMinTick, MaxTick: DefaultMaxTick},
		},
		"error: upper tick out of bounds": {
			upperTick:     DefaultMaxTick + 100,
			expectedError: types.InvalidTickError{Tick: DefaultMaxTick + 100, IsLower: false, MinTick: DefaultMinTick, MaxTick: DefaultMaxTick},
		},
		"error: upper tick is below the lower tick, but both are in bounds": {
			lowerTick:     500,
			upperTick:     400,
			expectedError: types.InvalidLowerUpperTickError{LowerTick: 500, UpperTick: 400},
		},
		"error: amount0 min is negative": {
			amount0Minimum: sdk.NewInt(-1),
			expectedError:  types.NotPositiveRequireAmountError{Amount: sdk.NewInt(-1).String()},
		},
		"error: amount1 min is negative": {
			amount1Minimum: sdk.NewInt(-1),
			expectedError:  types.NotPositiveRequireAmountError{Amount: sdk.NewInt(-1).String()},
		},
		"error: amount of token 0 is smaller than minimum; should fail and not update state": {
			amount0Minimum: baseCase.amount0Expected.Mul(sdk.NewInt(2)),
			// Add one since rounding up in favor of the pool.
			expectedError: types.InsufficientLiquidityCreatedError{Actual: baseCase.amount0Expected.Add(roundingError), Minimum: baseCase.amount0Expected.Mul(sdk.NewInt(2)), IsTokenZero: true},
		},
		"error: amount of token 1 is smaller than minimum; should fail and not update state": {
			amount1Minimum: baseCase.amount1Expected.Mul(sdk.NewInt(2)),

			expectedError: types.InsufficientLiquidityCreatedError{Actual: baseCase.amount1Expected, Minimum: baseCase.amount1Expected.Mul(sdk.NewInt(2))},
		},
		"error: a non first position with zero amount desired for both denoms should fail liquidity delta check": {
			isNotFirstPosition:   true,
			customTokensProvided: true,
			tokensProvided:       sdk.Coins{},
			expectedError:        errors.New("cannot create a position with zero amounts of both pool tokens"),
		},
		"error: attempt to use and upper and lower tick that are not divisible by tick spacing": {
			lowerTick:     int64(305451),
			upperTick:     int64(315001),
			tickSpacing:   10,
			expectedError: types.TickSpacingError{TickSpacing: 10, LowerTick: int64(305451), UpperTick: int64(315001)},
		},
		"error: first position cannot have a zero amount for denom0": {
			customTokensProvided: true,
			tokensProvided:       sdk.NewCoins(DefaultCoin1),
			expectedError:        types.InitialLiquidityZeroError{Amount0: sdk.ZeroInt(), Amount1: DefaultAmt1},
		},
		"error: first position cannot have a zero amount for denom1": {
			customTokensProvided: true,
			tokensProvided:       sdk.NewCoins(DefaultCoin0),
			expectedError:        types.InitialLiquidityZeroError{Amount0: DefaultAmt0, Amount1: sdk.ZeroInt()},
		},
		"error: first position cannot have a zero amount for both denom0 and denom1": {
			customTokensProvided: true,
			tokensProvided:       sdk.Coins{},
			expectedError:        errors.New("cannot create a position with zero amounts of both pool tokens"),
		},
		// TODO: add more tests
		// - custom hand-picked values
		// - think of overflows
		// - think of truncations
	}

	// add test cases for different positions
	for name, test := range positionCases {
		tests[name] = test
	}

	for name, tc := range tests {
		tc := tc
		s.Run(name, func() {
			s.SetupTest()
			s.Ctx = s.Ctx.WithBlockTime(DefaultJoinTime)
			clKeeper := s.App.ConcentratedLiquidityKeeper

			// Merge tc with baseCase and update tc to the merged result. This is done to reduce the amount of boilerplate in test cases.
			baseConfigCopy := *baseCase
			mergeConfigs(&baseConfigCopy, &tc)
			tc = baseConfigCopy

			// Fund account to pay for the pool creation fee.
			s.FundAcc(s.TestAccs[0], PoolCreationFee)

			// Create a CL pool with custom tickSpacing
			poolID, err := s.App.PoolManagerKeeper.CreatePool(s.Ctx, clmodel.NewMsgCreateConcentratedPool(s.TestAccs[0], ETH, USDC, tc.tickSpacing, sdk.ZeroDec()))
			s.Require().NoError(err)

			// Set mock listener to make sure that is is called when desired.
			s.setListenerMockOnConcentratedLiquidityKeeper()

			pool, err := s.App.ConcentratedLiquidityKeeper.GetPool(s.Ctx, poolID)
			s.Require().NoError(err)

			// Pre-set fee growth accumulator
			if !tc.preSetChargeFee.IsZero() {
				err = clKeeper.ChargeFee(s.Ctx, 1, tc.preSetChargeFee)
				s.Require().NoError(err)
			}

			expectedNumCreatePositionEvents := 1

			// If we want to test a non-first position, we create a first position with a separate account
			if tc.isNotFirstPosition {
				s.SetupPosition(1, s.TestAccs[1], DefaultCoins, tc.lowerTick, tc.upperTick, DefaultJoinTime)
				expectedNumCreatePositionEvents += 1
			}

			expectedLiquidityCreated := tc.liquidityAmount
			if tc.isNotFirstPositionWithSameAccount {
				// Since this is a second position with the same parameters,
				// we expect to create half of the final liquidity amount.
				expectedLiquidityCreated = tc.liquidityAmount.QuoInt64(2)

				s.SetupPosition(1, s.TestAccs[0], DefaultCoins, tc.lowerTick, tc.upperTick, DefaultJoinTime)
				expectedNumCreatePositionEvents += 1
			}

			// Fund test account and create the desired position
			s.FundAcc(s.TestAccs[0], DefaultCoins)

			// Note user and pool account balances before create position is called
			userBalancePrePositionCreation := s.App.BankKeeper.GetAllBalances(s.Ctx, s.TestAccs[0])
			poolBalancePrePositionCreation := s.App.BankKeeper.GetAllBalances(s.Ctx, pool.GetAddress())

			// System under test.
			positionId, asset0, asset1, liquidityCreated, joinTime, newLowerTick, newUpperTick, err := clKeeper.CreatePosition(s.Ctx, tc.poolId, s.TestAccs[0], tc.tokensProvided, tc.amount0Minimum, tc.amount1Minimum, tc.lowerTick, tc.upperTick)

			// Note user and pool account balances to compare after create position is called
			userBalancePostPositionCreation := s.App.BankKeeper.GetAllBalances(s.Ctx, s.TestAccs[0])
			poolBalancePostPositionCreation := s.App.BankKeeper.GetAllBalances(s.Ctx, pool.GetAddress())

			// If we expect an error, make sure:
			// - some error was emitted
			// - asset0 and asset1 that were calculated from create position is nil
			// - the error emitted was the expected error
			// - account balances are untouched
			if tc.expectedError != nil {
				s.Require().Error(err)
				s.Require().Equal(asset0, sdk.Int{})
				s.Require().Equal(asset1, sdk.Int{})
				s.Require().ErrorContains(err, tc.expectedError.Error())

				// Check account balances
				s.Require().Equal(userBalancePrePositionCreation.String(), userBalancePostPositionCreation.String())
				s.Require().Equal(poolBalancePrePositionCreation.String(), poolBalancePostPositionCreation.String())

				// Redundantly ensure that liquidity was not created
				liquidity, err := clKeeper.GetPositionLiquidity(s.Ctx, positionId)
				s.Require().Error(err)
				s.Require().ErrorAs(err, &types.PositionIdNotFoundError{PositionId: positionId})
				s.Require().Equal(sdk.Dec{}, liquidity)
				return
			}

			// Else, check that we had no error from creating the position, and that the liquidity and assets that were returned are expected
			s.Require().NoError(err)
			s.Require().Equal(tc.positionId, positionId)
			s.Require().Equal(tc.amount0Expected.String(), asset0.String())
			s.Require().Equal(tc.amount1Expected.String(), asset1.String())
			s.Require().Equal(expectedLiquidityCreated.String(), liquidityCreated.String())
			s.Require().Equal(s.Ctx.BlockTime(), joinTime)
			if tc.expectedLowerTick != 0 {
				s.Require().Equal(tc.expectedLowerTick, newLowerTick)
				tc.lowerTick = newLowerTick
			}
			if tc.expectedUpperTick != 0 {
				s.Require().Equal(tc.expectedUpperTick, newUpperTick)
				tc.upperTick = newUpperTick
			}

			// Check account balances
			s.Require().Equal(userBalancePrePositionCreation.Sub(sdk.NewCoins(sdk.NewCoin(ETH, asset0), (sdk.NewCoin(USDC, asset1)))).String(), userBalancePostPositionCreation.String())
			s.Require().Equal(poolBalancePrePositionCreation.Add(sdk.NewCoin(ETH, asset0), (sdk.NewCoin(USDC, asset1))).String(), poolBalancePostPositionCreation.String())

			hasPosition := clKeeper.HasPosition(s.Ctx, tc.positionId)
			s.Require().True(hasPosition)

			// Check position state
			s.validatePositionUpdate(s.Ctx, positionId, expectedLiquidityCreated)

			s.validatePositionFeeAccUpdate(s.Ctx, tc.poolId, positionId, expectedLiquidityCreated)

			// Check tick state
			s.validateTickUpdates(s.Ctx, tc.poolId, s.TestAccs[0], tc.lowerTick, tc.upperTick, tc.liquidityAmount, tc.expectedFeeGrowthOutsideLower, tc.expectedFeeGrowthOutsideUpper)

			// Validate events emitted.
			s.AssertEventEmitted(s.Ctx, types.TypeEvtCreatePosition, expectedNumCreatePositionEvents)

			// Validate that listeners were called the desired number of times
			expectedAfterInitialPoolPositionCreatedCallCount := 0
			if !tc.isNotFirstPosition {
				// We want the hook to be called only for the very first position in the pool.
				// Such position initializes current sqrt price and tick. As a result,
				// we want the hook to run for the purposes of creating twap records.
				// On any subsequent update, adding liquidity does not change the price.
				// Therefore, we do not have to call this hook.
				expectedAfterInitialPoolPositionCreatedCallCount = 1
			}
			s.validateListenerCallCount(0, expectedAfterInitialPoolPositionCreatedCallCount, 0, 0)
		})
	}
}

func (s *KeeperTestSuite) TestWithdrawPosition() {
	defaultTimeElapsed := time.Hour * 24
	uptimeHelper := getExpectedUptimes()
	defaultUptimeGrowth := uptimeHelper.hundredTokensMultiDenom
	DefaultJoinTime := s.Ctx.BlockTime()
	nonOwner := s.TestAccs[1]

	tests := map[string]struct {
		setupConfig *lpTest
		// when this is set, it overwrites the setupConfig
		// and gives the overwritten configuration to
		// the system under test.
		sutConfigOverwrite      *lpTest
		createPositionOverwrite bool
		timeElapsed             time.Duration
		createLockLocked        bool
		createLockUnlocking     bool
		createLockUnlocked      bool
		withdrawWithNonOwner    bool
	}{
		"base case: withdraw full liquidity amount": {
			setupConfig: baseCase,
			sutConfigOverwrite: &lpTest{
				amount0Expected: baseCase.amount0Expected, // 0.998976 eth
				// Note: subtracting one due to truncations in favor of the pool when withdrawing.
				amount1Expected: baseCase.amount1Expected.Sub(sdk.OneInt()), // 5000 usdc
			},
			timeElapsed: defaultTimeElapsed,
		},
		"withdraw full liquidity amount with underlying lock that has finished unlocking": {
			setupConfig: baseCase,
			sutConfigOverwrite: &lpTest{
				// Note: subtracting one due to truncations in favor of the pool when withdrawing.
				amount0Expected:  DefaultAmt0.Sub(sdk.OneInt()),
				amount1Expected:  DefaultAmt1.Sub(sdk.OneInt()),
				liquidityAmount:  FullRangeLiquidityAmt,
				underlyingLockId: 1,
			},
			createLockUnlocked: true,
			timeElapsed:        defaultTimeElapsed,
		},
		"error: withdraw full liquidity amount but still locked": {
			setupConfig: baseCase,
			sutConfigOverwrite: &lpTest{
				liquidityAmount:  FullRangeLiquidityAmt,
				underlyingLockId: 1,
				expectedError:    types.LockNotMatureError{PositionId: 1, LockId: 1},
			},
			createLockLocked: true,
			timeElapsed:      defaultTimeElapsed,
		},
		"error: withdraw full liquidity amount but still unlocking": {
			setupConfig: baseCase,
			sutConfigOverwrite: &lpTest{
				liquidityAmount:  FullRangeLiquidityAmt,
				underlyingLockId: 1,
				expectedError:    types.LockNotMatureError{PositionId: 1, LockId: 1},
			},
			createLockUnlocking: true,
			timeElapsed:         defaultTimeElapsed,
		},
		"withdraw partial liquidity amount": {
			setupConfig: baseCase,
			sutConfigOverwrite: &lpTest{
				liquidityAmount: baseCase.liquidityAmount.QuoRoundUp(sdk.NewDec(2)),
				amount0Expected: baseCase.amount0Expected.QuoRaw(2), // 0.499488
				amount1Expected: baseCase.amount1Expected.QuoRaw(2), // 2500 usdc
			},
			timeElapsed: defaultTimeElapsed,
		},
		"withdraw full liquidity amount, forfeit incentives": {
			setupConfig: baseCase,
			sutConfigOverwrite: &lpTest{
				amount0Expected: baseCase.amount0Expected, // 0.998976 eth
				// Note: subtracting one due to truncations in favor of the pool when withdrawing.
				amount1Expected: baseCase.amount1Expected.Sub(sdk.OneInt()), // 5000 usdc
			},
			timeElapsed: 0,
		},
		"error: no position created": {
			setupConfig: baseCase,
			sutConfigOverwrite: &lpTest{
				lowerTick:     -1, // valid tick at which no position exists
				positionId:    DefaultPositionId + 1,
				expectedError: types.PositionIdNotFoundError{PositionId: DefaultPositionId + 1},
			},
			timeElapsed: defaultTimeElapsed,
		},
		"error: insufficient liquidity": {
			setupConfig: baseCase,
			sutConfigOverwrite: &lpTest{
				liquidityAmount: baseCase.liquidityAmount.Add(sdk.OneDec()), // 1 more than available
				expectedError:   types.InsufficientLiquidityError{Actual: baseCase.liquidityAmount.Add(sdk.OneDec()), Available: baseCase.liquidityAmount},
			},
			timeElapsed: defaultTimeElapsed,
		},
		"error: try withdrawing negative liquidity": {
			setupConfig: baseCase,
			sutConfigOverwrite: &lpTest{
				liquidityAmount: baseCase.liquidityAmount.Sub(baseCase.liquidityAmount.Mul(sdk.NewDec(2))),
				expectedError:   types.InsufficientLiquidityError{Actual: baseCase.liquidityAmount.Sub(baseCase.liquidityAmount.Mul(sdk.NewDec(2))), Available: baseCase.liquidityAmount},
			},
			timeElapsed: defaultTimeElapsed,
		},
		"error: attempt to withdraw a position that does not belong to the caller": {
			setupConfig: baseCase,
			sutConfigOverwrite: &lpTest{
				expectedError: types.NotPositionOwnerError{PositionId: 1, Address: nonOwner.String()},
			},
			timeElapsed:          defaultTimeElapsed,
			withdrawWithNonOwner: true,
		},
	}

	for name, tc := range tests {
		tc := tc
		s.Run(name, func() {
			// Setup.
			s.SetupTest()
			s.Ctx = s.Ctx.WithBlockTime(DefaultJoinTime)

			var (
				concentratedLiquidityKeeper = s.App.ConcentratedLiquidityKeeper
				liquidityCreated            = sdk.ZeroDec()
				owner                       = s.TestAccs[0]
				tc                          = tc
				config                      = *tc.setupConfig
				sutConfigOverwrite          = *tc.sutConfigOverwrite
				err                         error
			)

			// If specific configs are provided in the test case, overwrite the config with those values.
			mergeConfigs(&config, &sutConfigOverwrite)

			// If a setupConfig is provided, use it to create a pool and position.
			pool := s.PrepareConcentratedPool()
			fundCoins := config.tokensProvided
			s.FundAcc(owner, fundCoins)

			// Create a position from the parameters in the test case.
			if tc.createLockLocked {
				_, _, _, liquidityCreated, _, _, err = concentratedLiquidityKeeper.CreateFullRangePositionLocked(s.Ctx, pool.GetId(), owner, fundCoins, tc.timeElapsed)
				s.Require().NoError(err)
			} else if tc.createLockUnlocking {
				_, _, _, liquidityCreated, _, _, err = concentratedLiquidityKeeper.CreateFullRangePositionUnlocking(s.Ctx, pool.GetId(), owner, fundCoins, tc.timeElapsed+time.Hour)
				s.Require().NoError(err)
			} else if tc.createLockUnlocked {
				_, _, _, liquidityCreated, _, _, err = concentratedLiquidityKeeper.CreateFullRangePositionUnlocking(s.Ctx, pool.GetId(), owner, fundCoins, tc.timeElapsed-time.Hour)
				s.Require().NoError(err)
			} else {
				_, _, _, liquidityCreated, _, _, _, err = concentratedLiquidityKeeper.CreatePosition(s.Ctx, pool.GetId(), owner, config.tokensProvided, sdk.ZeroInt(), sdk.ZeroInt(), DefaultLowerTick, DefaultUpperTick)
				s.Require().NoError(err)
			}

			// Set mock listener to make sure that is is called when desired.
			// It must be set after test position creation so that we do not record the call
			// for initial position update.
			s.setListenerMockOnConcentratedLiquidityKeeper()

			s.Ctx = s.Ctx.WithBlockTime(s.Ctx.BlockTime().Add(tc.timeElapsed))
			store := s.Ctx.KVStore(s.App.GetKey(types.StoreKey))

			// Set global fee growth to 1 ETH and charge the fee to the pool.
			globalFeeGrowth := sdk.NewDecCoin(ETH, sdk.NewInt(1))
			err = concentratedLiquidityKeeper.ChargeFee(s.Ctx, pool.GetId(), globalFeeGrowth)
			s.Require().NoError(err)

			// Add global uptime growth
			err = addToUptimeAccums(s.Ctx, pool.GetId(), concentratedLiquidityKeeper, defaultUptimeGrowth)
			s.Require().NoError(err)

			// Determine the liquidity expected to remain after the withdraw.
			expectedRemainingLiquidity := liquidityCreated.Sub(config.liquidityAmount)

			expectedFeesClaimed := sdk.NewCoins()
			expectedIncentivesClaimed := sdk.NewCoins()
			// Set the expected fees claimed to the amount of liquidity created since the global fee growth is 1.
			// Fund the pool account with the expected fees claimed.
			if expectedRemainingLiquidity.IsZero() {
				expectedFeesClaimed = expectedFeesClaimed.Add(sdk.NewCoin(ETH, liquidityCreated.TruncateInt()))
				s.FundAcc(pool.GetAddress(), expectedFeesClaimed)
			}

			communityPoolBalanceBefore := s.App.BankKeeper.GetAllBalances(s.Ctx, s.App.AccountKeeper.GetModuleAddress(distributiontypes.ModuleName))

			// Set expected incentives and fund pool with appropriate amount
			expectedIncentivesClaimed = expectedIncentivesFromUptimeGrowth(defaultUptimeGrowth, liquidityCreated, tc.timeElapsed, defaultMultiplier)

			// Fund full amount since forfeited incentives for the last position are sent to the community pool.
			expectedFullIncentivesFromAllUptimes := expectedIncentivesFromUptimeGrowth(defaultUptimeGrowth, liquidityCreated, types.SupportedUptimes[len(types.SupportedUptimes)-1], defaultMultiplier)
			s.FundAcc(pool.GetIncentivesAddress(), expectedFullIncentivesFromAllUptimes)

			// Note the pool and owner balances before withdrawal of the position.
			poolBalanceBeforeWithdraw := s.App.BankKeeper.GetAllBalances(s.Ctx, pool.GetAddress())
			incentivesBalanceBeforeWithdraw := s.App.BankKeeper.GetAllBalances(s.Ctx, pool.GetIncentivesAddress())
			ownerBalancerBeforeWithdraw := s.App.BankKeeper.GetAllBalances(s.Ctx, owner)

			expectedPoolBalanceDelta := expectedFeesClaimed.Add(sdk.NewCoin(ETH, config.amount0Expected.Abs())).Add(sdk.NewCoin(USDC, config.amount1Expected.Abs()))

			var withdrawAccount sdk.AccAddress
			if tc.withdrawWithNonOwner {
				withdrawAccount = nonOwner
			} else {
				withdrawAccount = owner
			}

			// System under test.
			amtDenom0, amtDenom1, err := concentratedLiquidityKeeper.WithdrawPosition(s.Ctx, withdrawAccount, config.positionId, config.liquidityAmount)
			if config.expectedError != nil {
				s.Require().Error(err)
				s.Require().Equal(amtDenom0, sdk.Int{})
				s.Require().Equal(amtDenom1, sdk.Int{})
				s.Require().ErrorContains(err, config.expectedError.Error())
				return
			}

			s.Require().NoError(err)
			s.Require().Equal(config.amount0Expected.String(), amtDenom0.String())
			s.Require().Equal(config.amount1Expected.String(), amtDenom1.String())

			// If the remaining liquidity is zero, all fees and incentives should be collected and the position should be deleted.
			// Check if all fees and incentives were collected.
			poolBalanceAfterWithdraw := s.App.BankKeeper.GetAllBalances(s.Ctx, pool.GetAddress())
			incentivesBalanceAfterWithdraw := s.App.BankKeeper.GetAllBalances(s.Ctx, pool.GetIncentivesAddress())
			ownerBalancerAfterWithdraw := s.App.BankKeeper.GetAllBalances(s.Ctx, owner)
			communityPoolBalanceAfter := s.App.BankKeeper.GetAllBalances(s.Ctx, s.App.AccountKeeper.GetModuleAddress(distributiontypes.ModuleName))

			// owner should only have tokens equivilent to the delta balance of the pool
			expectedOwnerBalanceDelta := expectedPoolBalanceDelta.Add(expectedIncentivesClaimed...)
			actualOwnerBalancerDelta := ownerBalancerAfterWithdraw.Sub(ownerBalancerBeforeWithdraw)

			communityPoolBalanceDelta := communityPoolBalanceAfter.Sub(communityPoolBalanceBefore)
			actualIncentivesClaimed := incentivesBalanceBeforeWithdraw.Sub(incentivesBalanceAfterWithdraw).Sub(communityPoolBalanceDelta)

			s.Require().Equal(expectedPoolBalanceDelta.String(), poolBalanceBeforeWithdraw.Sub(poolBalanceAfterWithdraw).String())
			s.Require().NotEmpty(expectedOwnerBalanceDelta)
			for _, coin := range expectedOwnerBalanceDelta {
				expected := expectedOwnerBalanceDelta.AmountOf(coin.Denom)
				actual := actualOwnerBalancerDelta.AmountOf(coin.Denom)
				s.Require().True(expected.Equal(actual))
			}

			if tc.timeElapsed > 0 {
				s.Require().NotEmpty(expectedIncentivesClaimed)
			}
			for _, coin := range expectedIncentivesClaimed {
				expected := expectedIncentivesClaimed.AmountOf(coin.Denom)
				actual := actualIncentivesClaimed.AmountOf(coin.Denom)
				s.Require().True(expected.Equal(actual))
			}

			// if the position's expected remaining liquidity is equal to zero, we check if all state
			// have been correctly deleted.
			if expectedRemainingLiquidity.IsZero() {
				// Check that the position was deleted.
				position, err := concentratedLiquidityKeeper.GetPosition(s.Ctx, config.positionId)
				s.Require().Error(err)
				s.Require().ErrorAs(err, &types.PositionIdNotFoundError{PositionId: config.positionId})
				s.Require().Equal(clmodel.Position{}, position)

				isPositionOwner, err := concentratedLiquidityKeeper.IsPositionOwner(s.Ctx, owner, config.poolId, config.positionId)
				s.Require().NoError(err)
				s.Require().False(isPositionOwner)

				// Since the positionLiquidity is deleted, retrieving it should return an error.
				positionLiquidity, err := s.App.ConcentratedLiquidityKeeper.GetPositionLiquidity(s.Ctx, config.positionId)
				s.Require().Error(err)
				s.Require().ErrorIs(err, types.PositionIdNotFoundError{PositionId: config.positionId})
				s.Require().Equal(sdk.Dec{}, positionLiquidity)

				// check underlying stores were correctly deleted
				emptyPositionStruct := clmodel.Position{}
				positionIdToPositionKey := types.KeyPositionId(config.positionId)
				osmoutils.Get(store, positionIdToPositionKey, &position)
				s.Require().Equal(model.Position{}, emptyPositionStruct)

				// Retrieve the position ID from the store via owner/poolId key and compare to expected values.
				ownerPoolIdToPositionIdKey := types.KeyAddressPoolIdPositionId(s.TestAccs[0], defaultPoolId, DefaultPositionId)
				positionIdBytes := store.Get(ownerPoolIdToPositionIdKey)
				s.Require().Nil(positionIdBytes)

				// Retrieve the position ID from the store via poolId key and compare to expected values.
				poolIdtoPositionIdKey := types.KeyPoolPositionPositionId(defaultPoolId, DefaultPositionId)
				positionIdBytes = store.Get(poolIdtoPositionIdKey)
				s.Require().Nil(positionIdBytes)

				// Retrieve the position ID to underlying lock ID mapping from the store and compare to expected values.
				positionIdToLockIdKey := types.KeyPositionIdForLock(DefaultPositionId)
				underlyingLockIdBytes := store.Get(positionIdToLockIdKey)
				s.Require().Nil(underlyingLockIdBytes)

				// Retrieve the lock ID to position ID mapping from the store and compare to expected values.
				lockIdToPositionIdKey := types.KeyLockIdForPositionId(config.underlyingLockId)
				positionIdBytes = store.Get(lockIdToPositionIdKey)
				s.Require().Nil(positionIdBytes)

				// ensure that the lock is still there if there was lock that was existing before the withdraw process
				if tc.createLockLocked || tc.createLockUnlocked || tc.createLockUnlocking {
					_, err = s.App.LockupKeeper.GetLockByID(s.Ctx, 1)
					s.Require().NoError(err)
				}
			} else {
				// Check that the position was updated.
				s.validatePositionUpdate(s.Ctx, config.positionId, expectedRemainingLiquidity)
			}

			// Check tick state.
			s.validateTickUpdates(s.Ctx, config.poolId, owner, config.lowerTick, config.upperTick, expectedRemainingLiquidity, config.expectedFeeGrowthOutsideLower, config.expectedFeeGrowthOutsideUpper)

			// Validate event emitted.
			s.AssertEventEmitted(s.Ctx, types.TypeEvtWithdrawPosition, 1)

			// Validate that listeners were called the desired number of times
			expectedAfterLastPoolPositionRemovedCallCount := 0
			if expectedRemainingLiquidity.IsZero() {
				// We want the hook to be called only when the last position (liquidity) is removed.
				// Not having any liquidity in the pool implies not having a valid sqrt price and tick. As a result,
				// we want the hook to run for the purposes of updating twap records.
				// Upon readding liquidity (recreating positions) to such pool, AfterInitialPoolPositionCreatedCallCount
				// will be called. Hence, updating twap with valid latest spot price.
				expectedAfterLastPoolPositionRemovedCallCount = 1
			}
			s.validateListenerCallCount(0, 0, expectedAfterLastPoolPositionRemovedCallCount, 0)

			// Dumb sanity-check that creating a position with the same liquidity amount after fully removing it does not error.
			// This is to be more thoroughly tested separately.
			if expectedRemainingLiquidity.IsZero() {
				// Add one USDC because we withdraw one less than originally funded due to truncation in favor of the pool.
				s.FundAcc(owner, sdk.NewCoins(sdk.NewCoin(USDC, sdk.OneInt())))
				_, _, _, _, _, _, _, err = concentratedLiquidityKeeper.CreatePosition(s.Ctx, pool.GetId(), owner, config.tokensProvided, sdk.ZeroInt(), sdk.ZeroInt(), DefaultLowerTick, DefaultUpperTick)
				s.Require().NoError(err)
			}
		})
	}
}

func (s *KeeperTestSuite) TestAddToPosition() {
	defaultTimeElapsed := time.Hour * 24
	invalidSender := s.TestAccs[2]

	// These amounts are set based on the actual amounts passed in as inputs
	// to create position in the default config case (prior to rounding). We use them as
	// a reference to test rounding behavior when adding to positions.
	amount0PerfectRatio := sdk.NewInt(998977)
	amount1PerfectRatio := sdk.NewInt(5000000000)

	tests := map[string]struct {
		setupConfig *lpTest
		// when this is set, it overwrites the setupConfig
		// and gives the overwritten configuration to
		// the system under test.
		sutConfigOverwrite      *lpTest
		timeElapsed             time.Duration
		createPositionOverwrite bool
		createLockLocked        bool
		createLockUnlocking     bool
		createLockUnlocked      bool
		lastPositionInPool      bool
		senderNotOwner          bool

		amount0ToAdd sdk.Int
		amount1ToAdd sdk.Int
	}{
		"add base amount to existing liquidity with perfect ratio": {
			// setup parameters for creating a pool and position.
			setupConfig: baseCase,

			// system under test parameters
			sutConfigOverwrite: &lpTest{
				amount0Expected: amount0PerfectRatio.Add(amount0PerfectRatio),
				// Since we round on the other the asset when we withdraw, asset0 turns into the bottleneck and
				// thus we cannot use the full amount of asset1. We calculate the below using the following formula and rounding up:
				// amount1 = L * (sqrtPriceUpper - sqrtPriceLower)
				// https://www.wolframalpha.com/input?i=3035764327.860030912175533748+*+%2870.710678118654752440+-+67.416615162732695594%29
				amount1Expected: sdk.NewInt(9999998816),
			},
			timeElapsed:  defaultTimeElapsed,
			amount0ToAdd: amount0PerfectRatio,
			amount1ToAdd: amount1PerfectRatio,
		},
		"add base amount to existing liquidity with perfect ratio (rounding error added back in)": {
			// setup parameters for creating a pool and position.
			setupConfig: baseCase,

			// system under test parameters
			sutConfigOverwrite: &lpTest{
				amount0Expected: amount0PerfectRatio.Add(amount0PerfectRatio),
				// Subtract rounding error due to truncation after perfect join (asset0's truncation
				// leaves it on the amount above since we added the error upfront)
				amount1Expected: amount1PerfectRatio.Add(amount1PerfectRatio).Sub(roundingError),
			},
			timeElapsed: defaultTimeElapsed,
			// We add back in the rounding error for this test case to demonstrate that rounding pushes us off the boundary
			// in the previous test case
			amount0ToAdd: amount0PerfectRatio.Add(roundingError),
			amount1ToAdd: amount1PerfectRatio,
		},
		"add partial liquidity amount": {
			// setup parameters for creating a pool and position.
			setupConfig: baseCase,

			// system under test parameters
			sutConfigOverwrite: &lpTest{
				amount0Expected: amount0PerfectRatio.Add(amount0PerfectRatio.QuoRaw(2)),
				// Since we round on the other the asset when we withdraw, asset0 turns into the bottleneck and
				// thus we cannot use the full amount of asset1. We calculate the below using the following formula and rounding up:
				// amount1 = L * (sqrtPriceUpper - sqrtPriceLower)
				// https://www.wolframalpha.com/input?i=3035764327.860030912175533748+*+%2870.710678118654752440+-+67.416615162732695594%29
				amount1Expected: sdk.NewInt(7499995358),
			},
			timeElapsed:  defaultTimeElapsed,
			amount0ToAdd: amount0PerfectRatio.QuoRaw(2),
			amount1ToAdd: amount1PerfectRatio.QuoRaw(2),
		},
		"add partial liquidity amount (with rounding error added back in)": {
			// setup parameters for creating a pool and position.
			setupConfig: baseCase,

			// system under test parameters
			sutConfigOverwrite: &lpTest{
				amount0Expected: amount0PerfectRatio.Add(amount0PerfectRatio.QuoRaw(2)),
				// We add back in the rounding error for this test case to demonstrate that rounding pushes us off the boundary
				// in the previous test case
				amount1Expected: amount1PerfectRatio.Add(amount1PerfectRatio.QuoRaw(2)).Sub(roundingError),
			},
			timeElapsed:  defaultTimeElapsed,
			amount0ToAdd: amount0PerfectRatio.QuoRaw(2).Add(roundingError),
			amount1ToAdd: amount1PerfectRatio.QuoRaw(2),
		},
		"Add to a position with underlying lock that has finished unlocking": {
			// setup parameters for creating a pool and position.
			setupConfig: baseCase,

			// system under test parameters
			sutConfigOverwrite: &lpTest{
				// 1998976eth (amount withdrawn with rounded down amounts) + 998977(token amount in)
				amount0Expected: sdk.NewInt(2997953),
				// tokens Provided for token1 is 9999999999 (amount withdrawn) + 5000000000 = 14999999999usdc.
				// we calcualte calc amount1 by using: https://www.wolframalpha.com/input?i=70.728769315114743567+*+212041526.154556192320661969
				amount1Expected: sdk.NewInt(14997436189),
			},
			timeElapsed:  defaultTimeElapsed,
			amount0ToAdd: amount0PerfectRatio,
			amount1ToAdd: amount1PerfectRatio,

			createLockUnlocked: true,
		},
		"error: attempt to add to a position with underlying lock that is still locked": {
			// setup parameters for creating a pool and position.
			setupConfig: baseCase,

			// system under test parameters
			sutConfigOverwrite: &lpTest{
				amount0Expected: amount0PerfectRatio.Add(amount0PerfectRatio).Sub(roundingError),
				// Since we round on the other the asset when we withdraw, asset0 turns into the bottleneck and
				// thus we cannot use the full amount of asset1. We calculate the below using the following formula and rounding up:
				// amount1 = L * (sqrtPriceUpper - sqrtPriceLower)
				// https://www.wolframalpha.com/input?i=3035764327.860030912175533748+*+%2870.710678118654752440+-+67.416615162732695594%29
				amount1Expected: sdk.NewInt(9999998816),

				expectedError: types.PositionSuperfluidStakedError{PositionId: uint64(1)},
			},
			timeElapsed:  defaultTimeElapsed,
			amount0ToAdd: amount0PerfectRatio,
			amount1ToAdd: amount1PerfectRatio,

			createLockLocked: true,
		},
		"error: attempt to add negative amounts for both assets to position": {
			// setup parameters for creating a pool and position.
			setupConfig: baseCase,

			// system under test parameters
			sutConfigOverwrite: &lpTest{
				expectedError: types.NegativeAmountAddedError{PositionId: 1, Asset0Amount: amount0PerfectRatio.Neg(), Asset1Amount: amount1PerfectRatio.Neg()},
			},
			lastPositionInPool: true,
			timeElapsed:        defaultTimeElapsed,
			amount0ToAdd:       amount0PerfectRatio.Neg(),
			amount1ToAdd:       amount1PerfectRatio.Neg(),
		},
		"error: attempt to add negative amounts for amount0": {
			// setup parameters for creating a pool and position.
			setupConfig: baseCase,

			// system under test parameters
			sutConfigOverwrite: &lpTest{
				expectedError: types.NegativeAmountAddedError{PositionId: 1, Asset0Amount: amount0PerfectRatio.Neg(), Asset1Amount: amount1PerfectRatio},
			},
			lastPositionInPool: true,
			timeElapsed:        defaultTimeElapsed,
			amount0ToAdd:       amount0PerfectRatio.Neg(),
			amount1ToAdd:       amount1PerfectRatio,
		},
		"error: attempt to add negative amounts for amount1": {
			// setup parameters for creating a pool and position.
			setupConfig: baseCase,

			// system under test parameters
			sutConfigOverwrite: &lpTest{
				expectedError: types.NegativeAmountAddedError{PositionId: 1, Asset0Amount: amount0PerfectRatio, Asset1Amount: amount1PerfectRatio.Neg()},
			},
			lastPositionInPool: true,
			timeElapsed:        defaultTimeElapsed,
			amount0ToAdd:       amount0PerfectRatio,
			amount1ToAdd:       amount1PerfectRatio.Neg(),
		},
		"error: both amounts are zero": {
			// setup parameters for creating a pool and position.
			setupConfig: baseCase,

			// system under test parameters
			sutConfigOverwrite: &lpTest{
				expectedError: types.ErrZeroLiquidity,
			},
			lastPositionInPool: true,
			timeElapsed:        defaultTimeElapsed,
			amount0ToAdd:       sdk.ZeroInt(),
			amount1ToAdd:       sdk.ZeroInt(),
		},
		"error: attempt to add to a position with underlying lock that is unlocking": {
			// setup parameters for creating a pool and position.
			setupConfig: baseCase,

			// system under test parameters
			sutConfigOverwrite: &lpTest{
				amount0Expected: amount0PerfectRatio.Add(amount0PerfectRatio).Sub(roundingError),
				// Since we round on the other the asset when we withdraw, asset0 turns into the bottleneck and
				// thus we cannot use the full amount of asset1. We calculate the below using the following formula and rounding up:
				// amount1 = L * (sqrtPriceUpper - sqrtPriceLower)
				// https://www.wolframalpha.com/input?i=3035764327.860030912175533748+*+%2870.710678118654752440+-+67.416615162732695594%29
				amount1Expected: sdk.NewInt(9999998816),

				expectedError: types.PositionSuperfluidStakedError{PositionId: uint64(1)},
			},
			timeElapsed:  defaultTimeElapsed,
			amount0ToAdd: amount0PerfectRatio,
			amount1ToAdd: amount1PerfectRatio,

			createLockUnlocking: true,
		},
		"error: no position created": {
			// setup parameters for creation a pool and position.
			setupConfig: baseCase,

			// system under test parameters
			sutConfigOverwrite: &lpTest{
				lowerTick:     -1, // valid tick at which no position exists
				positionId:    DefaultPositionId + 3,
				expectedError: types.PositionIdNotFoundError{PositionId: DefaultPositionId + 3},
			},
			timeElapsed:  defaultTimeElapsed,
			amount0ToAdd: amount0PerfectRatio,
			amount1ToAdd: amount1PerfectRatio,
		},
		"error: attempt to add to last position in pool": {
			// setup parameters for creating a pool and position.
			setupConfig: baseCase,

			// system under test parameters
			sutConfigOverwrite: &lpTest{
				expectedError: types.AddToLastPositionInPoolError{PoolId: 1, PositionId: 1},
			},
			lastPositionInPool: true,
			timeElapsed:        defaultTimeElapsed,
			amount0ToAdd:       amount0PerfectRatio,
			amount1ToAdd:       amount1PerfectRatio,
		},
		"error: not position owner": {
			// setup parameters for creating a pool and position.
			setupConfig:    baseCase,
			senderNotOwner: true,

			// system under test parameters
			sutConfigOverwrite: &lpTest{
				expectedError: types.NotPositionOwnerError{PositionId: 1, Address: invalidSender.String()},
			},
			timeElapsed:  defaultTimeElapsed,
			amount0ToAdd: amount0PerfectRatio,
			amount1ToAdd: amount1PerfectRatio,
		},
		"error: minimum amount 0 is less than actual amount": {
			// setup parameters for creating a pool and position.
			setupConfig: baseCase,

			// system under test parameters
			sutConfigOverwrite: &lpTest{
				amount0Minimum: sdk.NewInt(1997960),
				expectedError: types.InsufficientLiquidityCreatedError{
					Actual:      sdk.NewInt(1997954),
					Minimum:     sdk.NewInt(1997960),
					IsTokenZero: true,
				},
			},
			timeElapsed:  defaultTimeElapsed,
			amount0ToAdd: amount0PerfectRatio,
			amount1ToAdd: amount1PerfectRatio,
		},
		"error: minimum amount 1 is less than actual amount": {
			// setup parameters for creating a pool and position.
			setupConfig: baseCase,

			// system under test parameters
			sutConfigOverwrite: &lpTest{
				amount1Minimum: sdk.NewInt(9999998916),
				expectedError: types.InsufficientLiquidityCreatedError{
					Actual:      sdk.NewInt(9999998816),
					Minimum:     sdk.NewInt(9999998916),
					IsTokenZero: false,
				},
			},
			timeElapsed:  defaultTimeElapsed,
			amount0ToAdd: amount0PerfectRatio,
			amount1ToAdd: amount1PerfectRatio,
		},
	}

	for name, tc := range tests {
		tc := tc
		s.Run(name, func() {
			// --- Setup ---
			s.SetupTest()
			s.Ctx = s.Ctx.WithBlockTime(DefaultJoinTime)

			var (
				concentratedLiquidityKeeper = s.App.ConcentratedLiquidityKeeper
				owner                       = s.TestAccs[0]
				tc                          = tc
				config                      = *tc.setupConfig
				sutConfigOverwrite          = *tc.sutConfigOverwrite
				err                         error
			)

			// If specific configs are provided in the test case, overwrite the config with those values.
			mergeConfigs(&config, &sutConfigOverwrite)

			// If a setupConfig is provided, use it to create a pool and position.
			pool := s.PrepareConcentratedPool()
			fundCoins := config.tokensProvided
			// Fund tokens that is used to create initial position
			if tc.amount0ToAdd.IsPositive() && tc.amount1ToAdd.IsPositive() {
				fundCoins = fundCoins.Add(sdk.NewCoins(sdk.NewCoin(ETH, tc.amount0ToAdd), sdk.NewCoin(USDC, tc.amount1ToAdd))...)
			}
			s.FundAcc(owner, fundCoins)

			// Create a position from the parameters in the test case.
			var positionId uint64
			if tc.createLockLocked {
				positionId, _, _, _, _, _, err = concentratedLiquidityKeeper.CreateFullRangePositionLocked(s.Ctx, pool.GetId(), owner, fundCoins, tc.timeElapsed)
				s.Require().NoError(err)
			} else if tc.createLockUnlocking {
				positionId, _, _, _, _, _, err = concentratedLiquidityKeeper.CreateFullRangePositionUnlocking(s.Ctx, pool.GetId(), owner, fundCoins, tc.timeElapsed+time.Hour)
				s.Require().NoError(err)
			} else if tc.createLockUnlocked {
				positionId, _, _, _, _, _, err = concentratedLiquidityKeeper.CreateFullRangePositionUnlocking(s.Ctx, pool.GetId(), owner, fundCoins, tc.timeElapsed-time.Hour)
				s.Require().NoError(err)
			} else {
<<<<<<< HEAD
				positionId, _, _, _, _, err = concentratedLiquidityKeeper.CreatePosition(s.Ctx, pool.GetId(), owner, config.tokensProvided, sdk.ZeroInt(), sdk.ZeroInt(), DefaultLowerTick, DefaultUpperTick)
=======
				_, amount0Initial, amount1Initial, _, _, _, _, err = concentratedLiquidityKeeper.CreatePosition(s.Ctx, pool.GetId(), owner, config.tokensProvided, sdk.ZeroInt(), sdk.ZeroInt(), DefaultLowerTick, DefaultUpperTick)
>>>>>>> 9e1ca7be
				s.Require().NoError(err)
			}
			s.Ctx = s.Ctx.WithBlockTime(s.Ctx.BlockTime().Add(tc.timeElapsed))
			preBalanceToken0 := s.App.BankKeeper.GetBalance(s.Ctx, owner, pool.GetToken0())

			if !tc.lastPositionInPool {
				s.FundAcc(s.TestAccs[1], fundCoins)
<<<<<<< HEAD
				_, _, _, _, _, err := concentratedLiquidityKeeper.CreatePosition(s.Ctx, pool.GetId(), s.TestAccs[1], config.tokensProvided, sdk.ZeroInt(), sdk.ZeroInt(), DefaultLowerTick, DefaultUpperTick)
=======
				_, _, _, _, _, _, _, err = concentratedLiquidityKeeper.CreatePosition(s.Ctx, pool.GetId(), s.TestAccs[1], config.tokensProvided, sdk.ZeroInt(), sdk.ZeroInt(), DefaultLowerTick, DefaultUpperTick)
>>>>>>> 9e1ca7be
				s.Require().NoError(err)
			}

			sender := owner
			if tc.senderNotOwner {
				sender = invalidSender
			}

			// now we fund the sender account again for the amount0ToAdd and amount1ToAdd coins.
			// only fund coins if the amount is non-negative or else test would panic here
			if !tc.amount0ToAdd.IsNegative() {
				s.FundAcc(sender, sdk.NewCoins(sdk.NewCoin(ETH, tc.amount0ToAdd)))
			}
			if !tc.amount1ToAdd.IsNegative() {
				s.FundAcc(sender, sdk.NewCoins(sdk.NewCoin(USDC, tc.amount1ToAdd)))
			}

			// --- System under test ---
			newPosId, newAmt0, newAmt1, err := concentratedLiquidityKeeper.AddToPosition(s.Ctx, sender, config.positionId, tc.amount0ToAdd, tc.amount1ToAdd, config.amount0Minimum, config.amount1Minimum)
			// config.amount0Minimum
			if config.expectedError != nil {
				s.Require().Error(err)
				s.Require().Equal(sdk.Int{}, newAmt0)
				s.Require().Equal(sdk.Int{}, newAmt1)
				s.Require().Equal(uint64(0), newPosId)
				s.Require().ErrorContains(err, config.expectedError.Error())
				return
			}

			s.Require().NoError(err)
			s.Require().Equal(config.amount0Expected.String(), newAmt0.String())
			s.Require().Equal(config.amount1Expected.String(), newAmt1.String())

			// We expect the position ID to be 3 since we have two setup positions
			s.Require().Equal(uint64(3), newPosId)

			expectedAmount1Delta := sdk.ZeroInt()

			// delta amount1 only exists if the actual amount from addToPosition is not equivilent to tokens provided.
			// delta amount1 is calculated via (amount1 to create initial position) + (amount1 added to position) - (actual amount 1)
			if fundCoins.AmountOf(pool.GetToken1()).Add(tc.amount1ToAdd).Sub(newAmt1).GT(sdk.ZeroInt()) {
				expectedAmount1Delta = config.tokensProvided.AmountOf(pool.GetToken1()).Add(tc.amount1ToAdd).Sub(newAmt1)
			}

			postBalanceToken0 := s.App.BankKeeper.GetBalance(s.Ctx, sender, pool.GetToken0())
			postBalanceToken1 := s.App.BankKeeper.GetBalance(s.Ctx, sender, pool.GetToken1())

			var errTolerance osmomath.ErrTolerance
			errTolerance.AdditiveTolerance = sdk.OneDec()
			errTolerance.RoundingDir = osmomath.RoundDown

			s.Require().Equal(0, errTolerance.Compare(preBalanceToken0.Amount, postBalanceToken0.Amount))
			s.Require().Equal(0, errTolerance.Compare(expectedAmount1Delta, postBalanceToken1.Amount.Sub(tc.amount1ToAdd)))

			// now check that old position id has been succesfully deleted
			_, err = s.App.ConcentratedLiquidityKeeper.GetPosition(s.Ctx, positionId)
			s.Require().Error(err)
		})
	}
}

// mergeConfigs merges every desired non-zero field from overwrite
// into dst. dst is mutated due to being a pointer.
func mergeConfigs(dst *lpTest, overwrite *lpTest) {
	if overwrite != nil {
		if overwrite.poolId != 0 {
			dst.poolId = overwrite.poolId
		}
		if overwrite.lowerTick != 0 {
			dst.lowerTick = overwrite.lowerTick
		}
		if overwrite.upperTick != 0 {
			dst.upperTick = overwrite.upperTick
		}

		overwiteTokens := false
		for _, coin := range overwrite.tokensProvided {
			if coin.Amount.IsPositive() {
				overwiteTokens = true
			}
		}
		if overwiteTokens {
			dst.tokensProvided = overwrite.tokensProvided
		}
		if !overwrite.liquidityAmount.IsNil() {
			dst.liquidityAmount = overwrite.liquidityAmount
		}
		if !overwrite.amount0Minimum.IsNil() {
			dst.amount0Minimum = overwrite.amount0Minimum
		}
		if overwrite.customTokensProvided {
			dst.tokensProvided = overwrite.tokensProvided
		}
		if !overwrite.amount0Expected.IsNil() {
			dst.amount0Expected = overwrite.amount0Expected
		}
		if !overwrite.amount1Minimum.IsNil() {
			dst.amount1Minimum = overwrite.amount1Minimum
		}
		if !overwrite.amount1Expected.IsNil() {
			dst.amount1Expected = overwrite.amount1Expected
		}
		if overwrite.expectedError != nil {
			dst.expectedError = overwrite.expectedError
		}
		if overwrite.tickSpacing != 0 {
			dst.tickSpacing = overwrite.tickSpacing
		}
		if overwrite.isNotFirstPosition != false {
			dst.isNotFirstPosition = overwrite.isNotFirstPosition
		}
		if overwrite.isNotFirstPositionWithSameAccount {
			dst.isNotFirstPositionWithSameAccount = overwrite.isNotFirstPositionWithSameAccount
		}
		if !overwrite.joinTime.IsZero() {
			dst.joinTime = overwrite.joinTime
		}
		if !overwrite.expectedFeeGrowthOutsideLower.IsEqual(sdk.DecCoins{}) {
			dst.expectedFeeGrowthOutsideLower = overwrite.expectedFeeGrowthOutsideLower
		}
		if !overwrite.expectedFeeGrowthOutsideUpper.IsEqual(sdk.DecCoins{}) {
			dst.expectedFeeGrowthOutsideUpper = overwrite.expectedFeeGrowthOutsideUpper
		}
		if overwrite.positionId != 0 {
			dst.positionId = overwrite.positionId
		}
		if overwrite.underlyingLockId != 0 {
			dst.underlyingLockId = overwrite.underlyingLockId
		}
		if overwrite.expectedLowerTick != 0 {
			dst.expectedLowerTick = overwrite.expectedLowerTick
		}
		if overwrite.expectedUpperTick != 0 {
			dst.expectedUpperTick = overwrite.expectedUpperTick
		}
	}
}

func (s *KeeperTestSuite) TestSendCoinsBetweenPoolAndUser() {
	type sendTest struct {
		coin0       sdk.Coin
		coin1       sdk.Coin
		poolToUser  bool
		expectedErr error
	}
	tests := map[string]sendTest{
		"asset0 and asset1 are positive, position creation (user to pool)": {
			coin0: sdk.NewCoin("eth", sdk.NewInt(1000000)),
			coin1: sdk.NewCoin("usdc", sdk.NewInt(1000000)),
		},
		"only asset0 is positive, position creation (user to pool)": {
			coin0: sdk.NewCoin("eth", sdk.NewInt(1000000)),
			coin1: sdk.NewCoin("usdc", sdk.NewInt(0)),
		},
		"only asset1 is positive, position creation (user to pool)": {
			coin0: sdk.NewCoin("eth", sdk.NewInt(0)),
			coin1: sdk.NewCoin("usdc", sdk.NewInt(1000000)),
		},
		"only asset0 is greater than sender has, position creation (user to pool)": {
			coin0:       sdk.NewCoin("eth", sdk.NewInt(100000000000000)),
			coin1:       sdk.NewCoin("usdc", sdk.NewInt(1000000)),
			expectedErr: InsufficientFundsError,
		},
		"only asset1 is greater than sender has, position creation (user to pool)": {
			coin0:       sdk.NewCoin("eth", sdk.NewInt(1000000)),
			coin1:       sdk.NewCoin("usdc", sdk.NewInt(100000000000000)),
			expectedErr: InsufficientFundsError,
		},
		"asset0 and asset1 are positive, withdraw (pool to user)": {
			coin0:      sdk.NewCoin("eth", sdk.NewInt(1000000)),
			coin1:      sdk.NewCoin("usdc", sdk.NewInt(1000000)),
			poolToUser: true,
		},
		"only asset0 is positive, withdraw (pool to user)": {
			coin0:      sdk.NewCoin("eth", sdk.NewInt(1000000)),
			coin1:      sdk.NewCoin("usdc", sdk.NewInt(0)),
			poolToUser: true,
		},
		"only asset1 is positive, withdraw (pool to user)": {
			coin0:      sdk.NewCoin("eth", sdk.NewInt(0)),
			coin1:      sdk.NewCoin("usdc", sdk.NewInt(1000000)),
			poolToUser: true,
		},
		"only asset0 is greater than sender has, withdraw (pool to user)": {
			coin0:       sdk.NewCoin("eth", sdk.NewInt(100000000000000)),
			coin1:       sdk.NewCoin("usdc", sdk.NewInt(1000000)),
			poolToUser:  true,
			expectedErr: InsufficientFundsError,
		},
		"only asset1 is greater than sender has, withdraw (pool to user)": {
			coin0:       sdk.NewCoin("eth", sdk.NewInt(1000000)),
			coin1:       sdk.NewCoin("usdc", sdk.NewInt(100000000000000)),
			poolToUser:  true,
			expectedErr: InsufficientFundsError,
		},
		"asset0 is negative - error": {
			coin0: sdk.Coin{Denom: "eth", Amount: sdk.NewInt(1000000).Neg()},
			coin1: sdk.NewCoin("usdc", sdk.NewInt(1000000)),

			expectedErr: types.Amount0IsNegativeError{Amount0: sdk.NewInt(1000000).Neg()},
		},
		"asset1 is negative - error": {
			coin0: sdk.NewCoin("eth", sdk.NewInt(1000000)),
			coin1: sdk.Coin{Denom: "usdc", Amount: sdk.NewInt(1000000).Neg()},

			expectedErr: types.Amount1IsNegativeError{Amount1: sdk.NewInt(1000000).Neg()},
		},
		"asset0 is zero - passes": {
			coin0: sdk.NewCoin("eth", sdk.ZeroInt()),
			coin1: sdk.NewCoin("usdc", sdk.NewInt(1000000)),
		},
		"asset1 is zero - passes": {
			coin0: sdk.NewCoin("eth", sdk.NewInt(1000000)),
			coin1: sdk.NewCoin("usdc", sdk.ZeroInt()),
		},
	}

	for name, tc := range tests {
		s.Run(name, func() {
			tc := tc
			s.SetupTest()

			// create a CL pool
			s.PrepareConcentratedPool()

			// store pool interface
			poolI, err := s.App.ConcentratedLiquidityKeeper.GetPoolById(s.Ctx, 1)
			s.Require().NoError(err)
			concentratedPool, ok := poolI.(types.ConcentratedPoolExtension)
			if !ok {
				s.FailNow("poolI is not a ConcentratedPoolExtension")
			}

			// fund pool address and user address
			s.FundAcc(poolI.GetAddress(), sdk.NewCoins(sdk.NewCoin("eth", sdk.NewInt(10000000000000)), sdk.NewCoin("usdc", sdk.NewInt(1000000000000))))
			s.FundAcc(s.TestAccs[0], sdk.NewCoins(sdk.NewCoin("eth", sdk.NewInt(10000000000000)), sdk.NewCoin("usdc", sdk.NewInt(1000000000000))))

			// set sender and receiver based on test case
			sender := s.TestAccs[0]
			receiver := concentratedPool.GetAddress()
			if tc.poolToUser {
				sender = concentratedPool.GetAddress()
				receiver = s.TestAccs[0]
			}

			// store pre send balance of sender and receiver
			preSendBalanceSender := s.App.BankKeeper.GetAllBalances(s.Ctx, sender)
			preSendBalanceReceiver := s.App.BankKeeper.GetAllBalances(s.Ctx, receiver)

			// system under test
			err = s.App.ConcentratedLiquidityKeeper.SendCoinsBetweenPoolAndUser(s.Ctx, concentratedPool.GetToken0(), concentratedPool.GetToken1(), tc.coin0.Amount, tc.coin1.Amount, sender, receiver)

			// store post send balance of sender and receiver
			postSendBalanceSender := s.App.BankKeeper.GetAllBalances(s.Ctx, sender)
			postSendBalanceReceiver := s.App.BankKeeper.GetAllBalances(s.Ctx, receiver)

			// check error if expected
			if tc.expectedErr != nil {
				s.Require().Error(err)
				s.Require().ErrorContains(err, tc.expectedErr.Error())
				return
			}

			// otherwise, ensure balances are added/deducted appropriately
			expectedPostSendBalanceSender := preSendBalanceSender.Sub(sdk.NewCoins(tc.coin0, tc.coin1))
			expectedPostSendBalanceReceiver := preSendBalanceReceiver.Add(tc.coin0, tc.coin1)

			s.Require().NoError(err)
			s.Require().Equal(expectedPostSendBalanceSender.String(), postSendBalanceSender.String())
			s.Require().Equal(expectedPostSendBalanceReceiver.String(), postSendBalanceReceiver.String())
		})
	}
}

func (s *KeeperTestSuite) TestUpdatePosition() {
	type updatePositionTest struct {
		poolId                    uint64
		ownerIndex                int
		lowerTick                 int64
		upperTick                 int64
		joinTime                  time.Time
		positionId                uint64
		liquidityDelta            sdk.Dec
		amount0Expected           sdk.Int
		amount1Expected           sdk.Int
		expectedPositionLiquidity sdk.Dec
		expectedTickLiquidity     sdk.Dec
		expectedPoolLiquidity     sdk.Dec
		numPositions              int
		expectedError             bool
	}

	tests := map[string]updatePositionTest{
		"update existing position with positive amount": {
			poolId:         1,
			ownerIndex:     0,
			lowerTick:      DefaultLowerTick,
			upperTick:      DefaultUpperTick,
			joinTime:       DefaultJoinTime,
			positionId:     DefaultPositionId,
			liquidityDelta: DefaultLiquidityAmt,
			// Note: rounds up in favor of the pool.
			amount0Expected:           DefaultAmt0Expected.Add(roundingError),
			amount1Expected:           DefaultAmt1Expected,
			expectedPositionLiquidity: DefaultLiquidityAmt.Add(DefaultLiquidityAmt),
			expectedTickLiquidity:     DefaultLiquidityAmt.Add(DefaultLiquidityAmt),
			expectedPoolLiquidity:     DefaultLiquidityAmt.Add(DefaultLiquidityAmt),
			numPositions:              1,
			expectedError:             false,
		},
		"update existing position with negative amount": {
			poolId:          1,
			ownerIndex:      0,
			lowerTick:       DefaultLowerTick,
			upperTick:       DefaultUpperTick,
			joinTime:        DefaultJoinTime,
			positionId:      DefaultPositionId,
			liquidityDelta:  DefaultLiquidityAmt.Neg(), // negative
			amount0Expected: DefaultAmt0Expected.Neg(),
			// Note: rounds down in favor of the pool (compared to the positive case which rounds up).
			amount1Expected:           DefaultAmt1Expected.Sub(roundingError).Neg(),
			expectedPositionLiquidity: sdk.ZeroDec(),
			expectedTickLiquidity:     sdk.ZeroDec(),
			expectedPoolLiquidity:     sdk.ZeroDec(),
			numPositions:              1,
			expectedError:             false,
		},
		"error: attempting to create two same position and update them": {
			poolId:          1,
			ownerIndex:      0,
			lowerTick:       DefaultLowerTick,
			upperTick:       DefaultUpperTick,
			joinTime:        DefaultJoinTime,
			liquidityDelta:  DefaultLiquidityAmt.Neg(),
			amount0Expected: DefaultAmt0Expected.Neg(),
			amount1Expected: DefaultAmt1Expected.Neg(),
			numPositions:    2,
			expectedError:   true,
		},
		"error - update existing position with negative amount (more than liquidity provided)": {
			poolId:         1,
			ownerIndex:     0,
			lowerTick:      DefaultLowerTick,
			upperTick:      DefaultUpperTick,
			joinTime:       DefaultJoinTime,
			liquidityDelta: DefaultLiquidityAmt.Neg().Mul(sdk.NewDec(2)),
			numPositions:   1,
			expectedError:  true,
		},
		"error: different tick range from the existing position": {
			positionId:     DefaultPositionId,
			poolId:         1,
			ownerIndex:     0,
			lowerTick:      DefaultUpperTick + 1,
			upperTick:      DefaultUpperTick + 100,
			joinTime:       DefaultJoinTime,
			liquidityDelta: DefaultLiquidityAmt,
			numPositions:   1,
			expectedError:  true,
		},
		"error: invalid pool id": {
			poolId:         2,
			ownerIndex:     0,
			lowerTick:      DefaultLowerTick,
			upperTick:      DefaultUpperTick,
			joinTime:       DefaultJoinTime,
			liquidityDelta: DefaultLiquidityAmt,
			numPositions:   1,
			expectedError:  true,
		},
		"error: invalid owner": {
			poolId:          1,
			ownerIndex:      1, // using a different address makes this a new position
			lowerTick:       DefaultLowerTick,
			upperTick:       DefaultUpperTick,
			joinTime:        DefaultJoinTime,
			liquidityDelta:  DefaultLiquidityAmt,
			numPositions:    1,
			amount0Expected: DefaultAmt0Expected,
			amount1Expected: DefaultAmt1Expected,
			expectedError:   true,
		},
	}
	for name, tc := range tests {
		s.Run(name, func() {
			tc := tc
			s.SetupTest()

			s.Ctx = s.Ctx.WithBlockTime(time.Unix(0, 0))

			// create a CL pool
			s.PrepareConcentratedPool()

			// to ensure that the position's join time is set to the desired value
			s.Ctx = s.Ctx.WithBlockTime(tc.joinTime)

			// create position
			// Fund test account and create the desired position
			s.FundAcc(s.TestAccs[0], DefaultCoins)
			_, _, _, _, _, _, _, err := s.App.ConcentratedLiquidityKeeper.CreatePosition(
				s.Ctx,
				1,
				s.TestAccs[0],
				DefaultCoins,
				sdk.ZeroInt(), sdk.ZeroInt(),
				DefaultLowerTick, DefaultUpperTick,
			)
			s.Require().NoError(err)

			// explicitly make update time different to ensure that the pool is updated with last liqudity update.
			expectedUpdateTime := tc.joinTime.Add(time.Second)
			s.Ctx = s.Ctx.WithBlockTime(expectedUpdateTime)

			// system under test
			actualAmount0, actualAmount1, err := s.App.ConcentratedLiquidityKeeper.UpdatePosition(
				s.Ctx,
				tc.poolId,
				s.TestAccs[tc.ownerIndex],
				tc.lowerTick,
				tc.upperTick,
				tc.liquidityDelta,
				tc.joinTime,
				tc.positionId,
			)

			if tc.expectedError {
				s.Require().Error(err)
				s.Require().Equal(sdk.Int{}, actualAmount0)
				s.Require().Equal(sdk.Int{}, actualAmount1)
			} else {
				s.Require().NoError(err)

				var (
					expectedAmount0 sdk.Dec
					expectedAmount1 sdk.Dec
				)

				// For the context of this test case, we are not testing the calculation of the amounts
				// As a result, whenever non-default values are expected, we estimate them using the internal CalcActualAmounts function
				if tc.amount0Expected.IsNil() || tc.amount1Expected.IsNil() {
					pool, err := s.App.ConcentratedLiquidityKeeper.GetPoolById(s.Ctx, tc.poolId)
					s.Require().NoError(err)

					expectedAmount0, expectedAmount1, err = pool.CalcActualAmounts(s.Ctx, tc.lowerTick, tc.upperTick, tc.liquidityDelta)
					s.Require().NoError(err)
				} else {
					expectedAmount0 = tc.amount0Expected.ToDec()
					expectedAmount1 = tc.amount1Expected.ToDec()
				}

				s.Require().Equal(expectedAmount0.TruncateInt().String(), actualAmount0.String())
				s.Require().Equal(expectedAmount1.TruncateInt().String(), actualAmount1.String())

				// validate if position has been properly updated
				s.validatePositionUpdate(s.Ctx, tc.positionId, tc.expectedPositionLiquidity)
				s.validateTickUpdates(s.Ctx, tc.poolId, s.TestAccs[tc.ownerIndex], tc.lowerTick, tc.upperTick, tc.expectedTickLiquidity, cl.EmptyCoins, cl.EmptyCoins)

				// validate if pool liquidity has been updated properly
				poolI, err := s.App.ConcentratedLiquidityKeeper.GetPoolById(s.Ctx, tc.poolId)
				s.Require().NoError(err)
				concentratedPool, ok := poolI.(types.ConcentratedPoolExtension)
				if !ok {
					s.FailNow("poolI is not a ConcentratedPoolExtension")
				}
				s.Require().Equal(tc.expectedPoolLiquidity, concentratedPool.GetLiquidity())

				// Test that liquidity update time was succesfully changed.
				s.Require().Equal(expectedUpdateTime, poolI.GetLastLiquidityUpdate())
			}
		})
	}
}

func (s *KeeperTestSuite) TestInitializeInitialPositionForPool() {
	sqrt := func(x int64) sdk.Dec {
		sqrt, err := sdk.NewDec(x).ApproxSqrt()
		s.Require().NoError(err)
		return sqrt
	}

	type sendTest struct {
		amount0Desired        sdk.Int
		amount1Desired        sdk.Int
		tickSpacing           uint64
		expectedCurrSqrtPrice sdk.Dec
		expectedTick          int64
		expectedError         error
	}
	tests := map[string]sendTest{
		"happy path": {
			amount0Desired:        DefaultAmt0,
			amount1Desired:        DefaultAmt1,
			tickSpacing:           DefaultTickSpacing,
			expectedCurrSqrtPrice: DefaultCurrSqrtPrice,
			expectedTick:          DefaultCurrTick,
		},
		"100_000_050 and tick spacing 100, price level where curr sqrt price does not translate to allowed tick (assumes exponent at price one of -6 and tick spacing of 100)": {
			amount0Desired:        sdk.OneInt(),
			amount1Desired:        sdk.NewInt(100_000_050),
			tickSpacing:           DefaultTickSpacing,
			expectedCurrSqrtPrice: sqrt(100_000_050),
			expectedTick:          72000000,
		},
		"100_000_051 and tick spacing 100, price level where curr sqrt price does not translate to allowed tick (assumes exponent at price one of -6 and tick spacing of 100)": {
			amount0Desired:        sdk.OneInt(),
			amount1Desired:        sdk.NewInt(100_000_051),
			tickSpacing:           DefaultTickSpacing,
			expectedCurrSqrtPrice: sqrt(100_000_051),
			expectedTick:          72000000,
		},
		"100_000_051 and tick spacing 1, price level where curr sqrt price translates to allowed tick (assumes exponent at price one of -6 and tick spacing of 1)": {
			amount0Desired:        sdk.OneInt(),
			amount1Desired:        sdk.NewInt(100_000_051),
			tickSpacing:           1,
			expectedCurrSqrtPrice: sqrt(100_000_051),
			expectedTick:          72000001,
		},
		"error: amount0Desired is zero": {
			amount0Desired: sdk.ZeroInt(),
			amount1Desired: DefaultAmt1,
			tickSpacing:    DefaultTickSpacing,
			expectedError:  types.InitialLiquidityZeroError{Amount0: sdk.ZeroInt(), Amount1: DefaultAmt1},
		},
		"error: amount1Desired is zero": {
			amount0Desired: DefaultAmt0,
			amount1Desired: sdk.ZeroInt(),
			tickSpacing:    DefaultTickSpacing,
			expectedError:  types.InitialLiquidityZeroError{Amount0: DefaultAmt0, Amount1: sdk.ZeroInt()},
		},
		"error: both amount0Desired and amount01Desired is zero": {
			amount0Desired: sdk.ZeroInt(),
			amount1Desired: sdk.ZeroInt(),
			tickSpacing:    DefaultTickSpacing,
			expectedError:  types.InitialLiquidityZeroError{Amount0: sdk.ZeroInt(), Amount1: sdk.ZeroInt()},
		},
	}

	for name, tc := range tests {
		s.Run(name, func() {
			tc := tc
			s.SetupTest()

			// create a CL pool
			pool := s.PrepareCustomConcentratedPool(s.TestAccs[0], ETH, USDC, tc.tickSpacing, sdk.ZeroDec())

			// System under test
			err := s.App.ConcentratedLiquidityKeeper.InitializeInitialPositionForPool(s.Ctx, pool, tc.amount0Desired, tc.amount1Desired)

			if tc.expectedError != nil {
				s.Require().Error(err)
				s.Require().ErrorAs(err, &tc.expectedError)
			} else {
				s.Require().NoError(err)

				pool, err := s.App.ConcentratedLiquidityKeeper.GetPoolById(s.Ctx, pool.GetId())
				s.Require().NoError(err)

				s.Require().Equal(tc.expectedCurrSqrtPrice.String(), pool.GetCurrentSqrtPrice().String())
				s.Require().Equal(tc.expectedTick, pool.GetCurrentTick())
			}
		})
	}
}

func (s *KeeperTestSuite) TestInverseRelation_CreatePosition_WithdrawPosition() {
	var (
		errToleranceOneRoundDown = osmomath.ErrTolerance{
			AdditiveTolerance: sdk.OneDec(),
			RoundingDir:       osmomath.RoundDown,
		}

		errToleranceOneRoundUp = osmomath.ErrTolerance{
			AdditiveTolerance: sdk.OneDec(),
			RoundingDir:       osmomath.RoundUp,
		}
	)
	tests := map[string]lpTest{}

	// add test cases for different positions
	for name, test := range positionCases {
		tests[name] = test
	}

	for name, tc := range tests {
		tc := tc
		s.Run(name, func() {
			s.SetupTest()
			s.Ctx = s.Ctx.WithBlockTime(DefaultJoinTime)
			// Merge tc with baseCase and update tc to the merged result. This is done to reduce the amount of boilerplate in test cases.
			baseConfigCopy := *baseCase
			mergeConfigs(&baseConfigCopy, &tc)
			tc = baseConfigCopy

			clKeeper := s.App.ConcentratedLiquidityKeeper

			// Fund account to pay for the pool creation fee.
			s.FundAcc(s.TestAccs[0], PoolCreationFee)

			// Create a CL pool with custom tickSpacing
			poolID, err := s.App.PoolManagerKeeper.CreatePool(s.Ctx, clmodel.NewMsgCreateConcentratedPool(s.TestAccs[0], ETH, USDC, tc.tickSpacing, sdk.ZeroDec()))
			s.Require().NoError(err)
			poolBefore, err := clKeeper.GetPool(s.Ctx, poolID)
			s.Require().NoError(err)

			liquidityBefore, err := s.App.ConcentratedLiquidityKeeper.GetTotalPoolLiquidity(s.Ctx, poolID)
			s.Require().NoError(err)

			// Pre-set fee growth accumulator
			if !tc.preSetChargeFee.IsZero() {
				err = clKeeper.ChargeFee(s.Ctx, 1, tc.preSetChargeFee)
				s.Require().NoError(err)
			}

			// If we want to test a non-first position, we create a first position with a separate account
			if tc.isNotFirstPosition {
				s.SetupPosition(1, s.TestAccs[1], DefaultCoins, tc.lowerTick, tc.upperTick, DefaultJoinTime)
			}

			// Fund test account and create the desired position
			s.FundAcc(s.TestAccs[0], DefaultCoins)

			// Note user and pool account balances before create position is called
			userBalancePrePositionCreation := s.App.BankKeeper.GetAllBalances(s.Ctx, s.TestAccs[0])
			poolBalancePrePositionCreation := s.App.BankKeeper.GetAllBalances(s.Ctx, poolBefore.GetAddress())

			// System under test.
			positionId, amtDenom0CreatePosition, amtDenom1CreatePosition, liquidityCreated, _, newLowerTick, newUpperTick, err := clKeeper.CreatePosition(s.Ctx, tc.poolId, s.TestAccs[0], tc.tokensProvided, tc.amount0Minimum, tc.amount1Minimum, tc.lowerTick, tc.upperTick)
			s.Require().NoError(err)

			if tc.expectedLowerTick != 0 {
				s.Require().Equal(tc.expectedLowerTick, newLowerTick)
				tc.lowerTick = newLowerTick
			}
			if tc.expectedUpperTick != 0 {
				s.Require().Equal(tc.expectedUpperTick, newUpperTick)
				tc.upperTick = newUpperTick
			}

			s.Ctx = s.Ctx.WithBlockTime(DefaultJoinTime.Add(time.Hour * 24))
			amtDenom0WithdrawPosition, amtDenom1WithdrawPosition, err := clKeeper.WithdrawPosition(s.Ctx, s.TestAccs[0], positionId, liquidityCreated)
			s.Require().NoError(err)

			// INVARIANTS

			// 1. amount for denom0 and denom1 upon creating and withdraw position should be same
			// Note: round down because create position rounds in favor of the pool.
			s.Require().Equal(0, errToleranceOneRoundDown.Compare(amtDenom0CreatePosition, amtDenom0WithdrawPosition))
			s.Require().Equal(0, errToleranceOneRoundDown.Compare(amtDenom1CreatePosition, amtDenom1WithdrawPosition))

			// 2. user balance and pool balance after creating / withdrawing position should be same
			userBalancePostPositionCreation := s.App.BankKeeper.GetAllBalances(s.Ctx, s.TestAccs[0])
			poolBalancePostPositionCreation := s.App.BankKeeper.GetAllBalances(s.Ctx, poolBefore.GetAddress())

			// Note: rounding down since position creation rounds in favor of the pool.
			s.Require().Equal(0, errToleranceOneRoundDown.Compare(userBalancePrePositionCreation.AmountOf(ETH), userBalancePostPositionCreation.AmountOf(ETH)))
			s.Require().Equal(0, errToleranceOneRoundDown.Compare(userBalancePrePositionCreation.AmountOf(USDC), userBalancePostPositionCreation.AmountOf(USDC)))

			// Note: rounding up since withdrawal rounds in favor of the pool.
			s.Require().Equal(0, errToleranceOneRoundUp.Compare(poolBalancePrePositionCreation.AmountOf(ETH), poolBalancePostPositionCreation.AmountOf(ETH)))
			s.Require().Equal(0, errToleranceOneRoundUp.Compare(poolBalancePrePositionCreation.AmountOf(USDC), poolBalancePostPositionCreation.AmountOf(USDC)))

			// 3. Check that position's liquidity was deleted
			positionLiquidity, err := clKeeper.GetPositionLiquidity(s.Ctx, tc.positionId)
			s.Require().Error(err)
			s.Require().ErrorAs(err, &types.PositionIdNotFoundError{PositionId: tc.positionId})
			s.Require().Equal(sdk.Dec{}, positionLiquidity)

			// 4. Check that pool has come back to original state

			liquidityAfter, err := s.App.ConcentratedLiquidityKeeper.GetTotalPoolLiquidity(s.Ctx, poolID)
			s.Require().NoError(err)

			s.Require().NoError(err)

			// Note: one ends up remaining due to rounding in favor of the pool.
			s.Require().Equal(0, errToleranceOneRoundUp.Compare(liquidityBefore.AmountOf(ETH), liquidityAfter.AmountOf(ETH)))
			s.Require().Equal(0, errToleranceOneRoundUp.Compare(liquidityBefore.AmountOf(USDC), liquidityAfter.AmountOf(USDC)))
		})
	}
}

func (s *KeeperTestSuite) TestUninitializePool() {
	tests := map[string]struct {
		poolId       uint64
		hasPositions bool
		expectError  error
	}{
		"valid uninitialization": {
			poolId: defaultPoolId,
		},
		"error: pool does not exist": {
			poolId:      defaultPoolId + 1,
			expectError: types.PoolNotFoundError{PoolId: defaultPoolId + 1},
		},
		"error: attempted to unitialize pool with liquidity": {
			poolId:       defaultPoolId,
			hasPositions: true,
			expectError:  types.UninitializedPoolWithLiquidityError{PoolId: defaultPoolId},
		},
	}

	for name, tc := range tests {
		tc := tc
		s.Run(name, func() {
			s.SetupTest()
			clKeeper := s.App.ConcentratedLiquidityKeeper

			pool := s.PrepareConcentratedPool()

			if tc.hasPositions {
				s.SetupDefaultPosition(pool.GetId())
			}

			err := clKeeper.InitializeInitialPositionForPool(s.Ctx, pool, DefaultAmt0, DefaultAmt1)
			s.Require().NoError(err)

			err = clKeeper.UninitializePool(s.Ctx, tc.poolId)

			if tc.expectError != nil {
				s.Require().Error(err)
				s.Require().ErrorAs(err, &tc.expectError)
				return
			}
			s.Require().NoError(err)

			// get pool and confirm that sqrt price and tick were reset to zero
			pool, err = clKeeper.GetPoolById(s.Ctx, pool.GetId())
			s.Require().NoError(err)

			actualSqrtPrice := pool.GetCurrentSqrtPrice()
			actualTick := pool.GetCurrentTick()
			s.Require().Equal(sdk.ZeroDec(), actualSqrtPrice)
			s.Require().Equal(int64(0), actualTick)
		})
	}
}

func (s *KeeperTestSuite) TestIsLockMature() {
	type sendTest struct {
		remainingLockDuration time.Duration
		unlockingPosition     bool
		lockedPosition        bool
		expectedLockIsMature  bool
	}
	tests := map[string]sendTest{
		"lock does not exist": {
			remainingLockDuration: 0,
			expectedLockIsMature:  true,
		},
		"unlocked": {
			remainingLockDuration: 0,
			unlockingPosition:     true,
			expectedLockIsMature:  true,
		},
		"unlocking": {
			remainingLockDuration: 1 * time.Hour,
			unlockingPosition:     true,
			expectedLockIsMature:  false,
		},
		"locked": {
			remainingLockDuration: 1 * time.Hour,
			lockedPosition:        true,
			expectedLockIsMature:  false,
		},
	}

	for name, tc := range tests {
		s.Run(name, func() {
			tc := tc
			var (
				positionId         uint64
				concentratedLockId uint64
				err                error
			)
			s.SetupTest()
			s.Ctx = s.Ctx.WithBlockTime(DefaultJoinTime)

			// create a CL pool and fund account
			pool := s.PrepareConcentratedPool()
			coinsToFund := sdk.NewCoins(DefaultCoin0, DefaultCoin1)
			s.FundAcc(s.TestAccs[0], coinsToFund)

			if tc.unlockingPosition {
				positionId, _, _, _, _, concentratedLockId, err = s.App.ConcentratedLiquidityKeeper.CreateFullRangePositionUnlocking(s.Ctx, pool.GetId(), s.TestAccs[0], coinsToFund, tc.remainingLockDuration)
				s.Require().NoError(err)
			} else if tc.lockedPosition {
				positionId, _, _, _, _, concentratedLockId, err = s.App.ConcentratedLiquidityKeeper.CreateFullRangePositionLocked(s.Ctx, pool.GetId(), s.TestAccs[0], coinsToFund, tc.remainingLockDuration)
				s.Require().NoError(err)
			} else {
				positionId, _, _, _, _, err = s.App.ConcentratedLiquidityKeeper.CreateFullRangePosition(s.Ctx, pool.GetId(), s.TestAccs[0], coinsToFund)
				s.Require().NoError(err)
			}

			_, err = s.App.ConcentratedLiquidityKeeper.GetPosition(s.Ctx, positionId)
			s.Require().NoError(err)

			// Increment block time by a second to ensure test cases with zero lock duration are in the past
			s.Ctx = s.Ctx.WithBlockTime(s.Ctx.BlockTime().Add(time.Second))

			// System under test
			lockIsMature, _ := s.App.ConcentratedLiquidityKeeper.IsLockMature(s.Ctx, concentratedLockId)

			if tc.expectedLockIsMature {
				s.Require().True(lockIsMature)
			} else {
				s.Require().False(lockIsMature)
			}
		})
	}
}

func (s *KeeperTestSuite) TestValidatePositionUpdateById() {
	tests := map[string]struct {
		positionId           uint64
		updateInitiatorIndex int
		lowerTickGiven       int64
		upperTickGiven       int64
		liquidityDeltaGiven  sdk.Dec
		joinTimeGiven        time.Time
		poolIdGiven          uint64
		expectError          error
	}{
		"valid update - adding liquidity": {
			positionId:           DefaultPositionId,
			updateInitiatorIndex: 0,
			lowerTickGiven:       DefaultLowerTick,
			upperTickGiven:       DefaultUpperTick,
			liquidityDeltaGiven:  sdk.OneDec(),
			joinTimeGiven:        DefaultJoinTime,
			poolIdGiven:          defaultPoolId,
		},
		"valid update - removing liquidity": {
			positionId:           DefaultPositionId,
			updateInitiatorIndex: 0,
			lowerTickGiven:       DefaultLowerTick,
			upperTickGiven:       DefaultUpperTick,
			liquidityDeltaGiven:  sdk.OneDec().Neg(), // negative
			joinTimeGiven:        DefaultJoinTime,
			poolIdGiven:          defaultPoolId,
		},
		"valid update - does not exist yet": {
			positionId:           DefaultPositionId + 2,
			updateInitiatorIndex: 0,
			lowerTickGiven:       DefaultLowerTick,
			upperTickGiven:       DefaultUpperTick,
			liquidityDeltaGiven:  sdk.OneDec(),
			joinTimeGiven:        DefaultJoinTime,
			poolIdGiven:          defaultPoolId,
		},
		"error: attempted to remove too much liquidty": {
			positionId:           DefaultPositionId,
			updateInitiatorIndex: 0,
			lowerTickGiven:       DefaultLowerTick,
			upperTickGiven:       DefaultUpperTick,
			liquidityDeltaGiven:  DefaultLiquidityAmt.Add(sdk.OneDec()).Neg(),
			joinTimeGiven:        DefaultJoinTime,
			poolIdGiven:          defaultPoolId,
			expectError:          types.LiquidityWithdrawalError{},
		},
		"error: invalid position id": {
			positionId:  0,
			expectError: types.ErrZeroPositionId,
		},
		"error: not an owner": {
			positionId:           DefaultPositionId,
			updateInitiatorIndex: 1,
			lowerTickGiven:       DefaultLowerTick,
			upperTickGiven:       DefaultUpperTick,
			liquidityDeltaGiven:  sdk.OneDec(),
			joinTimeGiven:        DefaultJoinTime,
			poolIdGiven:          defaultPoolId,
			expectError:          types.PositionOwnerMismatchError{},
		},
		"error: lower tick mismatch": {
			positionId:           DefaultPositionId,
			updateInitiatorIndex: 0,
			lowerTickGiven:       DefaultLowerTick + 1,
			upperTickGiven:       DefaultUpperTick,
			liquidityDeltaGiven:  sdk.OneDec(),
			joinTimeGiven:        DefaultJoinTime,
			poolIdGiven:          defaultPoolId,
			expectError:          types.LowerTickMismatchError{},
		},
		"error: upper tick mismatch": {
			positionId:           DefaultPositionId,
			updateInitiatorIndex: 0,
			lowerTickGiven:       DefaultLowerTick,
			upperTickGiven:       DefaultUpperTick + 1,
			liquidityDeltaGiven:  sdk.OneDec(),
			joinTimeGiven:        DefaultJoinTime,
			poolIdGiven:          defaultPoolId,
			expectError:          types.LowerTickMismatchError{},
		},
		"error: invalid join time": {
			positionId:           DefaultPositionId,
			updateInitiatorIndex: 0,
			lowerTickGiven:       DefaultLowerTick,
			upperTickGiven:       DefaultUpperTick + 1,
			liquidityDeltaGiven:  sdk.OneDec(),
			joinTimeGiven:        DefaultJoinTime,
			poolIdGiven:          defaultPoolId,
			expectError:          types.LowerTickMismatchError{},
		},
		"error: pool id mismatch": {
			positionId:           DefaultPositionId + 1,
			updateInitiatorIndex: 0,
			lowerTickGiven:       DefaultLowerTick,
			upperTickGiven:       DefaultUpperTick + 1,
			liquidityDeltaGiven:  sdk.OneDec(),
			joinTimeGiven:        DefaultJoinTime,
			poolIdGiven:          defaultPoolId,
			expectError:          types.PositionsNotInSamePoolError{},
		},
	}

	for name, tc := range tests {
		tc := tc
		s.Run(name, func() {
			s.SetupTest()

			s.Ctx = s.Ctx.WithBlockTime(DefaultJoinTime)

			clKeeper := s.App.ConcentratedLiquidityKeeper

			// Fund test accounts
			s.FundAcc(s.TestAccs[0], sdk.NewCoins(DefaultCoin0, DefaultCoin1))
			s.FundAcc(s.TestAccs[1], sdk.NewCoins(DefaultCoin0, DefaultCoin1))

			// Create two pools
			poolOne := s.PrepareConcentratedPool()
			poolTwo := s.PrepareConcentratedPool()

			// Create a position in pool one from account 0
			s.SetupDefaultPositionAcc(poolOne.GetId(), s.TestAccs[0])
			// Create a position in pool two from account 1
			s.SetupDefaultPositionAcc(poolTwo.GetId(), s.TestAccs[1])

			updateInitiator := s.TestAccs[tc.updateInitiatorIndex]

			err := clKeeper.ValidatePositionUpdateById(s.Ctx, tc.positionId, updateInitiator, tc.lowerTickGiven, tc.upperTickGiven, tc.liquidityDeltaGiven, tc.joinTimeGiven, tc.poolIdGiven)

			if tc.expectError != nil {
				s.Require().Error(err)
				s.Require().ErrorAs(err, &tc.expectError)
				return
			}
			s.Require().NoError(err)
		})
	}
}<|MERGE_RESOLUTION|>--- conflicted
+++ resolved
@@ -1044,11 +1044,7 @@
 				positionId, _, _, _, _, _, err = concentratedLiquidityKeeper.CreateFullRangePositionUnlocking(s.Ctx, pool.GetId(), owner, fundCoins, tc.timeElapsed-time.Hour)
 				s.Require().NoError(err)
 			} else {
-<<<<<<< HEAD
-				positionId, _, _, _, _, err = concentratedLiquidityKeeper.CreatePosition(s.Ctx, pool.GetId(), owner, config.tokensProvided, sdk.ZeroInt(), sdk.ZeroInt(), DefaultLowerTick, DefaultUpperTick)
-=======
-				_, amount0Initial, amount1Initial, _, _, _, _, err = concentratedLiquidityKeeper.CreatePosition(s.Ctx, pool.GetId(), owner, config.tokensProvided, sdk.ZeroInt(), sdk.ZeroInt(), DefaultLowerTick, DefaultUpperTick)
->>>>>>> 9e1ca7be
+				positionId, _, _, _, _, _, _, err = concentratedLiquidityKeeper.CreatePosition(s.Ctx, pool.GetId(), owner, config.tokensProvided, sdk.ZeroInt(), sdk.ZeroInt(), DefaultLowerTick, DefaultUpperTick)
 				s.Require().NoError(err)
 			}
 			s.Ctx = s.Ctx.WithBlockTime(s.Ctx.BlockTime().Add(tc.timeElapsed))
@@ -1056,11 +1052,7 @@
 
 			if !tc.lastPositionInPool {
 				s.FundAcc(s.TestAccs[1], fundCoins)
-<<<<<<< HEAD
-				_, _, _, _, _, err := concentratedLiquidityKeeper.CreatePosition(s.Ctx, pool.GetId(), s.TestAccs[1], config.tokensProvided, sdk.ZeroInt(), sdk.ZeroInt(), DefaultLowerTick, DefaultUpperTick)
-=======
 				_, _, _, _, _, _, _, err = concentratedLiquidityKeeper.CreatePosition(s.Ctx, pool.GetId(), s.TestAccs[1], config.tokensProvided, sdk.ZeroInt(), sdk.ZeroInt(), DefaultLowerTick, DefaultUpperTick)
->>>>>>> 9e1ca7be
 				s.Require().NoError(err)
 			}
 
