package swaprouter_test

import (
	"reflect"

	sdk "github.com/cosmos/cosmos-sdk/types"

	gamm "github.com/osmosis-labs/osmosis/v13/x/gamm/keeper"
	"github.com/osmosis-labs/osmosis/v13/x/gamm/pool-models/balancer"
	poolincentivestypes "github.com/osmosis-labs/osmosis/v13/x/pool-incentives/types"
	"github.com/osmosis-labs/osmosis/v13/x/swaprouter/types"
	swaproutertypes "github.com/osmosis-labs/osmosis/v13/x/swaprouter/types"
)

const (
	foo   = "foo"
	bar   = "bar"
	baz   = "baz"
	uosmo = "uosmo"
)

var (
<<<<<<< HEAD
	defaultInitPoolAmount  = sdk.NewInt(1000000000000)
	defaultPrecisionValue  = sdk.NewInt(-4)
	defaultPoolSwapFee     = sdk.NewDecWithPrec(1, 2) // 1% pool swap fee default
	defaultSwapAmount      = sdk.NewInt(1000000)
	gammKeeperType         = reflect.TypeOf(&gamm.Keeper{})
	concentratedKeeperType = reflect.TypeOf(&cl.Keeper{})
=======
	defaultInitPoolAmount = sdk.NewInt(1000000000000)
	defaultPoolSwapFee    = sdk.NewDecWithPrec(1, 2) // 1% pool swap fee default
	defaultSwapAmount     = sdk.NewInt(1000000)
	gammKeeperType        = reflect.TypeOf(&gamm.Keeper{})
>>>>>>> f5025906
)

// TestGetPoolModule tests that the correct pool module is returned for a given pool id.
// Additionally, validates that the expected errors are produced when expected.
func (suite *KeeperTestSuite) TestGetPoolModule() {
	tests := map[string]struct {
		poolId            uint64
		preCreatePoolType types.PoolType
		routesOverwrite   map[types.PoolType]types.SwapI

		expectedModule reflect.Type
		expectError    error
	}{
		"valid balancer pool": {
			preCreatePoolType: types.Balancer,
			poolId:            1,
			expectedModule:    gammKeeperType,
		},
		"valid stableswap pool": {
			preCreatePoolType: types.Stableswap,
			poolId:            1,
			expectedModule:    gammKeeperType,
		},
		"non-existent pool": {
			preCreatePoolType: types.Balancer,
			poolId:            2,
			expectedModule:    gammKeeperType,

			expectError: types.FailedToFindRouteError{PoolId: 2},
		},
		"undefined route": {
			preCreatePoolType: types.Balancer,
			poolId:            1,
			routesOverwrite: map[types.PoolType]types.SwapI{
				types.Stableswap: &gamm.Keeper{}, // undefined for balancer.
			},

			expectError: types.UndefinedRouteError{PoolId: 1, PoolType: types.Balancer},
		},
		// TODO: valid concentrated liquidity test case.
	}

	for name, tc := range tests {
		tc := tc
		suite.Run(name, func() {
			suite.SetupTest()
			swaprouterKeeper := suite.App.SwapRouterKeeper

			suite.createPoolFromType(tc.preCreatePoolType)

			if len(tc.routesOverwrite) > 0 {
				swaprouterKeeper.SetPoolRoutesUnsafe(tc.routesOverwrite)
			}

			swapModule, err := swaprouterKeeper.GetPoolModule(suite.Ctx, tc.poolId)

			if tc.expectError != nil {
				suite.Require().Error(err)
				suite.Require().ErrorIs(err, tc.expectError)
				suite.Require().Nil(swapModule)
				return
			}

			suite.Require().NoError(err)
			suite.Require().NotNil(swapModule)

			suite.Require().Equal(tc.expectedModule, reflect.TypeOf(swapModule))
		})
	}
}

// TestMultihopSwapExactAmountIn tests that the swaps are routed correctly.
// That is:
// - to the correct module (concentrated-liquidity or gamm)
// - over the right routes (hops)
// - fee reduction is applied correctly
func (suite *KeeperTestSuite) TestMultihopSwapExactAmountIn() {
	tests := []struct {
		name                    string
		poolCoins               []sdk.Coins
		poolFee                 []sdk.Dec
		routes                  []swaproutertypes.SwapAmountInRoute
		incentivizedGauges      []uint64
		tokenIn                 sdk.Coin
		tokenOutMinAmount       sdk.Int
		swapFee                 sdk.Dec
		expectError             bool
		expectReducedFeeApplied bool
	}{
		{
			name:      "One route: Swap - [foo -> bar], 1 percent fee",
			poolCoins: []sdk.Coins{sdk.NewCoins(sdk.NewCoin(foo, defaultInitPoolAmount), sdk.NewCoin(bar, defaultInitPoolAmount))},
			poolFee:   []sdk.Dec{defaultPoolSwapFee},
			routes: []swaproutertypes.SwapAmountInRoute{
				{
					PoolId:        1,
					TokenOutDenom: bar,
				},
			},
			tokenIn:           sdk.NewCoin(foo, sdk.NewInt(100000)),
			tokenOutMinAmount: sdk.NewInt(1),
		},
		{
			name: "Two routes: Swap - [foo -> bar](pool 1) - [bar -> baz](pool 2), both pools 1 percent fee",
			poolCoins: []sdk.Coins{
				sdk.NewCoins(sdk.NewCoin(foo, defaultInitPoolAmount), sdk.NewCoin(bar, defaultInitPoolAmount)), // pool 1.
				sdk.NewCoins(sdk.NewCoin(bar, defaultInitPoolAmount), sdk.NewCoin(baz, defaultInitPoolAmount)), // pool 2.
			},
			poolFee: []sdk.Dec{defaultPoolSwapFee, defaultPoolSwapFee},
			routes: []swaproutertypes.SwapAmountInRoute{
				{
					PoolId:        1,
					TokenOutDenom: bar,
				},
				{
					PoolId:        2,
					TokenOutDenom: baz,
				},
			},
			incentivizedGauges: []uint64{},
			tokenIn:            sdk.NewCoin(foo, sdk.NewInt(100000)),
			tokenOutMinAmount:  sdk.NewInt(1),
		},
		{
			name: "Two routes: Swap - [foo -> uosmo](pool 1) - [uosmo -> baz](pool 2) with a half fee applied, both pools 1 percent fee",
			poolCoins: []sdk.Coins{
				sdk.NewCoins(sdk.NewCoin(foo, defaultInitPoolAmount), sdk.NewCoin(uosmo, defaultInitPoolAmount)), // pool 1.
				sdk.NewCoins(sdk.NewCoin(baz, defaultInitPoolAmount), sdk.NewCoin(uosmo, defaultInitPoolAmount)), // pool 2.
			},
			poolFee: []sdk.Dec{defaultPoolSwapFee, defaultPoolSwapFee},
			routes: []types.SwapAmountInRoute{
				{
					PoolId:        1,
					TokenOutDenom: uosmo,
				},
				{
					PoolId:        2,
					TokenOutDenom: baz,
				},
			},
			incentivizedGauges:      []uint64{1, 2, 3, 4, 5, 6},
			tokenIn:                 sdk.NewCoin("foo", sdk.NewInt(100000)),
			tokenOutMinAmount:       sdk.NewInt(1),
			expectReducedFeeApplied: true,
		},
		{
			name: "Two routes: Swap - [foo -> uosmo](pool 1) - [uosmo -> baz](pool 2) with a half fee applied, (pool 1) 1 percent fee, (pool 2) 10 percent fee",
			poolCoins: []sdk.Coins{
				sdk.NewCoins(sdk.NewCoin(foo, defaultInitPoolAmount), sdk.NewCoin(uosmo, defaultInitPoolAmount)), // pool 1.
				sdk.NewCoins(sdk.NewCoin(baz, defaultInitPoolAmount), sdk.NewCoin(uosmo, defaultInitPoolAmount)), // pool 2.
			},
			poolFee: []sdk.Dec{defaultPoolSwapFee, sdk.NewDecWithPrec(1, 1)},
			routes: []types.SwapAmountInRoute{
				{
					PoolId:        1,
					TokenOutDenom: uosmo,
				},
				{
					PoolId:        2,
					TokenOutDenom: baz,
				},
			},
			incentivizedGauges:      []uint64{1, 2, 3, 4, 5, 6},
			tokenIn:                 sdk.NewCoin(foo, sdk.NewInt(100000)),
			tokenOutMinAmount:       sdk.NewInt(1),
			expectReducedFeeApplied: true,
		},
		{
			name: "Three routes: Swap - [foo -> uosmo](pool 1) - [uosmo -> baz](pool 2) - [baz -> bar](pool 3), all pools 1 percent fee",
			poolCoins: []sdk.Coins{
				sdk.NewCoins(sdk.NewCoin(foo, defaultInitPoolAmount), sdk.NewCoin(uosmo, defaultInitPoolAmount)), // pool 1.
				sdk.NewCoins(sdk.NewCoin(baz, defaultInitPoolAmount), sdk.NewCoin(uosmo, defaultInitPoolAmount)), // pool 2.
				sdk.NewCoins(sdk.NewCoin(bar, defaultInitPoolAmount), sdk.NewCoin(baz, defaultInitPoolAmount)),   // pool 3.
			},
			poolFee: []sdk.Dec{defaultPoolSwapFee, defaultPoolSwapFee, defaultPoolSwapFee},
			routes: []types.SwapAmountInRoute{
				{
					PoolId:        1,
					TokenOutDenom: uosmo,
				},
				{
					PoolId:        2,
					TokenOutDenom: baz,
				},
				{
					PoolId:        3,
					TokenOutDenom: bar,
				},
			},
			incentivizedGauges:      []uint64{1, 2, 3, 4, 5, 6},
			tokenIn:                 sdk.NewCoin(foo, sdk.NewInt(100000)),
			tokenOutMinAmount:       sdk.NewInt(1),
			expectReducedFeeApplied: false,
		},
		{
			name: "Two routes: Swap between four asset pools - [foo -> bar](pool 1) - [bar -> baz](pool 2), all pools 1 percent fee",
			poolCoins: []sdk.Coins{
				sdk.NewCoins(sdk.NewCoin(bar, defaultInitPoolAmount), sdk.NewCoin(baz, defaultInitPoolAmount),
					sdk.NewCoin(foo, defaultInitPoolAmount), sdk.NewCoin(uosmo, defaultInitPoolAmount)), // pool 1.
				sdk.NewCoins(sdk.NewCoin(bar, defaultInitPoolAmount), sdk.NewCoin(baz, defaultInitPoolAmount),
					sdk.NewCoin(foo, defaultInitPoolAmount), sdk.NewCoin(uosmo, defaultInitPoolAmount)), // pool 2.                                                                                     // pool 3.
			},
			poolFee: []sdk.Dec{defaultPoolSwapFee, defaultPoolSwapFee},
			routes: []types.SwapAmountInRoute{
				{
					PoolId:        1,
					TokenOutDenom: bar,
				},
				{
					PoolId:        2,
					TokenOutDenom: baz,
				},
			},
			incentivizedGauges:      []uint64{1, 2, 3, 4, 5, 6},
			tokenIn:                 sdk.NewCoin(foo, sdk.NewInt(100000)),
			tokenOutMinAmount:       sdk.NewInt(1),
			expectReducedFeeApplied: false,
		},
		{
			name: "Two routes: Swap between four asset pools - [foo -> uosmo](pool 1) - [uosmo -> baz](pool 2), with a half fee applied, both pools 1 percent fee",
			poolCoins: []sdk.Coins{
				sdk.NewCoins(sdk.NewCoin(bar, defaultInitPoolAmount), sdk.NewCoin(baz, defaultInitPoolAmount),
					sdk.NewCoin(foo, defaultInitPoolAmount), sdk.NewCoin(uosmo, defaultInitPoolAmount)), // pool 1.
				sdk.NewCoins(sdk.NewCoin(bar, defaultInitPoolAmount), sdk.NewCoin(baz, defaultInitPoolAmount),
					sdk.NewCoin(foo, defaultInitPoolAmount), sdk.NewCoin(uosmo, defaultInitPoolAmount)), // pool 2.                                                                                     // pool 3.
			},
			poolFee: []sdk.Dec{defaultPoolSwapFee, defaultPoolSwapFee},
			routes: []types.SwapAmountInRoute{
				{
					PoolId:        1,
					TokenOutDenom: uosmo,
				},
				{
					PoolId:        2,
					TokenOutDenom: baz,
				},
			},
			incentivizedGauges:      []uint64{1, 2, 3, 4, 5, 6},
			tokenIn:                 sdk.NewCoin(foo, sdk.NewInt(100000)),
			tokenOutMinAmount:       sdk.NewInt(1),
			expectReducedFeeApplied: true,
		},
		{
			name: "Three routes: Swap between four asset pools - [foo -> uosmo](pool 1) - [uosmo -> baz](pool 2) - [baz -> bar](pool 3), all pools 1 percent fee",
			poolCoins: []sdk.Coins{
				sdk.NewCoins(sdk.NewCoin(bar, defaultInitPoolAmount), sdk.NewCoin(baz, defaultInitPoolAmount),
					sdk.NewCoin(foo, defaultInitPoolAmount), sdk.NewCoin(uosmo, defaultInitPoolAmount)), // pool 1.
				sdk.NewCoins(sdk.NewCoin(bar, defaultInitPoolAmount), sdk.NewCoin(baz, defaultInitPoolAmount),
					sdk.NewCoin(foo, defaultInitPoolAmount), sdk.NewCoin(uosmo, defaultInitPoolAmount)), // pool 2.
				sdk.NewCoins(sdk.NewCoin(bar, defaultInitPoolAmount), sdk.NewCoin(baz, defaultInitPoolAmount),
					sdk.NewCoin(foo, defaultInitPoolAmount), sdk.NewCoin(uosmo, defaultInitPoolAmount)), // pool 3.                                                                                      // pool 3.
			},
			poolFee: []sdk.Dec{defaultPoolSwapFee, defaultPoolSwapFee, defaultPoolSwapFee},
			routes: []types.SwapAmountInRoute{
				{
					PoolId:        1,
					TokenOutDenom: uosmo,
				},
				{
					PoolId:        2,
					TokenOutDenom: baz,
				},
				{
					PoolId:        3,
					TokenOutDenom: bar,
				},
			},
			incentivizedGauges:      []uint64{1, 2, 3, 4, 5, 6, 7, 8, 9},
			tokenIn:                 sdk.NewCoin(foo, sdk.NewInt(100000)),
			tokenOutMinAmount:       sdk.NewInt(1),
			expectReducedFeeApplied: false,
		},
		// TODO:
		// tests for concentrated liquidity
		// change values in and out to be different with each swap module type
		// tests for stable-swap pools
		// edge cases:
		//   * invalid route length
		//   * pool does not exist
		//   * swap errors
	}

	for _, tc := range tests {
		suite.Run(tc.name, func() {
			suite.SetupTest()
			swaprouterKeeper := suite.App.SwapRouterKeeper

			suite.createBalancerPoolsFromCoinsWithSwapFee(tc.poolCoins, tc.poolFee)

			// if test specifies incentivized gauges, set them here
			if len(tc.incentivizedGauges) > 0 {
				suite.makeGaugesIncentivized(tc.incentivizedGauges)
			}

			if tc.expectError {
				// execute the swap
				_, err := swaprouterKeeper.RouteExactAmountIn(suite.Ctx, suite.TestAccs[0], tc.routes, tc.tokenIn, tc.tokenOutMinAmount)
				suite.Require().Error(err)
			} else {
				// calculate the swap as separate swaps with either the reduced swap fee or normal fee
				expectedMultihopTokenOutAmount := suite.calcInAmountAsSeparateSwaps(tc.expectReducedFeeApplied, tc.routes, tc.tokenIn)
				// execute the swap
				multihopTokenOutAmount, err := swaprouterKeeper.RouteExactAmountIn(suite.Ctx, suite.TestAccs[0], tc.routes, tc.tokenIn, tc.tokenOutMinAmount)
				// compare the expected tokenOut to the actual tokenOut
				suite.Require().NoError(err)
				suite.Require().Equal(expectedMultihopTokenOutAmount.Amount.String(), multihopTokenOutAmount.String())
			}
		})
	}
}

// TestMultihopSwapExactAmountOut tests that the swaps are routed correctly.
// That is:
// - to the correct module (concentrated-liquidity or gamm)
// - over the right routes (hops)
// - fee reduction is applied correctly
func (suite *KeeperTestSuite) TestMultihopSwapExactAmountOut() {
	tests := []struct {
		name                    string
		poolCoins               []sdk.Coins
		poolFee                 []sdk.Dec
		routes                  []swaproutertypes.SwapAmountOutRoute
		incentivizedGauges      []uint64
		tokenOut                sdk.Coin
		tokenInMaxAmount        sdk.Int
		swapFee                 sdk.Dec
		expectError             bool
		expectReducedFeeApplied bool
	}{
		{
			name:      "One route: Swap - [foo -> bar], 1 percent fee",
			poolCoins: []sdk.Coins{sdk.NewCoins(sdk.NewCoin(foo, defaultInitPoolAmount), sdk.NewCoin(bar, defaultInitPoolAmount))},
			poolFee:   []sdk.Dec{defaultPoolSwapFee},
			routes: []swaproutertypes.SwapAmountOutRoute{
				{
					PoolId:       1,
					TokenInDenom: bar,
				},
			},
			tokenInMaxAmount: sdk.NewInt(90000000),
			tokenOut:         sdk.NewCoin(foo, defaultSwapAmount),
		},
		{
			name: "Two routes: Swap - [foo -> bar](pool 1) - [bar -> baz](pool 2), both pools 1 percent fee",
			poolCoins: []sdk.Coins{
				sdk.NewCoins(sdk.NewCoin(foo, defaultInitPoolAmount), sdk.NewCoin(bar, defaultInitPoolAmount)), // pool 1.
				sdk.NewCoins(sdk.NewCoin(bar, defaultInitPoolAmount), sdk.NewCoin(baz, defaultInitPoolAmount)), // pool 2.
			},
			poolFee: []sdk.Dec{defaultPoolSwapFee, defaultPoolSwapFee},
			routes: []types.SwapAmountOutRoute{
				{
					PoolId:       1,
					TokenInDenom: foo,
				},
				{
					PoolId:       2,
					TokenInDenom: bar,
				},
			},
			incentivizedGauges: []uint64{},

			tokenInMaxAmount: sdk.NewInt(90000000),
			tokenOut:         sdk.NewCoin(baz, sdk.NewInt(100000)),
		},
		{
			name: "Two routes: Swap - [foo -> uosmo](pool 1) - [uosmo -> baz](pool 2) with a half fee applied, both pools 1 percent fee",
			poolCoins: []sdk.Coins{
				sdk.NewCoins(sdk.NewCoin(foo, defaultInitPoolAmount), sdk.NewCoin(uosmo, defaultInitPoolAmount)), // pool 1.
				sdk.NewCoins(sdk.NewCoin(baz, defaultInitPoolAmount), sdk.NewCoin(uosmo, defaultInitPoolAmount)), // pool 2.
			},
			poolFee: []sdk.Dec{defaultPoolSwapFee, defaultPoolSwapFee},
			routes: []types.SwapAmountOutRoute{
				{
					PoolId:       1,
					TokenInDenom: foo,
				},
				{
					PoolId:       2,
					TokenInDenom: uosmo,
				},
			},
			incentivizedGauges:      []uint64{1, 2, 3, 4, 5, 6},
			tokenInMaxAmount:        sdk.NewInt(90000000),
			tokenOut:                sdk.NewCoin(baz, sdk.NewInt(100000)),
			expectReducedFeeApplied: true,
		},
		{
			name: "Two routes: Swap - [foo -> uosmo](pool 1) - [uosmo -> baz](pool 2) with a half fee applied, (pool 1) 1 percent fee, (pool 2) 10 percent fee",
			poolCoins: []sdk.Coins{
				sdk.NewCoins(sdk.NewCoin(foo, defaultInitPoolAmount), sdk.NewCoin(uosmo, defaultInitPoolAmount)), // pool 1.
				sdk.NewCoins(sdk.NewCoin(baz, defaultInitPoolAmount), sdk.NewCoin(uosmo, defaultInitPoolAmount)), // pool 2.
			},
			poolFee: []sdk.Dec{defaultPoolSwapFee, sdk.NewDecWithPrec(1, 1)},
			routes: []types.SwapAmountOutRoute{
				{
					PoolId:       1,
					TokenInDenom: foo,
				},
				{
					PoolId:       2,
					TokenInDenom: uosmo,
				},
			},
			incentivizedGauges:      []uint64{1, 2, 3, 4, 5, 6},
			tokenInMaxAmount:        sdk.NewInt(90000000),
			tokenOut:                sdk.NewCoin(baz, sdk.NewInt(100000)),
			expectReducedFeeApplied: true,
		},
		{
			name: "Three routes: Swap - [foo -> uosmo](pool 1) - [uosmo -> baz](pool 2) - [baz -> bar](pool 3), all pools 1 percent fee",
			poolCoins: []sdk.Coins{
				sdk.NewCoins(sdk.NewCoin(foo, defaultInitPoolAmount), sdk.NewCoin(uosmo, defaultInitPoolAmount)), // pool 1.
				sdk.NewCoins(sdk.NewCoin(baz, defaultInitPoolAmount), sdk.NewCoin(uosmo, defaultInitPoolAmount)), // pool 2.
				sdk.NewCoins(sdk.NewCoin(bar, defaultInitPoolAmount), sdk.NewCoin(baz, defaultInitPoolAmount)),   // pool 3.
			},
			poolFee: []sdk.Dec{defaultPoolSwapFee, defaultPoolSwapFee, defaultPoolSwapFee},
			routes: []types.SwapAmountOutRoute{
				{
					PoolId:       1,
					TokenInDenom: foo,
				},
				{
					PoolId:       2,
					TokenInDenom: uosmo,
				},
				{
					PoolId:       3,
					TokenInDenom: baz,
				},
			},
			incentivizedGauges:      []uint64{1, 2, 3, 4, 5, 6},
			tokenInMaxAmount:        sdk.NewInt(90000000),
			tokenOut:                sdk.NewCoin(bar, sdk.NewInt(100000)),
			expectReducedFeeApplied: false,
		},
		{
			name: "Two routes: Swap between four asset pools - [foo -> bar](pool 1) - [bar -> baz](pool 2), all pools 1 percent fee",
			poolCoins: []sdk.Coins{
				sdk.NewCoins(sdk.NewCoin(bar, defaultInitPoolAmount), sdk.NewCoin(baz, defaultInitPoolAmount),
					sdk.NewCoin(foo, defaultInitPoolAmount), sdk.NewCoin(uosmo, defaultInitPoolAmount)), // pool 1.
				sdk.NewCoins(sdk.NewCoin(bar, defaultInitPoolAmount), sdk.NewCoin(baz, defaultInitPoolAmount),
					sdk.NewCoin(foo, defaultInitPoolAmount), sdk.NewCoin(uosmo, defaultInitPoolAmount)), // pool 2.                                                                                     // pool 3.
			},
			poolFee: []sdk.Dec{defaultPoolSwapFee, defaultPoolSwapFee},
			routes: []types.SwapAmountOutRoute{
				{
					PoolId:       1,
					TokenInDenom: foo,
				},
				{
					PoolId:       2,
					TokenInDenom: bar,
				},
			},
			incentivizedGauges:      []uint64{1, 2, 3, 4, 5, 6},
			tokenOut:                sdk.NewCoin(baz, sdk.NewInt(100000)),
			tokenInMaxAmount:        sdk.NewInt(90000000),
			expectReducedFeeApplied: false,
		},
		{
			name: "Two routes: Swap between four asset pools - [foo -> uosmo](pool 1) - [uosmo -> baz](pool 2), with a half fee applied, both pools 1 percent fee",
			poolCoins: []sdk.Coins{
				sdk.NewCoins(sdk.NewCoin(bar, defaultInitPoolAmount), sdk.NewCoin(baz, defaultInitPoolAmount),
					sdk.NewCoin(foo, defaultInitPoolAmount), sdk.NewCoin(uosmo, defaultInitPoolAmount)), // pool 1.
				sdk.NewCoins(sdk.NewCoin(bar, defaultInitPoolAmount), sdk.NewCoin(baz, defaultInitPoolAmount),
					sdk.NewCoin(foo, defaultInitPoolAmount), sdk.NewCoin(uosmo, defaultInitPoolAmount)), // pool 2.                                                                                     // pool 3.
			},
			poolFee: []sdk.Dec{defaultPoolSwapFee, defaultPoolSwapFee},
			routes: []types.SwapAmountOutRoute{
				{
					PoolId:       1,
					TokenInDenom: foo,
				},
				{
					PoolId:       2,
					TokenInDenom: uosmo,
				},
			},
			incentivizedGauges:      []uint64{1, 2, 3, 4, 5, 6},
			tokenOut:                sdk.NewCoin(baz, sdk.NewInt(100000)),
			tokenInMaxAmount:        sdk.NewInt(90000000),
			expectReducedFeeApplied: true,
		},
		{
			name: "Three routes: Swap between four asset pools - [foo -> uosmo](pool 1) - [uosmo -> baz](pool 2) - [baz -> bar](pool 3), all pools 1 percent fee",
			poolCoins: []sdk.Coins{
				sdk.NewCoins(sdk.NewCoin(bar, defaultInitPoolAmount), sdk.NewCoin(baz, defaultInitPoolAmount),
					sdk.NewCoin(foo, defaultInitPoolAmount), sdk.NewCoin(uosmo, defaultInitPoolAmount)), // pool 1.
				sdk.NewCoins(sdk.NewCoin(bar, defaultInitPoolAmount), sdk.NewCoin(baz, defaultInitPoolAmount),
					sdk.NewCoin(foo, defaultInitPoolAmount), sdk.NewCoin(uosmo, defaultInitPoolAmount)), // pool 2.
				sdk.NewCoins(sdk.NewCoin(bar, defaultInitPoolAmount), sdk.NewCoin(baz, defaultInitPoolAmount),
					sdk.NewCoin(foo, defaultInitPoolAmount), sdk.NewCoin(uosmo, defaultInitPoolAmount)), // pool 3.                                                                                    // pool 3.
			},
			poolFee: []sdk.Dec{defaultPoolSwapFee, defaultPoolSwapFee, defaultPoolSwapFee},
			routes: []types.SwapAmountOutRoute{
				{
					PoolId:       1,
					TokenInDenom: foo,
				},
				{
					PoolId:       2,
					TokenInDenom: uosmo,
				},
				{
					PoolId:       3,
					TokenInDenom: baz,
				},
			},
			incentivizedGauges:      []uint64{1, 2, 3, 4, 5, 6, 7, 8, 9},
			tokenOut:                sdk.NewCoin(bar, sdk.NewInt(100000)),
			tokenInMaxAmount:        sdk.NewInt(90000000),
			expectReducedFeeApplied: false,
		},
		// TODO:
		// tests for concentrated liquidity
		// tests for stable-swap pools
		// change values in and out to be different with each swap module type
		// edge cases:
		//   * invalid route length
		//   * pool does not exist
		//   * swap errors
	}

	for _, tc := range tests {
		suite.Run(tc.name, func() {
			suite.SetupTest()
			swaprouterKeeper := suite.App.SwapRouterKeeper

			suite.createBalancerPoolsFromCoinsWithSwapFee(tc.poolCoins, tc.poolFee)

			// if test specifies incentivized gauges, set them here
			if len(tc.incentivizedGauges) > 0 {
				suite.makeGaugesIncentivized(tc.incentivizedGauges)
			}

			if tc.expectError {
				// execute the swap
				_, err := swaprouterKeeper.RouteExactAmountOut(suite.Ctx, suite.TestAccs[0], tc.routes, tc.tokenInMaxAmount, tc.tokenOut)
				suite.Require().Error(err)
			} else {
				// calculate the swap as separate swaps with either the reduced swap fee or normal fee
				expectedMultihopTokenOutAmount := suite.calcOutAmountAsSeparateSwaps(tc.expectReducedFeeApplied, tc.routes, tc.tokenOut)
				// execute the swap
				multihopTokenOutAmount, err := swaprouterKeeper.RouteExactAmountOut(suite.Ctx, suite.TestAccs[0], tc.routes, tc.tokenInMaxAmount, tc.tokenOut)
				// compare the expected tokenOut to the actual tokenOut
				suite.Require().NoError(err)
				suite.Require().Equal(expectedMultihopTokenOutAmount.Amount.String(), multihopTokenOutAmount.String())
			}
		})
	}
}

// TestEstimateMultihopSwapExactAmountIn tests that the estimation done via `EstimateSwapExactAmountIn`
// results in the same amount of token out as the actual swap.
func (suite *KeeperTestSuite) TestEstimateMultihopSwapExactAmountIn() {
	type param struct {
		routes            []types.SwapAmountInRoute
		estimateRoutes    []types.SwapAmountInRoute
		tokenIn           sdk.Coin
		tokenOutMinAmount sdk.Int
	}

	tests := []struct {
		name              string
		param             param
		expectPass        bool
		reducedFeeApplied bool
	}{
		{
			name: "Proper swap - foo -> bar(pool 1) - bar(pool 2) -> baz",
			param: param{
				routes: []types.SwapAmountInRoute{
					{
						PoolId:        1,
						TokenOutDenom: bar,
					},
					{
						PoolId:        2,
						TokenOutDenom: baz,
					},
				},
				estimateRoutes: []types.SwapAmountInRoute{
					{
						PoolId:        3,
						TokenOutDenom: bar,
					},
					{
						PoolId:        4,
						TokenOutDenom: baz,
					},
				},
				tokenIn:           sdk.NewCoin(foo, sdk.NewInt(100000)),
				tokenOutMinAmount: sdk.NewInt(1),
			},
			expectPass: true,
		},
		{
			name: "Swap - foo -> uosmo(pool 1) - uosmo(pool 2) -> baz with a half fee applied",
			param: param{
				routes: []types.SwapAmountInRoute{
					{
						PoolId:        1,
						TokenOutDenom: uosmo,
					},
					{
						PoolId:        2,
						TokenOutDenom: baz,
					},
				},
				estimateRoutes: []types.SwapAmountInRoute{
					{
						PoolId:        3,
						TokenOutDenom: uosmo,
					},
					{
						PoolId:        4,
						TokenOutDenom: baz,
					},
				},
				tokenIn:           sdk.NewCoin(foo, sdk.NewInt(100000)),
				tokenOutMinAmount: sdk.NewInt(1),
			},
			reducedFeeApplied: true,
			expectPass:        true,
		},
	}

	for _, test := range tests {
		// Init suite for each test.
		suite.SetupTest()

		suite.Run(test.name, func() {
			swaprouterKeeper := suite.App.SwapRouterKeeper
			poolDefaultSwapFee := sdk.NewDecWithPrec(1, 2) // 1%

			// Prepare 4 pools,
			// Two pools for calculating `MultihopSwapExactAmountIn`
			// and two pools for calculating `EstimateMultihopSwapExactAmountIn`
			suite.PrepareBalancerPoolWithPoolParams(balancer.PoolParams{
				SwapFee: poolDefaultSwapFee,
				ExitFee: sdk.NewDec(0),
			})
			suite.PrepareBalancerPoolWithPoolParams(balancer.PoolParams{
				SwapFee: poolDefaultSwapFee,
				ExitFee: sdk.NewDec(0),
			})

			firstEstimatePoolId := suite.PrepareBalancerPoolWithPoolParams(balancer.PoolParams{
				SwapFee: poolDefaultSwapFee,
				ExitFee: sdk.NewDec(0),
			})
			secondEstimatePoolId := suite.PrepareBalancerPoolWithPoolParams(balancer.PoolParams{
				SwapFee: poolDefaultSwapFee,
				ExitFee: sdk.NewDec(0),
			})

			firstEstimatePool, err := suite.App.GAMMKeeper.GetPoolAndPoke(suite.Ctx, firstEstimatePoolId)
			suite.Require().NoError(err)
			secondEstimatePool, err := suite.App.GAMMKeeper.GetPoolAndPoke(suite.Ctx, secondEstimatePoolId)
			suite.Require().NoError(err)

			// calculate token out amount using `MultihopSwapExactAmountIn`
			multihopTokenOutAmount, err := swaprouterKeeper.RouteExactAmountIn(
				suite.Ctx,
				suite.TestAccs[0],
				test.param.routes,
				test.param.tokenIn,
				test.param.tokenOutMinAmount)
			suite.Require().NoError(err)

			// calculate token out amount using `EstimateMultihopSwapExactAmountIn`
			estimateMultihopTokenOutAmount, err := swaprouterKeeper.MultihopEstimateOutGivenExactAmountIn(
				suite.Ctx,
				test.param.estimateRoutes,
				test.param.tokenIn)
			suite.Require().NoError(err)

			// ensure that the token out amount is same
			suite.Require().Equal(multihopTokenOutAmount, estimateMultihopTokenOutAmount)

			// ensure that pool state has not been altered after estimation
			firstEstimatePoolAfterSwap, err := suite.App.GAMMKeeper.GetPoolAndPoke(suite.Ctx, firstEstimatePoolId)
			suite.Require().NoError(err)
			secondEstimatePoolAfterSwap, err := suite.App.GAMMKeeper.GetPoolAndPoke(suite.Ctx, secondEstimatePoolId)
			suite.Require().NoError(err)

			suite.Require().Equal(firstEstimatePool, firstEstimatePoolAfterSwap)
			suite.Require().Equal(secondEstimatePool, secondEstimatePoolAfterSwap)
		})
	}
}

// TestEstimateMultihopSwapExactAmountOut tests that the estimation done via `EstimateSwapExactAmountOut`
// results in the same amount of token in as the actual swap.
func (suite *KeeperTestSuite) TestEstimateMultihopSwapExactAmountOut() {
	type param struct {
		routes           []types.SwapAmountOutRoute
		estimateRoutes   []types.SwapAmountOutRoute
		tokenInMaxAmount sdk.Int
		tokenOut         sdk.Coin
	}

	tests := []struct {
		name              string
		param             param
		expectPass        bool
		reducedFeeApplied bool
	}{
		{
			name: "Proper swap: foo -> bar (pool 1), bar -> baz (pool 2)",
			param: param{
				routes: []types.SwapAmountOutRoute{
					{
						PoolId:       1,
						TokenInDenom: foo,
					},
					{
						PoolId:       2,
						TokenInDenom: bar,
					},
				},
				estimateRoutes: []types.SwapAmountOutRoute{
					{
						PoolId:       3,
						TokenInDenom: foo,
					},
					{
						PoolId:       4,
						TokenInDenom: bar,
					},
				},
				tokenInMaxAmount: sdk.NewInt(90000000),
				tokenOut:         sdk.NewCoin(baz, sdk.NewInt(100000)),
			},
			expectPass: true,
		},
		{
			name: "Swap - foo -> uosmo(pool 1) - uosmo(pool 2) -> baz with a half fee applied",
			param: param{
				routes: []types.SwapAmountOutRoute{
					{
						PoolId:       1,
						TokenInDenom: foo,
					},
					{
						PoolId:       2,
						TokenInDenom: uosmo,
					},
				},
				estimateRoutes: []types.SwapAmountOutRoute{
					{
						PoolId:       3,
						TokenInDenom: foo,
					},
					{
						PoolId:       4,
						TokenInDenom: uosmo,
					},
				},
				tokenInMaxAmount: sdk.NewInt(90000000),
				tokenOut:         sdk.NewCoin(baz, sdk.NewInt(100000)),
			},
			expectPass:        true,
			reducedFeeApplied: true,
		},
	}

	for _, test := range tests {
		// Init suite for each test.
		suite.SetupTest()

		suite.Run(test.name, func() {
			swaprouterKeeper := suite.App.SwapRouterKeeper
			poolDefaultSwapFee := sdk.NewDecWithPrec(1, 2) // 1%

			// Prepare 4 pools,
			// Two pools for calculating `MultihopSwapExactAmountOut`
			// and two pools for calculating `EstimateMultihopSwapExactAmountOut`
			suite.PrepareBalancerPoolWithPoolParams(balancer.PoolParams{
				SwapFee: poolDefaultSwapFee, // 1%
				ExitFee: sdk.NewDec(0),
			})
			suite.PrepareBalancerPoolWithPoolParams(balancer.PoolParams{
				SwapFee: poolDefaultSwapFee,
				ExitFee: sdk.NewDec(0),
			})
			firstEstimatePoolId := suite.PrepareBalancerPoolWithPoolParams(balancer.PoolParams{
				SwapFee: poolDefaultSwapFee, // 1%
				ExitFee: sdk.NewDec(0),
			})
			secondEstimatePoolId := suite.PrepareBalancerPoolWithPoolParams(balancer.PoolParams{
				SwapFee: poolDefaultSwapFee,
				ExitFee: sdk.NewDec(0),
			})
			firstEstimatePool, err := suite.App.GAMMKeeper.GetPoolAndPoke(suite.Ctx, firstEstimatePoolId)
			suite.Require().NoError(err)
			secondEstimatePool, err := suite.App.GAMMKeeper.GetPoolAndPoke(suite.Ctx, secondEstimatePoolId)
			suite.Require().NoError(err)

			multihopTokenInAmount, err := swaprouterKeeper.RouteExactAmountOut(
				suite.Ctx,
				suite.TestAccs[0],
				test.param.routes,
				test.param.tokenInMaxAmount,
				test.param.tokenOut)
			suite.Require().NoError(err, "test: %v", test.name)

			estimateMultihopTokenInAmount, err := swaprouterKeeper.MultihopEstimateInGivenExactAmountOut(
				suite.Ctx,
				test.param.estimateRoutes,
				test.param.tokenOut)
			suite.Require().NoError(err, "test: %v", test.name)

			suite.Require().Equal(multihopTokenInAmount, estimateMultihopTokenInAmount)

			// ensure that pool state has not been altered after estimation
			firstEstimatePoolAfterSwap, err := suite.App.GAMMKeeper.GetPoolAndPoke(suite.Ctx, firstEstimatePoolId)
			suite.Require().NoError(err)
			secondEstimatePoolAfterSwap, err := suite.App.GAMMKeeper.GetPoolAndPoke(suite.Ctx, secondEstimatePoolId)
			suite.Require().NoError(err)

			suite.Require().Equal(firstEstimatePool, firstEstimatePoolAfterSwap)
			suite.Require().Equal(secondEstimatePool, secondEstimatePoolAfterSwap)
		})
	}
}

func (suite *KeeperTestSuite) makeGaugesIncentivized(incentivizedGauges []uint64) {
	var records []poolincentivestypes.DistrRecord
	totalWeight := sdk.NewInt(int64(len(incentivizedGauges)))
	for _, gauge := range incentivizedGauges {
		records = append(records, poolincentivestypes.DistrRecord{GaugeId: gauge, Weight: sdk.OneInt()})
	}
	distInfo := poolincentivestypes.DistrInfo{
		TotalWeight: totalWeight,
		Records:     records,
	}
	suite.App.PoolIncentivesKeeper.SetDistrInfo(suite.Ctx, distInfo)
}

func (suite *KeeperTestSuite) calcOutAmountAsSeparateSwaps(osmoFeeReduced bool, routes []swaproutertypes.SwapAmountOutRoute, tokenOut sdk.Coin) sdk.Coin {
	cacheCtx, _ := suite.Ctx.CacheContext()
	if osmoFeeReduced {
		// extract route from swap
		route := types.SwapAmountOutRoutes(routes)
		// utilizing the extracted route, determine the routeSwapFee and sumOfSwapFees
		// these two variables are used to calculate the overall swap fee utilizing the following formula
		// swapFee = routeSwapFee * ((pool_fee) / (sumOfSwapFees))
		routeSwapFee, sumOfSwapFees, err := suite.App.SwapRouterKeeper.GetOsmoRoutedMultihopTotalSwapFee(suite.Ctx, route)
		suite.Require().NoError(err)
		nextTokenOut := tokenOut
		for i := len(routes) - 1; i >= 0; i-- {
			hop := routes[i]
			// extract the current pool's swap fee
			hopPool, err := suite.App.GAMMKeeper.GetPoolAndPoke(cacheCtx, hop.PoolId)
			suite.Require().NoError(err)
			currentPoolSwapFee := hopPool.GetSwapFee(cacheCtx)
			// utilize the routeSwapFee, sumOfSwapFees, and current pool swap fee to calculate the new reduced swap fee
			swapFee := routeSwapFee.Mul((currentPoolSwapFee.Quo(sumOfSwapFees)))
			// we then do individual swaps until we reach the end of the swap route
			tokenOut, err := suite.App.GAMMKeeper.SwapExactAmountOut(cacheCtx, suite.TestAccs[0], hopPool, hop.TokenInDenom, sdk.NewInt(100000000), nextTokenOut, swapFee)
			suite.Require().NoError(err)
			nextTokenOut = sdk.NewCoin(hop.TokenInDenom, tokenOut)
		}
		return nextTokenOut
	} else {
		nextTokenOut := tokenOut
		for i := len(routes) - 1; i >= 0; i-- {
			hop := routes[i]
			hopPool, err := suite.App.GAMMKeeper.GetPoolAndPoke(cacheCtx, hop.PoolId)
			suite.Require().NoError(err)
			updatedPoolSwapFee := hopPool.GetSwapFee(cacheCtx)
			tokenOut, err := suite.App.GAMMKeeper.SwapExactAmountOut(cacheCtx, suite.TestAccs[0], hopPool, hop.TokenInDenom, sdk.NewInt(100000000), nextTokenOut, updatedPoolSwapFee)
			suite.Require().NoError(err)
			nextTokenOut = sdk.NewCoin(hop.TokenInDenom, tokenOut)
		}
		return nextTokenOut
	}
}

func (suite *KeeperTestSuite) calcInAmountAsSeparateSwaps(osmoFeeReduced bool, routes []swaproutertypes.SwapAmountInRoute, tokenIn sdk.Coin) sdk.Coin {
	cacheCtx, _ := suite.Ctx.CacheContext()
	if osmoFeeReduced {
		// extract route from swap
		route := types.SwapAmountInRoutes(routes)
		// utilizing the extracted route, determine the routeSwapFee and sumOfSwapFees
		// these two variables are used to calculate the overall swap fee utilizing the following formula
		// swapFee = routeSwapFee * ((pool_fee) / (sumOfSwapFees))
		routeSwapFee, sumOfSwapFees, err := suite.App.SwapRouterKeeper.GetOsmoRoutedMultihopTotalSwapFee(suite.Ctx, route)
		suite.Require().NoError(err)
		nextTokenIn := tokenIn
		for _, hop := range routes {
			// extract the current pool's swap fee
			hopPool, err := suite.App.GAMMKeeper.GetPoolAndPoke(cacheCtx, hop.PoolId)
			suite.Require().NoError(err)
			currentPoolSwapFee := hopPool.GetSwapFee(cacheCtx)
			// utilize the routeSwapFee, sumOfSwapFees, and current pool swap fee to calculate the new reduced swap fee
			swapFee := routeSwapFee.Mul((currentPoolSwapFee.Quo(sumOfSwapFees)))
			// we then do individual swaps until we reach the end of the swap route
			tokenOut, err := suite.App.GAMMKeeper.SwapExactAmountIn(cacheCtx, suite.TestAccs[0], hopPool, nextTokenIn, hop.TokenOutDenom, sdk.OneInt(), swapFee)
			suite.Require().NoError(err)
			nextTokenIn = sdk.NewCoin(hop.TokenOutDenom, tokenOut)
		}
		return nextTokenIn
	} else {
		nextTokenIn := tokenIn
		for _, hop := range routes {
			hopPool, err := suite.App.GAMMKeeper.GetPoolAndPoke(cacheCtx, hop.PoolId)
			suite.Require().NoError(err)
			updatedPoolSwapFee := hopPool.GetSwapFee(cacheCtx)
			tokenOut, err := suite.App.GAMMKeeper.SwapExactAmountIn(cacheCtx, suite.TestAccs[0], hopPool, nextTokenIn, hop.TokenOutDenom, sdk.OneInt(), updatedPoolSwapFee)
			suite.Require().NoError(err)
			nextTokenIn = sdk.NewCoin(hop.TokenOutDenom, tokenOut)
		}
		return nextTokenIn
	}
}

func (suite *KeeperTestSuite) TestSingleSwapExactAmountIn() {
	tests := []struct {
		name                   string
		poolId                 uint64
		poolCoins              sdk.Coins
		poolFee                sdk.Dec
		tokenIn                sdk.Coin
		tokenOutDenom          string
		tokenOutMinAmount      sdk.Int
		expectedTokenOutAmount sdk.Int
		expectError            bool
	}{
		// We have:
		//  - foo: 1000000000000
		//  - bar: 1000000000000
		//  - swapFee: 1%
		//  - foo in: 100000
		//  - bar amount out will be calculated according to the formula
		// 		https://www.wolframalpha.com/input?i=solve+%2810%5E12+%2B+10%5E5+x+0.99%29%2810%5E12+-+x%29+%3D+10%5E24
		// We round down the token amount out, get the result is 98999
		{
			name:                   "Swap - [foo -> bar], 1 percent fee",
			poolId:                 1,
			poolCoins:              sdk.NewCoins(sdk.NewCoin(foo, defaultInitPoolAmount), sdk.NewCoin(bar, defaultInitPoolAmount)),
			poolFee:                defaultPoolSwapFee,
			tokenIn:                sdk.NewCoin(foo, sdk.NewInt(100000)),
			tokenOutMinAmount:      sdk.NewInt(1),
			tokenOutDenom:          bar,
			expectedTokenOutAmount: sdk.NewInt(98999),
		},
		{
			name:              "Wrong pool id",
			poolId:            2,
			poolCoins:         sdk.NewCoins(sdk.NewCoin(foo, defaultInitPoolAmount), sdk.NewCoin(bar, defaultInitPoolAmount)),
			poolFee:           defaultPoolSwapFee,
			tokenIn:           sdk.NewCoin(foo, sdk.NewInt(100000)),
			tokenOutMinAmount: sdk.NewInt(1),
			tokenOutDenom:     bar,
			expectError:       true,
		},
		{
			name:              "In denom not exist",
			poolId:            1,
			poolCoins:         sdk.NewCoins(sdk.NewCoin(foo, defaultInitPoolAmount), sdk.NewCoin(bar, defaultInitPoolAmount)),
			poolFee:           defaultPoolSwapFee,
			tokenIn:           sdk.NewCoin(baz, sdk.NewInt(100000)),
			tokenOutMinAmount: sdk.NewInt(1),
			tokenOutDenom:     bar,
			expectError:       true,
		},
		{
			name:              "Out denom not exist",
			poolId:            1,
			poolCoins:         sdk.NewCoins(sdk.NewCoin(foo, defaultInitPoolAmount), sdk.NewCoin(bar, defaultInitPoolAmount)),
			poolFee:           defaultPoolSwapFee,
			tokenIn:           sdk.NewCoin(foo, sdk.NewInt(100000)),
			tokenOutMinAmount: sdk.NewInt(1),
			tokenOutDenom:     baz,
			expectError:       true,
		},
	}

	for _, tc := range tests {
		suite.Run(tc.name, func() {
			suite.SetupTest()
			swaprouterKeeper := suite.App.SwapRouterKeeper

			suite.FundAcc(suite.TestAccs[0], tc.poolCoins)
			suite.PrepareCustomBalancerPoolFromCoins(tc.poolCoins, balancer.PoolParams{
				SwapFee: tc.poolFee,
				ExitFee: sdk.ZeroDec(),
			})

			// execute the swap
			multihopTokenOutAmount, err := swaprouterKeeper.SwapExactAmountIn(suite.Ctx, suite.TestAccs[0], tc.poolId, tc.tokenIn, tc.tokenOutDenom, tc.tokenOutMinAmount)
			if tc.expectError {
				suite.Require().Error(err)
			} else {
				// compare the expected tokenOut to the actual tokenOut
				suite.Require().NoError(err)
				suite.Require().Equal(tc.expectedTokenOutAmount.String(), multihopTokenOutAmount.String())
			}
		})
	}
}<|MERGE_RESOLUTION|>--- conflicted
+++ resolved
@@ -5,6 +5,7 @@
 
 	sdk "github.com/cosmos/cosmos-sdk/types"
 
+	cl "github.com/osmosis-labs/osmosis/v13/x/concentrated-liquidity"
 	gamm "github.com/osmosis-labs/osmosis/v13/x/gamm/keeper"
 	"github.com/osmosis-labs/osmosis/v13/x/gamm/pool-models/balancer"
 	poolincentivestypes "github.com/osmosis-labs/osmosis/v13/x/pool-incentives/types"
@@ -20,19 +21,12 @@
 )
 
 var (
-<<<<<<< HEAD
 	defaultInitPoolAmount  = sdk.NewInt(1000000000000)
 	defaultPrecisionValue  = sdk.NewInt(-4)
 	defaultPoolSwapFee     = sdk.NewDecWithPrec(1, 2) // 1% pool swap fee default
 	defaultSwapAmount      = sdk.NewInt(1000000)
 	gammKeeperType         = reflect.TypeOf(&gamm.Keeper{})
 	concentratedKeeperType = reflect.TypeOf(&cl.Keeper{})
-=======
-	defaultInitPoolAmount = sdk.NewInt(1000000000000)
-	defaultPoolSwapFee    = sdk.NewDecWithPrec(1, 2) // 1% pool swap fee default
-	defaultSwapAmount     = sdk.NewInt(1000000)
-	gammKeeperType        = reflect.TypeOf(&gamm.Keeper{})
->>>>>>> f5025906
 )
 
 // TestGetPoolModule tests that the correct pool module is returned for a given pool id.
