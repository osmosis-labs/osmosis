--- conflicted
+++ resolved
@@ -47,11 +47,8 @@
 	if msg.InitialDeposit.Amount.GT(sdk.NewInt(d)) {
 		errmsgs = append(errmsgs, "`initial_deposit` amount must be positive and must be bigger than duration in seconds")
 	}
-<<<<<<< HEAD
 	
-=======
-
->>>>>>> 2de0aefe
+	return errmsgs
 	return errmsgs
 }
 
