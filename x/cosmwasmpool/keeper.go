--- conflicted
+++ resolved
@@ -58,13 +58,8 @@
 	k.wasmKeeper = wasmKeeper
 }
 
-<<<<<<< HEAD
-// convertToCosmwasmPool converts a poolI to a CosmWasmExtension.
-func (k *Keeper) convertToCosmwasmPool(poolI poolmanagertypes.PoolI) (types.CosmWasmExtension, error) {
-=======
 // asCosmwasmPool converts a poolI to a CosmWasmExtension.
 func (k *Keeper) asCosmwasmPool(poolI poolmanagertypes.PoolI) (types.CosmWasmExtension, error) {
->>>>>>> b764323c
 	cosmwasmPool, ok := poolI.(types.CosmWasmExtension)
 	if !ok {
 		return nil, types.InvalidPoolTypeError{
