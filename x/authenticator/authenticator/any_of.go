--- conflicted
+++ resolved
@@ -16,31 +16,17 @@
 )
 
 type AnyOfAuthenticator struct {
-<<<<<<< HEAD
-	SubAuthenticators []Authenticator
-	am                *AuthenticatorManager
-}
-
-var (
-	_ Authenticator = &AnyOfAuthenticator{}
-)
-
-func NewAnyOfAuthenticator(am *AuthenticatorManager) AnyOfAuthenticator {
-	return AnyOfAuthenticator{
-		am:                am,
-		SubAuthenticators: []Authenticator{},
-=======
-	SubAuthenticators   []iface.Authenticator
+	SubAuthenticators   []Authenticator
 	am                  *AuthenticatorManager
 	signatureAssignment SignatureAssignment
 }
 
-var _ iface.Authenticator = &AnyOfAuthenticator{}
+var _ Authenticator = &AnyOfAuthenticator{}
 
 func NewAnyOfAuthenticator(am *AuthenticatorManager) AnyOfAuthenticator {
 	return AnyOfAuthenticator{
 		am:                  am,
-		SubAuthenticators:   []iface.Authenticator{},
+		SubAuthenticators:   []Authenticator{},
 		signatureAssignment: Single,
 	}
 }
@@ -48,9 +34,8 @@
 func NewPartitionedAnyOfAuthenticator(am *AuthenticatorManager) AnyOfAuthenticator {
 	return AnyOfAuthenticator{
 		am:                  am,
-		SubAuthenticators:   []iface.Authenticator{},
+		SubAuthenticators:   []Authenticator{},
 		signatureAssignment: Partitioned,
->>>>>>> df382ce5
 	}
 }
 
@@ -103,26 +88,11 @@
 		return errorsmod.Wrap(sdkerrors.ErrInvalidRequest, "no sub-authenticators provided")
 	}
 
-<<<<<<< HEAD
-	err := subHandleRequest(
-		ctx, request, aoa.SubAuthenticators, requireAnyPass,
-		func(auth Authenticator, ctx sdk.Context, request AuthenticationRequest) error {
-			err := auth.Authenticate(ctx, request)
-
-			if err != nil {
-				ctx.Logger().Error("sub-authenticator failed to authenticate", "id", request.AuthenticatorId, "authenticator", auth.Type(), "error", err.Error())
-			}
-
-			return err
-		},
-	)
-=======
-	err := subHandleRequest(ctx, request, aoa.SubAuthenticators, requireAnyPass, aoa.signatureAssignment, func(auth iface.Authenticator, ctx sdk.Context, request iface.AuthenticationRequest) error {
+	err := subHandleRequest(ctx, request, aoa.SubAuthenticators, requireAnyPass, aoa.signatureAssignment, func(auth Authenticator, ctx sdk.Context, request AuthenticationRequest) error {
 		err := auth.Authenticate(ctx, request)
 		if err != nil {
 			ctx.Logger().Error("sub-authenticator failed to authenticate", "id", request.AuthenticatorId, "authenticator", auth.Type(), "error", err.Error())
 		}
->>>>>>> df382ce5
 
 		return err
 	})
@@ -137,20 +107,10 @@
 	return subTrack(ctx, account, feePayer, msg, msgIndex, authenticatorId, aoa.SubAuthenticators)
 }
 
-<<<<<<< HEAD
 func (aoa AnyOfAuthenticator) ConfirmExecution(ctx sdk.Context, request AuthenticationRequest) error {
-	return subHandleRequest(
-		ctx, request, aoa.SubAuthenticators, requireAnyPass,
-		func(auth Authenticator, ctx sdk.Context, request AuthenticationRequest) error {
-			return auth.ConfirmExecution(ctx, request)
-		},
-	)
-=======
-func (aoa AnyOfAuthenticator) ConfirmExecution(ctx sdk.Context, request iface.AuthenticationRequest) error {
-	return subHandleRequest(ctx, request, aoa.SubAuthenticators, requireAnyPass, aoa.signatureAssignment, func(auth iface.Authenticator, ctx sdk.Context, request iface.AuthenticationRequest) error {
+	return subHandleRequest(ctx, request, aoa.SubAuthenticators, requireAnyPass, aoa.signatureAssignment, func(auth Authenticator, ctx sdk.Context, request AuthenticationRequest) error {
 		return auth.ConfirmExecution(ctx, request)
 	})
->>>>>>> df382ce5
 }
 
 func (aoa AnyOfAuthenticator) OnAuthenticatorAdded(ctx sdk.Context, account sdk.AccAddress, data []byte, authenticatorId string) error {
