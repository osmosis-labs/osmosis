--- conflicted
+++ resolved
@@ -93,25 +93,11 @@
 		return Rejected("invalid authentication data for AnyOfAuthenticator", nil)
 	}
 
-	aoa.executedAuths = []Authenticator{} // Reset the executed authenticators
 	for idx, auth := range aoa.SubAuthenticators {
-<<<<<<< HEAD
-		success := auth.Authenticate(ctx, nil, msg, anyOfData.Data[idx])
-		aoa.executedAuths = append(aoa.executedAuths, auth) // Add to the executed list
-		if success.IsAuthenticated() || success.IsRejected() {
+		result := auth.Authenticate(ctx, nil, msg, anyOfData.Data[idx])
+		if result.IsAuthenticated() || success.IsRejected() {
 			// TODO: Do we want to wrap the error in  case or rejection?
-			return success
-=======
-		success, err := auth.Authenticate(ctx, msg, anyOfData.Data[idx])
-		// TODO: fix static check here;
-		// SA4005: ineffective assignment to field AnyOfAuthenticator.executedAuth
-		aoa.executedAuths = append(aoa.executedAuths, auth) // nolint:staticcheck
-		if success {
-			return true, nil
-		}
-		if err != nil {
-			return false, err
->>>>>>> 1b0d5d19
+			return result
 		}
 	}
 	return NotAuthenticated()
