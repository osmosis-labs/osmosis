--- conflicted
+++ resolved
@@ -9,26 +9,17 @@
 )
 
 type AllOfAuthenticator struct {
-<<<<<<< HEAD
-	SubAuthenticators []Authenticator
-	am                *AuthenticatorManager
-=======
-	SubAuthenticators   []iface.Authenticator
+	SubAuthenticators   []Authenticator
 	am                  *AuthenticatorManager
 	signatureAssignment SignatureAssignment
->>>>>>> df382ce5
 }
 
 var _ Authenticator = &AllOfAuthenticator{}
 
 func NewAllOfAuthenticator(am *AuthenticatorManager) AllOfAuthenticator {
 	return AllOfAuthenticator{
-<<<<<<< HEAD
-		am:                am,
-		SubAuthenticators: []Authenticator{},
-=======
 		am:                  am,
-		SubAuthenticators:   []iface.Authenticator{},
+		SubAuthenticators:   []Authenticator{},
 		signatureAssignment: Single,
 	}
 }
@@ -36,9 +27,8 @@
 func NewPartitionedAllOfAuthenticator(am *AuthenticatorManager) AllOfAuthenticator {
 	return AllOfAuthenticator{
 		am:                  am,
-		SubAuthenticators:   []iface.Authenticator{},
+		SubAuthenticators:   []Authenticator{},
 		signatureAssignment: Partitioned,
->>>>>>> df382ce5
 	}
 }
 
@@ -93,38 +83,19 @@
 		return errorsmod.Wrap(sdkerrors.ErrInvalidRequest, "no sub-authenticators provided")
 	}
 
-<<<<<<< HEAD
-	return subHandleRequest(
-		ctx, request, aoa.SubAuthenticators, requireAllPass,
-		func(auth Authenticator, ctx sdk.Context, request AuthenticationRequest) error {
-			return auth.Authenticate(ctx, request)
-		},
-	)
-=======
-	return subHandleRequest(ctx, request, aoa.SubAuthenticators, requireAllPass, aoa.signatureAssignment, func(auth iface.Authenticator, ctx sdk.Context, request iface.AuthenticationRequest) error {
+	return subHandleRequest(ctx, request, aoa.SubAuthenticators, requireAllPass, aoa.signatureAssignment, func(auth Authenticator, ctx sdk.Context, request AuthenticationRequest) error {
 		return auth.Authenticate(ctx, request)
 	})
->>>>>>> df382ce5
 }
 
 func (aoa AllOfAuthenticator) Track(ctx sdk.Context, account sdk.AccAddress, feePayer sdk.AccAddress, msg sdk.Msg, msgIndex uint64, authenticatorId string) error {
 	return subTrack(ctx, account, feePayer, msg, msgIndex, authenticatorId, aoa.SubAuthenticators)
 }
 
-<<<<<<< HEAD
 func (aoa AllOfAuthenticator) ConfirmExecution(ctx sdk.Context, request AuthenticationRequest) error {
-	return subHandleRequest(
-		ctx, request, aoa.SubAuthenticators, requireAllPass,
-		func(auth Authenticator, ctx sdk.Context, request AuthenticationRequest) error {
-			return auth.ConfirmExecution(ctx, request)
-		},
-	)
-=======
-func (aoa AllOfAuthenticator) ConfirmExecution(ctx sdk.Context, request iface.AuthenticationRequest) error {
-	return subHandleRequest(ctx, request, aoa.SubAuthenticators, requireAllPass, aoa.signatureAssignment, func(auth iface.Authenticator, ctx sdk.Context, request iface.AuthenticationRequest) error {
+	return subHandleRequest(ctx, request, aoa.SubAuthenticators, requireAllPass, aoa.signatureAssignment, func(auth Authenticator, ctx sdk.Context, request AuthenticationRequest) error {
 		return auth.ConfirmExecution(ctx, request)
 	})
->>>>>>> df382ce5
 }
 
 func (aoa AllOfAuthenticator) OnAuthenticatorAdded(ctx sdk.Context, account sdk.AccAddress, data []byte, authenticatorId string) error {
