--- conflicted
+++ resolved
@@ -46,13 +46,8 @@
 	) (AuthenticatorData, error)
 
 	// Authenticate authenticates a message based on the signer and data parsed from the GetAuthenticationData function
-<<<<<<< HEAD
 	// the returns true is authenticated or false if not authicated. This is used in an ante handler.
 	// NOTE: Consume gas per signature happens in this function.
-=======
-	// the returns true is authenticated or false if not authenticated. This is used in an ante handler.
-	// NOTE: Consume gas happens in this function.
->>>>>>> 6f2be859
 	Authenticate(
 		ctx sdk.Context, // sdk Context is used to get data for use in authentication and to consume gas
 		msg sdk.Msg, // a msg is passed into the authenticate function to allow the authentication data to verify the signature
