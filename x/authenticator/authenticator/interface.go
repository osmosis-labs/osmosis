--- conflicted
+++ resolved
@@ -17,33 +17,27 @@
 // Authenticator is an interface used to represent all the authentication functionality needed to
 // verifiy a transaction, pay fees for a transaction and consume gas for verifing a transaction
 type Authenticator interface {
-<<<<<<< HEAD
-	// TODO: Rename to DefaultGas or StaticGas. Alt. pass the context and consume the gas here
-	// Gas defines what gas the authenticator uses per signatures verification
-	Gas() uint64
-
 	// Type() defines the different types of authenticator, e.g SignatureVerificationAuthenticator
 	// or CosmWasmAuthenticator. Each type of authenticator needs to be registered in the AuthenticatorManager
 	// and these Types are used to store and link the data structure to the Authenticator logic
 	Type() string
 
+	// Gas defines what gas the authenticator uses per signatures verification
+	StaticGas() uint64
+
 	// Initialize is used when the authenticator associated to an account is retrieved
 	//  from the store. The data stored for each (account, authenticator) pair will be
 	// passed to this method.
-	// For example, the SignatureVerificationAuthenticator requires a PublicKey to check 
+	// For example, the SignatureVerificationAuthenticator requires a PublicKey to check
 	// the signature, but the auth module is not aware of the public key.
 	// By storing the public key along with the authenticator, we can Initialize() the code with that
 	// data, which allows the same authenticator code to verify signatures for different public keys
-=======
-	Type() string
-
-	StaticGas() uint64
-
->>>>>>> 1e51e601
 	Initialize(data []byte) (Authenticator, error)
 
-	// GetAuthenticationData gets signatures and signer data from a transaction
-	// it returns an interface that is defined as a concrete type. This is used in an ante handler.
+	// GetAuthenticationData gets any authentication data needed from a transaction
+	// it returns an interface that is defined as a concrete type by the implementer of the interface.
+	// This is used in an ante handler with Authenticate to ensure the user has correct permission to execute
+	// a message.
 	GetAuthenticationData(
 		ctx sdk.Context, // sdk Context is used to get data associated with the authentication data
 		tx sdk.Tx, // we pass the transaction into the getter function to parse the signatures and signers
