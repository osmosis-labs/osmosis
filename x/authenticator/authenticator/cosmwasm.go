--- conflicted
+++ resolved
@@ -61,170 +61,27 @@
 	return cwa, nil
 }
 
-<<<<<<< HEAD
+type OnAuthenticatorAddedRequest struct {
+	Account             sdk.AccAddress `json:"account"`
+	AuthenticatorParams []byte         `json:"authenticator_params,omitempty"`
+}
+
+type OnAuthenticatorRemovedRequest struct {
+	Account             sdk.AccAddress `json:"account"`
+	AuthenticatorParams []byte         `json:"authenticator_params,omitempty"`
+}
+
 type SudoMsg struct {
-	Authenticate     *iface.AuthenticationRequest `json:"authenticate,omitempty"`
-	Track            *TrackRequest                `json:"track,omitempty"`
-	ConfirmExecution *ConfirmExecutionRequest     `json:"confirm_execution,omitempty"`
+	OnAuthenticatorAdded   *OnAuthenticatorAddedRequest   `json:"on_authenticator_added,omitempty"`
+	OnAuthenticatorRemoved *OnAuthenticatorRemovedRequest `json:"on_authenticator_removed,omitempty"`
+	Authenticate           *iface.AuthenticationRequest         `json:"authenticate,omitempty"`
+	Track                  *TrackRequest                  `json:"track,omitempty"`
+	ConfirmExecution       *ConfirmExecutionRequest       `json:"confirm_execution,omitempty"`
 }
 
 func (cwa CosmwasmAuthenticator) Authenticate(ctx sdk.Context, request iface.AuthenticationRequest) iface.AuthenticationResult {
 	// Add the authenticator params set for this authenticator in Initialize()
 	request.AuthenticatorParams = cwa.authenticatorParams
-=======
-func (cwa CosmwasmAuthenticator) GetAuthenticationData(
-	ctx sdk.Context,
-	tx sdk.Tx,
-	messageIndex int,
-	simulate bool,
-) (iface.AuthenticatorData, error) {
-	// We ignore message index here as we want all signers and signatures to be passed to the contract
-	signers, signatures, signingTx, err := GetCommonAuthenticationData(ctx, tx, -1, simulate)
-	if err != nil {
-		return SignatureData{}, err
-	}
-
-	return SignatureData{
-		Signers:    signers,
-		Signatures: signatures,
-		Tx:         signingTx,
-		Simulate:   simulate,
-	}, nil
-}
-
-type SignModeData struct {
-	Direct  []byte `json:"sign_mode_direct"`
-	Textual string `json:"sign_mode_textual"`
-}
-
-type LocalAny struct {
-	TypeURL string `json:"type_url"`
-	Value   []byte `json:"value"`
-}
-
-type ExplicitTxData struct {
-	ChainID       string     `json:"chain_id"`
-	AccountNumber uint64     `json:"account_number"`
-	Sequence      uint64     `json:"sequence"`
-	TimeoutHeight uint64     `json:"timeout_height"`
-	Msgs          []LocalAny `json:"msgs"`
-	Memo          string     `json:"memo"`
-}
-
-type simplifiedSignatureData struct {
-	Signers    []sdk.AccAddress `json:"signers"`
-	Signatures [][]byte         `json:"signatures"`
-}
-
-type OnAuthenticatorAddedRequest struct {
-	Account             sdk.AccAddress `json:"account"`
-	AuthenticatorParams []byte         `json:"authenticator_params,omitempty"`
-}
-
-type OnAuthenticatorRemovedRequest struct {
-	Account             sdk.AccAddress `json:"account"`
-	AuthenticatorParams []byte         `json:"authenticator_params,omitempty"`
-}
-type AuthenticationRequest struct {
-	Account             sdk.AccAddress          `json:"account"`
-	Msg                 LocalAny                `json:"msg"`
-	Signature           []byte                  `json:"signature"` // Only allowing messages with a single signer
-	SignModeTxData      SignModeData            `json:"sign_mode_tx_data"`
-	TxData              ExplicitTxData          `json:"tx_data"`
-	SignatureData       simplifiedSignatureData `json:"signature_data"`
-	Simulate            bool                    `json:"simulate"`
-	AuthenticatorParams []byte                  `json:"authenticator_params,omitempty"`
-}
-
-type TrackRequest struct {
-	Account             sdk.AccAddress `json:"account"`
-	Msg                 LocalAny       `json:"msg"`
-	AuthenticatorParams []byte         `json:"authenticator_params,omitempty"`
-}
-
-type ConfirmExecutionRequest struct {
-	Account             sdk.AccAddress `json:"account"`
-	Msg                 LocalAny       `json:"msg"`
-	AuthenticatorParams []byte         `json:"authenticator_params,omitempty"`
-}
-
-type SudoMsg struct {
-	OnAuthenticatorAdded   *OnAuthenticatorAddedRequest   `json:"on_authenticator_added,omitempty"`
-	OnAuthenticatorRemoved *OnAuthenticatorRemovedRequest `json:"on_authenticator_removed,omitempty"`
-	Authenticate           *AuthenticationRequest         `json:"authenticate,omitempty"`
-	Track                  *TrackRequest                  `json:"track,omitempty"`
-	ConfirmExecution       *ConfirmExecutionRequest       `json:"confirm_execution,omitempty"`
-}
-
-// TODO: decide when we want to reject and when to just not authenticate
-func (cwa CosmwasmAuthenticator) Authenticate(ctx sdk.Context, account sdk.AccAddress, msg sdk.Msg, authenticationData iface.AuthenticatorData) iface.AuthenticationResult {
-	if len(msg.GetSigners()) != 1 {
-		return iface.Rejected("only messages with a single signer are supported", sdkerrors.ErrInvalidType)
-	}
-
-	signatureData, ok := authenticationData.(SignatureData)
-	if !ok {
-		return iface.Rejected("invalid signature verification data", sdkerrors.ErrInvalidType)
-	}
-
-	// Retrieve and build the signer data struct
-
-	// TODO: ctx.isGenesis() replacement?
-	// old: genesis := ctx.isGenesis() || ctx.BlockHeight() == 0
-	genesis := ctx.BlockHeight() == 0
-	chainID := ctx.ChainID()
-	var accNum uint64
-	baseAccount := cwa.ak.GetAccount(ctx, account)
-	if !genesis {
-		accNum = baseAccount.GetAccountNumber()
-	}
-
-	signerData := authsigning.SignerData{
-		ChainID:       chainID,
-		AccountNumber: accNum,
-		Sequence:      baseAccount.GetSequence(),
-	}
-
-	signBytes, err := cwa.sigModeHandler.GetSignBytes(txsigning.SignMode_SIGN_MODE_DIRECT, signerData, signatureData.Tx)
-	if err != nil {
-		return iface.Rejected("failed to get signBytes", err)
-	}
-
-	encodedMsg, err := codectypes.NewAnyWithValue(msg)
-	if err != nil {
-		return iface.Rejected("failed to encode msg", err)
-	}
-
-	timeoutTx, ok := signatureData.Tx.(sdk.TxWithTimeoutHeight)
-	if !ok {
-		return iface.Rejected("failed to cast tx to TxWithTimeoutHeight", sdkerrors.ErrInvalidType)
-	}
-	memoTx, ok := signatureData.Tx.(sdk.TxWithMemo)
-	if !ok {
-		return iface.Rejected("failed to cast tx to TxWithMemo", sdkerrors.ErrInvalidType)
-	}
-
-	msgs := make([]LocalAny, len(signatureData.Tx.GetMsgs()))
-	for i, msg := range signatureData.Tx.GetMsgs() {
-		encodedMsg, err := codectypes.NewAnyWithValue(msg)
-		if err != nil {
-			return iface.Rejected("failed to encode msg", err)
-		}
-		msgs[i] = LocalAny{
-			TypeURL: encodedMsg.TypeUrl,
-			Value:   encodedMsg.Value,
-		}
-	}
-
-	txData := ExplicitTxData{
-		ChainID:       chainID,
-		AccountNumber: accNum,
-		Sequence:      baseAccount.GetSequence(),
-		TimeoutHeight: timeoutTx.GetTimeoutHeight(),
-		Msgs:          msgs,
-		Memo:          memoTx.GetMemo(),
-	}
->>>>>>> 2974a5a2
 
 	bz, err := json.Marshal(SudoMsg{Authenticate: &request})
 	if err != nil {
@@ -276,17 +133,9 @@
 func (cwa CosmwasmAuthenticator) ConfirmExecution(ctx sdk.Context, request iface.AuthenticationRequest) iface.ConfirmationResult {
 	// TODO: Do we want to pass the authentication data here? Should we wait until we have a usecase where we need it?
 	confirmExecutionRequest := ConfirmExecutionRequest{
-<<<<<<< HEAD
 		Account: request.Account,
 		Msg:     request.Msg,
-=======
-		Account: account,
-		Msg: LocalAny{
-			TypeURL: encodedMsg.TypeUrl,
-			Value:   encodedMsg.Value,
-		},
 		AuthenticatorParams: cwa.authenticatorParams,
->>>>>>> 2974a5a2
 	}
 	bz, err := json.Marshal(SudoMsg{ConfirmExecution: &confirmExecutionRequest})
 	if err != nil {
