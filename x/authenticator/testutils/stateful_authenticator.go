--- conflicted
+++ resolved
@@ -47,12 +47,7 @@
 	}
 	//ctx.GasMeter().ConsumeGas(100_000_000, "loads of gas")
 	s.SetValue(ctx, statefulData.Value+1)
-<<<<<<< HEAD
 	return authenticator.Authenticated()
-
-=======
-	return true, nil
->>>>>>> 1b0d5d19
 }
 
 func (s StatefulAuthenticator) SetValue(ctx sdk.Context, value int) {
