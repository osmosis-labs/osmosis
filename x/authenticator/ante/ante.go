package ante

import (
	"fmt"
	"strconv"

	authkeeper "github.com/cosmos/cosmos-sdk/x/auth/keeper"
	authsigning "github.com/cosmos/cosmos-sdk/x/auth/signing"

	"github.com/osmosis-labs/osmosis/v23/x/authenticator/authenticator"
	types "github.com/osmosis-labs/osmosis/v23/x/authenticator/iface"

	errorsmod "cosmossdk.io/errors"
	sdk "github.com/cosmos/cosmos-sdk/types"
	sdkerrors "github.com/cosmos/cosmos-sdk/types/errors"
	authante "github.com/cosmos/cosmos-sdk/x/auth/ante"

	authenticatorkeeper "github.com/osmosis-labs/osmosis/v23/x/authenticator/keeper"
)

// AuthenticatorDecorator is responsible for processing authentication logic
// before transaction execution.
type AuthenticatorDecorator struct {
	authenticatorKeeper *authenticatorkeeper.Keeper
	accountKeeper       authante.AccountKeeper
	sigModeHandler      authsigning.SignModeHandler
	next                sdk.AnteHandler
}

// NewAuthenticatorDecorator creates a new instance of AuthenticatorDecorator with the provided parameters.
func NewAuthenticatorDecorator(
	authenticatorKeeper *authenticatorkeeper.Keeper,
	accountKeeper authante.AccountKeeper,
	sigModeHandler authsigning.SignModeHandler,
	next sdk.AnteHandler,

) AuthenticatorDecorator {
	return AuthenticatorDecorator{
		authenticatorKeeper: authenticatorKeeper,
		accountKeeper:       accountKeeper,
		sigModeHandler:      sigModeHandler,
		next:                next,
	}
}

// AnteHandle is the authenticator ante handler responsible for processing authentication
// logic before transaction execution.
func (ad AuthenticatorDecorator) AnteHandle(
	ctx sdk.Context,
	tx sdk.Tx,
	simulate bool,
	next sdk.AnteHandler,
) (newCtx sdk.Context, err error) {
	// Check that the authenticator flow is active by querying the params
	authenticatorParams := ad.authenticatorKeeper.GetParams(ctx)
	if !authenticatorParams.AreSmartAccountsActive {
		return ad.next(ctx, tx, simulate)
	}
	// Performing fee payer authentication with minimal gas allocation
	// serves as a spam-prevention strategy to prevent users from adding multiple
	// authenticators that may excessively consume computational resources.
	// If the fee payer is not authenticated, there would be no entity responsible
	// for covering the transaction's costs. This safeguard ensures that validators
	// are not compelled to expend resources on executing authenticators for transactions
	// that will never be executed.
	originalGasMeter := ctx.GasMeter()

	// Ideally, we would prefer to use min(gasRemaining, maxFeePayerGas) here, but
	// this approach presents challenges due to the implementation of the InfiniteGasMeter.
	// As long as the gas consumption remains below the fee payer gas limit, exceeding
	// the original limit should be acceptable.
	payerGasMeter := sdk.NewGasMeter(authenticatorParams.MaximumUnauthenticatedGas)
	ctx = ctx.WithGasMeter(payerGasMeter)

	// Recover from any OutOfGas panic to return an error with information of the gas limit having been reduced
	defer func() {
		if r := recover(); r != nil {
			switch r.(type) {
			case sdk.ErrorOutOfGas:
				log := fmt.Sprintf(
					"FeePayer not authenticated yet. The gas limit has been reduced to %d. Consumed: %d",
					authenticatorParams.MaximumUnauthenticatedGas, payerGasMeter.GasConsumed())
				err = errorsmod.Wrap(sdkerrors.ErrOutOfGas, log)
			default:
				panic(r)
			}
		}
	}()

<<<<<<< HEAD
	// This is a transient context stored globally throughout the execution of the tx
	// Any changes will to authenticator storage will be written to the store at the end of the tx
	cacheCtx := ad.authenticatorKeeper.TransientStore.ResetTransientContext(ctx)
=======
	cacheCtx, writeCache := ctx.CacheContext()
>>>>>>> 5c64849c

	// Ensure that no usedAuthenticators are stored in the transient store
	ad.authenticatorKeeper.UsedAuthenticators.ResetUsedAuthenticators()

	feeTx, ok := tx.(sdk.FeeTx)
	if !ok {
		// This should never happen
		return ctx, errorsmod.Wrap(sdkerrors.ErrTxDecode, "Tx must be a FeeTx")
	}

	// The fee payer by default is the first signer of the transaction
	feePayer := feeTx.FeePayer()

	msgs := tx.GetMsgs()
	selectedAuthenticators, err := ad.GetSelectedAuthenticators(feeTx, len(msgs))
	if err != nil {
		return ctx, err
	}

	ak, ok := ad.accountKeeper.(*authkeeper.AccountKeeper)
	if !ok {
		return sdk.Context{}, errorsmod.Wrap(sdkerrors.ErrUnauthorized, "invalid account keeper type")
	}

	// Authenticate the accounts of all messages
	for msgIndex, msg := range msgs {
		signers := msg.GetSigners()
		// Enforce only one signer per message
		if len(signers) != 1 {
			return sdk.Context{}, errorsmod.Wrap(sdkerrors.ErrUnauthorized, "messages must have exactly one signer")
		}

		// By default, the first signer is the account that is used
		account := signers[0]

		// Ensure the feePayer is the signer of the first message
		if msgIndex == 0 && !feePayer.Equals(account) {
			return sdk.Context{}, errorsmod.Wrap(sdkerrors.ErrUnauthorized, "feePayer must be the signer of the first message")
		}

		// Get all authenticators for the executing account
		// If no authenticators are found, use the default authenticator
		// This is done to keep backwards compatibility by defaulting to a signature verifier on accounts without authenticators
		// TODO: only return the selected account authenticator (no defaults)
		allAuthenticators, err := ad.authenticatorKeeper.GetAuthenticatorsForAccountOrDefault(cacheCtx, account)
		if err != nil {
			return sdk.Context{}, err
		}

		// Check if there has been a selected authenticator in the transaction
		authenticators := allAuthenticators
		if selectedAuthenticators[msgIndex] >= 0 {
			if int(selectedAuthenticators[msgIndex]) >= len(allAuthenticators) {
				return ctx, errorsmod.Wrap(sdkerrors.ErrUnauthorized, fmt.Sprintf("invalid authenticator index for message %d", msgIndex))
			}
			authenticators = []types.InitializedAuthenticator{allAuthenticators[selectedAuthenticators[msgIndex]]}
		}

		// Generate the authentication request data
		authenticationRequest, err := authenticator.GenerateAuthenticationData(
			ctx,
			ak,
			ad.sigModeHandler,
			account,
			msg,
			tx,
			msgIndex,
			simulate,
			authenticator.SequenceMatch,
		)
		if err != nil {
			return sdk.Context{},
				errorsmod.Wrap(sdkerrors.ErrUnauthorized, fmt.Sprintf("failed to get authentication data for message %d", msgIndex))
		}

		var authErr error
		for _, initializedAuthenticator := range authenticators {
			a11r := initializedAuthenticator.Authenticator
			id := initializedAuthenticator.Id
			stringId := strconv.FormatInt(int64(id), 10)

			// Consume the authenticator's static gas
			cacheCtx.GasMeter().ConsumeGas(a11r.StaticGas(), "authenticator static gas")

			authenticationRequest.AuthenticatorId = stringId
			// Authenticate should never modify state. That's what track is for
			neverWriteCtx, _ := cacheCtx.CacheContext()
			authErr = a11r.Authenticate(neverWriteCtx, authenticationRequest)

			// if authentication failed, return an error
			if authErr == nil {
				// authentication succeeded, add the authenticator to the used authenticators
				ad.authenticatorKeeper.UsedAuthenticators.AddUsedAuthenticator(id)
				// Once the fee payer is authenticated, we can set the gas limit to its original value
				if account.Equals(feePayer) {
					originalGasMeter.ConsumeGas(payerGasMeter.GasConsumed(), "fee payer gas")
					// Reset this for both contexts
					cacheCtx = cacheCtx.WithGasMeter(originalGasMeter)
					ctx = ctx.WithGasMeter(originalGasMeter)
				}

<<<<<<< HEAD
				// TODO: revert to old closure track function calls
				err := a11r.Track(ctx, account, msg, uint64(msgIndex), stringId)
				if err != nil {
					return sdk.Context{},
						errorsmod.Wrap(sdkerrors.ErrUnauthorized, err.Error())
				}
=======
				// no need to check if it's > 0, as it's guaranteed to be so
				msgIndexUint64 := uint64(msgIndex)

				// Append the track closure to be called after the fee payer is authenticated
				tracks = append(tracks, func() error {
					err := a11r.Track(cacheCtx, account, msg, msgIndexUint64, stringId)
					if err != nil {
						return err
					}
					return nil
				})
>>>>>>> 5c64849c

				// skip the rest if found a successful authenticator
				break
			}
		}

		if authErr != nil {
			return ctx, errorsmod.Wrap(sdkerrors.ErrUnauthorized, fmt.Sprintf("authentication failed for message %d: %s", msgIndex, authErr))
		}

	}

	writeCache()
	return next(ctx, tx, simulate)
}

// GetSelectedAuthenticators retrieves the selected authenticators for the provided transaction extension
// and matches them with the number of messages in the transaction.
// If no selected authenticators are found in the extension, the function initializes the list with -1 values.
// It returns an array of selected authenticators or an error if the number of selected authenticators does not match
// the number of messages in the transaction.
func (ad AuthenticatorDecorator) GetSelectedAuthenticators(tx sdk.Tx, msgCount int) ([]int32, error) {
	extTx, ok := tx.(authante.HasExtensionOptionsTx)
	if !ok {
		return nil, errorsmod.Wrap(sdkerrors.ErrTxDecode, "Tx must be a HasExtensionOptionsTx")
	}

	// Initialize the list of selected authenticators with -1 values.
	selectedAuthenticators := make([]int32, msgCount)
	for i := range selectedAuthenticators {
		selectedAuthenticators[i] = -1
	}

	// Get the transaction options from the AuthenticatorKeeper extension.
	txOptions := ad.authenticatorKeeper.GetAuthenticatorExtension(extTx.GetNonCriticalExtensionOptions())

	if txOptions != nil {
		// Retrieve the selected authenticators from the extension.
		selectedAuthenticatorsFromExtension := txOptions.GetSelectedAuthenticators()

		if len(selectedAuthenticatorsFromExtension) != msgCount {
			// Return an error if the number of selected authenticators does not match the number of messages.
			return nil, errorsmod.Wrap(sdkerrors.ErrInvalidRequest,
				"Mismatch between the number of selected authenticators and messages")
		}

		// Use the selected authenticators from the extension.
		selectedAuthenticators = selectedAuthenticatorsFromExtension
	}

	return selectedAuthenticators, nil
}<|MERGE_RESOLUTION|>--- conflicted
+++ resolved
@@ -87,13 +87,7 @@
 		}
 	}()
 
-<<<<<<< HEAD
-	// This is a transient context stored globally throughout the execution of the tx
-	// Any changes will to authenticator storage will be written to the store at the end of the tx
-	cacheCtx := ad.authenticatorKeeper.TransientStore.ResetTransientContext(ctx)
-=======
 	cacheCtx, writeCache := ctx.CacheContext()
->>>>>>> 5c64849c
 
 	// Ensure that no usedAuthenticators are stored in the transient store
 	ad.authenticatorKeeper.UsedAuthenticators.ResetUsedAuthenticators()
@@ -117,6 +111,8 @@
 	if !ok {
 		return sdk.Context{}, errorsmod.Wrap(sdkerrors.ErrUnauthorized, "invalid account keeper type")
 	}
+
+	var tracks []func() error
 
 	// Authenticate the accounts of all messages
 	for msgIndex, msg := range msgs {
@@ -195,26 +191,14 @@
 					ctx = ctx.WithGasMeter(originalGasMeter)
 				}
 
-<<<<<<< HEAD
-				// TODO: revert to old closure track function calls
-				err := a11r.Track(ctx, account, msg, uint64(msgIndex), stringId)
-				if err != nil {
-					return sdk.Context{},
-						errorsmod.Wrap(sdkerrors.ErrUnauthorized, err.Error())
-				}
-=======
-				// no need to check if it's > 0, as it's guaranteed to be so
-				msgIndexUint64 := uint64(msgIndex)
-
 				// Append the track closure to be called after the fee payer is authenticated
 				tracks = append(tracks, func() error {
-					err := a11r.Track(cacheCtx, account, msg, msgIndexUint64, stringId)
+					err := a11r.Track(cacheCtx, account, msg, uint64(msgIndex), stringId)
 					if err != nil {
 						return err
 					}
 					return nil
 				})
->>>>>>> 5c64849c
 
 				// skip the rest if found a successful authenticator
 				break
@@ -224,7 +208,14 @@
 		if authErr != nil {
 			return ctx, errorsmod.Wrap(sdkerrors.ErrUnauthorized, fmt.Sprintf("authentication failed for message %d: %s", msgIndex, authErr))
 		}
-
+	}
+
+	// If the transaction has been authenticated, we call Track(...) on every message
+	// to notify its authenticator so that it can handle any state updates.
+	for _, track := range tracks {
+		if err := track(); err != nil {
+			return sdk.Context{}, err
+		}
 	}
 
 	writeCache()
