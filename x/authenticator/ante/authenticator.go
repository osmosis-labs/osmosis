--- conflicted
+++ resolved
@@ -7,6 +7,7 @@
 
 	sdk "github.com/cosmos/cosmos-sdk/types"
 	sdkerrors "github.com/cosmos/cosmos-sdk/types/errors"
+
 	authenticatortypes "github.com/osmosis-labs/osmosis/v19/x/authenticator/authenticator"
 	authenticatorkeeper "github.com/osmosis-labs/osmosis/v19/x/authenticator/keeper"
 )
@@ -122,13 +123,8 @@
 			// Keep track of all called authenticators
 			calledAuthenticators = append(calledAuthenticators, callData{authenticator: authenticator, authenticatorData: authData, msg: msg})
 
-<<<<<<< HEAD
-			// Authenticate the message
-			authenticated, err := authenticator.Authenticate(ctx, msg, authData)
-=======
 			cacheCtx, writeContext := ctx.CacheContext() // If there is an error (regardless of whether the tx is authenticated or not), we want to revert the state
 			authenticated, err := authenticator.Authenticate(cacheCtx, msg, authData)
->>>>>>> 6f2be859
 			if err != nil {
 				// TODO: Check this assumption. We want authenticators to return true/false to authenticate or not,
 				//       but we also want them to be able to return an error and fully block the tx in that case
