package ante

import (
	errorsmod "cosmossdk.io/errors"
	"fmt"

	sdk "github.com/cosmos/cosmos-sdk/types"
	sdkerrors "github.com/cosmos/cosmos-sdk/types/errors"

	authenticatortypes "github.com/osmosis-labs/osmosis/v19/x/authenticator/authenticator"
	authenticatorkeeper "github.com/osmosis-labs/osmosis/v19/x/authenticator/keeper"
)

func GetAccount(msg sdk.Msg) (sdk.AccAddress, error) {
	if len(msg.GetSigners()) == 0 {
		return nil, sdkerrors.Wrap(sdkerrors.ErrUnauthorized, "no signers")
	}
	return msg.GetSigners()[0], nil
}

type AuthenticatorDecorator struct {
	authenticatorKeeper *authenticatorkeeper.Keeper
	maxFeePayerGas      uint64
}

func NewAuthenticatorDecorator(
	authenticatorKeeper *authenticatorkeeper.Keeper,
	maxFeePayerGas uint64,
) AuthenticatorDecorator {
	return AuthenticatorDecorator{
		authenticatorKeeper: authenticatorKeeper,
		maxFeePayerGas:      maxFeePayerGas,
	}
}

type callData struct {
	authenticator     authenticatortypes.Authenticator
	authenticatorData authenticatortypes.AuthenticatorData
	msg               sdk.Msg
}

// AnteHandle is the authenticator ante handler
func (ad AuthenticatorDecorator) AnteHandle(
	ctx sdk.Context,
	tx sdk.Tx,
	simulate bool,
	next sdk.AnteHandler,
) (newCtx sdk.Context, err error) {
	// keep track of called authenticators so that they can be notified of failed txs
	calledAuthenticators := make([]callData, 0)

	// Authenticating the fee payer needs to be done with very little gas
	// This is a spam-prevention strategy. If the fee payer is not authenticated, there will be no one to pay
	// for the cost of the tx, which would allow an attacker to force a validator to spend resources by running
	// authenticators on a tx that will never be executed
	originalGasMeter := ctx.GasMeter()
	// TODO: Here we actually want to use min(gasRemaining, maxFeePayerGas), but this may leat to problems because
	// of the implementation of the InfiniteGasMeter. I think it's ok to allow an overflow here as long as it's
	// bellow the fee payer gas limit
	payerGasMeter := sdk.NewGasMeter(ad.maxFeePayerGas)
	ctx = ctx.WithGasMeter(payerGasMeter)

	feeTx, ok := tx.(sdk.FeeTx)
	if !ok {
		return ctx, errorsmod.Wrap(sdkerrors.ErrTxDecode, "Tx must be a FeeTx")
	}

	// The fee payer by default is the first signer of the transaction
	feePayer := feeTx.FeePayer()
	feePayerAuthenticated := false

	// Recover from any OutOfGas panic to return an error with information of the gas limit having been reduced
	defer func() {
		if r := recover(); r != nil {
			if feePayerAuthenticated {
				panic(r)
			}
			switch r.(type) {
			case sdk.ErrorOutOfGas:
				log := fmt.Sprintf(
					"FeePayer not authenticated yet. The gas limit has been reduced to %d. Consumed: %d",
					ad.maxFeePayerGas, payerGasMeter.GasConsumed())
				err = sdkerrors.Wrap(sdkerrors.ErrOutOfGas, log)
			default:
				panic(r)
			}
		}
	}()

	cacheCtx, writeCtx := ctx.CacheContext()

	// Authenticate the accounts of all messages
	for msgIndex, msg := range tx.GetMsgs() {
		// By default, the first signer is the account
<<<<<<< HEAD
		account, err := ad.accountGetter.GetAccount(cacheCtx, msg, tx)
=======
		account, err := GetAccount(msg)
>>>>>>> 1b0d5d19
		if err != nil {
			return sdk.Context{}, sdkerrors.Wrap(sdkerrors.ErrUnauthorized, fmt.Sprintf("failed to get account for message %d", msgIndex))
		}

		// Get all authenticators for the executing account
		// If no authenticators are found, use the default authenticator
		// This is done to keep backwards compatibility by defaulting to a signature verifier on accounts without authenticators
		authenticators, err := ad.authenticatorKeeper.GetAuthenticatorsForAccountOrDefault(cacheCtx, account)
		if err != nil {
			return sdk.Context{}, err
		}

		msgAuthenticated := false
		// TODO: We should consider adding a way for the user to specify which authenticator to
		// use as part of the tx (likely in the signature)
		// NOTE: we have to make sure that doing that does not make the signature malleable
		for _, authenticator := range authenticators {
<<<<<<< HEAD
			// Consume the authenticator's static gas
			cacheCtx.GasMeter().ConsumeGas(authenticator.StaticGas(), "authenticator static gas")
=======
			// Consume the authenticator's static gas this protects from a user adding multiple
			// authenticators and trying to overuse compute
			ctx.GasMeter().ConsumeGas(authenticator.StaticGas(), "authenticator static gas")
>>>>>>> 1b0d5d19

			// Get the authentication data for the transaction
			neverWriteCacheCtx, _ := cacheCtx.CacheContext() // GetAuthenticationData is not allowed to modify the state
			authData, err := authenticator.GetAuthenticationData(neverWriteCacheCtx, tx, int8(msgIndex), simulate)
			if err != nil {
				return ctx, err
			}

			// Keep track of all called authenticators
			calledAuthenticators = append(calledAuthenticators, callData{authenticator: authenticator, authenticatorData: authData, msg: msg})

			authentication := authenticator.Authenticate(cacheCtx, account, msg, authData)
			if authentication.IsRejected() {
				return ctx, authentication.Error()

			}

			if authentication.IsAuthenticated() {
				msgAuthenticated = true
				// Once the fee payer is authenticated, we can set the gas limit to its original value
				if !feePayerAuthenticated && account.Equals(feePayer) {
					originalGasMeter.ConsumeGas(payerGasMeter.GasConsumed(), "fee payer gas")
					// Reset this for both contexts
					cacheCtx = cacheCtx.WithGasMeter(originalGasMeter)
					ctx = ctx.WithGasMeter(originalGasMeter)
					feePayerAuthenticated = true
				}
				break
			}
		}

		// if authentication failed, return an error
		if !msgAuthenticated {
			return ctx, sdkerrors.Wrap(sdkerrors.ErrUnauthorized, fmt.Sprintf("authentication failed for message %d", msgIndex))
		}
	}

	// write any context modified by the authenticators
	writeCtx()
	return next(ctx, tx, simulate)
}<|MERGE_RESOLUTION|>--- conflicted
+++ resolved
@@ -50,13 +50,17 @@
 	calledAuthenticators := make([]callData, 0)
 
 	// Authenticating the fee payer needs to be done with very little gas
-	// This is a spam-prevention strategy. If the fee payer is not authenticated, there will be no one to pay
-	// for the cost of the tx, which would allow an attacker to force a validator to spend resources by running
-	// authenticators on a tx that will never be executed
+	// This is a spam-prevention strategy. This protects from a user adding multiple
+	// authenticators that overuse compute.
+	//
+	// If the fee payer is not authenticated, there will be no one to pay
+	// for the cost of the tx, which would allow an attacker to force a
+	// validator to spend resources by running authenticators on a tx
+	// that will never be executed
 	originalGasMeter := ctx.GasMeter()
-	// TODO: Here we actually want to use min(gasRemaining, maxFeePayerGas), but this may leat to problems because
-	// of the implementation of the InfiniteGasMeter. I think it's ok to allow an overflow here as long as it's
-	// bellow the fee payer gas limit
+	// Ideally we would want to use min(gasRemaining, maxFeePayerGas) here, but this leads to problems because
+	// of the implementation of the InfiniteGasMeter. I think it's ok to allow potentially going over
+	// the original limit as long as it's bellow the fee payer gas limit
 	payerGasMeter := sdk.NewGasMeter(ad.maxFeePayerGas)
 	ctx = ctx.WithGasMeter(payerGasMeter)
 
@@ -92,11 +96,7 @@
 	// Authenticate the accounts of all messages
 	for msgIndex, msg := range tx.GetMsgs() {
 		// By default, the first signer is the account
-<<<<<<< HEAD
-		account, err := ad.accountGetter.GetAccount(cacheCtx, msg, tx)
-=======
 		account, err := GetAccount(msg)
->>>>>>> 1b0d5d19
 		if err != nil {
 			return sdk.Context{}, sdkerrors.Wrap(sdkerrors.ErrUnauthorized, fmt.Sprintf("failed to get account for message %d", msgIndex))
 		}
@@ -114,14 +114,8 @@
 		// use as part of the tx (likely in the signature)
 		// NOTE: we have to make sure that doing that does not make the signature malleable
 		for _, authenticator := range authenticators {
-<<<<<<< HEAD
 			// Consume the authenticator's static gas
-			cacheCtx.GasMeter().ConsumeGas(authenticator.StaticGas(), "authenticator static gas")
-=======
-			// Consume the authenticator's static gas this protects from a user adding multiple
-			// authenticators and trying to overuse compute
 			ctx.GasMeter().ConsumeGas(authenticator.StaticGas(), "authenticator static gas")
->>>>>>> 1b0d5d19
 
 			// Get the authentication data for the transaction
 			neverWriteCacheCtx, _ := cacheCtx.CacheContext() // GetAuthenticationData is not allowed to modify the state
