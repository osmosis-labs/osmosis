--- conflicted
+++ resolved
@@ -7,8 +7,9 @@
 	sdk "github.com/cosmos/cosmos-sdk/types"
 	paramtypes "github.com/cosmos/cosmos-sdk/x/params/types"
 	gogotypes "github.com/gogo/protobuf/types"
+	"github.com/tendermint/tendermint/libs/log"
+
 	"github.com/osmosis-labs/osmosis/osmoutils"
-	"github.com/tendermint/tendermint/libs/log"
 
 	"github.com/osmosis-labs/osmosis/v19/x/authenticator/types"
 )
@@ -39,7 +40,6 @@
 	}
 }
 
-<<<<<<< HEAD
 func (k Keeper) GetAuthenticatorDataForAccount(
 	ctx sdk.Context,
 	account sdk.AccAddress,
@@ -48,28 +48,14 @@
 		ctx.KVStore(k.storeKey),
 		types.KeyAccount(account),
 		func(bz []byte) (*types.AccountAuthenticator, error) {
-=======
-func (k Keeper) GetAuthenticatorDataForAccount(ctx sdk.Context, account sdk.AccAddress) ([]types.AccountAuthenticator, error) {
-	accountAuthenticators, err := osmoutils.GatherValuesFromStorePrefix(
-		ctx.KVStore(k.storeKey),
-		types.KeyAccount(account),
-		func(bz []byte) (types.AccountAuthenticator, error) {
->>>>>>> 2b191929
 			// unmarshall the authenticator
 			var authenticator types.AccountAuthenticator
 			err := k.cdc.Unmarshal(bz, &authenticator)
 			if err != nil {
-<<<<<<< HEAD
 				return &types.AccountAuthenticator{}, err
 			}
 
 			return &authenticator, nil
-=======
-				return types.AccountAuthenticator{}, err
-			}
-
-			return authenticator, nil
->>>>>>> 2b191929
 		})
 	if err != nil {
 		return nil, err
@@ -79,10 +65,6 @@
 }
 
 func (k Keeper) GetAuthenticatorsForAccount(ctx sdk.Context, account sdk.AccAddress) ([]types.Authenticator, error) {
-<<<<<<< HEAD
-=======
-	// use k.GetAuthenticatorDataForAccount(ctx, account) to populate a slice of types.Authenticator and return it. authenticator.AsAuthenticator() will be useful here.
->>>>>>> 2b191929
 	authenticatorData, err := k.GetAuthenticatorDataForAccount(ctx, account)
 	if err != nil {
 		return nil, err
