package post

import (
	errorsmod "cosmossdk.io/errors"
	sdk "github.com/cosmos/cosmos-sdk/types"
	sdkerrors "github.com/cosmos/cosmos-sdk/types/errors"
	authkeeper "github.com/cosmos/cosmos-sdk/x/auth/keeper"
	authsigning "github.com/cosmos/cosmos-sdk/x/auth/signing"
	"github.com/osmosis-labs/osmosis/v21/x/authenticator/authenticator"

	authenticatorkeeper "github.com/osmosis-labs/osmosis/v21/x/authenticator/keeper"
	"github.com/osmosis-labs/osmosis/v21/x/authenticator/types"
	"github.com/osmosis-labs/osmosis/v21/x/authenticator/utils"
)

type AuthenticatorDecorator struct {
	authenticatorKeeper *authenticatorkeeper.Keeper
	accountKeeper       *authkeeper.AccountKeeper
	sigModeHandler      authsigning.SignModeHandler
}

func NewAuthenticatorDecorator(
	authenticatorKeeper *authenticatorkeeper.Keeper,
	accountKeeper *authkeeper.AccountKeeper,
	sigModeHandler authsigning.SignModeHandler,
) AuthenticatorDecorator {
	return AuthenticatorDecorator{
		authenticatorKeeper: authenticatorKeeper,
		accountKeeper:       accountKeeper,
		sigModeHandler:      sigModeHandler,
	}
}

// AnteHandle is the authenticator post handler
func (ad AuthenticatorDecorator) PostHandle(
	ctx sdk.Context,
	tx sdk.Tx,
	simulate,
	success bool,
	next sdk.PostHandler,
) (newCtx sdk.Context, err error) {
	// If this is getting called, all messages succeeded. We can now update the
	// state of the authenticators. If a post handler returns an error, then
	// all state changes are reverted anyway
	ad.authenticatorKeeper.TransientStore.WriteInto(ctx)

	// collect all the keys for authenticators that are not ready
	nonReadyAccountAuthenticatorKeys := make(map[string]struct{})

	for msgIndex, msg := range tx.GetMsgs() {
		account, err := utils.GetAccount(msg)
		if err != nil {
			return sdk.Context{}, errorsmod.Wrap(sdkerrors.ErrUnauthorized, "unable to get account")
		}

		accountAuthenticators, err := ad.authenticatorKeeper.GetAuthenticatorDataForAccount(ctx, account)

		if err != nil {
			return sdk.Context{}, err
		}

<<<<<<< HEAD
		authenticationRequest, err := authenticator.GenerateAuthenticationData(ctx, ad.accountKeeper, ad.sigModeHandler, account, msg, tx, msgIndex, simulate, authenticator.SequenceMatch)
		for _, authenticator := range authenticators { // This should execute on *all* authenticators so they can update their state
=======
		for _, accountAuthenticator := range accountAuthenticators { // This should execute on *all* readied authenticators so they can update their state

			// We want to skip `ConfirmExecution` if the authenticator is newly added
			// since Authenticate & Track are called on antehandler but newly added authenticator
			// so Authenticate & Track on newly added authenticator has not been called yet
			// which means the authenticator is not ready to confirm execution
			if !accountAuthenticator.IsReady {
				key := string(types.KeyAccountId(account, accountAuthenticator.Id))
				nonReadyAccountAuthenticatorKeys[key] = struct{}{}
				continue
			}

			authenticator := accountAuthenticator.AsAuthenticator(ad.authenticatorKeeper.AuthenticatorManager)

			// Get the authentication data for the transaction
			authData, err := authenticator.GetAuthenticationData(ctx, tx, msgIndex, simulate)
			if err != nil {
				return ctx, err
			}
>>>>>>> 2974a5a2

			// Confirm Execution
			successfulExecution := authenticator.ConfirmExecution(ctx, authenticationRequest)

			if successfulExecution.IsBlock() {
				return sdk.Context{}, errorsmod.Wrap(sdkerrors.ErrUnauthorized, "authenticator failed to confirm execution")
			}

			success = successfulExecution.IsConfirm()
		}
	}

	// All non-ready authenticators should be ready now
	for key := range nonReadyAccountAuthenticatorKeys {
		ad.authenticatorKeeper.MarkAuthenticatorAsReady(ctx, []byte(key))
	}

	return next(ctx, tx, simulate, success)
}<|MERGE_RESOLUTION|>--- conflicted
+++ resolved
@@ -59,11 +59,8 @@
 			return sdk.Context{}, err
 		}
 
-<<<<<<< HEAD
 		authenticationRequest, err := authenticator.GenerateAuthenticationData(ctx, ad.accountKeeper, ad.sigModeHandler, account, msg, tx, msgIndex, simulate, authenticator.SequenceMatch)
-		for _, authenticator := range authenticators { // This should execute on *all* authenticators so they can update their state
-=======
-		for _, accountAuthenticator := range accountAuthenticators { // This should execute on *all* readied authenticators so they can update their state
+		for _, accountAuthenticator := range accountAuthenticators { // This should execute on *all* "ready" authenticators so that they can update their state
 
 			// We want to skip `ConfirmExecution` if the authenticator is newly added
 			// since Authenticate & Track are called on antehandler but newly added authenticator
@@ -75,14 +72,8 @@
 				continue
 			}
 
+
 			authenticator := accountAuthenticator.AsAuthenticator(ad.authenticatorKeeper.AuthenticatorManager)
-
-			// Get the authentication data for the transaction
-			authData, err := authenticator.GetAuthenticationData(ctx, tx, msgIndex, simulate)
-			if err != nil {
-				return ctx, err
-			}
->>>>>>> 2974a5a2
 
 			// Confirm Execution
 			successfulExecution := authenticator.ConfirmExecution(ctx, authenticationRequest)
