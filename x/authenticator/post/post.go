package post

import (
	"strconv"
	"time"

	errorsmod "cosmossdk.io/errors"

	"github.com/cosmos/cosmos-sdk/telemetry"
	sdk "github.com/cosmos/cosmos-sdk/types"
	sdkerrors "github.com/cosmos/cosmos-sdk/types/errors"
	authkeeper "github.com/cosmos/cosmos-sdk/x/auth/keeper"
	authsigning "github.com/cosmos/cosmos-sdk/x/auth/signing"

	authenticatorante "github.com/osmosis-labs/osmosis/v23/x/authenticator/ante"
	"github.com/osmosis-labs/osmosis/v23/x/authenticator/authenticator"
	authenticatorkeeper "github.com/osmosis-labs/osmosis/v23/x/authenticator/keeper"
	"github.com/osmosis-labs/osmosis/v23/x/authenticator/types"
)

// AuthenticatorPostDecorator handles post-transaction tasks for smart accounts.
type AuthenticatorPostDecorator struct {
	authenticatorKeeper *authenticatorkeeper.Keeper
	accountKeeper       *authkeeper.AccountKeeper
	sigModeHandler      authsigning.SignModeHandler
	next                sdk.PostHandler
}

// NewAuthenticatorPostDecorator creates a new AuthenticatorPostDecorator with necessary dependencies.
func NewAuthenticatorPostDecorator(
	authenticatorKeeper *authenticatorkeeper.Keeper,
	accountKeeper *authkeeper.AccountKeeper,
	sigModeHandler authsigning.SignModeHandler,
	next sdk.PostHandler,
) AuthenticatorPostDecorator {
	return AuthenticatorPostDecorator{
		authenticatorKeeper: authenticatorKeeper,
		accountKeeper:       accountKeeper,
		sigModeHandler:      sigModeHandler,
		next:                next,
	}
}

// PostHandle runs on every transaction for a smart account after all msgs have been processed, it initializes
// the selected authenticator, builds an AuthenticationRequest, then call ConfirmExecution on the selected authenticator.
func (ad AuthenticatorPostDecorator) PostHandle(
	ctx sdk.Context,
	tx sdk.Tx,
	simulate,
	success bool,
	next sdk.PostHandler,
) (newCtx sdk.Context, err error) {
<<<<<<< HEAD
	defer telemetry.MeasureSince(time.Now(), types.ModuleName, types.MeasureKeyPostHandler)
	prevGasConsumed := ctx.GasMeter().GasConsumed()

	// Ensure that the transaction is a authenticator transaction
=======
	// Ensure that the transaction is an authenticator transaction
>>>>>>> 5c56ee7b
	active, txOptions := authenticatorante.IsCircuitBreakActive(ctx, tx, ad.authenticatorKeeper)
	if active {
		return ad.next(ctx, tx, simulate, success)
	}

	// Retrieve the selected authenticators from the extension.
	selectedAuthenticatorsFromExtension := txOptions.GetSelectedAuthenticators()

	feeTx, ok := tx.(sdk.FeeTx)
	if !ok {
		return ctx, errorsmod.Wrap(sdkerrors.ErrTxDecode, "Tx must be a FeeTx")
	}

	// The fee payer by default is the first signer of the transaction
	feePayer := feeTx.FeePayer()

	for msgIndex, msg := range tx.GetMsgs() {
		// When using a smart account we enforce one signer per transaction in the AnteHandler,
		// if the AnteHandler is updated to account for more signers the changes need to be reflected here.
		account := msg.GetSigners()[0]

		selectedAuthenticatorId := int(selectedAuthenticatorsFromExtension[msgIndex])
		selectedAuthenticator, err := ad.authenticatorKeeper.GetInitializedAuthenticatorForAccount(
			ctx,
			account,
			selectedAuthenticatorId,
		)
		if err != nil {
			return sdk.Context{},
				errorsmod.Wrapf(err, "failed to get initialized authenticator (account = %s, authenticator id = %d, msg index = %d, msg type url = %s)", account, selectedAuthenticator.Id, msgIndex, sdk.MsgTypeURL(msg))
		}

		// We skip replay protection here as it was already checked on authenticate.
		// TODO: We probably want to avoid calling this function again. Can we keep this in cache? maybe in transient store?
		authenticationRequest, err := authenticator.GenerateAuthenticationData(
			ctx,
			ad.accountKeeper,
			ad.sigModeHandler,
			account,
			feePayer,
			msg,
			tx,
			msgIndex,
			simulate,
			authenticator.NoReplayProtection,
		)
		if err != nil {
			return sdk.Context{},
				errorsmod.Wrapf(err, "failed to generate authentication data (account = %s, authenticator id = %d, msg index = %d, msg type url = %s)", account, selectedAuthenticator.Id, msgIndex, sdk.MsgTypeURL(msg))
		}

		authenticationRequest.AuthenticatorId = strconv.FormatUint(selectedAuthenticator.Id, 10)

		// Run ConfirmExecution on the selected authenticator
		err = selectedAuthenticator.Authenticator.ConfirmExecution(ctx, authenticationRequest)
		if err != nil {
			return sdk.Context{},
				errorsmod.Wrapf(err, "execution blocked by authenticator (account = %s, authenticator id = %d, msg index = %d, msg type url = %s)", account, selectedAuthenticator.Id, msgIndex, sdk.MsgTypeURL(msg))
		}

		success = err == nil
	}

	updatedGasConsumed := ctx.GasMeter().GasConsumed()
	telemetry.SetGauge(float32(updatedGasConsumed-prevGasConsumed), types.ModuleName, types.GaugeKeyPostHandlerGasConsumed)
	return next(ctx, tx, simulate, success)
}<|MERGE_RESOLUTION|>--- conflicted
+++ resolved
@@ -50,14 +50,10 @@
 	success bool,
 	next sdk.PostHandler,
 ) (newCtx sdk.Context, err error) {
-<<<<<<< HEAD
 	defer telemetry.MeasureSince(time.Now(), types.ModuleName, types.MeasureKeyPostHandler)
 	prevGasConsumed := ctx.GasMeter().GasConsumed()
 
-	// Ensure that the transaction is a authenticator transaction
-=======
 	// Ensure that the transaction is an authenticator transaction
->>>>>>> 5c56ee7b
 	active, txOptions := authenticatorante.IsCircuitBreakActive(ctx, tx, ad.authenticatorKeeper)
 	if active {
 		return ad.next(ctx, tx, simulate, success)
