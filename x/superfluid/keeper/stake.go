package keeper

import (
	"fmt"
	"time"

	sdk "github.com/cosmos/cosmos-sdk/types"
	authtypes "github.com/cosmos/cosmos-sdk/x/auth/types"
	stakingtypes "github.com/cosmos/cosmos-sdk/x/staking/types"
	"github.com/osmosis-labs/osmosis/v7/osmoutils"
	lockuptypes "github.com/osmosis-labs/osmosis/v7/x/lockup/types"
	minttypes "github.com/osmosis-labs/osmosis/v7/x/mint/types"
	"github.com/osmosis-labs/osmosis/v7/x/superfluid/types"
)

func stakingSuffix(valAddr string) string {
	return fmt.Sprintf("superbonding%s", valAddr)
}

func unstakingSuffix(valAddr string) string {
	return fmt.Sprintf("superunbonding%s", valAddr)
}

func (k Keeper) GetSuperfluidOSMOTokens(ctx sdk.Context, denom string, amount sdk.Int) sdk.Int {
	twap := k.GetEpochOsmoEquivalentTWAP(ctx, denom)
	if twap.IsZero() {
		return sdk.ZeroInt()
	}

	decAmt := twap.Mul(amount.ToDec())
	asset := k.GetSuperfluidAsset(ctx, denom)
	return k.GetRiskAdjustedOsmoValue(ctx, asset, decAmt.RoundInt())
}

func (k Keeper) RefreshIntermediaryDelegationAmounts(ctx sdk.Context) {
	accs := k.GetAllIntermediaryAccounts(ctx)
	for _, acc := range accs {
		mAddr := acc.GetAccAddress()
		bondDenom := k.sk.BondDenom(ctx)

		balance := k.bk.GetBalance(ctx, mAddr, bondDenom)
		if balance.Amount.IsPositive() { // if free balance is available on intermediary account burn it
			err := k.bk.SendCoinsFromAccountToModule(ctx, mAddr, stakingtypes.NotBondedPoolName, sdk.Coins{balance})
			if err != nil {
				panic(err)
			}
			err = k.bk.BurnCoins(ctx, stakingtypes.NotBondedPoolName, sdk.Coins{balance})
			if err != nil {
				panic(err)
			}
		}

		valAddress, err := sdk.ValAddressFromBech32(acc.ValAddr)
		if err != nil {
			panic(err)
		}

		validator, found := k.sk.GetValidator(ctx, valAddress)
		if !found {
			k.Logger(ctx).Error(fmt.Sprintf("validator not found or %s", acc.ValAddr))
			continue
		}

		// undelegate full amount from the validator
		delegation, found := k.sk.GetDelegation(ctx, mAddr, valAddress)

		if found {
			returnAmount, err := k.sk.Unbond(ctx, mAddr, valAddress, delegation.Shares)
			if err != nil {
				panic(err)
			}
			if returnAmount.IsPositive() {
				// burn undelegated tokens
				// TODO: Why tf are we burning from staking module accounts here???
				burnCoins := sdk.Coins{sdk.NewCoin(bondDenom, returnAmount)}
				moduleName := stakingtypes.NotBondedPoolName
				if validator.IsBonded() {
					moduleName = stakingtypes.BondedPoolName
				}
				err = k.bk.BurnCoins(ctx, moduleName, burnCoins)
				if err != nil {
					panic(err)
				}

			}
		}

		// mint OSMO token based on TWAP of locked denom to denom module account
		// Get total delegation from synthetic lockups
		totalSuperfluidDelegation := k.lk.GetPeriodLocksAccumulation(ctx, lockuptypes.QueryCondition{
			LockQueryType: lockuptypes.ByDuration,
			Denom:         acc.Denom + stakingSuffix(acc.ValAddr),
			Duration:      time.Hour * 24 * 14,
		})

		amount := k.GetSuperfluidOSMOTokens(ctx, acc.Denom, totalSuperfluidDelegation)
		if amount.IsZero() {
			continue
		}

		coins := sdk.Coins{sdk.NewCoin(bondDenom, amount)}
		err = k.bk.MintCoins(ctx, minttypes.ModuleName, coins)
		if err != nil {
			panic(err)
		}
		err = k.bk.SendCoinsFromModuleToAccount(ctx, minttypes.ModuleName, mAddr, coins)
		if err != nil {
			panic(err)
		}

		// make delegation from module account to the validator
<<<<<<< HEAD
		osmoutils.ApplyFuncIfNoError(ctx, func(cacheCtx sdk.Context) error {
			validator, found = k.sk.GetValidator(cacheCtx, valAddress)
			if !found {
				return fmt.Errorf("validator not found or %s", acc.ValAddr)
			}
			_, err = k.sk.Delegate(cacheCtx, mAddr, amt, stakingtypes.Unbonded, validator, true)
			return err
		})
=======
		cacheCtx, write := ctx.CacheContext()
		validator, found = k.sk.GetValidator(cacheCtx, valAddress)
		if !found {
			k.Logger(ctx).Error(fmt.Sprintf("validator not found or %s", acc.ValAddr))
			continue
		}
		_, err = k.sk.Delegate(cacheCtx, mAddr, amount, stakingtypes.Unbonded, validator, true)
		if err != nil {
			// this could happen when validator is fully slashed
			k.Logger(ctx).Error(err.Error())
		} else {
			write()
		}
>>>>>>> f1e3bbfa
	}
}

func (k Keeper) SuperfluidDelegateMore(ctx sdk.Context, lockID uint64, amount sdk.Coins) error {
	intermediaryAccAddr := k.GetLockIdIntermediaryAccountConnection(ctx, lockID)
	if intermediaryAccAddr.Empty() {
		return nil
	}

	acc := k.GetIntermediaryAccount(ctx, intermediaryAccAddr)
	valAddr := acc.ValAddr

	// mint OSMO token based on TWAP of locked denom to denom module account
	bondDenom := k.sk.BondDenom(ctx)
	amt := k.GetSuperfluidOSMOTokens(ctx, acc.Denom, amount.AmountOf(acc.Denom))
	if amt.IsZero() {
		return nil
	}

	coins := sdk.Coins{sdk.NewCoin(bondDenom, amt)}
	err := k.bk.MintCoins(ctx, minttypes.ModuleName, coins)
	if err != nil {
		return err
	}

	err = k.bk.SendCoinsFromModuleToAccount(ctx, minttypes.ModuleName, intermediaryAccAddr, coins)
	if err != nil {
		return err
	}

	// make delegation from module account to the validator
	valAddress, err := sdk.ValAddressFromBech32(valAddr)
	if err != nil {
		return err
	}
	validator, found := k.sk.GetValidator(ctx, valAddress)
	if !found {
		return stakingtypes.ErrNoValidatorFound
	}
	_, err = k.sk.Delegate(ctx, intermediaryAccAddr, amt, stakingtypes.Unbonded, validator, true)
	if err != nil {
		return err
	}
	return nil
}

func (k Keeper) validateLockForSFDelegate(ctx sdk.Context, lock *lockuptypes.PeriodLock, sender string) error {
	if lock.Owner != sender {
		return lockuptypes.ErrNotLockOwner
	}

	if lock.Coins.Len() != 1 {
		return types.ErrMultipleCoinsLockupNotSupported
	}

	defaultSuperfluidAsset := types.SuperfluidAsset{}
	if k.GetSuperfluidAsset(ctx, lock.Coins[0].Denom) == defaultSuperfluidAsset {
		return types.ErrAttemptingToSuperfluidNonSuperfluidAsset
	}

	// prevent unbonding lockups to be not able to be used for superfluid staking
	if lock.IsUnlocking() {
		return types.ErrUnbondingLockupNotSupported
	}

	// length check
	params := k.GetParams(ctx)
	if lock.Duration < params.UnbondingDuration { // if less than bonding, skip
		return types.ErrNotEnoughLockupDuration
	}

	return nil
}

// ensure the valAddr is correctly formatted & corresponds to a real validator on chain.
func (k Keeper) validateValAddrForSFDelegate(ctx sdk.Context, valAddr string) (stakingtypes.Validator, error) {
	valAddress, err := sdk.ValAddressFromBech32(valAddr)
	if err != nil {
		return stakingtypes.Validator{}, err
	}
	validator, found := k.sk.GetValidator(ctx, valAddress)
	if !found {
		return stakingtypes.Validator{}, stakingtypes.ErrNoValidatorFound
	}
	return validator, nil
}

// func (k Keeper) hasBondedSuperfluidDelegation(ctx sdk.Context, lockID int64) bool {
// 	valAddress, err := sdk.ValAddressFromBech32(valAddr)
// 	if err != nil {
// 		return stakingtypes.Validator{}, err
// 	}
// 	validator, found := k.sk.GetValidator(ctx, valAddress)
// 	if !found {
// 		return stakingtypes.Validator{}, stakingtypes.ErrNoValidatorFound
// 	}
// 	return validator, nil
// }

// TODO: Merge a lot of logic with SuperfluidDelegateMore
func (k Keeper) SuperfluidDelegate(ctx sdk.Context, sender string, lockID uint64, valAddr string) error {
	lock, err := k.lk.GetLockByID(ctx, lockID)
	if err != nil {
		return err
	}

	params := k.GetParams(ctx)

	err = k.validateLockForSFDelegate(ctx, lock, sender)
	if err != nil {
		return err
	}
	validator, err := k.validateValAddrForSFDelegate(ctx, valAddr)
	if err != nil {
		return err
	}

	intermediaryAccAddr := k.GetLockIdIntermediaryAccountConnection(ctx, lockID)
	if !intermediaryAccAddr.Empty() {
		return types.ErrAlreadyUsedSuperfluidLockup
	}

	// check unbonding synthetic lockup already exists on this validator
	// in this case automatic superfluid undelegation should fail and it is the source of chain halt
	suffix := unstakingSuffix(valAddr)
	_, err = k.lk.GetSyntheticLockup(ctx, lockID, suffix)
	if err == nil {
		return types.ErrUnbondingSyntheticLockupExists
	}

	// Register a synthetic lockup for superfluid staking
	suffix = stakingSuffix(valAddr)
	notUnlocking := false
	err = k.lk.CreateSyntheticLockup(ctx, lockID, suffix, params.UnbondingDuration, notUnlocking)
	if err != nil {
		return err
	}

	// get the intermediate account for this (denom, validator) pair.
	// This account tracks the amount of osmo being considered as staked.
	// If an intermediary account doesn't exist, then create it + a perpetual gauge.
	acc, err := k.GetOrCreateIntermediaryAccount(ctx, lock.Coins[0].Denom, valAddr)
	if err != nil {
		return err
	}
	mAddr := acc.GetAccAddress()

	// mint OSMO token based on TWAP of locked denom to denom module account
	// TODO: Figure out whats going on in next 3 code blocks
	// (1) Get superfluid osmo tokens backing this LP share
	// (2) Mint these as new osmo in minttypes.ModuleName
	// (3) If no account exists, make a new account at this addr
	// (4) send newly minted coins to this account.
	bondDenom := k.sk.BondDenom(ctx)
	amount := k.GetSuperfluidOSMOTokens(ctx, acc.Denom, lock.Coins.AmountOf(acc.Denom))
	if amount.IsZero() {
		return types.ErrOsmoEquivalentZeroNotAllowed
	}

	coins := sdk.Coins{sdk.NewCoin(bondDenom, amount)}
	err = k.bk.MintCoins(ctx, minttypes.ModuleName, coins)
	if err != nil {
		return err
	}
	// TODO: @Dev added this hasAccount gating, think through if theres an edge case that makes it not right
	if !k.ak.HasAccount(ctx, mAddr) {
		// TODO: Why is this a base account, not a module account?
		k.ak.SetAccount(ctx, authtypes.NewBaseAccount(mAddr, nil, 0, 0))
	}
	err = k.bk.SendCoinsFromModuleToAccount(ctx, minttypes.ModuleName, mAddr, coins)
	if err != nil {
		return err
	}

	// make delegation from module account to the validator
<<<<<<< HEAD
	// TODO: What happens here if validator is jailed, tombstoned, or unbonding
	_, err = k.sk.Delegate(ctx, mAddr, amt, stakingtypes.Unbonded, validator, true)
=======
	valAddress, err := sdk.ValAddressFromBech32(valAddr)
	if err != nil {
		return err
	}
	validator, found := k.sk.GetValidator(ctx, valAddress)
	if !found {
		return stakingtypes.ErrNoValidatorFound
	}
	_, err = k.sk.Delegate(ctx, mAddr, amount, stakingtypes.Unbonded, validator, true)
>>>>>>> f1e3bbfa
	if err != nil {
		k.Logger(ctx).Error(err.Error())
		return err
	}

	// create connection record between lock id and intermediary account
	k.SetLockIdIntermediaryAccountConnection(ctx, lockID, acc)

	return nil
}

func (k Keeper) SuperfluidUndelegate(ctx sdk.Context, sender string, lockID uint64) (sdk.ValAddress, error) {
<<<<<<< HEAD
	lock, err := k.lk.GetLockByID(ctx, lockID)
	if err != nil {
		return nil, err
	}

	if lock.Owner != sender {
		return nil, lockuptypes.ErrNotLockOwner
	}
=======
>>>>>>> f1e3bbfa

	// Remove previously created synthetic lockup
	intermediaryAccAddr := k.GetLockIdIntermediaryAccountConnection(ctx, lockID)
	if intermediaryAccAddr.Empty() {
		return nil, types.ErrNotSuperfluidUsedLockup
	}
	intermediaryAcc := k.GetIntermediaryAccount(ctx, intermediaryAccAddr)
	suffix := stakingSuffix(intermediaryAcc.ValAddr)

	synthLock, err := k.lk.GetSyntheticLockup(ctx, lockID, suffix)
	if err != nil {
		return nil, err
	}

	if synthLock.Owner != sender {
		return nil, lockuptypes.ErrNotLockOwner
	}

	err = k.lk.DeleteSyntheticLockup(ctx, lockID, suffix)
	if err != nil {
		return nil, err
	}

	// use synthetic lockup coins for unbonding
	amount := k.GetSuperfluidOSMOTokens(ctx, intermediaryAcc.Denom, synthLock.Coins.AmountOf(intermediaryAcc.Denom+suffix))

	valAddr, err := sdk.ValAddressFromBech32(intermediaryAcc.ValAddr)
	if err != nil {
		return nil, err
	}

	shares, err := k.sk.ValidateUnbondAmount(
		ctx, intermediaryAcc.GetAccAddress(), valAddr, amount,
	)

	if err != nil {
		k.Logger(ctx).Error(err.Error())
	} else if shares.IsPositive() {
		// Note: undelegated amount is automatically sent to intermediary account's free balance
		// it is burnt on epoch interval
		_, err = k.sk.Undelegate(ctx, intermediaryAcc.GetAccAddress(), valAddr, shares)
		if err != nil {
			return valAddr, err
		}
	}

	params := k.GetParams(ctx)
	suffix = unstakingSuffix(intermediaryAcc.ValAddr)

	// Note: bonding synthetic lockup amount is always same as native lockup amount in current implementation.
	// If there's the case, it's different, we should create synthetic lockup at deleted bonding
	// synthetic lockup amount
	err = k.lk.CreateSyntheticLockup(ctx, lockID, suffix, params.UnbondingDuration, true)
	if err != nil {
		return nil, err
	}

	k.DeleteLockIdIntermediaryAccountConnection(ctx, lockID)
	return valAddr, nil
}

// func (k Keeper) SuperfluidRedelegate(ctx sdk.Context, sender string, lockID uint64, newValAddr string) error {
// 	// Note: we prevent circular redelegations since when unbonding lockup is available from a specific validator,
// 	// not able to redelegate or undelegate again, especially the case for automatic undelegation when native lockup unlock

// 	valAddr, err := k.SuperfluidUndelegate(ctx, sender, lockID)
// 	if err != nil {
// 		return err
// 	}

// 	if valAddr.String() == newValAddr {
// 		return types.ErrSameValidatorRedelegation
// 	}

// 	return k.SuperfluidDelegate(ctx, sender, lockID, newValAddr)
// }

// TODO: Need to (eventually) override the existing staking messages and queries, for undelegating, delegating, rewards, and redelegating, to all be going through all superfluid module.
// Want integrators to be able to use the same staking queries and messages
// Eugen’s point: Only rewards message needs to be updated. Rest of messages are fine
// Queries need to be updated
// We can do this at the very end though, since it just relates to queries.<|MERGE_RESOLUTION|>--- conflicted
+++ resolved
@@ -109,30 +109,14 @@
 		}
 
 		// make delegation from module account to the validator
-<<<<<<< HEAD
 		osmoutils.ApplyFuncIfNoError(ctx, func(cacheCtx sdk.Context) error {
 			validator, found = k.sk.GetValidator(cacheCtx, valAddress)
 			if !found {
 				return fmt.Errorf("validator not found or %s", acc.ValAddr)
 			}
-			_, err = k.sk.Delegate(cacheCtx, mAddr, amt, stakingtypes.Unbonded, validator, true)
+			_, err = k.sk.Delegate(cacheCtx, mAddr, amount, stakingtypes.Unbonded, validator, true)
 			return err
 		})
-=======
-		cacheCtx, write := ctx.CacheContext()
-		validator, found = k.sk.GetValidator(cacheCtx, valAddress)
-		if !found {
-			k.Logger(ctx).Error(fmt.Sprintf("validator not found or %s", acc.ValAddr))
-			continue
-		}
-		_, err = k.sk.Delegate(cacheCtx, mAddr, amount, stakingtypes.Unbonded, validator, true)
-		if err != nil {
-			// this could happen when validator is fully slashed
-			k.Logger(ctx).Error(err.Error())
-		} else {
-			write()
-		}
->>>>>>> f1e3bbfa
 	}
 }
 
@@ -308,20 +292,8 @@
 	}
 
 	// make delegation from module account to the validator
-<<<<<<< HEAD
 	// TODO: What happens here if validator is jailed, tombstoned, or unbonding
 	_, err = k.sk.Delegate(ctx, mAddr, amt, stakingtypes.Unbonded, validator, true)
-=======
-	valAddress, err := sdk.ValAddressFromBech32(valAddr)
-	if err != nil {
-		return err
-	}
-	validator, found := k.sk.GetValidator(ctx, valAddress)
-	if !found {
-		return stakingtypes.ErrNoValidatorFound
-	}
-	_, err = k.sk.Delegate(ctx, mAddr, amount, stakingtypes.Unbonded, validator, true)
->>>>>>> f1e3bbfa
 	if err != nil {
 		k.Logger(ctx).Error(err.Error())
 		return err
@@ -334,7 +306,6 @@
 }
 
 func (k Keeper) SuperfluidUndelegate(ctx sdk.Context, sender string, lockID uint64) (sdk.ValAddress, error) {
-<<<<<<< HEAD
 	lock, err := k.lk.GetLockByID(ctx, lockID)
 	if err != nil {
 		return nil, err
@@ -343,8 +314,6 @@
 	if lock.Owner != sender {
 		return nil, lockuptypes.ErrNotLockOwner
 	}
-=======
->>>>>>> f1e3bbfa
 
 	// Remove previously created synthetic lockup
 	intermediaryAccAddr := k.GetLockIdIntermediaryAccountConnection(ctx, lockID)
