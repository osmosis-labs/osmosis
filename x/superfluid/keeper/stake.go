package keeper

import (
	"fmt"
	"strings"

	errorsmod "cosmossdk.io/errors"

	"github.com/osmosis-labs/osmosis/osmoutils"
	gammtypes "github.com/osmosis-labs/osmosis/v17/x/gamm/types"
	lockuptypes "github.com/osmosis-labs/osmosis/v17/x/lockup/types"
	"github.com/osmosis-labs/osmosis/v17/x/superfluid/types"
	valsettypes "github.com/osmosis-labs/osmosis/v17/x/valset-pref/types"

	sdk "github.com/cosmos/cosmos-sdk/types"
	stakingtypes "github.com/cosmos/cosmos-sdk/x/staking/types"
)

// GetTotalSyntheticAssetsLocked returns the total amount of the given denom locked.
func (k Keeper) GetTotalSyntheticAssetsLocked(ctx sdk.Context, denom string) sdk.Int {
	return k.lk.GetPeriodLocksAccumulation(ctx, lockuptypes.QueryCondition{
		LockQueryType: lockuptypes.ByDuration,
		Denom:         denom,
		Duration:      k.sk.UnbondingTime(ctx),
	})
}

// GetExpectedDelegationAmount returns the total number of osmo the intermediary account
// has delegated using the most recent osmo equivalent multiplier.
// This is labeled as expected because the way it calculates the amount can
// lead rounding errors from the true delegated amount.
func (k Keeper) GetExpectedDelegationAmount(ctx sdk.Context, acc types.SuperfluidIntermediaryAccount) (sdk.Int, error) {
	// (1) Find how many tokens total T are locked for (denom, validator) pair
	totalSuperfluidDelegation := k.GetTotalSyntheticAssetsLocked(ctx, stakingSyntheticDenom(acc.Denom, acc.ValAddr))
	// (2) Multiply the T tokens, by the number of superfluid osmo per token, to get the total amount
	// of osmo we expect.
	refreshedAmount, err := k.GetSuperfluidOSMOTokens(ctx, acc.Denom, totalSuperfluidDelegation)
	if err != nil {
		return sdk.Int{}, err
	}
	return refreshedAmount, nil
}

// RefreshIntermediaryDelegationAmounts refreshes the amount of delegation for all intermediary accounts.
// This method includes minting new osmo if the refreshed delegation amount has increased, and
// instantly undelegating and burning if the refreshed delgation has decreased.
func (k Keeper) RefreshIntermediaryDelegationAmounts(ctx sdk.Context) {
	// iterate over all intermedairy accounts - every (denom, validator) pair
	accs := k.GetAllIntermediaryAccounts(ctx)
	for _, acc := range accs {
		mAddr := acc.GetAccAddress()

		valAddress, err := sdk.ValAddressFromBech32(acc.ValAddr)
		if err != nil {
			panic(err)
		}

		validator, found := k.sk.GetValidator(ctx, valAddress)
		if !found {
			k.Logger(ctx).Error(fmt.Sprintf("validator not found or %s", acc.ValAddr))
			continue
		}

		currentAmount := sdk.NewInt(0)
		delegation, found := k.sk.GetDelegation(ctx, mAddr, valAddress)
		if !found {
			// continue if current delegation is 0, in case its really a dust delegation
			// that becomes worth something after refresh.
			k.Logger(ctx).Info(fmt.Sprintf("Existing delegation not found for %s with %s during superfluid refresh."+
				" It may have been previously bonded, but now unbonded.", mAddr.String(), acc.ValAddr))
		} else {
			currentAmount = validator.TokensFromShares(delegation.Shares).RoundInt()
		}

		refreshedAmount, err := k.GetExpectedDelegationAmount(ctx, acc)
		if err != nil {
			ctx.Logger().Error("Error in GetExpectedDelegationAmount (likely that underlying LP share is no longer superfluid capable), state update reverted", err)
		}

		if refreshedAmount.GT(currentAmount) {
			adjustment := refreshedAmount.Sub(currentAmount)
			err = k.mintOsmoTokensAndDelegate(ctx, adjustment, acc)
			if err != nil {
				ctx.Logger().Error("Error in forceUndelegateAndBurnOsmoTokens, state update reverted", err)
			}
		} else if currentAmount.GT(refreshedAmount) {
			// In this case, we want to change the IA's delegated balance to be refreshed Amount
			// which is less than what it already has.
			// This means we need to "InstantUndelegate" some of its delegation (not going through the unbonding queue)
			// and then burn that excessly delegated bits.
			adjustment := currentAmount.Sub(refreshedAmount)

			err := k.forceUndelegateAndBurnOsmoTokens(ctx, adjustment, acc)
			if err != nil {
				ctx.Logger().Error("Error in forceUndelegateAndBurnOsmoTokens, state update reverted", err)
			}
		} else {
			ctx.Logger().Info("Intermediary account already has correct delegation amount?" +
				" This with high probability implies the exact same spot price as the last epoch," +
				"and no delegation changes.")
		}
	}
}

// IncreaseSuperfluidDelegation increases the amount of existing superfluid delegation.
// This method would return an error if the lock has not been superfluid delegated before.
func (k Keeper) IncreaseSuperfluidDelegation(ctx sdk.Context, lockID uint64, amount sdk.Coins) error {
	acc, found := k.GetIntermediaryAccountFromLockId(ctx, lockID)
	if !found {
		return nil
	}

	// mint OSMO token based on the most recent osmo equivalent multiplier
	// of locked denom to denom module account
	osmoAmt, err := k.GetSuperfluidOSMOTokens(ctx, acc.Denom, amount.AmountOf(acc.Denom))
	if err != nil {
		return err
	}
	if osmoAmt.IsZero() {
		return nil
	}

	err = k.mintOsmoTokensAndDelegate(ctx, osmoAmt, acc)
	if err != nil {
		return err
	}

	return nil
}

// basic validation for locks to be eligible for superfluid delegation. This includes checking
// - that the sender is the owner of the lock
// - that the lock is consisted of single coin
func (k Keeper) validateLockForSF(lock *lockuptypes.PeriodLock, sender string) error {
	if lock.Owner != sender {
		return lockuptypes.ErrNotLockOwner
	}
	if lock.Coins.Len() != 1 {
		return types.ErrMultipleCoinsLockupNotSupported
	}
	return nil
}

// validateLockForSFDelegate runs the following sanity checks on the lock:
// - the sender is the owner of the lock
// - the lock is consisted of a single coin
// - the asset is registered as a superfluid asset via governance
// - the lock is not unlocking
// - lock duration is greater or equal to the unbonding time
// - lock should not be already superfluid staked
func (k Keeper) validateLockForSFDelegate(ctx sdk.Context, lock *lockuptypes.PeriodLock, sender string) error {
	err := k.validateLockForSF(lock, sender)
	if err != nil {
		return err
	}

	denom := lock.Coins[0].Denom

	// ensure that the locks underlying denom is for an existing superfluid asset
	_, err = k.GetSuperfluidAsset(ctx, denom)
	if err != nil {
		return err
	}

	// prevent unbonding lockups to be not able to be used for superfluid staking
	if lock.IsUnlocking() {
		return errorsmod.Wrapf(types.ErrUnbondingLockupNotSupported, "lock id : %d", lock.ID)
	}

	// ensure that lock duration >= staking.UnbondingTime
	unbondingTime := k.sk.GetParams(ctx).UnbondingTime
	if lock.Duration < unbondingTime {
		return errorsmod.Wrapf(types.ErrNotEnoughLockupDuration, "lock duration (%d) must be greater than unbonding time (%d)", lock.Duration, unbondingTime)
	}

	// Thus when we stake now, this will be the only superfluid position for this lockID.
	if k.alreadySuperfluidStaking(ctx, lock.ID) {
		return errorsmod.Wrapf(types.ErrAlreadyUsedSuperfluidLockup, "lock id : %d", lock.ID)
	}

	return nil
}

// ensure the valAddr is correctly formatted & corresponds to a real validator on chain.
func (k Keeper) validateValAddrForDelegate(ctx sdk.Context, valAddr string) (stakingtypes.Validator, error) {
	valAddress, err := sdk.ValAddressFromBech32(valAddr)
	if err != nil {
		return stakingtypes.Validator{}, err
	}
	validator, found := k.sk.GetValidator(ctx, valAddress)
	if !found {
		return stakingtypes.Validator{}, stakingtypes.ErrNoValidatorFound
	}
	return validator, nil
}

// SuperfluidDelegate superfluid delegates osmo equivalent amount the given lock holds.
// The actual delegation is done by using/creating an intermediary account for the (denom, validator) pair
// and having the intermediary account delegate to the designated validator, not by the sender themselves.
// A state entry of IntermediaryAccountConnection is stored to store the connection between the lock ID
// and the intermediary account, as an intermediary account does not serve for delegations from a single delegator.
// The actual amount of delegation is not equal to the equivalent amount of osmo the lock has. That is,
// the actual amount of delegation is amount * osmo equivalent multiplier * (1 - k.RiskFactor(asset)).
func (k Keeper) SuperfluidDelegate(ctx sdk.Context, sender string, lockID uint64, valAddr string) error {
	lock, err := k.lk.GetLockByID(ctx, lockID)
	if err != nil {
		return err
	}

	// This guarantees the lockID does not already have a superfluid stake position
	// associated with it, the lock is sufficiently long, the lock only locks one asset, etc.
	// Thus when we stake this lock, it will be the only superfluid position for this lockID.
	err = k.validateLockForSFDelegate(ctx, lock, sender)
	if err != nil {
		return err
	}
	lockedCoin := lock.Coins[0]

	// get the intermediate account for this (denom, validator) pair.
	// This account tracks the amount of osmo being considered as staked.
	// If an intermediary account doesn't exist, then create it + a perpetual gauge.
	acc, err := k.GetOrCreateIntermediaryAccount(ctx, lockedCoin.Denom, valAddr)
	if err != nil {
		return err
	}
	// create connection record between lock id and intermediary account
	k.SetLockIdIntermediaryAccountConnection(ctx, lockID, acc)

	// Register a synthetic lockup for superfluid staking
	err = k.createSyntheticLockup(ctx, lockID, acc, bondedStatus)
	if err != nil {
		return err
	}

	// Find how many new osmo tokens this delegation is worth at superfluids current risk adjustment
	// and twap of the denom.
	amount, err := k.GetSuperfluidOSMOTokens(ctx, acc.Denom, lockedCoin.Amount)
	if err != nil {
		return err
	}
	if amount.IsZero() {
		return types.ErrOsmoEquivalentZeroNotAllowed
	}

	return k.mintOsmoTokensAndDelegate(ctx, amount, acc)
}

// undelegateCommon is a helper function for SuperfluidUndelegate and superfluidUndelegateToConcentratedPosition.
// It performs the following tasks:
// - checks that the lock is valid for superfluid staking
// - gets the intermediary account associated with the lock id
// - deletes the connection between the lock id and the intermediary account
// - deletes the synthetic lockup associated with the lock id
// - undelegates the superfluid staking position associated with the lock id and burns the underlying osmo tokens
// - returns the intermediary account
func (k Keeper) undelegateCommon(ctx sdk.Context, sender string, lockID uint64) (types.SuperfluidIntermediaryAccount, error) {
	lock, err := k.lk.GetLockByID(ctx, lockID)
	if err != nil {
		return types.SuperfluidIntermediaryAccount{}, err
	}
	err = k.validateLockForSF(lock, sender)
	if err != nil {
		return types.SuperfluidIntermediaryAccount{}, err
	}
	lockedCoin := lock.Coins[0]

	// get the intermediate account associated with lock id, and delete the connection.
	intermediaryAcc, found := k.GetIntermediaryAccountFromLockId(ctx, lockID)
	if !found {
		return types.SuperfluidIntermediaryAccount{}, types.ErrNotSuperfluidUsedLockup
	}
	k.DeleteLockIdIntermediaryAccountConnection(ctx, lockID)

	// Delete the old synthetic lockup
	synthdenom := stakingSyntheticDenom(lockedCoin.Denom, intermediaryAcc.ValAddr)
	err = k.lk.DeleteSyntheticLockup(ctx, lockID, synthdenom)
	if err != nil {
		return types.SuperfluidIntermediaryAccount{}, err
	}

	// undelegate this lock's delegation amount, and burn the minted osmo.
	amount, err := k.GetSuperfluidOSMOTokens(ctx, intermediaryAcc.Denom, lockedCoin.Amount)
	if err != nil {
		return types.SuperfluidIntermediaryAccount{}, err
	}
	err = k.forceUndelegateAndBurnOsmoTokens(ctx, amount, intermediaryAcc)
	if err != nil {
		return types.SuperfluidIntermediaryAccount{}, err
	}
	return intermediaryAcc, nil
}

// SuperfluidUndelegate starts undelegating superfluid delegated position for the given lock.
// Undelegation is done instantly and the equivalent amount is sent to the module account
// where it is burnt. Note that this method does not include unbonding the lock
// itself.
func (k Keeper) SuperfluidUndelegate(ctx sdk.Context, sender string, lockID uint64) error {
	intermediaryAcc, err := k.undelegateCommon(ctx, sender, lockID)
	if err != nil {
		return err
	}
	// Create a new synthetic lockup representing the unstaking side.
	return k.createSyntheticLockup(ctx, lockID, intermediaryAcc, unlockingStatus)
}

// SuperfluidUndelegateToConcentratedPosition starts undelegating superfluid delegated position for the given lock. It behaves similarly to SuperfluidUndelegate,
// however it does not create a new synthetic lockup representing the unstaking side. This is because after the time this function is called, we might
// want to perform more operations prior to creating a lock. Once the actual lock is created, the synthetic lockup representing the unstaking side
// should eventually be created as well. Use this function with caution to avoid accidentally missing synthetic lock creation.
func (k Keeper) SuperfluidUndelegateToConcentratedPosition(ctx sdk.Context, sender string, gammLockID uint64) (types.SuperfluidIntermediaryAccount, error) {
	return k.undelegateCommon(ctx, sender, gammLockID)
}

<<<<<<< HEAD
=======
// partialUndelegateCommon acts similarly to undelegateCommon, but undelegates a partial amount of the lock's delegation rather than the full amount. The amount
// that is undelegated is placed in a new lock. This function returns the intermediary account associated with the original lock ID as well as the new lock that was created.
// An error is returned if the amount to undelegate is greater than the locked amount.
func (k Keeper) partialUndelegateCommon(ctx sdk.Context, sender string, lockID uint64, amountToUndelegate sdk.Coin) (intermediaryAcc types.SuperfluidIntermediaryAccount, newlock *lockuptypes.PeriodLock, err error) {
	lock, err := k.lk.GetLockByID(ctx, lockID)
	if err != nil {
		return types.SuperfluidIntermediaryAccount{}, &lockuptypes.PeriodLock{}, err
	}
	err = k.validateLockForSF(lock, sender)
	if err != nil {
		return types.SuperfluidIntermediaryAccount{}, &lockuptypes.PeriodLock{}, err
	}

	if amountToUndelegate.Amount.GTE(lock.Coins[0].Amount) {
		return types.SuperfluidIntermediaryAccount{}, &lockuptypes.PeriodLock{}, fmt.Errorf("partial undelegate amount must be less than the locked amount")
	}

	// get the intermediate account associated with lock id, and delete the connection.
	intermediaryAcc, found := k.GetIntermediaryAccountFromLockId(ctx, lockID)
	if !found {
		return types.SuperfluidIntermediaryAccount{}, &lockuptypes.PeriodLock{}, types.ErrNotSuperfluidUsedLockup
	}

	// undelegate the desired lock amount, and burn the minted osmo.
	amount, err := k.GetSuperfluidOSMOTokens(ctx, intermediaryAcc.Denom, amountToUndelegate.Amount)
	if err != nil {
		return types.SuperfluidIntermediaryAccount{}, &lockuptypes.PeriodLock{}, err
	}
	err = k.forceUndelegateAndBurnOsmoTokens(ctx, amount, intermediaryAcc)
	if err != nil {
		return types.SuperfluidIntermediaryAccount{}, &lockuptypes.PeriodLock{}, err
	}

	// Move the funds from the old lock to a new lock with the remaining amount.
	newLock, err := k.lk.SplitLock(ctx, *lock, sdk.NewCoins(amountToUndelegate), true)
	if err != nil {
		return types.SuperfluidIntermediaryAccount{}, &lockuptypes.PeriodLock{}, err
	}

	return intermediaryAcc, &newLock, nil
}

// partialSuperfluidUndelegate starts undelegating a portion of a superfluid delegated position for the given lock.
// Undelegation is done instantly and the equivalent amount is sent to the module account
// where it is burnt. Note that this method does not include unbonding the lock
// itself.
// nolint: unused
func (k Keeper) partialSuperfluidUndelegate(ctx sdk.Context, sender string, lockID uint64, amountToUndelegate sdk.Coin) error {
	intermediaryAcc, newLock, err := k.partialUndelegateCommon(ctx, sender, lockID, amountToUndelegate)
	if err != nil {
		return err
	}
	// Create a new synthetic lockup representing the unstaking side.
	return k.createSyntheticLockup(ctx, newLock.ID, intermediaryAcc, unlockingStatus)
}

>>>>>>> 2e3f19d8
// SuperfluidUnbondLock unbonds the lock that has been used for superfluid staking.
// This method would return an error if the underlying lock is not superfluid undelegating.
func (k Keeper) SuperfluidUnbondLock(ctx sdk.Context, underlyingLockId uint64, sender string) error {
	_, err := k.unbondLock(ctx, underlyingLockId, sender, sdk.Coins{})
	return err
}

// SuperfluidUndelegateAndUnbondLock unbonds given amount from the
// underlying lock that has been used for superfluid staking.
// This method returns the lock id, same lock id if unlock amount is equal to the
// underlying lock amount. Otherwise it returns the newly created lock id.
// Note that we can either partially or fully undelegate and unbond lock using this method.
func (k Keeper) SuperfluidUndelegateAndUnbondLock(ctx sdk.Context, lockID uint64, sender string, amount sdk.Int) (uint64, error) {
	lock, err := k.lk.GetLockByID(ctx, lockID)
	if err != nil {
		return 0, err
	}

	coins := sdk.Coins{sdk.NewCoin(lock.Coins[0].Denom, amount)}
	if coins[0].IsZero() {
		return 0, fmt.Errorf("amount to unlock must be greater than 0")
	}
	if lock.Coins[0].IsLT(coins[0]) {
		return 0, fmt.Errorf("requested amount to unlock exceeds locked tokens")
	}

	// get intermediary account before connection is deleted in SuperfluidUndelegate
	intermediaryAcc, found := k.GetIntermediaryAccountFromLockId(ctx, lockID)
	if !found {
		return 0, types.ErrNotSuperfluidUsedLockup
	}

	// undelegate all
	err = k.SuperfluidUndelegate(ctx, sender, lockID)
	if err != nil {
		return 0, err
	}

	// unbond partial or full locked amount
	newLockID, err := k.unbondLock(ctx, lockID, sender, coins)
	if err != nil {
		return 0, err
	}

	// check new lock id
	// If unbond amount == locked amount, then the underlying lock was not split.
	// So we double check that newLockID == lockID, and return.
	// This has the same effect as calling SuperfluidUndelegate and then SuperfluidUnbondLock.
	// Otherwise unbond amount < locked amount, and the underlying lock was split.
	// lockID contains the amount still locked in the lockup module.
	// newLockID contains the amount unlocked.
	// We double check that newLockID != lockID and then proceed to re-delegate
	// the remainder (locked amount - unbond amount).
	if lock.Coins[0].IsEqual(coins[0]) {
		if newLockID != lockID {
			panic(fmt.Errorf("expected new lock id %v to = lock id %v", newLockID, lockID))
		}
		return lock.ID, nil
	} else {
		if newLockID == lockID {
			panic(fmt.Errorf("expected new lock id %v to != lock id %v", newLockID, lockID))
		}
	}

	// delete synthetic unlocking lock created in the last step of SuperfluidUndelegate
	synthdenom := unstakingSyntheticDenom(lock.Coins[0].Denom, intermediaryAcc.ValAddr)
	err = k.lk.DeleteSyntheticLockup(ctx, lockID, synthdenom)
	if err != nil {
		return 0, err
	}

	// re-delegate remainder
	err = k.SuperfluidDelegate(ctx, sender, lockID, intermediaryAcc.ValAddr)
	if err != nil {
		return 0, err
	}

	// create synthetic unlocking lock for newLockID
	err = k.createSyntheticLockup(ctx, newLockID, intermediaryAcc, unlockingStatus)
	if err != nil {
		return 0, err
	}
	return newLockID, nil
}

// unbondLock unlocks the underlying lock. Same lock id is returned if the amount to unlock
// is equal to the entire locked amount. Otherwise, the amount to unlock is less
// than the amount locked, it will return a new lock id which was created as an unlocking lock.
func (k Keeper) unbondLock(ctx sdk.Context, underlyingLockId uint64, sender string, coins sdk.Coins) (uint64, error) {
	lock, err := k.lk.GetLockByID(ctx, underlyingLockId)
	if err != nil {
		return 0, err
	}
	err = k.validateLockForSF(lock, sender)
	if err != nil {
		return 0, err
	}
	synthLock, _, err := k.lk.GetSyntheticLockupByUnderlyingLockId(ctx, underlyingLockId)
	if err != nil {
		return 0, err
	}
	// TODO: Use !found
	if synthLock == (lockuptypes.SyntheticLock{}) {
		return 0, types.ErrNotSuperfluidUsedLockup
	}
	if !synthLock.IsUnlocking() {
		return 0, types.ErrBondingLockupNotSupported
	}
	return k.lk.BeginForceUnlock(ctx, underlyingLockId, coins)
}

// alreadySuperfluidStaking returns true if underlying lock used in superfluid staking.
// This method would also return true for undelegating position for the lock.
func (k Keeper) alreadySuperfluidStaking(ctx sdk.Context, lockID uint64) bool {
	// We need to catch two cases:
	// (1) lockID has another superfluid bond
	// (2) lockID has a superfluid unbonding
	// we check (1) by looking for presence of an intermediary account lock ID connection
	// we check (2) (and re-check 1 for suredness) by looking for the existence of
	// synthetic locks for this.
	intermediaryAccAddr := k.GetLockIdIntermediaryAccountConnection(ctx, lockID)
	if !intermediaryAccAddr.Empty() {
		return true
	}

	synthLock, _, err := k.lk.GetSyntheticLockupByUnderlyingLockId(ctx, lockID)
	if err != nil {
		return false
	}
	// TODO: return found
	return synthLock != (lockuptypes.SyntheticLock{})
}

// mintOsmoTokensAndDelegate mints osmoAmount of OSMO tokens, and immediately delegate them to validator on behalf of intermediary account.
func (k Keeper) mintOsmoTokensAndDelegate(ctx sdk.Context, osmoAmount sdk.Int, intermediaryAccount types.SuperfluidIntermediaryAccount) error {
	validator, err := k.validateValAddrForDelegate(ctx, intermediaryAccount.ValAddr)
	if err != nil {
		return err
	}

	err = osmoutils.ApplyFuncIfNoError(ctx, func(cacheCtx sdk.Context) error {
		bondDenom := k.sk.BondDenom(cacheCtx)
		coins := sdk.Coins{sdk.NewCoin(bondDenom, osmoAmount)}
		err = k.bk.MintCoins(cacheCtx, types.ModuleName, coins)
		if err != nil {
			return err
		}
		k.bk.AddSupplyOffset(cacheCtx, bondDenom, osmoAmount.Neg())
		err = k.bk.SendCoinsFromModuleToAccount(cacheCtx, types.ModuleName, intermediaryAccount.GetAccAddress(), coins)
		if err != nil {
			return err
		}

		// make delegation from module account to the validator
		// TODO: What happens here if validator is jailed, tombstoned, or unbonding
		// For now, we don't worry since worst case it errors, in which case we revert mint.
		_, err = k.sk.Delegate(cacheCtx,
			intermediaryAccount.GetAccAddress(),
			osmoAmount, stakingtypes.Unbonded, validator, true)
		return err
	})
	return err
}

// forceUndelegateAndBurnOsmoTokens force undelegates osmoAmount worth of delegation shares
// from delegations between intermediary account and valAddr.
// We take the returned tokens, and then immediately burn them.
func (k Keeper) forceUndelegateAndBurnOsmoTokens(ctx sdk.Context,
	osmoAmount sdk.Int, intermediaryAcc types.SuperfluidIntermediaryAccount,
) error {
	valAddr, err := sdk.ValAddressFromBech32(intermediaryAcc.ValAddr)
	if err != nil {
		return err
	}
	// TODO: Better understand and decide between ValidateUnbondAmount and SharesFromTokens
	// briefly looked into it, did not understand whats correct.
	// TODO: ensure that intermediate account has at least osmoAmount staked.
	shares, err := k.sk.ValidateUnbondAmount(
		ctx, intermediaryAcc.GetAccAddress(), valAddr, osmoAmount,
	)
	if err == stakingtypes.ErrNoDelegation {
		return nil
	} else if err != nil {
		return err
	}
	err = osmoutils.ApplyFuncIfNoError(ctx, func(cacheCtx sdk.Context) error {
		undelegatedCoins, err := k.sk.InstantUndelegate(cacheCtx, intermediaryAcc.GetAccAddress(), valAddr, shares)
		if err != nil {
			return err
		}

		// TODO: Should we compare undelegatedCoins vs osmoAmount?
		err = k.bk.SendCoinsFromAccountToModule(cacheCtx, intermediaryAcc.GetAccAddress(), types.ModuleName, undelegatedCoins)
		if err != nil {
			return err
		}
		err = k.bk.BurnCoins(cacheCtx, types.ModuleName, undelegatedCoins)
		if err != nil {
			return err
		}
		bondDenom := k.sk.BondDenom(cacheCtx)
		k.bk.AddSupplyOffset(cacheCtx, bondDenom, undelegatedCoins.AmountOf(bondDenom))

		return err
	})

	return err
}

// TODO: Need to (eventually) override the existing staking messages and queries, for undelegating, delegating, rewards, and redelegating, to all be going through all superfluid module.
// Want integrators to be able to use the same staking queries and messages
// Eugen’s point: Only rewards message needs to be updated. Rest of messages are fine
// Queries need to be updated
// We can do this at the very end though, since it just relates to queries.

// IterateBondedValidatorsByPower implements govtypes.StakingKeeper
func (k Keeper) IterateBondedValidatorsByPower(ctx sdk.Context, fn func(int64, stakingtypes.ValidatorI) bool) {
	k.sk.IterateBondedValidatorsByPower(ctx, fn)
}

// TotalBondedTokens implements govtypes.StakingKeeper
func (k Keeper) TotalBondedTokens(ctx sdk.Context) sdk.Int {
	return k.sk.TotalBondedTokens(ctx)
}

// IterateDelegations implements govtypes.StakingKeeper
// Iterates through staking keeper's delegations, and then all of the superfluid delegations.
func (k Keeper) IterateDelegations(ctx sdk.Context, delegator sdk.AccAddress, fn func(int64, stakingtypes.DelegationI) bool) {
	// call the callback with the non-superfluid delegations
	var index int64
	k.sk.IterateDelegations(ctx, delegator, func(i int64, delegation stakingtypes.DelegationI) (stop bool) {
		index = i
		return fn(i, delegation)
	})

	synthlocks := k.lk.GetAllSyntheticLockupsByAddr(ctx, delegator)
	for i, lock := range synthlocks {
		// get locked coin from the lock ID
		interim, ok := k.GetIntermediaryAccountFromLockId(ctx, lock.UnderlyingLockId)
		if !ok {
			continue
		}

		lock, err := k.lk.GetLockByID(ctx, lock.UnderlyingLockId)
		if err != nil {
			ctx.Logger().Error("lockup retrieval failed with underlying lock", "Lock", lock, "Error", err)
			continue
		}

		coin, err := lock.SingleCoin()
		if err != nil {
			ctx.Logger().Error("lock fails to meet expected invariant, it contains multiple coins", "Lock", lock, "Error", err)
			continue
		}

		// get osmo-equivalent token amount
		amount, err := k.GetSuperfluidOSMOTokens(ctx, interim.Denom, coin.Amount)
		if err != nil {
			ctx.Logger().Error("failed to get osmo equivalent of token", "Denom", interim.Denom, "Amount", coin.Amount, "Error", err)
			continue
		}

		// get validator shares equivalent to the token amount
		valAddr, err := sdk.ValAddressFromBech32(interim.ValAddr)
		if err != nil {
			ctx.Logger().Error("failed to decode validator address", "Intermediary", interim.ValAddr, "LockID", lock.ID, "Error", err)
			continue
		}

		validator, found := k.sk.GetValidator(ctx, valAddr)
		if !found {
			ctx.Logger().Error("validator does not exist for lock", "Validator", valAddr, "LockID", lock.ID)
			continue
		}

		shares, err := validator.SharesFromTokens(amount)
		if err != nil {
			// tokens are not valid. continue.
			continue
		}

		// construct delegation and call callback
		delegation := stakingtypes.Delegation{
			DelegatorAddress: delegator.String(),
			ValidatorAddress: interim.ValAddr,
			Shares:           shares,
		}

		// if valid delegation has been found, increment delegation index
		fn(index+int64(i), delegation)
	}
}

// UnbondConvertAndStake converts given lock to osmo and stakes it to given validator.
// Supports conversion of 1)superfluid bonded 2)superfluid undelegating 3)vanilla unlocking.
// Liquid gamm shares will not be supported for conversion.
// Delegation is done in the following logic:
// - If valAddr provided, single delegate.
// - If valAddr not provided and valset exists, valsetpref.Delegate
// - If valAddr not provided and valset delegation is not possible, refer back to original lock's superfluid validator if it was a superfluid lock
// - Else: error
func (k Keeper) UnbondConvertAndStake(ctx sdk.Context, lockID uint64, sender, valAddr string,
	minAmtToStake sdk.Int, sharesToConvert sdk.Coin) (totalAmtConverted sdk.Int, err error) {
	senderAddr, err := sdk.AccAddressFromBech32(sender)
	if err != nil {
		return sdk.Int{}, err
	}

	// use getMigrationType method to check status of lock (either superfluid staked, superfluid unbonding, vanilla locked, unlocked)
	_, migrationType, err := k.getMigrationType(ctx, senderAddr, int64(lockID))
	if err != nil {
		return sdk.Int{}, err
	}

	// if superfluid bonded, first change it into superfluid undelegate to burn minted osmo and instantly undelegate.
	if migrationType == SuperfluidBonded {
		_, err = k.undelegateCommon(ctx, sender, lockID)
		if err != nil {
			return sdk.Int{}, err
		}
	}

	if migrationType == SuperfluidBonded || migrationType == SuperfluidUnbonding || migrationType == NonSuperfluid {
		totalAmtConverted, err = k.convertLockToStake(ctx, senderAddr, valAddr, lockID, minAmtToStake)
	} else if migrationType == Unlocked { // liquid gamm shares without locks
		totalAmtConverted, err = k.convertUnlockedToStake(ctx, senderAddr, valAddr, sharesToConvert, minAmtToStake)
	} else { // any other types of migration should fail
		return sdk.Int{}, fmt.Errorf("unsupported staking conversion type")
	}

	if err != nil {
		return sdk.Int{}, err
	}

	return totalAmtConverted, nil
}

// convertLockToStake handles locks that are superfluid bonded, superfluid unbonding, vanilla locked(unlocking) locks.
// Deletes all associated state, converts the lock itself to staking delegation by going through exit pool and swap.
func (k Keeper) convertLockToStake(ctx sdk.Context, sender sdk.AccAddress, valAddr string, lockId uint64,
	minAmtToStake sdk.Int) (totalAmtConverted sdk.Int, err error) {
	lock, err := k.lk.GetLockByID(ctx, lockId)
	if err != nil {
		return sdk.Int{}, err
	}

	// check lock owner is sender
	if lock.Owner != sender.String() {
		return sdk.ZeroInt(), types.LockOwnerMismatchError{
			LockId:        lock.ID,
			LockOwner:     lock.Owner,
			ProvidedOwner: sender.String(),
		}
	}

	lockCoin := lock.Coins[0]

	// Ensuring the sharesToMigrate contains gamm pool share prefix.
	if !strings.HasPrefix(lockCoin.Denom, gammtypes.GAMMTokenPrefix) {
		return sdk.Int{}, types.SharesToMigrateDenomPrefixError{Denom: lockCoin.Denom, ExpectedDenomPrefix: gammtypes.GAMMTokenPrefix}
	}

	poolIdLeaving, err := gammtypes.GetPoolIdFromShareDenom(lockCoin.Denom)
	if err != nil {
		return sdk.Int{}, err
	}

	var superfluidValAddr string
	interAcc, found := k.GetIntermediaryAccountFromLockId(ctx, lockId)
	if found {
		superfluidValAddr = interAcc.ValAddr
	}

	// Force unlock, validate the provided sharesToStake, and exit the balancer pool.
	// we exit with min token out amount zero since we are checking min amount designated to stake later on anyways.
	exitCoins, err := k.forceUnlockAndExitBalancerPool(ctx, sender, poolIdLeaving, lock, lockCoin, sdk.NewCoins(), false)
	if err != nil {
		return sdk.Int{}, err
	}

	totalAmtConverted, err = k.convertGammSharesToOsmoAndStake(ctx, sender, valAddr, poolIdLeaving, exitCoins, minAmtToStake, superfluidValAddr)
	if err != nil {
		return sdk.Int{}, err
	}

	return totalAmtConverted, nil
}

// convertUnlockedToStake converts liquid gamm shares to staking delegation.
// minAmtToStake works as slippage bound for the conversion process.
func (k Keeper) convertUnlockedToStake(ctx sdk.Context, sender sdk.AccAddress, valAddr string, sharesToStake sdk.Coin,
	minAmtToStake sdk.Int) (totalAmtConverted sdk.Int, err error) {
	if !strings.HasPrefix(sharesToStake.Denom, gammtypes.GAMMTokenPrefix) {
		return sdk.Int{}, types.SharesToMigrateDenomPrefixError{Denom: sharesToStake.Denom, ExpectedDenomPrefix: gammtypes.GAMMTokenPrefix}
	}

	// Get the balancer poolId by parsing the gamm share denom.
	poolIdLeaving, err := gammtypes.GetPoolIdFromShareDenom(sharesToStake.Denom)
	if err != nil {
		return sdk.Int{}, err
	}

	// Exit the balancer pool position.
	// we exit with min token out amount zero since we are checking min amount designated to stake later on anyways.
	exitCoins, err := k.gk.ExitPool(ctx, sender, poolIdLeaving, sharesToStake.Amount, sdk.NewCoins())
	if err != nil {
		return sdk.Int{}, err
	}

	totalAmtConverted, err = k.convertGammSharesToOsmoAndStake(ctx, sender, valAddr, poolIdLeaving, exitCoins, minAmtToStake, "")
	if err != nil {
		return sdk.Int{}, err
	}

	return totalAmtConverted, nil
}

// convertGammSharesToOsmoAndStake converts given gamm shares to osmo by swapping in the given pool
// then stakes it to the designated validator.
// minAmtToStake works as slippage bound, and would error if total amount being staked is less than min amount to stake.
// Depending on user inputs, valAddr and originalSuperfluidValAddr could be an empty string,
// each leading to a different delegation scenario.
func (k Keeper) convertGammSharesToOsmoAndStake(
	ctx sdk.Context,
	sender sdk.AccAddress, valAddr string,
	poolIdLeaving uint64, exitCoins sdk.Coins, minAmtToStake sdk.Int, originalSuperfluidValAddr string,
) (totalAmtCoverted sdk.Int, err error) {
	var nonOsmoCoins sdk.Coins
	bondDenom := k.sk.BondDenom(ctx)

	// from the exit coins, separate non-bond denom and bond denom.
	for _, exitCoin := range exitCoins {
		// if coin is not uosmo, add it to non-osmo Coins
		if exitCoin.Denom != bondDenom {
			nonOsmoCoins = append(nonOsmoCoins, exitCoin)
		}
	}
	originalBondDenomAmt := exitCoins.AmountOf(bondDenom)

	// track how much non-uosmo tokens we have converted to uosmo
	totalAmtCoverted = sdk.ZeroInt()

	// iterate over non-bond denom coins and swap them into bond denom
	for _, coinToConvert := range nonOsmoCoins {
		tokenOutAmt, err := k.pmk.SwapExactAmountIn(ctx, sender, poolIdLeaving, coinToConvert, bondDenom, sdk.ZeroInt())
		if err != nil {
			return sdk.Int{}, err
		}

		totalAmtCoverted = totalAmtCoverted.Add(tokenOutAmt)
	}

	// add the converted amount with the amount of osmo from exit coin to get total amount we would be staking
	totalAmtToStake := originalBondDenomAmt.Add(totalAmtCoverted)

	// check if the total amount to stake after all conversion is greater than provided min amount to stake
	if totalAmtToStake.LT(minAmtToStake) {
		return sdk.ZeroInt(), types.TokenConvertedLessThenDesiredStakeError{
			ActualTotalAmtToStake:   totalAmtToStake,
			ExpectedTotalAmtToStake: minAmtToStake,
		}
	}

	err = k.delegateBaseOnValsetPref(ctx, sender, valAddr, originalSuperfluidValAddr, totalAmtToStake)
	if err != nil {
		return sdk.Int{}, err
	}

	return totalAmtToStake, nil
}

// delegateBaseOnValsetPref delegates based on given input parameters.
// valAddr and originalSuperfluidValAddr can be an empty string depending on user input and original lock's status.
// Delegation is done in the following logic:
// - If valAddr provided, single delegate.
// - If valAddr not provided and valset exists, valsetpref.Delegate
// - If valAddr not provided and valset delegation is not possible, refer back to original lock's superfluid validator if it was a superfluid lock
// - Else: error
func (k Keeper) delegateBaseOnValsetPref(ctx sdk.Context, sender sdk.AccAddress, valAddr, originalSuperfluidValAddr string, totalAmtToStake sdk.Int) error {
	bondDenom := k.sk.BondDenom(ctx)

	// if given valAddr is empty, we use delegation preference given from valset-pref module or reference from superfluid staking
	if valAddr == "" {
		err := k.vspk.DelegateToValidatorSet(ctx, sender.String(), sdk.NewCoin(bondDenom, totalAmtToStake))
		// if valset-pref delegation succeeded without error, end method
		if err == nil {
			return nil
		}

		// if valset-pref delegation errored due to no existing delegation existing, fall back and try using superfluid staked validator
		if err == valsettypes.ErrNoDelegation {
			valAddr = originalSuperfluidValAddr
		} else if err != nil { // for other errors, handle error
			return err
		}
	}

	val, err := k.validateValAddrForDelegate(ctx, valAddr)
	if err != nil {
		return err
	}

	// delegate now!
	_, err = k.sk.Delegate(ctx, sender, totalAmtToStake, stakingtypes.Unbonded, val, true)
	if err != nil {
		return err
	}

	return nil
}<|MERGE_RESOLUTION|>--- conflicted
+++ resolved
@@ -311,8 +311,6 @@
 	return k.undelegateCommon(ctx, sender, gammLockID)
 }
 
-<<<<<<< HEAD
-=======
 // partialUndelegateCommon acts similarly to undelegateCommon, but undelegates a partial amount of the lock's delegation rather than the full amount. The amount
 // that is undelegated is placed in a new lock. This function returns the intermediary account associated with the original lock ID as well as the new lock that was created.
 // An error is returned if the amount to undelegate is greater than the locked amount.
@@ -369,7 +367,6 @@
 	return k.createSyntheticLockup(ctx, newLock.ID, intermediaryAcc, unlockingStatus)
 }
 
->>>>>>> 2e3f19d8
 // SuperfluidUnbondLock unbonds the lock that has been used for superfluid staking.
 // This method would return an error if the underlying lock is not superfluid undelegating.
 func (k Keeper) SuperfluidUnbondLock(ctx sdk.Context, underlyingLockId uint64, sender string) error {
@@ -679,7 +676,7 @@
 	}
 
 	// use getMigrationType method to check status of lock (either superfluid staked, superfluid unbonding, vanilla locked, unlocked)
-	_, migrationType, err := k.getMigrationType(ctx, senderAddr, int64(lockID))
+	_, migrationType, err := k.getMigrationType(ctx, int64(lockID))
 	if err != nil {
 		return sdk.Int{}, err
 	}
