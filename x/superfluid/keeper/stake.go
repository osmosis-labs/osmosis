--- conflicted
+++ resolved
@@ -50,23 +50,6 @@
 		mAddr := acc.GetAccAddress()
 		bondDenom := k.sk.BondDenom(ctx)
 
-<<<<<<< HEAD
-=======
-		balance := k.bk.GetBalance(ctx, mAddr, bondDenom)
-		// if free balance is available on intermediary account burn it
-		// TODO: Why??? What is the flow undelegate that would leave it in the intermediary delegation object?
-		if balance.Amount.IsPositive() {
-			err := k.bk.SendCoinsFromAccountToModule(ctx, mAddr, stakingtypes.NotBondedPoolName, sdk.Coins{balance})
-			if err != nil {
-				panic(err)
-			}
-			err = k.bk.BurnCoins(ctx, stakingtypes.NotBondedPoolName, sdk.Coins{balance})
-			if err != nil {
-				panic(err)
-			}
-		}
-
->>>>>>> dee0cc76
 		valAddress, err := sdk.ValAddressFromBech32(acc.ValAddr)
 		if err != nil {
 			panic(err)
