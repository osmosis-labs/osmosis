--- conflicted
+++ resolved
@@ -250,12 +250,7 @@
 // - deletes the synthetic lockup associated with the lock id
 // - undelegates the superfluid staking position associated with the lock id and burns the underlying osmo tokens
 // - returns the intermediary account
-<<<<<<< HEAD
-// if createSyntheticLockup is true, then it creates a synthetic lockup in an unlocking status for the given lock id.
-func (k Keeper) undelegateCommon(ctx sdk.Context, sender string, lockID uint64, createSyntheticLockup bool) (types.SuperfluidIntermediaryAccount, error) {
-=======
 func (k Keeper) undelegateCommon(ctx sdk.Context, sender string, lockID uint64) (types.SuperfluidIntermediaryAccount, error) {
->>>>>>> f2b999aa
 	lock, err := k.lk.GetLockByID(ctx, lockID)
 	if err != nil {
 		return types.SuperfluidIntermediaryAccount{}, err
@@ -292,33 +287,6 @@
 	return intermediaryAcc, nil
 }
 
-<<<<<<< HEAD
-	if createSyntheticLockup {
-		// Create a new synthetic lockup representing the unstaking side.
-		err = k.createSyntheticLockup(ctx, lockID, intermediaryAcc, unlockingStatus)
-		if err != nil {
-			return types.SuperfluidIntermediaryAccount{}, err
-		}
-	}
-
-	return intermediaryAcc, nil
-}
-
-// SuperfluidUndelegate starts undelegating superfluid delegated position for the given lock.
-// Undelegation is done instantly and the equivalent amount is sent to the module account
-// where it is burnt instantly. Note that this method does not include unbonding the lock
-// itself.
-func (k Keeper) SuperfluidUndelegate(ctx sdk.Context, sender string, lockID uint64) error {
-	_, err := k.undelegateCommon(ctx, sender, lockID, true)
-	return err
-}
-
-// SuperfluidUndelegateToConcentratedPosition starts undelegating superfluid delegated position for the given lock. It behaves similarly to SuperfluidUndelegate,
-// however it does not create a new synthetic lockup representing the unstaking side. This is because at the time this function is called, the new concentrated liquidity side
-// lock has not yet been created. Once the new cl side lock is created, the synthetic lockup representing the unstaking side is created.
-func (k Keeper) SuperfluidUndelegateToConcentratedPosition(ctx sdk.Context, sender string, gammLockID uint64) (types.SuperfluidIntermediaryAccount, error) {
-	return k.undelegateCommon(ctx, sender, gammLockID, false)
-=======
 // SuperfluidUndelegate starts undelegating superfluid delegated position for the given lock.
 // Undelegation is done instantly and the equivalent amount is sent to the module account
 // where it is burnt. Note that this method does not include unbonding the lock
@@ -330,7 +298,6 @@
 	}
 	// Create a new synthetic lockup representing the unstaking side.
 	return k.createSyntheticLockup(ctx, lockID, intermediaryAcc, unlockingStatus)
->>>>>>> f2b999aa
 }
 
 // SuperfluidUndelegateToConcentratedPosition starts undelegating superfluid delegated position for the given lock. It behaves similarly to SuperfluidUndelegate,
