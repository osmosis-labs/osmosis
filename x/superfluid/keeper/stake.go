--- conflicted
+++ resolved
@@ -18,7 +18,6 @@
 	return fmt.Sprintf("superunbonding%s", valAddr)
 }
 
-<<<<<<< HEAD
 func SyntheticDenom(denom, valAddr string) string {
 	return denom + stakingSuffix(valAddr)
 }
@@ -34,19 +33,6 @@
 	return "", fmt.Errorf("%s is not a valid synthetic denom suffix", suffix)
 }
 
-func (k Keeper) GetSuperfluidOSMOTokens(ctx sdk.Context, denom string, amount sdk.Int) sdk.Int {
-	multiplier := k.GetOsmoEquivalentMultiplier(ctx, denom)
-	if multiplier.IsZero() {
-		return sdk.ZeroInt()
-	}
-
-	decAmt := multiplier.Mul(amount.ToDec())
-	asset := k.GetSuperfluidAsset(ctx, denom)
-	return k.GetRiskAdjustedOsmoValue(ctx, asset, decAmt.RoundInt())
-}
-
-=======
->>>>>>> 320cb4a2
 func (k Keeper) GetTotalSyntheticAssetsLocked(ctx sdk.Context, denom string) sdk.Int {
 	return k.lk.GetPeriodLocksAccumulation(ctx, lockuptypes.QueryCondition{
 		LockQueryType: lockuptypes.ByDuration,
