package keeper_test

import (
	"errors"
	poolmanagertypes "github.com/osmosis-labs/osmosis/v25/x/poolmanager/types"
	"time"

	sdk "github.com/cosmos/cosmos-sdk/types"
	stakingtypes "github.com/cosmos/cosmos-sdk/x/staking/types"

	"github.com/osmosis-labs/osmosis/osmomath"
	appparams "github.com/osmosis-labs/osmosis/v25/app/params"
	cltypes "github.com/osmosis-labs/osmosis/v25/x/concentrated-liquidity/types"
	gammtypes "github.com/osmosis-labs/osmosis/v25/x/gamm/types"
	incentivestypes "github.com/osmosis-labs/osmosis/v25/x/incentives/types"
	lockuptypes "github.com/osmosis-labs/osmosis/v25/x/lockup/types"
	"github.com/osmosis-labs/osmosis/v25/x/superfluid/keeper"
	"github.com/osmosis-labs/osmosis/v25/x/superfluid/types"
)

func (s *KeeperTestSuite) TestUpdateOsmoEquivalentMultipliers() {
	// set bond denom to appparams.BaseCoinUnit
	//params := s.App.StakingKeeper.GetParams(s.Ctx)
	//params.BondDenom = appparams.BaseCoinUnit
	//err := s.App.StakingKeeper.SetParams(s.Ctx, params)
	//s.Require().NoError(err)
	//bondDenom := s.App.StakingKeeper.BondDenom(s.Ctx)

	testCases := []struct {
		name                  string
		asset                 types.SuperfluidAsset
		expectedMultiplier    osmomath.Dec
		removeStakingAsset    bool
		poolDoesNotExist      bool
		expectedError         error
		expectedZeroMultipler bool
	}{
		{
			name:               "update LP token Osmo equivalent successfully",
			asset:              types.SuperfluidAsset{Denom: DefaultGammAsset, AssetType: types.SuperfluidAssetTypeLPShare},
			expectedMultiplier: osmomath.MustNewDecFromStr("0.01"),
		},
		{
			name:             "update LP token Osmo equivalent with pool unexpectedly deleted",
			asset:            types.SuperfluidAsset{Denom: DefaultGammAsset, AssetType: types.SuperfluidAssetTypeLPShare},
			poolDoesNotExist: true,
			expectedError:    gammtypes.PoolDoesNotExistError{PoolId: 1},
		},
		{
			name:               "update LP token Osmo equivalent with pool unexpectedly removed Osmo",
			asset:              types.SuperfluidAsset{Denom: DefaultGammAsset, AssetType: types.SuperfluidAssetTypeLPShare},
			removeStakingAsset: true,
			expectedError:      errors.New("pool 1 has zero OSMO amount"),
		},
		{
			name:               "update concentrated share Osmo equivalent successfully",
			asset:              types.SuperfluidAsset{Denom: cltypes.GetConcentratedLockupDenomFromPoolId(1), AssetType: types.SuperfluidAssetTypeConcentratedShare},
			expectedMultiplier: osmomath.MustNewDecFromStr("1"),
		},
		{
			name:             "update concentrated share Osmo equivalent with pool unexpectedly deleted",
			asset:            types.SuperfluidAsset{Denom: cltypes.GetConcentratedLockupDenomFromPoolId(1), AssetType: types.SuperfluidAssetTypeConcentratedShare},
			poolDoesNotExist: true,
			// Note: this does not error since CL errors are surrounded in `ApplyFuncIfNoError`
			expectedZeroMultipler: true,
		},
		{
			name:               "update concentrated share Osmo equivalent with pool unexpectedly removed Osmo",
			asset:              types.SuperfluidAsset{Denom: cltypes.GetConcentratedLockupDenomFromPoolId(1), AssetType: types.SuperfluidAssetTypeConcentratedShare},
			removeStakingAsset: true,
			// Note: this does not error since CL errors are surrounded in `ApplyFuncIfNoError`
			expectedZeroMultipler: true,
		},
		{
			name:               "update native token Osmo equivalent successfully",
<<<<<<< HEAD
			asset:              types.SuperfluidAsset{Denom: "foo", AssetType: types.SuperfluidAssetTypeNative, PriceRoute: []*poolmanagertypes.SwapAmountInRoute{{PoolId: 1, TokenOutDenom: appparams.BaseCoinUnit}}},
=======
			asset:              types.SuperfluidAsset{Denom: "foo", AssetType: types.SuperfluidAssetTypeNative, PricePoolId: 1},
>>>>>>> c8a99b7c
			expectedMultiplier: osmomath.MustNewDecFromStr("2.0"),
		},
		{
			name:          "update native token Osmo equivalent successfully - no pool",
			asset:         types.SuperfluidAsset{Denom: "foo", AssetType: types.SuperfluidAssetTypeNative},
			expectedError: errors.New("failed to get twap price"),
		},
	}

	for _, tc := range testCases {
		s.Run(tc.name, func() {
			s.SetupTest()

			params := s.App.StakingKeeper.GetParams(s.Ctx)
			params.BondDenom = appparams.BaseCoinUnit
			err := s.App.StakingKeeper.SetParams(s.Ctx, params)
			s.Require().NoError(err)

			ctx := s.Ctx
			superfluidKeeper := s.App.SuperfluidKeeper

			// Switch the default staking denom to something else if the test case requires it
			stakeDenom := s.App.StakingKeeper.BondDenom(ctx)
			if tc.removeStakingAsset {
				stakeDenom = "bar"
			}
			poolCoins := sdk.NewCoins(sdk.NewCoin(stakeDenom, osmomath.NewInt(1000000000000000000)), sdk.NewCoin("foo", osmomath.NewInt(500000000000000000)))

			// Ensure that the multiplier is zero before the test
			multiplier := superfluidKeeper.GetOsmoEquivalentMultiplier(ctx, tc.asset.Denom)
			s.Require().Equal(multiplier, osmomath.ZeroDec())

			// Create the respective pool if the test case requires it
			if !tc.poolDoesNotExist {
				if tc.asset.AssetType == types.SuperfluidAssetTypeLPShare || tc.asset.AssetType == types.SuperfluidAssetTypeNative {
<<<<<<< HEAD
=======
					s.Ctx = s.Ctx.WithBlockTime(s.Ctx.BlockTime().Add(time.Minute * -6))
>>>>>>> c8a99b7c
					s.PrepareBalancerPoolWithCoins(poolCoins...)
					s.Ctx = s.Ctx.WithBlockTime(s.Ctx.BlockTime().Add(time.Minute * 7))
				} else if tc.asset.AssetType == types.SuperfluidAssetTypeConcentratedShare {
					s.PrepareConcentratedPoolWithCoinsAndLockedFullRangePosition(stakeDenom, "foo")
				}
			}

			// System under test
			err = superfluidKeeper.UpdateOsmoEquivalentMultipliers(ctx, tc.asset, 1)

			if tc.expectedError != nil {
				s.Require().Error(err)
				s.Require().ErrorContains(err, tc.expectedError.Error())

				// Ensure unwind superfluid asset is called
				// Check that multiplier was not set
				multiplier := superfluidKeeper.GetOsmoEquivalentMultiplier(ctx, tc.asset.Denom)
				s.Require().Equal(multiplier, osmomath.ZeroDec())
				// Check that the asset was deleted
				_, err := superfluidKeeper.GetSuperfluidAsset(ctx, tc.asset.Denom)
				s.Require().Error(err)
			} else {
				s.Require().NoError(err)

				// Check that multiplier was set correctly
				multiplier := superfluidKeeper.GetOsmoEquivalentMultiplier(ctx, tc.asset.Denom)

				if !tc.expectedZeroMultipler {
					s.Require().NotEqual(multiplier, osmomath.ZeroDec())
					if !tc.expectedMultiplier.IsNil() {
						s.Require().Equal(tc.expectedMultiplier, multiplier)
					}
				} else {
					// Zero on success is expected on CL errors since those are surrounded with `ApplyFuncIfNoError`
					s.Require().Equal(multiplier, osmomath.ZeroDec())
				}
			}
		})
	}
}

type gaugeChecker struct {
	intermediaryAccIndex     uint64
	valIndex                 int64
	lockIndexes              []int64
	lpIndex                  int64
	rewarded                 bool
	expectedDistributedCoins sdk.Coins
}
type distributionTestCase struct {
	name             string
	validatorStats   []stakingtypes.BondStatus
	superDelegations []superfluidDelegation
	rewardedVals     []int64
	gaugeChecks      []gaugeChecker
}

var (
	// distributed coin when there is one account receiving from one gauge
	// since val tokens is 11000000 and reward is 20000, we get 18181stake
	defaultSingleLockDistributedCoins = sdk.NewCoins(sdk.NewInt64Coin(STAKE, 18181))
	// distributed coins when there is two account receiving from one gauge
	// since val tokens is 2100000 and reward is 20000, we get 9523stake
	defaultTwoLockDistributedCoins = sdk.NewCoins(sdk.NewInt64Coin(STAKE, 9523))
	// distributed coins when there is one account receiving from two gauge
	// two lock distribution * 2
	defaultTwoGaugeDistributedCoins = sdk.NewCoins(sdk.NewInt64Coin(STAKE, 19046))
	distributionTestCases           = []distributionTestCase{
		{
			"happy path with single validator and delegator",
			[]stakingtypes.BondStatus{stakingtypes.Bonded},
			[]superfluidDelegation{{0, 0, 0, 1000000}},
			[]int64{0},
			[]gaugeChecker{{0, 0, []int64{0}, 0, true, defaultSingleLockDistributedCoins}},
		},
		{
			"two LP tokens delegation to a single validator",
			[]stakingtypes.BondStatus{stakingtypes.Bonded},
			[]superfluidDelegation{{0, 0, 0, 1000000}, {0, 0, 1, 1000000}},
			[]int64{0},
			[]gaugeChecker{{0, 0, []int64{0}, 0, true, defaultTwoLockDistributedCoins}, {1, 0, []int64{0}, 1, true, defaultTwoLockDistributedCoins}},
		},
		{
			"one LP token with two locks to a single validator",
			[]stakingtypes.BondStatus{stakingtypes.Bonded},
			[]superfluidDelegation{{0, 0, 0, 1000000}, {1, 0, 0, 1000000}},
			[]int64{0},
			[]gaugeChecker{{0, 0, []int64{0, 1}, 0, true, defaultTwoGaugeDistributedCoins}},
		},
		// In this case, allocate reward to validators with different stat.
		// There is no difference between Bonded, Unbonding, Unbonded
		{
			"add unbonded, unbonding validator case",
			[]stakingtypes.BondStatus{stakingtypes.Bonded, stakingtypes.Unbonded, stakingtypes.Unbonding},
			[]superfluidDelegation{{0, 0, 0, 1000000}, {1, 1, 0, 1000000}, {2, 2, 0, 1000000}},
			[]int64{0, 1, 2},
			[]gaugeChecker{
				{0, 0, []int64{0}, 0, true, defaultSingleLockDistributedCoins},
				{1, 1, []int64{1}, 0, true, defaultSingleLockDistributedCoins},
				{2, 2, []int64{2}, 0, true, defaultSingleLockDistributedCoins}},
		},
		// Do not allocate rewards to the Unbonded validator. Therefore gauges are not distributed
		{
			"Unallocate to Unbonded validator",
			[]stakingtypes.BondStatus{stakingtypes.Bonded, stakingtypes.Unbonded},
			[]superfluidDelegation{{0, 0, 0, 1000000}, {1, 1, 0, 1000000}},
			[]int64{0},
			[]gaugeChecker{{0, 0, []int64{0}, 0, true, defaultSingleLockDistributedCoins}, {1, 1, []int64{1}, 0, false, defaultSingleLockDistributedCoins}},
		},
	}
)

func (s *KeeperTestSuite) TestMoveSuperfluidDelegationRewardToGauges() {
	for _, tc := range distributionTestCases {
		tc := tc

		s.Run(tc.name, func() {
			s.SetupTest()

			// Since this test creates or adds to a gauge, we need to ensure a route exists in protorev hot routes.
			// The pool doesn't need to actually exist for this test, so we can just ensure the denom pair has some entry.
			s.App.ProtoRevKeeper.SetPoolForDenomPair(s.Ctx, appparams.BaseCoinUnit, STAKE, 9999)

			// setup validators
			valAddrs := s.SetupValidators(tc.validatorStats)

			denoms, _ := s.SetupGammPoolsAndSuperfluidAssets([]osmomath.Dec{osmomath.NewDec(20), osmomath.NewDec(20)})

			// setup superfluid delegations
			_, intermediaryAccs, _ := s.setupSuperfluidDelegations(valAddrs, tc.superDelegations, denoms)
			unbondingDuration := s.App.StakingKeeper.GetParams(s.Ctx).UnbondingTime

			// allocate rewards to designated validators
			for _, valIndex := range tc.rewardedVals {
				s.AllocateRewardsToValidator(valAddrs[valIndex], osmomath.NewInt(20000))
			}

			// move intermediary account delegation rewards to gauges
			accs := s.App.SuperfluidKeeper.GetAllIntermediaryAccounts(s.Ctx)
			s.App.SuperfluidKeeper.MoveSuperfluidDelegationRewardToGauges(s.Ctx, accs)

			// check invariant is fine
			reason, broken := keeper.AllInvariants(*s.App.SuperfluidKeeper)(s.Ctx)
			s.Require().False(broken, reason)

			// check gauge balance
			for _, gaugeCheck := range tc.gaugeChecks {
				gaugeId := intermediaryAccs[gaugeCheck.intermediaryAccIndex].GaugeId
				gauge, err := s.App.IncentivesKeeper.GetGaugeByID(s.Ctx, gaugeId)
				s.Require().NoError(err)
				s.Require().Equal(gauge.Id, gaugeId)
				s.Require().Equal(gauge.IsPerpetual, true)
				s.Require().Equal(lockuptypes.QueryCondition{
					LockQueryType: lockuptypes.ByDuration,
					Denom:         keeper.StakingSyntheticDenom(denoms[gaugeCheck.lpIndex], valAddrs[gaugeCheck.valIndex].String()),
					Duration:      unbondingDuration,
				}, gauge.DistributeTo)
				if gaugeCheck.rewarded {
					s.Require().True(gauge.Coins.AmountOf(sdk.DefaultBondDenom).IsPositive())
				} else {
					s.Require().True(gauge.Coins.AmountOf(sdk.DefaultBondDenom).IsZero())
				}
				s.Require().Equal(gauge.StartTime, s.Ctx.BlockTime())
				s.Require().Equal(gauge.NumEpochsPaidOver, uint64(1))
				s.Require().Equal(gauge.FilledEpochs, uint64(0))
				s.Require().Equal(gauge.DistributedCoins, sdk.Coins(nil))
			}
		})
	}
}

func (s *KeeperTestSuite) TestDistributeSuperfluidGauges() {
	changeRewardReceiverTestCases := []bool{true, false}
	for _, tc := range distributionTestCases {
		// run distributionTestCases two times.
		// Once with lock reward receiver as owner,
		// Second time with lock reward receiver as a different account.
		for _, changeRewardReceiver := range changeRewardReceiverTestCases {
			tc := tc

			s.Run(tc.name, func() {
				s.SetupTest()

				// Since this test creates or adds to a gauge, we need to ensure a route exists in protorev hot routes.
				// The pool doesn't need to actually exist for this test, so we can just ensure the denom pair has some entry.
				s.App.ProtoRevKeeper.SetPoolForDenomPair(s.Ctx, appparams.BaseCoinUnit, STAKE, 9999)

				// create one more account to set reward receiver as arbitrary account
				thirdTestAcc := CreateRandomAccounts(1)
				s.TestAccs = append(s.TestAccs, thirdTestAcc...)
				// setup validators
				valAddrs := s.SetupValidators(tc.validatorStats)

				denoms, _ := s.SetupGammPoolsAndSuperfluidAssets([]osmomath.Dec{osmomath.NewDec(20), osmomath.NewDec(20)})

				// setup superfluid delegations
				delAddresses, intermediaryAccs, locks := s.setupSuperfluidDelegations(valAddrs, tc.superDelegations, denoms)

				// if test setting is changing reward receiver,
				// we iterate over all locks and change the reward receiver to owner with index of + 1
				if changeRewardReceiver {
					for _, lock := range locks {
						var newRewardReceiver string
						if lock.Owner == s.TestAccs[0].String() || lock.Owner == delAddresses[0].String() {
							newRewardReceiver = s.TestAccs[1].String()
						} else if lock.Owner == s.TestAccs[1].String() || lock.Owner == delAddresses[1].String() {
							newRewardReceiver = s.TestAccs[2].String()
						} else {
							newRewardReceiver = s.TestAccs[3].String()
						}
						err := s.App.LockupKeeper.SetLockRewardReceiverAddress(s.Ctx, lock.ID, lock.OwnerAddress(), newRewardReceiver)
						s.Require().NoError(err)
					}
				}

				// allocate rewards to designated validators
				for _, valIndex := range tc.rewardedVals {
					s.AllocateRewardsToValidator(valAddrs[valIndex], osmomath.NewInt(20000))
				}

				// move intermediary account delegation rewards to gauges
				accs := s.App.SuperfluidKeeper.GetAllIntermediaryAccounts(s.Ctx)
				s.App.SuperfluidKeeper.MoveSuperfluidDelegationRewardToGauges(s.Ctx, accs)

				// move gauges to active gauge by declaring epoch end
				s.Ctx = s.Ctx.WithBlockTime(s.Ctx.BlockTime().Add(time.Minute))
				epochId := s.App.IncentivesKeeper.GetEpochInfo(s.Ctx).Identifier
				err := s.App.IncentivesKeeper.AfterEpochEnd(s.Ctx, epochId, 1)
				s.Require().NoError(err)

				// create a map of delegator index -> number of locks eligible for distribution.
				// This is used to check amount of coins distributed for the delegator in future check.
				lockIndexDistributionNumMap := make(map[int64]int64)
				for _, gaugeCheck := range tc.gaugeChecks {
					for _, lockIndex := range gaugeCheck.lockIndexes {
						lockIndexDistributionNumMap[lockIndex]++
					}
				}

				// system under test
				s.App.SuperfluidKeeper.DistributeSuperfluidGauges(s.Ctx)

				for _, gaugeCheck := range tc.gaugeChecks {
					gaugeId := intermediaryAccs[gaugeCheck.intermediaryAccIndex].GaugeId
					gauge, err := s.App.IncentivesKeeper.GetGaugeByID(s.Ctx, gaugeId)
					s.Require().NoError(err)
					s.Require().Equal(gauge.Id, gaugeId)
					s.Require().Equal(gauge.IsPerpetual, true)
					s.Require().Equal(gauge.NumEpochsPaidOver, uint64(1))

					bondDenom := s.App.StakingKeeper.BondDenom(s.Ctx)

					moduleAddress := s.App.AccountKeeper.GetModuleAddress(incentivestypes.ModuleName)
					moduleBalanceAfter := s.App.BankKeeper.GetBalance(s.Ctx, moduleAddress, bondDenom)

					if gaugeCheck.rewarded {
						s.Require().Equal(gauge.FilledEpochs, uint64(1))
						s.Require().Equal(gaugeCheck.expectedDistributedCoins.String(), gauge.DistributedCoins.String())
						s.Require().Equal(gauge.Coins.Sub(gauge.DistributedCoins...).AmountOf(bondDenom), moduleBalanceAfter.Amount)

						// iterate over delegator index that received incentive from this gauge and check balance
						for _, lockIndex := range gaugeCheck.lockIndexes {
							lock := locks[lockIndex]

							// get updated lock from state
							updatedLock, err := s.App.LockupKeeper.GetLockByID(s.Ctx, lock.ID)
							s.Require().NoError(err)

							// reward receiver is lock owner if lock owner is an empty string literal
							rewardReceiver := updatedLock.RewardReceiverAddress
							if rewardReceiver == "" {
								rewardReceiver = lock.Owner
							}

							// check balance of the reward receiver
							rewardReceiverBalance := s.App.BankKeeper.GetBalance(s.Ctx, sdk.MustAccAddressFromBech32(rewardReceiver), bondDenom)

							// reward receiver balance should be
							// gauge distributed coin / amount of locks for that gauge * num of gauges delegator is getting rewards from
							numOfDistribution := lockIndexDistributionNumMap[lockIndex]
							expectedDelegatorBalance := gauge.DistributedCoins.AmountOf(bondDenom).Int64() / int64(len(gaugeCheck.lockIndexes)) * numOfDistribution
							s.Require().Equal(expectedDelegatorBalance, rewardReceiverBalance.Amount.Int64())
						}
					} else {
						s.Require().Equal(gauge.FilledEpochs, uint64(0))
						s.Require().Equal(sdk.Coins(nil), gauge.DistributedCoins)
						for _, lockIndex := range gaugeCheck.lockIndexes {
							lock := locks[lockIndex]

							// get updated lock from state
							updatedLock, err := s.App.LockupKeeper.GetLockByID(s.Ctx, lock.ID)
							s.Require().NoError(err)

							rewardReceiver := updatedLock.RewardReceiverAddress
							if rewardReceiver == "" {
								rewardReceiver = lock.Owner
							}
							delegatorBalance := s.App.BankKeeper.GetBalance(s.Ctx, sdk.MustAccAddressFromBech32(rewardReceiver), bondDenom)
							s.Require().Equal(osmomath.ZeroInt(), delegatorBalance.Amount)
						}
					}
				}
			})
		}
	}
}<|MERGE_RESOLUTION|>--- conflicted
+++ resolved
@@ -73,11 +73,7 @@
 		},
 		{
 			name:               "update native token Osmo equivalent successfully",
-<<<<<<< HEAD
 			asset:              types.SuperfluidAsset{Denom: "foo", AssetType: types.SuperfluidAssetTypeNative, PriceRoute: []*poolmanagertypes.SwapAmountInRoute{{PoolId: 1, TokenOutDenom: appparams.BaseCoinUnit}}},
-=======
-			asset:              types.SuperfluidAsset{Denom: "foo", AssetType: types.SuperfluidAssetTypeNative, PricePoolId: 1},
->>>>>>> c8a99b7c
 			expectedMultiplier: osmomath.MustNewDecFromStr("2.0"),
 		},
 		{
@@ -113,10 +109,7 @@
 			// Create the respective pool if the test case requires it
 			if !tc.poolDoesNotExist {
 				if tc.asset.AssetType == types.SuperfluidAssetTypeLPShare || tc.asset.AssetType == types.SuperfluidAssetTypeNative {
-<<<<<<< HEAD
-=======
 					s.Ctx = s.Ctx.WithBlockTime(s.Ctx.BlockTime().Add(time.Minute * -6))
->>>>>>> c8a99b7c
 					s.PrepareBalancerPoolWithCoins(poolCoins...)
 					s.Ctx = s.Ctx.WithBlockTime(s.Ctx.BlockTime().Add(time.Minute * 7))
 				} else if tc.asset.AssetType == types.SuperfluidAssetTypeConcentratedShare {
