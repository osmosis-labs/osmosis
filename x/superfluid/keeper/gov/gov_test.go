package gov_test

import (
	"fmt"

	sdk "github.com/cosmos/cosmos-sdk/types"
	"github.com/tendermint/tendermint/crypto/ed25519"

	"github.com/osmosis-labs/osmosis/v13/x/gamm/pool-models/balancer"
	minttypes "github.com/osmosis-labs/osmosis/v13/x/mint/types"
	"github.com/osmosis-labs/osmosis/v13/x/superfluid/keeper/gov"
	"github.com/osmosis-labs/osmosis/v13/x/superfluid/types"
)

func (suite *KeeperTestSuite) createGammPool(denoms []string) uint64 {
<<<<<<< HEAD
	coins := suite.App.SwapRouterKeeper.GetParams(suite.Ctx).PoolCreationFee
=======
	coins := suite.app.GAMMKeeper.GetParams(suite.ctx).PoolCreationFee
>>>>>>> a8e4940f
	poolAssets := []balancer.PoolAsset{}
	for _, denom := range denoms {
		coins = coins.Add(sdk.NewInt64Coin(denom, 1000000000000000000))
		poolAssets = append(poolAssets, balancer.PoolAsset{
			Weight: sdk.NewInt(100),
			Token:  sdk.NewCoin(denom, sdk.NewInt(1000000000000000000)),
		})
	}

	acc1 := sdk.AccAddress(ed25519.GenPrivKey().PubKey().Address().Bytes())
	err := suite.App.BankKeeper.MintCoins(suite.Ctx, minttypes.ModuleName, coins)
	suite.Require().NoError(err)
	err = suite.App.BankKeeper.SendCoinsFromModuleToAccount(suite.Ctx, minttypes.ModuleName, acc1, coins)
	suite.Require().NoError(err)

	msg := balancer.NewMsgCreateBalancerPool(acc1, balancer.PoolParams{
		SwapFee: sdk.NewDecWithPrec(1, 2),
		ExitFee: sdk.ZeroDec(),
	}, poolAssets, "")
<<<<<<< HEAD
	poolId, err := suite.App.SwapRouterKeeper.CreatePool(suite.Ctx, msg)
=======
	poolId, err := suite.app.GAMMKeeper.CreatePool(suite.ctx, msg)
>>>>>>> a8e4940f
	suite.Require().NoError(err)

	return poolId
}

func (suite *KeeperTestSuite) TestHandleSetSuperfluidAssetsProposal() {
	nativeAsset := types.SuperfluidAsset{
		Denom:     "stake",
		AssetType: types.SuperfluidAssetTypeNative,
	}
	asset1 := types.SuperfluidAsset{
		Denom:     "gamm/pool/1",
		AssetType: types.SuperfluidAssetTypeLPShare,
	}
	asset2 := types.SuperfluidAsset{
		Denom:     "nonexistanttoken",
		AssetType: types.SuperfluidAssetTypeNative,
	}

	type Action struct {
		isAdd          bool
		assets         []types.SuperfluidAsset
		expectedAssets []types.SuperfluidAsset
		expectErr      bool
	}
	testCases := []struct {
		name          string
		actions       []Action
		expectedEvent []string
	}{
		{
			"happy path flow",
			[]Action{
				{
					true, []types.SuperfluidAsset{asset1}, []types.SuperfluidAsset{asset1}, false,
				},
				{
					false, []types.SuperfluidAsset{asset1}, []types.SuperfluidAsset{}, false,
				},
			},
			[]string{types.TypeEvtSetSuperfluidAsset, types.TypeEvtRemoveSuperfluidAsset},
		},
		{
			"token does not exist",
			[]Action{
				{
					true, []types.SuperfluidAsset{asset1}, []types.SuperfluidAsset{asset1}, false,
				},
				{
					false, []types.SuperfluidAsset{asset2}, []types.SuperfluidAsset{asset1}, true,
				},
			},
			[]string{types.TypeEvtSetSuperfluidAsset, types.TypeEvtRemoveSuperfluidAsset},
		},
	}

	for _, tc := range testCases {
		tc := tc

		suite.Run(tc.name, func() {
			suite.SetupTest()

			// initial check
			resp, err := suite.querier.AllAssets(sdk.WrapSDKContext(suite.Ctx), &types.AllAssetsRequest{})
			suite.Require().NoError(err)
			suite.Require().Len(resp.Assets, 0)

			for i, action := range tc.actions {

				// here we set two different string arrays of denoms.
				// The reason we do this is because native denom should be an asset within the pool,
				// while we do not want native asset to be in gov proposals.
				govDenoms := []string{}
				poolDenoms := []string{nativeAsset.Denom}

				for _, asset := range action.assets {
					poolDenoms = append(poolDenoms, asset.Denom)
					govDenoms = append(govDenoms, asset.Denom)
				}

				if action.isAdd {
					suite.createGammPool(poolDenoms)
					// set superfluid assets via proposal
					err = gov.HandleSetSuperfluidAssetsProposal(suite.Ctx, *suite.App.SuperfluidKeeper, *suite.App.EpochsKeeper, &types.SetSuperfluidAssetsProposal{
						Title:       "title",
						Description: "description",
						Assets:      action.assets,
					})
				} else {
					// remove existing superfluid asset via proposal
					err = gov.HandleRemoveSuperfluidAssetsProposal(suite.Ctx, *suite.App.SuperfluidKeeper, &types.RemoveSuperfluidAssetsProposal{
						Title:                 "title",
						Description:           "description",
						SuperfluidAssetDenoms: govDenoms,
					})
				}
				if action.expectErr {
					suite.Require().Error(err)
				} else {
					suite.Require().NoError(err)
					suite.AssertEventEmitted(suite.Ctx, tc.expectedEvent[i], 1)
				}

				// check assets individually
				for _, asset := range action.expectedAssets {
					res, err := suite.querier.AssetType(sdk.WrapSDKContext(suite.Ctx), &types.AssetTypeRequest{Denom: asset.Denom})
					suite.Require().NoError(err)
					suite.Require().Equal(res.AssetType, asset.AssetType, "tcname %s, action num %d", tc.name, i)
				}

				// check assets
				resp, err = suite.querier.AllAssets(sdk.WrapSDKContext(suite.Ctx), &types.AllAssetsRequest{})
				fmt.Println(resp)
				suite.Require().NoError(err)
				suite.Require().Equal(resp.Assets, action.expectedAssets)
			}
		})
	}
}

func (suite *KeeperTestSuite) TestHandleUnpoolWhiteListChange() {
	const (
		testTitle       = "test title"
		testDescription = "test description"
	)

	var (
		basePoolIds = []uint64{1, 2, 3}
	)

	tests := map[string]struct {
		preCreatedPoolCount int
		preSetWhiteList     []uint64

		p               types.UpdateUnpoolWhiteListProposal
		expectError     bool
		expectedPoolIds []uint64
	}{
		"success; 3 pre-created poold ids and no pre-set whitelist, no overwrite": {
			preCreatedPoolCount: 3,

			p: types.UpdateUnpoolWhiteListProposal{
				Title:       testTitle,
				Description: testDescription,
				Ids:         basePoolIds,
			},

			expectedPoolIds: basePoolIds,
		},
		"success; 3 pre-created poold ids and no pre-set whitelist, overwrite": {
			preCreatedPoolCount: 3,

			p: types.UpdateUnpoolWhiteListProposal{
				Title:       testTitle,
				Description: testDescription,
				Ids:         basePoolIds,
				IsOverwrite: true,
			},

			expectedPoolIds: []uint64{1, 2, 3},
		},
		"success; 3 pre-created poold ids and pre-set whitelist, no overwrite": {
			preCreatedPoolCount: 3,

			preSetWhiteList: []uint64{1},

			p: types.UpdateUnpoolWhiteListProposal{
				Title:       testTitle,
				Description: testDescription,
				Ids:         []uint64{2, 3},
			},

			expectedPoolIds: basePoolIds,
		},
		"success; 3 pre-created poold ids and pre-set whitelist, overwrite": {
			preCreatedPoolCount: 3,

			preSetWhiteList: []uint64{1},

			p: types.UpdateUnpoolWhiteListProposal{
				Title:       testTitle,
				Description: testDescription,
				Ids:         []uint64{2, 3},
				IsOverwrite: true,
			},

			expectedPoolIds: []uint64{2, 3},
		},
		"success; duplicate id set, no overwrite": {
			preCreatedPoolCount: 1,

			preSetWhiteList: []uint64{1},

			p: types.UpdateUnpoolWhiteListProposal{
				Title:       testTitle,
				Description: testDescription,
				Ids:         []uint64{1},
			},

			expectedPoolIds: []uint64{1},
		},
		"success; duplicate id set, overwrite": {
			preCreatedPoolCount: 1,

			preSetWhiteList: []uint64{1},

			p: types.UpdateUnpoolWhiteListProposal{
				Title:       testTitle,
				Description: testDescription,
				Ids:         []uint64{1},
				IsOverwrite: true,
			},

			expectedPoolIds: []uint64{1},
		},
		"success; many duplicates with old values but not all, no overwrite": {
			preCreatedPoolCount: 10,

			preSetWhiteList: []uint64{1, 2, 3, 6, 9, 10},

			p: types.UpdateUnpoolWhiteListProposal{
				Title:       testTitle,
				Description: testDescription,
				Ids:         []uint64{3, 5, 6, 7, 10},
			},

			expectedPoolIds: []uint64{1, 2, 3, 5, 6, 7, 9, 10},
		},
		"success; many duplicates with old values but not all, overwrite": {
			preCreatedPoolCount: 10,

			preSetWhiteList: []uint64{1, 2, 3, 6, 9, 10},

			p: types.UpdateUnpoolWhiteListProposal{
				Title:       testTitle,
				Description: testDescription,
				Ids:         []uint64{3, 5, 6, 7, 10},
				IsOverwrite: true,
			},

			expectedPoolIds: []uint64{3, 5, 6, 7, 10},
		},
		"error; non-existent poold id provided": {
			p: types.UpdateUnpoolWhiteListProposal{
				Title:       testTitle,
				Description: testDescription,
				Ids:         []uint64{1},
			},

			expectError: true,
		},
		"error; pool ids of 0": {
			preCreatedPoolCount: 1,

			p: types.UpdateUnpoolWhiteListProposal{
				Title:       testTitle,
				Description: testDescription,
				Ids:         []uint64{0},
				IsOverwrite: true,
			},

			expectError: true,
		},
	}

	for name, tc := range tests {
		tc := tc
		suite.Run(name, func() {
			suite.SetupTest()

			ctx := suite.Ctx
			superfluidKeeper := suite.App.SuperfluidKeeper
			gammKeeper := suite.App.GAMMKeeper

			// Setup.
			for i := 0; i < tc.preCreatedPoolCount; i++ {
				suite.PrepareBalancerPool()
			}

			superfluidKeeper.SetUnpoolAllowedPools(ctx, tc.preSetWhiteList)

			// System under test.
			err := gov.HandleUnpoolWhiteListChange(ctx, *superfluidKeeper, gammKeeper, &tc.p)

			if tc.expectError {
				suite.Require().Error(err)
				return
			}

			suite.Require().NoError(err)

			// Validate that whitelist is set correctly.
			actualAllowedPools := superfluidKeeper.GetUnpoolAllowedPools(ctx)
			suite.Require().Equal(tc.expectedPoolIds, actualAllowedPools)
		})
	}
}<|MERGE_RESOLUTION|>--- conflicted
+++ resolved
@@ -13,11 +13,7 @@
 )
 
 func (suite *KeeperTestSuite) createGammPool(denoms []string) uint64 {
-<<<<<<< HEAD
-	coins := suite.App.SwapRouterKeeper.GetParams(suite.Ctx).PoolCreationFee
-=======
-	coins := suite.app.GAMMKeeper.GetParams(suite.ctx).PoolCreationFee
->>>>>>> a8e4940f
+	coins := suite.App.GAMMKeeper.GetParams(suite.Ctx).PoolCreationFee
 	poolAssets := []balancer.PoolAsset{}
 	for _, denom := range denoms {
 		coins = coins.Add(sdk.NewInt64Coin(denom, 1000000000000000000))
@@ -37,11 +33,7 @@
 		SwapFee: sdk.NewDecWithPrec(1, 2),
 		ExitFee: sdk.ZeroDec(),
 	}, poolAssets, "")
-<<<<<<< HEAD
-	poolId, err := suite.App.SwapRouterKeeper.CreatePool(suite.Ctx, msg)
-=======
-	poolId, err := suite.app.GAMMKeeper.CreatePool(suite.ctx, msg)
->>>>>>> a8e4940f
+	poolId, err := suite.App.GAMMKeeper.CreatePool(suite.Ctx, msg)
 	suite.Require().NoError(err)
 
 	return poolId
