--- conflicted
+++ resolved
@@ -4,11 +4,9 @@
 	"github.com/cometbft/cometbft/crypto/ed25519"
 	sdk "github.com/cosmos/cosmos-sdk/types"
 	"github.com/osmosis-labs/osmosis/v25/app/apptesting"
-<<<<<<< HEAD
 	poolmanagertypes "github.com/osmosis-labs/osmosis/v25/x/poolmanager/types"
-=======
+
 	"time"
->>>>>>> c8a99b7c
 
 	"github.com/osmosis-labs/osmosis/osmomath"
 	cltypes "github.com/osmosis-labs/osmosis/v25/x/concentrated-liquidity/types"
@@ -51,15 +49,9 @@
 		AssetType: types.SuperfluidAssetTypeNative,
 	}
 	nativeAsset := types.SuperfluidAsset{
-<<<<<<< HEAD
 		Denom:      "btc",
 		AssetType:  types.SuperfluidAssetTypeNative,
 		PriceRoute: []*poolmanagertypes.SwapAmountInRoute{{PoolId: 1, TokenOutDenom: "stake"}},
-=======
-		Denom:       "btc",
-		AssetType:   types.SuperfluidAssetTypeNative,
-		PricePoolId: 1,
->>>>>>> c8a99b7c
 	}
 	nativeAssetNoPrice := types.SuperfluidAsset{
 		Denom:     "btc",
