package keeper

import (
	"time"

	sdk "github.com/cosmos/cosmos-sdk/types"
	"github.com/osmosis-labs/osmosis/v7/osmoutils"
	lockuptypes "github.com/osmosis-labs/osmosis/v7/x/lockup/types"
)

<<<<<<< HEAD
func (k Keeper) SlashLockupsForUnbondingDelegationSlash(ctx sdk.Context, delAddrStr string, valAddrStr string, slashFactor sdk.Dec) {
	delAddr, err := sdk.AccAddressFromBech32(delAddrStr)
	if err != nil {
		panic(err)
	}

	acc := k.GetIntermediaryAccount(ctx, delAddr)
	// if delAddr is not intermediary account, pass
	if acc.Denom == "" {
		return
	}

	// Get lockups longer or equal to SuperfluidUnbondDuration
	params := k.GetParams(ctx)
	locks := k.lk.GetLocksLongerThanDurationDenom(ctx, unstakingSuffix(acc.Denom, acc.ValAddr), params.UnbondingDuration)

	for _, lock := range locks {
		// Only single token lock is allowed here
		slashAmt := lock.Coins[0].Amount.ToDec().Mul(slashFactor).TruncateInt()
		osmoutils.ApplyFuncIfNoError(ctx, func(cacheCtx sdk.Context) error {
			_, err = k.lk.SlashTokensFromLockByID(cacheCtx, lock.ID, sdk.Coins{sdk.NewCoin(lock.Coins[0].Denom, slashAmt)})
			return err
		})
	}
}

=======
// SlashLockupsForValidatorSlash should be called before the validator at valAddr is slashed.
// This function is responsible for inspecting every intermediate account to valAddr.
// For each intermediate account IA, it slashes every constituent delegation behind IA.
// Furthermore, if the infraction height is sufficiently old, slashes unbondings
>>>>>>> 320cb4a2
// Note: Based on sdk.staking.Slash function review, slashed tokens are burnt not sent to community pool
// we ignore that, and send the underliyng tokens to the community pool anyway.
func (k Keeper) SlashLockupsForValidatorSlash(ctx sdk.Context, valAddr sdk.ValAddress, infractionHeight int64, slashFactor sdk.Dec) {
	// Important note: The SDK slashing for historical heights is wrong.
	// It defines a "slash amount" off of the live staked amount.
	// Then it charges all the unbondings & redelegations at the slash factor.
	// It then creates a new slash factor for the amount remaining to be charged from the slash amount,
	// across all the live accounts.
	// This is the "effectiveSlashFactor".
	//
	// The SDK's design is wack / wrong in our view, and this was a pre Cosmos Hub
	// launch hack that never got remedied.
	// We are not concerned about maximal consistency with the SDK, and instead charge slashFactor to
	// both unbonding and live delegations. Rather than slashFactor to unbonding delegations,
	// and effectiveSlashFactor to new delegations.
	accs := k.GetIntermediaryAccountsForVal(ctx, valAddr)

	// for every intermediary account, we first slash the live tokens comprosing delegated to it,
	// and then all of its unbonding delegations.
	// We do these slashes as burns.
	// TODO: Make it go to community pool.
	for _, acc := range accs {
		// Get total delegation from synthetic lockups
<<<<<<< HEAD
		queryCondition := lockuptypes.QueryCondition{
			LockQueryType: lockuptypes.ByDuration,
			Denom:         stakingSuffix(acc.Denom, acc.ValAddr),
			Duration:      time.Hour * 24 * 14,
		}
=======
		syntheticDenom := acc.Denom + stakingSuffix(acc.ValAddr)
		nativeDenom := lockuptypes.NativeDenom(syntheticDenom)
>>>>>>> 320cb4a2

		locks := k.lk.GetLocksLongerThanDurationDenom(ctx, nativeDenom, time.Second)
		for _, lock := range locks {
<<<<<<< HEAD
			// Only single token lock is allowed here
			slashAmt := lock.Coins[0].Amount.ToDec().Mul(fraction).TruncateInt()
			osmoutils.ApplyFuncIfNoError(ctx, func(cacheCtx sdk.Context) error {
				_, err := k.lk.SlashTokensFromLockByID(cacheCtx, lock.ID, sdk.Coins{sdk.NewCoin(lock.Coins[0].Denom, slashAmt)})
				return err
			})
=======
			// slashing only applies to synthetic lockup amount
			synthLock, err := k.lk.GetSyntheticLockup(ctx, lock.ID, stakingSuffix(acc.ValAddr))
			// synth lock doesn't exist for bonding
			if err != nil {
				synthLock, err = k.lk.GetSyntheticLockup(ctx, lock.ID, unstakingSuffix(acc.ValAddr))
				// synth lock doesn't exist for unbonding
				// => no superlfuid staking on this lock ID, so continue
				if err != nil {
					continue
				}
			}

			// slash the lock whether its bonding or unbonding.
			// this overslashes unbondings that started unbonding before the slash infraction,
			// but this seems to be an acceptable trade-off based upon choices taken in the SDK.
			k.slashSynthLock(ctx, synthLock, slashFactor)
>>>>>>> 320cb4a2
		}
	}
}

func (k Keeper) slashSynthLock(ctx sdk.Context, synthLock *lockuptypes.SyntheticLock, slashFactor sdk.Dec) {
	// Only single token lock is allowed here
	lock, _ := k.lk.GetLockByID(ctx, synthLock.UnderlyingLockId)
	slashAmt := synthLock.Coins[0].Amount.ToDec().Mul(slashFactor).TruncateInt()
	slashCoins := sdk.NewCoins(sdk.NewCoin(lock.Coins[0].Denom, slashAmt))
	osmoutils.ApplyFuncIfNoError(ctx, func(cacheCtx sdk.Context) error {
		// These tokens get moved to the community pool.
		_, err := k.lk.SlashTokensFromLockByID(cacheCtx, lock.ID, slashCoins)
		return err
	})
}<|MERGE_RESOLUTION|>--- conflicted
+++ resolved
@@ -8,7 +8,6 @@
 	lockuptypes "github.com/osmosis-labs/osmosis/v7/x/lockup/types"
 )
 
-<<<<<<< HEAD
 func (k Keeper) SlashLockupsForUnbondingDelegationSlash(ctx sdk.Context, delAddrStr string, valAddrStr string, slashFactor sdk.Dec) {
 	delAddr, err := sdk.AccAddressFromBech32(delAddrStr)
 	if err != nil {
@@ -35,12 +34,10 @@
 	}
 }
 
-=======
 // SlashLockupsForValidatorSlash should be called before the validator at valAddr is slashed.
 // This function is responsible for inspecting every intermediate account to valAddr.
 // For each intermediate account IA, it slashes every constituent delegation behind IA.
 // Furthermore, if the infraction height is sufficiently old, slashes unbondings
->>>>>>> 320cb4a2
 // Note: Based on sdk.staking.Slash function review, slashed tokens are burnt not sent to community pool
 // we ignore that, and send the underliyng tokens to the community pool anyway.
 func (k Keeper) SlashLockupsForValidatorSlash(ctx sdk.Context, valAddr sdk.ValAddress, infractionHeight int64, slashFactor sdk.Dec) {
@@ -64,27 +61,10 @@
 	// TODO: Make it go to community pool.
 	for _, acc := range accs {
 		// Get total delegation from synthetic lockups
-<<<<<<< HEAD
-		queryCondition := lockuptypes.QueryCondition{
-			LockQueryType: lockuptypes.ByDuration,
-			Denom:         stakingSuffix(acc.Denom, acc.ValAddr),
-			Duration:      time.Hour * 24 * 14,
-		}
-=======
-		syntheticDenom := acc.Denom + stakingSuffix(acc.ValAddr)
 		nativeDenom := lockuptypes.NativeDenom(syntheticDenom)
->>>>>>> 320cb4a2
 
-		locks := k.lk.GetLocksLongerThanDurationDenom(ctx, nativeDenom, time.Second)
+		locks := k.lk.GetLocksLongerThanDurationDenom(ctx, syntheticDenom, time.Second)
 		for _, lock := range locks {
-<<<<<<< HEAD
-			// Only single token lock is allowed here
-			slashAmt := lock.Coins[0].Amount.ToDec().Mul(fraction).TruncateInt()
-			osmoutils.ApplyFuncIfNoError(ctx, func(cacheCtx sdk.Context) error {
-				_, err := k.lk.SlashTokensFromLockByID(cacheCtx, lock.ID, sdk.Coins{sdk.NewCoin(lock.Coins[0].Denom, slashAmt)})
-				return err
-			})
-=======
 			// slashing only applies to synthetic lockup amount
 			synthLock, err := k.lk.GetSyntheticLockup(ctx, lock.ID, stakingSuffix(acc.ValAddr))
 			// synth lock doesn't exist for bonding
@@ -101,7 +81,6 @@
 			// this overslashes unbondings that started unbonding before the slash infraction,
 			// but this seems to be an acceptable trade-off based upon choices taken in the SDK.
 			k.slashSynthLock(ctx, synthLock, slashFactor)
->>>>>>> 320cb4a2
 		}
 	}
 }
@@ -109,7 +88,7 @@
 func (k Keeper) slashSynthLock(ctx sdk.Context, synthLock *lockuptypes.SyntheticLock, slashFactor sdk.Dec) {
 	// Only single token lock is allowed here
 	lock, _ := k.lk.GetLockByID(ctx, synthLock.UnderlyingLockId)
-	slashAmt := synthLock.Coins[0].Amount.ToDec().Mul(slashFactor).TruncateInt()
+	slashAmt := lock.Coins[0].Amount.ToDec().Mul(slashFactor).TruncateInt()
 	slashCoins := sdk.NewCoins(sdk.NewCoin(lock.Coins[0].Denom, slashAmt))
 	osmoutils.ApplyFuncIfNoError(ctx, func(cacheCtx sdk.Context) error {
 		// These tokens get moved to the community pool.
