package keeper

import (
	"context"
	"strings"
	"time"

	sdk "github.com/cosmos/cosmos-sdk/types"
	stakingtypes "github.com/cosmos/cosmos-sdk/x/staking/types"
<<<<<<< HEAD
=======

>>>>>>> 20cfa05c
	lockuptypes "github.com/osmosis-labs/osmosis/v7/x/lockup/types"
	"github.com/osmosis-labs/osmosis/v7/x/superfluid/types"
)

var _ types.QueryServer = Querier{}

<<<<<<< HEAD
// Params returns the superfluid module params
func (k Keeper) Params(goCtx context.Context, req *types.QueryParamsRequest) (*types.QueryParamsResponse, error) {
	ctx := sdk.UnwrapSDKContext(goCtx)
=======
// Querier defines a wrapper around the x/superfluid keeper providing gRPC method
// handlers.
type Querier struct {
	Keeper
}

func NewQuerier(k Keeper) Querier {
	return Querier{Keeper: k}
}
>>>>>>> 20cfa05c

// Params returns the superfluid module params.
func (q Querier) Params(goCtx context.Context, req *types.QueryParamsRequest) (*types.QueryParamsResponse, error) {
	ctx := sdk.UnwrapSDKContext(goCtx)
	params := q.Keeper.GetParams(ctx)

	return &types.QueryParamsResponse{
		Params: params,
	}, nil
}

// AssetType Returns superfluid asset type.
func (q Querier) AssetType(goCtx context.Context, req *types.AssetTypeRequest) (*types.AssetTypeResponse, error) {
	ctx := sdk.UnwrapSDKContext(goCtx)
	asset := q.Keeper.GetSuperfluidAsset(ctx, req.Denom)
	return &types.AssetTypeResponse{
		AssetType: asset.AssetType,
	}, nil
}

// AllAssets Returns all superfluid assets info.
func (q Querier) AllAssets(goCtx context.Context, req *types.AllAssetsRequest) (*types.AllAssetsResponse, error) {
	ctx := sdk.UnwrapSDKContext(goCtx)
	assets := q.Keeper.GetAllSuperfluidAssets(ctx)
	return &types.AllAssetsResponse{
		Assets: assets,
	}, nil
}

// AssetMultiplier returns superfluid asset multiplier.
func (q Querier) AssetMultiplier(goCtx context.Context, req *types.AssetMultiplierRequest) (*types.AssetMultiplierResponse, error) {
	ctx := sdk.UnwrapSDKContext(goCtx)
	epochInfo := q.Keeper.ek.GetEpochInfo(ctx, q.Keeper.GetEpochIdentifier(ctx))

	return &types.AssetMultiplierResponse{
		OsmoEquivalentMultiplier: &types.OsmoEquivalentMultiplierRecord{
			EpochNumber: epochInfo.CurrentEpoch,
			Denom:       req.Denom,
			Multiplier:  q.Keeper.GetOsmoEquivalentMultiplier(ctx, req.Denom),
		},
	}, nil
}

// AllIntermediaryAccounts returns all superfluid intermediary accounts.
func (q Querier) AllIntermediaryAccounts(goCtx context.Context, req *types.AllIntermediaryAccountsRequest) (*types.AllIntermediaryAccountsResponse, error) {
	ctx := sdk.UnwrapSDKContext(goCtx)
	accounts := q.Keeper.GetAllIntermediaryAccounts(ctx)
	accInfos := []types.SuperfluidIntermediaryAccountInfo{}

	for _, acc := range accounts {
		accInfos = append(accInfos, types.SuperfluidIntermediaryAccountInfo{
			Denom:   acc.Denom,
			ValAddr: acc.ValAddr,
			GaugeId: acc.GaugeId,
			Address: acc.GetAccAddress().String(),
		})
	}

	return &types.AllIntermediaryAccountsResponse{
		Accounts: accInfos,
	}, nil
}

// ConnectedIntermediaryAccount returns intermediary account connected to a superfluid staked lock by id.
func (q Querier) ConnectedIntermediaryAccount(goCtx context.Context, req *types.ConnectedIntermediaryAccountRequest) (*types.ConnectedIntermediaryAccountResponse, error) {
	ctx := sdk.UnwrapSDKContext(goCtx)
	address := q.Keeper.GetLockIdIntermediaryAccountConnection(ctx, req.LockId)
	acc := q.Keeper.GetIntermediaryAccount(ctx, address)

	if len(acc.Denom) == 0 && acc.GaugeId == uint64(0) && len(acc.ValAddr) == 0 {
		return &types.ConnectedIntermediaryAccountResponse{
			Account: &types.SuperfluidIntermediaryAccountInfo{
				Denom:   acc.Denom,
				ValAddr: acc.ValAddr,
				GaugeId: acc.GaugeId,
				Address: "",
			},
		}, nil
	}

	if len(acc.Denom) == 0 && acc.GaugeId == uint64(0) && len(acc.ValAddr) == 0 {
		return &types.ConnectedIntermediaryAccountResponse{
			Account: &types.SuperfluidIntermediaryAccountInfo{
				Denom:   acc.Denom,
				ValAddr: acc.ValAddr,
				GaugeId: acc.GaugeId,
				Address: "",
			},
		}, nil
	}

	return &types.ConnectedIntermediaryAccountResponse{
		Account: &types.SuperfluidIntermediaryAccountInfo{
			Denom:   acc.Denom,
			ValAddr: acc.ValAddr,
			GaugeId: acc.GaugeId,
			Address: acc.GetAccAddress().String(),
		},
	}, nil
}

// SuperfluidDelegationAmount returns the coins superfluid delegated for a

func (q Querier) SuperfluidDelegationAmount(goCtx context.Context, req *types.SuperfluidDelegationAmountRequest) (*types.SuperfluidDelegationAmountResponse, error) {
	ctx := sdk.UnwrapSDKContext(goCtx)

	if q.Keeper.GetSuperfluidAsset(ctx, req.Denom).Denom == "" {
		return nil, types.ErrNonSuperfluidAsset
	}

	_, err := sdk.ValAddressFromBech32(req.ValidatorAddress)
	if err != nil {
		return nil, err
	}

	syntheticDenom := stakingSyntheticDenom(req.Denom, req.ValidatorAddress)

	delAddr, err := sdk.AccAddressFromBech32(req.DelegatorAddress)
	if err != nil {
		return nil, err
	}

	periodLocks := q.Keeper.lk.GetAccountLockedLongerDurationDenomNotUnlockingOnly(ctx, delAddr, syntheticDenom, time.Second)

	if len(periodLocks) == 0 {
		return &types.SuperfluidDelegationAmountResponse{Amount: sdk.NewCoins()}, nil
	}

	return &types.SuperfluidDelegationAmountResponse{Amount: periodLocks[0].GetCoins()}, nil
}

// SuperfluidDelegationsByDelegator returns all the superfluid poistions for a specific delegator.
func (q Querier) SuperfluidDelegationsByDelegator(goCtx context.Context, req *types.SuperfluidDelegationsByDelegatorRequest) (*types.SuperfluidDelegationsByDelegatorResponse, error) {
	ctx := sdk.UnwrapSDKContext(goCtx)

	delAddr, err := sdk.AccAddressFromBech32(req.DelegatorAddress)
	if err != nil {
		return nil, err
	}

	res := types.SuperfluidDelegationsByDelegatorResponse{
		SuperfluidDelegationRecords: []types.SuperfluidDelegationRecord{},
		TotalDelegatedCoins:         sdk.NewCoins(),
	}

	syntheticLocks := q.Keeper.lk.GetAllSyntheticLockupsByAddr(ctx, delAddr)

	for _, syntheticLock := range syntheticLocks {
		// don't include unbonding delegations
		if strings.Contains(syntheticLock.SynthDenom, "superunbonding") {
			continue
		}

		periodLock, err := q.Keeper.lk.GetLockByID(ctx, syntheticLock.UnderlyingLockId)
		if err != nil {
			return nil, err
		}

		baseDenom := periodLock.Coins.GetDenomByIndex(0)
		lockedCoins := sdk.NewCoin(baseDenom, periodLock.GetCoins().AmountOf(baseDenom))
		valAddr, err := ValidatorAddressFromSyntheticDenom(syntheticLock.SynthDenom)
		if err != nil {
			return nil, err
		}
		res.SuperfluidDelegationRecords = append(res.SuperfluidDelegationRecords,
			types.SuperfluidDelegationRecord{
				DelegatorAddress: req.DelegatorAddress,
				ValidatorAddress: valAddr,
				DelegationAmount: lockedCoins,
			},
		)
		res.TotalDelegatedCoins = res.TotalDelegatedCoins.Add(lockedCoins)
	}

	return &res, nil
}

// SuperfluidUndelegationsByDelegator returns total amount undelegating by delegator.
func (q Querier) SuperfluidUndelegationsByDelegator(goCtx context.Context, req *types.SuperfluidUndelegationsByDelegatorRequest) (*types.SuperfluidUndelegationsByDelegatorResponse, error) {
	ctx := sdk.UnwrapSDKContext(goCtx)

	delAddr, err := sdk.AccAddressFromBech32(req.DelegatorAddress)
	if err != nil {
		return nil, err
	}

	res := types.SuperfluidUndelegationsByDelegatorResponse{
		SuperfluidDelegationRecords: []types.SuperfluidDelegationRecord{},
		TotalUndelegatedCoins:       sdk.NewCoins(),
		SyntheticLocks:              []lockuptypes.SyntheticLock{},
	}

	syntheticLocks := q.Keeper.lk.GetAllSyntheticLockupsByAddr(ctx, delAddr)

	for _, syntheticLock := range syntheticLocks {
		if strings.Contains(syntheticLock.SynthDenom, "superbonding") {
			continue
		}

		periodLock, err := q.Keeper.lk.GetLockByID(ctx, syntheticLock.UnderlyingLockId)
		if err != nil {
			return nil, err
		}

		baseDenom := periodLock.Coins.GetDenomByIndex(0)
		lockedCoin := sdk.NewCoin(baseDenom, periodLock.GetCoins().AmountOf(baseDenom))

		valAddr, err := ValidatorAddressFromSyntheticDenom(syntheticLock.SynthDenom)
		if err != nil {
			return nil, err
		}

		res.SuperfluidDelegationRecords = append(res.SuperfluidDelegationRecords,
			types.SuperfluidDelegationRecord{
				DelegatorAddress: req.DelegatorAddress,
				ValidatorAddress: valAddr,
				DelegationAmount: lockedCoin,
			},
		)
<<<<<<< HEAD
=======

>>>>>>> 20cfa05c
		res.SyntheticLocks = append(res.SyntheticLocks, syntheticLock)
		res.TotalUndelegatedCoins = res.TotalUndelegatedCoins.Add(lockedCoin)
	}

	return &res, nil
}

// SuperfluidDelegationsByValidatorDenom returns all the superfluid positions
// of a specific denom delegated to one validator.
func (q Querier) SuperfluidDelegationsByValidatorDenom(goCtx context.Context, req *types.SuperfluidDelegationsByValidatorDenomRequest) (*types.SuperfluidDelegationsByValidatorDenomResponse, error) {
	ctx := sdk.UnwrapSDKContext(goCtx)

	if q.Keeper.GetSuperfluidAsset(ctx, req.Denom).Denom == "" {
		return nil, types.ErrNonSuperfluidAsset
	}

	_, err := sdk.ValAddressFromBech32(req.ValidatorAddress)
	if err != nil {
		return nil, err
	}

	syntheticDenom := stakingSyntheticDenom(req.Denom, req.ValidatorAddress)

	res := types.SuperfluidDelegationsByValidatorDenomResponse{
		SuperfluidDelegationRecords: []types.SuperfluidDelegationRecord{},
	}

	periodLocks := q.Keeper.lk.GetLocksLongerThanDurationDenom(ctx, syntheticDenom, time.Second)

	for _, lock := range periodLocks {
		lockedCoins := sdk.NewCoin(req.Denom, lock.GetCoins().AmountOf(req.Denom))
		res.SuperfluidDelegationRecords = append(res.SuperfluidDelegationRecords,
			types.SuperfluidDelegationRecord{
				DelegatorAddress: lock.GetOwner(),
				ValidatorAddress: req.ValidatorAddress,
				DelegationAmount: lockedCoins,
			},
		)
	}

	return &res, nil
}

// EstimateSuperfluidDelegatedAmountByValidatorDenom returns the amount of a
// specific denom delegated to a specific validator
// This is labeled an estimate, because the way it calculates the amount can
// lead rounding errors from the true delegated amount.
func (q Querier) EstimateSuperfluidDelegatedAmountByValidatorDenom(goCtx context.Context, req *types.EstimateSuperfluidDelegatedAmountByValidatorDenomRequest) (*types.EstimateSuperfluidDelegatedAmountByValidatorDenomResponse, error) {
	ctx := sdk.UnwrapSDKContext(goCtx)

	if q.Keeper.GetSuperfluidAsset(ctx, req.Denom).Denom == "" {
		return nil, types.ErrNonSuperfluidAsset
	}

	valAddr, err := sdk.ValAddressFromBech32(req.ValidatorAddress)
	if err != nil {
		return nil, err
	}

	intermediaryAccAddress := types.GetSuperfluidIntermediaryAccountAddr(req.Denom, req.ValidatorAddress)
	intermediaryAcc := q.Keeper.GetIntermediaryAccount(ctx, intermediaryAccAddress)
	if intermediaryAcc.Empty() {
		return nil, err
	}

	val, found := q.Keeper.sk.GetValidator(ctx, valAddr)
	if !found {
		return nil, stakingtypes.ErrNoValidatorFound
	}

	delegation, found := q.Keeper.sk.GetDelegation(ctx, intermediaryAcc.GetAccAddress(), valAddr)
	if !found {
		return nil, stakingtypes.ErrNoDelegation
	}

	syntheticOsmoAmt := delegation.Shares.Quo(val.DelegatorShares).MulInt(val.Tokens)
	baseAmount := q.Keeper.UnriskAdjustOsmoValue(ctx, syntheticOsmoAmt).Quo(q.Keeper.GetOsmoEquivalentMultiplier(ctx, req.Denom)).RoundInt()

	return &types.EstimateSuperfluidDelegatedAmountByValidatorDenomResponse{
		TotalDelegatedCoins: sdk.NewCoins(sdk.NewCoin(req.Denom, baseAmount)),
	}, nil
}

// TotalSuperfluidDelegations returns total amount of osmo delegated via superfluid staking.
func (q Querier) TotalSuperfluidDelegations(goCtx context.Context, req *types.TotalSuperfluidDelegationsRequest) (*types.TotalSuperfluidDelegationsResponse, error) {
	ctx := sdk.UnwrapSDKContext(goCtx)

	totalSuperfluidDelegated := sdk.NewInt(0)

	intermediaryAccounts := q.Keeper.GetAllIntermediaryAccounts(ctx)
	for _, intermediaryAccount := range intermediaryAccounts {
		valAddr, err := sdk.ValAddressFromBech32(intermediaryAccount.ValAddr)
		if err != nil {
			return nil, err
		}

		val, found := q.Keeper.sk.GetValidator(ctx, valAddr)
		if !found {
			return nil, stakingtypes.ErrNoValidatorFound
		}

		delegation, found := q.Keeper.sk.GetDelegation(ctx, intermediaryAccount.GetAccAddress(), valAddr)
		if !found {
			continue
		}

		syntheticOsmoAmt := delegation.Shares.Quo(val.DelegatorShares).MulInt(val.Tokens).RoundInt()
		totalSuperfluidDelegated = totalSuperfluidDelegated.Add(syntheticOsmoAmt)
	}

	return &types.TotalSuperfluidDelegationsResponse{
		TotalDelegations: totalSuperfluidDelegated,
	}, nil
}<|MERGE_RESOLUTION|>--- conflicted
+++ resolved
@@ -7,21 +7,13 @@
 
 	sdk "github.com/cosmos/cosmos-sdk/types"
 	stakingtypes "github.com/cosmos/cosmos-sdk/x/staking/types"
-<<<<<<< HEAD
-=======
-
->>>>>>> 20cfa05c
+
 	lockuptypes "github.com/osmosis-labs/osmosis/v7/x/lockup/types"
 	"github.com/osmosis-labs/osmosis/v7/x/superfluid/types"
 )
 
 var _ types.QueryServer = Querier{}
 
-<<<<<<< HEAD
-// Params returns the superfluid module params
-func (k Keeper) Params(goCtx context.Context, req *types.QueryParamsRequest) (*types.QueryParamsResponse, error) {
-	ctx := sdk.UnwrapSDKContext(goCtx)
-=======
 // Querier defines a wrapper around the x/superfluid keeper providing gRPC method
 // handlers.
 type Querier struct {
@@ -31,7 +23,6 @@
 func NewQuerier(k Keeper) Querier {
 	return Querier{Keeper: k}
 }
->>>>>>> 20cfa05c
 
 // Params returns the superfluid module params.
 func (q Querier) Params(goCtx context.Context, req *types.QueryParamsRequest) (*types.QueryParamsResponse, error) {
@@ -112,17 +103,6 @@
 		}, nil
 	}
 
-	if len(acc.Denom) == 0 && acc.GaugeId == uint64(0) && len(acc.ValAddr) == 0 {
-		return &types.ConnectedIntermediaryAccountResponse{
-			Account: &types.SuperfluidIntermediaryAccountInfo{
-				Denom:   acc.Denom,
-				ValAddr: acc.ValAddr,
-				GaugeId: acc.GaugeId,
-				Address: "",
-			},
-		}, nil
-	}
-
 	return &types.ConnectedIntermediaryAccountResponse{
 		Account: &types.SuperfluidIntermediaryAccountInfo{
 			Denom:   acc.Denom,
@@ -251,10 +231,7 @@
 				DelegationAmount: lockedCoin,
 			},
 		)
-<<<<<<< HEAD
-=======
-
->>>>>>> 20cfa05c
+
 		res.SyntheticLocks = append(res.SyntheticLocks, syntheticLock)
 		res.TotalUndelegatedCoins = res.TotalUndelegatedCoins.Add(lockedCoin)
 	}
