package keeper_test

import (
	govtypes "github.com/cosmos/cosmos-sdk/x/gov/types"
	"time"

	sdk "github.com/cosmos/cosmos-sdk/types"
	stakingtypes "github.com/cosmos/cosmos-sdk/x/staking/types"

	"github.com/osmosis-labs/osmosis/osmomath"
	v8constants "github.com/osmosis-labs/osmosis/v25/app/upgrades/v8/constants"
	cltypes "github.com/osmosis-labs/osmosis/v25/x/concentrated-liquidity/types"
	"github.com/osmosis-labs/osmosis/v25/x/gamm/pool-models/balancer"
	gammtypes "github.com/osmosis-labs/osmosis/v25/x/gamm/types"
	gammmigration "github.com/osmosis-labs/osmosis/v25/x/gamm/types/migration"
	lockupkeeper "github.com/osmosis-labs/osmosis/v25/x/lockup/keeper"
	lockuptypes "github.com/osmosis-labs/osmosis/v25/x/lockup/types"
	"github.com/osmosis-labs/osmosis/v25/x/superfluid/keeper"
	"github.com/osmosis-labs/osmosis/v25/x/superfluid/types"
)

var defaultFunds = sdk.NewCoins(defaultPoolAssets[0].Token, sdk.NewCoin("stake", osmomath.NewInt(5000000000)))

func (s *KeeperTestSuite) TestMsgSuperfluidDelegate() {
	type param struct {
		coinsToLock sdk.Coins
		lockOwner   sdk.AccAddress
		duration    time.Duration
	}

	tests := []struct {
		name       string
		param      param
		expectPass bool
	}{
		{
			name: "superfluid delegation for not allowed asset",
			param: param{
				coinsToLock: sdk.Coins{sdk.NewInt64Coin("stake", 10)},       // setup wallet
				lockOwner:   sdk.AccAddress([]byte("addr1---------------")), // setup wallet
				duration:    time.Hour * 504,
			},
			expectPass: false,
		},
		{
			name: "invalid duration",
			param: param{
				lockOwner: sdk.AccAddress([]byte("addr1---------------")), // setup wallet
				duration:  time.Second,
			},
			expectPass: false,
		},
		{
			name: "happy case",
			param: param{
				lockOwner: sdk.AccAddress([]byte("addr1---------------")), // setup wallet
				duration:  time.Hour * 504,
			},
			expectPass: true,
		},
	}

	for _, test := range tests {
		s.Run(test.name, func() {
			s.SetupTest()
			lockupMsgServer := lockupkeeper.NewMsgServerImpl(s.App.LockupKeeper)
			c := sdk.WrapSDKContext(s.Ctx)

			denoms, _ := s.SetupGammPoolsAndSuperfluidAssets([]osmomath.Dec{osmomath.NewDec(20), osmomath.NewDec(20)})

			// If there is no coinsToLock in the param, use pool denom
			if test.param.coinsToLock.Empty() {
				test.param.coinsToLock = sdk.NewCoins(sdk.NewCoin(denoms[0], osmomath.NewInt(20)))
			}
			s.FundAcc(test.param.lockOwner, test.param.coinsToLock)
			resp, err := lockupMsgServer.LockTokens(c, lockuptypes.NewMsgLockTokens(test.param.lockOwner, test.param.duration, test.param.coinsToLock))
			s.Require().NoError(err)

			valAddrs := s.SetupValidators([]stakingtypes.BondStatus{stakingtypes.Bonded})

			msgServer := keeper.NewMsgServerImpl(s.App.SuperfluidKeeper)
			_, err = msgServer.SuperfluidDelegate(c, types.NewMsgSuperfluidDelegate(test.param.lockOwner, resp.ID, valAddrs[0]))

			if test.expectPass {
				s.Require().NoError(err)
				s.AssertEventEmitted(s.Ctx, types.TypeEvtSuperfluidDelegate, 1)
			} else {
				s.Require().Error(err)
			}
		})
	}
}

func (s *KeeperTestSuite) TestMsgSuperfluidUndelegate() {
	type param struct {
		coinsToLock         sdk.Coins
		lockOwner           sdk.AccAddress
		duration            time.Duration
		coinsInOwnerAddress sdk.Coins
	}

	tests := []struct {
		name       string
		param      param
		expectPass bool
	}{
		{
			name: "superfluid undelegation for not superfluid delegated lockup",
			param: param{
				coinsToLock:         sdk.Coins{sdk.NewInt64Coin("stake", 10)},       // setup wallet
				lockOwner:           sdk.AccAddress([]byte("addr1---------------")), // setup wallet
				duration:            time.Second,
				coinsInOwnerAddress: sdk.Coins{sdk.NewInt64Coin("stake", 10)},
			},
			expectPass: false,
		},
	}

	for _, test := range tests {
		s.SetupTest()

		s.FundAcc(test.param.lockOwner, test.param.coinsInOwnerAddress)

		lockupMsgServer := lockupkeeper.NewMsgServerImpl(s.App.LockupKeeper)
		c := sdk.WrapSDKContext(s.Ctx)
		resp, err := lockupMsgServer.LockTokens(c, lockuptypes.NewMsgLockTokens(test.param.lockOwner, test.param.duration, test.param.coinsToLock))
		s.Require().NoError(err)

		msgServer := keeper.NewMsgServerImpl(s.App.SuperfluidKeeper)
		_, err = msgServer.SuperfluidUndelegate(c, types.NewMsgSuperfluidUndelegate(test.param.lockOwner, resp.ID))

		if test.expectPass {
			s.Require().NoError(err)
		} else {
			s.Require().Error(err)
		}
	}
}

func (s *KeeperTestSuite) TestMsgCreateFullRangePositionAndSuperfluidDelegate() {
	defaultSender := s.TestAccs[0]
	type param struct {
		coinsToLock sdk.Coins
		poolId      uint64
	}

	tests := []struct {
		name               string
		param              param
		expectPass         bool
		expectedLockId     uint64
		expectedPositionId uint64
	}{
		{
			name:               "happy case",
			param:              param{},
			expectPass:         true,
			expectedLockId:     1,
			expectedPositionId: 2,
		},
		{
			name: "superfluid delegation for not allowed asset",
			param: param{
				coinsToLock: sdk.Coins{sdk.NewInt64Coin("stake", 10)},
			},
			expectPass: false,
		},
		{
			name: "invalid pool id",
			param: param{
				poolId: 3,
			},
			expectPass: false,
		},
	}

	for _, test := range tests {
		s.Run(test.name, func() {
			s.SetupTest()

			ctx := sdk.WrapSDKContext(s.Ctx)

			clPool := s.PrepareConcentratedPoolWithCoinsAndFullRangePosition(defaultFunds[0].Denom, defaultFunds[1].Denom)
			clLockupDenom := cltypes.GetConcentratedLockupDenomFromPoolId(clPool.GetId())
			err := s.App.SuperfluidKeeper.AddNewSuperfluidAsset(s.Ctx, types.SuperfluidAsset{
				Denom:     clLockupDenom,
				AssetType: types.SuperfluidAssetTypeConcentratedShare,
			})
			s.Require().NoError(err)

			// If there is no coinsToLock in the param, use pool denom
			if test.param.coinsToLock.Empty() {
				test.param.coinsToLock = defaultFunds
			}
			if test.param.poolId == 0 {
				test.param.poolId = clPool.GetId()
			}

			s.FundAcc(defaultSender, test.param.coinsToLock)

			valAddrs := s.SetupValidators([]stakingtypes.BondStatus{stakingtypes.Bonded})

			msgServer := keeper.NewMsgServerImpl(s.App.SuperfluidKeeper)
			resp, err := msgServer.CreateFullRangePositionAndSuperfluidDelegate(ctx, types.NewMsgCreateFullRangePositionAndSuperfluidDelegate(defaultSender, test.param.coinsToLock, valAddrs[0].String(), test.param.poolId))

			if test.expectPass {
				s.Require().NoError(err)
				s.AssertEventEmitted(s.Ctx, types.TypeEvtCreateFullRangePositionAndSFDelegate, 1)
				s.Require().Equal(resp.LockID, test.expectedLockId)
				s.Require().Equal(resp.PositionID, test.expectedPositionId)
			} else {
				s.Require().Error(err)
			}
		})
	}
}

func (s *KeeperTestSuite) TestMsgSuperfluidUnbondLock() {
	type param struct {
		coinsToLock         sdk.Coins
		lockOwner           sdk.AccAddress
		duration            time.Duration
		coinsInOwnerAddress sdk.Coins
	}

	tests := []struct {
		name       string
		param      param
		expectPass bool
	}{
		{
			name: "superfluid unbond lock that is not superfluid lockup",
			param: param{
				coinsToLock:         sdk.Coins{sdk.NewInt64Coin("stake", 10)},       // setup wallet
				lockOwner:           sdk.AccAddress([]byte("addr1---------------")), // setup wallet
				duration:            time.Second,
				coinsInOwnerAddress: sdk.Coins{sdk.NewInt64Coin("stake", 10)},
			},
			expectPass: false,
		},
	}

	for _, test := range tests {
		s.SetupTest()

		s.FundAcc(test.param.lockOwner, test.param.coinsInOwnerAddress)

		lockupMsgServer := lockupkeeper.NewMsgServerImpl(s.App.LockupKeeper)
		c := sdk.WrapSDKContext(s.Ctx)
		resp, err := lockupMsgServer.LockTokens(c, lockuptypes.NewMsgLockTokens(test.param.lockOwner, test.param.duration, test.param.coinsToLock))
		s.Require().NoError(err)

		msgServer := keeper.NewMsgServerImpl(s.App.SuperfluidKeeper)
		_, err = msgServer.SuperfluidUnbondLock(c, types.NewMsgSuperfluidUnbondLock(test.param.lockOwner, resp.ID))

		if test.expectPass {
			s.Require().NoError(err)
		} else {
			s.Require().Error(err)
		}
	}
}

func (s *KeeperTestSuite) TestMsgSuperfluidUndelegateAndUnbondLock() {
	type param struct {
		coinsToLock         sdk.Coins
		amountToUnlock      sdk.Coin
		lockOwner           sdk.AccAddress
		duration            time.Duration
		coinsInOwnerAddress sdk.Coins
	}

	tests := []struct {
		name       string
		param      param
		expectPass bool
	}{
		{
			name: "superfluid unbond lock that is not superfluid lockup",
			param: param{
				coinsToLock:         sdk.Coins{sdk.NewInt64Coin("stake", 10)},
				amountToUnlock:      sdk.NewInt64Coin("stake", 10),
				lockOwner:           sdk.AccAddress([]byte("addr1---------------")),
				duration:            time.Second,
				coinsInOwnerAddress: sdk.Coins{sdk.NewInt64Coin("stake", 10)},
			},
			expectPass: false,
		},
	}

	for _, test := range tests {
		s.SetupTest()

		s.FundAcc(test.param.lockOwner, test.param.coinsInOwnerAddress)

		lockupMsgServer := lockupkeeper.NewMsgServerImpl(s.App.LockupKeeper)
		c := sdk.WrapSDKContext(s.Ctx)
		resp, err := lockupMsgServer.LockTokens(c, lockuptypes.NewMsgLockTokens(test.param.lockOwner, test.param.duration, test.param.coinsToLock))
		s.Require().NoError(err)

		msgServer := keeper.NewMsgServerImpl(s.App.SuperfluidKeeper)
		_, err = msgServer.SuperfluidUndelegateAndUnbondLock(c, types.NewMsgSuperfluidUndelegateAndUnbondLock(test.param.lockOwner, resp.ID, test.param.amountToUnlock))

		if test.expectPass {
			s.Require().NoError(err)
		} else {
			s.Require().Error(err)
		}
	}
}

func (s *KeeperTestSuite) TestMsgLockAndSuperfluidDelegate() {
	type param struct {
		coinsToLock         sdk.Coins
		lockOwner           sdk.AccAddress
		duration            time.Duration
		coinsInOwnerAddress sdk.Coins
	}

	tests := []struct {
		name       string
		param      param
		expectPass bool
	}{
		{
			name: "superfluid lock and superfluid delegate for not allowed asset",
			param: param{
				coinsToLock:         sdk.Coins{sdk.NewInt64Coin("stake", 10)},       // setup wallet
				lockOwner:           sdk.AccAddress([]byte("addr1---------------")), // setup wallet
				duration:            time.Second,
				coinsInOwnerAddress: sdk.Coins{sdk.NewInt64Coin("stake", 10)},
			},
			expectPass: false,
		},
	}

	for _, test := range tests {
		s.SetupTest()

		s.FundAcc(test.param.lockOwner, test.param.coinsInOwnerAddress)

		c := sdk.WrapSDKContext(s.Ctx)
		valAddrs := s.SetupValidators([]stakingtypes.BondStatus{stakingtypes.Bonded})

		msgServer := keeper.NewMsgServerImpl(s.App.SuperfluidKeeper)
		_, err := msgServer.LockAndSuperfluidDelegate(c, types.NewMsgLockAndSuperfluidDelegate(test.param.lockOwner, test.param.coinsToLock, valAddrs[0]))

		if test.expectPass {
			s.Require().NoError(err)
		} else {
			s.Require().Error(err)
		}
	}
}

// TestMsgSuperfluidUndelegate_Event tests that events are correctly emitted
// when calling SuperfluidUndelegate.
func (s *KeeperTestSuite) TestMsgSuperfluidUndelegate_Event() {
	testCases := []struct {
		name                  string
		validatorStats        []stakingtypes.BondStatus
		superDelegations      []superfluidDelegation
		superUnbondingLockIds []uint64
		expSuperUnbondingErr  []bool
		// expected amount of delegation to intermediary account
	}{
		{
			"with single validator and single superfluid delegation and single undelegation",
			[]stakingtypes.BondStatus{stakingtypes.Bonded},
			[]superfluidDelegation{{0, 0, 0, 1000000}},
			[]uint64{1},
			[]bool{false},
		},
		{
			"undelegating not available lock id",
			[]stakingtypes.BondStatus{stakingtypes.Bonded},
			[]superfluidDelegation{{0, 0, 0, 1000000}},
			[]uint64{2},
			[]bool{true},
		},
	}

	for _, test := range testCases {
		s.SetupTest()
		msgServer := keeper.NewMsgServerImpl(s.App.SuperfluidKeeper)
		c := sdk.WrapSDKContext(s.Ctx)

		// setup validators
		valAddrs := s.SetupValidators(test.validatorStats)

		denoms, _ := s.SetupGammPoolsAndSuperfluidAssets([]osmomath.Dec{osmomath.NewDec(20)})

		// setup superfluid delegations
		s.setupSuperfluidDelegations(valAddrs, test.superDelegations, denoms)
		for index, lockId := range test.superUnbondingLockIds {
			lock, err := s.App.LockupKeeper.GetLockByID(s.Ctx, lockId)
			if err != nil {
				lock = &lockuptypes.PeriodLock{}
			}

			// superfluid undelegate
			sender, _ := sdk.AccAddressFromBech32(lock.Owner)
			_, err = msgServer.SuperfluidUndelegate(c, types.NewMsgSuperfluidUndelegate(sender, lockId))
			if test.expSuperUnbondingErr[index] {
				s.Require().Error(err)
				continue
			} else {
				s.Require().NoError(err)
				s.AssertEventEmitted(s.Ctx, types.TypeEvtSuperfluidUndelegate, 1)
			}
		}
	}
}

// TestMsgSuperfluidUnbondLock_Event tests that events are correctly emitted
// when calling SuperfluidUnbondLock.
func (s *KeeperTestSuite) TestMsgSuperfluidUnbondLock_Event() {
	s.SetupTest()
	msgServer := keeper.NewMsgServerImpl(s.App.SuperfluidKeeper)

	// setup validators
	valAddrs := s.SetupValidators([]stakingtypes.BondStatus{stakingtypes.Bonded})

	denoms, _ := s.SetupGammPoolsAndSuperfluidAssets([]osmomath.Dec{osmomath.NewDec(20), osmomath.NewDec(20)})

	// setup superfluid delegations
	_, _, locks := s.setupSuperfluidDelegations(valAddrs, []superfluidDelegation{{0, 0, 0, 1000000}}, denoms)

	for _, lock := range locks {
		startTime := time.Now()
		sender, _ := sdk.AccAddressFromBech32(lock.Owner)

		// first we test that SuperfluidUnbondLock would cause error before undelegating
		_, err := msgServer.SuperfluidUnbondLock(sdk.WrapSDKContext(s.Ctx), types.NewMsgSuperfluidUnbondLock(sender, lock.ID))
		s.Require().Error(err)

		// undelegation needs to happen prior to SuperfluidUnbondLock
		err = s.App.SuperfluidKeeper.SuperfluidUndelegate(s.Ctx, lock.Owner, lock.ID)
		s.Require().NoError(err)

		// test SuperfluidUnbondLock
		unbondLockStartTime := startTime.Add(time.Hour)
		s.Ctx = s.Ctx.WithBlockTime(unbondLockStartTime)
		_, err = msgServer.SuperfluidUnbondLock(sdk.WrapSDKContext(s.Ctx), types.NewMsgSuperfluidUnbondLock(sender, lock.ID))
		s.Require().NoError(err)
		s.AssertEventEmitted(s.Ctx, types.TypeEvtSuperfluidUnbondLock, 1)
	}
}

// TestMsgUnPoolWhitelistedPool_Event tests that events are correctly emitted
// when calling UnPoolWhitelistedPool.
func (s *KeeperTestSuite) TestMsgUnPoolWhitelistedPool_Event() {
	s.SetupTest()
	msgServer := keeper.NewMsgServerImpl(s.App.SuperfluidKeeper)

	// setup validators
	valAddrs := s.SetupValidators([]stakingtypes.BondStatus{stakingtypes.Bonded})

	denoms, poolIds := s.SetupGammPoolsAndSuperfluidAssets([]osmomath.Dec{osmomath.NewDec(20)})

	// whitelist designated pools
	s.App.SuperfluidKeeper.SetUnpoolAllowedPools(s.Ctx, poolIds)

	// setup superfluid delegations
	_, _, locks := s.setupSuperfluidDelegations(valAddrs, []superfluidDelegation{{0, 0, 0, 1000000}}, denoms)

	for index, poolId := range poolIds {
		sender, _ := sdk.AccAddressFromBech32(locks[index].Owner)
		s.Ctx = s.Ctx.WithBlockHeight(v8constants.UpgradeHeight)
		_, err := msgServer.UnPoolWhitelistedPool(sdk.WrapSDKContext(s.Ctx), types.NewMsgUnPoolWhitelistedPool(sender, poolId))
		s.Require().NoError(err)
		s.AssertEventEmitted(s.Ctx, types.TypeEvtUnpoolId, 1)
	}
}

func (s *KeeperTestSuite) TestUnlockAndMigrateSharesToFullRangeConcentratedPosition_Event() {
	s.SetupTest()

	msgServer := keeper.NewMsgServerImpl(s.App.SuperfluidKeeper)
	s.FundAcc(s.TestAccs[0], defaultAcctFunds)
	fullRangeCoins := sdk.NewCoins(defaultPoolAssets[0].Token, defaultPoolAssets[1].Token)

	// Set validators
	valAddrs := s.SetupValidators([]stakingtypes.BondStatus{stakingtypes.Bonded})

	// Set balancer pool (foo and stake) and make its respective gamm share an authorized superfluid asset
	msg := balancer.NewMsgCreateBalancerPool(s.TestAccs[0], balancer.PoolParams{
		SwapFee: osmomath.NewDecWithPrec(1, 2),
		ExitFee: osmomath.NewDec(0),
	}, defaultPoolAssets, defaultFutureGovernor)
	balancerPooId, err := s.App.PoolManagerKeeper.CreatePool(s.Ctx, msg)
	s.Require().NoError(err)
	balancerPool, err := s.App.GAMMKeeper.GetPool(s.Ctx, balancerPooId)
	s.Require().NoError(err)
	poolDenom := gammtypes.GetPoolShareDenom(balancerPool.GetId())
	err = s.App.SuperfluidKeeper.AddNewSuperfluidAsset(s.Ctx, types.SuperfluidAsset{
		Denom:     poolDenom,
		AssetType: types.SuperfluidAssetTypeLPShare,
	})
	s.Require().NoError(err)

	// Set concentrated pool with the same denoms as the balancer pool (foo and stake)
	clPool := s.PrepareCustomConcentratedPool(s.TestAccs[0], defaultPoolAssets[0].Token.Denom, defaultPoolAssets[1].Token.Denom, 1, osmomath.ZeroDec())

	// Set migration link between the balancer and concentrated pool
	migrationRecord := gammmigration.MigrationRecords{BalancerToConcentratedPoolLinks: []gammmigration.BalancerToConcentratedPoolLink{
		{BalancerPoolId: balancerPool.GetId(), ClPoolId: clPool.GetId()},
	}}
	err = s.App.GAMMKeeper.OverwriteMigrationRecords(s.Ctx, migrationRecord)
	s.Require().NoError(err)

	// Superfluid delegate the balancer pool shares
	_, _, locks := s.setupSuperfluidDelegations(valAddrs, []superfluidDelegation{{0, 0, 0, 9000000000000000000}}, []string{poolDenom})

	// Create full range concentrated position (needed to give the pool an initial spot price and liquidity value)
	s.CreateFullRangePosition(clPool, fullRangeCoins)

	// Add new superfluid asset
	denom := cltypes.GetConcentratedLockupDenomFromPoolId(clPool.GetId())
	err = s.App.SuperfluidKeeper.AddNewSuperfluidAsset(s.Ctx, types.SuperfluidAsset{
		Denom:     denom,
		AssetType: types.SuperfluidAssetTypeConcentratedShare,
	})
	s.Require().NoError(err)

	// Execute UnlockAndMigrateSharesToFullRangeConcentratedPosition message
	sender, err := sdk.AccAddressFromBech32(locks[0].Owner)
	s.Require().NoError(err)
	_, err = msgServer.UnlockAndMigrateSharesToFullRangeConcentratedPosition(sdk.WrapSDKContext(s.Ctx),
		types.NewMsgUnlockAndMigrateSharesToFullRangeConcentratedPosition(sender, int64(locks[0].ID), locks[0].Coins[0]))
	s.Require().NoError(err)

	// Asset event emitted
	s.AssertEventEmitted(s.Ctx, types.TypeEvtUnlockAndMigrateShares, 1)
}

// TestAddToConcentratedLiquiditySuperfluidPosition_Events tests that events are correctly emitted
// when calling addToConcentratedLiquiditySuperfluidPosition.
func (s *KeeperTestSuite) TestAddToConcentratedLiquiditySuperfluidPosition_Events() {
	testcases := map[string]struct {
		isLastPositionInPool         bool
		expectedAddedToPositionEvent int
		expectedMessageEvents        int
		expectedError                error
	}{
		"happy path": {
			isLastPositionInPool:         false,
			expectedAddedToPositionEvent: 1,
		},
		"error: last position in pool": {
			isLastPositionInPool:         true,
			expectedAddedToPositionEvent: 0,
			expectedError:                cltypes.AddToLastPositionInPoolError{PoolId: 1, PositionId: 1},
		},
	}

	for name, tc := range testcases {
		s.Run(name, func() {
			s.SetupTest()

			msgServer := keeper.NewMsgServerImpl(s.App.SuperfluidKeeper)
			concentratedLiquidityKeeper := s.App.ConcentratedLiquidityKeeper
			owner := s.TestAccs[0]

			// Position from current account.
			posId, _, _, _, _, poolJoinAcc := s.SetupSuperfluidConcentratedPosition(s.Ctx, true, false, false, owner)

			if !tc.isLastPositionInPool {
				s.FundAcc(s.TestAccs[1], defaultFunds)
				_, err := concentratedLiquidityKeeper.CreateFullRangePosition(s.Ctx, 1, s.TestAccs[1], defaultFunds)
				s.Require().NoError(err)
			}

			// Reset event counts to 0 by creating a new manager.
			s.Ctx = s.Ctx.WithEventManager(sdk.NewEventManager())
			s.Equal(0, len(s.Ctx.EventManager().Events()))

			s.FundAcc(poolJoinAcc, defaultFunds)
			msg := &types.MsgAddToConcentratedLiquiditySuperfluidPosition{
				PositionId:    posId,
				Sender:        poolJoinAcc.String(),
				TokenDesired0: defaultFunds[0],
				TokenDesired1: defaultFunds[1],
			}

			response, err := msgServer.AddToConcentratedLiquiditySuperfluidPosition(sdk.WrapSDKContext(s.Ctx), msg)

			if tc.expectedError == nil {
				s.NoError(err)
				s.NotNil(response)
				s.AssertEventEmitted(s.Ctx, types.TypeEvtAddToConcentratedLiquiditySuperfluidPosition, tc.expectedAddedToPositionEvent)
			} else {
				s.Require().Error(err)
				s.Require().ErrorContains(err, tc.expectedError.Error())
				s.Require().Nil(response)
				s.AssertEventEmitted(s.Ctx, types.TypeEvtAddToConcentratedLiquiditySuperfluidPosition, tc.expectedAddedToPositionEvent)
			}
		})
	}
}

func (s *KeeperTestSuite) TestSetDenomRiskFactors() {
	s.SetupTest()

	msgServer := keeper.NewMsgServerImpl(s.App.SuperfluidKeeper)
	c := sdk.WrapSDKContext(s.Ctx)

	govAddr := s.App.AccountKeeper.GetModuleAccount(s.Ctx, govtypes.ModuleName).GetAddress().String()

	// Let's turn this into a table test
	setDenomRiskFactorTests := []struct {
		name          string
		sender        string
		denom         string
		riskFactor    string
		expectedError string
	}{
		{"happy path", govAddr, "something", "0.1", ""},
		{"happy path with zero", govAddr, "something", "0", ""},
		{"bad gov addr", "osmo1herasn5ewvv9acpujdmqxz698y849aq9ucsccl", "something", "0", "only the governance module is allowed to execute this message"},
		{"bad gov addr 2", "something else", "something", "0", "invalid sender address (decoding bech32 failed"},
		{"bad denom", govAddr, "", "0", "denom cannot be empty"},
<<<<<<< HEAD
		{"bad risk factor", govAddr, "something", "NaN", "invalid risk factor (failed to set decimal string"},
=======
>>>>>>> c8a99b7c
	}

	for _, test := range setDenomRiskFactorTests {
		s.Run(test.name, func() {
			s.SetupTest()

			msg := &types.MsgSetDenomRiskFactor{
				Sender:     test.sender,
				Denom:      test.denom,
<<<<<<< HEAD
				RiskFactor: test.riskFactor,
=======
				RiskFactor: osmomath.MustNewDecFromStr(test.riskFactor),
>>>>>>> c8a99b7c
			}
			err := msg.ValidateBasic()
			if err == nil {
				_, err = msgServer.SetDenomRiskFactor(c, msg)
			}

			if test.expectedError != "" {
				s.Require().Error(err)
				s.Require().ErrorContains(err, test.expectedError)
			} else {
				s.Require().NoError(err)
			}
		})
	}
}

func (s *KeeperTestSuite) TestUnsetDenomRiskFactors() {
	s.SetupTest()
	denom := "anything"

	msgServer := keeper.NewMsgServerImpl(s.App.SuperfluidKeeper)
	c := sdk.WrapSDKContext(s.Ctx)
	govAddr := s.App.AccountKeeper.GetModuleAccount(s.Ctx, govtypes.ModuleName).GetAddress().String()

<<<<<<< HEAD
	//
=======
>>>>>>> c8a99b7c
	_, found := s.App.SuperfluidKeeper.GetDenomRiskFactor(s.Ctx, denom)
	s.Require().False(found)

	// Set the risk factor
	_, err := msgServer.SetDenomRiskFactor(c, &types.MsgSetDenomRiskFactor{
		Sender:     govAddr,
		Denom:      denom,
<<<<<<< HEAD
		RiskFactor: "0.5",
=======
		RiskFactor: osmomath.MustNewDecFromStr("0.5"),
>>>>>>> c8a99b7c
	})
	s.Require().NoError(err)

	riskFactor, found := s.App.SuperfluidKeeper.GetDenomRiskFactor(s.Ctx, denom)
	s.Require().True(found)
	s.Require().Equal(osmomath.MustNewDecFromStr("0.5"), riskFactor)

	// Unset fails if the sender is not the governance module
	_, err = msgServer.UnsetDenomRiskFactor(c, &types.MsgUnsetDenomRiskFactor{
		Sender: "osmo1herasn5ewvv9acpujdmqxz698y849aq9ucsccl",
		Denom:  denom,
	})
	s.Require().Error(err)

	riskFactor, found = s.App.SuperfluidKeeper.GetDenomRiskFactor(s.Ctx, denom)
	s.Require().True(found)
	s.Require().Equal(osmomath.MustNewDecFromStr("0.5"), riskFactor)

	// Unset the risk factor
	_, err = msgServer.UnsetDenomRiskFactor(c, &types.MsgUnsetDenomRiskFactor{
		Sender: govAddr,
		Denom:  denom,
	})
	s.Require().NoError(err)

	riskFactor, found = s.App.SuperfluidKeeper.GetDenomRiskFactor(s.Ctx, denom)
	s.Require().False(found)
<<<<<<< HEAD
=======

>>>>>>> c8a99b7c
}<|MERGE_RESOLUTION|>--- conflicted
+++ resolved
@@ -620,10 +620,6 @@
 		{"bad gov addr", "osmo1herasn5ewvv9acpujdmqxz698y849aq9ucsccl", "something", "0", "only the governance module is allowed to execute this message"},
 		{"bad gov addr 2", "something else", "something", "0", "invalid sender address (decoding bech32 failed"},
 		{"bad denom", govAddr, "", "0", "denom cannot be empty"},
-<<<<<<< HEAD
-		{"bad risk factor", govAddr, "something", "NaN", "invalid risk factor (failed to set decimal string"},
-=======
->>>>>>> c8a99b7c
 	}
 
 	for _, test := range setDenomRiskFactorTests {
@@ -633,11 +629,7 @@
 			msg := &types.MsgSetDenomRiskFactor{
 				Sender:     test.sender,
 				Denom:      test.denom,
-<<<<<<< HEAD
-				RiskFactor: test.riskFactor,
-=======
 				RiskFactor: osmomath.MustNewDecFromStr(test.riskFactor),
->>>>>>> c8a99b7c
 			}
 			err := msg.ValidateBasic()
 			if err == nil {
@@ -662,10 +654,6 @@
 	c := sdk.WrapSDKContext(s.Ctx)
 	govAddr := s.App.AccountKeeper.GetModuleAccount(s.Ctx, govtypes.ModuleName).GetAddress().String()
 
-<<<<<<< HEAD
-	//
-=======
->>>>>>> c8a99b7c
 	_, found := s.App.SuperfluidKeeper.GetDenomRiskFactor(s.Ctx, denom)
 	s.Require().False(found)
 
@@ -673,11 +661,7 @@
 	_, err := msgServer.SetDenomRiskFactor(c, &types.MsgSetDenomRiskFactor{
 		Sender:     govAddr,
 		Denom:      denom,
-<<<<<<< HEAD
-		RiskFactor: "0.5",
-=======
 		RiskFactor: osmomath.MustNewDecFromStr("0.5"),
->>>>>>> c8a99b7c
 	})
 	s.Require().NoError(err)
 
@@ -705,8 +689,5 @@
 
 	riskFactor, found = s.App.SuperfluidKeeper.GetDenomRiskFactor(s.Ctx, denom)
 	s.Require().False(found)
-<<<<<<< HEAD
-=======
-
->>>>>>> c8a99b7c
+
 }