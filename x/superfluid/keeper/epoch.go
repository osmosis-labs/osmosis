package keeper

import (
	"errors"

	sdk "github.com/cosmos/cosmos-sdk/types"

	distributiontypes "github.com/cosmos/cosmos-sdk/x/distribution/types"

	"github.com/osmosis-labs/osmosis/osmoutils"
	cl "github.com/osmosis-labs/osmosis/v15/x/concentrated-liquidity"
	"github.com/osmosis-labs/osmosis/v15/x/concentrated-liquidity/model"
	cltypes "github.com/osmosis-labs/osmosis/v15/x/concentrated-liquidity/types"
	gammtypes "github.com/osmosis-labs/osmosis/v15/x/gamm/types"
	incentivestypes "github.com/osmosis-labs/osmosis/v15/x/incentives/types"
	lockuptypes "github.com/osmosis-labs/osmosis/v15/x/lockup/types"
	"github.com/osmosis-labs/osmosis/v15/x/superfluid/types"
)

func (k Keeper) AfterEpochEnd(ctx sdk.Context, epochIdentifier string, _ int64) error {
	return nil
}

func (k Keeper) AfterEpochStartBeginBlock(ctx sdk.Context) {
	// cref [#830](https://github.com/osmosis-labs/osmosis/issues/830),
	// the supplied epoch number is wrong at time of commit. hence we get from the info.
	curEpoch := k.ek.GetEpochInfo(ctx, k.GetEpochIdentifier(ctx)).CurrentEpoch

	// Move delegation rewards to perpetual gauge
	ctx.Logger().Info("Move delegation rewards to gauges")
	k.MoveSuperfluidDelegationRewardToGauges(ctx)

	ctx.Logger().Info("Distribute Superfluid gauges")
	k.distributeSuperfluidGauges(ctx)

	// Update all LP tokens multipliers for the upcoming epoch.
	// This affects staking reward distribution until the next epochs rewards.
	// Exclusive of current epoch's rewards, inclusive of next epoch's rewards.
	ctx.Logger().Info("Update all osmo equivalency multipliers")
	for _, asset := range k.GetAllSuperfluidAssets(ctx) {
		err := k.UpdateOsmoEquivalentMultipliers(ctx, asset, curEpoch)
		if err != nil {
			// TODO: Revisit what we do here. (halt all distr, only skip this asset)
			// Since at MVP of feature, we only have one pool of superfluid staking,
			// we can punt this question.
			// each of the errors feels like significant misconfig
			return
		}
	}

	// Refresh intermediary accounts' delegation amounts,
	// making staking rewards follow the updated multiplier numbers.
	ctx.Logger().Info("Refresh all superfluid delegation amounts")
	k.RefreshIntermediaryDelegationAmounts(ctx)
}

func (k Keeper) MoveSuperfluidDelegationRewardToGauges(ctx sdk.Context) {
	accs := k.GetAllIntermediaryAccounts(ctx)
	for _, acc := range accs {
		addr := acc.GetAccAddress()
		valAddr, err := sdk.ValAddressFromBech32(acc.ValAddr)
		if err != nil {
			panic(err)
		}

		// To avoid unexpected issues on WithdrawDelegationRewards and AddToGaugeRewards
		// we use cacheCtx and apply the changes later
		_ = osmoutils.ApplyFuncIfNoError(ctx, func(cacheCtx sdk.Context) error {
			_, err := k.ck.WithdrawDelegationRewards(cacheCtx, addr, valAddr)
			if errors.Is(err, distributiontypes.ErrEmptyDelegationDistInfo) {
				ctx.Logger().Debug("no swaps occurred in this pool between last epoch and this epoch")
				return nil
			}
			return err
		})

		// Send delegation rewards to gauges
		_ = osmoutils.ApplyFuncIfNoError(ctx, func(cacheCtx sdk.Context) error {
			// Note! We only send the bond denom (osmo), to avoid attack vectors where people
			// send many different denoms to the intermediary account, and make a resource exhaustion attack on end block.
			bondDenom := k.sk.BondDenom(cacheCtx)
			balance := k.bk.GetBalance(cacheCtx, addr, bondDenom)
			if balance.IsZero() {
				return nil
			}
			return k.ik.AddToGaugeRewards(cacheCtx, addr, sdk.Coins{balance}, acc.GaugeId)
		})
	}
}

func (k Keeper) distributeSuperfluidGauges(ctx sdk.Context) {
	gauges := k.ik.GetActiveGauges(ctx)

	// only distribute to active gauges that are for perpetual synthetic denoms
	distrGauges := []incentivestypes.Gauge{}
	for _, gauge := range gauges {
		isSynthetic := lockuptypes.IsSyntheticDenom(gauge.DistributeTo.Denom)
		if isSynthetic && gauge.IsPerpetual {
			distrGauges = append(distrGauges, gauge)
		}
	}
	_, err := k.ik.Distribute(ctx, distrGauges)
	if err != nil {
		panic(err)
	}
}

func (k Keeper) UpdateOsmoEquivalentMultipliers(ctx sdk.Context, asset types.SuperfluidAsset, newEpochNumber int64) error {
	if asset.AssetType == types.SuperfluidAssetTypeLPShare {
		// LP_token_Osmo_equivalent = OSMO_amount_on_pool / LP_token_supply
		poolId := gammtypes.MustGetPoolIdFromShareDenom(asset.Denom)
		pool, err := k.gk.GetPoolAndPoke(ctx, poolId)
		if err != nil {
			// Pool has been unexpectedly deleted
			k.Logger(ctx).Error(err.Error())
			k.BeginUnwindSuperfluidAsset(ctx, 0, asset)
			return err
		}

		// get OSMO amount
		bondDenom := k.sk.BondDenom(ctx)
		osmoPoolAsset := pool.GetTotalPoolLiquidity(ctx).AmountOf(bondDenom)
		if osmoPoolAsset.IsZero() {
			// Pool has unexpectedly removed Osmo from its assets.
			k.Logger(ctx).Error(err.Error())
			k.BeginUnwindSuperfluidAsset(ctx, 0, asset)
			return err
		}

		multiplier := k.calculateOsmoBackingPerShare(pool, osmoPoolAsset)
		k.SetOsmoEquivalentMultiplier(ctx, newEpochNumber, asset.Denom, multiplier)
	} else if asset.AssetType == types.SuperfluidAssetTypeConcentratedShare {
		// LP_token_Osmo_equivalent = OSMO_amount_on_pool / LP_token_supply
		poolId := cltypes.MustGetPoolIdFromShareDenom(asset.Denom)
		pool, err := k.clk.GetPoolFromPoolIdAndConvertToConcentrated(ctx, poolId)
		if err != nil {
			k.Logger(ctx).Error(err.Error())
			k.BeginUnwindSuperfluidAsset(ctx, 0, asset)
			return err
		}

		// get underlying assets from all liquidity in a full range position
		// note: this is not the same as the total liquidity in the pool, as this includes positions not in the full range
		bondDenom := k.sk.BondDenom(ctx)
<<<<<<< HEAD
		fullRangeLiquidity, err := k.clk.GetFullRangeLiquidity(ctx, pool)
=======
		fullRangeLiquidity, err := k.clk.GetFullRangeLiquidityInPool(ctx, poolId)
>>>>>>> 5c371657
		if err != nil {
			k.Logger(ctx).Error(err.Error())
			k.BeginUnwindSuperfluidAsset(ctx, 0, asset)
			return err
		}
		minTick, maxTick := cl.GetMinAndMaxTicksFromExponentAtPriceOne(pool.GetExponentAtPriceOne())
		position := model.Position{
			LowerTick: minTick,
			UpperTick: maxTick,
			Liquidity: fullRangeLiquidity,
		}
		asset0, asset1, err := cl.CalculateUnderlyingAssetsFromPosition(ctx, position, pool)
		if err != nil {
			k.Logger(ctx).Error(err.Error())
			k.BeginUnwindSuperfluidAsset(ctx, 0, asset)
			return err
		}
		assets := sdk.NewCoins(asset0, asset1)

		// get OSMO amount from underlying assets
		osmoPoolAsset := assets.AmountOf(bondDenom)
		if osmoPoolAsset.IsZero() {
			// Pool has unexpectedly removed OSMO from its assets.
			err := errors.New("pool has unexpectedly removed OSMO as one of its underlying assets")
			k.Logger(ctx).Error(err.Error())
			k.BeginUnwindSuperfluidAsset(ctx, 0, asset)
			return err
		}

		// calculate multiplier and set it
		multiplier := osmoPoolAsset.ToDec().Quo(fullRangeLiquidity)
		k.SetOsmoEquivalentMultiplier(ctx, newEpochNumber, asset.Denom, multiplier)
	} else if asset.AssetType == types.SuperfluidAssetTypeNative {
		// TODO: Consider deleting superfluid asset type native
		k.Logger(ctx).Error("unsupported superfluid asset type")
		return errors.New("SuperfluidAssetTypeNative is unsupported")
	}
	return nil
}<|MERGE_RESOLUTION|>--- conflicted
+++ resolved
@@ -142,11 +142,7 @@
 		// get underlying assets from all liquidity in a full range position
 		// note: this is not the same as the total liquidity in the pool, as this includes positions not in the full range
 		bondDenom := k.sk.BondDenom(ctx)
-<<<<<<< HEAD
-		fullRangeLiquidity, err := k.clk.GetFullRangeLiquidity(ctx, pool)
-=======
 		fullRangeLiquidity, err := k.clk.GetFullRangeLiquidityInPool(ctx, poolId)
->>>>>>> 5c371657
 		if err != nil {
 			k.Logger(ctx).Error(err.Error())
 			k.BeginUnwindSuperfluidAsset(ctx, 0, asset)
