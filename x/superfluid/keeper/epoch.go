package keeper

import (
	"errors"
	"fmt"
	"time"

	sdkerrors "cosmossdk.io/errors"

	sdk "github.com/cosmos/cosmos-sdk/types"
	distributiontypes "github.com/cosmos/cosmos-sdk/x/distribution/types"

	"github.com/osmosis-labs/osmosis/osmoutils"
	cl "github.com/osmosis-labs/osmosis/v25/x/concentrated-liquidity"
	"github.com/osmosis-labs/osmosis/v25/x/concentrated-liquidity/model"
	cltypes "github.com/osmosis-labs/osmosis/v25/x/concentrated-liquidity/types"
	gammtypes "github.com/osmosis-labs/osmosis/v25/x/gamm/types"
	incentivestypes "github.com/osmosis-labs/osmosis/v25/x/incentives/types"
	lockuptypes "github.com/osmosis-labs/osmosis/v25/x/lockup/types"
	"github.com/osmosis-labs/osmosis/v25/x/superfluid/types"
)

func (k Keeper) AfterEpochEnd(ctx sdk.Context, epochIdentifier string, _ int64) error {
	return nil
}

func (k Keeper) AfterEpochStartBeginBlock(ctx sdk.Context) {
	// cref [#830](https://github.com/osmosis-labs/osmosis/issues/830),
	// the supplied epoch number is wrong at time of commit. hence we get from the info.
	curEpoch := k.ek.GetEpochInfo(ctx, k.GetEpochIdentifier(ctx)).CurrentEpoch

	accs := k.GetAllIntermediaryAccounts(ctx)
	// Move delegation rewards to perpetual gauge
	ctx.Logger().Info("Move delegation rewards to gauges")
	k.MoveSuperfluidDelegationRewardToGauges(ctx, accs)

	ctx.Logger().Info("Distribute Superfluid gauges")
	//nolint:errcheck
	osmoutils.ApplyFuncIfNoError(ctx, func(cacheCtx sdk.Context) error {
		k.distributeSuperfluidGauges(cacheCtx)
		return nil
	})

	// Update all LP tokens multipliers for the upcoming epoch.
	// This affects staking reward distribution until the next epochs rewards.
	// Exclusive of current epoch's rewards, inclusive of next epoch's rewards.
	ctx.Logger().Info("Update all osmo equivalency multipliers")
	for _, asset := range k.GetAllSuperfluidAssets(ctx) {
		err := k.UpdateOsmoEquivalentMultipliers(ctx, asset, curEpoch)
		if err != nil {
			// UPDATE: balancer pools are expected to be skipped only on error due to being
			// already well tested in production.
			//
			// CL pools are surrounded by ApplyFuncIfNoError, so they are silently skipped on error or panic.
			return
		}
	}

	// Refresh intermediary accounts' delegation amounts,
	// making staking rewards follow the updated multiplier numbers.
	ctx.Logger().Info("Refresh all superfluid delegation amounts")
	k.RefreshIntermediaryDelegationAmounts(ctx, accs)
}

func (k Keeper) MoveSuperfluidDelegationRewardToGauges(ctx sdk.Context, accs []types.SuperfluidIntermediaryAccount) {
	bondDenom, err := k.sk.BondDenom(ctx)
	if err != nil {
		panic(err)
	}
	for _, acc := range accs {
		addr := acc.GetAccAddress()
		valAddr, err := sdk.ValAddressFromBech32(acc.ValAddr)
		if err != nil {
			panic(err)
		}

		// To avoid unexpected issues on WithdrawDelegationRewards and AddToGaugeRewards
		// we use cacheCtx and apply the changes later
		_ = osmoutils.ApplyFuncIfNoError(ctx, func(cacheCtx sdk.Context) error {
			_, err := k.ck.WithdrawDelegationRewards(cacheCtx, addr, valAddr)
			if errors.Is(err, distributiontypes.ErrEmptyDelegationDistInfo) {
				ctx.Logger().Debug("no delegations for this (pool, validator) pair, skipping...")
				// TODO: Remove this account from IntermediaryAccounts that we iterate over
				return nil
			} else if err != nil {
				return err
			}

			// Send delegation rewards to gauges
			// Note! We only send the bond denom (osmo), to avoid attack vectors where people
			// send many different denoms to the intermediary account, and make a resource exhaustion attack on end block.
			balance := k.bk.GetBalance(cacheCtx, addr, bondDenom)
			if balance.IsZero() {
				return nil
			}
			return k.ik.AddToGaugeRewards(cacheCtx, addr, sdk.Coins{balance}, acc.GaugeId)
		})
	}
}

func (k Keeper) distributeSuperfluidGauges(ctx sdk.Context) {
	gauges := k.ik.GetActiveGauges(ctx)

	// only distribute to active gauges that are for perpetual synthetic denoms
	distrGauges := []incentivestypes.Gauge{}
	for _, gauge := range gauges {
		// we filter superfluid gauges by using the distributeTo denom in the gauge.
		// If the denom in the gauge is a synthetic denom, we append the gauge to the gauge list to distribute to.
		isSynthetic := lockuptypes.IsSyntheticDenom(gauge.DistributeTo.Denom)
		if isSynthetic && gauge.IsPerpetual {
			distrGauges = append(distrGauges, gauge)
		}
	}
	_, err := k.ik.Distribute(ctx, distrGauges)
	if err != nil {
		panic(err)
	}
}

func (k Keeper) UpdateOsmoEquivalentMultipliers(ctx sdk.Context, asset types.SuperfluidAsset, newEpochNumber int64) error {
	if asset.AssetType == types.SuperfluidAssetTypeLPShare {
		// LP_token_Osmo_equivalent = OSMO_amount_on_pool / LP_token_supply
		poolId := gammtypes.MustGetPoolIdFromShareDenom(asset.Denom)
		pool, err := k.gk.GetPoolAndPoke(ctx, poolId)
		if err != nil {
			// Pool has been unexpectedly deleted
			k.Logger(ctx).Error(err.Error())
			k.BeginUnwindSuperfluidAsset(ctx, 0, asset)
			return err
		}

		// get OSMO amount
		bondDenom, err := k.sk.BondDenom(ctx)
		if err != nil {
			return err
		}
		osmoPoolAsset := pool.GetTotalPoolLiquidity(ctx).AmountOf(bondDenom)
		if osmoPoolAsset.IsZero() {
			err := fmt.Errorf("pool %d has zero OSMO amount", poolId)
			// Pool has unexpectedly removed Osmo from its assets.
			k.Logger(ctx).Error(err.Error())
			k.BeginUnwindSuperfluidAsset(ctx, 0, asset)
			return err
		}

		multiplier := k.calculateOsmoBackingPerShare(pool, osmoPoolAsset)
		k.SetOsmoEquivalentMultiplier(ctx, newEpochNumber, asset.Denom, multiplier)
	} else if asset.AssetType == types.SuperfluidAssetTypeConcentratedShare {
		// https://github.com/osmosis-labs/osmosis/issues/6229
		_ = osmoutils.ApplyFuncIfNoError(ctx, func(cacheCtx sdk.Context) error {
			return k.updateConcentratedOsmoEquivalentMultiplier(cacheCtx, asset, newEpochNumber)
		})
	} else if asset.AssetType == types.SuperfluidAssetTypeNative {
		bondDenom, err := k.sk.BondDenom(ctx)
		if err != nil {
			return err
		}
		if asset.Denom == bondDenom {
			// The bond denom should be locked via x/lockup and not superfluid
			return errors.New("osmo should not be a superfluid asset. It can be staked natively")
		}
		// Twap price is calculated from the last 5 minutes
		startTime := ctx.BlockTime().Add(-5 * time.Minute) // TODO: make this configurable
<<<<<<< HEAD
		price, err := k.twapk.GetMultiPoolArithmeticTwapToNow(ctx, asset.PriceRoute, asset.Denom, bondDenom, startTime)
=======
		price, err := k.twapk.UnsafeGetMultiPoolArithmeticTwapToNow(ctx, asset.PriceRoute, asset.Denom, bondDenom, startTime)
>>>>>>> 314fcfde
		if err != nil {
			return sdkerrors.Wrap(err, "failed to get twap price")
		}
		k.SetOsmoEquivalentMultiplier(ctx, newEpochNumber, asset.Denom, price)
	}

	return nil
}

// updateConcentratedOsmoEquivalentMultiplier runs the logic for updating the OSMO equivalent multiplier for a concentrated liquidity pool.
func (k Keeper) updateConcentratedOsmoEquivalentMultiplier(ctx sdk.Context, asset types.SuperfluidAsset, newEpochNumber int64) error {
	// LP_token_Osmo_equivalent = OSMO_amount_on_pool / LP_token_supply
	poolId := cltypes.MustGetPoolIdFromShareDenom(asset.Denom)
	pool, err := k.clk.GetConcentratedPoolById(ctx, poolId)
	if err != nil {
		k.Logger(ctx).Error(err.Error())
		// Pool has unexpectedly removed Osmo from its assets.
		k.BeginUnwindSuperfluidAsset(ctx, 0, asset)
		return err
	}

	// get underlying assets from all liquidity in a full range position
	// note: this is not the same as the total liquidity in the pool, as this includes positions not in the full range
	fullRangeLiquidity, err := k.clk.GetFullRangeLiquidityInPool(ctx, poolId)
	if err != nil {
		k.Logger(ctx).Error(err.Error())
		return fmt.Errorf("failed to retrieve full range liquidity from pool (%d): %w", poolId, err)
	}

	position := model.Position{
		LowerTick: cltypes.MinInitializedTick,
		UpperTick: cltypes.MaxTick,
		Liquidity: fullRangeLiquidity,
	}
	// Note that the returned amounts are rounded up. This should be fine as they both are used for calculating the multiplier.
	asset0, asset1, err := cl.CalculateUnderlyingAssetsFromPosition(ctx, position, pool)
	if err != nil {
		k.Logger(ctx).Error(err.Error())
		k.BeginUnwindSuperfluidAsset(ctx, 0, asset)
		return err
	}
	assets := sdk.NewCoins(asset0, asset1)

	// get OSMO amount from underlying assets
	bondDenom, err := k.sk.BondDenom(ctx)
	if err != nil {
		return err
	}
	osmoPoolAsset := assets.AmountOf(bondDenom)
	if osmoPoolAsset.IsZero() {
		// Pool has unexpectedly removed OSMO from its assets.
		err := errors.New("pool has unexpectedly removed OSMO as one of its underlying assets")
		k.Logger(ctx).Error(err.Error())
		k.BeginUnwindSuperfluidAsset(ctx, 0, asset)
		return err
	}

	// calculate multiplier and set it
	multiplier := osmoPoolAsset.ToLegacyDec().Quo(fullRangeLiquidity)
	k.SetOsmoEquivalentMultiplier(ctx, newEpochNumber, asset.Denom, multiplier)

	return nil
}<|MERGE_RESOLUTION|>--- conflicted
+++ resolved
@@ -161,11 +161,7 @@
 		}
 		// Twap price is calculated from the last 5 minutes
 		startTime := ctx.BlockTime().Add(-5 * time.Minute) // TODO: make this configurable
-<<<<<<< HEAD
-		price, err := k.twapk.GetMultiPoolArithmeticTwapToNow(ctx, asset.PriceRoute, asset.Denom, bondDenom, startTime)
-=======
 		price, err := k.twapk.UnsafeGetMultiPoolArithmeticTwapToNow(ctx, asset.PriceRoute, asset.Denom, bondDenom, startTime)
->>>>>>> 314fcfde
 		if err != nil {
 			return sdkerrors.Wrap(err, "failed to get twap price")
 		}
