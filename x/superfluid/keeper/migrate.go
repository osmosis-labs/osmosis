--- conflicted
+++ resolved
@@ -294,13 +294,8 @@
 		return 0, 0, &lockuptypes.PeriodLock{}, 0, err
 	}
 
-<<<<<<< HEAD
-	// Check that lockID corresponds to sender and that the denomination of LP shares corresponds to the poolId.
-	preMigrationLock, err = k.validateGammLockForSuperfluid(ctx, sender, poolIdLeaving, lockId)
-=======
 	// Check that lockID corresponds to sender, and contains correct denomination of LP shares.
 	preMigrationLock, err = k.validateGammLockForSuperfluidStaking(ctx, sender, poolIdLeaving, lockId)
->>>>>>> a9d0c319
 	if err != nil {
 		return 0, 0, &lockuptypes.PeriodLock{}, 0, err
 	}
