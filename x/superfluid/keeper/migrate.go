package keeper

import (
	"fmt"
	"strings"
	"time"

	sdk "github.com/cosmos/cosmos-sdk/types"

	cltypes "github.com/osmosis-labs/osmosis/v16/x/concentrated-liquidity/types"
	gammtypes "github.com/osmosis-labs/osmosis/v16/x/gamm/types"
	lockuptypes "github.com/osmosis-labs/osmosis/v16/x/lockup/types"
	"github.com/osmosis-labs/osmosis/v16/x/superfluid/types"
)

type MigrationType int

const (
	SuperfluidBonded MigrationType = iota
	SuperfluidUnbonding
	NonSuperfluid
	Unlocked
	Unsupported
)

// RouteLockedBalancerToConcentratedMigration routes the provided lock to the proper migration function based on the lock status.
<<<<<<< HEAD
// The testing conditions and scope for the different lock status are as follows:
=======
// The testing conditions and scope for the different lock status are as follows: 
>>>>>>> bcff0f6a
// Lock Status = Superfluid delegated
// - Instantly undelegate which will bypass unbonding time.
// - Create new CL Lock and Re-delegate it as a concentrated liquidity position.
//
// Lock Status = Superfluid undelegating
// - Continue undelegating as superfluid unbonding CL Position.
// - Lock the tokens and create an unlocking syntheticLock (to handle cases of slashing)
//
// Lock Status = Locked or unlocking (no superfluid delegation/undelegation)
// - Force unlock tokens from gamm shares.
// - Create new CL lock and starts unlocking or unlocking where it left off.
//
// Lock Status = Unlocked
// - For ex: LP shares
// - Create new CL lock and starts unlocking or unlocking where it left off.
//
// Errors if the lock is not found, if the lock is not a balancer pool lock, or if the lock is not owned by the sender.
func (k Keeper) RouteLockedBalancerToConcentratedMigration(ctx sdk.Context, sender sdk.AccAddress, lockId uint64, sharesToMigrate sdk.Coin, tokenOutMins sdk.Coins) (positionId uint64, amount0, amount1 sdk.Int, liquidity sdk.Dec, poolIdLeaving, poolIdEntering, concentratedLockId uint64, err error) {
	synthLockBeforeMigration, migrationType, err := k.routeMigration(ctx, sender, lockId, sharesToMigrate)
	if err != nil {
		return 0, sdk.Int{}, sdk.Int{}, sdk.Dec{}, 0, 0, 0, err
	}

	switch migrationType {
	case SuperfluidBonded:
		positionId, amount0, amount1, liquidity, concentratedLockId, poolIdLeaving, poolIdEntering, err = k.migrateSuperfluidBondedBalancerToConcentrated(ctx, sender, lockId, sharesToMigrate, synthLockBeforeMigration.SynthDenom, tokenOutMins)
	case SuperfluidUnbonding:
		positionId, amount0, amount1, liquidity, concentratedLockId, poolIdLeaving, poolIdEntering, err = k.migrateSuperfluidUnbondingBalancerToConcentrated(ctx, sender, lockId, sharesToMigrate, synthLockBeforeMigration.SynthDenom, tokenOutMins)
	case NonSuperfluid:
		positionId, amount0, amount1, liquidity, concentratedLockId, poolIdLeaving, poolIdEntering, err = k.migrateNonSuperfluidLockBalancerToConcentrated(ctx, sender, lockId, sharesToMigrate, tokenOutMins)
	case Unlocked:
		positionId, amount0, amount1, liquidity, poolIdLeaving, poolIdEntering, err = k.gk.MigrateUnlockedPositionFromBalancerToConcentrated(ctx, sender, sharesToMigrate, tokenOutMins)
		concentratedLockId = 0
	default:
		return 0, sdk.Int{}, sdk.Int{}, sdk.Dec{}, 0, 0, 0, fmt.Errorf("unsupported migration type")
	}

	return positionId, amount0, amount1, liquidity, poolIdLeaving, poolIdEntering, concentratedLockId, err
}

// migrateSuperfluidBondedBalancerToConcentrated migrates a user's superfluid bonded balancer position to a superfluid bonded concentrated liquidity position.
// The function first undelegates the superfluid delegated position, force unlocks and exits the balancer pool, creates a full range concentrated liquidity position, locks it, then superfluid delegates it.
// Any remaining gamm shares stay locked in the original gamm pool (utilizing the same lock and lockID that the shares originated from) and remain superfluid delegated / undelegating / vanilla locked as they
// were  when the migration was initiated. The function returns the concentrated liquidity position ID, amounts of tokens in the position, the liquidity amount, join time, and IDs of the involved pools and locks.
func (k Keeper) migrateSuperfluidBondedBalancerToConcentrated(ctx sdk.Context,
	sender sdk.AccAddress,
	originalLockId uint64,
	sharesToMigrate sdk.Coin,
	synthDenomBeforeMigration string,
	tokenOutMins sdk.Coins,
) (positionId uint64, amount0, amount1 sdk.Int, liquidity sdk.Dec, concentratedLockId, poolIdLeaving, poolIdEntering uint64, err error) {
	poolIdLeaving, poolIdEntering, preMigrationLock, remainingLockTime, err := k.validateMigration(ctx, sender, originalLockId, sharesToMigrate)
	if err != nil {
		return 0, sdk.Int{}, sdk.Int{}, sdk.Dec{}, 0, 0, 0, err
	}

	isPartialMigration := sharesToMigrate.Amount.LT(preMigrationLock.Coins[0].Amount)

	// Get the validator address from the synth denom and ensure it is a valid address.
	valAddr := strings.Split(synthDenomBeforeMigration, "/")[4]
	_, err = sdk.ValAddressFromBech32(valAddr)
	if err != nil {
		return 0, sdk.Int{}, sdk.Int{}, sdk.Dec{}, 0, 0, 0, err
	}

	// Superfluid undelegate the portion of shares the user is migrating from the superfluid delegated position.
	// If all shares are being migrated, this deletes the connection between the gamm lock and the intermediate account, deletes the synthetic lock, and burns the synthetic osmo.
	intermediateAccount := types.SuperfluidIntermediaryAccount{}
	var gammLockToMigrate *lockuptypes.PeriodLock
	if isPartialMigration {
		// Note that lock's id is different from the originalLockId since it was split.
		// The original lock id stays in gamm.
		intermediateAccount, gammLockToMigrate, err = k.partialSuperfluidUndelegateToConcentratedPosition(ctx, sender.String(), originalLockId, sharesToMigrate)
		if err != nil {
			return 0, sdk.Int{}, sdk.Int{}, sdk.Dec{}, 0, 0, 0, err
		}
	} else {
		// Note that lock's id is the same as the originalLockId since all shares are being migrated
		// and old lock is deleted
		gammLockToMigrate = preMigrationLock
		intermediateAccount, err = k.SuperfluidUndelegateToConcentratedPosition(ctx, sender.String(), originalLockId)
		if err != nil {
			return 0, sdk.Int{}, sdk.Int{}, sdk.Dec{}, 0, 0, 0, err
		}
	}

	// Force unlock, validate the provided sharesToMigrate, and exit the balancer pool.
	// This will return the coins that will be used to create the concentrated liquidity position.
	// It also returns the lock object that contains the remaining shares that were not used in this migration.
	exitCoins, err := k.validateSharesToMigrateUnlockAndExitBalancerPool(ctx, sender, poolIdLeaving, gammLockToMigrate, sharesToMigrate, tokenOutMins)
	if err != nil {
		return 0, sdk.Int{}, sdk.Int{}, sdk.Dec{}, 0, 0, 0, err
	}

	// Create a full range (min to max tick) concentrated liquidity position, lock it, and superfluid delegate it.
	positionId, amount0, amount1, liquidity, concentratedLockId, err = k.clk.CreateFullRangePositionLocked(ctx, poolIdEntering, sender, exitCoins, remainingLockTime)
	if err != nil {
		return 0, sdk.Int{}, sdk.Int{}, sdk.Dec{}, 0, 0, 0, err
	}

	err = k.SuperfluidDelegate(ctx, sender.String(), concentratedLockId, intermediateAccount.ValAddr)
	if err != nil {
		return 0, sdk.Int{}, sdk.Int{}, sdk.Dec{}, 0, 0, 0, err
	}

	return positionId, amount0, amount1, liquidity, concentratedLockId, poolIdLeaving, poolIdEntering, nil
}

// migrateSuperfluidUnbondingBalancerToConcentrated migrates a user's superfluid unbonding balancer position to a superfluid unbonding concentrated liquidity position.
// The function force unlocks and exits the balancer pool, creates a full range concentrated liquidity position, and locks it. If there are any remaining gamm shares, they are re-locked and begin unlocking where they left off.
// A new intermediate account and in turn synthetic lock based on the new cl share denom are created, since the old intermediate account and synthetic lock were based on the old gamm share denom.
// The remaining duration of the new lock equals to the duration of the pre-existing lock.
// The function returns the concentrated liquidity position ID, amounts of tokens in the position, the liquidity amount, join time, and IDs of the involved pools and locks.
func (k Keeper) migrateSuperfluidUnbondingBalancerToConcentrated(ctx sdk.Context,
	sender sdk.AccAddress,
	lockId uint64,
	sharesToMigrate sdk.Coin,
	synthDenomBeforeMigration string,
	tokenOutMins sdk.Coins,
) (positionId uint64, amount0, amount1 sdk.Int, liquidity sdk.Dec, concentratedLockId, poolIdLeaving, poolIdEntering uint64, err error) {
	poolIdLeaving, poolIdEntering, preMigrationLock, remainingLockTime, err := k.validateMigration(ctx, sender, lockId, sharesToMigrate)
	if err != nil {
		return 0, sdk.Int{}, sdk.Int{}, sdk.Dec{}, 0, 0, 0, err
	}

	// Get the validator address from the synth denom and ensure it is a valid address.
	valAddr := strings.Split(synthDenomBeforeMigration, "/")[4]
	_, err = sdk.ValAddressFromBech32(valAddr)
	if err != nil {
		return 0, sdk.Int{}, sdk.Int{}, sdk.Dec{}, 0, 0, 0, err
	}

	// Force unlock, validate the provided sharesToMigrate, and exit the balancer pool.
	// This will return the coins that will be used to create the concentrated liquidity position.
	// It also returns the lock object that contains the remaining shares that were not used in this migration.
	exitCoins, err := k.validateSharesToMigrateUnlockAndExitBalancerPool(ctx, sender, poolIdLeaving, preMigrationLock, sharesToMigrate, tokenOutMins)
	if err != nil {
		return 0, sdk.Int{}, sdk.Int{}, sdk.Dec{}, 0, 0, 0, err
	}

	// Create a full range (min to max tick) concentrated liquidity position.
	positionId, amount0, amount1, liquidity, concentratedLockId, err = k.clk.CreateFullRangePositionUnlocking(ctx, poolIdEntering, sender, exitCoins, remainingLockTime)
	if err != nil {
		return 0, sdk.Int{}, sdk.Int{}, sdk.Dec{}, 0, 0, 0, err
	}

	// The previous gamm intermediary account is now invalid for the new lock, since the underlying denom has changed and intermediary accounts are
	// created by validator address, denom, and gauge id.
	// We must therefore create and set a new intermediary account based on the previous validator but with the new lock's denom.
	concentratedLockupDenom := cltypes.GetConcentratedLockupDenomFromPoolId(poolIdEntering)
	clIntermediateAccount, err := k.GetOrCreateIntermediaryAccount(ctx, concentratedLockupDenom, valAddr)
	if err != nil {
		return 0, sdk.Int{}, sdk.Int{}, sdk.Dec{}, 0, 0, 0, err
	}

	// Synthetic lock is created to indicate unbonding position. The synthetic lock will be in unbonding period for remainingLockTime.
	// Create a new synthetic lockup for the new intermediary account in an unlocking status for the remaining duration.
	err = k.createSyntheticLockupWithDuration(ctx, concentratedLockId, clIntermediateAccount, remainingLockTime, unlockingStatus)
	if err != nil {
		return 0, sdk.Int{}, sdk.Int{}, sdk.Dec{}, 0, 0, 0, err
	}

	return positionId, amount0, amount1, liquidity, concentratedLockId, poolIdLeaving, poolIdEntering, nil
}

// migrateNonSuperfluidLockBalancerToConcentrated migrates a user's non-superfluid locked or unlocking balancer position to an unlocking concentrated liquidity position.
// The function force unlocks and exits the balancer pool, creates a full range concentrated liquidity position, locks it, and begins unlocking from where the locked or unlocking lock left off.
// If there are any remaining gamm shares, they are re-locked back in the gamm pool. The function returns the concentrated liquidity position ID, amounts of tokens in the position,
// the liquidity amount, join time, and IDs of the involved pools and locks.
func (k Keeper) migrateNonSuperfluidLockBalancerToConcentrated(ctx sdk.Context,
	sender sdk.AccAddress,
	lockId uint64,
	sharesToMigrate sdk.Coin,
	tokenOutMins sdk.Coins,
) (positionId uint64, amount0, amount1 sdk.Int, liquidity sdk.Dec, concentratedLockId, poolIdLeaving, poolIdEntering uint64, err error) {
	poolIdLeaving, poolIdEntering, preMigrationLock, remainingLockTime, err := k.validateMigration(ctx, sender, lockId, sharesToMigrate)
	if err != nil {
		return 0, sdk.Int{}, sdk.Int{}, sdk.Dec{}, 0, 0, 0, err
	}

	// Force unlock, validate the provided sharesToMigrate, and exit the balancer pool.
	// This will return the coins that will be used to create the concentrated liquidity position.
	// It also returns the lock object that contains the remaining shares that were not used in this migration.
	exitCoins, err := k.validateSharesToMigrateUnlockAndExitBalancerPool(ctx, sender, poolIdLeaving, preMigrationLock, sharesToMigrate, tokenOutMins)
	if err != nil {
		return 0, sdk.Int{}, sdk.Int{}, sdk.Dec{}, 0, 0, 0, err
	}

	// Create a new lock that is unlocking for the remaining time of the old lock.
	// Regardless of the previous lock's status, we create a new lock that is unlocking.
	// This is because locking without superfluid is pointless in the context of concentrated liquidity.
	positionId, amount0, amount1, liquidity, concentratedLockId, err = k.clk.CreateFullRangePositionUnlocking(ctx, poolIdEntering, sender, exitCoins, remainingLockTime)
	if err != nil {
		return 0, sdk.Int{}, sdk.Int{}, sdk.Dec{}, 0, 0, 0, err
	}

	return positionId, amount0, amount1, liquidity, concentratedLockId, poolIdLeaving, poolIdEntering, nil
}

// routeMigration determines the status of the provided lock which is used to determine the method for migration.
// It also returns the underlying synthetic locks of the provided lock, if any exist.
func (k Keeper) routeMigration(ctx sdk.Context, sender sdk.AccAddress, lockId uint64, sharesToMigrate sdk.Coin) (synthLockBeforeMigration lockuptypes.SyntheticLock, migrationType MigrationType, err error) {
	if lockId == 0 {
		return lockuptypes.SyntheticLock{}, Unlocked, nil
	}

	synthLockBeforeMigration, err = k.lk.GetSyntheticLockupByUnderlyingLockId(ctx, lockId)
	if err != nil {
		return lockuptypes.SyntheticLock{}, Unsupported, err
	}

	if synthLockBeforeMigration == (lockuptypes.SyntheticLock{}) {
		migrationType = NonSuperfluid
	} else if strings.Contains(synthLockBeforeMigration.SynthDenom, "superbonding") {
		migrationType = SuperfluidBonded
	} else if strings.Contains(synthLockBeforeMigration.SynthDenom, "superunbonding") {
		migrationType = SuperfluidUnbonding
	} else {
		return lockuptypes.SyntheticLock{}, Unsupported, fmt.Errorf("lock %d contains an unsupported synthetic lock", lockId)
	}

	return synthLockBeforeMigration, migrationType, nil
}

// validateMigration performs validation for the migration of gamm LP tokens from a Balancer pool to the canonical Concentrated pool. It performs the following steps:
//
// 1. Gets the pool ID of the Balancer pool from the gamm share denomination.
// 2. Ensures a governance-sanctioned link exists between the Balancer pool and the Concentrated pool.
// 3. Validates that the provided lock corresponds to the sender and contains the correct denomination of LP shares.
// 4. Determines the remaining time on the lock.
//
// The function returns the following values:
//
// poolIdLeaving: The ID of the balancer pool being migrated from.
// poolIdEntering: The ID of the concentrated pool being migrated to.
// preMigrationLock: The original lock before migration.
// remainingLockTime: The remaining time on the lock before it expires.
// err: An error, if any occurred.
func (k Keeper) validateMigration(ctx sdk.Context, sender sdk.AccAddress, lockId uint64, sharesToMigrate sdk.Coin) (poolIdLeaving, poolIdEntering uint64, preMigrationLock *lockuptypes.PeriodLock, remainingLockTime time.Duration, err error) {
	// Defense in depth, ensuring the sharesToMigrate contains gamm pool share prefix.
	if !strings.HasPrefix(sharesToMigrate.Denom, gammtypes.GAMMTokenPrefix) {
		return 0, 0, &lockuptypes.PeriodLock{}, 0, types.SharesToMigrateDenomPrefixError{Denom: sharesToMigrate.Denom, ExpectedDenomPrefix: gammtypes.GAMMTokenPrefix}
	}

	// Get the balancer poolId by parsing the gamm share denom.
	poolIdLeaving, err = gammtypes.GetPoolIdFromShareDenom(sharesToMigrate.Denom)
	if err != nil {
		return 0, 0, &lockuptypes.PeriodLock{}, 0, err
	}

	// Ensure a governance sanctioned link exists between the balancer pool and a concentrated pool.
	poolIdEntering, err = k.gk.GetLinkedConcentratedPoolID(ctx, poolIdLeaving)
	if err != nil {
		return 0, 0, &lockuptypes.PeriodLock{}, 0, err
	}

	// Check that lockID corresponds to sender and that the denomination of LP shares corresponds to the poolId.
	preMigrationLock, err = k.validateGammLockForSuperfluidStaking(ctx, sender, poolIdLeaving, lockId)
	if err != nil {
		return 0, 0, &lockuptypes.PeriodLock{}, 0, err
	}

	// Before we break the lock, we must note the time remaining on the lock.
	remainingLockTime, err = k.getExistingLockRemainingDuration(ctx, preMigrationLock)
	if err != nil {
		return 0, 0, &lockuptypes.PeriodLock{}, 0, err
	}

	return poolIdLeaving, poolIdEntering, preMigrationLock, remainingLockTime, nil
}

// validateSharesToMigrateUnlockAndExitBalancerPool validates the unlocking and exiting of gamm LP tokens from the Balancer pool. It performs the following steps:
//
// 1. Completes the unlocking process / deletes synthetic locks for the provided lock.
// 2. If shares to migrate are not specified, all shares in the lock are migrated.
// 3. Ensures that the number of shares to migrate is less than or equal to the number of shares in the lock.
// 4. Exits the position in the Balancer pool.
// 5. Ensures that exactly two coins are returned.
// 6. Any remaining shares that were not migrated are re-locked as a new lock for the remaining time on the lock.
func (k Keeper) validateSharesToMigrateUnlockAndExitBalancerPool(ctx sdk.Context, sender sdk.AccAddress, poolIdLeaving uint64, lock *lockuptypes.PeriodLock, sharesToMigrate sdk.Coin, tokenOutMins sdk.Coins) (exitCoins sdk.Coins, err error) {
	// validateMigration ensures that the preMigrationLock contains coins of length 1.
	gammSharesInLock := lock.Coins[0]

	// If shares to migrate is not specified, we migrate all shares.
	if sharesToMigrate.IsZero() {
		sharesToMigrate = gammSharesInLock
	}

	// Otherwise, we must ensure that the shares to migrate is less than or equal to the shares in the lock.
	if sharesToMigrate.Amount.GT(gammSharesInLock.Amount) {
		return sdk.Coins{}, types.MigrateMoreSharesThanLockHasError{SharesToMigrate: sharesToMigrate.Amount.String(), SharesInLock: gammSharesInLock.Amount.String()}
	}

	// Finish unlocking directly for locked or unlocking locks
	if sharesToMigrate.Equal(gammSharesInLock) {
		// If migrating the entire lock, force unlock.
		// This breaks and deletes associated synthetic locks.
		err = k.lk.ForceUnlock(ctx, *lock)
		if err != nil {
			return sdk.Coins{}, err
		}
	} else {
		// Otherwise, we must split the lock and force unlock the partial shares to migrate.
		// This breaks and deletes associated synthetic locks.
		err = k.lk.PartialForceUnlock(ctx, *lock, sdk.NewCoins(sharesToMigrate))
		if err != nil {
			return sdk.Coins{}, err
		}
	}

	// Exit the balancer pool position.
	exitCoins, err = k.gk.ExitPool(ctx, sender, poolIdLeaving, sharesToMigrate.Amount, tokenOutMins)
	if err != nil {
		return sdk.Coins{}, err
	}

	// Defense in depth, ensuring we are returning exactly two coins.
	if len(exitCoins) != 2 {
		return sdk.Coins{}, types.TwoTokenBalancerPoolError{NumberOfTokens: len(exitCoins)}
	}

	return exitCoins, nil
}<|MERGE_RESOLUTION|>--- conflicted
+++ resolved
@@ -24,11 +24,7 @@
 )
 
 // RouteLockedBalancerToConcentratedMigration routes the provided lock to the proper migration function based on the lock status.
-<<<<<<< HEAD
 // The testing conditions and scope for the different lock status are as follows:
-=======
-// The testing conditions and scope for the different lock status are as follows: 
->>>>>>> bcff0f6a
 // Lock Status = Superfluid delegated
 // - Instantly undelegate which will bypass unbonding time.
 // - Create new CL Lock and Re-delegate it as a concentrated liquidity position.
