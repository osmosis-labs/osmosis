--- conflicted
+++ resolved
@@ -71,13 +71,8 @@
 	}
 
 	// Superfluid undelegate the superfluid delegated position.
-<<<<<<< HEAD
 	// This deletes the connection between the gamm lock and the intermediate account, deletes the synthetic lock, and burns the synthetic osmo.
-	intermediateAccount, err := k.superfluidUndelegateToConcentratedPosition(ctx, sender.String(), lockId)
-=======
-	// This deletes the connection between the lock and the intermediate account, deletes the synthetic lock, and burns the synthetic osmo.
 	intermediateAccount, err := k.SuperfluidUndelegateToConcentratedPosition(ctx, sender.String(), lockId)
->>>>>>> 3f78962b
 	if err != nil {
 		return 0, sdk.Int{}, sdk.Int{}, sdk.Dec{}, time.Time{}, 0, 0, 0, 0, err
 	}
@@ -296,13 +291,8 @@
 		return 0, 0, &lockuptypes.PeriodLock{}, 0, err
 	}
 
-<<<<<<< HEAD
 	// Further defense in depth, ensuring that the pool ID we are entering can be type cased to a concentrated pool extension.
-	_, err = k.clk.GetPoolFromPoolIdAndConvertToConcentrated(ctx, poolIdEntering)
-=======
-	// Get the concentrated pool from the provided ID and type cast it to ConcentratedPoolExtension.
-	concentratedPool, err = k.clk.GetConcentratedPoolById(ctx, poolIdEntering)
->>>>>>> 3f78962b
+	_, err = k.clk.GetConcentratedPoolById(ctx, poolIdEntering)
 	if err != nil {
 		return 0, 0, &lockuptypes.PeriodLock{}, 0, err
 	}
@@ -314,24 +304,7 @@
 	}
 
 	// Before we break the lock, we must note the time remaining on the lock.
-<<<<<<< HEAD
-	remainingLockTime, err = k.getExistingLockRemainingDuration(ctx, preMigrationLock)
-	if err != nil {
-		return 0, 0, &lockuptypes.PeriodLock{}, 0, err
-=======
 	remainingLockTime = k.getExistingLockRemainingDuration(ctx, preMigrationLock)
-
-	// Check if the lock has a corresponding synthetic lock.
-	// Synthetic lock existence implies that the lock is superfluid delegated or undelegating.
-	synthLockBeforeMigration = k.lk.GetAllSyntheticLockupsByLockup(ctx, lockId)
-
-	isSuperfluidBonded = len(synthLockBeforeMigration) > 0 && strings.Contains(synthLockBeforeMigration[0].SynthDenom, "superbonding")
-	isSuperfluidUnbonding = len(synthLockBeforeMigration) > 0 && strings.Contains(synthLockBeforeMigration[0].SynthDenom, "superunbonding")
-	if isSuperfluidBonded && isSuperfluidUnbonding {
-		// This should never happen, but if it does, we don't support it.
-		return 0, 0, nil, &lockuptypes.PeriodLock{}, 0, nil, false, false, fmt.Errorf("synthetic lock %d must be either superfluid delegated or superfluid undelegating, not both", lockId)
->>>>>>> 3f78962b
-	}
 
 	return poolIdLeaving, poolIdEntering, preMigrationLock, remainingLockTime, nil
 }
