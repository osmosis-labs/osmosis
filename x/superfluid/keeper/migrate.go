--- conflicted
+++ resolved
@@ -27,47 +27,24 @@
 // If the lock is superfluid undelegating, it will instantly undelegate the superfluid position and redelegate it as a concentrated liquidity position, but continue to unlock where it left off.
 // If the lock is locked or unlocking but not superfluid delegated/undelegating, it will migrate the position and either start unlocking or continue unlocking where it left off.
 // Errors if the lock is not found, if the lock is not a balancer pool lock, or if the lock is not owned by the sender.
-<<<<<<< HEAD
 func (k Keeper) RouteLockedBalancerToConcentratedMigration(ctx sdk.Context, sender sdk.AccAddress, lockId uint64, sharesToMigrate sdk.Coin, tokenOutMins sdk.Coins) (positionId uint64, amount0, amount1 sdk.Int, liquidity sdk.Dec, joinTime time.Time, poolIdLeaving, poolIdEntering, concentratedLockId uint64, err error) {
-	// Validate and retrieve pertinent data required for migration
-	synthLocksBeforeMigration, isSuperfluidBonded, isSuperfluidUnbonding, err := k.routeMigration(ctx, sender, lockId, sharesToMigrate)
-=======
-func (k Keeper) RouteLockedBalancerToConcentratedMigration(ctx sdk.Context, sender sdk.AccAddress, lockId uint64, sharesToMigrate sdk.Coin, tokenOutMins sdk.Coins) (positionId uint64, amount0, amount1 sdk.Int, liquidity sdk.Dec, joinTime time.Time, poolIdLeaving, poolIdEntering, gammLockId, concentratedLockId uint64, err error) {
 	synthLocksBeforeMigration, migrationType, err := k.routeMigration(ctx, sender, lockId, sharesToMigrate)
->>>>>>> 17f5bde9
-	if err != nil {
-		return 0, sdk.Int{}, sdk.Int{}, sdk.Dec{}, time.Time{}, 0, 0, 0, err
-	}
-
-<<<<<<< HEAD
-	if isSuperfluidBonded {
-		// Migration logic for superfluid bonded locks
-		positionId, amount0, amount1, liquidity, joinTime, concentratedLockId, poolIdLeaving, poolIdEntering, err = k.migrateSuperfluidBondedBalancerToConcentrated(ctx, sender, lockId, sharesToMigrate, synthLocksBeforeMigration[0].SynthDenom, tokenOutMins)
-	} else if isSuperfluidUnbonding {
-		// Migration logic for superfluid unbonding locks
-		positionId, amount0, amount1, liquidity, joinTime, concentratedLockId, poolIdLeaving, poolIdEntering, err = k.migrateSuperfluidUnbondingBalancerToConcentrated(ctx, sender, lockId, sharesToMigrate, synthLocksBeforeMigration[0].SynthDenom, tokenOutMins)
-	} else if !isSuperfluidBonded && !isSuperfluidUnbonding && len(synthLocksBeforeMigration) == 0 {
-		// Migration logic for non-superfluid locks
-		positionId, amount0, amount1, liquidity, joinTime, concentratedLockId, poolIdLeaving, poolIdEntering, err = k.migrateNonSuperfluidLockBalancerToConcentrated(ctx, sender, lockId, sharesToMigrate, tokenOutMins)
-	} else {
-		// Unsupported migration
-		return 0, sdk.Int{}, sdk.Int{}, sdk.Dec{}, time.Time{}, 0, 0, 0, fmt.Errorf("unexpected synth lock state for lock %d", lockId)
-	}
-	return positionId, amount0, amount1, liquidity, joinTime, poolIdLeaving, poolIdEntering, concentratedLockId, err
-=======
+	if err != nil {
+		return 0, sdk.Int{}, sdk.Int{}, sdk.Dec{}, time.Time{}, 0, 0, 0, err
+	}
+
 	switch migrationType {
 	case SuperfluidBonded:
-		positionId, amount0, amount1, liquidity, joinTime, gammLockId, concentratedLockId, poolIdLeaving, poolIdEntering, err = k.migrateSuperfluidBondedBalancerToConcentrated(ctx, sender, lockId, sharesToMigrate, synthLocksBeforeMigration[0].SynthDenom, tokenOutMins)
+		positionId, amount0, amount1, liquidity, joinTime, concentratedLockId, poolIdLeaving, poolIdEntering, err = k.migrateSuperfluidBondedBalancerToConcentrated(ctx, sender, lockId, sharesToMigrate, synthLocksBeforeMigration[0].SynthDenom, tokenOutMins)
 	case SuperfluidUnbonding:
-		positionId, amount0, amount1, liquidity, joinTime, gammLockId, concentratedLockId, poolIdLeaving, poolIdEntering, err = k.migrateSuperfluidUnbondingBalancerToConcentrated(ctx, sender, lockId, sharesToMigrate, synthLocksBeforeMigration[0].SynthDenom, tokenOutMins)
+		positionId, amount0, amount1, liquidity, joinTime, concentratedLockId, poolIdLeaving, poolIdEntering, err = k.migrateSuperfluidUnbondingBalancerToConcentrated(ctx, sender, lockId, sharesToMigrate, synthLocksBeforeMigration[0].SynthDenom, tokenOutMins)
 	case NonSuperfluid:
-		positionId, amount0, amount1, liquidity, joinTime, gammLockId, concentratedLockId, poolIdLeaving, poolIdEntering, err = k.migrateNonSuperfluidLockBalancerToConcentrated(ctx, sender, lockId, sharesToMigrate, tokenOutMins)
+		positionId, amount0, amount1, liquidity, joinTime, concentratedLockId, poolIdLeaving, poolIdEntering, err = k.migrateNonSuperfluidLockBalancerToConcentrated(ctx, sender, lockId, sharesToMigrate, tokenOutMins)
 	default:
-		return 0, sdk.Int{}, sdk.Int{}, sdk.Dec{}, time.Time{}, 0, 0, 0, 0, fmt.Errorf("unsupported migration type")
-	}
-
-	return positionId, amount0, amount1, liquidity, joinTime, poolIdLeaving, poolIdEntering, gammLockId, concentratedLockId, err
->>>>>>> 17f5bde9
+		return 0, sdk.Int{}, sdk.Int{}, sdk.Dec{}, time.Time{}, 0, 0, 0, fmt.Errorf("unsupported migration type")
+	}
+
+	return positionId, amount0, amount1, liquidity, joinTime, poolIdLeaving, poolIdEntering, concentratedLockId, err
 }
 
 // migrateSuperfluidBondedBalancerToConcentrated migrates a user's superfluid bonded balancer position to a superfluid bonded concentrated liquidity position.
@@ -278,19 +255,8 @@
 		return 0, 0, &lockuptypes.PeriodLock{}, 0, err
 	}
 
-<<<<<<< HEAD
 	// Check that lockID corresponds to sender and that the denomination of LP shares corresponds to the poolId.
-	preMigrationLock, err = k.validateGammLockForSuperfluid(ctx, sender, poolIdLeaving, lockId)
-=======
-	// Further defense in depth, ensuring that the pool ID we are entering can be type cased to a concentrated pool extension.
-	_, err = k.clk.GetPoolFromPoolIdAndConvertToConcentrated(ctx, poolIdEntering)
-	if err != nil {
-		return 0, 0, &lockuptypes.PeriodLock{}, 0, err
-	}
-
-	// Check that lockID corresponds to sender, and contains correct denomination of LP shares.
 	preMigrationLock, err = k.validateGammLockForSuperfluidStaking(ctx, sender, poolIdLeaving, lockId)
->>>>>>> 17f5bde9
 	if err != nil {
 		return 0, 0, &lockuptypes.PeriodLock{}, 0, err
 	}
@@ -311,13 +277,8 @@
 // 3. Ensures that the number of shares to migrate is less than or equal to the number of shares in the lock.
 // 4. Exits the position in the Balancer pool.
 // 5. Ensures that exactly two coins are returned.
-<<<<<<< HEAD
-// 6. Any remaining shares that were not migrated are re-locked for the remaining time on the lock.
+// 6. Any remaining shares that were not migrated are re-locked as a new lock for the remaining time on the lock.
 func (k Keeper) validateSharesToMigrateUnlockAndExitBalancerPool(ctx sdk.Context, sender sdk.AccAddress, poolIdLeaving uint64, lock *lockuptypes.PeriodLock, sharesToMigrate sdk.Coin, tokenOutMins sdk.Coins, remainingLockTime time.Duration) (exitCoins sdk.Coins, err error) {
-=======
-// 6. Any remaining shares that were not migrated are re-locked as a new lock for the remaining time on the lock.
-func (k Keeper) validateSharesToMigrateUnlockAndExitBalancerPool(ctx sdk.Context, sender sdk.AccAddress, poolIdLeaving uint64, lock *lockuptypes.PeriodLock, sharesToMigrate sdk.Coin, tokenOutMins sdk.Coins, remainingLockTime time.Duration) (exitCoins sdk.Coins, remainingSharesLock lockuptypes.PeriodLock, err error) {
->>>>>>> 17f5bde9
 	// validateMigration ensures that the preMigrationLock contains coins of length 1.
 	gammSharesInLock := lock.Coins[0]
 
