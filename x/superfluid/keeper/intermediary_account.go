package keeper

import (
	"github.com/cosmos/cosmos-sdk/store/prefix"
	sdk "github.com/cosmos/cosmos-sdk/types"
	authtypes "github.com/cosmos/cosmos-sdk/x/auth/types"
	"github.com/gogo/protobuf/proto"
	lockuptypes "github.com/osmosis-labs/osmosis/v7/x/lockup/types"
	"github.com/osmosis-labs/osmosis/v7/x/superfluid/types"
)

func (k Keeper) GetAllIntermediaryAccounts(ctx sdk.Context) []types.SuperfluidIntermediaryAccount {
	store := ctx.KVStore(k.storeKey)
	prefixStore := prefix.NewStore(store, types.KeyPrefixIntermediaryAccount)

	accounts := []types.SuperfluidIntermediaryAccount{}

	iterator := sdk.KVStorePrefixIterator(prefixStore, nil)
	defer iterator.Close()

	for ; iterator.Valid(); iterator.Next() {
		account := types.SuperfluidIntermediaryAccount{}
		err := proto.Unmarshal(iterator.Value(), &account)
		if err != nil {
			panic(err)
		}

		accounts = append(accounts, account)
	}
	return accounts
}

func (k Keeper) GetIntermediaryAccount(ctx sdk.Context, address sdk.AccAddress) types.SuperfluidIntermediaryAccount {
	store := ctx.KVStore(k.storeKey)
	prefixStore := prefix.NewStore(store, types.KeyPrefixIntermediaryAccount)

	acc := types.SuperfluidIntermediaryAccount{}
	if address == nil {
		return acc
	}

	bz := prefixStore.Get(address)
	if bz == nil {
		return acc
	}
	err := proto.Unmarshal(bz, &acc)
	if err != nil {
		panic(err)
	}
	return acc
}

func (k Keeper) GetIntermediaryAccountsForVal(ctx sdk.Context, valAddr sdk.ValAddress) []types.SuperfluidIntermediaryAccount {
	accs := k.GetAllIntermediaryAccounts(ctx)
	valAccs := []types.SuperfluidIntermediaryAccount{}
	for _, acc := range accs {
		if acc.ValAddr != valAddr.String() { // only apply for slashed validator
			continue
		}
		valAccs = append(valAccs, acc)
	}
	return valAccs
}

func (k Keeper) GetOrCreateIntermediaryAccount(ctx sdk.Context, denom, valAddr string) (types.SuperfluidIntermediaryAccount, error) {
	accountAddr := types.GetSuperfluidIntermediaryAccountAddr(denom, valAddr)
	storeAccount := k.GetIntermediaryAccount(ctx, accountAddr)
	// if storeAccount isn't set in state, we get the default storeAccount.
	// if it set, then the denom is non-blank
	if storeAccount.Denom != "" {
		return storeAccount, nil
	}
	// Otherwise we create the intermediary account.
	// first step, we create the gaugeID
	gaugeID, err := k.ik.CreateGauge(ctx, true, accountAddr, sdk.Coins{}, lockuptypes.QueryCondition{
		LockQueryType: lockuptypes.ByDuration,
<<<<<<< HEAD
		Denom:         SyntheticDenom(denom, valAddr),
		Duration:      params.UnbondingDuration,
=======
		// move this synthetic denom creation to a dedicated function
		Denom:    denom + stakingSuffix(valAddr),
		Duration: k.sk.GetParams(ctx).UnbondingTime,
>>>>>>> 320cb4a2
	}, ctx.BlockTime(), 1)

	if err != nil {
		k.Logger(ctx).Error(err.Error())
		return types.SuperfluidIntermediaryAccount{}, err
	}

	intermediaryAcct := types.NewSuperfluidIntermediaryAccount(denom, valAddr, gaugeID)
	k.SetIntermediaryAccount(ctx, intermediaryAcct)

	// TODO: @Dev added this hasAccount gating, think through if theres an edge case that makes it not right
	if !k.ak.HasAccount(ctx, intermediaryAcct.GetAccAddress()) {
		// TODO: Why is this a base account, not a module account?
		k.ak.SetAccount(ctx, authtypes.NewBaseAccount(intermediaryAcct.GetAccAddress(), nil, 0, 0))
	}

	return intermediaryAcct, nil
}

func (k Keeper) SetIntermediaryAccount(ctx sdk.Context, acc types.SuperfluidIntermediaryAccount) {
	store := ctx.KVStore(k.storeKey)
	prefixStore := prefix.NewStore(store, types.KeyPrefixIntermediaryAccount)

	bz, err := proto.Marshal(&acc)
	if err != nil {
		panic(err)
	}
	prefixStore.Set(acc.GetAccAddress(), bz)
}

func (k Keeper) DeleteIntermediaryAccount(ctx sdk.Context, address sdk.AccAddress) {
	store := ctx.KVStore(k.storeKey)
	prefixStore := prefix.NewStore(store, types.KeyPrefixIntermediaryAccount)
	prefixStore.Delete(address)
}

func (k Keeper) SetLockIdIntermediaryAccountConnection(ctx sdk.Context, lockId uint64, acc types.SuperfluidIntermediaryAccount) {
	store := ctx.KVStore(k.storeKey)
	prefixStore := prefix.NewStore(store, types.KeyPrefixLockIntermediaryAccAddr)

	prefixStore.Set(sdk.Uint64ToBigEndian(lockId), acc.GetAccAddress())
}

func (k Keeper) GetLockIdIntermediaryAccountConnection(ctx sdk.Context, lockId uint64) sdk.AccAddress {
	store := ctx.KVStore(k.storeKey)
	prefixStore := prefix.NewStore(store, types.KeyPrefixLockIntermediaryAccAddr)

	return prefixStore.Get(sdk.Uint64ToBigEndian(lockId))
}

func (k Keeper) DeleteLockIdIntermediaryAccountConnection(ctx sdk.Context, lockId uint64) {
	store := ctx.KVStore(k.storeKey)
	prefixStore := prefix.NewStore(store, types.KeyPrefixLockIntermediaryAccAddr)
	prefixStore.Delete(sdk.Uint64ToBigEndian(lockId))
}<|MERGE_RESOLUTION|>--- conflicted
+++ resolved
@@ -74,14 +74,9 @@
 	// first step, we create the gaugeID
 	gaugeID, err := k.ik.CreateGauge(ctx, true, accountAddr, sdk.Coins{}, lockuptypes.QueryCondition{
 		LockQueryType: lockuptypes.ByDuration,
-<<<<<<< HEAD
-		Denom:         SyntheticDenom(denom, valAddr),
-		Duration:      params.UnbondingDuration,
-=======
 		// move this synthetic denom creation to a dedicated function
-		Denom:    denom + stakingSuffix(valAddr),
+		Denom:    SyntheticDenom(denom, valAddr),
 		Duration: k.sk.GetParams(ctx).UnbondingTime,
->>>>>>> 320cb4a2
 	}, ctx.BlockTime(), 1)
 
 	if err != nil {
