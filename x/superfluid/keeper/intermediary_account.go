--- conflicted
+++ resolved
@@ -75,13 +75,8 @@
 	gaugeID, err := k.ik.CreateGauge(ctx, true, accountAddr, sdk.Coins{}, lockuptypes.QueryCondition{
 		LockQueryType: lockuptypes.ByDuration,
 		// move this synthetic denom creation to a dedicated function
-<<<<<<< HEAD
 		Denom:    stakingSuffix(denom, valAddr),
-		Duration: params.UnbondingDuration,
-=======
-		Denom:    denom + stakingSuffix(valAddr),
 		Duration: k.sk.GetParams(ctx).UnbondingTime,
->>>>>>> 320cb4a2
 	}, ctx.BlockTime(), 1)
 
 	if err != nil {
