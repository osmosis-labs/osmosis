--- conflicted
+++ resolved
@@ -1,258 +1,5 @@
 package keeper_test
 
-<<<<<<< HEAD
-// import (
-// 	"github.com/cosmos/cosmos-sdk/simapp"
-// 	sdk "github.com/cosmos/cosmos-sdk/types"
-// 	stakingtypes "github.com/cosmos/cosmos-sdk/x/staking/types"
-
-// 	"github.com/osmosis-labs/osmosis/osmomath"
-// 	"github.com/osmosis-labs/osmosis/v15/x/gamm/pool-models/balancer"
-// 	gammtypes "github.com/osmosis-labs/osmosis/v15/x/gamm/types"
-// 	"github.com/osmosis-labs/osmosis/v15/x/superfluid/keeper"
-// 	"github.com/osmosis-labs/osmosis/v15/x/superfluid/types"
-// )
-
-// // We test migrating in the following circumstances:
-// // 1. Migrating lock that is not superfluid delegated, not unlocking.
-// // 2. Migrating lock that is not superfluid delegated, unlocking.
-// // 3. Migrating lock that is superfluid delegated, not unlocking.
-// // 4. Migrating lock that is superfluid undelegating, not unlocking.
-// // 5. Migrating lock that is superfluid undelegating, unlocking.
-// func (suite *KeeperTestSuite) TestUnlockAndMigrate() {
-// 	defaultJoinTime := suite.Ctx.BlockTime()
-// 	testCases := []struct {
-// 		name                     string
-// 		superfluidDelegated      bool
-// 		superfluidUndelegating   bool
-// 		unlocking                bool
-// 		percentOfSharesToMigrate sdk.Dec
-// 	}{
-// 		{
-// 			"lock that is not superfluid delegated, not unlocking",
-// 			false,
-// 			false,
-// 			false,
-// 			sdk.MustNewDecFromStr("0.9"),
-// 		},
-// 		{
-// 			"lock that is not superfluid delegated, unlocking",
-// 			false,
-// 			false,
-// 			true,
-// 			sdk.MustNewDecFromStr("0.6"),
-// 		},
-// 		{
-// 			"lock that is superfluid delegated, not unlocking",
-// 			true,
-// 			false,
-// 			false,
-// 			sdk.MustNewDecFromStr("1"),
-// 		},
-// 		{
-// 			"lock that is superfluid undelegating, not unlocking",
-// 			true,
-// 			true,
-// 			false,
-// 			sdk.MustNewDecFromStr("0.5"),
-// 		},
-// 		{
-// 			"lock that is superfluid undelegating, unlocking",
-// 			true,
-// 			true,
-// 			true,
-// 			sdk.MustNewDecFromStr("0.3"),
-// 		},
-// 	}
-
-// 	for _, tc := range testCases {
-// 		tc := tc
-// 		suite.Run(tc.name, func() {
-// 			suite.SetupTest()
-// 			suite.Ctx = suite.Ctx.WithBlockTime(defaultJoinTime)
-// 			ctx := suite.Ctx
-// 			bankKeeper := suite.App.BankKeeper
-// 			gammKeeper := suite.App.GAMMKeeper
-// 			superfluidKeeper := suite.App.SuperfluidKeeper
-// 			lockupKeeper := suite.App.LockupKeeper
-// 			stakingKeeper := suite.App.StakingKeeper
-// 			poolmanagerKeeper := suite.App.PoolManagerKeeper
-
-// 			// Generate and fund two accounts.
-// 			// Account 1 will be the account that creates the pool.
-// 			// Account 2 will be the account that joins the pool.
-// 			delAddrs := CreateRandomAccounts(2)
-// 			poolCreateAcc := delAddrs[0]
-// 			poolJoinAcc := delAddrs[1]
-// 			for _, acc := range delAddrs {
-// 				err := simapp.FundAccount(bankKeeper, ctx, acc, defaultAcctFunds)
-// 				suite.Require().NoError(err)
-// 			}
-
-// 			// Set up a single validator.
-// 			valAddr := suite.SetupValidator(stakingtypes.BondStatus(stakingtypes.Bonded))
-
-// 			// Create a balancer pool of "stake" and "foo".
-// 			msg := balancer.NewMsgCreateBalancerPool(poolCreateAcc, balancer.PoolParams{
-// 				SwapFee: sdk.NewDecWithPrec(1, 2),
-// 				ExitFee: sdk.NewDec(0),
-// 			}, defaultPoolAssets, defaultFutureGovernor)
-// 			balancerPooId, err := poolmanagerKeeper.CreatePool(ctx, msg)
-// 			suite.Require().NoError(err)
-
-// 			// Join the balancer pool.
-// 			// Note the account balance before and after joining the pool.
-// 			balanceBeforeJoin := bankKeeper.GetAllBalances(ctx, poolJoinAcc)
-// 			_, _, err = gammKeeper.JoinPoolNoSwap(ctx, poolJoinAcc, balancerPooId, gammtypes.OneShare.MulRaw(50), sdk.Coins{})
-// 			suite.Require().NoError(err)
-// 			balanceAfterJoin := bankKeeper.GetAllBalances(ctx, poolJoinAcc)
-
-// 			// The balancer join pool amount is the difference between the account balance before and after joining the pool.
-// 			joinPoolAmt, _ := balanceBeforeJoin.SafeSub(balanceAfterJoin)
-
-// 			// Determine the pool's LP token denomination.
-// 			balancerPool, err := gammKeeper.GetPoolAndPoke(ctx, balancerPooId)
-// 			suite.Require().NoError(err)
-// 			poolDenom := gammtypes.GetPoolShareDenom(balancerPool.GetId())
-
-// 			// Register the LP token as a superfluid asset
-// 			err = superfluidKeeper.AddNewSuperfluidAsset(ctx, types.SuperfluidAsset{
-// 				Denom:     poolDenom,
-// 				AssetType: types.SuperfluidAssetTypeLPShare,
-// 			})
-// 			suite.Require().NoError(err)
-
-// 			// Note how much of the LP token the account that joined the pool has.
-// 			poolShareOut := bankKeeper.GetBalance(ctx, poolJoinAcc, poolDenom)
-
-// 			// Create a cl pool with the same underlying assets as the balancer pool.
-// 			clPool := suite.PrepareCustomConcentratedPool(poolCreateAcc, defaultPoolAssets[0].Token.Denom, defaultPoolAssets[1].Token.Denom, 1, sdk.NewInt(-6), sdk.ZeroDec())
-
-// 			// Add a sanctioned link between the balancer and concentrated liquidity pool.
-// 			migrationRecord := gammtypes.MigrationRecords{BalancerToConcentratedPoolLinks: []gammtypes.BalancerToConcentratedPoolLink{
-// 				{BalancerPoolId: balancerPool.GetId(), ClPoolId: clPool.GetId()},
-// 			}}
-// 			gammKeeper.OverwriteMigrationRecords(ctx, migrationRecord)
-
-// 			// The unbonding duration is the same as the staking module's unbonding duration.
-// 			unbondingDuration := stakingKeeper.GetParams(ctx).UnbondingTime
-
-// 			// Lock the LP tokens for the duration of the unbonding period.
-// 			lockID := suite.LockTokens(poolJoinAcc, sdk.NewCoins(poolShareOut), unbondingDuration)
-
-// 			// Superfluid delegate the lock if the test case requires it.
-// 			// Note the intermediary account that was created.
-// 			intermediaryAcc := types.SuperfluidIntermediaryAccount{}
-// 			if tc.superfluidDelegated {
-// 				err = superfluidKeeper.SuperfluidDelegate(ctx, poolJoinAcc.String(), lockID, valAddr.String())
-// 				suite.Require().NoError(err)
-// 				intermediaryAccConnection := superfluidKeeper.GetLockIdIntermediaryAccountConnection(ctx, lockID)
-// 				intermediaryAcc = superfluidKeeper.GetIntermediaryAccount(ctx, intermediaryAccConnection)
-// 			}
-
-// 			// Superfluid undelegate the lock if the test case requires it.
-// 			if tc.superfluidUndelegating {
-// 				err = superfluidKeeper.SuperfluidUndelegate(ctx, poolJoinAcc.String(), lockID)
-// 				suite.Require().NoError(err)
-// 			}
-
-// 			// Unlock the lock if the test case requires it.
-// 			if tc.unlocking {
-// 				// If lock was superfluid staked, we can't unlock via `BeginUnlock`,
-// 				// we need to unlock lock via `SuperfluidUnbondLock`
-// 				if tc.superfluidUndelegating {
-// 					err = superfluidKeeper.SuperfluidUnbondLock(ctx, lockID, poolJoinAcc.String())
-// 					suite.Require().NoError(err)
-// 				} else {
-// 					lock, err := lockupKeeper.GetLockByID(ctx, lockID)
-// 					suite.Require().NoError(err)
-// 					_, err = lockupKeeper.BeginUnlock(ctx, lockID, lock.Coins)
-// 					suite.Require().NoError(err)
-// 				}
-// 			}
-
-// 			lock, err := lockupKeeper.GetLockByID(ctx, lockID)
-// 			suite.Require().NoError(err)
-
-// 			// Depending on the test case, we attempt to migrate a subset of the LP tokens we originally.
-// 			coinsToMigrate := poolShareOut
-// 			coinsToMigrate.Amount = coinsToMigrate.Amount.ToDec().Mul(tc.percentOfSharesToMigrate).RoundInt()
-
-// 			// Run the unlock and migrate logic.
-// 			positionId, amount0, amount1, _, _, poolIdLeaving, poolIdEntering, newLockId, err := superfluidKeeper.UnlockAndMigrate(ctx, poolJoinAcc, lockID, coinsToMigrate)
-// 			suite.Require().NoError(err)
-// 			suite.AssertEventEmitted(ctx, gammtypes.TypeEvtPoolExited, 1)
-
-// 			newLock, err := lockupKeeper.GetLockByID(ctx, newLockId)
-// 			if tc.percentOfSharesToMigrate.LT(sdk.OneDec()) {
-// 				// If we migrated a subset of the LP tokens, we expect the new lock to have a the same end time.
-// 				suite.Require().NoError(err)
-// 				suite.Require().Equal(lock.EndTime, newLock.EndTime)
-// 			} else {
-// 				// If we migrated all of the LP tokens, we expect no new lock to be created.
-// 				suite.Require().Error(err)
-// 				suite.Require().Nil(newLock)
-// 			}
-
-// 			// Check that concentrated liquidity position now exists
-// 			position, err := suite.App.ConcentratedLiquidityKeeper.GetPositionLiquidity(ctx, positionId)
-// 			suite.Require().NoError(err)
-// 			suite.Require().NotNil(position)
-
-// 			// Expect the poolIdLeaving to be the balancer pool id
-// 			// Expect the poolIdEntering to be the concentrated liquidity pool id
-// 			suite.Require().Equal(balancerPooId, poolIdLeaving)
-// 			suite.Require().Equal(clPool.GetId(), poolIdEntering)
-
-// 			// exitPool has rounding difference.
-// 			// We test if correct amt has been exited and frozen by comparing with rounding tolerance.
-// 			defaultErrorTolerance := osmomath.ErrTolerance{
-// 				AdditiveTolerance: sdk.NewDec(2),
-// 				RoundingDir:       osmomath.RoundDown,
-// 			}
-// 			suite.Require().Equal(0, defaultErrorTolerance.Compare(joinPoolAmt.AmountOf("foo").ToDec().Mul(tc.percentOfSharesToMigrate).RoundInt(), amount0))
-// 			suite.Require().Equal(0, defaultErrorTolerance.Compare(joinPoolAmt.AmountOf("stake").ToDec().Mul(tc.percentOfSharesToMigrate).RoundInt(), amount1))
-
-// 			// Check if the original lock was deleted.
-// 			_, err = lockupKeeper.GetLockByID(ctx, lockID)
-// 			suite.Require().Error(err)
-
-// 			// If we didn't migrate the entire lock, we expect a new lock to be created we the remaining lock time and coins associated with it.
-// 			if tc.percentOfSharesToMigrate.LT(sdk.OneDec()) {
-// 				// Check if the new lock was created.
-// 				newLock, err := lockupKeeper.GetLockByID(ctx, newLockId)
-// 				suite.Require().NoError(err)
-// 				// The new lock should have the same owner and end time.
-// 				// The new lock should have the difference in coins between the original lock and the coins migrated.
-// 				suite.Require().Equal(sdk.NewCoins(poolShareOut.Sub(coinsToMigrate)).String(), newLock.Coins.String())
-// 				suite.Require().Equal(lock.Owner, newLock.Owner)
-// 				suite.Require().Equal(lock.EndTime.String(), newLock.EndTime.String())
-// 				// If original lock was unlocking, the new lock should also be unlocking.
-// 				if lock.IsUnlocking() {
-// 					suite.Require().True(newLock.IsUnlocking())
-// 				}
-// 			} else {
-// 				suite.Require().Equal(uint64(0), newLockId)
-// 			}
-
-// 			// Additional checks if the lock was superfluid staked.
-// 			if tc.superfluidDelegated {
-// 				// Check if migration deleted intermediary account connection.
-// 				addr := superfluidKeeper.GetLockIdIntermediaryAccountConnection(ctx, lockID)
-// 				suite.Require().Equal(addr.String(), "")
-
-// 				// Check if migration deleted synthetic lockup.
-// 				_, err = lockupKeeper.GetSyntheticLockup(ctx, lockID, keeper.StakingSyntheticDenom(lock.Coins[0].Denom, valAddr.String()))
-// 				suite.Require().Error(err)
-
-// 				// Check if delegation has reduced from intermediary account.
-// 				delegation, found := stakingKeeper.GetDelegation(ctx, intermediaryAcc.GetAccAddress(), valAddr)
-// 				suite.Require().False(found, "expected no delegation, found delegation w/ %d shares", delegation.Shares)
-// 			}
-// 		})
-// 	}
-// }
-=======
 import (
 	"fmt"
 
@@ -412,7 +159,7 @@
 			migrationRecord := gammtypes.MigrationRecords{BalancerToConcentratedPoolLinks: []gammtypes.BalancerToConcentratedPoolLink{
 				{BalancerPoolId: balancerPooId, ClPoolId: clPoolId},
 			}}
-			gammKeeper.SetMigrationInfo(ctx, migrationRecord)
+			gammKeeper.OverwriteMigrationRecords(ctx, migrationRecord)
 
 			// The unbonding duration is the same as the staking module's unbonding duration.
 			unbondingDuration := stakingKeeper.GetParams(ctx).UnbondingTime
@@ -614,5 +361,4 @@
 			}
 		})
 	}
-}
->>>>>>> f2b999aa
+}