package keeper_test

import (
	"fmt"

	"github.com/cosmos/cosmos-sdk/simapp"
	sdk "github.com/cosmos/cosmos-sdk/types"
	sdkerrors "github.com/cosmos/cosmos-sdk/types/errors"
	stakingtypes "github.com/cosmos/cosmos-sdk/x/staking/types"

	"github.com/osmosis-labs/osmosis/osmomath"
	cltypes "github.com/osmosis-labs/osmosis/v15/x/concentrated-liquidity/types"
	"github.com/osmosis-labs/osmosis/v15/x/gamm/pool-models/balancer"
	gammtypes "github.com/osmosis-labs/osmosis/v15/x/gamm/types"
	lockuptypes "github.com/osmosis-labs/osmosis/v15/x/lockup/types"
	"github.com/osmosis-labs/osmosis/v15/x/superfluid/keeper"
	"github.com/osmosis-labs/osmosis/v15/x/superfluid/types"
	superfluidtypes "github.com/osmosis-labs/osmosis/v15/x/superfluid/types"
)

// We test migrating in the following circumstances:
// 1. Migrating lock that is not superfluid delegated, not unlocking.
// 2. Migrating lock that is not superfluid delegated, unlocking.
// 3. Migrating lock that is superfluid delegated, not unlocking.
// 4. Migrating lock that is superfluid undelegating, not unlocking.
// 5. Migrating lock that is superfluid undelegating, unlocking.
func (suite *KeeperTestSuite) TestMigrateLockedPositionFromBalancerToConcentrated() {
	defaultJoinTime := suite.Ctx.BlockTime()
	type sendTest struct {
<<<<<<< HEAD
		superfluidDelegated      bool
		superfluidUndelegating   bool
		unlocking                bool
		overwriteLockId          bool
		multiAssetLock           bool
		clLiquidityLock          bool
		percentOfSharesToMigrate sdk.Dec
		expectedError            error
	}
	testCases := map[string]sendTest{
		"lock that is not superfluid delegated, not unlocking": {
			percentOfSharesToMigrate: sdk.MustNewDecFromStr("0.9"),
		},
		"lock that is not superfluid delegated, unlocking": {
=======
		superfluidDelegated            bool
		superfluidUndelegating         bool
		unlocking                      bool
		overwriteLockId                bool
		multiAssetLock                 bool
		clLiquidityLock                bool
		noInitialConcentratedSpotPrice bool
		percentOfSharesToMigrate       sdk.Dec
		expectedError                  error
	}
	testCases := map[string]sendTest{
		"lock that is not superfluid delegated, not unlocking": {
			// migrateNonSuperfluidLockBalancerToConcentrated
			percentOfSharesToMigrate: sdk.MustNewDecFromStr("0.9"),
		},
		"lock that is not superfluid delegated, unlocking": {
			// migrateNonSuperfluidLockBalancerToConcentrated
>>>>>>> bc5788f9
			unlocking:                true,
			percentOfSharesToMigrate: sdk.MustNewDecFromStr("0.6"),
		},
		"lock that is superfluid delegated, not unlocking (full shares)": {
<<<<<<< HEAD
=======
			// migrateSuperfluidBondedBalancerToConcentrated
>>>>>>> bc5788f9
			superfluidDelegated:      true,
			percentOfSharesToMigrate: sdk.MustNewDecFromStr("1"),
		},
		"lock that is superfluid delegated, not unlocking (partial shares)": {
<<<<<<< HEAD
=======
			// migrateSuperfluidBondedBalancerToConcentrated
>>>>>>> bc5788f9
			superfluidDelegated:      true,
			percentOfSharesToMigrate: sdk.MustNewDecFromStr("0.5"),
		},
		"lock that is superfluid undelegating, not unlocking": {
<<<<<<< HEAD
=======
			// migrateSuperfluidUnbondingBalancerToConcentrated
>>>>>>> bc5788f9
			superfluidDelegated:      true,
			superfluidUndelegating:   true,
			percentOfSharesToMigrate: sdk.MustNewDecFromStr("0.5"),
		},
		"lock that is superfluid undelegating, unlocking": {
<<<<<<< HEAD
=======
			// migrateSuperfluidUnbondingBalancerToConcentrated
>>>>>>> bc5788f9
			superfluidDelegated:      true,
			superfluidUndelegating:   true,
			unlocking:                true,
			percentOfSharesToMigrate: sdk.MustNewDecFromStr("0.3"),
		},
		"error: non-existent lock": {
			overwriteLockId:          true,
			percentOfSharesToMigrate: sdk.MustNewDecFromStr("1"),
			expectedError:            sdkerrors.Wrap(lockuptypes.ErrLockupNotFound, fmt.Sprintf("lock with ID %d does not exist", 5)),
		},
		"error: multi-asset lock": {
			multiAssetLock:           true,
			percentOfSharesToMigrate: sdk.MustNewDecFromStr("1"),
			expectedError:            superfluidtypes.ErrMultipleCoinsLockupNotSupported,
		},
		"error: lock with cl assets": {
			clLiquidityLock:          true,
			percentOfSharesToMigrate: sdk.MustNewDecFromStr("1"),
			expectedError:            superfluidtypes.ErrLockUnpoolNotAllowed,
		},
<<<<<<< HEAD
=======
		"error: cannot add sf asset without spot price": {
			noInitialConcentratedSpotPrice: true,
			percentOfSharesToMigrate:       sdk.MustNewDecFromStr("1"),
			expectedError:                  fmt.Errorf("panic occurred during execution"),
		},
>>>>>>> bc5788f9
	}

	for name, tc := range testCases {
		suite.Run(name, func() {
			suite.SetupTest()
			suite.Ctx = suite.Ctx.WithBlockTime(defaultJoinTime)
			ctx := suite.Ctx
			bankKeeper := suite.App.BankKeeper
			gammKeeper := suite.App.GAMMKeeper
			superfluidKeeper := suite.App.SuperfluidKeeper
			lockupKeeper := suite.App.LockupKeeper
			stakingKeeper := suite.App.StakingKeeper
			poolmanagerKeeper := suite.App.PoolManagerKeeper

			fullRangeCoins := sdk.NewCoins(defaultPoolAssets[0].Token, defaultPoolAssets[1].Token)

			// Generate and fund two accounts.
			// Account 1 will be the account that creates the pool.
			// Account 2 will be the account that joins the pool.
			delAddrs := CreateRandomAccounts(2)
			poolCreateAcc := delAddrs[0]
			poolJoinAcc := delAddrs[1]
			for _, acc := range delAddrs {
				err := simapp.FundAccount(bankKeeper, ctx, acc, defaultAcctFunds)
				suite.Require().NoError(err)
			}

			// Set up a single validator.
			valAddr := suite.SetupValidator(stakingtypes.BondStatus(stakingtypes.Bonded))

			// Create a balancer pool of "stake" and "foo".
			msg := balancer.NewMsgCreateBalancerPool(poolCreateAcc, balancer.PoolParams{
				SwapFee: sdk.NewDecWithPrec(1, 2),
				ExitFee: sdk.NewDec(0),
			}, defaultPoolAssets, defaultFutureGovernor)
			balancerPooId, err := poolmanagerKeeper.CreatePool(ctx, msg)
			suite.Require().NoError(err)

			// Join the balancer pool.
			// Note the account balance before and after joining the pool.
			balanceBeforeJoin := bankKeeper.GetAllBalances(ctx, poolJoinAcc)
			_, _, err = gammKeeper.JoinPoolNoSwap(ctx, poolJoinAcc, balancerPooId, gammtypes.OneShare.MulRaw(50), sdk.Coins{})
			suite.Require().NoError(err)
			balanceAfterJoin := bankKeeper.GetAllBalances(ctx, poolJoinAcc)

			// The balancer join pool amount is the difference between the account balance before and after joining the pool.
			joinPoolAmt, _ := balanceBeforeJoin.SafeSub(balanceAfterJoin)

			// Determine the balancer pool's LP token denomination.
			balancerPoolDenom := gammtypes.GetPoolShareDenom(balancerPooId)

			// Register the balancer pool's LP token as a superfluid asset
			err = superfluidKeeper.AddNewSuperfluidAsset(ctx, types.SuperfluidAsset{
				Denom:     balancerPoolDenom,
				AssetType: types.SuperfluidAssetTypeLPShare,
			})
			suite.Require().NoError(err)

			// Note how much of the balancer pool's LP token the account that joined the pool has.
			balancerPoolShareOut := bankKeeper.GetBalance(ctx, poolJoinAcc, balancerPoolDenom)

			// Create a cl pool with the same underlying assets as the balancer pool.
<<<<<<< HEAD
			clPool := suite.PrepareCustomConcentratedPool(poolCreateAcc, defaultPoolAssets[0].Token.Denom, defaultPoolAssets[1].Token.Denom, 1, sdk.ZeroDec())
=======
			clPool := suite.PrepareCustomConcentratedPool(poolCreateAcc, defaultPoolAssets[0].Token.Denom, defaultPoolAssets[1].Token.Denom, 1, sdk.NewInt(-6), sdk.ZeroDec())
>>>>>>> bc5788f9
			clPoolId := clPool.GetId()

			// Add a gov sanctioned link between the balancer and concentrated liquidity pool.
			migrationRecord := gammtypes.MigrationRecords{BalancerToConcentratedPoolLinks: []gammtypes.BalancerToConcentratedPoolLink{
				{BalancerPoolId: balancerPooId, ClPoolId: clPoolId},
			}}
<<<<<<< HEAD
			gammKeeper.SetMigrationInfo(ctx, migrationRecord)
=======
			gammKeeper.OverwriteMigrationRecords(ctx, migrationRecord)
>>>>>>> bc5788f9

			// The unbonding duration is the same as the staking module's unbonding duration.
			unbondingDuration := stakingKeeper.GetParams(ctx).UnbondingTime

			// Lock the LP tokens for the duration of the unbonding period.
			originalGammLockId := suite.LockTokens(poolJoinAcc, sdk.NewCoins(balancerPoolShareOut), unbondingDuration)

			// Superfluid delegate the balancer lock if the test case requires it.
			// Note the intermediary account that was created.
			balancerIntermediaryAcc := types.SuperfluidIntermediaryAccount{}
			if tc.superfluidDelegated {
				err = superfluidKeeper.SuperfluidDelegate(ctx, poolJoinAcc.String(), originalGammLockId, valAddr.String())
				suite.Require().NoError(err)
				intermediaryAccConnection := superfluidKeeper.GetLockIdIntermediaryAccountConnection(ctx, originalGammLockId)
				balancerIntermediaryAcc = superfluidKeeper.GetIntermediaryAccount(ctx, intermediaryAccConnection)
			}

			// Superfluid undelegate the lock if the test case requires it.
			if tc.superfluidUndelegating {
				err = superfluidKeeper.SuperfluidUndelegate(ctx, poolJoinAcc.String(), originalGammLockId)
				suite.Require().NoError(err)
			}

			// Unlock the balancer lock if the test case requires it.
			if tc.unlocking {
				// If lock was superfluid staked, we can't unlock via `BeginUnlock`,
				// we need to unlock lock via `SuperfluidUnbondLock`
				if tc.superfluidUndelegating {
					err = superfluidKeeper.SuperfluidUnbondLock(ctx, originalGammLockId, poolJoinAcc.String())
					suite.Require().NoError(err)
				} else {
					lock, err := lockupKeeper.GetLockByID(ctx, originalGammLockId)
					suite.Require().NoError(err)
					_, err = lockupKeeper.BeginUnlock(ctx, originalGammLockId, lock.Coins)
					suite.Require().NoError(err)
				}
			}

			balancerLock, err := lockupKeeper.GetLockByID(ctx, originalGammLockId)
			suite.Require().NoError(err)

			// Depending on the test case, we attempt to migrate a subset of the balancer LP tokens we originally created.
			coinsToMigrate := balancerPoolShareOut
			coinsToMigrate.Amount = coinsToMigrate.Amount.ToDec().Mul(tc.percentOfSharesToMigrate).RoundInt()

<<<<<<< HEAD
			// Create a full range position in the concentrated liquidity pool.
			// This is to have a spot price and liquidity value to work off when migrating.
			suite.CreateFullRangePosition(clPool, fullRangeCoins)
=======
			if !tc.noInitialConcentratedSpotPrice {
				// Create a full range position in the concentrated liquidity pool.
				// This is to have a spot price and liquidity value to work off when migrating.
				suite.CreateFullRangePosition(clPool, fullRangeCoins)
			}
>>>>>>> bc5788f9

			// Register the CL full range LP tokens as a superfluid asset.
			clPoolDenom := cltypes.GetConcentratedLockupDenomFromPoolId(clPoolId)
			err = suite.App.SuperfluidKeeper.AddNewSuperfluidAsset(suite.Ctx, types.SuperfluidAsset{
				Denom:     clPoolDenom,
				AssetType: types.SuperfluidAssetTypeConcentratedShare,
			})
<<<<<<< HEAD
			suite.Require().NoError(err)
=======
			if tc.noInitialConcentratedSpotPrice {
				// If we didn't create a full range position, we expect an error since no spot price exits to determine the osmo equivalent.
				suite.Require().Error(err)
				suite.Require().Equal(tc.expectedError.Error(), err.Error())
				return
			} else {
				suite.Require().NoError(err)
			}
>>>>>>> bc5788f9

			if tc.overwriteLockId {
				originalGammLockId = 5
			}

			if tc.multiAssetLock {
				originalGammLockId = suite.LockTokens(poolJoinAcc, sdk.NewCoins(balancerPoolShareOut, sdk.NewCoin("foo", sdk.NewInt(100))), unbondingDuration)
			}

			if tc.clLiquidityLock {
				clCoin := sdk.NewCoin(clPoolDenom, sdk.NewInt(100))
				suite.FundAcc(poolJoinAcc, sdk.NewCoins(clCoin))
				originalGammLockId = suite.LockTokens(poolJoinAcc, sdk.NewCoins(clCoin), unbondingDuration)
			}

			// Run the migration logic.
			positionId, amount0, amount1, _, _, poolIdLeaving, poolIdEntering, newGammLockId, concentratedLockId, err := superfluidKeeper.MigrateLockedPositionFromBalancerToConcentrated(ctx, poolJoinAcc, originalGammLockId, coinsToMigrate)
			if tc.expectedError != nil {
				suite.Require().Error(err)
				suite.Require().ErrorIs(err, tc.expectedError)
				return
			}
			suite.Require().NoError(err)
			suite.AssertEventEmitted(ctx, gammtypes.TypeEvtPoolExited, 1)

			newGammLock, err := lockupKeeper.GetLockByID(ctx, newGammLockId)
			if tc.percentOfSharesToMigrate.LT(sdk.OneDec()) {
				// If we migrated a subset of the balancer LP tokens, we expect the new gamm lock to have a the same end time.
				suite.Require().NoError(err)
				suite.Require().Equal(balancerLock.EndTime, newGammLock.EndTime)
			} else {
				// If we migrated all of the balancer LP tokens, we expect no new gamm lock to be created.
				suite.Require().Error(err)
				suite.Require().Nil(newGammLock)
			}

			// Check that the concentrated liquidity position now exists
			position, err := suite.App.ConcentratedLiquidityKeeper.GetPositionLiquidity(ctx, positionId)
			suite.Require().NoError(err)
			suite.Require().NotNil(position)

			// Expect the poolIdLeaving to be the balancer pool id
			// Expect the poolIdEntering to be the concentrated liquidity pool id
			suite.Require().Equal(balancerPooId, poolIdLeaving)
			suite.Require().Equal(clPoolId, poolIdEntering)

			// exitPool has rounding difference.
			// We test if correct amt has been exited and frozen by comparing with rounding tolerance.
			defaultErrorTolerance := osmomath.ErrTolerance{
				AdditiveTolerance: sdk.NewDec(2),
				RoundingDir:       osmomath.RoundDown,
			}
			suite.Require().Equal(0, defaultErrorTolerance.Compare(joinPoolAmt.AmountOf(defaultPoolAssets[0].Token.Denom).ToDec().Mul(tc.percentOfSharesToMigrate).RoundInt(), amount0))
			suite.Require().Equal(0, defaultErrorTolerance.Compare(joinPoolAmt.AmountOf(defaultPoolAssets[1].Token.Denom).ToDec().Mul(tc.percentOfSharesToMigrate).RoundInt(), amount1))

			// Check if the original gamm lock was deleted.
			_, err = lockupKeeper.GetLockByID(ctx, originalGammLockId)
			suite.Require().Error(err)

			// If we didn't migrate the entire gamm lock, we expect a new gamm lock to be created with the remaining lock time and coins associated with it.
			if tc.percentOfSharesToMigrate.LT(sdk.OneDec()) {
				// Check if the new gamm lock was created.
				newGammLock, err := lockupKeeper.GetLockByID(ctx, newGammLockId)
				suite.Require().NoError(err)
				// The new gamm lock should have the same owner and end time.
				// The new gamm lock should have the difference in coins between the original lock and the coins migrated.
				suite.Require().Equal(sdk.NewCoins(balancerPoolShareOut.Sub(coinsToMigrate)).String(), newGammLock.Coins.String())
				suite.Require().Equal(balancerLock.Owner, newGammLock.Owner)
				suite.Require().Equal(balancerLock.EndTime.String(), newGammLock.EndTime.String())
				// If original gamm lock was unlocking, the new gamm lock should also be unlocking.
				if balancerLock.IsUnlocking() {
					suite.Require().True(newGammLock.IsUnlocking())
				}
			} else {
				suite.Require().Equal(uint64(0), newGammLockId)
			}

			// Additional checks if the orignial gamm lock was superfluid staked.
			if tc.superfluidDelegated {
				// Check if migration deleted intermediary account connection.
				addr := superfluidKeeper.GetLockIdIntermediaryAccountConnection(ctx, originalGammLockId)
				suite.Require().Equal(addr.String(), "")

				// Check if migration deleted synthetic lockup.
				_, err = lockupKeeper.GetSyntheticLockup(ctx, originalGammLockId, keeper.StakingSyntheticDenom(balancerLock.Coins[0].Denom, valAddr.String()))
				suite.Require().Error(err)

				// If a new gamm position was not created and restaked, check if delegation has reduced from intermediary account.
				if tc.percentOfSharesToMigrate.Equal(sdk.OneDec()) {
					delegation, found := stakingKeeper.GetDelegation(ctx, balancerIntermediaryAcc.GetAccAddress(), valAddr)
					suite.Require().False(found, "expected no delegation, found delegation w/ %d shares", delegation.Shares)
				}
			}

			// Run slashing logic if the test case is superfluid staked or superfluid undelegating and check if the new and old locks are slashed.
			if tc.superfluidDelegated || tc.superfluidUndelegating {
				// Retrieve the concentrated lock and gamm lock prior to slashing.
				concentratedLockPreSlash, err := suite.App.LockupKeeper.GetLockByID(suite.Ctx, concentratedLockId)
				suite.Require().NoError(err)
				gammLockPreSlash, err := suite.App.LockupKeeper.GetLockByID(suite.Ctx, newGammLockId)
				if err != nil && newGammLockId != 0 {
					suite.Require().NoError(err)
				}

				// Slash the validator.
				slashFactor := sdk.NewDecWithPrec(5, 2)
				suite.App.SuperfluidKeeper.SlashLockupsForValidatorSlash(
					suite.Ctx,
					valAddr,
					suite.Ctx.BlockHeight(),
					slashFactor)

				// Retrieve the concentrated lock and gamm lock after slashing.
				concentratedLockPostSlash, err := suite.App.LockupKeeper.GetLockByID(suite.Ctx, concentratedLockId)
				suite.Require().NoError(err)
				gammLockPostSlash, err := suite.App.LockupKeeper.GetLockByID(suite.Ctx, newGammLockId)
				if err != nil && newGammLockId != 0 {
					suite.Require().NoError(err)
				}

				// Check if the concentrated lock was slashed.
				clDenom := cltypes.GetConcentratedLockupDenomFromPoolId(poolIdEntering)
				slashAmtCL := concentratedLockPreSlash.Coins.AmountOf(clDenom).ToDec().Mul(slashFactor).TruncateInt()
				suite.Require().Equal(concentratedLockPreSlash.Coins.AmountOf(clDenom).Sub(slashAmtCL).String(), concentratedLockPostSlash.Coins.AmountOf(clDenom).String())

				// Check if the gamm lock was slashed.
				// We only check if the gamm lock was slashed if the lock was not migrated entirely.
				// Otherwise, there would be no newly created gamm lock to check.
				if tc.percentOfSharesToMigrate.LT(sdk.OneDec()) {
					gammDenom := balancerLock.Coins[0].Denom
					slashAmtGamm := gammLockPreSlash.Coins.AmountOf(gammDenom).ToDec().Mul(slashFactor).TruncateInt()
					suite.Require().Equal(gammLockPreSlash.Coins.AmountOf(gammDenom).Sub(slashAmtGamm).String(), gammLockPostSlash.Coins.AmountOf(gammDenom).String())
				}
			}
		})
	}
}<|MERGE_RESOLUTION|>--- conflicted
+++ resolved
@@ -27,22 +27,6 @@
 func (suite *KeeperTestSuite) TestMigrateLockedPositionFromBalancerToConcentrated() {
 	defaultJoinTime := suite.Ctx.BlockTime()
 	type sendTest struct {
-<<<<<<< HEAD
-		superfluidDelegated      bool
-		superfluidUndelegating   bool
-		unlocking                bool
-		overwriteLockId          bool
-		multiAssetLock           bool
-		clLiquidityLock          bool
-		percentOfSharesToMigrate sdk.Dec
-		expectedError            error
-	}
-	testCases := map[string]sendTest{
-		"lock that is not superfluid delegated, not unlocking": {
-			percentOfSharesToMigrate: sdk.MustNewDecFromStr("0.9"),
-		},
-		"lock that is not superfluid delegated, unlocking": {
-=======
 		superfluidDelegated            bool
 		superfluidUndelegating         bool
 		unlocking                      bool
@@ -60,40 +44,27 @@
 		},
 		"lock that is not superfluid delegated, unlocking": {
 			// migrateNonSuperfluidLockBalancerToConcentrated
->>>>>>> bc5788f9
 			unlocking:                true,
 			percentOfSharesToMigrate: sdk.MustNewDecFromStr("0.6"),
 		},
 		"lock that is superfluid delegated, not unlocking (full shares)": {
-<<<<<<< HEAD
-=======
 			// migrateSuperfluidBondedBalancerToConcentrated
->>>>>>> bc5788f9
 			superfluidDelegated:      true,
 			percentOfSharesToMigrate: sdk.MustNewDecFromStr("1"),
 		},
 		"lock that is superfluid delegated, not unlocking (partial shares)": {
-<<<<<<< HEAD
-=======
 			// migrateSuperfluidBondedBalancerToConcentrated
->>>>>>> bc5788f9
 			superfluidDelegated:      true,
 			percentOfSharesToMigrate: sdk.MustNewDecFromStr("0.5"),
 		},
 		"lock that is superfluid undelegating, not unlocking": {
-<<<<<<< HEAD
-=======
 			// migrateSuperfluidUnbondingBalancerToConcentrated
->>>>>>> bc5788f9
 			superfluidDelegated:      true,
 			superfluidUndelegating:   true,
 			percentOfSharesToMigrate: sdk.MustNewDecFromStr("0.5"),
 		},
 		"lock that is superfluid undelegating, unlocking": {
-<<<<<<< HEAD
-=======
 			// migrateSuperfluidUnbondingBalancerToConcentrated
->>>>>>> bc5788f9
 			superfluidDelegated:      true,
 			superfluidUndelegating:   true,
 			unlocking:                true,
@@ -114,14 +85,11 @@
 			percentOfSharesToMigrate: sdk.MustNewDecFromStr("1"),
 			expectedError:            superfluidtypes.ErrLockUnpoolNotAllowed,
 		},
-<<<<<<< HEAD
-=======
 		"error: cannot add sf asset without spot price": {
 			noInitialConcentratedSpotPrice: true,
 			percentOfSharesToMigrate:       sdk.MustNewDecFromStr("1"),
 			expectedError:                  fmt.Errorf("panic occurred during execution"),
 		},
->>>>>>> bc5788f9
 	}
 
 	for name, tc := range testCases {
@@ -184,22 +152,14 @@
 			balancerPoolShareOut := bankKeeper.GetBalance(ctx, poolJoinAcc, balancerPoolDenom)
 
 			// Create a cl pool with the same underlying assets as the balancer pool.
-<<<<<<< HEAD
 			clPool := suite.PrepareCustomConcentratedPool(poolCreateAcc, defaultPoolAssets[0].Token.Denom, defaultPoolAssets[1].Token.Denom, 1, sdk.ZeroDec())
-=======
-			clPool := suite.PrepareCustomConcentratedPool(poolCreateAcc, defaultPoolAssets[0].Token.Denom, defaultPoolAssets[1].Token.Denom, 1, sdk.NewInt(-6), sdk.ZeroDec())
->>>>>>> bc5788f9
 			clPoolId := clPool.GetId()
 
 			// Add a gov sanctioned link between the balancer and concentrated liquidity pool.
 			migrationRecord := gammtypes.MigrationRecords{BalancerToConcentratedPoolLinks: []gammtypes.BalancerToConcentratedPoolLink{
 				{BalancerPoolId: balancerPooId, ClPoolId: clPoolId},
 			}}
-<<<<<<< HEAD
-			gammKeeper.SetMigrationInfo(ctx, migrationRecord)
-=======
 			gammKeeper.OverwriteMigrationRecords(ctx, migrationRecord)
->>>>>>> bc5788f9
 
 			// The unbonding duration is the same as the staking module's unbonding duration.
 			unbondingDuration := stakingKeeper.GetParams(ctx).UnbondingTime
@@ -245,17 +205,11 @@
 			coinsToMigrate := balancerPoolShareOut
 			coinsToMigrate.Amount = coinsToMigrate.Amount.ToDec().Mul(tc.percentOfSharesToMigrate).RoundInt()
 
-<<<<<<< HEAD
-			// Create a full range position in the concentrated liquidity pool.
-			// This is to have a spot price and liquidity value to work off when migrating.
-			suite.CreateFullRangePosition(clPool, fullRangeCoins)
-=======
 			if !tc.noInitialConcentratedSpotPrice {
 				// Create a full range position in the concentrated liquidity pool.
 				// This is to have a spot price and liquidity value to work off when migrating.
 				suite.CreateFullRangePosition(clPool, fullRangeCoins)
 			}
->>>>>>> bc5788f9
 
 			// Register the CL full range LP tokens as a superfluid asset.
 			clPoolDenom := cltypes.GetConcentratedLockupDenomFromPoolId(clPoolId)
@@ -263,9 +217,6 @@
 				Denom:     clPoolDenom,
 				AssetType: types.SuperfluidAssetTypeConcentratedShare,
 			})
-<<<<<<< HEAD
-			suite.Require().NoError(err)
-=======
 			if tc.noInitialConcentratedSpotPrice {
 				// If we didn't create a full range position, we expect an error since no spot price exits to determine the osmo equivalent.
 				suite.Require().Error(err)
@@ -274,7 +225,6 @@
 			} else {
 				suite.Require().NoError(err)
 			}
->>>>>>> bc5788f9
 
 			if tc.overwriteLockId {
 				originalGammLockId = 5
