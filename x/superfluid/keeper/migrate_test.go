--- conflicted
+++ resolved
@@ -183,44 +183,44 @@
 
 					// The intermediary account connection to the old gamm lock should be deleted.
 					addr := superfluidKeeper.GetLockIdIntermediaryAccountConnection(ctx, originalGammLockId)
-					suite.Require().Equal(addr.String(), "")
+					s.Require().Equal(addr.String(), "")
 
 					// The synthetic lockup should be deleted.
 					_, err = lockupKeeper.GetSyntheticLockup(ctx, originalGammLockId, keeper.StakingSyntheticDenom(balancerLock.Coins[0].Denom, valAddr.String()))
-					suite.Require().Error(err)
+					s.Require().Error(err)
 
 					// The delegation from the balancer intermediary account holder should not exist.
 					delegation, found := stakingKeeper.GetDelegation(ctx, balancerIntermediaryAcc.GetAccAddress(), valAddr)
-					suite.Require().False(found, "expected no delegation, found delegation w/ %d shares", delegation.Shares)
+					s.Require().False(found, "expected no delegation, found delegation w/ %d shares", delegation.Shares)
 
 					// Check that the original gamm lockup is deleted.
-					_, err := suite.App.LockupKeeper.GetLockByID(ctx, originalGammLockId)
-					suite.Require().Error(err)
+					_, err := s.App.LockupKeeper.GetLockByID(ctx, originalGammLockId)
+					s.Require().Error(err)
 				} else if tc.percentOfSharesToMigrate.LT(sdk.OneDec()) {
 					// If we migrated part of the shares:
 					// The intermediary account connection to the old gamm lock should still be present.
 					addr := superfluidKeeper.GetLockIdIntermediaryAccountConnection(ctx, originalGammLockId)
-					suite.Require().Equal(balancerIntermediaryAcc.GetAccAddress().String(), addr.String())
+					s.Require().Equal(balancerIntermediaryAcc.GetAccAddress().String(), addr.String())
 
 					// Check if migration deleted synthetic lockup.
 					_, err = lockupKeeper.GetSyntheticLockup(ctx, originalGammLockId, keeper.StakingSyntheticDenom(balancerLock.Coins[0].Denom, valAddr.String()))
-					suite.Require().NoError(err)
+					s.Require().NoError(err)
 
 					// The delegation from the balancer intermediary account holder should still exist.
 					delegation, found := stakingKeeper.GetDelegation(ctx, balancerIntermediaryAcc.GetAccAddress(), valAddr)
-					suite.Require().True(found, "expected delegation, found delegation no delegation")
-					suite.Require().Equal(balancerDelegationPre.Shares.Sub(balancerDelegationPre.Shares.Mul(tc.percentOfSharesToMigrate)).RoundInt().String(), delegation.Shares.RoundInt().String(), "expected %d shares, found %d shares", balancerDelegationPre.Shares.Mul(tc.percentOfSharesToMigrate).RoundInt().String(), delegation.Shares.String())
+					s.Require().True(found, "expected delegation, found delegation no delegation")
+					s.Require().Equal(balancerDelegationPre.Shares.Sub(balancerDelegationPre.Shares.Mul(tc.percentOfSharesToMigrate)).RoundInt().String(), delegation.Shares.RoundInt().String(), "expected %d shares, found %d shares", balancerDelegationPre.Shares.Mul(tc.percentOfSharesToMigrate).RoundInt().String(), delegation.Shares.String())
 
 					// Check what is remaining in the original gamm lock.
-					lock, err := suite.App.LockupKeeper.GetLockByID(ctx, originalGammLockId)
-					suite.Require().NoError(err)
-					suite.Require().Equal(balancerPoolShareOut.Amount.Sub(coinsToMigrate.Amount).String(), lock.Coins[0].Amount.String(), "expected %s shares, found %s shares", lock.Coins[0].Amount.String(), balancerPoolShareOut.Amount.Sub(coinsToMigrate.Amount).String())
+					lock, err := s.App.LockupKeeper.GetLockByID(ctx, originalGammLockId)
+					s.Require().NoError(err)
+					s.Require().Equal(balancerPoolShareOut.Amount.Sub(coinsToMigrate.Amount).String(), lock.Coins[0].Amount.String(), "expected %s shares, found %s shares", lock.Coins[0].Amount.String(), balancerPoolShareOut.Amount.Sub(coinsToMigrate.Amount).String())
 				}
 				// Check the new superfluid staked amount.
 				clIntermediaryAcc := superfluidKeeper.GetLockIdIntermediaryAccountConnection(ctx, concentratedLockId)
 				delegation, found := stakingKeeper.GetDelegation(ctx, clIntermediaryAcc, valAddr)
-				suite.Require().True(found, "expected delegation, found delegation no delegation")
-				suite.Require().Equal(balancerDelegationPre.Shares.Mul(tc.percentOfSharesToMigrate).RoundInt().Sub(sdk.OneInt()).String(), delegation.Shares.RoundInt().String(), "expected %d shares, found %d shares", balancerDelegationPre.Shares.Mul(tc.percentOfSharesToMigrate).RoundInt().String(), delegation.Shares.String())
+				s.Require().True(found, "expected delegation, found delegation no delegation")
+				s.Require().Equal(balancerDelegationPre.Shares.Mul(tc.percentOfSharesToMigrate).RoundInt().Sub(sdk.OneInt()).String(), delegation.Shares.RoundInt().String(), "expected %d shares, found %d shares", balancerDelegationPre.Shares.Mul(tc.percentOfSharesToMigrate).RoundInt().String(), delegation.Shares.String())
 			}
 
 			// If the lock was superfluid undelegating:
@@ -235,26 +235,14 @@
 				_, err = lockupKeeper.GetSyntheticLockup(ctx, originalGammLockId, keeper.StakingSyntheticDenom(balancerLock.Coins[0].Denom, valAddr.String()))
 				s.Require().Error(err)
 
-<<<<<<< HEAD
 				// The delegation from the intermediary account holder does not exist.
 				delegation, found := stakingKeeper.GetDelegation(ctx, balancerIntermediaryAcc.GetAccAddress(), valAddr)
-				suite.Require().False(found, "expected no delegation, found delegation w/ %d shares", delegation.Shares)
-=======
-				// If a new gamm position was not created and restaked, check if delegation has reduced from intermediary account.
-				if tc.percentOfSharesToMigrate.Equal(sdk.OneDec()) {
-					delegation, found := stakingKeeper.GetDelegation(ctx, balancerIntermediaryAcc.GetAccAddress(), valAddr)
-					s.Require().False(found, "expected no delegation, found delegation w/ %d shares", delegation.Shares)
-				}
->>>>>>> 9f9e1ca5
+				s.Require().False(found, "expected no delegation, found delegation w/ %d shares", delegation.Shares)
 			}
 
 			// Run slashing logic if the test case is superfluid staked or superfluid undelegating and check if the new and old locks are slashed.
 			slashExpected := tc.superfluidDelegated || tc.superfluidUndelegating
-<<<<<<< HEAD
-			suite.SlashAndValidateResult(ctx, originalGammLockId, concentratedLockId, poolIdEntering, tc.percentOfSharesToMigrate, valAddr, *balancerLock, slashExpected)
-=======
-			s.SlashAndValidateResult(ctx, newGammLockId, concentratedLockId, poolIdEntering, tc.percentOfSharesToMigrate, valAddr, *balancerLock, slashExpected)
->>>>>>> 9f9e1ca5
+			s.SlashAndValidateResult(ctx, originalGammLockId, concentratedLockId, poolIdEntering, tc.percentOfSharesToMigrate, valAddr, *balancerLock, slashExpected)
 		})
 	}
 }
@@ -313,17 +301,11 @@
 			coinsToMigrate := balancerPoolShareOut
 			coinsToMigrate.Amount = coinsToMigrate.Amount.ToDec().Mul(tc.percentOfSharesToMigrate).RoundInt()
 
-<<<<<<< HEAD
 			// RouteMigration is called via the migration message router and is always run prior to the migration itself.
 			// We use it here just to retrieve the synthetic lock before the migration.
 			synthLockBeforeMigration, migrationType, err := superfluidKeeper.RouteMigration(ctx, poolJoinAcc, originalGammLockId, coinsToMigrate)
-			suite.Require().NoError(err)
-			suite.Require().Equal(migrationType, keeper.SuperfluidBonded)
-=======
-			// PrepareMigration is called via the migration message router and is always run prior to the migration itself
-			poolIdLeaving, poolIdEntering, concentratedPool, preMigrationLock, remainingLockTime, synthLockBeforeMigration, _, _, err := superfluidKeeper.PrepareMigration(ctx, poolJoinAcc, originalGammLockId, coinsToMigrate)
-			s.Require().NoError(err)
->>>>>>> 9f9e1ca5
+			s.Require().NoError(err)
+			s.Require().Equal(migrationType, keeper.SuperfluidBonded)
 
 			// Modify migration inputs if necessary
 
@@ -338,21 +320,7 @@
 				originalGammLockId = originalGammLockId + 1
 			}
 
-<<<<<<< HEAD
 			balancerDelegationPre, _ := stakingKeeper.GetDelegation(ctx, balancerIntermediaryAcc.GetAccAddress(), valAddr)
-=======
-			if tc.overwriteShares {
-				coinsToMigrate.Amount = preMigrationLock.Coins[0].Amount.Add(sdk.NewInt(1))
-			}
-
-			if tc.overwritePool {
-				multiCoinBalancerPoolId := s.PrepareBalancerPool()
-				poolIdLeaving = multiCoinBalancerPoolId
-				shareAmt := sdk.MustNewDecFromStr("50000000000000000000").TruncateInt()
-				newShares := sdk.NewCoin(fmt.Sprintf("gamm/pool/%d", multiCoinBalancerPoolId), shareAmt)
-				s.FundAcc(poolJoinAcc, sdk.NewCoins(newShares))
-			}
->>>>>>> 9f9e1ca5
 
 			// System under test.
 			positionId, amount0, amount1, liquidityMigrated, _, concentratedLockId, poolIdLeaving, poolIdEntering, err := superfluidKeeper.MigrateSuperfluidBondedBalancerToConcentrated(ctx, poolJoinAcc, originalGammLockId, coinsToMigrate, synthLockBeforeMigration[0].SynthDenom, tc.tokenOutMins)
@@ -374,60 +342,50 @@
 				amount0, amount1,
 			)
 
-<<<<<<< HEAD
 			if tc.percentOfSharesToMigrate.Equal(sdk.OneDec()) {
 				// If we migrated all the shares:
 
 				// The intermediary account connection to the old gamm lock should be deleted.
 				addr := superfluidKeeper.GetLockIdIntermediaryAccountConnection(ctx, originalGammLockId)
-				suite.Require().Equal(addr.String(), "")
+				s.Require().Equal(addr.String(), "")
 
 				// The synthetic lockup should be deleted.
 				_, err = lockupKeeper.GetSyntheticLockup(ctx, originalGammLockId, keeper.StakingSyntheticDenom(balancerLock.Coins[0].Denom, valAddr.String()))
-				suite.Require().Error(err)
+				s.Require().Error(err)
 
 				// The delegation from the intermediary account holder should not exist.
 				delegation, found := stakingKeeper.GetDelegation(ctx, balancerIntermediaryAcc.GetAccAddress(), valAddr)
-				suite.Require().False(found, "expected no delegation, found delegation w/ %d shares", delegation.Shares)
+				s.Require().False(found, "expected no delegation, found delegation w/ %d shares", delegation.Shares)
 
 				// Check that the original gamm lockup is deleted.
-				_, err := suite.App.LockupKeeper.GetLockByID(ctx, originalGammLockId)
-				suite.Require().Error(err)
+				_, err := s.App.LockupKeeper.GetLockByID(ctx, originalGammLockId)
+				s.Require().Error(err)
 			} else if tc.percentOfSharesToMigrate.LT(sdk.OneDec()) {
 				// If we migrated part of the shares:
 				// The intermediary account connection to the old gamm lock should still be present.
 				addr := superfluidKeeper.GetLockIdIntermediaryAccountConnection(ctx, originalGammLockId)
-				suite.Require().Equal(balancerIntermediaryAcc.GetAccAddress().String(), addr.String())
+				s.Require().Equal(balancerIntermediaryAcc.GetAccAddress().String(), addr.String())
 
 				// Confirm that migration did not delete synthetic lockup.
 				gammSynthLock, err := lockupKeeper.GetSyntheticLockup(ctx, originalGammLockId, keeper.StakingSyntheticDenom(balancerLock.Coins[0].Denom, valAddr.String()))
-				suite.Require().NoError(err)
-
-				suite.Require().Equal(originalGammLockId, gammSynthLock.UnderlyingLockId)
+				s.Require().NoError(err)
+
+				s.Require().Equal(originalGammLockId, gammSynthLock.UnderlyingLockId)
 
 				// The delegation from the intermediary account holder should still exist.
 				_, found := stakingKeeper.GetDelegation(ctx, balancerIntermediaryAcc.GetAccAddress(), valAddr)
-				suite.Require().True(found, "expected delegation, found delegation no delegation")
+				s.Require().True(found, "expected delegation, found delegation no delegation")
 
 				// Check what is remaining in the original gamm lock.
-				lock, err := suite.App.LockupKeeper.GetLockByID(ctx, originalGammLockId)
-				suite.Require().NoError(err)
-				suite.Require().Equal(balancerPoolShareOut.Amount.Sub(coinsToMigrate.Amount).String(), lock.Coins[0].Amount.String(), "expected %s shares, found %s shares", lock.Coins[0].Amount.String(), balancerPoolShareOut.Amount.Sub(coinsToMigrate.Amount).String())
+				lock, err := s.App.LockupKeeper.GetLockByID(ctx, originalGammLockId)
+				s.Require().NoError(err)
+				s.Require().Equal(balancerPoolShareOut.Amount.Sub(coinsToMigrate.Amount).String(), lock.Coins[0].Amount.String(), "expected %s shares, found %s shares", lock.Coins[0].Amount.String(), balancerPoolShareOut.Amount.Sub(coinsToMigrate.Amount).String())
 			}
 			// Check the new superfluid staked amount.
 			clIntermediaryAcc := superfluidKeeper.GetLockIdIntermediaryAccountConnection(ctx, concentratedLockId)
 			delegation, found := stakingKeeper.GetDelegation(ctx, clIntermediaryAcc, valAddr)
-			suite.Require().True(found, "expected delegation, found delegation no delegation")
-			suite.Require().Equal(balancerDelegationPre.Shares.Mul(tc.percentOfSharesToMigrate).RoundInt().Sub(sdk.OneInt()).String(), delegation.Shares.RoundInt().String(), "expected %d shares, found %d shares", balancerDelegationPre.Shares.Mul(tc.percentOfSharesToMigrate).RoundInt().String(), delegation.Shares.String())
-=======
-			// Check if migration deleted intermediary account connection.
-			originalGammIntermediaryAccount := superfluidKeeper.GetLockIdIntermediaryAccountConnection(ctx, originalGammLockId)
-			s.Require().Equal(originalGammIntermediaryAccount.String(), "")
-
-			// Check if migration deleted synthetic lockup.
-			_, err = lockupKeeper.GetSyntheticLockup(ctx, originalGammLockId, keeper.StakingSyntheticDenom(balancerLock.Coins[0].Denom, valAddr.String()))
-			s.Require().Error(err)
->>>>>>> 9f9e1ca5
+			s.Require().True(found, "expected delegation, found delegation no delegation")
+			s.Require().Equal(balancerDelegationPre.Shares.Mul(tc.percentOfSharesToMigrate).RoundInt().Sub(sdk.OneInt()).String(), delegation.Shares.RoundInt().String(), "expected %d shares, found %d shares", balancerDelegationPre.Shares.Mul(tc.percentOfSharesToMigrate).RoundInt().String(), delegation.Shares.String())
 
 			// Check if the new intermediary account connection was created.
 			newConcentratedIntermediaryAccount := superfluidKeeper.GetLockIdIntermediaryAccountConnection(ctx, concentratedLockId)
@@ -435,34 +393,19 @@
 
 			// Check newly created concentrated lock.
 			concentratedLock, err := lockupKeeper.GetLockByID(ctx, concentratedLockId)
-<<<<<<< HEAD
-			suite.Require().NoError(err)
-			suite.Require().Equal(liquidityMigrated.TruncateInt().String(), concentratedLock.Coins[0].Amount.String(), "expected %s shares, found %s shares", coinsToMigrate.Amount.String(), concentratedLock.Coins[0].Amount.String())
-			suite.Require().Equal(balancerLock.Duration, concentratedLock.Duration)
-			suite.Require().Equal(balancerLock.EndTime, concentratedLock.EndTime)
+			s.Require().NoError(err)
+			s.Require().Equal(liquidityMigrated.TruncateInt().String(), concentratedLock.Coins[0].Amount.String(), "expected %s shares, found %s shares", coinsToMigrate.Amount.String(), concentratedLock.Coins[0].Amount.String())
+			s.Require().Equal(balancerLock.Duration, concentratedLock.Duration)
+			s.Require().Equal(balancerLock.EndTime, concentratedLock.EndTime)
 
 			// Check if the new synthetic bonded lockup was created.
 			clSynthLock, err := lockupKeeper.GetSyntheticLockup(ctx, concentratedLockId, keeper.StakingSyntheticDenom(concentratedLock.Coins[0].Denom, valAddr.String()))
-			suite.Require().NoError(err)
-
-			suite.Require().Equal(concentratedLockId, clSynthLock.UnderlyingLockId)
+			s.Require().NoError(err)
+
+			s.Require().Equal(concentratedLockId, clSynthLock.UnderlyingLockId)
 
 			// Run slashing logic and check if the new and old locks are slashed.
-			suite.SlashAndValidateResult(ctx, originalGammLockId, concentratedLockId, clPoolId, tc.percentOfSharesToMigrate, valAddr, *balancerLock, true)
-=======
-			s.Require().NoError(err)
-			_, err = lockupKeeper.GetSyntheticLockup(ctx, concentratedLockId, keeper.StakingSyntheticDenom(concentratedLock.Coins[0].Denom, valAddr.String()))
-			s.Require().NoError(err)
-
-			// If a new gamm position was not created and restaked, check if delegation has reduced from intermediary account.
-			if tc.percentOfSharesToMigrate.Equal(sdk.OneDec()) {
-				delegation, found := stakingKeeper.GetDelegation(ctx, balancerIntermediaryAcc.GetAccAddress(), valAddr)
-				s.Require().False(found, "expected no delegation, found delegation w/ %d shares", delegation.Shares)
-			}
-
-			// Run slashing logic and check if the new and old locks are slashed.
-			s.SlashAndValidateResult(ctx, newGammLockId, concentratedLockId, poolIdEntering, tc.percentOfSharesToMigrate, valAddr, *balancerLock, true)
->>>>>>> 9f9e1ca5
+			s.SlashAndValidateResult(ctx, originalGammLockId, concentratedLockId, clPoolId, tc.percentOfSharesToMigrate, valAddr, *balancerLock, true)
 		})
 	}
 }
@@ -519,16 +462,10 @@
 			coinsToMigrate := balancerPoolShareOut
 			coinsToMigrate.Amount = coinsToMigrate.Amount.ToDec().Mul(tc.percentOfSharesToMigrate).RoundInt()
 
-<<<<<<< HEAD
 			// RouteMigration is called via the migration message router and is always run prior to the migration itself
 			synthLockBeforeMigration, migrationType, err := superfluidKeeper.RouteMigration(ctx, poolJoinAcc, originalGammLockId, coinsToMigrate)
-			suite.Require().NoError(err)
-			suite.Require().Equal(migrationType, keeper.SuperfluidUnbonding)
-=======
-			// PrepareMigration is called via the migration message router and is always run prior to the migration itself
-			poolIdLeaving, poolIdEntering, concentratedPool, preMigrationLock, remainingLockTime, synthLockBeforeMigration, _, _, err := superfluidKeeper.PrepareMigration(ctx, poolJoinAcc, originalGammLockId, coinsToMigrate)
-			s.Require().NoError(err)
->>>>>>> 9f9e1ca5
+			s.Require().NoError(err)
+			s.Require().Equal(migrationType, keeper.SuperfluidUnbonding)
 
 			// Modify migration inputs if necessary
 
@@ -541,122 +478,6 @@
 
 			// System under test.
 			positionId, amount0, amount1, liquidityMigrated, _, concentratedLockId, poolIdLeaving, poolIdEntering, err := superfluidKeeper.MigrateSuperfluidUnbondingBalancerToConcentrated(ctx, poolJoinAcc, originalGammLockId, coinsToMigrate, synthLockBeforeMigration[0].SynthDenom, tc.tokenOutMins)
-			if tc.expectedError != nil {
-				suite.Require().Error(err)
-				suite.Require().ErrorContains(err, tc.expectedError.Error())
-				return
-			}
-			suite.Require().NoError(err)
-			suite.AssertEventEmitted(ctx, gammtypes.TypeEvtPoolExited, 1)
-
-			suite.ValidateMigrateResult(
-				ctx,
-				positionId, balancerPooId, poolIdLeaving, clPoolId, poolIdEntering,
-				tc.percentOfSharesToMigrate,
-				*balancerLock,
-				joinPoolAmt,
-				balancerPoolShareOut, coinsToMigrate,
-				amount0, amount1,
-			)
-
-<<<<<<< HEAD
-			if tc.percentOfSharesToMigrate.Equal(sdk.OneDec()) {
-				// If we migrated all the shares:
-
-				// The synthetic lockup should be deleted.
-				_, err = lockupKeeper.GetSyntheticLockup(ctx, originalGammLockId, keeper.UnstakingSyntheticDenom(balancerLock.Coins[0].Denom, valAddr.String()))
-				suite.Require().Error(err)
-			} else if tc.percentOfSharesToMigrate.LT(sdk.OneDec()) {
-				// If we migrated part of the shares:
-
-				// The synthetic lockup should not be deleted.
-				gammSynthLock, err := lockupKeeper.GetSyntheticLockup(ctx, originalGammLockId, keeper.UnstakingSyntheticDenom(balancerLock.Coins[0].Denom, valAddr.String()))
-				suite.Require().NoError(err)
-
-				suite.Require().Equal(originalGammLockId, gammSynthLock.UnderlyingLockId)
-=======
-			if tc.overwritePool {
-				multiCoinBalancerPoolId := s.PrepareBalancerPool()
-				poolIdLeaving = multiCoinBalancerPoolId
-				shareAmt := sdk.MustNewDecFromStr("50000000000000000000").TruncateInt()
-				newShares := sdk.NewCoin(fmt.Sprintf("gamm/pool/%d", multiCoinBalancerPoolId), shareAmt)
-				s.FundAcc(poolJoinAcc, sdk.NewCoins(newShares))
->>>>>>> 9f9e1ca5
-			}
-
-			// Check newly created concentrated lock.
-			concentratedLock, err := lockupKeeper.GetLockByID(ctx, concentratedLockId)
-			suite.Require().NoError(err)
-			suite.Require().Equal(liquidityMigrated.TruncateInt().String(), concentratedLock.Coins[0].Amount.String(), "expected %s shares, found %s shares", coinsToMigrate.Amount.String(), concentratedLock.Coins[0].Amount.String())
-			suite.Require().Equal(balancerLock.Duration, concentratedLock.Duration)
-			suite.Require().Equal(suite.Ctx.BlockTime().Add(balancerLock.Duration), concentratedLock.EndTime)
-
-			// Check if the new synthetic unbonding lockup was created.
-			clSynthLock, err := lockupKeeper.GetSyntheticLockup(ctx, concentratedLockId, keeper.UnstakingSyntheticDenom(concentratedLock.Coins[0].Denom, valAddr.String()))
-			suite.Require().NoError(err)
-
-			suite.Require().Equal(concentratedLockId, clSynthLock.UnderlyingLockId)
-
-			// Run slashing logic and check if the new and old locks are slashed.
-			suite.SlashAndValidateResult(ctx, originalGammLockId, concentratedLockId, clPoolId, tc.percentOfSharesToMigrate, valAddr, *balancerLock, true)
-		})
-	}
-}
-
-func (suite *KeeperTestSuite) TestMigrateNonSuperfluidLockBalancerToConcentrated() {
-	defaultJoinTime := suite.Ctx.BlockTime()
-	type sendTest struct {
-		unlocking                bool
-		percentOfSharesToMigrate sdk.Dec
-		tokenOutMins             sdk.Coins
-		expectedError            error
-	}
-	testCases := map[string]sendTest{
-		"lock that is not superfluid delegated, not unlocking (full shares)": {
-			percentOfSharesToMigrate: sdk.MustNewDecFromStr("1"),
-		},
-		"lock that is not superfluid delegated, not unlocking (partial shares)": {
-			percentOfSharesToMigrate: sdk.MustNewDecFromStr("0.9"),
-		},
-		"lock that is not superfluid delegated, unlocking (full shares)": {
-			unlocking:                true,
-			percentOfSharesToMigrate: sdk.MustNewDecFromStr("1"),
-		},
-		"lock that is not superfluid delegated, unlocking (partial shares)": {
-			unlocking:                true,
-			percentOfSharesToMigrate: sdk.MustNewDecFromStr("0.6"),
-		},
-		"error: lock that is not superfluid delegated, not unlocking (full shares), token out mins is more than exit coins": {
-			percentOfSharesToMigrate: sdk.MustNewDecFromStr("1"),
-			tokenOutMins:             sdk.NewCoins(sdk.NewCoin("foo", sdk.NewInt(10000))),
-			expectedError:            gammtypes.ErrLimitMinAmount,
-		},
-	}
-
-	for name, tc := range testCases {
-		suite.Run(name, func() {
-			suite.SetupTest()
-			suite.Ctx = suite.Ctx.WithBlockTime(defaultJoinTime)
-			ctx := suite.Ctx
-			superfluidKeeper := suite.App.SuperfluidKeeper
-			lockupKeeper := suite.App.LockupKeeper
-
-			// We bundle all migration setup into a single function to avoid repeating the same code for each test case.
-			joinPoolAmt, _, balancerLock, _, poolJoinAcc, balancerPooId, clPoolId, balancerPoolShareOut, valAddr := suite.SetupMigrationTest(ctx, false, false, tc.unlocking, tc.percentOfSharesToMigrate)
-			originalGammLockId := balancerLock.GetID()
-
-			// Depending on the test case, we attempt to migrate a subset of the balancer LP tokens we originally created.
-			coinsToMigrate := balancerPoolShareOut
-			coinsToMigrate.Amount = coinsToMigrate.Amount.ToDec().Mul(tc.percentOfSharesToMigrate).RoundInt()
-
-			// RouteMigration is called via the migration message router and is always run prior to the migration itself
-			synthLockBeforeMigration, migrationType, err := superfluidKeeper.RouteMigration(ctx, poolJoinAcc, originalGammLockId, coinsToMigrate)
-			suite.Require().NoError(err)
-			suite.Require().Equal(0, len(synthLockBeforeMigration))
-			suite.Require().Equal(migrationType, keeper.NonSuperfluid)
-
-			// System under test.
-			positionId, amount0, amount1, liquidityMigrated, _, concentratedLockId, poolIdLeaving, poolIdEntering, err := superfluidKeeper.MigrateNonSuperfluidLockBalancerToConcentrated(ctx, poolJoinAcc, originalGammLockId, coinsToMigrate, tc.tokenOutMins)
 			if tc.expectedError != nil {
 				s.Require().Error(err)
 				s.Require().ErrorContains(err, tc.expectedError.Error())
@@ -675,36 +496,128 @@
 				amount0, amount1,
 			)
 
+			if tc.percentOfSharesToMigrate.Equal(sdk.OneDec()) {
+				// If we migrated all the shares:
+
+				// The synthetic lockup should be deleted.
+				_, err = lockupKeeper.GetSyntheticLockup(ctx, originalGammLockId, keeper.UnstakingSyntheticDenom(balancerLock.Coins[0].Denom, valAddr.String()))
+				s.Require().Error(err)
+			} else if tc.percentOfSharesToMigrate.LT(sdk.OneDec()) {
+				// If we migrated part of the shares:
+
+				// The synthetic lockup should not be deleted.
+				gammSynthLock, err := lockupKeeper.GetSyntheticLockup(ctx, originalGammLockId, keeper.UnstakingSyntheticDenom(balancerLock.Coins[0].Denom, valAddr.String()))
+				s.Require().NoError(err)
+
+				s.Require().Equal(originalGammLockId, gammSynthLock.UnderlyingLockId)
+			}
+
 			// Check newly created concentrated lock.
 			concentratedLock, err := lockupKeeper.GetLockByID(ctx, concentratedLockId)
-<<<<<<< HEAD
-			suite.Require().NoError(err)
-			suite.Require().Equal(liquidityMigrated.TruncateInt().String(), concentratedLock.Coins[0].Amount.String(), "expected %s shares, found %s shares", coinsToMigrate.Amount.String(), concentratedLock.Coins[0].Amount.String())
-			suite.Require().Equal(balancerLock.Duration, concentratedLock.Duration)
-			suite.Require().Equal(suite.Ctx.BlockTime().Add(balancerLock.Duration), concentratedLock.EndTime)
-
-			// Run slashing logic and check if the new and old locks are not slashed.
-			suite.SlashAndValidateResult(ctx, originalGammLockId, concentratedLockId, clPoolId, tc.percentOfSharesToMigrate, valAddr, *balancerLock, false)
-		})
-	}
-}
-
-func (suite *KeeperTestSuite) TestValidateMigration() {
-	defaultJoinTime := suite.Ctx.BlockTime()
-=======
-			s.Require().NoError(err)
-			_, err = lockupKeeper.GetSyntheticLockup(ctx, concentratedLockId, keeper.UnstakingSyntheticDenom(concentratedLock.Coins[0].Denom, valAddr.String()))
-			s.Require().NoError(err)
+			s.Require().NoError(err)
+			s.Require().Equal(liquidityMigrated.TruncateInt().String(), concentratedLock.Coins[0].Amount.String(), "expected %s shares, found %s shares", coinsToMigrate.Amount.String(), concentratedLock.Coins[0].Amount.String())
+			s.Require().Equal(balancerLock.Duration, concentratedLock.Duration)
+			s.Require().Equal(s.Ctx.BlockTime().Add(balancerLock.Duration), concentratedLock.EndTime)
+
+			// Check if the new synthetic unbonding lockup was created.
+			clSynthLock, err := lockupKeeper.GetSyntheticLockup(ctx, concentratedLockId, keeper.UnstakingSyntheticDenom(concentratedLock.Coins[0].Denom, valAddr.String()))
+			s.Require().NoError(err)
+
+			s.Require().Equal(concentratedLockId, clSynthLock.UnderlyingLockId)
 
 			// Run slashing logic and check if the new and old locks are slashed.
-			s.SlashAndValidateResult(ctx, newGammLockId, concentratedLockId, poolIdEntering, tc.percentOfSharesToMigrate, valAddr, *balancerLock, true)
+			s.SlashAndValidateResult(ctx, originalGammLockId, concentratedLockId, clPoolId, tc.percentOfSharesToMigrate, valAddr, *balancerLock, true)
 		})
 	}
 }
 
 func (s *KeeperTestSuite) TestMigrateNonSuperfluidLockBalancerToConcentrated() {
 	defaultJoinTime := s.Ctx.BlockTime()
->>>>>>> 9f9e1ca5
+	type sendTest struct {
+		unlocking                bool
+		percentOfSharesToMigrate sdk.Dec
+		tokenOutMins             sdk.Coins
+		expectedError            error
+	}
+	testCases := map[string]sendTest{
+		"lock that is not superfluid delegated, not unlocking (full shares)": {
+			percentOfSharesToMigrate: sdk.MustNewDecFromStr("1"),
+		},
+		"lock that is not superfluid delegated, not unlocking (partial shares)": {
+			percentOfSharesToMigrate: sdk.MustNewDecFromStr("0.9"),
+		},
+		"lock that is not superfluid delegated, unlocking (full shares)": {
+			unlocking:                true,
+			percentOfSharesToMigrate: sdk.MustNewDecFromStr("1"),
+		},
+		"lock that is not superfluid delegated, unlocking (partial shares)": {
+			unlocking:                true,
+			percentOfSharesToMigrate: sdk.MustNewDecFromStr("0.6"),
+		},
+		"error: lock that is not superfluid delegated, not unlocking (full shares), token out mins is more than exit coins": {
+			percentOfSharesToMigrate: sdk.MustNewDecFromStr("1"),
+			tokenOutMins:             sdk.NewCoins(sdk.NewCoin("foo", sdk.NewInt(10000))),
+			expectedError:            gammtypes.ErrLimitMinAmount,
+		},
+	}
+
+	for name, tc := range testCases {
+		s.Run(name, func() {
+			s.SetupTest()
+			s.Ctx = s.Ctx.WithBlockTime(defaultJoinTime)
+			ctx := s.Ctx
+			superfluidKeeper := s.App.SuperfluidKeeper
+			lockupKeeper := s.App.LockupKeeper
+
+			// We bundle all migration setup into a single function to avoid repeating the same code for each test case.
+			joinPoolAmt, _, balancerLock, _, poolJoinAcc, balancerPooId, clPoolId, balancerPoolShareOut, valAddr := s.SetupMigrationTest(ctx, false, false, tc.unlocking, tc.percentOfSharesToMigrate)
+			originalGammLockId := balancerLock.GetID()
+
+			// Depending on the test case, we attempt to migrate a subset of the balancer LP tokens we originally created.
+			coinsToMigrate := balancerPoolShareOut
+			coinsToMigrate.Amount = coinsToMigrate.Amount.ToDec().Mul(tc.percentOfSharesToMigrate).RoundInt()
+
+			// RouteMigration is called via the migration message router and is always run prior to the migration itself
+			synthLockBeforeMigration, migrationType, err := superfluidKeeper.RouteMigration(ctx, poolJoinAcc, originalGammLockId, coinsToMigrate)
+			s.Require().NoError(err)
+			s.Require().Equal(0, len(synthLockBeforeMigration))
+			s.Require().Equal(migrationType, keeper.NonSuperfluid)
+
+			// System under test.
+			positionId, amount0, amount1, liquidityMigrated, _, concentratedLockId, poolIdLeaving, poolIdEntering, err := superfluidKeeper.MigrateNonSuperfluidLockBalancerToConcentrated(ctx, poolJoinAcc, originalGammLockId, coinsToMigrate, tc.tokenOutMins)
+			if tc.expectedError != nil {
+				s.Require().Error(err)
+				s.Require().ErrorContains(err, tc.expectedError.Error())
+				return
+			}
+			s.Require().NoError(err)
+			s.AssertEventEmitted(ctx, gammtypes.TypeEvtPoolExited, 1)
+
+			s.ValidateMigrateResult(
+				ctx,
+				positionId, balancerPooId, poolIdLeaving, clPoolId, poolIdEntering,
+				tc.percentOfSharesToMigrate,
+				*balancerLock,
+				joinPoolAmt,
+				balancerPoolShareOut, coinsToMigrate,
+				amount0, amount1,
+			)
+
+			// Check newly created concentrated lock.
+			concentratedLock, err := lockupKeeper.GetLockByID(ctx, concentratedLockId)
+			s.Require().NoError(err)
+			s.Require().Equal(liquidityMigrated.TruncateInt().String(), concentratedLock.Coins[0].Amount.String(), "expected %s shares, found %s shares", coinsToMigrate.Amount.String(), concentratedLock.Coins[0].Amount.String())
+			s.Require().Equal(balancerLock.Duration, concentratedLock.Duration)
+			s.Require().Equal(s.Ctx.BlockTime().Add(balancerLock.Duration), concentratedLock.EndTime)
+
+			// Run slashing logic and check if the new and old locks are not slashed.
+			s.SlashAndValidateResult(ctx, originalGammLockId, concentratedLockId, clPoolId, tc.percentOfSharesToMigrate, valAddr, *balancerLock, false)
+		})
+	}
+}
+
+func (s *KeeperTestSuite) TestValidateMigration() {
+	defaultJoinTime := s.Ctx.BlockTime()
 	type sendTest struct {
 		isSuperfluidDelegated     bool
 		isSuperfluidUndelegating  bool
@@ -800,44 +713,24 @@
 			superfluidKeeper := s.App.SuperfluidKeeper
 
 			// We bundle all migration setup into a single function to avoid repeating the same code for each test case.
-<<<<<<< HEAD
-			_, _, balancerLock, _, poolJoinAcc, balancerPooId, clPoolId, balancerPoolShareOut, _ := suite.SetupMigrationTest(ctx, tc.isSuperfluidDelegated, tc.isSuperfluidUndelegating, tc.unlocking, tc.percentOfSharesToMigrate)
-=======
-			joinPoolAmt, _, balancerLock, _, poolJoinAcc, balancerPooId, clPoolId, balancerPoolShareOut, valAddr := s.SetupMigrationTest(ctx, false, false, tc.unlocking, tc.percentOfSharesToMigrate)
->>>>>>> 9f9e1ca5
+			_, _, balancerLock, _, poolJoinAcc, balancerPooId, clPoolId, balancerPoolShareOut, _ := s.SetupMigrationTest(ctx, tc.isSuperfluidDelegated, tc.isSuperfluidUndelegating, tc.unlocking, tc.percentOfSharesToMigrate)
 			originalGammLockId := balancerLock.GetID()
 
 			// Depending on the test case, we attempt to migrate a subset of the balancer LP tokens we originally created.
 			coinsToMigrate := balancerPoolShareOut
 			coinsToMigrate.Amount = coinsToMigrate.Amount.ToDec().Mul(tc.percentOfSharesToMigrate).RoundInt()
 
-<<<<<<< HEAD
-=======
-			// PrepareMigration is called via the migration message router and is always run prior to the migration itself
-			poolIdLeaving, poolIdEntering, concentratedPool, preMigrationLock, remainingLockTime, _, _, _, err := superfluidKeeper.PrepareMigration(ctx, poolJoinAcc, originalGammLockId, coinsToMigrate)
-			s.Require().NoError(err)
-
->>>>>>> 9f9e1ca5
 			// Modify migration inputs if necessary
 			if tc.overwriteSender {
-				poolJoinAcc = suite.TestAccs[0]
+				poolJoinAcc = s.TestAccs[0]
 			}
 
 			if tc.overwriteLockId {
 				originalGammLockId = originalGammLockId + 10
 			}
 
-<<<<<<< HEAD
 			if tc.overwriteSharesDenomValue != "" {
 				coinsToMigrate.Denom = tc.overwriteSharesDenomValue
-=======
-			if tc.overwritePool {
-				multiCoinBalancerPoolId := s.PrepareBalancerPool()
-				poolIdLeaving = multiCoinBalancerPoolId
-				shareAmt := sdk.MustNewDecFromStr("50000000000000000000").TruncateInt()
-				newShares := sdk.NewCoin(fmt.Sprintf("gamm/pool/%d", multiCoinBalancerPoolId), shareAmt)
-				s.FundAcc(poolJoinAcc, sdk.NewCoins(newShares))
->>>>>>> 9f9e1ca5
 			}
 
 			// System under test.
@@ -847,31 +740,13 @@
 				s.Require().ErrorContains(err, tc.expectedError.Error())
 				return
 			}
-<<<<<<< HEAD
-
-			suite.Require().NoError(err)
-			suite.Require().Equal(poolIdLeaving, balancerPooId)
-			suite.Require().Equal(poolIdEntering, clPoolId)
-			suite.Require().Equal(preMigrationLock.GetID(), originalGammLockId)
-			suite.Require().Equal(preMigrationLock.GetCoins(), sdk.NewCoins(balancerPoolShareOut))
-			suite.Require().Equal(preMigrationLock.GetDuration(), remainingLockTime)
-=======
-			s.Require().NoError(err)
-			s.AssertEventEmitted(ctx, gammtypes.TypeEvtPoolExited, 1)
-
-			s.ValidateMigrateResult(
-				ctx,
-				positionId, balancerPooId, poolIdLeaving, clPoolId, poolIdEntering, originalGammLockId, newGammLockId,
-				tc.percentOfSharesToMigrate,
-				*balancerLock,
-				joinPoolAmt,
-				balancerPoolShareOut, coinsToMigrate,
-				amount0, amount1,
-			)
-
-			// Run slashing logic and check if the new and old locks are not slashed.
-			s.SlashAndValidateResult(ctx, newGammLockId, concentratedLockId, poolIdEntering, tc.percentOfSharesToMigrate, valAddr, *balancerLock, false)
->>>>>>> 9f9e1ca5
+
+			s.Require().NoError(err)
+			s.Require().Equal(poolIdLeaving, balancerPooId)
+			s.Require().Equal(poolIdEntering, clPoolId)
+			s.Require().Equal(preMigrationLock.GetID(), originalGammLockId)
+			s.Require().Equal(preMigrationLock.GetCoins(), sdk.NewCoins(balancerPoolShareOut))
+			s.Require().Equal(preMigrationLock.GetDuration(), remainingLockTime)
 		})
 	}
 }
@@ -969,11 +844,7 @@
 			unbondingDuration := stakingKeeper.GetParams(ctx).UnbondingTime
 
 			// Lock the LP tokens for the duration of the unbonding period.
-<<<<<<< HEAD
-			originalGammLockId := suite.LockTokens(poolJoinAcc, sdk.NewCoins(balancerPoolShareOut), unbondingDuration)
-=======
-			originalGammLockId := s.LockTokens(poolJoinAcc, sdk.NewCoins(coinsToMigrate), unbondingDuration)
->>>>>>> 9f9e1ca5
+			originalGammLockId := s.LockTokens(poolJoinAcc, sdk.NewCoins(balancerPoolShareOut), unbondingDuration)
 
 			lock, err := lockupKeeper.GetLockByID(ctx, originalGammLockId)
 			s.Require().NoError(err)
@@ -1015,13 +886,13 @@
 			if tc.percentOfSharesToMigrate.Equal(sdk.OneDec()) {
 				// If all of the shares were migrated, the original lock should be deleted
 				_, err := lockupKeeper.GetLockByID(ctx, originalGammLockId)
-				suite.Require().Error(err)
+				s.Require().Error(err)
 			} else {
 				// If only a portion of the shares were migrated, the original lock should still exist (with the remaining shares)
 				lock, err := lockupKeeper.GetLockByID(ctx, originalGammLockId)
-				suite.Require().NoError(err)
+				s.Require().NoError(err)
 				expectedSharesStillInOldLock := balancerPoolShareOut.Amount.Sub(sharesToMigrate)
-				suite.Require().Equal(expectedSharesStillInOldLock.String(), lock.Coins[0].Amount.String())
+				s.Require().Equal(expectedSharesStillInOldLock.String(), lock.Coins[0].Amount.String())
 			}
 
 			for _, coin := range exitCoins {
@@ -1151,25 +1022,15 @@
 	return joinPoolAmt, balancerIntermediaryAcc, balancerLock, poolCreateAcc, poolJoinAcc, balancerPooId, clPoolId, balancerPoolShareOut, valAddr
 }
 
-<<<<<<< HEAD
-func (suite *KeeperTestSuite) SlashAndValidateResult(ctx sdk.Context, gammLockId, concentratedLockId, poolIdEntering uint64, percentOfSharesToMigrate sdk.Dec, valAddr sdk.ValAddress, balancerLock lockuptypes.PeriodLock, expectSlash bool) {
-	// Retrieve the concentrated lock and gamm lock prior to slashing.
-	concentratedLockPreSlash, err := suite.App.LockupKeeper.GetLockByID(suite.Ctx, concentratedLockId)
-	suite.Require().NoError(err)
-	gammLockPreSlash, err := suite.App.LockupKeeper.GetLockByID(suite.Ctx, gammLockId)
-	if percentOfSharesToMigrate.LT(sdk.OneDec()) {
-		suite.Require().NoError(err)
-	} else {
-		suite.Require().Error(err)
-=======
-func (s *KeeperTestSuite) SlashAndValidateResult(ctx sdk.Context, newGammLockId, concentratedLockId, poolIdEntering uint64, percentOfSharesToMigrate sdk.Dec, valAddr sdk.ValAddress, balancerLock lockuptypes.PeriodLock, expectSlash bool) {
+func (s *KeeperTestSuite) SlashAndValidateResult(ctx sdk.Context, gammLockId, concentratedLockId, poolIdEntering uint64, percentOfSharesToMigrate sdk.Dec, valAddr sdk.ValAddress, balancerLock lockuptypes.PeriodLock, expectSlash bool) {
 	// Retrieve the concentrated lock and gamm lock prior to slashing.
 	concentratedLockPreSlash, err := s.App.LockupKeeper.GetLockByID(s.Ctx, concentratedLockId)
 	s.Require().NoError(err)
-	gammLockPreSlash, err := s.App.LockupKeeper.GetLockByID(s.Ctx, newGammLockId)
-	if err != nil && newGammLockId != 0 {
+	gammLockPreSlash, err := s.App.LockupKeeper.GetLockByID(s.Ctx, gammLockId)
+	if percentOfSharesToMigrate.LT(sdk.OneDec()) {
 		s.Require().NoError(err)
->>>>>>> 9f9e1ca5
+	} else {
+		s.Require().Error(err)
 	}
 
 	// Slash the validator.
@@ -1181,21 +1042,13 @@
 		slashFactor)
 
 	// Retrieve the concentrated lock and gamm lock after slashing.
-<<<<<<< HEAD
-	concentratedLockPostSlash, err := suite.App.LockupKeeper.GetLockByID(suite.Ctx, concentratedLockId)
-	suite.Require().NoError(err)
-	gammLockPostSlash, err := suite.App.LockupKeeper.GetLockByID(suite.Ctx, gammLockId)
-	if percentOfSharesToMigrate.LT(sdk.OneDec()) {
-		suite.Require().NoError(err)
-	} else {
-		suite.Require().Error(err)
-=======
 	concentratedLockPostSlash, err := s.App.LockupKeeper.GetLockByID(s.Ctx, concentratedLockId)
 	s.Require().NoError(err)
-	gammLockPostSlash, err := s.App.LockupKeeper.GetLockByID(s.Ctx, newGammLockId)
-	if err != nil && newGammLockId != 0 {
+	gammLockPostSlash, err := s.App.LockupKeeper.GetLockByID(s.Ctx, gammLockId)
+	if percentOfSharesToMigrate.LT(sdk.OneDec()) {
 		s.Require().NoError(err)
->>>>>>> 9f9e1ca5
+	} else {
+		s.Require().Error(err)
 	}
 
 	// Check if the concentrated lock was slashed.
@@ -1228,22 +1081,6 @@
 	balancerPoolShareOut, coinsToMigrate sdk.Coin,
 	amount0, amount1 sdk.Int,
 ) {
-<<<<<<< HEAD
-=======
-	lockupKeeper := s.App.LockupKeeper
-
-	newGammLock, err := lockupKeeper.GetLockByID(ctx, newGammLockId)
-	if percentOfSharesToMigrate.LT(sdk.OneDec()) {
-		// If we migrated a subset of the balancer LP tokens, we expect the new gamm lock to have a the same end time.
-		s.Require().NoError(err)
-		s.Require().Equal(balancerLock.EndTime, newGammLock.EndTime)
-	} else {
-		// If we migrated all of the balancer LP tokens, we expect no new gamm lock to be created.
-		s.Require().Error(err)
-		s.Require().Nil(newGammLock)
-	}
-
->>>>>>> 9f9e1ca5
 	// Check that the concentrated liquidity position now exists
 	position, err := s.App.ConcentratedLiquidityKeeper.GetPositionLiquidity(ctx, positionId)
 	s.Require().NoError(err)
@@ -1260,33 +1097,6 @@
 		AdditiveTolerance: sdk.NewDec(2),
 		RoundingDir:       osmomath.RoundDown,
 	}
-<<<<<<< HEAD
-	suite.Require().Equal(0, defaultErrorTolerance.Compare(joinPoolAmt.AmountOf(defaultPoolAssets[0].Token.Denom).ToDec().Mul(percentOfSharesToMigrate).RoundInt(), amount0))
-	suite.Require().Equal(0, defaultErrorTolerance.Compare(joinPoolAmt.AmountOf(defaultPoolAssets[1].Token.Denom).ToDec().Mul(percentOfSharesToMigrate).RoundInt(), amount1))
-=======
 	s.Require().Equal(0, defaultErrorTolerance.Compare(joinPoolAmt.AmountOf(defaultPoolAssets[0].Token.Denom).ToDec().Mul(percentOfSharesToMigrate).RoundInt(), amount0))
 	s.Require().Equal(0, defaultErrorTolerance.Compare(joinPoolAmt.AmountOf(defaultPoolAssets[1].Token.Denom).ToDec().Mul(percentOfSharesToMigrate).RoundInt(), amount1))
-
-	// Check if the original gamm lock was deleted.
-	_, err = lockupKeeper.GetLockByID(ctx, originalGammLockId)
-	s.Require().Error(err)
-
-	// If we didn't migrate the entire gamm lock, we expect a new gamm lock to be created with the remaining lock time and coins associated with it.
-	if percentOfSharesToMigrate.LT(sdk.OneDec()) {
-		// Check if the new gamm lock was created.
-		newGammLock, err := lockupKeeper.GetLockByID(ctx, newGammLockId)
-		s.Require().NoError(err)
-		// The new gamm lock should have the same owner and end time.
-		// The new gamm lock should have the difference in coins between the original lock and the coins migrated.
-		s.Require().Equal(sdk.NewCoins(balancerPoolShareOut.Sub(coinsToMigrate)).String(), newGammLock.Coins.String())
-		s.Require().Equal(balancerLock.Owner, newGammLock.Owner)
-		s.Require().Equal(balancerLock.EndTime.String(), newGammLock.EndTime.String())
-		// If original gamm lock was unlocking, the new gamm lock should also be unlocking.
-		if balancerLock.IsUnlocking() {
-			s.Require().True(newGammLock.IsUnlocking())
-		}
-	} else {
-		s.Require().Equal(uint64(0), newGammLockId)
-	}
->>>>>>> 9f9e1ca5
 }