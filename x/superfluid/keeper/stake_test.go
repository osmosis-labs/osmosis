package keeper_test

import (
	"time"

	"github.com/cosmos/cosmos-sdk/crypto/keys/secp256k1"
	"github.com/cosmos/cosmos-sdk/simapp"
	sdk "github.com/cosmos/cosmos-sdk/types"
	"github.com/cosmos/cosmos-sdk/x/staking/teststaking"
	stakingtypes "github.com/cosmos/cosmos-sdk/x/staking/types"
	epochstypes "github.com/osmosis-labs/osmosis/v7/x/epochs/types"
	lockupkeeper "github.com/osmosis-labs/osmosis/v7/x/lockup/keeper"
	lockuptypes "github.com/osmosis-labs/osmosis/v7/x/lockup/types"
	minttypes "github.com/osmosis-labs/osmosis/v7/x/mint/types"
	"github.com/osmosis-labs/osmosis/v7/x/superfluid/keeper"
	"github.com/osmosis-labs/osmosis/v7/x/superfluid/types"
<<<<<<< HEAD
	"github.com/tendermint/tendermint/crypto/ed25519"
=======
	abci "github.com/tendermint/tendermint/abci/types"
>>>>>>> de6bd989
)

type superfluidDelegation struct {
	delIndex int64
	valIndex int64
	lpDenom  string
	lpAmount int64
}
type superfluidRedelegation struct {
	lockId      uint64
	oldValIndex int64
	newValIndex int64
}

type assetTwap struct {
	denom string
	price sdk.Dec
}

<<<<<<< HEAD
type osmoEquivilentMultipler struct {
	denom string
	price sdk.Dec
}

// CreateRandomAccounts is a function return a list of randomly generated AccAddresses
func CreateRandomAccounts(accNum int) []sdk.AccAddress {
	testAddrs := make([]sdk.AccAddress, accNum)
	for i := 0; i < accNum; i++ {
		pk := ed25519.GenPrivKey().PubKey()
		testAddrs[i] = sdk.AccAddress(pk.Address())
	}

	return testAddrs
}

func (suite *KeeperTestSuite) LockTokens(addr sdk.AccAddress, coins sdk.Coins, duration time.Duration) (lockID uint64) {
	msgServer := lockupkeeper.NewMsgServerImpl(*suite.app.LockupKeeper)
=======
func (suite *KeeperTestSuite) LockTokens(addr sdk.AccAddress, coins sdk.Coins, duration time.Duration) lockuptypes.PeriodLock {
>>>>>>> de6bd989
	err := suite.app.BankKeeper.MintCoins(suite.ctx, minttypes.ModuleName, coins)
	suite.Require().NoError(err)
	err = suite.app.BankKeeper.SendCoinsFromModuleToAccount(suite.ctx, minttypes.ModuleName, addr, coins)
	suite.Require().NoError(err)
	msgResponse, err := msgServer.LockTokens(sdk.WrapSDKContext(suite.ctx), lockuptypes.NewMsgLockTokens(addr, duration, coins))
	suite.Require().NoError(err)
	return msgResponse.ID
}

func (suite *KeeperTestSuite) SetupValidator(bondStatus stakingtypes.BondStatus) sdk.ValAddress {
	valPub := secp256k1.GenPrivKey().PubKey()
	valAddr := sdk.ValAddress(valPub.Address())
	delAddr := sdk.AccAddress(valAddr)
	bondDenom := suite.app.StakingKeeper.GetParams(suite.ctx).BondDenom
	selfBond := sdk.NewCoins(sdk.Coin{Amount: sdk.NewInt(100), Denom: bondDenom})

	simapp.FundAccount(suite.app.BankKeeper, suite.ctx, delAddr, selfBond)
	sh := teststaking.NewHelper(suite.T(), suite.ctx, *suite.app.StakingKeeper)
	msg := sh.CreateValidatorMsg(valAddr, valPub, selfBond[0].Amount)
	sh.Handle(msg, true)
	val, found := suite.app.StakingKeeper.GetValidator(suite.ctx, valAddr)
	suite.Require().True(found)
	val = val.UpdateStatus(bondStatus)
	suite.app.StakingKeeper.SetValidator(suite.ctx, val)

	return valAddr
}

func (suite *KeeperTestSuite) SetupValidators(bondStatuses []stakingtypes.BondStatus) []sdk.ValAddress {
	valAddrs := []sdk.ValAddress{}
	for _, status := range bondStatuses {
		valAddr := suite.SetupValidator(status)
		valAddrs = append(valAddrs, valAddr)
	}
	return valAddrs
}

func (suite *KeeperTestSuite) SetupSuperfluidDelegations(delAddrs []sdk.AccAddress, valAddrs []sdk.ValAddress, superDelegations []superfluidDelegation) ([]types.SuperfluidIntermediaryAccount, []lockuptypes.PeriodLock) {
	flagIntermediaryAcc := make(map[string]bool)
	intermediaryAccs := []types.SuperfluidIntermediaryAccount{}
	locks := []lockuptypes.PeriodLock{}

	// setup superfluid delegations

	// we do sanity check on the test cases.
	// if superfluid staking is happening with single val and multiple superfluid delegations,
	// we should be running `AddTokensToLockByID`, instead of creating new locks
	for _, del := range superDelegations {
		delAddr := delAddrs[del.delIndex]
		valAddr := valAddrs[del.valIndex]
		lock := suite.SetupSuperfluidDelegate(delAddr, valAddr, del.lpDenom, del.lpAmount)
		expAcc := types.NewSuperfluidIntermediaryAccount(lock.Coins[0].Denom, valAddr.String(), 0)

		// save accounts for future use
		if flagIntermediaryAcc[expAcc.String()] == false {
			flagIntermediaryAcc[expAcc.String()] = true
			intermediaryAccs = append(intermediaryAccs, expAcc)
		}
		// save locks for future use
		locks = append(locks, lock)
	}
	return intermediaryAccs, locks
}

func (suite *KeeperTestSuite) checkIntermediaryAccountDelegations(intermediaryAccs []types.SuperfluidIntermediaryAccount) {
	for _, acc := range intermediaryAccs {
		valAddr, err := sdk.ValAddressFromBech32(acc.ValAddr)
		suite.Require().NoError(err)

		// check delegation from intermediary account to validator
		delegation, found := suite.app.StakingKeeper.GetDelegation(suite.ctx, acc.GetAccAddress(), valAddr)
		suite.Require().True(found)
		suite.Require().True(delegation.Shares.GTE(sdk.NewDec(19000000)))

		// check delegated tokens
		validator, found := suite.app.StakingKeeper.GetValidator(suite.ctx, valAddr)
		suite.Require().True(found)
		delegatedTokens := validator.TokensFromShares(delegation.Shares).TruncateInt()
		suite.Require().True(delegatedTokens.GTE(sdk.NewInt(19000000)))
	}
}

func (suite *KeeperTestSuite) SetupSuperfluidDelegate(delAddr sdk.AccAddress, valAddr sdk.ValAddress, denom string, amount int64) lockuptypes.PeriodLock {
	unbondingDuration := suite.app.StakingKeeper.GetParams(suite.ctx).UnbondingTime

	suite.app.IncentivesKeeper.SetLockableDurations(suite.ctx, []time.Duration{
		time.Hour * 24 * 14,
		time.Hour,
		time.Hour * 3,
		time.Hour * 7,
		unbondingDuration,
	})

	// register a LP token as a superfluid asset
	suite.app.SuperfluidKeeper.SetSuperfluidAsset(suite.ctx, types.SuperfluidAsset{
		Denom:     denom,
		AssetType: types.SuperfluidAssetTypeLPShare,
	})

	// set OSMO TWAP price for LP token
	suite.app.SuperfluidKeeper.SetOsmoEquivalentMultiplier(suite.ctx, 1, denom, sdk.NewDec(20))
	params := suite.app.SuperfluidKeeper.GetParams(suite.ctx)
	suite.app.EpochsKeeper.SetEpochInfo(suite.ctx, epochstypes.EpochInfo{
		Identifier:   params.RefreshEpochIdentifier,
		CurrentEpoch: 2,
	})

	// create lockup of LP token
	coins := sdk.Coins{sdk.NewInt64Coin(denom, amount)}
	lastLockID := suite.app.LockupKeeper.GetLastLockID(suite.ctx)

	msgServer := lockupkeeper.NewMsgServerImpl(*suite.app.LockupKeeper)
	err := suite.app.BankKeeper.MintCoins(suite.ctx, minttypes.ModuleName, coins)
	suite.Require().NoError(err)
	err = suite.app.BankKeeper.SendCoinsFromModuleToAccount(suite.ctx, minttypes.ModuleName, delAddr, coins)
	suite.Require().NoError(err)
	msgResponse, err := msgServer.LockTokens(sdk.WrapSDKContext(suite.ctx), lockuptypes.NewMsgLockTokens(delAddr, unbondingDuration, coins))
	suite.Require().NoError(err)
	lockID := msgResponse.ID

	lock, err := suite.app.LockupKeeper.GetLockByID(suite.ctx, lockID)
	suite.Require().NoError(err)

	// here we check if check `LockTokens` added to existing locks or created a new lock.
	// if `LockTokens` created a new lock, we continue SuperfluidDelegate
	// if lock has been existing before, we wouldn't have to call SuperfluidDelegate separately, as hooks on LockTokens would have automatically called SuperfluidDelegateMore
	if lastLockID != lockID {
		err = suite.app.SuperfluidKeeper.SuperfluidDelegate(suite.ctx, lock.Owner, lock.ID, valAddr.String())
		suite.Require().NoError(err)
	} else {
		// here we handle two cases.
		// 1. the lock has existed before but has not been superflud staking
		// 2. the lock has existed before and has been superfluid staking

		// we check if synth lock that has existed before, if it did, it means that the lock has been superfluid staked
		// we do not care about unbonding synthlocks, as superfluid delegation has no effect

		_, err := suite.app.LockupKeeper.GetSyntheticLockup(suite.ctx, lockID, keeper.StakingSyntheticDenom(lock.Coins[0].Denom, valAddr.String()))
		// if lock has existed before but has not been superfluid staked, we do initial superfluid staking
		if err != nil {
			err = suite.app.SuperfluidKeeper.SuperfluidDelegate(suite.ctx, lock.Owner, lock.ID, valAddr.String())
			suite.Require().NoError(err)
		}
	}

	return *lock
}

func (suite *KeeperTestSuite) TestSuperfluidDelegate() {
	testCases := []struct {
		name               string
		validatorStats     []stakingtypes.BondStatus
		delegatorNumber    int
		superDelegations   []superfluidDelegation
		expInterDelegation []sdk.Dec
	}{
		{
			"with single validator and single superfluid delegation",
			[]stakingtypes.BondStatus{stakingtypes.Bonded},
			1,
			[]superfluidDelegation{{0, 0, "gamm/pool/1", 1000000}},
			[]sdk.Dec{sdk.NewDec(19000000)}, // 95% x 2 x 1000000
		},
		{
			"with single validator and additional superfluid delegations",
			[]stakingtypes.BondStatus{stakingtypes.Bonded},
			1,
			[]superfluidDelegation{{0, 0, "gamm/pool/1", 1000000}, {0, 0, "gamm/pool/1", 1000000}},
			[]sdk.Dec{sdk.NewDec(38000000)}, // 95% x 2 x 1000000 x 2
		},
		{
			"with multiples validator and multiple superfluid delegations",
			[]stakingtypes.BondStatus{stakingtypes.Bonded, stakingtypes.Bonded},
			2,
			[]superfluidDelegation{{0, 0, "gamm/pool/1", 1000000}, {1, 1, "gamm/pool/1", 1000000}},
			[]sdk.Dec{sdk.NewDec(19000000), sdk.NewDec(19000000)}, // 95% x 2 x 1000000
		},
	}

	for _, tc := range testCases {
		tc := tc
		suite.Run(tc.name, func() {
			suite.SetupTest()
			bondDenom := suite.app.StakingKeeper.BondDenom(suite.ctx)

			// Generate delegator addresses
			delAddrs := CreateRandomAccounts(tc.delegatorNumber)

			// setup validators
			valAddrs := suite.SetupValidators(tc.validatorStats)

			// get pre-superfluid delgations osmo supply and supplyWithOffset
			presupply := suite.app.BankKeeper.GetSupply(suite.ctx, bondDenom)
			presupplyWithOffset := suite.app.BankKeeper.GetSupplyWithOffset(suite.ctx, bondDenom)

			// setup superfluid delegations
			intermediaryAccs, locks := suite.SetupSuperfluidDelegations(delAddrs, valAddrs, tc.superDelegations)

			// ensure post-superfluid delegations osmo supplywithoffset is the same while supply is not
			postsupply := suite.app.BankKeeper.GetSupply(suite.ctx, bondDenom)
			postsupplyWithOffset := suite.app.BankKeeper.GetSupplyWithOffset(suite.ctx, bondDenom)
			suite.Require().False(postsupply.IsEqual(presupply), "presupply: %s   postsupply: %s", presupply, postsupply)
			suite.Require().True(postsupplyWithOffset.IsEqual(presupplyWithOffset))

			unbondingDuration := suite.app.StakingKeeper.GetParams(suite.ctx).UnbondingTime

			for index, del := range tc.superDelegations {
				lock := locks[index]
				valAddr := valAddrs[del.valIndex]

				// check synthetic lockup creation
				synthLock, err := suite.app.LockupKeeper.GetSyntheticLockup(suite.ctx, lock.ID, keeper.StakingSyntheticDenom(lock.Coins[0].Denom, valAddr.String()))
				suite.Require().NoError(err)
				suite.Require().Equal(synthLock.UnderlyingLockId, lock.ID)
				suite.Require().Equal(synthLock.SynthDenom, keeper.StakingSyntheticDenom(lock.Coins[0].Denom, valAddr.String()))
				suite.Require().Equal(synthLock.EndTime, time.Time{})

				expAcc := types.NewSuperfluidIntermediaryAccount(lock.Coins[0].Denom, valAddr.String(), 0)

				// Check lockID connection with intermediary account
				intAcc := suite.app.SuperfluidKeeper.GetLockIdIntermediaryAccountConnection(suite.ctx, lock.ID)
				suite.Require().Equal(intAcc.String(), expAcc.GetAccAddress().String())
			}

			for index, expAcc := range intermediaryAccs {
				// check intermediary account creation
				gotAcc := suite.app.SuperfluidKeeper.GetIntermediaryAccount(suite.ctx, expAcc.GetAccAddress())
				suite.Require().Equal(gotAcc.Denom, expAcc.Denom)
				suite.Require().Equal(gotAcc.ValAddr, expAcc.ValAddr)
				suite.Require().GreaterOrEqual(gotAcc.GaugeId, uint64(1))

				valAddr, err := sdk.ValAddressFromBech32(expAcc.ValAddr)
				suite.Require().NoError(err)

				// check gauge creation
				gauge, err := suite.app.IncentivesKeeper.GetGaugeByID(suite.ctx, gotAcc.GaugeId)
				suite.Require().NoError(err)
				suite.Require().Equal(gauge.Id, gotAcc.GaugeId)
				suite.Require().Equal(gauge.IsPerpetual, true)
				suite.Require().Equal(gauge.DistributeTo, lockuptypes.QueryCondition{
					LockQueryType: lockuptypes.ByDuration,
					Denom:         keeper.StakingSyntheticDenom(expAcc.Denom, valAddr.String()),
					Duration:      unbondingDuration,
				})
				suite.Require().Equal(gauge.Coins, sdk.Coins(nil))
				suite.Require().Equal(gauge.StartTime, suite.ctx.BlockTime())
				suite.Require().Equal(gauge.NumEpochsPaidOver, uint64(1))
				suite.Require().Equal(gauge.FilledEpochs, uint64(0))
				suite.Require().Equal(gauge.DistributedCoins, sdk.Coins(nil))

				// check delegation from intermediary account to validator
				delegation, found := suite.app.StakingKeeper.GetDelegation(suite.ctx, expAcc.GetAccAddress(), valAddr)
				suite.Require().True(found)
				suite.Require().Equal(delegation.Shares, tc.expInterDelegation[index])
			}

			// try delegating twice with same lockup
			for _, lock := range locks {
				err := suite.app.SuperfluidKeeper.SuperfluidDelegate(suite.ctx, lock.Owner, lock.ID, valAddrs[0].String())
				suite.Require().Error(err)
			}
		})
	}
}

func (suite *KeeperTestSuite) TestSuperfluidUndelegate() {
	testCases := []struct {
		name                  string
		validatorStats        []stakingtypes.BondStatus
		delegatorNumber       int
		superDelegations      []superfluidDelegation
		addMoreTokensLockIds  []uint64
		superUnbondingLockIds []uint64
		expSuperUnbondingErr  []bool
		// expected amount of delegation to intermediary account
		expInterDelegation []sdk.Dec
	}{
		{
			"with single validator and single superfluid delegation and single undelegation",
			[]stakingtypes.BondStatus{stakingtypes.Bonded},
			1,
			[]superfluidDelegation{{0, 0, "gamm/pool/1", 1000000}},
			[]uint64{},
			[]uint64{1},
			[]bool{false},
			[]sdk.Dec{sdk.ZeroDec()},
		},
		// {
		// 	"with single validator, single superfluid delegation, add more tokens to the lock, and single undelegation",
		// 	[]stakingtypes.BondStatus{stakingtypes.Bonded},
		// 	[]superfluidDelegation{{0, "gamm/pool/1", 1000000}},
		// 	[]uint64{1},
		// 	[]uint64{1},
		// 	[]bool{false},
		// 	[]sdk.Dec{sdk.ZeroDec()},
		// },
		{
			"with single validator and additional superfluid delegations and single undelegation",
			[]stakingtypes.BondStatus{stakingtypes.Bonded},
			1,
			[]superfluidDelegation{{0, 0, "gamm/pool/1", 1000000}, {0, 0, "gamm/pool/1", 1000000}},
			[]uint64{},
			[]uint64{1},
			[]bool{false},
			[]sdk.Dec{sdk.ZeroDec()},
		},
		{
			"with multiple validators and multiple superfluid delegations and multiple undelegations",
			[]stakingtypes.BondStatus{stakingtypes.Bonded, stakingtypes.Bonded},
			2,
			[]superfluidDelegation{{0, 0, "gamm/pool/1", 1000000}, {1, 1, "gamm/pool/1", 1000000}},
			[]uint64{},
			[]uint64{1, 2},
			[]bool{false, false},
			[]sdk.Dec{sdk.ZeroDec()},
		},
		{
			"undelegating not available lock id",
			[]stakingtypes.BondStatus{stakingtypes.Bonded},
			1,
			[]superfluidDelegation{{0, 0, "gamm/pool/1", 1000000}},
			[]uint64{},
			[]uint64{2},
			[]bool{true},
			[]sdk.Dec{sdk.NewDec(19000000)},
		},
		{
			"try undelegating twice for same lock id",
			[]stakingtypes.BondStatus{stakingtypes.Bonded},
			1,
			[]superfluidDelegation{{0, 0, "gamm/pool/1", 1000000}},
			[]uint64{},
			[]uint64{1, 1},
			[]bool{false, true},
			[]sdk.Dec{sdk.ZeroDec()},
		},
	}

	for _, tc := range testCases {
		tc := tc
		suite.Run(tc.name, func() {
			suite.SetupTest()

			bondDenom := suite.app.StakingKeeper.GetParams(suite.ctx).BondDenom

			// Generate delegator addresses
			delAddrs := CreateRandomAccounts(tc.delegatorNumber)

			// setup validators
			valAddrs := suite.SetupValidators(tc.validatorStats)

			// setup superfluid delegations
			intermediaryAccs, _ := suite.SetupSuperfluidDelegations(delAddrs, valAddrs, tc.superDelegations)
			suite.checkIntermediaryAccountDelegations(intermediaryAccs)

			for _, lockId := range tc.addMoreTokensLockIds {
				lock, err := suite.app.LockupKeeper.GetLockByID(suite.ctx, lockId)
				suite.Require().NoError(err)
				lockOwner, err := sdk.AccAddressFromBech32(lock.Owner)
				suite.Require().NoError(err)
				coins := sdk.Coins{sdk.NewInt64Coin("gamm/pool/1", 1000000)}
				suite.app.BankKeeper.MintCoins(suite.ctx, minttypes.ModuleName, coins)
				suite.app.BankKeeper.SendCoinsFromModuleToAccount(suite.ctx, minttypes.ModuleName, lockOwner, coins)
				_, err = suite.app.LockupKeeper.AddTokensToLockByID(suite.ctx, lockId, coins)
				suite.Require().NoError(err)
			}

			for index, lockId := range tc.superUnbondingLockIds {
				// get intermediary account
				accAddr := suite.app.SuperfluidKeeper.GetLockIdIntermediaryAccountConnection(suite.ctx, lockId)
				intermediaryAcc := suite.app.SuperfluidKeeper.GetIntermediaryAccount(suite.ctx, accAddr)
				valAddr := intermediaryAcc.ValAddr

				lock, err := suite.app.LockupKeeper.GetLockByID(suite.ctx, lockId)
				if err != nil {
					lock = &lockuptypes.PeriodLock{}
				}

				// get pre-superfluid delgations osmo supply and supplyWithOffset
				presupply := suite.app.BankKeeper.GetSupply(suite.ctx, bondDenom)
				presupplyWithOffset := suite.app.BankKeeper.GetSupplyWithOffset(suite.ctx, bondDenom)

				// superfluid undelegate
				err = suite.app.SuperfluidKeeper.SuperfluidUndelegate(suite.ctx, lock.Owner, lockId)
				if tc.expSuperUnbondingErr[index] {
					suite.Require().Error(err)
					continue
				}
				suite.Require().NoError(err)

				// ensure post-superfluid delegations osmo supplywithoffset is the same while supply is not
				postsupply := suite.app.BankKeeper.GetSupply(suite.ctx, bondDenom)
				postsupplyWithOffset := suite.app.BankKeeper.GetSupplyWithOffset(suite.ctx, bondDenom)
				suite.Require().False(postsupply.IsEqual(presupply), "presupply: %s   postsupply: %s", presupply, postsupply)
				suite.Require().True(postsupplyWithOffset.IsEqual(presupplyWithOffset))

				// check lockId and intermediary account connection deletion
				addr := suite.app.SuperfluidKeeper.GetLockIdIntermediaryAccountConnection(suite.ctx, lockId)
				suite.Require().Equal(addr.String(), "")

				// check bonding synthetic lockup deletion
				_, err = suite.app.LockupKeeper.GetSyntheticLockup(suite.ctx, lockId, keeper.StakingSyntheticDenom(lock.Coins[0].Denom, valAddr))
				suite.Require().Error(err)

				// check unbonding synthetic lockup creation
				unbondingDuration := suite.app.StakingKeeper.GetParams(suite.ctx).UnbondingTime
				synthLock, err := suite.app.LockupKeeper.GetSyntheticLockup(suite.ctx, lockId, keeper.UnstakingSyntheticDenom(lock.Coins[0].Denom, valAddr))
				suite.Require().NoError(err)
				suite.Require().Equal(synthLock.UnderlyingLockId, lockId)
				suite.Require().Equal(synthLock.SynthDenom, keeper.UnstakingSyntheticDenom(lock.Coins[0].Denom, valAddr))
				suite.Require().Equal(synthLock.EndTime, suite.ctx.BlockTime().Add(unbondingDuration))
			}

			// check remaining intermediary account delegation
			for index, expDelegation := range tc.expInterDelegation {
				acc := intermediaryAccs[index]
				valAddr, err := sdk.ValAddressFromBech32(acc.ValAddr)
				suite.Require().NoError(err)
				delegation, found := suite.app.StakingKeeper.GetDelegation(suite.ctx, acc.GetAccAddress(), valAddr)
				if expDelegation.IsZero() {
					suite.Require().False(found, "expected no delegation, found delegation w/ %d shares", delegation.Shares)
				} else {
					suite.Require().True(found)
					suite.Require().Equal(expDelegation, delegation.Shares)
				}
			}

			// try undelegating twice
			for index, lockId := range tc.superUnbondingLockIds {
				if tc.expSuperUnbondingErr[index] {
					continue
				}

				lock, err := suite.app.LockupKeeper.GetLockByID(suite.ctx, lockId)
				suite.Require().NoError(err)

				err = suite.app.SuperfluidKeeper.SuperfluidUndelegate(suite.ctx, lock.Owner, lockId)
				suite.Require().Error(err)
			}
		})
	}
}

// TestSuperfluidUnbondLock tests the following.
// 		1. test SuperfluidUnbondLock does not work before undelegation
// 		2. test SuperfluidUnbondLock makes underlying lock start unlocking
// 		3. test that synthetic lockup being finished does not mean underlying lock is finished
//      4. test after SuperfluidUnbondLock + lockup time, the underlying lock is finished
func (suite *KeeperTestSuite) TestSuperfluidUnbondLock() {
	suite.SetupTest()

	// Generate delegator addresses
	delAddrs := CreateRandomAccounts(1)

	// setup validators
	valAddrs := suite.SetupValidators([]stakingtypes.BondStatus{stakingtypes.Bonded})

	// setup superfluid delegations
	intermediaryAccs, locks := suite.SetupSuperfluidDelegations(delAddrs, valAddrs, []superfluidDelegation{{0, 0, "gamm/pool/1", 1000000}})
	suite.checkIntermediaryAccountDelegations(intermediaryAccs)

	for _, lock := range locks {
		startTime := time.Now()
		suite.ctx = suite.ctx.WithBlockTime(startTime)
		accAddr := suite.app.SuperfluidKeeper.GetLockIdIntermediaryAccountConnection(suite.ctx, lock.ID)
		intermediaryAcc := suite.app.SuperfluidKeeper.GetIntermediaryAccount(suite.ctx, accAddr)
		valAddr := intermediaryAcc.ValAddr

		// first we test that SuperfluidUnbondLock would cause error before undelegating
		err := suite.app.SuperfluidKeeper.SuperfluidUnbondLock(suite.ctx, lock.ID, lock.GetOwner())
		suite.Require().Error(err)

		// undelegation needs to happen prior to SuperfluidUnbondLock
		err = suite.app.SuperfluidKeeper.SuperfluidUndelegate(suite.ctx, lock.Owner, lock.ID)
		suite.Require().NoError(err)
		balances := suite.app.BankKeeper.GetAllBalances(suite.ctx, lock.OwnerAddress())
		suite.Require().Equal(0, balances.Len())

		// check that unbonding synth has been created correctly after undelegation
		unbondingDuration := suite.app.StakingKeeper.GetParams(suite.ctx).UnbondingTime
		synthLock, err := suite.app.LockupKeeper.GetSyntheticLockup(suite.ctx, lock.ID, keeper.UnstakingSyntheticDenom(lock.Coins[0].Denom, valAddr))
		suite.Require().NoError(err)
		suite.Require().Equal(synthLock.UnderlyingLockId, lock.ID)
		suite.Require().Equal(synthLock.SynthDenom, keeper.UnstakingSyntheticDenom(lock.Coins[0].Denom, valAddr))
		suite.Require().Equal(synthLock.EndTime, suite.ctx.BlockTime().Add(unbondingDuration))

		// test SuperfluidUnbondLock
		unbondLockStartTime := startTime.Add(time.Hour)
		suite.ctx = suite.ctx.WithBlockTime(unbondLockStartTime)
		err = suite.app.SuperfluidKeeper.SuperfluidUnbondLock(suite.ctx, lock.ID, lock.GetOwner())
		suite.Require().NoError(err)

		// check that SuperfluidUnbondLock makes underlying lock start unlocking
		// we run WithdrawAllMaturedLocks to ensure that lock isn't getting finished immediately
		suite.app.LockupKeeper.WithdrawAllMaturedLocks(suite.ctx)
		updatedLock, err := suite.app.LockupKeeper.GetLockByID(suite.ctx, lock.ID)
		suite.Require().NoError(err)
		suite.Require().True(updatedLock.IsUnlocking())

		// check if finsihed unlocking synth lock did not increase balance
		balances = suite.app.BankKeeper.GetAllBalances(suite.ctx, lock.OwnerAddress())
		suite.Require().Equal(0, balances.Len())

		// test that synth lock finish does not mean underlying lock is finished
		suite.ctx = suite.ctx.WithBlockTime((startTime.Add(unbondingDuration)))
		suite.app.LockupKeeper.DeleteAllMaturedSyntheticLocks(suite.ctx)
		suite.app.LockupKeeper.WithdrawAllMaturedLocks(suite.ctx)
		_, err = suite.app.LockupKeeper.GetSyntheticLockup(suite.ctx, lock.ID, keeper.UnstakingSyntheticDenom(lock.Coins[0].Denom, valAddr))
		suite.Require().Error(err)
		updatedLock, err = suite.app.LockupKeeper.GetLockByID(suite.ctx, lock.ID)
		suite.Require().NoError(err)
		suite.Require().True(updatedLock.IsUnlocking())

		// test after SuperfluidUnbondLock + lockup unbonding duration, lock is finished and does not exist
		suite.ctx = suite.ctx.WithBlockTime(unbondLockStartTime.Add(unbondingDuration))
		suite.app.LockupKeeper.WithdrawAllMaturedLocks(suite.ctx)
		_, err = suite.app.LockupKeeper.GetLockByID(suite.ctx, lock.ID)
		suite.Require().Error(err)

		// check if finished unlocking succesfully increased balance
		balances = suite.app.BankKeeper.GetAllBalances(suite.ctx, lock.OwnerAddress())
		suite.Require().Equal(1, balances.Len())
		suite.Require().Equal("gamm/pool/1", balances[0].Denom)
		suite.Require().Equal(sdk.NewInt(1000000), balances[0].Amount)

	}
}

// func (suite *KeeperTestSuite) TestSuperfluidRedelegate() {
// 	testCases := []struct {
// 		name                    string
// 		validatorStats          []stakingtypes.BondStatus
// 		superDelegations        []superfluidDelegation
// 		superRedelegations      []superfluidRedelegation
// 		expSuperRedelegationErr []bool
// 	}{
// 		{
// 			"with single validator and single superfluid delegation with single redelegation",
// 			[]stakingtypes.BondStatus{stakingtypes.Bonded, stakingtypes.Bonded},
// 			[]superfluidDelegation{{0, "gamm/pool/1", 1000000}},
// 			[]superfluidRedelegation{{1, 0, 1}}, // lock1 => val0 -> val1
// 			[]bool{false},
// 		},
// 		{
// 			"with multiple superfluid delegations with single redelegation",
// 			[]stakingtypes.BondStatus{stakingtypes.Bonded, stakingtypes.Bonded},
// 			[]superfluidDelegation{{0, "gamm/pool/1", 1000000}, {0, "gamm/pool/1", 1000000}},
// 			[]superfluidRedelegation{{1, 0, 1}}, // lock1 => val0 -> val1
// 			[]bool{false},
// 		},
// 		{
// 			"with multiple superfluid delegations with multiple redelegations",
// 			[]stakingtypes.BondStatus{stakingtypes.Bonded, stakingtypes.Bonded},
// 			[]superfluidDelegation{{0, "gamm/pool/1", 1000000}, {0, "gamm/pool/1", 1000000}},
// 			[]superfluidRedelegation{{1, 0, 1}, {2, 0, 1}}, // lock1 => val0 -> val1, lock2 => val0 -> val1
// 			[]bool{false, false},
// 		},
// 		{
// 			"try redelegating back from new validator to original validator",
// 			[]stakingtypes.BondStatus{stakingtypes.Bonded, stakingtypes.Bonded},
// 			[]superfluidDelegation{{0, "gamm/pool/1", 1000000}, {0, "gamm/pool/1", 1000000}},
// 			[]superfluidRedelegation{{1, 0, 1}, {1, 1, 0}}, // lock1 => val0 -> val1, lock1 => val1 -> val0
// 			[]bool{false, true},
// 		},
// 		{
// 			"not available lock id redelegation",
// 			[]stakingtypes.BondStatus{stakingtypes.Bonded, stakingtypes.Bonded},
// 			[]superfluidDelegation{{0, "gamm/pool/1", 1000000}},
// 			[]superfluidRedelegation{{2, 0, 1}}, // lock1 => val0 -> val1
// 			[]bool{true},
// 		},
// 		{
// 			"redelegation for same validator",
// 			[]stakingtypes.BondStatus{stakingtypes.Bonded, stakingtypes.Bonded},
// 			[]superfluidDelegation{{0, "gamm/pool/1", 1000000}},
// 			[]superfluidRedelegation{{1, 0, 0}}, // lock1 => val0 -> val0
// 			[]bool{true},
// 		},
// 	}

// 	for _, tc := range testCases {
// 		tc := tc
// 		suite.Run(tc.name, func() {
// 			suite.SetupTest()

// 			poolId := suite.createGammPool([]string{appparams.BaseCoinUnit, "foo"})
// 			suite.Require().Equal(poolId, uint64(1))

// 			// setup validators
// 			valAddrs := suite.SetupValidators(tc.validatorStats)

// 			// setup superfluid delegations
// 			intermediaryAccs, _ := suite.SetupSuperfluidDelegations(valAddrs, tc.superDelegations)
// 			suite.checkIntermediaryAccountDelegations(intermediaryAccs)

// 			// execute redelegation and check changes on store
// 			for index, srd := range tc.superRedelegations {
// 				lock, err := suite.app.LockupKeeper.GetLockByID(suite.ctx, srd.lockId)
// 				if err != nil {
// 					lock = &lockuptypes.PeriodLock{}
// 				}

// 				// superfluid redelegate
// 				err = suite.app.SuperfluidKeeper.SuperfluidRedelegate(suite.ctx, lock.Owner, srd.lockId, valAddrs[srd.newValIndex].String())
// 				if tc.expSuperRedelegationErr[index] {
// 					suite.Require().Error(err)
// 					continue
// 				}
// 				suite.Require().NoError(err)

// 				// check previous validator bonding synthetic lockup deletion
// 				_, err = suite.app.LockupKeeper.GetSyntheticLockup(suite.ctx, srd.lockId, keeper.StakingSuffix(valAddrs[srd.oldValIndex].String()))
// 				suite.Require().Error(err)

// 				// check unbonding synthetic lockup creation
// 				params := suite.app.SuperfluidKeeper.GetParams(suite.ctx)
// 				synthLock, err := suite.app.LockupKeeper.GetSyntheticLockup(suite.ctx, srd.lockId, keeper.UnstakingSuffix(valAddrs[srd.oldValIndex].String()))
// 				suite.Require().NoError(err)
// 				suite.Require().Equal(synthLock.UnderlyingLockId, srd.lockId)
// 				suite.Require().Equal(synthLock.Suffix, keeper.UnstakingSuffix(valAddrs[srd.oldValIndex].String()))
// 				suite.Require().Equal(synthLock.EndTime, suite.ctx.BlockTime().Add(params.UnbondingDuration))

// 				// check synthetic lockup creation
// 				synthLock2, err := suite.app.LockupKeeper.GetSyntheticLockup(suite.ctx, srd.lockId, keeper.StakingSuffix(valAddrs[srd.newValIndex].String()))
// 				suite.Require().NoError(err)
// 				suite.Require().Equal(synthLock2.UnderlyingLockId, srd.lockId)
// 				suite.Require().Equal(synthLock2.Suffix, keeper.StakingSuffix(valAddrs[srd.newValIndex].String()))
// 				suite.Require().Equal(synthLock2.EndTime, time.Time{})

// 				// check intermediary account creation
// 				lock, err = suite.app.LockupKeeper.GetLockByID(suite.ctx, srd.lockId)
// 				suite.Require().NoError(err)

// 				expAcc := types.NewSuperfluidIntermediaryAccount(lock.Coins[0].Denom, valAddrs[srd.newValIndex].String(), 1)
// 				gotAcc := suite.app.SuperfluidKeeper.GetIntermediaryAccount(suite.ctx, expAcc.GetAccAddress())
// 				suite.Require().Equal(gotAcc.Denom, expAcc.Denom)
// 				suite.Require().Equal(gotAcc.ValAddr, expAcc.ValAddr)

// 				// check gauge creation
// 				gauge, err := suite.app.IncentivesKeeper.GetGaugeByID(suite.ctx, gotAcc.GaugeId)
// 				suite.Require().NoError(err)
// 				suite.Require().Equal(gauge.Id, gotAcc.GaugeId)
// 				suite.Require().Equal(gauge.IsPerpetual, true)
// 				suite.Require().Equal(gauge.DistributeTo, lockuptypes.QueryCondition{
// 					LockQueryType: lockuptypes.ByDuration,
// 					Denom:         expAcc.Denom + keeper.StakingSuffix(valAddrs[srd.newValIndex].String()),
// 					Duration:      params.UnbondingDuration,
// 				})
// 				suite.Require().Equal(gauge.Coins, sdk.Coins(nil))
// 				suite.Require().Equal(gauge.StartTime, suite.ctx.BlockTime())
// 				suite.Require().Equal(gauge.NumEpochsPaidOver, uint64(1))
// 				suite.Require().Equal(gauge.FilledEpochs, uint64(0))
// 				suite.Require().Equal(gauge.DistributedCoins, sdk.Coins(nil))

// 				// Check lockID connection with intermediary account
// 				intAcc := suite.app.SuperfluidKeeper.GetLockIdIntermediaryAccountConnection(suite.ctx, srd.lockId)
// 				suite.Require().Equal(intAcc.String(), expAcc.GetAccAddress().String())

// 				// check delegation from intermediary account to validator
// 				_, found := suite.app.StakingKeeper.GetDelegation(suite.ctx, expAcc.GetAccAddress(), valAddrs[srd.newValIndex])
// 				suite.Require().True(found)
// 			}

// 			// try redelegating twice
// 			for index, srd := range tc.superRedelegations {
// 				if tc.expSuperRedelegationErr[index] {
// 					continue
// 				}
// 				cacheCtx, _ := suite.ctx.CacheContext()
// 				lock, err := suite.app.LockupKeeper.GetLockByID(suite.ctx, srd.lockId)
// 				suite.Require().NoError(err)
// 				err = suite.app.SuperfluidKeeper.SuperfluidRedelegate(cacheCtx, lock.Owner, srd.lockId, valAddrs[srd.newValIndex].String())
// 				suite.Require().Error(err)
// 			}
// 		})
// 	}
// }

// func (suite *KeeperTestSuite) TestRefreshIntermediaryDelegationAmounts1() {
// 	testCases := []struct {
// 		name             string
// 		validatorStats   []stakingtypes.BondStatus
// 		delegatorNumber  int
// 		superDelegations []superfluidDelegation
// 		roundOneTwaps    []assetTwap
// 		roundTwoTwaps    []assetTwap
// 		checkAccIndexes  []int64
// 	}{
// 		{
// 			"with single validator and single delegation",
// 			[]stakingtypes.BondStatus{stakingtypes.Bonded},
// 			1,
// 			[]superfluidDelegation{{0, 0, "gamm/pool/1", 1000000}},
// 			[]assetTwap{{"gamm/pool/1", sdk.NewDec(10)}},
// 			[]assetTwap{},
// 			[]int64{0},
// 		},
// 		{
// 			"with single validator and additional delegations",
// 			[]stakingtypes.BondStatus{stakingtypes.Bonded},
// 			2,
// 			[]superfluidDelegation{{0, 0, "gamm/pool/1", 1000000}, {0, 0, "gamm/pool/1", 1000000}},
// 			[]assetTwap{{"gamm/pool/1", sdk.NewDec(20)}},
// 			[]assetTwap{},
// 			[]int64{0},
// 		},
// 		{
// 			"with multiple validator and multiple superfluid delegations",
// 			[]stakingtypes.BondStatus{stakingtypes.Bonded, stakingtypes.Bonded},
// 			[]superfluidDelegation{{0, 0, "gamm/pool/1", 1000000}, {0, 1, "gamm/pool/1", 1000000}},
// 			[]assetTwap{{"gamm/pool/1", sdk.NewDec(10)}},
// 			[]assetTwap{},
// 			[]int64{0, 1},
// 		},
// 		{
// 			"with single validator and multiple denom superfluid delegations",
// 			[]stakingtypes.BondStatus{stakingtypes.Bonded, stakingtypes.Bonded},
// 			[]superfluidDelegation{{0, 0, "gamm/pool/1", 1000000}, {0, 0, "gamm/pool/2", 1000000}},
// 			[]assetTwap{{"gamm/pool/1", sdk.NewDec(10)}, {"gamm/pool/2", sdk.NewDec(10)}},
// 			[]assetTwap{},
// 			[]int64{0, 1},
// 		},
// 		{
// 			"with multiple validators and multiple denom superfluid delegations",
// 			[]stakingtypes.BondStatus{stakingtypes.Bonded, stakingtypes.Bonded},
// 			[]superfluidDelegation{{0, 0, "gamm/pool/1", 1000000}, {0, 1, "gamm/pool/2", 1000000}},
// 			[]assetTwap{{"gamm/pool/1", sdk.NewDec(10)}, {"gamm/pool/2", sdk.NewDec(10)}},
// 			[]assetTwap{},
// 			[]int64{0, 1},
// 		},
// 		{
// 			"zero price twap check",
// 			[]stakingtypes.BondStatus{stakingtypes.Bonded},
// 			[]superfluidDelegation{{0, 0, "gamm/pool/1", 1000000}},
// 			[]assetTwap{{"gamm/pool/1", sdk.NewDec(0)}},
// 			[]assetTwap{},
// 			[]int64{0},
// 		},
// 		{
// 			"refresh case from zero to non-zero",
// 			[]stakingtypes.BondStatus{stakingtypes.Bonded},
// 			[]superfluidDelegation{{0, 0, "gamm/pool/1", 1000000}},
// 			[]assetTwap{{"gamm/pool/1", sdk.NewDec(0)}},
// 			[]assetTwap{{"gamm/pool/1", sdk.NewDec(10)}},
// 			[]int64{0},
// 		},
// 		{
// 			"dust price twap check",
// 			[]stakingtypes.BondStatus{stakingtypes.Bonded},
// 			[]superfluidDelegation{{0, 0, "gamm/pool/1", 1000000}},
// 			[]assetTwap{{"gamm/pool/1", sdk.NewDecWithPrec(1, 10)}}, // 10^-10
// 			[]assetTwap{},
// 			[]int64{0},
// 		},
// 		{
// 			"refresh case from dust to non-dust",
// 			[]stakingtypes.BondStatus{stakingtypes.Bonded},
// 			[]superfluidDelegation{{0, 0, "gamm/pool/1", 1000000}},
// 			[]assetTwap{{"gamm/pool/1", sdk.NewDecWithPrec(1, 10)}}, // 10^-10
// 			[]assetTwap{{"gamm/pool/1", sdk.NewDec(10)}},
// 			[]int64{0},
// 		},
// 	}

// 	for _, tc := range testCases {
// 		tc := tc
// 		suite.Run(tc.name, func() {
// 			suite.SetupTest()

<<<<<<< HEAD
// 			params := suite.app.SuperfluidKeeper.GetParams(suite.ctx)
// 			poolId := suite.createGammPool([]string{appparams.BaseCoinUnit, "foo"})
// 			suite.Require().Equal(poolId, uint64(1))
// 			bondDenom := suite.app.StakingKeeper.BondDenom(suite.ctx)
=======
			params := suite.app.SuperfluidKeeper.GetParams(suite.ctx)
			bondDenom := suite.app.StakingKeeper.BondDenom(suite.ctx)
>>>>>>> de6bd989

// 			// Generate delegator addresses
// 			delAddrs := CreateRandomAccounts(tc.delegatorNumber)

// 			// setup validators
// 			valAddrs := suite.SetupValidators(tc.validatorStats)
// 			// setup superfluid delegations
// 			intermediaryAccs, locks := suite.SetupSuperfluidDelegations(delAddrs, valAddrs, tc.superDelegations)
// 			suite.checkIntermediaryAccountDelegations(intermediaryAccs)
// 			intermediaryDels := []sdk.Dec{}

// 			for _, intAccIndex := range tc.checkAccIndexes {
// 				expAcc := intermediaryAccs[intAccIndex]
// 				valAddr, err := sdk.ValAddressFromBech32(expAcc.ValAddr)
// 				suite.Require().NoError(err)

// 				// check delegation from intermediary account to validator
// 				delegation, found := suite.app.StakingKeeper.GetDelegation(suite.ctx, expAcc.GetAccAddress(), valAddr)
// 				fmt.Println("====delegation share")
// 				fmt.Println(delegation.Shares)
// 				suite.Require().True(found)
// 				intermediaryDels = append(intermediaryDels, delegation.Shares)
// 			}

// 			// twap price change before refresh
// 			twapByDenom := make(map[string]sdk.Dec)
// 			for _, twap := range tc.roundOneTwaps {
// 				twapByDenom[twap.denom] = twap.price
// 				suite.app.SuperfluidKeeper.SetOsmoEquivalentMultiplier(suite.ctx, 2, twap.denom, twap.price)
// 			}

// 			suite.app.EpochsKeeper.SetEpochInfo(suite.ctx, epochstypes.EpochInfo{
// 				Identifier:   params.RefreshEpochIdentifier,
// 				CurrentEpoch: 2,
// 			})

// 			// get pre-superfluid delgations osmo supply and supplyWithOffset
// 			presupply := suite.app.BankKeeper.GetSupply(suite.ctx, bondDenom)
// 			presupplyWithOffset := suite.app.BankKeeper.GetSupplyWithOffset(suite.ctx, bondDenom)

// 			// refresh intermediary account delegations
// 			suite.NotPanics(func() {
// 				suite.app.SuperfluidKeeper.RefreshIntermediaryDelegationAmounts(suite.ctx)
// 			})

// 			// ensure post-superfluid delegations osmo supplywithoffset is the same while supply is not
// 			postsupply := suite.app.BankKeeper.GetSupply(suite.ctx, bondDenom)
// 			postsupplyWithOffset := suite.app.BankKeeper.GetSupplyWithOffset(suite.ctx, bondDenom)
// 			suite.Require().False(postsupply.IsEqual(presupply), "presupply: %s   postsupply: %s", presupply, postsupply)
// 			suite.Require().True(postsupplyWithOffset.IsEqual(presupplyWithOffset))

// 			originTwap := sdk.NewDec(20)
// 			targetDelegations := []sdk.Dec{}
// 			targetAmounts := []sdk.Int{}
// 			for index, intAccIndex := range tc.checkAccIndexes {
// 				expAcc := intermediaryAccs[intAccIndex]
// 				twap, ok := twapByDenom[expAcc.Denom]
// 				if !ok {
// 					twap = originTwap
// 				}

// 				targetDelegation := intermediaryDels[index].Mul(twap).Quo(originTwap)
// 				fmt.Println("===targetDelegation")
// 				fmt.Println(targetDelegation)
// 				lpTokenAmount := sdk.NewInt(1000000)
// 				decAmt := twap.Mul(lpTokenAmount.ToDec())
// 				asset := suite.app.SuperfluidKeeper.GetSuperfluidAsset(suite.ctx, expAcc.Denom)
// 				targetAmount := suite.app.SuperfluidKeeper.GetRiskAdjustedOsmoValue(suite.ctx, asset, decAmt.RoundInt())
// 				fmt.Println("=====targetAmount")
// 				fmt.Println(targetAmount)
// 				targetDelegations = append(targetDelegations, targetDelegation)
// 				targetAmounts = append(targetAmounts, targetAmount)
// 			}

// 			for index, intAccIndex := range tc.checkAccIndexes {
// 				expAcc := intermediaryAccs[intAccIndex]
// 				valAddr, err := sdk.ValAddressFromBech32(expAcc.ValAddr)
// 				suite.Require().NoError(err)

// 				targetAmount := targetAmounts[index]
// 				targetDelegation := targetDelegations[index]

// 				// check delegation changes
// 				delegation, found := suite.app.StakingKeeper.GetDelegation(suite.ctx, expAcc.GetAccAddress(), valAddr)
// 				fmt.Println("===changed delegation")
// 				fmt.Println(delegation)
// 				if targetAmount.IsPositive() {
// 					suite.Require().True(found)
// 					suite.Require().Equal(delegation.Shares, targetDelegation)
// 				} else {
// 					suite.Require().False(found)
// 				}
// 			}

// 			// start new epoch
// 			suite.app.EpochsKeeper.SetEpochInfo(suite.ctx, epochstypes.EpochInfo{
// 				Identifier:   params.RefreshEpochIdentifier,
// 				CurrentEpoch: 3,
// 			})

// 			// if roundTwo twaps exists, execute round two twaps and finish tests
// 			if len(tc.roundTwoTwaps) > 0 {
// 				twap2ByDenom := make(map[string]sdk.Dec)
// 				for _, twap := range tc.roundTwoTwaps {
// 					twap2ByDenom[twap.denom] = twap.price
// 					suite.app.SuperfluidKeeper.SetOsmoEquivalentMultiplier(suite.ctx, 3, twap.denom, twap.price)
// 				}
// 				// refresh intermediary account delegations
// 				suite.NotPanics(func() {
// 					suite.app.SuperfluidKeeper.RefreshIntermediaryDelegationAmounts(suite.ctx)
// 				})

// 				for index, intAccIndex := range tc.checkAccIndexes {
// 					expAcc := intermediaryAccs[intAccIndex]
// 					valAddr, err := sdk.ValAddressFromBech32(expAcc.ValAddr)
// 					suite.Require().NoError(err)

// 					targetDelegation := intermediaryDels[index].Mul(twap2ByDenom[expAcc.Denom]).Quo(originTwap)

// 					// check delegation changes
// 					delegation, found := suite.app.StakingKeeper.GetDelegation(suite.ctx, expAcc.GetAccAddress(), valAddr)

// 					suite.Require().True(found)
// 					suite.Require().Equal(delegation.Shares, targetDelegation)
// 				}
// 				return
// 			}

// 			// unbond all lockups
// 			for _, lock := range locks {
// 				// superfluid undelegate
// 				err := suite.app.SuperfluidKeeper.SuperfluidUndelegate(suite.ctx, lock.Owner, lock.ID)
// 				suite.Require().NoError(err)
// 			}
// 			unbondingDuration := suite.app.StakingKeeper.GetParams(suite.ctx).UnbondingTime

// 			// check intermediary account changes after unbonding operations
// 			for _, intAccIndex := range tc.checkAccIndexes {
// 				expAcc := intermediaryAccs[intAccIndex]
// 				suite.ctx = suite.ctx.WithBlockTime(suite.ctx.BlockTime().Add(unbondingDuration + time.Second))
// 				suite.app.EndBlocker(suite.ctx, abci.RequestEndBlock{Height: suite.ctx.BlockHeight()})

// 				unbonded := suite.app.BankKeeper.GetBalance(suite.ctx, expAcc.GetAccAddress(), sdk.DefaultBondDenom)
// 				suite.Require().True(unbonded.IsZero())
// 			}

// 			// refresh intermediary account delegations
// 			suite.NotPanics(func() {
// 				suite.app.SuperfluidKeeper.RefreshIntermediaryDelegationAmounts(suite.ctx)
// 			})

// 			// check changes after refresh operation
// 			for _, intAccIndex := range tc.checkAccIndexes {
// 				expAcc := intermediaryAccs[intAccIndex]
// 				// check unbonded amount is removed after refresh operation
// 				refreshed := suite.app.BankKeeper.GetBalance(suite.ctx, expAcc.GetAccAddress(), sdk.DefaultBondDenom)
// 				suite.Require().True(refreshed.IsZero())
// 			}
// 		})
// 	}
// }

// func (suite *KeeperTestSuite) TestRefreshIntermediaryDelegationAmounts() {
// 	testCases := []struct {
// 		name                     string
// 		validatorStats           []stakingtypes.BondStatus
// 		delegatorNumber          int
// 		superDelegations         []superfluidDelegation
// 		osmoEquivilentMultiplers []osmoEquivilentMultipler
// 		checkAccIndexes          []int64
// 	}{
// 		{
// 			"with single validator and single delegation",
// 			[]stakingtypes.BondStatus{stakingtypes.Bonded},
// 			1,
// 			[]superfluidDelegation{{0, 0, "gamm/pool/1", 1000000}},
// 			[]osmoEquivilentMultipler{{"gamm/pool/1", sdk.NewDec(10)}},
// 			[]int64{0},
// 		},
// 	}

// 	for _, tc := range testCases {
// 		tc := tc
// 		suite.Run(tc.name, func() {
// 			suite.SetupTest()

// 			params := suite.app.SuperfluidKeeper.GetParams(suite.ctx)
// 			poolId := suite.createGammPool([]string{appparams.BaseCoinUnit, "foo"})
// 			suite.Require().Equal(poolId, uint64(1))
// 			// bondDenom := suite.app.StakingKeeper.BondDenom(suite.ctx)

// 			// Generate delegator addresses
// 			delAddrs := CreateRandomAccounts(tc.delegatorNumber)

// 			// setup validators
// 			valAddrs := suite.SetupValidators(tc.validatorStats)
// 			// setup superfluid delegations
// 			intermediaryAccs, _ := suite.SetupSuperfluidDelegations(delAddrs, valAddrs, tc.superDelegations)
// 			suite.checkIntermediaryAccountDelegations(intermediaryAccs)
// 			intermediaryDels := []sdk.Dec{}

// 			for _, intAccIndex := range tc.checkAccIndexes {
// 				expAcc := intermediaryAccs[intAccIndex]
// 				valAddr, err := sdk.ValAddressFromBech32(expAcc.ValAddr)
// 				suite.Require().NoError(err)

// 				// check delegation from intermediary account to validator
// 				delegation, found := suite.app.StakingKeeper.GetDelegation(suite.ctx, expAcc.GetAccAddress(), valAddr)
// 				suite.Require().True(found)
// 				intermediaryDels = append(intermediaryDels, delegation.Shares)
// 			}

// 			for _, osmoEquivilentMultiplier := range tc.osmoEquivilentMultiplers {
// 				suite.app.SuperfluidKeeper.SetOsmoEquivalentMultiplier(suite.ctx, 2, osmoEquivilentMultiplier.denom, osmoEquivilentMultiplier.price)
// 			}
// 			suite.app.EpochsKeeper.SetEpochInfo(suite.ctx, epochstypes.EpochInfo{
// 				Identifier:   params.RefreshEpochIdentifier,
// 				CurrentEpoch: 2,
// 			})

// 			suite.NotPanics(func() {
// 				suite.app.SuperfluidKeeper.RefreshIntermediaryDelegationAmounts(suite.ctx)
// 			})

// 			for index, intAccIndex := range tc.checkAccIndexes {
// 				expAcc := intermediaryAccs[intAccIndex]
// 				valAddr, err := sdk.ValAddressFromBech32(expAcc.ValAddr)
// 				suite.Require().NoError(err)

// 				// get the updated delegtaion
// 				delegation, found := suite.app.StakingKeeper.GetDelegation(suite.ctx, expAcc.GetAccAddress(), valAddr)

// 			}

// 			panic("e")
// 		})
// 	}
// }<|MERGE_RESOLUTION|>--- conflicted
+++ resolved
@@ -14,11 +14,6 @@
 	minttypes "github.com/osmosis-labs/osmosis/v7/x/mint/types"
 	"github.com/osmosis-labs/osmosis/v7/x/superfluid/keeper"
 	"github.com/osmosis-labs/osmosis/v7/x/superfluid/types"
-<<<<<<< HEAD
-	"github.com/tendermint/tendermint/crypto/ed25519"
-=======
-	abci "github.com/tendermint/tendermint/abci/types"
->>>>>>> de6bd989
 )
 
 type superfluidDelegation struct {
@@ -38,28 +33,13 @@
 	price sdk.Dec
 }
 
-<<<<<<< HEAD
 type osmoEquivilentMultipler struct {
 	denom string
 	price sdk.Dec
 }
 
-// CreateRandomAccounts is a function return a list of randomly generated AccAddresses
-func CreateRandomAccounts(accNum int) []sdk.AccAddress {
-	testAddrs := make([]sdk.AccAddress, accNum)
-	for i := 0; i < accNum; i++ {
-		pk := ed25519.GenPrivKey().PubKey()
-		testAddrs[i] = sdk.AccAddress(pk.Address())
-	}
-
-	return testAddrs
-}
-
 func (suite *KeeperTestSuite) LockTokens(addr sdk.AccAddress, coins sdk.Coins, duration time.Duration) (lockID uint64) {
 	msgServer := lockupkeeper.NewMsgServerImpl(*suite.app.LockupKeeper)
-=======
-func (suite *KeeperTestSuite) LockTokens(addr sdk.AccAddress, coins sdk.Coins, duration time.Duration) lockuptypes.PeriodLock {
->>>>>>> de6bd989
 	err := suite.app.BankKeeper.MintCoins(suite.ctx, minttypes.ModuleName, coins)
 	suite.Require().NoError(err)
 	err = suite.app.BankKeeper.SendCoinsFromModuleToAccount(suite.ctx, minttypes.ModuleName, addr, coins)
@@ -829,15 +809,8 @@
 // 		suite.Run(tc.name, func() {
 // 			suite.SetupTest()
 
-<<<<<<< HEAD
-// 			params := suite.app.SuperfluidKeeper.GetParams(suite.ctx)
-// 			poolId := suite.createGammPool([]string{appparams.BaseCoinUnit, "foo"})
-// 			suite.Require().Equal(poolId, uint64(1))
-// 			bondDenom := suite.app.StakingKeeper.BondDenom(suite.ctx)
-=======
-			params := suite.app.SuperfluidKeeper.GetParams(suite.ctx)
-			bondDenom := suite.app.StakingKeeper.BondDenom(suite.ctx)
->>>>>>> de6bd989
+// params := suite.app.SuperfluidKeeper.GetParams(suite.ctx)
+// bondDenom := suite.app.StakingKeeper.BondDenom(suite.ctx)
 
 // 			// Generate delegator addresses
 // 			delAddrs := CreateRandomAccounts(tc.delegatorNumber)
