package keeper_test

import (
	"time"

	"github.com/cosmos/cosmos-sdk/crypto/keys/secp256k1"
	sdk "github.com/cosmos/cosmos-sdk/types"
	stakingtypes "github.com/cosmos/cosmos-sdk/x/staking/types"
	appparams "github.com/osmosis-labs/osmosis/v7/app/params"
	epochstypes "github.com/osmosis-labs/osmosis/v7/x/epochs/types"
	lockuptypes "github.com/osmosis-labs/osmosis/v7/x/lockup/types"
	minttypes "github.com/osmosis-labs/osmosis/v7/x/mint/types"
	"github.com/osmosis-labs/osmosis/v7/x/superfluid/keeper"
	"github.com/osmosis-labs/osmosis/v7/x/superfluid/types"
	abci "github.com/tendermint/tendermint/abci/types"
	"github.com/tendermint/tendermint/crypto/ed25519"
)

type superfluidDelegation struct {
	delIndex int64
	valIndex int64
	lpDenom  string
}
type superfluidRedelegation struct {
	lockId      uint64
	oldValIndex int64
	newValIndex int64
}

type assetTwap struct {
	denom string
	price sdk.Dec
}

// CreateRandomAccounts is a function return a list of randomly generated AccAddresses
func CreateRandomAccounts(accNum int) []sdk.AccAddress {
	testAddrs := make([]sdk.AccAddress, accNum)
	for i := 0; i < accNum; i++ {
		pk := ed25519.GenPrivKey().PubKey()
		testAddrs[i] = sdk.AccAddress(pk.Address())
	}

	return testAddrs
}

func (suite *KeeperTestSuite) LockTokens(addr sdk.AccAddress, coins sdk.Coins, duration time.Duration) lockuptypes.PeriodLock {
	err := suite.app.BankKeeper.MintCoins(suite.ctx, minttypes.ModuleName, coins)
	suite.Require().NoError(err)
	err = suite.app.BankKeeper.SendCoinsFromModuleToAccount(suite.ctx, minttypes.ModuleName, addr, coins)
	suite.Require().NoError(err)
	suite.Require().NoError(err)
	lock, err := suite.app.LockupKeeper.LockTokens(suite.ctx, addr, coins, duration)
	suite.Require().NoError(err)
	return lock
}

func (suite *KeeperTestSuite) SetupValidator(bondStatus stakingtypes.BondStatus) sdk.ValAddress {
	valPub := secp256k1.GenPrivKey().PubKey()
	valAddr := sdk.ValAddress(valPub.Address())

	validator, err := stakingtypes.NewValidator(valAddr, valPub, stakingtypes.NewDescription("moniker", "", "", "", ""))
	suite.Require().NoError(err)

	amount := sdk.TokensFromConsensusPower(1, sdk.DefaultPowerReduction)
	issuedShares := amount.ToDec()
	validator.Status = bondStatus
	validator.Tokens = validator.Tokens.Add(amount)
	validator.DelegatorShares = validator.DelegatorShares.Add(issuedShares)

	suite.app.StakingKeeper.SetValidator(suite.ctx, validator)
	suite.app.StakingKeeper.SetValidatorByConsAddr(suite.ctx, validator)
	suite.app.StakingKeeper.SetValidatorByPowerIndex(suite.ctx, validator)
	suite.app.StakingKeeper.AfterValidatorCreated(suite.ctx, validator.GetOperator())

	bondDenom := suite.app.StakingKeeper.BondDenom(suite.ctx)
	coins := sdk.Coins{sdk.NewCoin(bondDenom, amount)}
	err = suite.app.BankKeeper.MintCoins(suite.ctx, minttypes.ModuleName, coins)
	suite.Require().NoError(err)
	if bondStatus == stakingtypes.Bonded {
		err = suite.app.BankKeeper.SendCoinsFromModuleToModule(suite.ctx, minttypes.ModuleName, stakingtypes.BondedPoolName, coins)
		suite.Require().NoError(err)
	} else {
		err = suite.app.BankKeeper.SendCoinsFromModuleToModule(suite.ctx, minttypes.ModuleName, stakingtypes.NotBondedPoolName, coins)
		suite.Require().NoError(err)
	}
	return valAddr
}

func (suite *KeeperTestSuite) SetupValidators(bondStatuses []stakingtypes.BondStatus) []sdk.ValAddress {
	valAddrs := []sdk.ValAddress{}
	for _, status := range bondStatuses {
		valAddr := suite.SetupValidator(status)
		valAddrs = append(valAddrs, valAddr)
	}
	return valAddrs
}

func (suite *KeeperTestSuite) SetupSuperfluidDelegations(delAddrs []sdk.AccAddress, valAddrs []sdk.ValAddress, superDelegations []superfluidDelegation) ([]types.SuperfluidIntermediaryAccount, []lockuptypes.PeriodLock) {
	flagIntermediaryAcc := make(map[string]bool)
	intermediaryAccs := []types.SuperfluidIntermediaryAccount{}
	locks := []lockuptypes.PeriodLock{}

	// setup superfluid delegations
	for _, del := range superDelegations {
		delAddr := delAddrs[del.delIndex]
		valAddr := valAddrs[del.valIndex]
		lock := suite.SetupSuperfluidDelegate(delAddr, valAddr, del.lpDenom)
		expAcc := types.NewSuperfluidIntermediaryAccount(lock.Coins[0].Denom, valAddr.String(), 0)

		// save accounts for future use
		if flagIntermediaryAcc[expAcc.String()] == false {
			flagIntermediaryAcc[expAcc.String()] = true
			intermediaryAccs = append(intermediaryAccs, expAcc)
		}
		// save locks for future use
		locks = append(locks, lock)
	}
	return intermediaryAccs, locks
}

func (suite *KeeperTestSuite) checkIntermediaryAccountDelegations(intermediaryAccs []types.SuperfluidIntermediaryAccount) {
	for _, acc := range intermediaryAccs {
		valAddr, err := sdk.ValAddressFromBech32(acc.ValAddr)
		suite.Require().NoError(err)

		// check delegation from intermediary account to validator
		delegation, found := suite.app.StakingKeeper.GetDelegation(suite.ctx, acc.GetAccAddress(), valAddr)
		suite.Require().True(found)
		suite.Require().True(delegation.Shares.GTE(sdk.NewDec(19000000)))

		// check delegated tokens
		validator, found := suite.app.StakingKeeper.GetValidator(suite.ctx, valAddr)
		suite.Require().True(found)
		delegatedTokens := validator.TokensFromShares(delegation.Shares).TruncateInt()
		suite.Require().True(delegatedTokens.GTE(sdk.NewInt(19000000)))
	}
}

<<<<<<< HEAD
func (suite *KeeperTestSuite) SetupSuperfluidDelegate(delAddr sdk.AccAddress, valAddr sdk.ValAddress, denom string) lockuptypes.PeriodLock {
=======
func (suite *KeeperTestSuite) SetupSuperfluidDelegate(valAddr sdk.ValAddress, denom string) lockuptypes.PeriodLock {
	unbondingDuration := suite.app.StakingKeeper.GetParams(suite.ctx).UnbondingTime
>>>>>>> 320cb4a2

	suite.app.IncentivesKeeper.SetLockableDurations(suite.ctx, []time.Duration{
		time.Hour * 24 * 14,
		time.Hour,
		time.Hour * 3,
		time.Hour * 7,
		unbondingDuration,
	})

	// register a LP token as a superfluid asset
	suite.app.SuperfluidKeeper.SetSuperfluidAsset(suite.ctx, types.SuperfluidAsset{
		Denom:     denom,
		AssetType: types.SuperfluidAssetTypeLPShare,
	})

	// set OSMO TWAP price for LP token
	suite.app.SuperfluidKeeper.SetOsmoEquivalentMultiplier(suite.ctx, 1, denom, sdk.NewDec(20))
	params := suite.app.SuperfluidKeeper.GetParams(suite.ctx)
	suite.app.EpochsKeeper.SetEpochInfo(suite.ctx, epochstypes.EpochInfo{
		Identifier:   params.RefreshEpochIdentifier,
		CurrentEpoch: 2,
	})

	// create lockup of LP token
	coins := sdk.Coins{sdk.NewInt64Coin(denom, 1000000)}
<<<<<<< HEAD
	lock := suite.LockTokens(delAddr, coins, params.UnbondingDuration)
=======
	lock := suite.LockTokens(addr1, coins, unbondingDuration)
>>>>>>> 320cb4a2

	// call SuperfluidDelegate and check response
	err := suite.app.SuperfluidKeeper.SuperfluidDelegate(suite.ctx, lock.Owner, lock.ID, valAddr.String())
	suite.Require().NoError(err)

	return lock
}

func (suite *KeeperTestSuite) TestSuperfluidDelegate() {
	testCases := []struct {
		name               string
		validatorStats     []stakingtypes.BondStatus
		superDelegations   []superfluidDelegation
		expInterDelegation []sdk.Dec
	}{
		{
			"with single validator and single superfluid delegation",
			[]stakingtypes.BondStatus{stakingtypes.Bonded},
			[]superfluidDelegation{{0, 0, "gamm/pool/1"}},
			[]sdk.Dec{sdk.NewDec(19000000)}, // 95% x 2 x 1000000
		},
		{
			"with single validator and multiple superfluid delegations",
			[]stakingtypes.BondStatus{stakingtypes.Bonded},
			[]superfluidDelegation{{0, 0, "gamm/pool/1"}, {0, 0, "gamm/pool/1"}},
			[]sdk.Dec{sdk.NewDec(38000000)}, // 95% x 2 x 1000000 x 2
		},
		{
			"with multiples validator and multiple superfluid delegations",
			[]stakingtypes.BondStatus{stakingtypes.Bonded, stakingtypes.Bonded},
			[]superfluidDelegation{{0, 0, "gamm/pool/1"}, {0, 1, "gamm/pool/1"}},
			[]sdk.Dec{sdk.NewDec(19000000), sdk.NewDec(19000000)}, // 95% x 2 x 1000000
		},
	}

	for _, tc := range testCases {
		tc := tc
		suite.Run(tc.name, func() {
			suite.SetupTest()

			poolId := suite.createGammPool([]string{appparams.BaseCoinUnit, "foo"})
			suite.Require().Equal(poolId, uint64(1))

			// Generate delegator addresses
			delAddrs := CreateRandomAccounts(1)

			// setup validators
			valAddrs := suite.SetupValidators(tc.validatorStats)
<<<<<<< HEAD
			intermediaryAccs, locks := suite.SetupSuperfluidDelegations(delAddrs, valAddrs, tc.superDelegations)
			params := suite.app.SuperfluidKeeper.GetParams(suite.ctx)
=======
			intermediaryAccs, locks := suite.SetupSuperfluidDelegations(valAddrs, tc.superDelegations)
			unbondingDuration := suite.app.StakingKeeper.GetParams(suite.ctx).UnbondingTime
>>>>>>> 320cb4a2

			// setup superfluid delegations
			for index, del := range tc.superDelegations {
				lock := locks[index]
				valAddr := valAddrs[del.valIndex]

				// check synthetic lockup creation
				synthLock, err := suite.app.LockupKeeper.GetSyntheticLockup(suite.ctx, lock.ID, keeper.StakingSuffix(valAddr.String()))
				suite.Require().NoError(err)
				suite.Require().Equal(synthLock.UnderlyingLockId, lock.ID)
				suite.Require().Equal(synthLock.Suffix, keeper.StakingSuffix(valAddr.String()))
				suite.Require().Equal(synthLock.EndTime, time.Time{})

				expAcc := types.NewSuperfluidIntermediaryAccount(lock.Coins[0].Denom, valAddr.String(), 0)

				// Check lockID connection with intermediary account
				intAcc := suite.app.SuperfluidKeeper.GetLockIdIntermediaryAccountConnection(suite.ctx, lock.ID)
				suite.Require().Equal(intAcc.String(), expAcc.GetAccAddress().String())
			}

			for index, expAcc := range intermediaryAccs {
				// check intermediary account creation
				gotAcc := suite.app.SuperfluidKeeper.GetIntermediaryAccount(suite.ctx, expAcc.GetAccAddress())
				suite.Require().Equal(gotAcc.Denom, expAcc.Denom)
				suite.Require().Equal(gotAcc.ValAddr, expAcc.ValAddr)
				suite.Require().GreaterOrEqual(gotAcc.GaugeId, uint64(1))

				valAddr, err := sdk.ValAddressFromBech32(expAcc.ValAddr)
				suite.Require().NoError(err)

				// check gauge creation
				gauge, err := suite.app.IncentivesKeeper.GetGaugeByID(suite.ctx, gotAcc.GaugeId)
				suite.Require().NoError(err)
				suite.Require().Equal(gauge.Id, gotAcc.GaugeId)
				suite.Require().Equal(gauge.IsPerpetual, true)
				suite.Require().Equal(gauge.DistributeTo, lockuptypes.QueryCondition{
					LockQueryType: lockuptypes.ByDuration,
					Denom:         expAcc.Denom + keeper.StakingSuffix(valAddr.String()),
					Duration:      unbondingDuration,
				})
				suite.Require().Equal(gauge.Coins, sdk.Coins(nil))
				suite.Require().Equal(gauge.StartTime, suite.ctx.BlockTime())
				suite.Require().Equal(gauge.NumEpochsPaidOver, uint64(1))
				suite.Require().Equal(gauge.FilledEpochs, uint64(0))
				suite.Require().Equal(gauge.DistributedCoins, sdk.Coins(nil))

				// check delegation from intermediary account to validator
				delegation, found := suite.app.StakingKeeper.GetDelegation(suite.ctx, expAcc.GetAccAddress(), valAddr)
				suite.Require().True(found)
				suite.Require().Equal(delegation.Shares, tc.expInterDelegation[index])
			}

			// try delegating twice with same lockup
			for _, lock := range locks {
				err := suite.app.SuperfluidKeeper.SuperfluidDelegate(suite.ctx, lock.Owner, lock.ID, valAddrs[0].String())
				suite.Require().Error(err)
			}
		})
	}
}

func (suite *KeeperTestSuite) TestSuperfluidUndelegate() {
	testCases := []struct {
		name                  string
		validatorStats        []stakingtypes.BondStatus
		superDelegations      []superfluidDelegation
		addMoreTokensLockIds  []uint64
		superUnbondingLockIds []uint64
		expSuperUnbondingErr  []bool
		// expected amount of delegation to intermediary account
		expInterDelegation []sdk.Dec
	}{
		{
			"with single validator and single superfluid delegation and single undelegation",
			[]stakingtypes.BondStatus{stakingtypes.Bonded},
			[]superfluidDelegation{{0, 0, "gamm/pool/1"}},
			[]uint64{},
			[]uint64{1},
			[]bool{false},
			[]sdk.Dec{sdk.ZeroDec()},
		},
		// {
		// 	"with single validator, single superfluid delegation, add more tokens to the lock, and single undelegation",
		// 	[]stakingtypes.BondStatus{stakingtypes.Bonded},
		// 	[]superfluidDelegation{{0, "gamm/pool/1"}},
		// 	[]uint64{1},
		// 	[]uint64{1},
		// 	[]bool{false},
		// 	[]sdk.Dec{sdk.ZeroDec()},
		// },
		{
			"with single validator and multiple superfluid delegations and single undelegation",
			[]stakingtypes.BondStatus{stakingtypes.Bonded},
			[]superfluidDelegation{{0, 0, "gamm/pool/1"}, {0, 0, "gamm/pool/1"}},
			[]uint64{},
			[]uint64{1},
			[]bool{false},
			[]sdk.Dec{sdk.NewDec(19000000)},
		},
		{
			"with single validator and multiple superfluid delegations and multiple undelegation",
			[]stakingtypes.BondStatus{stakingtypes.Bonded},
			[]superfluidDelegation{{0, 0, "gamm/pool/1"}, {0, 0, "gamm/pool/1"}},
			[]uint64{},
			[]uint64{1, 2},
			[]bool{false, false},
			[]sdk.Dec{sdk.ZeroDec()},
		},
		{
			"with multiple validators and multiple superfluid delegations and multiple undelegations",
			[]stakingtypes.BondStatus{stakingtypes.Bonded, stakingtypes.Bonded},
			[]superfluidDelegation{{0, 0, "gamm/pool/1"}, {0, 1, "gamm/pool/1"}},
			[]uint64{},
			[]uint64{1, 2},
			[]bool{false, false},
			[]sdk.Dec{sdk.ZeroDec()},
		},
		{
			"undelegating not available lock id",
			[]stakingtypes.BondStatus{stakingtypes.Bonded},
			[]superfluidDelegation{{0, 0, "gamm/pool/1"}},
			[]uint64{},
			[]uint64{2},
			[]bool{true},
			[]sdk.Dec{sdk.NewDec(19000000)},
		},
		{
			"try undelegating twice for same lock id",
			[]stakingtypes.BondStatus{stakingtypes.Bonded},
			[]superfluidDelegation{{0, 0, "gamm/pool/1"}},
			[]uint64{},
			[]uint64{1, 1},
			[]bool{false, true},
			[]sdk.Dec{sdk.ZeroDec()},
		},
	}

	for _, tc := range testCases {
		tc := tc
		suite.Run(tc.name, func() {
			suite.SetupTest()

			poolId := suite.createGammPool([]string{appparams.BaseCoinUnit, "foo"})
			suite.Require().Equal(poolId, uint64(1))

			// Generate delegator addresses
			delAddrs := CreateRandomAccounts(1)

			// setup validators
			valAddrs := suite.SetupValidators(tc.validatorStats)

			// setup superfluid delegations
			intermediaryAccs, _ := suite.SetupSuperfluidDelegations(delAddrs, valAddrs, tc.superDelegations)
			suite.checkIntermediaryAccountDelegations(intermediaryAccs)

			for _, lockId := range tc.addMoreTokensLockIds {
				lock, err := suite.app.LockupKeeper.GetLockByID(suite.ctx, lockId)
				suite.Require().NoError(err)
				lockOwner, err := sdk.AccAddressFromBech32(lock.Owner)
				suite.Require().NoError(err)
				coins := sdk.Coins{sdk.NewInt64Coin("gamm/pool/1", 1000000)}
				suite.app.BankKeeper.MintCoins(suite.ctx, minttypes.ModuleName, coins)
				suite.app.BankKeeper.SendCoinsFromModuleToAccount(suite.ctx, minttypes.ModuleName, lockOwner, coins)
				_, err = suite.app.LockupKeeper.AddTokensToLockByID(suite.ctx, lockOwner, lockId, coins)
				suite.Require().NoError(err)
			}

			for index, lockId := range tc.superUnbondingLockIds {
				// get intermediary account
				accAddr := suite.app.SuperfluidKeeper.GetLockIdIntermediaryAccountConnection(suite.ctx, lockId)
				intermediaryAcc := suite.app.SuperfluidKeeper.GetIntermediaryAccount(suite.ctx, accAddr)
				valAddr := intermediaryAcc.ValAddr

				lock, err := suite.app.LockupKeeper.GetLockByID(suite.ctx, lockId)
				if err != nil {
					lock = &lockuptypes.PeriodLock{}
				}

				// superfluid undelegate
				err = suite.app.SuperfluidKeeper.SuperfluidUndelegate(suite.ctx, lock.Owner, lockId)
				if tc.expSuperUnbondingErr[index] {
					suite.Require().Error(err)
					continue
				}
				suite.Require().NoError(err)

				// check lockId and intermediary account connection deletion
				addr := suite.app.SuperfluidKeeper.GetLockIdIntermediaryAccountConnection(suite.ctx, lockId)
				suite.Require().Equal(addr.String(), "")

				// check bonding synthetic lockup deletion
				_, err = suite.app.LockupKeeper.GetSyntheticLockup(suite.ctx, lockId, keeper.StakingSuffix(valAddr))
				suite.Require().Error(err)

				// check unbonding synthetic lockup creation
				unbondingDuration := suite.app.StakingKeeper.GetParams(suite.ctx).UnbondingTime
				synthLock, err := suite.app.LockupKeeper.GetSyntheticLockup(suite.ctx, lockId, keeper.UnstakingSuffix(valAddr))
				suite.Require().NoError(err)
				suite.Require().Equal(synthLock.UnderlyingLockId, lockId)
				suite.Require().Equal(synthLock.Suffix, keeper.UnstakingSuffix(valAddr))
				suite.Require().Equal(synthLock.EndTime, suite.ctx.BlockTime().Add(unbondingDuration))
			}

			// check remaining intermediary account delegation
			for index, expDelegation := range tc.expInterDelegation {
				acc := intermediaryAccs[index]
				valAddr, err := sdk.ValAddressFromBech32(acc.ValAddr)
				suite.Require().NoError(err)
				delegation, found := suite.app.StakingKeeper.GetDelegation(suite.ctx, acc.GetAccAddress(), valAddr)
				if expDelegation.IsZero() {
					suite.Require().False(found, "expected no delegation, found delegation w/ %d shares", delegation.Shares)
				} else {
					suite.Require().True(found)
					suite.Require().Equal(expDelegation, delegation.Shares)
				}
			}

			// try undelegating twice
			for index, lockId := range tc.superUnbondingLockIds {
				if tc.expSuperUnbondingErr[index] {
					continue
				}

				lock, err := suite.app.LockupKeeper.GetLockByID(suite.ctx, lockId)
				suite.Require().NoError(err)

				err = suite.app.SuperfluidKeeper.SuperfluidUndelegate(suite.ctx, lock.Owner, lockId)
				suite.Require().Error(err)
			}
		})
	}
}

// func (suite *KeeperTestSuite) TestSuperfluidRedelegate() {
// 	testCases := []struct {
// 		name                    string
// 		validatorStats          []stakingtypes.BondStatus
// 		superDelegations        []superfluidDelegation
// 		superRedelegations      []superfluidRedelegation
// 		expSuperRedelegationErr []bool
// 	}{
// 		{
// 			"with single validator and single superfluid delegation with single redelegation",
// 			[]stakingtypes.BondStatus{stakingtypes.Bonded, stakingtypes.Bonded},
// 			[]superfluidDelegation{{0, "gamm/pool/1"}},
// 			[]superfluidRedelegation{{1, 0, 1}}, // lock1 => val0 -> val1
// 			[]bool{false},
// 		},
// 		{
// 			"with multiple superfluid delegations with single redelegation",
// 			[]stakingtypes.BondStatus{stakingtypes.Bonded, stakingtypes.Bonded},
// 			[]superfluidDelegation{{0, "gamm/pool/1"}, {0, "gamm/pool/1"}},
// 			[]superfluidRedelegation{{1, 0, 1}}, // lock1 => val0 -> val1
// 			[]bool{false},
// 		},
// 		{
// 			"with multiple superfluid delegations with multiple redelegations",
// 			[]stakingtypes.BondStatus{stakingtypes.Bonded, stakingtypes.Bonded},
// 			[]superfluidDelegation{{0, "gamm/pool/1"}, {0, "gamm/pool/1"}},
// 			[]superfluidRedelegation{{1, 0, 1}, {2, 0, 1}}, // lock1 => val0 -> val1, lock2 => val0 -> val1
// 			[]bool{false, false},
// 		},
// 		{
// 			"try redelegating back from new validator to original validator",
// 			[]stakingtypes.BondStatus{stakingtypes.Bonded, stakingtypes.Bonded},
// 			[]superfluidDelegation{{0, "gamm/pool/1"}, {0, "gamm/pool/1"}},
// 			[]superfluidRedelegation{{1, 0, 1}, {1, 1, 0}}, // lock1 => val0 -> val1, lock1 => val1 -> val0
// 			[]bool{false, true},
// 		},
// 		{
// 			"not available lock id redelegation",
// 			[]stakingtypes.BondStatus{stakingtypes.Bonded, stakingtypes.Bonded},
// 			[]superfluidDelegation{{0, "gamm/pool/1"}},
// 			[]superfluidRedelegation{{2, 0, 1}}, // lock1 => val0 -> val1
// 			[]bool{true},
// 		},
// 		{
// 			"redelegation for same validator",
// 			[]stakingtypes.BondStatus{stakingtypes.Bonded, stakingtypes.Bonded},
// 			[]superfluidDelegation{{0, "gamm/pool/1"}},
// 			[]superfluidRedelegation{{1, 0, 0}}, // lock1 => val0 -> val0
// 			[]bool{true},
// 		},
// 	}

// 	for _, tc := range testCases {
// 		tc := tc
// 		suite.Run(tc.name, func() {
// 			suite.SetupTest()

// 			poolId := suite.createGammPool([]string{appparams.BaseCoinUnit, "foo"})
// 			suite.Require().Equal(poolId, uint64(1))

// 			// setup validators
// 			valAddrs := suite.SetupValidators(tc.validatorStats)

// 			// setup superfluid delegations
// 			intermediaryAccs, _ := suite.SetupSuperfluidDelegations(valAddrs, tc.superDelegations)
// 			suite.checkIntermediaryAccountDelegations(intermediaryAccs)

// 			// execute redelegation and check changes on store
// 			for index, srd := range tc.superRedelegations {
// 				lock, err := suite.app.LockupKeeper.GetLockByID(suite.ctx, srd.lockId)
// 				if err != nil {
// 					lock = &lockuptypes.PeriodLock{}
// 				}

// 				// superfluid redelegate
// 				err = suite.app.SuperfluidKeeper.SuperfluidRedelegate(suite.ctx, lock.Owner, srd.lockId, valAddrs[srd.newValIndex].String())
// 				if tc.expSuperRedelegationErr[index] {
// 					suite.Require().Error(err)
// 					continue
// 				}
// 				suite.Require().NoError(err)

// 				// check previous validator bonding synthetic lockup deletion
// 				_, err = suite.app.LockupKeeper.GetSyntheticLockup(suite.ctx, srd.lockId, keeper.StakingSuffix(valAddrs[srd.oldValIndex].String()))
// 				suite.Require().Error(err)

// 				// check unbonding synthetic lockup creation
// 				params := suite.app.SuperfluidKeeper.GetParams(suite.ctx)
// 				synthLock, err := suite.app.LockupKeeper.GetSyntheticLockup(suite.ctx, srd.lockId, keeper.UnstakingSuffix(valAddrs[srd.oldValIndex].String()))
// 				suite.Require().NoError(err)
// 				suite.Require().Equal(synthLock.UnderlyingLockId, srd.lockId)
// 				suite.Require().Equal(synthLock.Suffix, keeper.UnstakingSuffix(valAddrs[srd.oldValIndex].String()))
// 				suite.Require().Equal(synthLock.EndTime, suite.ctx.BlockTime().Add(params.UnbondingDuration))

// 				// check synthetic lockup creation
// 				synthLock2, err := suite.app.LockupKeeper.GetSyntheticLockup(suite.ctx, srd.lockId, keeper.StakingSuffix(valAddrs[srd.newValIndex].String()))
// 				suite.Require().NoError(err)
// 				suite.Require().Equal(synthLock2.UnderlyingLockId, srd.lockId)
// 				suite.Require().Equal(synthLock2.Suffix, keeper.StakingSuffix(valAddrs[srd.newValIndex].String()))
// 				suite.Require().Equal(synthLock2.EndTime, time.Time{})

// 				// check intermediary account creation
// 				lock, err = suite.app.LockupKeeper.GetLockByID(suite.ctx, srd.lockId)
// 				suite.Require().NoError(err)

// 				expAcc := types.NewSuperfluidIntermediaryAccount(lock.Coins[0].Denom, valAddrs[srd.newValIndex].String(), 1)
// 				gotAcc := suite.app.SuperfluidKeeper.GetIntermediaryAccount(suite.ctx, expAcc.GetAccAddress())
// 				suite.Require().Equal(gotAcc.Denom, expAcc.Denom)
// 				suite.Require().Equal(gotAcc.ValAddr, expAcc.ValAddr)

// 				// check gauge creation
// 				gauge, err := suite.app.IncentivesKeeper.GetGaugeByID(suite.ctx, gotAcc.GaugeId)
// 				suite.Require().NoError(err)
// 				suite.Require().Equal(gauge.Id, gotAcc.GaugeId)
// 				suite.Require().Equal(gauge.IsPerpetual, true)
// 				suite.Require().Equal(gauge.DistributeTo, lockuptypes.QueryCondition{
// 					LockQueryType: lockuptypes.ByDuration,
// 					Denom:         expAcc.Denom + keeper.StakingSuffix(valAddrs[srd.newValIndex].String()),
// 					Duration:      params.UnbondingDuration,
// 				})
// 				suite.Require().Equal(gauge.Coins, sdk.Coins(nil))
// 				suite.Require().Equal(gauge.StartTime, suite.ctx.BlockTime())
// 				suite.Require().Equal(gauge.NumEpochsPaidOver, uint64(1))
// 				suite.Require().Equal(gauge.FilledEpochs, uint64(0))
// 				suite.Require().Equal(gauge.DistributedCoins, sdk.Coins(nil))

// 				// Check lockID connection with intermediary account
// 				intAcc := suite.app.SuperfluidKeeper.GetLockIdIntermediaryAccountConnection(suite.ctx, srd.lockId)
// 				suite.Require().Equal(intAcc.String(), expAcc.GetAccAddress().String())

// 				// check delegation from intermediary account to validator
// 				_, found := suite.app.StakingKeeper.GetDelegation(suite.ctx, expAcc.GetAccAddress(), valAddrs[srd.newValIndex])
// 				suite.Require().True(found)
// 			}

// 			// try redelegating twice
// 			for index, srd := range tc.superRedelegations {
// 				if tc.expSuperRedelegationErr[index] {
// 					continue
// 				}
// 				cacheCtx, _ := suite.ctx.CacheContext()
// 				lock, err := suite.app.LockupKeeper.GetLockByID(suite.ctx, srd.lockId)
// 				suite.Require().NoError(err)
// 				err = suite.app.SuperfluidKeeper.SuperfluidRedelegate(cacheCtx, lock.Owner, srd.lockId, valAddrs[srd.newValIndex].String())
// 				suite.Require().Error(err)
// 			}
// 		})
// 	}
// }

func (suite *KeeperTestSuite) TestRefreshIntermediaryDelegationAmounts() {
	testCases := []struct {
		name             string
		validatorStats   []stakingtypes.BondStatus
		superDelegations []superfluidDelegation
		roundOneTwaps    []assetTwap
		roundTwoTwaps    []assetTwap
		checkAccIndexes  []int64
	}{
		{
			"with single validator and single delegation",
			[]stakingtypes.BondStatus{stakingtypes.Bonded},
			[]superfluidDelegation{{0, 0, "gamm/pool/1"}},
			[]assetTwap{{"gamm/pool/1", sdk.NewDec(10)}},
			[]assetTwap{},
			[]int64{0},
		},
		{
			"with single validator and multiple delegations",
			[]stakingtypes.BondStatus{stakingtypes.Bonded},
			[]superfluidDelegation{{0, 0, "gamm/pool/1"}, {0, 0, "gamm/pool/1"}},
			[]assetTwap{{"gamm/pool/1", sdk.NewDec(10)}},
			[]assetTwap{},
			[]int64{0},
		},
		{
			"with multiple validator and multiple superfluid delegations",
			[]stakingtypes.BondStatus{stakingtypes.Bonded, stakingtypes.Bonded},
			[]superfluidDelegation{{0, 0, "gamm/pool/1"}, {0, 1, "gamm/pool/1"}},
			[]assetTwap{{"gamm/pool/1", sdk.NewDec(10)}},
			[]assetTwap{},
			[]int64{0, 1},
		},
		{
			"with single validator and multiple denom superfluid delegations",
			[]stakingtypes.BondStatus{stakingtypes.Bonded, stakingtypes.Bonded},
			[]superfluidDelegation{{0, 0, "gamm/pool/1"}, {0, 0, "gamm/pool/2"}},
			[]assetTwap{{"gamm/pool/1", sdk.NewDec(10)}, {"gamm/pool/2", sdk.NewDec(10)}},
			[]assetTwap{},
			[]int64{0, 1},
		},
		{
			"with multiple validators and multiple denom superfluid delegations",
			[]stakingtypes.BondStatus{stakingtypes.Bonded, stakingtypes.Bonded},
			[]superfluidDelegation{{0, 0, "gamm/pool/1"}, {0, 1, "gamm/pool/2"}},
			[]assetTwap{{"gamm/pool/1", sdk.NewDec(10)}, {"gamm/pool/2", sdk.NewDec(10)}},
			[]assetTwap{},
			[]int64{0, 1},
		},
		// {
		// 	"zero price twap check",
		// 	[]stakingtypes.BondStatus{stakingtypes.Bonded},
		// 	[]superfluidDelegation{{0, "gamm/pool/1"}},
		// 	[]assetTwap{{"gamm/pool/1", sdk.NewDec(0)}},
		// 	[]assetTwap{},
		// 	[]int64{0},
		// },
		// {
		// 	"refresh case from zero to non-zero",
		// 	[]stakingtypes.BondStatus{stakingtypes.Bonded},
		// 	[]superfluidDelegation{{0, "gamm/pool/1"}},
		// 	[]assetTwap{{"gamm/pool/1", sdk.NewDec(0)}},
		// 	[]assetTwap{{"gamm/pool/1", sdk.NewDec(10)}},
		// 	[]int64{0},
		// },
		// {
		// 	"dust price twap check",
		// 	[]stakingtypes.BondStatus{stakingtypes.Bonded},
		// 	[]superfluidDelegation{{0, "gamm/pool/1"}},
		// 	[]assetTwap{{"gamm/pool/1", sdk.NewDecWithPrec(1, 10)}}, // 10^-10
		// 	[]assetTwap{},
		// 	[]int64{0},
		// },
		// {
		// 	"refresh case from dust to non-dust",
		// 	[]stakingtypes.BondStatus{stakingtypes.Bonded},
		// 	[]superfluidDelegation{{0, "gamm/pool/1"}},
		// 	[]assetTwap{{"gamm/pool/1", sdk.NewDecWithPrec(1, 10)}}, // 10^-10
		// 	[]assetTwap{{"gamm/pool/1", sdk.NewDec(10)}},
		// 	[]int64{0},
		// },
		//FIXME at least this last test should pass. I think the others can be removed?
	}

	for _, tc := range testCases {
		tc := tc
		suite.Run(tc.name, func() {
			suite.SetupTest()

			params := suite.app.SuperfluidKeeper.GetParams(suite.ctx)
			poolId := suite.createGammPool([]string{appparams.BaseCoinUnit, "foo"})
			suite.Require().Equal(poolId, uint64(1))

			// Generate delegator addresses
			delAddrs := CreateRandomAccounts(1)

			// setup validators
			valAddrs := suite.SetupValidators(tc.validatorStats)
			// setup superfluid delegations
			intermediaryAccs, locks := suite.SetupSuperfluidDelegations(delAddrs, valAddrs, tc.superDelegations)
			suite.checkIntermediaryAccountDelegations(intermediaryAccs)
			intermediaryDels := []sdk.Dec{}

			for _, intAccIndex := range tc.checkAccIndexes {
				expAcc := intermediaryAccs[intAccIndex]
				valAddr, err := sdk.ValAddressFromBech32(expAcc.ValAddr)
				suite.Require().NoError(err)

				// check delegation from intermediary account to validator
				delegation, found := suite.app.StakingKeeper.GetDelegation(suite.ctx, expAcc.GetAccAddress(), valAddr)
				suite.Require().True(found)
				intermediaryDels = append(intermediaryDels, delegation.Shares)
			}

			// twap price change before refresh
			twapByDenom := make(map[string]sdk.Dec)
			for _, twap := range tc.roundOneTwaps {
				twapByDenom[twap.denom] = twap.price
				suite.app.SuperfluidKeeper.SetOsmoEquivalentMultiplier(suite.ctx, 2, twap.denom, twap.price)
			}

			suite.app.EpochsKeeper.SetEpochInfo(suite.ctx, epochstypes.EpochInfo{
				Identifier:   params.RefreshEpochIdentifier,
				CurrentEpoch: 2,
			})

			// refresh intermediary account delegations
			suite.NotPanics(func() {
				suite.app.SuperfluidKeeper.RefreshIntermediaryDelegationAmounts(suite.ctx)
			})

			originTwap := sdk.NewDec(20)
			targetDelegations := []sdk.Dec{}
			targetAmounts := []sdk.Int{}
			for index, intAccIndex := range tc.checkAccIndexes {
				expAcc := intermediaryAccs[intAccIndex]
				twap, ok := twapByDenom[expAcc.Denom]
				if !ok {
					twap = originTwap
				}

				targetDelegation := intermediaryDels[index].Mul(twap).Quo(originTwap)
				lpTokenAmount := sdk.NewInt(1000000)
				decAmt := twap.Mul(lpTokenAmount.ToDec())
				asset := suite.app.SuperfluidKeeper.GetSuperfluidAsset(suite.ctx, expAcc.Denom)
				targetAmount := suite.app.SuperfluidKeeper.GetRiskAdjustedOsmoValue(suite.ctx, asset, decAmt.RoundInt())

				targetDelegations = append(targetDelegations, targetDelegation)
				targetAmounts = append(targetAmounts, targetAmount)
			}

			for index, intAccIndex := range tc.checkAccIndexes {
				expAcc := intermediaryAccs[intAccIndex]
				valAddr, err := sdk.ValAddressFromBech32(expAcc.ValAddr)
				suite.Require().NoError(err)

				targetAmount := targetAmounts[index]
				targetDelegation := targetDelegations[index]

				// check delegation changes
				delegation, found := suite.app.StakingKeeper.GetDelegation(suite.ctx, expAcc.GetAccAddress(), valAddr)
				if targetAmount.IsPositive() {
					suite.Require().True(found)
					suite.Require().Equal(delegation.Shares, targetDelegation)
				} else {
					suite.Require().False(found)
				}
			}

			// start new epoch
			suite.app.EpochsKeeper.SetEpochInfo(suite.ctx, epochstypes.EpochInfo{
				Identifier:   params.RefreshEpochIdentifier,
				CurrentEpoch: 3,
			})

			// if roundTwo twaps exists, execute round two twaps and finish tests
			if len(tc.roundTwoTwaps) > 0 {
				twap2ByDenom := make(map[string]sdk.Dec)
				for _, twap := range tc.roundTwoTwaps {
					twap2ByDenom[twap.denom] = twap.price
					suite.app.SuperfluidKeeper.SetOsmoEquivalentMultiplier(suite.ctx, 3, twap.denom, twap.price)
				}
				// refresh intermediary account delegations
				suite.NotPanics(func() {
					suite.app.SuperfluidKeeper.RefreshIntermediaryDelegationAmounts(suite.ctx)
				})

				for index, intAccIndex := range tc.checkAccIndexes {
					expAcc := intermediaryAccs[intAccIndex]
					valAddr, err := sdk.ValAddressFromBech32(expAcc.ValAddr)
					suite.Require().NoError(err)

					targetDelegation := intermediaryDels[index].Mul(twap2ByDenom[expAcc.Denom]).Quo(originTwap)

					// check delegation changes
					delegation, found := suite.app.StakingKeeper.GetDelegation(suite.ctx, expAcc.GetAccAddress(), valAddr)

					suite.Require().True(found)
					suite.Require().Equal(delegation.Shares, targetDelegation)
				}
				return
			}

			// unbond all lockups
			for _, lock := range locks {
				// superfluid undelegate
				err := suite.app.SuperfluidKeeper.SuperfluidUndelegate(suite.ctx, lock.Owner, lock.ID)
				suite.Require().NoError(err)
			}
			unbondingDuration := suite.app.StakingKeeper.GetParams(suite.ctx).UnbondingTime

			// check intermediary account changes after unbonding operations
			for _, intAccIndex := range tc.checkAccIndexes {
				expAcc := intermediaryAccs[intAccIndex]
				suite.ctx = suite.ctx.WithBlockTime(suite.ctx.BlockTime().Add(unbondingDuration + time.Second))
				suite.app.EndBlocker(suite.ctx, abci.RequestEndBlock{Height: suite.ctx.BlockHeight()})

				unbonded := suite.app.BankKeeper.GetBalance(suite.ctx, expAcc.GetAccAddress(), sdk.DefaultBondDenom)
				suite.Require().True(unbonded.IsZero())
			}

			// refresh intermediary account delegations
			suite.NotPanics(func() {
				suite.app.SuperfluidKeeper.RefreshIntermediaryDelegationAmounts(suite.ctx)
			})

			// check changes after refresh operation
			for _, intAccIndex := range tc.checkAccIndexes {
				expAcc := intermediaryAccs[intAccIndex]
				// check unbonded amount is removed after refresh operation
				refreshed := suite.app.BankKeeper.GetBalance(suite.ctx, expAcc.GetAccAddress(), sdk.DefaultBondDenom)
				suite.Require().True(refreshed.IsZero())
			}
		})
	}
}<|MERGE_RESOLUTION|>--- conflicted
+++ resolved
@@ -136,12 +136,8 @@
 	}
 }
 
-<<<<<<< HEAD
 func (suite *KeeperTestSuite) SetupSuperfluidDelegate(delAddr sdk.AccAddress, valAddr sdk.ValAddress, denom string) lockuptypes.PeriodLock {
-=======
-func (suite *KeeperTestSuite) SetupSuperfluidDelegate(valAddr sdk.ValAddress, denom string) lockuptypes.PeriodLock {
 	unbondingDuration := suite.app.StakingKeeper.GetParams(suite.ctx).UnbondingTime
->>>>>>> 320cb4a2
 
 	suite.app.IncentivesKeeper.SetLockableDurations(suite.ctx, []time.Duration{
 		time.Hour * 24 * 14,
@@ -167,11 +163,7 @@
 
 	// create lockup of LP token
 	coins := sdk.Coins{sdk.NewInt64Coin(denom, 1000000)}
-<<<<<<< HEAD
-	lock := suite.LockTokens(delAddr, coins, params.UnbondingDuration)
-=======
-	lock := suite.LockTokens(addr1, coins, unbondingDuration)
->>>>>>> 320cb4a2
+	lock := suite.LockTokens(delAddr, coins, unbondingDuration)
 
 	// call SuperfluidDelegate and check response
 	err := suite.app.SuperfluidKeeper.SuperfluidDelegate(suite.ctx, lock.Owner, lock.ID, valAddr.String())
@@ -220,13 +212,8 @@
 
 			// setup validators
 			valAddrs := suite.SetupValidators(tc.validatorStats)
-<<<<<<< HEAD
 			intermediaryAccs, locks := suite.SetupSuperfluidDelegations(delAddrs, valAddrs, tc.superDelegations)
-			params := suite.app.SuperfluidKeeper.GetParams(suite.ctx)
-=======
-			intermediaryAccs, locks := suite.SetupSuperfluidDelegations(valAddrs, tc.superDelegations)
 			unbondingDuration := suite.app.StakingKeeper.GetParams(suite.ctx).UnbondingTime
->>>>>>> 320cb4a2
 
 			// setup superfluid delegations
 			for index, del := range tc.superDelegations {
