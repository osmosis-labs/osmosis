--- conflicted
+++ resolved
@@ -160,12 +160,8 @@
 
 func (s *KeeperTestSuite) TestValidateLockForSFDelegate() {
 	lockOwner := s.TestAccs[0]
-<<<<<<< HEAD
-	params, _ := s.App.StakingKeeper.GetParams(s.Ctx)
-=======
 	params, err := s.App.StakingKeeper.GetParams(s.Ctx)
 	s.Require().NoError(err)
->>>>>>> 314fcfde
 	bondDenom := params.BondDenom
 
 	tests := []struct {
