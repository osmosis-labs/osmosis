--- conflicted
+++ resolved
@@ -1188,195 +1188,6 @@
 	}
 }
 
-<<<<<<< HEAD
-func (s *KeeperTestSuite) TestLockExistingFullRangePositionAndSFStake() {
-	defaultAcc := s.TestAccs[0]
-	nonOwner := s.TestAccs[2]
-
-	testCases := []struct {
-		name                        string
-		sender                      sdk.AccAddress
-		positionId                  uint64
-		lowerTick                   int64
-		upperTick                   int64
-		superfluidNotEnabledOnDenom bool
-		expectedError               error
-	}{
-		{
-			name:       "happy path",
-			positionId: 2,
-			lowerTick:  cltypes.MinInitializedTick,
-			upperTick:  cltypes.MaxTick,
-		},
-		{
-			name:          "sender does not own position",
-			sender:        nonOwner,
-			positionId:    2,
-			lowerTick:     cltypes.MinInitializedTick,
-			upperTick:     cltypes.MaxTick,
-			expectedError: cltypes.PositionOwnerMismatchError{PositionOwner: defaultAcc.String(), Sender: nonOwner.String()},
-		},
-		{
-			name:          "position ID doesn't exist",
-			positionId:    3,
-			lowerTick:     cltypes.MinInitializedTick,
-			upperTick:     cltypes.MaxTick,
-			expectedError: cltypes.PositionIdNotFoundError{PositionId: 3},
-		},
-		{
-			name:                        "underlying cl denom is not enabled for sfs",
-			positionId:                  2,
-			lowerTick:                   cltypes.MinInitializedTick,
-			upperTick:                   cltypes.MaxTick,
-			superfluidNotEnabledOnDenom: true,
-			expectedError:               errorsmod.Wrapf(types.ErrNonSuperfluidAsset, "denom: %s", "cl/pool/2"),
-		},
-		{
-			name:          "position lower tick is not full range",
-			positionId:    2,
-			lowerTick:     cltypes.MinInitializedTick + 1,
-			upperTick:     cltypes.MaxTick,
-			expectedError: cltypes.PositionNotFullRangeError{PositionId: 2, LowerTick: cltypes.MinInitializedTick + 1, UpperTick: cltypes.MaxTick},
-		},
-		{
-			name:          "position upper tick is not full range",
-			positionId:    2,
-			lowerTick:     cltypes.MinInitializedTick,
-			upperTick:     cltypes.MaxTick - 1,
-			expectedError: cltypes.PositionNotFullRangeError{PositionId: 2, LowerTick: cltypes.MinInitializedTick, UpperTick: cltypes.MaxTick - 1},
-		},
-	}
-
-	for _, tc := range testCases {
-		s.Run(tc.name, func() {
-			s.SetupTest()
-
-			if tc.sender.Empty() {
-				tc.sender = defaultAcc
-			}
-
-			// Set up testing environment.
-			s.FundAcc(s.TestAccs[1], defaultFunds)
-			valAddr, clPoolId, err := s.SetupConcentratedSuperfluidEnv(s.Ctx, s.TestAccs[1], tc.superfluidNotEnabledOnDenom)
-			s.Require().NoError(err)
-
-			// Create the position specified by the test case.
-			msg := &cltypes.MsgCreatePosition{
-				PoolId:          clPoolId,
-				Sender:          defaultAcc.String(),
-				LowerTick:       tc.lowerTick,
-				UpperTick:       tc.upperTick,
-				TokensProvided:  defaultFunds,
-				TokenMinAmount0: sdk.ZeroInt(),
-				TokenMinAmount1: sdk.ZeroInt(),
-			}
-			msgServer := clkeeper.NewMsgServerImpl(s.App.ConcentratedLiquidityKeeper)
-			s.FundAcc(defaultAcc, defaultFunds)
-			resp, err := msgServer.CreatePosition(sdk.WrapSDKContext(s.Ctx), msg)
-			s.Require().NoError(err)
-
-			// System under test
-			clLockId, err := s.App.SuperfluidKeeper.LockExistingFullRangePositionAndSFStake(s.Ctx, tc.positionId, tc.sender, valAddr.String())
-			if tc.expectedError != nil {
-				s.Require().Error(err)
-				s.Require().Equal(tc.expectedError.Error(), err.Error())
-				return
-			} else {
-				s.Require().NoError(err)
-				clLock, err := s.App.LockupKeeper.GetLockByID(s.Ctx, clLockId)
-				s.Require().NoError(err)
-				s.Require().Equal(resp.LiquidityCreated.TruncateInt(), clLock.Coins[0].Amount)
-
-				// check synthetic lockup creation
-				synthLock, err := s.App.LockupKeeper.GetSyntheticLockup(s.Ctx, clLock.ID, keeper.StakingSyntheticDenom(clLock.Coins[0].Denom, valAddr.String()))
-				s.Require().NoError(err)
-				s.Require().Equal(synthLock.UnderlyingLockId, clLock.ID)
-				s.Require().Equal(synthLock.SynthDenom, keeper.StakingSyntheticDenom(clLock.Coins[0].Denom, valAddr.String()))
-				s.Require().Equal(synthLock.EndTime, time.Time{})
-
-				expAcc := types.NewSuperfluidIntermediaryAccount(clLock.Coins[0].Denom, valAddr.String(), 0)
-
-				// Check lockID connection with intermediary account
-				intAcc := s.App.SuperfluidKeeper.GetLockIdIntermediaryAccountConnection(s.Ctx, clLock.ID)
-				s.Require().Equal(intAcc.String(), expAcc.GetAccAddress().String())
-
-				// Withdraw should error
-				_, _, err = s.App.ConcentratedLiquidityKeeper.WithdrawPosition(s.Ctx, s.TestAccs[0], tc.positionId, sdk.Dec(clLock.Coins[0].Amount))
-				s.Require().ErrorIs(err, cltypes.LockNotMatureError{PositionId: tc.positionId, LockId: clLock.ID})
-
-				// Check if the number of funds delegated to the validator is what we expect.
-				actualDelegation, found := s.App.StakingKeeper.GetDelegation(s.Ctx, intAcc, valAddr)
-				s.Require().True(found)
-				expectedDelegation, err := s.App.SuperfluidKeeper.GetSuperfluidOSMOTokens(s.Ctx, clLock.Coins[0].Denom, clLock.Coins[0].Amount)
-				s.Require().NoError(err)
-				s.Require().Equal(expectedDelegation.String(), actualDelegation.GetShares().TruncateInt().String())
-			}
-		})
-	}
-}
-
-func (s *KeeperTestSuite) SetupConcentratedSuperfluidEnv(ctx sdk.Context, poolCreateAcc sdk.AccAddress, superfluidNotEnabledOnDenom bool) (valAddr sdk.ValAddress, clPoolId uint64, err error) {
-	//bankKeeper := s.App.BankKeeper
-	gammKeeper := s.App.GAMMKeeper
-	superfluidKeeper := s.App.SuperfluidKeeper
-	//stakingKeeper := s.App.StakingKeeper
-	poolmanagerKeeper := s.App.PoolManagerKeeper
-
-	// Set up a single validator.
-	valAddr = s.SetupValidator(stakingtypes.Bonded)
-
-	// Create a balancer pool of "stake" and "foo".
-	msg := balancer.NewMsgCreateBalancerPool(poolCreateAcc, balancer.PoolParams{
-		SwapFee: sdk.NewDecWithPrec(1, 2),
-		ExitFee: sdk.NewDec(0),
-	}, defaultPoolAssets, defaultFutureGovernor)
-	s.FundAcc(poolCreateAcc, sdk.NewCoins(sdk.NewCoin("uosmo", sdk.NewInt(100000000000))))
-	balancerPooId, err := poolmanagerKeeper.CreatePool(ctx, msg)
-	s.Require().NoError(err)
-
-	// Determine the balancer pool's LP token denomination.
-	balancerPoolDenom := gammtypes.GetPoolShareDenom(balancerPooId)
-
-	// Register the balancer pool's LP token as a superfluid asset
-	err = superfluidKeeper.AddNewSuperfluidAsset(ctx, types.SuperfluidAsset{
-		Denom:     balancerPoolDenom,
-		AssetType: types.SuperfluidAssetTypeLPShare,
-	})
-	s.Require().NoError(err)
-
-	// Create a cl pool with the same underlying assets as the balancer pool.
-	clPool := s.PrepareCustomConcentratedPool(poolCreateAcc, defaultPoolAssets[0].Token.Denom, defaultPoolAssets[1].Token.Denom, 1, sdk.ZeroDec())
-	clPoolId = clPool.GetId()
-
-	// Add a gov sanctioned link between the balancer and concentrated liquidity pool.
-	migrationRecord := gammmigration.MigrationRecords{BalancerToConcentratedPoolLinks: []gammmigration.BalancerToConcentratedPoolLink{
-		{BalancerPoolId: balancerPooId, ClPoolId: clPoolId},
-	}}
-	err = gammKeeper.OverwriteMigrationRecordsAndRedirectDistrRecords(ctx, migrationRecord)
-	s.Require().NoError(err)
-
-	// // The unbonding duration is the same as the staking module's unbonding duration.
-	// unbondingDuration := stakingKeeper.GetParams(ctx).UnbondingTime
-
-	// Create a full range position in the concentrated liquidity pool.
-	// This is to have a spot price and liquidity value to work off when migrating.
-	s.CreateFullRangePosition(clPool, defaultFunds)
-
-	if !superfluidNotEnabledOnDenom {
-		// Register the CL full range LP tokens as a superfluid asset.
-		clPoolDenom := cltypes.GetConcentratedLockupDenomFromPoolId(clPoolId)
-		err = s.App.SuperfluidKeeper.AddNewSuperfluidAsset(s.Ctx, types.SuperfluidAsset{
-			Denom:     clPoolDenom,
-			AssetType: types.SuperfluidAssetTypeConcentratedShare,
-		})
-		s.Require().NoError(err)
-	}
-
-	return valAddr, clPoolId, nil
-}
-
-=======
->>>>>>> fa9e85a9
 // type superfluidRedelegation struct {
 // 	lockId      uint64
 // 	oldValIndex int64
