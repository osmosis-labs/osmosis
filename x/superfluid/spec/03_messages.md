--- conflicted
+++ resolved
@@ -17,29 +17,17 @@
 ```
 
 **State Modifications:**
-<<<<<<< HEAD
 
-- Lookup `lock` by `LockID`
-- Safety Checks
+- Safety Checks that are being done before running superfluid logic:
   - Check that `Sender` is the owner of `lock`
   - Check that `lock` corresponds to a single locked asset
   - Check that `lock` is not unlocking
   - Check that `lock` is locked for at least the unbonding period
   - Check that this `LockID` is not already superfluided
-  - Check that this `lock.Denom` is a superfluidDenom
-  - FIXME something to do with getting the unstaking synthetic lockup?
+  - Check that the same lock isn't being unbonded
 - Get the `IntermediaryAccount` for this `lock` `Denom` and `ValAddr` pair.
-=======
-- Safety Checks that are being done before running superfluid logic:
-    - Check that `Sender` is the owner of `lock`
-    - Check that `lock` corresponds to a single locked asset
-    - Check that `lock` is not unlocking
-    - Check that `lock` is locked for at least the unbonding period
-    - Check that this `LockID` is not already superfluided
-    - Check that the same lock isn't being unbonded
-- Create a SyntheticLockup. 
-- Either get or create an intermediaryAccount for the denom + valaddress combination
->>>>>>> 32a34b94
+  - Create it + a new gauge for the synthetic denom, if it does not yet exist.
+- Create a SyntheticLockup.
 - Mint `Osmo` to match amount in `lock` (based on LP to Osmo ratio at last epoch) and send to `IntermediaryAccount`
 - Create a delegation from `IntermediaryAccount` to `Validator`
 - Create a new perpetual `Gauge` for distributing staking payouts to locks of a synethic asset based on this `Validator` / `Denom` pair.
