--- conflicted
+++ resolved
@@ -79,14 +79,6 @@
 		return err
 	}
 	if creationFee != nil {
-<<<<<<< HEAD
-		for _, coin := range creationFee {
-			if !k.bankKeeper.HasBalance(ctx, accAddr, coin) {
-				return sdkerrors.ErrInsufficientFunds
-			}
-		}
-=======
->>>>>>> ed236e56
 		if err := k.communityPoolKeeper.FundCommunityPool(ctx, creationFee, accAddr); err != nil {
 			return err
 		}
