package keeper

import (
	"context"

	sdk "github.com/cosmos/cosmos-sdk/types"
<<<<<<< HEAD
	"net/url"
	"github.com/osmosis-labs/osmosis/v20/x/tokenfactory/types"
=======

	"github.com/osmosis-labs/osmosis/v21/x/tokenfactory/types"
>>>>>>> b368af79
)

var _ types.QueryServer = Keeper{}

func (k Keeper) Params(ctx context.Context, req *types.QueryParamsRequest) (*types.QueryParamsResponse, error) {
	sdkCtx := sdk.UnwrapSDKContext(ctx)
	params := k.GetParams(sdkCtx)

	return &types.QueryParamsResponse{Params: params}, nil
}

func (k Keeper) DenomAuthorityMetadata(ctx context.Context, req *types.QueryDenomAuthorityMetadataRequest) (*types.QueryDenomAuthorityMetadataResponse, error) {
	sdkCtx := sdk.UnwrapSDKContext(ctx)
	decodedDenom, err := url.QueryUnescape(req.Denom)
	if err == nil {
		req.Denom = decodedDenom
	}
	authorityMetadata, err := k.GetAuthorityMetadata(sdkCtx, req.GetDenom())
	if err != nil {
		return nil, err
	}

	return &types.QueryDenomAuthorityMetadataResponse{AuthorityMetadata: authorityMetadata}, nil
}

func (k Keeper) DenomsFromCreator(ctx context.Context, req *types.QueryDenomsFromCreatorRequest) (*types.QueryDenomsFromCreatorResponse, error) {
	sdkCtx := sdk.UnwrapSDKContext(ctx)
	denoms := k.getDenomsFromCreator(sdkCtx, req.GetCreator())
	return &types.QueryDenomsFromCreatorResponse{Denoms: denoms}, nil
}

func (k Keeper) BeforeSendHookAddress(ctx context.Context, req *types.QueryBeforeSendHookAddressRequest) (*types.QueryBeforeSendHookAddressResponse, error) {
	sdkCtx := sdk.UnwrapSDKContext(ctx)

	cosmwasmAddress := k.GetBeforeSendHook(sdkCtx, req.GetDenom())

	return &types.QueryBeforeSendHookAddressResponse{CosmwasmAddress: cosmwasmAddress}, nil
}<|MERGE_RESOLUTION|>--- conflicted
+++ resolved
@@ -3,14 +3,11 @@
 import (
 	"context"
 
+	"net/url"
+
 	sdk "github.com/cosmos/cosmos-sdk/types"
-<<<<<<< HEAD
-	"net/url"
-	"github.com/osmosis-labs/osmosis/v20/x/tokenfactory/types"
-=======
 
 	"github.com/osmosis-labs/osmosis/v21/x/tokenfactory/types"
->>>>>>> b368af79
 )
 
 var _ types.QueryServer = Keeper{}
