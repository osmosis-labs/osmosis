--- conflicted
+++ resolved
@@ -23,10 +23,7 @@
 func (suite *KeeperTestSuite) SetupTest() {
 	suite.Setup()
 
-<<<<<<< HEAD
-=======
 	// Fund every TestAcc with 100 denom creation fees.
->>>>>>> 28761d0b
 	fundAccsAmount := sdk.NewCoins(sdk.NewCoin(types.DefaultParams().DenomCreationFee[0].Denom, types.DefaultParams().DenomCreationFee[0].Amount.MulRaw(100)))
 	for _, acc := range suite.TestAccs {
 		suite.FundAcc(acc, fundAccsAmount)
