package keeper_test

import (
	"time"

	"github.com/cosmos/cosmos-sdk/simapp"
	"github.com/cosmos/cosmos-sdk/testutil/testdata"
	sdk "github.com/cosmos/cosmos-sdk/types"

	gammtypes "github.com/osmosis-labs/osmosis/v15/x/gamm/types"
	poolmanagertypes "github.com/osmosis-labs/osmosis/v15/x/poolmanager/types"
	"github.com/osmosis-labs/osmosis/v15/x/txfees/types"
)

var defaultPooledAssetAmount = int64(500)

func (s *KeeperTestSuite) preparePool(denom string) (poolID uint64, pool poolmanagertypes.PoolI) {
	baseDenom, _ := s.App.TxFeesKeeper.GetBaseDenom(s.Ctx)
	poolID = s.PrepareBalancerPoolWithCoins(
		sdk.NewInt64Coin(baseDenom, defaultPooledAssetAmount),
		sdk.NewInt64Coin(denom, defaultPooledAssetAmount),
	)
	pool, err := s.App.GAMMKeeper.GetPoolAndPoke(s.Ctx, poolID)
	s.Require().NoError(err)
	err = s.ExecuteUpgradeFeeTokenProposal(denom, poolID)
	s.Require().NoError(err)
	return poolID, pool
}

func (s *KeeperTestSuite) TestTxFeesAfterEpochEnd() {
	s.SetupTest(false)
	baseDenom, _ := s.App.TxFeesKeeper.GetBaseDenom(s.Ctx)

	// create pools for three separate fee tokens
	uion := "uion"
	_, uionPool := s.preparePool(uion)
	atom := "atom"
	_, atomPool := s.preparePool(atom)
	ust := "ust"
	_, ustPool := s.preparePool(ust)

	tests := []struct {
		name         string
		coins        sdk.Coins
		baseDenom    string
		denoms       []string
		poolTypes    []poolmanagertypes.PoolI
		spreadFactor sdk.Dec
		expectPass   bool
	}{
		{
			name:         "One non-osmo fee token (uion): TxFees AfterEpochEnd",
			coins:        sdk.Coins{sdk.NewInt64Coin(uion, 10)},
			baseDenom:    baseDenom,
			denoms:       []string{uion},
			poolTypes:    []poolmanagertypes.PoolI{uionPool},
			spreadFactor: sdk.MustNewDecFromStr("0"),
		},
		{
			name:         "Multiple non-osmo fee token: TxFees AfterEpochEnd",
			coins:        sdk.Coins{sdk.NewInt64Coin(atom, 20), sdk.NewInt64Coin(ust, 30)},
			baseDenom:    baseDenom,
			denoms:       []string{atom, ust},
			poolTypes:    []poolmanagertypes.PoolI{atomPool, ustPool},
			spreadFactor: sdk.MustNewDecFromStr("0"),
		},
	}

	finalOutputAmount := sdk.NewInt(0)

	for _, tc := range tests {
		tc := tc

		s.Run(tc.name, func() {
			for i, coin := range tc.coins {
				// Get the output amount in osmo denom
				pool, ok := tc.poolTypes[i].(gammtypes.CFMMPoolI)
				s.Require().True(ok)

				expectedOutput, err := pool.CalcOutAmtGivenIn(s.Ctx,
					sdk.Coins{sdk.Coin{Denom: tc.denoms[i], Amount: coin.Amount}},
					tc.baseDenom,
<<<<<<< HEAD
					tc.spreadFactor)
				suite.NoError(err)
=======
					tc.swapFee)
				s.NoError(err)
>>>>>>> 806f32ca
				// sanity check for the expectedAmount
				s.True(coin.Amount.GTE(expectedOutput.Amount))

				finalOutputAmount = finalOutputAmount.Add(expectedOutput.Amount)

				// Deposit some fee amount (non-native-denom) to the fee module account
				_, _, addr0 := testdata.KeyTestPubAddr()
				err = simapp.FundAccount(s.App.BankKeeper, s.Ctx, addr0, sdk.Coins{coin})
				s.NoError(err)
				err = s.App.BankKeeper.SendCoinsFromAccountToModule(s.Ctx, addr0, types.NonNativeFeeCollectorName, sdk.Coins{coin})
				s.NoError(err)
			}

			// checks the balance of the non-native denom in module account
			moduleAddrNonNativeFee := s.App.AccountKeeper.GetModuleAddress(types.NonNativeFeeCollectorName)
			s.Equal(s.App.BankKeeper.GetAllBalances(s.Ctx, moduleAddrNonNativeFee), tc.coins)

			// End of epoch, so all the non-osmo fee amount should be swapped to osmo and transfer to fee module account
			params := s.App.IncentivesKeeper.GetParams(s.Ctx)
			futureCtx := s.Ctx.WithBlockTime(time.Now().Add(time.Minute))
			err := s.App.TxFeesKeeper.AfterEpochEnd(futureCtx, params.DistrEpochIdentifier, int64(1))
			s.NoError(err)

			// check the balance of the native-basedenom in module
			moduleAddrFee := s.App.AccountKeeper.GetModuleAddress(types.FeeCollectorName)
			moduleBaseDenomBalance := s.App.BankKeeper.GetBalance(s.Ctx, moduleAddrFee, tc.baseDenom)

			// non-osmos module account should be empty as all the funds should be transferred to osmo module
			s.Empty(s.App.BankKeeper.GetAllBalances(s.Ctx, moduleAddrNonNativeFee))
			// check that the total osmo amount has been transferred to module account
			s.Equal(moduleBaseDenomBalance.Amount, finalOutputAmount)
		})
	}
}<|MERGE_RESOLUTION|>--- conflicted
+++ resolved
@@ -80,13 +80,8 @@
 				expectedOutput, err := pool.CalcOutAmtGivenIn(s.Ctx,
 					sdk.Coins{sdk.Coin{Denom: tc.denoms[i], Amount: coin.Amount}},
 					tc.baseDenom,
-<<<<<<< HEAD
 					tc.spreadFactor)
-				suite.NoError(err)
-=======
-					tc.swapFee)
 				s.NoError(err)
->>>>>>> 806f32ca
 				// sanity check for the expectedAmount
 				s.True(coin.Amount.GTE(expectedOutput.Amount))
 
