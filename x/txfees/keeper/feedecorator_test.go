--- conflicted
+++ resolved
@@ -3,19 +3,8 @@
 import (
 	"fmt"
 
-<<<<<<< HEAD
 	sdk "github.com/cosmos/cosmos-sdk/types"
 
-=======
-	clienttx "github.com/cosmos/cosmos-sdk/client/tx"
-	cryptotypes "github.com/cosmos/cosmos-sdk/crypto/types"
-	"github.com/cosmos/cosmos-sdk/testutil/testdata"
-	sdk "github.com/cosmos/cosmos-sdk/types"
-
-	authsigning "github.com/cosmos/cosmos-sdk/x/auth/signing"
-	"github.com/cosmos/cosmos-sdk/x/bank/testutil"
-
->>>>>>> 5494ad89
 	"github.com/osmosis-labs/osmosis/osmomath"
 	"github.com/osmosis-labs/osmosis/v20/x/txfees/types"
 )
@@ -157,60 +146,7 @@
 		// reset pool and accounts for each test
 		s.SetupTest(false)
 		s.Run(tc.name, func() {
-<<<<<<< HEAD
 			preFeeDecoratorTxFeeTrackerValue := s.App.TxFeesKeeper.GetTxFeesTrackerValue(s.Ctx)
-=======
-			// setup uion with 1:1 fee
-			uionPoolId := s.PrepareBalancerPoolWithCoins(
-				sdk.NewInt64Coin(sdk.DefaultBondDenom, 500),
-				sdk.NewInt64Coin(uion, 500),
-			)
-			err := s.ExecuteUpgradeFeeTokenProposal(uion, uionPoolId)
-			s.Require().NoError(err)
-
-			if tc.minGasPrices == nil {
-				tc.minGasPrices = sdk.NewDecCoins()
-			}
-			if tc.gasRequested == 0 {
-				tc.gasRequested = baseGas
-			}
-			s.Ctx = s.Ctx.WithIsCheckTx(tc.isCheckTx).WithMinGasPrices(tc.minGasPrices)
-
-			// TODO: Cleanup this code.
-			// TxBuilder components reset for every test case
-			txBuilder := s.clientCtx.TxConfig.NewTxBuilder()
-			priv0, _, addr0 := testdata.KeyTestPubAddr()
-			acc1 := s.App.AccountKeeper.NewAccountWithAddress(s.Ctx, addr0)
-			s.App.AccountKeeper.SetAccount(s.Ctx, acc1)
-			msgs := []sdk.Msg{testdata.NewTestMsg(addr0)}
-			privs, accNums, accSeqs := []cryptotypes.PrivKey{priv0}, []uint64{0}, []uint64{0}
-			signerData := authsigning.SignerData{
-				ChainID:       s.Ctx.ChainID(),
-				AccountNumber: accNums[0],
-				Sequence:      accSeqs[0],
-			}
-
-			gasLimit := tc.gasRequested
-			sigV2, _ := clienttx.SignWithPrivKey(
-				1,
-				signerData,
-				txBuilder,
-				privs[0],
-				s.clientCtx.TxConfig,
-				accSeqs[0],
-			)
-
-			err = testutil.FundAccount(s.App.BankKeeper, s.Ctx, addr0, tc.txFee)
-			s.Require().NoError(err)
-
-			tx := s.BuildTx(txBuilder, msgs, sigV2, "", tc.txFee, gasLimit)
-
-			mfd := keeper.NewMempoolFeeDecorator(*s.App.TxFeesKeeper, mempoolFeeOpts)
-			dfd := keeper.NewDeductFeeDecorator(*s.App.TxFeesKeeper, *s.App.AccountKeeper, s.App.BankKeeper, nil)
-			antehandlerMFD := sdk.ChainAnteDecorators(mfd, dfd)
-			_, err = antehandlerMFD(s.Ctx, tx, tc.isSimulate)
->>>>>>> 5494ad89
-
 			err := s.SetupTxFeeAnteHandlerAndChargeFee(s.clientCtx, tc.minGasPrices, tc.gasRequested, tc.isCheckTx, tc.isSimulate, tc.txFee)
 			if tc.expectPass {
 				// ensure fee was collected
