--- conflicted
+++ resolved
@@ -38,17 +38,10 @@
 	// Non-native fee token collector for staking rewards get swapped entirely into base denom.
 	k.swapNonNativeFeeToDenom(ctx, defaultFeesDenom, nonNativefeeTokenCollectorAddress)
 
-<<<<<<< HEAD
 	// Now that the rewards have been swapped, transfer any base denom existing in the non-native tx fee collector to the auth fee token collector (indirectly distributing to stakers)
 	baseDenomCoins := sdk.NewCoins(k.bankKeeper.GetBalance(ctx, nonNativefeeTokenCollectorAddress, defaultFeesDenom))
-	_ = osmoutils.ApplyFuncIfNoError(ctx, func(cacheCtx sdk.Context) error {
+	err := osmoutils.ApplyFuncIfNoError(ctx, func(cacheCtx sdk.Context) error {
 		err := k.bankKeeper.SendCoinsFromModuleToModule(ctx, txfeestypes.NonNativeTxFeeCollectorName, authtypes.FeeCollectorName, baseDenomCoins)
-=======
-	// Now that the rewards have been swapped, transfer any base denom existing in the non-native fee collector to the fee collector (indirectly distributing to stakers)
-	baseDenomCoins := sdk.NewCoins(k.bankKeeper.GetBalance(ctx, nonNativeStakingCollectorAddress, defaultFeesDenom))
-	err := osmoutils.ApplyFuncIfNoError(ctx, func(cacheCtx sdk.Context) error {
-		err := k.bankKeeper.SendCoinsFromModuleToModule(ctx, txfeestypes.FeeCollectorForStakingRewardsName, txfeestypes.FeeCollectorName, baseDenomCoins)
->>>>>>> a0e05c6a
 		return err
 	})
 	if err != nil {
@@ -64,37 +57,8 @@
 		})
 	}
 
-<<<<<<< HEAD
 	// Distribute and track the taker fees.
 	k.calculateDistributeAndTrackTakerFees(ctx, defaultFeesDenom)
-=======
-	// Non-native fee collector for community pool get swapped entirely into denom specified in the pool manager params.
-	poolManagerParams := k.poolManager.GetParams(ctx)
-	denomToSwapTo := poolManagerParams.TakerFeeParams.CommunityPoolDenomToSwapNonWhitelistedAssetsTo
-	// Only non-whitelisted assets should exist here since we do direct community pool funds when calculating the taker fee if
-	// the input is a whitelisted asset.
-	nonNativeCommunityPoolCollectorAddress := k.accountKeeper.GetModuleAddress(txfeestypes.FeeCollectorForCommunityPoolName)
-	k.swapNonNativeFeeToDenom(ctx, denomToSwapTo, nonNativeCommunityPoolCollectorAddress)
-
-	// Now that the non whitelisted assets have been swapped, fund the community pool with the denom we swapped to.
-	denomToSwapToCoins := sdk.NewCoins(k.bankKeeper.GetBalance(ctx, nonNativeCommunityPoolCollectorAddress, denomToSwapTo))
-	err = osmoutils.ApplyFuncIfNoError(ctx, func(cacheCtx sdk.Context) error {
-		err := k.distributionKeeper.FundCommunityPool(ctx, denomToSwapToCoins, nonNativeCommunityPoolCollectorAddress)
-		return err
-	})
-	if err != nil {
-		telemetry.IncrCounterWithLabels([]string{txfeestypes.TakerFeeFailedCommunityPoolUpdateMetricName}, 1, []metrics.Label{
-			{
-				Name:  "coins",
-				Value: denomToSwapToCoins.String(),
-			},
-			{
-				Name:  "err",
-				Value: err.Error(),
-			},
-		})
-	}
->>>>>>> a0e05c6a
 
 	return nil
 }
@@ -278,34 +242,25 @@
 		// the next epoch.
 		poolId, err := k.protorevKeeper.GetPoolForDenomPairNoOrder(ctx, denomToSwapTo, coin.Denom)
 		if err != nil {
-<<<<<<< HEAD
+			telemetry.IncrCounterWithLabels([]string{txfeestypes.TakerFeeNoSkipRouteMetricName}, 1, []metrics.Label{
+				{
+					Name:  "base_denom",
+					Value: denomToSwapTo,
+				},
+				{
+					Name:  "match_denom",
+					Value: coin.Denom,
+				},
+				{
+					Name:  "err",
+					Value: err.Error(),
+				},
+			})
+
 			// The pool route either doesn't exist or is disabled in protorev.
 			// It will just accrue in the non-native fee collector account.
 			// Skip this denom and move on to the next one.
 			continue
-=======
-			if err != nil {
-				telemetry.IncrCounterWithLabels([]string{txfeestypes.TakerFeeNoSkipRouteMetricName}, 1, []metrics.Label{
-					{
-						Name:  "base_denom",
-						Value: denomToSwapTo,
-					},
-					{
-						Name:  "match_denom",
-						Value: coin.Denom,
-					},
-					{
-						Name:  "err",
-						Value: err.Error(),
-					},
-				})
-
-				// The pool route either doesn't exist or is disabled in protorev.
-				// It will just accrue in the non-native fee collector account.
-				// Skip this denom and move on to the next one.
-				continue
-			}
->>>>>>> a0e05c6a
 		}
 
 		// Do the swap of this fee token denom to base denom.
