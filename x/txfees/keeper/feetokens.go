package keeper

import (
	sdk "github.com/cosmos/cosmos-sdk/types"
	sdkerrors "github.com/cosmos/cosmos-sdk/types/errors"
	"github.com/gogo/protobuf/proto"
	"github.com/osmosis-labs/osmosis/v7/x/txfees/types"
)

// ConvertToBaseToken converts a fee amount in a whitelisted fee token to the base fee token amount.
func (k Keeper) ConvertToBaseToken(ctx sdk.Context, inputFee sdk.Coin) (sdk.Coin, error) {
	baseDenom, err := k.GetBaseDenom(ctx)
	if err != nil {
		return sdk.Coin{}, err
	}

	if inputFee.Denom == baseDenom {
		return inputFee, nil
	}

	feeToken, err := k.GetFeeToken(ctx, inputFee.Denom)
	if err != nil {
		return sdk.Coin{}, err
	}

<<<<<<< HEAD
	spotPrice, err := k.spotPriceCalculator.CalculateSpotPrice(ctx, feeToken.PoolID, baseDenom, feeToken.Denom)
=======
	spotPrice, err := k.CalcFeeSpotPrice(ctx, feeToken.Denom)
>>>>>>> 20cfa05c
	if err != nil {
		return sdk.Coin{}, err
	}

	return sdk.NewCoin(baseDenom, spotPrice.MulInt(inputFee.Amount).RoundInt()), nil
<<<<<<< HEAD
=======
}

func (k Keeper) CalcFeeSpotPrice(ctx sdk.Context, inputDenom string) (sdk.Dec, error) {
	baseDenom, err := k.GetBaseDenom(ctx)
	if err != nil {
		return sdk.Dec{}, err
	}

	feeToken, err := k.GetFeeToken(ctx, inputDenom)
	if err != nil {
		return sdk.Dec{}, err
	}

	spotPrice, err := k.spotPriceCalculator.CalculateSpotPrice(ctx, feeToken.PoolID, baseDenom, feeToken.Denom)
	if err != nil {
		return sdk.Dec{}, err
	}
	return spotPrice, nil
>>>>>>> 20cfa05c
}

// GetFeeToken returns the fee token record for a specific denom
func (k Keeper) GetBaseDenom(ctx sdk.Context) (denom string, err error) {
	store := ctx.KVStore(k.storeKey)

	if !store.Has(types.BaseDenomKey) {
		return "", types.ErrNoBaseDenom
	}

	bz := store.Get(types.BaseDenomKey)

	return string(bz), nil
}

// SetBaseDenom sets the base fee denom for the chain. Should only be used once.
func (k Keeper) SetBaseDenom(ctx sdk.Context, denom string) error {
	store := ctx.KVStore(k.storeKey)

	err := sdk.ValidateDenom(denom)
	if err != nil {
		return err
	}

	store.Set(types.BaseDenomKey, []byte(denom))
	return nil
}

// ValidateFeeToken validates that a fee token record is valid
// It checks:
// - The denom exists
// - The denom is not the base denom
// - The gamm pool exists
// - The gamm pool includes the base token and fee token.
func (k Keeper) ValidateFeeToken(ctx sdk.Context, feeToken types.FeeToken) error {
	baseDenom, err := k.GetBaseDenom(ctx)
	if err != nil {
		return err
	}
	if baseDenom == feeToken.Denom {
		return sdkerrors.Wrap(types.ErrInvalidFeeToken, "cannot add basedenom as a whitelisted fee token")
	}
	// This not returning an error implies that:
	// - feeToken.Denom exists
	// - feeToken.PoolID exists
	// - feeToken.PoolID has both feeToken.Denom and baseDenom
	_, err = k.spotPriceCalculator.CalculateSpotPrice(ctx, feeToken.PoolID, feeToken.Denom, baseDenom)

	return err
}

// GetFeeToken returns the fee token record for a specific denom.
// If the denom doesn't exist, returns an error.
func (k Keeper) GetFeeToken(ctx sdk.Context, denom string) (types.FeeToken, error) {
	prefixStore := k.GetFeeTokensStore(ctx)
	if !prefixStore.Has([]byte(denom)) {
		return types.FeeToken{}, sdkerrors.Wrapf(types.ErrInvalidFeeToken, "%s", denom)
	}
	bz := prefixStore.Get([]byte(denom))

	feeToken := types.FeeToken{}
	err := proto.Unmarshal(bz, &feeToken)
	if err != nil {
		return types.FeeToken{}, err
	}

	return feeToken, nil
}

// setFeeToken sets a new fee token record for a specific denom.
// If the feeToken pool ID is 0, deletes the fee Token entry.
func (k Keeper) setFeeToken(ctx sdk.Context, feeToken types.FeeToken) error {
	prefixStore := k.GetFeeTokensStore(ctx)

	if feeToken.PoolID == 0 {
		if prefixStore.Has([]byte(feeToken.Denom)) {
			prefixStore.Delete([]byte(feeToken.Denom))
		}
		return nil
	}

	err := k.ValidateFeeToken(ctx, feeToken)
	if err != nil {
		return err
	}

	bz, err := proto.Marshal(&feeToken)
	if err != nil {
		return err
	}

	prefixStore.Set([]byte(feeToken.Denom), bz)
	return nil
}

func (k Keeper) GetFeeTokens(ctx sdk.Context) (feetokens []types.FeeToken) {
	prefixStore := k.GetFeeTokensStore(ctx)

	// this entire store just contains FeeTokens, so iterate over all entries.
	iterator := prefixStore.Iterator(nil, nil)
	defer iterator.Close()

	feeTokens := []types.FeeToken{}

	for ; iterator.Valid(); iterator.Next() {
		feeToken := types.FeeToken{}

		err := proto.Unmarshal(iterator.Value(), &feeToken)
		if err != nil {
			panic(err)
		}

		feeTokens = append(feeTokens, feeToken)
	}
	return feeTokens
}

func (k Keeper) SetFeeTokens(ctx sdk.Context, feetokens []types.FeeToken) error {
	for _, feeToken := range feetokens {
		err := k.setFeeToken(ctx, feeToken)
		if err != nil {
			return err
		}
	}
	return nil
}<|MERGE_RESOLUTION|>--- conflicted
+++ resolved
@@ -23,18 +23,12 @@
 		return sdk.Coin{}, err
 	}
 
-<<<<<<< HEAD
-	spotPrice, err := k.spotPriceCalculator.CalculateSpotPrice(ctx, feeToken.PoolID, baseDenom, feeToken.Denom)
-=======
 	spotPrice, err := k.CalcFeeSpotPrice(ctx, feeToken.Denom)
->>>>>>> 20cfa05c
 	if err != nil {
 		return sdk.Coin{}, err
 	}
 
 	return sdk.NewCoin(baseDenom, spotPrice.MulInt(inputFee.Amount).RoundInt()), nil
-<<<<<<< HEAD
-=======
 }
 
 func (k Keeper) CalcFeeSpotPrice(ctx sdk.Context, inputDenom string) (sdk.Dec, error) {
@@ -53,7 +47,6 @@
 		return sdk.Dec{}, err
 	}
 	return spotPrice, nil
->>>>>>> 20cfa05c
 }
 
 // GetFeeToken returns the fee token record for a specific denom
