--- conflicted
+++ resolved
@@ -14,7 +14,6 @@
 	// RouterKey is the message route for slashing.
 	RouterKey = ModuleName
 
-<<<<<<< HEAD
 	// FeeCollectorName the module account name for the fee collector account address.
 	FeeCollectorName = "fee_collector"
 
@@ -22,9 +21,6 @@
 	NonNativeFeeCollectorName = "non_native_fee_collector"
 
 	// QuerierRoute defines the module's query routing key
-=======
-	// QuerierRoute defines the module's query routing key.
->>>>>>> e9cf9f65
 	QuerierRoute = ModuleName
 )
 
