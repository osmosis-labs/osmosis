<<<<<<< HEAD
# Lockup

## Abstract

Lockup module provides an interface for users to lock tokens (also known as bonding) into the module to get incentives.

After tokens have been added to a specific pool and turned into LP shares through the GAMM module, users can then lock these LP shares with a specific duration in order to begin earing rewards. To unlock these LP shares, users must trigger the unlock timer and wait for the unlock period that was set initially to be completed. After the unlock period is over, users can turn LP shares back into their respective share of tokens. 
=======
# `lockup`

## Abstract

Lockup module provides an interface for users to lock tokens into the
module to get incentives.

Users can lock tokens with specific duration and to unlock users should
start unlock and wait for the unlock period that's set initially. After
unlock period finish, users can claim tokens from the module.
>>>>>>> 18774744

This module provides interfaces for other modules to iterate the locks
efficiently and grpc query to check the status of locked coins.

## Contents

1. **[Concept](01_concepts.md)**
2. **[State](02_state.md)**
3. **[Messages](03_messages.md)**
4. **[Events](04_events.md)**
5. **[Keeper](05_keeper.md)**\
6. **[Hooks](06_hooks.md)**\
7. **[Queries](07_queries.md)**\
8. **[Params](08_params.md)**
<<<<<<< HEAD
9. **[Endblocker](09_endblocker.md)**

## Overview 

There are currently three incentivize lockup periods; `1 day` (24h), `1 week` (168h), and `2 weeks` (336h). When locking tokens in the 2 week period, the liquidity provider is effectively earning rewards for a combination of the 1 day, 1 week, and 2 week bonding periods. The 2 week period refers to how long it takes to unbond the LP shares. The liquidity provider can keep their LP shares bonded to the 2 week lockup period indefinitely. Unbonding is only required when the liquidity provider desires access to the underlying assets.

If the liquidity provider begins the unbonding process for their 2 week bonded LP shares, they will earn rewards for all three bonding periods during the first day of unbonding. After the first day passes, they will only receive rewards for the 1 day and 1 week lockup periods. After seven days pass, they will only receive the 1 day rewards until the 2 weeks is complete and their LP shares are unlocked. The below chart is a visual example of what was just explained.

<br/>
<p style="text-align:center;">
<img src="/img/bonding.png" height="300"/>
</p>

</br>
</br>

## Transactions

### lock-tokens

Bond tokens in a LP for a set duration

```
osmosisd tx lockup lock-tokens [tokens] --duration --from --chain-id
```

::: details Example

To lockup `15.527546134174465309gamm/pool/3` tokens for a `one day` bonding period from `WALLET_NAME` on the osmosis mainnet:

```bash
osmosisd tx lockup lock-tokens 15527546134174465309gamm/pool/3 --duration="24h" --from WALLET_NAME --chain-id osmosis-1
```

To lockup `25.527546134174465309gamm/pool/13` tokens for a `one week` bonding period from `WALLET_NAME` on the osmosis testnet:

```bash
osmosisd tx lockup lock-tokens 25527546134174465309gamm/pool/13 --duration="168h" --from WALLET_NAME --chain-id osmo-test-4
```

To lockup `35.527546134174465309 gamm/pool/197` tokens for a `two week` bonding period from `WALLET_NAME` on the osmosis mainnet:

```bash
osmosisd tx lockup lock-tokens 35527546134174465309gamm/pool/197 --duration="336h" --from WALLET_NAME --chain-id osmosis-1
```
:::


### begin-unlock-by-id

Begin the unbonding process for tokens given their unique lock ID

```
osmosisd tx lockup begin-unlock-by-id [id] --from --chain-id
```

::: details Example

To begin the unbonding time for all bonded tokens under id `75` from `WALLET_NAME` on the osmosis mainnet:

```bash
osmosisd tx lockup begin-unlock-by-id 75 --from WALLET_NAME --chain-id osmosis-1
```
:::
::: warning Note
The ID corresponds to the unique ID given to your lockup transaction (explained more in lock-by-id section)
:::

### begin-unlock-tokens

Begin unbonding process for all bonded tokens in a wallet

```
osmosisd tx lockup begin-unlock-tokens --from --chain-id
```

::: details Example 

To begin unbonding time for ALL pools and ALL bonded tokens in `WALLET_NAME` on the osmosis mainnet:


```bash
osmosisd tx lockup begin-unlock-tokens --from=WALLET_NAME --chain-id=osmosis-1 --yes
```
:::

## Queries

### account-locked-beforetime

Query an account's unlocked records after a specified time (UNIX) has passed

In other words, if an account unlocked all their bonded tokens the moment the query was executed, only the locks that would have completed their bond time requirement by the time the `TIMESTAMP` is reached will be returned.

::: details Example

In this example, the current UNIX time is `1639776682`, 2 days from now is approx `1639971082`, and 15 days from now is approx `1641094282`.

An account's `ADDRESS` is locked in both the `1 day` and `1 week` gamm/pool/3. To query the `ADDRESS` with a timestamp 2 days from now `1639971082`:

```bash
osmosisd query lockup account-locked-beforetime ADDRESS 1639971082
```

In this example will output the `1 day` lock but not the `1 week` lock:

```bash
locks:
- ID: "571839"
  coins:
  - amount: "15527546134174465309"
    denom: gamm/pool/3
  duration: 24h
  end_time: "2021-12-18T23:32:58.900715388Z"
  owner: osmo1xqhlshlhs5g0acqgrkafdemvf5kz4pp4c2x259
```

If querying the same `ADDRESS` with a timestamp 15 days from now `1641094282`:

```bash
osmosisd query lockup account-locked-beforetime ADDRESS 1641094282
```

In this example will output both the `1 day` and `1 week` lock:

```bash
locks:
- ID: "572027"
  coins:
  - amount: "16120691802759484268"
    denom: gamm/pool/3
  duration: 604800.000006193s
  end_time: "0001-01-01T00:00:00Z"
  owner: osmo1xqhlshlhs5g0acqgrkafdemvf5kz4pp4c2x259
- ID: "571839"
  coins:
  - amount: "15527546134174465309"
    denom: gamm/pool/3
  duration: 24h
  end_time: "2021-12-18T23:32:58.900715388Z"
  owner: osmo1xqhlshlhs5g0acqgrkafdemvf5kz4pp4c2x259
```
:::


### account-locked-coins

Query an account's locked (bonded) LP tokens

```
osmosisd query lockup account-locked-coins [address]
```

:::: details Example

```bash
osmosisd query lockup account-locked-coins osmo1xqhlshlhs5g0acqgrkafdemvf5kz4pp4c2x259
```

An example output:

```bash
coins:
- amount: "413553955105681228583"
  denom: gamm/pool/1
- amount: "32155370994266157441309"
  denom: gamm/pool/10
- amount: "220957857520769912023"
  denom: gamm/pool/3
- amount: "31648237936933949577"
  denom: gamm/pool/42
- amount: "14162624050980051053569"
  denom: gamm/pool/5
- amount: "1023186951315714985896914"
  denom: gamm/pool/9
```
::: warning Note
All GAMM amounts listed are 10^18. Move the decimal place to the left 18 places to get the GAMM amount listed in the GUI.

You may also specify a --height flag to see bonded LP tokens at a specified height (note: if running a pruned node, this may result in an error)
:::
::::


### account-locked-longer-duration 

Query an account's locked records that are greater than or equal to a specified lock duration

```
osmosisd query lockup account-locked-longer-duration [address] [duration]
```

::: details Example

Here is an example of querying an `ADDRESS` for all `1 day` or greater bonding periods:

```bash
osmosisd query lockup account-locked-longer-duration osmo1xqhlshlhs5g0acqgrkafdemvf5kz4pp4c2x259 24h
```

An example output:

```bash
locks:
- ID: "572027"
  coins:
  - amount: "16120691802759484268"
    denom: gamm/pool/3
  duration: 604800.000006193s
  end_time: "0001-01-01T00:00:00Z"
  owner: osmo1xqhlshlhs5g0acqgrkafdemvf5kz4pp4c2x259
- ID: "571839"
  coins:
  - amount: "15527546134174465309"
    denom: gamm/pool/3
  duration: 24h
  end_time: "2021-12-18T23:32:58.900715388Z"
  owner: osmo1xqhlshlhs5g0acqgrkafdemvf5kz4pp4c2x259
```
:::


### account-locked-longer-duration-denom 

Query an account's locked records for a denom that is locked equal to or greater than the specified duration AND match a specified denom

```
osmosisd query lockup account-locked-longer-duration-denom [address] [duration] [denom]
```

::: details Example

Here is an example of an `ADDRESS` that is locked in both the `1 day` and `1 week` for both the gamm/pool/3 and gamm/pool/1, then queries the `ADDRESS` for all bonding periods equal to or greater than `1 day` for just the gamm/pool/3:

```bash
osmosisd query lockup account-locked-longer-duration-denom osmo1xqhlshlhs5g0acqgrkafdemvf5kz4pp4c2x259 24h gamm/pool/3
```

An example output:

```bash
locks:
- ID: "571839"
  coins:
  - amount: "15527546134174465309"
    denom: gamm/pool/3
  duration: 24h
  end_time: "0001-01-01T00:00:00Z"
  owner: osmo1xqhlshlhs5g0acqgrkafdemvf5kz4pp4c2x259
- ID: "572027"
  coins:
  - amount: "16120691802759484268"
    denom: gamm/pool/3
  duration: 604800.000006193s
  end_time: "0001-01-01T00:00:00Z"
  owner: osmo1xqhlshlhs5g0acqgrkafdemvf5kz4pp4c2x259
```

As shown, the gamm/pool/3 is returned but not the gamm/pool/1 due to the denom filter.
:::


###  account-locked-longer-duration-not-unlocking

Query an account's locked records for a denom that is locked equal to or greater than the specified duration AND is not in the process of being unlocked

```
osmosisd query lockup account-locked-longer-duration-not-unlocking [address] [duration]
```

::: details Example

Here is an example of an `ADDRESS` that is locked in both the `1 day` and `1 week` gamm/pool/3, begins unlocking process for the `1 day` bond, and queries the `ADDRESS` for all bonding periods equal to or greater than `1 day` that are not unbonding:

```bash
osmosisd query lockup account-locked-longer-duration-not-unlocking osmo1xqhlshlhs5g0acqgrkafdemvf5kz4pp4c2x259 24h
```

An example output:

```bash
locks:
- ID: "571839"
  coins:
  - amount: "16120691802759484268"
    denom: gamm/pool/3
  duration: 604800.000006193s
  end_time: "0001-01-01T00:00:00Z"
  owner: osmo1xqhlshlhs5g0acqgrkafdemvf5kz4pp4c2x259
```

The `1 day` bond does not show since it is in the process of unbonding.
:::


### account-locked-pasttime

Query the locked records of an account with the unlock time beyond timestamp (UNIX)

```bash
osmosisd query lockup account-locked-pasttime [address] [timestamp]
```

::: details Example

Here is an example of an account that is locked in both the `1 day` and `1 week` gamm/pool/3. In this example, the UNIX time is currently `1639776682` and queries an `ADDRESS` for UNIX time two days later from the current time (which in this example would be `1639971082`)

```bash
osmosisd query lockup account-locked-pasttime osmo1xqhlshlhs5g0acqgrkafdemvf5kz4pp4c2x259 1639971082
```

The example output:

```bash
locks:
- ID: "572027"
  coins:
  - amount: "16120691802759484268"
    denom: gamm/pool/3
  duration: 604800.000006193s
  end_time: "0001-01-01T00:00:00Z"
  owner: osmo1xqhlshlhs5g0acqgrkafdemvf5kz4pp4c2x259
```

Note that the `1 day` lock ID did not display because, if the unbonding time began counting down from the time the command was executed, the bonding period would be complete before the two day window given by the UNIX timestamp input.
:::


### account-locked-pasttime-denom

Query the locked records of an account with the unlock time beyond timestamp (unix) and filter by a specific denom

```bash
osmosisd query lockup account-locked-pasttime-denom osmo1xqhlshlhs5g0acqgrkafdemvf5kz4pp4c2x259 [timestamp] [denom]
```

::: details Example

Here is an example of an account that is locked in both the `1 day` and `1 week` gamm/pool/3 and `1 day` and `1 week` gamm/pool/1. In this example, the UNIX time is currently `1639776682` and queries an `ADDRESS` for UNIX time two days later from the current time (which in this example would be `1639971082`) and filters for gamm/pool/3

```bash
osmosisd query lockup account-locked-pasttime-denom osmo1xqhlshlhs5g0acqgrkafdemvf5kz4pp4c2x259 1639971082 gamm/pool/3
```

The example output:

```bash
locks:
- ID: "572027"
  coins:
  - amount: "16120691802759484268"
    denom: gamm/pool/3
  duration: 604800.000006193s
  end_time: "0001-01-01T00:00:00Z"
  owner: osmo1xqhlshlhs5g0acqgrkafdemvf5kz4pp4c2x259
```

Note that the `1 day` lock ID did not display because, if the unbonding time began counting down from the time the command was executed, the bonding period would be complete before the two day window given by the UNIX timestamp input. Additionally, neither of the `1 day` or `1 week` lock IDs for gamm/pool/1 showed due to the denom filter.
:::


### account-locked-pasttime-not-unlocking

Query the locked records of an account with the unlock time beyond timestamp (unix) AND is not in the process of unlocking

```
osmosisd query lockup account-locked-pasttime [address] [timestamp]
```

::: details Example

Here is an example of an account that is locked in both the `1 day` and `1 week` gamm/pool/3. In this example, the UNIX time is currently `1639776682` and queries an `ADDRESS` for UNIX time two days later from the current time (which in this example would be `1639971082`) AND is not unlocking:

```bash
osmosisd query lockup account-locked-pasttime osmo1xqhlshlhs5g0acqgrkafdemvf5kz4pp4c2x259 1639971082
```

The example output:

```bash
locks:
- ID: "572027"
  coins:
  - amount: "16120691802759484268"
    denom: gamm/pool/3
  duration: 604800.000006193s
  end_time: "0001-01-01T00:00:00Z"
  owner: osmo1xqhlshlhs5g0acqgrkafdemvf5kz4pp4c2x259
```

Note that the `1 day` lock ID did not display because, if the unbonding time began counting down from the time the command was executed, the bonding period would be complete before the two day window given by the UNIX timestamp input. Additionally, if ID 572027 were to begin the unlocking process, the query would have returned blank.
:::


### account-unlockable-coins

Query an address's LP shares that have completed the unlocking period and are ready to be withdrawn

```bash
osmosisd query lockup account-unlockable-coins ADDRESS
```



### account-unlocking-coins 

Query an address's LP shares that are currently unlocking

```
osmosisd query lockup account-unlocking-coins [address]
```

::: details Example

```bash
osmosisd query lockup account-unlocking-coins osmo1xqhlshlhs5g0acqgrkafdemvf5kz4pp4c2x259
```

Example output:

```bash
coins:
- amount: "15527546134174465309"
  denom: gamm/pool/3
```
:::


### lock-by-id

Query a lock record by its ID

```
osmosisd query lockup lock-by-id [id]
```

::: details Example

Every time a user bonds tokens to an LP, a unique lock ID is created for that transaction. 

Here is an example viewing the lock record for ID 9:

```bash
osmosisd query lockup lock-by-id 9
```

And its output:

```bash
lock:
  ID: "9"
  coins:
  - amount: "2449472670508255020346507"
    denom: gamm/pool/2
  duration: 336h
  end_time: "0001-01-01T00:00:00Z"
  owner: osmo16r39ghhwqjcwxa8q3yswlz8jhzldygy66vlm82
```

In summary, this shows wallet `osmo16r39ghhwqjcwxa8q3yswlz8jhzldygy66vlm82` bonded `2449472.670 gamm/pool/2` LP shares for a `2 week` locking period.
:::


### module-balance

Query the balance of all LP shares (bonded and unbonded)

```
osmosisd query lockup module-balance
```

::: details Example

```bash
osmosisd query lockup module-balance
```

An example output:

```bash
coins:
- amount: "118851922644152734549498647"
  denom: gamm/pool/1
- amount: "2165392672114512349039263626"
  denom: gamm/pool/10
- amount: "9346769826591025900804"
  denom: gamm/pool/13
- amount: "229347389639275840044722315"
  denom: gamm/pool/15
- amount: "81217698776012800247869"
  denom: gamm/pool/183
- amount: "284253336860259874753775"
  denom: gamm/pool/197
- amount: "664300804648059580124426710"
  denom: gamm/pool/2
- amount: "5087102794776326441530430"
  denom: gamm/pool/22
- amount: "178900843925960029029567880"
  denom: gamm/pool/3
- amount: "64845148811263846652326124"
  denom: gamm/pool/4
- amount: "177831279847453210600513"
  denom: gamm/pool/42
- amount: "18685913727862493301261661338"
  denom: gamm/pool/5
- amount: "23579028640963777558149250419"
  denom: gamm/pool/6
- amount: "1273329284855460149381904976"
  denom: gamm/pool/7
- amount: "625252103927082207683116933"
  denom: gamm/pool/8
- amount: "1148475247281090606949382402"
  denom: gamm/pool/9
```
:::


### module-locked-amount

Query the balance of all bonded LP shares

```
osmosisd query lockup module-locked-amount
```

::: details Example

```bash
osmosisd query lockup module-locked-amount
```

An example output:

```bash
{
  "coins": [
    {
      "denom": "gamm/pool/1",
      "amount": "247321084020868094262821308"
    },
    {
      "denom": "gamm/pool/10",
      "amount": "2866946821820635047398966697"
    },
    {
      "denom": "gamm/pool/13",
      "amount": "9366580741745176812984"
    },
    {
      "denom": "gamm/pool/15",
      "amount": "193294911294343602187680438"
    },
    {
      "denom": "gamm/pool/183",
      "amount": "196722012808526595790871"
    },
    {
      "denom": "gamm/pool/197",
      "amount": "1157025085661167198918241"
    },
    {
      "denom": "gamm/pool/2",
      "amount": "633051132033131378888258047"
    },
    {
      "denom": "gamm/pool/22",
      "amount": "3622601406125950733194696"
    },
...
```

NOTE: This command seems to only work on gRPC and on CLI returns an EOF error.
:::



### output-all-locks 

Output all locks into a json file

```
osmosisd query lockup output-all-locks [max lock ID]
```

:::: details Example

This example command outputs locks 1-1000 and saves to a json file:

```bash
osmosisd query lockup output-all-locks 1000
```
::: warning Note
If a lockup has been completed, the lockup status will show as "0" (or successful) and no further information will be available. To get further information on a completed lock, run the lock-by-id query.
:::
::::


### total-locked-of-denom

Query locked amount for a specific denom in the duration provided

```
osmosisd query lockup total-locked-of-denom [denom] --min-duration
```

:::: details Example

This example command outputs the amount of `gamm/pool/2` LP shares that locked in the `2 week` bonding period:

```bash
osmosisd query lockup total-locked-of-denom gamm/pool/2 --min-duration "336h"
```

Which, at the time of this writing outputs `14106985399822075248947045` which is equivalent to `14106985.3998 gamm/pool/2`

NOTE: As of this writing, there is a bug that defaults the min duration to days instead of seconds. Ensure you specify the time in seconds to get the correct response.
:::
=======
9. **[Endblocker](09_endblocker.md)**
>>>>>>> 18774744
<|MERGE_RESOLUTION|>--- conflicted
+++ resolved
@@ -1,4 +1,3 @@
-<<<<<<< HEAD
 # Lockup
 
 ## Abstract
@@ -6,18 +5,6 @@
 Lockup module provides an interface for users to lock tokens (also known as bonding) into the module to get incentives.
 
 After tokens have been added to a specific pool and turned into LP shares through the GAMM module, users can then lock these LP shares with a specific duration in order to begin earing rewards. To unlock these LP shares, users must trigger the unlock timer and wait for the unlock period that was set initially to be completed. After the unlock period is over, users can turn LP shares back into their respective share of tokens. 
-=======
-# `lockup`
-
-## Abstract
-
-Lockup module provides an interface for users to lock tokens into the
-module to get incentives.
-
-Users can lock tokens with specific duration and to unlock users should
-start unlock and wait for the unlock period that's set initially. After
-unlock period finish, users can claim tokens from the module.
->>>>>>> 18774744
 
 This module provides interfaces for other modules to iterate the locks
 efficiently and grpc query to check the status of locked coins.
@@ -32,7 +19,6 @@
 6. **[Hooks](06_hooks.md)**\
 7. **[Queries](07_queries.md)**\
 8. **[Params](08_params.md)**
-<<<<<<< HEAD
 9. **[Endblocker](09_endblocker.md)**
 
 ## Overview 
@@ -649,7 +635,4 @@
 Which, at the time of this writing outputs `14106985399822075248947045` which is equivalent to `14106985.3998 gamm/pool/2`
 
 NOTE: As of this writing, there is a bug that defaults the min duration to days instead of seconds. Ensure you specify the time in seconds to get the correct response.
-:::
-=======
-9. **[Endblocker](09_endblocker.md)**
->>>>>>> 18774744
+:::