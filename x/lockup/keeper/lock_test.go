package keeper_test

import (
	"fmt"
	"strings"
	"time"

	cl "github.com/osmosis-labs/osmosis/v15/x/concentrated-liquidity"
	cltypes "github.com/osmosis-labs/osmosis/v15/x/concentrated-liquidity/types"
	"github.com/osmosis-labs/osmosis/v15/x/lockup/types"

	sdk "github.com/cosmos/cosmos-sdk/types"
)

func (s *KeeperTestSuite) TestBeginUnlocking() { // test for all unlockable coins
	s.SetupTest()

	// initial check
	locks, err := s.App.LockupKeeper.GetPeriodLocks(s.Ctx)
	s.Require().NoError(err)
	s.Require().Len(locks, 0)

	// lock coins
	addr1 := sdk.AccAddress([]byte("addr1---------------"))
	coins := sdk.Coins{sdk.NewInt64Coin("stake", 10)}
	s.LockTokens(addr1, coins, time.Second)

	// check locks
	locks, err = s.App.LockupKeeper.GetPeriodLocks(s.Ctx)
	s.Require().NoError(err)
	s.Require().Len(locks, 1)
	s.Require().Equal(locks[0].EndTime, time.Time{})
	s.Require().Equal(locks[0].IsUnlocking(), false)

	// begin unlock
	locks, err = s.App.LockupKeeper.BeginUnlockAllNotUnlockings(s.Ctx, addr1)
	unlockedCoins := s.App.LockupKeeper.GetCoinsFromLocks(locks)
	s.Require().NoError(err)
	s.Require().Len(locks, 1)
	s.Require().Equal(unlockedCoins, coins)
	s.Require().Equal(locks[0].ID, uint64(1))

	// check locks
	locks, err = s.App.LockupKeeper.GetPeriodLocks(s.Ctx)
	s.Require().NoError(err)
	s.Require().Len(locks, 1)
	s.Require().NotEqual(locks[0].EndTime, time.Time{})
	s.Require().NotEqual(locks[0].IsUnlocking(), false)
}

func (s *KeeperTestSuite) TestBeginForceUnlock() {
	// coins to lock
	coins := sdk.NewCoins(sdk.NewInt64Coin("stake", 10))

	testCases := []struct {
		name             string
		coins            sdk.Coins
		unlockCoins      sdk.Coins
		expectSameLockID bool
	}{
		{
			name:             "new lock id is returned if the lock was split",
			coins:            coins,
			unlockCoins:      sdk.NewCoins(sdk.NewInt64Coin("stake", 1)),
			expectSameLockID: false,
		},
		{
			name:             "same lock id is returned if the lock was not split",
			coins:            coins,
			unlockCoins:      sdk.Coins{},
			expectSameLockID: true,
		},
	}

	for _, tc := range testCases {
		s.Run(tc.name, func() {
			s.SetupTest()

			// initial check
			locks, err := s.App.LockupKeeper.GetPeriodLocks(s.Ctx)
			s.Require().NoError(err)
			s.Require().Len(locks, 0)

			// lock coins
			addr1 := sdk.AccAddress([]byte("addr1---------------"))
			s.LockTokens(addr1, tc.coins, time.Second)

			// check locks
			locks, err = s.App.LockupKeeper.GetPeriodLocks(s.Ctx)
			s.Require().NoError(err)
			s.Require().True(len(locks) > 0)

			for _, lock := range locks {
				s.Require().Equal(lock.EndTime, time.Time{})
				s.Require().Equal(lock.IsUnlocking(), false)

				lockID, err := s.App.LockupKeeper.BeginForceUnlock(s.Ctx, lock.ID, tc.unlockCoins)
				s.Require().NoError(err)

				if tc.expectSameLockID {
					s.Require().Equal(lockID, lock.ID)
				} else {
					s.Require().Equal(lockID, lock.ID+1)
				}

				// new or updated lock
				newLock, err := s.App.LockupKeeper.GetLockByID(s.Ctx, lockID)
				s.Require().NoError(err)
				s.Require().True(newLock.IsUnlocking())
			}
		})
	}
}

func (s *KeeperTestSuite) TestGetPeriodLocks() {
	s.SetupTest()

	// initial check
	locks, err := s.App.LockupKeeper.GetPeriodLocks(s.Ctx)
	s.Require().NoError(err)
	s.Require().Len(locks, 0)

	// lock coins
	addr1 := sdk.AccAddress([]byte("addr1---------------"))
	coins := sdk.Coins{sdk.NewInt64Coin("stake", 10)}
	s.LockTokens(addr1, coins, time.Second)

	// check locks
	locks, err = s.App.LockupKeeper.GetPeriodLocks(s.Ctx)
	s.Require().NoError(err)
	s.Require().Len(locks, 1)
}

func (s *KeeperTestSuite) TestUnlock() {
	s.SetupTest()
	initialLockCoins := sdk.Coins{sdk.NewInt64Coin("stake", 10)}
	concentratedShareCoins := sdk.NewCoins(sdk.NewCoin(cltypes.GetConcentratedLockupDenomFromPoolId(1), sdk.NewInt(10)))

	testCases := []struct {
		name                          string
		unlockingCoins                sdk.Coins
		fundAcc                       sdk.Coins
		expectedBeginUnlockPass       bool
		passedTime                    time.Duration
		expectedUnlockMaturedLockPass bool
		balanceAfterUnlock            sdk.Coins
		isPartial                     bool
	}{
		{
			name:                          "normal unlocking case",
			unlockingCoins:                initialLockCoins,
			fundAcc:                       initialLockCoins,
			expectedBeginUnlockPass:       true,
			passedTime:                    time.Second,
			expectedUnlockMaturedLockPass: true,
			balanceAfterUnlock:            initialLockCoins,
		},
		{
			name:                          "unlocking case with cl shares",
			unlockingCoins:                concentratedShareCoins,
			fundAcc:                       concentratedShareCoins,
			expectedBeginUnlockPass:       true,
			passedTime:                    time.Second,
			expectedUnlockMaturedLockPass: true,
			balanceAfterUnlock:            sdk.Coins{}, // cl shares get burned after unlock
		},
		{
			name:                          "begin unlocking with nil as unlocking coins",
			unlockingCoins:                nil,
			fundAcc:                       initialLockCoins,
			expectedBeginUnlockPass:       true,
			passedTime:                    time.Second,
			expectedUnlockMaturedLockPass: true,
			balanceAfterUnlock:            initialLockCoins,
		},
		{
			name:                          "unlocking coins exceed what's in lock",
			unlockingCoins:                sdk.Coins{sdk.NewInt64Coin("stake", 20)},
			fundAcc:                       initialLockCoins,
			passedTime:                    time.Second,
			expectedUnlockMaturedLockPass: false,
			balanceAfterUnlock:            sdk.Coins{},
		},
		{
			name:                          "unlocking unknown tokens",
			unlockingCoins:                sdk.Coins{sdk.NewInt64Coin("unknown", 10)},
			fundAcc:                       initialLockCoins,
			passedTime:                    time.Second,
			expectedUnlockMaturedLockPass: false,
			balanceAfterUnlock:            sdk.Coins{},
		},
		{
			name:                          "partial unlocking",
			unlockingCoins:                sdk.Coins{sdk.NewInt64Coin("stake", 5)},
			fundAcc:                       initialLockCoins,
			expectedBeginUnlockPass:       true,
			passedTime:                    time.Second,
			expectedUnlockMaturedLockPass: true,
			balanceAfterUnlock:            sdk.Coins{sdk.NewInt64Coin("stake", 5)},
			isPartial:                     true,
		},
		{
			name:                          "partial unlocking cl shares",
			unlockingCoins:                sdk.Coins{sdk.NewInt64Coin(cltypes.GetConcentratedLockupDenomFromPoolId(1), 5)},
			fundAcc:                       concentratedShareCoins,
			expectedBeginUnlockPass:       true,
			passedTime:                    time.Second,
			expectedUnlockMaturedLockPass: true,
			balanceAfterUnlock:            sdk.Coins{}, // cl shares get burned after unlock
			isPartial:                     true,
		},
		{
			name:                          "partial unlocking unknown tokens",
			unlockingCoins:                sdk.Coins{sdk.NewInt64Coin("unknown", 5)},
			fundAcc:                       initialLockCoins,
			passedTime:                    time.Second,
			expectedUnlockMaturedLockPass: false,
			balanceAfterUnlock:            sdk.Coins{},
		},
		{
			name:                          "unlocking should not finish yet",
			unlockingCoins:                initialLockCoins,
			fundAcc:                       initialLockCoins,
			expectedBeginUnlockPass:       true,
			passedTime:                    time.Millisecond,
			expectedUnlockMaturedLockPass: false,
			balanceAfterUnlock:            sdk.Coins{},
		},
	}

	for _, tc := range testCases {
		s.SetupTest()
		lockupKeeper := s.App.LockupKeeper
		bankKeeper := s.App.BankKeeper
		ctx := s.Ctx

		addr1 := sdk.AccAddress([]byte("addr1---------------"))
		_ = types.NewPeriodLock(1, addr1, time.Second, time.Time{}, tc.fundAcc)

		// lock with balance
		s.FundAcc(addr1, tc.fundAcc)
		lock, err := lockupKeeper.CreateLock(ctx, addr1, tc.fundAcc, time.Second)
		s.Require().NoError(err)

		// store in variable if we're testing partial unlocking for future use
		partialUnlocking := tc.unlockingCoins.IsAllLT(tc.fundAcc) && tc.unlockingCoins != nil

		// begin unlocking
		unlockingLock, err := lockupKeeper.BeginUnlock(ctx, lock.ID, tc.unlockingCoins)

		if tc.expectedBeginUnlockPass {
			s.Require().NoError(err)

			if tc.isPartial {
				s.Require().Equal(unlockingLock, lock.ID+1)
			}

			// check unlocking coins. When a lock is a partial lock
			// (i.e. tc.unlockingCoins is not nit and less than tc.fundAcc),
			// we only unlock the partial amount of tc.unlockingCoins
			expectedUnlockingCoins := tc.unlockingCoins
			if expectedUnlockingCoins == nil {
				expectedUnlockingCoins = tc.fundAcc
			}
			actualUnlockingCoins := s.App.LockupKeeper.GetAccountUnlockingCoins(s.Ctx, addr1)
			s.Require().Equal(len(actualUnlockingCoins), 1)
			s.Require().Equal(expectedUnlockingCoins[0].Amount, actualUnlockingCoins[0].Amount)

			lock = lockupKeeper.GetAccountPeriodLocks(ctx, addr1)[0]

			// if it is partial unlocking, get the new partial lock id
			if partialUnlocking {
				lock = lockupKeeper.GetAccountPeriodLocks(ctx, addr1)[1]
			}

			// check lock state
			s.Require().Equal(ctx.BlockTime().Add(lock.Duration), lock.EndTime)
			s.Require().Equal(true, lock.IsUnlocking())
		} else {
			s.Require().Error(err)

			// check unlocking coins, should not be unlocking any coins
			unlockingCoins := s.App.LockupKeeper.GetAccountUnlockingCoins(s.Ctx, addr1)
			s.Require().Equal(len(unlockingCoins), 0)

			lockedCoins := s.App.LockupKeeper.GetAccountLockedCoins(s.Ctx, addr1)
			s.Require().Equal(len(lockedCoins), 1)
			s.Require().Equal(tc.fundAcc[0], lockedCoins[0])
		}

		ctx = ctx.WithBlockTime(ctx.BlockTime().Add(tc.passedTime))

		err = lockupKeeper.UnlockMaturedLock(ctx, lock.ID)
		if tc.expectedUnlockMaturedLockPass {
			s.Require().NoError(err)

			unlockings := lockupKeeper.GetAccountUnlockingCoins(ctx, addr1)
			s.Require().Equal(len(unlockings), 0)
		} else {
			s.Require().Error(err)
			// things to test if unlocking has started
			if tc.expectedBeginUnlockPass {
				// should still be unlocking if `UnlockMaturedLock` failed
				actualUnlockingCoins := s.App.LockupKeeper.GetAccountUnlockingCoins(s.Ctx, addr1)
				s.Require().Equal(len(actualUnlockingCoins), 1)

				expectedUnlockingCoins := tc.unlockingCoins
				if tc.unlockingCoins == nil {
					actualUnlockingCoins = tc.fundAcc
				}
				s.Require().Equal(expectedUnlockingCoins, actualUnlockingCoins)
			}
		}

		balance := bankKeeper.GetAllBalances(ctx, addr1)
		s.Require().Equal(tc.balanceAfterUnlock, balance)
	}
}

func (s *KeeperTestSuite) TestUnlockMaturedLockInternalLogic() {
	testCases := []struct {
		name                       string
		coinsLocked, coinsBurned   sdk.Coins
		expectedFinalCoinsSentBack sdk.Coins

		expectedError bool
	}{
		{
			name:                       "unlock lock with gamm shares",
			coinsLocked:                sdk.NewCoins(sdk.NewCoin("gamm/pool/1", sdk.NewInt(100))),
			coinsBurned:                sdk.NewCoins(),
			expectedFinalCoinsSentBack: sdk.NewCoins(sdk.NewCoin("gamm/pool/1", sdk.NewInt(100))),
			expectedError:              false,
		},
		{
			name:                       "unlock lock with cl shares",
			coinsLocked:                sdk.NewCoins(sdk.NewCoin(cltypes.GetConcentratedLockupDenomFromPoolId(1), sdk.NewInt(100))),
			coinsBurned:                sdk.NewCoins(sdk.NewCoin(cltypes.GetConcentratedLockupDenomFromPoolId(1), sdk.NewInt(100))),
			expectedFinalCoinsSentBack: sdk.NewCoins(),
			expectedError:              false,
		},
		{
			name:                       "unlock lock with gamm and cl shares (should not be possible)",
			coinsLocked:                sdk.NewCoins(sdk.NewCoin("gamm/pool/1", sdk.NewInt(100)), sdk.NewCoin("cl/pool/1/1", sdk.NewInt(100))),
			coinsBurned:                sdk.NewCoins(sdk.NewCoin("cl/pool/1/1", sdk.NewInt(100))),
			expectedFinalCoinsSentBack: sdk.NewCoins(sdk.NewCoin("gamm/pool/1", sdk.NewInt(100))),
			expectedError:              false,
		},
	}

	for _, tc := range testCases {
		s.Run(tc.name, func() {
			s.SetupTest()
			ctx := s.Ctx
			lockupKeeper := s.App.LockupKeeper
			bankKeeper := s.App.BankKeeper
			owner := s.TestAccs[0]

			// Fund the account with lp shares we intend to lock
			s.FundAcc(owner, tc.coinsLocked)

			// Note the supply of the coins being locked
			assetsSupplyAtLockStart := sdk.Coins{}
			for _, coin := range tc.coinsLocked {
				assetSupplyAtLockStart := s.App.BankKeeper.GetSupply(s.Ctx, coin.Denom)
				assetsSupplyAtLockStart = assetsSupplyAtLockStart.Add(assetSupplyAtLockStart)
			}

			// Lock the shares
			lockCreated, err := lockupKeeper.CreateLock(ctx, owner, tc.coinsLocked, time.Hour)
			s.Require().NoError(err)

			// Begin unlocking the lock
			_, err = lockupKeeper.BeginUnlock(ctx, lockCreated.ID, lockCreated.Coins)
			s.Require().NoError(err)

			// Note the balance of the lockup module before the unlock
			lockupModuleBalancePre := lockupKeeper.GetModuleBalance(ctx)

			// System under test
			err = lockupKeeper.UnlockMaturedLockInternalLogic(ctx, lockCreated)
			s.Require().NoError(err)

			// Check that the correct coins were sent back to the owner
			actualFinalCoinsSentBack := bankKeeper.GetAllBalances(ctx, owner)
			s.Require().Equal(tc.expectedFinalCoinsSentBack.String(), actualFinalCoinsSentBack.String())

			// Ensure that the lock was deleted
			_, err = lockupKeeper.GetLockByID(ctx, lockCreated.ID)
			s.Require().ErrorIs(err, types.ErrLockupNotFound)

			// Ensure that the lock refs were deleted from the unlocking queue
			allLocks, err := lockupKeeper.GetPeriodLocks(ctx)
			s.Require().NoError(err)
			s.Require().Empty(allLocks)

			// Ensure that the correct coins left the module account
			lockupModuleBalancePost := lockupKeeper.GetModuleBalance(ctx)
			coinsRemovedFromModuleAccount := lockupModuleBalancePre.Sub(lockupModuleBalancePost)
			s.Require().Equal(tc.coinsLocked, coinsRemovedFromModuleAccount)

			// Note the supply of the coins after the lock has matured
			assetsSupplyAtLockEnd := sdk.Coins{}
			for _, coin := range tc.coinsLocked {
				assetSupplyAtLockEnd := s.App.BankKeeper.GetSupply(s.Ctx, coin.Denom)
				assetsSupplyAtLockEnd = assetsSupplyAtLockEnd.Add(assetSupplyAtLockEnd)
			}

			for _, coin := range tc.coinsLocked {
				if coin.Denom == "gamm/pool/1" {
					// The supply should be the same as before the lock matured
					s.Require().Equal(assetsSupplyAtLockStart.AmountOf(coin.Denom).String(), assetsSupplyAtLockEnd.AmountOf(coin.Denom).String())
				} else if coin.Denom == "cl/pool/1/1" {
					// The supply should be zero
					s.Require().Equal(sdk.ZeroInt().String(), assetsSupplyAtLockEnd.AmountOf(coin.Denom).String())
				}
			}
		})
	}
}

func (s *KeeperTestSuite) TestModuleLockedCoins() {
	s.SetupTest()

	// initial check
	lockedCoins := s.App.LockupKeeper.GetModuleLockedCoins(s.Ctx)
	s.Require().Equal(lockedCoins, sdk.Coins(nil))

	// lock coins
	addr1 := sdk.AccAddress([]byte("addr1---------------"))
	coins := sdk.Coins{sdk.NewInt64Coin("stake", 10)}
	s.LockTokens(addr1, coins, time.Second)

	// final check
	lockedCoins = s.App.LockupKeeper.GetModuleLockedCoins(s.Ctx)
	s.Require().Equal(lockedCoins, coins)
}

func (s *KeeperTestSuite) TestLocksPastTimeDenom() {
	s.SetupTest()

	now := time.Now()
	s.Ctx = s.Ctx.WithBlockTime(now)

	// initial check
	locks := s.App.LockupKeeper.GetLocksPastTimeDenom(s.Ctx, "stake", now)
	s.Require().Len(locks, 0)

	// lock coins
	addr1 := sdk.AccAddress([]byte("addr1---------------"))
	coins := sdk.Coins{sdk.NewInt64Coin("stake", 10)}
	s.LockTokens(addr1, coins, time.Second)

	// final check
	locks = s.App.LockupKeeper.GetLocksPastTimeDenom(s.Ctx, "stake", now)
	s.Require().Len(locks, 1)
}

func (s *KeeperTestSuite) TestLocksLongerThanDurationDenom() {
	s.SetupTest()

	// initial check
	duration := time.Second
	locks := s.App.LockupKeeper.GetLocksLongerThanDurationDenom(s.Ctx, "stake", duration)
	s.Require().Len(locks, 0)

	// lock coins
	addr1 := sdk.AccAddress([]byte("addr1---------------"))
	coins := sdk.Coins{sdk.NewInt64Coin("stake", 10)}
	s.LockTokens(addr1, coins, time.Second)

	// final check
	locks = s.App.LockupKeeper.GetLocksLongerThanDurationDenom(s.Ctx, "stake", duration)
	s.Require().Len(locks, 1)
}

func (s *KeeperTestSuite) TestCreateLock() {
	s.SetupTest()

	addr1 := sdk.AccAddress([]byte("addr1---------------"))
	coins := sdk.Coins{sdk.NewInt64Coin("stake", 10)}

	// test locking without balance
	_, err := s.App.LockupKeeper.CreateLock(s.Ctx, addr1, coins, time.Second)
	s.Require().Error(err)

	s.FundAcc(addr1, coins)

	lock, err := s.App.LockupKeeper.CreateLock(s.Ctx, addr1, coins, time.Second)
	s.Require().NoError(err)

	// check new lock
	s.Require().Equal(coins, lock.Coins)
	s.Require().Equal(time.Second, lock.Duration)
	s.Require().Equal(time.Time{}, lock.EndTime)
	s.Require().Equal(uint64(1), lock.ID)

	lockID := s.App.LockupKeeper.GetLastLockID(s.Ctx)
	s.Require().Equal(uint64(1), lockID)

	// check accumulation store
	accum := s.App.LockupKeeper.GetPeriodLocksAccumulation(s.Ctx, types.QueryCondition{
		LockQueryType: types.ByDuration,
		Denom:         "stake",
		Duration:      time.Second,
	})
	s.Require().Equal(accum.String(), "10")

	// create new lock
	coins = sdk.Coins{sdk.NewInt64Coin("stake", 20)}
	s.FundAcc(addr1, coins)

	lock, err = s.App.LockupKeeper.CreateLock(s.Ctx, addr1, coins, time.Second)
	s.Require().NoError(err)

	lockID = s.App.LockupKeeper.GetLastLockID(s.Ctx)
	s.Require().Equal(uint64(2), lockID)

	// check accumulation store
	accum = s.App.LockupKeeper.GetPeriodLocksAccumulation(s.Ctx, types.QueryCondition{
		LockQueryType: types.ByDuration,
		Denom:         "stake",
		Duration:      time.Second,
	})
	s.Require().Equal(accum.String(), "30")

	// check balance
	balance := s.App.BankKeeper.GetBalance(s.Ctx, addr1, "stake")
	s.Require().Equal(sdk.ZeroInt(), balance.Amount)

	acc := s.App.AccountKeeper.GetModuleAccount(s.Ctx, types.ModuleName)
	balance = s.App.BankKeeper.GetBalance(s.Ctx, acc.GetAddress(), "stake")
	s.Require().Equal(sdk.NewInt(30), balance.Amount)
}

<<<<<<< HEAD
func (suite *KeeperTestSuite) TestCreateLockNoSend() {
	suite.SetupTest()

	addr1 := sdk.AccAddress([]byte("addr1---------------"))
	coins := sdk.Coins{sdk.NewInt64Coin("stake", 10)}

	// test locking without balance
	lock, err := suite.App.LockupKeeper.CreateLockNoSend(suite.Ctx, addr1, coins, time.Second)
	suite.Require().NoError(err)

	// check new lock
	suite.Require().Equal(coins, lock.Coins)
	suite.Require().Equal(time.Second, lock.Duration)
	suite.Require().Equal(time.Time{}, lock.EndTime)
	suite.Require().Equal(uint64(1), lock.ID)

	lockID := suite.App.LockupKeeper.GetLastLockID(suite.Ctx)
	suite.Require().Equal(uint64(1), lockID)

	// check accumulation store
	accum := suite.App.LockupKeeper.GetPeriodLocksAccumulation(suite.Ctx, types.QueryCondition{
		LockQueryType: types.ByDuration,
		Denom:         "stake",
		Duration:      time.Second,
	})
	suite.Require().Equal(accum.String(), "10")

	// create new lock (this time with a balance)
	originalLockBalance := int64(20)
	coins = sdk.Coins{sdk.NewInt64Coin("stake", originalLockBalance)}
	suite.FundAcc(addr1, coins)

	lock, err = suite.App.LockupKeeper.CreateLockNoSend(suite.Ctx, addr1, coins, time.Second)
	suite.Require().NoError(err)

	lockID = suite.App.LockupKeeper.GetLastLockID(suite.Ctx)
	suite.Require().Equal(uint64(2), lockID)

	// check accumulation store
	accum = suite.App.LockupKeeper.GetPeriodLocksAccumulation(suite.Ctx, types.QueryCondition{
		LockQueryType: types.ByDuration,
		Denom:         "stake",
		Duration:      time.Second,
	})
	suite.Require().Equal(accum.String(), "30")

	// check that send did not occur and balances are unchanged
	balance := suite.App.BankKeeper.GetBalance(suite.Ctx, addr1, "stake")
	suite.Require().Equal(sdk.NewInt(originalLockBalance).String(), balance.Amount.String())

	acc := suite.App.AccountKeeper.GetModuleAccount(suite.Ctx, types.ModuleName)
	balance = suite.App.BankKeeper.GetBalance(suite.Ctx, acc.GetAddress(), "stake")
	suite.Require().Equal(sdk.ZeroInt().String(), balance.Amount.String())
}

func (suite *KeeperTestSuite) TestAddTokensToLock() {
=======
func (s *KeeperTestSuite) TestAddTokensToLock() {
>>>>>>> 9f9e1ca5
	initialLockCoin := sdk.NewInt64Coin("stake", 10)
	addr1 := sdk.AccAddress([]byte("addr1---------------"))
	addr2 := sdk.AccAddress([]byte("addr2---------------"))

	testCases := []struct {
		name                         string
		tokenToAdd                   sdk.Coin
		duration                     time.Duration
		lockingAddress               sdk.AccAddress
		expectAddTokensToLockSuccess bool
	}{
		{
			name:                         "normal add tokens to lock case",
			tokenToAdd:                   initialLockCoin,
			duration:                     time.Second,
			lockingAddress:               addr1,
			expectAddTokensToLockSuccess: true,
		},
		{
			name:           "not the owner of the lock",
			tokenToAdd:     initialLockCoin,
			duration:       time.Second,
			lockingAddress: addr2,
		},
		{
			name:           "lock with matching duration not existing",
			tokenToAdd:     initialLockCoin,
			duration:       time.Second * 2,
			lockingAddress: addr1,
		},
		{
			name:           "lock invalid tokens",
			tokenToAdd:     sdk.NewCoin("unknown", sdk.NewInt(10)),
			duration:       time.Second,
			lockingAddress: addr1,
		},
		{
			name:           "token to add exceeds balance",
			tokenToAdd:     sdk.NewCoin("stake", sdk.NewInt(20)),
			duration:       time.Second,
			lockingAddress: addr1,
		},
	}

	for _, tc := range testCases {
		s.SetupTest()
		// lock with balance
		s.FundAcc(addr1, sdk.Coins{initialLockCoin})
		originalLock, err := s.App.LockupKeeper.CreateLock(s.Ctx, addr1, sdk.Coins{initialLockCoin}, time.Second)
		s.Require().NoError(err)

		s.FundAcc(addr1, sdk.Coins{initialLockCoin})
		balanceBeforeLock := s.App.BankKeeper.GetAllBalances(s.Ctx, tc.lockingAddress)

		lockID, err := s.App.LockupKeeper.AddToExistingLock(s.Ctx, tc.lockingAddress, tc.tokenToAdd, tc.duration)

		if tc.expectAddTokensToLockSuccess {
			s.Require().NoError(err)

			// get updated lock
			lock, err := s.App.LockupKeeper.GetLockByID(s.Ctx, lockID)
			s.Require().NoError(err)

			// check that tokens have been added successfully to the lock
			s.Require().True(sdk.Coins{initialLockCoin.Add(tc.tokenToAdd)}.IsEqual(lock.Coins))

			// check balance has decreased
			balanceAfterLock := s.App.BankKeeper.GetAllBalances(s.Ctx, tc.lockingAddress)
			s.Require().True(balanceBeforeLock.IsEqual(balanceAfterLock.Add(tc.tokenToAdd)))

			// check accumulation store
			accum := s.App.LockupKeeper.GetPeriodLocksAccumulation(s.Ctx, types.QueryCondition{
				LockQueryType: types.ByDuration,
				Denom:         "stake",
				Duration:      time.Second,
			})
			s.Require().Equal(initialLockCoin.Amount.Add(tc.tokenToAdd.Amount), accum)
		} else {
			s.Require().Error(err)
			s.Require().Equal(uint64(0), lockID)

			lock, err := s.App.LockupKeeper.GetLockByID(s.Ctx, originalLock.ID)
			s.Require().NoError(err)

			// check that locked coins haven't changed
			s.Require().True(lock.Coins.IsEqual(sdk.Coins{initialLockCoin}))

			// check accumulation store didn't change
			accum := s.App.LockupKeeper.GetPeriodLocksAccumulation(s.Ctx, types.QueryCondition{
				LockQueryType: types.ByDuration,
				Denom:         "stake",
				Duration:      time.Second,
			})
			s.Require().Equal(initialLockCoin.Amount, accum)
		}
	}
}

func (s *KeeperTestSuite) TestHasLock() {
	addr1 := sdk.AccAddress([]byte("addr1---------------"))
	addr2 := sdk.AccAddress([]byte("addr2---------------"))

	testCases := []struct {
		name            string
		tokenLocked     sdk.Coin
		durationLocked  time.Duration
		lockAddr        sdk.AccAddress
		denomToQuery    string
		durationToQuery time.Duration
		expectedHas     bool
	}{
		{
			name:            "same token, same duration",
			tokenLocked:     sdk.NewInt64Coin("stake", 10),
			durationLocked:  time.Minute,
			lockAddr:        addr1,
			denomToQuery:    "stake",
			durationToQuery: time.Minute,
			expectedHas:     true,
		},
		{
			name:            "same token, shorter duration",
			tokenLocked:     sdk.NewInt64Coin("stake", 10),
			durationLocked:  time.Minute,
			lockAddr:        addr1,
			denomToQuery:    "stake",
			durationToQuery: time.Second,
			expectedHas:     false,
		},
		{
			name:            "same token, longer duration",
			tokenLocked:     sdk.NewInt64Coin("stake", 10),
			durationLocked:  time.Minute,
			lockAddr:        addr1,
			denomToQuery:    "stake",
			durationToQuery: time.Minute * 2,
			expectedHas:     false,
		},
		{
			name:            "different token, same duration",
			tokenLocked:     sdk.NewInt64Coin("stake", 10),
			durationLocked:  time.Minute,
			lockAddr:        addr1,
			denomToQuery:    "uosmo",
			durationToQuery: time.Minute,
			expectedHas:     false,
		},
		{
			name:            "same token, same duration, different address",
			tokenLocked:     sdk.NewInt64Coin("stake", 10),
			durationLocked:  time.Minute,
			lockAddr:        addr2,
			denomToQuery:    "uosmo",
			durationToQuery: time.Minute,
			expectedHas:     false,
		},
	}
	for _, tc := range testCases {
		s.SetupTest()

		s.FundAcc(tc.lockAddr, sdk.Coins{tc.tokenLocked})
		_, err := s.App.LockupKeeper.CreateLock(s.Ctx, tc.lockAddr, sdk.Coins{tc.tokenLocked}, tc.durationLocked)
		s.Require().NoError(err)

		hasLock := s.App.LockupKeeper.HasLock(s.Ctx, addr1, tc.denomToQuery, tc.durationToQuery)
		s.Require().Equal(tc.expectedHas, hasLock)
	}
}

<<<<<<< HEAD
func (suite *KeeperTestSuite) TestLockNoSend() {
	suite.SetupTest()
=======
func (s *KeeperTestSuite) TestLock() {
	s.SetupTest()
>>>>>>> 9f9e1ca5

	addr1 := sdk.AccAddress([]byte("addr1---------------"))
	coins := sdk.Coins{sdk.NewInt64Coin("stake", 10)}

	lock := types.PeriodLock{
		ID:       1,
		Owner:    addr1.String(),
		Duration: time.Second,
		EndTime:  time.Time{},
		Coins:    coins,
	}

<<<<<<< HEAD
	// test locking without balance (should work since we don't send the underlying balance)
	err := suite.App.LockupKeeper.Lock(suite.Ctx, lock, coins)
	suite.Require().NoError(err)
=======
	// test locking without balance
	err := s.App.LockupKeeper.Lock(s.Ctx, lock, coins)
	s.Require().Error(err)
>>>>>>> 9f9e1ca5

	// check accumulation store
	accum := s.App.LockupKeeper.GetPeriodLocksAccumulation(s.Ctx, types.QueryCondition{
		LockQueryType: types.ByDuration,
		Denom:         "stake",
		Duration:      time.Second,
	})
<<<<<<< HEAD
	suite.Require().Equal(accum.String(), "10")
=======
	s.Require().Equal(accum.String(), "0")
>>>>>>> 9f9e1ca5

	s.FundAcc(addr1, coins)
	err = s.App.LockupKeeper.Lock(s.Ctx, lock, coins)
	s.Require().NoError(err)

	// check accumulation store
	accum = s.App.LockupKeeper.GetPeriodLocksAccumulation(s.Ctx, types.QueryCondition{
		LockQueryType: types.ByDuration,
		Denom:         "stake",
		Duration:      time.Second,
	})
<<<<<<< HEAD
	suite.Require().Equal(accum.String(), "20")

	// Since lockNoSend does not send the underlying coins, the account balance should be unchanged
	balance := suite.App.BankKeeper.GetBalance(suite.Ctx, addr1, "stake")
	suite.Require().Equal(sdk.NewInt(10).String(), balance.Amount.String())

	acc := suite.App.AccountKeeper.GetModuleAccount(suite.Ctx, types.ModuleName)
	balance = suite.App.BankKeeper.GetBalance(suite.Ctx, acc.GetAddress(), "stake")
	suite.Require().Equal(sdk.NewInt(0).String(), balance.Amount.String())
=======
	s.Require().Equal(accum.String(), "10")

	balance := s.App.BankKeeper.GetBalance(s.Ctx, addr1, "stake")
	s.Require().Equal(sdk.ZeroInt(), balance.Amount)

	acc := s.App.AccountKeeper.GetModuleAccount(s.Ctx, types.ModuleName)
	balance = s.App.BankKeeper.GetBalance(s.Ctx, acc.GetAddress(), "stake")
	s.Require().Equal(sdk.NewInt(10), balance.Amount)
>>>>>>> 9f9e1ca5
}

func (s *KeeperTestSuite) AddTokensToLockForSynth() {
	s.SetupTest()

	// lock coins
	addr1 := sdk.AccAddress([]byte("addr1---------------"))
	coins := sdk.Coins{sdk.NewInt64Coin("stake", 10)}
	s.LockTokens(addr1, coins, time.Second)

	// lock coins on other durations
	coins = sdk.Coins{sdk.NewInt64Coin("stake", 20)}
	s.LockTokens(addr1, coins, time.Second*2)
	coins = sdk.Coins{sdk.NewInt64Coin("stake", 30)}
	s.LockTokens(addr1, coins, time.Second*3)

	synthlocks := []types.SyntheticLock{}
	// make three synthetic locks on each locks
	for i := uint64(1); i <= 3; i++ {
		// testing not unlocking synthlock, with same duration with underlying
		synthlock := types.SyntheticLock{
			UnderlyingLockId: i,
			SynthDenom:       fmt.Sprintf("synth1/%d", i),
			Duration:         time.Second * time.Duration(i),
		}
		err := s.App.LockupKeeper.CreateSyntheticLockup(s.Ctx, i, synthlock.SynthDenom, synthlock.Duration, false)
		s.Require().NoError(err)
		synthlocks = append(synthlocks, synthlock)

		// testing not unlocking synthlock, different duration with underlying
		synthlock.SynthDenom = fmt.Sprintf("synth2/%d", i)
		synthlock.Duration = time.Second * time.Duration(i) / 2
		err = s.App.LockupKeeper.CreateSyntheticLockup(s.Ctx, i, synthlock.SynthDenom, synthlock.Duration, false)
		s.Require().NoError(err)
		synthlocks = append(synthlocks, synthlock)

		// testing unlocking synthlock, different duration with underlying
		synthlock.SynthDenom = fmt.Sprintf("synth3/%d", i)
		err = s.App.LockupKeeper.CreateSyntheticLockup(s.Ctx, i, synthlock.SynthDenom, synthlock.Duration, true)
		s.Require().NoError(err)
		synthlocks = append(synthlocks, synthlock)
	}

	// check synthlocks are all set
	checkSynthlocks := func(amounts []uint64) {
		// by GetAllSyntheticLockups
		for i, synthlock := range s.App.LockupKeeper.GetAllSyntheticLockups(s.Ctx) {
			s.Require().Equal(synthlock, synthlocks[i])
		}
		// by GetAllSyntheticLockupsByLockup
		for i := uint64(1); i <= 3; i++ {
			for j, synthlockByLockup := range s.App.LockupKeeper.GetAllSyntheticLockupsByLockup(s.Ctx, i) {
				s.Require().Equal(synthlockByLockup, synthlocks[(int(i)-1)*3+j])
			}
		}
		// by GetAllSyntheticLockupsByAddr
		for i, synthlock := range s.App.LockupKeeper.GetAllSyntheticLockupsByAddr(s.Ctx, addr1) {
			s.Require().Equal(synthlock, synthlocks[i])
		}
		// by GetPeriodLocksAccumulation
		for i := 1; i <= 3; i++ {
			for j := 1; j <= 3; j++ {
				// get accumulation with always-qualifying condition
				acc := s.App.LockupKeeper.GetPeriodLocksAccumulation(s.Ctx, types.QueryCondition{
					Denom:    fmt.Sprintf("synth%d/%d", j, i),
					Duration: time.Second / 10,
				})
				// amount retrieved should be equal with underlying lock's locked amount
				s.Require().Equal(acc.Int64(), amounts[i])

				// get accumulation with non-qualifying condition
				acc = s.App.LockupKeeper.GetPeriodLocksAccumulation(s.Ctx, types.QueryCondition{
					Denom:    fmt.Sprintf("synth%d/%d", j, i),
					Duration: time.Second * 100,
				})
				s.Require().Equal(acc.Int64(), 0)
			}
		}
	}

	checkSynthlocks([]uint64{10, 20, 30})

	// call AddTokensToLock
	for i := uint64(1); i <= 3; i++ {
		coins := sdk.NewInt64Coin("stake", int64(i)*10)
		s.FundAcc(addr1, sdk.Coins{coins})
		_, err := s.App.LockupKeeper.AddTokensToLockByID(s.Ctx, i, addr1, coins)
		s.Require().NoError(err)
	}

	// check if all invariants holds after calling AddTokensToLock
	checkSynthlocks([]uint64{20, 40, 60})
}

func (s *KeeperTestSuite) TestEndblockerWithdrawAllMaturedLockups() {
	s.SetupTest()
	clPoolDenom := cltypes.GetConcentratedLockupDenomFromPoolId(1)

	addr1 := sdk.AccAddress([]byte("addr1---------------"))
	coins := sdk.NewCoins(sdk.NewInt64Coin("stake", 10), sdk.NewInt64Coin(clPoolDenom, 20))
	totalCoins := coins.Add(coins...).Add(coins...)

	// lock coins for 5 second, 1 seconds, and 3 seconds in that order
	times := []time.Duration{time.Second * 5, time.Second, time.Second * 3}
	sortedTimes := []time.Duration{time.Second, time.Second * 3, time.Second * 5}
	sortedTimesIndex := []uint64{2, 3, 1}
	unbondBlockTimes := make([]time.Time, len(times))

	// setup locks for 5 second, 1 second, and 3 seconds, and begin unbonding them.
	setupInitLocks := func() {
		for i := 0; i < len(times); i++ {
			unbondBlockTimes[i] = s.Ctx.BlockTime().Add(sortedTimes[i])
		}

		for i := 0; i < len(times); i++ {
			s.LockTokens(addr1, coins, times[i])
		}

		// consistency check locks
		locks, err := s.App.LockupKeeper.GetPeriodLocks(s.Ctx)
		s.Require().NoError(err)
		s.Require().Len(locks, 3)
		for i := 0; i < len(times); i++ {
			s.Require().Equal(locks[i].EndTime, time.Time{})
			s.Require().Equal(locks[i].IsUnlocking(), false)
		}

		// begin unlock
		locks, err = s.App.LockupKeeper.BeginUnlockAllNotUnlockings(s.Ctx, addr1)
		unlockedCoins := s.App.LockupKeeper.GetCoinsFromLocks(locks)
		s.Require().NoError(err)
		s.Require().Len(locks, len(times))
		s.Require().Equal(unlockedCoins, totalCoins)
		for i := 0; i < len(times); i++ {
			s.Require().Equal(sortedTimesIndex[i], locks[i].ID)
		}

		// check locks, these should now be sorted by unbonding completion time
		locks, err = s.App.LockupKeeper.GetPeriodLocks(s.Ctx)
		s.Require().NoError(err)
		s.Require().Len(locks, 3)
		for i := 0; i < 3; i++ {
			s.Require().NotEqual(locks[i].EndTime, time.Time{})
			s.Require().Equal(locks[i].EndTime, unbondBlockTimes[i])
			s.Require().Equal(locks[i].IsUnlocking(), true)
		}
	}
	setupInitLocks()

	// try withdrawing before mature
	s.App.LockupKeeper.WithdrawAllMaturedLocks(s.Ctx)
	locks, err := s.App.LockupKeeper.GetPeriodLocks(s.Ctx)
	s.Require().NoError(err)
	s.Require().Len(locks, 3)

	// withdraw at 1 sec, 3 sec, and 5 sec intervals, check automatically withdrawn
	for i := 0; i < len(times); i++ {
		s.App.LockupKeeper.WithdrawAllMaturedLocks(s.Ctx.WithBlockTime(unbondBlockTimes[i]))
		locks, err = s.App.LockupKeeper.GetPeriodLocks(s.Ctx)
		s.Require().NoError(err)
		s.Require().Len(locks, len(times)-i-1)
	}

	// We expect that only non-CL locks (i.e. locks that do not have the CL token prefix) send tokens back to the user's balance when mature. This is because CL tokens get burned after the lock matures.
	expectedCoins := sdk.NewCoins()
	for _, coin := range totalCoins {
		if !strings.HasPrefix(coin.Denom, cltypes.ConcentratedLiquidityTokenPrefix) {
			expectedCoins = expectedCoins.Add(coin)
		}
	}
	s.Require().Equal(addr1.String(), s.App.BankKeeper.GetAccountsBalances(s.Ctx)[1].Address)
	s.Require().Equal(expectedCoins, s.App.BankKeeper.GetAccountsBalances(s.Ctx)[1].Coins)

	s.SetupTest()
	setupInitLocks()
	// now withdraw all locks and ensure all got withdrawn
	s.App.LockupKeeper.WithdrawAllMaturedLocks(s.Ctx.WithBlockTime(unbondBlockTimes[len(times)-1]))
	s.Require().Len(locks, 0)
}

func (s *KeeperTestSuite) TestLockAccumulationStore() {
	s.SetupTest()

	// initial check
	locks, err := s.App.LockupKeeper.GetPeriodLocks(s.Ctx)
	s.Require().NoError(err)
	s.Require().Len(locks, 0)

	// lock coins
	addr := sdk.AccAddress([]byte("addr1---------------"))

	// 1 * time.Second: 10 + 20
	// 2 * time.Second: 20 + 30
	// 3 * time.Second: 30
	coins := sdk.Coins{sdk.NewInt64Coin("stake", 10)}
	s.LockTokens(addr, coins, time.Second)
	coins = sdk.Coins{sdk.NewInt64Coin("stake", 20)}
	s.LockTokens(addr, coins, time.Second)
	s.LockTokens(addr, coins, time.Second*2)
	coins = sdk.Coins{sdk.NewInt64Coin("stake", 30)}
	s.LockTokens(addr, coins, time.Second*2)
	s.LockTokens(addr, coins, time.Second*3)

	// check accumulations
	acc := s.App.LockupKeeper.GetPeriodLocksAccumulation(s.Ctx, types.QueryCondition{
		Denom:    "stake",
		Duration: 0,
	})
	s.Require().Equal(int64(110), acc.Int64())
	acc = s.App.LockupKeeper.GetPeriodLocksAccumulation(s.Ctx, types.QueryCondition{
		Denom:    "stake",
		Duration: time.Second * 1,
	})
	s.Require().Equal(int64(110), acc.Int64())
	acc = s.App.LockupKeeper.GetPeriodLocksAccumulation(s.Ctx, types.QueryCondition{
		Denom:    "stake",
		Duration: time.Second * 2,
	})
	s.Require().Equal(int64(80), acc.Int64())
	acc = s.App.LockupKeeper.GetPeriodLocksAccumulation(s.Ctx, types.QueryCondition{
		Denom:    "stake",
		Duration: time.Second * 3,
	})
	s.Require().Equal(int64(30), acc.Int64())
	acc = s.App.LockupKeeper.GetPeriodLocksAccumulation(s.Ctx, types.QueryCondition{
		Denom:    "stake",
		Duration: time.Second * 4,
	})
	s.Require().Equal(int64(0), acc.Int64())
}

func (s *KeeperTestSuite) TestSlashTokensFromLockByID() {
	s.SetupTest()

	// initial check
	locks, err := s.App.LockupKeeper.GetPeriodLocks(s.Ctx)
	s.Require().NoError(err)
	s.Require().Len(locks, 0)

	// lock coins
	addr := sdk.AccAddress([]byte("addr1---------------"))

	// 1 * time.Second: 10
	coins := sdk.Coins{sdk.NewInt64Coin("stake", 10)}
	s.LockTokens(addr, coins, time.Second)

	// check accumulations
	acc := s.App.LockupKeeper.GetPeriodLocksAccumulation(s.Ctx, types.QueryCondition{
		Denom:    "stake",
		Duration: time.Second,
	})
	s.Require().Equal(int64(10), acc.Int64())

	_, err = s.App.LockupKeeper.SlashTokensFromLockByID(s.Ctx, 1, sdk.Coins{sdk.NewInt64Coin("stake", 1)})
	s.Require().NoError(err)

	acc = s.App.LockupKeeper.GetPeriodLocksAccumulation(s.Ctx, types.QueryCondition{
		Denom:    "stake",
		Duration: time.Second,
	})
	s.Require().Equal(int64(9), acc.Int64())

	lock, err := s.App.LockupKeeper.GetLockByID(s.Ctx, 1)
	s.Require().NoError(err)
	s.Require().Equal(lock.Coins.String(), "9stake")

	_, err = s.App.LockupKeeper.SlashTokensFromLockByID(s.Ctx, 1, sdk.Coins{sdk.NewInt64Coin("stake", 11)})
	s.Require().Error(err)

	_, err = s.App.LockupKeeper.SlashTokensFromLockByID(s.Ctx, 1, sdk.Coins{sdk.NewInt64Coin("stake1", 1)})
	s.Require().Error(err)
}

func (s *KeeperTestSuite) TestSlashTokensFromLockByIDSendUnderlyingAndBurn() {
	testCases := []struct {
		name             string
		positionCoins    sdk.Coins
		liquidityToSlash sdk.Dec
		denomToSlash     string
		expectError      bool
	}{
		{
			name:             "happy path",
			positionCoins:    sdk.NewCoins(sdk.NewCoin("eth", sdk.NewInt(1000000)), sdk.NewCoin("usdc", sdk.NewInt(5000000000))),
			liquidityToSlash: sdk.NewDec(10000000),
			denomToSlash:     cltypes.GetConcentratedLockupDenomFromPoolId(1),
		},
		{
			name:             "error: attempt to slash more liquidity than the lock has",
			positionCoins:    sdk.NewCoins(sdk.NewCoin("eth", sdk.NewInt(1000000)), sdk.NewCoin("usdc", sdk.NewInt(5000000000))),
			liquidityToSlash: sdk.NewDec(100000000),
			denomToSlash:     cltypes.GetConcentratedLockupDenomFromPoolId(1),
			expectError:      true,
		},
		{
			name:             "error: attempt to slash a denom that does not exist in the lock",
			positionCoins:    sdk.NewCoins(sdk.NewCoin("eth", sdk.NewInt(1000000)), sdk.NewCoin("usdc", sdk.NewInt(5000000000))),
			denomToSlash:     cltypes.GetConcentratedLockupDenomFromPoolId(2),
			liquidityToSlash: sdk.NewDec(10000000),
			expectError:      true,
		},
	}
	for _, tc := range testCases {
		s.SetupTest()

		// Check that there are currently no locks
		locks, err := s.App.LockupKeeper.GetPeriodLocks(s.Ctx)
		s.Require().NoError(err)
		s.Require().Len(locks, 0)

		// Fund the account we will be using
		addr := s.TestAccs[0]
		s.FundAcc(addr, tc.positionCoins)

		// Create a cl pool and a locked full range position
		clPool := s.PrepareConcentratedPool()
		clPoolId := clPool.GetId()
		positionID, _, _, liquidity, _, concentratedLockId, err := s.App.ConcentratedLiquidityKeeper.CreateFullRangePositionLocked(s.Ctx, clPoolId, addr, tc.positionCoins, time.Hour)
		s.Require().NoError(err)

		// Refetch the cl pool post full range position creation
		clPool, err = s.App.ConcentratedLiquidityKeeper.GetConcentratedPoolById(s.Ctx, clPoolId)
		s.Require().NoError(err)

		clPoolPositionDenom := cltypes.GetConcentratedLockupDenomFromPoolId(clPoolId)

		// Check the supply of the cl asset before we slash it is equal to the liquidity created
		clAssetSupplyPreSlash := s.App.BankKeeper.GetSupply(s.Ctx, clPoolPositionDenom)
		s.Require().Equal(liquidity.TruncateInt().String(), clAssetSupplyPreSlash.Amount.String())

		// Store the cl pool balance before the slash
		clPoolBalancePreSlash := s.App.BankKeeper.GetAllBalances(s.Ctx, clPool.GetAddress())

		// Check the period locks accumulation
		acc := s.App.LockupKeeper.GetPeriodLocksAccumulation(s.Ctx, types.QueryCondition{
			Denom:    clPoolPositionDenom,
			Duration: time.Second,
		})
		s.Require().Equal(liquidity.TruncateInt64(), acc.Int64())

		// The lockup module account balance before the slash should match the liquidity added to the lock
		lockupModuleBalancePreSlash := s.App.LockupKeeper.GetModuleBalance(s.Ctx)
		s.Require().Equal(sdk.NewCoins(sdk.NewCoin(clPoolPositionDenom, liquidity.TruncateInt())), lockupModuleBalancePreSlash)

		// Slash the cl shares and the underlying assets
		// Figure out the underlying assets from the liquidity slash
		position, err := s.App.ConcentratedLiquidityKeeper.GetPosition(s.Ctx, positionID)
		s.Require().NoError(err)

		concentratedPool, err := s.App.ConcentratedLiquidityKeeper.GetConcentratedPoolById(s.Ctx, position.PoolId)
		s.Require().NoError(err)

		tempPositionToCalculateUnderlyingAssets := position
		tempPositionToCalculateUnderlyingAssets.Liquidity = tc.liquidityToSlash
		asset0, asset1, err := cl.CalculateUnderlyingAssetsFromPosition(s.Ctx, tempPositionToCalculateUnderlyingAssets, concentratedPool)
		s.Require().NoError(err)

		underlyingAssetsToSlash := sdk.NewCoins(asset0, asset1)

		// The expected new liquidity is the previous liquidity minus the slashed liquidity
		expectedNewLiquidity := position.Liquidity.Sub(tc.liquidityToSlash).TruncateInt()

		// Slash the tokens from the lock
		_, err = s.App.LockupKeeper.SlashTokensFromLockByIDSendUnderlyingAndBurn(s.Ctx, concentratedLockId, sdk.Coins{sdk.NewInt64Coin(tc.denomToSlash, tc.liquidityToSlash.TruncateInt64())}, underlyingAssetsToSlash, clPool.GetAddress())
		if tc.expectError {
			s.Require().Error(err)
			continue
		} else {
			s.Require().NoError(err)
		}

		expectedNewLiquidityCoins := sdk.NewCoin(clPoolPositionDenom, expectedNewLiquidity)

		acc = s.App.LockupKeeper.GetPeriodLocksAccumulation(s.Ctx, types.QueryCondition{
			Denom:    tc.denomToSlash,
			Duration: time.Second,
		})
		s.Require().Equal(expectedNewLiquidityCoins.Amount.Int64(), acc.Int64())

		// The lockup module account balance after the slash should match the liquidity minus the slashed liquidity
		lockupModuleBalancePostSlash := s.App.LockupKeeper.GetModuleBalance(s.Ctx)
		s.Require().Equal(sdk.NewCoins(expectedNewLiquidityCoins), lockupModuleBalancePostSlash)

		// Check the supply of the cl asset after we slash it is equal to the liquidity created
		clAssetSupplyPostSlash := s.App.BankKeeper.GetSupply(s.Ctx, clPoolPositionDenom)
		s.Require().Equal(expectedNewLiquidityCoins.Amount.String(), clAssetSupplyPostSlash.Amount.String())

		// The lock itself should have been slashed
		lock, err := s.App.LockupKeeper.GetLockByID(s.Ctx, concentratedLockId)
		s.Require().NoError(err)
		s.Require().Equal(expectedNewLiquidityCoins.String(), lock.Coins.String())

		// The cl pool should be missing the underlying assets that were slashed
		clPoolBalancePostSlash := s.App.BankKeeper.GetAllBalances(s.Ctx, clPool.GetAddress())
		s.Require().Equal(clPoolBalancePreSlash.Sub(underlyingAssetsToSlash), clPoolBalancePostSlash)
	}
}

func (s *KeeperTestSuite) TestEditLockup() {
	s.SetupTest()

	// initial check
	locks, err := s.App.LockupKeeper.GetPeriodLocks(s.Ctx)
	s.Require().NoError(err)
	s.Require().Len(locks, 0)

	// lock coins
	addr := sdk.AccAddress([]byte("addr1---------------"))

	// 1 * time.Second: 10
	coins := sdk.Coins{sdk.NewInt64Coin("stake", 10)}
	s.LockTokens(addr, coins, time.Second)

	// check accumulations
	acc := s.App.LockupKeeper.GetPeriodLocksAccumulation(s.Ctx, types.QueryCondition{
		Denom:    "stake",
		Duration: time.Second,
	})
	s.Require().Equal(int64(10), acc.Int64())

	lock, _ := s.App.LockupKeeper.GetLockByID(s.Ctx, 1)

	// duration decrease should fail
	err = s.App.LockupKeeper.ExtendLockup(s.Ctx, lock.ID, addr, time.Second/2)
	s.Require().Error(err)
	// extending lock with same duration should fail
	err = s.App.LockupKeeper.ExtendLockup(s.Ctx, lock.ID, addr, time.Second)
	s.Require().Error(err)

	// duration increase should success
	err = s.App.LockupKeeper.ExtendLockup(s.Ctx, lock.ID, addr, time.Second*2)
	s.Require().NoError(err)

	// check queries
	lock, _ = s.App.LockupKeeper.GetLockByID(s.Ctx, lock.ID)
	s.Require().Equal(lock.Duration, time.Second*2)
	s.Require().Equal(uint64(1), lock.ID)
	s.Require().Equal(coins, lock.Coins)

	locks = s.App.LockupKeeper.GetLocksLongerThanDurationDenom(s.Ctx, "stake", time.Second)
	s.Require().Equal(len(locks), 1)

	locks = s.App.LockupKeeper.GetLocksLongerThanDurationDenom(s.Ctx, "stake", time.Second*2)
	s.Require().Equal(len(locks), 1)

	// check accumulations
	acc = s.App.LockupKeeper.GetPeriodLocksAccumulation(s.Ctx, types.QueryCondition{
		Denom:    "stake",
		Duration: time.Second,
	})
	s.Require().Equal(int64(10), acc.Int64())
	acc = s.App.LockupKeeper.GetPeriodLocksAccumulation(s.Ctx, types.QueryCondition{
		Denom:    "stake",
		Duration: time.Second * 2,
	})
	s.Require().Equal(int64(10), acc.Int64())
	acc = s.App.LockupKeeper.GetPeriodLocksAccumulation(s.Ctx, types.QueryCondition{
		Denom:    "stake",
		Duration: time.Second * 3,
	})
	s.Require().Equal(int64(0), acc.Int64())
}

func (s *KeeperTestSuite) TestForceUnlock() {
	addr1 := sdk.AccAddress([]byte("addr1---------------"))

	testCases := []struct {
		name          string
		postLockSetup func()
	}{
		{
			name: "happy path",
		},
		{
			name: "superfluid staked",
			postLockSetup: func() {
				err := s.App.LockupKeeper.CreateSyntheticLockup(s.Ctx, 1, "testDenom", time.Minute, true)
				s.Require().NoError(err)
			},
		},
	}
	for _, tc := range testCases {
		// set up test and create default lock
		s.SetupTest()
		coinsToLock := sdk.NewCoins(sdk.NewCoin("stake", sdk.NewInt(10000000)))
		s.FundAcc(addr1, sdk.NewCoins(coinsToLock...))
		lock, err := s.App.LockupKeeper.CreateLock(s.Ctx, addr1, coinsToLock, time.Minute)
		s.Require().NoError(err)

		// post lock setup
		if tc.postLockSetup != nil {
			tc.postLockSetup()
		}

		err = s.App.LockupKeeper.ForceUnlock(s.Ctx, lock)
		s.Require().NoError(err)

		// check that accumulation store has decreased
		accum := s.App.LockupKeeper.GetPeriodLocksAccumulation(s.Ctx, types.QueryCondition{
			LockQueryType: types.ByDuration,
			Denom:         "foo",
			Duration:      time.Minute,
		})
		s.Require().Equal(accum.String(), "0")

		// check balance of lock account to confirm
		balances := s.App.BankKeeper.GetAllBalances(s.Ctx, addr1)
		s.Require().Equal(balances, coinsToLock)

		// if it was superfluid delegated lock,
		//  confirm that we don't have associated synth locks
		synthLocks := s.App.LockupKeeper.GetAllSyntheticLockupsByLockup(s.Ctx, lock.ID)
		s.Require().Equal(0, len(synthLocks))

		// check if lock is deleted by checking trying to get lock ID
		_, err = s.App.LockupKeeper.GetLockByID(s.Ctx, lock.ID)
		s.Require().Error(err)
	}
}

func (s *KeeperTestSuite) TestPartialForceUnlock() {
	addr1 := sdk.AccAddress([]byte("addr1---------------"))

	defaultDenomToLock := "stake"
	defaultAmountToLock := sdk.NewInt(10000000)
	coinsToLock := sdk.NewCoins(sdk.NewCoin("stake", defaultAmountToLock))

	testCases := []struct {
		name               string
		coinsToForceUnlock sdk.Coins
		expectedPass       bool
	}{
		{
			name:               "unlock full amount",
			coinsToForceUnlock: coinsToLock,
			expectedPass:       true,
		},
		{
			name:               "partial unlock",
			coinsToForceUnlock: sdk.Coins{sdk.NewCoin(defaultDenomToLock, defaultAmountToLock.Quo(sdk.NewInt(2)))},
			expectedPass:       true,
		},
		{
			name:               "unlock more than locked",
			coinsToForceUnlock: sdk.Coins{sdk.NewCoin(defaultDenomToLock, defaultAmountToLock.Add(sdk.NewInt(2)))},
			expectedPass:       false,
		},
		{
			name:               "try unlocking with empty coins",
			coinsToForceUnlock: sdk.Coins{},
			expectedPass:       true,
		},
	}
	for _, tc := range testCases {
		// set up test and create default lock
<<<<<<< HEAD
		suite.SetupTest()

		suite.FundAcc(addr1, sdk.NewCoins(coinsToLock...))

		lock, err := suite.App.LockupKeeper.CreateLock(suite.Ctx, addr1, coinsToLock, time.Minute)
		suite.Require().NoError(err)
=======
		s.SetupTest()
		coinsToLock := sdk.NewCoins(sdk.NewCoin("stake", defaultAmountToLock))
		s.FundAcc(addr1, sdk.NewCoins(coinsToLock...))
		// balanceBeforeLock := s.App.BankKeeper.GetAllBalances(s.Ctx, addr1)
		lock, err := s.App.LockupKeeper.CreateLock(s.Ctx, addr1, coinsToLock, time.Minute)
		s.Require().NoError(err)
>>>>>>> 9f9e1ca5

		err = s.App.LockupKeeper.PartialForceUnlock(s.Ctx, lock, tc.coinsToForceUnlock)

		if tc.expectedPass {
			s.Require().NoError(err)

			// check balance
			balanceAfterForceUnlock := s.App.BankKeeper.GetBalance(s.Ctx, addr1, "stake")

			if tc.coinsToForceUnlock.Empty() {
				tc.coinsToForceUnlock = coinsToLock
			}
			s.Require().Equal(tc.coinsToForceUnlock, sdk.Coins{balanceAfterForceUnlock})
		} else {
			s.Require().Error(err)

			// check balance
			balanceAfterForceUnlock := s.App.BankKeeper.GetBalance(s.Ctx, addr1, "stake")
			s.Require().Equal(sdk.NewInt(0), balanceAfterForceUnlock.Amount)
		}
	}
}<|MERGE_RESOLUTION|>--- conflicted
+++ resolved
@@ -533,66 +533,62 @@
 	s.Require().Equal(sdk.NewInt(30), balance.Amount)
 }
 
-<<<<<<< HEAD
-func (suite *KeeperTestSuite) TestCreateLockNoSend() {
-	suite.SetupTest()
+func (s *KeeperTestSuite) TestCreateLockNoSend() {
+	s.SetupTest()
 
 	addr1 := sdk.AccAddress([]byte("addr1---------------"))
 	coins := sdk.Coins{sdk.NewInt64Coin("stake", 10)}
 
 	// test locking without balance
-	lock, err := suite.App.LockupKeeper.CreateLockNoSend(suite.Ctx, addr1, coins, time.Second)
-	suite.Require().NoError(err)
+	lock, err := s.App.LockupKeeper.CreateLockNoSend(s.Ctx, addr1, coins, time.Second)
+	s.Require().NoError(err)
 
 	// check new lock
-	suite.Require().Equal(coins, lock.Coins)
-	suite.Require().Equal(time.Second, lock.Duration)
-	suite.Require().Equal(time.Time{}, lock.EndTime)
-	suite.Require().Equal(uint64(1), lock.ID)
-
-	lockID := suite.App.LockupKeeper.GetLastLockID(suite.Ctx)
-	suite.Require().Equal(uint64(1), lockID)
+	s.Require().Equal(coins, lock.Coins)
+	s.Require().Equal(time.Second, lock.Duration)
+	s.Require().Equal(time.Time{}, lock.EndTime)
+	s.Require().Equal(uint64(1), lock.ID)
+
+	lockID := s.App.LockupKeeper.GetLastLockID(s.Ctx)
+	s.Require().Equal(uint64(1), lockID)
 
 	// check accumulation store
-	accum := suite.App.LockupKeeper.GetPeriodLocksAccumulation(suite.Ctx, types.QueryCondition{
+	accum := s.App.LockupKeeper.GetPeriodLocksAccumulation(s.Ctx, types.QueryCondition{
 		LockQueryType: types.ByDuration,
 		Denom:         "stake",
 		Duration:      time.Second,
 	})
-	suite.Require().Equal(accum.String(), "10")
+	s.Require().Equal(accum.String(), "10")
 
 	// create new lock (this time with a balance)
 	originalLockBalance := int64(20)
 	coins = sdk.Coins{sdk.NewInt64Coin("stake", originalLockBalance)}
-	suite.FundAcc(addr1, coins)
-
-	lock, err = suite.App.LockupKeeper.CreateLockNoSend(suite.Ctx, addr1, coins, time.Second)
-	suite.Require().NoError(err)
-
-	lockID = suite.App.LockupKeeper.GetLastLockID(suite.Ctx)
-	suite.Require().Equal(uint64(2), lockID)
+	s.FundAcc(addr1, coins)
+
+	lock, err = s.App.LockupKeeper.CreateLockNoSend(s.Ctx, addr1, coins, time.Second)
+	s.Require().NoError(err)
+
+	lockID = s.App.LockupKeeper.GetLastLockID(s.Ctx)
+	s.Require().Equal(uint64(2), lockID)
 
 	// check accumulation store
-	accum = suite.App.LockupKeeper.GetPeriodLocksAccumulation(suite.Ctx, types.QueryCondition{
+	accum = s.App.LockupKeeper.GetPeriodLocksAccumulation(s.Ctx, types.QueryCondition{
 		LockQueryType: types.ByDuration,
 		Denom:         "stake",
 		Duration:      time.Second,
 	})
-	suite.Require().Equal(accum.String(), "30")
+	s.Require().Equal(accum.String(), "30")
 
 	// check that send did not occur and balances are unchanged
-	balance := suite.App.BankKeeper.GetBalance(suite.Ctx, addr1, "stake")
-	suite.Require().Equal(sdk.NewInt(originalLockBalance).String(), balance.Amount.String())
-
-	acc := suite.App.AccountKeeper.GetModuleAccount(suite.Ctx, types.ModuleName)
-	balance = suite.App.BankKeeper.GetBalance(suite.Ctx, acc.GetAddress(), "stake")
-	suite.Require().Equal(sdk.ZeroInt().String(), balance.Amount.String())
-}
-
-func (suite *KeeperTestSuite) TestAddTokensToLock() {
-=======
+	balance := s.App.BankKeeper.GetBalance(s.Ctx, addr1, "stake")
+	s.Require().Equal(sdk.NewInt(originalLockBalance).String(), balance.Amount.String())
+
+	acc := s.App.AccountKeeper.GetModuleAccount(s.Ctx, types.ModuleName)
+	balance = s.App.BankKeeper.GetBalance(s.Ctx, acc.GetAddress(), "stake")
+	s.Require().Equal(sdk.ZeroInt().String(), balance.Amount.String())
+}
+
 func (s *KeeperTestSuite) TestAddTokensToLock() {
->>>>>>> 9f9e1ca5
 	initialLockCoin := sdk.NewInt64Coin("stake", 10)
 	addr1 := sdk.AccAddress([]byte("addr1---------------"))
 	addr2 := sdk.AccAddress([]byte("addr2---------------"))
@@ -762,13 +758,8 @@
 	}
 }
 
-<<<<<<< HEAD
-func (suite *KeeperTestSuite) TestLockNoSend() {
-	suite.SetupTest()
-=======
 func (s *KeeperTestSuite) TestLock() {
 	s.SetupTest()
->>>>>>> 9f9e1ca5
 
 	addr1 := sdk.AccAddress([]byte("addr1---------------"))
 	coins := sdk.Coins{sdk.NewInt64Coin("stake", 10)}
@@ -781,15 +772,9 @@
 		Coins:    coins,
 	}
 
-<<<<<<< HEAD
 	// test locking without balance (should work since we don't send the underlying balance)
-	err := suite.App.LockupKeeper.Lock(suite.Ctx, lock, coins)
-	suite.Require().NoError(err)
-=======
-	// test locking without balance
 	err := s.App.LockupKeeper.Lock(s.Ctx, lock, coins)
-	s.Require().Error(err)
->>>>>>> 9f9e1ca5
+	s.Require().NoError(err)
 
 	// check accumulation store
 	accum := s.App.LockupKeeper.GetPeriodLocksAccumulation(s.Ctx, types.QueryCondition{
@@ -797,11 +782,7 @@
 		Denom:         "stake",
 		Duration:      time.Second,
 	})
-<<<<<<< HEAD
-	suite.Require().Equal(accum.String(), "10")
-=======
-	s.Require().Equal(accum.String(), "0")
->>>>>>> 9f9e1ca5
+	s.Require().Equal(accum.String(), "10")
 
 	s.FundAcc(addr1, coins)
 	err = s.App.LockupKeeper.Lock(s.Ctx, lock, coins)
@@ -813,26 +794,15 @@
 		Denom:         "stake",
 		Duration:      time.Second,
 	})
-<<<<<<< HEAD
-	suite.Require().Equal(accum.String(), "20")
+	s.Require().Equal(accum.String(), "20")
 
 	// Since lockNoSend does not send the underlying coins, the account balance should be unchanged
-	balance := suite.App.BankKeeper.GetBalance(suite.Ctx, addr1, "stake")
-	suite.Require().Equal(sdk.NewInt(10).String(), balance.Amount.String())
-
-	acc := suite.App.AccountKeeper.GetModuleAccount(suite.Ctx, types.ModuleName)
-	balance = suite.App.BankKeeper.GetBalance(suite.Ctx, acc.GetAddress(), "stake")
-	suite.Require().Equal(sdk.NewInt(0).String(), balance.Amount.String())
-=======
-	s.Require().Equal(accum.String(), "10")
-
 	balance := s.App.BankKeeper.GetBalance(s.Ctx, addr1, "stake")
-	s.Require().Equal(sdk.ZeroInt(), balance.Amount)
+	s.Require().Equal(sdk.NewInt(10).String(), balance.Amount.String())
 
 	acc := s.App.AccountKeeper.GetModuleAccount(s.Ctx, types.ModuleName)
 	balance = s.App.BankKeeper.GetBalance(s.Ctx, acc.GetAddress(), "stake")
-	s.Require().Equal(sdk.NewInt(10), balance.Amount)
->>>>>>> 9f9e1ca5
+	s.Require().Equal(sdk.NewInt(0).String(), balance.Amount.String())
 }
 
 func (s *KeeperTestSuite) AddTokensToLockForSynth() {
@@ -1388,21 +1358,12 @@
 	}
 	for _, tc := range testCases {
 		// set up test and create default lock
-<<<<<<< HEAD
-		suite.SetupTest()
-
-		suite.FundAcc(addr1, sdk.NewCoins(coinsToLock...))
-
-		lock, err := suite.App.LockupKeeper.CreateLock(suite.Ctx, addr1, coinsToLock, time.Minute)
-		suite.Require().NoError(err)
-=======
 		s.SetupTest()
-		coinsToLock := sdk.NewCoins(sdk.NewCoin("stake", defaultAmountToLock))
+
 		s.FundAcc(addr1, sdk.NewCoins(coinsToLock...))
-		// balanceBeforeLock := s.App.BankKeeper.GetAllBalances(s.Ctx, addr1)
+
 		lock, err := s.App.LockupKeeper.CreateLock(s.Ctx, addr1, coinsToLock, time.Minute)
 		s.Require().NoError(err)
->>>>>>> 9f9e1ca5
 
 		err = s.App.LockupKeeper.PartialForceUnlock(s.Ctx, lock, tc.coinsToForceUnlock)
 
