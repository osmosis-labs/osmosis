package keeper

import (
	"fmt"
	"time"

	"github.com/cosmos/cosmos-sdk/store/prefix"
	sdk "github.com/cosmos/cosmos-sdk/types"
	"github.com/gogo/protobuf/proto"
	"github.com/osmosis-labs/osmosis/store"
	"github.com/osmosis-labs/osmosis/x/lockup/types"
	db "github.com/tendermint/tm-db"
)

func (k Keeper) getLocksFromIterator(ctx sdk.Context, iterator db.Iterator) []types.PeriodLock {
	locks := []types.PeriodLock{}
	defer iterator.Close()
	for ; iterator.Valid(); iterator.Next() {
		lockID := sdk.BigEndianToUint64(iterator.Value())
		lock, err := k.GetLockByID(ctx, lockID)
		if err != nil {
			panic(err)
		}
		locks = append(locks, *lock)
	}
	return locks
}

func (k Keeper) beginUnlockFromIterator(ctx sdk.Context, iterator db.Iterator) ([]types.PeriodLock, sdk.Coins, error) {
	coins := sdk.Coins{}
	locks := k.getLocksFromIterator(ctx, iterator)
	for _, lock := range locks {
		err := k.BeginUnlock(ctx, lock)
		if err != nil {
			return locks, coins, err
		}
		// sum up all coins begin unlocking
		coins = coins.Add(lock.Coins...)
	}
	return locks, coins, nil
}

// WithdrawAllMaturedLocks withdraws every lock thats in the process of unlocking, and has finished unlocking by
// the current block time.
func (k Keeper) WithdrawAllMaturedLocks(ctx sdk.Context) {
	k.unlockFromIterator(ctx, k.LockIteratorBeforeTime(ctx, true, ctx.BlockTime()))
}

func (k Keeper) addLockRefs(ctx sdk.Context, lockRefPrefix []byte, lock types.PeriodLock) error {
	refKeys, err := lockRefKeys(lock)
	if err != nil {
		return err
	}
	for _, refKey := range refKeys {
		if err := k.addLockRefByKey(ctx, combineKeys(lockRefPrefix, refKey), lock.ID); err != nil {
			return err
		}
	}
	return nil
}

func (k Keeper) deleteLockRefs(ctx sdk.Context, lockRefPrefix []byte, lock types.PeriodLock) error {
	refKeys, err := lockRefKeys(lock)
	if err != nil {
		return err
	}
	for _, refKey := range refKeys {
		if err := k.deleteLockRefByKey(ctx, combineKeys(lockRefPrefix, refKey), lock.ID); err != nil {
			return err
		}
	}
	return nil
}

func (k Keeper) unlockFromIterator(ctx sdk.Context, iterator db.Iterator) ([]types.PeriodLock, sdk.Coins) {
	coins := sdk.Coins{}
	locks := k.getLocksFromIterator(ctx, iterator)
	for _, lock := range locks {
		err := k.Unlock(ctx, lock)
		if err != nil {
			panic(err)
		}
		// sum up all coins unlocked
		coins = coins.Add(lock.Coins...)
	}
	return locks, coins
}

func (k Keeper) getCoinsFromLocks(locks []types.PeriodLock) sdk.Coins {
	coins := sdk.Coins{}
	for _, lock := range locks {
		coins = coins.Add(lock.Coins...)
	}
	return coins
}

func (k Keeper) getCoinsFromIterator(ctx sdk.Context, iterator db.Iterator) sdk.Coins {
	return k.getCoinsFromLocks(k.getLocksFromIterator(ctx, iterator))
}

func (k Keeper) accumulationStore(ctx sdk.Context, denom string) store.Tree {
	return store.NewTree(prefix.NewStore(ctx.KVStore(k.storeKey), accumulationStorePrefix(denom)), 10)
}

// GetModuleBalance Returns full balance of the module
func (k Keeper) GetModuleBalance(ctx sdk.Context) sdk.Coins {
	// TODO: should add invariant test for module balance and lock items
	acc := k.ak.GetModuleAccount(ctx, types.ModuleName)
	return k.bk.GetAllBalances(ctx, acc.GetAddress())
}

// GetModuleLockedCoins Returns locked balance of the module
func (k Keeper) GetModuleLockedCoins(ctx sdk.Context) sdk.Coins {
	// all not unlocking + not finished unlocking
	notUnlockingCoins := k.getCoinsFromIterator(ctx, k.LockIterator(ctx, false))
	unlockingCoins := k.getCoinsFromIterator(ctx, k.LockIteratorAfterTime(ctx, true, ctx.BlockTime()))
	return notUnlockingCoins.Add(unlockingCoins...)
}

// GetAccountUnlockableCoins Returns whole unlockable coins which are not withdrawn yet
func (k Keeper) GetAccountUnlockableCoins(ctx sdk.Context, addr sdk.AccAddress) sdk.Coins {
	return k.getCoinsFromIterator(ctx, k.AccountLockIteratorBeforeTime(ctx, true, addr, ctx.BlockTime()))
}

// GetAccountUnlockingCoins Returns whole unlocking coins
func (k Keeper) GetAccountUnlockingCoins(ctx sdk.Context, addr sdk.AccAddress) sdk.Coins {
	return k.getCoinsFromIterator(ctx, k.AccountLockIteratorAfterTime(ctx, true, addr, ctx.BlockTime()))
}

// GetAccountLockedCoins Returns a locked coins that can't be withdrawn
func (k Keeper) GetAccountLockedCoins(ctx sdk.Context, addr sdk.AccAddress) sdk.Coins {
	// all account unlocking + not finished unlocking
	notUnlockingCoins := k.getCoinsFromIterator(ctx, k.AccountLockIterator(ctx, false, addr))
	unlockingCoins := k.getCoinsFromIterator(ctx, k.AccountLockIteratorAfterTime(ctx, true, addr, ctx.BlockTime()))
	return notUnlockingCoins.Add(unlockingCoins...)
}

// GetAccountLockedPastTime Returns the total locks of an account whose unlock time is beyond timestamp
func (k Keeper) GetAccountLockedPastTime(ctx sdk.Context, addr sdk.AccAddress, timestamp time.Time) []types.PeriodLock {
	// unlockings finish after specific time + not started locks that will finish after the time even though it start now
	unlockings := k.getLocksFromIterator(ctx, k.AccountLockIteratorAfterTime(ctx, true, addr, timestamp))
	duration := time.Duration(0)
	if timestamp.After(ctx.BlockTime()) {
		duration = timestamp.Sub(ctx.BlockTime())
	}
	notUnlockings := k.getLocksFromIterator(ctx, k.AccountLockIteratorLongerDuration(ctx, false, addr, duration))
	return combineLocks(notUnlockings, unlockings)
}

// GetAccountLockedPastTimeNotUnlockingOnly Returns the total locks of an account whose unlock time is beyond timestamp
func (k Keeper) GetAccountLockedPastTimeNotUnlockingOnly(ctx sdk.Context, addr sdk.AccAddress, timestamp time.Time) []types.PeriodLock {
	duration := time.Duration(0)
	if timestamp.After(ctx.BlockTime()) {
		duration = timestamp.Sub(ctx.BlockTime())
	}
	return k.getLocksFromIterator(ctx, k.AccountLockIteratorLongerDuration(ctx, false, addr, duration))
}

// GetAccountUnlockedBeforeTime Returns the total unlocks of an account whose unlock time is before timestamp
func (k Keeper) GetAccountUnlockedBeforeTime(ctx sdk.Context, addr sdk.AccAddress, timestamp time.Time) []types.PeriodLock {
	// unlockings finish before specific time + not started locks that can finish before the time if start now
	unlockings := k.getLocksFromIterator(ctx, k.AccountLockIteratorBeforeTime(ctx, true, addr, timestamp))
	if timestamp.Before(ctx.BlockTime()) {
		return unlockings
	}
	duration := timestamp.Sub(ctx.BlockTime())
	notUnlockings := k.getLocksFromIterator(ctx, k.AccountLockIteratorShorterThanDuration(ctx, false, addr, duration))
	return combineLocks(notUnlockings, unlockings)
}

// GetAccountLockedPastTimeDenom is equal to GetAccountLockedPastTime but denom specific
func (k Keeper) GetAccountLockedPastTimeDenom(ctx sdk.Context, addr sdk.AccAddress, denom string, timestamp time.Time) []types.PeriodLock {
	// unlockings finish after specific time + not started locks that will finish after the time even though it start now
	unlockings := k.getLocksFromIterator(ctx, k.AccountLockIteratorAfterTimeDenom(ctx, true, addr, denom, timestamp))
	duration := time.Duration(0)
	if timestamp.After(ctx.BlockTime()) {
		duration = timestamp.Sub(ctx.BlockTime())
	}
	notUnlockings := k.getLocksFromIterator(ctx, k.AccountLockIteratorLongerDurationDenom(ctx, false, addr, denom, duration))
	return combineLocks(notUnlockings, unlockings)
}

// GetAccountLockedLongerDuration Returns account locked with duration longer than specified
func (k Keeper) GetAccountLockedLongerDuration(ctx sdk.Context, addr sdk.AccAddress, duration time.Duration) []types.PeriodLock {
	// it does not matter started unlocking or not for duration query
	unlockings := k.getLocksFromIterator(ctx, k.AccountLockIteratorLongerDuration(ctx, true, addr, duration))
	notUnlockings := k.getLocksFromIterator(ctx, k.AccountLockIteratorLongerDuration(ctx, false, addr, duration))
	return combineLocks(notUnlockings, unlockings)
}

// GetAccountLockedLongerDurationNotUnlockingOnly Returns account locked with duration longer than specified
func (k Keeper) GetAccountLockedLongerDurationNotUnlockingOnly(ctx sdk.Context, addr sdk.AccAddress, duration time.Duration) []types.PeriodLock {
	return k.getLocksFromIterator(ctx, k.AccountLockIteratorLongerDuration(ctx, false, addr, duration))
}

// GetAccountLockedLongerDurationDenom Returns account locked with duration longer than specified with specific denom
func (k Keeper) GetAccountLockedLongerDurationDenom(ctx sdk.Context, addr sdk.AccAddress, denom string, duration time.Duration) []types.PeriodLock {
	// it does not matter started unlocking or not for duration query
	unlockings := k.getLocksFromIterator(ctx, k.AccountLockIteratorLongerDurationDenom(ctx, true, addr, denom, duration))
	notUnlockings := k.getLocksFromIterator(ctx, k.AccountLockIteratorLongerDurationDenom(ctx, false, addr, denom, duration))
	return combineLocks(notUnlockings, unlockings)
}

// GetLocksPastTimeDenom Returns the locks whose unlock time is beyond timestamp
func (k Keeper) GetLocksPastTimeDenom(ctx sdk.Context, denom string, timestamp time.Time) []types.PeriodLock {
	// returns both unlocking started and not started assuming it started unlocking current time
	unlockings := k.getLocksFromIterator(ctx, k.LockIteratorAfterTimeDenom(ctx, true, denom, timestamp))
	duration := time.Duration(0)
	if timestamp.After(ctx.BlockTime()) {
		duration = timestamp.Sub(ctx.BlockTime())
	}
	notUnlockings := k.getLocksFromIterator(ctx, k.LockIteratorLongerThanDurationDenom(ctx, false, denom, duration))
	return combineLocks(notUnlockings, unlockings)
}

// GetLocksLongerThanDurationDenom Returns the locks whose unlock duration is longer than duration
func (k Keeper) GetLocksLongerThanDurationDenom(ctx sdk.Context, denom string, duration time.Duration) []types.PeriodLock {
	// returns both unlocking started and not started
	unlockings := k.getLocksFromIterator(ctx, k.LockIteratorLongerThanDurationDenom(ctx, true, denom, duration))
	notUnlockings := k.getLocksFromIterator(ctx, k.LockIteratorLongerThanDurationDenom(ctx, false, denom, duration))
	return combineLocks(notUnlockings, unlockings)
}

// GetLockByID Returns lock from lockID
func (k Keeper) GetLockByID(ctx sdk.Context, lockID uint64) (*types.PeriodLock, error) {
	lock := types.PeriodLock{}
	store := ctx.KVStore(k.storeKey)
	lockKey := lockStoreKey(lockID)
	if !store.Has(lockKey) {
		return nil, fmt.Errorf("lock with ID %d does not exist", lockID)
	}
	bz := store.Get(lockKey)
	err := proto.Unmarshal(bz, &lock)
	return &lock, err
}

// GetPeriodLocks Returns the period locks on pool
func (k Keeper) GetPeriodLocks(ctx sdk.Context) ([]types.PeriodLock, error) {
	unlockings := k.getLocksFromIterator(ctx, k.LockIterator(ctx, true))
	notUnlockings := k.getLocksFromIterator(ctx, k.LockIterator(ctx, false))
	return combineLocks(notUnlockings, unlockings), nil
}

// GetAccountPeriodLocks Returns the period locks associated to an account
func (k Keeper) GetAccountPeriodLocks(ctx sdk.Context, addr sdk.AccAddress) []types.PeriodLock {
	unlockings := k.getLocksFromIterator(ctx, k.AccountLockIterator(ctx, true, addr))
	notUnlockings := k.getLocksFromIterator(ctx, k.AccountLockIterator(ctx, false, addr))
	return combineLocks(notUnlockings, unlockings)
}

// GetPeriodLocksByDuration returns the total amount of query.Denom tokens locked for longer than
// query.Duration
func (k Keeper) GetPeriodLocksAccumulation(ctx sdk.Context, query types.QueryCondition) sdk.Int {
	beginKey := accumulationKey(query.Duration, 0)
	return k.accumulationStore(ctx, query.Denom).SubsetAccumulation(beginKey, nil)
}

// BeginUnlockAllNotUnlockings begins unlock for all not unlocking coins
func (k Keeper) BeginUnlockAllNotUnlockings(ctx sdk.Context, account sdk.AccAddress) ([]types.PeriodLock, sdk.Coins, error) {
	locks, coins, err := k.beginUnlockFromIterator(ctx, k.AccountLockIterator(ctx, false, account))
	return locks, coins, err
}

// BeginUnlockPeriodLockByID begin unlock by period lock ID
func (k Keeper) BeginUnlockPeriodLockByID(ctx sdk.Context, LockID uint64) (*types.PeriodLock, error) {
	lock, err := k.GetLockByID(ctx, LockID)
	if err != nil {
		return lock, err
	}
	err = k.BeginUnlock(ctx, *lock)
	return lock, err
}

// UnlockPeriodLockByID unlock by period lock ID
func (k Keeper) UnlockPeriodLockByID(ctx sdk.Context, LockID uint64) (*types.PeriodLock, error) {
	lock, err := k.GetLockByID(ctx, LockID)
	if err != nil {
		return lock, err
	}
	err = k.Unlock(ctx, *lock)
	return lock, err
}

func (k Keeper) addTokensToLock(ctx sdk.Context, lock *types.PeriodLock, coins sdk.Coins) error {
	lock.Coins = lock.Coins.Add(coins...)

	err := k.setLock(ctx, *lock)
	if err != nil {
		return err
	}

	// modifications to accumulation store
	for _, coin := range lock.Coins {
		// remove previous store for the lock ID and add again with updated value
		k.accumulationStore(ctx, coin.Denom).Remove(accumulationKey(lock.Duration, lock.ID))
		k.accumulationStore(ctx, coin.Denom).Set(accumulationKey(lock.Duration, lock.ID), coin.Amount)
	}

	return nil
}

// AddTokensToLock locks more tokens into a lockup
<<<<<<< HEAD
func (k Keeper) AddTokensToLockByID(ctx sdk.Context, owner sdk.AccAddress, lockID uint64, coins sdk.Coins) (*types.PeriodLock, error) {
=======
// This also saves the lock to the store.
func (k Keeper) AddTokensToLock(ctx sdk.Context, owner sdk.AccAddress, lockID uint64, coins sdk.Coins) (*types.PeriodLock, error) {
>>>>>>> 321de734
	lock, err := k.GetLockByID(ctx, lockID)
	if err != nil {
		return nil, err
	}
	if lock.Owner != owner.String() {
		return nil, types.ErrNotLockOwner
	}
	if err := k.bk.SendCoinsFromAccountToModule(ctx, owner, types.ModuleName, coins); err != nil {
		return nil, err
	}

	err = k.addTokensToLock(ctx, lock, coins)
	if err != nil {
		return nil, err
	}

	if k.hooks == nil {
		return lock, nil
	}

	k.hooks.OnTokenLocked(ctx, owner, lock.ID, coins, lock.Duration, lock.EndTime)
	return lock, nil
}

// LockTokens lock tokens from an account for specified duration
func (k Keeper) LockTokens(ctx sdk.Context, owner sdk.AccAddress, coins sdk.Coins, duration time.Duration) (types.PeriodLock, error) {
	ID := k.GetLastLockID(ctx) + 1
	// unlock time is set at the beginning of unlocking time
	lock := types.NewPeriodLock(ID, owner, duration, time.Time{}, coins)
	err := k.Lock(ctx, lock)
	if err != nil {
		return lock, err
	}
	k.SetLastLockID(ctx, lock.ID)
	return lock, nil
}

func (k Keeper) clearLockRefKeysByPrefix(ctx sdk.Context, prefix []byte) {
	store := ctx.KVStore(k.storeKey)
	iterator := sdk.KVStorePrefixIterator(store, prefix)
	defer iterator.Close()

	for ; iterator.Valid(); iterator.Next() {
		store.Delete(iterator.Key())
	}
}

func (k Keeper) ClearAllLockRefKeys(ctx sdk.Context) {
	k.clearLockRefKeysByPrefix(ctx, types.KeyPrefixNotUnlocking)
	k.clearLockRefKeysByPrefix(ctx, types.KeyPrefixUnlocking)
}

// ResetLock reset lock to lock's previous state on InitGenesis
func (k Keeper) ResetLock(ctx sdk.Context, lock types.PeriodLock) error {
	err := k.setLock(ctx, lock)
	if err != nil {
		return err
	}

	// store refs by the status of unlock
	if lock.IsUnlocking() {
		return k.addLockRefs(ctx, types.KeyPrefixUnlocking, lock)
	}

	// add to accumulation store when unlocking is not started
	for _, coin := range lock.Coins {
		k.accumulationStore(ctx, coin.Denom).Set(accumulationKey(lock.Duration, lock.ID), coin.Amount)
	}

	return k.addLockRefs(ctx, types.KeyPrefixNotUnlocking, lock)
}

// setLock is a utility to store lock object into the store
func (k Keeper) setLock(ctx sdk.Context, lock types.PeriodLock) error {
	store := ctx.KVStore(k.storeKey)
	bz, err := proto.Marshal(&lock)
	if err != nil {
		return err
	}
	store.Set(lockStoreKey(lock.ID), bz)
	return nil
}

// Lock is a utility to lock coins into module account
func (k Keeper) Lock(ctx sdk.Context, lock types.PeriodLock) error {
	owner, err := sdk.AccAddressFromBech32(lock.Owner)
	if err != nil {
		return err
	}
	if err := k.bk.SendCoinsFromAccountToModule(ctx, owner, types.ModuleName, lock.Coins); err != nil {
		return err
	}

	// store lock object into the store
	store := ctx.KVStore(k.storeKey)
	bz, err := proto.Marshal(&lock)
	if err != nil {
		return err
	}
	store.Set(lockStoreKey(lock.ID), bz)

	// add lock refs into not unlocking queue
	err = k.addLockRefs(ctx, types.KeyPrefixNotUnlocking, lock)
	if err != nil {
		return err
	}

	// add to accumulation store
	for _, coin := range lock.Coins {
		k.accumulationStore(ctx, coin.Denom).Set(accumulationKey(lock.Duration, lock.ID), coin.Amount)
	}

	k.hooks.OnTokenLocked(ctx, owner, lock.ID, lock.Coins, lock.Duration, lock.EndTime)
	return nil
}

// BeginUnlock is a utility to start unlocking coins from NotUnlocking queue
func (k Keeper) BeginUnlock(ctx sdk.Context, lock types.PeriodLock) error {
	// remove lock refs from not unlocking queue
	err := k.deleteLockRefs(ctx, types.KeyPrefixNotUnlocking, lock)
	if err != nil {
		return err
	}

	// store lock with end time set
	lock.EndTime = ctx.BlockTime().Add(lock.Duration)
	store := ctx.KVStore(k.storeKey)
	bz, err := proto.Marshal(&lock)
	if err != nil {
		return err
	}
	store.Set(lockStoreKey(lock.ID), bz)

	// add lock refs into unlocking queue
	err = k.addLockRefs(ctx, types.KeyPrefixUnlocking, lock)
	if err != nil {
		return err
	}

	// remove from accumulation store
	for _, coin := range lock.Coins {
		k.accumulationStore(ctx, coin.Denom).Remove(accumulationKey(lock.Duration, lock.ID))
	}

	return nil
}

// Unlock is a utility to unlock coins from module account
func (k Keeper) Unlock(ctx sdk.Context, lock types.PeriodLock) error {
	// validation for current time and unlock time
	curTime := ctx.BlockTime()
	if !lock.IsUnlocking() {
		return fmt.Errorf("lock hasn't started unlocking yet")
	}
	if curTime.Before(lock.EndTime) {
		return fmt.Errorf("lock is not unlockable yet: %s >= %s", curTime.String(), lock.EndTime.String())
	}

	owner, err := sdk.AccAddressFromBech32(lock.Owner)
	if err != nil {
		return err
	}

	// send coins back to owner
	if err := k.bk.SendCoinsFromModuleToAccount(ctx, types.ModuleName, owner, lock.Coins); err != nil {
		return err
	}

	// remove lock from store object
	store := ctx.KVStore(k.storeKey)
	store.Delete(lockStoreKey(lock.ID))

	// delete lock refs from the unlocking queue
	err = k.deleteLockRefs(ctx, types.KeyPrefixUnlocking, lock)
	if err != nil {
		return err
	}

	k.hooks.OnTokenUnlocked(ctx, owner, lock.ID, lock.Coins, lock.Duration, lock.EndTime)
	return nil
}<|MERGE_RESOLUTION|>--- conflicted
+++ resolved
@@ -300,12 +300,8 @@
 }
 
 // AddTokensToLock locks more tokens into a lockup
-<<<<<<< HEAD
+// This also saves the lock to the store.
 func (k Keeper) AddTokensToLockByID(ctx sdk.Context, owner sdk.AccAddress, lockID uint64, coins sdk.Coins) (*types.PeriodLock, error) {
-=======
-// This also saves the lock to the store.
-func (k Keeper) AddTokensToLock(ctx sdk.Context, owner sdk.AccAddress, lockID uint64, coins sdk.Coins) (*types.PeriodLock, error) {
->>>>>>> 321de734
 	lock, err := k.GetLockByID(ctx, lockID)
 	if err != nil {
 		return nil, err
