package keeper

import (
	"fmt"
	"sort"
	"time"

	"github.com/cosmos/cosmos-sdk/store/prefix"
	sdk "github.com/cosmos/cosmos-sdk/types"
	sdkerrors "github.com/cosmos/cosmos-sdk/types/errors"
	"github.com/gogo/protobuf/proto"

	"github.com/osmosis-labs/osmosis/v10/store"
	"github.com/osmosis-labs/osmosis/v10/x/lockup/types"
)

// WithdrawAllMaturedLocks withdraws every lock thats in the process of unlocking, and has finished unlocking by
// the current block time.
func (k Keeper) WithdrawAllMaturedLocks(ctx sdk.Context) {
	k.unlockFromIterator(ctx, k.LockIteratorBeforeTime(ctx, ctx.BlockTime()))
}

// GetModuleBalance returns full balance of the module.
func (k Keeper) GetModuleBalance(ctx sdk.Context) sdk.Coins {
	acc := k.ak.GetModuleAccount(ctx, types.ModuleName)
	return k.bk.GetAllBalances(ctx, acc.GetAddress())
}

// GetModuleLockedCoins Returns locked balance of the module.
func (k Keeper) GetModuleLockedCoins(ctx sdk.Context) sdk.Coins {
	// all not unlocking + not finished unlocking
	notUnlockingCoins := k.getCoinsFromIterator(ctx, k.LockIterator(ctx, false))
	unlockingCoins := k.getCoinsFromIterator(ctx, k.LockIteratorAfterTime(ctx, ctx.BlockTime()))
	return notUnlockingCoins.Add(unlockingCoins...)
}

// GetPeriodLocksByDuration returns the total amount of query.Denom tokens locked for longer than
// query.Duration.
func (k Keeper) GetPeriodLocksAccumulation(ctx sdk.Context, query types.QueryCondition) sdk.Int {
	beginKey := accumulationKey(query.Duration)
	return k.accumulationStore(ctx, query.Denom).SubsetAccumulation(beginKey, nil)
}

// BeginUnlockAllNotUnlockings begins unlock for all not unlocking locks of the given account.
func (k Keeper) BeginUnlockAllNotUnlockings(ctx sdk.Context, account sdk.AccAddress) ([]types.PeriodLock, error) {
	locks, err := k.beginUnlockFromIterator(ctx, k.AccountLockIterator(ctx, false, account))
	return locks, err
}

// AddToExistingLock adds the given coin to the existing lock with the same owner and duration.
// Returns an empty array of period lock when a lock with the given condition does not exist.
func (k Keeper) AddToExistingLock(ctx sdk.Context, owner sdk.AccAddress, coin sdk.Coin, duration time.Duration) ([]types.PeriodLock, error) {
	locks := k.GetAccountLockedDurationNotUnlockingOnly(ctx, owner, coin.Denom, duration)
	// if existing lock with same duration and denom exists, just add there
	if len(locks) > 0 {
		lock := locks[0]
		_, err := k.AddTokensToLockByID(ctx, lock.ID, owner, coin)
		if err != nil {
			return nil, sdkerrors.Wrap(sdkerrors.ErrInvalidRequest, err.Error())
		}
	}
	return locks, nil
}

// AddTokensToLock locks additional tokens into an existing lock with the given ID.
// Tokens locked are sent and kept in the module account.
// This method alters the lock state in store, thus we do a sanity check to ensure
// lock owner matches the given owner.
<<<<<<< HEAD
func (k Keeper) AddTokensToLockByID(ctx sdk.Context, lockID uint64, owner sdk.AccAddress, tokensToAdd sdk.Coin) (*types.PeriodLock, error) {
=======
func (k Keeper) AddTokensToLockByID(ctx sdk.Context, lockID uint64, owner sdk.AccAddress, coin sdk.Coin) (*types.PeriodLock, error) {
>>>>>>> 0860df90
	lock, err := k.GetLockByID(ctx, lockID)
	if err != nil {
		return nil, err
	}

	if lock.GetOwner() != owner.String() {
		return nil, types.ErrNotLockOwner
	}

<<<<<<< HEAD
	lock.Coins = lock.Coins.Add(tokensToAdd)
	err = k.lock(ctx, *lock, sdk.NewCoins(tokensToAdd))
	if err != nil {
		return nil, err
	}

	for _, synthlock := range k.GetAllSyntheticLockupsByLockup(ctx, lock.ID) {
		k.accumulationStore(ctx, synthlock.SynthDenom).Increase(accumulationKey(synthlock.Duration), tokensToAdd.Amount)
	}
=======
	k.hooks.OnTokenLocked(ctx, lock.OwnerAddress(), lock.ID, sdk.Coins{coin}, lock.Duration, lock.EndTime)
	return lock, nil
}

// addTokenToLock adds token to lock and modifies the state of the lock and the accumulation store.
func (k Keeper) addTokenToLock(ctx sdk.Context, lock *types.PeriodLock, coin sdk.Coin) error {
	lock.Coins = lock.Coins.Add(coin)

	err := k.setLock(ctx, *lock)
	if err != nil {
		return err
	}

	// modifications to accumulation store
	k.accumulationStore(ctx, coin.Denom).Increase(accumulationKey(lock.Duration), coin.Amount)
>>>>>>> 0860df90

	// CONTRACT: lock will have synthetic lock only if it has a single coin
	// accumulation store for its synthetic denom is increased if exists.
	lockedCoin, err := lock.SingleCoin()
	if err == nil {
		for _, synthlock := range k.GetAllSyntheticLockupsByLockup(ctx, lock.ID) {
			k.accumulationStore(ctx, synthlock.SynthDenom).Increase(accumulationKey(synthlock.Duration), sdk.NewCoins(coin).AmountOf(lockedCoin.Denom))
		}
	}

<<<<<<< HEAD
	k.hooks.AfterAddTokensToLock(ctx, lock.OwnerAddress(), lock.GetID(), sdk.NewCoins(tokensToAdd))

	return lock, nil
}

// CreateLock creates a new lock with the specified duration for the owner.
// Returns an error in the following conditions:
//  - account does not have enough balance
=======
	k.hooks.AfterAddTokensToLock(ctx, lock.OwnerAddress(), lock.GetID(), sdk.NewCoins(coin))

	return nil
}

// CreateLock creates a new lock with the specified duration for the owner.
>>>>>>> 0860df90
func (k Keeper) CreateLock(ctx sdk.Context, owner sdk.AccAddress, coins sdk.Coins, duration time.Duration) (types.PeriodLock, error) {
	ID := k.GetLastLockID(ctx) + 1
	// unlock time is initially set without a value, gets set as unlock start time + duration
	// when unlocking starts.
	lock := types.NewPeriodLock(ID, owner, duration, time.Time{}, coins)
	err := k.lock(ctx, lock, lock.Coins)
	if err != nil {
		return lock, err
	}
<<<<<<< HEAD

	// add lock refs into not unlocking queue
	err = k.addLockRefs(ctx, lock)
	if err != nil {
		return lock, err
	}

=======
>>>>>>> 0860df90
	k.SetLastLockID(ctx, lock.ID)
	return lock, nil
}

<<<<<<< HEAD
// lock is an internal utility to lock coins and set corresponding states.
// This is only called by either of the two possible entry points to lock tokens.
// 1. CreateLock
// 2. AddTokensToLockByID
func (k Keeper) lock(ctx sdk.Context, lock types.PeriodLock, tokensToLock sdk.Coins) error {
=======
// Lock is a utility method to lock tokens into the module account. This method includes setting the
// lock within the state machine and increasing the value of accumulation store.
func (k Keeper) Lock(ctx sdk.Context, lock types.PeriodLock) error {
>>>>>>> 0860df90
	owner, err := sdk.AccAddressFromBech32(lock.Owner)
	if err != nil {
		return err
	}
	if err := k.bk.SendCoinsFromAccountToModule(ctx, owner, types.ModuleName, tokensToLock); err != nil {
		return err
	}

	// store lock object into the store
	err = k.setLock(ctx, lock)
	if err != nil {
		return err
	}

	// add to accumulation store
	for _, coin := range tokensToLock {
		k.accumulationStore(ctx, coin.Denom).Increase(accumulationKey(lock.Duration), coin.Amount)
	}

	k.hooks.OnTokenLocked(ctx, owner, lock.ID, lock.Coins, lock.Duration, lock.EndTime)
	return nil
}

// BeginUnlock is a utility to start unlocking coins from NotUnlocking queue.
// Returns an error if the lock has a synthetic lock.
func (k Keeper) BeginUnlock(ctx sdk.Context, lockID uint64, coins sdk.Coins) error {
	// prohibit BeginUnlock if synthetic locks are referring to this
	// TODO: In the future, make synthetic locks only get partial restrictions on the main lock.
	lock, err := k.GetLockByID(ctx, lockID)
	if err != nil {
		return err
	}
	if k.HasAnySyntheticLockups(ctx, lock.ID) {
		return fmt.Errorf("cannot BeginUnlocking a lock with synthetic lockup")
	}

	return k.beginUnlock(ctx, *lock, coins)
}

// BeginForceUnlock begins force unlock of the given lock.
// This method should be called by the superfluid module ONLY, as it does not check whether
// the lock has a synthetic lock or not before unlocking.
func (k Keeper) BeginForceUnlock(ctx sdk.Context, lockID uint64, coins sdk.Coins) error {
	lock, err := k.GetLockByID(ctx, lockID)
	if err != nil {
		return err
	}
	return k.beginUnlock(ctx, *lock, coins)
}

// beginUnlock unlocks specified tokens from the given lock. Existing lock refs
// of not unlocking queue are deleted and new lock refs are then added.
// EndTime of the lock is set within this method.
// Coins provided as the parameter does not require to have all the tokens in the lock,
// as we allow partial unlockings of a lock.
func (k Keeper) beginUnlock(ctx sdk.Context, lock types.PeriodLock, coins sdk.Coins) error {
	// sanity check
	if !coins.IsAllLTE(lock.Coins) {
		return fmt.Errorf("requested amount to unlock exceeds locked tokens")
	}

	// If the amount were unlocking is empty, or the entire coins amount, unlock the entire lock.
	// Otherwise, split the lock into two locks, and fully unlock the newly created lock.
	// (By virtue, the newly created lock we split into should have the unlock amount)
	if len(coins) != 0 && !coins.IsEqual(lock.Coins) {
		splitLock, err := k.splitLock(ctx, lock, coins)
		if err != nil {
			return err
		}
		lock = splitLock
	}

	// remove existing lock refs from not unlocking queue
	err := k.deleteLockRefs(ctx, types.KeyPrefixNotUnlocking, lock)
	if err != nil {
		return err
	}

	// store lock with the end time set to current block time + duration
	lock.EndTime = ctx.BlockTime().Add(lock.Duration)
	err = k.setLock(ctx, lock)
	if err != nil {
		return err
	}

	// add lock refs into unlocking queue
	err = k.addLockRefs(ctx, lock)
	if err != nil {
		return err
	}

	if k.hooks != nil {
		k.hooks.OnStartUnlock(ctx, lock.OwnerAddress(), lock.ID, lock.Coins, lock.Duration, lock.EndTime)
	}

	return nil
}

func (k Keeper) clearKeysByPrefix(ctx sdk.Context, prefix []byte) {
	store := ctx.KVStore(k.storeKey)
	iterator := sdk.KVStorePrefixIterator(store, prefix)
	defer iterator.Close()

	for ; iterator.Valid(); iterator.Next() {
		store.Delete(iterator.Key())
	}
}

func (k Keeper) ClearAccumulationStores(ctx sdk.Context) {
	k.clearKeysByPrefix(ctx, types.KeyPrefixLockAccumulation)
}

func (k Keeper) BeginForceUnlockWithEndTime(ctx sdk.Context, lockID uint64, endTime time.Time) error {
	lock, err := k.GetLockByID(ctx, lockID)
	if err != nil {
		return err
	}
	return k.beginForceUnlockWithEndTime(ctx, *lock, endTime)
}

func (k Keeper) beginForceUnlockWithEndTime(ctx sdk.Context, lock types.PeriodLock, endTime time.Time) error {
	// remove lock refs from not unlocking queue if exists
	err := k.deleteLockRefs(ctx, types.KeyPrefixNotUnlocking, lock)
	if err != nil {
		return err
	}

	// store lock with end time set
	lock.EndTime = endTime
	err = k.setLock(ctx, lock)
	if err != nil {
		return err
	}

	// add lock refs into unlocking queue
	err = k.addLockRefs(ctx, lock)
	if err != nil {
		return err
	}

	if k.hooks != nil {
		k.hooks.OnStartUnlock(ctx, lock.OwnerAddress(), lock.ID, lock.Coins, lock.Duration, lock.EndTime)
	}

	return nil
}

// UnlockMaturedLock finishes unlocking by sending back the locked tokens from the module accounts
// to the owner. This method requires lock to be matured, having passed the endtime of the lock.
func (k Keeper) UnlockMaturedLock(ctx sdk.Context, lockID uint64) error {
	lock, err := k.GetLockByID(ctx, lockID)
	if err != nil {
		return err
	}

	// validation for current time and unlock time
	curTime := ctx.BlockTime()
	if !lock.IsUnlocking() {
		return fmt.Errorf("lock hasn't started unlocking yet")
	}
	if curTime.Before(lock.EndTime) {
		return fmt.Errorf("lock is not unlockable yet: %s >= %s", curTime.String(), lock.EndTime.String())
	}

	return k.unlockMaturedLockInternalLogic(ctx, *lock)
}

// ForceUnlock ignores unlock duration and immediately unlocks the lock and refunds tokens to lock owner.
func (k Keeper) ForceUnlock(ctx sdk.Context, lock types.PeriodLock) error {
	// Steps:
	// 1) Break associated synthetic locks. (Superfluid data)
	// 2) If lock is bonded, move it to unlocking
	// 3) Run logic to delete unlocking metadata, and send tokens to owner.

	synthLocks := k.GetAllSyntheticLockupsByLockup(ctx, lock.ID)
	err := k.DeleteAllSyntheticLocks(ctx, lock, synthLocks)
	if err != nil {
		return err
	}

	if !lock.IsUnlocking() {
		err := k.BeginUnlock(ctx, lock.ID, nil)
		if err != nil {
			return err
		}
	}
	// NOTE: This caused a bug! BeginUnlock changes the owner the lock.EndTime
	// This shows the bad API design of not using lock.ID in every public function.
	lockPtr, err := k.GetLockByID(ctx, lock.ID)
	if err != nil {
		return err
	}
	return k.unlockMaturedLockInternalLogic(ctx, *lockPtr)
}

// unlockMaturedLockInternalLogic handles internal logic for finishing unlocking matured locks.
func (k Keeper) unlockMaturedLockInternalLogic(ctx sdk.Context, lock types.PeriodLock) error {
	owner, err := sdk.AccAddressFromBech32(lock.Owner)
	if err != nil {
		return err
	}

	// send coins back to owner
	if err := k.bk.SendCoinsFromModuleToAccount(ctx, types.ModuleName, owner, lock.Coins); err != nil {
		return err
	}

	k.deleteLock(ctx, lock.ID)

	// delete lock refs from the unlocking queue
	err = k.deleteLockRefs(ctx, types.KeyPrefixUnlocking, lock)
	if err != nil {
		return err
	}

	// remove from accumulation store
	for _, coin := range lock.Coins {
		k.accumulationStore(ctx, coin.Denom).Decrease(accumulationKey(lock.Duration), coin.Amount)
	}

	k.hooks.OnTokenUnlocked(ctx, owner, lock.ID, lock.Coins, lock.Duration, lock.EndTime)
	return nil
}

// ExtendLockup changes the existing lock duration to the given lock duration.
// Updating lock duration would fail on either of the following conditions.
// 1. Only lock owner is able to change the duration of the lock.
// 2. Locks that are unlokcing are not allowed to change duration.
// 3. Locks that have synthetic lockup are not allowed to change.
// 4. Provided duration should be greater than the original duration.
func (k Keeper) ExtendLockup(ctx sdk.Context, lock types.PeriodLock, newDuration time.Duration) error {
	if lock.IsUnlocking() {
		return fmt.Errorf("cannot edit unlocking lockup for lock %d", lock.ID)
	}

	// check synthetic lockup exists
	if k.HasAnySyntheticLockups(ctx, lock.ID) {
		return fmt.Errorf("cannot edit lockup with synthetic lock %d", lock.ID)
	}

	oldLock := lock

	if newDuration != 0 {
		if newDuration <= lock.Duration {
			return fmt.Errorf("new duration should be greater than the original")
		}

		// update accumulation store
		for _, coin := range lock.Coins {
			k.accumulationStore(ctx, coin.Denom).Decrease(accumulationKey(lock.Duration), coin.Amount)
			k.accumulationStore(ctx, coin.Denom).Increase(accumulationKey(newDuration), coin.Amount)
		}

		lock.Duration = newDuration
	}

	// update lockup
	err := k.deleteLockRefs(ctx, unlockingPrefix(oldLock.IsUnlocking()), oldLock)
	if err != nil {
		return err
	}

	err = k.addLockRefs(ctx, lock)
	if err != nil {
		return err
	}

	err = k.setLock(ctx, lock)
	if err != nil {
		return err
	}

	k.hooks.OnLockupExtend(ctx,
		lock.GetID(),
		oldLock.GetDuration(),
		lock.GetDuration(),
	)

	return nil
}

// ResetAllLocks takes a set of locks, and initializes state to be storing
// them all correctly. This utilizes batch optimizations to improve efficiency,
// as this becomes a bottleneck at chain initialization & upgrades.
func (k Keeper) ResetAllLocks(ctx sdk.Context, locks []types.PeriodLock) error {
	// index by coin.Denom, them duration -> amt
	// We accumulate the accumulation store entries separately,
	// to avoid hitting the myriad of slowdowns in the SDK iterator creation process.
	// We then save these once to the accumulation store at the end.
	accumulationStoreEntries := make(map[string]map[time.Duration]sdk.Int)
	denoms := []string{}
	for i, lock := range locks {
		if i%25000 == 0 {
			msg := fmt.Sprintf("Reset %d lock refs, cur lock ID %d", i, lock.ID)
			ctx.Logger().Info(msg)
		}
		err := k.setLockAndResetLockRefs(ctx, lock)
		if err != nil {
			return err
		}

		// Add to the accumlation store cache
		for _, coin := range lock.Coins {
			// update or create the new map from duration -> Int for this denom.
			var curDurationMap map[time.Duration]sdk.Int
			if durationMap, ok := accumulationStoreEntries[coin.Denom]; ok {
				curDurationMap = durationMap
				// update or create new amount in the duration map
				newAmt := coin.Amount
				if curAmt, ok := durationMap[lock.Duration]; ok {
					newAmt = newAmt.Add(curAmt)
				}
				curDurationMap[lock.Duration] = newAmt
			} else {
				denoms = append(denoms, coin.Denom)
				curDurationMap = map[time.Duration]sdk.Int{lock.Duration: coin.Amount}
			}
			accumulationStoreEntries[coin.Denom] = curDurationMap
		}
	}

	// deterministically iterate over durationMap cache.
	sort.Strings(denoms)
	for _, denom := range denoms {
		curDurationMap := accumulationStoreEntries[denom]
		durations := make([]time.Duration, 0, len(curDurationMap))
		for duration := range curDurationMap {
			durations = append(durations, duration)
		}
		sort.Slice(durations, func(i, j int) bool { return durations[i] < durations[j] })
		// now that we have a sorted list of durations for this denom,
		// add them all to accumulation store
		msg := fmt.Sprintf("Setting accumulation entries for locks for %s, there are %d distinct durations",
			denom, len(durations))
		ctx.Logger().Info(msg)
		for _, d := range durations {
			amt := curDurationMap[d]
			k.accumulationStore(ctx, denom).Increase(accumulationKey(d), amt)
		}
	}

	return nil
}

func (k Keeper) ResetAllSyntheticLocks(ctx sdk.Context, syntheticLocks []types.SyntheticLock) error {
	// index by coin.Denom, them duration -> amt
	// We accumulate the accumulation store entries separately,
	// to avoid hitting the myriad of slowdowns in the SDK iterator creation process.
	// We then save these once to the accumulation store at the end.
	accumulationStoreEntries := make(map[string]map[time.Duration]sdk.Int)
	denoms := []string{}
	for i, synthLock := range syntheticLocks {
		if i%25000 == 0 {
			msg := fmt.Sprintf("Reset %d synthetic lock refs", i)
			ctx.Logger().Info(msg)
		}

		// Add to the accumlation store cache
		lock, err := k.GetLockByID(ctx, synthLock.UnderlyingLockId)
		if err != nil {
			return err
		}

		err = k.setSyntheticLockAndResetRefs(ctx, *lock, synthLock)
		if err != nil {
			return err
		}

		coin, err := lock.SingleCoin()
		if err != nil {
			return err
		}

		var curDurationMap map[time.Duration]sdk.Int
		if durationMap, ok := accumulationStoreEntries[synthLock.SynthDenom]; ok {
			curDurationMap = durationMap
			newAmt := coin.Amount
			if curAmt, ok := durationMap[synthLock.Duration]; ok {
				newAmt = newAmt.Add(curAmt)
			}
			curDurationMap[synthLock.Duration] = newAmt
		} else {
			denoms = append(denoms, synthLock.SynthDenom)
			curDurationMap = map[time.Duration]sdk.Int{synthLock.Duration: coin.Amount}
		}
		accumulationStoreEntries[synthLock.SynthDenom] = curDurationMap
	}

	// deterministically iterate over durationMap cache.
	sort.Strings(denoms)
	for _, denom := range denoms {
		curDurationMap := accumulationStoreEntries[denom]
		durations := make([]time.Duration, 0, len(curDurationMap))
		for duration := range curDurationMap {
			durations = append(durations, duration)
		}
		sort.Slice(durations, func(i, j int) bool { return durations[i] < durations[j] })
		// now that we have a sorted list of durations for this denom,
		// add them all to accumulation store
		msg := fmt.Sprintf("Setting accumulation entries for locks for %s, there are %d distinct durations",
			denom, len(durations))
		ctx.Logger().Info(msg)
		for _, d := range durations {
			amt := curDurationMap[d]
			k.accumulationStore(ctx, denom).Increase(accumulationKey(d), amt)
		}
	}

	return nil
}

// SlashTokensFromLockByID sends slashed tokens directly from the lock to the community pool.
// Called by the superfluid module ONLY.
func (k Keeper) SlashTokensFromLockByID(ctx sdk.Context, lockID uint64, coins sdk.Coins) (*types.PeriodLock, error) {
	lock, err := k.GetLockByID(ctx, lockID)
	if err != nil {
		return nil, err
	}

	modAddr := k.ak.GetModuleAddress(types.ModuleName)
	err = k.dk.FundCommunityPool(ctx, coins, modAddr)
	if err != nil {
		return nil, err
	}

	err = k.removeTokensFromLock(ctx, lock, coins)
	if err != nil {
		return nil, err
	}

	if k.hooks == nil {
		return lock, nil
	}

	k.hooks.OnTokenSlashed(ctx, lock.ID, coins)
	return lock, nil
}

func (k Keeper) accumulationStore(ctx sdk.Context, denom string) store.Tree {
	return store.NewTree(prefix.NewStore(ctx.KVStore(k.storeKey), accumulationStorePrefix(denom)), 10)
}

// removeTokensFromLock is called by lockup slash function.
// Called by the superfluid module ONLY.
func (k Keeper) removeTokensFromLock(ctx sdk.Context, lock *types.PeriodLock, coins sdk.Coins) error {
	// TODO: Handle 100% slash eventually, not needed for osmosis codebase atm.
	lock.Coins = lock.Coins.Sub(coins)

	err := k.setLock(ctx, *lock)
	if err != nil {
		return err
	}

	// modifications to accumulation store
	for _, coin := range coins {
		k.accumulationStore(ctx, coin.Denom).Decrease(accumulationKey(lock.Duration), coin.Amount)
	}

	// increase synthetic lockup's accumulation store
	synthLocks := k.GetAllSyntheticLockupsByLockup(ctx, lock.ID)

	// Note: since synthetic lockup deletion is using native lockup's coins to reduce accumulation store
	// all the synthetic lockups' accumulation should be decreased
	for _, synthlock := range synthLocks {
		k.accumulationStore(ctx, synthlock.SynthDenom).Decrease(accumulationKey(synthlock.Duration), coins[0].Amount)
	}
	return nil
}

// setLock is a utility to store lock object into the store.
func (k Keeper) setLock(ctx sdk.Context, lock types.PeriodLock) error {
	store := ctx.KVStore(k.storeKey)
	bz, err := proto.Marshal(&lock)
	if err != nil {
		return err
	}
	store.Set(lockStoreKey(lock.ID), bz)
	return nil
}

// setLockAndResetLockRefs sets the lock, and resets all of its lock references
// This puts the lock into a 'clean' state, aside from the AccumulationStore.
func (k Keeper) setLockAndResetLockRefs(ctx sdk.Context, lock types.PeriodLock) error {
	err := k.setLock(ctx, lock)
	if err != nil {
		return err
	}

	return k.addLockRefs(ctx, lock)
}

// setSyntheticLockAndResetRefs sets the synthetic lock object, and resets all of its lock references
func (k Keeper) setSyntheticLockAndResetRefs(ctx sdk.Context, lock types.PeriodLock, synthLock types.SyntheticLock) error {
	err := k.setSyntheticLockupObject(ctx, &synthLock)
	if err != nil {
		return err
	}

	// store synth lock refs
	return k.addSyntheticLockRefs(ctx, lock, synthLock)
}

// deleteLock removes the lock object from the state.
func (k Keeper) deleteLock(ctx sdk.Context, id uint64) {
	store := ctx.KVStore(k.storeKey)
	store.Delete(lockStoreKey(id))
}

// splitLock splits a lock with the given amount, and stores split new lock to the state.
func (k Keeper) splitLock(ctx sdk.Context, lock types.PeriodLock, coins sdk.Coins) (types.PeriodLock, error) {
	if lock.IsUnlocking() {
		return types.PeriodLock{}, fmt.Errorf("cannot split unlocking lock")
	}
	lock.Coins = lock.Coins.Sub(coins)
	err := k.setLock(ctx, lock)
	if err != nil {
		return types.PeriodLock{}, err
	}

	splitLockID := k.GetLastLockID(ctx) + 1
	k.SetLastLockID(ctx, splitLockID)

	splitLock := types.NewPeriodLock(splitLockID, lock.OwnerAddress(), lock.Duration, lock.EndTime, coins)
	err = k.setLock(ctx, splitLock)
	return splitLock, err
}

func (k Keeper) getCoinsFromLocks(locks []types.PeriodLock) sdk.Coins {
	coins := sdk.Coins{}
	for _, lock := range locks {
		coins = coins.Add(lock.Coins...)
	}
	return coins
}<|MERGE_RESOLUTION|>--- conflicted
+++ resolved
@@ -66,11 +66,7 @@
 // Tokens locked are sent and kept in the module account.
 // This method alters the lock state in store, thus we do a sanity check to ensure
 // lock owner matches the given owner.
-<<<<<<< HEAD
 func (k Keeper) AddTokensToLockByID(ctx sdk.Context, lockID uint64, owner sdk.AccAddress, tokensToAdd sdk.Coin) (*types.PeriodLock, error) {
-=======
-func (k Keeper) AddTokensToLockByID(ctx sdk.Context, lockID uint64, owner sdk.AccAddress, coin sdk.Coin) (*types.PeriodLock, error) {
->>>>>>> 0860df90
 	lock, err := k.GetLockByID(ctx, lockID)
 	if err != nil {
 		return nil, err
@@ -80,7 +76,6 @@
 		return nil, types.ErrNotLockOwner
 	}
 
-<<<<<<< HEAD
 	lock.Coins = lock.Coins.Add(tokensToAdd)
 	err = k.lock(ctx, *lock, sdk.NewCoins(tokensToAdd))
 	if err != nil {
@@ -90,34 +85,11 @@
 	for _, synthlock := range k.GetAllSyntheticLockupsByLockup(ctx, lock.ID) {
 		k.accumulationStore(ctx, synthlock.SynthDenom).Increase(accumulationKey(synthlock.Duration), tokensToAdd.Amount)
 	}
-=======
-	k.hooks.OnTokenLocked(ctx, lock.OwnerAddress(), lock.ID, sdk.Coins{coin}, lock.Duration, lock.EndTime)
-	return lock, nil
-}
-
-// addTokenToLock adds token to lock and modifies the state of the lock and the accumulation store.
-func (k Keeper) addTokenToLock(ctx sdk.Context, lock *types.PeriodLock, coin sdk.Coin) error {
-	lock.Coins = lock.Coins.Add(coin)
-
-	err := k.setLock(ctx, *lock)
-	if err != nil {
-		return err
-	}
-
-	// modifications to accumulation store
-	k.accumulationStore(ctx, coin.Denom).Increase(accumulationKey(lock.Duration), coin.Amount)
->>>>>>> 0860df90
-
-	// CONTRACT: lock will have synthetic lock only if it has a single coin
-	// accumulation store for its synthetic denom is increased if exists.
-	lockedCoin, err := lock.SingleCoin()
-	if err == nil {
-		for _, synthlock := range k.GetAllSyntheticLockupsByLockup(ctx, lock.ID) {
-			k.accumulationStore(ctx, synthlock.SynthDenom).Increase(accumulationKey(synthlock.Duration), sdk.NewCoins(coin).AmountOf(lockedCoin.Denom))
-		}
-	}
-
-<<<<<<< HEAD
+
+	if k.hooks == nil {
+		return lock, nil
+	}
+
 	k.hooks.AfterAddTokensToLock(ctx, lock.OwnerAddress(), lock.GetID(), sdk.NewCoins(tokensToAdd))
 
 	return lock, nil
@@ -126,14 +98,6 @@
 // CreateLock creates a new lock with the specified duration for the owner.
 // Returns an error in the following conditions:
 //  - account does not have enough balance
-=======
-	k.hooks.AfterAddTokensToLock(ctx, lock.OwnerAddress(), lock.GetID(), sdk.NewCoins(coin))
-
-	return nil
-}
-
-// CreateLock creates a new lock with the specified duration for the owner.
->>>>>>> 0860df90
 func (k Keeper) CreateLock(ctx sdk.Context, owner sdk.AccAddress, coins sdk.Coins, duration time.Duration) (types.PeriodLock, error) {
 	ID := k.GetLastLockID(ctx) + 1
 	// unlock time is initially set without a value, gets set as unlock start time + duration
@@ -143,7 +107,6 @@
 	if err != nil {
 		return lock, err
 	}
-<<<<<<< HEAD
 
 	// add lock refs into not unlocking queue
 	err = k.addLockRefs(ctx, lock)
@@ -151,23 +114,15 @@
 		return lock, err
 	}
 
-=======
->>>>>>> 0860df90
 	k.SetLastLockID(ctx, lock.ID)
 	return lock, nil
 }
 
-<<<<<<< HEAD
 // lock is an internal utility to lock coins and set corresponding states.
 // This is only called by either of the two possible entry points to lock tokens.
 // 1. CreateLock
 // 2. AddTokensToLockByID
 func (k Keeper) lock(ctx sdk.Context, lock types.PeriodLock, tokensToLock sdk.Coins) error {
-=======
-// Lock is a utility method to lock tokens into the module account. This method includes setting the
-// lock within the state machine and increasing the value of accumulation store.
-func (k Keeper) Lock(ctx sdk.Context, lock types.PeriodLock) error {
->>>>>>> 0860df90
 	owner, err := sdk.AccAddressFromBech32(lock.Owner)
 	if err != nil {
 		return err
@@ -187,7 +142,10 @@
 		k.accumulationStore(ctx, coin.Denom).Increase(accumulationKey(lock.Duration), coin.Amount)
 	}
 
-	k.hooks.OnTokenLocked(ctx, owner, lock.ID, lock.Coins, lock.Duration, lock.EndTime)
+	if k.hooks != nil {
+		k.hooks.OnStartUnlock(ctx, lock.OwnerAddress(), lock.ID, lock.Coins, lock.Duration, lock.EndTime)
+	}
+
 	return nil
 }
 
