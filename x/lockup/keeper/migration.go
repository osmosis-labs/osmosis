package keeper

import (
	"strconv"
	"time"

	sdk "github.com/cosmos/cosmos-sdk/types"
	"github.com/osmosis-labs/osmosis/x/lockup/types"
)

var (
	HourDuration, _    = time.ParseDuration("1h")
	DayDuration, _     = time.ParseDuration("24h")
	WeekDuration, _    = time.ParseDuration("168h")
	TwoWeekDuration, _ = time.ParseDuration("336h")
	BaselineDurations  = []time.Duration{DayDuration, WeekDuration, TwoWeekDuration}
)

<<<<<<< HEAD
func normalizeDuration(baselineDurations []time.Duration, allowedDiff time.Duration, duration time.Duration) (time.Duration, bool) {
=======
// baselineDurations is expected to be sorted by the caller
func normalizeDuration(baselineDurations []time.Duration, allowedDiff time.Duration, duration time.Duration) time.Duration {
>>>>>>> 9e5f9abd
	for _, base := range baselineDurations {
		// if base > duration, continue to next base size.
		// if base <= duration, then we are in a duration that is greater than or equal to base size.
		// If its within base + allowed diff, we set it to base.
		if base <= duration && duration < base+allowedDiff {
			return base, true
		}
	}
	return duration, false
}

// MergeLockupsForSimilarDurations iterates through every account. For each account,
// it combines all lockups it has at a similar duration (to be defined in a bit).
// It will delete every existing lockup for that account, and make at most, a single new lockup per
// "base duration", denom pair.
// If a lockup is far from any base duration, we don't change anything about it.
// We define a lockup length as a "Similar duration to base duration D", if:
// D <= lockup length <= D + durationDiff.
func MergeLockupsForSimilarDurations(
	ctx sdk.Context,
	k Keeper,
	ak types.AccountKeeper,
	baselineDurations []time.Duration,
	durationDiff time.Duration,
) {
	for _, acc := range ak.GetAllAccounts(ctx) {
		addr := acc.GetAddress()
		// We make at most one lock per (addr, denom, base duration) triplet, which we keep adding coins to.
		// We call this the new "normalized lock", and the value in the map is the new lock ID.
		normals := make(map[string]uint64)
		for _, lock := range k.GetAccountPeriodLocks(ctx, addr) {
			// ignore multilocks
			if len(lock.Coins) > 1 {
				continue
			}
			// ignore unlocking locks; they will be removed from the state anyway
			if lock.IsUnlocking() {
				continue
			}
			coin := lock.Coins[0]
<<<<<<< HEAD
			normalizedDuration, ok := normalizeDuration(baselineDurations, durationDiff, lock.Duration)
			if !ok {
				continue
			}

=======
			normalizedDuration := normalizeDuration(baselineDurations, durationDiff, lock.Duration)
			// serialize (addr, denom, duration) into a unique triplet for use in normals map.
>>>>>>> 9e5f9abd
			key := addr.String() + "/" + coin.Denom + "/" + strconv.FormatInt(int64(normalizedDuration), 10)
			normalID, ok := normals[key]

			var normalLock types.PeriodLock
			if !ok {
				owner, err := sdk.AccAddressFromBech32(lock.Owner)
				if err != nil {
					panic(err)
				}
				// create a normalized lock that will absorb the locks in the duration window
				normalID = k.GetLastLockID(ctx) + 1
				normalLock = types.NewPeriodLock(normalID, owner, normalizedDuration, time.Time{}, lock.Coins)
				k.addLockRefs(ctx, types.KeyPrefixNotUnlocking, normalLock)
				k.SetLastLockID(ctx, normalID)
				normals[key] = normalID
			} else {
				normalLockPtr, err := k.GetLockByID(ctx, normalID)
				if err != nil {
					panic(err)
				}
				normalLock = *normalLockPtr
				normalLock.Coins[0].Amount = normalLock.Coins[0].Amount.Add(coin.Amount)
			}

			k.accumulationStore(ctx, coin.Denom).Decrease(accumulationKey(lock.Duration), coin.Amount)
			k.accumulationStore(ctx, coin.Denom).Increase(accumulationKey(normalizedDuration), coin.Amount)

			k.setLock(ctx, normalLock)

			k.deleteLock(ctx, lock.ID)
			k.deleteLockRefs(ctx, types.KeyPrefixNotUnlocking, lock)

			// don't call hooks, tokens are just moved from a lock to another
		}
	}
}<|MERGE_RESOLUTION|>--- conflicted
+++ resolved
@@ -16,12 +16,8 @@
 	BaselineDurations  = []time.Duration{DayDuration, WeekDuration, TwoWeekDuration}
 )
 
-<<<<<<< HEAD
+// baselineDurations is expected to be sorted by the caller
 func normalizeDuration(baselineDurations []time.Duration, allowedDiff time.Duration, duration time.Duration) (time.Duration, bool) {
-=======
-// baselineDurations is expected to be sorted by the caller
-func normalizeDuration(baselineDurations []time.Duration, allowedDiff time.Duration, duration time.Duration) time.Duration {
->>>>>>> 9e5f9abd
 	for _, base := range baselineDurations {
 		// if base > duration, continue to next base size.
 		// if base <= duration, then we are in a duration that is greater than or equal to base size.
@@ -62,16 +58,12 @@
 				continue
 			}
 			coin := lock.Coins[0]
-<<<<<<< HEAD
 			normalizedDuration, ok := normalizeDuration(baselineDurations, durationDiff, lock.Duration)
 			if !ok {
 				continue
 			}
 
-=======
-			normalizedDuration := normalizeDuration(baselineDurations, durationDiff, lock.Duration)
 			// serialize (addr, denom, duration) into a unique triplet for use in normals map.
->>>>>>> 9e5f9abd
 			key := addr.String() + "/" + coin.Denom + "/" + strconv.FormatInt(int64(normalizedDuration), 10)
 			normalID, ok := normals[key]
 
