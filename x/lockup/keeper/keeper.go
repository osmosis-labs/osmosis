package keeper

import (
	"fmt"

	"github.com/tendermint/tendermint/libs/log"

	"github.com/osmosis-labs/osmosis/v12/x/lockup/types"

	sdk "github.com/cosmos/cosmos-sdk/types"
	paramtypes "github.com/cosmos/cosmos-sdk/x/params/types"
)

// Keeper provides a way to manage module storage.
type Keeper struct {
	storeKey sdk.StoreKey

	hooks types.LockupHooks

	paramSpace paramtypes.Subspace

	ak types.AccountKeeper
	bk types.BankKeeper
	ck types.CommunityPoolKeeper
}

// NewKeeper returns an instance of Keeper.
<<<<<<< HEAD
func NewKeeper(cdc codec.Codec, storeKey sdk.StoreKey, ak types.AccountKeeper, bk types.BankKeeper, ck types.CommunityPoolKeeper, paramSpace paramtypes.Subspace) *Keeper {
	// set KeyTable if it has not already been set
	if !paramSpace.HasKeyTable() {
		paramSpace = paramSpace.WithKeyTable(types.ParamKeyTable())
	}

=======
func NewKeeper(storeKey sdk.StoreKey, ak types.AccountKeeper, bk types.BankKeeper, ck types.CommunityPoolKeeper) *Keeper {
>>>>>>> 818babfe
	return &Keeper{
		storeKey:   storeKey,
		paramSpace: paramSpace,
		ak:         ak,
		bk:         bk,
		ck:         ck,
	}
}

// GetParams returns the total set of lockup parameters.
func (k Keeper) GetParams(ctx sdk.Context) (params types.Params) {
	k.paramSpace.GetParamSet(ctx, &params)
	return params
}

// SetParams sets the total set of lockup parameters.
func (k Keeper) SetParams(ctx sdk.Context, params types.Params) {
	k.paramSpace.SetParamSet(ctx, &params)
}

func (k Keeper) GetForceUnlockAllowedAddresses(ctx sdk.Context) (forceUnlockAllowedAddresses []string) {
	return k.GetParams(ctx).ForceUnlockAllowedAddresses
}

// Logger returns a logger instance.
func (k Keeper) Logger(ctx sdk.Context) log.Logger {
	return ctx.Logger().With("module", fmt.Sprintf("x/%s", types.ModuleName))
}

// Set the lockup hooks.
func (k *Keeper) SetHooks(lh types.LockupHooks) *Keeper {
	if k.hooks != nil {
		panic("cannot set lockup hooks twice")
	}

	k.hooks = lh

	return k
}

// AdminKeeper defines a god privilege keeper functions to remove tokens from locks and create new locks
// For the governance system of token pools, we want a "ragequit" feature
// So governance changes will take 1 week to go into effect
// During that time, people can choose to "ragequit" which means they would leave the original pool
// and form a new pool with the old parameters but if they still had 2 months of lockup left,
// their liquidity still needs to be 2 month lockup-ed, just in the new pool
// And we need to replace their pool1 LP tokens with pool2 LP tokens with the same lock duration and end time.
type AdminKeeper struct {
	Keeper
}<|MERGE_RESOLUTION|>--- conflicted
+++ resolved
@@ -25,16 +25,12 @@
 }
 
 // NewKeeper returns an instance of Keeper.
-<<<<<<< HEAD
-func NewKeeper(cdc codec.Codec, storeKey sdk.StoreKey, ak types.AccountKeeper, bk types.BankKeeper, ck types.CommunityPoolKeeper, paramSpace paramtypes.Subspace) *Keeper {
+func NewKeeper(storeKey sdk.StoreKey, ak types.AccountKeeper, bk types.BankKeeper, ck types.CommunityPoolKeeper, paramSpace paramtypes.Subspace) *Keeper {
 	// set KeyTable if it has not already been set
 	if !paramSpace.HasKeyTable() {
 		paramSpace = paramSpace.WithKeyTable(types.ParamKeyTable())
 	}
 
-=======
-func NewKeeper(storeKey sdk.StoreKey, ak types.AccountKeeper, bk types.BankKeeper, ck types.CommunityPoolKeeper) *Keeper {
->>>>>>> 818babfe
 	return &Keeper{
 		storeKey:   storeKey,
 		paramSpace: paramSpace,
