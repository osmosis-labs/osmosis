--- conflicted
+++ resolved
@@ -23,11 +23,7 @@
 }
 
 // NewKeeper returns an instance of Keeper
-<<<<<<< HEAD
 func NewKeeper(cdc codec.Codec, storeKey sdk.StoreKey, ak authkeeper.AccountKeeper, bk types.BankKeeper, dk types.DistrKeeper) *Keeper {
-=======
-func NewKeeper(cdc codec.Codec, storeKey sdk.StoreKey, ak types.AccountKeeper, bk types.BankKeeper) *Keeper {
->>>>>>> 3f1ff446
 	return &Keeper{
 		cdc:      cdc,
 		storeKey: storeKey,
