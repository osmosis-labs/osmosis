--- conflicted
+++ resolved
@@ -70,12 +70,9 @@
 }
 
 func (suite *KeeperTestSuite) SetupDelegationReward(delegator sdk.AccAddress, preferences []types.ValidatorPreference, existingValAddrStr string, setValSetDel, setExistingdel bool) {
-<<<<<<< HEAD
-=======
 	var ctx sdk.Context
->>>>>>> 86f9c1ea
 	// incrementing the blockheight by 1 for reward
-	ctx := suite.Ctx.WithBlockHeight(suite.Ctx.BlockHeight() + 1)
+	ctx = suite.Ctx.WithBlockHeight(suite.Ctx.BlockHeight() + 1)
 
 	if setValSetDel {
 		// only necessary if there are tokens delegated
