--- conflicted
+++ resolved
@@ -109,11 +109,7 @@
 			tokenAmt = coin.Amount.Sub(totalDelAmt).ToLegacyDec().TruncateInt()
 		} else {
 			// tokenAmt takes the amount to delegate, calculated by {val_distribution_weight * tokenAmt}
-<<<<<<< HEAD
 			tokenAmt = val.Weight.MulInt(coin.Amount).TruncateInt()
-=======
-			tokenAmt = val.Weight.Mul(coin.Amount.ToLegacyDec()).TruncateInt()
->>>>>>> 02398b45
 			totalDelAmt = totalDelAmt.Add(tokenAmt)
 		}
 		// TODO: What happens here if validator unbonding
@@ -149,14 +145,9 @@
 		return err
 	}
 
-<<<<<<< HEAD
-	if undelegation.Amount.ToDec().GT(totalDelegatedAmt) {
+	if undelegation.Amount.ToLegacyDec().GT(totalDelegatedAmt) {
 		return fmt.Errorf("Total tokenAmountToUndelegate more than delegated amount have %s got %s\n", totalDelegatedAmt, undelegation.Amount)
 	}
-=======
-	// the total amount the user wants to undelegate
-	tokenAmt := osmomath.NewDec(coin.Amount.Int64())
->>>>>>> 02398b45
 
 	// Step 3
 	sort.Slice(valSetRatio, func(i, j int) bool {
@@ -173,7 +164,7 @@
 			// in the last valset iteration we dont calculate it from shares using decimals and trucation,
 			// we use whats remaining to get more accurate value
 			if len(existingSet.Preferences)-1 == index {
-				amountToUnDelegate = undelegation.Amount.Sub(totalUnDelAmt).ToDec().TruncateInt()
+				amountToUnDelegate = undelegation.Amount.Sub(totalUnDelAmt).ToLegacyDec().TruncateInt()
 			} else {
 				// Calculate the amount to undelegate based on the existing weightxs
 				amountToUnDelegate = val.UndelegateAmt
@@ -194,23 +185,17 @@
 		return nil
 	}
 
-<<<<<<< HEAD
 	// Step 5
 	// `targetRatio`: This is a threshold value that is used to decide how to unbond tokens from validators.
 	// It starts as 1 and is recalculated each time a validator is fully unbonded and removed from the unbonding process.
 	// By reducing the target ratio using the ratio of the removed validator, we adjust the proportions we are aiming for with the remaining validators.
 	targetRatio := sdk.OneDec()
 	amountRemaining := undelegation.Amount
-=======
-	// totalDelAmt is the amount that keeps running track of the amount of tokens undelegated
-	totalUnDelAmt := osmomath.NewInt(0)
-	amountToUnDelegate := osmomath.NewInt(0)
->>>>>>> 02398b45
 
 	// Step 6
 	for len(valSetRatio) > 0 && valSetRatio[0].VRatio.GT(targetRatio) {
 		fmt.Printf("Undelegating fully from validator %s %s\n", valSetRatio[0].ValAddr.String(), valSetRatio[0].DelegatedAmt)
-		_, err = k.stakingKeeper.Undelegate(ctx, delegator, valSetRatio[0].ValAddr, valSetRatio[0].DelegatedAmt.ToDec()) // this has to be shares amount
+		_, err = k.stakingKeeper.Undelegate(ctx, delegator, valSetRatio[0].ValAddr, valSetRatio[0].DelegatedAmt.ToLegacyDec()) // this has to be shares amount
 		if err != nil {
 			return err
 		}
@@ -219,7 +204,6 @@
 		valSetRatio = valSetRatio[1:]
 	}
 
-<<<<<<< HEAD
 	// Step 7
 	fmt.Println("Undelegating the remaining amount.")
 	for _, val := range valSetRatio {
@@ -228,16 +212,6 @@
 		_, validator, err := k.getValAddrAndVal(ctx, val.ValAddr.String())
 		if err != nil {
 			return err
-=======
-		// in the last valset iteration we dont calculate it from shares using decimals and trucation,
-		// we use whats remaining to get more accurate value
-		if len(existingSet.Preferences)-1 == i {
-			amountToUnDelegate = coin.Amount.Sub(totalUnDelAmt).ToLegacyDec().TruncateInt()
-		} else {
-			// Calculate the amount to undelegate based on the existing weights
-			amountToUnDelegate = val.Weight.Mul(tokenAmt).TruncateInt()
-			totalUnDelAmt = totalUnDelAmt.Add(amountToUnDelegate)
->>>>>>> 02398b45
 		}
 
 		sharesAmt, err := validator.SharesFromTokens(val.UndelegateAmt)
@@ -254,11 +228,10 @@
 	return nil
 }
 
-<<<<<<< HEAD
 func (k Keeper) getValsetRatios(ctx sdk.Context, delegator sdk.AccAddress,
-	prefs []types.ValidatorPreference, undelegateAmt sdk.Int) ([]ValRatio, map[string]stakingtypes.Validator, sdk.Dec, error) {
+	prefs []types.ValidatorPreference, undelegateAmt osmomath.Int) ([]ValRatio, map[string]stakingtypes.Validator, osmomath.Dec, error) {
 	// total amount user has delegated
-	totalDelegatedAmt := sdk.ZeroDec()
+	totalDelegatedAmt := osmomath.ZeroDec()
 	var valSetRatio []ValRatio
 	validators := map[string]stakingtypes.Validator{}
 
@@ -269,17 +242,6 @@
 			return valSetRatio, validators, totalDelegatedAmt, err
 		}
 		validators[valAddr.String()] = validator
-=======
-// CheckUndelegateTotalAmount checks if the tokenAmount equals the total amount calculated from valset weights.
-func (k Keeper) CheckUndelegateTotalAmount(tokenAmt osmomath.Dec, existingSet []types.ValidatorPreference) error {
-	totalAmountFromWeights := osmomath.NewDec(0)
-	for _, val := range existingSet {
-		totalAmountFromWeights = totalAmountFromWeights.Add(val.Weight.Mul(tokenAmt))
-	}
-
-	totalAmountFromWeights = totalAmountFromWeights.RoundInt().ToLegacyDec()
-	tokenAmt = tokenAmt.RoundInt().ToLegacyDec()
->>>>>>> 02398b45
 
 		delegation, found := k.stakingKeeper.GetDelegation(ctx, delegator, valAddr)
 		if !found {
