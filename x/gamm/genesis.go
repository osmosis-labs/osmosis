package gamm

import (
	codectypes "github.com/cosmos/cosmos-sdk/codec/types"
	sdk "github.com/cosmos/cosmos-sdk/types"
	"github.com/osmosis-labs/osmosis/x/gamm/keeper"
	"github.com/osmosis-labs/osmosis/x/gamm/types"
)

// InitGenesis initializes the capability module's state from a provided genesis
// state.
func InitGenesis(ctx sdk.Context, k keeper.Keeper, genState types.GenesisState, unpacker codectypes.AnyUnpacker) {
	k.SetParams(ctx, genState.Params)
	k.SetNextPoolNumber(ctx, genState.NextPoolNumber)

	liquidity := sdk.Coins{}
	for _, any := range genState.Pools {
		var pool types.PoolI
		err := unpacker.UnpackAny(any, &pool)
		if err != nil {
			panic(err)
		}
		err = k.SetPool(ctx, pool)
		if err != nil {
			panic(err)
		}

		poolAssets := pool.GetAllPoolAssets()
		for _, asset := range poolAssets {
			liquidity = liquidity.Add(asset.Token)
		}
	}

	k.SetTotalLiquidity(ctx, liquidity)
}

// ExportGenesis returns the capability module's exported genesis.
func ExportGenesis(ctx sdk.Context, k keeper.Keeper) *types.GenesisState {
	pools, err := k.GetPools(ctx)
	if err != nil {
		panic(err)
	}
	poolAnys := []*codectypes.Any{}
	for _, poolI := range pools {
<<<<<<< HEAD
		any, err := codectypes.NewAnyWithValue(poolI)
=======
		pool, ok := poolI.(*types.BalancerPool)
		if !ok {
			panic(fmt.Errorf("pool (%d) is not basic pool", poolI.GetId()))
		}
		any, err := codectypes.NewAnyWithValue(pool)
>>>>>>> 4641e151
		if err != nil {
			panic(err)
		}
		poolAnys = append(poolAnys, any)
	}
	return &types.GenesisState{
		NextPoolNumber: k.GetNextPoolNumberAndIncrement(ctx),
		Pools:          poolAnys,
		Params:         k.GetParams(ctx),
	}
}<|MERGE_RESOLUTION|>--- conflicted
+++ resolved
@@ -42,15 +42,7 @@
 	}
 	poolAnys := []*codectypes.Any{}
 	for _, poolI := range pools {
-<<<<<<< HEAD
 		any, err := codectypes.NewAnyWithValue(poolI)
-=======
-		pool, ok := poolI.(*types.BalancerPool)
-		if !ok {
-			panic(fmt.Errorf("pool (%d) is not basic pool", poolI.GetId()))
-		}
-		any, err := codectypes.NewAnyWithValue(pool)
->>>>>>> 4641e151
 		if err != nil {
 			panic(err)
 		}
