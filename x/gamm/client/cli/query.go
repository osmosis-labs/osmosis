package cli

import (
	"fmt"
	"os"
	"strconv"
	"strings"

	"github.com/cosmos/cosmos-sdk/client"
	"github.com/cosmos/cosmos-sdk/client/flags"
	"github.com/cosmos/cosmos-sdk/version"
	"github.com/osmosis-labs/osmosis/v7/x/gamm/types"
	"github.com/spf13/cobra"
	"gopkg.in/yaml.v2"
)

// GetQueryCmd returns the cli query commands for this module.
func GetQueryCmd() *cobra.Command {
	// Group gamm queries under a subcommand
	cmd := &cobra.Command{
		Use:                        types.ModuleName,
		Short:                      fmt.Sprintf("Querying commands for the %s module", types.ModuleName),
		DisableFlagParsing:         true,
		SuggestionsMinimumDistance: 2,
		RunE:                       client.ValidateCmd,
	}

	cmd.AddCommand(
		GetCmdPool(),
		GetCmdPools(),
		GetCmdNumPools(),
		GetCmdPoolParams(),
		GetCmdTotalShares(),
		GetCmdSpotPrice(),
		GetCmdQueryTotalLiquidity(),
		GetCmdEstimateSwapExactAmountIn(),
		GetCmdEstimateSwapExactAmountOut(),
	)

	return cmd
}

// GetCmdPool returns pool.
func GetCmdPool() *cobra.Command {
	cmd := &cobra.Command{
		Use:   "pool <poolID>",
		Short: "Query pool",
		Long: strings.TrimSpace(
			fmt.Sprintf(`Query pool.
Example:
$ %s query gamm pool 1
`,
				version.AppName,
			),
		),
		Args: cobra.ExactArgs(1),
		RunE: func(cmd *cobra.Command, args []string) error {
			clientCtx, err := client.GetClientQueryContext(cmd)
			if err != nil {
				return err
			}
			queryClient := types.NewQueryClient(clientCtx)
			poolID, err := strconv.Atoi(args[0])
			if err != nil {
				return err
			}

			res, err := queryClient.Pool(cmd.Context(), &types.QueryPoolRequest{
				PoolId: uint64(poolID),
			})
			if err != nil {
				return err
			}

			return clientCtx.PrintProto(res)
		},
	}

	flags.AddQueryFlagsToCmd(cmd)

	return cmd
}

// TODO: Push this to the SDK.
func writeOutputBoilerplate(ctx client.Context, out []byte) error {
	writer := ctx.Output
	if writer == nil {
		writer = os.Stdout
	}

	_, err := writer.Write(out)
	if err != nil {
		return err
	}

	if ctx.OutputFormat != "text" {
		// append new-line for formats besides YAML
		_, err = writer.Write([]byte("\n"))
		if err != nil {
			return err
		}
	}
	return nil
}

// GetCmdPools return pools.
func GetCmdPools() *cobra.Command {
	cmd := &cobra.Command{
		Use:   "pools",
		Short: "Query pools",
		Long: strings.TrimSpace(
			fmt.Sprintf(`Query pools.
Example:
$ %s query gamm pools
`,
				version.AppName,
			),
		),
		Args: cobra.ExactArgs(0),
		RunE: func(cmd *cobra.Command, args []string) error {
			clientCtx, err := client.GetClientQueryContext(cmd)
			if err != nil {
				return err
			}
			queryClient := types.NewQueryClient(clientCtx)

			pageReq, err := client.ReadPageRequest(cmd.Flags())
			if err != nil {
				return err
			}

			res, err := queryClient.Pools(cmd.Context(), &types.QueryPoolsRequest{
				Pagination: pageReq,
			})
			if err != nil {
				return err
			}

			return clientCtx.PrintProto(res)
		},
	}

	flags.AddQueryFlagsToCmd(cmd)
	flags.AddPaginationFlagsToCmd(cmd, "pools")

	return cmd
}

// GetCmdNumPools return number of pools available.
func GetCmdNumPools() *cobra.Command {
	cmd := &cobra.Command{
		Use:   "num-pools",
		Short: "Query number of pools",
		Long: strings.TrimSpace(
			fmt.Sprintf(`Query number of pools.
Example:
$ %s query gamm num-pools
`,
				version.AppName,
			),
		),
		Args: cobra.ExactArgs(0),
		RunE: func(cmd *cobra.Command, args []string) error {
			clientCtx, err := client.GetClientQueryContext(cmd)
			if err != nil {
				return err
			}
			queryClient := types.NewQueryClient(clientCtx)

			res, err := queryClient.NumPools(cmd.Context(), &types.QueryNumPoolsRequest{})
			if err != nil {
				return err
			}

			return clientCtx.PrintProto(res)
		},
	}

	flags.AddQueryFlagsToCmd(cmd)

	return cmd
}

// GetCmdPoolParams return pool params.
func GetCmdPoolParams() *cobra.Command {
	cmd := &cobra.Command{
		Use:   "pool-params <poolID>",
		Short: "Query pool-params",
		Long: strings.TrimSpace(
			fmt.Sprintf(`Query pool-params.
Example:
$ %s query gamm pool-params 1
`,
				version.AppName,
			),
		),
		Args: cobra.ExactArgs(1),
		RunE: func(cmd *cobra.Command, args []string) error {
			clientCtx, err := client.GetClientQueryContext(cmd)
			if err != nil {
				return err
			}
			queryClient := types.NewQueryClient(clientCtx)

			poolID, err := strconv.Atoi(args[0])
			if err != nil {
				return err
			}

			res, err := queryClient.PoolParams(cmd.Context(), &types.QueryPoolParamsRequest{
				PoolId: uint64(poolID),
			})
			if err != nil {
				return err
			}

			if clientCtx.OutputFormat == "text" {
				out, err := yaml.Marshal(res.GetParams())
				if err != nil {
					return err
				}
				return writeOutputBoilerplate(clientCtx, out)
			} else {
				out, err := clientCtx.Codec.MarshalJSON(res)
				if err != nil {
					return err
				}
				return writeOutputBoilerplate(clientCtx, out)
			}
		},
	}

	flags.AddQueryFlagsToCmd(cmd)

	return cmd
}

// GetCmdTotalShares return total share.
func GetCmdTotalShares() *cobra.Command {
	cmd := &cobra.Command{
		Use:   "total-share <poolID>",
		Short: "Query total-share",
		Long: strings.TrimSpace(
			fmt.Sprintf(`Query total-share.
Example:
$ %s query gamm total-share 1
`,
				version.AppName,
			),
		),
		Args: cobra.ExactArgs(1),
		RunE: func(cmd *cobra.Command, args []string) error {
			clientCtx, err := client.GetClientQueryContext(cmd)
			if err != nil {
				return err
			}
			queryClient := types.NewQueryClient(clientCtx)

			poolID, err := strconv.Atoi(args[0])
			if err != nil {
				return err
			}

			res, err := queryClient.TotalShares(cmd.Context(), &types.QueryTotalSharesRequest{
				PoolId: uint64(poolID),
			})
			if err != nil {
				return err
			}

			return clientCtx.PrintProto(res)
		},
	}

	flags.AddQueryFlagsToCmd(cmd)

	return cmd
}

// GetCmdQueryTotalLiquidity return total liquidity.
func GetCmdQueryTotalLiquidity() *cobra.Command {
	cmd := &cobra.Command{
		Use:   "total-liquidity",
		Short: "Query total-liquidity",
		Long: strings.TrimSpace(
			fmt.Sprintf(`Query total-liquidity.
Example:
$ %s query gamm total-liquidity
`,
				version.AppName,
			),
		),
		Args: cobra.ExactArgs(0),
		RunE: func(cmd *cobra.Command, args []string) error {
			clientCtx, err := client.GetClientQueryContext(cmd)
			if err != nil {
				return err
			}
			queryClient := types.NewQueryClient(clientCtx)

			res, err := queryClient.TotalLiquidity(cmd.Context(), &types.QueryTotalLiquidityRequest{})
			if err != nil {
				return err
			}

			return clientCtx.PrintProto(res)
		},
	}

	flags.AddQueryFlagsToCmd(cmd)

	return cmd
}

<<<<<<< HEAD
// GetCmdPoolAssets return pool-assets for a pool.
func GetCmdPoolAssets() *cobra.Command {
	cmd := &cobra.Command{
		Use:   "pool-assets <poolID>",
		Short: "Query pool-assets",
		Long: strings.TrimSpace(
			fmt.Sprintf(`Query pool assets.
Example:
$ %s query gamm pool-assets 1
`,
				version.AppName,
			),
		),
		Args: cobra.ExactArgs(1),
		RunE: func(cmd *cobra.Command, args []string) error {
			clientCtx, err := client.GetClientQueryContext(cmd)
			if err != nil {
				return err
			}
			queryClient := types.NewQueryClient(clientCtx)

			poolID, err := strconv.Atoi(args[0])
			if err != nil {
				return err
			}

			res, err := queryClient.PoolAssets(cmd.Context(), &types.QueryPoolAssetsRequest{
				PoolId: uint64(poolID),
			})
			if err != nil {
				return err
			}

			return clientCtx.PrintProto(res)
		},
	}

	flags.AddQueryFlagsToCmd(cmd)

	return cmd
}

// GetCmdSpotPrice returns spot price.
=======
// GetCmdSpotPrice returns spot price
>>>>>>> d143d839
func GetCmdSpotPrice() *cobra.Command {
	cmd := &cobra.Command{
		Use:   "spot-price <poolID> <tokenInDenom> <tokenOutDenom>",
		Short: "Query spot-price",
		Long: strings.TrimSpace(
			fmt.Sprintf(`Query spot-price.
Example:
$ %s query gamm spot-price 1 stake stake2
`,
				version.AppName,
			),
		),
		Args: cobra.ExactArgs(3),
		RunE: func(cmd *cobra.Command, args []string) error {
			clientCtx, err := client.GetClientQueryContext(cmd)
			if err != nil {
				return err
			}
			queryClient := types.NewQueryClient(clientCtx)

			poolID, err := strconv.Atoi(args[0])
			if err != nil {
				return err
			}

			res, err := queryClient.SpotPrice(cmd.Context(), &types.QuerySpotPriceRequest{
				PoolId:        uint64(poolID),
				TokenInDenom:  args[1],
				TokenOutDenom: args[2],
			})
			if err != nil {
				return err
			}

			return clientCtx.PrintProto(res)
		},
	}

	flags.AddQueryFlagsToCmd(cmd)

	return cmd
}

// GetCmdEstimateSwapExactAmountIn returns estimation of output coin when amount of x token input.
func GetCmdEstimateSwapExactAmountIn() *cobra.Command {
	cmd := &cobra.Command{
		Use:   "estimate-swap-exact-amount-in <poolID> <sender> <tokenIn>",
		Short: "Query estimate-swap-exact-amount-in",
		Long: strings.TrimSpace(
			fmt.Sprintf(`Query estimate-swap-exact-amount-in.
Example:
$ %s query gamm estimate-swap-exact-amount-in 1 osm11vmx8jtggpd9u7qr0t8vxclycz85u925sazglr7 stake --swap-route-pool-ids=2 --swap-route-pool-ids=3
`,
				version.AppName,
			),
		),
		Args: cobra.ExactArgs(3),
		RunE: func(cmd *cobra.Command, args []string) error {
			clientCtx, err := client.GetClientQueryContext(cmd)
			if err != nil {
				return err
			}
			queryClient := types.NewQueryClient(clientCtx)

			poolID, err := strconv.Atoi(args[0])
			if err != nil {
				return err
			}

			routes, err := swapAmountInRoutes(cmd.Flags())
			if err != nil {
				return err
			}

			res, err := queryClient.EstimateSwapExactAmountIn(cmd.Context(), &types.QuerySwapExactAmountInRequest{
				Sender:  args[1],        // TODO: where sender is used?
				PoolId:  uint64(poolID), // TODO: is this poolId used?
				TokenIn: args[2],
				Routes:  routes,
			})
			if err != nil {
				return err
			}

			return clientCtx.PrintProto(res)
		},
	}

	cmd.Flags().AddFlagSet(FlagSetQuerySwapRoutes())
	flags.AddQueryFlagsToCmd(cmd)
	_ = cmd.MarkFlagRequired(FlagSwapRoutePoolIds)
	_ = cmd.MarkFlagRequired(FlagSwapRouteDenoms)

	return cmd
}

// GetCmdEstimateSwapExactAmountOut returns estimation of input coin to get exact amount of x token output.
func GetCmdEstimateSwapExactAmountOut() *cobra.Command {
	cmd := &cobra.Command{
		Use:   "estimate-swap-exact-amount-out <poolID> <sender> <tokenOut>",
		Short: "Query estimate-swap-exact-amount-out",
		Long: strings.TrimSpace(
			fmt.Sprintf(`Query estimate-swap-exact-amount-out.
Example:
$ %s query gamm estimate-swap-exact-amount-out 1 osm11vmx8jtggpd9u7qr0t8vxclycz85u925sazglr7 stake --swap-route-pool-ids=2 --swap-route-pool-ids=3
`,
				version.AppName,
			),
		),
		Args: cobra.ExactArgs(3),
		RunE: func(cmd *cobra.Command, args []string) error {
			clientCtx, err := client.GetClientQueryContext(cmd)
			if err != nil {
				return err
			}
			queryClient := types.NewQueryClient(clientCtx)

			poolID, err := strconv.Atoi(args[0])
			if err != nil {
				return err
			}

			routes, err := swapAmountOutRoutes(cmd.Flags())
			if err != nil {
				return err
			}

			res, err := queryClient.EstimateSwapExactAmountOut(cmd.Context(), &types.QuerySwapExactAmountOutRequest{
				Sender:   args[1],        // TODO: where sender is used?
				PoolId:   uint64(poolID), // TODO: is this poolId used?
				Routes:   routes,
				TokenOut: args[2],
			})
			if err != nil {
				return err
			}

			return clientCtx.PrintProto(res)
		},
	}

	cmd.Flags().AddFlagSet(FlagSetQuerySwapRoutes())
	flags.AddQueryFlagsToCmd(cmd)
	_ = cmd.MarkFlagRequired(FlagSwapRoutePoolIds)
	_ = cmd.MarkFlagRequired(FlagSwapRouteDenoms)

	return cmd
}<|MERGE_RESOLUTION|>--- conflicted
+++ resolved
@@ -312,53 +312,7 @@
 	return cmd
 }
 
-<<<<<<< HEAD
-// GetCmdPoolAssets return pool-assets for a pool.
-func GetCmdPoolAssets() *cobra.Command {
-	cmd := &cobra.Command{
-		Use:   "pool-assets <poolID>",
-		Short: "Query pool-assets",
-		Long: strings.TrimSpace(
-			fmt.Sprintf(`Query pool assets.
-Example:
-$ %s query gamm pool-assets 1
-`,
-				version.AppName,
-			),
-		),
-		Args: cobra.ExactArgs(1),
-		RunE: func(cmd *cobra.Command, args []string) error {
-			clientCtx, err := client.GetClientQueryContext(cmd)
-			if err != nil {
-				return err
-			}
-			queryClient := types.NewQueryClient(clientCtx)
-
-			poolID, err := strconv.Atoi(args[0])
-			if err != nil {
-				return err
-			}
-
-			res, err := queryClient.PoolAssets(cmd.Context(), &types.QueryPoolAssetsRequest{
-				PoolId: uint64(poolID),
-			})
-			if err != nil {
-				return err
-			}
-
-			return clientCtx.PrintProto(res)
-		},
-	}
-
-	flags.AddQueryFlagsToCmd(cmd)
-
-	return cmd
-}
-
-// GetCmdSpotPrice returns spot price.
-=======
 // GetCmdSpotPrice returns spot price
->>>>>>> d143d839
 func GetCmdSpotPrice() *cobra.Command {
 	cmd := &cobra.Command{
 		Use:   "spot-price <poolID> <tokenInDenom> <tokenOutDenom>",
