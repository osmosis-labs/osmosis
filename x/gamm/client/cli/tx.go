--- conflicted
+++ resolved
@@ -67,12 +67,7 @@
 	cmd.Flags().AddFlagSet(FlagSetCreatePool())
 	flags.AddTxFlagsToCmd(cmd)
 
-<<<<<<< HEAD
 	_ = cmd.MarkFlagRequired(FlagInitialDeposit)
-=======
-	_ = cmd.MarkFlagRequired(FlagPoolAssets)
-	_ = cmd.MarkFlagRequired(FlagPoolAssetWeights)
->>>>>>> d8aff811
 	_ = cmd.MarkFlagRequired(FlagSwapFee)
 	_ = cmd.MarkFlagRequired(FlagExitFee)
 
@@ -143,7 +138,6 @@
 	return cmd
 }
 
-<<<<<<< HEAD
 func NewSwapExactAmountInCmd() *cobra.Command {
 	cmd := &cobra.Command{
 		Use:   "swap-exact-amount-in [token-in] [token-out-min-amount]",
@@ -331,48 +325,13 @@
 		return txf, nil, err
 	}
 
-	recordTokens, err := sdk.ParseDecCoins(tokenWeights)
-	if err != nil {
-		return txf, nil, err
-	}
-
-	if len(deposit) != len(recordTokens) {
+	poolAssetCoins, err := sdk.ParseDecCoins(tokenWeights)
+	if err != nil {
+		return txf, nil, err
+	}
+
+	if len(deposit) != len(poolAssetCoins) {
 		return txf, nil, errors.New("deposit tokens and token weights should have same length")
-=======
-func NewBuildCreatePoolMsg(clientCtx client.Context, txf tx.Factory, fs *flag.FlagSet) (tx.Factory, sdk.Msg, error) {
-	PoolAssetTokenStrs, err := fs.GetStringArray(FlagPoolAssets)
-	if err != nil {
-		return txf, nil, err
-	}
-	if len(PoolAssetTokenStrs) < 2 {
-		return txf, nil, fmt.Errorf("bind tokens should be more than 2")
-	}
-
-	PoolAssetTokenWeightStrs, err := fs.GetStringArray(FlagPoolAssetWeights)
-	if err != nil {
-		return txf, nil, err
-	}
-	if len(PoolAssetTokenStrs) != len(PoolAssetTokenWeightStrs) {
-		return txf, nil, fmt.Errorf("There should be the number of tokens and token weights")
-	}
-
-	PoolAssetTokens := sdk.Coins{}
-	for i := 0; i < len(PoolAssetTokenStrs); i++ {
-		parsed, err := sdk.ParseCoinNormalized(PoolAssetTokenStrs[i])
-		if err != nil {
-			return txf, nil, err
-		}
-		PoolAssetTokens = append(PoolAssetTokens, parsed)
-	}
-
-	var PoolAssetWeights []sdk.Int
-	for i := 0; i < len(PoolAssetTokenWeightStrs); i++ {
-		parsed, ok := sdk.NewIntFromString(PoolAssetTokenWeightStrs[i])
-		if !ok {
-			return txf, nil, fmt.Errorf("invalid token weight (%s)", PoolAssetTokenWeightStrs[i])
-		}
-		PoolAssetWeights = append(PoolAssetWeights, parsed)
->>>>>>> d8aff811
 	}
 
 	swapFeeStr, err := fs.GetString(FlagSwapFee)
@@ -393,31 +352,17 @@
 		return txf, nil, err
 	}
 
-<<<<<<< HEAD
-	var records []types.Record
-	for i := 0; i < len(recordTokens); i++ {
-
-		if recordTokens[i].Denom != deposit[i].Denom {
+	var poolAssets []types.PoolAsset
+	for i := 0; i < len(poolAssetCoins); i++ {
+
+		if poolAssetCoins[i].Denom != deposit[i].Denom {
 			return txf, nil, errors.New("deposit tokens and token weights should have same denom order")
 		}
 
-		records = append(records, types.Record{
-			Weight: recordTokens[i].Amount.RoundInt(),
+		poolAssets = append(poolAssets, types.PoolAsset{
+			Weight: poolAssetCoins[i].Amount.RoundInt(),
 			Token:  deposit[i],
 		})
-=======
-	var PoolAssets []types.PoolAsset
-	for i := 0; i < len(PoolAssetTokens); i++ {
-		assetWeight := PoolAssetWeights[i]
-		assetToken := PoolAssetTokens[i]
-
-		asset := types.PoolAsset{
-			Weight: assetWeight,
-			Token:  assetToken,
-		}
-
-		PoolAssets = append(PoolAssets, asset)
->>>>>>> d8aff811
 	}
 
 	msg := &types.MsgCreatePool{
@@ -427,7 +372,7 @@
 			SwapFee: swapFee,
 			ExitFee: exitFee,
 		},
-		PoolAssets: PoolAssets,
+		PoolAssets: poolAssets,
 	}
 
 	return txf, msg, nil
