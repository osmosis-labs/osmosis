--- conflicted
+++ resolved
@@ -138,62 +138,36 @@
 	return cmd
 }
 
-<<<<<<< HEAD
-func NewUpdateSwapFeeCmd() *cobra.Command {
-	cmd := &cobra.Command{
-		Use:   "update-swapfee",
-		Short: "update the swapfee for a pool",
-		Args:  cobra.ExactArgs(0),
-=======
 func NewSwapExactAmountInCmd() *cobra.Command {
 	cmd := &cobra.Command{
 		Use:   "swap-exact-amount-in [token-in] [token-out-min-amount]",
 		Short: "swap exact amount in",
 		Args:  cobra.ExactArgs(2),
->>>>>>> 1105b81d
-		RunE: func(cmd *cobra.Command, args []string) error {
-			clientCtx, err := client.GetClientTxContext(cmd)
-			if err != nil {
-				return err
-			}
-
-			txf := tx.NewFactoryCLI(clientCtx, cmd.Flags()).WithTxConfig(clientCtx.TxConfig).WithAccountRetriever(clientCtx.AccountRetriever)
-
-<<<<<<< HEAD
-			txf, msg, err := NewUpdateSwapFeeMsg(clientCtx, txf, cmd.Flags())
-=======
+		RunE: func(cmd *cobra.Command, args []string) error {
+			clientCtx, err := client.GetClientTxContext(cmd)
+			if err != nil {
+				return err
+			}
+
+			txf := tx.NewFactoryCLI(clientCtx, cmd.Flags()).WithTxConfig(clientCtx.TxConfig).WithAccountRetriever(clientCtx.AccountRetriever)
+
 			txf, msg, err := NewBuildSwapExactAmountInMsg(clientCtx, args[0], args[1], txf, cmd.Flags())
->>>>>>> 1105b81d
-			if err != nil {
-				return err
-			}
-
-			return tx.GenerateOrBroadcastTxWithFactory(clientCtx, txf, msg)
-		},
-	}
-
-<<<<<<< HEAD
-	cmd.Flags().AddFlagSet(FlagSetCreatePool())
-	flags.AddTxFlagsToCmd(cmd)
-
-	_ = cmd.MarkFlagRequired(FlagPoolId)
-	_ = cmd.MarkFlagRequired(FlagSwapFee)
-=======
+			if err != nil {
+				return err
+			}
+
+			return tx.GenerateOrBroadcastTxWithFactory(clientCtx, txf, msg)
+		},
+	}
+
 	cmd.Flags().AddFlagSet(FlagSetQuerySwapRoutes())
 	flags.AddTxFlagsToCmd(cmd)
 	_ = cmd.MarkFlagRequired(FlagSwapRoutePoolIds)
 	_ = cmd.MarkFlagRequired(FlagSwapRouteDenoms)
->>>>>>> 1105b81d
-
-	return cmd
-}
-
-<<<<<<< HEAD
-func NewBuildCreatePoolMsg(clientCtx client.Context, txf tx.Factory, fs *flag.FlagSet) (tx.Factory, sdk.Msg, error) {
-	recordTokenStrs, err := fs.GetStringArray(FlagPoolRecordTokens)
-	if err != nil {
-		return txf, nil, err
-=======
+
+	return cmd
+}
+
 func NewSwapExactAmountOutCmd() *cobra.Command {
 	cmd := &cobra.Command{
 		Use:   "swap-exact-amount-out [token-out] [token-in-max-amount]",
@@ -214,7 +188,6 @@
 
 			return tx.GenerateOrBroadcastTxWithFactory(clientCtx, txf, msg)
 		},
->>>>>>> 1105b81d
 	}
 
 	cmd.Flags().AddFlagSet(FlagSetSwapAmountOutRoutes())
@@ -485,10 +458,6 @@
 	return txf, msg, nil
 }
 
-<<<<<<< HEAD
-func NewUpdateSwapFeeMsg(clientCtx client.Context, txf tx.Factory, fs *flag.FlagSet) (tx.Factory, sdk.Msg, error) {
-	poolId, err := fs.GetUint64(FlagPoolId)
-=======
 func swapAmountInRoutes(fs *flag.FlagSet) ([]types.SwapAmountInRoute, error) {
 	swapRoutePoolIds, err := fs.GetStringArray(FlagSwapRoutePoolIds)
 	if err != nil {
@@ -549,18 +518,10 @@
 
 func NewBuildSwapExactAmountInMsg(clientCtx client.Context, tokenInStr, tokenOutMinAmtStr string, txf tx.Factory, fs *flag.FlagSet) (tx.Factory, sdk.Msg, error) {
 	routes, err := swapAmountInRoutes(fs)
->>>>>>> 1105b81d
-	if err != nil {
-		return txf, nil, err
-	}
-
-<<<<<<< HEAD
-	swapFeeStr, err := fs.GetString(FlagSwapFee)
-	if err != nil {
-		return txf, nil, err
-	}
-	swapFee, err := sdk.NewDecFromStr(swapFeeStr)
-=======
+	if err != nil {
+		return txf, nil, err
+	}
+
 	tokenIn, err := sdk.ParseCoinNormalized(tokenInStr)
 	if err != nil {
 		return txf, nil, err
@@ -582,23 +543,10 @@
 
 func NewBuildSwapExactAmountOutMsg(clientCtx client.Context, tokenOutStr, tokenInMaxAmountStr string, txf tx.Factory, fs *flag.FlagSet) (tx.Factory, sdk.Msg, error) {
 	routes, err := swapAmountOutRoutes(fs)
->>>>>>> 1105b81d
-	if err != nil {
-		return txf, nil, err
-	}
-
-<<<<<<< HEAD
-	msg := &types.MsgUpdateSwapFee{
-		Sender:     clientCtx.GetFromAddress().String(),
-		PoolId:     poolId,
-		NewSwapFee: swapFee,
-	}
-
-	if err = msg.ValidateBasic(); err != nil {
-		return txf, nil, err
-	}
-
-=======
+	if err != nil {
+		return txf, nil, err
+	}
+
 	tokenOut, err := sdk.ParseCoinNormalized(tokenOutStr)
 	if err != nil {
 		return txf, nil, err
@@ -720,6 +668,5 @@
 		TokenOutMinAmount: tokenOutMinAmount,
 	}
 
->>>>>>> 1105b81d
 	return txf, msg, nil
 }