--- conflicted
+++ resolved
@@ -51,7 +51,9 @@
 			return app.NewOsmosisApp(
 				val.Ctx.Logger, dbm.NewMemDB(), nil, true, make(map[int64]bool), val.Ctx.Config.RootDir, 0,
 				encCfg,
-				simapp.EmptyAppOptions{},
+				simapp.
+        
+        AppOptions{},
 				baseapp.SetMinGasPrices(val.AppConfig.MinGasPrices),
 			)
 		},
@@ -137,7 +139,6 @@
 			  "%s": "0.001"
 			}
 			`, cli.PoolFileWeights, cli.PoolFileInitialDeposit, cli.PoolFileSwapFee, cli.PoolFileExitFee),
-<<<<<<< HEAD
 			false, &sdk.TxResponse{}, 0,
 		},
 		{
@@ -150,8 +151,6 @@
 			  "%s": "0.001"
 			}
 			`, cli.PoolFileInitialDeposit, cli.PoolFileSwapFee, cli.PoolFileWeights, cli.PoolFileExitFee),
-=======
->>>>>>> 949d49e8
 			false, &sdk.TxResponse{}, 0,
 		},
 		{ // --record-tokens=100.0stake2 --record-tokens=100.0stake --record-tokens-weight=5 --record-tokens-weight=5 --swap-fee=0.01 --exit-fee=0.01 --from=validator --keyring-backend=test --chain-id=testing --yes
@@ -221,7 +220,6 @@
 		{
 			"not valid json",
 			"bad json",
-<<<<<<< HEAD
 			true, &sdk.TxResponse{}, 0,
 		},
 		{
@@ -323,25 +321,6 @@
 				cli.PoolFileSmoothWeightChangeParams, cli.PoolFileTargetPoolWeights,
 			),
 			true, &sdk.TxResponse{}, 0,
-=======
-			true, &sdk.TxResponse{}, 0,
-		},
-		{
-			"bad pool json - missing quotes around exit fee",
-			fmt.Sprintf(`
-			{
-			  "%s": "1node0token,3stake",
-			  "%s": "100node0token,100stake",
-			  "%s": "0.001",
-			  "%s": 0.001
-			}
-	`, cli.PoolFileWeights, cli.PoolFileInitialDeposit, cli.PoolFileSwapFee, cli.PoolFileExitFee),
-			true, &sdk.TxResponse{}, 0,
-		},
-		{
-			"empty pool json",
-			"", true, &sdk.TxResponse{}, 0,
->>>>>>> 949d49e8
 		},
 	}
 
