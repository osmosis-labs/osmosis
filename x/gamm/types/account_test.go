package types

import (
	"fmt"
	"testing"
	"time"

	"github.com/stretchr/testify/require"

	sdk "github.com/cosmos/cosmos-sdk/types"

	appParams "github.com/c-osmosis/osmosis/app/params"
)

var (
	defaultSwapFee    = sdk.MustNewDecFromStr("0.025")
	defaultExitFee    = sdk.MustNewDecFromStr("0.025")
	defaultPoolId     = uint64(10)
	defaultPoolParams = PoolParams{
		SwapFee: defaultSwapFee,
		ExitFee: defaultExitFee,
	}
	defaultFutureGovernor = ""
	defaultCurBlockTime   = time.Unix(1618700000, 0)
	//
	dummyPoolAssets = []PoolAsset{}
	wantErr         = true
	noErr           = false
)

// Expected is un-scaled
func testTotalWeight(t *testing.T, expected sdk.Int, pool PoolAccountI) {
	scaledExpected := expected.MulRaw(GuaranteedWeightPrecision)
	require.Equal(t,
		scaledExpected.String(),
		pool.GetTotalWeight().String())
}

func TestPoolAccountShareDenom(t *testing.T) {
	var poolId uint64 = 10

	pacc, err := NewPoolAccount(poolId, defaultPoolParams, dummyPoolAssets, defaultFutureGovernor, defaultCurBlockTime)
	require.NoError(t, err)

	require.Equal(t, "gamm/pool/10", pacc.GetTotalShare().Denom)
}

func TestPoolAccountPoolParams(t *testing.T) {
	// Tests that creating a pool with the given pair of swapfee and exit fee
	// errors or succeeds as intended. Furthermore, it checks that
	// NewPoolAccount panics in the error case.
	tests := []struct {
		SwapFee   sdk.Dec
		ExitFee   sdk.Dec
		shouldErr bool
	}{
		// Should work
		{defaultSwapFee, defaultExitFee, noErr},
		// Can't set the swap fee as negative
		{sdk.NewDecWithPrec(-1, 2), defaultExitFee, wantErr},
		// Can't set the swap fee as 1
		{sdk.NewDec(1), defaultExitFee, wantErr},
		// Can't set the swap fee above 1
		{sdk.NewDecWithPrec(15, 1), defaultExitFee, wantErr},
		// Can't set the exit fee as negative
		{defaultSwapFee, sdk.NewDecWithPrec(-1, 2), wantErr},
		// Can't set the exit fee as 1
		{defaultSwapFee, sdk.NewDec(1), wantErr},
		// Can't set the exit fee above 1
		{defaultSwapFee, sdk.NewDecWithPrec(15, 1), wantErr},
	}

	for i, params := range tests {
		poolParams := PoolParams{
			SwapFee: params.SwapFee,
			ExitFee: params.ExitFee,
		}
		err := poolParams.Validate(dummyPoolAssets)
		if params.shouldErr {
			require.Error(t, err, "unexpected lack of error, tc %v", i)
			// Check that these are also caught if passed to the underlying pool creation func
			_, err = NewPoolAccount(1, poolParams, dummyPoolAssets, defaultFutureGovernor, defaultCurBlockTime)
			require.Error(t, err)
		} else {
			require.NoError(t, err, "unexpected error, tc %v", i)
		}
	}
}

// TODO: Refactor this into multiple tests
func TestPoolAccountUpdatePoolAssetBalance(t *testing.T) {
	var poolId uint64 = 10

	initialAssets := []PoolAsset{
		{
			Weight: sdk.NewInt(100),
			Token:  sdk.NewCoin("test1", sdk.NewInt(50000)),
		},
		{
			Weight: sdk.NewInt(200),
			Token:  sdk.NewCoin("test2", sdk.NewInt(50000)),
		},
	}

	pacc, err := NewPoolAccount(poolId, defaultPoolParams, initialAssets, defaultFutureGovernor, defaultCurBlockTime)
	require.NoError(t, err)

	_, err = pacc.GetPoolAsset("unknown")
	require.Error(t, err)
	_, err = pacc.GetPoolAsset("")
	require.Error(t, err)

	testTotalWeight(t, sdk.NewInt(300), pacc)

	// Break abstractions and start reasoning about the underlying internal representation's APIs.
	// TODO: This test actually just needs to be refactored to not be doing this, and just
	// create a different pool each time.
	pacc_internal := pacc.(*PoolAccount)

	err = pacc_internal.setInitialPoolAssets([]PoolAsset{PoolAsset{
		Weight: sdk.NewInt(-1),
		Token:  sdk.NewCoin("negativeWeight", sdk.NewInt(50000)),
	}})

	require.Error(t, err)

	err = pacc_internal.setInitialPoolAssets([]PoolAsset{PoolAsset{
		Weight: sdk.NewInt(0),
		Token:  sdk.NewCoin("zeroWeight", sdk.NewInt(50000)),
	}})
	require.Error(t, err)

	err = pacc_internal.UpdatePoolAssetBalance(
		sdk.NewCoin("test1", sdk.NewInt(0)))
	require.Error(t, err)

	err = pacc_internal.UpdatePoolAssetBalance(
		sdk.Coin{Denom: "test1", Amount: sdk.NewInt(-1)},
	)
	require.Error(t, err)

	err = pacc_internal.UpdatePoolAssetBalance(
		sdk.NewCoin("test1", sdk.NewInt(1)))
	require.NoError(t, err)

	testTotalWeight(t, sdk.NewInt(300), pacc_internal)

	PoolAsset, err := pacc_internal.GetPoolAsset("test1")
	require.NoError(t, err)
	require.Equal(t, sdk.NewInt(1).String(), PoolAsset.Token.Amount.String())
}

func TestPoolAccountPoolAssetsWeightAndTokenBalance(t *testing.T) {
	// TODO: Add more cases
	// asset names should be i ascending order, starting from test1
	tests := []struct {
		assets    []PoolAsset
		shouldErr bool
	}{
		// weight 0
		{
			[]PoolAsset{
				{
					Weight: sdk.NewInt(0),
					Token:  sdk.NewCoin("test1", sdk.NewInt(50000)),
				},
			},
			wantErr,
		},
		// negative weight
		{
			[]PoolAsset{
				{
					Weight: sdk.NewInt(-1),
					Token:  sdk.NewCoin("test1", sdk.NewInt(50000)),
				},
			},
			wantErr,
		},
		// 0 token amount
		{
			[]PoolAsset{
				{
					Weight: sdk.NewInt(100),
					Token:  sdk.NewCoin("test1", sdk.NewInt(0)),
				},
			},
			wantErr,
		},
		// negative token amount
		{
			[]PoolAsset{
				{
					Weight: sdk.NewInt(100),
					Token: sdk.Coin{
						Denom:  "test1",
						Amount: sdk.NewInt(-1),
					},
				},
			},
			wantErr,
		},
		// total weight 300
		{
			[]PoolAsset{
				{
					Weight: sdk.NewInt(200),
					Token:  sdk.NewCoin("test2", sdk.NewInt(50000)),
				},
				{
					Weight: sdk.NewInt(100),
					Token:  sdk.NewCoin("test1", sdk.NewInt(10000)),
				},
			},
			noErr,
		},
		// two of the same token
		{
			[]PoolAsset{
				{
					Weight: sdk.NewInt(200),
					Token:  sdk.NewCoin("test2", sdk.NewInt(50000)),
				},
				{
					Weight: sdk.NewInt(300),
					Token:  sdk.NewCoin("test1", sdk.NewInt(10000)),
				},
				{
					Weight: sdk.NewInt(100),
					Token:  sdk.NewCoin("test2", sdk.NewInt(10000)),
				},
			},
			wantErr,
		},
		// total weight 7300
		{
			[]PoolAsset{
				{
					Weight: sdk.NewInt(200),
					Token:  sdk.NewCoin("test2", sdk.NewInt(50000)),
				},
				{
					Weight: sdk.NewInt(100),
					Token:  sdk.NewCoin("test1", sdk.NewInt(10000)),
				},
				{
					Weight: sdk.NewInt(7000),
					Token:  sdk.NewCoin("test3", sdk.NewInt(10000)),
				},
			},
			noErr,
		},
	}

	var poolId uint64 = 10

	for i, tc := range tests {
		pacc, err := NewPoolAccount(poolId, defaultPoolParams, tc.assets, defaultFutureGovernor, defaultCurBlockTime)
		pacc_internal := pacc.(*PoolAccount)
		if tc.shouldErr {
			require.Error(t, err, "unexpected lack of error, tc %v", i)
		} else {
			require.NoError(t, err, "unexpected error, tc %v", i)
			expectedTotalWeight := sdk.ZeroInt()
			for i, asset := range tc.assets {
				expectedTotalWeight = expectedTotalWeight.Add(asset.Weight)

				// Ensure pool assets are sorted
				require.Equal(t, "test"+fmt.Sprint(i+1), pacc_internal.PoolAssets[i].Token.Denom)
			}
			testTotalWeight(t, expectedTotalWeight, pacc)
		}
	}
}

// TODO: Figure out what parts of this test, if any, make sense.
func TestGetPoolAssets(t *testing.T) {
	// Adds []PoolAssets, one after another
	// if the addition doesn't error, adds the weight of the pool assets to a running total,
	// and ensures the pool's total weight is equal to the expected.
	// This also ensures that the pool assets remain sorted within the pool account.
	// Furthermore, it ensures that GetPoolAsset succeeds for everything in the pool,
	// and fails for things not in it.
	denomNotInPool := "xyzCoin"

	assets := []PoolAsset{
		{
			Weight: sdk.NewInt(200),
			Token:  sdk.NewCoin("test2", sdk.NewInt(50000)),
		},
		{
			Weight: sdk.NewInt(100),
			Token:  sdk.NewCoin("test1", sdk.NewInt(10000)),
		},
		{
			Weight: sdk.NewInt(200),
			Token:  sdk.NewCoin("test3", sdk.NewInt(50000)),
		},
		{
			Weight: sdk.NewInt(100),
			Token:  sdk.NewCoin("test4", sdk.NewInt(10000)),
		},
	}

	// TODO: We need way more robust test cases here, and should table drive these cases
	pacc, err := NewPoolAccount(defaultPoolId, defaultPoolParams, assets, defaultFutureGovernor, defaultCurBlockTime)
	require.NoError(t, err)

	// Hardcoded GetPoolAssets tests.
	assets, err = pacc.GetPoolAssets("test1", "test2")
	require.NoError(t, err)
	require.Equal(t, 2, len(assets))

	assets, err = pacc.GetPoolAssets("test1", "test2", "test3", "test4")
	require.NoError(t, err)
	require.Equal(t, 4, len(assets))

	_, err = pacc.GetPoolAssets("test1", "test5")
	require.Error(t, err)
	_, err = pacc.GetPoolAssets(denomNotInPool)
	require.Error(t, err)

	assets, err = pacc.GetPoolAssets()
	require.NoError(t, err)
	require.Equal(t, 0, len(assets))
}

func TestLBPParamsEmptyStartTime(t *testing.T) {
	// Test that when the start time is empty, the pool
	// sets its start time to be the first start time it is called on
	defaultDuration := 100 * time.Second

	initialPoolAssets := []PoolAsset{
		{
			Weight: sdk.NewInt(1),
			Token:  sdk.NewCoin("asset1", sdk.NewInt(1000)),
		},
		{
			Weight: sdk.NewInt(1),
			Token:  sdk.NewCoin("asset2", sdk.NewInt(1000)),
		},
	}

	params := SmoothWeightChangeParams{
		Duration: defaultDuration,
		TargetPoolWeights: []PoolAsset{
			{
				Weight: sdk.NewInt(1),
				Token:  sdk.NewCoin("asset1", sdk.NewInt(0)),
			},
			{
				Weight: sdk.NewInt(2),
				Token:  sdk.NewCoin("asset2", sdk.NewInt(0)),
			},
		},
	}

	pacc, err := NewPoolAccount(defaultPoolId, PoolParams{
		SwapFee:                  defaultSwapFee,
		ExitFee:                  defaultExitFee,
		SmoothWeightChangeParams: &params,
	}, initialPoolAssets, defaultFutureGovernor, defaultCurBlockTime)
	require.NoError(t, err)
	// Consistency check that SmoothWeightChangeParams params are set
	require.NotNil(t, pacc.GetPoolParams().SmoothWeightChangeParams)
	// Ensure that the start time got set
	require.Equal(t, pacc.GetPoolParams().SmoothWeightChangeParams.StartTime, defaultCurBlockTime)
}

func TestPoolAccountPokeTokenWeights(t *testing.T) {
	// Set default date
	defaultStartTime := time.Unix(1618703511, 0)
	defaultStartTimeUnix := defaultStartTime.Unix()
	defaultDuration := 100 * time.Second
	floatGuaranteedPrecison := float64(GuaranteedWeightPrecision)

	// testCases don't need to be ordered by time. but the blockTime should be
	// less than the end time of the SmoothWeightChange. Testing past the end time
	// is already handled.
	type testCase struct {
		blockTime       time.Time
		expectedWeights []sdk.Int
	}

	// Tests how the pool weights get updated via PokeTokenWeights at different block times.
	// The framework underneath will automatically add tests for times before the start time,
	// at the start time, at the end time, and after the end time. It is up to the test writer to
	// test the behavior at times in-between.
	tests := []struct {
		// We take the initial weights from here
		params SmoothWeightChangeParams
		cases  []testCase
	}{
		{
			// 1:1 pool, between asset1 and asset2
			// transitioning to a 1:2 pool
			params: SmoothWeightChangeParams{
				StartTime: defaultStartTime,
				Duration:  defaultDuration,
				InitialPoolWeights: []PoolAsset{
					{
						Weight: sdk.NewInt(1),
						Token:  sdk.NewCoin("asset1", sdk.NewInt(0)),
					},
					{
						Weight: sdk.NewInt(1),
						Token:  sdk.NewCoin("asset2", sdk.NewInt(0)),
					},
				},
				TargetPoolWeights: []PoolAsset{
					{
						Weight: sdk.NewInt(1),
						Token:  sdk.NewCoin("asset1", sdk.NewInt(0)),
					},
					{
						Weight: sdk.NewInt(2),
						Token:  sdk.NewCoin("asset2", sdk.NewInt(0)),
					},
				},
			},
			cases: []testCase{
				{
					// Halfway through at 50 seconds elapsed
					blockTime: time.Unix(defaultStartTimeUnix+50, 0),
					expectedWeights: []sdk.Int{
						sdk.NewInt(1 * GuaranteedWeightPrecision),
						// Halfway between 1 & 2
						sdk.NewInt(3 * GuaranteedWeightPrecision / 2),
					},
				},
				{
					// Quarter way through at 25 seconds elapsed
					blockTime: time.Unix(defaultStartTimeUnix+25, 0),
					expectedWeights: []sdk.Int{
						sdk.NewInt(1 * GuaranteedWeightPrecision),
						// Quarter way between 1 & 2 = 1.25
						sdk.NewInt(int64(1.25 * floatGuaranteedPrecison)),
					},
				},
			},
		},
		{
			// 2:2 pool, between asset1 and asset2
			// transitioning to a 4:1 pool
			params: SmoothWeightChangeParams{
				StartTime: defaultStartTime,
				Duration:  defaultDuration,
				InitialPoolWeights: []PoolAsset{
					{
						Weight: sdk.NewInt(2),
						Token:  sdk.NewCoin("asset1", sdk.NewInt(0)),
					},
					{
						Weight: sdk.NewInt(2),
						Token:  sdk.NewCoin("asset2", sdk.NewInt(0)),
					},
				},
				TargetPoolWeights: []PoolAsset{
					{
						Weight: sdk.NewInt(4),
						Token:  sdk.NewCoin("asset1", sdk.NewInt(0)),
					},
					{
						Weight: sdk.NewInt(1),
						Token:  sdk.NewCoin("asset2", sdk.NewInt(0)),
					},
				},
			},
			cases: []testCase{
				{
					// Halfway through at 50 seconds elapsed
					blockTime: time.Unix(defaultStartTimeUnix+50, 0),
					expectedWeights: []sdk.Int{
						// Halfway between 2 & 4
						sdk.NewInt(6 * GuaranteedWeightPrecision / 2),
						// Halfway between 1 & 2
						sdk.NewInt(3 * GuaranteedWeightPrecision / 2),
					},
				},
				{
					// Quarter way through at 25 seconds elapsed
					blockTime: time.Unix(defaultStartTimeUnix+25, 0),
					expectedWeights: []sdk.Int{
						// Quarter way between 2 & 4 = 2.5
						sdk.NewInt(int64(2.5 * floatGuaranteedPrecison)),
						// Quarter way between 2 & 1 = 1.75
						sdk.NewInt(int64(1.75 * floatGuaranteedPrecison)),
					},
				},
			},
		},
	}

	// Add test cases at a time before the start, the start, the end, and a time after the end.
	addDefaultCases := func(params SmoothWeightChangeParams, cases []testCase) []testCase {
		// Set times one second before the start, and one second after the end
		timeBeforeWeightChangeStart := time.Unix(params.StartTime.Unix()-1, 0)
		timeAtWeightChangeEnd := params.StartTime.Add(params.Duration)
		timeAfterWeightChangeEnd := time.Unix(timeAtWeightChangeEnd.Unix()+1, 0)
		initialWeights := make([]sdk.Int, len(params.InitialPoolWeights))
		finalWeights := make([]sdk.Int, len(params.TargetPoolWeights))
		for i, v := range params.InitialPoolWeights {
			initialWeights[i] = v.Weight.MulRaw(GuaranteedWeightPrecision)
		}
		for i, v := range params.TargetPoolWeights {
			// Doesn't need to be scaled, due to this being done already in param initialization,
			// and because params is only shallow copied
			finalWeights[i] = v.Weight
		}
		// Set the test cases for times before the start, and the start
		updatedCases := []testCase{
			{
				blockTime:       timeBeforeWeightChangeStart,
				expectedWeights: initialWeights,
			},
			{
				blockTime:       params.StartTime,
				expectedWeights: initialWeights,
			},
		}
		// Append the provided cases
		updatedCases = append(updatedCases, cases...)
		finalCases := []testCase{
			{
				blockTime:       timeAtWeightChangeEnd,
				expectedWeights: finalWeights,
			},
			{
				blockTime:       timeAfterWeightChangeEnd,
				expectedWeights: finalWeights,
			},
		}
		// Append the final cases
		updatedCases = append(updatedCases, finalCases...)
		return updatedCases
	}

	for poolNum, tc := range tests {
		paramsCopy := tc.params
		// First we create the initial pool assets we will use
		initialPoolAssets := make([]PoolAsset, len(paramsCopy.InitialPoolWeights))
		for i, asset := range paramsCopy.InitialPoolWeights {
			assetCopy := PoolAsset{
				Weight: asset.Weight,
				Token:  sdk.NewInt64Coin(asset.Token.Denom, 10000),
			}
			initialPoolAssets[i] = assetCopy
			fmt.Printf("%v\n", initialPoolAssets[i])
		}
		// Initialize the pool
		pacc, err := NewPoolAccount(uint64(poolNum), PoolParams{
			SwapFee:                  defaultSwapFee,
			ExitFee:                  defaultExitFee,
			SmoothWeightChangeParams: &tc.params,
		}, initialPoolAssets, defaultFutureGovernor, defaultCurBlockTime)
		require.NoError(t, err, "poolNumber %v", poolNum)
		// Consistency check that SmoothWeightChangeParams params are set
		require.NotNil(t, pacc.GetPoolParams().SmoothWeightChangeParams)

		testCases := addDefaultCases(paramsCopy, tc.cases)
		for caseNum, testCase := range testCases {
			pacc.PokeTokenWeights(testCase.blockTime)
			for assetNum, asset := range pacc.GetAllPoolAssets() {
				require.Equal(t, testCase.expectedWeights[assetNum], asset.Weight,
					"Didn't get the expected weights, poolNumber %v, caseNumber %v, assetNumber %v",
					poolNum, caseNum, assetNum)
			}
		}
		// Should have been deleted by the last test case of after PokeTokenWeights pokes past end time.
		require.Nil(t, pacc.GetPoolParams().SmoothWeightChangeParams)
	}

<<<<<<< HEAD
=======
}

func TestPoolAccountMarshalYAML(t *testing.T) {
	appParams.SetAddressPrefixes()
	var poolId uint64 = 10

	ymlAssetTest := []PoolAsset{
		{
			Weight: sdk.NewInt(200),
			Token:  sdk.NewCoin("test2", sdk.NewInt(50000)),
		},
		{
			Weight: sdk.NewInt(100),
			Token:  sdk.NewCoin("test1", sdk.NewInt(10000)),
		},
	}
	pacc, err := NewPoolAccount(poolId, PoolParams{
		SwapFee: defaultSwapFee,
		ExitFee: defaultExitFee,
	}, ymlAssetTest, defaultFutureGovernor, defaultCurBlockTime)
	require.NoError(t, err)

	bs, err := yaml.Marshal(pacc)
	require.NoError(t, err)

	want := `|
  address: osmo1m48tfmd0e6yqgfhraxl9ddt7lygpsnsrlsa3tz
  public_key: ""
  account_number: 0
  sequence: 0
  id: 10
  pool_params:
    swap_fee: "0.025000000000000000"
    exit_fee: "0.025000000000000000"
    smooth_weight_change_params: null
  future_pool_governor: ""
  total_weight: "322122547200"
  total_share:
    denom: gamm/pool/10
    amount: "0"
  pool_assets:
  - token:
      denom: test1
      amount: "10000"
    weight: "107374182400"
  - token:
      denom: test2
      amount: "50000"
    weight: "214748364800"
`
	require.Equal(t, want, string(bs))
}

func TestPoolAccountJson(t *testing.T) {
	var poolId uint64 = 10

	jsonAssetTest := []PoolAsset{
		{
			Weight: sdk.NewInt(200),
			Token:  sdk.NewCoin("test2", sdk.NewInt(50000)),
		},
		{
			Weight: sdk.NewInt(100),
			Token:  sdk.NewCoin("test1", sdk.NewInt(10000)),
		},
	}
	pacc, err := NewPoolAccount(poolId, PoolParams{
		SwapFee: defaultSwapFee,
		ExitFee: defaultExitFee,
	}, jsonAssetTest, defaultFutureGovernor, defaultCurBlockTime)
	require.NoError(t, err)

	paccInternal := pacc.(*PoolAccount)

	bz, err := json.Marshal(pacc)
	require.NoError(t, err)

	bz1, err := paccInternal.MarshalJSON()
	require.NoError(t, err)
	require.Equal(t, string(bz1), string(bz))

	var a PoolAccount
	require.NoError(t, json.Unmarshal(bz, &a))
	require.Equal(t, pacc.String(), a.String())
>>>>>>> 8845a73a
}<|MERGE_RESOLUTION|>--- conflicted
+++ resolved
@@ -570,91 +570,4 @@
 		require.Nil(t, pacc.GetPoolParams().SmoothWeightChangeParams)
 	}
 
-<<<<<<< HEAD
-=======
-}
-
-func TestPoolAccountMarshalYAML(t *testing.T) {
-	appParams.SetAddressPrefixes()
-	var poolId uint64 = 10
-
-	ymlAssetTest := []PoolAsset{
-		{
-			Weight: sdk.NewInt(200),
-			Token:  sdk.NewCoin("test2", sdk.NewInt(50000)),
-		},
-		{
-			Weight: sdk.NewInt(100),
-			Token:  sdk.NewCoin("test1", sdk.NewInt(10000)),
-		},
-	}
-	pacc, err := NewPoolAccount(poolId, PoolParams{
-		SwapFee: defaultSwapFee,
-		ExitFee: defaultExitFee,
-	}, ymlAssetTest, defaultFutureGovernor, defaultCurBlockTime)
-	require.NoError(t, err)
-
-	bs, err := yaml.Marshal(pacc)
-	require.NoError(t, err)
-
-	want := `|
-  address: osmo1m48tfmd0e6yqgfhraxl9ddt7lygpsnsrlsa3tz
-  public_key: ""
-  account_number: 0
-  sequence: 0
-  id: 10
-  pool_params:
-    swap_fee: "0.025000000000000000"
-    exit_fee: "0.025000000000000000"
-    smooth_weight_change_params: null
-  future_pool_governor: ""
-  total_weight: "322122547200"
-  total_share:
-    denom: gamm/pool/10
-    amount: "0"
-  pool_assets:
-  - token:
-      denom: test1
-      amount: "10000"
-    weight: "107374182400"
-  - token:
-      denom: test2
-      amount: "50000"
-    weight: "214748364800"
-`
-	require.Equal(t, want, string(bs))
-}
-
-func TestPoolAccountJson(t *testing.T) {
-	var poolId uint64 = 10
-
-	jsonAssetTest := []PoolAsset{
-		{
-			Weight: sdk.NewInt(200),
-			Token:  sdk.NewCoin("test2", sdk.NewInt(50000)),
-		},
-		{
-			Weight: sdk.NewInt(100),
-			Token:  sdk.NewCoin("test1", sdk.NewInt(10000)),
-		},
-	}
-	pacc, err := NewPoolAccount(poolId, PoolParams{
-		SwapFee: defaultSwapFee,
-		ExitFee: defaultExitFee,
-	}, jsonAssetTest, defaultFutureGovernor, defaultCurBlockTime)
-	require.NoError(t, err)
-
-	paccInternal := pacc.(*PoolAccount)
-
-	bz, err := json.Marshal(pacc)
-	require.NoError(t, err)
-
-	bz1, err := paccInternal.MarshalJSON()
-	require.NoError(t, err)
-	require.Equal(t, string(bz1), string(bz))
-
-	var a PoolAccount
-	require.NoError(t, json.Unmarshal(bz, &a))
-	require.Equal(t, pacc.String(), a.String())
->>>>>>> 8845a73a
 }