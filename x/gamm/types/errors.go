package types

import sdkerrors "github.com/cosmos/cosmos-sdk/types/errors"

// x/gamm module sentinel errors
var (
<<<<<<< HEAD
	ErrPoolNotFound   = sdkerrors.Register(ModuleName, 2, "pool not found")
	ErrMathApprox     = sdkerrors.Register(ModuleName, 3, "math approx error")
	ErrLimitExceed    = sdkerrors.Register(ModuleName, 4, "limit exceeded")
	ErrInvalidRequest = sdkerrors.Register(ModuleName, 5, "bad request")
=======
	ErrPoolNotFound = sdkerrors.Register(ModuleName, 2, "pool not found")
	ErrMathApprox   = sdkerrors.Register(ModuleName, 3, "math approx error")
	ErrLimitExceed  = sdkerrors.Register(ModuleName, 4, "limit exceeded")

	ErrNotBound      = sdkerrors.Register(ModuleName, 100, "ERR_NOT_BOUND")
	ErrMaxInRatio    = sdkerrors.Register(ModuleName, 101, "ERR_MAX_IN_RATIO")
	ErrMaxOutRatio   = sdkerrors.Register(ModuleName, 101, "ERR_MAX_OUT_RATIO")
	ErrBadLimitPrice = sdkerrors.Register(ModuleName, 102, "ERR_BAD_LIMIT_PRICE")
	ErrLimitIn       = sdkerrors.Register(ModuleName, 103, "ERR_LIMIT_IN")
	ErrLimitOut      = sdkerrors.Register(ModuleName, 103, "ERR_LIMIT_OUT")
	ErrLimitPrice    = sdkerrors.Register(ModuleName, 105, "ERR_LIMIT_PRICE")
	//ErrMathApprox    = sdkerrors.Register(ModuleName, 104, "ERR_MATH_APPROX")
>>>>>>> 3943d27e
)<|MERGE_RESOLUTION|>--- conflicted
+++ resolved
@@ -4,12 +4,6 @@
 
 // x/gamm module sentinel errors
 var (
-<<<<<<< HEAD
-	ErrPoolNotFound   = sdkerrors.Register(ModuleName, 2, "pool not found")
-	ErrMathApprox     = sdkerrors.Register(ModuleName, 3, "math approx error")
-	ErrLimitExceed    = sdkerrors.Register(ModuleName, 4, "limit exceeded")
-	ErrInvalidRequest = sdkerrors.Register(ModuleName, 5, "bad request")
-=======
 	ErrPoolNotFound = sdkerrors.Register(ModuleName, 2, "pool not found")
 	ErrMathApprox   = sdkerrors.Register(ModuleName, 3, "math approx error")
 	ErrLimitExceed  = sdkerrors.Register(ModuleName, 4, "limit exceeded")
@@ -22,5 +16,4 @@
 	ErrLimitOut      = sdkerrors.Register(ModuleName, 103, "ERR_LIMIT_OUT")
 	ErrLimitPrice    = sdkerrors.Register(ModuleName, 105, "ERR_LIMIT_PRICE")
 	//ErrMathApprox    = sdkerrors.Register(ModuleName, 104, "ERR_MATH_APPROX")
->>>>>>> 3943d27e
 )