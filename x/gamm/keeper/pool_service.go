--- conflicted
+++ resolved
@@ -15,11 +15,7 @@
 func (k Keeper) CreateBalancerPool(
 	ctx sdk.Context,
 	sender sdk.AccAddress,
-<<<<<<< HEAD
 	BalancerPoolParams balancer.BalancerPoolParams,
-=======
-	BalancerPoolParams types.BalancerPoolParams,
->>>>>>> 4641e151
 	poolAssets []types.PoolAsset,
 	futurePoolGovernor string,
 ) (uint64, error) {
