package keeper_test

import (
	"fmt"
	"time"

	_ "github.com/CosmWasm/wasmd/x/wasm/keeper"
	sdk "github.com/cosmos/cosmos-sdk/types"
	"github.com/stretchr/testify/require"

	_ "github.com/osmosis-labs/osmosis/osmoutils"
	"github.com/osmosis-labs/osmosis/osmoutils/osmoassert"
	"github.com/osmosis-labs/osmosis/v15/x/gamm/pool-models/balancer"
	"github.com/osmosis-labs/osmosis/v15/x/gamm/pool-models/stableswap"
	"github.com/osmosis-labs/osmosis/v15/x/gamm/types"
	poolmanagertypes "github.com/osmosis-labs/osmosis/v15/x/poolmanager/types"
)

var (
	defaultPoolParams = balancer.PoolParams{
		SwapFee: defaultSpreadFactor,
		ExitFee: defaultZeroExitFee,
	}

	defaultScalingFactor  = []uint64{1, 1}
	defaultFutureGovernor = ""

	// pool assets
	defaultFooAsset = balancer.PoolAsset{
		Weight: sdk.NewInt(100),
		Token:  sdk.NewCoin("foo", sdk.NewInt(10000)),
	}
	defaultBarAsset = balancer.PoolAsset{
		Weight: sdk.NewInt(100),
		Token:  sdk.NewCoin("bar", sdk.NewInt(10000)),
	}
	defaultPoolAssets                     = []balancer.PoolAsset{defaultFooAsset, defaultBarAsset}
	defaultStableSwapPoolAssets sdk.Coins = sdk.NewCoins(
		sdk.NewCoin("foo", sdk.NewInt(10000)),
		sdk.NewCoin("bar", sdk.NewInt(10000)),
	)
	defaultAcctFunds sdk.Coins = sdk.NewCoins(
		sdk.NewCoin("uosmo", sdk.NewInt(10000000000)),
		sdk.NewCoin("foo", sdk.NewInt(10000000)),
		sdk.NewCoin("bar", sdk.NewInt(10000000)),
		sdk.NewCoin("baz", sdk.NewInt(10000000)),
	)
	ETH                = "eth"
	USDC               = "usdc"
	defaultTickSpacing = uint64(100)
)

func (s *KeeperTestSuite) TestCreateBalancerPool() {
	params := s.App.GAMMKeeper.GetParams(s.Ctx)
	testAccount := s.TestAccs[0]

	// get raw pool creation fee(s) as DecCoins
	poolCreationFeeDecCoins := sdk.DecCoins{}
	for _, coin := range params.PoolCreationFee {
		poolCreationFeeDecCoins = poolCreationFeeDecCoins.Add(sdk.NewDecCoin(coin.Denom, coin.Amount))
	}

	// TODO: should be moved to balancer package
	tests := []struct {
		name        string
		msg         balancer.MsgCreateBalancerPool
		emptySender bool
		expectPass  bool
	}{
		{
			name:        "create pool with default assets",
			msg:         balancer.NewMsgCreateBalancerPool(testAccount, defaultPoolParams, defaultPoolAssets, defaultFutureGovernor),
			emptySender: false,
			expectPass:  true,
		}, {
			name:        "create pool with no assets",
			msg:         balancer.NewMsgCreateBalancerPool(testAccount, defaultPoolParams, defaultPoolAssets, defaultFutureGovernor),
			emptySender: true,
			expectPass:  false,
		}, {
			name: "create a pool with negative spread factor",
			msg: balancer.NewMsgCreateBalancerPool(testAccount, balancer.PoolParams{
				SwapFee: sdk.NewDecWithPrec(-1, 2),
				ExitFee: defaultZeroExitFee,
			}, defaultPoolAssets, defaultFutureGovernor),
			emptySender: false,
			expectPass:  false,
		}, {
			name: "create a pool with negative exit fee",
			msg: balancer.NewMsgCreateBalancerPool(testAccount, balancer.PoolParams{
				SwapFee: sdk.NewDecWithPrec(1, 2),
				ExitFee: sdk.NewDecWithPrec(-1, 2),
			}, defaultPoolAssets, defaultFutureGovernor),
			emptySender: false,
			expectPass:  false,
		}, {
			name: "create a pool with non zero exit fee",
			msg: balancer.NewMsgCreateBalancerPool(testAccount, balancer.PoolParams{
				SwapFee: sdk.NewDecWithPrec(1, 2),
				ExitFee: sdk.NewDecWithPrec(1, 2),
			}, defaultPoolAssets, defaultFutureGovernor),
			emptySender: false,
			expectPass:  false,
		}, {
			name: "create the pool with empty PoolAssets",
			msg: balancer.NewMsgCreateBalancerPool(testAccount, balancer.PoolParams{
				SwapFee: sdk.NewDecWithPrec(1, 2),
				ExitFee: defaultZeroExitFee,
			}, []balancer.PoolAsset{}, defaultFutureGovernor),
			emptySender: false,
			expectPass:  false,
		}, {
			name: "create the pool with 0 weighted PoolAsset",
			msg: balancer.NewMsgCreateBalancerPool(testAccount, balancer.PoolParams{
				SwapFee: sdk.NewDecWithPrec(1, 2),
				ExitFee: defaultZeroExitFee,
			}, []balancer.PoolAsset{{
				Weight: sdk.NewInt(0),
				Token:  sdk.NewCoin("foo", sdk.NewInt(10000)),
			}, {
				Weight: sdk.NewInt(100),
				Token:  sdk.NewCoin("bar", sdk.NewInt(10000)),
			}}, defaultFutureGovernor),
			emptySender: false,
			expectPass:  false,
		}, {
			name: "create the pool with negative weighted PoolAsset",
			msg: balancer.NewMsgCreateBalancerPool(testAccount, balancer.PoolParams{
				SwapFee: sdk.NewDecWithPrec(1, 2),
				ExitFee: defaultZeroExitFee,
			}, []balancer.PoolAsset{{
				Weight: sdk.NewInt(-1),
				Token:  sdk.NewCoin("foo", sdk.NewInt(10000)),
			}, {
				Weight: sdk.NewInt(100),
				Token:  sdk.NewCoin("bar", sdk.NewInt(10000)),
			}}, defaultFutureGovernor),
			emptySender: false,
			expectPass:  false,
		}, {
			name: "create the pool with 0 balance PoolAsset",
			msg: balancer.NewMsgCreateBalancerPool(testAccount, balancer.PoolParams{
				SwapFee: sdk.NewDecWithPrec(1, 2),
				ExitFee: defaultZeroExitFee,
			}, []balancer.PoolAsset{{
				Weight: sdk.NewInt(100),
				Token:  sdk.NewCoin("foo", sdk.NewInt(0)),
			}, {
				Weight: sdk.NewInt(100),
				Token:  sdk.NewCoin("bar", sdk.NewInt(10000)),
			}}, defaultFutureGovernor),
			emptySender: false,
			expectPass:  false,
		}, {
			name: "create the pool with negative balance PoolAsset",
			msg: balancer.NewMsgCreateBalancerPool(testAccount, balancer.PoolParams{
				SwapFee: sdk.NewDecWithPrec(1, 2),
				ExitFee: defaultZeroExitFee,
			}, []balancer.PoolAsset{{
				Weight: sdk.NewInt(100),
				Token: sdk.Coin{
					Denom:  "foo",
					Amount: sdk.NewInt(-1),
				},
			}, {
				Weight: sdk.NewInt(100),
				Token:  sdk.NewCoin("bar", sdk.NewInt(10000)),
			}}, defaultFutureGovernor),
			emptySender: false,
			expectPass:  false,
		}, {
			name: "create the pool with duplicated PoolAssets",
			msg: balancer.NewMsgCreateBalancerPool(testAccount, balancer.PoolParams{
				SwapFee: sdk.NewDecWithPrec(1, 2),
				ExitFee: defaultZeroExitFee,
			}, []balancer.PoolAsset{{
				Weight: sdk.NewInt(100),
				Token:  sdk.NewCoin("foo", sdk.NewInt(10000)),
			}, {
				Weight: sdk.NewInt(100),
				Token:  sdk.NewCoin("foo", sdk.NewInt(10000)),
			}}, defaultFutureGovernor),
			emptySender: false,
			expectPass:  false,
		},
	}

	for _, test := range tests {
		s.SetupTest()
		gammKeeper := s.App.GAMMKeeper
		poolmanagerKeeper := s.App.PoolManagerKeeper
		distributionKeeper := s.App.DistrKeeper
		bankKeeper := s.App.BankKeeper

		// fund sender test account
		sender, err := sdk.AccAddressFromBech32(test.msg.Sender)
		s.Require().NoError(err, "test: %v", test.name)
		if !test.emptySender {
			s.FundAcc(sender, defaultAcctFunds)
		}

		// note starting balances for community fee pool and pool creator account
		feePoolBalBeforeNewPool := distributionKeeper.GetFeePoolCommunityCoins(s.Ctx)
		senderBalBeforeNewPool := bankKeeper.GetAllBalances(s.Ctx, sender)

		// attempt to create a pool with the given NewMsgCreateBalancerPool message
		poolId, err := poolmanagerKeeper.CreatePool(s.Ctx, test.msg)

		if test.expectPass {
			s.Require().NoError(err, "test: %v", test.name)

			// check to make sure new pool exists and has minted the correct number of pool shares
			pool, err := gammKeeper.GetPoolAndPoke(s.Ctx, poolId)
			s.Require().NoError(err, "test: %v", test.name)
			s.Require().Equal(types.InitPoolSharesSupply.String(), pool.GetTotalShares().String(),
				fmt.Sprintf("share token should be minted as %s initially", types.InitPoolSharesSupply.String()),
			)

			// make sure pool creation fee is correctly sent to community pool
			feePool := distributionKeeper.GetFeePoolCommunityCoins(s.Ctx)
			s.Require().Equal(feePool, feePoolBalBeforeNewPool.Add(poolCreationFeeDecCoins...))

			// get expected tokens in new pool and corresponding pool shares
			expectedPoolTokens := sdk.Coins{}
			for _, asset := range test.msg.GetPoolAssets() {
				expectedPoolTokens = expectedPoolTokens.Add(asset.Token)
			}
			expectedPoolShares := sdk.NewCoin(types.GetPoolShareDenom(pool.GetId()), types.InitPoolSharesSupply)

			// make sure sender's balance is updated correctly
			senderBal := bankKeeper.GetAllBalances(s.Ctx, sender)
			expectedSenderBal := senderBalBeforeNewPool.Sub(params.PoolCreationFee).Sub(expectedPoolTokens).Add(expectedPoolShares)
			s.Require().Equal(senderBal.String(), expectedSenderBal.String())

			// check pool's liquidity is correctly increased
			liquidity := gammKeeper.GetTotalLiquidity(s.Ctx)
			s.Require().Equal(expectedPoolTokens.String(), liquidity.String())
		} else {
			s.Require().Error(err, "test: %v", test.name)
		}
	}
}

func (s *KeeperTestSuite) TestInitializePool() {
	testAccount := s.TestAccs[0]

	tests := []struct {
		name       string
		createPool func() poolmanagertypes.PoolI
		expectPass bool
	}{
		{
			name: "initialize balancer pool with default assets",
			createPool: func() poolmanagertypes.PoolI {
				balancerPool, err := balancer.NewBalancerPool(
					defaultPoolId,
					defaultPoolParams,
					defaultPoolAssets,
					"",
					time.Now(),
				)
				require.NoError(s.T(), err)
				return &balancerPool
			},
			expectPass: true,
		},
		{
			name: "initialize stableswap pool with default assets",
			createPool: func() poolmanagertypes.PoolI {
				stableswapPool, err := stableswap.NewStableswapPool(
					defaultPoolId,
					defaultPoolParamsStableSwap,
					defaultStableSwapPoolAssets,
					defaultScalingFactor,
					"",
					defaultFutureGovernor,
				)
				require.NoError(s.T(), err)
				return &stableswapPool
			},
			expectPass: true,
		},
		{
			name: "initialize a CL pool which cause error",
			createPool: func() poolmanagertypes.PoolI {
				return s.PrepareConcentratedPool()
			},
			expectPass: false,
		},
		{
			name: "initialize pool with non-zero exit fee",
			createPool: func() poolmanagertypes.PoolI {
				balancerPool, err := balancer.NewBalancerPool(
					defaultPoolId,
					balancer.PoolParams{
						SwapFee: defaultSpreadFactor,
						ExitFee: sdk.NewDecWithPrec(5, 1),
					},
					defaultPoolAssets,
					"",
					time.Now(),
				)
				require.NoError(s.T(), err)
				return &balancerPool
			},
			expectPass: false,
		},
	}

	for _, test := range tests {
		test := test
		s.Run(test.name, func() {
			s.SetupTest()

			gammKeeper := s.App.GAMMKeeper
			bankKeeper := s.App.BankKeeper
			poolIncentivesKeeper := s.App.PoolIncentivesKeeper

			// sender test account
			sender := testAccount
			senderBalBeforeNewPool := bankKeeper.GetAllBalances(s.Ctx, sender)

			// initializePool with a poolI
			// initializePool shoould be called by pool manager in practice.
			// We set pool route here to make sure hooks from InitializePool do not break
			s.App.PoolManagerKeeper.SetPoolRoute(s.Ctx, defaultPoolId, poolmanagertypes.Balancer)
			err := gammKeeper.InitializePool(s.Ctx, test.createPool(), sender)

			if test.expectPass {
				s.Require().NoError(err, "test: %v", test.name)

				// check to make sure new pool exists and has minted the correct number of pool shares
				pool, err := gammKeeper.GetPoolAndPoke(s.Ctx, defaultPoolId)
				s.Require().NoError(err, "test: %v", test.name)
				s.Require().Equal(types.InitPoolSharesSupply.String(), pool.GetTotalShares().String(),
					fmt.Sprintf("share token should be minted as %s initially", types.InitPoolSharesSupply),
				)

				// check to make sure user user balance increase correct number of pool shares
				s.Require().Equal(
					senderBalBeforeNewPool.Add(sdk.NewCoin(types.GetPoolShareDenom(pool.GetId()), types.InitPoolSharesSupply)),
					bankKeeper.GetAllBalances(s.Ctx, sender),
				)

				// get expected tokens in new pool and corresponding pool shares
				expectedPoolTokens := sdk.NewCoins()
				for _, asset := range pool.GetTotalPoolLiquidity(s.Ctx) {
					expectedPoolTokens = expectedPoolTokens.Add(asset)
				}
				expectedPoolShares := sdk.NewCoin(types.GetPoolShareDenom(pool.GetId()), types.InitPoolSharesSupply)

				// make sure expected pool tokens and expected pool shares matches the actual tokens and shares in the pool
				s.Require().Equal(expectedPoolTokens.String(), pool.GetTotalPoolLiquidity(s.Ctx).String())
				s.Require().Equal(expectedPoolShares.Amount.String(), pool.GetTotalShares().String())

				// check pool metadata
				poolShareBaseDenom := types.GetPoolShareDenom(pool.GetId())
				poolShareDisplayDenom := fmt.Sprintf("GAMM-%d", pool.GetId())
				metadata, found := bankKeeper.GetDenomMetaData(s.Ctx, poolShareBaseDenom)
				s.Require().Equal(found, true, fmt.Sprintf("Pool share denom %s is not set", poolShareDisplayDenom))
				s.Require().Equal(metadata.Base, poolShareBaseDenom, fmt.Sprintf("Pool share base denom %s is not correctly set", poolShareBaseDenom))
				s.Require().Equal(metadata.Display, poolShareDisplayDenom, fmt.Sprintf("Pool share display denom %s is not correctly set", poolShareDisplayDenom))
				s.Require().Equal(metadata.DenomUnits[0].Denom, poolShareBaseDenom)
				s.Require().Equal(metadata.DenomUnits[0].Exponent, uint32(0x0))
				s.Require().Equal(metadata.DenomUnits[0].Aliases, []string{
					"attopoolshare",
				})
				s.Require().Equal(metadata.DenomUnits[1].Denom, poolShareDisplayDenom)
				s.Require().Equal(metadata.DenomUnits[1].Exponent, uint32(types.OneShareExponent))
				s.Require().Equal(metadata.DenomUnits[1].Aliases, []string(nil))

				// check AfterPoolCreated hook
				for _, lockableDuration := range poolIncentivesKeeper.GetLockableDurations(s.Ctx) {
					gaugeId, err := poolIncentivesKeeper.GetPoolGaugeId(s.Ctx, defaultPoolId, lockableDuration)
					s.Require().NoError(err, "test: %v", test.name)

					poolIdFromPoolIncentives, err := poolIncentivesKeeper.GetPoolIdFromGaugeId(s.Ctx, gaugeId, lockableDuration)
					s.Require().NoError(err, "test: %v", test.name)
					s.Require().Equal(poolIdFromPoolIncentives, defaultPoolId)
				}
			} else {
				s.Require().Error(err, "test: %v", test.name)
			}
		})
	}
}

// This test creates several pools, and tests that:
// the condition is in a case where the balancer return value returns an overflowing value
// the SpotPrice query does not
func (s *KeeperTestSuite) TestSpotPriceOverflow() {
	denomA := "denomA"
	denomB := "denomB"
	tests := map[string]struct {
		poolLiquidity   sdk.Coins
		poolWeights     []int64
		quoteAssetDenom string
		baseAssetDenom  string
		overflows       bool
		panics          bool
	}{
		"uniV2marginalOverflow": {
			poolLiquidity: sdk.NewCoins(sdk.NewCoin(denomA, types.MaxSpotPrice.TruncateInt().Add(sdk.OneInt())),
				sdk.NewCoin(denomB, sdk.OneInt())),
			poolWeights:     []int64{1, 1},
			quoteAssetDenom: denomA,
			baseAssetDenom:  denomB,
			overflows:       true,
		},
		"uniV2 internal error": {
			poolLiquidity: sdk.NewCoins(sdk.NewCoin(denomA, sdk.NewDec(2).Power(250).TruncateInt()),
				sdk.NewCoin(denomB, sdk.OneInt())),
			poolWeights:     []int64{1, 1 << 19},
			quoteAssetDenom: denomB,
			baseAssetDenom:  denomA,
			panics:          true,
		},
	}

	for name, tc := range tests {
		s.Run(name, func() {
			poolId := s.PrepareBalancerPoolWithCoinsAndWeights(tc.poolLiquidity, tc.poolWeights)
			pool, err := s.App.GAMMKeeper.GetPoolAndPoke(s.Ctx, poolId)
			s.Require().NoError(err)
			var poolSpotPrice sdk.Dec
			var poolErr error
			osmoassert.ConditionalPanic(s.T(), tc.panics, func() {
				poolSpotPrice, poolErr = pool.SpotPrice(s.Ctx, tc.baseAssetDenom, tc.quoteAssetDenom)
			})
			keeperSpotPrice, keeperErr := s.App.GAMMKeeper.CalculateSpotPrice(s.Ctx, poolId, tc.quoteAssetDenom, tc.baseAssetDenom)
			if tc.overflows {
				s.Require().NoError(poolErr)
				s.Require().ErrorIs(keeperErr, types.ErrSpotPriceOverflow)
				s.Require().Error(keeperErr)
				s.Require().Equal(types.MaxSpotPrice, keeperSpotPrice)
			} else if tc.panics {
				s.Require().ErrorIs(keeperErr, types.ErrSpotPriceInternal)
				s.Require().Error(keeperErr)
				s.Require().Equal(sdk.Dec{}, keeperSpotPrice)
			} else {
				s.Require().NoError(poolErr)
				s.Require().NoError(keeperErr)
				s.Require().Equal(poolSpotPrice, keeperSpotPrice)
			}
		})
	}
}

// TODO: Add more edge cases around TokenInMaxs not containing every token in pool.
func (s *KeeperTestSuite) TestJoinPoolNoSwap() {
	fiveKFooAndBar := sdk.NewCoins(sdk.NewCoin("bar", sdk.NewInt(5000)), sdk.NewCoin("foo", sdk.NewInt(5000)))
	tests := []struct {
		name            string
		txSender        sdk.AccAddress
		sharesRequested sdk.Int
		tokenInMaxs     sdk.Coins
		expectPass      bool
	}{
		{
			name:            "basic join no swap",
			txSender:        s.TestAccs[1],
			sharesRequested: types.OneShare.MulRaw(50),
			tokenInMaxs:     sdk.Coins{},
			expectPass:      true,
		},
		{
			name:            "join no swap with zero shares requested",
			txSender:        s.TestAccs[1],
			sharesRequested: sdk.NewInt(0),
			tokenInMaxs:     sdk.Coins{},
			expectPass:      false,
		},
		{
			name:            "join no swap with negative shares requested",
			txSender:        s.TestAccs[1],
			sharesRequested: sdk.NewInt(-1),
			tokenInMaxs:     sdk.Coins{},
			expectPass:      false,
		},
		{
			name:            "join no swap with insufficient funds",
			txSender:        s.TestAccs[1],
			sharesRequested: sdk.NewInt(-1),
			tokenInMaxs: sdk.Coins{
				sdk.NewCoin("bar", sdk.NewInt(4999)), sdk.NewCoin("foo", sdk.NewInt(4999)),
			},
			expectPass: false,
		},
		{
			name:            "join no swap with exact tokenInMaxs",
			txSender:        s.TestAccs[1],
			sharesRequested: types.OneShare.MulRaw(50),
			tokenInMaxs: sdk.Coins{
				fiveKFooAndBar[0], fiveKFooAndBar[1],
			},
			expectPass: true,
		},
		{
			name:            "join no swap with arbitrary extra token in tokenInMaxs",
			txSender:        s.TestAccs[1],
			sharesRequested: types.OneShare.MulRaw(50),
			tokenInMaxs: sdk.Coins{
				fiveKFooAndBar[0], fiveKFooAndBar[1], sdk.NewCoin("baz", sdk.NewInt(5000)),
			},
			expectPass: false,
		},
		{
			name:            "join no swap with TokenInMaxs not containing every token in pool",
			txSender:        s.TestAccs[1],
			sharesRequested: types.OneShare.MulRaw(50),
			tokenInMaxs: sdk.Coins{
				fiveKFooAndBar[0],
			},
			expectPass: false,
		},
	}

	for _, test := range tests {
		s.SetupTest()

		ctx := s.Ctx
		gammKeeper := s.App.GAMMKeeper
		poolmanagerKeeper := s.App.PoolManagerKeeper
		bankKeeper := s.App.BankKeeper
		testAccount := s.TestAccs[0]

		// Mint some assets to the accounts.
		s.FundAcc(testAccount, defaultAcctFunds)

		// Create the pool at first
		msg := balancer.NewMsgCreateBalancerPool(testAccount, balancer.PoolParams{
			SwapFee: sdk.NewDecWithPrec(1, 2),
			ExitFee: defaultZeroExitFee,
		}, defaultPoolAssets, defaultFutureGovernor)
		poolId, err := poolmanagerKeeper.CreatePool(s.Ctx, msg)
		s.Require().NoError(err, "test: %v", test.name)

		s.FundAcc(test.txSender, defaultAcctFunds)

		balancesBefore := bankKeeper.GetAllBalances(s.Ctx, test.txSender)
		_, _, err = gammKeeper.JoinPoolNoSwap(s.Ctx, test.txSender, poolId, test.sharesRequested, test.tokenInMaxs)

		if test.expectPass {
			s.Require().NoError(err, "test: %v", test.name)
			s.Require().Equal(test.sharesRequested.String(), bankKeeper.GetBalance(s.Ctx, test.txSender, "gamm/pool/1").Amount.String())
			balancesAfter := bankKeeper.GetAllBalances(s.Ctx, test.txSender)
			deltaBalances, _ := balancesBefore.SafeSub(balancesAfter)
			// The pool was created with the 10000foo, 10000bar, and the pool share was minted as 100000000gamm/pool/1.
			// Thus, to get the 50*OneShare gamm/pool/1, (10000foo, 10000bar) * (1 / 2) balances should be provided.
			s.Require().Equal("5000", deltaBalances.AmountOf("foo").String())
			s.Require().Equal("5000", deltaBalances.AmountOf("bar").String())

			liquidity := gammKeeper.GetTotalLiquidity(s.Ctx)
			s.Require().Equal("15000bar,15000foo", liquidity.String())

			s.AssertEventEmitted(ctx, types.TypeEvtPoolJoined, 1)
		} else {
			s.Require().Error(err, "test: %v", test.name)

			s.AssertEventEmitted(ctx, types.TypeEvtPoolJoined, 0)
		}
	}
}

func (s *KeeperTestSuite) TestExitPool() {
	fiveKFooAndBar := sdk.NewCoins(sdk.NewCoin("bar", sdk.NewInt(5000)), sdk.NewCoin("foo", sdk.NewInt(5000)))
	tests := []struct {
		name         string
		txSender     sdk.AccAddress
		sharesIn     sdk.Int
		tokenOutMins sdk.Coins
		emptySender  bool
		expectPass   bool
	}{
		{
			name:         "attempt exit pool with no pool share balance",
			txSender:     s.TestAccs[0],
			sharesIn:     types.OneShare.MulRaw(50),
			tokenOutMins: sdk.Coins{},
			emptySender:  true,
			expectPass:   false,
		},
		{
			name:         "exit half pool with correct pool share balance",
			txSender:     s.TestAccs[0],
			sharesIn:     types.OneShare.MulRaw(50),
			tokenOutMins: sdk.Coins{},
			emptySender:  false,
			expectPass:   true,
		},
		{
			name:         "attempt exit pool requesting 0 share amount",
			txSender:     s.TestAccs[0],
			sharesIn:     sdk.NewInt(0),
			tokenOutMins: sdk.Coins{},
			emptySender:  false,
			expectPass:   false,
		},
		{
			name:         "attempt exit pool requesting negative share amount",
			txSender:     s.TestAccs[0],
			sharesIn:     sdk.NewInt(-1),
			tokenOutMins: sdk.Coins{},
			emptySender:  false,
			expectPass:   false,
		},
		{
			name:     "attempt exit pool with tokenOutMins above actual output",
			txSender: s.TestAccs[0],
			sharesIn: types.OneShare.MulRaw(50),
			tokenOutMins: sdk.Coins{
				sdk.NewCoin("foo", sdk.NewInt(5001)),
			},
			emptySender: false,
			expectPass:  false,
		},
		{
			name:     "attempt exit pool requesting tokenOutMins at exactly the actual output",
			txSender: s.TestAccs[0],
			sharesIn: types.OneShare.MulRaw(50),
			tokenOutMins: sdk.Coins{
				fiveKFooAndBar[1],
			},
			emptySender: false,
			expectPass:  true,
		},
	}

	for _, test := range tests {
		s.Run(test.name, func() {
			s.SetupTest()
			ctx := s.Ctx

			gammKeeper := s.App.GAMMKeeper
			bankKeeper := s.App.BankKeeper
			poolmanagerKeeper := s.App.PoolManagerKeeper

			// Mint assets to the pool creator
			s.FundAcc(test.txSender, defaultAcctFunds)

			// Create the pool at first
			msg := balancer.NewMsgCreateBalancerPool(test.txSender, balancer.PoolParams{
				SwapFee: sdk.NewDecWithPrec(1, 2),
				ExitFee: sdk.NewDec(0),
			}, defaultPoolAssets, defaultFutureGovernor)
			poolId, err := poolmanagerKeeper.CreatePool(ctx, msg)
			s.Require().NoError(err)

			// If we are testing insufficient pool share balances, switch tx sender from pool creator to empty account
			if test.emptySender {
				test.txSender = s.TestAccs[1]
			}

			balancesBefore := bankKeeper.GetAllBalances(s.Ctx, test.txSender)
			_, err = gammKeeper.ExitPool(ctx, test.txSender, poolId, test.sharesIn, test.tokenOutMins)

			if test.expectPass {
				s.Require().NoError(err, "test: %v", test.name)
				s.Require().Equal(test.sharesIn.String(), bankKeeper.GetBalance(s.Ctx, test.txSender, "gamm/pool/1").Amount.String())
				balancesAfter := bankKeeper.GetAllBalances(s.Ctx, test.txSender)
				deltaBalances, _ := balancesBefore.SafeSub(balancesAfter)
				// The pool was created with the 10000foo, 10000bar, and the pool share was minted as 100*OneShare gamm/pool/1.
				// Thus, to refund the 50*OneShare gamm/pool/1, (10000foo, 10000bar) * (1 / 2) balances should be refunded.
				s.Require().Equal("-5000", deltaBalances.AmountOf("foo").String())
				s.Require().Equal("-5000", deltaBalances.AmountOf("bar").String())

				liquidity := gammKeeper.GetTotalLiquidity(ctx)
				s.Require().Equal("5000bar,5000foo", liquidity.String())

				s.AssertEventEmitted(ctx, types.TypeEvtPoolExited, 1)
			} else {
				s.Require().Error(err, "test: %v", test.name)
				s.AssertEventEmitted(ctx, types.TypeEvtPoolExited, 0)
			}
		})
	}
}

// TestJoinPoolExitPool_InverseRelationship tests that joining pool and exiting pool
// guarantees same amount in and out
func (s *KeeperTestSuite) TestJoinPoolExitPool_InverseRelationship() {
	testCases := []struct {
		name             string
		pool             balancer.MsgCreateBalancerPool
		joinPoolShareAmt sdk.Int
	}{
		{
			name: "pool with same token ratio",
			pool: balancer.NewMsgCreateBalancerPool(nil, balancer.PoolParams{
				SwapFee: sdk.ZeroDec(),
				ExitFee: sdk.ZeroDec(),
			}, []balancer.PoolAsset{
				{
					Weight: sdk.NewInt(100),
					Token:  sdk.NewCoin("foo", sdk.NewInt(10000)),
				},
				{
					Weight: sdk.NewInt(100),
					Token:  sdk.NewCoin("bar", sdk.NewInt(10000)),
				},
			}, defaultFutureGovernor),
			joinPoolShareAmt: types.OneShare.MulRaw(50),
		},
		{
			name: "pool with different token ratio",
			pool: balancer.NewMsgCreateBalancerPool(nil, balancer.PoolParams{
				SwapFee: sdk.ZeroDec(),
				ExitFee: sdk.ZeroDec(),
			}, []balancer.PoolAsset{
				{
					Weight: sdk.NewInt(100),
					Token:  sdk.NewCoin("foo", sdk.NewInt(7000)),
				},
				{
					Weight: sdk.NewInt(100),
					Token:  sdk.NewCoin("bar", sdk.NewInt(10000)),
				},
			}, defaultFutureGovernor),
			joinPoolShareAmt: types.OneShare.MulRaw(50),
		},
	}

	for _, tc := range testCases {
		s.SetupTest()

		s.Run(tc.name, func() {
			ctx := s.Ctx
			gammKeeper := s.App.GAMMKeeper
			poolmanagerKeeper := s.App.PoolManagerKeeper

			for _, acc := range s.TestAccs {
				s.FundAcc(acc, defaultAcctFunds)
			}

			createPoolAcc := s.TestAccs[0]
			joinPoolAcc := s.TestAccs[1]

			// test account is set on every test case iteration, we need to manually update address for pool creator
			tc.pool.Sender = createPoolAcc.String()

			poolId, err := poolmanagerKeeper.CreatePool(ctx, tc.pool)
			s.Require().NoError(err)

			balanceBeforeJoin := s.App.BankKeeper.GetAllBalances(ctx, joinPoolAcc)

			_, _, err = gammKeeper.JoinPoolNoSwap(ctx, joinPoolAcc, poolId, tc.joinPoolShareAmt, sdk.Coins{})
			s.Require().NoError(err)

			s.AssertEventEmitted(ctx, types.TypeEvtPoolJoined, 1)

			_, err = gammKeeper.ExitPool(ctx, joinPoolAcc, poolId, tc.joinPoolShareAmt, sdk.Coins{})
			s.Require().NoError(err)

			s.AssertEventEmitted(ctx, types.TypeEvtPoolExited, 1)

			balanceAfterExit := s.App.BankKeeper.GetAllBalances(ctx, joinPoolAcc)
			deltaBalance, _ := balanceBeforeJoin.SafeSub(balanceAfterExit)

			// due to rounding, `balanceBeforeJoin` and `balanceAfterExit` have neglectable difference
			// coming from rounding in exitPool.Here we test if the difference is within rounding tolerance range
			roundingToleranceCoins := sdk.NewCoins(sdk.NewCoin("foo", sdk.NewInt(1)), sdk.NewCoin("bar", sdk.NewInt(1)))
			s.Require().True(deltaBalance.AmountOf("foo").LTE(roundingToleranceCoins.AmountOf("foo")))
			s.Require().True(deltaBalance.AmountOf("bar").LTE(roundingToleranceCoins.AmountOf("bar")))
		})
	}
}

func (s *KeeperTestSuite) TestActiveBalancerPool() {
	type testCase struct {
		blockTime  time.Time
		expectPass bool
	}

	testCases := []testCase{
		{time.Unix(1000, 0), true},
	}

	for _, tc := range testCases {
		s.Run("", func() {
			s.SetupTest()

			ctx := s.Ctx
			gammKeeper := s.App.GAMMKeeper
			testAccount := s.TestAccs[0]

			s.FundAcc(testAccount, defaultAcctFunds)

			// Create the pool at first
			poolId := s.PrepareBalancerPoolWithPoolParams(balancer.PoolParams{
				SwapFee: sdk.NewDec(0),
				ExitFee: sdk.NewDec(0),
			})
			ctx = ctx.WithBlockTime(tc.blockTime)

			// uneffected by start time
			_, _, err := gammKeeper.JoinPoolNoSwap(ctx, testAccount, poolId, types.OneShare.MulRaw(50), sdk.Coins{})
			s.Require().NoError(err)

			s.AssertEventEmitted(ctx, types.TypeEvtPoolJoined, 1)

			_, err = gammKeeper.ExitPool(ctx, testAccount, poolId, types.InitPoolSharesSupply.QuoRaw(2), sdk.Coins{})
			s.Require().NoError(err)

			s.AssertEventEmitted(ctx, types.TypeEvtPoolExited, 1)

			foocoin := sdk.NewCoin("foo", sdk.NewInt(10))
			foocoins := sdk.Coins{foocoin}

			if tc.expectPass {
				_, err = gammKeeper.JoinSwapExactAmountIn(ctx, testAccount, poolId, foocoins, sdk.ZeroInt())
				s.Require().NoError(err)
				_, err = gammKeeper.JoinSwapShareAmountOut(ctx, testAccount, poolId, "foo", types.OneShare.MulRaw(10), sdk.NewInt(1000000000000000000))
				s.Require().NoError(err)
				_, err = gammKeeper.ExitSwapShareAmountIn(ctx, testAccount, poolId, "foo", types.OneShare.MulRaw(10), sdk.ZeroInt())
				s.Require().NoError(err)
				_, err = gammKeeper.ExitSwapExactAmountOut(ctx, testAccount, poolId, foocoin, sdk.NewInt(1000000000000000000))
				s.Require().NoError(err)
			} else {
				s.Require().Error(err)
				_, err = gammKeeper.JoinSwapShareAmountOut(ctx, testAccount, poolId, "foo", types.OneShare.MulRaw(10), sdk.NewInt(1000000000000000000))
				s.Require().Error(err)
				_, err = gammKeeper.ExitSwapShareAmountIn(ctx, testAccount, poolId, "foo", types.OneShare.MulRaw(10), sdk.ZeroInt())
				s.Require().Error(err)
				_, err = gammKeeper.ExitSwapExactAmountOut(ctx, testAccount, poolId, foocoin, sdk.NewInt(1000000000000000000))
				s.Require().Error(err)
			}
		})
	}
}

func (s *KeeperTestSuite) TestJoinSwapExactAmountInConsistency() {
	testCases := []struct {
		name              string
		poolSpreadFactor  sdk.Dec
		poolExitFee       sdk.Dec
		tokensIn          sdk.Coins
		shareOutMinAmount sdk.Int
		expectedSharesOut sdk.Int
		tokenOutMinAmount sdk.Int
	}{
		{
			name:              "single coin with zero swap and exit fees",
			poolSpreadFactor:  sdk.ZeroDec(),
			poolExitFee:       sdk.ZeroDec(),
			tokensIn:          sdk.NewCoins(sdk.NewCoin("foo", sdk.NewInt(1000000))),
			shareOutMinAmount: sdk.ZeroInt(),
			expectedSharesOut: sdk.NewInt(6265857020099440400),
			tokenOutMinAmount: sdk.ZeroInt(),
		},
		// TODO: Uncomment or remove this following test case once the referenced
		// issue is resolved.
		//
		// Ref: https://github.com/osmosis-labs/osmosis/issues/1196
		// {
		// 	name:              "single coin with positive spread factor and zero exit fee",
		// 	poolSpreadFactor:       sdk.NewDecWithPrec(1, 2),
		// 	poolExitFee:       sdk.ZeroDec(),
		// 	tokensIn:          sdk.NewCoins(sdk.NewCoin("foo", sdk.NewInt(1000000))),
		// 	shareOutMinAmount: sdk.ZeroInt(),
		// 	expectedSharesOut: sdk.NewInt(6226484702880621000),
		// 	tokenOutMinAmount: sdk.ZeroInt(),
		// },
	}

	for _, tc := range testCases {
		tc := tc

		s.Run(tc.name, func() {
			s.SetupTest()
			ctx := s.Ctx
			gammKeeper := s.App.GAMMKeeper
			testAccount := s.TestAccs[0]

			poolID := s.prepareCustomBalancerPool(
				defaultAcctFunds,
				[]balancer.PoolAsset{
					{
						Weight: sdk.NewInt(100),
						Token:  sdk.NewCoin("foo", sdk.NewInt(5000000)),
					},
					{
						Weight: sdk.NewInt(200),
						Token:  sdk.NewCoin("bar", sdk.NewInt(5000000)),
					},
				},
				balancer.PoolParams{
					SwapFee: tc.poolSpreadFactor,
					ExitFee: tc.poolExitFee,
				},
			)

			shares, err := gammKeeper.JoinSwapExactAmountIn(ctx, testAccount, poolID, tc.tokensIn, tc.shareOutMinAmount)
			s.Require().NoError(err)
			s.Require().Equal(tc.expectedSharesOut, shares)

			tokenOutAmt, err := gammKeeper.ExitSwapShareAmountIn(
				ctx,
				testAccount,
				poolID,
				tc.tokensIn[0].Denom,
				shares,
				tc.tokenOutMinAmount,
			)
			s.Require().NoError(err)

<<<<<<< HEAD
			// require swapTokenOutAmt <= (tokenInAmt * (1 - tc.poolSpreadFactor))
			oneMinusSpreadFactor := sdk.OneDec().Sub(tc.poolSpreadFactor)
			spreadFactorAdjustedAmount := oneMinusSpreadFactor.MulInt(tc.tokensIn[0].Amount).RoundInt()
			suite.Require().True(tokenOutAmt.LTE(spreadFactorAdjustedAmount))

			// require swapTokenOutAmt + 10 > input
			suite.Require().True(
				spreadFactorAdjustedAmount.Sub(tokenOutAmt).LTE(sdk.NewInt(10)),
=======
			// require swapTokenOutAmt <= (tokenInAmt * (1 - tc.poolSwapFee))
			oneMinusSwapFee := sdk.OneDec().Sub(tc.poolSwapFee)
			swapFeeAdjustedAmount := oneMinusSwapFee.MulInt(tc.tokensIn[0].Amount).RoundInt()
			s.Require().True(tokenOutAmt.LTE(swapFeeAdjustedAmount))

			// require swapTokenOutAmt + 10 > input
			s.Require().True(
				swapFeeAdjustedAmount.Sub(tokenOutAmt).LTE(sdk.NewInt(10)),
>>>>>>> 806f32ca
				"expected out amount %s, actual out amount %s",
				spreadFactorAdjustedAmount, tokenOutAmt,
			)
		})
	}
}

func (s *KeeperTestSuite) TestGetPoolDenom() {
	// setup pool with denoms
	s.FundAcc(s.TestAccs[0], defaultAcctFunds)
	poolCreateMsg := balancer.NewMsgCreateBalancerPool(s.TestAccs[0], defaultPoolParams, defaultPoolAssets, defaultFutureGovernor)
	_, err := s.App.PoolManagerKeeper.CreatePool(s.Ctx, poolCreateMsg)
	s.Require().NoError(err)

	for _, tc := range []struct {
		desc         string
		poolId       uint64
		expectDenoms []string
		expectErr    bool
	}{
		{
			desc:         "Valid PoolId",
			poolId:       1,
			expectDenoms: []string{"bar", "foo"},
			expectErr:    false,
		},
		{
			desc:         "Invalid PoolId",
			poolId:       2,
			expectDenoms: []string{"bar", "foo"},
			expectErr:    true,
		},
	} {
		s.Run(tc.desc, func() {
			denoms, err := s.App.GAMMKeeper.GetPoolDenoms(s.Ctx, tc.poolId)

			if tc.expectErr {
				s.Require().Error(err)
			} else {
				s.Require().NoError(err)
				s.Require().Equal(denoms, tc.expectDenoms)
			}
		})
	}
}<|MERGE_RESOLUTION|>--- conflicted
+++ resolved
@@ -903,25 +903,14 @@
 			)
 			s.Require().NoError(err)
 
-<<<<<<< HEAD
 			// require swapTokenOutAmt <= (tokenInAmt * (1 - tc.poolSpreadFactor))
-			oneMinusSpreadFactor := sdk.OneDec().Sub(tc.poolSpreadFactor)
-			spreadFactorAdjustedAmount := oneMinusSpreadFactor.MulInt(tc.tokensIn[0].Amount).RoundInt()
-			suite.Require().True(tokenOutAmt.LTE(spreadFactorAdjustedAmount))
-
-			// require swapTokenOutAmt + 10 > input
-			suite.Require().True(
-				spreadFactorAdjustedAmount.Sub(tokenOutAmt).LTE(sdk.NewInt(10)),
-=======
-			// require swapTokenOutAmt <= (tokenInAmt * (1 - tc.poolSwapFee))
-			oneMinusSwapFee := sdk.OneDec().Sub(tc.poolSwapFee)
-			swapFeeAdjustedAmount := oneMinusSwapFee.MulInt(tc.tokensIn[0].Amount).RoundInt()
-			s.Require().True(tokenOutAmt.LTE(swapFeeAdjustedAmount))
+			oneMinusSwapFee := sdk.OneDec().Sub(tc.poolSpreadFactor)
+			spreadFactorAdjustedAmount := oneMinusSwapFee.MulInt(tc.tokensIn[0].Amount).RoundInt()
+			s.Require().True(tokenOutAmt.LTE(spreadFactorAdjustedAmount))
 
 			// require swapTokenOutAmt + 10 > input
 			s.Require().True(
-				swapFeeAdjustedAmount.Sub(tokenOutAmt).LTE(sdk.NewInt(10)),
->>>>>>> 806f32ca
+				spreadFactorAdjustedAmount.Sub(tokenOutAmt).LTE(sdk.NewInt(10)),
 				"expected out amount %s, actual out amount %s",
 				spreadFactorAdjustedAmount, tokenOutAmt,
 			)
