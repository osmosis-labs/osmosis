package keeper_test

import (
	"fmt"
	"time"

	sdk "github.com/cosmos/cosmos-sdk/types"

	"github.com/osmosis-labs/osmosis/v7/x/gamm/pool-models/balancer"
	balancertypes "github.com/osmosis-labs/osmosis/v7/x/gamm/pool-models/balancer"
	"github.com/osmosis-labs/osmosis/v7/x/gamm/types"
)

var (
	defaultSwapFee    = sdk.MustNewDecFromStr("0.025")
	defaultExitFee    = sdk.MustNewDecFromStr("0.025")
	defaultPoolParams = balancer.PoolParams{
		SwapFee: defaultSwapFee,
		ExitFee: defaultExitFee,
	}
	defaultFutureGovernor = ""

	// pool assets
	defaultFooAsset = balancertypes.PoolAsset{
		Weight: sdk.NewInt(100),
		Token:  sdk.NewCoin("foo", sdk.NewInt(10000)),
	}
	defaultBarAsset = balancertypes.PoolAsset{
		Weight: sdk.NewInt(100),
		Token:  sdk.NewCoin("bar", sdk.NewInt(10000)),
	}
	defaultPoolAssets           = []balancertypes.PoolAsset{defaultFooAsset, defaultBarAsset}
	defaultAcctFunds  sdk.Coins = sdk.NewCoins(
		sdk.NewCoin("uosmo", sdk.NewInt(10000000000)),
		sdk.NewCoin("foo", sdk.NewInt(10000000)),
		sdk.NewCoin("bar", sdk.NewInt(10000000)),
		sdk.NewCoin("baz", sdk.NewInt(10000000)),
	)
)

func (suite *KeeperTestSuite) TestCreateBalancerPool() {
	params := suite.App.GAMMKeeper.GetParams(suite.Ctx)

	// get raw pool creation fee(s) as DecCoins
	poolCreationFeeDecCoins := sdk.DecCoins{}
	for _, coin := range params.PoolCreationFee {
		poolCreationFeeDecCoins = poolCreationFeeDecCoins.Add(sdk.NewDecCoin(coin.Denom, coin.Amount))
	}

	// TODO: should be moved to balancer package
	tests := []struct {
		name        string
		msg         balancertypes.MsgCreateBalancerPool
		emptySender bool
		expectPass  bool
	}{
		{
			name:        "create pool with default assets",
			msg:         balancer.NewMsgCreateBalancerPool(suite.TestAccs[0], defaultPoolParams, defaultPoolAssets, defaultFutureGovernor),
			emptySender: false,
			expectPass:  true,
		}, {
			name:        "create pool with no assets",
			msg:         balancer.NewMsgCreateBalancerPool(suite.TestAccs[0], defaultPoolParams, defaultPoolAssets, defaultFutureGovernor),
			emptySender: true,
			expectPass:  false,
		}, {
			name: "create a pool with negative swap fee",
			msg: balancer.NewMsgCreateBalancerPool(suite.TestAccs[0], balancer.PoolParams{
				SwapFee: sdk.NewDecWithPrec(-1, 2),
				ExitFee: sdk.NewDecWithPrec(1, 2),
			}, defaultPoolAssets, defaultFutureGovernor),
			emptySender: false,
			expectPass:  false,
		}, {
			name: "create a pool with negative exit fee",
			msg: balancer.NewMsgCreateBalancerPool(suite.TestAccs[0], balancer.PoolParams{
				SwapFee: sdk.NewDecWithPrec(1, 2),
				ExitFee: sdk.NewDecWithPrec(-1, 2),
			}, defaultPoolAssets, defaultFutureGovernor),
			emptySender: false,
			expectPass:  false,
		}, {
			name: "create the pool with empty PoolAssets",
			msg: balancer.NewMsgCreateBalancerPool(suite.TestAccs[0], balancer.PoolParams{
				SwapFee: sdk.NewDecWithPrec(1, 2),
				ExitFee: sdk.NewDecWithPrec(1, 2),
			}, []balancertypes.PoolAsset{}, defaultFutureGovernor),
			emptySender: false,
			expectPass:  false,
		}, {
			name: "create the pool with 0 weighted PoolAsset",
			msg: balancer.NewMsgCreateBalancerPool(suite.TestAccs[0], balancer.PoolParams{
				SwapFee: sdk.NewDecWithPrec(1, 2),
				ExitFee: sdk.NewDecWithPrec(1, 2),
			}, []balancertypes.PoolAsset{{
				Weight: sdk.NewInt(0),
				Token:  sdk.NewCoin("foo", sdk.NewInt(10000)),
			}, {
				Weight: sdk.NewInt(100),
				Token:  sdk.NewCoin("bar", sdk.NewInt(10000)),
			}}, defaultFutureGovernor),
			emptySender: false,
			expectPass:  false,
		}, {
			name: "create the pool with negative weighted PoolAsset",
			msg: balancer.NewMsgCreateBalancerPool(suite.TestAccs[0], balancer.PoolParams{
				SwapFee: sdk.NewDecWithPrec(1, 2),
				ExitFee: sdk.NewDecWithPrec(1, 2),
			}, []balancertypes.PoolAsset{{
				Weight: sdk.NewInt(-1),
				Token:  sdk.NewCoin("foo", sdk.NewInt(10000)),
			}, {
				Weight: sdk.NewInt(100),
				Token:  sdk.NewCoin("bar", sdk.NewInt(10000)),
			}}, defaultFutureGovernor),
			emptySender: false,
			expectPass:  false,
		}, {
			name: "create the pool with 0 balance PoolAsset",
			msg: balancer.NewMsgCreateBalancerPool(suite.TestAccs[0], balancer.PoolParams{
				SwapFee: sdk.NewDecWithPrec(1, 2),
				ExitFee: sdk.NewDecWithPrec(1, 2),
			}, []balancertypes.PoolAsset{{
				Weight: sdk.NewInt(100),
				Token:  sdk.NewCoin("foo", sdk.NewInt(0)),
			}, {
				Weight: sdk.NewInt(100),
				Token:  sdk.NewCoin("bar", sdk.NewInt(10000)),
			}}, defaultFutureGovernor),
			emptySender: false,
			expectPass:  false,
		}, {
			name: "create the pool with negative balance PoolAsset",
			msg: balancer.NewMsgCreateBalancerPool(suite.TestAccs[0], balancer.PoolParams{
				SwapFee: sdk.NewDecWithPrec(1, 2),
				ExitFee: sdk.NewDecWithPrec(1, 2),
			}, []balancertypes.PoolAsset{{
				Weight: sdk.NewInt(100),
				Token: sdk.Coin{
					Denom:  "foo",
					Amount: sdk.NewInt(-1),
				},
			}, {
				Weight: sdk.NewInt(100),
				Token:  sdk.NewCoin("bar", sdk.NewInt(10000)),
			}}, defaultFutureGovernor),
			emptySender: false,
			expectPass:  false,
		}, {
			name: "create the pool with duplicated PoolAssets",
			msg: balancer.NewMsgCreateBalancerPool(suite.TestAccs[0], balancer.PoolParams{
				SwapFee: sdk.NewDecWithPrec(1, 2),
				ExitFee: sdk.NewDecWithPrec(1, 2),
			}, []balancertypes.PoolAsset{{
				Weight: sdk.NewInt(100),
				Token:  sdk.NewCoin("foo", sdk.NewInt(10000)),
			}, {
				Weight: sdk.NewInt(100),
				Token:  sdk.NewCoin("foo", sdk.NewInt(10000)),
			}}, defaultFutureGovernor),
			emptySender: false,
			expectPass:  false,
		},
	}

	for _, test := range tests {
		suite.SetupTest()
		keeper := suite.App.GAMMKeeper

		// fund sender test account
		sender, err := sdk.AccAddressFromBech32(test.msg.Sender)
		suite.Require().NoError(err, "test: %v", test.name)
		if !test.emptySender {
			suite.FundAcc(sender, defaultAcctFunds)
		}

		// note starting balances for community fee pool and pool creator account
		feePoolBalBeforeNewPool := suite.App.DistrKeeper.GetFeePoolCommunityCoins(suite.Ctx)
		senderBalBeforeNewPool := suite.App.BankKeeper.GetAllBalances(suite.Ctx, sender)

		// attempt to create a pool with the given NewMsgCreateBalancerPool message
		poolId, err := keeper.CreatePool(suite.Ctx, test.msg)

		if test.expectPass {
			suite.Require().NoError(err, "test: %v", test.name)

			// check to make sure new pool exists and has minted the correct number of pool shares
			pool, err := keeper.GetPoolAndPoke(suite.Ctx, poolId)
			suite.Require().NoError(err, "test: %v", test.name)
			suite.Require().Equal(types.InitPoolSharesSupply.String(), pool.GetTotalShares().String(),
				fmt.Sprintf("share token should be minted as %s initially", types.InitPoolSharesSupply.String()),
			)

			// make sure pool creation fee is correctly sent to community pool
			feePool := suite.App.DistrKeeper.GetFeePoolCommunityCoins(suite.Ctx)
			suite.Require().Equal(feePool, feePoolBalBeforeNewPool.Add(poolCreationFeeDecCoins...))

			// get expected tokens in new pool and corresponding pool shares
			expectedPoolTokens := sdk.Coins{}
			for _, asset := range test.msg.GetPoolAssets() {
				expectedPoolTokens = expectedPoolTokens.Add(asset.Token)
			}
			expectedPoolShares := sdk.NewCoin(types.GetPoolShareDenom(pool.GetId()), types.InitPoolSharesSupply)

			// make sure sender's balance is updated correctly
			senderBal := suite.App.BankKeeper.GetAllBalances(suite.Ctx, sender)
			expectedSenderBal := senderBalBeforeNewPool.Sub(params.PoolCreationFee).Sub(expectedPoolTokens).Add(expectedPoolShares)
			suite.Require().Equal(senderBal.String(), expectedSenderBal.String())

			// check pool's liquidity is correctly increased
			liquidity := suite.App.GAMMKeeper.GetTotalLiquidity(suite.Ctx)
			suite.Require().Equal(expectedPoolTokens.String(), liquidity.String())
		} else {
			suite.Require().Error(err, "test: %v", test.name)
		}
	}
}

func (suite *KeeperTestSuite) TestPoolCreationFee() {
	params := suite.App.GAMMKeeper.GetParams(suite.Ctx)

	// get raw pool creation fee(s) as DecCoins
	poolCreationFeeDecCoins := sdk.DecCoins{}
	for _, coin := range params.PoolCreationFee {
		poolCreationFeeDecCoins = poolCreationFeeDecCoins.Add(sdk.NewDecCoin(coin.Denom, coin.Amount))
	}

	tests := []struct {
		name            string
		poolCreationFee sdk.Coins
		msg             balancertypes.MsgCreateBalancerPool
		expectPass      bool
	}{
		{
			name:            "no pool creation fee for default asset pool",
			poolCreationFee: sdk.Coins{},
			msg: balancer.NewMsgCreateBalancerPool(suite.TestAccs[0], balancer.PoolParams{
				SwapFee: sdk.NewDecWithPrec(1, 2),
				ExitFee: sdk.NewDecWithPrec(1, 2),
			}, defaultPoolAssets, defaultFutureGovernor),
			expectPass: true,
		}, {
			name:            "nil pool creation fee on basic pool",
			poolCreationFee: nil,
			msg: balancer.NewMsgCreateBalancerPool(suite.TestAccs[0], balancer.PoolParams{
				SwapFee: sdk.NewDecWithPrec(1, 2),
				ExitFee: sdk.NewDecWithPrec(1, 2),
			}, defaultPoolAssets, defaultFutureGovernor),
			expectPass: true,
		}, {
			name:            "attempt pool creation without sufficient funds for fees",
			poolCreationFee: sdk.Coins{sdk.NewCoin("atom", sdk.NewInt(10000))},
			msg: balancer.NewMsgCreateBalancerPool(suite.TestAccs[0], balancer.PoolParams{
				SwapFee: sdk.NewDecWithPrec(1, 2),
				ExitFee: sdk.NewDecWithPrec(1, 2),
			}, defaultPoolAssets, defaultFutureGovernor),
			expectPass: false,
		},
	}

	for _, test := range tests {
		suite.SetupTest()
		keeper := suite.App.GAMMKeeper

		// set pool creation fee
		keeper.SetParams(suite.Ctx, types.Params{
			PoolCreationFee: test.poolCreationFee,
		})

		// fund sender test account
		sender, err := sdk.AccAddressFromBech32(test.msg.Sender)
		suite.Require().NoError(err, "test: %v", test.name)
		suite.FundAcc(sender, defaultAcctFunds)

		// note starting balances for community fee pool and pool creator account
		feePoolBalBeforeNewPool := suite.App.DistrKeeper.GetFeePoolCommunityCoins(suite.Ctx)
		senderBalBeforeNewPool := suite.App.BankKeeper.GetAllBalances(suite.Ctx, sender)

		// attempt to create a pool with the given NewMsgCreateBalancerPool message
		poolId, err := keeper.CreatePool(suite.Ctx, test.msg)

		if test.expectPass {
			suite.Require().NoError(err, "test: %v", test.name)

			// check to make sure new pool exists and has minted the correct number of pool shares
			pool, err := keeper.GetPoolAndPoke(suite.Ctx, poolId)
			suite.Require().NoError(err, "test: %v", test.name)
			suite.Require().Equal(types.InitPoolSharesSupply.String(), pool.GetTotalShares().String(),
				fmt.Sprintf("share token should be minted as %s initially", types.InitPoolSharesSupply.String()),
			)

			// make sure pool creation fee is correctly sent to community pool
			feePool := suite.App.DistrKeeper.GetFeePoolCommunityCoins(suite.Ctx)
			suite.Require().Equal(feePool, feePoolBalBeforeNewPool.Add(sdk.NewDecCoinsFromCoins(test.poolCreationFee...)...))
			// get expected tokens in new pool and corresponding pool shares
			expectedPoolTokens := sdk.Coins{}
			for _, asset := range test.msg.GetPoolAssets() {
				expectedPoolTokens = expectedPoolTokens.Add(asset.Token)
			}
			expectedPoolShares := sdk.NewCoin(types.GetPoolShareDenom(pool.GetId()), types.InitPoolSharesSupply)

			// make sure sender's balance is updated correctly
			senderBal := suite.App.BankKeeper.GetAllBalances(suite.Ctx, sender)
			expectedSenderBal := senderBalBeforeNewPool.Sub(test.poolCreationFee).Sub(expectedPoolTokens).Add(expectedPoolShares)
			suite.Require().Equal(senderBal.String(), expectedSenderBal.String())

			// check pool's liquidity is correctly increased
			liquidity := suite.App.GAMMKeeper.GetTotalLiquidity(suite.Ctx)
			suite.Require().Equal(expectedPoolTokens.String(), liquidity.String())
		} else {
			suite.Require().Error(err, "test: %v", test.name)
		}
	}
}

// TODO: Add more edge cases around TokenInMaxs not containing every token in pool.
func (suite *KeeperTestSuite) TestJoinPoolNoSwap() {
	fiveKFooAndBar := sdk.NewCoins(sdk.NewCoin("bar", sdk.NewInt(5000)), sdk.NewCoin("foo", sdk.NewInt(5000)))
	tests := []struct {
		name            string
		txSender        sdk.AccAddress
		sharesRequested sdk.Int
		tokenInMaxs     sdk.Coins
		expectPass      bool
	}{
		{
			name:            "basic join no swap",
			txSender:        suite.TestAccs[1],
			sharesRequested: types.OneShare.MulRaw(50),
			tokenInMaxs:     sdk.Coins{},
			expectPass:      true,
		},
		{
			name:            "join no swap with zero shares requested",
			txSender:        suite.TestAccs[1],
			sharesRequested: sdk.NewInt(0),
			tokenInMaxs:     sdk.Coins{},
			expectPass:      false,
		},
		{
			name:            "join no swap with negative shares requested",
			txSender:        suite.TestAccs[1],
			sharesRequested: sdk.NewInt(-1),
			tokenInMaxs:     sdk.Coins{},
			expectPass:      false,
		},
		{
			name:            "join no swap with insufficient funds",
			txSender:        suite.TestAccs[1],
			sharesRequested: sdk.NewInt(-1),
			tokenInMaxs: sdk.Coins{
				sdk.NewCoin("bar", sdk.NewInt(4999)), sdk.NewCoin("foo", sdk.NewInt(4999)),
			},
			expectPass: false,
		},
		{
			name:            "join no swap with exact tokenInMaxs",
			txSender:        suite.TestAccs[1],
			sharesRequested: types.OneShare.MulRaw(50),
			tokenInMaxs: sdk.Coins{
				fiveKFooAndBar[0], fiveKFooAndBar[1],
			},
			expectPass: true,
		},
		{
			name:            "join no swap with arbitrary extra token in tokenInMaxs",
			txSender:        suite.TestAccs[1],
			sharesRequested: types.OneShare.MulRaw(50),
			tokenInMaxs: sdk.Coins{
				fiveKFooAndBar[0], fiveKFooAndBar[1], sdk.NewCoin("baz", sdk.NewInt(5000)),
			},
			expectPass: false,
		},
	}

	for _, test := range tests {
		suite.SetupTest()

		keeper := suite.App.GAMMKeeper

		// Mint some assets to the accounts.
		suite.FundAcc(suite.TestAccs[0], defaultAcctFunds)

		// Create the pool at first
		msg := balancer.NewMsgCreateBalancerPool(suite.TestAccs[0], balancer.PoolParams{
			SwapFee: sdk.NewDecWithPrec(1, 2),
			ExitFee: sdk.NewDecWithPrec(1, 2),
		}, defaultPoolAssets, defaultFutureGovernor)
		poolId, err := suite.App.GAMMKeeper.CreatePool(suite.Ctx, msg)
		suite.Require().NoError(err, "test: %v", test.name)

		suite.FundAcc(test.txSender, defaultAcctFunds)

		balancesBefore := suite.App.BankKeeper.GetAllBalances(suite.Ctx, test.txSender)
		_, _, err = keeper.JoinPoolNoSwap(suite.Ctx, test.txSender, poolId, test.sharesRequested, test.tokenInMaxs)

		if test.expectPass {
			suite.Require().NoError(err, "test: %v", test.name)
			suite.Require().Equal(test.sharesRequested.String(), suite.App.BankKeeper.GetBalance(suite.Ctx, test.txSender, "gamm/pool/1").Amount.String())
			balancesAfter := suite.App.BankKeeper.GetAllBalances(suite.Ctx, test.txSender)
			deltaBalances, _ := balancesBefore.SafeSub(balancesAfter)
			// The pool was created with the 10000foo, 10000bar, and the pool share was minted as 100000000gamm/pool/1.
			// Thus, to get the 50*OneShare gamm/pool/1, (10000foo, 10000bar) * (1 / 2) balances should be provided.
			suite.Require().Equal("5000", deltaBalances.AmountOf("foo").String())
			suite.Require().Equal("5000", deltaBalances.AmountOf("bar").String())

			liquidity := suite.App.GAMMKeeper.GetTotalLiquidity(suite.Ctx)
			suite.Require().Equal("15000bar,15000foo", liquidity.String())
		} else {
			suite.Require().Error(err, "test: %v", test.name)
		}
	}
}

func (suite *KeeperTestSuite) TestExitPool() {
	fiveKFooAndBar := sdk.NewCoins(sdk.NewCoin("bar", sdk.NewInt(5000)), sdk.NewCoin("foo", sdk.NewInt(5000)))
	tests := []struct {
		name         string
		txSender     sdk.AccAddress
		sharesIn     sdk.Int
		tokenOutMins sdk.Coins
		emptySender  bool
		expectPass   bool
	}{
		{
			name:         "attempt exit pool with no pool share balance",
			txSender:     suite.TestAccs[0],
			sharesIn:     types.OneShare.MulRaw(50),
			tokenOutMins: sdk.Coins{},
			emptySender:  true,
			expectPass:   false,
		},
		{
			name:         "exit half pool with correct pool share balance",
			txSender:     suite.TestAccs[0],
			sharesIn:     types.OneShare.MulRaw(50),
			tokenOutMins: sdk.Coins{},
			emptySender:  false,
			expectPass:   true,
		},
		{
			name:         "attempt exit pool requesting 0 share amount",
			txSender:     suite.TestAccs[0],
			sharesIn:     sdk.NewInt(0),
			tokenOutMins: sdk.Coins{},
			emptySender:  false,
			expectPass:   false,
		},
		{
			name:         "attempt exit pool requesting negative share amount",
			txSender:     suite.TestAccs[0],
			sharesIn:     sdk.NewInt(-1),
			tokenOutMins: sdk.Coins{},
			emptySender:  false,
			expectPass:   false,
		},
		{
			name:     "attempt exit pool with tokenOutMins above actual output",
			txSender: suite.TestAccs[0],
			sharesIn: types.OneShare.MulRaw(50),
			tokenOutMins: sdk.Coins{
				sdk.NewCoin("foo", sdk.NewInt(5001)),
			},
			emptySender: false,
			expectPass:  false,
		},
		{
			name:     "attempt exit pool requesting tokenOutMins at exactly the actual output",
			txSender: suite.TestAccs[0],
			sharesIn: types.OneShare.MulRaw(50),
			tokenOutMins: sdk.Coins{
				fiveKFooAndBar[1],
			},
			emptySender: false,
			expectPass:  true,
		},
	}

	for _, test := range tests {
		suite.SetupTest()

		keeper := suite.App.GAMMKeeper

		// Mint assets to the pool creator
		suite.FundAcc(test.txSender, defaultAcctFunds)

		// Create the pool at first
		msg := balancer.NewMsgCreateBalancerPool(test.txSender, balancer.PoolParams{
			SwapFee: sdk.NewDecWithPrec(1, 2),
			ExitFee: sdk.NewDec(0),
		}, defaultPoolAssets, defaultFutureGovernor)
		poolId, err := suite.App.GAMMKeeper.CreatePool(suite.Ctx, msg)

		// If we are testing insufficient pool share balances, switch tx sender from pool creator to empty account
		if test.emptySender {
			test.txSender = suite.TestAccs[1]
		}

		balancesBefore := suite.App.BankKeeper.GetAllBalances(suite.Ctx, test.txSender)
		_, err = keeper.ExitPool(suite.Ctx, test.txSender, poolId, test.sharesIn, test.tokenOutMins)

		if test.expectPass {
			suite.Require().NoError(err, "test: %v", test.name)
			suite.Require().Equal(test.sharesIn.String(), suite.App.BankKeeper.GetBalance(suite.Ctx, test.txSender, "gamm/pool/1").Amount.String())
			balancesAfter := suite.App.BankKeeper.GetAllBalances(suite.Ctx, test.txSender)
			deltaBalances, _ := balancesBefore.SafeSub(balancesAfter)
			// The pool was created with the 10000foo, 10000bar, and the pool share was minted as 100*OneShare gamm/pool/1.
			// Thus, to refund the 50*OneShare gamm/pool/1, (10000foo, 10000bar) * (1 / 2) balances should be refunded.
			suite.Require().Equal("-5000", deltaBalances.AmountOf("foo").String())
			suite.Require().Equal("-5000", deltaBalances.AmountOf("bar").String())

			liquidity := suite.App.GAMMKeeper.GetTotalLiquidity(suite.Ctx)
			suite.Require().Equal("5000bar,5000foo", liquidity.String())
		} else {
			suite.Require().Error(err, "test: %v", test.name)
		}
	}
}

// TestJoinPoolExitPool_InverseRelationship tests that joining pool and exiting pool
// guarantees same amount in and out
func (suite *KeeperTestSuite) TestJoinPoolExitPool_InverseRelationship() {
	testCases := []struct {
		name             string
		pool             balancertypes.MsgCreateBalancerPool
		joinPoolShareAmt sdk.Int
	}{
		{
			name: "pool with same token ratio",
			pool: balancer.NewMsgCreateBalancerPool(nil, balancer.PoolParams{
				SwapFee: sdk.ZeroDec(),
				ExitFee: sdk.ZeroDec(),
			}, []balancertypes.PoolAsset{
				{
					Weight: sdk.NewInt(100),
					Token:  sdk.NewCoin("foo", sdk.NewInt(10000)),
				},
				{
					Weight: sdk.NewInt(100),
					Token:  sdk.NewCoin("bar", sdk.NewInt(10000)),
				},
			}, defaultFutureGovernor),
			joinPoolShareAmt: types.OneShare.MulRaw(50),
		},
		{
			name: "pool with different token ratio",
			pool: balancer.NewMsgCreateBalancerPool(nil, balancer.PoolParams{
				SwapFee: sdk.ZeroDec(),
				ExitFee: sdk.ZeroDec(),
			}, []balancertypes.PoolAsset{
				{
					Weight: sdk.NewInt(100),
					Token:  sdk.NewCoin("foo", sdk.NewInt(7000)),
				},
				{
					Weight: sdk.NewInt(100),
					Token:  sdk.NewCoin("bar", sdk.NewInt(10000)),
				},
			}, defaultFutureGovernor),
			joinPoolShareAmt: types.OneShare.MulRaw(50),
		},
	}

	for _, tc := range testCases {
		suite.SetupTest()

		suite.Run(tc.name, func() {
			for _, acc := range suite.TestAccs {
				suite.FundAcc(acc, defaultAcctFunds)
			}

			createPoolAcc := suite.TestAccs[0]
			joinPoolAcc := suite.TestAccs[1]

			// test account is set on every test case iteration, we need to manually update address for pool creator
			tc.pool.Sender = createPoolAcc.String()

			poolId, err := suite.App.GAMMKeeper.CreatePool(suite.Ctx, tc.pool)
			suite.Require().NoError(err)

<<<<<<< HEAD
		balanceBeforeJoin := suite.App.BankKeeper.GetAllBalances(suite.Ctx, joinPoolAcc)
=======
			balanceBeforeJoin := suite.App.BankKeeper.GetAllBalances(suite.Ctx, joinPoolAcc)
			fmt.Println(balanceBeforeJoin.String())
>>>>>>> 8cb94703

		_, _, err = suite.App.GAMMKeeper.JoinPoolNoSwap(suite.Ctx, joinPoolAcc, poolId, tc.joinPoolShareAmt, sdk.Coins{})
		suite.Require().NoError(err)

			_, err = suite.App.GAMMKeeper.ExitPool(suite.Ctx, joinPoolAcc, poolId, tc.joinPoolShareAmt, sdk.Coins{})

			balanceAfterExit := suite.App.BankKeeper.GetAllBalances(suite.Ctx, joinPoolAcc)
			deltaBalance, _ := balanceBeforeJoin.SafeSub(balanceAfterExit)

			// due to rounding, `balanceBeforeJoin` and `balanceAfterExit` have neglectable difference
			// coming from rounding in exitPool.Here we test if the difference is within rounding tolerance range
			roundingToleranceCoins := sdk.NewCoins(sdk.NewCoin("foo", sdk.NewInt(1)), sdk.NewCoin("bar", sdk.NewInt(1)))
			suite.Require().True(deltaBalance.AmountOf("foo").LTE(roundingToleranceCoins.AmountOf("foo")))
			suite.Require().True(deltaBalance.AmountOf("bar").LTE(roundingToleranceCoins.AmountOf("bar")))
		})
	}
}

func (suite *KeeperTestSuite) TestActiveBalancerPool() {
	type testCase struct {
		blockTime  time.Time
		expectPass bool
	}

	testCases := []testCase{
		{time.Unix(1000, 0), true},
		{time.Unix(2000, 0), true},
	}

	for _, tc := range testCases {
		suite.SetupTest()

		// Mint some assets to the accounts.
		for _, acc := range suite.TestAccs {
			suite.FundAcc(acc, defaultAcctFunds)

			// Create the pool at first
			poolId := suite.PrepareBalancerPoolWithPoolParams(balancer.PoolParams{
				SwapFee: sdk.NewDec(0),
				ExitFee: sdk.NewDec(0),
			})
			suite.Ctx = suite.Ctx.WithBlockTime(tc.blockTime)

			// uneffected by start time
			_, _, err := suite.App.GAMMKeeper.JoinPoolNoSwap(suite.Ctx, suite.TestAccs[0], poolId, types.OneShare.MulRaw(50), sdk.Coins{})
			suite.Require().NoError(err)
			_, err = suite.App.GAMMKeeper.ExitPool(suite.Ctx, suite.TestAccs[0], poolId, types.InitPoolSharesSupply.QuoRaw(2), sdk.Coins{})
			suite.Require().NoError(err)

			foocoin := sdk.NewCoin("foo", sdk.NewInt(10))
			foocoins := sdk.Coins{foocoin}

			if tc.expectPass {
				_, err = suite.App.GAMMKeeper.JoinSwapExactAmountIn(suite.Ctx, suite.TestAccs[0], poolId, foocoins, sdk.ZeroInt())
				suite.Require().NoError(err)
				_, err = suite.App.GAMMKeeper.JoinSwapShareAmountOut(suite.Ctx, suite.TestAccs[0], poolId, "foo", types.OneShare.MulRaw(10), sdk.NewInt(1000000000000000000))
				suite.Require().NoError(err)
				_, err = suite.App.GAMMKeeper.ExitSwapShareAmountIn(suite.Ctx, suite.TestAccs[0], poolId, "foo", types.OneShare.MulRaw(10), sdk.ZeroInt())
				suite.Require().NoError(err)
				_, err = suite.App.GAMMKeeper.ExitSwapExactAmountOut(suite.Ctx, suite.TestAccs[0], poolId, foocoin, sdk.NewInt(1000000000000000000))
				suite.Require().NoError(err)
			} else {
				suite.Require().Error(err)
				_, err = suite.App.GAMMKeeper.JoinSwapShareAmountOut(suite.Ctx, suite.TestAccs[0], poolId, "foo", types.OneShare.MulRaw(10), sdk.NewInt(1000000000000000000))
				suite.Require().Error(err)
				_, err = suite.App.GAMMKeeper.ExitSwapShareAmountIn(suite.Ctx, suite.TestAccs[0], poolId, "foo", types.OneShare.MulRaw(10), sdk.ZeroInt())
				suite.Require().Error(err)
				_, err = suite.App.GAMMKeeper.ExitSwapExactAmountOut(suite.Ctx, suite.TestAccs[0], poolId, foocoin, sdk.NewInt(1000000000000000000))
				suite.Require().Error(err)
			}
		}
	}
}

func (suite *KeeperTestSuite) TestJoinSwapExactAmountInConsistency() {
	testCases := []struct {
		name              string
		poolSwapFee       sdk.Dec
		poolExitFee       sdk.Dec
		tokensIn          sdk.Coins
		shareOutMinAmount sdk.Int
		expectedSharesOut sdk.Int
		tokenOutMinAmount sdk.Int
	}{
		{
			name:              "single coin with zero swap and exit fees",
			poolSwapFee:       sdk.ZeroDec(),
			poolExitFee:       sdk.ZeroDec(),
			tokensIn:          sdk.NewCoins(sdk.NewCoin("foo", sdk.NewInt(1000000))),
			shareOutMinAmount: sdk.ZeroInt(),
			expectedSharesOut: sdk.NewInt(6265857020099440400),
			tokenOutMinAmount: sdk.ZeroInt(),
		},
		// TODO: Uncomment or remove this following test case once the referenced
		// issue is resolved.
		//
		// Ref: https://github.com/osmosis-labs/osmosis/issues/1196
		// {
		// 	name:              "single coin with positive swap fee and zero exit fee",
		// 	poolSwapFee:       sdk.NewDecWithPrec(1, 2),
		// 	poolExitFee:       sdk.ZeroDec(),
		// 	tokensIn:          sdk.NewCoins(sdk.NewCoin("foo", sdk.NewInt(1000000))),
		// 	shareOutMinAmount: sdk.ZeroInt(),
		// 	expectedSharesOut: sdk.NewInt(6226484702880621000),
		// 	tokenOutMinAmount: sdk.ZeroInt(),
		// },
	}

	for _, tc := range testCases {
		tc := tc

		suite.Run(tc.name, func() {
			suite.SetupTest()
			ctx := suite.Ctx

			poolID := suite.prepareCustomBalancerPool(
				defaultAcctFunds,
				[]balancertypes.PoolAsset{
					{
						Weight: sdk.NewInt(100),
						Token:  sdk.NewCoin("foo", sdk.NewInt(5000000)),
					},
					{
						Weight: sdk.NewInt(200),
						Token:  sdk.NewCoin("bar", sdk.NewInt(5000000)),
					},
				},
				balancer.PoolParams{
					SwapFee: tc.poolSwapFee,
					ExitFee: tc.poolExitFee,
				},
			)

			shares, err := suite.App.GAMMKeeper.JoinSwapExactAmountIn(ctx, suite.TestAccs[0], poolID, tc.tokensIn, tc.shareOutMinAmount)
			suite.Require().NoError(err)
			suite.Require().Equal(tc.expectedSharesOut, shares)

			tokenOutAmt, err := suite.App.GAMMKeeper.ExitSwapShareAmountIn(
				ctx,
				suite.TestAccs[0],
				poolID,
				tc.tokensIn[0].Denom,
				shares,
				tc.tokenOutMinAmount,
			)
			suite.Require().NoError(err)

			// require swapTokenOutAmt <= (tokenInAmt * (1 - tc.poolSwapFee))
			oneMinusSwapFee := sdk.OneDec().Sub(tc.poolSwapFee)
			swapFeeAdjustedAmount := oneMinusSwapFee.MulInt(tc.tokensIn[0].Amount).RoundInt()
			suite.Require().True(tokenOutAmt.LTE(swapFeeAdjustedAmount))

			// require swapTokenOutAmt + 10 > input
			suite.Require().True(
				swapFeeAdjustedAmount.Sub(tokenOutAmt).LTE(sdk.NewInt(10)),
				"expected out amount %s, actual out amount %s",
				swapFeeAdjustedAmount, tokenOutAmt,
			)
		})
	}
}

// func (suite *KeeperTestSuite) TestSetStableSwapScalingFactors() {
// 	stableSwapPoolParams := stableswap.PoolParams{
// 		SwapFee: defaultSwapFee,
// 		ExitFee: defaultExitFee,
// 	}

// 	testPoolAsset := sdk.Coins{
// 		sdk.NewCoin("foo", sdk.NewInt(10000)),
// 		sdk.NewCoin("bar", sdk.NewInt(10000)),
// 	}

// 	suite.FundAcc(suite.TestAccs[0], defaultAcctFunds)

// 	testScalingFactors := []uint64{1, 1}

// 	msg := stableswap.NewMsgCreateStableswapPool(
// 		suite.TestAccs[0], stableSwapPoolParams, testPoolAsset, defaultFutureGovernor)
// 	poolID, err := suite.App.GAMMKeeper.CreatePool(suite.Ctx, msg)
// 	suite.Require().NoError(err)

// 	err = suite.App.GAMMKeeper.SetStableSwapScalingFactors(suite.Ctx, testScalingFactors, poolID, "")
// 	suite.Require().NoError(err)

// 	poolI, err := suite.App.GAMMKeeper.GetPoolAndPoke(suite.Ctx, poolID)
// 	suite.Require().NoError(err)

// 	poolScalingFactors := poolI.(*stableswap.Pool).GetScalingFactors()

// 	suite.Require().Equal(
// 		poolScalingFactors,
// 		testScalingFactors,
// 	)
// }<|MERGE_RESOLUTION|>--- conflicted
+++ resolved
@@ -579,15 +579,10 @@
 			poolId, err := suite.App.GAMMKeeper.CreatePool(suite.Ctx, tc.pool)
 			suite.Require().NoError(err)
 
-<<<<<<< HEAD
-		balanceBeforeJoin := suite.App.BankKeeper.GetAllBalances(suite.Ctx, joinPoolAcc)
-=======
-			balanceBeforeJoin := suite.App.BankKeeper.GetAllBalances(suite.Ctx, joinPoolAcc)
-			fmt.Println(balanceBeforeJoin.String())
->>>>>>> 8cb94703
-
-		_, _, err = suite.App.GAMMKeeper.JoinPoolNoSwap(suite.Ctx, joinPoolAcc, poolId, tc.joinPoolShareAmt, sdk.Coins{})
-		suite.Require().NoError(err)
+		  balanceBeforeJoin := suite.App.BankKeeper.GetAllBalances(suite.Ctx, joinPoolAcc)
+
+		  _, _, err = suite.App.GAMMKeeper.JoinPoolNoSwap(suite.Ctx, joinPoolAcc, poolId, tc.joinPoolShareAmt, sdk.Coins{})
+		  suite.Require().NoError(err)
 
 			_, err = suite.App.GAMMKeeper.ExitPool(suite.Ctx, joinPoolAcc, poolId, tc.joinPoolShareAmt, sdk.Coins{})
 
