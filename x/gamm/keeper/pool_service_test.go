--- conflicted
+++ resolved
@@ -41,21 +41,8 @@
 		keeper := suite.app.GAMMKeeper
 
 		// Try to create pool without balances.
-<<<<<<< HEAD
-		_, err := keeper.CreatePool(suite.ctx, acc1, defaultPoolParams,
+		_, err := keeper.CreateBalancerPool(suite.ctx, acc1, defaultBalancerPoolParams,
 			defaultPoolAssets, defaultFutureGovernor)
-=======
-		_, err := keeper.CreateBalancerPool(suite.ctx, acc1, types.BalancerPoolParams{
-			SwapFee: sdk.NewDecWithPrec(1, 2),
-			ExitFee: sdk.NewDecWithPrec(1, 2),
-		}, []types.PoolAsset{{
-			Weight: sdk.NewInt(100),
-			Token:  sdk.NewCoin("foo", sdk.NewInt(10000)),
-		}, {
-			Weight: sdk.NewInt(100),
-			Token:  sdk.NewCoin("bar", sdk.NewInt(10000)),
-		}}, defaultFutureGovernor)
->>>>>>> dea840cb
 		suite.Require().Error(err)
 	}()
 
@@ -66,21 +53,8 @@
 			keeper := suite.app.GAMMKeeper
 			prevFeePool := suite.app.DistrKeeper.GetFeePoolCommunityCoins(suite.ctx)
 			prevAcc1Bal := suite.app.BankKeeper.GetAllBalances(suite.ctx, acc1)
-<<<<<<< HEAD
-			poolId, err := keeper.CreatePool(suite.ctx, acc1, defaultPoolParams,
+			poolId, err := keeper.CreateBalancerPool(suite.ctx, acc1, defaultBalancerPoolParams,
 				defaultPoolAssets, defaultFutureGovernor)
-=======
-			poolId, err := keeper.CreateBalancerPool(suite.ctx, acc1, types.BalancerPoolParams{
-				SwapFee: sdk.NewDecWithPrec(1, 2),
-				ExitFee: sdk.NewDecWithPrec(1, 2),
-			}, []types.PoolAsset{{
-				Weight: sdk.NewInt(100),
-				Token:  sdk.NewCoin("foo", sdk.NewInt(10000)),
-			}, {
-				Weight: sdk.NewInt(100),
-				Token:  sdk.NewCoin("bar", sdk.NewInt(10000)),
-			}}, defaultFutureGovernor)
->>>>>>> dea840cb
 			suite.Require().NoError(err)
 
 			pool, err := keeper.GetPool(suite.ctx, poolId)
@@ -128,93 +102,44 @@
 	}, {
 		fn: func() {
 			keeper := suite.app.GAMMKeeper
-<<<<<<< HEAD
-			_, err := keeper.CreatePool(suite.ctx, acc1, defaultPoolParams,
+			_, err := keeper.CreateBalancerPool(suite.ctx, acc1, defaultBalancerPoolParams,
 				[]types.PoolAsset{}, defaultFutureGovernor)
 			suite.Require().Error(err, "can't create a pool with empty PoolAssets")
-=======
-			_, err := keeper.CreateBalancerPool(suite.ctx, acc1, types.BalancerPoolParams{
-				SwapFee: sdk.NewDecWithPrec(1, 2),
-				ExitFee: sdk.NewDecWithPrec(1, 2),
-			}, []types.PoolAsset{}, defaultFutureGovernor)
-			suite.Require().Error(err, "can't create the pool with empty PoolAssets")
->>>>>>> dea840cb
-		},
-	}, {
-		fn: func() {
-			keeper := suite.app.GAMMKeeper
-<<<<<<< HEAD
-			_, err := keeper.CreatePool(suite.ctx, acc1, defaultPoolParams,
+		},
+	}, {
+		fn: func() {
+			keeper := suite.app.GAMMKeeper
+			_, err := keeper.CreateBalancerPool(suite.ctx, acc1, defaultBalancerPoolParams,
 				[]types.PoolAsset{{
 					Weight: sdk.NewInt(0),
 					Token:  sdk.NewCoin("foo", sdk.NewInt(10000)),
 				}, defaultBarAsset}, defaultFutureGovernor)
 			suite.Require().Error(err, "can't create the pool with a 0 weighted PoolAsset")
-=======
-			_, err := keeper.CreateBalancerPool(suite.ctx, acc1, types.BalancerPoolParams{
-				SwapFee: sdk.NewDecWithPrec(1, 2),
-				ExitFee: sdk.NewDecWithPrec(1, 2),
-			}, []types.PoolAsset{{
-				Weight: sdk.NewInt(0),
-				Token:  sdk.NewCoin("foo", sdk.NewInt(10000)),
-			}, {
-				Weight: sdk.NewInt(100),
-				Token:  sdk.NewCoin("bar", sdk.NewInt(10000)),
-			}}, defaultFutureGovernor)
-			suite.Require().Error(err, "can't create the pool with 0 weighted PoolAsset")
->>>>>>> dea840cb
-		},
-	}, {
-		fn: func() {
-			keeper := suite.app.GAMMKeeper
-<<<<<<< HEAD
-			_, err := keeper.CreatePool(suite.ctx, acc1, defaultPoolParams,
+		},
+	}, {
+		fn: func() {
+			keeper := suite.app.GAMMKeeper
+			_, err := keeper.CreateBalancerPool(suite.ctx, acc1, defaultBalancerPoolParams,
 				[]types.PoolAsset{{
 					Weight: sdk.NewInt(-1),
 					Token:  sdk.NewCoin("foo", sdk.NewInt(10000)),
 				}, defaultBarAsset}, defaultFutureGovernor)
-=======
-			_, err := keeper.CreateBalancerPool(suite.ctx, acc1, types.BalancerPoolParams{
-				SwapFee: sdk.NewDecWithPrec(1, 2),
-				ExitFee: sdk.NewDecWithPrec(1, 2),
-			}, []types.PoolAsset{{
-				Weight: sdk.NewInt(-1),
-				Token:  sdk.NewCoin("foo", sdk.NewInt(10000)),
-			}, {
-				Weight: sdk.NewInt(100),
-				Token:  sdk.NewCoin("bar", sdk.NewInt(10000)),
-			}}, defaultFutureGovernor)
->>>>>>> dea840cb
 			suite.Require().Error(err, "can't create the pool with negative weighted PoolAsset")
 		},
 	}, {
 		fn: func() {
 			keeper := suite.app.GAMMKeeper
-<<<<<<< HEAD
-			_, err := keeper.CreatePool(suite.ctx, acc1, defaultPoolParams,
+			_, err := keeper.CreateBalancerPool(suite.ctx, acc1, defaultBalancerPoolParams,
 				[]types.PoolAsset{{
 					Weight: sdk.NewInt(100),
 					Token:  sdk.NewCoin("foo", sdk.NewInt(0)),
 				}, defaultBarAsset}, defaultFutureGovernor)
-=======
-			_, err := keeper.CreateBalancerPool(suite.ctx, acc1, types.BalancerPoolParams{
-				SwapFee: sdk.NewDecWithPrec(1, 2),
-				ExitFee: sdk.NewDecWithPrec(1, 2),
-			}, []types.PoolAsset{{
-				Weight: sdk.NewInt(100),
-				Token:  sdk.NewCoin("foo", sdk.NewInt(0)),
-			}, {
-				Weight: sdk.NewInt(100),
-				Token:  sdk.NewCoin("bar", sdk.NewInt(10000)),
-			}}, defaultFutureGovernor)
->>>>>>> dea840cb
 			suite.Require().Error(err, "can't create the pool with 0 balance PoolAsset")
 		},
 	}, {
 		fn: func() {
 			keeper := suite.app.GAMMKeeper
-<<<<<<< HEAD
-			_, err := keeper.CreatePool(suite.ctx, acc1, defaultPoolParams,
+			_, err := keeper.CreateBalancerPool(suite.ctx, acc1, defaultBalancerPoolParams,
 				[]types.PoolAsset{{
 					Weight: sdk.NewInt(100),
 					Token: sdk.Coin{
@@ -222,28 +147,12 @@
 						Amount: sdk.NewInt(-1),
 					},
 				}, defaultBarAsset}, defaultFutureGovernor)
-=======
-			_, err := keeper.CreateBalancerPool(suite.ctx, acc1, types.BalancerPoolParams{
-				SwapFee: sdk.NewDecWithPrec(1, 2),
-				ExitFee: sdk.NewDecWithPrec(1, 2),
-			}, []types.PoolAsset{{
-				Weight: sdk.NewInt(100),
-				Token: sdk.Coin{
-					Denom:  "foo",
-					Amount: sdk.NewInt(-1),
-				},
-			}, {
-				Weight: sdk.NewInt(100),
-				Token:  sdk.NewCoin("bar", sdk.NewInt(10000)),
-			}}, defaultFutureGovernor)
->>>>>>> dea840cb
 			suite.Require().Error(err, "can't create the pool with negative balance PoolAsset")
 		},
 	}, {
 		fn: func() {
 			keeper := suite.app.GAMMKeeper
-<<<<<<< HEAD
-			_, err := keeper.CreatePool(suite.ctx, acc1, defaultPoolParams,
+			_, err := keeper.CreateBalancerPool(suite.ctx, acc1, defaultBalancerPoolParams,
 				[]types.PoolAsset{{
 					Weight: sdk.NewInt(100),
 					Token:  sdk.NewCoin("foo", sdk.NewInt(10000)),
@@ -252,19 +161,6 @@
 					Token:  sdk.NewCoin("foo", sdk.NewInt(10000)),
 				}}, defaultFutureGovernor)
 			suite.Require().Error(err, "can't create a pool with duplicated PoolAssets")
-=======
-			_, err := keeper.CreateBalancerPool(suite.ctx, acc1, types.BalancerPoolParams{
-				SwapFee: sdk.NewDecWithPrec(1, 2),
-				ExitFee: sdk.NewDecWithPrec(1, 2),
-			}, []types.PoolAsset{{
-				Weight: sdk.NewInt(100),
-				Token:  sdk.NewCoin("foo", sdk.NewInt(10000)),
-			}, {
-				Weight: sdk.NewInt(100),
-				Token:  sdk.NewCoin("foo", sdk.NewInt(10000)),
-			}}, defaultFutureGovernor)
-			suite.Require().Error(err, "can't create the pool with duplicated PoolAssets")
->>>>>>> dea840cb
 		},
 	}, {
 		fn: func() {
@@ -272,21 +168,8 @@
 			keeper.SetParams(suite.ctx, types.Params{
 				PoolCreationFee: sdk.Coins{},
 			})
-<<<<<<< HEAD
-			_, err := keeper.CreatePool(suite.ctx, acc1, defaultPoolParams,
+			_, err := keeper.CreateBalancerPool(suite.ctx, acc1, defaultBalancerPoolParams,
 				defaultPoolAssets, defaultFutureGovernor)
-=======
-			_, err := keeper.CreateBalancerPool(suite.ctx, acc1, types.BalancerPoolParams{
-				SwapFee: sdk.NewDecWithPrec(1, 2),
-				ExitFee: sdk.NewDecWithPrec(1, 2),
-			}, []types.PoolAsset{{
-				Weight: sdk.NewInt(100),
-				Token:  sdk.NewCoin("foo", sdk.NewInt(10000)),
-			}, {
-				Weight: sdk.NewInt(100),
-				Token:  sdk.NewCoin("bar", sdk.NewInt(10000)),
-			}}, defaultFutureGovernor)
->>>>>>> dea840cb
 			suite.Require().NoError(err)
 			pools, err := keeper.GetPools(suite.ctx)
 			suite.Require().Len(pools, 1)
@@ -298,21 +181,8 @@
 			keeper.SetParams(suite.ctx, types.Params{
 				PoolCreationFee: nil,
 			})
-<<<<<<< HEAD
-			_, err := keeper.CreatePool(suite.ctx, acc1, defaultPoolParams,
+			_, err := keeper.CreateBalancerPool(suite.ctx, acc1, defaultBalancerPoolParams,
 				defaultPoolAssets, defaultFutureGovernor)
-=======
-			_, err := keeper.CreateBalancerPool(suite.ctx, acc1, types.BalancerPoolParams{
-				SwapFee: sdk.NewDecWithPrec(1, 2),
-				ExitFee: sdk.NewDecWithPrec(1, 2),
-			}, []types.PoolAsset{{
-				Weight: sdk.NewInt(100),
-				Token:  sdk.NewCoin("foo", sdk.NewInt(10000)),
-			}, {
-				Weight: sdk.NewInt(100),
-				Token:  sdk.NewCoin("bar", sdk.NewInt(10000)),
-			}}, defaultFutureGovernor)
->>>>>>> dea840cb
 			suite.Require().NoError(err)
 			pools, err := keeper.GetPools(suite.ctx)
 			suite.Require().Len(pools, 1)
@@ -429,21 +299,8 @@
 		}
 
 		// Create the pool at first
-<<<<<<< HEAD
-		poolId, err := suite.app.GAMMKeeper.CreatePool(suite.ctx, acc1,
-			defaultPoolParams, defaultPoolAssets, defaultFutureGovernor)
-=======
-		poolId, err := suite.app.GAMMKeeper.CreateBalancerPool(suite.ctx, acc1, types.BalancerPoolParams{
-			SwapFee: sdk.NewDecWithPrec(1, 2),
-			ExitFee: sdk.NewDecWithPrec(1, 2),
-		}, []types.PoolAsset{{
-			Weight: sdk.NewInt(100),
-			Token:  sdk.NewCoin("foo", sdk.NewInt(10000)),
-		}, {
-			Weight: sdk.NewInt(100),
-			Token:  sdk.NewCoin("bar", sdk.NewInt(10000)),
-		}}, defaultFutureGovernor)
->>>>>>> dea840cb
+		poolId, err := suite.app.GAMMKeeper.CreateBalancerPool(suite.ctx, acc1,
+			defaultBalancerPoolParams, defaultPoolAssets, defaultFutureGovernor)
 		suite.Require().NoError(err)
 
 		test.fn(poolId)
