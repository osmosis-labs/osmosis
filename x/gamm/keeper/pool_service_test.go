package keeper_test

import (
	"fmt"
	"time"

	sdk "github.com/cosmos/cosmos-sdk/types"

	"github.com/osmosis-labs/osmosis/v13/app/apptesting/osmoassert"
	"github.com/osmosis-labs/osmosis/v13/x/gamm/pool-models/balancer"
	balancertypes "github.com/osmosis-labs/osmosis/v13/x/gamm/pool-models/balancer"
	"github.com/osmosis-labs/osmosis/v13/x/gamm/types"
)

var (
	defaultSwapFee    = sdk.MustNewDecFromStr("0.025")
	defaultExitFee    = sdk.MustNewDecFromStr("0.025")
	defaultPoolParams = balancer.PoolParams{
		SwapFee: defaultSwapFee,
		ExitFee: defaultExitFee,
	}
	defaultFutureGovernor = ""

	// pool assets
	defaultFooAsset = balancertypes.PoolAsset{
		Weight: sdk.NewInt(100),
		Token:  sdk.NewCoin("foo", sdk.NewInt(10000)),
	}
	defaultBarAsset = balancertypes.PoolAsset{
		Weight: sdk.NewInt(100),
		Token:  sdk.NewCoin("bar", sdk.NewInt(10000)),
	}
	defaultPoolAssets           = []balancertypes.PoolAsset{defaultFooAsset, defaultBarAsset}
	defaultAcctFunds  sdk.Coins = sdk.NewCoins(
		sdk.NewCoin("uosmo", sdk.NewInt(10000000000)),
		sdk.NewCoin("foo", sdk.NewInt(10000000)),
		sdk.NewCoin("bar", sdk.NewInt(10000000)),
		sdk.NewCoin("baz", sdk.NewInt(10000000)),
	)
)

func (suite *KeeperTestSuite) TestCreateBalancerPool() {
	params := suite.App.GAMMKeeper.GetParams(suite.Ctx)
	testAccount := suite.TestAccs[0]

	// get raw pool creation fee(s) as DecCoins
	poolCreationFeeDecCoins := sdk.DecCoins{}
	for _, coin := range params.PoolCreationFee {
		poolCreationFeeDecCoins = poolCreationFeeDecCoins.Add(sdk.NewDecCoin(coin.Denom, coin.Amount))
	}

	// TODO: should be moved to balancer package
	tests := []struct {
		name        string
		msg         balancertypes.MsgCreateBalancerPool
		emptySender bool
		expectPass  bool
	}{
		{
			name:        "create pool with default assets",
			msg:         balancer.NewMsgCreateBalancerPool(testAccount, defaultPoolParams, defaultPoolAssets, defaultFutureGovernor),
			emptySender: false,
			expectPass:  true,
		}, {
			name:        "create pool with no assets",
			msg:         balancer.NewMsgCreateBalancerPool(testAccount, defaultPoolParams, defaultPoolAssets, defaultFutureGovernor),
			emptySender: true,
			expectPass:  false,
		}, {
			name: "create a pool with negative swap fee",
			msg: balancer.NewMsgCreateBalancerPool(testAccount, balancer.PoolParams{
				SwapFee: sdk.NewDecWithPrec(-1, 2),
				ExitFee: sdk.NewDecWithPrec(1, 2),
			}, defaultPoolAssets, defaultFutureGovernor),
			emptySender: false,
			expectPass:  false,
		}, {
			name: "create a pool with negative exit fee",
			msg: balancer.NewMsgCreateBalancerPool(testAccount, balancer.PoolParams{
				SwapFee: sdk.NewDecWithPrec(1, 2),
				ExitFee: sdk.NewDecWithPrec(-1, 2),
			}, defaultPoolAssets, defaultFutureGovernor),
			emptySender: false,
			expectPass:  false,
		}, {
			name: "create the pool with empty PoolAssets",
			msg: balancer.NewMsgCreateBalancerPool(testAccount, balancer.PoolParams{
				SwapFee: sdk.NewDecWithPrec(1, 2),
				ExitFee: sdk.NewDecWithPrec(1, 2),
			}, []balancertypes.PoolAsset{}, defaultFutureGovernor),
			emptySender: false,
			expectPass:  false,
		}, {
			name: "create the pool with 0 weighted PoolAsset",
			msg: balancer.NewMsgCreateBalancerPool(testAccount, balancer.PoolParams{
				SwapFee: sdk.NewDecWithPrec(1, 2),
				ExitFee: sdk.NewDecWithPrec(1, 2),
			}, []balancertypes.PoolAsset{{
				Weight: sdk.NewInt(0),
				Token:  sdk.NewCoin("foo", sdk.NewInt(10000)),
			}, {
				Weight: sdk.NewInt(100),
				Token:  sdk.NewCoin("bar", sdk.NewInt(10000)),
			}}, defaultFutureGovernor),
			emptySender: false,
			expectPass:  false,
		}, {
			name: "create the pool with negative weighted PoolAsset",
			msg: balancer.NewMsgCreateBalancerPool(testAccount, balancer.PoolParams{
				SwapFee: sdk.NewDecWithPrec(1, 2),
				ExitFee: sdk.NewDecWithPrec(1, 2),
			}, []balancertypes.PoolAsset{{
				Weight: sdk.NewInt(-1),
				Token:  sdk.NewCoin("foo", sdk.NewInt(10000)),
			}, {
				Weight: sdk.NewInt(100),
				Token:  sdk.NewCoin("bar", sdk.NewInt(10000)),
			}}, defaultFutureGovernor),
			emptySender: false,
			expectPass:  false,
		}, {
			name: "create the pool with 0 balance PoolAsset",
			msg: balancer.NewMsgCreateBalancerPool(testAccount, balancer.PoolParams{
				SwapFee: sdk.NewDecWithPrec(1, 2),
				ExitFee: sdk.NewDecWithPrec(1, 2),
			}, []balancertypes.PoolAsset{{
				Weight: sdk.NewInt(100),
				Token:  sdk.NewCoin("foo", sdk.NewInt(0)),
			}, {
				Weight: sdk.NewInt(100),
				Token:  sdk.NewCoin("bar", sdk.NewInt(10000)),
			}}, defaultFutureGovernor),
			emptySender: false,
			expectPass:  false,
		}, {
			name: "create the pool with negative balance PoolAsset",
			msg: balancer.NewMsgCreateBalancerPool(testAccount, balancer.PoolParams{
				SwapFee: sdk.NewDecWithPrec(1, 2),
				ExitFee: sdk.NewDecWithPrec(1, 2),
			}, []balancertypes.PoolAsset{{
				Weight: sdk.NewInt(100),
				Token: sdk.Coin{
					Denom:  "foo",
					Amount: sdk.NewInt(-1),
				},
			}, {
				Weight: sdk.NewInt(100),
				Token:  sdk.NewCoin("bar", sdk.NewInt(10000)),
			}}, defaultFutureGovernor),
			emptySender: false,
			expectPass:  false,
		}, {
			name: "create the pool with duplicated PoolAssets",
			msg: balancer.NewMsgCreateBalancerPool(testAccount, balancer.PoolParams{
				SwapFee: sdk.NewDecWithPrec(1, 2),
				ExitFee: sdk.NewDecWithPrec(1, 2),
			}, []balancertypes.PoolAsset{{
				Weight: sdk.NewInt(100),
				Token:  sdk.NewCoin("foo", sdk.NewInt(10000)),
			}, {
				Weight: sdk.NewInt(100),
				Token:  sdk.NewCoin("foo", sdk.NewInt(10000)),
			}}, defaultFutureGovernor),
			emptySender: false,
			expectPass:  false,
		},
	}

	for _, test := range tests {
		suite.SetupTest()
		gammKeeper := suite.App.GAMMKeeper
		swaprouterKeeper := suite.App.SwapRouterKeeper
		distributionKeeper := suite.App.DistrKeeper
		bankKeeper := suite.App.BankKeeper

		// fund sender test account
		sender, err := sdk.AccAddressFromBech32(test.msg.Sender)
		suite.Require().NoError(err, "test: %v", test.name)
		if !test.emptySender {
			suite.FundAcc(sender, defaultAcctFunds)
		}

		// note starting balances for community fee pool and pool creator account
		feePoolBalBeforeNewPool := distributionKeeper.GetFeePoolCommunityCoins(suite.Ctx)
		senderBalBeforeNewPool := bankKeeper.GetAllBalances(suite.Ctx, sender)

		// attempt to create a pool with the given NewMsgCreateBalancerPool message
		poolId, err := swaprouterKeeper.CreatePool(suite.Ctx, test.msg)

		if test.expectPass {
			suite.Require().NoError(err, "test: %v", test.name)

			// check to make sure new pool exists and has minted the correct number of pool shares
			pool, err := gammKeeper.GetPoolAndPoke(suite.Ctx, poolId)
			suite.Require().NoError(err, "test: %v", test.name)
			suite.Require().Equal(types.InitPoolSharesSupply.String(), pool.GetTotalShares().String(),
				fmt.Sprintf("share token should be minted as %s initially", types.InitPoolSharesSupply.String()),
			)

			// make sure pool creation fee is correctly sent to community pool
			feePool := distributionKeeper.GetFeePoolCommunityCoins(suite.Ctx)
			suite.Require().Equal(feePool, feePoolBalBeforeNewPool.Add(poolCreationFeeDecCoins...))

			// get expected tokens in new pool and corresponding pool shares
			expectedPoolTokens := sdk.Coins{}
			for _, asset := range test.msg.GetPoolAssets() {
				expectedPoolTokens = expectedPoolTokens.Add(asset.Token)
			}
			expectedPoolShares := sdk.NewCoin(types.GetPoolShareDenom(pool.GetId()), types.InitPoolSharesSupply)

			// make sure sender's balance is updated correctly
			senderBal := bankKeeper.GetAllBalances(suite.Ctx, sender)
			expectedSenderBal := senderBalBeforeNewPool.Sub(params.PoolCreationFee).Sub(expectedPoolTokens).Add(expectedPoolShares)
			suite.Require().Equal(senderBal.String(), expectedSenderBal.String())

			// check pool's liquidity is correctly increased
			liquidity := gammKeeper.GetTotalLiquidity(suite.Ctx)
			suite.Require().Equal(expectedPoolTokens.String(), liquidity.String())
		} else {
			suite.Require().Error(err, "test: %v", test.name)
		}
	}
}

<<<<<<< HEAD
func (suite *KeeperTestSuite) TestPoolCreationFee() {
	params := suite.App.GAMMKeeper.GetParams(suite.Ctx)

	// get raw pool creation fee(s) as DecCoins
	poolCreationFeeDecCoins := sdk.DecCoins{}
	for _, coin := range params.PoolCreationFee {
		poolCreationFeeDecCoins = poolCreationFeeDecCoins.Add(sdk.NewDecCoin(coin.Denom, coin.Amount))
	}

	tests := []struct {
		name            string
		poolCreationFee sdk.Coins
		msg             balancertypes.MsgCreateBalancerPool
		expectPass      bool
	}{
		{
			name:            "no pool creation fee for default asset pool",
			poolCreationFee: sdk.Coins{},
			msg: balancer.NewMsgCreateBalancerPool(suite.TestAccs[0], balancer.PoolParams{
				SwapFee: sdk.NewDecWithPrec(1, 2),
				ExitFee: sdk.NewDecWithPrec(1, 2),
			}, defaultPoolAssets, defaultFutureGovernor),
			expectPass: true,
		}, {
			name:            "nil pool creation fee on basic pool",
			poolCreationFee: nil,
			msg: balancer.NewMsgCreateBalancerPool(suite.TestAccs[0], balancer.PoolParams{
				SwapFee: sdk.NewDecWithPrec(1, 2),
				ExitFee: sdk.NewDecWithPrec(1, 2),
			}, defaultPoolAssets, defaultFutureGovernor),
			expectPass: true,
		}, {
			name:            "attempt pool creation without sufficient funds for fees",
			poolCreationFee: sdk.Coins{sdk.NewCoin("atom", sdk.NewInt(10000))},
			msg: balancer.NewMsgCreateBalancerPool(suite.TestAccs[0], balancer.PoolParams{
				SwapFee: sdk.NewDecWithPrec(1, 2),
				ExitFee: sdk.NewDecWithPrec(1, 2),
			}, defaultPoolAssets, defaultFutureGovernor),
			expectPass: false,
		},
	}

	for _, test := range tests {
		suite.SetupTest()
		gammKeeper := suite.App.GAMMKeeper
		distributionKeeper := suite.App.DistrKeeper
		bankKeeper := suite.App.BankKeeper
		swaprouterKeeper := suite.App.SwapRouterKeeper

		// set pool creation fee
		gammKeeper.SetParams(suite.Ctx, types.Params{
			PoolCreationFee: test.poolCreationFee,
		})

		// fund sender test account
		sender, err := sdk.AccAddressFromBech32(test.msg.Sender)
		suite.Require().NoError(err, "test: %v", test.name)
		suite.FundAcc(sender, defaultAcctFunds)

		// note starting balances for community fee pool and pool creator account
		feePoolBalBeforeNewPool := distributionKeeper.GetFeePoolCommunityCoins(suite.Ctx)
		senderBalBeforeNewPool := bankKeeper.GetAllBalances(suite.Ctx, sender)

		// attempt to create a pool with the given NewMsgCreateBalancerPool message
		poolId, err := swaprouterKeeper.CreatePool(suite.Ctx, test.msg)

		if test.expectPass {
			suite.Require().NoError(err, "test: %v", test.name)

			// check to make sure new pool exists and has minted the correct number of pool shares
			pool, err := gammKeeper.GetPoolAndPoke(suite.Ctx, poolId)
			suite.Require().NoError(err, "test: %v", test.name)
			suite.Require().Equal(types.InitPoolSharesSupply.String(), pool.GetTotalShares().String(),
				fmt.Sprintf("share token should be minted as %s initially", types.InitPoolSharesSupply.String()),
			)

			// make sure pool creation fee is correctly sent to community pool
			feePool := distributionKeeper.GetFeePoolCommunityCoins(suite.Ctx)
			suite.Require().Equal(feePool, feePoolBalBeforeNewPool.Add(sdk.NewDecCoinsFromCoins(test.poolCreationFee...)...))
			// get expected tokens in new pool and corresponding pool shares
			expectedPoolTokens := sdk.Coins{}
			for _, asset := range test.msg.GetPoolAssets() {
				expectedPoolTokens = expectedPoolTokens.Add(asset.Token)
			}
			expectedPoolShares := sdk.NewCoin(types.GetPoolShareDenom(pool.GetId()), types.InitPoolSharesSupply)

			// make sure sender's balance is updated correctly
			senderBal := bankKeeper.GetAllBalances(suite.Ctx, sender)
			expectedSenderBal := senderBalBeforeNewPool.Sub(test.poolCreationFee).Sub(expectedPoolTokens).Add(expectedPoolShares)
			suite.Require().Equal(senderBal.String(), expectedSenderBal.String())

			// check pool's liquidity is correctly increased
			liquidity := gammKeeper.GetTotalLiquidity(suite.Ctx)
			suite.Require().Equal(expectedPoolTokens.String(), liquidity.String())
		} else {
			suite.Require().Error(err, "test: %v", test.name)
		}
	}
}

=======
>>>>>>> aeb64b6a
// This test creates several pools, and tests that:
// the condition is in a case where the balancer return value returns an overflowing value
// the SpotPrice query does not
func (suite *KeeperTestSuite) TestSpotPriceOverflow() {
	denomA := "denomA"
	denomB := "denomB"
	tests := map[string]struct {
		poolLiquidity   sdk.Coins
		poolWeights     []int64
		quoteAssetDenom string
		baseAssetDenom  string
		overflows       bool
		panics          bool
	}{
		"uniV2marginalOverflow": {
			poolLiquidity: sdk.NewCoins(sdk.NewCoin(denomA, types.MaxSpotPrice.TruncateInt().Add(sdk.OneInt())),
				sdk.NewCoin(denomB, sdk.OneInt())),
			poolWeights:     []int64{1, 1},
			quoteAssetDenom: denomB,
			baseAssetDenom:  denomA,
			overflows:       true,
		},
		"uniV2 internal error": {
			poolLiquidity: sdk.NewCoins(sdk.NewCoin(denomA, sdk.NewDec(2).Power(250).TruncateInt()),
				sdk.NewCoin(denomB, sdk.OneInt())),
			poolWeights:     []int64{1, 1 << 19},
			quoteAssetDenom: denomB,
			baseAssetDenom:  denomA,
			panics:          true,
		},
	}

	for name, tc := range tests {
		suite.Run(name, func() {
			poolId := suite.PrepareBalancerPoolWithCoinsAndWeights(tc.poolLiquidity, tc.poolWeights)
			pool, err := suite.App.GAMMKeeper.GetPoolAndPoke(suite.Ctx, poolId)
			suite.Require().NoError(err)
			var poolSpotPrice sdk.Dec
			var poolErr error
			osmoassert.ConditionalPanic(suite.T(), tc.panics, func() {
				poolSpotPrice, poolErr = pool.SpotPrice(suite.Ctx, tc.baseAssetDenom, tc.quoteAssetDenom)
			})
			keeperSpotPrice, keeperErr := suite.App.GAMMKeeper.CalculateSpotPrice(suite.Ctx, poolId, tc.baseAssetDenom, tc.quoteAssetDenom)
			if tc.overflows {
				suite.Require().NoError(poolErr)
				suite.Require().ErrorIs(keeperErr, types.ErrSpotPriceOverflow)
				suite.Require().Error(keeperErr)
				suite.Require().Equal(types.MaxSpotPrice, keeperSpotPrice)
			} else if tc.panics {
				suite.Require().ErrorIs(keeperErr, types.ErrSpotPriceInternal)
				suite.Require().Error(keeperErr)
				suite.Require().Equal(sdk.Dec{}, keeperSpotPrice)
			} else {
				suite.Require().NoError(poolErr)
				suite.Require().NoError(keeperErr)
				suite.Require().Equal(poolSpotPrice, keeperSpotPrice)
			}
		})
	}
}

// TODO: Add more edge cases around TokenInMaxs not containing every token in pool.
func (suite *KeeperTestSuite) TestJoinPoolNoSwap() {
	fiveKFooAndBar := sdk.NewCoins(sdk.NewCoin("bar", sdk.NewInt(5000)), sdk.NewCoin("foo", sdk.NewInt(5000)))
	tests := []struct {
		name            string
		txSender        sdk.AccAddress
		sharesRequested sdk.Int
		tokenInMaxs     sdk.Coins
		expectPass      bool
	}{
		{
			name:            "basic join no swap",
			txSender:        suite.TestAccs[1],
			sharesRequested: types.OneShare.MulRaw(50),
			tokenInMaxs:     sdk.Coins{},
			expectPass:      true,
		},
		{
			name:            "join no swap with zero shares requested",
			txSender:        suite.TestAccs[1],
			sharesRequested: sdk.NewInt(0),
			tokenInMaxs:     sdk.Coins{},
			expectPass:      false,
		},
		{
			name:            "join no swap with negative shares requested",
			txSender:        suite.TestAccs[1],
			sharesRequested: sdk.NewInt(-1),
			tokenInMaxs:     sdk.Coins{},
			expectPass:      false,
		},
		{
			name:            "join no swap with insufficient funds",
			txSender:        suite.TestAccs[1],
			sharesRequested: sdk.NewInt(-1),
			tokenInMaxs: sdk.Coins{
				sdk.NewCoin("bar", sdk.NewInt(4999)), sdk.NewCoin("foo", sdk.NewInt(4999)),
			},
			expectPass: false,
		},
		{
			name:            "join no swap with exact tokenInMaxs",
			txSender:        suite.TestAccs[1],
			sharesRequested: types.OneShare.MulRaw(50),
			tokenInMaxs: sdk.Coins{
				fiveKFooAndBar[0], fiveKFooAndBar[1],
			},
			expectPass: true,
		},
		{
			name:            "join no swap with arbitrary extra token in tokenInMaxs",
			txSender:        suite.TestAccs[1],
			sharesRequested: types.OneShare.MulRaw(50),
			tokenInMaxs: sdk.Coins{
				fiveKFooAndBar[0], fiveKFooAndBar[1], sdk.NewCoin("baz", sdk.NewInt(5000)),
			},
			expectPass: false,
		},
	}

	for _, test := range tests {
		suite.SetupTest()

		ctx := suite.Ctx
		gammKeeper := suite.App.GAMMKeeper
		swaprouterKeeper := suite.App.SwapRouterKeeper
		bankKeeper := suite.App.BankKeeper
		testAccount := suite.TestAccs[0]

		// Mint some assets to the accounts.
		suite.FundAcc(testAccount, defaultAcctFunds)

		// Create the pool at first
		msg := balancer.NewMsgCreateBalancerPool(testAccount, balancer.PoolParams{
			SwapFee: sdk.NewDecWithPrec(1, 2),
			ExitFee: sdk.NewDecWithPrec(1, 2),
		}, defaultPoolAssets, defaultFutureGovernor)
		poolId, err := swaprouterKeeper.CreatePool(suite.Ctx, msg)
		suite.Require().NoError(err, "test: %v", test.name)

		suite.FundAcc(test.txSender, defaultAcctFunds)

		balancesBefore := bankKeeper.GetAllBalances(suite.Ctx, test.txSender)
		_, _, err = gammKeeper.JoinPoolNoSwap(suite.Ctx, test.txSender, poolId, test.sharesRequested, test.tokenInMaxs)

		if test.expectPass {
			suite.Require().NoError(err, "test: %v", test.name)
			suite.Require().Equal(test.sharesRequested.String(), bankKeeper.GetBalance(suite.Ctx, test.txSender, "gamm/pool/1").Amount.String())
			balancesAfter := bankKeeper.GetAllBalances(suite.Ctx, test.txSender)
			deltaBalances, _ := balancesBefore.SafeSub(balancesAfter)
			// The pool was created with the 10000foo, 10000bar, and the pool share was minted as 100000000gamm/pool/1.
			// Thus, to get the 50*OneShare gamm/pool/1, (10000foo, 10000bar) * (1 / 2) balances should be provided.
			suite.Require().Equal("5000", deltaBalances.AmountOf("foo").String())
			suite.Require().Equal("5000", deltaBalances.AmountOf("bar").String())

			liquidity := gammKeeper.GetTotalLiquidity(suite.Ctx)
			suite.Require().Equal("15000bar,15000foo", liquidity.String())

			suite.AssertEventEmitted(ctx, types.TypeEvtPoolJoined, 1)
		} else {
			suite.Require().Error(err, "test: %v", test.name)

			suite.AssertEventEmitted(ctx, types.TypeEvtPoolJoined, 0)
		}
	}
}

func (suite *KeeperTestSuite) TestExitPool() {
	fiveKFooAndBar := sdk.NewCoins(sdk.NewCoin("bar", sdk.NewInt(5000)), sdk.NewCoin("foo", sdk.NewInt(5000)))
	tests := []struct {
		name         string
		txSender     sdk.AccAddress
		sharesIn     sdk.Int
		tokenOutMins sdk.Coins
		emptySender  bool
		expectPass   bool
	}{
		{
			name:         "attempt exit pool with no pool share balance",
			txSender:     suite.TestAccs[0],
			sharesIn:     types.OneShare.MulRaw(50),
			tokenOutMins: sdk.Coins{},
			emptySender:  true,
			expectPass:   false,
		},
		{
			name:         "exit half pool with correct pool share balance",
			txSender:     suite.TestAccs[0],
			sharesIn:     types.OneShare.MulRaw(50),
			tokenOutMins: sdk.Coins{},
			emptySender:  false,
			expectPass:   true,
		},
		{
			name:         "attempt exit pool requesting 0 share amount",
			txSender:     suite.TestAccs[0],
			sharesIn:     sdk.NewInt(0),
			tokenOutMins: sdk.Coins{},
			emptySender:  false,
			expectPass:   false,
		},
		{
			name:         "attempt exit pool requesting negative share amount",
			txSender:     suite.TestAccs[0],
			sharesIn:     sdk.NewInt(-1),
			tokenOutMins: sdk.Coins{},
			emptySender:  false,
			expectPass:   false,
		},
		{
			name:     "attempt exit pool with tokenOutMins above actual output",
			txSender: suite.TestAccs[0],
			sharesIn: types.OneShare.MulRaw(50),
			tokenOutMins: sdk.Coins{
				sdk.NewCoin("foo", sdk.NewInt(5001)),
			},
			emptySender: false,
			expectPass:  false,
		},
		{
			name:     "attempt exit pool requesting tokenOutMins at exactly the actual output",
			txSender: suite.TestAccs[0],
			sharesIn: types.OneShare.MulRaw(50),
			tokenOutMins: sdk.Coins{
				fiveKFooAndBar[1],
			},
			emptySender: false,
			expectPass:  true,
		},
	}

	for _, test := range tests {
		suite.Run(test.name, func() {
			suite.SetupTest()
			ctx := suite.Ctx

			gammKeeper := suite.App.GAMMKeeper
			bankKeeper := suite.App.BankKeeper
			swaprouterKeeper := suite.App.SwapRouterKeeper

			// Mint assets to the pool creator
			suite.FundAcc(test.txSender, defaultAcctFunds)

			// Create the pool at first
			msg := balancer.NewMsgCreateBalancerPool(test.txSender, balancer.PoolParams{
				SwapFee: sdk.NewDecWithPrec(1, 2),
				ExitFee: sdk.NewDec(0),
			}, defaultPoolAssets, defaultFutureGovernor)
			poolId, err := swaprouterKeeper.CreatePool(ctx, msg)

			// If we are testing insufficient pool share balances, switch tx sender from pool creator to empty account
			if test.emptySender {
				test.txSender = suite.TestAccs[1]
			}

			balancesBefore := bankKeeper.GetAllBalances(suite.Ctx, test.txSender)
			_, err = gammKeeper.ExitPool(ctx, test.txSender, poolId, test.sharesIn, test.tokenOutMins)

			if test.expectPass {
				suite.Require().NoError(err, "test: %v", test.name)
				suite.Require().Equal(test.sharesIn.String(), bankKeeper.GetBalance(suite.Ctx, test.txSender, "gamm/pool/1").Amount.String())
				balancesAfter := bankKeeper.GetAllBalances(suite.Ctx, test.txSender)
				deltaBalances, _ := balancesBefore.SafeSub(balancesAfter)
				// The pool was created with the 10000foo, 10000bar, and the pool share was minted as 100*OneShare gamm/pool/1.
				// Thus, to refund the 50*OneShare gamm/pool/1, (10000foo, 10000bar) * (1 / 2) balances should be refunded.
				suite.Require().Equal("-5000", deltaBalances.AmountOf("foo").String())
				suite.Require().Equal("-5000", deltaBalances.AmountOf("bar").String())

				liquidity := gammKeeper.GetTotalLiquidity(ctx)
				suite.Require().Equal("5000bar,5000foo", liquidity.String())

				suite.AssertEventEmitted(ctx, types.TypeEvtPoolExited, 1)
			} else {
				suite.Require().Error(err, "test: %v", test.name)
				suite.AssertEventEmitted(ctx, types.TypeEvtPoolExited, 0)
			}
		})
	}
}

// TestJoinPoolExitPool_InverseRelationship tests that joining pool and exiting pool
// guarantees same amount in and out
func (suite *KeeperTestSuite) TestJoinPoolExitPool_InverseRelationship() {
	testCases := []struct {
		name             string
		pool             balancertypes.MsgCreateBalancerPool
		joinPoolShareAmt sdk.Int
	}{
		{
			name: "pool with same token ratio",
			pool: balancer.NewMsgCreateBalancerPool(nil, balancer.PoolParams{
				SwapFee: sdk.ZeroDec(),
				ExitFee: sdk.ZeroDec(),
			}, []balancertypes.PoolAsset{
				{
					Weight: sdk.NewInt(100),
					Token:  sdk.NewCoin("foo", sdk.NewInt(10000)),
				},
				{
					Weight: sdk.NewInt(100),
					Token:  sdk.NewCoin("bar", sdk.NewInt(10000)),
				},
			}, defaultFutureGovernor),
			joinPoolShareAmt: types.OneShare.MulRaw(50),
		},
		{
			name: "pool with different token ratio",
			pool: balancer.NewMsgCreateBalancerPool(nil, balancer.PoolParams{
				SwapFee: sdk.ZeroDec(),
				ExitFee: sdk.ZeroDec(),
			}, []balancertypes.PoolAsset{
				{
					Weight: sdk.NewInt(100),
					Token:  sdk.NewCoin("foo", sdk.NewInt(7000)),
				},
				{
					Weight: sdk.NewInt(100),
					Token:  sdk.NewCoin("bar", sdk.NewInt(10000)),
				},
			}, defaultFutureGovernor),
			joinPoolShareAmt: types.OneShare.MulRaw(50),
		},
	}

	for _, tc := range testCases {
		suite.SetupTest()

		suite.Run(tc.name, func() {
			ctx := suite.Ctx
			gammKeeper := suite.App.GAMMKeeper
			swaprouterKeeper := suite.App.SwapRouterKeeper

			for _, acc := range suite.TestAccs {
				suite.FundAcc(acc, defaultAcctFunds)
			}

			createPoolAcc := suite.TestAccs[0]
			joinPoolAcc := suite.TestAccs[1]

			// test account is set on every test case iteration, we need to manually update address for pool creator
			tc.pool.Sender = createPoolAcc.String()

			poolId, err := swaprouterKeeper.CreatePool(ctx, tc.pool)
			suite.Require().NoError(err)

			balanceBeforeJoin := suite.App.BankKeeper.GetAllBalances(ctx, joinPoolAcc)

			_, _, err = gammKeeper.JoinPoolNoSwap(ctx, joinPoolAcc, poolId, tc.joinPoolShareAmt, sdk.Coins{})
			suite.Require().NoError(err)

			suite.AssertEventEmitted(ctx, types.TypeEvtPoolJoined, 1)

			_, err = gammKeeper.ExitPool(ctx, joinPoolAcc, poolId, tc.joinPoolShareAmt, sdk.Coins{})

			suite.AssertEventEmitted(ctx, types.TypeEvtPoolExited, 1)

			balanceAfterExit := suite.App.BankKeeper.GetAllBalances(ctx, joinPoolAcc)
			deltaBalance, _ := balanceBeforeJoin.SafeSub(balanceAfterExit)

			// due to rounding, `balanceBeforeJoin` and `balanceAfterExit` have neglectable difference
			// coming from rounding in exitPool.Here we test if the difference is within rounding tolerance range
			roundingToleranceCoins := sdk.NewCoins(sdk.NewCoin("foo", sdk.NewInt(1)), sdk.NewCoin("bar", sdk.NewInt(1)))
			suite.Require().True(deltaBalance.AmountOf("foo").LTE(roundingToleranceCoins.AmountOf("foo")))
			suite.Require().True(deltaBalance.AmountOf("bar").LTE(roundingToleranceCoins.AmountOf("bar")))
		})
	}
}

func (suite *KeeperTestSuite) TestActiveBalancerPool() {
	type testCase struct {
		blockTime  time.Time
		expectPass bool
	}

	testCases := []testCase{
		{time.Unix(1000, 0), true},
	}

	for _, tc := range testCases {
		suite.Run("", func() {
			suite.SetupTest()

			ctx := suite.Ctx
			gammKeeper := suite.App.GAMMKeeper
			testAccount := suite.TestAccs[0]

			suite.FundAcc(testAccount, defaultAcctFunds)

			// Create the pool at first
			poolId := suite.PrepareBalancerPoolWithPoolParams(balancer.PoolParams{
				SwapFee: sdk.NewDec(0),
				ExitFee: sdk.NewDec(0),
			})
			ctx = ctx.WithBlockTime(tc.blockTime)

			// uneffected by start time
			_, _, err := gammKeeper.JoinPoolNoSwap(ctx, testAccount, poolId, types.OneShare.MulRaw(50), sdk.Coins{})
			suite.Require().NoError(err)

			suite.AssertEventEmitted(ctx, types.TypeEvtPoolJoined, 1)

			_, err = gammKeeper.ExitPool(ctx, testAccount, poolId, types.InitPoolSharesSupply.QuoRaw(2), sdk.Coins{})
			suite.Require().NoError(err)

			suite.AssertEventEmitted(ctx, types.TypeEvtPoolExited, 1)

			foocoin := sdk.NewCoin("foo", sdk.NewInt(10))
			foocoins := sdk.Coins{foocoin}

			if tc.expectPass {
				_, err = gammKeeper.JoinSwapExactAmountIn(ctx, testAccount, poolId, foocoins, sdk.ZeroInt())
				suite.Require().NoError(err)
				_, err = gammKeeper.JoinSwapShareAmountOut(ctx, testAccount, poolId, "foo", types.OneShare.MulRaw(10), sdk.NewInt(1000000000000000000))
				suite.Require().NoError(err)
				_, err = gammKeeper.ExitSwapShareAmountIn(ctx, testAccount, poolId, "foo", types.OneShare.MulRaw(10), sdk.ZeroInt())
				suite.Require().NoError(err)
				_, err = gammKeeper.ExitSwapExactAmountOut(ctx, testAccount, poolId, foocoin, sdk.NewInt(1000000000000000000))
				suite.Require().NoError(err)
			} else {
				suite.Require().Error(err)
				_, err = gammKeeper.JoinSwapShareAmountOut(ctx, testAccount, poolId, "foo", types.OneShare.MulRaw(10), sdk.NewInt(1000000000000000000))
				suite.Require().Error(err)
				_, err = gammKeeper.ExitSwapShareAmountIn(ctx, testAccount, poolId, "foo", types.OneShare.MulRaw(10), sdk.ZeroInt())
				suite.Require().Error(err)
				_, err = gammKeeper.ExitSwapExactAmountOut(ctx, testAccount, poolId, foocoin, sdk.NewInt(1000000000000000000))
				suite.Require().Error(err)
			}
		})
	}
}

func (suite *KeeperTestSuite) TestJoinSwapExactAmountInConsistency() {
	testCases := []struct {
		name              string
		poolSwapFee       sdk.Dec
		poolExitFee       sdk.Dec
		tokensIn          sdk.Coins
		shareOutMinAmount sdk.Int
		expectedSharesOut sdk.Int
		tokenOutMinAmount sdk.Int
	}{
		{
			name:              "single coin with zero swap and exit fees",
			poolSwapFee:       sdk.ZeroDec(),
			poolExitFee:       sdk.ZeroDec(),
			tokensIn:          sdk.NewCoins(sdk.NewCoin("foo", sdk.NewInt(1000000))),
			shareOutMinAmount: sdk.ZeroInt(),
			expectedSharesOut: sdk.NewInt(6265857020099440400),
			tokenOutMinAmount: sdk.ZeroInt(),
		},
		// TODO: Uncomment or remove this following test case once the referenced
		// issue is resolved.
		//
		// Ref: https://github.com/osmosis-labs/osmosis/issues/1196
		// {
		// 	name:              "single coin with positive swap fee and zero exit fee",
		// 	poolSwapFee:       sdk.NewDecWithPrec(1, 2),
		// 	poolExitFee:       sdk.ZeroDec(),
		// 	tokensIn:          sdk.NewCoins(sdk.NewCoin("foo", sdk.NewInt(1000000))),
		// 	shareOutMinAmount: sdk.ZeroInt(),
		// 	expectedSharesOut: sdk.NewInt(6226484702880621000),
		// 	tokenOutMinAmount: sdk.ZeroInt(),
		// },
	}

	for _, tc := range testCases {
		tc := tc

		suite.Run(tc.name, func() {
			suite.SetupTest()
			ctx := suite.Ctx
			gammKeeper := suite.App.GAMMKeeper
			testAccount := suite.TestAccs[0]

			poolID := suite.prepareCustomBalancerPool(
				defaultAcctFunds,
				[]balancertypes.PoolAsset{
					{
						Weight: sdk.NewInt(100),
						Token:  sdk.NewCoin("foo", sdk.NewInt(5000000)),
					},
					{
						Weight: sdk.NewInt(200),
						Token:  sdk.NewCoin("bar", sdk.NewInt(5000000)),
					},
				},
				balancer.PoolParams{
					SwapFee: tc.poolSwapFee,
					ExitFee: tc.poolExitFee,
				},
			)

			shares, err := gammKeeper.JoinSwapExactAmountIn(ctx, testAccount, poolID, tc.tokensIn, tc.shareOutMinAmount)
			suite.Require().NoError(err)
			suite.Require().Equal(tc.expectedSharesOut, shares)

			tokenOutAmt, err := gammKeeper.ExitSwapShareAmountIn(
				ctx,
				testAccount,
				poolID,
				tc.tokensIn[0].Denom,
				shares,
				tc.tokenOutMinAmount,
			)
			suite.Require().NoError(err)

			// require swapTokenOutAmt <= (tokenInAmt * (1 - tc.poolSwapFee))
			oneMinusSwapFee := sdk.OneDec().Sub(tc.poolSwapFee)
			swapFeeAdjustedAmount := oneMinusSwapFee.MulInt(tc.tokensIn[0].Amount).RoundInt()
			suite.Require().True(tokenOutAmt.LTE(swapFeeAdjustedAmount))

			// require swapTokenOutAmt + 10 > input
			suite.Require().True(
				swapFeeAdjustedAmount.Sub(tokenOutAmt).LTE(sdk.NewInt(10)),
				"expected out amount %s, actual out amount %s",
				swapFeeAdjustedAmount, tokenOutAmt,
			)
		})
	}
}

func (suite *KeeperTestSuite) TestGetPoolDenom() {
	// setup pool with denoms
	suite.FundAcc(suite.TestAccs[0], defaultAcctFunds)
	poolCreateMsg := balancer.NewMsgCreateBalancerPool(suite.TestAccs[0], defaultPoolParams, defaultPoolAssets, defaultFutureGovernor)
	_, err := suite.App.SwapRouterKeeper.CreatePool(suite.Ctx, poolCreateMsg)
	suite.Require().NoError(err)

	for _, tc := range []struct {
		desc         string
		poolId       uint64
		expectDenoms []string
		expectErr    bool
	}{
		{
			desc:         "Valid PoolId",
			poolId:       1,
			expectDenoms: []string{"bar", "foo"},
			expectErr:    false,
		},
		{
			desc:         "Invalid PoolId",
			poolId:       2,
			expectDenoms: []string{"bar", "foo"},
			expectErr:    true,
		},
	} {
		suite.Run(tc.desc, func() {
			denoms, err := suite.App.GAMMKeeper.GetPoolDenoms(suite.Ctx, tc.poolId)

			if tc.expectErr {
				suite.Require().Error(err)
			} else {
				suite.Require().NoError(err)
				suite.Require().Equal(denoms, tc.expectDenoms)
			}
		})
	}
}<|MERGE_RESOLUTION|>--- conflicted
+++ resolved
@@ -222,109 +222,6 @@
 	}
 }
 
-<<<<<<< HEAD
-func (suite *KeeperTestSuite) TestPoolCreationFee() {
-	params := suite.App.GAMMKeeper.GetParams(suite.Ctx)
-
-	// get raw pool creation fee(s) as DecCoins
-	poolCreationFeeDecCoins := sdk.DecCoins{}
-	for _, coin := range params.PoolCreationFee {
-		poolCreationFeeDecCoins = poolCreationFeeDecCoins.Add(sdk.NewDecCoin(coin.Denom, coin.Amount))
-	}
-
-	tests := []struct {
-		name            string
-		poolCreationFee sdk.Coins
-		msg             balancertypes.MsgCreateBalancerPool
-		expectPass      bool
-	}{
-		{
-			name:            "no pool creation fee for default asset pool",
-			poolCreationFee: sdk.Coins{},
-			msg: balancer.NewMsgCreateBalancerPool(suite.TestAccs[0], balancer.PoolParams{
-				SwapFee: sdk.NewDecWithPrec(1, 2),
-				ExitFee: sdk.NewDecWithPrec(1, 2),
-			}, defaultPoolAssets, defaultFutureGovernor),
-			expectPass: true,
-		}, {
-			name:            "nil pool creation fee on basic pool",
-			poolCreationFee: nil,
-			msg: balancer.NewMsgCreateBalancerPool(suite.TestAccs[0], balancer.PoolParams{
-				SwapFee: sdk.NewDecWithPrec(1, 2),
-				ExitFee: sdk.NewDecWithPrec(1, 2),
-			}, defaultPoolAssets, defaultFutureGovernor),
-			expectPass: true,
-		}, {
-			name:            "attempt pool creation without sufficient funds for fees",
-			poolCreationFee: sdk.Coins{sdk.NewCoin("atom", sdk.NewInt(10000))},
-			msg: balancer.NewMsgCreateBalancerPool(suite.TestAccs[0], balancer.PoolParams{
-				SwapFee: sdk.NewDecWithPrec(1, 2),
-				ExitFee: sdk.NewDecWithPrec(1, 2),
-			}, defaultPoolAssets, defaultFutureGovernor),
-			expectPass: false,
-		},
-	}
-
-	for _, test := range tests {
-		suite.SetupTest()
-		gammKeeper := suite.App.GAMMKeeper
-		distributionKeeper := suite.App.DistrKeeper
-		bankKeeper := suite.App.BankKeeper
-		swaprouterKeeper := suite.App.SwapRouterKeeper
-
-		// set pool creation fee
-		gammKeeper.SetParams(suite.Ctx, types.Params{
-			PoolCreationFee: test.poolCreationFee,
-		})
-
-		// fund sender test account
-		sender, err := sdk.AccAddressFromBech32(test.msg.Sender)
-		suite.Require().NoError(err, "test: %v", test.name)
-		suite.FundAcc(sender, defaultAcctFunds)
-
-		// note starting balances for community fee pool and pool creator account
-		feePoolBalBeforeNewPool := distributionKeeper.GetFeePoolCommunityCoins(suite.Ctx)
-		senderBalBeforeNewPool := bankKeeper.GetAllBalances(suite.Ctx, sender)
-
-		// attempt to create a pool with the given NewMsgCreateBalancerPool message
-		poolId, err := swaprouterKeeper.CreatePool(suite.Ctx, test.msg)
-
-		if test.expectPass {
-			suite.Require().NoError(err, "test: %v", test.name)
-
-			// check to make sure new pool exists and has minted the correct number of pool shares
-			pool, err := gammKeeper.GetPoolAndPoke(suite.Ctx, poolId)
-			suite.Require().NoError(err, "test: %v", test.name)
-			suite.Require().Equal(types.InitPoolSharesSupply.String(), pool.GetTotalShares().String(),
-				fmt.Sprintf("share token should be minted as %s initially", types.InitPoolSharesSupply.String()),
-			)
-
-			// make sure pool creation fee is correctly sent to community pool
-			feePool := distributionKeeper.GetFeePoolCommunityCoins(suite.Ctx)
-			suite.Require().Equal(feePool, feePoolBalBeforeNewPool.Add(sdk.NewDecCoinsFromCoins(test.poolCreationFee...)...))
-			// get expected tokens in new pool and corresponding pool shares
-			expectedPoolTokens := sdk.Coins{}
-			for _, asset := range test.msg.GetPoolAssets() {
-				expectedPoolTokens = expectedPoolTokens.Add(asset.Token)
-			}
-			expectedPoolShares := sdk.NewCoin(types.GetPoolShareDenom(pool.GetId()), types.InitPoolSharesSupply)
-
-			// make sure sender's balance is updated correctly
-			senderBal := bankKeeper.GetAllBalances(suite.Ctx, sender)
-			expectedSenderBal := senderBalBeforeNewPool.Sub(test.poolCreationFee).Sub(expectedPoolTokens).Add(expectedPoolShares)
-			suite.Require().Equal(senderBal.String(), expectedSenderBal.String())
-
-			// check pool's liquidity is correctly increased
-			liquidity := gammKeeper.GetTotalLiquidity(suite.Ctx)
-			suite.Require().Equal(expectedPoolTokens.String(), liquidity.String())
-		} else {
-			suite.Require().Error(err, "test: %v", test.name)
-		}
-	}
-}
-
-=======
->>>>>>> aeb64b6a
 // This test creates several pools, and tests that:
 // the condition is in a case where the balancer return value returns an overflowing value
 // the SpotPrice query does not
