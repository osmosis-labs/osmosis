package keeper_test

import (
	"fmt"
	"time"

	sdk "github.com/cosmos/cosmos-sdk/types"

	"github.com/osmosis-labs/osmosis/v7/x/gamm/pool-models/balancer"
	balancertypes "github.com/osmosis-labs/osmosis/v7/x/gamm/pool-models/balancer"
	"github.com/osmosis-labs/osmosis/v7/x/gamm/types"
)

var (
	defaultSwapFee    = sdk.MustNewDecFromStr("0.025")
	defaultExitFee    = sdk.MustNewDecFromStr("0.025")
	defaultPoolParams = balancer.PoolParams{
		SwapFee: defaultSwapFee,
		ExitFee: defaultExitFee,
	}
	defaultFutureGovernor = ""

	// pool assets
	defaultFooAsset = balancertypes.PoolAsset{
		Weight: sdk.NewInt(100),
		Token:  sdk.NewCoin("foo", sdk.NewInt(10000)),
	}
	defaultBarAsset = balancertypes.PoolAsset{
		Weight: sdk.NewInt(100),
		Token:  sdk.NewCoin("bar", sdk.NewInt(10000)),
	}
	defaultPoolAssets           = []balancertypes.PoolAsset{defaultFooAsset, defaultBarAsset}
	defaultAcctFunds  sdk.Coins = sdk.NewCoins(
		sdk.NewCoin("uosmo", sdk.NewInt(10000000000)),
		sdk.NewCoin("foo", sdk.NewInt(10000000)),
		sdk.NewCoin("bar", sdk.NewInt(10000000)),
		sdk.NewCoin("baz", sdk.NewInt(10000000)),
	)
)

func (suite *KeeperTestSuite) TestCreateBalancerPool() {
	params := suite.App.GAMMKeeper.GetParams(suite.Ctx)

	poolCreationFeeDecCoins := sdk.DecCoins{}
	for _, coin := range params.PoolCreationFee {
		poolCreationFeeDecCoins = poolCreationFeeDecCoins.Add(sdk.NewDecCoin(coin.Denom, coin.Amount))
	}

	func() {
		keeper := suite.App.GAMMKeeper

		// Try to create pool without balances.
		msg := balancer.NewMsgCreateBalancerPool(suite.TestAccs[0], defaultPoolParams, defaultPoolAssets, defaultFutureGovernor)
		_, err := keeper.CreatePool(suite.Ctx, msg)
		suite.Require().Error(err)
	}()

	// TODO: Refactor this to be more sensible.
	// The struct should contain a MsgCreateBalancerPool.
	// then the scaffolding should test pool creation, and check if it was a success or not.
	// (And should be moved to balancer package)
	// PoolCreationFee tests should get their own isolated test in this package.
	tests := []struct {
		fn func()
	}{{
		fn: func() {
			keeper := suite.App.GAMMKeeper
			prevFeePool := suite.App.DistrKeeper.GetFeePoolCommunityCoins(suite.Ctx)
			prevAcc1Bal := suite.App.BankKeeper.GetAllBalances(suite.Ctx, suite.TestAccs[0])
			msg := balancer.NewMsgCreateBalancerPool(suite.TestAccs[0], defaultPoolParams, defaultPoolAssets, defaultFutureGovernor)
			poolId, err := keeper.CreatePool(suite.Ctx, msg)
			suite.Require().NoError(err)

			pool, err := keeper.GetPoolAndPoke(suite.Ctx, poolId)
			suite.Require().NoError(err)
			suite.Require().Equal(types.InitPoolSharesSupply.String(), pool.GetTotalShares().String(),
				fmt.Sprintf("share token should be minted as %s initially", types.InitPoolSharesSupply.String()),
			)

			// check fee is correctly sent to community pool
			feePool := suite.App.DistrKeeper.GetFeePoolCommunityCoins(suite.Ctx)
			suite.Require().Equal(feePool, prevFeePool.Add(poolCreationFeeDecCoins...))

			// check account's balance is correctly reduced
			acc1Bal := suite.App.BankKeeper.GetAllBalances(suite.Ctx, suite.TestAccs[0])
			suite.Require().Equal(acc1Bal.String(),
				prevAcc1Bal.Sub(params.PoolCreationFee).
					Sub(sdk.Coins{
						sdk.NewCoin("bar", sdk.NewInt(10000)),
						sdk.NewCoin("foo", sdk.NewInt(10000)),
					}).Add(sdk.NewCoin(types.GetPoolShareDenom(pool.GetId()), types.InitPoolSharesSupply)).String(),
			)

			liquidity := suite.App.GAMMKeeper.GetTotalLiquidity(suite.Ctx)
			suite.Require().Equal("10000bar,10000foo", liquidity.String())
		},
	}, {
		fn: func() {
			keeper := suite.App.GAMMKeeper
			msg := balancer.NewMsgCreateBalancerPool(suite.TestAccs[0], balancer.PoolParams{
				SwapFee: sdk.NewDecWithPrec(-1, 2),
				ExitFee: sdk.NewDecWithPrec(1, 2),
			}, defaultPoolAssets, defaultFutureGovernor)
			_, err := keeper.CreatePool(suite.Ctx, msg)
			suite.Require().Error(err, "can't create a pool with negative swap fee")
		},
	}, {
		fn: func() {
			keeper := suite.App.GAMMKeeper
			msg := balancer.NewMsgCreateBalancerPool(suite.TestAccs[0], balancer.PoolParams{
				SwapFee: sdk.NewDecWithPrec(1, 2),
				ExitFee: sdk.NewDecWithPrec(-1, 2),
			}, defaultPoolAssets, defaultFutureGovernor)
			_, err := keeper.CreatePool(suite.Ctx, msg)
			suite.Require().Error(err, "can't create a pool with negative exit fee")
		},
	}, {
		fn: func() {
			keeper := suite.App.GAMMKeeper
			msg := balancer.NewMsgCreateBalancerPool(suite.TestAccs[0], balancer.PoolParams{
				SwapFee: sdk.NewDecWithPrec(1, 2),
				ExitFee: sdk.NewDecWithPrec(1, 2),
			}, []balancertypes.PoolAsset{}, defaultFutureGovernor)
			_, err := keeper.CreatePool(suite.Ctx, msg)
			suite.Require().Error(err, "can't create the pool with empty PoolAssets")
		},
	}, {
		fn: func() {
			keeper := suite.App.GAMMKeeper
			msg := balancer.NewMsgCreateBalancerPool(suite.TestAccs[0], balancer.PoolParams{
				SwapFee: sdk.NewDecWithPrec(1, 2),
				ExitFee: sdk.NewDecWithPrec(1, 2),
			}, []balancertypes.PoolAsset{{
				Weight: sdk.NewInt(0),
				Token:  sdk.NewCoin("foo", sdk.NewInt(10000)),
			}, {
				Weight: sdk.NewInt(100),
				Token:  sdk.NewCoin("bar", sdk.NewInt(10000)),
			}}, defaultFutureGovernor)
			_, err := keeper.CreatePool(suite.Ctx, msg)
			suite.Require().Error(err, "can't create the pool with 0 weighted PoolAsset")
		},
	}, {
		fn: func() {
			keeper := suite.App.GAMMKeeper
			msg := balancer.NewMsgCreateBalancerPool(suite.TestAccs[0], balancer.PoolParams{
				SwapFee: sdk.NewDecWithPrec(1, 2),
				ExitFee: sdk.NewDecWithPrec(1, 2),
			}, []balancertypes.PoolAsset{{
				Weight: sdk.NewInt(-1),
				Token:  sdk.NewCoin("foo", sdk.NewInt(10000)),
			}, {
				Weight: sdk.NewInt(100),
				Token:  sdk.NewCoin("bar", sdk.NewInt(10000)),
			}}, defaultFutureGovernor)
			_, err := keeper.CreatePool(suite.Ctx, msg)
			suite.Require().Error(err, "can't create the pool with negative weighted PoolAsset")
		},
	}, {
		fn: func() {
			keeper := suite.App.GAMMKeeper
			msg := balancer.NewMsgCreateBalancerPool(suite.TestAccs[0], balancer.PoolParams{
				SwapFee: sdk.NewDecWithPrec(1, 2),
				ExitFee: sdk.NewDecWithPrec(1, 2),
			}, []balancertypes.PoolAsset{{
				Weight: sdk.NewInt(100),
				Token:  sdk.NewCoin("foo", sdk.NewInt(0)),
			}, {
				Weight: sdk.NewInt(100),
				Token:  sdk.NewCoin("bar", sdk.NewInt(10000)),
			}}, defaultFutureGovernor)
			_, err := keeper.CreatePool(suite.Ctx, msg)
			suite.Require().Error(err, "can't create the pool with 0 balance PoolAsset")
		},
	}, {
		fn: func() {
			keeper := suite.App.GAMMKeeper
			msg := balancer.NewMsgCreateBalancerPool(suite.TestAccs[0], balancer.PoolParams{
				SwapFee: sdk.NewDecWithPrec(1, 2),
				ExitFee: sdk.NewDecWithPrec(1, 2),
			}, []balancertypes.PoolAsset{{
				Weight: sdk.NewInt(100),
				Token: sdk.Coin{
					Denom:  "foo",
					Amount: sdk.NewInt(-1),
				},
			}, {
				Weight: sdk.NewInt(100),
				Token:  sdk.NewCoin("bar", sdk.NewInt(10000)),
			}}, defaultFutureGovernor)
			_, err := keeper.CreatePool(suite.Ctx, msg)
			suite.Require().Error(err, "can't create the pool with negative balance PoolAsset")
		},
	}, {
		fn: func() {
			keeper := suite.App.GAMMKeeper
			msg := balancer.NewMsgCreateBalancerPool(suite.TestAccs[0], balancer.PoolParams{
				SwapFee: sdk.NewDecWithPrec(1, 2),
				ExitFee: sdk.NewDecWithPrec(1, 2),
			}, []balancertypes.PoolAsset{{
				Weight: sdk.NewInt(100),
				Token:  sdk.NewCoin("foo", sdk.NewInt(10000)),
			}, {
				Weight: sdk.NewInt(100),
				Token:  sdk.NewCoin("foo", sdk.NewInt(10000)),
			}}, defaultFutureGovernor)
			_, err := keeper.CreatePool(suite.Ctx, msg)
			suite.Require().Error(err, "can't create the pool with duplicated PoolAssets")
		},
	}, {
		fn: func() {
			keeper := suite.App.GAMMKeeper
			keeper.SetParams(suite.Ctx, types.Params{
				PoolCreationFee: sdk.Coins{},
			})
			msg := balancer.NewMsgCreateBalancerPool(suite.TestAccs[0], balancer.PoolParams{
				SwapFee: sdk.NewDecWithPrec(1, 2),
				ExitFee: sdk.NewDecWithPrec(1, 2),
			}, defaultPoolAssets, defaultFutureGovernor)
			_, err := keeper.CreatePool(suite.Ctx, msg)
			suite.Require().NoError(err)
			pools, err := keeper.GetPoolsAndPoke(suite.Ctx)
			suite.Require().Len(pools, 1)
			suite.Require().NoError(err)
		},
	}, {
		fn: func() {
			keeper := suite.App.GAMMKeeper
			keeper.SetParams(suite.Ctx, types.Params{
				PoolCreationFee: nil,
			})
			msg := balancer.NewMsgCreateBalancerPool(suite.TestAccs[0], balancer.PoolParams{
				SwapFee: sdk.NewDecWithPrec(1, 2),
				ExitFee: sdk.NewDecWithPrec(1, 2),
			}, defaultPoolAssets, defaultFutureGovernor)
			_, err := keeper.CreatePool(suite.Ctx, msg)
			suite.Require().NoError(err)
			pools, err := keeper.GetPoolsAndPoke(suite.Ctx)
			suite.Require().Len(pools, 1)
			suite.Require().NoError(err)
		},
	}}

	for _, test := range tests {
		suite.SetupTest()

		// Mint some assets to the accounts.
		for _, acc := range suite.TestAccs {
			suite.FundAcc(acc, defaultAcctFunds)
		}

		test.fn()
	}
}

// TODO: Add more edge cases around TokenInMaxs not containing every token in pool.
func (suite *KeeperTestSuite) TestJoinPoolNoSwap() {
	fiveKFooAndBar := sdk.NewCoins(sdk.NewCoin("bar", sdk.NewInt(5000)), sdk.NewCoin("foo", sdk.NewInt(5000)))
	tests := []struct {
		fn func(poolId uint64)
	}{
		{
			fn: func(poolId uint64) {
				keeper := suite.App.GAMMKeeper
				balancesBefore := suite.App.BankKeeper.GetAllBalances(suite.Ctx, suite.TestAccs[1])
				neededLp, sharesOut, err := keeper.JoinPoolNoSwap(suite.Ctx, suite.TestAccs[1], poolId, types.OneShare.MulRaw(50), sdk.Coins{})
				suite.Require().NoError(err)
				suite.Require().Equal(types.OneShare.MulRaw(50).String(), sharesOut.String())
				suite.Require().Equal(types.OneShare.MulRaw(50).String(), suite.App.BankKeeper.GetBalance(suite.Ctx, suite.TestAccs[1], "gamm/pool/1").Amount.String())
				balancesAfter := suite.App.BankKeeper.GetAllBalances(suite.Ctx, suite.TestAccs[1])

				deltaBalances, _ := balancesBefore.SafeSub(balancesAfter)
				// The pool was created with the 10000foo, 10000bar, and the pool share was minted as 100000000gamm/pool/1.
				// Thus, to get the 50*OneShare gamm/pool/1, (10000foo, 10000bar) * (1 / 2) balances should be provided.
				suite.Require().Equal(deltaBalances.FilterDenoms([]string{"foo", "bar"}).Sort().String(), neededLp.Sort().String())
				suite.Require().Equal("5000", deltaBalances.AmountOf("foo").String())
				suite.Require().Equal("5000", deltaBalances.AmountOf("bar").String())

				liquidity := suite.App.GAMMKeeper.GetTotalLiquidity(suite.Ctx)
				suite.Require().Equal("15000bar,15000foo", liquidity.String())
			},
		},
		{
			fn: func(poolId uint64) {
				keeper := suite.App.GAMMKeeper
				_, _, err := keeper.JoinPoolNoSwap(suite.Ctx, suite.TestAccs[1], poolId, sdk.NewInt(0), sdk.Coins{})
				suite.Require().Error(err, "can't join the pool with requesting 0 share amount")
			},
		},
		{
			fn: func(poolId uint64) {
				keeper := suite.App.GAMMKeeper
				_, _, err := keeper.JoinPoolNoSwap(suite.Ctx, suite.TestAccs[1], poolId, sdk.NewInt(-1), sdk.Coins{})
				suite.Require().Error(err, "can't join the pool with requesting negative share amount")
			},
		},
		{
			fn: func(poolId uint64) {
				keeper := suite.App.GAMMKeeper
				// Test the "tokenInMaxs"
				// In this case, to get the 50 * OneShare amount of share token, the foo, bar token are expected to be provided as 5000 amounts.
				_, _, err := keeper.JoinPoolNoSwap(suite.Ctx, suite.TestAccs[1], poolId, types.OneShare.MulRaw(50), sdk.Coins{
					sdk.NewCoin("bar", sdk.NewInt(4999)), sdk.NewCoin("foo", sdk.NewInt(4999)),
				})
				suite.Require().Error(err)
			},
		},
		{
			fn: func(poolId uint64) {
				keeper := suite.App.GAMMKeeper
				// Test the "tokenInMaxs"
				// In this case, to get the 50 * OneShare amount of share token, the foo, bar token are expected to be provided as 5000 amounts.
				actualTokenIn, actualSharesOut, err := keeper.JoinPoolNoSwap(suite.Ctx, suite.TestAccs[1], poolId, types.OneShare.MulRaw(50), sdk.Coins{
					fiveKFooAndBar[0], fiveKFooAndBar[1]})
				suite.Require().NoError(err)

				liquidity := suite.App.GAMMKeeper.GetTotalLiquidity(suite.Ctx)
				suite.Require().Equal("15000bar,15000foo", liquidity.String())
				// TODO: Add these tests to more cases, as part of improving this test structure.
				// 100% add, so actualTokenIn = max provided
				suite.Require().Equal(fiveKFooAndBar, actualTokenIn)
				// shares out was estimated perfectly
				suite.Require().Equal(types.OneShare.MulRaw(50), actualSharesOut)
			},
		},
		{
			fn: func(poolId uint64) {
				keeper := suite.App.GAMMKeeper
				// Test the "tokenInMaxs" with an additional invalid denom
				// In this case, to get the 50 * OneShare amount of share token, the foo, bar token are expected to be provided as 5000 amounts.
				// The test input has the correct amount for each, but also includes an incorrect denom that should cause an error
				_, _, err := keeper.JoinPoolNoSwap(suite.Ctx, suite.TestAccs[1], poolId, types.OneShare.MulRaw(50), sdk.Coins{
					sdk.NewCoin("bar", sdk.NewInt(5000)), sdk.NewCoin("foo", sdk.NewInt(5000)), sdk.NewCoin("baz", sdk.NewInt(5000)),
				})
				suite.Require().Error(err)
			},
		},
	}

	for _, test := range tests {
		suite.SetupTest()

		// Mint some assets to the accounts.
		for _, acc := range suite.TestAccs {
			suite.FundAcc(acc, defaultAcctFunds)
		}

		// Create the pool at first
		msg := balancer.NewMsgCreateBalancerPool(suite.TestAccs[0], balancer.PoolParams{
			SwapFee: sdk.NewDecWithPrec(1, 2),
			ExitFee: sdk.NewDecWithPrec(1, 2),
		}, defaultPoolAssets, defaultFutureGovernor)
		poolId, err := suite.App.GAMMKeeper.CreatePool(suite.Ctx, msg)
		suite.Require().NoError(err)

		test.fn(poolId)
	}
}

func (suite *KeeperTestSuite) TestExitPool() {
	fiveKFooAndBar := sdk.NewCoins(sdk.NewCoin("bar", sdk.NewInt(5000)), sdk.NewCoin("foo", sdk.NewInt(5000)))
	tests := []struct {
		fn func(poolId uint64)
	}{
		{
			fn: func(poolId uint64) {
				keeper := suite.App.GAMMKeeper
				// Acc2 has no share token.
				_, err := keeper.ExitPool(suite.Ctx, suite.TestAccs[1], poolId, types.OneShare.MulRaw(50), sdk.Coins{})
				suite.Require().Error(err)
			},
		},
		{
			fn: func(poolId uint64) {
				keeper := suite.App.GAMMKeeper

				balancesBefore := suite.App.BankKeeper.GetAllBalances(suite.Ctx, suite.TestAccs[0])
				_, err := keeper.ExitPool(suite.Ctx, suite.TestAccs[0], poolId, types.InitPoolSharesSupply.QuoRaw(2), sdk.Coins{})
				suite.Require().NoError(err)
				// (100 - 50) * OneShare should remain.
				suite.Require().Equal(types.InitPoolSharesSupply.QuoRaw(2).String(), suite.App.BankKeeper.GetBalance(suite.Ctx, suite.TestAccs[0], "gamm/pool/1").Amount.String())
				balancesAfter := suite.App.BankKeeper.GetAllBalances(suite.Ctx, suite.TestAccs[0])

				deltaBalances, _ := balancesBefore.SafeSub(balancesAfter)
				// The pool was created with the 10000foo, 10000bar, and the pool share was minted as 100*OneShare gamm/pool/1.
				// Thus, to refund the 50*OneShare gamm/pool/1, (10000foo, 10000bar) * (1 / 2) balances should be refunded.
				suite.Require().Equal("-5000", deltaBalances.AmountOf("foo").String())
				suite.Require().Equal("-5000", deltaBalances.AmountOf("bar").String())
			},
		},
		{
			fn: func(poolId uint64) {
				keeper := suite.App.GAMMKeeper

				_, err := keeper.ExitPool(suite.Ctx, suite.TestAccs[0], poolId, sdk.NewInt(0), sdk.Coins{})
				suite.Require().Error(err, "can't join the pool with requesting 0 share amount")
			},
		},
		{
			fn: func(poolId uint64) {
				keeper := suite.App.GAMMKeeper

				_, err := keeper.ExitPool(suite.Ctx, suite.TestAccs[0], poolId, sdk.NewInt(-1), sdk.Coins{})
				suite.Require().Error(err, "can't join the pool with requesting negative share amount")
			},
		},
		{
			fn: func(poolId uint64) {
				keeper := suite.App.GAMMKeeper

				// Test the "tokenOutMins"
				// In this case, to refund the 50000000 amount of share token, the foo, bar token are expected to be refunded as 5000 amounts.
				_, err := keeper.ExitPool(suite.Ctx, suite.TestAccs[0], poolId, types.OneShare.MulRaw(50), sdk.Coins{
					sdk.NewCoin("foo", sdk.NewInt(5001)),
				})
				suite.Require().Error(err)
			},
		},
		{
			fn: func(poolId uint64) {
				keeper := suite.App.GAMMKeeper

				// Test the "tokenOutMins"
				// In this case, to refund the 50000000 amount of share token, the foo, bar token are expected to be refunded as 5000 amounts.
				exitedCoins, err := keeper.ExitPool(suite.Ctx, suite.TestAccs[0], poolId, types.OneShare.MulRaw(50), sdk.Coins{
					sdk.NewCoin("foo", sdk.NewInt(5000)),
				})
				suite.Require().NoError(err)
				suite.Require().Equal(fiveKFooAndBar, exitedCoins)
			},
		},
	}

	for _, test := range tests {
		suite.SetupTest()

		// Mint some assets to the accounts.
		for _, acc := range suite.TestAccs {
			suite.FundAcc(acc, defaultAcctFunds)

			// Create the pool at first
			msg := balancer.NewMsgCreateBalancerPool(suite.TestAccs[0], balancer.PoolParams{
				SwapFee: sdk.NewDecWithPrec(1, 2),
				ExitFee: sdk.NewDec(0),
			}, defaultPoolAssets, defaultFutureGovernor)
			poolId, err := suite.App.GAMMKeeper.CreatePool(suite.Ctx, msg)
			suite.Require().NoError(err)

			test.fn(poolId)
		}
	}
}

// TestJoinPoolExitPool_InverseRelationship tests that joining pool and exiting pool
// guarantees same amount in and out
func (suite *KeeperTestSuite) TestJoinPoolExitPool_InverseRelationship() {
	testCases := []struct {
		name             string
		pool             balancertypes.MsgCreateBalancerPool
		joinPoolShareAmt sdk.Int
	}{
		{
			name: "pool with same token ratio",
			pool: balancer.NewMsgCreateBalancerPool(nil, balancer.PoolParams{
				SwapFee: sdk.ZeroDec(),
				ExitFee: sdk.ZeroDec(),
			}, []balancertypes.PoolAsset{
				{
					Weight: sdk.NewInt(100),
					Token:  sdk.NewCoin("foo", sdk.NewInt(10000)),
				},
				{
					Weight: sdk.NewInt(100),
					Token:  sdk.NewCoin("bar", sdk.NewInt(10000)),
				},
			}, defaultFutureGovernor),
			joinPoolShareAmt: types.OneShare.MulRaw(50),
		},
		{
			name: "pool with different token ratio",
			pool: balancer.NewMsgCreateBalancerPool(nil, balancer.PoolParams{
				SwapFee: sdk.ZeroDec(),
				ExitFee: sdk.ZeroDec(),
			}, []balancertypes.PoolAsset{
				{
					Weight: sdk.NewInt(100),
					Token:  sdk.NewCoin("foo", sdk.NewInt(7000)),
				},
				{
					Weight: sdk.NewInt(100),
					Token:  sdk.NewCoin("bar", sdk.NewInt(10000)),
				},
			}, defaultFutureGovernor),
			joinPoolShareAmt: types.OneShare.MulRaw(50),
		},
	}

	for _, tc := range testCases {
		suite.SetupTest()

		suite.Run(tc.name, func() {
			for _, acc := range suite.TestAccs {
				suite.FundAcc(acc, defaultAcctFunds)
			}

			createPoolAcc := suite.TestAccs[0]
			joinPoolAcc := suite.TestAccs[1]

			// test account is set on every test case iteration, we need to manually update address for pool creator
			tc.pool.Sender = createPoolAcc.String()

			poolId, err := suite.App.GAMMKeeper.CreatePool(suite.Ctx, tc.pool)
			suite.Require().NoError(err)

			balanceBeforeJoin := suite.App.BankKeeper.GetAllBalances(suite.Ctx, joinPoolAcc)
			fmt.Println(balanceBeforeJoin.String())

<<<<<<< HEAD
			err = suite.App.GAMMKeeper.JoinPoolNoSwap(suite.Ctx, joinPoolAcc, poolId, tc.joinPoolShareAmt, sdk.Coins{})
			suite.Require().NoError(err)
=======
		_, _, err = suite.App.GAMMKeeper.JoinPoolNoSwap(suite.Ctx, joinPoolAcc, poolId, tc.joinPoolShareAmt, sdk.Coins{})
		suite.Require().NoError(err)
>>>>>>> ff74d620

			_, err = suite.App.GAMMKeeper.ExitPool(suite.Ctx, joinPoolAcc, poolId, tc.joinPoolShareAmt, sdk.Coins{})

			balanceAfterExit := suite.App.BankKeeper.GetAllBalances(suite.Ctx, joinPoolAcc)
			deltaBalance, _ := balanceBeforeJoin.SafeSub(balanceAfterExit)

			// due to rounding, `balanceBeforeJoin` and `balanceAfterExit` have neglectable difference
			// coming from rounding in exitPool.Here we test if the difference is within rounding tolerance range
			roundingToleranceCoins := sdk.NewCoins(sdk.NewCoin("foo", sdk.NewInt(1)), sdk.NewCoin("bar", sdk.NewInt(1)))
			suite.Require().True(deltaBalance.AmountOf("foo").LTE(roundingToleranceCoins.AmountOf("foo")))
			suite.Require().True(deltaBalance.AmountOf("bar").LTE(roundingToleranceCoins.AmountOf("bar")))
		})
	}
}

func (suite *KeeperTestSuite) TestActiveBalancerPool() {
	type testCase struct {
		blockTime  time.Time
		expectPass bool
	}

	testCases := []testCase{
		{time.Unix(1000, 0), true},
		{time.Unix(2000, 0), true},
	}

	for _, tc := range testCases {
		suite.SetupTest()

		// Mint some assets to the accounts.
		for _, acc := range suite.TestAccs {
			suite.FundAcc(acc, defaultAcctFunds)

			// Create the pool at first
			poolId := suite.PrepareBalancerPoolWithPoolParams(balancer.PoolParams{
				SwapFee: sdk.NewDec(0),
				ExitFee: sdk.NewDec(0),
			})
			suite.Ctx = suite.Ctx.WithBlockTime(tc.blockTime)

			// uneffected by start time
			_, _, err := suite.App.GAMMKeeper.JoinPoolNoSwap(suite.Ctx, suite.TestAccs[0], poolId, types.OneShare.MulRaw(50), sdk.Coins{})
			suite.Require().NoError(err)
			_, err = suite.App.GAMMKeeper.ExitPool(suite.Ctx, suite.TestAccs[0], poolId, types.InitPoolSharesSupply.QuoRaw(2), sdk.Coins{})
			suite.Require().NoError(err)

			foocoin := sdk.NewCoin("foo", sdk.NewInt(10))
			foocoins := sdk.Coins{foocoin}

			if tc.expectPass {
				_, err = suite.App.GAMMKeeper.JoinSwapExactAmountIn(suite.Ctx, suite.TestAccs[0], poolId, foocoins, sdk.ZeroInt())
				suite.Require().NoError(err)
				_, err = suite.App.GAMMKeeper.JoinSwapShareAmountOut(suite.Ctx, suite.TestAccs[0], poolId, "foo", types.OneShare.MulRaw(10), sdk.NewInt(1000000000000000000))
				suite.Require().NoError(err)
				_, err = suite.App.GAMMKeeper.ExitSwapShareAmountIn(suite.Ctx, suite.TestAccs[0], poolId, "foo", types.OneShare.MulRaw(10), sdk.ZeroInt())
				suite.Require().NoError(err)
				_, err = suite.App.GAMMKeeper.ExitSwapExactAmountOut(suite.Ctx, suite.TestAccs[0], poolId, foocoin, sdk.NewInt(1000000000000000000))
				suite.Require().NoError(err)
			} else {
				suite.Require().Error(err)
				_, err = suite.App.GAMMKeeper.JoinSwapShareAmountOut(suite.Ctx, suite.TestAccs[0], poolId, "foo", types.OneShare.MulRaw(10), sdk.NewInt(1000000000000000000))
				suite.Require().Error(err)
				_, err = suite.App.GAMMKeeper.ExitSwapShareAmountIn(suite.Ctx, suite.TestAccs[0], poolId, "foo", types.OneShare.MulRaw(10), sdk.ZeroInt())
				suite.Require().Error(err)
				_, err = suite.App.GAMMKeeper.ExitSwapExactAmountOut(suite.Ctx, suite.TestAccs[0], poolId, foocoin, sdk.NewInt(1000000000000000000))
				suite.Require().Error(err)
			}
		}
	}
}

func (suite *KeeperTestSuite) TestJoinSwapExactAmountInConsistency() {
	testCases := []struct {
		name              string
		poolSwapFee       sdk.Dec
		poolExitFee       sdk.Dec
		tokensIn          sdk.Coins
		shareOutMinAmount sdk.Int
		expectedSharesOut sdk.Int
		tokenOutMinAmount sdk.Int
	}{
		{
			name:              "single coin with zero swap and exit fees",
			poolSwapFee:       sdk.ZeroDec(),
			poolExitFee:       sdk.ZeroDec(),
			tokensIn:          sdk.NewCoins(sdk.NewCoin("foo", sdk.NewInt(1000000))),
			shareOutMinAmount: sdk.ZeroInt(),
			expectedSharesOut: sdk.NewInt(6265857020099440400),
			tokenOutMinAmount: sdk.ZeroInt(),
		},
		// TODO: Uncomment or remove this following test case once the referenced
		// issue is resolved.
		//
		// Ref: https://github.com/osmosis-labs/osmosis/issues/1196
		// {
		// 	name:              "single coin with positive swap fee and zero exit fee",
		// 	poolSwapFee:       sdk.NewDecWithPrec(1, 2),
		// 	poolExitFee:       sdk.ZeroDec(),
		// 	tokensIn:          sdk.NewCoins(sdk.NewCoin("foo", sdk.NewInt(1000000))),
		// 	shareOutMinAmount: sdk.ZeroInt(),
		// 	expectedSharesOut: sdk.NewInt(6226484702880621000),
		// 	tokenOutMinAmount: sdk.ZeroInt(),
		// },
	}

	for _, tc := range testCases {
		tc := tc

		suite.Run(tc.name, func() {
			suite.SetupTest()
			ctx := suite.Ctx

			poolID := suite.prepareCustomBalancerPool(
				defaultAcctFunds,
				[]balancertypes.PoolAsset{
					{
						Weight: sdk.NewInt(100),
						Token:  sdk.NewCoin("foo", sdk.NewInt(5000000)),
					},
					{
						Weight: sdk.NewInt(200),
						Token:  sdk.NewCoin("bar", sdk.NewInt(5000000)),
					},
				},
				balancer.PoolParams{
					SwapFee: tc.poolSwapFee,
					ExitFee: tc.poolExitFee,
				},
			)

			shares, err := suite.App.GAMMKeeper.JoinSwapExactAmountIn(ctx, suite.TestAccs[0], poolID, tc.tokensIn, tc.shareOutMinAmount)
			suite.Require().NoError(err)
			suite.Require().Equal(tc.expectedSharesOut, shares)

			tokenOutAmt, err := suite.App.GAMMKeeper.ExitSwapShareAmountIn(
				ctx,
				suite.TestAccs[0],
				poolID,
				tc.tokensIn[0].Denom,
				shares,
				tc.tokenOutMinAmount,
			)
			suite.Require().NoError(err)

			// require swapTokenOutAmt <= (tokenInAmt * (1 - tc.poolSwapFee))
			oneMinusSwapFee := sdk.OneDec().Sub(tc.poolSwapFee)
			swapFeeAdjustedAmount := oneMinusSwapFee.MulInt(tc.tokensIn[0].Amount).RoundInt()
			suite.Require().True(tokenOutAmt.LTE(swapFeeAdjustedAmount))

			// require swapTokenOutAmt + 10 > input
			suite.Require().True(
				swapFeeAdjustedAmount.Sub(tokenOutAmt).LTE(sdk.NewInt(10)),
				"expected out amount %s, actual out amount %s",
				swapFeeAdjustedAmount, tokenOutAmt,
			)
		})
	}
}

// func (suite *KeeperTestSuite) TestSetStableSwapScalingFactors() {
// 	stableSwapPoolParams := stableswap.PoolParams{
// 		SwapFee: defaultSwapFee,
// 		ExitFee: defaultExitFee,
// 	}

// 	testPoolAsset := sdk.Coins{
// 		sdk.NewCoin("foo", sdk.NewInt(10000)),
// 		sdk.NewCoin("bar", sdk.NewInt(10000)),
// 	}

// 	suite.FundAcc(suite.TestAccs[0], defaultAcctFunds)

// 	testScalingFactors := []uint64{1, 1}

// 	msg := stableswap.NewMsgCreateStableswapPool(
// 		suite.TestAccs[0], stableSwapPoolParams, testPoolAsset, defaultFutureGovernor)
// 	poolID, err := suite.App.GAMMKeeper.CreatePool(suite.Ctx, msg)
// 	suite.Require().NoError(err)

// 	err = suite.App.GAMMKeeper.SetStableSwapScalingFactors(suite.Ctx, testScalingFactors, poolID, "")
// 	suite.Require().NoError(err)

// 	poolI, err := suite.App.GAMMKeeper.GetPoolAndPoke(suite.Ctx, poolID)
// 	suite.Require().NoError(err)

// 	poolScalingFactors := poolI.(*stableswap.Pool).GetScalingFactors()

// 	suite.Require().Equal(
// 		poolScalingFactors,
// 		testScalingFactors,
// 	)
// }<|MERGE_RESOLUTION|>--- conflicted
+++ resolved
@@ -515,13 +515,8 @@
 			balanceBeforeJoin := suite.App.BankKeeper.GetAllBalances(suite.Ctx, joinPoolAcc)
 			fmt.Println(balanceBeforeJoin.String())
 
-<<<<<<< HEAD
-			err = suite.App.GAMMKeeper.JoinPoolNoSwap(suite.Ctx, joinPoolAcc, poolId, tc.joinPoolShareAmt, sdk.Coins{})
-			suite.Require().NoError(err)
-=======
 		_, _, err = suite.App.GAMMKeeper.JoinPoolNoSwap(suite.Ctx, joinPoolAcc, poolId, tc.joinPoolShareAmt, sdk.Coins{})
 		suite.Require().NoError(err)
->>>>>>> ff74d620
 
 			_, err = suite.App.GAMMKeeper.ExitPool(suite.Ctx, joinPoolAcc, poolId, tc.joinPoolShareAmt, sdk.Coins{})
 
