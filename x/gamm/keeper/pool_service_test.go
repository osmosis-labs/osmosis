--- conflicted
+++ resolved
@@ -13,11 +13,7 @@
 var (
 	defaultSwapFee            = sdk.MustNewDecFromStr("0.025")
 	defaultExitFee            = sdk.MustNewDecFromStr("0.025")
-<<<<<<< HEAD
 	defaultBalancerPoolParams = balancer.BalancerPoolParams{
-=======
-	defaultBalancerPoolParams = types.BalancerPoolParams{
->>>>>>> 4641e151
 		SwapFee: defaultSwapFee,
 		ExitFee: defaultExitFee,
 	}
@@ -53,7 +49,6 @@
 		keeper := suite.app.GAMMKeeper
 
 		// Try to create pool without balances.
-<<<<<<< HEAD
 		_, err := keeper.CreateBalancerPool(suite.ctx, acc1, balancer.BalancerPoolParams{
 			SwapFee: sdk.NewDecWithPrec(1, 2),
 			ExitFee: sdk.NewDecWithPrec(1, 2),
@@ -64,10 +59,6 @@
 			Weight: sdk.NewInt(100),
 			Token:  sdk.NewCoin("bar", sdk.NewInt(10000)),
 		}}, defaultFutureGovernor)
-=======
-		_, err := keeper.CreateBalancerPool(suite.ctx, acc1, defaultBalancerPoolParams,
-			defaultPoolAssets, defaultFutureGovernor)
->>>>>>> 4641e151
 		suite.Require().Error(err)
 	}()
 
@@ -78,7 +69,6 @@
 			keeper := suite.app.GAMMKeeper
 			prevFeePool := suite.app.DistrKeeper.GetFeePoolCommunityCoins(suite.ctx)
 			prevAcc1Bal := suite.app.BankKeeper.GetAllBalances(suite.ctx, acc1)
-<<<<<<< HEAD
 			poolId, err := keeper.CreateBalancerPool(suite.ctx, acc1, balancer.BalancerPoolParams{
 				SwapFee: sdk.NewDecWithPrec(1, 2),
 				ExitFee: sdk.NewDecWithPrec(1, 2),
@@ -89,10 +79,6 @@
 				Weight: sdk.NewInt(100),
 				Token:  sdk.NewCoin("bar", sdk.NewInt(10000)),
 			}}, defaultFutureGovernor)
-=======
-			poolId, err := keeper.CreateBalancerPool(suite.ctx, acc1, defaultBalancerPoolParams,
-				defaultPoolAssets, defaultFutureGovernor)
->>>>>>> 4641e151
 			suite.Require().NoError(err)
 
 			pool, err := keeper.GetPool(suite.ctx, poolId)
@@ -122,11 +108,7 @@
 		fn: func() {
 			keeper := suite.app.GAMMKeeper
 			_, err := keeper.CreateBalancerPool(
-<<<<<<< HEAD
 				suite.ctx, acc1, balancer.BalancerPoolParams{
-=======
-				suite.ctx, acc1, types.BalancerPoolParams{
->>>>>>> 4641e151
 					SwapFee: sdk.NewDecWithPrec(-1, 2),
 					ExitFee: sdk.NewDecWithPrec(1, 2),
 				}, defaultPoolAssets, defaultFutureGovernor)
@@ -135,11 +117,7 @@
 	}, {
 		fn: func() {
 			keeper := suite.app.GAMMKeeper
-<<<<<<< HEAD
-			_, err := keeper.CreateBalancerPool(suite.ctx, acc1, balancer.BalancerPoolParams{
-=======
-			_, err := keeper.CreateBalancerPool(suite.ctx, acc1, types.BalancerPoolParams{
->>>>>>> 4641e151
+			_, err := keeper.CreateBalancerPool(suite.ctx, acc1, balancer.BalancerPoolParams{
 				SwapFee: sdk.NewDecWithPrec(1, 2),
 				ExitFee: sdk.NewDecWithPrec(-1, 2),
 			}, defaultPoolAssets, defaultFutureGovernor)
@@ -148,22 +126,15 @@
 	}, {
 		fn: func() {
 			keeper := suite.app.GAMMKeeper
-<<<<<<< HEAD
 			_, err := keeper.CreateBalancerPool(suite.ctx, acc1, balancer.BalancerPoolParams{
 				SwapFee: sdk.NewDecWithPrec(1, 2),
 				ExitFee: sdk.NewDecWithPrec(1, 2),
 			}, []types.PoolAsset{}, defaultFutureGovernor)
 			suite.Require().Error(err, "can't create the pool with empty PoolAssets")
-=======
-			_, err := keeper.CreateBalancerPool(suite.ctx, acc1, defaultBalancerPoolParams,
-				[]types.PoolAsset{}, defaultFutureGovernor)
-			suite.Require().Error(err, "can't create a pool with empty PoolAssets")
->>>>>>> 4641e151
-		},
-	}, {
-		fn: func() {
-			keeper := suite.app.GAMMKeeper
-<<<<<<< HEAD
+		},
+	}, {
+		fn: func() {
+			keeper := suite.app.GAMMKeeper
 			_, err := keeper.CreateBalancerPool(suite.ctx, acc1, balancer.BalancerPoolParams{
 				SwapFee: sdk.NewDecWithPrec(1, 2),
 				ExitFee: sdk.NewDecWithPrec(1, 2),
@@ -175,19 +146,10 @@
 				Token:  sdk.NewCoin("bar", sdk.NewInt(10000)),
 			}}, defaultFutureGovernor)
 			suite.Require().Error(err, "can't create the pool with 0 weighted PoolAsset")
-=======
-			_, err := keeper.CreateBalancerPool(suite.ctx, acc1, defaultBalancerPoolParams,
-				[]types.PoolAsset{{
-					Weight: sdk.NewInt(0),
-					Token:  sdk.NewCoin("foo", sdk.NewInt(10000)),
-				}, defaultBarAsset}, defaultFutureGovernor)
-			suite.Require().Error(err, "can't create the pool with a 0 weighted PoolAsset")
->>>>>>> 4641e151
-		},
-	}, {
-		fn: func() {
-			keeper := suite.app.GAMMKeeper
-<<<<<<< HEAD
+		},
+	}, {
+		fn: func() {
+			keeper := suite.app.GAMMKeeper
 			_, err := keeper.CreateBalancerPool(suite.ctx, acc1, balancer.BalancerPoolParams{
 				SwapFee: sdk.NewDecWithPrec(1, 2),
 				ExitFee: sdk.NewDecWithPrec(1, 2),
@@ -198,19 +160,11 @@
 				Weight: sdk.NewInt(100),
 				Token:  sdk.NewCoin("bar", sdk.NewInt(10000)),
 			}}, defaultFutureGovernor)
-=======
-			_, err := keeper.CreateBalancerPool(suite.ctx, acc1, defaultBalancerPoolParams,
-				[]types.PoolAsset{{
-					Weight: sdk.NewInt(-1),
-					Token:  sdk.NewCoin("foo", sdk.NewInt(10000)),
-				}, defaultBarAsset}, defaultFutureGovernor)
->>>>>>> 4641e151
 			suite.Require().Error(err, "can't create the pool with negative weighted PoolAsset")
 		},
 	}, {
 		fn: func() {
 			keeper := suite.app.GAMMKeeper
-<<<<<<< HEAD
 			_, err := keeper.CreateBalancerPool(suite.ctx, acc1, balancer.BalancerPoolParams{
 				SwapFee: sdk.NewDecWithPrec(1, 2),
 				ExitFee: sdk.NewDecWithPrec(1, 2),
@@ -221,19 +175,11 @@
 				Weight: sdk.NewInt(100),
 				Token:  sdk.NewCoin("bar", sdk.NewInt(10000)),
 			}}, defaultFutureGovernor)
-=======
-			_, err := keeper.CreateBalancerPool(suite.ctx, acc1, defaultBalancerPoolParams,
-				[]types.PoolAsset{{
-					Weight: sdk.NewInt(100),
-					Token:  sdk.NewCoin("foo", sdk.NewInt(0)),
-				}, defaultBarAsset}, defaultFutureGovernor)
->>>>>>> 4641e151
 			suite.Require().Error(err, "can't create the pool with 0 balance PoolAsset")
 		},
 	}, {
 		fn: func() {
 			keeper := suite.app.GAMMKeeper
-<<<<<<< HEAD
 			_, err := keeper.CreateBalancerPool(suite.ctx, acc1, balancer.BalancerPoolParams{
 				SwapFee: sdk.NewDecWithPrec(1, 2),
 				ExitFee: sdk.NewDecWithPrec(1, 2),
@@ -247,22 +193,11 @@
 				Weight: sdk.NewInt(100),
 				Token:  sdk.NewCoin("bar", sdk.NewInt(10000)),
 			}}, defaultFutureGovernor)
-=======
-			_, err := keeper.CreateBalancerPool(suite.ctx, acc1, defaultBalancerPoolParams,
-				[]types.PoolAsset{{
-					Weight: sdk.NewInt(100),
-					Token: sdk.Coin{
-						Denom:  "foo",
-						Amount: sdk.NewInt(-1),
-					},
-				}, defaultBarAsset}, defaultFutureGovernor)
->>>>>>> 4641e151
 			suite.Require().Error(err, "can't create the pool with negative balance PoolAsset")
 		},
 	}, {
 		fn: func() {
 			keeper := suite.app.GAMMKeeper
-<<<<<<< HEAD
 			_, err := keeper.CreateBalancerPool(suite.ctx, acc1, balancer.BalancerPoolParams{
 				SwapFee: sdk.NewDecWithPrec(1, 2),
 				ExitFee: sdk.NewDecWithPrec(1, 2),
@@ -274,17 +209,6 @@
 				Token:  sdk.NewCoin("foo", sdk.NewInt(10000)),
 			}}, defaultFutureGovernor)
 			suite.Require().Error(err, "can't create the pool with duplicated PoolAssets")
-=======
-			_, err := keeper.CreateBalancerPool(suite.ctx, acc1, defaultBalancerPoolParams,
-				[]types.PoolAsset{{
-					Weight: sdk.NewInt(100),
-					Token:  sdk.NewCoin("foo", sdk.NewInt(10000)),
-				}, {
-					Weight: sdk.NewInt(100),
-					Token:  sdk.NewCoin("foo", sdk.NewInt(10000)),
-				}}, defaultFutureGovernor)
-			suite.Require().Error(err, "can't create a pool with duplicated PoolAssets")
->>>>>>> 4641e151
 		},
 	}, {
 		fn: func() {
@@ -292,21 +216,16 @@
 			keeper.SetParams(suite.ctx, types.Params{
 				PoolCreationFee: sdk.Coins{},
 			})
-<<<<<<< HEAD
-			_, err := keeper.CreateBalancerPool(suite.ctx, acc1, balancer.BalancerPoolParams{
-				SwapFee: sdk.NewDecWithPrec(1, 2),
-				ExitFee: sdk.NewDecWithPrec(1, 2),
-			}, []types.PoolAsset{{
-				Weight: sdk.NewInt(100),
-				Token:  sdk.NewCoin("foo", sdk.NewInt(10000)),
-			}, {
-				Weight: sdk.NewInt(100),
-				Token:  sdk.NewCoin("bar", sdk.NewInt(10000)),
-			}}, defaultFutureGovernor)
-=======
-			_, err := keeper.CreateBalancerPool(suite.ctx, acc1, defaultBalancerPoolParams,
-				defaultPoolAssets, defaultFutureGovernor)
->>>>>>> 4641e151
+			_, err := keeper.CreateBalancerPool(suite.ctx, acc1, balancer.BalancerPoolParams{
+				SwapFee: sdk.NewDecWithPrec(1, 2),
+				ExitFee: sdk.NewDecWithPrec(1, 2),
+			}, []types.PoolAsset{{
+				Weight: sdk.NewInt(100),
+				Token:  sdk.NewCoin("foo", sdk.NewInt(10000)),
+			}, {
+				Weight: sdk.NewInt(100),
+				Token:  sdk.NewCoin("bar", sdk.NewInt(10000)),
+			}}, defaultFutureGovernor)
 			suite.Require().NoError(err)
 			pools, err := keeper.GetPools(suite.ctx)
 			suite.Require().Len(pools, 1)
@@ -318,21 +237,16 @@
 			keeper.SetParams(suite.ctx, types.Params{
 				PoolCreationFee: nil,
 			})
-<<<<<<< HEAD
-			_, err := keeper.CreateBalancerPool(suite.ctx, acc1, balancer.BalancerPoolParams{
-				SwapFee: sdk.NewDecWithPrec(1, 2),
-				ExitFee: sdk.NewDecWithPrec(1, 2),
-			}, []types.PoolAsset{{
-				Weight: sdk.NewInt(100),
-				Token:  sdk.NewCoin("foo", sdk.NewInt(10000)),
-			}, {
-				Weight: sdk.NewInt(100),
-				Token:  sdk.NewCoin("bar", sdk.NewInt(10000)),
-			}}, defaultFutureGovernor)
-=======
-			_, err := keeper.CreateBalancerPool(suite.ctx, acc1, defaultBalancerPoolParams,
-				defaultPoolAssets, defaultFutureGovernor)
->>>>>>> 4641e151
+			_, err := keeper.CreateBalancerPool(suite.ctx, acc1, balancer.BalancerPoolParams{
+				SwapFee: sdk.NewDecWithPrec(1, 2),
+				ExitFee: sdk.NewDecWithPrec(1, 2),
+			}, []types.PoolAsset{{
+				Weight: sdk.NewInt(100),
+				Token:  sdk.NewCoin("foo", sdk.NewInt(10000)),
+			}, {
+				Weight: sdk.NewInt(100),
+				Token:  sdk.NewCoin("bar", sdk.NewInt(10000)),
+			}}, defaultFutureGovernor)
 			suite.Require().NoError(err)
 			pools, err := keeper.GetPools(suite.ctx)
 			suite.Require().Len(pools, 1)
@@ -431,7 +345,6 @@
 		}
 
 		// Create the pool at first
-<<<<<<< HEAD
 		poolId, err := suite.app.GAMMKeeper.CreateBalancerPool(suite.ctx, acc1, balancer.BalancerPoolParams{
 			SwapFee: sdk.NewDecWithPrec(1, 2),
 			ExitFee: sdk.NewDecWithPrec(1, 2),
@@ -442,10 +355,6 @@
 			Weight: sdk.NewInt(100),
 			Token:  sdk.NewCoin("bar", sdk.NewInt(10000)),
 		}}, defaultFutureGovernor)
-=======
-		poolId, err := suite.app.GAMMKeeper.CreateBalancerPool(suite.ctx, acc1,
-			defaultBalancerPoolParams, defaultPoolAssets, defaultFutureGovernor)
->>>>>>> 4641e151
 		suite.Require().NoError(err)
 
 		test.fn(poolId)
@@ -535,11 +444,7 @@
 			}
 
 			// Create the pool at first
-<<<<<<< HEAD
 			poolId, err := suite.app.GAMMKeeper.CreateBalancerPool(suite.ctx, acc1, balancer.BalancerPoolParams{
-=======
-			poolId, err := suite.app.GAMMKeeper.CreateBalancerPool(suite.ctx, acc1, types.BalancerPoolParams{
->>>>>>> 4641e151
 				SwapFee: sdk.NewDecWithPrec(1, 2),
 				ExitFee: sdk.NewDec(0),
 			}, defaultPoolAssets, defaultFutureGovernor)
@@ -572,11 +477,7 @@
 			}
 
 			// Create the pool at first
-<<<<<<< HEAD
 			poolId := suite.prepareBalancerPoolWithPoolParams(balancer.BalancerPoolParams{
-=======
-			poolId := suite.prepareBalancerPoolWithPoolParams(types.BalancerPoolParams{
->>>>>>> 4641e151
 				SwapFee: sdk.NewDec(0),
 				ExitFee: sdk.NewDec(0),
 			})
