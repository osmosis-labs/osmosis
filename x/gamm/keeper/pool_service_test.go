--- conflicted
+++ resolved
@@ -283,20 +283,7 @@
 		{
 			name: "initialize a CL pool which cause panic",
 			createPool: func() poolmanagertypes.PoolI {
-<<<<<<< HEAD
-				clPool, err := clmodel.NewConcentratedLiquidityPool(
-					defaultPoolId,
-					ETH,
-					USDC,
-					defaultTickSpacing,
-					DefaultExponentAtPriceOne,
-					sdk.ZeroDec(),
-				)
-				require.NoError(suite.T(), err)
-				return &clPool
-=======
 				return suite.PrepareConcentratedPool()
->>>>>>> 59ec816d
 			},
 			expectPanic: true,
 		},
