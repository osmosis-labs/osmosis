package keeper_test

import (
	"fmt"
	"time"

	_ "github.com/CosmWasm/wasmd/x/wasm/keeper"
	sdk "github.com/cosmos/cosmos-sdk/types"
	"github.com/stretchr/testify/require"

	sdkerrors "github.com/cosmos/cosmos-sdk/types/errors"

	_ "github.com/osmosis-labs/osmosis/osmoutils"
	"github.com/osmosis-labs/osmosis/osmoutils/osmoassert"
	"github.com/osmosis-labs/osmosis/v15/x/gamm/pool-models/balancer"
	"github.com/osmosis-labs/osmosis/v15/x/gamm/pool-models/stableswap"
	"github.com/osmosis-labs/osmosis/v15/x/gamm/types"
	poolmanagertypes "github.com/osmosis-labs/osmosis/v15/x/poolmanager/types"
)

var (
	defaultPoolParams = balancer.PoolParams{
		SwapFee: defaultSpreadFactor,
		ExitFee: defaultZeroExitFee,
	}

	defaultScalingFactor  = []uint64{1, 1}
	defaultFutureGovernor = ""

	// pool assets
	defaultFooAsset = balancer.PoolAsset{
		Weight: sdk.NewInt(100),
		Token:  sdk.NewCoin("foo", sdk.NewInt(10000)),
	}
	defaultBarAsset = balancer.PoolAsset{
		Weight: sdk.NewInt(100),
		Token:  sdk.NewCoin("bar", sdk.NewInt(10000)),
	}
	defaultPoolAssets                     = []balancer.PoolAsset{defaultFooAsset, defaultBarAsset}
	defaultStableSwapPoolAssets sdk.Coins = sdk.NewCoins(
		sdk.NewCoin("foo", sdk.NewInt(10000)),
		sdk.NewCoin("bar", sdk.NewInt(10000)),
	)
	defaultAcctFunds sdk.Coins = sdk.NewCoins(
		sdk.NewCoin("uosmo", sdk.NewInt(10_000_000_000)),
		sdk.NewCoin("foo", sdk.NewInt(10_000_000)),
		sdk.NewCoin("bar", sdk.NewInt(10_000_000)),
		sdk.NewCoin("baz", sdk.NewInt(10_000_000)),
	)
	ETH                = "eth"
	USDC               = "usdc"
	defaultTickSpacing = uint64(100)
)

func (s *KeeperTestSuite) TestCreateBalancerPool() {
	params := s.App.GAMMKeeper.GetParams(s.Ctx)
	testAccount := s.TestAccs[0]

	// get raw pool creation fee(s) as DecCoins
	poolCreationFeeDecCoins := sdk.DecCoins{}
	for _, coin := range params.PoolCreationFee {
		poolCreationFeeDecCoins = poolCreationFeeDecCoins.Add(sdk.NewDecCoin(coin.Denom, coin.Amount))
	}

	// TODO: should be moved to balancer package
	tests := []struct {
		name        string
		msg         balancer.MsgCreateBalancerPool
		emptySender bool
		expectPass  bool
	}{
		{
			name:        "create pool with default assets",
			msg:         balancer.NewMsgCreateBalancerPool(testAccount, defaultPoolParams, defaultPoolAssets, defaultFutureGovernor),
			emptySender: false,
			expectPass:  true,
		}, {
			name:        "create pool with no assets",
			msg:         balancer.NewMsgCreateBalancerPool(testAccount, defaultPoolParams, defaultPoolAssets, defaultFutureGovernor),
			emptySender: true,
			expectPass:  false,
		}, {
			name: "create a pool with negative spread factor",
			msg: balancer.NewMsgCreateBalancerPool(testAccount, balancer.PoolParams{
				SwapFee: sdk.NewDecWithPrec(-1, 2),
				ExitFee: defaultZeroExitFee,
			}, defaultPoolAssets, defaultFutureGovernor),
			emptySender: false,
			expectPass:  false,
		}, {
			name: "create a pool with negative exit fee",
			msg: balancer.NewMsgCreateBalancerPool(testAccount, balancer.PoolParams{
				SwapFee: sdk.NewDecWithPrec(1, 2),
				ExitFee: sdk.NewDecWithPrec(-1, 2),
			}, defaultPoolAssets, defaultFutureGovernor),
			emptySender: false,
			expectPass:  false,
		}, {
			name: "create a pool with non zero exit fee",
			msg: balancer.NewMsgCreateBalancerPool(testAccount, balancer.PoolParams{
				SwapFee: sdk.NewDecWithPrec(1, 2),
				ExitFee: sdk.NewDecWithPrec(1, 2),
			}, defaultPoolAssets, defaultFutureGovernor),
			emptySender: false,
			expectPass:  false,
		}, {
			name: "create the pool with empty PoolAssets",
			msg: balancer.NewMsgCreateBalancerPool(testAccount, balancer.PoolParams{
				SwapFee: sdk.NewDecWithPrec(1, 2),
				ExitFee: defaultZeroExitFee,
			}, []balancer.PoolAsset{}, defaultFutureGovernor),
			emptySender: false,
			expectPass:  false,
		}, {
			name: "create the pool with 0 weighted PoolAsset",
			msg: balancer.NewMsgCreateBalancerPool(testAccount, balancer.PoolParams{
				SwapFee: sdk.NewDecWithPrec(1, 2),
				ExitFee: defaultZeroExitFee,
			}, []balancer.PoolAsset{{
				Weight: sdk.NewInt(0),
				Token:  sdk.NewCoin("foo", sdk.NewInt(10000)),
			}, {
				Weight: sdk.NewInt(100),
				Token:  sdk.NewCoin("bar", sdk.NewInt(10000)),
			}}, defaultFutureGovernor),
			emptySender: false,
			expectPass:  false,
		}, {
			name: "create the pool with negative weighted PoolAsset",
			msg: balancer.NewMsgCreateBalancerPool(testAccount, balancer.PoolParams{
				SwapFee: sdk.NewDecWithPrec(1, 2),
				ExitFee: defaultZeroExitFee,
			}, []balancer.PoolAsset{{
				Weight: sdk.NewInt(-1),
				Token:  sdk.NewCoin("foo", sdk.NewInt(10000)),
			}, {
				Weight: sdk.NewInt(100),
				Token:  sdk.NewCoin("bar", sdk.NewInt(10000)),
			}}, defaultFutureGovernor),
			emptySender: false,
			expectPass:  false,
		}, {
			name: "create the pool with 0 balance PoolAsset",
			msg: balancer.NewMsgCreateBalancerPool(testAccount, balancer.PoolParams{
				SwapFee: sdk.NewDecWithPrec(1, 2),
				ExitFee: defaultZeroExitFee,
			}, []balancer.PoolAsset{{
				Weight: sdk.NewInt(100),
				Token:  sdk.NewCoin("foo", sdk.NewInt(0)),
			}, {
				Weight: sdk.NewInt(100),
				Token:  sdk.NewCoin("bar", sdk.NewInt(10000)),
			}}, defaultFutureGovernor),
			emptySender: false,
			expectPass:  false,
		}, {
			name: "create the pool with negative balance PoolAsset",
			msg: balancer.NewMsgCreateBalancerPool(testAccount, balancer.PoolParams{
				SwapFee: sdk.NewDecWithPrec(1, 2),
				ExitFee: defaultZeroExitFee,
			}, []balancer.PoolAsset{{
				Weight: sdk.NewInt(100),
				Token: sdk.Coin{
					Denom:  "foo",
					Amount: sdk.NewInt(-1),
				},
			}, {
				Weight: sdk.NewInt(100),
				Token:  sdk.NewCoin("bar", sdk.NewInt(10000)),
			}}, defaultFutureGovernor),
			emptySender: false,
			expectPass:  false,
		}, {
			name: "create the pool with duplicated PoolAssets",
			msg: balancer.NewMsgCreateBalancerPool(testAccount, balancer.PoolParams{
				SwapFee: sdk.NewDecWithPrec(1, 2),
				ExitFee: defaultZeroExitFee,
			}, []balancer.PoolAsset{{
				Weight: sdk.NewInt(100),
				Token:  sdk.NewCoin("foo", sdk.NewInt(10000)),
			}, {
				Weight: sdk.NewInt(100),
				Token:  sdk.NewCoin("foo", sdk.NewInt(10000)),
			}}, defaultFutureGovernor),
			emptySender: false,
			expectPass:  false,
		},
	}

	for _, test := range tests {
		s.SetupTest()
		gammKeeper := s.App.GAMMKeeper
		poolmanagerKeeper := s.App.PoolManagerKeeper
		distributionKeeper := s.App.DistrKeeper
		bankKeeper := s.App.BankKeeper

		// fund sender test account
		sender, err := sdk.AccAddressFromBech32(test.msg.Sender)
		s.Require().NoError(err, "test: %v", test.name)
		if !test.emptySender {
			s.FundAcc(sender, defaultAcctFunds)
		}

		// note starting balances for community fee pool and pool creator account
		feePoolBalBeforeNewPool := distributionKeeper.GetFeePoolCommunityCoins(s.Ctx)
		senderBalBeforeNewPool := bankKeeper.GetAllBalances(s.Ctx, sender)

		// attempt to create a pool with the given NewMsgCreateBalancerPool message
		poolId, err := poolmanagerKeeper.CreatePool(s.Ctx, test.msg)

		if test.expectPass {
			s.Require().NoError(err, "test: %v", test.name)

			// check to make sure new pool exists and has minted the correct number of pool shares
			pool, err := gammKeeper.GetPoolAndPoke(s.Ctx, poolId)
			s.Require().NoError(err, "test: %v", test.name)
			s.Require().Equal(types.InitPoolSharesSupply.String(), pool.GetTotalShares().String(),
				fmt.Sprintf("share token should be minted as %s initially", types.InitPoolSharesSupply.String()),
			)

			// make sure pool creation fee is correctly sent to community pool
			feePool := distributionKeeper.GetFeePoolCommunityCoins(s.Ctx)
			s.Require().Equal(feePool, feePoolBalBeforeNewPool.Add(poolCreationFeeDecCoins...))

			// get expected tokens in new pool and corresponding pool shares
			expectedPoolTokens := sdk.Coins{}
			for _, asset := range test.msg.GetPoolAssets() {
				expectedPoolTokens = expectedPoolTokens.Add(asset.Token)
			}
			expectedPoolShares := sdk.NewCoin(types.GetPoolShareDenom(pool.GetId()), types.InitPoolSharesSupply)

			// make sure sender's balance is updated correctly
			senderBal := bankKeeper.GetAllBalances(s.Ctx, sender)
			expectedSenderBal := senderBalBeforeNewPool.Sub(params.PoolCreationFee).Sub(expectedPoolTokens).Add(expectedPoolShares)
			s.Require().Equal(senderBal.String(), expectedSenderBal.String())

			// check pool's liquidity is correctly increased
			liquidity := gammKeeper.GetTotalLiquidity(s.Ctx)
			s.Require().Equal(expectedPoolTokens.String(), liquidity.String())
		} else {
			s.Require().Error(err, "test: %v", test.name)
		}
	}
}

func (s *KeeperTestSuite) TestInitializePool() {
	testAccount := s.TestAccs[0]

	tests := []struct {
		name       string
		createPool func() poolmanagertypes.PoolI
		expectPass bool
	}{
		{
			name: "initialize balancer pool with default assets",
			createPool: func() poolmanagertypes.PoolI {
				balancerPool, err := balancer.NewBalancerPool(
					defaultPoolId,
					defaultPoolParams,
					defaultPoolAssets,
					"",
					time.Now(),
				)
				require.NoError(s.T(), err)
				return &balancerPool
			},
			expectPass: true,
		},
		{
			name: "initialize stableswap pool with default assets",
			createPool: func() poolmanagertypes.PoolI {
				stableswapPool, err := stableswap.NewStableswapPool(
					defaultPoolId,
					defaultPoolParamsStableSwap,
					defaultStableSwapPoolAssets,
					defaultScalingFactor,
					"",
					defaultFutureGovernor,
				)
				require.NoError(s.T(), err)
				return &stableswapPool
			},
			expectPass: true,
		},
		{
			name: "initialize a CL pool which cause error",
			createPool: func() poolmanagertypes.PoolI {
				return s.PrepareConcentratedPool()
			},
			expectPass: false,
		},
		{
			name: "initialize pool with non-zero exit fee",
			createPool: func() poolmanagertypes.PoolI {
				balancerPool, err := balancer.NewBalancerPool(
					defaultPoolId,
					balancer.PoolParams{
						SwapFee: defaultSpreadFactor,
						ExitFee: sdk.NewDecWithPrec(5, 1),
					},
					defaultPoolAssets,
					"",
					time.Now(),
				)
				require.NoError(s.T(), err)
				return &balancerPool
			},
			expectPass: false,
		},
	}

	for _, test := range tests {
		test := test
		s.Run(test.name, func() {
			s.SetupTest()

			gammKeeper := s.App.GAMMKeeper
			bankKeeper := s.App.BankKeeper
			poolIncentivesKeeper := s.App.PoolIncentivesKeeper

			// sender test account
			sender := testAccount
			senderBalBeforeNewPool := bankKeeper.GetAllBalances(s.Ctx, sender)

			// initializePool with a poolI
			// initializePool shoould be called by pool manager in practice.
			// We set pool route here to make sure hooks from InitializePool do not break
			s.App.PoolManagerKeeper.SetPoolRoute(s.Ctx, defaultPoolId, poolmanagertypes.Balancer)
			err := gammKeeper.InitializePool(s.Ctx, test.createPool(), sender)

			if test.expectPass {
				s.Require().NoError(err, "test: %v", test.name)

				// check to make sure new pool exists and has minted the correct number of pool shares
				pool, err := gammKeeper.GetPoolAndPoke(s.Ctx, defaultPoolId)
				s.Require().NoError(err, "test: %v", test.name)
				s.Require().Equal(types.InitPoolSharesSupply.String(), pool.GetTotalShares().String(),
					fmt.Sprintf("share token should be minted as %s initially", types.InitPoolSharesSupply),
				)

				// check to make sure user user balance increase correct number of pool shares
				s.Require().Equal(
					senderBalBeforeNewPool.Add(sdk.NewCoin(types.GetPoolShareDenom(pool.GetId()), types.InitPoolSharesSupply)),
					bankKeeper.GetAllBalances(s.Ctx, sender),
				)

				// get expected tokens in new pool and corresponding pool shares
				expectedPoolTokens := sdk.NewCoins()
				for _, asset := range pool.GetTotalPoolLiquidity(s.Ctx) {
					expectedPoolTokens = expectedPoolTokens.Add(asset)
				}
				expectedPoolShares := sdk.NewCoin(types.GetPoolShareDenom(pool.GetId()), types.InitPoolSharesSupply)

				// make sure expected pool tokens and expected pool shares matches the actual tokens and shares in the pool
				s.Require().Equal(expectedPoolTokens.String(), pool.GetTotalPoolLiquidity(s.Ctx).String())
				s.Require().Equal(expectedPoolShares.Amount.String(), pool.GetTotalShares().String())

				// check pool metadata
				poolShareBaseDenom := types.GetPoolShareDenom(pool.GetId())
				poolShareDisplayDenom := fmt.Sprintf("GAMM-%d", pool.GetId())
				metadata, found := bankKeeper.GetDenomMetaData(s.Ctx, poolShareBaseDenom)
				s.Require().Equal(found, true, fmt.Sprintf("Pool share denom %s is not set", poolShareDisplayDenom))
				s.Require().Equal(metadata.Base, poolShareBaseDenom, fmt.Sprintf("Pool share base denom %s is not correctly set", poolShareBaseDenom))
				s.Require().Equal(metadata.Display, poolShareDisplayDenom, fmt.Sprintf("Pool share display denom %s is not correctly set", poolShareDisplayDenom))
				s.Require().Equal(metadata.DenomUnits[0].Denom, poolShareBaseDenom)
				s.Require().Equal(metadata.DenomUnits[0].Exponent, uint32(0x0))
				s.Require().Equal(metadata.DenomUnits[0].Aliases, []string{
					"attopoolshare",
				})
				s.Require().Equal(metadata.DenomUnits[1].Denom, poolShareDisplayDenom)
				s.Require().Equal(metadata.DenomUnits[1].Exponent, uint32(types.OneShareExponent))
				s.Require().Equal(metadata.DenomUnits[1].Aliases, []string(nil))

				// check AfterPoolCreated hook
				for _, lockableDuration := range poolIncentivesKeeper.GetLockableDurations(s.Ctx) {
					gaugeId, err := poolIncentivesKeeper.GetPoolGaugeId(s.Ctx, defaultPoolId, lockableDuration)
					s.Require().NoError(err, "test: %v", test.name)

					poolIdFromPoolIncentives, err := poolIncentivesKeeper.GetPoolIdFromGaugeId(s.Ctx, gaugeId, lockableDuration)
					s.Require().NoError(err, "test: %v", test.name)
					s.Require().Equal(poolIdFromPoolIncentives, defaultPoolId)
				}
			} else {
				s.Require().Error(err, "test: %v", test.name)
			}
		})
	}
}

// This test creates several pools, and tests that:
// the condition is in a case where the balancer return value returns an overflowing value
// the SpotPrice query does not
func (s *KeeperTestSuite) TestSpotPriceOverflow() {
	denomA := "denomA"
	denomB := "denomB"
	tests := map[string]struct {
		poolLiquidity   sdk.Coins
		poolWeights     []int64
		quoteAssetDenom string
		baseAssetDenom  string
		overflows       bool
		panics          bool
	}{
		"uniV2marginalOverflow": {
			poolLiquidity: sdk.NewCoins(sdk.NewCoin(denomA, types.MaxSpotPrice.TruncateInt().Add(sdk.OneInt())),
				sdk.NewCoin(denomB, sdk.OneInt())),
			poolWeights:     []int64{1, 1},
			quoteAssetDenom: denomA,
			baseAssetDenom:  denomB,
			overflows:       true,
		},
		"uniV2 internal error": {
			poolLiquidity: sdk.NewCoins(sdk.NewCoin(denomA, sdk.NewDec(2).Power(250).TruncateInt()),
				sdk.NewCoin(denomB, sdk.OneInt())),
			poolWeights:     []int64{1, 1 << 19},
			quoteAssetDenom: denomB,
			baseAssetDenom:  denomA,
			panics:          true,
		},
	}

	for name, tc := range tests {
		s.Run(name, func() {
			poolId := s.PrepareBalancerPoolWithCoinsAndWeights(tc.poolLiquidity, tc.poolWeights)
			pool, err := s.App.GAMMKeeper.GetPoolAndPoke(s.Ctx, poolId)
			s.Require().NoError(err)
			var poolSpotPrice sdk.Dec
			var poolErr error
			osmoassert.ConditionalPanic(s.T(), tc.panics, func() {
				poolSpotPrice, poolErr = pool.SpotPrice(s.Ctx, tc.baseAssetDenom, tc.quoteAssetDenom)
			})
			keeperSpotPrice, keeperErr := s.App.GAMMKeeper.CalculateSpotPrice(s.Ctx, poolId, tc.quoteAssetDenom, tc.baseAssetDenom)
			if tc.overflows {
				s.Require().NoError(poolErr)
				s.Require().ErrorIs(keeperErr, types.ErrSpotPriceOverflow)
				s.Require().Error(keeperErr)
				s.Require().Equal(types.MaxSpotPrice, keeperSpotPrice)
			} else if tc.panics {
				s.Require().ErrorIs(keeperErr, types.ErrSpotPriceInternal)
				s.Require().Error(keeperErr)
				s.Require().Equal(sdk.Dec{}, keeperSpotPrice)
			} else {
				s.Require().NoError(poolErr)
				s.Require().NoError(keeperErr)
				s.Require().Equal(poolSpotPrice, keeperSpotPrice)
			}
		})
	}
}

// TODO: Add more edge cases around TokenInMaxs not containing every token in pool.
func (s *KeeperTestSuite) TestJoinPoolNoSwap() {
	fiveKFooAndBar := sdk.NewCoins(sdk.NewCoin("bar", sdk.NewInt(5000)), sdk.NewCoin("foo", sdk.NewInt(5000)))
	tests := []struct {
		name            string
		txSender        sdk.AccAddress
		sharesRequested sdk.Int
		tokenInMaxs     sdk.Coins
		expectPass      bool
	}{
		{
			name:            "basic join no swap",
			txSender:        s.TestAccs[1],
			sharesRequested: types.OneShare.MulRaw(50),
			tokenInMaxs:     sdk.Coins{},
			expectPass:      true,
		},
		{
			name:            "join no swap with zero shares requested",
			txSender:        s.TestAccs[1],
			sharesRequested: sdk.NewInt(0),
			tokenInMaxs:     sdk.Coins{},
			expectPass:      false,
		},
		{
			name:            "join no swap with negative shares requested",
			txSender:        s.TestAccs[1],
			sharesRequested: sdk.NewInt(-1),
			tokenInMaxs:     sdk.Coins{},
			expectPass:      false,
		},
		{
			name:            "join no swap with insufficient funds",
			txSender:        s.TestAccs[1],
			sharesRequested: sdk.NewInt(-1),
			tokenInMaxs: sdk.Coins{
				sdk.NewCoin("bar", sdk.NewInt(4999)), sdk.NewCoin("foo", sdk.NewInt(4999)),
			},
			expectPass: false,
		},
		{
			name:            "join no swap with exact tokenInMaxs",
			txSender:        s.TestAccs[1],
			sharesRequested: types.OneShare.MulRaw(50),
			tokenInMaxs: sdk.Coins{
				fiveKFooAndBar[0], fiveKFooAndBar[1],
			},
			expectPass: true,
		},
		{
			name:            "join no swap with arbitrary extra token in tokenInMaxs",
			txSender:        s.TestAccs[1],
			sharesRequested: types.OneShare.MulRaw(50),
			tokenInMaxs: sdk.Coins{
				fiveKFooAndBar[0], fiveKFooAndBar[1], sdk.NewCoin("baz", sdk.NewInt(5000)),
			},
			expectPass: false,
		},
		{
			name:            "join no swap with TokenInMaxs not containing every token in pool",
			txSender:        s.TestAccs[1],
			sharesRequested: types.OneShare.MulRaw(50),
			tokenInMaxs: sdk.Coins{
				fiveKFooAndBar[0],
			},
			expectPass: false,
		},
	}

	for _, test := range tests {
		s.SetupTest()

		ctx := s.Ctx
		gammKeeper := s.App.GAMMKeeper
		poolmanagerKeeper := s.App.PoolManagerKeeper
		bankKeeper := s.App.BankKeeper
		testAccount := s.TestAccs[0]

		// Mint some assets to the accounts.
		s.FundAcc(testAccount, defaultAcctFunds)

		// Create the pool at first
		msg := balancer.NewMsgCreateBalancerPool(testAccount, balancer.PoolParams{
			SwapFee: sdk.NewDecWithPrec(1, 2),
			ExitFee: defaultZeroExitFee,
		}, defaultPoolAssets, defaultFutureGovernor)
		poolId, err := poolmanagerKeeper.CreatePool(s.Ctx, msg)
		s.Require().NoError(err, "test: %v", test.name)

		s.FundAcc(test.txSender, defaultAcctFunds)

		balancesBefore := bankKeeper.GetAllBalances(s.Ctx, test.txSender)
		_, _, err = gammKeeper.JoinPoolNoSwap(s.Ctx, test.txSender, poolId, test.sharesRequested, test.tokenInMaxs)

		if test.expectPass {
			s.Require().NoError(err, "test: %v", test.name)
			s.Require().Equal(test.sharesRequested.String(), bankKeeper.GetBalance(s.Ctx, test.txSender, "gamm/pool/1").Amount.String())
			balancesAfter := bankKeeper.GetAllBalances(s.Ctx, test.txSender)
			deltaBalances, _ := balancesBefore.SafeSub(balancesAfter)
			// The pool was created with the 10000foo, 10000bar, and the pool share was minted as 100000000gamm/pool/1.
			// Thus, to get the 50*OneShare gamm/pool/1, (10000foo, 10000bar) * (1 / 2) balances should be provided.
			s.Require().Equal("5000", deltaBalances.AmountOf("foo").String())
			s.Require().Equal("5000", deltaBalances.AmountOf("bar").String())

			liquidity := gammKeeper.GetTotalLiquidity(s.Ctx)
			s.Require().Equal("15000bar,15000foo", liquidity.String())

			s.AssertEventEmitted(ctx, types.TypeEvtPoolJoined, 1)
		} else {
			s.Require().Error(err, "test: %v", test.name)

			s.AssertEventEmitted(ctx, types.TypeEvtPoolJoined, 0)
		}
	}
}

func (s *KeeperTestSuite) TestExitPool() {
	fiveKFooAndBar := sdk.NewCoins(sdk.NewCoin("bar", sdk.NewInt(5000)), sdk.NewCoin("foo", sdk.NewInt(5000)))
	tests := []struct {
		name         string
		txSender     sdk.AccAddress
		sharesIn     sdk.Int
		tokenOutMins sdk.Coins
		emptySender  bool
		expectPass   bool
	}{
		{
			name:         "attempt exit pool with no pool share balance",
			txSender:     s.TestAccs[0],
			sharesIn:     types.OneShare.MulRaw(50),
			tokenOutMins: sdk.Coins{},
			emptySender:  true,
			expectPass:   false,
		},
		{
			name:         "exit half pool with correct pool share balance",
			txSender:     s.TestAccs[0],
			sharesIn:     types.OneShare.MulRaw(50),
			tokenOutMins: sdk.Coins{},
			emptySender:  false,
			expectPass:   true,
		},
		{
			name:         "attempt exit pool requesting 0 share amount",
			txSender:     s.TestAccs[0],
			sharesIn:     sdk.NewInt(0),
			tokenOutMins: sdk.Coins{},
			emptySender:  false,
			expectPass:   false,
		},
		{
			name:         "attempt exit pool requesting negative share amount",
			txSender:     s.TestAccs[0],
			sharesIn:     sdk.NewInt(-1),
			tokenOutMins: sdk.Coins{},
			emptySender:  false,
			expectPass:   false,
		},
		{
			name:     "attempt exit pool with tokenOutMins above actual output",
			txSender: s.TestAccs[0],
			sharesIn: types.OneShare.MulRaw(50),
			tokenOutMins: sdk.Coins{
				sdk.NewCoin("foo", sdk.NewInt(5001)),
			},
			emptySender: false,
			expectPass:  false,
		},
		{
			name:     "attempt exit pool requesting tokenOutMins at exactly the actual output",
			txSender: s.TestAccs[0],
			sharesIn: types.OneShare.MulRaw(50),
			tokenOutMins: sdk.Coins{
				fiveKFooAndBar[1],
			},
			emptySender: false,
			expectPass:  true,
		},
	}

	for _, test := range tests {
		s.Run(test.name, func() {
			s.SetupTest()
			ctx := s.Ctx

			gammKeeper := s.App.GAMMKeeper
			bankKeeper := s.App.BankKeeper
			poolmanagerKeeper := s.App.PoolManagerKeeper

			// Mint assets to the pool creator
			s.FundAcc(test.txSender, defaultAcctFunds)

			// Create the pool at first
			msg := balancer.NewMsgCreateBalancerPool(test.txSender, balancer.PoolParams{
				SwapFee: sdk.NewDecWithPrec(1, 2),
				ExitFee: sdk.NewDec(0),
			}, defaultPoolAssets, defaultFutureGovernor)
			poolId, err := poolmanagerKeeper.CreatePool(ctx, msg)
			s.Require().NoError(err)

			// If we are testing insufficient pool share balances, switch tx sender from pool creator to empty account
			if test.emptySender {
				test.txSender = s.TestAccs[1]
			}

			balancesBefore := bankKeeper.GetAllBalances(s.Ctx, test.txSender)
			_, err = gammKeeper.ExitPool(ctx, test.txSender, poolId, test.sharesIn, test.tokenOutMins)

			if test.expectPass {
				s.Require().NoError(err, "test: %v", test.name)
				s.Require().Equal(test.sharesIn.String(), bankKeeper.GetBalance(s.Ctx, test.txSender, "gamm/pool/1").Amount.String())
				balancesAfter := bankKeeper.GetAllBalances(s.Ctx, test.txSender)
				deltaBalances, _ := balancesBefore.SafeSub(balancesAfter)
				// The pool was created with the 10000foo, 10000bar, and the pool share was minted as 100*OneShare gamm/pool/1.
				// Thus, to refund the 50*OneShare gamm/pool/1, (10000foo, 10000bar) * (1 / 2) balances should be refunded.
				s.Require().Equal("-5000", deltaBalances.AmountOf("foo").String())
				s.Require().Equal("-5000", deltaBalances.AmountOf("bar").String())

				liquidity := gammKeeper.GetTotalLiquidity(ctx)
				s.Require().Equal("5000bar,5000foo", liquidity.String())

				s.AssertEventEmitted(ctx, types.TypeEvtPoolExited, 1)
			} else {
				s.Require().Error(err, "test: %v", test.name)
				s.AssertEventEmitted(ctx, types.TypeEvtPoolExited, 0)
			}
		})
	}
}

// TestJoinPoolExitPool_InverseRelationship tests that joining pool and exiting pool
// guarantees same amount in and out
func (s *KeeperTestSuite) TestJoinPoolExitPool_InverseRelationship() {
	testCases := []struct {
		name             string
		pool             balancer.MsgCreateBalancerPool
		joinPoolShareAmt sdk.Int
	}{
		{
			name: "pool with same token ratio",
			pool: balancer.NewMsgCreateBalancerPool(nil, balancer.PoolParams{
				SwapFee: sdk.ZeroDec(),
				ExitFee: sdk.ZeroDec(),
			}, []balancer.PoolAsset{
				{
					Weight: sdk.NewInt(100),
					Token:  sdk.NewCoin("foo", sdk.NewInt(10000)),
				},
				{
					Weight: sdk.NewInt(100),
					Token:  sdk.NewCoin("bar", sdk.NewInt(10000)),
				},
			}, defaultFutureGovernor),
			joinPoolShareAmt: types.OneShare.MulRaw(50),
		},
		{
			name: "pool with different token ratio",
			pool: balancer.NewMsgCreateBalancerPool(nil, balancer.PoolParams{
				SwapFee: sdk.ZeroDec(),
				ExitFee: sdk.ZeroDec(),
			}, []balancer.PoolAsset{
				{
					Weight: sdk.NewInt(100),
					Token:  sdk.NewCoin("foo", sdk.NewInt(7000)),
				},
				{
					Weight: sdk.NewInt(100),
					Token:  sdk.NewCoin("bar", sdk.NewInt(10000)),
				},
			}, defaultFutureGovernor),
			joinPoolShareAmt: types.OneShare.MulRaw(50),
		},
	}

	for _, tc := range testCases {
		s.SetupTest()

		s.Run(tc.name, func() {
			ctx := s.Ctx
			gammKeeper := s.App.GAMMKeeper
			poolmanagerKeeper := s.App.PoolManagerKeeper

			for _, acc := range s.TestAccs {
				s.FundAcc(acc, defaultAcctFunds)
			}

			createPoolAcc := s.TestAccs[0]
			joinPoolAcc := s.TestAccs[1]

			// test account is set on every test case iteration, we need to manually update address for pool creator
			tc.pool.Sender = createPoolAcc.String()

			poolId, err := poolmanagerKeeper.CreatePool(ctx, tc.pool)
			s.Require().NoError(err)

			balanceBeforeJoin := s.App.BankKeeper.GetAllBalances(ctx, joinPoolAcc)

			_, _, err = gammKeeper.JoinPoolNoSwap(ctx, joinPoolAcc, poolId, tc.joinPoolShareAmt, sdk.Coins{})
			s.Require().NoError(err)

			s.AssertEventEmitted(ctx, types.TypeEvtPoolJoined, 1)

			_, err = gammKeeper.ExitPool(ctx, joinPoolAcc, poolId, tc.joinPoolShareAmt, sdk.Coins{})
			s.Require().NoError(err)

			s.AssertEventEmitted(ctx, types.TypeEvtPoolExited, 1)

			balanceAfterExit := s.App.BankKeeper.GetAllBalances(ctx, joinPoolAcc)
			deltaBalance, _ := balanceBeforeJoin.SafeSub(balanceAfterExit)

			// due to rounding, `balanceBeforeJoin` and `balanceAfterExit` have neglectable difference
			// coming from rounding in exitPool.Here we test if the difference is within rounding tolerance range
			roundingToleranceCoins := sdk.NewCoins(sdk.NewCoin("foo", sdk.NewInt(1)), sdk.NewCoin("bar", sdk.NewInt(1)))
			s.Require().True(deltaBalance.AmountOf("foo").LTE(roundingToleranceCoins.AmountOf("foo")))
			s.Require().True(deltaBalance.AmountOf("bar").LTE(roundingToleranceCoins.AmountOf("bar")))
		})
	}
}

func (s *KeeperTestSuite) TestActiveBalancerPool() {
	type testCase struct {
		blockTime  time.Time
		expectPass bool
	}

	testCases := []testCase{
		{time.Unix(1000, 0), true},
	}

	for _, tc := range testCases {
		s.Run("", func() {
			s.SetupTest()

			ctx := s.Ctx
			gammKeeper := s.App.GAMMKeeper
			testAccount := s.TestAccs[0]

			s.FundAcc(testAccount, defaultAcctFunds)

			// Create the pool at first
			poolId := s.PrepareBalancerPoolWithPoolParams(balancer.PoolParams{
				SwapFee: sdk.NewDec(0),
				ExitFee: sdk.NewDec(0),
			})
			ctx = ctx.WithBlockTime(tc.blockTime)

			// uneffected by start time
			_, _, err := gammKeeper.JoinPoolNoSwap(ctx, testAccount, poolId, types.OneShare.MulRaw(50), sdk.Coins{})
			s.Require().NoError(err)

			s.AssertEventEmitted(ctx, types.TypeEvtPoolJoined, 1)

			_, err = gammKeeper.ExitPool(ctx, testAccount, poolId, types.InitPoolSharesSupply.QuoRaw(2), sdk.Coins{})
			s.Require().NoError(err)

			s.AssertEventEmitted(ctx, types.TypeEvtPoolExited, 1)

			foocoin := sdk.NewCoin("foo", sdk.NewInt(10))
			foocoins := sdk.Coins{foocoin}

			if tc.expectPass {
				_, err = gammKeeper.JoinSwapExactAmountIn(ctx, testAccount, poolId, foocoins, sdk.ZeroInt())
				s.Require().NoError(err)
				_, err = gammKeeper.JoinSwapShareAmountOut(ctx, testAccount, poolId, "foo", types.OneShare.MulRaw(10), sdk.NewInt(1000000000000000000))
				s.Require().NoError(err)
				_, err = gammKeeper.ExitSwapShareAmountIn(ctx, testAccount, poolId, "foo", types.OneShare.MulRaw(10), sdk.ZeroInt())
				s.Require().NoError(err)
				_, err = gammKeeper.ExitSwapExactAmountOut(ctx, testAccount, poolId, foocoin, sdk.NewInt(1000000000000000000))
				s.Require().NoError(err)
			} else {
				s.Require().Error(err)
				_, err = gammKeeper.JoinSwapShareAmountOut(ctx, testAccount, poolId, "foo", types.OneShare.MulRaw(10), sdk.NewInt(1000000000000000000))
				s.Require().Error(err)
				_, err = gammKeeper.ExitSwapShareAmountIn(ctx, testAccount, poolId, "foo", types.OneShare.MulRaw(10), sdk.ZeroInt())
				s.Require().Error(err)
				_, err = gammKeeper.ExitSwapExactAmountOut(ctx, testAccount, poolId, foocoin, sdk.NewInt(1000000000000000000))
				s.Require().Error(err)
			}
		})
	}
}

func (s *KeeperTestSuite) TestJoinSwapExactAmountInConsistency() {
	testCases := []struct {
		name              string
		poolSpreadFactor  sdk.Dec
		poolExitFee       sdk.Dec
		tokensIn          sdk.Coins
		shareOutMinAmount sdk.Int
		expectedSharesOut sdk.Int
		tokenOutMinAmount sdk.Int
		expectedError     error
	}{
		{
<<<<<<< HEAD
			name:              "happy path: single coin with zero swap and exit fees",
			poolSwapFee:       sdk.ZeroDec(),
=======
			name:              "single coin with zero swap and exit fees",
			poolSpreadFactor:  sdk.ZeroDec(),
>>>>>>> 04ba57d4
			poolExitFee:       sdk.ZeroDec(),
			tokensIn:          sdk.NewCoins(sdk.NewCoin("foo", sdk.NewInt(1_000_000))),
			shareOutMinAmount: sdk.ZeroInt(),
			expectedSharesOut: sdk.NewInt(6265857020099440400), //100000000000000000000*(1 - ((1000000*(1-0*(1 -1/3)) + 5000000)/5000000)^(1/3))
			tokenOutMinAmount: sdk.ZeroInt(),
		},
		{
			name:              "corner case: single coin with positive swap fee and zero exit fee",
			poolSwapFee:       sdk.NewDecWithPrec(1, 2),
			poolExitFee:       sdk.ZeroDec(),
			tokensIn:          sdk.NewCoins(sdk.NewCoin("foo", sdk.NewInt(1_000_000))),
			shareOutMinAmount: sdk.ZeroInt(),
			expectedSharesOut: sdk.NewInt(6226484702880621000), //100000000000000000000*(1 - ((1000000*(1-0.01*(1 -1/3)) + 5000000)/5000000)^(1/3))
			tokenOutMinAmount: sdk.ZeroInt(),
		},
		{
			name:              "error: calculated amount is less than min amount",
			poolSwapFee:       sdk.ZeroDec(),
			poolExitFee:       sdk.ZeroDec(),
			tokensIn:          sdk.NewCoins(sdk.NewCoin("foo", sdk.NewInt(1_000_000))),
			shareOutMinAmount: sdk.NewInt(6266484702880621000),
			expectedSharesOut: sdk.NewInt(6265857020099440400), //100000000000000000000*(1 - ((1000000*(1-0*(1 -1/3)) + 5000000)/5000000)^(1/3))
			tokenOutMinAmount: sdk.ZeroInt(),
			expectedError:     sdkerrors.Wrapf(types.ErrLimitMinAmount, fmt.Sprintf("too much slippage; needed a minimum of %v shares to pass, got %v", 6266484702880621000, 6265857020099440400)),
		},
<<<<<<< HEAD
=======
		// TODO: Uncomment or remove this following test case once the referenced
		// issue is resolved.
		//
		// Ref: https://github.com/osmosis-labs/osmosis/issues/1196
		// {
		// 	name:              "single coin with positive spread factor and zero exit fee",
		// 	poolSpreadFactor:       sdk.NewDecWithPrec(1, 2),
		// 	poolExitFee:       sdk.ZeroDec(),
		// 	tokensIn:          sdk.NewCoins(sdk.NewCoin("foo", sdk.NewInt(1000000))),
		// 	shareOutMinAmount: sdk.ZeroInt(),
		// 	expectedSharesOut: sdk.NewInt(6226484702880621000),
		// 	tokenOutMinAmount: sdk.ZeroInt(),
		// },
>>>>>>> 04ba57d4
	}

	for _, tc := range testCases {
		tc := tc

		s.Run(tc.name, func() {
			s.SetupTest()
			ctx := s.Ctx
			gammKeeper := s.App.GAMMKeeper
			testAccount := s.TestAccs[0]

<<<<<<< HEAD
			poolID, err := suite.prepareCustomBalancerPool(
=======
			poolID := s.prepareCustomBalancerPool(
>>>>>>> 04ba57d4
				defaultAcctFunds,
				[]balancer.PoolAsset{
					{
						Weight: sdk.NewInt(100),
						Token:  sdk.NewCoin("foo", sdk.NewInt(5000000)),
					},
					{
						Weight: sdk.NewInt(200),
						Token:  sdk.NewCoin("bar", sdk.NewInt(5000000)),
					},
				},
				balancer.PoolParams{
					SwapFee: tc.poolSpreadFactor,
					ExitFee: tc.poolExitFee,
				},
			)
<<<<<<< HEAD
			suite.Require().NoError(err)
			shares, err := gammKeeper.JoinSwapExactAmountIn(ctx, testAccount, poolID, tc.tokensIn, tc.shareOutMinAmount)
			if tc.expectedError != nil {
				suite.Require().ErrorIs(err, tc.expectedError)
			} else {
				suite.Require().NoError(err)
				suite.Require().Equal(tc.expectedSharesOut, shares)

				tokenOutAmt, err := gammKeeper.ExitSwapShareAmountIn(
					ctx,
					testAccount,
					poolID,
					tc.tokensIn[0].Denom,
					shares,
					tc.tokenOutMinAmount,
				)
				suite.Require().NoError(err)

				// require swapTokenOutAmt <= (tokenInAmt * (1 - tc.poolSwapFee))
				oneMinusSwapFee := sdk.OneDec().Sub(tc.poolSwapFee)
				swapFeeAdjustedAmount := oneMinusSwapFee.MulInt(tc.tokensIn[0].Amount).RoundInt()
				suite.Require().True(tokenOutAmt.LTE(swapFeeAdjustedAmount))
			}

=======

			shares, err := gammKeeper.JoinSwapExactAmountIn(ctx, testAccount, poolID, tc.tokensIn, tc.shareOutMinAmount)
			s.Require().NoError(err)
			s.Require().Equal(tc.expectedSharesOut, shares)

			tokenOutAmt, err := gammKeeper.ExitSwapShareAmountIn(
				ctx,
				testAccount,
				poolID,
				tc.tokensIn[0].Denom,
				shares,
				tc.tokenOutMinAmount,
			)
			s.Require().NoError(err)

			// require swapTokenOutAmt <= (tokenInAmt * (1 - tc.poolSpreadFactor))
			oneMinusSwapFee := sdk.OneDec().Sub(tc.poolSpreadFactor)
			spreadFactorAdjustedAmount := oneMinusSwapFee.MulInt(tc.tokensIn[0].Amount).RoundInt()
			s.Require().True(tokenOutAmt.LTE(spreadFactorAdjustedAmount))

			// require swapTokenOutAmt + 10 > input
			s.Require().True(
				spreadFactorAdjustedAmount.Sub(tokenOutAmt).LTE(sdk.NewInt(10)),
				"expected out amount %s, actual out amount %s",
				spreadFactorAdjustedAmount, tokenOutAmt,
			)
>>>>>>> 04ba57d4
		})
	}
}

func (s *KeeperTestSuite) TestGetPoolDenom() {
	// setup pool with denoms
	s.FundAcc(s.TestAccs[0], defaultAcctFunds)
	poolCreateMsg := balancer.NewMsgCreateBalancerPool(s.TestAccs[0], defaultPoolParams, defaultPoolAssets, defaultFutureGovernor)
	_, err := s.App.PoolManagerKeeper.CreatePool(s.Ctx, poolCreateMsg)
	s.Require().NoError(err)

	for _, tc := range []struct {
		desc         string
		poolId       uint64
		expectDenoms []string
		expectErr    bool
	}{
		{
			desc:         "Valid PoolId",
			poolId:       1,
			expectDenoms: []string{"bar", "foo"},
			expectErr:    false,
		},
		{
			desc:         "Invalid PoolId",
			poolId:       2,
			expectDenoms: []string{"bar", "foo"},
			expectErr:    true,
		},
	} {
		s.Run(tc.desc, func() {
			denoms, err := s.App.GAMMKeeper.GetPoolDenoms(s.Ctx, tc.poolId)

			if tc.expectErr {
				s.Require().Error(err)
			} else {
				s.Require().NoError(err)
				s.Require().Equal(denoms, tc.expectDenoms)
			}
		})
	}
}<|MERGE_RESOLUTION|>--- conflicted
+++ resolved
@@ -842,13 +842,8 @@
 		expectedError     error
 	}{
 		{
-<<<<<<< HEAD
 			name:              "happy path: single coin with zero swap and exit fees",
-			poolSwapFee:       sdk.ZeroDec(),
-=======
-			name:              "single coin with zero swap and exit fees",
 			poolSpreadFactor:  sdk.ZeroDec(),
->>>>>>> 04ba57d4
 			poolExitFee:       sdk.ZeroDec(),
 			tokensIn:          sdk.NewCoins(sdk.NewCoin("foo", sdk.NewInt(1_000_000))),
 			shareOutMinAmount: sdk.ZeroInt(),
@@ -857,7 +852,7 @@
 		},
 		{
 			name:              "corner case: single coin with positive swap fee and zero exit fee",
-			poolSwapFee:       sdk.NewDecWithPrec(1, 2),
+			poolSpreadFactor:  sdk.NewDecWithPrec(1, 2),
 			poolExitFee:       sdk.ZeroDec(),
 			tokensIn:          sdk.NewCoins(sdk.NewCoin("foo", sdk.NewInt(1_000_000))),
 			shareOutMinAmount: sdk.ZeroInt(),
@@ -866,7 +861,7 @@
 		},
 		{
 			name:              "error: calculated amount is less than min amount",
-			poolSwapFee:       sdk.ZeroDec(),
+			poolSpreadFactor:  sdk.ZeroDec(),
 			poolExitFee:       sdk.ZeroDec(),
 			tokensIn:          sdk.NewCoins(sdk.NewCoin("foo", sdk.NewInt(1_000_000))),
 			shareOutMinAmount: sdk.NewInt(6266484702880621000),
@@ -874,22 +869,6 @@
 			tokenOutMinAmount: sdk.ZeroInt(),
 			expectedError:     sdkerrors.Wrapf(types.ErrLimitMinAmount, fmt.Sprintf("too much slippage; needed a minimum of %v shares to pass, got %v", 6266484702880621000, 6265857020099440400)),
 		},
-<<<<<<< HEAD
-=======
-		// TODO: Uncomment or remove this following test case once the referenced
-		// issue is resolved.
-		//
-		// Ref: https://github.com/osmosis-labs/osmosis/issues/1196
-		// {
-		// 	name:              "single coin with positive spread factor and zero exit fee",
-		// 	poolSpreadFactor:       sdk.NewDecWithPrec(1, 2),
-		// 	poolExitFee:       sdk.ZeroDec(),
-		// 	tokensIn:          sdk.NewCoins(sdk.NewCoin("foo", sdk.NewInt(1000000))),
-		// 	shareOutMinAmount: sdk.ZeroInt(),
-		// 	expectedSharesOut: sdk.NewInt(6226484702880621000),
-		// 	tokenOutMinAmount: sdk.ZeroInt(),
-		// },
->>>>>>> 04ba57d4
 	}
 
 	for _, tc := range testCases {
@@ -901,11 +880,7 @@
 			gammKeeper := s.App.GAMMKeeper
 			testAccount := s.TestAccs[0]
 
-<<<<<<< HEAD
-			poolID, err := suite.prepareCustomBalancerPool(
-=======
 			poolID := s.prepareCustomBalancerPool(
->>>>>>> 04ba57d4
 				defaultAcctFunds,
 				[]balancer.PoolAsset{
 					{
@@ -922,14 +897,13 @@
 					ExitFee: tc.poolExitFee,
 				},
 			)
-<<<<<<< HEAD
-			suite.Require().NoError(err)
 			shares, err := gammKeeper.JoinSwapExactAmountIn(ctx, testAccount, poolID, tc.tokensIn, tc.shareOutMinAmount)
+
 			if tc.expectedError != nil {
-				suite.Require().ErrorIs(err, tc.expectedError)
+				s.Require().ErrorIs(err, tc.expectedError)
 			} else {
-				suite.Require().NoError(err)
-				suite.Require().Equal(tc.expectedSharesOut, shares)
+				s.Require().NoError(err)
+				s.Require().Equal(tc.expectedSharesOut, shares)
 
 				tokenOutAmt, err := gammKeeper.ExitSwapShareAmountIn(
 					ctx,
@@ -939,42 +913,14 @@
 					shares,
 					tc.tokenOutMinAmount,
 				)
-				suite.Require().NoError(err)
+				s.Require().NoError(err)
 
 				// require swapTokenOutAmt <= (tokenInAmt * (1 - tc.poolSwapFee))
-				oneMinusSwapFee := sdk.OneDec().Sub(tc.poolSwapFee)
+				oneMinusSwapFee := sdk.OneDec().Sub(tc.poolSpreadFactor)
 				swapFeeAdjustedAmount := oneMinusSwapFee.MulInt(tc.tokensIn[0].Amount).RoundInt()
-				suite.Require().True(tokenOutAmt.LTE(swapFeeAdjustedAmount))
+				s.Require().True(tokenOutAmt.LTE(swapFeeAdjustedAmount))
 			}
 
-=======
-
-			shares, err := gammKeeper.JoinSwapExactAmountIn(ctx, testAccount, poolID, tc.tokensIn, tc.shareOutMinAmount)
-			s.Require().NoError(err)
-			s.Require().Equal(tc.expectedSharesOut, shares)
-
-			tokenOutAmt, err := gammKeeper.ExitSwapShareAmountIn(
-				ctx,
-				testAccount,
-				poolID,
-				tc.tokensIn[0].Denom,
-				shares,
-				tc.tokenOutMinAmount,
-			)
-			s.Require().NoError(err)
-
-			// require swapTokenOutAmt <= (tokenInAmt * (1 - tc.poolSpreadFactor))
-			oneMinusSwapFee := sdk.OneDec().Sub(tc.poolSpreadFactor)
-			spreadFactorAdjustedAmount := oneMinusSwapFee.MulInt(tc.tokensIn[0].Amount).RoundInt()
-			s.Require().True(tokenOutAmt.LTE(spreadFactorAdjustedAmount))
-
-			// require swapTokenOutAmt + 10 > input
-			s.Require().True(
-				spreadFactorAdjustedAmount.Sub(tokenOutAmt).LTE(sdk.NewInt(10)),
-				"expected out amount %s, actual out amount %s",
-				spreadFactorAdjustedAmount, tokenOutAmt,
-			)
->>>>>>> 04ba57d4
 		})
 	}
 }
