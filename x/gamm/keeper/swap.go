--- conflicted
+++ resolved
@@ -8,11 +8,8 @@
 	sdkerrors "github.com/cosmos/cosmos-sdk/types/errors"
 
 	"github.com/osmosis-labs/osmosis/v13/x/gamm/types"
-<<<<<<< HEAD
 	"github.com/osmosis-labs/osmosis/v13/x/swaprouter/events"
-=======
 	swaproutertypes "github.com/osmosis-labs/osmosis/v13/x/swaprouter/types"
->>>>>>> a698e557
 )
 
 // swapExactAmountIn is an internal method for swapping an exact amount of tokens
@@ -24,11 +21,7 @@
 func (k Keeper) SwapExactAmountIn(
 	ctx sdk.Context,
 	sender sdk.AccAddress,
-<<<<<<< HEAD
-	poolI types.PoolI,
-=======
 	pool swaproutertypes.PoolI,
->>>>>>> a698e557
 	tokenIn sdk.Coin,
 	tokenOutDenom string,
 	tokenOutMinAmount sdk.Int,
