--- conflicted
+++ resolved
@@ -272,14 +272,10 @@
 		return nil, err
 	}
 
-<<<<<<< HEAD
-	err = server.keeper.chargeTakerFeeSwapAmountOut(ctx, takerFeesCoins, sender, msg.Routes, msg.TokenOut.Denom)
-=======
 	tokenInCoin := sdk.NewCoin(msg.Routes[0].TokenInDenom, tokenInAmount)
 	tokenInAmountWithTakerFee, takerFeeCoin := server.keeper.AddTakerFee(tokenInCoin, takerFee)
 
-	err = server.keeper.chargeTakerFee(ctx, takerFeeCoin, sender)
->>>>>>> 6fd242b3
+	err = server.keeper.chargeTakerFeeSwapAmountOut(ctx, takerFeeCoin, sender, msg.Routes, msg.TokenOut.Denom)
 	if err != nil {
 		return nil, err
 	}
