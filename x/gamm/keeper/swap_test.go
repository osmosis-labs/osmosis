--- conflicted
+++ resolved
@@ -283,18 +283,8 @@
 				poolId := suite.PrepareBalancerPool()
 				poolExt, err := suite.App.GAMMKeeper.GetPool(suite.Ctx, poolId)
 				suite.NoError(err)
-<<<<<<< HEAD
-				poolI, ok := poolExt.(poolmanagertypes.PoolI)
-				if !ok {
-					suite.FailNow("failed to cast pool to poolI")
-				}
-
-				pool = poolI
-			} else if test.param.poolType == "stableswap" {
-=======
 				pool, _ = poolExt.(poolmanagertypes.PoolI)
 			case "stableswap":
->>>>>>> cb22e58c
 				poolId := suite.PrepareBasicStableswapPool()
 				poolExt, err := suite.App.GAMMKeeper.GetPool(suite.Ctx, poolId)
 				suite.NoError(err)
