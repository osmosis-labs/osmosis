package keeper_test

import (
	"time"

	sdk "github.com/cosmos/cosmos-sdk/types"
	"github.com/golang/mock/gomock"
	"github.com/stretchr/testify/suite"

	"github.com/osmosis-labs/osmosis/v15/tests/mocks"
	"github.com/osmosis-labs/osmosis/v15/x/gamm/pool-models/balancer"
	"github.com/osmosis-labs/osmosis/v15/x/gamm/types"
	poolmanagertypes "github.com/osmosis-labs/osmosis/v15/x/poolmanager/types"
)

var _ = suite.TestingSuite(nil)

func (s *KeeperTestSuite) TestBalancerPoolSimpleSwapExactAmountIn() {
	type param struct {
		tokenIn           sdk.Coin
		tokenOutDenom     string
		tokenOutMinAmount sdk.Int
		expectedTokenOut  sdk.Int
	}

	tests := []struct {
		name  string
		param param
		// Note: by default spread factor is zero in all tests
		// It is only set to non-zero when this overwrite is non-nil
		swapFeeOverwrite sdk.Dec
		// Note: this is the value by which the original spread factor is divided
		// by if it is non-nil. This is done to test the case where the given
		// parameter spread factor is reduced by more than allowed (max factor of 0.5)
		swapFeeOverwriteQuotient sdk.Dec
		expectPass               bool
	}{
		{
			name: "Proper swap",
			param: param{
				tokenIn:           sdk.NewCoin("foo", sdk.NewInt(100000)),
				tokenOutDenom:     "bar",
				tokenOutMinAmount: sdk.NewInt(1),
				expectedTokenOut:  sdk.NewInt(49262),
			},
			expectPass: true,
		},
		{
			name: "Proper swap2",
			param: param{
				tokenIn:           sdk.NewCoin("bar", sdk.NewInt(2451783)),
				tokenOutDenom:     "baz",
				tokenOutMinAmount: sdk.NewInt(1),
				expectedTokenOut:  sdk.NewInt(1167843),
			},
			expectPass: true,
		},
		{
			name: "boundary valid spread factor given (= 0.5 pool spread factor)",
			param: param{
				tokenIn:           sdk.NewCoin("foo", sdk.NewInt(100000)),
				tokenOutDenom:     "bar",
				tokenOutMinAmount: sdk.NewInt(1),
				expectedTokenOut:  sdk.NewInt(46833),
			},
			swapFeeOverwrite:         sdk.MustNewDecFromStr("0.1"),
			swapFeeOverwriteQuotient: sdk.MustNewDecFromStr("2"),
			expectPass:               true,
		},
		{
			name: "invalid spread factor given (< 0.5 pool spread factor)",
			param: param{
				tokenIn:           sdk.NewCoin("foo", sdk.NewInt(100000)),
				tokenOutDenom:     "bar",
				tokenOutMinAmount: sdk.NewInt(1),
				expectedTokenOut:  sdk.NewInt(49262),
			},
			swapFeeOverwrite:         sdk.MustNewDecFromStr("0.1"),
			swapFeeOverwriteQuotient: sdk.MustNewDecFromStr("3"),
			expectPass:               false,
		},
		{
			name: "out is lesser than min amount",
			param: param{
				tokenIn:           sdk.NewCoin("bar", sdk.NewInt(2451783)),
				tokenOutDenom:     "baz",
				tokenOutMinAmount: sdk.NewInt(9000000),
			},
			expectPass: false,
		},
		{
			name: "in and out denom are same",
			param: param{
				tokenIn:           sdk.NewCoin("bar", sdk.NewInt(2451783)),
				tokenOutDenom:     "bar",
				tokenOutMinAmount: sdk.NewInt(1),
			},
			expectPass: false,
		},
		{
			name: "unknown in denom",
			param: param{
				tokenIn:           sdk.NewCoin("bara", sdk.NewInt(2451783)),
				tokenOutDenom:     "bar",
				tokenOutMinAmount: sdk.NewInt(1),
			},
			expectPass: false,
		},
		{
			name: "unknown out denom",
			param: param{
				tokenIn:           sdk.NewCoin("bar", sdk.NewInt(2451783)),
				tokenOutDenom:     "bara",
				tokenOutMinAmount: sdk.NewInt(1),
			},
			expectPass: false,
		},
	}

	for _, test := range tests {
		test := test
		s.Run(test.name, func() {
			// Init suite for each test.
<<<<<<< HEAD
			suite.SetupTest()
			spreadFactor := sdk.ZeroDec()
=======
			s.SetupTest()
			swapFee := sdk.ZeroDec()
>>>>>>> 806f32ca
			if !test.swapFeeOverwrite.IsNil() {
				spreadFactor = test.swapFeeOverwrite
			}
<<<<<<< HEAD
			poolId := suite.PrepareBalancerPoolWithPoolParams(balancer.PoolParams{
				SwapFee: spreadFactor,
=======
			poolId := s.PrepareBalancerPoolWithPoolParams(balancer.PoolParams{
				SwapFee: swapFee,
>>>>>>> 806f32ca
				ExitFee: sdk.ZeroDec(),
			})
			if !test.swapFeeOverwriteQuotient.IsNil() {
				spreadFactor = spreadFactor.Quo(test.swapFeeOverwriteQuotient)
			}
			keeper := s.App.GAMMKeeper
			ctx := s.Ctx
			pool, err := s.App.GAMMKeeper.GetPool(ctx, poolId)
			s.NoError(err)

			if test.expectPass {
				spotPriceBefore, err := keeper.CalculateSpotPrice(ctx, poolId, test.param.tokenIn.Denom, test.param.tokenOutDenom)
				s.NoError(err, "test: %v", test.name)

<<<<<<< HEAD
				prevGasConsumed := suite.Ctx.GasMeter().GasConsumed()
				tokenOutAmount, err := keeper.SwapExactAmountIn(ctx, suite.TestAccs[0], pool, test.param.tokenIn, test.param.tokenOutDenom, test.param.tokenOutMinAmount, spreadFactor)
				suite.NoError(err, "test: %v", test.name)
				suite.Require().Equal(test.param.expectedTokenOut.String(), tokenOutAmount.String())
				gasConsumedForSwap := suite.Ctx.GasMeter().GasConsumed() - prevGasConsumed
=======
				prevGasConsumed := s.Ctx.GasMeter().GasConsumed()
				tokenOutAmount, err := keeper.SwapExactAmountIn(ctx, s.TestAccs[0], pool, test.param.tokenIn, test.param.tokenOutDenom, test.param.tokenOutMinAmount, swapFee)
				s.NoError(err, "test: %v", test.name)
				s.Require().Equal(test.param.expectedTokenOut.String(), tokenOutAmount.String())
				gasConsumedForSwap := s.Ctx.GasMeter().GasConsumed() - prevGasConsumed
>>>>>>> 806f32ca
				// We consume `types.GasFeeForSwap` directly, so the extra I/O operation mean we end up consuming more.
				s.Assert().Greater(gasConsumedForSwap, uint64(types.BalancerGasFeeForSwap))

				s.AssertEventEmitted(ctx, types.TypeEvtTokenSwapped, 1)

				spotPriceAfter, err := keeper.CalculateSpotPrice(ctx, poolId, test.param.tokenIn.Denom, test.param.tokenOutDenom)
				s.NoError(err, "test: %v", test.name)

				if !test.swapFeeOverwrite.IsNil() {
					return
				}

				// Ratio of the token out should be between the before spot price and after spot price.
				tradeAvgPrice := test.param.tokenIn.Amount.ToDec().Quo(tokenOutAmount.ToDec())
				s.True(tradeAvgPrice.GT(spotPriceBefore) && tradeAvgPrice.LT(spotPriceAfter), "test: %v", test.name)
			} else {
<<<<<<< HEAD
				_, err := keeper.SwapExactAmountIn(ctx, suite.TestAccs[0], pool, test.param.tokenIn, test.param.tokenOutDenom, test.param.tokenOutMinAmount, spreadFactor)
				suite.Error(err, "test: %v", test.name)
=======
				_, err := keeper.SwapExactAmountIn(ctx, s.TestAccs[0], pool, test.param.tokenIn, test.param.tokenOutDenom, test.param.tokenOutMinAmount, swapFee)
				s.Error(err, "test: %v", test.name)
>>>>>>> 806f32ca
			}
		})
	}
}

// TestCalcOutAmtGivenIn only tests that balancer and stableswap pools are type casted correctly while concentratedliquidity pools fail
// TODO: add failing CL pool tests.
func (s *KeeperTestSuite) TestCalcOutAmtGivenIn() {
	type param struct {
		poolType      string
		tokenIn       sdk.Coin
		tokenOutDenom string
	}

	tests := []struct {
		name       string
		param      param
		expectPass bool
	}{
		{
			name: "balancer",
			param: param{
				poolType:      "balancer",
				tokenIn:       sdk.NewCoin("foo", sdk.NewInt(100000)),
				tokenOutDenom: "bar",
			},
			expectPass: true,
		},
		{
			name: "stableswap",
			param: param{
				poolType:      "stableswap",
				tokenIn:       sdk.NewCoin("foo", sdk.NewInt(100000)),
				tokenOutDenom: "bar",
			},
			expectPass: true,
		},
	}

	for _, test := range tests {
		s.Run(test.name, func() {
			// Init suite for each test.
			s.SetupTest()
			keeper := s.App.GAMMKeeper
			ctx := s.Ctx

			var pool poolmanagertypes.PoolI
			if test.param.poolType == "balancer" {
				poolId := s.PrepareBalancerPool()
				poolExt, err := s.App.GAMMKeeper.GetPool(s.Ctx, poolId)
				s.NoError(err)
				pool = poolExt.(poolmanagertypes.PoolI)
			} else if test.param.poolType == "stableswap" {
				poolId := s.PrepareBasicStableswapPool()
				poolExt, err := s.App.GAMMKeeper.GetPool(s.Ctx, poolId)
				s.NoError(err)
				pool = poolExt.(poolmanagertypes.PoolI)
			}

<<<<<<< HEAD
			spreadFactor := pool.GetSpreadFactor(suite.Ctx)
=======
			swapFee := pool.GetSwapFee(s.Ctx)
>>>>>>> 806f32ca

			_, err := keeper.CalcOutAmtGivenIn(ctx, pool, test.param.tokenIn, test.param.tokenOutDenom, spreadFactor)

			if test.expectPass {
				s.Require().NoError(err)
			} else {
				s.Require().Error(err)
			}
		})
	}
}

func (s *KeeperTestSuite) TestCalcInAmtGivenOut() {
	type param struct {
		poolType     string
		tokenOut     sdk.Coin
		tokenInDenom string
	}

	tests := []struct {
		name       string
		param      param
		expectPass bool
	}{
		{
			name: "balancer",
			param: param{
				poolType:     "balancer",
				tokenOut:     sdk.NewCoin("foo", sdk.NewInt(100000)),
				tokenInDenom: "bar",
			},
			expectPass: true,
		},
		{
			name: "stableswap",
			param: param{
				poolType:     "stableswap",
				tokenOut:     sdk.NewCoin("foo", sdk.NewInt(100000)),
				tokenInDenom: "bar",
			},
			expectPass: true,
		},
	}

	for _, test := range tests {
		s.Run(test.name, func() {
			s.SetupTest()
			keeper := s.App.GAMMKeeper
			ctx := s.Ctx

			var pool poolmanagertypes.PoolI
			var err error

			switch test.param.poolType {
			case "balancer":
				poolId := s.PrepareBalancerPool()
				poolExt, err := s.App.GAMMKeeper.GetPool(s.Ctx, poolId)
				s.NoError(err)
				pool, _ = poolExt.(poolmanagertypes.PoolI)
			case "stableswap":
				poolId := s.PrepareBasicStableswapPool()
				poolExt, err := s.App.GAMMKeeper.GetPool(s.Ctx, poolId)
				s.NoError(err)
				pool, _ = poolExt.(poolmanagertypes.PoolI)
			default:
				s.FailNow("unsupported pool type")
			}

<<<<<<< HEAD
			spreadFactor := pool.GetSpreadFactor(suite.Ctx)

			_, err := keeper.CalcInAmtGivenOut(ctx, pool, test.param.tokenOut, test.param.tokenInDenom, spreadFactor)
=======
			s.Require().NotNil(pool)

			swapFee := pool.GetSwapFee(s.Ctx)

			_, err = keeper.CalcInAmtGivenOut(ctx, pool, test.param.tokenOut, test.param.tokenInDenom, swapFee)
>>>>>>> 806f32ca

			if test.expectPass {
				s.Require().NoError(err)
			} else {
				s.Require().Error(err)
			}
		})
	}
}

func (s *KeeperTestSuite) TestBalancerPoolSimpleSwapExactAmountOut() {
	type param struct {
		tokenInDenom          string
		tokenInMaxAmount      sdk.Int
		tokenOut              sdk.Coin
		expectedTokenInAmount sdk.Int
	}

	tests := []struct {
		name       string
		param      param
		expectPass bool
	}{
		{
			name: "Proper swap",
			param: param{
				tokenInDenom:          "foo",
				tokenInMaxAmount:      sdk.NewInt(900000000),
				tokenOut:              sdk.NewCoin("bar", sdk.NewInt(100000)),
				expectedTokenInAmount: sdk.NewInt(206165),
			},
			expectPass: true,
		},
		{
			name: "Proper swap2",
			param: param{
				tokenInDenom:          "foo",
				tokenInMaxAmount:      sdk.NewInt(900000000),
				tokenOut:              sdk.NewCoin("baz", sdk.NewInt(316721)),
				expectedTokenInAmount: sdk.NewInt(1084571),
			},
			expectPass: true,
		},
		{
			name: "in is greater than max",
			param: param{
				tokenInDenom:     "foo",
				tokenInMaxAmount: sdk.NewInt(100),
				tokenOut:         sdk.NewCoin("baz", sdk.NewInt(316721)),
			},
			expectPass: false,
		},
		{
			name: "pool doesn't have enough token to out",
			param: param{
				tokenInDenom:     "foo",
				tokenInMaxAmount: sdk.NewInt(900000000),
				tokenOut:         sdk.NewCoin("baz", sdk.NewInt(99316721)),
			},
			expectPass: false,
		},
		{
			name: "unknown in denom",
			param: param{
				tokenInDenom:     "fooz",
				tokenInMaxAmount: sdk.NewInt(900000000),
				tokenOut:         sdk.NewCoin("bar", sdk.NewInt(100000)),
			},
			expectPass: false,
		},
		{
			name: "unknown out denom",
			param: param{
				tokenInDenom:     "foo",
				tokenInMaxAmount: sdk.NewInt(900000000),
				tokenOut:         sdk.NewCoin("barz", sdk.NewInt(100000)),
			},
			expectPass: false,
		},
	}

	for _, test := range tests {
		s.Run(test.name, func() {
			// Init suite for each test.
			s.SetupTest()
			poolId := s.PrepareBalancerPool()

<<<<<<< HEAD
			keeper := suite.App.GAMMKeeper
			ctx := suite.Ctx
			pool, err := suite.App.GAMMKeeper.GetPool(suite.Ctx, poolId)
			suite.Require().NoError(err)
			spreadFactor := pool.GetSpreadFactor(suite.Ctx)
=======
			keeper := s.App.GAMMKeeper
			ctx := s.Ctx
			pool, err := s.App.GAMMKeeper.GetPool(s.Ctx, poolId)
			s.Require().NoError(err)
			swapFee := pool.GetSwapFee(s.Ctx)
>>>>>>> 806f32ca

			if test.expectPass {
				spotPriceBefore, err := keeper.CalculateSpotPrice(ctx, poolId, test.param.tokenInDenom, test.param.tokenOut.Denom)
				s.NoError(err, "test: %v", test.name)

				prevGasConsumed := s.Ctx.GasMeter().GasConsumed()

<<<<<<< HEAD
				tokenInAmount, err := keeper.SwapExactAmountOut(ctx, suite.TestAccs[0], pool, test.param.tokenInDenom, test.param.tokenInMaxAmount, test.param.tokenOut, spreadFactor)
				suite.NoError(err, "test: %v", test.name)
				suite.True(tokenInAmount.Equal(test.param.expectedTokenInAmount),
=======
				tokenInAmount, err := keeper.SwapExactAmountOut(ctx, s.TestAccs[0], pool, test.param.tokenInDenom, test.param.tokenInMaxAmount, test.param.tokenOut, swapFee)
				s.NoError(err, "test: %v", test.name)
				s.True(tokenInAmount.Equal(test.param.expectedTokenInAmount),
>>>>>>> 806f32ca
					"test: %v\n expect_eq actual: %s, expected: %s",
					test.name, tokenInAmount, test.param.expectedTokenInAmount)
				gasConsumedForSwap := s.Ctx.GasMeter().GasConsumed() - prevGasConsumed
				// We consume `types.GasFeeForSwap` directly, so the extra I/O operation mean we end up consuming more.
				s.Assert().Greater(gasConsumedForSwap, uint64(types.BalancerGasFeeForSwap))

				s.AssertEventEmitted(ctx, types.TypeEvtTokenSwapped, 1)

				spotPriceAfter, err := keeper.CalculateSpotPrice(ctx, poolId, test.param.tokenInDenom, test.param.tokenOut.Denom)
				s.NoError(err, "test: %v", test.name)

				// Ratio of the token out should be between the before spot price and after spot price.
				tradeAvgPrice := tokenInAmount.ToDec().Quo(test.param.tokenOut.Amount.ToDec())
				s.True(tradeAvgPrice.GT(spotPriceBefore) && tradeAvgPrice.LT(spotPriceAfter), "test: %v", test.name)
			} else {
<<<<<<< HEAD
				_, err := keeper.SwapExactAmountOut(suite.Ctx, suite.TestAccs[0], pool, test.param.tokenInDenom, test.param.tokenInMaxAmount, test.param.tokenOut, spreadFactor)
				suite.Error(err, "test: %v", test.name)
=======
				_, err := keeper.SwapExactAmountOut(s.Ctx, s.TestAccs[0], pool, test.param.tokenInDenom, test.param.tokenInMaxAmount, test.param.tokenOut, swapFee)
				s.Error(err, "test: %v", test.name)
>>>>>>> 806f32ca
			}
		})
	}
}

func (s *KeeperTestSuite) TestActiveBalancerPoolSwap() {
	type testCase struct {
		blockTime  time.Time
		expectPass bool
	}

	testCases := []testCase{
		{time.Unix(1000, 0), true},
		{time.Unix(2000, 0), true},
	}

	for _, tc := range testCases {
		s.SetupTest()

		// Mint some assets to the accounts.
		for _, acc := range s.TestAccs {
			s.FundAcc(acc, defaultAcctFunds)

			poolId := s.PrepareBalancerPoolWithPoolParams(balancer.PoolParams{
				SwapFee: sdk.NewDec(0),
				ExitFee: sdk.NewDec(0),
			})

<<<<<<< HEAD
			suite.Ctx = suite.Ctx.WithBlockTime(tc.blockTime)
			pool, err := suite.App.GAMMKeeper.GetPool(suite.Ctx, poolId)
			suite.Require().NoError(err)
			spreadFactor := pool.GetSpreadFactor(suite.Ctx)
=======
			s.Ctx = s.Ctx.WithBlockTime(tc.blockTime)
			pool, err := s.App.GAMMKeeper.GetPool(s.Ctx, poolId)
			s.Require().NoError(err)
			swapFee := pool.GetSwapFee(s.Ctx)
>>>>>>> 806f32ca

			foocoin := sdk.NewCoin("foo", sdk.NewInt(10))

			if tc.expectPass {
<<<<<<< HEAD
				_, err := suite.App.GAMMKeeper.SwapExactAmountIn(suite.Ctx, suite.TestAccs[0], pool, foocoin, "bar", sdk.ZeroInt(), spreadFactor)
				suite.Require().NoError(err)
				_, err = suite.App.GAMMKeeper.SwapExactAmountOut(suite.Ctx, suite.TestAccs[0], pool, "bar", sdk.NewInt(1000000000000000000), foocoin, spreadFactor)
				suite.Require().NoError(err)
			} else {
				_, err := suite.App.GAMMKeeper.SwapExactAmountIn(suite.Ctx, suite.TestAccs[0], pool, foocoin, "bar", sdk.ZeroInt(), spreadFactor)
				suite.Require().Error(err)
				_, err = suite.App.GAMMKeeper.SwapExactAmountOut(suite.Ctx, suite.TestAccs[0], pool, "bar", sdk.NewInt(1000000000000000000), foocoin, spreadFactor)
				suite.Require().Error(err)
=======
				_, err := s.App.GAMMKeeper.SwapExactAmountIn(s.Ctx, s.TestAccs[0], pool, foocoin, "bar", sdk.ZeroInt(), swapFee)
				s.Require().NoError(err)
				_, err = s.App.GAMMKeeper.SwapExactAmountOut(s.Ctx, s.TestAccs[0], pool, "bar", sdk.NewInt(1000000000000000000), foocoin, swapFee)
				s.Require().NoError(err)
			} else {
				_, err := s.App.GAMMKeeper.SwapExactAmountIn(s.Ctx, s.TestAccs[0], pool, foocoin, "bar", sdk.ZeroInt(), swapFee)
				s.Require().Error(err)
				_, err = s.App.GAMMKeeper.SwapExactAmountOut(s.Ctx, s.TestAccs[0], pool, "bar", sdk.NewInt(1000000000000000000), foocoin, swapFee)
				s.Require().Error(err)
>>>>>>> 806f32ca
			}
		}
	}
}

// Test two pools -- one is active and should have swaps allowed,
// while the other is inactive and should have swaps frozen.
// As shown in the following test, we can mock a pool by calling
// `mocks.NewMockPool()`, then adding `EXPECT` statements to
// match argument calls, add return values, and more.
// More info at https://github.com/golang/mock
func (s *KeeperTestSuite) TestInactivePoolFreezeSwaps() {
	// Setup test
	s.SetupTest()
	testCoin := sdk.NewCoin("foo", sdk.NewInt(10))
	s.FundAcc(s.TestAccs[0], defaultAcctFunds)

	// Setup active pool
	activePoolId := s.PrepareBalancerPool()
	activePool, err := s.App.GAMMKeeper.GetPool(s.Ctx, activePoolId)
	s.Require().NoError(err)

	// Setup mock inactive pool
	gammKeeper := s.App.GAMMKeeper
	ctrl := gomock.NewController(s.T())
	defer ctrl.Finish()
	inactivePool := mocks.NewMockCFMMPoolI(ctrl)
	inactivePoolId := activePoolId + 1
	// Add mock return values for pool -- we need to do this because
	// mock objects don't have interface functions implemented by default.
	inactivePool.EXPECT().IsActive(s.Ctx).Return(false).AnyTimes()
	inactivePool.EXPECT().GetId().Return(inactivePoolId).AnyTimes()
	err = gammKeeper.SetPool(s.Ctx, inactivePool)
	s.Require().NoError(err)

	type testCase struct {
		pool       poolmanagertypes.PoolI
		expectPass bool
		name       string
	}
	testCases := []testCase{
		{activePool, true, "swap succeeds on active pool"},
		{inactivePool, false, "swap fails on inactive pool"},
	}

	for _, test := range testCases {
		s.Run(test.name, func() {
			// Check swaps
			_, swapInErr := s.App.PoolManagerKeeper.RouteExactAmountIn(
				s.Ctx,
				s.TestAccs[0],
				[]poolmanagertypes.SwapAmountInRoute{
					{
						PoolId:        test.pool.GetId(),
						TokenOutDenom: "bar",
					},
				},
				testCoin,
				sdk.ZeroInt(),
			)

			_, swapOutErr := s.App.PoolManagerKeeper.RouteExactAmountOut(
				s.Ctx,
				s.TestAccs[0],
				[]poolmanagertypes.SwapAmountOutRoute{
					{
						PoolId:       test.pool.GetId(),
						TokenInDenom: "bar",
					},
				},
				sdk.NewInt(1000000000000000000),
				testCoin,
			)

			if test.expectPass {
				s.Require().NoError(swapInErr)
				s.Require().NoError(swapOutErr)
			} else {
				s.Require().Error(swapInErr)
				s.Require().Error(swapOutErr)
			}
		})
	}
}<|MERGE_RESOLUTION|>--- conflicted
+++ resolved
@@ -28,12 +28,12 @@
 		param param
 		// Note: by default spread factor is zero in all tests
 		// It is only set to non-zero when this overwrite is non-nil
-		swapFeeOverwrite sdk.Dec
+		spreadFactorOverwrite sdk.Dec
 		// Note: this is the value by which the original spread factor is divided
 		// by if it is non-nil. This is done to test the case where the given
 		// parameter spread factor is reduced by more than allowed (max factor of 0.5)
-		swapFeeOverwriteQuotient sdk.Dec
-		expectPass               bool
+		spreadFactorOverwriteQuotient sdk.Dec
+		expectPass                    bool
 	}{
 		{
 			name: "Proper swap",
@@ -63,9 +63,9 @@
 				tokenOutMinAmount: sdk.NewInt(1),
 				expectedTokenOut:  sdk.NewInt(46833),
 			},
-			swapFeeOverwrite:         sdk.MustNewDecFromStr("0.1"),
-			swapFeeOverwriteQuotient: sdk.MustNewDecFromStr("2"),
-			expectPass:               true,
+			spreadFactorOverwrite:         sdk.MustNewDecFromStr("0.1"),
+			spreadFactorOverwriteQuotient: sdk.MustNewDecFromStr("2"),
+			expectPass:                    true,
 		},
 		{
 			name: "invalid spread factor given (< 0.5 pool spread factor)",
@@ -75,9 +75,9 @@
 				tokenOutMinAmount: sdk.NewInt(1),
 				expectedTokenOut:  sdk.NewInt(49262),
 			},
-			swapFeeOverwrite:         sdk.MustNewDecFromStr("0.1"),
-			swapFeeOverwriteQuotient: sdk.MustNewDecFromStr("3"),
-			expectPass:               false,
+			spreadFactorOverwrite:         sdk.MustNewDecFromStr("0.1"),
+			spreadFactorOverwriteQuotient: sdk.MustNewDecFromStr("3"),
+			expectPass:                    false,
 		},
 		{
 			name: "out is lesser than min amount",
@@ -121,27 +121,17 @@
 		test := test
 		s.Run(test.name, func() {
 			// Init suite for each test.
-<<<<<<< HEAD
-			suite.SetupTest()
+			s.SetupTest()
 			spreadFactor := sdk.ZeroDec()
-=======
-			s.SetupTest()
-			swapFee := sdk.ZeroDec()
->>>>>>> 806f32ca
-			if !test.swapFeeOverwrite.IsNil() {
-				spreadFactor = test.swapFeeOverwrite
-			}
-<<<<<<< HEAD
-			poolId := suite.PrepareBalancerPoolWithPoolParams(balancer.PoolParams{
+			if !test.spreadFactorOverwrite.IsNil() {
+				spreadFactor = test.spreadFactorOverwrite
+			}
+			poolId := s.PrepareBalancerPoolWithPoolParams(balancer.PoolParams{
 				SwapFee: spreadFactor,
-=======
-			poolId := s.PrepareBalancerPoolWithPoolParams(balancer.PoolParams{
-				SwapFee: swapFee,
->>>>>>> 806f32ca
 				ExitFee: sdk.ZeroDec(),
 			})
-			if !test.swapFeeOverwriteQuotient.IsNil() {
-				spreadFactor = spreadFactor.Quo(test.swapFeeOverwriteQuotient)
+			if !test.spreadFactorOverwriteQuotient.IsNil() {
+				spreadFactor = spreadFactor.Quo(test.spreadFactorOverwriteQuotient)
 			}
 			keeper := s.App.GAMMKeeper
 			ctx := s.Ctx
@@ -152,19 +142,11 @@
 				spotPriceBefore, err := keeper.CalculateSpotPrice(ctx, poolId, test.param.tokenIn.Denom, test.param.tokenOutDenom)
 				s.NoError(err, "test: %v", test.name)
 
-<<<<<<< HEAD
-				prevGasConsumed := suite.Ctx.GasMeter().GasConsumed()
-				tokenOutAmount, err := keeper.SwapExactAmountIn(ctx, suite.TestAccs[0], pool, test.param.tokenIn, test.param.tokenOutDenom, test.param.tokenOutMinAmount, spreadFactor)
-				suite.NoError(err, "test: %v", test.name)
-				suite.Require().Equal(test.param.expectedTokenOut.String(), tokenOutAmount.String())
-				gasConsumedForSwap := suite.Ctx.GasMeter().GasConsumed() - prevGasConsumed
-=======
 				prevGasConsumed := s.Ctx.GasMeter().GasConsumed()
-				tokenOutAmount, err := keeper.SwapExactAmountIn(ctx, s.TestAccs[0], pool, test.param.tokenIn, test.param.tokenOutDenom, test.param.tokenOutMinAmount, swapFee)
+				tokenOutAmount, err := keeper.SwapExactAmountIn(ctx, s.TestAccs[0], pool, test.param.tokenIn, test.param.tokenOutDenom, test.param.tokenOutMinAmount, spreadFactor)
 				s.NoError(err, "test: %v", test.name)
 				s.Require().Equal(test.param.expectedTokenOut.String(), tokenOutAmount.String())
 				gasConsumedForSwap := s.Ctx.GasMeter().GasConsumed() - prevGasConsumed
->>>>>>> 806f32ca
 				// We consume `types.GasFeeForSwap` directly, so the extra I/O operation mean we end up consuming more.
 				s.Assert().Greater(gasConsumedForSwap, uint64(types.BalancerGasFeeForSwap))
 
@@ -173,7 +155,7 @@
 				spotPriceAfter, err := keeper.CalculateSpotPrice(ctx, poolId, test.param.tokenIn.Denom, test.param.tokenOutDenom)
 				s.NoError(err, "test: %v", test.name)
 
-				if !test.swapFeeOverwrite.IsNil() {
+				if !test.spreadFactorOverwrite.IsNil() {
 					return
 				}
 
@@ -181,13 +163,8 @@
 				tradeAvgPrice := test.param.tokenIn.Amount.ToDec().Quo(tokenOutAmount.ToDec())
 				s.True(tradeAvgPrice.GT(spotPriceBefore) && tradeAvgPrice.LT(spotPriceAfter), "test: %v", test.name)
 			} else {
-<<<<<<< HEAD
-				_, err := keeper.SwapExactAmountIn(ctx, suite.TestAccs[0], pool, test.param.tokenIn, test.param.tokenOutDenom, test.param.tokenOutMinAmount, spreadFactor)
-				suite.Error(err, "test: %v", test.name)
-=======
-				_, err := keeper.SwapExactAmountIn(ctx, s.TestAccs[0], pool, test.param.tokenIn, test.param.tokenOutDenom, test.param.tokenOutMinAmount, swapFee)
+				_, err := keeper.SwapExactAmountIn(ctx, s.TestAccs[0], pool, test.param.tokenIn, test.param.tokenOutDenom, test.param.tokenOutMinAmount, spreadFactor)
 				s.Error(err, "test: %v", test.name)
->>>>>>> 806f32ca
 			}
 		})
 	}
@@ -247,11 +224,7 @@
 				pool = poolExt.(poolmanagertypes.PoolI)
 			}
 
-<<<<<<< HEAD
-			spreadFactor := pool.GetSpreadFactor(suite.Ctx)
-=======
-			swapFee := pool.GetSwapFee(s.Ctx)
->>>>>>> 806f32ca
+			spreadFactor := pool.GetSpreadFactor(s.Ctx)
 
 			_, err := keeper.CalcOutAmtGivenIn(ctx, pool, test.param.tokenIn, test.param.tokenOutDenom, spreadFactor)
 
@@ -320,17 +293,11 @@
 				s.FailNow("unsupported pool type")
 			}
 
-<<<<<<< HEAD
-			spreadFactor := pool.GetSpreadFactor(suite.Ctx)
-
-			_, err := keeper.CalcInAmtGivenOut(ctx, pool, test.param.tokenOut, test.param.tokenInDenom, spreadFactor)
-=======
 			s.Require().NotNil(pool)
 
-			swapFee := pool.GetSwapFee(s.Ctx)
-
-			_, err = keeper.CalcInAmtGivenOut(ctx, pool, test.param.tokenOut, test.param.tokenInDenom, swapFee)
->>>>>>> 806f32ca
+			spreadFactor := pool.GetSpreadFactor(s.Ctx)
+
+			_, err = keeper.CalcInAmtGivenOut(ctx, pool, test.param.tokenOut, test.param.tokenInDenom, spreadFactor)
 
 			if test.expectPass {
 				s.Require().NoError(err)
@@ -418,19 +385,11 @@
 			s.SetupTest()
 			poolId := s.PrepareBalancerPool()
 
-<<<<<<< HEAD
-			keeper := suite.App.GAMMKeeper
-			ctx := suite.Ctx
-			pool, err := suite.App.GAMMKeeper.GetPool(suite.Ctx, poolId)
-			suite.Require().NoError(err)
-			spreadFactor := pool.GetSpreadFactor(suite.Ctx)
-=======
 			keeper := s.App.GAMMKeeper
 			ctx := s.Ctx
 			pool, err := s.App.GAMMKeeper.GetPool(s.Ctx, poolId)
 			s.Require().NoError(err)
-			swapFee := pool.GetSwapFee(s.Ctx)
->>>>>>> 806f32ca
+			spreadFactor := pool.GetSpreadFactor(s.Ctx)
 
 			if test.expectPass {
 				spotPriceBefore, err := keeper.CalculateSpotPrice(ctx, poolId, test.param.tokenInDenom, test.param.tokenOut.Denom)
@@ -438,15 +397,9 @@
 
 				prevGasConsumed := s.Ctx.GasMeter().GasConsumed()
 
-<<<<<<< HEAD
-				tokenInAmount, err := keeper.SwapExactAmountOut(ctx, suite.TestAccs[0], pool, test.param.tokenInDenom, test.param.tokenInMaxAmount, test.param.tokenOut, spreadFactor)
-				suite.NoError(err, "test: %v", test.name)
-				suite.True(tokenInAmount.Equal(test.param.expectedTokenInAmount),
-=======
-				tokenInAmount, err := keeper.SwapExactAmountOut(ctx, s.TestAccs[0], pool, test.param.tokenInDenom, test.param.tokenInMaxAmount, test.param.tokenOut, swapFee)
+				tokenInAmount, err := keeper.SwapExactAmountOut(ctx, s.TestAccs[0], pool, test.param.tokenInDenom, test.param.tokenInMaxAmount, test.param.tokenOut, spreadFactor)
 				s.NoError(err, "test: %v", test.name)
 				s.True(tokenInAmount.Equal(test.param.expectedTokenInAmount),
->>>>>>> 806f32ca
 					"test: %v\n expect_eq actual: %s, expected: %s",
 					test.name, tokenInAmount, test.param.expectedTokenInAmount)
 				gasConsumedForSwap := s.Ctx.GasMeter().GasConsumed() - prevGasConsumed
@@ -462,13 +415,8 @@
 				tradeAvgPrice := tokenInAmount.ToDec().Quo(test.param.tokenOut.Amount.ToDec())
 				s.True(tradeAvgPrice.GT(spotPriceBefore) && tradeAvgPrice.LT(spotPriceAfter), "test: %v", test.name)
 			} else {
-<<<<<<< HEAD
-				_, err := keeper.SwapExactAmountOut(suite.Ctx, suite.TestAccs[0], pool, test.param.tokenInDenom, test.param.tokenInMaxAmount, test.param.tokenOut, spreadFactor)
-				suite.Error(err, "test: %v", test.name)
-=======
-				_, err := keeper.SwapExactAmountOut(s.Ctx, s.TestAccs[0], pool, test.param.tokenInDenom, test.param.tokenInMaxAmount, test.param.tokenOut, swapFee)
+				_, err := keeper.SwapExactAmountOut(s.Ctx, s.TestAccs[0], pool, test.param.tokenInDenom, test.param.tokenInMaxAmount, test.param.tokenOut, spreadFactor)
 				s.Error(err, "test: %v", test.name)
->>>>>>> 806f32ca
 			}
 		})
 	}
@@ -497,42 +445,23 @@
 				ExitFee: sdk.NewDec(0),
 			})
 
-<<<<<<< HEAD
-			suite.Ctx = suite.Ctx.WithBlockTime(tc.blockTime)
-			pool, err := suite.App.GAMMKeeper.GetPool(suite.Ctx, poolId)
-			suite.Require().NoError(err)
-			spreadFactor := pool.GetSpreadFactor(suite.Ctx)
-=======
 			s.Ctx = s.Ctx.WithBlockTime(tc.blockTime)
 			pool, err := s.App.GAMMKeeper.GetPool(s.Ctx, poolId)
 			s.Require().NoError(err)
-			swapFee := pool.GetSwapFee(s.Ctx)
->>>>>>> 806f32ca
+			spreadFactor := pool.GetSpreadFactor(s.Ctx)
 
 			foocoin := sdk.NewCoin("foo", sdk.NewInt(10))
 
 			if tc.expectPass {
-<<<<<<< HEAD
-				_, err := suite.App.GAMMKeeper.SwapExactAmountIn(suite.Ctx, suite.TestAccs[0], pool, foocoin, "bar", sdk.ZeroInt(), spreadFactor)
-				suite.Require().NoError(err)
-				_, err = suite.App.GAMMKeeper.SwapExactAmountOut(suite.Ctx, suite.TestAccs[0], pool, "bar", sdk.NewInt(1000000000000000000), foocoin, spreadFactor)
-				suite.Require().NoError(err)
-			} else {
-				_, err := suite.App.GAMMKeeper.SwapExactAmountIn(suite.Ctx, suite.TestAccs[0], pool, foocoin, "bar", sdk.ZeroInt(), spreadFactor)
-				suite.Require().Error(err)
-				_, err = suite.App.GAMMKeeper.SwapExactAmountOut(suite.Ctx, suite.TestAccs[0], pool, "bar", sdk.NewInt(1000000000000000000), foocoin, spreadFactor)
-				suite.Require().Error(err)
-=======
-				_, err := s.App.GAMMKeeper.SwapExactAmountIn(s.Ctx, s.TestAccs[0], pool, foocoin, "bar", sdk.ZeroInt(), swapFee)
+				_, err := s.App.GAMMKeeper.SwapExactAmountIn(s.Ctx, s.TestAccs[0], pool, foocoin, "bar", sdk.ZeroInt(), spreadFactor)
 				s.Require().NoError(err)
-				_, err = s.App.GAMMKeeper.SwapExactAmountOut(s.Ctx, s.TestAccs[0], pool, "bar", sdk.NewInt(1000000000000000000), foocoin, swapFee)
+				_, err = s.App.GAMMKeeper.SwapExactAmountOut(s.Ctx, s.TestAccs[0], pool, "bar", sdk.NewInt(1000000000000000000), foocoin, spreadFactor)
 				s.Require().NoError(err)
 			} else {
-				_, err := s.App.GAMMKeeper.SwapExactAmountIn(s.Ctx, s.TestAccs[0], pool, foocoin, "bar", sdk.ZeroInt(), swapFee)
+				_, err := s.App.GAMMKeeper.SwapExactAmountIn(s.Ctx, s.TestAccs[0], pool, foocoin, "bar", sdk.ZeroInt(), spreadFactor)
 				s.Require().Error(err)
-				_, err = s.App.GAMMKeeper.SwapExactAmountOut(s.Ctx, s.TestAccs[0], pool, "bar", sdk.NewInt(1000000000000000000), foocoin, swapFee)
+				_, err = s.App.GAMMKeeper.SwapExactAmountOut(s.Ctx, s.TestAccs[0], pool, "bar", sdk.NewInt(1000000000000000000), foocoin, spreadFactor)
 				s.Require().Error(err)
->>>>>>> 806f32ca
 			}
 		}
 	}
