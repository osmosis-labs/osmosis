package keeper_test

import (
	gocontext "context"
	"errors"

	errorsmod "cosmossdk.io/errors"
	sdk "github.com/cosmos/cosmos-sdk/types"
	"github.com/cosmos/cosmos-sdk/types/query"

	"github.com/osmosis-labs/osmosis/v15/x/gamm/pool-models/balancer"
	"github.com/osmosis-labs/osmosis/v15/x/gamm/pool-models/stableswap"
	"github.com/osmosis-labs/osmosis/v15/x/gamm/types"
	"github.com/osmosis-labs/osmosis/v15/x/gamm/v2types"
	poolmanagertypes "github.com/osmosis-labs/osmosis/v15/x/poolmanager/types"
)

func (s *KeeperTestSuite) TestCalcExitPoolCoinsFromShares() {
	queryClient := s.queryClient
	ctx := s.Ctx
	poolId := s.PrepareBalancerPool()
	exitFee := sdk.ZeroDec()

	testCases := []struct {
		name          string
		poolId        uint64
		shareInAmount sdk.Int
		expectedErr   error
	}{
		{
			"valid test case",
			poolId,
			sdk.NewInt(1000000000000000000),
			nil,
		},
		{
			"pool id does not exist",
			poolId + 1,
			sdk.NewInt(1000000000000000000),
			types.ErrPoolNotFound,
		},
		{
			"zero share in amount",
			poolId,
			sdk.ZeroInt(),
			errorsmod.Wrapf(types.ErrInvalidMathApprox, "share ratio is zero or negative"),
		},
		{
			"negative share in amount",
			poolId,
			sdk.NewInt(-10000),
			errorsmod.Wrapf(types.ErrInvalidMathApprox, "share ratio is zero or negative"),
		},
	}

	for _, tc := range testCases {
		s.Run(tc.name, func() {
			out, err := queryClient.CalcExitPoolCoinsFromShares(gocontext.Background(), &types.QueryCalcExitPoolCoinsFromSharesRequest{
				PoolId:        tc.poolId,
				ShareInAmount: tc.shareInAmount,
			})
			if tc.expectedErr == nil {
				poolRes, err := queryClient.Pool(gocontext.Background(), &types.QueryPoolRequest{
					PoolId: tc.poolId,
				})
				s.Require().NoError(err)

				var pool types.CFMMPoolI
				err = s.App.InterfaceRegistry().UnpackAny(poolRes.Pool, &pool)
				s.Require().NoError(err)

				exitCoins, err := pool.CalcExitPoolCoinsFromShares(ctx, tc.shareInAmount, exitFee)
				s.Require().NoError(err)

				// For each coin in exitCoins we are looking for a match in our response
				// We need to find exactly len(out) such matches
				coins_checked := 0
				for _, coin := range exitCoins {
					for _, actual_coin := range out.TokensOut {
						if coin.Denom == actual_coin.Denom {
							s.Require().Equal(coin.Amount, actual_coin.Amount)
							coins_checked++
						}
					}
				}
				s.Require().Equal(out.TokensOut, exitCoins)
			} else {
				s.Require().ErrorIs(err, tc.expectedErr)
			}
		})
	}
}

<<<<<<< HEAD
func (suite *KeeperTestSuite) TestCalcJoinPoolNoSwapShares() {
	queryClient := suite.queryClient
	ctx := suite.Ctx
	poolId := suite.PrepareBalancerPool()
	spreadFactor := sdk.ZeroDec()
=======
func (s *KeeperTestSuite) TestCalcJoinPoolNoSwapShares() {
	queryClient := s.queryClient
	ctx := s.Ctx
	poolId := s.PrepareBalancerPool()
	swapFee := sdk.ZeroDec()
>>>>>>> 806f32ca

	testCases := []struct {
		name        string
		poolId      uint64
		tokensIn    sdk.Coins
		expectedErr error
	}{
		{
			"valid uneven multi asset join test case",
			poolId,
			sdk.NewCoins(sdk.NewCoin("foo", sdk.NewInt(5000000)), sdk.NewCoin("bar", sdk.NewInt(5000000)), sdk.NewCoin("baz", sdk.NewInt(5000000)), sdk.NewCoin("uosmo", sdk.NewInt(5000000))),
			nil,
		},
		{
			"valid even multi asset join test case",
			poolId,
			sdk.NewCoins(sdk.NewCoin("foo", sdk.NewInt(500000)), sdk.NewCoin("bar", sdk.NewInt(1000000)), sdk.NewCoin("baz", sdk.NewInt(1500000)), sdk.NewCoin("uosmo", sdk.NewInt(2000000))),
			nil,
		},
		{
			"invalid single asset join test case",
			poolId,
			sdk.NewCoins(sdk.NewCoin("uosmo", sdk.NewInt(1000000))),
			errors.New("no-swap joins require LP'ing with all assets in pool"),
		},
		{
			"pool id does not exist",
			poolId + 1,
			sdk.NewCoins(sdk.NewCoin("uosmo", sdk.NewInt(1000000))),
			types.PoolDoesNotExistError{PoolId: poolId + 1},
		},
		{
			"token in denom does not exist",
			poolId,
			sdk.NewCoins(sdk.NewCoin("random", sdk.NewInt(10000))),
			errorsmod.Wrapf(types.ErrDenomNotFoundInPool, "input denoms must already exist in the pool (%s)", "random"),
		},
		{
			"join pool with incorrect amount of assets",
			poolId,
			sdk.NewCoins(sdk.NewCoin("uosmo", sdk.NewInt(10000)), sdk.NewCoin("bar", sdk.NewInt(10000))),
			errors.New("no-swap joins require LP'ing with all assets in pool"),
		},
	}

	for _, tc := range testCases {
		s.Run(tc.name, func() {
			out, err := queryClient.CalcJoinPoolNoSwapShares(gocontext.Background(), &types.QueryCalcJoinPoolNoSwapSharesRequest{
				PoolId:   tc.poolId,
				TokensIn: tc.tokensIn,
			})
			if tc.expectedErr == nil {
				poolRes, err := queryClient.Pool(gocontext.Background(), &types.QueryPoolRequest{
					PoolId: tc.poolId,
				})
				s.Require().NoError(err)

				var pool types.CFMMPoolI
				err = s.App.InterfaceRegistry().UnpackAny(poolRes.Pool, &pool)
				s.Require().NoError(err)

<<<<<<< HEAD
				numShares, numLiquidity, err := pool.CalcJoinPoolNoSwapShares(ctx, tc.tokensIn, spreadFactor)
				suite.Require().NoError(err)
				suite.Require().Equal(numShares, out.SharesOut)
				suite.Require().Equal(numLiquidity, out.TokensOut)
=======
				numShares, numLiquidity, err := pool.CalcJoinPoolNoSwapShares(ctx, tc.tokensIn, swapFee)
				s.Require().NoError(err)
				s.Require().Equal(numShares, out.SharesOut)
				s.Require().Equal(numLiquidity, out.TokensOut)
>>>>>>> 806f32ca
			} else {
				s.Require().EqualError(err, tc.expectedErr.Error())
			}
		})
	}
}

func (s *KeeperTestSuite) TestPoolsWithFilter() {
	var (
		defaultAcctFunds sdk.Coins = sdk.NewCoins(
			sdk.NewCoin("uosmo", sdk.NewInt(10000000000)),
			sdk.NewCoin("foo", sdk.NewInt(10000000)),
			sdk.NewCoin("bar", sdk.NewInt(10000000)),
			sdk.NewCoin("baz", sdk.NewInt(10000000)),
		)
		defaultPoolParams = balancer.PoolParams{
			SwapFee: sdk.ZeroDec(),
			ExitFee: sdk.ZeroDec(),
		}
	)

	testCases := []struct {
		name                        string
		num_pools                   int
		expected_num_pools_response int
		min_liquidity               string
		pool_type                   string
		poolAssets                  []balancer.PoolAsset
		expectedErr                 bool
	}{
		{
			name:                        "valid tc with both filters for min liquidity and pool type",
			num_pools:                   1,
			expected_num_pools_response: 1,
			min_liquidity:               "50000foo, 50000bar",
			pool_type:                   "Balancer",
			poolAssets: []balancer.PoolAsset{
				{
					Weight: sdk.NewInt(100),
					Token:  sdk.NewCoin("foo", sdk.NewInt(5000000)),
				},
				{
					Weight: sdk.NewInt(200),
					Token:  sdk.NewCoin("bar", sdk.NewInt(5000000)),
				},
			},
			expectedErr: false,
		},
		{
			name:                        "only min liquidity specified (too high for pools - return 0 pools)",
			num_pools:                   1,
			expected_num_pools_response: 0,
			min_liquidity:               "500000000foo, 500000000bar",
			poolAssets: []balancer.PoolAsset{
				{
					Weight: sdk.NewInt(100),
					Token:  sdk.NewCoin("foo", sdk.NewInt(5000000)),
				},
				{
					Weight: sdk.NewInt(200),
					Token:  sdk.NewCoin("bar", sdk.NewInt(5000000)),
				},
			},
			expectedErr: false,
		},
		{
			name:                        "wrong pool type specified",
			num_pools:                   1,
			expected_num_pools_response: 0,
			min_liquidity:               "",
			pool_type:                   "balaswap",
			poolAssets: []balancer.PoolAsset{
				{
					Weight: sdk.NewInt(100),
					Token:  sdk.NewCoin("foo", sdk.NewInt(5000000)),
				},
				{
					Weight: sdk.NewInt(200),
					Token:  sdk.NewCoin("bar", sdk.NewInt(5000000)),
				},
			},
			expectedErr: false,
		},
		{
			name:                        "2 parameters specified + single-token min liquidity",
			num_pools:                   1,
			expected_num_pools_response: 4,
			min_liquidity:               "500foo",
			pool_type:                   "Balancer",
			poolAssets: []balancer.PoolAsset{
				{
					Weight: sdk.NewInt(100),
					Token:  sdk.NewCoin("foo", sdk.NewInt(5000000)),
				},
				{
					Weight: sdk.NewInt(200),
					Token:  sdk.NewCoin("bar", sdk.NewInt(5000000)),
				},
			},
			expectedErr: false,
		},
		{
			name:                        "min_liquidity denom not present in pool",
			num_pools:                   1,
			expected_num_pools_response: 0,
			min_liquidity:               "500whoami",
			poolAssets: []balancer.PoolAsset{
				{
					Weight: sdk.NewInt(100),
					Token:  sdk.NewCoin("foo", sdk.NewInt(5000000)),
				},
				{
					Weight: sdk.NewInt(200),
					Token:  sdk.NewCoin("bar", sdk.NewInt(5000000)),
				},
			},
			expectedErr: false,
		},
		{
			name:                        "only min liquidity specified - valid",
			num_pools:                   1,
			expected_num_pools_response: 6,
			min_liquidity:               "0foo,0bar",
			poolAssets: []balancer.PoolAsset{
				{
					Weight: sdk.NewInt(100),
					Token:  sdk.NewCoin("foo", sdk.NewInt(5000000)),
				},
				{
					Weight: sdk.NewInt(200),
					Token:  sdk.NewCoin("bar", sdk.NewInt(5000000)),
				},
			},
			expectedErr: false,
		},
		{
			name:                        "only valid pool type specified",
			num_pools:                   1,
			expected_num_pools_response: 7,
			pool_type:                   "Balancer",
			poolAssets: []balancer.PoolAsset{
				{
					Weight: sdk.NewInt(100),
					Token:  sdk.NewCoin("foo", sdk.NewInt(5000000)),
				},
				{
					Weight: sdk.NewInt(200),
					Token:  sdk.NewCoin("bar", sdk.NewInt(5000000)),
				},
			},
			expectedErr: false,
		},
		{
			name:                        "invalid min liquidity specified",
			num_pools:                   1,
			expected_num_pools_response: 1,
			min_liquidity:               "wrong300foo",
			pool_type:                   "Balancer",
			poolAssets: []balancer.PoolAsset{
				{
					Weight: sdk.NewInt(100),
					Token:  sdk.NewCoin("foo", sdk.NewInt(5000000)),
				},
				{
					Weight: sdk.NewInt(200),
					Token:  sdk.NewCoin("bar", sdk.NewInt(5000000)),
				},
			},
			expectedErr: true,
		},
	}
	for _, tc := range testCases {
		s.Run(tc.name, func() {
			for i := 0; i < tc.num_pools; i++ {
				s.prepareCustomBalancerPool(
					defaultAcctFunds,
					tc.poolAssets,
					defaultPoolParams,
				)
			}
			res, err := s.queryClient.PoolsWithFilter(s.Ctx.Context(), &types.QueryPoolsWithFilterRequest{
				MinLiquidity: tc.min_liquidity,
				PoolType:     tc.pool_type,
			})
			if tc.expectedErr {
				s.Require().Error(err)
			} else {
				s.Require().NoError(err)
				s.Require().Equal(tc.expected_num_pools_response, len(res.Pools))
			}
		})
	}
}

<<<<<<< HEAD
func (suite *KeeperTestSuite) TestCalcJoinPoolShares() {
	queryClient := suite.queryClient
	ctx := suite.Ctx
	poolId := suite.PrepareBalancerPool()
	spreadFactor := sdk.ZeroDec()
=======
func (s *KeeperTestSuite) TestCalcJoinPoolShares() {
	queryClient := s.queryClient
	ctx := s.Ctx
	poolId := s.PrepareBalancerPool()
	swapFee := sdk.ZeroDec()
>>>>>>> 806f32ca

	testCases := []struct {
		name        string
		poolId      uint64
		tokensIn    sdk.Coins
		expectedErr error
	}{
		{
			"valid uneven multi asset join test case",
			poolId,
			sdk.NewCoins(sdk.NewCoin("foo", sdk.NewInt(5000000)), sdk.NewCoin("bar", sdk.NewInt(5000000)), sdk.NewCoin("baz", sdk.NewInt(5000000)), sdk.NewCoin("uosmo", sdk.NewInt(5000000))),
			nil,
		},
		{
			"valid even multi asset join test case",
			poolId,
			sdk.NewCoins(sdk.NewCoin("foo", sdk.NewInt(500000)), sdk.NewCoin("bar", sdk.NewInt(1000000)), sdk.NewCoin("baz", sdk.NewInt(1500000)), sdk.NewCoin("uosmo", sdk.NewInt(2000000))),
			nil,
		},
		{
			"valid single asset join test case",
			poolId,
			sdk.NewCoins(sdk.NewCoin("uosmo", sdk.NewInt(1000000))),
			nil,
		},
		{
			"pool id does not exist",
			poolId + 1,
			sdk.NewCoins(sdk.NewCoin("uosmo", sdk.NewInt(1000000))),
			types.PoolDoesNotExistError{PoolId: poolId + 1},
		},
		{
			"token in denom does not exist",
			poolId,
			sdk.NewCoins(sdk.NewCoin("random", sdk.NewInt(10000))),
			errorsmod.Wrapf(types.ErrDenomNotFoundInPool, "input denoms must already exist in the pool (%s)", "random"),
		},
		{
			"join pool with incorrect amount of assets",
			poolId,
			sdk.NewCoins(sdk.NewCoin("uosmo", sdk.NewInt(10000)), sdk.NewCoin("bar", sdk.NewInt(10000))),
			errors.New("balancer pool only supports LP'ing with one asset or all assets in pool"),
		},
	}

	for _, tc := range testCases {
		s.Run(tc.name, func() {
			out, err := queryClient.CalcJoinPoolShares(gocontext.Background(), &types.QueryCalcJoinPoolSharesRequest{
				PoolId:   tc.poolId,
				TokensIn: tc.tokensIn,
			})
			if tc.expectedErr == nil {
				poolRes, err := queryClient.Pool(gocontext.Background(), &types.QueryPoolRequest{
					PoolId: tc.poolId,
				})
				s.Require().NoError(err)

				var pool types.CFMMPoolI
				err = s.App.InterfaceRegistry().UnpackAny(poolRes.Pool, &pool)
				s.Require().NoError(err)

<<<<<<< HEAD
				numShares, numLiquidity, err := pool.CalcJoinPoolShares(ctx, tc.tokensIn, spreadFactor)
				suite.Require().NoError(err)
				suite.Require().Equal(numShares, out.ShareOutAmount)
				suite.Require().Equal(numLiquidity, out.TokensOut)
=======
				numShares, numLiquidity, err := pool.CalcJoinPoolShares(ctx, tc.tokensIn, swapFee)
				s.Require().NoError(err)
				s.Require().Equal(numShares, out.ShareOutAmount)
				s.Require().Equal(numLiquidity, out.TokensOut)
>>>>>>> 806f32ca
			} else {
				s.Require().EqualError(err, tc.expectedErr.Error())
			}
		})
	}
}

func (s *KeeperTestSuite) TestQueryPool() {
	queryClient := s.queryClient

	// Invalid param
	_, err := queryClient.Pool(gocontext.Background(), &types.QueryPoolRequest{})
	s.Require().Error(err)

	// Pool not exist
	_, err = queryClient.Pool(gocontext.Background(), &types.QueryPoolRequest{
		PoolId: 1,
	})
	s.Require().Error(err)

	for i := 0; i < 10; i++ {
		poolId := s.PrepareBalancerPool()
		poolRes, err := queryClient.Pool(gocontext.Background(), &types.QueryPoolRequest{
			PoolId: poolId,
		})
		s.Require().NoError(err)
		var pool types.CFMMPoolI
		err = s.App.InterfaceRegistry().UnpackAny(poolRes.Pool, &pool)
		s.Require().NoError(err)
		s.Require().Equal(poolId, pool.GetId())
		s.Require().Equal(poolmanagertypes.NewPoolAddress(poolId).String(), pool.GetAddress().String())
	}
}

func (s *KeeperTestSuite) TestQueryPools() {
	queryClient := s.queryClient

	for i := 0; i < 10; i++ {
		poolId := s.PrepareBalancerPool()
		poolRes, err := queryClient.Pool(gocontext.Background(), &types.QueryPoolRequest{
			PoolId: poolId,
		})
		s.Require().NoError(err)
		var pool types.CFMMPoolI
		err = s.App.InterfaceRegistry().UnpackAny(poolRes.Pool, &pool)
		s.Require().NoError(err)
		s.Require().Equal(poolId, pool.GetId())
		s.Require().Equal(poolmanagertypes.NewPoolAddress(poolId).String(), pool.GetAddress().String())
	}

	res, err := queryClient.Pools(gocontext.Background(), &types.QueryPoolsRequest{
		Pagination: &query.PageRequest{
			Key:        nil,
			Limit:      1,
			CountTotal: false,
		},
	})
	s.Require().NoError(err)
	s.Require().Equal(1, len(res.Pools))
	for _, r := range res.Pools {
		var pool types.CFMMPoolI
		err = s.App.InterfaceRegistry().UnpackAny(r, &pool)
		s.Require().NoError(err)
		s.Require().Equal(poolmanagertypes.NewPoolAddress(uint64(1)).String(), pool.GetAddress().String())
		s.Require().Equal(uint64(1), pool.GetId())
	}

	res, err = queryClient.Pools(gocontext.Background(), &types.QueryPoolsRequest{
		Pagination: &query.PageRequest{
			Key:        nil,
			Limit:      5,
			CountTotal: false,
		},
	})
	s.Require().NoError(err)
	s.Require().Equal(5, len(res.Pools))
	for i, r := range res.Pools {
		var pool types.CFMMPoolI
		err = s.App.InterfaceRegistry().UnpackAny(r, &pool)
		s.Require().NoError(err)
		s.Require().Equal(poolmanagertypes.NewPoolAddress(uint64(i+1)).String(), pool.GetAddress().String())
		s.Require().Equal(uint64(i+1), pool.GetId())
	}
}

func (s *KeeperTestSuite) TestPoolType() {
	poolIdBalancer := s.PrepareBalancerPool()
	poolIdStableswap := s.PrepareBasicStableswapPool()

	// error when querying invalid pool ID
	_, err := s.queryClient.PoolType(gocontext.Background(), &types.QueryPoolTypeRequest{PoolId: poolIdStableswap + 1})
	s.Require().Error(err)

	res, err := s.queryClient.PoolType(gocontext.Background(), &types.QueryPoolTypeRequest{PoolId: poolIdBalancer})
	s.Require().NoError(err)
	s.Require().Equal(balancer.PoolTypeName, res.PoolType)

	res, err = s.queryClient.PoolType(gocontext.Background(),
		&types.QueryPoolTypeRequest{PoolId: poolIdStableswap})
	s.Require().NoError(err)
	s.Require().Equal(stableswap.PoolTypeName, res.PoolType)
}

func (s *KeeperTestSuite) TestQueryNumPools1() {
	res, err := s.queryClient.NumPools(gocontext.Background(), &types.QueryNumPoolsRequest{})
	s.Require().NoError(err)
	s.Require().Equal(uint64(0), res.NumPools)
}

func (s *KeeperTestSuite) TestQueryNumPools2() {
	for i := 0; i < 10; i++ {
		s.PrepareBalancerPool()
	}

	res, err := s.queryClient.NumPools(gocontext.Background(), &types.QueryNumPoolsRequest{})
	s.Require().NoError(err)
	s.Require().Equal(uint64(10), res.NumPools)
}

func (s *KeeperTestSuite) TestQueryTotalPoolLiquidity() {
	queryClient := s.queryClient

	// Pool not exist
	_, err := queryClient.TotalPoolLiquidity(gocontext.Background(), &types.QueryTotalPoolLiquidityRequest{PoolId: 1})
	s.Require().Error(err)

	poolId := s.PrepareBalancerPool()

	res, err := queryClient.TotalPoolLiquidity(gocontext.Background(), &types.QueryTotalPoolLiquidityRequest{PoolId: poolId})
	s.Require().NoError(err)
	expectedCoins := sdk.NewCoins(sdk.NewCoin("foo", sdk.NewInt(5000000)), sdk.NewCoin("bar", sdk.NewInt(5000000)), sdk.NewCoin("baz", sdk.NewInt(5000000)), sdk.NewCoin("uosmo", sdk.NewInt(5000000)))
	s.Require().Equal(res.Liquidity, expectedCoins)
}

func (s *KeeperTestSuite) TestQueryTotalShares() {
	queryClient := s.queryClient

	// Pool not exist
	_, err := queryClient.TotalShares(gocontext.Background(), &types.QueryTotalSharesRequest{PoolId: 1})
	s.Require().Error(err)

	poolId := s.PrepareBalancerPool()

	// Share Token would be minted as 100.000000000000000000 share token initially.
	res, err := queryClient.TotalShares(gocontext.Background(), &types.QueryTotalSharesRequest{PoolId: poolId})
	s.Require().NoError(err)
	s.Require().Equal(types.InitPoolSharesSupply.String(), res.TotalShares.Amount.String())

	// Mint more share token.
	// TODO: Change this test structure. perhaps JoinPoolExactShareAmountOut can be used once written
	// pool, err := s.App.GAMMKeeper.GetPool(s.Ctx, poolId)
	// s.Require().NoError(err)
	// err = s.App.GAMMKeeper.MintPoolShareToAccount(s.Ctx, pool, acc1, types.OneShare.MulRaw(10))
	// s.Require().NoError(err)
	// s.Require().NoError(s.App.GAMMKeeper.SetPool(s.Ctx, pool))

	// res, err = queryClient.TotalShares(gocontext.Background(), &types.QueryTotalSharesRequest{PoolId: poolId})
	// s.Require().NoError(err)
	// s.Require().Equal(types.InitPoolSharesSupply.Add(types.OneShare.MulRaw(10)).String(), res.TotalShares.Amount.String())
}

func (s *KeeperTestSuite) TestQueryBalancerPoolTotalLiquidity() {
	queryClient := s.queryClient

	// Pool not exist
	res, err := queryClient.TotalLiquidity(gocontext.Background(), &types.QueryTotalLiquidityRequest{})
	s.Require().NoError(err)
	s.Require().Equal("", sdk.Coins(res.Liquidity).String())

	_ = s.PrepareBalancerPool()

	// create pool
	res, err = queryClient.TotalLiquidity(gocontext.Background(), &types.QueryTotalLiquidityRequest{})
	s.Require().NoError(err)
	s.Require().Equal("5000000bar,5000000baz,5000000foo,5000000uosmo", sdk.Coins(res.Liquidity).String())
}

// TODO: Come fix
// func (s *KeeperTestSuite) TestQueryBalancerPoolPoolAssets() {
// 	queryClient := s.queryClient

// 	// Pool not exist
// 	_, err := queryClient.PoolAssets(gocontext.Background(), &types.QueryPoolAssetsRequest{PoolId: 1})
// 	s.Require().Error(err)

// 	poolId := s.PrepareBalancerPool()

// 	res, err := queryClient.PoolAssets(gocontext.Background(), &types.QueryPoolAssetsRequest{PoolId: poolId})
// 	s.Require().NoError(err)

// 	/*
// 		{
// 			Weight: sdk.NewInt(200 * GuaranteedWeightPrecision),
// 			Token:  sdk.NewCoin("bar", sdk.NewInt(5000000)),
// 		},
// 		{
// 			Weight: sdk.NewInt(300 * GuaranteedWeightPrecision),
// 			Token:  sdk.NewCoin("baz", sdk.NewInt(5000000)),
// 		},
// 		{
// 			Weight: sdk.NewInt(100 * GuaranteedWeightPrecision),
// 			Token:  sdk.NewCoin("foo", sdk.NewInt(5000000)),
// 		},
// 	*/
// 	PoolAssets := res.PoolAssets
// 	s.Require().Equal(3, len(PoolAssets))

// 	s.Require().Equal(sdk.NewInt(200*types.GuaranteedWeightPrecision), PoolAssets[0].Weight)
// 	s.Require().Equal(sdk.NewInt(300*types.GuaranteedWeightPrecision), PoolAssets[1].Weight)
// 	s.Require().Equal(sdk.NewInt(100*types.GuaranteedWeightPrecision), PoolAssets[2].Weight)

// 	s.Require().Equal("5000000bar", PoolAssets[0].Token.String())
// 	s.Require().Equal("5000000baz", PoolAssets[1].Token.String())
// 	s.Require().Equal("5000000foo", PoolAssets[2].Token.String())
// }

func (s *KeeperTestSuite) TestQueryBalancerPoolSpotPrice() {
	queryClient := s.queryClient
	poolID := s.PrepareBalancerPool()

	testCases := []struct {
		name      string
		req       *types.QuerySpotPriceRequest
		expectErr bool
		result    string
	}{
		{
			name: "non-existent pool",
			req: &types.QuerySpotPriceRequest{
				PoolId:          0,
				BaseAssetDenom:  "foo",
				QuoteAssetDenom: "bar",
			},
			expectErr: true,
		},
		{
			name: "missing asset denoms",
			req: &types.QuerySpotPriceRequest{
				PoolId: poolID,
			},
			expectErr: true,
		},
		{
			name: "missing pool ID and quote denom",
			req: &types.QuerySpotPriceRequest{
				BaseAssetDenom: "foo",
			},
			expectErr: true,
		},
		{
			name: "missing pool ID and base denom",
			req: &types.QuerySpotPriceRequest{
				QuoteAssetDenom: "bar",
			},
			expectErr: true,
		},
		{
			name: "valid request for foo/bar",
			req: &types.QuerySpotPriceRequest{
				PoolId:          poolID,
				BaseAssetDenom:  "foo",
				QuoteAssetDenom: "bar",
			},
			result: sdk.NewDec(2).String(),
		},
		{
			name: "valid request for bar/baz",
			req: &types.QuerySpotPriceRequest{
				PoolId:          poolID,
				BaseAssetDenom:  "bar",
				QuoteAssetDenom: "baz",
			},
			result: sdk.NewDecWithPrec(15, 1).String(),
		},
		{
			name: "valid request for baz/foo",
			req: &types.QuerySpotPriceRequest{
				PoolId:          poolID,
				BaseAssetDenom:  "baz",
				QuoteAssetDenom: "foo",
			},
			result: sdk.MustNewDecFromStr("0.333333330000000000").String(),
		},
	}

	for _, tc := range testCases {
		tc := tc

		s.Run(tc.name, func() {
			result, err := queryClient.SpotPrice(gocontext.Background(), tc.req)
			if tc.expectErr {
				s.Require().Error(err, "expected error")
			} else {
				s.Require().NoError(err, "unexpected error")
				s.Require().Equal(tc.result, result.SpotPrice)
			}
		})
	}
}

func (s *KeeperTestSuite) TestV2QueryBalancerPoolSpotPrice() {
	v2queryClient := v2types.NewQueryClient(s.QueryHelper)
	coins := sdk.NewCoins(
		sdk.NewInt64Coin("tokenA", 1000),
		sdk.NewInt64Coin("tokenB", 2000),
		sdk.NewInt64Coin("tokenC", 3000),
		sdk.NewInt64Coin("tokenD", 4000),
		sdk.NewInt64Coin("tokenE", 4000), // 4000 intentional
	)
	poolID := s.PrepareBalancerPoolWithCoins(coins...)

	testCases := []struct {
		name      string
		req       *v2types.QuerySpotPriceRequest
		expectErr bool
		result    string
	}{
		{
			name: "non-existent pool",
			req: &v2types.QuerySpotPriceRequest{
				PoolId:          0,
				BaseAssetDenom:  "tokenA",
				QuoteAssetDenom: "tokenB",
			},
			expectErr: true,
		},
		{
			name: "missing asset denoms",
			req: &v2types.QuerySpotPriceRequest{
				PoolId: poolID,
			},
			expectErr: true,
		},
		{
			name: "missing pool ID and quote denom",
			req: &v2types.QuerySpotPriceRequest{
				BaseAssetDenom: "tokenA",
			},
			expectErr: true,
		},
		{
			name: "missing pool ID and base denom",
			req: &v2types.QuerySpotPriceRequest{
				QuoteAssetDenom: "tokenB",
			},
			expectErr: true,
		},
		{
			name: "tokenA in terms of tokenB",
			req: &v2types.QuerySpotPriceRequest{
				PoolId:          poolID,
				BaseAssetDenom:  "tokenA",
				QuoteAssetDenom: "tokenB",
			},
			result: sdk.NewDec(2).String(),
		},
		{
			name: "tokenB in terms of tokenA",
			req: &v2types.QuerySpotPriceRequest{
				PoolId:          poolID,
				BaseAssetDenom:  "tokenB",
				QuoteAssetDenom: "tokenA",
			},
			result: sdk.NewDecWithPrec(5, 1).String(),
		},
		{
			name: "tokenC in terms of tokenD (rounded decimal of 4/3)",
			req: &v2types.QuerySpotPriceRequest{
				PoolId:          poolID,
				BaseAssetDenom:  "tokenC",
				QuoteAssetDenom: "tokenD",
			},
			result: sdk.MustNewDecFromStr("1.333333330000000000").String(),
		},
		{
			name: "tokenD in terms of tokenE (1)",
			req: &v2types.QuerySpotPriceRequest{
				PoolId:          poolID,
				BaseAssetDenom:  "tokenD",
				QuoteAssetDenom: "tokenE",
			},
			result: sdk.OneDec().String(),
		},
	}

	for _, tc := range testCases {
		tc := tc

		s.Run(tc.name, func() {
			result, err := v2queryClient.SpotPrice(gocontext.Background(), tc.req)
			if tc.expectErr {
				s.Require().Error(err, "expected error")
			} else {
				s.Require().NoError(err, "unexpected error")
				s.Require().Equal(tc.result, result.SpotPrice)
			}
		})
	}
}

func (s *KeeperTestSuite) TestQueryStableswapPoolSpotPrice() {
	queryClient := s.queryClient
	poolIDEven := s.PrepareBasicStableswapPool()
	poolIDUneven := s.PrepareImbalancedStableswapPool()

	testCases := []struct {
		name      string
		req       *types.QuerySpotPriceRequest
		expectErr bool
		result    string
	}{
		{
			name: "non-existent pool",
			req: &types.QuerySpotPriceRequest{
				PoolId:          0,
				BaseAssetDenom:  "foo",
				QuoteAssetDenom: "bar",
			},
			expectErr: true,
		},
		{
			name: "missing asset denoms",
			req: &types.QuerySpotPriceRequest{
				PoolId: poolIDEven,
			},
			expectErr: true,
		},
		{
			name: "missing pool ID and quote denom",
			req: &types.QuerySpotPriceRequest{
				BaseAssetDenom: "foo",
			},
			expectErr: true,
		},
		{
			name: "missing pool ID and base denom",
			req: &types.QuerySpotPriceRequest{
				QuoteAssetDenom: "bar",
			},
			expectErr: true,
		},
		{
			name: "valid request for foo/bar in even pool",
			req: &types.QuerySpotPriceRequest{
				PoolId:          poolIDEven,
				BaseAssetDenom:  "bar",
				QuoteAssetDenom: "foo",
			},
			result: "1.000000000000000000",
		},
		{
			name: "foo in terms of bar for in a 1:2:3, foo bar baz pool",
			req: &types.QuerySpotPriceRequest{
				PoolId:          poolIDUneven,
				BaseAssetDenom:  "bar",
				QuoteAssetDenom: "foo",
			},
			result: "1.454545450000000000",
		},
	}

	for _, tc := range testCases {
		tc := tc

		s.Run(tc.name, func() {
			result, err := queryClient.SpotPrice(gocontext.Background(), tc.req)
			if tc.expectErr {
				s.Require().Error(err, "expected error")
			} else {
				s.Require().NoError(err, "unexpected error")
				// We allow for a small geometric error due to our spot price being an approximation
				expectedSpotPrice := sdk.MustNewDecFromStr(tc.result)
				actualSpotPrice := sdk.MustNewDecFromStr(result.SpotPrice)
				diff := (expectedSpotPrice.Sub(actualSpotPrice)).Abs()
				errTerm := diff.Quo(sdk.MinDec(expectedSpotPrice, actualSpotPrice))

				s.Require().True(errTerm.LT(sdk.NewDecWithPrec(1, 3)), "Expected: %d, Actual: %d", expectedSpotPrice, actualSpotPrice)
			}
		})
	}
}

func (s *KeeperTestSuite) TestV2QueryStableswapPoolSpotPrice() {
	v2queryClient := v2types.NewQueryClient(s.QueryHelper)
	poolIDEven := s.PrepareBasicStableswapPool()
	poolIDUneven := s.PrepareImbalancedStableswapPool()

	testCases := []struct {
		name      string
		req       *v2types.QuerySpotPriceRequest
		expectErr bool
		result    string
	}{
		{
			name: "non-existent pool",
			req: &v2types.QuerySpotPriceRequest{
				PoolId:          0,
				BaseAssetDenom:  "foo",
				QuoteAssetDenom: "bar",
			},
			expectErr: true,
		},
		{
			name: "missing asset denoms",
			req: &v2types.QuerySpotPriceRequest{
				PoolId: poolIDEven,
			},
			expectErr: true,
		},
		{
			name: "missing pool ID and quote denom",
			req: &v2types.QuerySpotPriceRequest{
				BaseAssetDenom: "foo",
			},
			expectErr: true,
		},
		{
			name: "missing pool ID and base denom",
			req: &v2types.QuerySpotPriceRequest{
				QuoteAssetDenom: "bar",
			},
			expectErr: true,
		},
		{
			name: "foo in terms of bar in even pool",
			req: &v2types.QuerySpotPriceRequest{
				PoolId:          poolIDEven,
				BaseAssetDenom:  "bar",
				QuoteAssetDenom: "foo",
			},
			result: "1.000000000000000000",
		},
		{
			name: "foo in terms of bar in uneven pool",
			req: &v2types.QuerySpotPriceRequest{
				PoolId:          poolIDUneven,
				BaseAssetDenom:  "foo",
				QuoteAssetDenom: "bar",
			},
			result: "1.454545450000000000",
		},
	}

	for _, tc := range testCases {
		tc := tc

		s.Run(tc.name, func() {
			result, err := v2queryClient.SpotPrice(gocontext.Background(), tc.req)
			if tc.expectErr {
				s.Require().Error(err, "expected error")
			} else {
				s.Require().NoError(err, "unexpected error")

				// We allow for a small geometric error due to our spot price being an approximation
				expectedSpotPrice := sdk.MustNewDecFromStr(tc.result)
				actualSpotPrice := sdk.MustNewDecFromStr(result.SpotPrice)
				diff := (expectedSpotPrice.Sub(actualSpotPrice)).Abs()
				errTerm := diff.Quo(sdk.MinDec(expectedSpotPrice, actualSpotPrice))

				s.Require().True(errTerm.LT(sdk.NewDecWithPrec(1, 3)), "Expected: %d, Actual: %d", expectedSpotPrice, actualSpotPrice)
			}
		})
	}
}<|MERGE_RESOLUTION|>--- conflicted
+++ resolved
@@ -91,19 +91,11 @@
 	}
 }
 
-<<<<<<< HEAD
-func (suite *KeeperTestSuite) TestCalcJoinPoolNoSwapShares() {
-	queryClient := suite.queryClient
-	ctx := suite.Ctx
-	poolId := suite.PrepareBalancerPool()
-	spreadFactor := sdk.ZeroDec()
-=======
 func (s *KeeperTestSuite) TestCalcJoinPoolNoSwapShares() {
 	queryClient := s.queryClient
 	ctx := s.Ctx
 	poolId := s.PrepareBalancerPool()
-	swapFee := sdk.ZeroDec()
->>>>>>> 806f32ca
+	spreadFactor := sdk.ZeroDec()
 
 	testCases := []struct {
 		name        string
@@ -165,17 +157,10 @@
 				err = s.App.InterfaceRegistry().UnpackAny(poolRes.Pool, &pool)
 				s.Require().NoError(err)
 
-<<<<<<< HEAD
 				numShares, numLiquidity, err := pool.CalcJoinPoolNoSwapShares(ctx, tc.tokensIn, spreadFactor)
-				suite.Require().NoError(err)
-				suite.Require().Equal(numShares, out.SharesOut)
-				suite.Require().Equal(numLiquidity, out.TokensOut)
-=======
-				numShares, numLiquidity, err := pool.CalcJoinPoolNoSwapShares(ctx, tc.tokensIn, swapFee)
 				s.Require().NoError(err)
 				s.Require().Equal(numShares, out.SharesOut)
 				s.Require().Equal(numLiquidity, out.TokensOut)
->>>>>>> 806f32ca
 			} else {
 				s.Require().EqualError(err, tc.expectedErr.Error())
 			}
@@ -370,19 +355,11 @@
 	}
 }
 
-<<<<<<< HEAD
-func (suite *KeeperTestSuite) TestCalcJoinPoolShares() {
-	queryClient := suite.queryClient
-	ctx := suite.Ctx
-	poolId := suite.PrepareBalancerPool()
-	spreadFactor := sdk.ZeroDec()
-=======
 func (s *KeeperTestSuite) TestCalcJoinPoolShares() {
 	queryClient := s.queryClient
 	ctx := s.Ctx
 	poolId := s.PrepareBalancerPool()
-	swapFee := sdk.ZeroDec()
->>>>>>> 806f32ca
+	spreadFactor := sdk.ZeroDec()
 
 	testCases := []struct {
 		name        string
@@ -444,17 +421,10 @@
 				err = s.App.InterfaceRegistry().UnpackAny(poolRes.Pool, &pool)
 				s.Require().NoError(err)
 
-<<<<<<< HEAD
 				numShares, numLiquidity, err := pool.CalcJoinPoolShares(ctx, tc.tokensIn, spreadFactor)
-				suite.Require().NoError(err)
-				suite.Require().Equal(numShares, out.ShareOutAmount)
-				suite.Require().Equal(numLiquidity, out.TokensOut)
-=======
-				numShares, numLiquidity, err := pool.CalcJoinPoolShares(ctx, tc.tokensIn, swapFee)
 				s.Require().NoError(err)
 				s.Require().Equal(numShares, out.ShareOutAmount)
 				s.Require().Equal(numLiquidity, out.TokensOut)
->>>>>>> 806f32ca
 			} else {
 				s.Require().EqualError(err, tc.expectedErr.Error())
 			}
