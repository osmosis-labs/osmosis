package keeper

import (
	"fmt"
	"sort"
	"time"

	cltypes "github.com/osmosis-labs/osmosis/v15/x/concentrated-liquidity/types"
	"github.com/osmosis-labs/osmosis/v15/x/gamm/types"
	poolmanagertypes "github.com/osmosis-labs/osmosis/v15/x/poolmanager/types"

	"github.com/cosmos/cosmos-sdk/store/prefix"
	sdk "github.com/cosmos/cosmos-sdk/types"
)

// MigrateUnlockedPositionFromBalancerToConcentrated migrates unlocked lp tokens from a balancer pool to a concentrated liquidity pool.
// Fails if the lp tokens are locked (must utilize UnlockAndMigrate function in the superfluid module)
<<<<<<< HEAD
// tokenOutMins indicate the minimum token expected while exitting the existing Balancer pool. Would error and fail if failed to exit with the designated amount of tokenOutMins.
//
// Note that this method should not be directly called from the upgrade handler, due to the possibility
// of erroring when migrating dust shares. in the process of ExitPools.
func (k Keeper) MigrateFromBalancerToConcentrated(ctx sdk.Context,
	sender sdk.AccAddress, sharesToMigrate sdk.Coin,
	tokenOutMins sdk.Coins) (positionId uint64, amount0, amount1 sdk.Int, liquidity sdk.Dec, joinTime time.Time, poolIdLeaving, poolIdEntering uint64, err error) {
=======
func (k Keeper) MigrateUnlockedPositionFromBalancerToConcentrated(ctx sdk.Context, sender sdk.AccAddress, sharesToMigrate sdk.Coin) (positionId uint64, amount0, amount1 sdk.Int, liquidity sdk.Dec, joinTime time.Time, poolIdLeaving, poolIdEntering uint64, err error) {
>>>>>>> 820acac6
	// Get the balancer poolId by parsing the gamm share denom.
	poolIdLeaving, err = types.GetPoolIdFromShareDenom(sharesToMigrate.Denom)
	if err != nil {
		return 0, sdk.Int{}, sdk.Int{}, sdk.Dec{}, time.Time{}, 0, 0, err
	}

	// Find the governance sanctioned link between the balancer pool and a concentrated pool.
	poolIdEntering, err = k.GetLinkedConcentratedPoolID(ctx, poolIdLeaving)
	if err != nil {
		return 0, sdk.Int{}, sdk.Int{}, sdk.Dec{}, time.Time{}, 0, 0, err
	}

	// Get the concentrated pool from the message and type cast it to ConcentratedPoolExtension.
	concentratedPool, err := k.concentratedLiquidityKeeper.GetPoolFromPoolIdAndConvertToConcentrated(ctx, poolIdEntering)
	if err != nil {
		return 0, sdk.Int{}, sdk.Int{}, sdk.Dec{}, time.Time{}, 0, 0, err
	}

	// Exit the balancer pool position.
	exitCoins, err := k.ExitPool(ctx, sender, poolIdLeaving, sharesToMigrate.Amount, tokenOutMins)
	if err != nil {
		return 0, sdk.Int{}, sdk.Int{}, sdk.Dec{}, time.Time{}, 0, 0, err
	}
	// Defense in depth, ensuring we are returning exactly two coins.
	if len(exitCoins) != 2 {
		return 0, sdk.Int{}, sdk.Int{}, sdk.Dec{}, time.Time{}, 0, 0, fmt.Errorf("Balancer pool must have exactly two tokens")
	}

	// Create a full range (min to max tick) concentrated liquidity position.
	positionId, amount0, amount1, liquidity, joinTime, err = k.concentratedLiquidityKeeper.CreateFullRangePosition(ctx, concentratedPool, sender, exitCoins)
	if err != nil {
		return 0, sdk.Int{}, sdk.Int{}, sdk.Dec{}, time.Time{}, 0, 0, err
	}
	return positionId, amount0, amount1, liquidity, joinTime, poolIdLeaving, poolIdEntering, nil
}

// GetAllMigrationInfo gets all existing links between Balancer Pool and Concentrated Pool,
// wraps and returns them in `MigrationRecords`.
func (k Keeper) GetAllMigrationInfo(ctx sdk.Context) (types.MigrationRecords, error) {
	store := ctx.KVStore(k.storeKey)
	prefixStore := prefix.NewStore(store, types.KeyPrefixMigrationInfoBalancerPool)

	iter := prefixStore.Iterator(nil, nil)
	defer iter.Close()

	balancerToClPoolLinks := []types.BalancerToConcentratedPoolLink{}
	for ; iter.Valid(); iter.Next() {
		// balancer Pool Id
		balancerToClPoolLink := types.BalancerToConcentratedPoolLink{}
		balancerToClPoolLink.BalancerPoolId = sdk.BigEndianToUint64(iter.Key())

		// concentrated Pool Id
		balancerToClPoolLink.ClPoolId = sdk.BigEndianToUint64(iter.Value())

		balancerToClPoolLinks = append(balancerToClPoolLinks, balancerToClPoolLink)
	}

	migrationRecords := types.MigrationRecords{}
	migrationRecords.BalancerToConcentratedPoolLinks = balancerToClPoolLinks
	return migrationRecords, nil
}

// GetLinkedConcentratedPoolID returns the concentrated pool Id linked for the given balancer pool Id.
// Returns error if link for the given pool id does not exist.
func (k Keeper) GetLinkedConcentratedPoolID(ctx sdk.Context, balancerPoolId uint64) (uint64, error) {
	store := ctx.KVStore(k.storeKey)
	balancerToClPoolKey := types.GetKeyPrefixMigrationInfoBalancerPool(balancerPoolId)

	concentratedPoolIdBigEndian := store.Get(balancerToClPoolKey)
	if concentratedPoolIdBigEndian == nil {
		return 0, types.ConcentratedPoolMigrationLinkNotFoundError{PoolIdLeaving: balancerPoolId}
	}

	return sdk.BigEndianToUint64(concentratedPoolIdBigEndian), nil
}

// GetLinkedConcentratedPoolID returns the Balancer pool Id linked for the given concentrated pool Id.
// Returns error if link for the given pool id does not exist.
func (k Keeper) GetLinkedBalancerPoolID(ctx sdk.Context, concentratedPoolId uint64) (uint64, error) {
	store := ctx.KVStore(k.storeKey)
	concentratedToBalancerPoolKey := types.GetKeyPrefixMigrationInfoPoolCLPool(concentratedPoolId)

	balancerPoolIdBigEndian := store.Get(concentratedToBalancerPoolKey)
	if balancerPoolIdBigEndian == nil {
		return 0, types.BalancerPoolMigrationLinkNotFoundError{PoolIdEntering: concentratedPoolId}
	}

	return sdk.BigEndianToUint64(balancerPoolIdBigEndian), nil
}

// OverwriteMigrationRecords sets the balancer to gamm pool migration info to the store
// Deletes all existing records, migrationInfo in state is completely overwitten by the given migrationInfo.
func (k Keeper) OverwriteMigrationRecords(ctx sdk.Context, migrationInfo types.MigrationRecords) {
	store := ctx.KVStore(k.storeKey)

	// delete all existing keys
	prefixStore := prefix.NewStore(store, types.KeyPrefixMigrationInfoBalancerPool)
	iter := prefixStore.Iterator(nil, nil)
	defer iter.Close()

	for ; iter.Valid(); iter.Next() {
		prefixStore.Delete(iter.Key())
	}

	prefixStore = prefix.NewStore(store, types.KeyPrefixMigrationInfoCLPool)
	iter = prefixStore.Iterator(nil, nil)
	defer iter.Close()

	for ; iter.Valid(); iter.Next() {
		prefixStore.Delete(iter.Key())
	}

	for _, balancerToCLPoolLink := range migrationInfo.BalancerToConcentratedPoolLinks {
		balancerToClPoolKey := types.GetKeyPrefixMigrationInfoBalancerPool(balancerToCLPoolLink.BalancerPoolId)
		store.Set(balancerToClPoolKey, sdk.Uint64ToBigEndian(balancerToCLPoolLink.ClPoolId))

		clToBalancerPoolKey := types.GetKeyPrefixMigrationInfoPoolCLPool(balancerToCLPoolLink.ClPoolId)
		store.Set(clToBalancerPoolKey, sdk.Uint64ToBigEndian(balancerToCLPoolLink.BalancerPoolId))
	}
}

// validateRecords validates a list of BalancerToConcentratedPoolLink records to ensure that:
// 1) there are no duplicates
// 2) both the balancer and gamm pool IDs are valid
// 3) the balancer pool has exactly two tokens
// 4) the denoms of the tokens in the balancer pool match the denoms of the tokens in the gamm pool
// It also reorders records from lowest to highest balancer pool ID if they are not provided in order already.
func (k Keeper) validateRecords(ctx sdk.Context, records []types.BalancerToConcentratedPoolLink) error {
	lastBalancerPoolID := uint64(0)
	balancerIdFlags := make(map[uint64]bool, len(records))
	clIdFlags := make(map[uint64]bool, len(records))

	// Sort the provided records by balancer pool ID
	sort.SliceStable(records, func(i, j int) bool {
		return records[i].BalancerPoolId < records[j].BalancerPoolId
	})

	for _, record := range records {
		// If the balancer ID has already been seen, we have a duplicate
		if balancerIdFlags[record.BalancerPoolId] {
			return fmt.Errorf(
				"Balancer pool ID #%d has duplications.",
				record.BalancerPoolId,
			)
		}

		// If the concentrated ID has already been seen, we have a duplicate
		if clIdFlags[record.ClPoolId] {
			return fmt.Errorf(
				"Concentrated pool ID #%d has duplications.",
				record.ClPoolId,
			)
		}

		// Ensure records are sorted from lowest to highest balancer pool ID
		if record.BalancerPoolId < lastBalancerPoolID {
			return fmt.Errorf(
				"Balancer pool ID #%d came after Balancer pool ID #%d.",
				record.BalancerPoolId, lastBalancerPoolID,
			)
		}

		// Ensure the provided balancerPoolId exists and that it is of type balancer
		balancerPool, err := k.GetPool(ctx, record.BalancerPoolId)
		if err != nil {
			return err
		}
		poolType := balancerPool.GetType()
		if poolType != poolmanagertypes.Balancer {
			return fmt.Errorf("Balancer pool ID #%d is not of type balancer", record.BalancerPoolId)
		}

		// If clPoolID is 0, this signals a removal, so we skip this check.
		var clPool cltypes.ConcentratedPoolExtension
		if record.ClPoolId != 0 {
			// Ensure the provided ClPoolId exists and that it is of type concentrated.
			clPool, err = k.concentratedLiquidityKeeper.GetPoolFromPoolIdAndConvertToConcentrated(ctx, record.ClPoolId)
			if err != nil {
				return err
			}
			poolType = clPool.GetType()
			if poolType != poolmanagertypes.Concentrated {
				return fmt.Errorf("Concentrated pool ID #%d is not of type concentrated", record.ClPoolId)
			}

			// Ensure the balancer pools denoms are the same as the concentrated pool denoms
			balancerPoolAssets, err := k.GetTotalPoolLiquidity(ctx, balancerPool.GetId())
			if err != nil {
				return err
			}

			if len(balancerPoolAssets) != 2 {
				return fmt.Errorf("Balancer pool ID #%d does not contain exactly 2 tokens", record.BalancerPoolId)
			}

			if balancerPoolAssets.AmountOf(clPool.GetToken0()).IsZero() {
				return fmt.Errorf("Balancer pool ID #%d does not contain token %s", record.BalancerPoolId, clPool.GetToken0())
			}
			if balancerPoolAssets.AmountOf(clPool.GetToken1()).IsZero() {
				return fmt.Errorf("Balancer pool ID #%d does not contain token %s", record.BalancerPoolId, clPool.GetToken1())
			}
		}

		lastBalancerPoolID = record.BalancerPoolId

		balancerIdFlags[record.BalancerPoolId] = true
		clIdFlags[record.ClPoolId] = true
	}
	return nil
}

// ReplaceMigrationRecords gets the current migration records and replaces it in its entirety with the provided records.
// It is checked for no err when a proposal is made, and executed when a proposal passes.
func (k Keeper) ReplaceMigrationRecords(ctx sdk.Context, records []types.BalancerToConcentratedPoolLink) error {
	err := k.validateRecords(ctx, records)
	if err != nil {
		return err
	}

	migrationInfo, err := k.GetAllMigrationInfo(ctx)
	if err != nil {
		return err
	}

	migrationInfo.BalancerToConcentratedPoolLinks = records

	k.OverwriteMigrationRecords(ctx, migrationInfo)
	return nil
}

// UpdateMigrationRecords gets the current migration records and only updates the records that are provided.
// It is checked for no err when a proposal is made, and executed when a proposal passes.
func (k Keeper) UpdateMigrationRecords(ctx sdk.Context, records []types.BalancerToConcentratedPoolLink) error {
	err := k.validateRecords(ctx, records)
	if err != nil {
		return err
	}

	recordsMap := make(map[uint64]types.BalancerToConcentratedPoolLink, len(records))

	// Set up a map of the existing records
	migrationInfos, err := k.GetAllMigrationInfo(ctx)
	if err != nil {
		return err
	}
	for _, existingRecord := range migrationInfos.BalancerToConcentratedPoolLinks {
		recordsMap[existingRecord.BalancerPoolId] = existingRecord
	}

	// Update the map with the new records
	for _, record := range records {
		recordsMap[record.BalancerPoolId] = record
	}

	newRecords := []types.BalancerToConcentratedPoolLink{}

	// Iterate through the map and add all the records to a new list
	// if the clPoolId is 0, we remove the entire record
	for _, val := range recordsMap {
		if val.ClPoolId != 0 {
			newRecords = append(newRecords, val)
		}
	}

	// Sort the new records by balancer pool ID
	sort.SliceStable(newRecords, func(i, j int) bool {
		return newRecords[i].BalancerPoolId < newRecords[j].BalancerPoolId
	})

	k.OverwriteMigrationRecords(ctx, types.MigrationRecords{
		BalancerToConcentratedPoolLinks: newRecords,
	})
	return nil
}<|MERGE_RESOLUTION|>--- conflicted
+++ resolved
@@ -15,17 +15,7 @@
 
 // MigrateUnlockedPositionFromBalancerToConcentrated migrates unlocked lp tokens from a balancer pool to a concentrated liquidity pool.
 // Fails if the lp tokens are locked (must utilize UnlockAndMigrate function in the superfluid module)
-<<<<<<< HEAD
-// tokenOutMins indicate the minimum token expected while exitting the existing Balancer pool. Would error and fail if failed to exit with the designated amount of tokenOutMins.
-//
-// Note that this method should not be directly called from the upgrade handler, due to the possibility
-// of erroring when migrating dust shares. in the process of ExitPools.
-func (k Keeper) MigrateFromBalancerToConcentrated(ctx sdk.Context,
-	sender sdk.AccAddress, sharesToMigrate sdk.Coin,
-	tokenOutMins sdk.Coins) (positionId uint64, amount0, amount1 sdk.Int, liquidity sdk.Dec, joinTime time.Time, poolIdLeaving, poolIdEntering uint64, err error) {
-=======
 func (k Keeper) MigrateUnlockedPositionFromBalancerToConcentrated(ctx sdk.Context, sender sdk.AccAddress, sharesToMigrate sdk.Coin) (positionId uint64, amount0, amount1 sdk.Int, liquidity sdk.Dec, joinTime time.Time, poolIdLeaving, poolIdEntering uint64, err error) {
->>>>>>> 820acac6
 	// Get the balancer poolId by parsing the gamm share denom.
 	poolIdLeaving, err = types.GetPoolIdFromShareDenom(sharesToMigrate.Denom)
 	if err != nil {
@@ -45,7 +35,7 @@
 	}
 
 	// Exit the balancer pool position.
-	exitCoins, err := k.ExitPool(ctx, sender, poolIdLeaving, sharesToMigrate.Amount, tokenOutMins)
+	exitCoins, err := k.ExitPool(ctx, sender, poolIdLeaving, sharesToMigrate.Amount, sdk.NewCoins())
 	if err != nil {
 		return 0, sdk.Int{}, sdk.Int{}, sdk.Dec{}, time.Time{}, 0, 0, err
 	}
