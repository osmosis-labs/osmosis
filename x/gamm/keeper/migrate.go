package keeper

import (
	"fmt"
	"sort"
	"time"

	cltypes "github.com/osmosis-labs/osmosis/v15/x/concentrated-liquidity/types"
	"github.com/osmosis-labs/osmosis/v15/x/gamm/types"
	poolmanagertypes "github.com/osmosis-labs/osmosis/v15/x/poolmanager/types"

	"github.com/cosmos/cosmos-sdk/store/prefix"
	sdk "github.com/cosmos/cosmos-sdk/types"
)

// MigrateUnlockedPositionFromBalancerToConcentrated migrates unlocked lp tokens from a balancer pool to a concentrated liquidity pool.
// Fails if the lp tokens are locked (must utilize UnlockAndMigrate function in the superfluid module)
func (k Keeper) MigrateUnlockedPositionFromBalancerToConcentrated(ctx sdk.Context, sender sdk.AccAddress, sharesToMigrate sdk.Coin) (positionId uint64, amount0, amount1 sdk.Int, liquidity sdk.Dec, joinTime time.Time, poolIdLeaving, poolIdEntering uint64, err error) {
	// Get the balancer poolId by parsing the gamm share denom.
	poolIdLeaving, err = types.GetPoolIdFromShareDenom(sharesToMigrate.Denom)
	if err != nil {
		return 0, sdk.Int{}, sdk.Int{}, sdk.Dec{}, time.Time{}, 0, 0, err
	}

	// Find the governance sanctioned link between the balancer pool and a concentrated pool.
	poolIdEntering, err = k.GetLinkedConcentratedPoolID(ctx, poolIdLeaving)
	if err != nil {
		return 0, sdk.Int{}, sdk.Int{}, sdk.Dec{}, time.Time{}, 0, 0, err
	}

	// Get the concentrated pool from the message and type cast it to ConcentratedPoolExtension.
	concentratedPool, err := k.concentratedLiquidityKeeper.GetPoolFromPoolIdAndConvertToConcentrated(ctx, poolIdEntering)
	if err != nil {
		return 0, sdk.Int{}, sdk.Int{}, sdk.Dec{}, time.Time{}, 0, 0, err
	}

	// Exit the balancer pool position.
	exitCoins, err := k.ExitPool(ctx, sender, poolIdLeaving, sharesToMigrate.Amount, sdk.NewCoins())
	if err != nil {
		return 0, sdk.Int{}, sdk.Int{}, sdk.Dec{}, time.Time{}, 0, 0, err
	}
	// Defense in depth, ensuring we are returning exactly two coins.
	if len(exitCoins) != 2 {
		return 0, sdk.Int{}, sdk.Int{}, sdk.Dec{}, time.Time{}, 0, 0, fmt.Errorf("Balancer pool must have exactly two tokens")
	}

	// Create a full range (min to max tick) concentrated liquidity position.
	positionId, amount0, amount1, liquidity, joinTime, err = k.concentratedLiquidityKeeper.CreateFullRangePosition(ctx, concentratedPool, sender, exitCoins)
	if err != nil {
		return 0, sdk.Int{}, sdk.Int{}, sdk.Dec{}, time.Time{}, 0, 0, err
	}
	return positionId, amount0, amount1, liquidity, joinTime, poolIdLeaving, poolIdEntering, nil
}

// GetAllMigrationInfo gets all existing links between Balancer Pool and Concentrated Pool,
// wraps and returns them in `MigrationRecords`.
func (k Keeper) GetAllMigrationInfo(ctx sdk.Context) (types.MigrationRecords, error) {
	store := ctx.KVStore(k.storeKey)
	prefixStore := prefix.NewStore(store, types.KeyPrefixMigrationInfoBalancerPool)

	iter := prefixStore.Iterator(nil, nil)
	defer iter.Close()

	balancerToClPoolLinks := []types.BalancerToConcentratedPoolLink{}
	for ; iter.Valid(); iter.Next() {
		// balancer Pool Id
		balancerToClPoolLink := types.BalancerToConcentratedPoolLink{}
		balancerToClPoolLink.BalancerPoolId = sdk.BigEndianToUint64(iter.Key())

		// concentrated Pool Id
		balancerToClPoolLink.ClPoolId = sdk.BigEndianToUint64(iter.Value())

		balancerToClPoolLinks = append(balancerToClPoolLinks, balancerToClPoolLink)
	}

	migrationRecords := types.MigrationRecords{}
	migrationRecords.BalancerToConcentratedPoolLinks = balancerToClPoolLinks
	return migrationRecords, nil
}

// GetLinkedConcentratedPoolID returns the concentrated pool Id linked for the given balancer pool Id.
// Returns error if link for the given pool id does not exist.
func (k Keeper) GetLinkedConcentratedPoolID(ctx sdk.Context, balancerPoolId uint64) (uint64, error) {
	store := ctx.KVStore(k.storeKey)
	balancerToClPoolKey := types.GetKeyPrefixMigrationInfoBalancerPool(balancerPoolId)

	concentratedPoolIdBigEndian := store.Get(balancerToClPoolKey)
	if concentratedPoolIdBigEndian == nil {
		return 0, types.ConcentratedPoolMigrationLinkNotFoundError{PoolIdLeaving: balancerPoolId}
	}

	return sdk.BigEndianToUint64(concentratedPoolIdBigEndian), nil
}

// GetLinkedConcentratedPoolID returns the Balancer pool Id linked for the given concentrated pool Id.
// Returns error if link for the given pool id does not exist.
func (k Keeper) GetLinkedBalancerPoolID(ctx sdk.Context, concentratedPoolId uint64) (uint64, error) {
	store := ctx.KVStore(k.storeKey)
	concentratedToBalancerPoolKey := types.GetKeyPrefixMigrationInfoPoolCLPool(concentratedPoolId)

	balancerPoolIdBigEndian := store.Get(concentratedToBalancerPoolKey)
	if balancerPoolIdBigEndian == nil {
		return 0, types.BalancerPoolMigrationLinkNotFoundError{PoolIdEntering: concentratedPoolId}
	}

	return sdk.BigEndianToUint64(balancerPoolIdBigEndian), nil
}

// OverwriteMigrationRecords sets the balancer to gamm pool migration info to the store
// Deletes all existing records, migrationInfo in state is completely overwitten by the given migrationInfo.
func (k Keeper) OverwriteMigrationRecords(ctx sdk.Context, migrationInfo types.MigrationRecords) {
	store := ctx.KVStore(k.storeKey)

	// delete all existing keys
	prefixStore := prefix.NewStore(store, types.KeyPrefixMigrationInfoBalancerPool)
	iter := prefixStore.Iterator(nil, nil)
	defer iter.Close()

	for ; iter.Valid(); iter.Next() {
		prefixStore.Delete(iter.Key())
	}

	prefixStore = prefix.NewStore(store, types.KeyPrefixMigrationInfoCLPool)
	iter = prefixStore.Iterator(nil, nil)
	defer iter.Close()

	for ; iter.Valid(); iter.Next() {
		prefixStore.Delete(iter.Key())
	}

	for _, balancerToCLPoolLink := range migrationInfo.BalancerToConcentratedPoolLinks {
		balancerToClPoolKey := types.GetKeyPrefixMigrationInfoBalancerPool(balancerToCLPoolLink.BalancerPoolId)
		store.Set(balancerToClPoolKey, sdk.Uint64ToBigEndian(balancerToCLPoolLink.ClPoolId))

		clToBalancerPoolKey := types.GetKeyPrefixMigrationInfoPoolCLPool(balancerToCLPoolLink.ClPoolId)
		store.Set(clToBalancerPoolKey, sdk.Uint64ToBigEndian(balancerToCLPoolLink.BalancerPoolId))
	}
}

// validateRecords validates a list of BalancerToConcentratedPoolLink records to ensure that:
// 1) there are no duplicates
// 2) both the balancer and gamm pool IDs are valid
// 3) the balancer pool has exactly two tokens
// 4) the denoms of the tokens in the balancer pool match the denoms of the tokens in the gamm pool
// It also reorders records from lowest to highest balancer pool ID if they are not provided in order already.
func (k Keeper) validateRecords(ctx sdk.Context, records []types.BalancerToConcentratedPoolLink) error {
	lastBalancerPoolID := uint64(0)
	balancerIdFlags := make(map[uint64]bool, len(records))
	clIdFlags := make(map[uint64]bool, len(records))

	// Sort the provided records by balancer pool ID
	sort.SliceStable(records, func(i, j int) bool {
		return records[i].BalancerPoolId < records[j].BalancerPoolId
	})

	for _, record := range records {
		// If the balancer ID has already been seen, we have a duplicate
		if balancerIdFlags[record.BalancerPoolId] {
			return fmt.Errorf(
				"Balancer pool ID #%d has duplications.",
				record.BalancerPoolId,
			)
		}

		// If the concentrated ID has already been seen, we have a duplicate
		if clIdFlags[record.ClPoolId] {
			return fmt.Errorf(
				"Concentrated pool ID #%d has duplications.",
				record.ClPoolId,
			)
		}

		// Ensure records are sorted from lowest to highest balancer pool ID
		if record.BalancerPoolId < lastBalancerPoolID {
			return fmt.Errorf(
				"Balancer pool ID #%d came after Balancer pool ID #%d.",
				record.BalancerPoolId, lastBalancerPoolID,
			)
		}

		// Ensure the provided balancerPoolId exists and that it is of type balancer
		balancerPool, err := k.GetPool(ctx, record.BalancerPoolId)
		if err != nil {
			return err
		}
		poolType := balancerPool.GetType()
		if poolType != poolmanagertypes.Balancer {
			return fmt.Errorf("Balancer pool ID #%d is not of type balancer", record.BalancerPoolId)
		}

		// If clPoolID is 0, this signals a removal, so we skip this check.
		var clPool cltypes.ConcentratedPoolExtension
		if record.ClPoolId != 0 {
			// Ensure the provided ClPoolId exists and that it is of type concentrated.
			clPool, err = k.concentratedLiquidityKeeper.GetPoolFromPoolIdAndConvertToConcentrated(ctx, record.ClPoolId)
			if err != nil {
				return err
			}
			poolType = clPool.GetType()
			if poolType != poolmanagertypes.Concentrated {
				return fmt.Errorf("Concentrated pool ID #%d is not of type concentrated", record.ClPoolId)
			}

			// Ensure the balancer pools denoms are the same as the concentrated pool denoms
			balancerPoolAssets, err := k.GetTotalPoolLiquidity(ctx, balancerPool.GetId())
			if err != nil {
				return err
			}

			if len(balancerPoolAssets) != 2 {
				return fmt.Errorf("Balancer pool ID #%d does not contain exactly 2 tokens", record.BalancerPoolId)
			}

			if balancerPoolAssets.AmountOf(clPool.GetToken0()).IsZero() {
				return fmt.Errorf("Balancer pool ID #%d does not contain token %s", record.BalancerPoolId, clPool.GetToken0())
			}
			if balancerPoolAssets.AmountOf(clPool.GetToken1()).IsZero() {
				return fmt.Errorf("Balancer pool ID #%d does not contain token %s", record.BalancerPoolId, clPool.GetToken1())
			}
		}

		lastBalancerPoolID = record.BalancerPoolId

		balancerIdFlags[record.BalancerPoolId] = true
		clIdFlags[record.ClPoolId] = true
	}
	return nil
}

// ReplaceMigrationRecords gets the current migration records and replaces it in its entirety with the provided records.
// It is checked for no err when a proposal is made, and executed when a proposal passes.
func (k Keeper) ReplaceMigrationRecords(ctx sdk.Context, records []types.BalancerToConcentratedPoolLink) error {
	err := k.validateRecords(ctx, records)
	if err != nil {
		return err
	}

	migrationInfo, err := k.GetAllMigrationInfo(ctx)
	if err != nil {
		return err
	}

	migrationInfo.BalancerToConcentratedPoolLinks = records

	k.OverwriteMigrationRecords(ctx, migrationInfo)
	return nil
}

// UpdateMigrationRecords gets the current migration records and only updates the records that are provided.
// It is checked for no err when a proposal is made, and executed when a proposal passes.
func (k Keeper) UpdateMigrationRecords(ctx sdk.Context, records []types.BalancerToConcentratedPoolLink) error {
	err := k.validateRecords(ctx, records)
	if err != nil {
		return err
	}

	recordsMap := make(map[uint64]types.BalancerToConcentratedPoolLink, len(records))

	// Set up a map of the existing records
	migrationInfos, err := k.GetAllMigrationInfo(ctx)
	if err != nil {
		return err
	}
	for _, existingRecord := range migrationInfos.BalancerToConcentratedPoolLinks {
		recordsMap[existingRecord.BalancerPoolId] = existingRecord
	}

	// Update the map with the new records
	for _, record := range records {
		recordsMap[record.BalancerPoolId] = record
	}

	newRecords := []types.BalancerToConcentratedPoolLink{}

	// Iterate through the map and add all the records to a new list
	// if the clPoolId is 0, we remove the entire record
	for _, val := range recordsMap {
		if val.ClPoolId != 0 {
			newRecords = append(newRecords, val)
		}
	}

	// Sort the new records by balancer pool ID
	sort.SliceStable(newRecords, func(i, j int) bool {
		return newRecords[i].BalancerPoolId < newRecords[j].BalancerPoolId
	})

	k.OverwriteMigrationRecords(ctx, types.MigrationRecords{
		BalancerToConcentratedPoolLinks: newRecords,
	})
	return nil
<<<<<<< HEAD
}

// GetLinkedConcentratedPoolID checks if a governance sanctioned link exists between the provided balancer pool and a concentrated pool.
// If a link exists, it returns the concentrated pool ID.
// If a link does not exist, it returns a 0 pool ID an error.
func (k Keeper) GetLinkedConcentratedPoolID(ctx sdk.Context, cfmmPoolId uint64) (concentratedPoolId uint64, err error) {
	migrationInfo := k.GetMigrationInfo(ctx)
	for _, info := range migrationInfo.BalancerToConcentratedPoolLinks {
		if info.BalancerPoolId == cfmmPoolId {
			return info.ClPoolId, nil
		}
	}
	return 0, types.ConcentratedPoolMigrationLinkNotFoundError{PoolIdLeaving: cfmmPoolId}
}

// GetLinkedBalancerPoolID checks if a governance sanctioned link exists between the provided concentrated pool and a balancer pool.
// If a link exists, it returns the balancer pool ID.
// If a link does not exist, it returns a 0 pool ID an error.
func (k Keeper) GetLinkedBalancerPoolID(ctx sdk.Context, poolIdEntering uint64) (poolIdLeaving uint64, err error) {
	migrationInfo := k.GetMigrationInfo(ctx)
	for _, info := range migrationInfo.BalancerToConcentratedPoolLinks {
		if info.ClPoolId == poolIdEntering {
			return info.BalancerPoolId, nil
		}
	}
	return 0, types.BalancerPoolMigrationLinkNotFoundError{PoolIdEntering: poolIdEntering}
=======
>>>>>>> 44cfb222
}<|MERGE_RESOLUTION|>--- conflicted
+++ resolved
@@ -289,33 +289,4 @@
 		BalancerToConcentratedPoolLinks: newRecords,
 	})
 	return nil
-<<<<<<< HEAD
-}
-
-// GetLinkedConcentratedPoolID checks if a governance sanctioned link exists between the provided balancer pool and a concentrated pool.
-// If a link exists, it returns the concentrated pool ID.
-// If a link does not exist, it returns a 0 pool ID an error.
-func (k Keeper) GetLinkedConcentratedPoolID(ctx sdk.Context, cfmmPoolId uint64) (concentratedPoolId uint64, err error) {
-	migrationInfo := k.GetMigrationInfo(ctx)
-	for _, info := range migrationInfo.BalancerToConcentratedPoolLinks {
-		if info.BalancerPoolId == cfmmPoolId {
-			return info.ClPoolId, nil
-		}
-	}
-	return 0, types.ConcentratedPoolMigrationLinkNotFoundError{PoolIdLeaving: cfmmPoolId}
-}
-
-// GetLinkedBalancerPoolID checks if a governance sanctioned link exists between the provided concentrated pool and a balancer pool.
-// If a link exists, it returns the balancer pool ID.
-// If a link does not exist, it returns a 0 pool ID an error.
-func (k Keeper) GetLinkedBalancerPoolID(ctx sdk.Context, poolIdEntering uint64) (poolIdLeaving uint64, err error) {
-	migrationInfo := k.GetMigrationInfo(ctx)
-	for _, info := range migrationInfo.BalancerToConcentratedPoolLinks {
-		if info.ClPoolId == poolIdEntering {
-			return info.BalancerPoolId, nil
-		}
-	}
-	return 0, types.BalancerPoolMigrationLinkNotFoundError{PoolIdEntering: poolIdEntering}
-=======
->>>>>>> 44cfb222
 }