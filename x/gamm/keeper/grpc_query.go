--- conflicted
+++ resolved
@@ -50,21 +50,9 @@
 	if err != nil {
 		return nil, status.Error(codes.Internal, err.Error())
 	}
-<<<<<<< HEAD
 	any, err := codectypes.NewAnyWithValue(pool)
 	if err != nil {
 		return nil, err
-=======
-	switch pool := pool.(type) {
-	case *types.BalancerPool:
-		any, err := codectypes.NewAnyWithValue(pool)
-		if err != nil {
-			return nil, err
-		}
-		return &types.QueryPoolResponse{Pool: any}, nil
-	default:
-		return nil, status.Error(codes.Internal, "invalid type of pool")
->>>>>>> 4641e151
 	}
 	return &types.QueryPoolResponse{Pool: any}, nil
 }
@@ -95,11 +83,7 @@
 		}
 
 		// TODO: pools query should not be balancer specific
-<<<<<<< HEAD
 		pool, ok := poolI.(*balancer.BalancerPool)
-=======
-		pool, ok := poolI.(*types.BalancerPool)
->>>>>>> 4641e151
 		if !ok {
 			return fmt.Errorf("pool (%d) is not basic pool", pool.GetId())
 		}
@@ -148,7 +132,6 @@
 	if err != nil {
 		return nil, status.Error(codes.Internal, err.Error())
 	}
-<<<<<<< HEAD
 
 	switch pool := pool.(type) {
 	case *balancer.BalancerPool:
@@ -163,23 +146,6 @@
 		errMsg := fmt.Sprintf("unrecognized %s pool type: %T", types.ModuleName, pool)
 		return nil, sdkerrors.Wrap(sdkerrors.ErrUnpackAny, errMsg)
 	}
-=======
-	// TODO: add
-	balancerPool, ok := pool.(*types.BalancerPool)
-	if !ok {
-		return nil, status.Error(codes.Internal, err.Error())
-	}
-
-	return &types.QueryPoolParamsResponse{
-		Params: &types.QueryPoolParamsResponse_BalancerPoolParams{
-			BalancerPoolParams: &types.BalancerPoolParams{
-				SwapFee:                  balancerPool.GetPoolExitFee(),
-				ExitFee:                  balancerPool.GetPoolExitFee(),
-				SmoothWeightChangeParams: balancerPool.PoolParams.SmoothWeightChangeParams,
-			},
-		},
-	}, nil
->>>>>>> 4641e151
 }
 
 func (k Keeper) TotalShares(ctx context.Context, req *types.QueryTotalSharesRequest) (*types.QueryTotalSharesResponse, error) {
