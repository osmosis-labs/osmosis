package keeper

import (
	"context"
	"fmt"
	"math/big"

	codectypes "github.com/cosmos/cosmos-sdk/codec/types"

	"github.com/cosmos/cosmos-sdk/types/query"

	"github.com/cosmos/cosmos-sdk/store/prefix"

	"google.golang.org/grpc/codes"
	"google.golang.org/grpc/status"

	sdk "github.com/cosmos/cosmos-sdk/types"
	sdkerrors "github.com/cosmos/cosmos-sdk/types/errors"
	"github.com/osmosis-labs/osmosis/v7/x/gamm/pool-models/balancer"
	"github.com/osmosis-labs/osmosis/v7/x/gamm/types"
)

var sdkIntMaxValue = sdk.NewInt(0)

func init() {
	maxInt := big.NewInt(2)
	maxInt = maxInt.Exp(maxInt, big.NewInt(256), nil)
	_sdkIntMaxValue, ok := sdk.NewIntFromString(maxInt.Sub(maxInt, big.NewInt(1)).String())
	if !ok {
		panic("Failed to calculate the max value of sdk.Int")
	}
	sdkIntMaxValue = _sdkIntMaxValue
}

var _ types.QueryServer = Keeper{}

func (k Keeper) Pool(
	ctx context.Context,
	req *types.QueryPoolRequest,
) (*types.QueryPoolResponse, error) {
	if req == nil {
		return nil, status.Error(codes.InvalidArgument, "empty request")
	}

	sdkCtx := sdk.UnwrapSDKContext(ctx)

	pool, err := k.GetPool(sdkCtx, req.PoolId)
	if err != nil {
		return nil, status.Error(codes.Internal, err.Error())
	}
	any, err := codectypes.NewAnyWithValue(pool)
	if err != nil {
		return nil, err
	}
	return &types.QueryPoolResponse{Pool: any}, nil
}

func (k Keeper) Pools(
	ctx context.Context,
	req *types.QueryPoolsRequest,
) (*types.QueryPoolsResponse, error) {
	if req == nil {
		return nil, status.Error(codes.InvalidArgument, "empty request")
	}

	sdkCtx := sdk.UnwrapSDKContext(ctx)
	store := sdkCtx.KVStore(k.storeKey)
	poolStore := prefix.NewStore(store, types.KeyPrefixPools)

	var anys []*codectypes.Any
	pageRes, err := query.Paginate(poolStore, req.Pagination, func(_, value []byte) error {
		poolI, err := k.UnmarshalPool(value)
		if err != nil {
			return err
		}

		// Use GetPool function because it runs PokeWeights
		poolI, err = k.GetPool(sdkCtx, poolI.GetId())
		if err != nil {
			return err
		}

		// TODO: pools query should not be balancer specific
		pool, ok := poolI.(*balancer.Pool)
		if !ok {
			return fmt.Errorf("pool (%d) is not basic pool", pool.GetId())
		}

		any, err := codectypes.NewAnyWithValue(pool)
		if err != nil {
			return err
		}
		anys = append(anys, any)
		return nil
	})
	if err != nil {
		return nil, status.Error(codes.Internal, err.Error())
	}

	return &types.QueryPoolsResponse{
		Pools:      anys,
		Pagination: pageRes,
	}, nil
}

func (k Keeper) NumPools(
	ctx context.Context,
	req *types.QueryNumPoolsRequest,
) (*types.QueryNumPoolsResponse, error) {
	if req == nil {
		return nil, status.Error(codes.InvalidArgument, "empty request")
	}

	sdkCtx := sdk.UnwrapSDKContext(ctx)

	return &types.QueryNumPoolsResponse{
		NumPools: k.GetNextPoolNumberAndIncrement(sdkCtx) - 1,
	}, nil
}

func (k Keeper) PoolParams(ctx context.Context, req *types.QueryPoolParamsRequest) (*types.QueryPoolParamsResponse, error) {
	if req == nil {
		return nil, status.Error(codes.InvalidArgument, "empty request")
	}

	sdkCtx := sdk.UnwrapSDKContext(ctx)

	pool, err := k.GetPool(sdkCtx, req.PoolId)
	if err != nil {
		return nil, status.Error(codes.Internal, err.Error())
	}

	switch pool := pool.(type) {
	case *balancer.Pool:
		any, err := codectypes.NewAnyWithValue(&pool.PoolParams)
		if err != nil {
			return nil, err
		}
		return &types.QueryPoolParamsResponse{
			Params: any,
		}, nil
	default:
		errMsg := fmt.Sprintf("unrecognized %s pool type: %T", types.ModuleName, pool)
		return nil, sdkerrors.Wrap(sdkerrors.ErrUnpackAny, errMsg)
	}
}

func (k Keeper) TotalShares(ctx context.Context, req *types.QueryTotalSharesRequest) (*types.QueryTotalSharesResponse, error) {
	if req == nil {
		return nil, status.Error(codes.InvalidArgument, "empty request")
	}

	sdkCtx := sdk.UnwrapSDKContext(ctx)

	pool, err := k.GetPool(sdkCtx, req.PoolId)
	if err != nil {
		return nil, status.Error(codes.Internal, err.Error())
	}
	return &types.QueryTotalSharesResponse{
		TotalShares: sdk.NewCoin(
			types.GetPoolShareDenom(req.PoolId),
			pool.GetTotalShares()),
	}, nil
}

<<<<<<< HEAD
// TODO: Fix.
func (k Keeper) PoolAssets(ctx context.Context, req *types.QueryPoolAssetsRequest) (*types.QueryPoolAssetsResponse, error) {
	if req == nil {
		return nil, status.Error(codes.InvalidArgument, "empty request")
	}

	return nil, status.Error(codes.Unimplemented, "unimplemented")

	// sdkCtx := sdk.UnwrapSDKContext(ctx)

	// pool, err := k.GetPool(sdkCtx, req.PoolId)
	// if err != nil {
	// 	return nil, status.Error(codes.Internal, err.Error())
	// }
	// return &types.QueryPoolAssetsResponse{
	// 	PoolAssets: pool.GetAllPoolAssets(),
	// }, nil
}

=======
>>>>>>> d143d839
func (k Keeper) SpotPrice(ctx context.Context, req *types.QuerySpotPriceRequest) (*types.QuerySpotPriceResponse, error) {
	if req == nil {
		return nil, status.Error(codes.InvalidArgument, "empty request")
	}

	if req.TokenInDenom == "" {
		return nil, status.Error(codes.InvalidArgument, "invalid denom")
	}

	if req.TokenOutDenom == "" {
		return nil, status.Error(codes.InvalidArgument, "invalid denom")
	}

	// Return the spot price anyway, even if the pool is inactive.

	sdkCtx := sdk.UnwrapSDKContext(ctx)

	pool, err := k.GetPool(sdkCtx, req.PoolId)
	if err != nil {
		return nil, status.Error(codes.Internal, err.Error())
	}

	sp, err := pool.SpotPrice(sdkCtx, req.TokenInDenom, req.TokenOutDenom)
	if err != nil {
		return nil, status.Error(codes.Internal, err.Error())
	}
	return &types.QuerySpotPriceResponse{
		SpotPrice: sp.String(),
	}, nil
}

func (k Keeper) TotalLiquidity(ctx context.Context, req *types.QueryTotalLiquidityRequest) (*types.QueryTotalLiquidityResponse, error) {
	if req == nil {
		return nil, status.Error(codes.InvalidArgument, "empty request")
	}

	sdkCtx := sdk.UnwrapSDKContext(ctx)

	return &types.QueryTotalLiquidityResponse{
		Liquidity: k.GetTotalLiquidity(sdkCtx),
	}, nil
}

func (k Keeper) EstimateSwapExactAmountIn(ctx context.Context, req *types.QuerySwapExactAmountInRequest) (*types.QuerySwapExactAmountInResponse, error) {
	if req == nil {
		return nil, status.Error(codes.InvalidArgument, "empty request")
	}

	if req.Sender == "" {
		return nil, status.Error(codes.InvalidArgument, "address cannot be empty")
	}

	if req.TokenIn == "" {
		return nil, status.Error(codes.InvalidArgument, "invalid token")
	}

	if err := types.SwapAmountInRoutes(req.Routes).Validate(); err != nil {
		return nil, status.Error(codes.Internal, err.Error())
	}

	sender, err := sdk.AccAddressFromBech32(req.Sender)
	if err != nil {
		return nil, status.Errorf(codes.InvalidArgument, "invalid address: %s", err.Error())
	}

	tokenIn, err := sdk.ParseCoinNormalized(req.TokenIn)
	if err != nil {
		return nil, status.Errorf(codes.InvalidArgument, "invalid token: %s", err.Error())
	}

	sdkCtx := sdk.UnwrapSDKContext(ctx)

	tokenOutAmount, err := k.MultihopSwapExactAmountIn(sdkCtx, sender, req.Routes, tokenIn, sdk.NewInt(1))
	if err != nil {
		return nil, status.Error(codes.Internal, err.Error())
	}

	return &types.QuerySwapExactAmountInResponse{
		TokenOutAmount: tokenOutAmount,
	}, nil
}

func (k Keeper) EstimateSwapExactAmountOut(ctx context.Context, req *types.QuerySwapExactAmountOutRequest) (*types.QuerySwapExactAmountOutResponse, error) {
	if req == nil {
		return nil, status.Error(codes.InvalidArgument, "empty request")
	}

	if req.Sender == "" {
		return nil, status.Error(codes.InvalidArgument, "address cannot be empty")
	}

	if req.TokenOut == "" {
		return nil, status.Error(codes.InvalidArgument, "invalid token")
	}

	if err := types.SwapAmountOutRoutes(req.Routes).Validate(); err != nil {
		return nil, status.Error(codes.Internal, err.Error())
	}

	sender, err := sdk.AccAddressFromBech32(req.Sender)
	if err != nil {
		return nil, status.Errorf(codes.InvalidArgument, "invalid address: %s", err.Error())
	}

	tokenOut, err := sdk.ParseCoinNormalized(req.TokenOut)
	if err != nil {
		return nil, status.Errorf(codes.InvalidArgument, "invalid token: %s", err.Error())
	}

	sdkCtx := sdk.UnwrapSDKContext(ctx)

	tokenInAmount, err := k.MultihopSwapExactAmountOut(sdkCtx, sender, req.Routes, sdkIntMaxValue, tokenOut)
	if err != nil {
		return nil, status.Error(codes.Internal, err.Error())
	}

	return &types.QuerySwapExactAmountOutResponse{
		TokenInAmount: tokenInAmount,
	}, nil
}<|MERGE_RESOLUTION|>--- conflicted
+++ resolved
@@ -163,28 +163,6 @@
 	}, nil
 }
 
-<<<<<<< HEAD
-// TODO: Fix.
-func (k Keeper) PoolAssets(ctx context.Context, req *types.QueryPoolAssetsRequest) (*types.QueryPoolAssetsResponse, error) {
-	if req == nil {
-		return nil, status.Error(codes.InvalidArgument, "empty request")
-	}
-
-	return nil, status.Error(codes.Unimplemented, "unimplemented")
-
-	// sdkCtx := sdk.UnwrapSDKContext(ctx)
-
-	// pool, err := k.GetPool(sdkCtx, req.PoolId)
-	// if err != nil {
-	// 	return nil, status.Error(codes.Internal, err.Error())
-	// }
-	// return &types.QueryPoolAssetsResponse{
-	// 	PoolAssets: pool.GetAllPoolAssets(),
-	// }, nil
-}
-
-=======
->>>>>>> d143d839
 func (k Keeper) SpotPrice(ctx context.Context, req *types.QuerySpotPriceRequest) (*types.QuerySpotPriceResponse, error) {
 	if req == nil {
 		return nil, status.Error(codes.InvalidArgument, "empty request")
