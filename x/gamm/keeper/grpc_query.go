--- conflicted
+++ resolved
@@ -166,11 +166,7 @@
 	}, nil
 }
 
-<<<<<<< HEAD
-// CalcExitPoolCoinsFromShares queries the amount of tokens you get by exiting specific amouint of shares
-=======
 // CalcExitPoolCoinsFromShares queries the amount of tokens you get by exiting a specific amount of shares
->>>>>>> 6d8dc1b5
 func (q Querier) CalcExitPoolCoinsFromShares(ctx context.Context, req *types.QueryCalcExitPoolCoinsFromSharesRequest) (*types.QueryCalcExitPoolCoinsFromSharesResponse, error) {
 	if req == nil {
 		return nil, status.Error(codes.InvalidArgument, "empty request")
@@ -194,24 +190,7 @@
 		return nil, err
 	}
 
-<<<<<<< HEAD
-	coinsOut := sdk.NewCoins()
-	for _, req_denom := range req.TokensOutDenoms {
-		for _, coin := range exitCoins {
-			if coin.Denom == req_denom {
-				coinsOut = append(coinsOut, coin)
-			}
-		}
-	}
-
-	if len(coinsOut) == 0 {
-		return nil, types.ErrDenomNotFoundInPool
-	}
-
-	return &types.QueryCalcExitPoolCoinsFromSharesResponse{TokensOut: coinsOut}, nil
-=======
 	return &types.QueryCalcExitPoolCoinsFromSharesResponse{TokensOut: exitCoins}, nil
->>>>>>> 6d8dc1b5
 }
 
 // PoolParams queries a specified pool for its params.
