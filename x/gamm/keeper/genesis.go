--- conflicted
+++ resolved
@@ -10,11 +10,7 @@
 // InitGenesis initializes the x/gamm module's state from a provided genesis
 // state, which includes the current live pools, global pool parameters (e.g. pool creation fee), next pool number etc.
 func (k Keeper) InitGenesis(ctx sdk.Context, genState types.GenesisState, unpacker codectypes.AnyUnpacker) {
-<<<<<<< HEAD
 	k.setParams(ctx, genState.Params)
-=======
-	k.SetParams(ctx, genState.Params)
->>>>>>> 8e6e4de0
 	k.setNextPoolNumber(ctx, genState.NextPoolNumber)
 
 	// Sums up the liquidity in all genesis state pools to find the total liquidity across all pools.
