--- conflicted
+++ resolved
@@ -163,13 +163,8 @@
 				return dec
 			}()
 
-<<<<<<< HEAD
-			tokenInAmount, err := keeper.MultihopSwapExactAmountOut(suite.ctx, acc1, test.param.routes, test.param.tokenInMaxAmount, test.param.tokenOut)
+			tokenInAmount, err := keeper.MultihopSwapExactAmountOut(suite.Ctx, suite.TestAccs[0], test.param.routes, test.param.tokenInMaxAmount, test.param.tokenOut)
 			suite.Require().NoError(err, "test: %v", test.name)
-=======
-			tokenInAmount, err := keeper.MultihopSwapExactAmountOut(suite.Ctx, suite.TestAccs[0], test.param.routes, test.param.tokenInMaxAmount, test.param.tokenOut)
-			suite.NoError(err, "test: %v", test.name)
->>>>>>> f56fbe59
 
 			// Calculate the chained spot price.
 			spotPriceAfter := func() sdk.Dec {
