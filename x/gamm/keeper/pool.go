package keeper

import (
	"fmt"

	gogotypes "github.com/gogo/protobuf/types"

	sdk "github.com/cosmos/cosmos-sdk/types"
	sdkerrors "github.com/cosmos/cosmos-sdk/types/errors"

	"github.com/osmosis-labs/osmosis/v7/x/gamm/pool-models/balancer"
	"github.com/osmosis-labs/osmosis/v7/x/gamm/pool-models/stableswap"
	"github.com/osmosis-labs/osmosis/v7/x/gamm/types"
)

func (k Keeper) MarshalPool(pool types.PoolI) ([]byte, error) {
	return k.cdc.MarshalInterface(pool)
}

func (k Keeper) UnmarshalPool(bz []byte) (types.PoolI, error) {
	var acc types.PoolI
	return acc, k.cdc.UnmarshalInterface(bz, &acc)
}

// GetPoolAndPoke returns a PoolI based on it's identifier if one exists. Prior
// to returning the pool, the weights of the pool are updated via PokePool.
// TODO: Consider rename to GetPool due to downstream API confusion.
func (k Keeper) GetPoolAndPoke(ctx sdk.Context, poolId uint64) (types.PoolI, error) {
	store := ctx.KVStore(k.storeKey)
	poolKey := types.GetKeyPrefixPools(poolId)
	if !store.Has(poolKey) {
		return nil, fmt.Errorf("pool with ID %d does not exist", poolId)
	}

	bz := store.Get(poolKey)

	pool, err := k.UnmarshalPool(bz)
	if err != nil {
		return nil, err
	}

	pool.PokePool(ctx.BlockTime())

	return pool, nil
}

// Get pool and check if the pool is active, i.e. allowed to be swapped against.
func (k Keeper) getPoolForSwap(ctx sdk.Context, poolId uint64) (types.PoolI, error) {
	pool, err := k.GetPoolAndPoke(ctx, poolId)
	if err != nil {
		return &balancer.Pool{}, err
	}

	if !pool.IsActive(ctx) {
		return &balancer.Pool{}, sdkerrors.Wrapf(types.ErrPoolLocked, "swap on inactive pool")
	}
	return pool, nil
}

func (k Keeper) iterator(ctx sdk.Context, prefix []byte) sdk.Iterator {
	store := ctx.KVStore(k.storeKey)
	return sdk.KVStorePrefixIterator(store, prefix)
}

func (k Keeper) GetPoolsAndPoke(ctx sdk.Context) (res []types.PoolI, err error) {
	iter := k.iterator(ctx, types.KeyPrefixPools)
	defer iter.Close()

	for ; iter.Valid(); iter.Next() {
		bz := iter.Value()

		pool, err := k.UnmarshalPool(bz)
		if err != nil {
			return nil, err
		}

		pool.PokePool(ctx.BlockTime())
		res = append(res, pool)
	}

	return res, nil
}

func (k Keeper) SetPool(ctx sdk.Context, pool types.PoolI) error {
	bz, err := k.MarshalPool(pool)
	if err != nil {
		return err
	}

	store := ctx.KVStore(k.storeKey)
	poolKey := types.GetKeyPrefixPools(pool.GetId())
	store.Set(poolKey, bz)

	return nil
}

func (k Keeper) DeletePool(ctx sdk.Context, poolId uint64) error {
	store := ctx.KVStore(k.storeKey)
	poolKey := types.GetKeyPrefixPools(poolId)
	if !store.Has(poolKey) {
		return fmt.Errorf("pool with ID %d does not exist", poolId)
	}

	store.Delete(poolKey)
	return nil
}

// CleanupBalancerPool destructs a pool and refund all the assets according to
// the shares held by the accounts. CleanupBalancerPool should not be called during
// the chain execution time, as it iterates the entire account balances.
// TODO: once SDK v0.46.0, use https://github.com/cosmos/cosmos-sdk/pull/9611
//
// All locks on this pool share must be unlocked prior to execution. Use LockupKeeper.ForceUnlock
// on remaining locks before calling this function.
// func (k Keeper) CleanupBalancerPool(ctx sdk.Context, poolIds []uint64, excludedModules []string) (err error) {
// 	pools := make(map[string]types.PoolI)
// 	totalShares := make(map[string]sdk.Int)
// 	for _, poolId := range poolIds {
// 		pool, err := k.GetPool(ctx, poolId)
// 		if err != nil {
// 			return err
// 		}
// 		shareDenom := pool.GetTotalShares().Denom
// 		pools[shareDenom] = pool
// 		totalShares[shareDenom] = pool.GetTotalShares().Amount
// 	}

// 	moduleAccounts := make(map[string]string)
// 	for _, module := range excludedModules {
// 		moduleAccounts[string(authtypes.NewModuleAddress(module))] = module
// 	}

// 	// first iterate through the share holders and burn them
// 	k.bankKeeper.IterateAllBalances(ctx, func(addr sdk.AccAddress, coin sdk.Coin) (stop bool) {
// 		if coin.Amount.IsZero() {
// 			return
// 		}

// 		pool, ok := pools[coin.Denom]
// 		if !ok {
// 			return
// 		}

// 		// track the iterated shares
// 		pool.SubTotalShares(coin.Amount)
// 		pools[coin.Denom] = pool

// 		// check if the shareholder is a module
// 		if _, ok = moduleAccounts[coin.Denom]; ok {
// 			return
// 		}

// 		// Burn the share tokens
// 		err = k.bankKeeper.SendCoinsFromAccountToModule(ctx, addr, types.ModuleName, sdk.Coins{coin})
// 		if err != nil {
// 			return true
// 		}

// 		err = k.bankKeeper.BurnCoins(ctx, types.ModuleName, sdk.Coins{coin})
// 		if err != nil {
// 			return true
// 		}

// 		// Refund assets
// 		for _, asset := range pool.GetAllPoolAssets() {
// 			// lpShareEquivalentTokens = (amount in pool) * (your shares) / (total shares)
// 			lpShareEquivalentTokens := asset.Token.Amount.Mul(coin.Amount).Quo(totalShares[coin.Denom])
// 			if lpShareEquivalentTokens.IsZero() {
// 				continue
// 			}
// 			err = k.bankKeeper.SendCoins(
// 				ctx, pool.GetAddress(), addr, sdk.Coins{{asset.Token.Denom, lpShareEquivalentTokens}})
// 			if err != nil {
// 				return true
// 			}
// 		}

// 		return false
// 	})

// 	if err != nil {
// 		return err
// 	}

// 	for _, pool := range pools {
// 		// sanity check
// 		if !pool.GetTotalShares().IsZero() {
// 			panic("pool total share should be zero after cleanup")
// 		}

// 		err = k.DeletePool(ctx, pool.GetId())
// 		if err != nil {
// 			return err
// 		}
// 	}

// 	return nil
// }

<<<<<<< HEAD
// SetNextPoolNumber sets next pool number.
=======
// setNextPoolNumber sets next pool number.
>>>>>>> 8e6e4de0
func (k Keeper) setNextPoolNumber(ctx sdk.Context, poolNumber uint64) {
	store := ctx.KVStore(k.storeKey)
	bz := k.cdc.MustMarshal(&gogotypes.UInt64Value{Value: poolNumber})
	store.Set(types.KeyNextGlobalPoolNumber, bz)
}

// GetNextPoolNumber returns the next pool number.
// TODO: Rename NextPoolNumber to NextPoolId
func (k Keeper) GetNextPoolNumber(ctx sdk.Context) uint64 {
	var nextPoolId uint64
	store := ctx.KVStore(k.storeKey)

	bz := store.Get(types.KeyNextGlobalPoolNumber)
	if bz == nil {
		panic(fmt.Errorf("pool has not been initialized -- Should have been done in InitGenesis"))
	} else {
		val := gogotypes.UInt64Value{}

		err := k.cdc.Unmarshal(bz, &val)
		if err != nil {
			panic(err)
		}

		nextPoolId = val.GetValue()
	}
	return nextPoolId
}

<<<<<<< HEAD
	k.setNextPoolNumber(ctx, poolNumber+1)
	return poolNumber
=======
// getNextPoolNumberAndIncrement returns the next pool number, and increments the corresponding state entry.
func (k Keeper) getNextPoolNumberAndIncrement(ctx sdk.Context) uint64 {
	nextPoolId := k.GetNextPoolNumber(ctx)
	k.setNextPoolNumber(ctx, nextPoolId+1)
	return nextPoolId
>>>>>>> 8e6e4de0
}

// set ScalingFactors in stable stableswap pools
func (k *Keeper) SetStableSwapScalingFactors(ctx sdk.Context, scalingFactors []uint64, poolId uint64, scalingFactorGovernor string) error {
	poolI, err := k.GetPoolAndPoke(ctx, poolId)
	if err != nil {
		return err
	}

	stableswapPool, ok := poolI.(*stableswap.Pool)
	if !ok {
		return types.ErrNotStableSwapPool
	}

	if scalingFactorGovernor != stableswapPool.ScalingFactorGovernor {
		return types.ErrNotScalingFactorGovernor
	}

	if len(scalingFactors) != stableswapPool.PoolLiquidity.Len() {
		return types.ErrInvalidStableswapScalingFactors
	}

	stableswapPool.ScalingFactor = scalingFactors

	if err = k.SetPool(ctx, stableswapPool); err != nil {
		return err
	}
	return nil
}<|MERGE_RESOLUTION|>--- conflicted
+++ resolved
@@ -197,11 +197,7 @@
 // 	return nil
 // }
 
-<<<<<<< HEAD
-// SetNextPoolNumber sets next pool number.
-=======
 // setNextPoolNumber sets next pool number.
->>>>>>> 8e6e4de0
 func (k Keeper) setNextPoolNumber(ctx sdk.Context, poolNumber uint64) {
 	store := ctx.KVStore(k.storeKey)
 	bz := k.cdc.MustMarshal(&gogotypes.UInt64Value{Value: poolNumber})
@@ -230,16 +226,11 @@
 	return nextPoolId
 }
 
-<<<<<<< HEAD
-	k.setNextPoolNumber(ctx, poolNumber+1)
-	return poolNumber
-=======
 // getNextPoolNumberAndIncrement returns the next pool number, and increments the corresponding state entry.
 func (k Keeper) getNextPoolNumberAndIncrement(ctx sdk.Context) uint64 {
 	nextPoolId := k.GetNextPoolNumber(ctx)
 	k.setNextPoolNumber(ctx, nextPoolId+1)
 	return nextPoolId
->>>>>>> 8e6e4de0
 }
 
 // set ScalingFactors in stable stableswap pools
