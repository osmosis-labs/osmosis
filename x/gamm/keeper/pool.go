--- conflicted
+++ resolved
@@ -54,13 +54,7 @@
 
 	k.RecordTotalLiquidityIncrease(ctx, pool.GetTotalPoolLiquidity(ctx))
 
-<<<<<<< HEAD
-	k.incrementPoolCount(ctx)
-
-	return k.setPool(ctx, poolI)
-=======
 	return k.setPool(ctx, pool)
->>>>>>> e8a4fed4
 }
 
 func (k Keeper) MarshalPool(pool types.PoolI) ([]byte, error) {
