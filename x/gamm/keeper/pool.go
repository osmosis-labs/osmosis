package keeper

import (
	"fmt"

	sdk "github.com/cosmos/cosmos-sdk/types"
	sdkerrors "github.com/cosmos/cosmos-sdk/types/errors"
	gogotypes "github.com/gogo/protobuf/types"

	authtypes "github.com/cosmos/cosmos-sdk/x/auth/types"

	"github.com/osmosis-labs/osmosis/x/gamm/types"
)

func (k Keeper) MarshalPool(pool types.PoolI) ([]byte, error) {
	return k.cdc.MarshalInterface(pool)
}

func (k Keeper) UnmarshalPool(bz []byte) (types.PoolI, error) {
	var acc types.PoolI
	return acc, k.cdc.UnmarshalInterface(bz, &acc)
}

func (k Keeper) GetPool(ctx sdk.Context, poolId uint64) (types.PoolI, error) {

	store := ctx.KVStore(k.storeKey)
	poolKey := types.GetKeyPrefixPools(poolId)
	if !store.Has(poolKey) {
		return nil, fmt.Errorf("pool with ID %d does not exist", poolId)
	}

	bz := store.Get(poolKey)

	pool, err := k.UnmarshalPool(bz)
	if err != nil {
		return nil, err
	}

	pool.PokeTokenWeights(ctx.BlockTime())

	return pool, nil
}

func (k Keeper) iterator(ctx sdk.Context, prefix []byte) sdk.Iterator {
	store := ctx.KVStore(k.storeKey)
	return sdk.KVStorePrefixIterator(store, prefix)
}

func (k Keeper) GetPools(ctx sdk.Context) (res []types.PoolI, err error) {
	iter := k.iterator(ctx, types.KeyPrefixPools)
	defer iter.Close()

	for ; iter.Valid(); iter.Next() {
		bz := iter.Value()

		pool, err := k.UnmarshalPool(bz)
		if err != nil {
			return nil, err
		}

		pool.PokeTokenWeights(ctx.BlockTime())

		res = append(res, pool)
	}

	return
}

func (k Keeper) SetPool(ctx sdk.Context, pool types.PoolI) error {
	bz, err := k.MarshalPool(pool)
	if err != nil {
		return err
	}

	store := ctx.KVStore(k.storeKey)
	poolKey := types.GetKeyPrefixPools(pool.GetId())
	store.Set(poolKey, bz)

	return nil
}

// newBalancerPool is an internal function that creates a new Balancer Pool object with the provided
// parameters, initial assets, and future governor.
<<<<<<< HEAD
func (k Keeper) newBalancerPool(ctx sdk.Context, balancerPoolParams types.BalancerPoolParams, assets []types.PoolAsset, futureGovernor string) (types.PoolI, error) {
	poolId := k.GetNextPoolNumber(ctx)
=======
func (k Keeper) newPool(ctx sdk.Context, poolParams types.PoolParams, assets []types.PoolAsset, futureGovernor string) (types.PoolI, error) {
	poolId := k.GetNextPoolNumberAndIncrement(ctx)
>>>>>>> ea6bda76

	pool, err := types.NewBalancerPool(poolId, balancerPoolParams, assets, futureGovernor, ctx.BlockTime())
	if err != nil {
		return nil, err
	}

	acc := k.accountKeeper.GetAccount(ctx, pool.GetAddress())
	if acc != nil {
		return nil, sdkerrors.Wrapf(types.ErrPoolAlreadyExist, "pool %d already exist", poolId)
	}

	err = k.SetPool(ctx, pool)
	if err != nil {
		return nil, err
	}

	// Create and save corresponding module account to the account keeper
	acc = k.accountKeeper.NewAccount(ctx, authtypes.NewModuleAccount(
		authtypes.NewBaseAccountWithAddress(
			pool.GetAddress(),
		),
		pool.GetAddress().String(),
	))
	k.accountKeeper.SetAccount(ctx, acc)

	return pool, nil
}

// SetNextPoolNumber sets next pool number
func (k Keeper) SetNextPoolNumber(ctx sdk.Context, poolNumber uint64) {
	store := ctx.KVStore(k.storeKey)
	bz := k.cdc.MustMarshalBinaryBare(&gogotypes.UInt64Value{Value: poolNumber})
	store.Set(types.KeyNextGlobalPoolNumber, bz)
}

// GetNextPoolNumberAndIncrement returns the next pool number, and increments the corresponding state entry
func (k Keeper) GetNextPoolNumberAndIncrement(ctx sdk.Context) uint64 {
	var poolNumber uint64
	store := ctx.KVStore(k.storeKey)

	bz := store.Get(types.KeyNextGlobalPoolNumber)
	if bz == nil {
		panic(fmt.Errorf("pool has not been initialized -- Should have been done in InitGenesis"))
	} else {
		val := gogotypes.UInt64Value{}

		err := k.cdc.UnmarshalBinaryBare(bz, &val)
		if err != nil {
			panic(err)
		}

		poolNumber = val.GetValue()
	}

	k.SetNextPoolNumber(ctx, poolNumber+1)
	return poolNumber
}

func (k Keeper) getPoolAndInOutAssets(
	ctx sdk.Context, poolId uint64,
	tokenInDenom string,
	tokenOutDenom string) (
	pool types.PoolI,
	inAsset types.PoolAsset,
	outAsset types.PoolAsset,
	err error,
) {
	pool, err = k.GetPool(ctx, poolId)
	if err != nil {
		return
	}

	inAsset, err = pool.GetPoolAsset(tokenInDenom)
	if err != nil {
		return
	}

	outAsset, err = pool.GetPoolAsset(tokenOutDenom)
	return
}<|MERGE_RESOLUTION|>--- conflicted
+++ resolved
@@ -81,13 +81,8 @@
 
 // newBalancerPool is an internal function that creates a new Balancer Pool object with the provided
 // parameters, initial assets, and future governor.
-<<<<<<< HEAD
 func (k Keeper) newBalancerPool(ctx sdk.Context, balancerPoolParams types.BalancerPoolParams, assets []types.PoolAsset, futureGovernor string) (types.PoolI, error) {
-	poolId := k.GetNextPoolNumber(ctx)
-=======
-func (k Keeper) newPool(ctx sdk.Context, poolParams types.PoolParams, assets []types.PoolAsset, futureGovernor string) (types.PoolI, error) {
 	poolId := k.GetNextPoolNumberAndIncrement(ctx)
->>>>>>> ea6bda76
 
 	pool, err := types.NewBalancerPool(poolId, balancerPoolParams, assets, futureGovernor, ctx.BlockTime())
 	if err != nil {
