--- conflicted
+++ resolved
@@ -109,13 +109,8 @@
 The flow by which we currently track spot price changing events in a block is as follows:
 * AMM hook triggers for Swapping, LPing or Exiting a pool
 * TWAP listens for this hook, and adds this pool ID to a local tracker
-<<<<<<< HEAD
-* In end block, TWAP iterates over every changed pool that block, based on the local tracker, and updates their TWAP records
-* In end block, TWAP clears the changed pool list, so its blank by the next block.
-=======
 * In end block, TWAP iterates over every changed pool in that block, based on the local tracker, and updates their TWAP records
 * In end block, TWAP clears the changed pool list, so it is blank by the next block.
->>>>>>> 3c71c972
 
 The mechanism by which we maintain this changed pool list, is the SDK `Transient Store`.
 The transient store is a KV store in the SDK, that stores entries in memory, for the duration of a block,
