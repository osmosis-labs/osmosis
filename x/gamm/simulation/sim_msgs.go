--- conflicted
+++ resolved
@@ -276,37 +276,20 @@
 	return minShareOutAmt, nil
 }
 
-<<<<<<< HEAD
 func getRandPool(k keeper.Keeper, sim *simtypes.SimCtx, ctx sdk.Context) (uint64, types.BalancerPool, sdk.Coin, sdk.Coin, []string, string, error) {
-	poolCount := k.GetPoolCount(ctx)
-=======
-func getRandPool(k keeper.Keeper, sim *simtypes.SimCtx, ctx sdk.Context) (uint64, types.TraditionalAmmInterface, sdk.Coin, sdk.Coin, []string, string, error) {
 	pools, err := k.GetPoolsAndPoke(ctx)
 	if err != nil {
 		return 0, nil, sdk.Coin{}, sdk.Coin{}, nil, "", err
 	}
 	poolCount := len(pools)
->>>>>>> e8a4fed4
 	if poolCount == 0 {
 		return 0, nil, sdk.Coin{}, sdk.Coin{}, []string{}, "", errors.New("pool count is zero")
 	}
 	// select a pseudo-random pool ID, max bound by the upcoming pool ID
-<<<<<<< HEAD
-	pool_id := simtypes.RandLTBound(sim, poolCount)
-	poolI, err := k.GetPoolAndPoke(ctx, pool_id)
-	if err != nil {
-		return 0, nil, sdk.NewCoin("denom", sdk.ZeroInt()), sdk.NewCoin("denom", sdk.ZeroInt()), []string{}, "", err
-	}
-	pool, ok := poolI.(types.BalancerPool)
-	if !ok {
-		return 0, nil, sdk.Coin{}, sdk.Coin{}, []string{}, "", fmt.Errorf("type assertion failed")
-	}
-=======
 	poolIndex := uint64(simtypes.RandLTBound(sim, poolCount))
 
 	pool := pools[poolIndex]
 
->>>>>>> e8a4fed4
 	poolCoins := pool.GetTotalPoolLiquidity(ctx)
 
 	// TODO: Improve this, don't just assume two asset pools
