--- conflicted
+++ resolved
@@ -79,11 +79,7 @@
 	})
 	require.NoError(t, err)
 
-<<<<<<< HEAD
-	_, err := app.GAMMKeeper.CreateBalancerPool(ctx, acc1, types.BalancerPoolParams{
-=======
-	_, err = app.GAMMKeeper.CreatePool(ctx, acc1, types.PoolParams{
->>>>>>> ea6bda76
+	_, err = app.GAMMKeeper.CreateBalancerPool(ctx, acc1, types.BalancerPoolParams{
 		SwapFee: sdk.NewDecWithPrec(1, 2),
 		ExitFee: sdk.NewDecWithPrec(1, 2),
 	}, []types.PoolAsset{{
@@ -127,11 +123,7 @@
 	})
 	require.NoError(t, err)
 
-<<<<<<< HEAD
-	_, err := app.GAMMKeeper.CreateBalancerPool(ctx, acc1, types.BalancerPoolParams{
-=======
-	_, err = app.GAMMKeeper.CreatePool(ctx, acc1, types.PoolParams{
->>>>>>> ea6bda76
+	_, err = app.GAMMKeeper.CreateBalancerPool(ctx, acc1, types.BalancerPoolParams{
 		SwapFee: sdk.NewDecWithPrec(1, 2),
 		ExitFee: sdk.NewDecWithPrec(1, 2),
 	}, []types.PoolAsset{{
