--- conflicted
+++ resolved
@@ -12,11 +12,6 @@
 	sdkerrors "github.com/cosmos/cosmos-sdk/types/errors"
 )
 
-<<<<<<< HEAD
-// Validates a pool asset, to check if it has a valid weight.
-func (pa PoolAsset) ValidateWeight() error {
-	if pa.Weight.LTE(sdk.ZeroInt()) {
-=======
 type poolAssetPretty struct {
 	Token  sdk.Coin `json:"token" yaml:"token"`
 	Weight sdk.Dec  `json:"weight" yaml:"weight"`
@@ -25,7 +20,6 @@
 // validates a pool asset, to check if it has a valid weight.
 func (asset PoolAsset) validateWeight() error {
 	if asset.Weight.LTE(sdk.ZeroInt()) {
->>>>>>> 49d632f7
 		return fmt.Errorf("a token's weight in the pool must be greater than 0")
 	}
 
@@ -35,16 +29,7 @@
 	return nil
 }
 
-<<<<<<< HEAD
-type poolAssetPretty struct {
-	Token  sdk.Coin `json:"token" yaml:"token"`
-	Weight sdk.Dec  `json:"weight" yaml:"weight"`
-}
-
 func (pa PoolAsset) prettify() poolAssetPretty {
-=======
-func (asset PoolAsset) prettify() poolAssetPretty {
->>>>>>> 49d632f7
 	return poolAssetPretty{
 		Weight: sdk.NewDecFromInt(pa.Weight).QuoInt64(GuaranteedWeightPrecision),
 		Token:  pa.Token,
