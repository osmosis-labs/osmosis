--- conflicted
+++ resolved
@@ -143,217 +143,6 @@
 	return poolAmountOut
 }
 
-<<<<<<< HEAD
-// calcPoolOutGivenSingleIn - balance pAo.
-func (p *Pool) calcSingleAssetJoin(tokenIn sdk.Coin, swapFee sdk.Dec, tokenInPoolAsset PoolAsset, totalShares sdk.Int) (numShares sdk.Int, err error) {
-	_, err = p.GetPoolAsset(tokenIn.Denom)
-	if err != nil {
-		return sdk.ZeroInt(), err
-	}
-
-	totalWeight := p.GetTotalWeight()
-	if totalWeight.IsZero() {
-		return sdk.ZeroInt(), errors.New("pool misconfigured, total weight = 0")
-	}
-	normalizedWeight := tokenInPoolAsset.Weight.ToDec().Quo(totalWeight.ToDec())
-	return calcPoolSharesOutGivenSingleAssetIn(
-		tokenInPoolAsset.Token.Amount.ToDec(),
-		normalizedWeight,
-		totalShares.ToDec(),
-		tokenIn.Amount.ToDec(),
-		swapFee,
-	).TruncateInt(), nil
-}
-
-// JoinPool calculates the number of shares needed given tokensIn with swapFee applied.
-// It updates the liquidity if the pool is joined successfully. If not, returns error.
-// and updates pool accordingly.
-func (p *Pool) JoinPool(ctx sdk.Context, tokensIn sdk.Coins, swapFee sdk.Dec) (numShares sdk.Int, err error) {
-	var newLiquidity sdk.Coins
-	if tokensIn.Len() == 1 {
-		numShares, newLiquidity, err = p.CalcSingleTokenInJoinPoolShares(ctx, tokensIn, swapFee)
-	} else if tokensIn.Len() == p.NumAssets() {
-		numShares, newLiquidity, err = p.CalcMultiTokenInJoinPoolShares(ctx, tokensIn, swapFee)
-	}
-
-	if err != nil {
-		return sdk.Int{}, err
-	}
-
-	// update pool with the calculated share and liquidity needed to join pool
-	p.IncreaseLiquidity(numShares, newLiquidity)
-	return numShares, nil
-}
-
-func (p *Pool) calcJoinPoolSharesBroken(ctx sdk.Context, tokensIn sdk.Coins, swapFee sdk.Dec) (numShares sdk.Int, newLiquidity sdk.Coins, err error) {
-	poolAssets := p.GetAllPoolAssets()
-	poolAssetsByDenom := make(map[string]PoolAsset)
-	for _, poolAsset := range poolAssets {
-		poolAssetsByDenom[poolAsset.Token.Denom] = poolAsset
-	}
-
-	totalShares := p.GetTotalShares()
-
-	if tokensIn.Len() == 1 {
-		numShares, err = p.calcSingleAssetJoin(tokensIn[0], swapFee, poolAssetsByDenom[tokensIn[0].Denom], totalShares)
-		if err != nil {
-			return sdk.ZeroInt(), sdk.NewCoins(), err
-		}
-
-		newLiquidity = tokensIn
-
-		return numShares, newLiquidity, nil
-	} else if tokensIn.Len() != p.NumAssets() {
-		return sdk.ZeroInt(), sdk.NewCoins(), errors.New("balancer pool only supports LP'ing with one asset or all assets in pool")
-	}
-
-	// Add all exact coins we can (no swap). ctx arg doesn't matter for Balancer.
-	numShares, remCoins, err := cfmm_common.MaximalExactRatioJoinBroken(p, sdk.Context{}, tokensIn)
-	if err != nil {
-		return sdk.ZeroInt(), sdk.NewCoins(), err
-	}
-
-	// update liquidity for accurate calcSingleAssetJoin calculation
-	newLiquidity = tokensIn.Sub(remCoins)
-	for _, coin := range newLiquidity {
-		poolAsset := poolAssetsByDenom[coin.Denom]
-		poolAsset.Token.Amount = poolAssetsByDenom[coin.Denom].Token.Amount.Add(coin.Amount)
-		poolAssetsByDenom[coin.Denom] = poolAsset
-	}
-
-	totalShares = totalShares.Add(numShares)
-
-	// If there are coins that couldn't be perfectly joined, do single asset joins
-	// for each of them.
-	if !remCoins.Empty() {
-		for _, coin := range remCoins {
-			newShares, err := p.calcSingleAssetJoin(coin, swapFee, poolAssetsByDenom[coin.Denom], totalShares)
-			if err != nil {
-				return sdk.ZeroInt(), sdk.NewCoins(), err
-			}
-
-			newLiquidity = newLiquidity.Add(coin)
-			numShares = numShares.Add(newShares)
-		}
-	}
-
-	return numShares, newLiquidity, nil
-}
-
-// CalcSingleTokenInJoinPoolShares calculates the number of shares created to join pool with the provided amount of single `tokenIn`.
-//
-// It returns the number of shares created, the amount of coins actually joined into the pool
-// (in case of not being able to fully join), or an error.
-func (p *Pool) CalcSingleTokenInJoinPoolShares(ctx sdk.Context, tokensIn sdk.Coins, swapFee sdk.Dec) (numShares sdk.Int, tokensJoined sdk.Coins, err error) {
-	if ctx.BlockHeight() < v10Fork {
-		return p.calcJoinPoolSharesBroken(ctx, tokensIn, swapFee)
-	}
-	// 1) Get pool current liquidity + and token weights
-	// 2) Do single asset join and exit.
-	// 3) Update pool shares / liquidity / remaining tokens to join accordingly
-	//
-	// Note that all single asset joins do incur swap fee.
-	//
-	// Since CalcJoinPoolShares is non-mutative, the steps for updating pool shares / liquidity are
-	// more complex / don't just alter the state.
-	// We should simplify this logic further in the future, using balancer multi-join equations.
-
-	if tokensIn.Len() != 1 {
-		return sdk.ZeroInt(), sdk.NewCoins(), errors.New("balancer pool only supports LP'ing with one asset in pool for this function")
-	}
-
-	// 1) get all 'pool assets' (aka current pool liquidity + balancer weight)
-	poolAssetsByDenom, err := getPoolAssetsByDenom(p.GetAllPoolAssets())
-	if err != nil {
-		return sdk.ZeroInt(), sdk.NewCoins(), err
-	}
-
-	totalShares := p.GetTotalShares()
-
-	// 2) Do single asset join and exit.
-	numShares, err = p.calcSingleAssetJoin(tokensIn[0], swapFee, poolAssetsByDenom[tokensIn[0].Denom], totalShares)
-	if err != nil {
-		return sdk.ZeroInt(), sdk.NewCoins(), err
-	}
-	// we join all the tokens.
-	tokensJoined = tokensIn
-	return numShares, tokensJoined, nil
-}
-
-// CalcMultiTokenInJoinPoolShares calculates the number of shares created to join pool with the provided amount of `tokenIn`.
-// The input tokens must either be:
-// - contain exactly the same tokens as the pool contains
-//
-// It returns the number of shares created, the amount of coins actually joined into the pool
-// (in case of not being able to fully join), or an error.
-func (p *Pool) CalcMultiTokenInJoinPoolShares(ctx sdk.Context, tokensIn sdk.Coins, swapFee sdk.Dec) (numShares sdk.Int, tokensJoined sdk.Coins, err error) {
-	if ctx.BlockHeight() < v10Fork {
-		return p.calcJoinPoolSharesBroken(ctx, tokensIn, swapFee)
-	}
-	// 1) Get pool current liquidity + and token weights
-	// 2) Multi-asset join, first do as much of a join as we can with no swaps.
-	// 3) Update pool shares / liquidity / remaining tokens to join accordingly
-	// 4) For every remaining token to LP, do a single asset join, and update pool shares / liquidity.
-	//
-	// Note that all single asset joins do incur swap fee.
-	//
-	// Since CalcJoinPoolShares is non-mutative, the steps for updating pool shares / liquidity are
-	// more complex / don't just alter the state.
-	// We should simplify this logic further in the future, using balancer multi-join equations.
-
-	if tokensIn.Len() != p.NumAssets() {
-		return sdk.ZeroInt(), sdk.NewCoins(), errors.New("balancer pool only supports LP'ing with all assets in pool for this function")
-	}
-
-	// 1) get all 'pool assets' (aka current pool liquidity + balancer weight)
-	poolAssetsByDenom, err := getPoolAssetsByDenom(p.GetAllPoolAssets())
-	if err != nil {
-		return sdk.ZeroInt(), sdk.NewCoins(), err
-	}
-
-	totalShares := p.GetTotalShares()
-
-	// 2) JoinPoolNoSwap with as many tokens as we can. (What is in perfect ratio)
-	// * numShares is how many shares are perfectly matched.
-	// * remainingTokensIn is how many coins we have left to join, that have not already been used.
-	// if remaining coins is empty, logic is done (we joined all tokensIn)
-	numShares, remainingTokensIn, err := cfmm_common.MaximalExactRatioJoin(p, sdk.Context{}, tokensIn)
-	if err != nil {
-		return sdk.ZeroInt(), sdk.NewCoins(), err
-	}
-	if remainingTokensIn.Empty() {
-		tokensJoined = tokensIn
-		return numShares, tokensJoined, nil
-	}
-
-	// 3) Still more coins to join, so we update the effective pool state here to account for
-	// join that just happened.
-	// * We add the joined coins to our "current pool liquidity" object (poolAssetsByDenom)
-	// * We increment a variable for our "newTotalShares" to add in the shares that've been added.
-	tokensJoined = tokensIn.Sub(remainingTokensIn)
-	if err := updateIntermediaryPoolAssetsLiquidity(tokensJoined, poolAssetsByDenom); err != nil {
-		return sdk.ZeroInt(), sdk.NewCoins(), err
-	}
-	newTotalShares := totalShares.Add(numShares)
-
-	// 4) Now single asset join each remaining coin.
-	newNumSharesFromRemaining, newLiquidityFromRemaining, err := p.calcJoinSingleAssetTokensIn(remainingTokensIn, newTotalShares, poolAssetsByDenom, swapFee)
-	if err != nil {
-		return sdk.ZeroInt(), sdk.NewCoins(), err
-	}
-	// update total amount LP'd variable, and total new LP shares variable, run safety check, and return
-	numShares = numShares.Add(newNumSharesFromRemaining)
-	tokensJoined = tokensJoined.Add(newLiquidityFromRemaining...)
-
-	if tokensJoined.IsAnyGT(tokensIn) {
-		return sdk.ZeroInt(), sdk.NewCoins(), errors.New("An error has occurred, more coins joined than token In")
-	}
-
-	return numShares, tokensJoined, nil
-}
-
-=======
->>>>>>> 36319257
 // getPoolAssetsByDenom return a mapping from pool asset
 // denom to the pool asset itself. There must be no duplicates.
 // Returns error, if any found.
