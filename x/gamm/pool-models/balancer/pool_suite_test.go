package balancer_test

import (
	fmt "fmt"
	"math/rand"
	"testing"
	time "time"

	sdk "github.com/cosmos/cosmos-sdk/types"
	sdkerrors "github.com/cosmos/cosmos-sdk/types/errors"
	"github.com/stretchr/testify/require"
	"github.com/stretchr/testify/suite"

	"github.com/osmosis-labs/osmosis/v12/app/apptesting"
	"github.com/osmosis-labs/osmosis/v12/app/apptesting/osmoassert"
	v10 "github.com/osmosis-labs/osmosis/v12/app/upgrades/v10"
	"github.com/osmosis-labs/osmosis/v12/x/gamm/pool-models/balancer"
	"github.com/osmosis-labs/osmosis/v12/x/gamm/types"
)

const (
	// allowedErrRatio is the maximal multiplicative difference in either
	// direction (positive or negative) that we accept to tolerate in
	// unit tests for calcuating the number of shares to be returned by
	// joining a pool. The comparison is done between Wolfram estimates and our AMM logic.
	allowedErrRatio = "0.0000001"
	// doesNotExistDenom denom name assummed to be used in test cases where the provided
	// denom does not exist in pool
	doesNotExistDenom = "doesnotexist"
)

var (
	oneTrillion          = sdk.NewInt(1e12)
	defaultOsmoPoolAsset = balancer.PoolAsset{
		Token:  sdk.NewCoin("uosmo", oneTrillion),
		Weight: sdk.NewInt(100),
	}
	defaultAtomPoolAsset = balancer.PoolAsset{
		Token:  sdk.NewCoin("uatom", oneTrillion),
		Weight: sdk.NewInt(100),
	}
	oneTrillionEvenPoolAssets = []balancer.PoolAsset{
		defaultOsmoPoolAsset,
		defaultAtomPoolAsset,
	}
)

// calcJoinSharesTestCase defines a testcase for TestCalcSingleAssetJoin and
// TestCalcJoinPoolShares.
//
// CalcJoinPoolShares calls calcSingleAssetJoin. As a result, we can reuse
// the same test cases for unit testing both calcSingleAssetJoin and
//  CalcJoinPoolShares with only one tokensIn.
type calcJoinSharesTestCase struct {
	name         string
	swapFee      sdk.Dec
	poolAssets   []balancer.PoolAsset
	tokensIn     sdk.Coins
	expectShares sdk.Int
	expectLiq    sdk.Coins
	expectPanic  bool
	expErr       error
}

// see calcJoinSharesTestCase struct definition.
var calcSingleAssetJoinTestCases = []calcJoinSharesTestCase{
	{
		// Expected output from Balancer paper (https://balancer.fi/whitepaper.pdf) using equation (25) on page 10:
		// P_issued = P_supply * ((1 + (A_t / B_t))^W_t - 1)
		//
		// 2_499_999_968_750 = 1e20 * (( 1 + (50,000 / 1e12))^0.5 - 1)
		//
		// where:
		// 	P_supply = initial pool supply = 1e20
		//	A_t = amount of deposited asset = 50,000
		//	B_t = existing balance of deposited asset in the pool prior to deposit = 1,000,000,000,000
		//	W_t = normalized weight of deposited asset in pool = 0.5 (equally weighted two-asset pool)
		// Plugging all of this in, we get:
		// 	Full solution: https://www.wolframalpha.com/input?i=100000000000000000000*%28%281+%2B+%2850000%2F1000000000000%29%29%5E0.5+-+1%29
		// 	Simplified:  P_issued = 2,499,999,968,750
		name:         "single tokensIn - equal weights with zero swap fee",
		swapFee:      sdk.MustNewDecFromStr("0"),
		poolAssets:   oneTrillionEvenPoolAssets,
		tokensIn:     sdk.NewCoins(sdk.NewInt64Coin("uosmo", 50_000)),
		expectShares: sdk.NewInt(2_499_999_968_750),
	},
	{
		// Expected output from Balancer paper (https://balancer.fi/whitepaper.pdf) using equation (25) on page 10:
		// P_issued = P_supply * ((1 + (A_t * swapFeeRatio  / B_t))^W_t - 1)
		//
		// 2_487_500_000_000 = 1e20 * (( 1 + (50,000 * (1 - (1 - 0.5) * 0.01) / 1e12))^0.5 - 1)
		//
		// where:
		// 	P_supply = initial pool supply = 1e20
		//	A_t = amount of deposited asset = 50,000
		//	B_t = existing balance of deposited asset in the pool prior to deposit = 1,000,000,000,000
		//	W_t = normalized weight of deposited asset in pool = 0.5 (equally weighted two-asset pool)
		// 	swapFeeRatio = (1 - (1 - W_t) * swapFee)
		// Plugging all of this in, we get:
		// 	Full solution: https://www.wolframalpha.com/input?i=100+*10%5E18*%28%281+%2B+%2850000*%281+-+%281-0.5%29+*+0.01%29%2F1000000000000%29%29%5E0.5+-+1%29
		// 	Simplified:  P_issued = 2_487_500_000_000
		name:         "single tokensIn - equal weights with 0.01 swap fee",
		swapFee:      sdk.MustNewDecFromStr("0.01"),
		poolAssets:   oneTrillionEvenPoolAssets,
		tokensIn:     sdk.NewCoins(sdk.NewInt64Coin("uosmo", 50_000)),
		expectShares: sdk.NewInt(2_487_500_000_000),
	},
	{
		// Expected output from Balancer paper (https://balancer.fi/whitepaper.pdf) using equation (25) on page 10:
		// P_issued = P_supply * ((1 + (A_t * swapFeeRatio  / B_t))^W_t - 1)
		//
		// 1_262_500_000_000 = 1e20 * (( 1 + (50,000 * (1 - (1 - 0.5) * 0.99) / 1e12))^0.5 - 1)
		//
		// where:
		// 	P_supply = initial pool supply = 1e20
		//	A_t = amount of deposited asset = 50,000
		//	B_t = existing balance of deposited asset in the pool prior to deposit = 1,000,000,000,000
		//	W_t = normalized weight of deposited asset in pool = 0.5 (equal weights)
		// 	swapFeeRatio = (1 - (1 - W_t) * swapFee)
		// Plugging all of this in, we get:
		// 	Full solution: https://www.wolframalpha.com/input?i=%28100+*+10%5E18+%29*+%28%28+1+%2B+%2850%2C000+*+%281+-+%281+-+0.5%29+*+0.99%29+%2F+1000000000000%29%29%5E0.5+-+1%29
		// 	Simplified:  P_issued = 1_262_500_000_000
		name:         "single tokensIn - equal weights with 0.99 swap fee",
		swapFee:      sdk.MustNewDecFromStr("0.99"),
		poolAssets:   oneTrillionEvenPoolAssets,
		tokensIn:     sdk.NewCoins(sdk.NewInt64Coin("uosmo", 50_000)),
		expectShares: sdk.NewInt(1_262_500_000_000),
	},
	{
		// Expected output from Balancer paper (https://balancer.fi/whitepaper.pdf) using equation (25) on page 10:
		// P_issued = P_supply * ((1 + (A_t * swapFeeRatio  / B_t))^W_t - 1)
		//
		// 321_875_000_000 = 1e20 * (( 1 + (50,000 * (1 - (1 - 0.25) * 0.99) / 1e12))^0.25 - 1)
		//
		// where:
		// 	P_supply = initial pool supply = 1e20
		//	A_t = amount of deposited asset = 50,000
		//	B_t = existing balance of deposited asset in the pool prior to deposit = 1,000,000,000,000
		//	W_t = normalized weight of deposited asset in pool = 0.25 (asset A, uosmo, has weight 1/4 of uatom)
		// 	swapFeeRatio = (1 - (1 - W_t) * swapFee)
		// Plugging all of this in, we get:
		// 	Full solution: https://www.wolframalpha.com/input?i=%28100+*+10%5E18+%29*+%28%28+1+%2B+%2850%2C000+*+%281+-+%281+-+0.25%29+*+0.99%29+%2F+1000000000000%29%29%5E0.25+-+1%29
		// 	Simplified:  P_issued = 321_875_000_000
		name:    "single tokensIn - unequal weights with 0.99 swap fee",
		swapFee: sdk.MustNewDecFromStr("0.99"),
		poolAssets: []balancer.PoolAsset{
			defaultOsmoPoolAsset,
			{
				Token:  sdk.NewInt64Coin("uatom", 1e12),
				Weight: sdk.NewInt(300),
			},
		},
		tokensIn:     sdk.NewCoins(sdk.NewInt64Coin("uosmo", 50_000)),
		expectShares: sdk.NewInt(321_875_000_000),
	},
	{
		// Expected output from Balancer paper (https://balancer.fi/whitepaper.pdf) using equation (25) on page 10:
		// P_issued = P_supply * ((1 + (A_t / B_t))^W_t - 1)
		//
		// 4_159_722_200_000 = 1e20 * (( 1 + (50,000 / 1e12))^0.83 - 1)
		//
		// where:
		// 	P_supply = initial pool supply = 1e20
		//	A_t = amount of deposited asset = 50,000
		//	B_t = existing balance of deposited asset in the pool prior to deposit = 1,000,000,000,000
		//	W_t = normalized weight of deposited asset in pool = 500 / (500 + 100) approx = 0.83
		// Plugging all of this in, we get:
		// 	Full solution: https://www.wolframalpha.com/input?i=100+*10%5E18*%28%281+%2B+%2850000*%281+-+%281-%28500+%2F+%28100+%2B+500%29%29%29+*+0%29%2F1000000000000%29%29%5E%28500+%2F+%28100+%2B+500%29%29+-+1%29
		// 	Simplified:  P_issued = 4_159_722_200_000
		name:    "single asset - token in weight is greater than the other token, with zero swap fee",
		swapFee: sdk.ZeroDec(),
		poolAssets: []balancer.PoolAsset{
			{
				Token:  sdk.NewInt64Coin("uosmo", 1e12),
				Weight: sdk.NewInt(500),
			},
			defaultAtomPoolAsset,
		},
		tokensIn:     sdk.NewCoins(sdk.NewInt64Coin("uosmo", 50_000)),
		expectShares: sdk.NewInt(4_166_666_649_306),
	},
	{
		// Expected output from Balancer paper (https://balancer.fi/whitepaper.pdf) using equation (25) on page 10:
		// P_issued = P_supply * ((1 + (A_t / B_t))^W_t - 1)
		//
		// 4_159_722_200_000 = 1e20 * (( 1 + (50,000 * (1 - (1 - 0.83) * 0.01) / 1e12))^0.83 - 1)
		//
		// where:
		// 	P_supply = initial pool supply = 1e20
		//	A_t = amount of deposited asset = 50,000
		//	B_t = existing balance of deposited asset in the pool prior to deposit = 1e12
		//	W_t = normalized weight of deposited asset in pool = 500 / (500 + 100) approx = 0.83
		// Plugging all of this in, we get:
		// 	Full solution: https://www.wolframalpha.com/input?i=100+*10%5E18*%28%281+%2B+%2850000*%281+-+%281-%28500+%2F+%28100+%2B+500%29%29%29+*+0.01%29%2F1000000000000%29%29%5E%28500+%2F+%28100+%2B+500%29%29+-+1%29
		// 	Simplified:  P_issued = 4_159_722_200_000
		name:    "single asset - token in weight is greater than the other token, with non-zero swap fee",
		swapFee: sdk.MustNewDecFromStr("0.01"),
		poolAssets: []balancer.PoolAsset{
			{
				Token:  sdk.NewInt64Coin("uosmo", 1e12),
				Weight: sdk.NewInt(500),
			},
			defaultAtomPoolAsset,
		},
		tokensIn:     sdk.NewCoins(sdk.NewInt64Coin("uosmo", 50_000)),
		expectShares: sdk.NewInt(4_159_722_200_000),
	},
	{
		// Expected output from Balancer paper (https://balancer.fi/whitepaper.pdf) using equation (25) on page 10:
		// P_issued = P_supply * ((1 + (A_t / B_t))^W_t - 1)
		//
		// 833_333_315_972 = 1e20 * (( 1 + (50,000 / 1e12))^0.167 - 1)
		//
		// where:
		// 	P_supply = initial pool supply = 1e20
		//	A_t = amount of deposited asset = 50,000
		//	B_t = existing balance of deposited asset in the pool prior to deposit = 1,000,000,000,000
		//	W_t = normalized weight of deposited asset in pool = 200 / (200 + 1000) approx = 0.167
		// Plugging all of this in, we get:
		// 	Full solution: https://www.wolframalpha.com/input?i=100+*10%5E18*%28%281+%2B+%2850000*%281+-+%281-%28200+%2F+%28200+%2B+1000%29%29%29+*+0%29%2F1000000000000%29%29%5E%28200+%2F+%28200+%2B+1000%29%29+-+1%29
		// 	Simplified:  P_issued = 833_333_315_972
		name:    "single asset - token in weight is smaller than the other token, with zero swap fee",
		swapFee: sdk.MustNewDecFromStr("0"),
		poolAssets: []balancer.PoolAsset{
			{
				Token:  sdk.NewInt64Coin("uosmo", 1e12),
				Weight: sdk.NewInt(200),
			},
			{
				Token:  sdk.NewInt64Coin("uatom", 1e12),
				Weight: sdk.NewInt(1000),
			},
		},
		tokensIn:     sdk.NewCoins(sdk.NewInt64Coin("uosmo", 50_000)),
		expectShares: sdk.NewInt(833_333_315_972),
	},
	{
		// Expected output from Balancer paper (https://balancer.fi/whitepaper.pdf) using equation (25) on page 10:
		// P_issued = P_supply * ((1 + (A_t / B_t))^W_t - 1)
		//
		// 819_444_430_000 = 1e20 * (( 1 + (50,000 * (1 - (1 - 0.167) * 0.02) / 1e12))^0.167 - 1)
		//
		// where:
		// 	P_supply = initial pool supply = 1e20
		//	A_t = amount of deposited asset = 50,000
		//	B_t = existing balance of deposited asset in the pool prior to deposit = 1,000,000,000,000
		//	W_t = normalized weight of deposited asset in pool = 200 / (200 + 1000) approx = 0.167
		// Plugging all of this in, we get:
		// 	Full solution: https://www.wolframalpha.com/input?i=100+*10%5E18*%28%281+%2B+%2850000*%281+-+%281-%28200+%2F+%28200+%2B+1000%29%29%29+*+0.02%29%2F1000000000000%29%29%5E%28200+%2F+%28200+%2B+1000%29%29+-+1%29
		// 	Simplified:  P_issued = 819_444_430_000
		name:    "single asset - token in weight is smaller than the other token, with non-zero swap fee",
		swapFee: sdk.MustNewDecFromStr("0.02"),
		poolAssets: []balancer.PoolAsset{
			{
				Token:  sdk.NewInt64Coin("uosmo", 1e12),
				Weight: sdk.NewInt(200),
			},
			{
				Token:  sdk.NewInt64Coin("uatom", 1e12),
				Weight: sdk.NewInt(1000),
			},
		},
		tokensIn:     sdk.NewCoins(sdk.NewInt64Coin("uosmo", 50_000)),
		expectShares: sdk.NewInt(819_444_430_000),
	},
	{
		// Expected output from Balancer paper (https://balancer.fi/whitepaper.pdf) using equation (25) on page 10:
		// P_issued = P_supply * ((1 + (A_t / B_t))^W_t - 1)
		//
		// 9_775_731_930_496_140_648 = 1e20 * (( 1 + (117552 / 156_736))^0.167 - 1)
		//
		// where:
		// 	P_supply = initial pool supply = 1e20
		//	A_t = amount of deposited asset = 117552
		//	B_t = existing balance of deposited asset in the pool prior to deposit = 156_736
		//	W_t = normalized weight of deposited asset in pool = 200 / (200 + 1000) approx = 0.167
		// Plugging all of this in, we get:
		// 	Full solution: https://www.wolframalpha.com/input?i=100+*10%5E18*%28%281+%2B+%28117552*%281+-+%281-%28200+%2F+%28200+%2B+1000%29%29%29+*+0%29%2F156736%29%29%5E%28200+%2F+%28200+%2B+1000%29%29+-+1%29
		// 	Simplified:  P_issued = 9_775_731_930_496_140_648
		name:    "single asset - tokenIn is large relative to liquidity, token in weight is smaller than the other token, with zero swap fee",
		swapFee: sdk.MustNewDecFromStr("0"),
		poolAssets: []balancer.PoolAsset{
			{
				Token:  sdk.NewInt64Coin("uosmo", 156_736),
				Weight: sdk.NewInt(200),
			},
			{
				Token:  sdk.NewInt64Coin("uatom", 1e12),
				Weight: sdk.NewInt(1000),
			},
		},
		// 156_736 * 3 / 4 = 117552
		tokensIn:     sdk.NewCoins(sdk.NewInt64Coin("uosmo", (156_736*3)/4)),
		expectShares: sdk.NewIntFromUint64(9_775_731_930_496_140_648),
	},
	{
		// Expected output from Balancer paper (https://balancer.fi/whitepaper.pdf) using equation (25) on page 10:
		// P_issued = P_supply * ((1 + (A_t / B_t))^W_t - 1)
		//
		// 9_644_655_900_000_000_000 = 1e20 * (( 1 + (117552 * (1 - (1 - 0.167) * 0.02) / 156_736))^0.167 - 1)
		//
		// where:
		// 	P_supply = initial pool supply = 1e20
		//	A_t = amount of deposited asset = 50,000
		//	B_t = existing balance of deposited asset in the pool prior to deposit = 1,000,000,000,000
		//	W_t = normalized weight of deposited asset in pool = 200 / (200 + 1000) approx = 0.167
		// Plugging all of this in, we get:
		// 	Full solution: https://www.wolframalpha.com/input?i=100+*10%5E18*%28%281+%2B+%2850000*%281+-+%281-%28200+%2F+%28200+%2B+1000%29%29%29+*+0.02%29%2F1000000000000%29%29%5E%28200+%2F+%28200+%2B+1000%29%29+-+1%29
		// 	Simplified:  P_issued = 9_644_655_900_000_000_000
		name:    "single asset - tokenIn is large relative to liquidity, token in weight is smaller than the other token, with non-zero swap fee",
		swapFee: sdk.MustNewDecFromStr("0.02"),
		poolAssets: []balancer.PoolAsset{
			{
				Token:  sdk.NewInt64Coin("uosmo", 156_736),
				Weight: sdk.NewInt(200),
			},
			{
				Token:  sdk.NewInt64Coin("uatom", 1e12),
				Weight: sdk.NewInt(1000),
			},
		},
		// 156_736 / 4 * 3 = 117552
		tokensIn:     sdk.NewCoins(sdk.NewInt64Coin("uosmo", 156_736/4*3)),
		expectShares: sdk.NewIntFromUint64(9_644_655_900_000_000_000),
	},
	{
		// Expected output from Balancer paper (https://balancer.fi/whitepaper.pdf) using equation (25) on page 10:
		// P_issued = P_supply * ((1 + (A_t / B_t))^W_t - 1)
		//
		// 6_504_099_261_800_144_638 = 1e20 * (( 1 + (499_000 / 500_000))^0.09 - 1)
		//
		// where:
		// 	P_supply = initial pool supply = 1e20
		//	A_t = amount of deposited asset = 195920
		//	B_t = existing balance of deposited asset in the pool prior to deposit = 156_736
		//	W_t = normalized weight of deposited asset in pool = 100 / (100 + 1000) approx = 0.09
		// Plugging all of this in, we get:
		// 	Full solution: https://www.wolframalpha.com/input?i=100+*10%5E18*%28%281+%2B+%28499999*%281+-+%281-%28100+%2F+%28100+%2B+1000%29%29%29+*+0%29%2F500000%29%29%5E%28100+%2F+%28100+%2B+1000%29%29+-+1%29
		// 	Simplified:  P_issued = 6_504_099_261_800_144_638
		name:    "single asset - (almost 1 == tokenIn / liquidity ratio), token in weight is smaller than the other token, with zero swap fee",
		swapFee: sdk.MustNewDecFromStr("0"),
		poolAssets: []balancer.PoolAsset{
			{
				Token:  sdk.NewInt64Coin("uosmo", 500_000),
				Weight: sdk.NewInt(100),
			},
			{
				Token:  sdk.NewInt64Coin("uatom", 1e12),
				Weight: sdk.NewInt(1000),
			},
		},
		tokensIn:     sdk.NewCoins(sdk.NewInt64Coin("uosmo", 499_999)),
		expectShares: sdk.NewIntFromUint64(6_504_099_261_800_144_638),
	},
	{
		// Currently, our Pow approximation function does not work correctly when one tries
		// to add liquidity that is larger than the existing liquidity.
		// The ratio of tokenIn / existing liquidity that is larger than or equal to 1 causes a panic.
		// This has been deemed as acceptable since it causes code complexity to fix
		// & only affects UX in an edge case (user has to split up single asset joins)
		name:    "single asset - (exactly 1 == tokenIn / liquidity ratio - failure), token in weight is smaller than the other token, with zero swap fee",
		swapFee: sdk.MustNewDecFromStr("0"),
		poolAssets: []balancer.PoolAsset{
			{
				Token:  sdk.NewInt64Coin("uosmo", 500_000),
				Weight: sdk.NewInt(100),
			},
			{
				Token:  sdk.NewInt64Coin("uatom", 1e12),
				Weight: sdk.NewInt(1000),
			},
		},
		tokensIn:     sdk.NewCoins(sdk.NewInt64Coin("uosmo", 500_000)),
		expectShares: sdk.NewIntFromUint64(6_504_099_261_800_144_638),
		expectPanic:  true,
	},
	{
		name:         "tokenIn asset does not exist in pool",
		swapFee:      sdk.MustNewDecFromStr("0"),
		poolAssets:   oneTrillionEvenPoolAssets,
		tokensIn:     sdk.NewCoins(sdk.NewInt64Coin(doesNotExistDenom, 50_000)),
		expectShares: sdk.ZeroInt(),
		expErr:       sdkerrors.Wrapf(types.ErrDenomNotFoundInPool, fmt.Sprintf(balancer.ErrMsgFormatNoPoolAssetFound, doesNotExistDenom)),
	},
	{
		// Pool liquidity is changed by 1e-12 / 2
		// P_issued = 1e20 * 1e-12 / 2 = 1e8 / 2 = 50_000_000
		name:    "minimum input single asset equal liquidity",
		swapFee: sdk.MustNewDecFromStr("0"),
		poolAssets: []balancer.PoolAsset{
			{
				Token:  sdk.NewInt64Coin("uosmo", 1_000_000_000_000),
				Weight: sdk.NewInt(100),
			},
			{
				Token:  sdk.NewInt64Coin("uatom", 1_000_000_000_000),
				Weight: sdk.NewInt(100),
			},
		},
		tokensIn: sdk.NewCoins(
			sdk.NewInt64Coin("uosmo", 1),
		),
		expectShares: sdk.NewInt(50_000_000),
	},
	{
		// P_issued should be 1/10th that of the previous test
		// p_issued = 50_000_000 / 10 = 5_000_000
		name:    "minimum input single asset imbalanced liquidity",
		swapFee: sdk.MustNewDecFromStr("0"),
		poolAssets: []balancer.PoolAsset{
			{
				Token:  sdk.NewInt64Coin("uosmo", 10_000_000_000_000),
				Weight: sdk.NewInt(100),
			},
			{
				Token:  sdk.NewInt64Coin("uatom", 1_000_000_000_000),
				Weight: sdk.NewInt(100),
			},
		},
		tokensIn: sdk.NewCoins(
			sdk.NewInt64Coin("uosmo", 1),
		),
		expectShares: sdk.NewInt(5_000_000),
	},
}

var multiAssetInputTestCases = []calcJoinSharesTestCase{
	{
		name:       "swap equal weights with zero swap fee",
		swapFee:    sdk.MustNewDecFromStr("0"),
		poolAssets: oneTrillionEvenPoolAssets,
		tokensIn: sdk.NewCoins(
			sdk.NewInt64Coin("uosmo", 25_000),
			sdk.NewInt64Coin("uatom", 25_000),
		),
		// Raises liquidity perfectly by 25_000 / 1_000_000_000_000.
		// Initial number of pool shares = 100 * 10**18 = 10**20
		// Expected increase = liquidity_increase_ratio * initial number of pool shares = (25_000 / 1e12) * 10**20 = 2500000000000.0 = 2.5 * 10**12
		expectShares: sdk.NewInt(2.5e12),
	},
	{
		name:       "swap equal weights with 0.001 swap fee",
		swapFee:    sdk.MustNewDecFromStr("0.001"),
		poolAssets: oneTrillionEvenPoolAssets,
		tokensIn: sdk.NewCoins(
			sdk.NewInt64Coin("uosmo", 25_000),
			sdk.NewInt64Coin("uatom", 25_000),
		),
		expectShares: sdk.NewInt(2500000000000),
	},
	{
		// For uosmos and uatom
		// join pool is first done to the extent where the ratio can be preserved, which is 25,000 uosmo and 25,000 uatom
		// then we perfrom single asset deposit for the remaining 25,000 uatom with the equation below
		// Expected output from Balancer paper (https://balancer.fi/whitepaper.pdf) using equation (25) on page 10:
		// P_issued = P_supply * ((1 + (A_t * swapFeeRatio  / B_t))^W_t - 1)
		// 1_249_999_960_937 = (1e20 + 2.5e12) * (( 1 + (25000 * 1 / 1000000025000))^0.5 - 1) (without fee)
		//
		// where:
		// 	P_supply = initial pool supply = 1e20
		//	A_t = amount of deposited asset = 25,000
		//	B_t = existing balance of deposited asset in the pool prior to deposit = 1,000,000,025,000
		//	W_t = normalized weight of deposited asset in pool = 0.5 (equally weighted two-asset pool)
		// 	swapFeeRatio = (1 - (1 - W_t) * swapFee)
		// Plugging all of this in, we get:
		// 	Full Solution without fees: https://www.wolframalpha.com/input?i=%28100+*+10%5E18+%2B+2.5e12+%29*+%28%28+1%2B+++++%2825000+*+%281%29+%2F+1000000025000%29%29%5E0.5+-+1%29
		// 	Simplified:  P_issued = 2_500_000_000_000 + 1_249_999_960_937

		name:       "Multi-tokens In: unequal amounts, equal weights with 0 swap fee",
		swapFee:    sdk.ZeroDec(),
		poolAssets: oneTrillionEvenPoolAssets,
		tokensIn: sdk.NewCoins(
			sdk.NewInt64Coin("uosmo", 25_000),
			sdk.NewInt64Coin("uatom", 50_000),
		),

		expectShares: sdk.NewInt(2.5e12 + 1249999992187),
	},
	{
		// For uosmos and uatom
		// join pool is first done to the extent where the ratio can be preserved, which is 25,000 uosmo and 25,000 uatom
		// then we perfrom single asset deposit for the remaining 25,000 uatom with the equation below
		// Expected output from Balancer paper (https://balancer.fi/whitepaper.pdf) using equation (25) on page 10:
		// P_issued = P_supply * ((1 + (A_t * swapFeeRatio  / B_t))^W_t - 1)
		// 1_243_750_000_000 = (1e20 + 2.5e12)*  (( 1 + (25000 * (1 - (1 - 0.5) * 0.01) / 1000000025000))^0.5 - 1)
		//
		// where:
		// 	P_supply = initial pool supply = 1e20
		//	A_t = amount of deposited asset = 25,000
		//	B_t = existing balance of deposited asset in the pool prior to deposit = 1,000,000,025,000
		//	W_t = normalized weight of deposited asset in pool = 0.5 (equally weighted two-asset pool)
		// 	swapFeeRatio = (1 - (1 - W_t) * swapFee)
		// Plugging all of this in, we get:
		// 	Full solution with fees: https://www.wolframalpha.com/input?i=%28100+*10%5E18%2B2.5e12%29*%28%281%2B+++%2825000*%281+-+%281-0.5%29+*+0.01%29%2F1000000000000%29%29%5E0.5+-+1%29
		// 	Simplified:  P_issued = 2_500_000_000_000 + 1_243_750_000_000

		name:       "Multi-tokens In: unequal amounts, equal weights with 0.01 swap fee",
		swapFee:    sdk.MustNewDecFromStr("0.01"),
		poolAssets: oneTrillionEvenPoolAssets,
		tokensIn: sdk.NewCoins(
			sdk.NewInt64Coin("uosmo", 25_000),
			sdk.NewInt64Coin("uatom", 50_000),
		),

		expectShares: sdk.NewInt(2.5e12 + 1243750000000),
	},
	{
		// join pool is first done to the extent where the ratio can be preserved, which is 25,000 uosmo and 12,500 uatom.
		// the minimal total share resulted here would be 1,250,000,000,000 =  2500 / 2,000,000,000,000 * 100,000,000,000,000,000,000
		// then we perfrom single asset deposit for the remaining 37,500 uatom with the equation below
		//
		// For uatom:
		// Expected output from Balancer paper (https://balancer.fi/whitepaper.pdf) using equation (25) on page 10:
		// P_issued = P_supply * ((1 + (A_t * swapFeeRatio  / B_t))^W_t - 1)
		// 609,374,990,000 = (1e20 + 1,250,000,000,000) *  (( 1 + (37,500 * (1 - (1 - 1/6) * 0.03) / 10,000,00,025,000))^1/6 - 1)
		//
		// where:
		// 	P_supply = initial pool supply = 1e20 + 1_250_000_000_000 (from first join pool)
		//	A_t = amount of deposited asset = 37,500
		//	B_t = existing balance of deposited asset in the pool prior to deposit = 1,000,000,025,000
		//	W_t = normalized weight of deposited asset in pool = 0.5 (equally weighted two-asset pool)
		// 	swapFeeRatio = (1 - (1 - W_t) * swapFee)
		// Plugging all of this in, we get:
		// 	Full solution with fees: https://www.wolframalpha.com/input?i=%28100+*10%5E18+%2B+1250000000000%29*%28%281%2B++++%2837500*%281+-+%281-1%2F6%29+*+0.03%29%2F1000000012500%29%29%5E%281%2F6%29+-+1%29
		// 	Simplified:  P_issued = 1,250,000,000,000 + 609,374,990,000
		name:    "Multi-tokens In: unequal amounts, with unequal weights with 0.03 swap fee",
		swapFee: sdk.MustNewDecFromStr("0.03"),
		poolAssets: []balancer.PoolAsset{
			{
				Token:  sdk.NewInt64Coin("uosmo", 2_000_000_000_000),
				Weight: sdk.NewInt(500),
			},
			defaultAtomPoolAsset,
		},
		tokensIn: sdk.NewCoins(
			sdk.NewInt64Coin("uosmo", 25_000),
			sdk.NewInt64Coin("uatom", 50_000),
		),
		expectShares: sdk.NewInt(1250000000000 + 609374990000),
	},
	{
		// This test doubles the liquidity in a fresh pool, so it should generate the base number of LP shares for pool creation as new shares
		// This is set to 1e20 (or 100 * 10^18) for Osmosis, so we should expect:
		// P_issued = 1e20
		name:    "minimum input with two assets and minimum liquidity",
		swapFee: sdk.MustNewDecFromStr("0"),
		poolAssets: []balancer.PoolAsset{
			{
				Token:  sdk.NewInt64Coin("uosmo", 1),
				Weight: sdk.NewInt(100),
			},
			{
				Token:  sdk.NewInt64Coin("uatom", 1),
				Weight: sdk.NewInt(100),
			},
		},
		tokensIn: sdk.NewCoins(
			sdk.NewInt64Coin("uosmo", 1),
			sdk.NewInt64Coin("uatom", 1),
		),
		expectShares: sdk.NewInt(1e18).Mul(sdk.NewInt(100)),
	},
	{
		// Pool liquidity is changed by 1e-12
		// P_issued = 1e20 * 1e-12 = 1e8
		name:    "minimum input two assets equal liquidity",
		swapFee: sdk.MustNewDecFromStr("0"),
		poolAssets: []balancer.PoolAsset{
			{
				Token:  sdk.NewInt64Coin("uosmo", 1_000_000_000_000),
				Weight: sdk.NewInt(100),
			},
			{
				Token:  sdk.NewInt64Coin("uatom", 1_000_000_000_000),
				Weight: sdk.NewInt(100),
			},
		},
		tokensIn: sdk.NewCoins(
			sdk.NewInt64Coin("uosmo", 1),
			sdk.NewInt64Coin("uatom", 1),
		),
		expectShares: sdk.NewInt(100_000_000),
	},
}

type KeeperTestSuite struct {
	apptesting.KeeperTestHelper

	queryClient types.QueryClient
}

func TestKeeperTestSuite(t *testing.T) {
	suite.Run(t, new(KeeperTestSuite))
}

func (suite *KeeperTestSuite) SetupTest() {
	suite.Setup()
	suite.queryClient = types.NewQueryClient(suite.QueryHelper)
	// be post-bug
	suite.Ctx = suite.Ctx.WithBlockHeight(v10.ForkHeight)
}

// This test sets up 2 asset pools, and then checks the spot price on them.
// It uses the pools spot price method, rather than the Gamm keepers spot price method.
func (suite *KeeperTestSuite) TestBalancerSpotPrice() {
	baseDenom := "uosmo"
	quoteDenom := "uion"

	tests := []struct {
		name                string
		baseDenomPoolInput  sdk.Coin
		quoteDenomPoolInput sdk.Coin
		expectError         bool
		expectedOutput      sdk.Dec
	}{
		{
			name:                "equal value",
			baseDenomPoolInput:  sdk.NewInt64Coin(baseDenom, 100),
			quoteDenomPoolInput: sdk.NewInt64Coin(quoteDenom, 100),
			expectError:         false,
			expectedOutput:      sdk.MustNewDecFromStr("1"),
		},
		{
			name:                "1:2 ratio",
			baseDenomPoolInput:  sdk.NewInt64Coin(baseDenom, 100),
			quoteDenomPoolInput: sdk.NewInt64Coin(quoteDenom, 200),
			expectError:         false,
			expectedOutput:      sdk.MustNewDecFromStr("0.500000000000000000"),
		},
		{
			name:                "2:1 ratio",
			baseDenomPoolInput:  sdk.NewInt64Coin(baseDenom, 200),
			quoteDenomPoolInput: sdk.NewInt64Coin(quoteDenom, 100),
			expectError:         false,
			expectedOutput:      sdk.MustNewDecFromStr("2.000000000000000000"),
		},
		{
			name:                "rounding after sigfig ratio",
			baseDenomPoolInput:  sdk.NewInt64Coin(baseDenom, 220),
			quoteDenomPoolInput: sdk.NewInt64Coin(quoteDenom, 115),
			expectError:         false,
			expectedOutput:      sdk.MustNewDecFromStr("1.913043480000000000"), // ans is 1.913043478260869565, rounded is 1.91304348
		},
		{
			name:                "check number of sig figs",
			baseDenomPoolInput:  sdk.NewInt64Coin(baseDenom, 100),
			quoteDenomPoolInput: sdk.NewInt64Coin(quoteDenom, 300),
			expectError:         false,
			expectedOutput:      sdk.MustNewDecFromStr("0.333333330000000000"),
		},
		{
			name:                "check number of sig figs high sizes",
			baseDenomPoolInput:  sdk.NewInt64Coin(baseDenom, 343569192534),
			quoteDenomPoolInput: sdk.NewCoin(quoteDenom, sdk.MustNewDecFromStr("186633424395479094888742").TruncateInt()),
			expectError:         false,
			expectedOutput:      sdk.MustNewDecFromStr("0.000000000001840877"),
		},
	}

	for _, tc := range tests {
		suite.SetupTest()
		suite.Run(tc.name, func() {
			poolId := suite.PrepareBalancerPoolWithCoins(tc.baseDenomPoolInput, tc.quoteDenomPoolInput)

			pool, err := suite.App.GAMMKeeper.GetPoolAndPoke(suite.Ctx, poolId)
			suite.Require().NoError(err, "test: %s", tc.name)
			balancerPool, isPool := pool.(*balancer.Pool)
			suite.Require().True(isPool, "test: %s", tc.name)

			sut := func() {
				spotPrice, err := suite.App.GAMMKeeper.CalculateSpotPrice(suite.Ctx,
					poolId, tc.baseDenomPoolInput.Denom, tc.quoteDenomPoolInput.Denom)

				if tc.expectError {
					suite.Require().Error(err, "test: %s", tc.name)
				} else {
					suite.Require().NoError(err, "test: %s", tc.name)
					suite.Require().True(spotPrice.Equal(tc.expectedOutput),
						"test: %s\nSpot price wrong, got %s, expected %s\n", tc.name,
						spotPrice, tc.expectedOutput)
				}
			}
			assertPoolStateNotModified(suite.T(), balancerPool, sut)
		})
	}
}

// This test sets up 2 asset pools, and then checks the spot price on them.
// It uses the pools spot price method, rather than the Gamm keepers spot price method.
func (suite *KeeperTestSuite) TestBalancerSpotPriceBounds() {
	baseDenom := "uosmo"
	quoteDenom := "uion"
	defaultFutureGovernor = ""

	tests := []struct {
		name                string
		baseDenomPoolInput  sdk.Coin
		baseDenomWeight     sdk.Int
		quoteDenomPoolInput sdk.Coin
		quoteDenomWeight    sdk.Int
		expectError         bool
		expectedOutput      sdk.Dec
	}{
		{
			name: "spot price check at max bitlen supply",
			// 2^196, as >= 2^197 trips max bitlen of 256
			baseDenomPoolInput:  sdk.NewCoin(baseDenom, sdk.MustNewDecFromStr("100433627766186892221372630771322662657637687111424552206336").TruncateInt()),
			baseDenomWeight:     sdk.NewInt(100),
			quoteDenomPoolInput: sdk.NewCoin(quoteDenom, sdk.MustNewDecFromStr("100433627766186892221372630771322662657637687111424552206337").TruncateInt()),
			quoteDenomWeight:    sdk.NewInt(100),
			expectError:         false,
			expectedOutput:      sdk.MustNewDecFromStr("1.000000000000000000"),
		},
		{
			name:                "spot price check at min supply",
			baseDenomPoolInput:  sdk.NewCoin(baseDenom, sdk.OneInt()),
			baseDenomWeight:     sdk.NewInt(100),
			quoteDenomPoolInput: sdk.NewCoin(quoteDenom, sdk.OneInt()),
			quoteDenomWeight:    sdk.NewInt(100),
			expectError:         false,
			expectedOutput:      sdk.MustNewDecFromStr("1.000000000000000000"),
		},
		{
			name:                "max spot price with equal weights",
			baseDenomPoolInput:  sdk.NewCoin(baseDenom, types.MaxSpotPrice.TruncateInt()),
			baseDenomWeight:     sdk.NewInt(100),
			quoteDenomPoolInput: sdk.NewCoin(quoteDenom, sdk.OneInt()),
			quoteDenomWeight:    sdk.NewInt(100),
			expectError:         false,
			expectedOutput:      types.MaxSpotPrice,
		},
		{
			// test int overflows
			name:                "max spot price with extreme weights",
			baseDenomPoolInput:  sdk.NewCoin(baseDenom, types.MaxSpotPrice.TruncateInt()),
			baseDenomWeight:     sdk.OneInt(),
			quoteDenomPoolInput: sdk.NewCoin(quoteDenom, sdk.OneInt()),
			quoteDenomWeight:    sdk.NewInt(1 << 19),
			expectError:         true,
		},
		{
			name: "greater than max spot price with equal weights",
			// Max spot price capped at 2^160
			baseDenomPoolInput:  sdk.NewCoin(baseDenom, types.MaxSpotPrice.TruncateInt().Add(sdk.OneInt())),
			baseDenomWeight:     sdk.NewInt(100),
			quoteDenomPoolInput: sdk.NewCoin(quoteDenom, sdk.OneInt()),
			quoteDenomWeight:    sdk.NewInt(100),
			expectError:         true,
		},
	}

	for _, tc := range tests {
		suite.SetupTest()
		suite.Run(tc.name, func() {
			// pool assets
			defaultBaseAsset := balancer.PoolAsset{
				Weight: tc.baseDenomWeight,
				Token:  tc.baseDenomPoolInput,
			}
			defaultQuoteAsset := balancer.PoolAsset{
				Weight: tc.quoteDenomWeight,
				Token:  tc.quoteDenomPoolInput,
			}

			poolAssets := []balancer.PoolAsset{defaultBaseAsset, defaultQuoteAsset}
			poolId := suite.PrepareBalancerPoolWithPoolAsset(poolAssets)

			pool, err := suite.App.GAMMKeeper.GetPoolAndPoke(suite.Ctx, poolId)
			suite.Require().NoError(err, "test: %s", tc.name)
			balancerPool, _ := pool.(*balancer.Pool)

			sut := func() {
				spotPrice, err := suite.App.GAMMKeeper.CalculateSpotPrice(suite.Ctx,
					poolId, tc.baseDenomPoolInput.Denom, tc.quoteDenomPoolInput.Denom)
				if tc.expectError {
					suite.Require().Error(err, "test: %s", tc.name)
				} else {
					suite.Require().NoError(err, "test: %s", tc.name)
					suite.Require().True(spotPrice.Equal(tc.expectedOutput),
						"test: %s\nSpot price wrong, got %s, expected %s\n", tc.name,
						spotPrice, tc.expectedOutput)
				}
			}
			assertPoolStateNotModified(suite.T(), balancerPool, sut)
		})
	}
}

func (suite *KeeperTestSuite) TestCalcJoinPoolShares() {
	// We append shared calcSingleAssetJoinTestCases with multi-asset and edge
	// test cases defined in multiAssetInputTestCases.
	//
	// See calcJoinSharesTestCase struct definition for explanation why the
	// sharing is needed.
<<<<<<< HEAD

	testCases := append(multiAssetInputTestCases, calcSingleAssetJoinTestCases...)
=======
	testCases := []calcJoinSharesTestCase{
		{
			name:       "swap equal weights with zero swap fee",
			swapFee:    sdk.MustNewDecFromStr("0"),
			poolAssets: oneTrillionEvenPoolAssets,
			tokensIn: sdk.NewCoins(
				sdk.NewInt64Coin("uosmo", 25_000),
				sdk.NewInt64Coin("uatom", 25_000),
			),
			// Raises liquidity perfectly by 25_000 / 1_000_000_000_000.
			// Initial number of pool shares = 100 * 10**18 = 10**20
			// Expected increase = liquidity_increase_ratio * initial number of pool shares = (25_000 / 1e12) * 10**20 = 2500000000000.0 = 2.5 * 10**12
			expectShares: sdk.NewInt(2.5e12),
		},
		{
			name:       "swap equal weights with 0.001 swap fee",
			swapFee:    sdk.MustNewDecFromStr("0.001"),
			poolAssets: oneTrillionEvenPoolAssets,
			tokensIn: sdk.NewCoins(
				sdk.NewInt64Coin("uosmo", 25_000),
				sdk.NewInt64Coin("uatom", 25_000),
			),
			expectShares: sdk.NewInt(2500000000000),
		},
		{
			// For uosmos and uatom
			// join pool is first done to the extent where the ratio can be preserved, which is 25,000 uosmo and 25,000 uatom
			// then we perfrom single asset deposit for the remaining 25,000 uatom with the equation below
			// Expected output from Balancer paper (https://balancer.fi/whitepaper.pdf) using equation (25) on page 10:
			// P_issued = P_supply * ((1 + (A_t * swapFeeRatio  / B_t))^W_t - 1)
			// 1_249_999_960_937 = (1e20 + 2.5e12) * (( 1 + (25000 * 1 / 1000000025000))^0.5 - 1) (without fee)
			//
			// where:
			// 	P_supply = initial pool supply = 1e20
			//	A_t = amount of deposited asset = 25,000
			//	B_t = existing balance of deposited asset in the pool prior to deposit = 1,000,000,025,000
			//	W_t = normalized weight of deposited asset in pool = 0.5 (equally weighted two-asset pool)
			// 	swapFeeRatio = (1 - (1 - W_t) * swapFee)
			// Plugging all of this in, we get:
			// 	Full Solution without fees: https://www.wolframalpha.com/input?i=%28100+*+10%5E18+%2B+2.5e12+%29*+%28%28+1%2B+++++%2825000+*+%281%29+%2F+1000000025000%29%29%5E0.5+-+1%29
			// 	Simplified:  P_issued = 2_500_000_000_000 + 1_249_999_960_937

			name:       "Multi-tokens In: unequal amounts, equal weights with 0 swap fee",
			swapFee:    sdk.ZeroDec(),
			poolAssets: oneTrillionEvenPoolAssets,
			tokensIn: sdk.NewCoins(
				sdk.NewInt64Coin("uosmo", 25_000),
				sdk.NewInt64Coin("uatom", 50_000),
			),

			expectShares: sdk.NewInt(2.5e12 + 1249999992187),
		},
		{
			// For uosmos and uatom
			// join pool is first done to the extent where the ratio can be preserved, which is 25,000 uosmo and 25,000 uatom
			// then we perfrom single asset deposit for the remaining 25,000 uatom with the equation below
			// Expected output from Balancer paper (https://balancer.fi/whitepaper.pdf) using equation (25) on page 10:
			// P_issued = P_supply * ((1 + (A_t * swapFeeRatio  / B_t))^W_t - 1)
			// 1_243_750_000_000 = (1e20 + 2.5e12)*  (( 1 + (25000 * (1 - (1 - 0.5) * 0.01) / 1000000025000))^0.5 - 1)
			//
			// where:
			// 	P_supply = initial pool supply = 1e20
			//	A_t = amount of deposited asset = 25,000
			//	B_t = existing balance of deposited asset in the pool prior to deposit = 1,000,000,025,000
			//	W_t = normalized weight of deposited asset in pool = 0.5 (equally weighted two-asset pool)
			// 	swapFeeRatio = (1 - (1 - W_t) * swapFee)
			// Plugging all of this in, we get:
			// 	Full solution with fees: https://www.wolframalpha.com/input?i=%28100+*10%5E18%2B2.5e12%29*%28%281%2B+++%2825000*%281+-+%281-0.5%29+*+0.01%29%2F1000000000000%29%29%5E0.5+-+1%29
			// 	Simplified:  P_issued = 2_500_000_000_000 + 1_243_750_000_000

			name:       "Multi-tokens In: unequal amounts, equal weights with 0.01 swap fee",
			swapFee:    sdk.MustNewDecFromStr("0.01"),
			poolAssets: oneTrillionEvenPoolAssets,
			tokensIn: sdk.NewCoins(
				sdk.NewInt64Coin("uosmo", 25_000),
				sdk.NewInt64Coin("uatom", 50_000),
			),

			expectShares: sdk.NewInt(2.5e12 + 1243750000000),
		},
		{
			// join pool is first done to the extent where the ratio can be preserved, which is 25,000 uosmo and 12,500 uatom.
			// the minimal total share resulted here would be 1,250,000,000,000 =  2500 / 2,000,000,000,000 * 100,000,000,000,000,000,000
			// then we perfrom single asset deposit for the remaining 37,500 uatom with the equation below
			//
			// For uatom:
			// Expected output from Balancer paper (https://balancer.fi/whitepaper.pdf) using equation (25) on page 10:
			// P_issued = P_supply * ((1 + (A_t * swapFeeRatio  / B_t))^W_t - 1)
			// 609,374,990,000 = (1e20 + 1,250,000,000,000) *  (( 1 + (37,500 * (1 - (1 - 1/6) * 0.03) / 10,000,00,025,000))^1/6 - 1)
			//
			// where:
			// 	P_supply = initial pool supply = 1e20 + 1_250_000_000_000 (from first join pool)
			//	A_t = amount of deposited asset = 37,500
			//	B_t = existing balance of deposited asset in the pool prior to deposit = 1,000,000,025,000
			//	W_t = normalized weight of deposited asset in pool = 0.5 (equally weighted two-asset pool)
			// 	swapFeeRatio = (1 - (1 - W_t) * swapFee)
			// Plugging all of this in, we get:
			// 	Full solution with fees: https://www.wolframalpha.com/input?i=%28100+*10%5E18+%2B+1250000000000%29*%28%281%2B++++%2837500*%281+-+%281-1%2F6%29+*+0.03%29%2F1000000012500%29%29%5E%281%2F6%29+-+1%29
			// 	Simplified:  P_issued = 1,250,000,000,000 + 609,374,990,000
			name:    "Multi-tokens In: unequal amounts, with unequal weights with 0.03 swap fee",
			swapFee: sdk.MustNewDecFromStr("0.03"),
			poolAssets: []balancer.PoolAsset{
				{
					Token:  sdk.NewInt64Coin("uosmo", 2_000_000_000_000),
					Weight: sdk.NewInt(500),
				},
				defaultAtomPoolAsset,
			},
			tokensIn: sdk.NewCoins(
				sdk.NewInt64Coin("uosmo", 25_000),
				sdk.NewInt64Coin("uatom", 50_000),
			),
			expectShares: sdk.NewInt(1250000000000 + 609374990000),
		},
		{
			// This test doubles the liquidity in a fresh pool, so it should generate the base number of LP shares for pool creation as new shares
			// This is set to 1e20 (or 100 * 10^18) for Osmosis, so we should expect:
			// P_issued = 1e20
			name:    "minimum input with two assets and minimum liquidity",
			swapFee: sdk.MustNewDecFromStr("0"),
			poolAssets: []balancer.PoolAsset{
				{
					Token:  sdk.NewInt64Coin("uosmo", 1),
					Weight: sdk.NewInt(100),
				},
				{
					Token:  sdk.NewInt64Coin("uatom", 1),
					Weight: sdk.NewInt(100),
				},
			},
			tokensIn: sdk.NewCoins(
				sdk.NewInt64Coin("uosmo", 1),
				sdk.NewInt64Coin("uatom", 1),
			),
			expectShares: sdk.NewInt(1e18).Mul(sdk.NewInt(100)),
		},
		{
			// Pool liquidity is changed by 1e-12
			// P_issued = 1e20 * 1e-12 = 1e8
			name:    "minimum input two assets equal liquidity",
			swapFee: sdk.MustNewDecFromStr("0"),
			poolAssets: []balancer.PoolAsset{
				{
					Token:  sdk.NewInt64Coin("uosmo", 1_000_000_000_000),
					Weight: sdk.NewInt(100),
				},
				{
					Token:  sdk.NewInt64Coin("uatom", 1_000_000_000_000),
					Weight: sdk.NewInt(100),
				},
			},
			tokensIn: sdk.NewCoins(
				sdk.NewInt64Coin("uosmo", 1),
				sdk.NewInt64Coin("uatom", 1),
			),
			expectShares: sdk.NewInt(100_000_000),
		},
		{
			// Input assets do not exist in pool
			// P_issued = 1e20 * 1e-12 = 1e8
			name:    "attempt join with denoms not in pool",
			swapFee: sdk.MustNewDecFromStr("0"),
			poolAssets: []balancer.PoolAsset{
				{
					Token:  sdk.NewInt64Coin("uosmo", 1_000_000_000_000),
					Weight: sdk.NewInt(100),
				},
				{
					Token:  sdk.NewInt64Coin("uatom", 1_000_000_000_000),
					Weight: sdk.NewInt(100),
				},
			},
			tokensIn: sdk.NewCoins(
				sdk.NewInt64Coin("foo", 1),
				sdk.NewInt64Coin("baz", 1),
			),
			expectShares: sdk.NewInt(0),
			expErr:       types.ErrDenomNotFoundInPool,
		},
	}
	testCases = append(testCases, calcSingleAssetJoinTestCases...)
>>>>>>> 8c8a9a60

	for _, tc := range testCases {
		tc := tc

		suite.T().Run(tc.name, func(t *testing.T) {
			pool := createTestPool(t, tc.swapFee, sdk.ZeroDec(), tc.poolAssets...)

			// system under test
			sut := func() {
				shares, liquidity, err := pool.CalcJoinPoolShares(suite.Ctx, tc.tokensIn, tc.swapFee)
				if tc.expErr != nil {
					require.Error(t, err)
					require.ErrorAs(t, tc.expErr, &err)
					require.Equal(t, sdk.ZeroInt(), shares)
					require.Equal(t, sdk.NewCoins(), liquidity)
				} else {
					require.NoError(t, err)
					assertExpectedSharesErrRatio(t, tc.expectShares, shares)
					assertExpectedLiquidity(t, tc.tokensIn, liquidity)
				}
			}

			balancerPool, ok := pool.(*balancer.Pool)
			require.True(t, ok)

			assertPoolStateNotModified(t, balancerPool, func() {
				osmoassert.ConditionalPanic(t, tc.expectPanic, sut)
			})
		})
	}
}

func (suite *KeeperTestSuite) TestJoinPool() {
	// We append shared calcSingleAssetJoinTestCases with multi-asset and edge
	// test cases defined in multiAssetInputTestCases.
	//
	// See calcJoinSharesTestCase struct definition for explanation why the
	// sharing is needed.

	testCases := append(multiAssetInputTestCases, calcSingleAssetJoinTestCases...)

	for _, tc := range testCases {
		tc := tc

		suite.T().Run(tc.name, func(t *testing.T) {
			pool := createTestPool(t, tc.swapFee, sdk.ZeroDec(), tc.poolAssets...)

			// system under test
			sut := func() {
				preJoinAssets := pool.GetTotalPoolLiquidity(suite.Ctx)
				shares, err := pool.JoinPool(suite.Ctx, tc.tokensIn, tc.swapFee)
				postJoinAssets := pool.GetTotalPoolLiquidity(suite.Ctx)

				if tc.expErr != nil {
					require.Error(t, err)
					require.ErrorAs(t, tc.expErr, &err)
					require.Equal(t, sdk.Int{}, shares)
					require.Equal(t, preJoinAssets, postJoinAssets)
				} else {
					require.NoError(t, err)
					assertExpectedSharesErrRatio(t, tc.expectShares, shares)
					assertExpectedLiquidity(t, preJoinAssets.Add(tc.tokensIn...), postJoinAssets)
				}
			}

			osmoassert.ConditionalPanic(t, tc.expectPanic, sut)
		})
	}
}

// Tests selecting a random amount of coins to LP, and then that ExitPool(JoinPool(tokens))
// preserves the pools number of LP shares, and returns fewer coins to the acter than they started with.
func (suite *KeeperTestSuite) TestRandomizedJoinPoolExitPoolInvariants() {
	type testCase struct {
		initialTokensDenomIn  int64
		initialTokensDenomOut int64

		percentRatio int64

		numShares sdk.Int
	}

	const (
		denomOut = "denomOut"
		denomIn  = "denomIn"
	)

	now := int64(time.Now().Unix())
	rng := rand.NewSource(now)
	suite.T().Logf("Using random source of %d\n", now)

	// generate test case with randomized initial assets and join/exit ratio
	newCase := func() (tc *testCase) {
		tc = new(testCase)
		tc.initialTokensDenomIn = rng.Int63() % (1 << 62)
		tc.initialTokensDenomOut = rng.Int63() % (1 << 62)

		// 1%~100% of initial assets
		tc.percentRatio = rng.Int63()%100 + 1

		return tc
	}

	swapFeeDec := sdk.ZeroDec()
	exitFeeDec := sdk.ZeroDec()

	// create pool with randomized initial token amounts
	// and randomized ratio of join/exit
	createPool := func(tc *testCase) (pool *balancer.Pool) {
		poolAssetOut := balancer.PoolAsset{
			Token:  sdk.NewInt64Coin(denomOut, tc.initialTokensDenomOut),
			Weight: sdk.NewInt(5),
		}

		poolAssetIn := balancer.PoolAsset{
			Token:  sdk.NewInt64Coin(denomIn, tc.initialTokensDenomIn),
			Weight: sdk.NewInt(5),
		}

		pool = createTestPool(suite.T(), swapFeeDec, exitFeeDec, poolAssetOut, poolAssetIn).(*balancer.Pool)
		suite.Require().NotNil(pool)

		return pool
	}

	// joins with predetermined ratio
	joinPool := func(pool types.PoolI, tc *testCase) {
		tokensIn := sdk.Coins{
			sdk.NewCoin(denomIn, sdk.NewInt(tc.initialTokensDenomIn).MulRaw(tc.percentRatio).QuoRaw(100)),
			sdk.NewCoin(denomOut, sdk.NewInt(tc.initialTokensDenomOut).MulRaw(tc.percentRatio).QuoRaw(100)),
		}
		numShares, err := pool.JoinPool(suite.Ctx, tokensIn, swapFeeDec)
		suite.Require().NoError(err)
		tc.numShares = numShares
	}

	// exits for same amount of shares minted
	exitPool := func(pool types.PoolI, tc *testCase) {
		_, err := pool.ExitPool(suite.Ctx, tc.numShares, exitFeeDec)
		suite.Require().NoError(err)
	}

	invariantJoinExitInversePreserve := func(
		beforeCoins, afterCoins sdk.Coins,
		beforeShares, afterShares sdk.Int,
	) {
		// test token amount has been preserved
		suite.Require().True(
			!beforeCoins.IsAnyGT(afterCoins),
			"Coins has not been preserved before and after join-exit\nbefore:\t%s\nafter:\t%s",
			beforeCoins, afterCoins,
		)
		// test share amount has been preserved
		suite.Require().True(
			beforeShares.Equal(afterShares),
			"Shares has not been preserved before and after join-exit\nbefore:\t%s\nafter:\t%s",
			beforeShares, afterShares,
		)
	}

	testPoolInvariants := func() {
		tc := newCase()
		pool := createPool(tc)
		originalCoins, originalShares := pool.GetTotalPoolLiquidity(sdk.Context{}), pool.GetTotalShares()
		joinPool(pool, tc)
		exitPool(pool, tc)
		invariantJoinExitInversePreserve(
			originalCoins, pool.GetTotalPoolLiquidity(sdk.Context{}),
			originalShares, pool.GetTotalShares(),
		)
	}

	for i := 0; i < 50000; i++ {
		testPoolInvariants()
	}
}<|MERGE_RESOLUTION|>--- conflicted
+++ resolved
@@ -424,7 +424,7 @@
 	},
 }
 
-var multiAssetInputTestCases = []calcJoinSharesTestCase{
+var multiAssetExactInputTestCases = []calcJoinSharesTestCase{
 	{
 		name:       "swap equal weights with zero swap fee",
 		swapFee:    sdk.MustNewDecFromStr("0"),
@@ -437,6 +437,10 @@
 		// Initial number of pool shares = 100 * 10**18 = 10**20
 		// Expected increase = liquidity_increase_ratio * initial number of pool shares = (25_000 / 1e12) * 10**20 = 2500000000000.0 = 2.5 * 10**12
 		expectShares: sdk.NewInt(2.5e12),
+		expectLiq: sdk.NewCoins(
+			sdk.NewInt64Coin("uosmo", 25_000),
+			sdk.NewInt64Coin("uatom", 25_000),
+		),
 	},
 	{
 		name:       "swap equal weights with 0.001 swap fee",
@@ -447,7 +451,65 @@
 			sdk.NewInt64Coin("uatom", 25_000),
 		),
 		expectShares: sdk.NewInt(2500000000000),
-	},
+		expectLiq: sdk.NewCoins(
+			sdk.NewInt64Coin("uosmo", 25_000),
+			sdk.NewInt64Coin("uatom", 25_000),
+		),
+	},
+	{
+		// This test doubles the liquidity in a fresh pool, so it should generate the base number of LP shares for pool creation as new shares
+		// This is set to 1e20 (or 100 * 10^18) for Osmosis, so we should expect:
+		// P_issued = 1e20
+		name:    "minimum input with two assets and minimum liquidity",
+		swapFee: sdk.MustNewDecFromStr("0"),
+		poolAssets: []balancer.PoolAsset{
+			{
+				Token:  sdk.NewInt64Coin("uosmo", 1),
+				Weight: sdk.NewInt(100),
+			},
+			{
+				Token:  sdk.NewInt64Coin("uatom", 1),
+				Weight: sdk.NewInt(100),
+			},
+		},
+		tokensIn: sdk.NewCoins(
+			sdk.NewInt64Coin("uosmo", 1),
+			sdk.NewInt64Coin("uatom", 1),
+		),
+		expectShares: sdk.NewInt(1e18).Mul(sdk.NewInt(100)),
+		expectLiq: sdk.NewCoins(
+			sdk.NewInt64Coin("uosmo", 1),
+			sdk.NewInt64Coin("uatom", 1),
+		),
+	},
+	{
+		// Pool liquidity is changed by 1e-12
+		// P_issued = 1e20 * 1e-12 = 1e8
+		name:    "minimum input two assets equal liquidity",
+		swapFee: sdk.MustNewDecFromStr("0"),
+		poolAssets: []balancer.PoolAsset{
+			{
+				Token:  sdk.NewInt64Coin("uosmo", 1_000_000_000_000),
+				Weight: sdk.NewInt(100),
+			},
+			{
+				Token:  sdk.NewInt64Coin("uatom", 1_000_000_000_000),
+				Weight: sdk.NewInt(100),
+			},
+		},
+		tokensIn: sdk.NewCoins(
+			sdk.NewInt64Coin("uosmo", 1),
+			sdk.NewInt64Coin("uatom", 1),
+		),
+		expectShares: sdk.NewInt(100_000_000),
+		expectLiq: sdk.NewCoins(
+			sdk.NewInt64Coin("uosmo", 1),
+			sdk.NewInt64Coin("uatom", 1),
+		),
+	},
+}
+
+var multiAssetUnevenInputTestCases = []calcJoinSharesTestCase{
 	{
 		// For uosmos and uatom
 		// join pool is first done to the extent where the ratio can be preserved, which is 25,000 uosmo and 25,000 uatom
@@ -501,7 +563,6 @@
 			sdk.NewInt64Coin("uosmo", 25_000),
 			sdk.NewInt64Coin("uatom", 50_000),
 		),
-
 		expectShares: sdk.NewInt(2.5e12 + 1243750000000),
 	},
 	{
@@ -537,49 +598,6 @@
 			sdk.NewInt64Coin("uatom", 50_000),
 		),
 		expectShares: sdk.NewInt(1250000000000 + 609374990000),
-	},
-	{
-		// This test doubles the liquidity in a fresh pool, so it should generate the base number of LP shares for pool creation as new shares
-		// This is set to 1e20 (or 100 * 10^18) for Osmosis, so we should expect:
-		// P_issued = 1e20
-		name:    "minimum input with two assets and minimum liquidity",
-		swapFee: sdk.MustNewDecFromStr("0"),
-		poolAssets: []balancer.PoolAsset{
-			{
-				Token:  sdk.NewInt64Coin("uosmo", 1),
-				Weight: sdk.NewInt(100),
-			},
-			{
-				Token:  sdk.NewInt64Coin("uatom", 1),
-				Weight: sdk.NewInt(100),
-			},
-		},
-		tokensIn: sdk.NewCoins(
-			sdk.NewInt64Coin("uosmo", 1),
-			sdk.NewInt64Coin("uatom", 1),
-		),
-		expectShares: sdk.NewInt(1e18).Mul(sdk.NewInt(100)),
-	},
-	{
-		// Pool liquidity is changed by 1e-12
-		// P_issued = 1e20 * 1e-12 = 1e8
-		name:    "minimum input two assets equal liquidity",
-		swapFee: sdk.MustNewDecFromStr("0"),
-		poolAssets: []balancer.PoolAsset{
-			{
-				Token:  sdk.NewInt64Coin("uosmo", 1_000_000_000_000),
-				Weight: sdk.NewInt(100),
-			},
-			{
-				Token:  sdk.NewInt64Coin("uatom", 1_000_000_000_000),
-				Weight: sdk.NewInt(100),
-			},
-		},
-		tokensIn: sdk.NewCoins(
-			sdk.NewInt64Coin("uosmo", 1),
-			sdk.NewInt64Coin("uatom", 1),
-		),
-		expectShares: sdk.NewInt(100_000_000),
 	},
 }
 
@@ -788,196 +806,11 @@
 
 func (suite *KeeperTestSuite) TestCalcJoinPoolShares() {
 	// We append shared calcSingleAssetJoinTestCases with multi-asset and edge
-	// test cases defined in multiAssetInputTestCases.
+	// test cases defined in multiAssetExactInputTestCases and multiAssetUneverInputTestCases.
 	//
 	// See calcJoinSharesTestCase struct definition for explanation why the
 	// sharing is needed.
-<<<<<<< HEAD
-
-	testCases := append(multiAssetInputTestCases, calcSingleAssetJoinTestCases...)
-=======
-	testCases := []calcJoinSharesTestCase{
-		{
-			name:       "swap equal weights with zero swap fee",
-			swapFee:    sdk.MustNewDecFromStr("0"),
-			poolAssets: oneTrillionEvenPoolAssets,
-			tokensIn: sdk.NewCoins(
-				sdk.NewInt64Coin("uosmo", 25_000),
-				sdk.NewInt64Coin("uatom", 25_000),
-			),
-			// Raises liquidity perfectly by 25_000 / 1_000_000_000_000.
-			// Initial number of pool shares = 100 * 10**18 = 10**20
-			// Expected increase = liquidity_increase_ratio * initial number of pool shares = (25_000 / 1e12) * 10**20 = 2500000000000.0 = 2.5 * 10**12
-			expectShares: sdk.NewInt(2.5e12),
-		},
-		{
-			name:       "swap equal weights with 0.001 swap fee",
-			swapFee:    sdk.MustNewDecFromStr("0.001"),
-			poolAssets: oneTrillionEvenPoolAssets,
-			tokensIn: sdk.NewCoins(
-				sdk.NewInt64Coin("uosmo", 25_000),
-				sdk.NewInt64Coin("uatom", 25_000),
-			),
-			expectShares: sdk.NewInt(2500000000000),
-		},
-		{
-			// For uosmos and uatom
-			// join pool is first done to the extent where the ratio can be preserved, which is 25,000 uosmo and 25,000 uatom
-			// then we perfrom single asset deposit for the remaining 25,000 uatom with the equation below
-			// Expected output from Balancer paper (https://balancer.fi/whitepaper.pdf) using equation (25) on page 10:
-			// P_issued = P_supply * ((1 + (A_t * swapFeeRatio  / B_t))^W_t - 1)
-			// 1_249_999_960_937 = (1e20 + 2.5e12) * (( 1 + (25000 * 1 / 1000000025000))^0.5 - 1) (without fee)
-			//
-			// where:
-			// 	P_supply = initial pool supply = 1e20
-			//	A_t = amount of deposited asset = 25,000
-			//	B_t = existing balance of deposited asset in the pool prior to deposit = 1,000,000,025,000
-			//	W_t = normalized weight of deposited asset in pool = 0.5 (equally weighted two-asset pool)
-			// 	swapFeeRatio = (1 - (1 - W_t) * swapFee)
-			// Plugging all of this in, we get:
-			// 	Full Solution without fees: https://www.wolframalpha.com/input?i=%28100+*+10%5E18+%2B+2.5e12+%29*+%28%28+1%2B+++++%2825000+*+%281%29+%2F+1000000025000%29%29%5E0.5+-+1%29
-			// 	Simplified:  P_issued = 2_500_000_000_000 + 1_249_999_960_937
-
-			name:       "Multi-tokens In: unequal amounts, equal weights with 0 swap fee",
-			swapFee:    sdk.ZeroDec(),
-			poolAssets: oneTrillionEvenPoolAssets,
-			tokensIn: sdk.NewCoins(
-				sdk.NewInt64Coin("uosmo", 25_000),
-				sdk.NewInt64Coin("uatom", 50_000),
-			),
-
-			expectShares: sdk.NewInt(2.5e12 + 1249999992187),
-		},
-		{
-			// For uosmos and uatom
-			// join pool is first done to the extent where the ratio can be preserved, which is 25,000 uosmo and 25,000 uatom
-			// then we perfrom single asset deposit for the remaining 25,000 uatom with the equation below
-			// Expected output from Balancer paper (https://balancer.fi/whitepaper.pdf) using equation (25) on page 10:
-			// P_issued = P_supply * ((1 + (A_t * swapFeeRatio  / B_t))^W_t - 1)
-			// 1_243_750_000_000 = (1e20 + 2.5e12)*  (( 1 + (25000 * (1 - (1 - 0.5) * 0.01) / 1000000025000))^0.5 - 1)
-			//
-			// where:
-			// 	P_supply = initial pool supply = 1e20
-			//	A_t = amount of deposited asset = 25,000
-			//	B_t = existing balance of deposited asset in the pool prior to deposit = 1,000,000,025,000
-			//	W_t = normalized weight of deposited asset in pool = 0.5 (equally weighted two-asset pool)
-			// 	swapFeeRatio = (1 - (1 - W_t) * swapFee)
-			// Plugging all of this in, we get:
-			// 	Full solution with fees: https://www.wolframalpha.com/input?i=%28100+*10%5E18%2B2.5e12%29*%28%281%2B+++%2825000*%281+-+%281-0.5%29+*+0.01%29%2F1000000000000%29%29%5E0.5+-+1%29
-			// 	Simplified:  P_issued = 2_500_000_000_000 + 1_243_750_000_000
-
-			name:       "Multi-tokens In: unequal amounts, equal weights with 0.01 swap fee",
-			swapFee:    sdk.MustNewDecFromStr("0.01"),
-			poolAssets: oneTrillionEvenPoolAssets,
-			tokensIn: sdk.NewCoins(
-				sdk.NewInt64Coin("uosmo", 25_000),
-				sdk.NewInt64Coin("uatom", 50_000),
-			),
-
-			expectShares: sdk.NewInt(2.5e12 + 1243750000000),
-		},
-		{
-			// join pool is first done to the extent where the ratio can be preserved, which is 25,000 uosmo and 12,500 uatom.
-			// the minimal total share resulted here would be 1,250,000,000,000 =  2500 / 2,000,000,000,000 * 100,000,000,000,000,000,000
-			// then we perfrom single asset deposit for the remaining 37,500 uatom with the equation below
-			//
-			// For uatom:
-			// Expected output from Balancer paper (https://balancer.fi/whitepaper.pdf) using equation (25) on page 10:
-			// P_issued = P_supply * ((1 + (A_t * swapFeeRatio  / B_t))^W_t - 1)
-			// 609,374,990,000 = (1e20 + 1,250,000,000,000) *  (( 1 + (37,500 * (1 - (1 - 1/6) * 0.03) / 10,000,00,025,000))^1/6 - 1)
-			//
-			// where:
-			// 	P_supply = initial pool supply = 1e20 + 1_250_000_000_000 (from first join pool)
-			//	A_t = amount of deposited asset = 37,500
-			//	B_t = existing balance of deposited asset in the pool prior to deposit = 1,000,000,025,000
-			//	W_t = normalized weight of deposited asset in pool = 0.5 (equally weighted two-asset pool)
-			// 	swapFeeRatio = (1 - (1 - W_t) * swapFee)
-			// Plugging all of this in, we get:
-			// 	Full solution with fees: https://www.wolframalpha.com/input?i=%28100+*10%5E18+%2B+1250000000000%29*%28%281%2B++++%2837500*%281+-+%281-1%2F6%29+*+0.03%29%2F1000000012500%29%29%5E%281%2F6%29+-+1%29
-			// 	Simplified:  P_issued = 1,250,000,000,000 + 609,374,990,000
-			name:    "Multi-tokens In: unequal amounts, with unequal weights with 0.03 swap fee",
-			swapFee: sdk.MustNewDecFromStr("0.03"),
-			poolAssets: []balancer.PoolAsset{
-				{
-					Token:  sdk.NewInt64Coin("uosmo", 2_000_000_000_000),
-					Weight: sdk.NewInt(500),
-				},
-				defaultAtomPoolAsset,
-			},
-			tokensIn: sdk.NewCoins(
-				sdk.NewInt64Coin("uosmo", 25_000),
-				sdk.NewInt64Coin("uatom", 50_000),
-			),
-			expectShares: sdk.NewInt(1250000000000 + 609374990000),
-		},
-		{
-			// This test doubles the liquidity in a fresh pool, so it should generate the base number of LP shares for pool creation as new shares
-			// This is set to 1e20 (or 100 * 10^18) for Osmosis, so we should expect:
-			// P_issued = 1e20
-			name:    "minimum input with two assets and minimum liquidity",
-			swapFee: sdk.MustNewDecFromStr("0"),
-			poolAssets: []balancer.PoolAsset{
-				{
-					Token:  sdk.NewInt64Coin("uosmo", 1),
-					Weight: sdk.NewInt(100),
-				},
-				{
-					Token:  sdk.NewInt64Coin("uatom", 1),
-					Weight: sdk.NewInt(100),
-				},
-			},
-			tokensIn: sdk.NewCoins(
-				sdk.NewInt64Coin("uosmo", 1),
-				sdk.NewInt64Coin("uatom", 1),
-			),
-			expectShares: sdk.NewInt(1e18).Mul(sdk.NewInt(100)),
-		},
-		{
-			// Pool liquidity is changed by 1e-12
-			// P_issued = 1e20 * 1e-12 = 1e8
-			name:    "minimum input two assets equal liquidity",
-			swapFee: sdk.MustNewDecFromStr("0"),
-			poolAssets: []balancer.PoolAsset{
-				{
-					Token:  sdk.NewInt64Coin("uosmo", 1_000_000_000_000),
-					Weight: sdk.NewInt(100),
-				},
-				{
-					Token:  sdk.NewInt64Coin("uatom", 1_000_000_000_000),
-					Weight: sdk.NewInt(100),
-				},
-			},
-			tokensIn: sdk.NewCoins(
-				sdk.NewInt64Coin("uosmo", 1),
-				sdk.NewInt64Coin("uatom", 1),
-			),
-			expectShares: sdk.NewInt(100_000_000),
-		},
-		{
-			// Input assets do not exist in pool
-			// P_issued = 1e20 * 1e-12 = 1e8
-			name:    "attempt join with denoms not in pool",
-			swapFee: sdk.MustNewDecFromStr("0"),
-			poolAssets: []balancer.PoolAsset{
-				{
-					Token:  sdk.NewInt64Coin("uosmo", 1_000_000_000_000),
-					Weight: sdk.NewInt(100),
-				},
-				{
-					Token:  sdk.NewInt64Coin("uatom", 1_000_000_000_000),
-					Weight: sdk.NewInt(100),
-				},
-			},
-			tokensIn: sdk.NewCoins(
-				sdk.NewInt64Coin("foo", 1),
-				sdk.NewInt64Coin("baz", 1),
-			),
-			expectShares: sdk.NewInt(0),
-			expErr:       types.ErrDenomNotFoundInPool,
-		},
-	}
-	testCases = append(testCases, calcSingleAssetJoinTestCases...)
->>>>>>> 8c8a9a60
+	testCases := append(append(multiAssetExactInputTestCases, multiAssetUnevenInputTestCases...), calcSingleAssetJoinTestCases...)
 
 	for _, tc := range testCases {
 		tc := tc
@@ -1017,7 +850,7 @@
 	// See calcJoinSharesTestCase struct definition for explanation why the
 	// sharing is needed.
 
-	testCases := append(multiAssetInputTestCases, calcSingleAssetJoinTestCases...)
+	testCases := append(append(multiAssetExactInputTestCases, multiAssetUnevenInputTestCases...), calcSingleAssetJoinTestCases...)
 
 	for _, tc := range testCases {
 		tc := tc
@@ -1040,6 +873,99 @@
 					require.NoError(t, err)
 					assertExpectedSharesErrRatio(t, tc.expectShares, shares)
 					assertExpectedLiquidity(t, preJoinAssets.Add(tc.tokensIn...), postJoinAssets)
+				}
+			}
+
+			osmoassert.ConditionalPanic(t, tc.expectPanic, sut)
+		})
+	}
+}
+
+func (suite *KeeperTestSuite) TestJoinPoolNoSwap() {
+	// We append shared calcSingleAssetJoinTestCases with multi-asset and edge
+	// test cases defined in multiAssetInputTestCases.
+	//
+	// See calcJoinSharesTestCase struct definition for explanation why the
+	// sharing is needed.
+
+	testCases := []calcJoinSharesTestCase{
+		{
+			// only the exact ratio portion is successfully joined
+			name:       "Multi-tokens In: unequal amounts, equal weights with 0 swap fee",
+			swapFee:    sdk.ZeroDec(),
+			poolAssets: oneTrillionEvenPoolAssets,
+			tokensIn: sdk.NewCoins(
+				sdk.NewInt64Coin("uosmo", 25_000),
+				sdk.NewInt64Coin("uatom", 50_000),
+			),
+	
+			expectShares: sdk.NewInt(2.5e12),
+			expectLiq: sdk.NewCoins(
+				sdk.NewInt64Coin("uosmo", 25_000),
+				sdk.NewInt64Coin("uatom", 25_000),
+			),
+		},
+		{
+			// only the exact ratio portion is successfully joined
+			name:       "Multi-tokens In: unequal amounts, equal weights with 0.01 swap fee",
+			swapFee:    sdk.MustNewDecFromStr("0.01"),
+			poolAssets: oneTrillionEvenPoolAssets,
+			tokensIn: sdk.NewCoins(
+				sdk.NewInt64Coin("uosmo", 25_000),
+				sdk.NewInt64Coin("uatom", 50_000),
+			),
+	
+			expectShares: sdk.NewInt(2.5e12),
+			expectLiq: sdk.NewCoins(
+				sdk.NewInt64Coin("uosmo", 25_000),
+				sdk.NewInt64Coin("uatom", 25_000),
+			),
+		},
+		{
+			// only the exact ratio portion is successfully joined
+			name:    "Multi-tokens In: unequal amounts, with unequal weights with 0.03 swap fee",
+			swapFee: sdk.MustNewDecFromStr("0.03"),
+			poolAssets: []balancer.PoolAsset{
+				{
+					Token:  sdk.NewInt64Coin("uosmo", 2_000_000_000_000),
+					Weight: sdk.NewInt(500),
+				},
+				defaultAtomPoolAsset,
+			},
+			tokensIn: sdk.NewCoins(
+				sdk.NewInt64Coin("uosmo", 25_000),
+				sdk.NewInt64Coin("uatom", 50_000),
+			),
+			expectShares: sdk.NewInt(1250000000000),
+			expectLiq: sdk.NewCoins(
+				sdk.NewInt64Coin("uosmo", 25_000),
+				sdk.NewInt64Coin("uatom", 12_500),
+			),
+		},
+	}
+	testCases = append(testCases, multiAssetExactInputTestCases...)
+
+	for _, tc := range testCases {
+		tc := tc
+
+		suite.T().Run(tc.name, func(t *testing.T) {
+			pool := createTestPool(t, tc.swapFee, sdk.ZeroDec(), tc.poolAssets...)
+
+			// system under test
+			sut := func() {
+				preJoinAssets := pool.GetTotalPoolLiquidity(suite.Ctx)
+				shares, err := pool.JoinPoolNoSwap(suite.Ctx, tc.tokensIn, tc.swapFee)
+				postJoinAssets := pool.GetTotalPoolLiquidity(suite.Ctx)
+
+				if tc.expErr != nil {
+					require.Error(t, err)
+					require.ErrorAs(t, tc.expErr, &err)
+					require.Equal(t, sdk.Int{}, shares)
+					require.Equal(t, preJoinAssets, postJoinAssets)
+				} else {
+					require.NoError(t, err)
+					assertExpectedSharesErrRatio(t, tc.expectShares, shares)
+					assertExpectedLiquidity(t, preJoinAssets.Add(tc.expectLiq...), postJoinAssets)
 				}
 			}
 
