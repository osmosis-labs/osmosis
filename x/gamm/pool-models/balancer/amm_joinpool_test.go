--- conflicted
+++ resolved
@@ -1088,31 +1088,6 @@
 			require.Equal(t, tc.expectedPoolAssetsByDenom, actualPoolAssetsByDenom)
 		})
 	}
-<<<<<<< HEAD
-=======
-}
-
-func assertExpectedSharesErrRatio(t *testing.T, expectedShares, actualShares sdk.Int) {
-	allowedErrRatioDec, err := sdk.NewDecFromStr(allowedErrRatio)
-	require.NoError(t, err)
-
-	errTolerance := osmoutils.ErrTolerance{
-		MultiplicativeTolerance: allowedErrRatioDec,
-	}
-
-	require.Equal(
-		t,
-		0,
-		errTolerance.Compare(expectedShares, actualShares),
-		fmt.Sprintf("expectedShares: %s, actualShares: %s", expectedShares.String(), actualShares.String()))
-}
-
-func assertExpectedLiquidity(t *testing.T, expectLiq, tokensJoined, liquidity sdk.Coins) {
-	if len(expectLiq) != 0 {
-		require.Equal(t, expectLiq, liquidity)
-	} else {
-		require.Equal(t, tokensJoined, liquidity)
-	}
 }
 
 // Tests selecting a random amount of coins to LP, and then that ExitPool(JoinPool(tokens))
@@ -1220,5 +1195,27 @@
 	for i := 0; i < 50000; i++ {
 		testPoolInvariants()
 	}
->>>>>>> 1ec7a9c3
+}
+
+func assertExpectedSharesErrRatio(t *testing.T, expectedShares, actualShares sdk.Int) {
+	allowedErrRatioDec, err := sdk.NewDecFromStr(allowedErrRatio)
+	require.NoError(t, err)
+
+	errTolerance := osmoutils.ErrTolerance{
+		MultiplicativeTolerance: allowedErrRatioDec,
+	}
+
+	require.Equal(
+		t,
+		0,
+		errTolerance.Compare(expectedShares, actualShares),
+		fmt.Sprintf("expectedShares: %s, actualShares: %s", expectedShares.String(), actualShares.String()))
+}
+
+func assertExpectedLiquidity(t *testing.T, expectLiq, tokensJoined, liquidity sdk.Coins) {
+	if len(expectLiq) != 0 {
+		require.Equal(t, expectLiq, liquidity)
+	} else {
+		require.Equal(t, tokensJoined, liquidity)
+	}
 }