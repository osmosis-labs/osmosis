--- conflicted
+++ resolved
@@ -24,12 +24,6 @@
 	errMsgFormatFailedInterimLiquidityUpdate  = "failed to update interim liquidity - pool asset %s does not exist"
 	errMsgFormatRepeatingPoolAssetsNotAllowed = "repeating pool assets not allowed, found %s"
 	errMsgFormatNoPoolAssetFound              = "can't find the PoolAsset (%s)"
-<<<<<<< HEAD
-	errMsgFormatInvalidInputDenoms            = "input denoms must already exist in the pool (%s)"
-
-	v10Fork = 4713065
-=======
->>>>>>> 14ca3fdc
 )
 
 var (
