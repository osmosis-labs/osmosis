package balancer_test

import (
	"errors"
	"fmt"
	"testing"
	time "time"

	sdk "github.com/cosmos/cosmos-sdk/types"
	"github.com/stretchr/testify/require"

	"github.com/osmosis-labs/osmosis/v12/app/apptesting/osmoassert"
	"github.com/osmosis-labs/osmosis/v12/x/gamm/pool-models/balancer"
	"github.com/osmosis-labs/osmosis/v12/x/gamm/pool-models/internal/test_helpers"
	"github.com/osmosis-labs/osmosis/v12/x/gamm/types"
)

var (
	defaultSwapFee            = sdk.MustNewDecFromStr("0.025")
	defaultExitFee            = sdk.MustNewDecFromStr("0.025")
	defaultPoolId             = uint64(10)
	defaultBalancerPoolParams = balancer.PoolParams{
		SwapFee: defaultSwapFee,
		ExitFee: defaultExitFee,
	}
	defaultFutureGovernor = ""
	defaultCurBlockTime   = time.Unix(1618700000, 0)
	//
	dummyPoolAssets = []balancer.PoolAsset{}
	wantErr         = true
	noErr           = false
)

// TestUpdateIntermediaryPoolAssetsLiquidity tests if `updateIntermediaryPoolAssetsLiquidity` returns poolAssetsByDenom map
// with the updated liquidity given by the parameter
func TestUpdateIntermediaryPoolAssetsLiquidity(t *testing.T) {
	const (
		uosmoValueOriginal = 1_000_000_000_000
		atomValueOriginal  = 123
		ionValueOriginal   = 657

		// Weight does not affect calculations so it is shared
		weight = 100
	)
	testCases := []struct {
		name         string
		newLiquidity sdk.Coins
		poolAssets   map[string]balancer.PoolAsset
		expectPass   bool
		err          error
	}{
		{
			name: "regular case with multiple pool assets and a subset of newLiquidity to update",
			newLiquidity: sdk.NewCoins(
				sdk.NewInt64Coin("uosmo", 1_000),
				sdk.NewInt64Coin("atom", 2_000),
				sdk.NewInt64Coin("ion", 3_000)),
			poolAssets: map[string]balancer.PoolAsset{
				"uosmo": {
					Token:  sdk.NewInt64Coin("uosmo", uosmoValueOriginal),
					Weight: sdk.NewInt(weight),
				},
				"atom": {
					Token:  sdk.NewInt64Coin("atom", atomValueOriginal),
					Weight: sdk.NewInt(weight),
				},
				"ion": {
					Token:  sdk.NewInt64Coin("ion", ionValueOriginal),
					Weight: sdk.NewInt(weight),
				},
			},
			expectPass: true,
		},
		{
			name:         "new liquidity has no coins",
			newLiquidity: sdk.NewCoins(),
			poolAssets: map[string]balancer.PoolAsset{
				"uosmo": {
					Token:  sdk.NewInt64Coin("uosmo", uosmoValueOriginal),
					Weight: sdk.NewInt(weight),
				},
				"atom": {
					Token:  sdk.NewInt64Coin("atom", atomValueOriginal),
					Weight: sdk.NewInt(weight),
				},
				"ion": {
					Token:  sdk.NewInt64Coin("ion", ionValueOriginal),
					Weight: sdk.NewInt(weight),
				},
			},
			expectPass: true,
		},
		{
			name: "newLiquidity has a coin that poolAssets don't",
			newLiquidity: sdk.NewCoins(
				sdk.NewInt64Coin("juno", 1_000)),
			poolAssets: map[string]balancer.PoolAsset{
				"uosmo": {
					Token:  sdk.NewInt64Coin("uosmo", uosmoValueOriginal),
					Weight: sdk.NewInt(weight),
				},
			},
			expectPass: false,
			err:        fmt.Errorf(balancer.ErrMsgFormatFailedInterimLiquidityUpdate, "juno"),
		},
	}

	for _, tc := range testCases {
		t.Run(tc.name, func(t *testing.T) {
			expectedPoolAssetsByDenom := map[string]balancer.PoolAsset{}
			for denom, asset := range tc.poolAssets {
				expectedValue := asset
				expectedValue.Token.Amount = expectedValue.Token.Amount.Add(tc.newLiquidity.AmountOf(denom))
				expectedPoolAssetsByDenom[denom] = expectedValue
			}

			err := balancer.UpdateIntermediaryPoolAssetsLiquidity(tc.newLiquidity, tc.poolAssets)

			if tc.expectPass {
				require.NoError(t, tc.err, "test: %v", tc.name)
				// make sure actual pool assets are properly updated
				require.Equal(t, expectedPoolAssetsByDenom, tc.poolAssets)
			} else {
				require.Error(t, tc.err, "test: %v", tc.name)
				require.Equal(t, tc.err, err)
				require.Equal(t, expectedPoolAssetsByDenom, tc.poolAssets)
			}
			return
		})
	}
}

func TestCalcSingleAssetJoin(t *testing.T) {
	for _, tc := range calcSingleAssetJoinTestCases {
		tc := tc
		t.Run(tc.name, func(t *testing.T) {
			pool := createTestPool(t, tc.swapFee, sdk.MustNewDecFromStr("0"), tc.poolAssets...)

			balancerPool, ok := pool.(*balancer.Pool)
			require.True(t, ok)

			tokenIn := tc.tokensIn[0]

			poolAssetInDenom := tokenIn.Denom
			// when testing a case with tokenIn that does not exist in pool, we just want
			// to provide any pool asset.
			if tc.expErr != nil && errors.Is(tc.expErr, types.ErrDenomNotFoundInPool) {
				poolAssetInDenom = tc.poolAssets[0].Token.Denom
			}

			// find pool asset in pool
			// must be in pool since weights get scaled in Balancer pool
			// constructor
			poolAssetIn, err := balancerPool.GetPoolAsset(poolAssetInDenom)
			require.NoError(t, err)

			// system under test
			sut := func() {
				shares, err := balancerPool.CalcSingleAssetJoin(tokenIn, tc.swapFee, poolAssetIn, pool.GetTotalShares())

				if tc.expErr != nil {
					require.Error(t, err)
					require.ErrorAs(t, tc.expErr, &err)
					require.Equal(t, sdk.ZeroInt(), shares)
					return
				}

				require.NoError(t, err)
				assertExpectedSharesErrRatio(t, tc.expectShares, shares)
			}

			assertPoolStateNotModified(t, balancerPool, func() {
				osmoassert.ConditionalPanic(t, tc.expectPanic, sut)
			})
		})
	}
}

func TestCalcJoinSingleAssetTokensIn(t *testing.T) {
	testCases := []struct {
		name           string
		swapFee        sdk.Dec
		poolAssets     []balancer.PoolAsset
		tokensIn       sdk.Coins
		expectShares   sdk.Int
		expectLiqudity sdk.Coins
		expErr         error
	}{
		{
			// Expected output from Balancer paper (https://balancer.fi/whitepaper.pdf) using equation (25) on page 10:
			// P_issued = P_supply * ((1 + (A_t / B_t))^W_t - 1)
			//
			// 2_499_999_968_750 = 1e20 * (( 1 + (50,000 / 1e12))^0.5 - 1)
			//
			// where:
			// 	P_supply = initial pool supply = 1e20
			//	A_t = amount of deposited asset = 50,000
			//	B_t = existing balance of deposited asset in the pool prior to deposit = 1,000,000,000,000
			//	W_t = normalized weight of deposited asset in pool = 0.5 (equally weighted two-asset pool)
			// Plugging all of this in, we get:
			// 	Full solution: https://www.wolframalpha.com/input?i=100000000000000000000*%28%281+%2B+%2850000%2F1000000000000%29%29%5E0.5+-+1%29
			// 	Simplified:  P_issued = 2,499,999,968,750
			name:         "one token in - equal weights with zero swap fee",
			swapFee:      sdk.MustNewDecFromStr("0"),
			poolAssets:   oneTrillionEvenPoolAssets,
			tokensIn:     sdk.NewCoins(sdk.NewInt64Coin("uosmo", 50_000)),
			expectShares: sdk.NewInt(2_499_999_968_750),
		},
		{
			// Expected output from Balancer paper (https://balancer.fi/whitepaper.pdf) using equation (25) on page 10:
			// P_issued = P_supply * ((1 + (A_t / B_t))^W_t - 1)
			//
			// 2_499_999_968_750 = 1e20 * (( 1 + (50,000 / 1e12))^0.5 - 1)
			//
			// where:
			// 	P_supply = initial pool supply = 1e20
			//	A_t = amount of deposited asset = 50,000
			//	B_t = existing balance of deposited asset in the pool prior to deposit = 1,000,000,000,000
			//	W_t = normalized weight of deposited asset in pool = 0.5 (equally weighted two-asset pool)
			// Plugging all of this in, we get:
			// 	Full solution: https://www.wolframalpha.com/input?i=100000000000000000000*%28%281+%2B+%2850000%2F1000000000000%29%29%5E0.5+-+1%29
			// 	Simplified:  P_issued = 2,499,999,968,750
			name:         "two tokens in - equal weights with zero swap fee",
			swapFee:      sdk.MustNewDecFromStr("0"),
			poolAssets:   oneTrillionEvenPoolAssets,
			tokensIn:     sdk.NewCoins(sdk.NewInt64Coin("uosmo", 50_000), sdk.NewInt64Coin("uatom", 50_000)),
			expectShares: sdk.NewInt(2_499_999_968_750 * 2),
		},
		{
			// Expected output from Balancer paper (https://balancer.fi/whitepaper.pdf) using equation (25) with on page 10
			// with swapFeeRatio added:
			// P_issued = P_supply * ((1 + (A_t * swapFeeRatio  / B_t))^W_t - 1)
			//
			// 2_487_500_000_000 = 1e20 * (( 1 + (50,000 * (1 - (1 - 0.5) * 0.01) / 1e12))^0.5 - 1)
			//
			// where:
			// 	P_supply = initial pool supply = 1e20
			//	A_t = amount of deposited asset = 50,000
			//	B_t = existing balance of deposited asset in the pool prior to deposit = 1,000,000,000,000
			//	W_t = normalized weight of deposited asset in pool = 0.5 (equally weighted two-asset pool)
			// 	swapFeeRatio = (1 - (1 - W_t) * swapFee)
			// Plugging all of this in, we get:
			// 	Full solution: https://www.wolframalpha.com/input?i=100+*10%5E18*%28%281+%2B+%2850000*%281+-+%281-0.5%29+*+0.01%29%2F1000000000000%29%29%5E0.5+-+1%29
			// 	Simplified:  P_issued = 2_487_500_000_000
			name:         "one token in - equal weights with swap fee of 0.01",
			swapFee:      sdk.MustNewDecFromStr("0.01"),
			poolAssets:   oneTrillionEvenPoolAssets,
			tokensIn:     sdk.NewCoins(sdk.NewInt64Coin("uosmo", 50_000)),
			expectShares: sdk.NewInt(2_487_500_000_000),
		},
		{
			// Expected output from Balancer paper (https://balancer.fi/whitepaper.pdf) using equation (25) with on page 10
			// with swapFeeRatio added:
			// P_issued = P_supply * ((1 + (A_t * swapFeeRatio  / B_t))^W_t - 1)
			//
			// 2_487_500_000_000 = 1e20 * (( 1 + (50,000 * (1 - (1 - 0.5) * 0.01) / 1e12))^0.5 - 1)
			//
			// where:
			// 	P_supply = initial pool supply = 1e20
			//	A_t = amount of deposited asset = 50,000
			//	B_t = existing balance of deposited asset in the pool prior to deposit = 1,000,000,000,000
			//	W_t = normalized weight of deposited asset in pool = 0.5 (equally weighted two-asset pool)
			// 	swapFeeRatio = (1 - (1 - W_t) * swapFee)
			// Plugging all of this in, we get:
			// 	Full solution: https://www.wolframalpha.com/input?i=100+*10%5E18*%28%281+%2B+%2850000*%281+-+%281-0.5%29+*+0.01%29%2F1000000000000%29%29%5E0.5+-+1%29
			// 	Simplified:  P_issued = 2_487_500_000_000
			name:         "two tokens in - equal weights with swap fee of 0.01",
			swapFee:      sdk.MustNewDecFromStr("0.01"),
			poolAssets:   oneTrillionEvenPoolAssets,
			tokensIn:     sdk.NewCoins(sdk.NewInt64Coin("uosmo", 50_000), sdk.NewInt64Coin("uatom", 50_000)),
			expectShares: sdk.NewInt(2_487_500_000_000 * 2),
		},
		{
			// For uosmo:
			//
			// Expected output from Balancer paper (https://balancer.fi/whitepaper.pdf) using equation (25) with on page 10
			// with swapFeeRatio added:
			// P_issued = P_supply * ((1 + (A_t * swapFeeRatio  / B_t))^W_t - 1)
			//
			// 2_072_912_400_000_000 = 1e20 * (( 1 + (50,000 * (1 - (1 - 0.83) * 0.03) / 2_000_000_000))^0.83 - 1)
			//
			// where:
			// 	P_supply = initial pool supply = 1e20
			//	A_t = amount of deposited asset = 50,000
			//	B_t = existing balance of deposited asset in the pool prior to deposit = 2_000_000_000
			//	W_t = normalized weight of deposited asset in pool = 500 / 500 + 100 = 0.83
			// 	swapFeeRatio = (1 - (1 - W_t) * swapFee)
			// Plugging all of this in, we get:
			// 	Full solution: https://www.wolframalpha.com/input?i=100+*10%5E18*%28%281+%2B+%2850000*%281+-+%281-%28500+%2F+%28500+%2B+100%29%29%29+*+0.03%29%2F2000000000%29%29%5E%28500+%2F+%28500+%2B+100%29%29+-+1%29
			// 	Simplified:  P_issued = 2_072_912_400_000_000
			//
			//
			// For uatom:
			//
			// Expected output from Balancer paper (https://balancer.fi/whitepaper.pdf) using equation (25) with on page 10
			// with swapFeeRatio added:
			// P_issued = P_supply * ((1 + (A_t * swapFeeRatio  / B_t))^W_t - 1)
			//
			// 1_624_999_900_000 = 1e20 * (( 1 + (100_000 * (1 - (1 - 0.167) * 0.03) / 1e12))^0.167 - 1)
			//
			// where:
			// 	P_supply = initial pool supply = 1e20
			//	A_t = amount of deposited asset = 50,000
			//	B_t = existing balance of deposited asset in the pool prior to deposit = 1,000,000,000,000
			//	W_t = normalized weight of deposited asset in pool = 100 / 500 + 100 = 0.167
			// 	swapFeeRatio = (1 - (1 - W_t) * swapFee)
			// Plugging all of this in, we get:
			// 	Full solution: https://www.wolframalpha.com/input?i=100+*10%5E18*%28%281+%2B+%28100000*%281+-+%281-%28100+%2F+%28500+%2B+100%29%29%29+*+0.03%29%2F1000000000000%29%29%5E%28100+%2F+%28500+%2B+100%29%29+-+1%29
			// 	Simplified:  P_issued = 1_624_999_900_000
			name:    "two varying tokens in, varying weights, with swap fee of 0.03",
			swapFee: sdk.MustNewDecFromStr("0.03"),
			poolAssets: []balancer.PoolAsset{
				{
					Token:  sdk.NewInt64Coin("uosmo", 2_000_000_000),
					Weight: sdk.NewInt(500),
				},
				{
					Token:  sdk.NewInt64Coin("uatom", 1e12),
					Weight: sdk.NewInt(100),
				},
			},
			tokensIn:     sdk.NewCoins(sdk.NewInt64Coin("uosmo", 50_000), sdk.NewInt64Coin("uatom", 100_000)),
			expectShares: sdk.NewInt(2_072_912_400_000_000 + 1_624_999_900_000),
		},
		{
			name:         "no tokens in",
			swapFee:      sdk.MustNewDecFromStr("0.03"),
			poolAssets:   oneTrillionEvenPoolAssets,
			tokensIn:     sdk.NewCoins(),
			expectShares: sdk.NewInt(0),
		},
		{
			name:       "one of the tokensIn asset does not exist in pool",
			swapFee:    sdk.ZeroDec(),
			poolAssets: oneTrillionEvenPoolAssets,
			// Second tokenIn does not exist.
			tokensIn:     sdk.NewCoins(sdk.NewInt64Coin("uosmo", 50_000), sdk.NewInt64Coin(doesNotExistDenom, 50_000)),
			expectShares: sdk.ZeroInt(),
			expErr:       fmt.Errorf(balancer.ErrMsgFormatNoPoolAssetFound, doesNotExistDenom),
		},
	}

	for _, tc := range testCases {
		tc := tc

		t.Run(tc.name, func(t *testing.T) {
			pool := createTestPool(t, tc.swapFee, sdk.ZeroDec(), tc.poolAssets...)

			balancerPool, ok := pool.(*balancer.Pool)
			require.True(t, ok)

			poolAssetsByDenom, err := balancer.GetPoolAssetsByDenom(balancerPool.GetAllPoolAssets())
			require.NoError(t, err)

			// estimate expected liquidity
			expectedNewLiquidity := sdk.NewCoins()
			for _, tokenIn := range tc.tokensIn {
				expectedNewLiquidity = expectedNewLiquidity.Add(tokenIn)
			}

			sut := func() {
				totalNumShares, totalNewLiquidity, err := balancerPool.CalcJoinSingleAssetTokensIn(tc.tokensIn, pool.GetTotalShares(), poolAssetsByDenom, tc.swapFee)

				if tc.expErr != nil {
					require.Error(t, err)
					require.ErrorAs(t, tc.expErr, &err)
					require.Equal(t, sdk.ZeroInt(), totalNumShares)
					require.Equal(t, sdk.Coins{}, totalNewLiquidity)
					return
				}

				require.NoError(t, err)

				require.Equal(t, expectedNewLiquidity, totalNewLiquidity)

				if tc.expectShares.Int64() == 0 {
					require.Equal(t, tc.expectShares, totalNumShares)
					return
				}

				assertExpectedSharesErrRatio(t, tc.expectShares, totalNumShares)
			}

			assertPoolStateNotModified(t, balancerPool, sut)
		})
	}
}

// TestGetPoolAssetsByDenom tests if `GetPoolAssetsByDenom` succesfully creates a map of denom to pool asset
// given pool asset as parameter
func TestGetPoolAssetsByDenom(t *testing.T) {
	testCases := []struct {
		name                      string
		poolAssets                []balancer.PoolAsset
		expectedPoolAssetsByDenom map[string]balancer.PoolAsset

		err error
	}{
		{
			name:                      "zero pool assets",
			poolAssets:                []balancer.PoolAsset{},
			expectedPoolAssetsByDenom: make(map[string]balancer.PoolAsset),
		},
		{
			name: "one pool asset",
			poolAssets: []balancer.PoolAsset{
				{
					Token:  sdk.NewInt64Coin("uosmo", 1e12),
					Weight: sdk.NewInt(100),
				},
			},
			expectedPoolAssetsByDenom: map[string]balancer.PoolAsset{
				"uosmo": {
					Token:  sdk.NewInt64Coin("uosmo", 1e12),
					Weight: sdk.NewInt(100),
				},
			},
		},
		{
			name: "two pool assets",
			poolAssets: []balancer.PoolAsset{
				{
					Token:  sdk.NewInt64Coin("uosmo", 1e12),
					Weight: sdk.NewInt(100),
				},
				{
					Token:  sdk.NewInt64Coin("atom", 123),
					Weight: sdk.NewInt(400),
				},
			},
			expectedPoolAssetsByDenom: map[string]balancer.PoolAsset{
				"uosmo": {
					Token:  sdk.NewInt64Coin("uosmo", 1e12),
					Weight: sdk.NewInt(100),
				},
				"atom": {
					Token:  sdk.NewInt64Coin("atom", 123),
					Weight: sdk.NewInt(400),
				},
			},
		},
		{
			name: "duplicate pool assets",
			poolAssets: []balancer.PoolAsset{
				{
					Token:  sdk.NewInt64Coin("uosmo", 1e12),
					Weight: sdk.NewInt(100),
				},
				{
					Token:  sdk.NewInt64Coin("uosmo", 123),
					Weight: sdk.NewInt(400),
				},
			},
			err: fmt.Errorf(balancer.ErrMsgFormatRepeatingPoolAssetsNotAllowed, "uosmo"),
		},
	}

	for _, tc := range testCases {
		t.Run(tc.name, func(t *testing.T) {
			actualPoolAssetsByDenom, err := balancer.GetPoolAssetsByDenom(tc.poolAssets)

			require.Equal(t, tc.err, err)

			if tc.err != nil {
				return
			}

			require.Equal(t, tc.expectedPoolAssetsByDenom, actualPoolAssetsByDenom)
		})
	}
}

// TestCalculateAmountOutAndIn_InverseRelationship tests that the same amount of token is guaranteed upon
// sequential operation of CalcInAmtGivenOut and CalcOutAmtGivenIn.
func (suite *BalancerTestSuite) TestBalancerCalculateAmountOutAndIn_InverseRelationship() {
	type testcase struct {
		denomOut         string
		initialPoolOut   int64
		initialWeightOut int64
		initialCalcOut   int64

		denomIn         string
		initialPoolIn   int64
		initialWeightIn int64
	}

	// For every test case in testcases, apply a swap fee in swapFeeCases.
	testcases := []testcase{
		{
			denomOut:         "uosmo",
			initialPoolOut:   1_000_000_000_000,
			initialWeightOut: 100,
			initialCalcOut:   100,

			denomIn:         "ion",
			initialPoolIn:   1_000_000_000_000,
			initialWeightIn: 100,
		},
		{
			denomOut:         "uosmo",
			initialPoolOut:   1_000,
			initialWeightOut: 100,
			initialCalcOut:   100,

			denomIn:         "ion",
			initialPoolIn:   1_000_000,
			initialWeightIn: 100,
		},
		{
			denomOut:         "uosmo",
			initialPoolOut:   1_000,
			initialWeightOut: 100,
			initialCalcOut:   100,

			denomIn:         "ion",
			initialPoolIn:   1_000_000,
			initialWeightIn: 100,
		},
		{
			denomOut:         "uosmo",
			initialPoolOut:   1_000,
			initialWeightOut: 200,
			initialCalcOut:   100,

			denomIn:         "ion",
			initialPoolIn:   1_000_000,
			initialWeightIn: 50,
		},
		{
			denomOut:         "uosmo",
			initialPoolOut:   1_000_000,
			initialWeightOut: 200,
			initialCalcOut:   100000,

			denomIn:         "ion",
			initialPoolIn:   1_000_000_000,
			initialWeightIn: 50,
		},
	}

	swapFeeCases := []string{"0", "0.001", "0.1", "0.5", "0.99"}

	getTestCaseName := func(tc testcase, swapFeeCase string) string {
		return fmt.Sprintf("tokenOutInitial: %d, tokenInInitial: %d, initialOut: %d, swapFee: %s",
			tc.initialPoolOut,
			tc.initialPoolIn,
			tc.initialCalcOut,
			swapFeeCase,
		)
	}

	for _, tc := range testcases {
		for _, swapFee := range swapFeeCases {
			suite.Run(getTestCaseName(tc, swapFee), func() {
				ctx := suite.CreateTestContext()

				poolAssetOut := balancer.PoolAsset{
					Token:  sdk.NewInt64Coin(tc.denomOut, tc.initialPoolOut),
					Weight: sdk.NewInt(tc.initialWeightOut),
				}

				poolAssetIn := balancer.PoolAsset{
					Token:  sdk.NewInt64Coin(tc.denomIn, tc.initialPoolIn),
					Weight: sdk.NewInt(tc.initialWeightIn),
				}

				swapFeeDec, err := sdk.NewDecFromStr(swapFee)
				suite.Require().NoError(err)

				exitFeeDec, err := sdk.NewDecFromStr("0")
				suite.Require().NoError(err)

				pool := createTestPool(suite.T(), swapFeeDec, exitFeeDec, poolAssetOut, poolAssetIn)
				suite.Require().NotNil(pool)

				sut := func() {
<<<<<<< HEAD
					suite.CalculateAmountOutAndIn_InverseRelationship(ctx, pool, poolAssetIn.Token.Denom, poolAssetOut.Token.Denom, tc.initialCalcOut, swapFeeDec)
=======
					test_helpers.TestCalculateAmountOutAndIn_InverseRelationship(suite.T(), ctx, pool, poolAssetIn.Token.Denom, poolAssetOut.Token.Denom, tc.initialCalcOut, swapFeeDec)
>>>>>>> 7dbeb087
				}

				balancerPool, ok := pool.(*balancer.Pool)
				suite.Require().True(ok)

				assertPoolStateNotModified(suite.T(), balancerPool, sut)
			})
		}
	}
}

func TestCalcSingleAssetInAndOut_InverseRelationship(t *testing.T) {
	type testcase struct {
		initialPoolOut   int64
		initialPoolIn    int64
		initialWeightOut int64
		tokenOut         int64
		initialWeightIn  int64
	}

	// For every test case in testcases, apply a swap fee in swapFeeCases.
	testcases := []testcase{
		{
			initialPoolOut:   1_000_000_000_000,
			tokenOut:         100,
			initialWeightOut: 100,
			initialWeightIn:  100,
		},
		{
			initialPoolOut:   1_000_000_000_000,
			tokenOut:         100,
			initialWeightOut: 50,
			initialWeightIn:  100,
		},
		{
			initialPoolOut:   1_000_000_000_000,
			tokenOut:         50,
			initialWeightOut: 100,
			initialWeightIn:  100,
		},
		{
			initialPoolOut:   1_000_000_000_000,
			tokenOut:         100,
			initialWeightOut: 100,
			initialWeightIn:  50,
		},
		{
			initialPoolOut:   1_000_000,
			tokenOut:         100,
			initialWeightOut: 100,
			initialWeightIn:  100,
		},
		{
			initialPoolOut:   2_351_333,
			tokenOut:         7,
			initialWeightOut: 148,
			initialWeightIn:  57,
		},
		{
			initialPoolOut:   1_000,
			tokenOut:         25,
			initialWeightOut: 100,
			initialWeightIn:  100,
		},
		{
			initialPoolOut:   1_000,
			tokenOut:         26,
			initialWeightOut: 100,
			initialWeightIn:  100,
		},
	}

	swapFeeCases := []string{"0", "0.001", "0.1", "0.5", "0.99"}

	getTestCaseName := func(tc testcase, swapFeeCase string) string {
		return fmt.Sprintf("initialPoolOut: %d, initialCalcOut: %d, initialWeightOut: %d, initialWeightIn: %d, swapFee: %s",
			tc.initialPoolOut,
			tc.tokenOut,
			tc.initialWeightOut,
			tc.initialWeightIn,
			swapFeeCase,
		)
	}

	for _, tc := range testcases {
		for _, swapFee := range swapFeeCases {
			t.Run(getTestCaseName(tc, swapFee), func(t *testing.T) {
				swapFeeDec, err := sdk.NewDecFromStr(swapFee)
				require.NoError(t, err)

				initialPoolBalanceOut := sdk.NewInt(tc.initialPoolOut)

				initialWeightOut := sdk.NewInt(tc.initialWeightOut)
				initialWeightIn := sdk.NewInt(tc.initialWeightIn)

				initialTotalShares := types.InitPoolSharesSupply.ToDec()
				initialCalcTokenOut := sdk.NewInt(tc.tokenOut)

				actualSharesOut := balancer.CalcPoolSharesOutGivenSingleAssetIn(
					initialPoolBalanceOut.ToDec(),
					initialWeightOut.ToDec().Quo(initialWeightOut.Add(initialWeightIn).ToDec()),
					initialTotalShares,
					initialCalcTokenOut.ToDec(),
					swapFeeDec,
				)

				inverseCalcTokenOut := balancer.CalcSingleAssetInGivenPoolSharesOut(
					initialPoolBalanceOut.Add(initialCalcTokenOut).ToDec(),
					initialWeightOut.ToDec().Quo(initialWeightOut.Add(initialWeightIn).ToDec()),
					initialTotalShares.Add(actualSharesOut),
					actualSharesOut,
					swapFeeDec,
				)

				tol := sdk.NewDec(1)
				osmoassert.DecApproxEq(t, initialCalcTokenOut.ToDec(), inverseCalcTokenOut, tol)
			})
		}
	}
}

// Expected is un-scaled
func testTotalWeight(t *testing.T, expected sdk.Int, pool balancer.Pool) {
	scaledExpected := expected.MulRaw(balancer.GuaranteedWeightPrecision)
	require.Equal(t,
		scaledExpected.String(),
		pool.GetTotalWeight().String())
}

// TODO: Refactor this into multiple tests
func TestBalancerPoolUpdatePoolAssetBalance(t *testing.T) {
	var poolId uint64 = 10

	initialAssets := []balancer.PoolAsset{
		{
			Weight: sdk.NewInt(100),
			Token:  sdk.NewCoin("test1", sdk.NewInt(50000)),
		},
		{
			Weight: sdk.NewInt(200),
			Token:  sdk.NewCoin("test2", sdk.NewInt(50000)),
		},
	}

	pacc, err := balancer.NewBalancerPool(poolId, defaultBalancerPoolParams, initialAssets, defaultFutureGovernor, defaultCurBlockTime)
	require.NoError(t, err)

	_, err = pacc.GetPoolAsset("unknown")
	require.Error(t, err)
	_, err = pacc.GetPoolAsset("")
	require.Error(t, err)

	testTotalWeight(t, sdk.NewInt(300), pacc)

	// Break abstractions and start reasoning about the underlying internal representation's APIs.
	// TODO: This test actually just needs to be refactored to not be doing this, and just
	// create a different pool each time.

	err = pacc.SetInitialPoolAssets([]balancer.PoolAsset{{
		Weight: sdk.NewInt(-1),
		Token:  sdk.NewCoin("negativeWeight", sdk.NewInt(50000)),
	}})

	require.Error(t, err)

	err = pacc.SetInitialPoolAssets([]balancer.PoolAsset{{
		Weight: sdk.NewInt(0),
		Token:  sdk.NewCoin("zeroWeight", sdk.NewInt(50000)),
	}})
	require.Error(t, err)

	err = pacc.UpdatePoolAssetBalance(
		sdk.NewCoin("test1", sdk.NewInt(0)))
	require.Error(t, err)

	err = pacc.UpdatePoolAssetBalance(
		sdk.Coin{Denom: "test1", Amount: sdk.NewInt(-1)},
	)
	require.Error(t, err)

	err = pacc.UpdatePoolAssetBalance(
		sdk.NewCoin("test1", sdk.NewInt(1)))
	require.NoError(t, err)

	testTotalWeight(t, sdk.NewInt(300), pacc)

	PoolAsset, err := pacc.GetPoolAsset("test1")
	require.NoError(t, err)
	require.Equal(t, sdk.NewInt(1).String(), PoolAsset.Token.Amount.String())
}

func TestBalancerPoolAssetsWeightAndTokenBalance(t *testing.T) {
	// TODO: Add more cases
	// asset names should be i ascending order, starting from test1
	tests := []struct {
		assets    []balancer.PoolAsset
		shouldErr bool
	}{
		// weight 0
		{
			[]balancer.PoolAsset{
				{
					Weight: sdk.NewInt(0),
					Token:  sdk.NewCoin("test1", sdk.NewInt(50000)),
				},
			},
			wantErr,
		},
		// negative weight
		{
			[]balancer.PoolAsset{
				{
					Weight: sdk.NewInt(-1),
					Token:  sdk.NewCoin("test1", sdk.NewInt(50000)),
				},
			},
			wantErr,
		},
		// 0 token amount
		{
			[]balancer.PoolAsset{
				{
					Weight: sdk.NewInt(100),
					Token:  sdk.NewCoin("test1", sdk.NewInt(0)),
				},
			},
			wantErr,
		},
		// negative token amount
		{
			[]balancer.PoolAsset{
				{
					Weight: sdk.NewInt(100),
					Token: sdk.Coin{
						Denom:  "test1",
						Amount: sdk.NewInt(-1),
					},
				},
			},
			wantErr,
		},
		// total weight 300
		{
			[]balancer.PoolAsset{
				{
					Weight: sdk.NewInt(200),
					Token:  sdk.NewCoin("test2", sdk.NewInt(50000)),
				},
				{
					Weight: sdk.NewInt(100),
					Token:  sdk.NewCoin("test1", sdk.NewInt(10000)),
				},
			},
			noErr,
		},
		// two of the same token
		{
			[]balancer.PoolAsset{
				{
					Weight: sdk.NewInt(200),
					Token:  sdk.NewCoin("test2", sdk.NewInt(50000)),
				},
				{
					Weight: sdk.NewInt(300),
					Token:  sdk.NewCoin("test1", sdk.NewInt(10000)),
				},
				{
					Weight: sdk.NewInt(100),
					Token:  sdk.NewCoin("test2", sdk.NewInt(10000)),
				},
			},
			wantErr,
		},
		// total weight 7300
		{
			[]balancer.PoolAsset{
				{
					Weight: sdk.NewInt(200),
					Token:  sdk.NewCoin("test2", sdk.NewInt(50000)),
				},
				{
					Weight: sdk.NewInt(100),
					Token:  sdk.NewCoin("test1", sdk.NewInt(10000)),
				},
				{
					Weight: sdk.NewInt(7000),
					Token:  sdk.NewCoin("test3", sdk.NewInt(10000)),
				},
			},
			noErr,
		},
	}

	var poolId uint64 = 10

	for i, tc := range tests {
		pacc, err := balancer.NewBalancerPool(poolId, defaultBalancerPoolParams, tc.assets, defaultFutureGovernor, defaultCurBlockTime)
		if tc.shouldErr {
			require.Error(t, err, "unexpected lack of error, tc %v", i)
		} else {
			require.NoError(t, err, "unexpected error, tc %v", i)
			expectedTotalWeight := sdk.ZeroInt()
			for i, asset := range tc.assets {
				expectedTotalWeight = expectedTotalWeight.Add(asset.Weight)

				// Ensure pool assets are sorted
				require.Equal(t, "test"+fmt.Sprint(i+1), pacc.PoolAssets[i].Token.Denom)
			}
			testTotalWeight(t, expectedTotalWeight, pacc)
		}
	}
}

// TODO: Figure out what parts of this test, if any, make sense.
func TestGetBalancerPoolAssets(t *testing.T) {
	// Adds []PoolAssets, one after another
	// if the addition doesn't error, adds the weight of the pool assets to a running total,
	// and ensures the pool's total weight is equal to the expected.
	// This also ensures that the pool assets remain sorted within the pool.
	// Furthermore, it ensures that GetPoolAsset succeeds for everything in the pool,
	// and fails for things not in it.
	denomNotInPool := "xyzCoin"

	assets := []balancer.PoolAsset{
		{
			Weight: sdk.NewInt(200),
			Token:  sdk.NewCoin("test2", sdk.NewInt(50000)),
		},
		{
			Weight: sdk.NewInt(100),
			Token:  sdk.NewCoin("test1", sdk.NewInt(10000)),
		},
		{
			Weight: sdk.NewInt(200),
			Token:  sdk.NewCoin("test3", sdk.NewInt(50000)),
		},
		{
			Weight: sdk.NewInt(100),
			Token:  sdk.NewCoin("test4", sdk.NewInt(10000)),
		},
	}

	// TODO: We need way more robust test cases here, and should table drive these cases
	pacc, err := balancer.NewBalancerPool(defaultPoolId, defaultBalancerPoolParams, assets, defaultFutureGovernor, defaultCurBlockTime)
	require.NoError(t, err)

	// Hardcoded GetPoolAssets tests.
	assets, err = pacc.GetPoolAssets("test1", "test2")
	require.NoError(t, err)
	require.Equal(t, 2, len(assets))

	assets, err = pacc.GetPoolAssets("test1", "test2", "test3", "test4")
	require.NoError(t, err)
	require.Equal(t, 4, len(assets))

	_, err = pacc.GetPoolAssets("test1", "test5")
	require.Error(t, err)
	_, err = pacc.GetPoolAssets(denomNotInPool)
	require.Error(t, err)

	assets, err = pacc.GetPoolAssets()
	require.NoError(t, err)
	require.Equal(t, 0, len(assets))
}

func TestLBPParamsEmptyStartTime(t *testing.T) {
	// Test that when the start time is empty, the pool
	// sets its start time to be the first start time it is called on
	defaultDuration := 100 * time.Second

	initialPoolAssets := []balancer.PoolAsset{
		{
			Weight: sdk.NewInt(1),
			Token:  sdk.NewCoin("asset1", sdk.NewInt(1000)),
		},
		{
			Weight: sdk.NewInt(1),
			Token:  sdk.NewCoin("asset2", sdk.NewInt(1000)),
		},
	}

	params := balancer.SmoothWeightChangeParams{
		Duration: defaultDuration,
		TargetPoolWeights: []balancer.PoolAsset{
			{
				Weight: sdk.NewInt(1),
				Token:  sdk.NewCoin("asset1", sdk.NewInt(0)),
			},
			{
				Weight: sdk.NewInt(2),
				Token:  sdk.NewCoin("asset2", sdk.NewInt(0)),
			},
		},
	}

	pacc, err := balancer.NewBalancerPool(defaultPoolId, balancer.PoolParams{
		SmoothWeightChangeParams: &params,
		SwapFee:                  defaultSwapFee,
		ExitFee:                  defaultExitFee,
	}, initialPoolAssets, defaultFutureGovernor, defaultCurBlockTime)
	require.NoError(t, err)

	// Consistency check that SmoothWeightChangeParams params are set
	require.NotNil(t, pacc.PoolParams.SmoothWeightChangeParams)
	// Ensure that the start time got set
	require.Equal(t, pacc.PoolParams.SmoothWeightChangeParams.StartTime, defaultCurBlockTime)
}

func TestBalancerPoolPokeTokenWeights(t *testing.T) {
	// Set default date
	defaultStartTime := time.Unix(1618703511, 0)
	defaultStartTimeUnix := defaultStartTime.Unix()
	defaultDuration := 100 * time.Second
	floatGuaranteedPrecision := float64(balancer.GuaranteedWeightPrecision)

	// testCases don't need to be ordered by time. but the blockTime should be
	// less than the end time of the SmoothWeightChange. Testing past the end time
	// is already handled.
	type testCase struct {
		blockTime       time.Time
		expectedWeights []sdk.Int
	}

	// Tests how the pool weights get updated via PokeTokenWeights at different block times.
	// The framework underneath will automatically add tests for times before the start time,
	// at the start time, at the end time, and after the end time. It is up to the test writer to
	// test the behavior at times in-between.
	tests := []struct {
		// We take the initial weights from here
		params balancer.SmoothWeightChangeParams
		cases  []testCase
	}{
		{
			// 1:1 pool, between asset1 and asset2
			// transitioning to a 1:2 pool
			params: balancer.SmoothWeightChangeParams{
				StartTime: defaultStartTime,
				Duration:  defaultDuration,
				InitialPoolWeights: []balancer.PoolAsset{
					{
						Weight: sdk.NewInt(1),
						Token:  sdk.NewCoin("asset1", sdk.NewInt(0)),
					},
					{
						Weight: sdk.NewInt(1),
						Token:  sdk.NewCoin("asset2", sdk.NewInt(0)),
					},
				},
				TargetPoolWeights: []balancer.PoolAsset{
					{
						Weight: sdk.NewInt(1),
						Token:  sdk.NewCoin("asset1", sdk.NewInt(0)),
					},
					{
						Weight: sdk.NewInt(2),
						Token:  sdk.NewCoin("asset2", sdk.NewInt(0)),
					},
				},
			},
			cases: []testCase{
				{
					// Halfway through at 50 seconds elapsed
					blockTime: time.Unix(defaultStartTimeUnix+50, 0),
					expectedWeights: []sdk.Int{
						sdk.NewInt(1 * balancer.GuaranteedWeightPrecision),
						// Halfway between 1 & 2
						sdk.NewInt(3 * balancer.GuaranteedWeightPrecision / 2),
					},
				},
				{
					// Quarter way through at 25 seconds elapsed
					blockTime: time.Unix(defaultStartTimeUnix+25, 0),
					expectedWeights: []sdk.Int{
						sdk.NewInt(1 * balancer.GuaranteedWeightPrecision),
						// Quarter way between 1 & 2 = 1.25
						sdk.NewInt(int64(1.25 * floatGuaranteedPrecision)),
					},
				},
			},
		},
		{
			// 2:2 pool, between asset1 and asset2
			// transitioning to a 4:1 pool
			params: balancer.SmoothWeightChangeParams{
				StartTime: defaultStartTime,
				Duration:  defaultDuration,
				InitialPoolWeights: []balancer.PoolAsset{
					{
						Weight: sdk.NewInt(2),
						Token:  sdk.NewCoin("asset1", sdk.NewInt(0)),
					},
					{
						Weight: sdk.NewInt(2),
						Token:  sdk.NewCoin("asset2", sdk.NewInt(0)),
					},
				},
				TargetPoolWeights: []balancer.PoolAsset{
					{
						Weight: sdk.NewInt(4),
						Token:  sdk.NewCoin("asset1", sdk.NewInt(0)),
					},
					{
						Weight: sdk.NewInt(1),
						Token:  sdk.NewCoin("asset2", sdk.NewInt(0)),
					},
				},
			},
			cases: []testCase{
				{
					// Halfway through at 50 seconds elapsed
					blockTime: time.Unix(defaultStartTimeUnix+50, 0),
					expectedWeights: []sdk.Int{
						// Halfway between 2 & 4
						sdk.NewInt(6 * balancer.GuaranteedWeightPrecision / 2),
						// Halfway between 1 & 2
						sdk.NewInt(3 * balancer.GuaranteedWeightPrecision / 2),
					},
				},
				{
					// Quarter way through at 25 seconds elapsed
					blockTime: time.Unix(defaultStartTimeUnix+25, 0),
					expectedWeights: []sdk.Int{
						// Quarter way between 2 & 4 = 2.5
						sdk.NewInt(int64(2.5 * floatGuaranteedPrecision)),
						// Quarter way between 2 & 1 = 1.75
						sdk.NewInt(int64(1.75 * floatGuaranteedPrecision)),
					},
				},
			},
		},
	}

	// Add test cases at a time before the start, the start, the end, and a time after the end.
	addDefaultCases := func(params balancer.SmoothWeightChangeParams, cases []testCase) []testCase {
		// Set times one second before the start, and one second after the end
		timeBeforeWeightChangeStart := time.Unix(params.StartTime.Unix()-1, 0)
		timeAtWeightChangeEnd := params.StartTime.Add(params.Duration)
		timeAfterWeightChangeEnd := time.Unix(timeAtWeightChangeEnd.Unix()+1, 0)
		initialWeights := make([]sdk.Int, len(params.InitialPoolWeights))
		finalWeights := make([]sdk.Int, len(params.TargetPoolWeights))
		for i, v := range params.InitialPoolWeights {
			initialWeights[i] = v.Weight.MulRaw(balancer.GuaranteedWeightPrecision)
		}
		for i, v := range params.TargetPoolWeights {
			// Doesn't need to be scaled, due to this being done already in param initialization,
			// and because params is only shallow copied
			finalWeights[i] = v.Weight
		}
		// Set the test cases for times before the start, and the start
		updatedCases := []testCase{
			{
				blockTime:       timeBeforeWeightChangeStart,
				expectedWeights: initialWeights,
			},
			{
				blockTime:       params.StartTime,
				expectedWeights: initialWeights,
			},
		}
		// Append the provided cases
		updatedCases = append(updatedCases, cases...)
		finalCases := []testCase{
			{
				blockTime:       timeAtWeightChangeEnd,
				expectedWeights: finalWeights,
			},
			{
				blockTime:       timeAfterWeightChangeEnd,
				expectedWeights: finalWeights,
			},
		}
		// Append the final cases
		updatedCases = append(updatedCases, finalCases...)
		return updatedCases
	}

	for poolId, tc := range tests {
		paramsCopy := tc.params
		// First we create the initial pool assets we will use
		initialPoolAssets := make([]balancer.PoolAsset, len(paramsCopy.InitialPoolWeights))
		for i, asset := range paramsCopy.InitialPoolWeights {
			assetCopy := balancer.PoolAsset{
				Weight: asset.Weight,
				Token:  sdk.NewInt64Coin(asset.Token.Denom, 10000),
			}
			initialPoolAssets[i] = assetCopy
		}
		// Initialize the pool
		pacc, err := balancer.NewBalancerPool(uint64(poolId), balancer.PoolParams{
			SwapFee:                  defaultSwapFee,
			ExitFee:                  defaultExitFee,
			SmoothWeightChangeParams: &tc.params,
		}, initialPoolAssets, defaultFutureGovernor, defaultCurBlockTime)
		require.NoError(t, err, "poolId %v", poolId)

		// Consistency check that SmoothWeightChangeParams params are set
		require.NotNil(t, pacc.PoolParams.SmoothWeightChangeParams)

		testCases := addDefaultCases(paramsCopy, tc.cases)
		for caseNum, testCase := range testCases {
			pacc.PokePool(testCase.blockTime)

			totalWeight := sdk.ZeroInt()

			for assetNum, asset := range pacc.GetAllPoolAssets() {
				require.Equal(t, testCase.expectedWeights[assetNum], asset.Weight,
					"Didn't get the expected weights, poolId %v, caseNumber %v, assetNumber %v",
					poolId, caseNum, assetNum)

				totalWeight = totalWeight.Add(asset.Weight)
			}

			require.Equal(t, totalWeight, pacc.GetTotalWeight())
		}
		// Should have been deleted by the last test case of after PokeTokenWeights pokes past end time.
		require.Nil(t, pacc.PoolParams.SmoothWeightChangeParams)
	}
}

// This test (currently trivially) checks to make sure that `IsActive` returns true for balancer pools.
// This is mainly to make sure that if IsActive is ever used as an emergency switch, it is not accidentally left off for any (or all) pools.
func TestIsActive(t *testing.T) {
	tests := map[string]struct {
		expectedIsActive bool
	}{
		"IsActive is true": {
			expectedIsActive: true,
		},
	}

	for name, tc := range tests {
		t.Run(name, func(t *testing.T) {
			ctx := sdk.Context{}

			// Initialize a pool
			pool, err := balancer.NewBalancerPool(defaultPoolId, defaultBalancerPoolParams, dummyPoolAssets, defaultFutureGovernor, defaultCurBlockTime)
			require.NoError(t, err, "test %v", name)

			isActive := pool.IsActive(ctx)
			require.Equal(t, tc.expectedIsActive, isActive)
		})
	}
}

func TestCalcJoinPoolNoSwapShares(t *testing.T) {
	balancerPoolAssets := []balancer.PoolAsset{
		{Token: sdk.NewInt64Coin("foo", 100), Weight: sdk.NewIntFromUint64(5)},
		{Token: sdk.NewInt64Coin("bar", 100), Weight: sdk.NewIntFromUint64(5)},
	}

	balancerThreePoolAssets := []balancer.PoolAsset{
		{Token: sdk.NewInt64Coin("foo", 100), Weight: sdk.NewIntFromUint64(5)},
		{Token: sdk.NewInt64Coin("bar", 100), Weight: sdk.NewIntFromUint64(5)},
		{Token: sdk.NewInt64Coin("baz", 100), Weight: sdk.NewIntFromUint64(5)},
	}

	tests := map[string]struct {
		tokensIn        sdk.Coins
		poolAssets      []balancer.PoolAsset
		expNumShare     sdk.Int
		expTokensJoined sdk.Coins
		expPoolAssets   []balancer.PoolAsset
		expectPass      bool
	}{
		"two asset pool, same tokenIn ratio": {
			tokensIn:        sdk.NewCoins(sdk.NewCoin("foo", sdk.NewInt(10)), sdk.NewCoin("bar", sdk.NewInt(10))),
			poolAssets:      balancerPoolAssets,
			expNumShare:     sdk.NewIntFromUint64(10000000000000000000),
			expTokensJoined: sdk.NewCoins(sdk.NewCoin("foo", sdk.NewInt(10)), sdk.NewCoin("bar", sdk.NewInt(10))),
			expPoolAssets:   balancerPoolAssets,
			expectPass:      true,
		},
		"two asset pool, different tokenIn ratio with pool": {
			tokensIn:        sdk.NewCoins(sdk.NewCoin("foo", sdk.NewInt(10)), sdk.NewCoin("bar", sdk.NewInt(11))),
			poolAssets:      balancerPoolAssets,
			expNumShare:     sdk.NewIntFromUint64(10000000000000000000),
			expTokensJoined: sdk.NewCoins(sdk.NewCoin("foo", sdk.NewInt(10)), sdk.NewCoin("bar", sdk.NewInt(10))),
			expPoolAssets:   balancerPoolAssets,
			expectPass:      true,
		},
		"three asset pool, same tokenIn ratio": {
			tokensIn:        sdk.NewCoins(sdk.NewCoin("foo", sdk.NewInt(10)), sdk.NewCoin("bar", sdk.NewInt(10)), sdk.NewCoin("baz", sdk.NewInt(10))),
			poolAssets:      balancerThreePoolAssets,
			expNumShare:     sdk.NewIntFromUint64(10000000000000000000),
			expTokensJoined: sdk.NewCoins(sdk.NewCoin("foo", sdk.NewInt(10)), sdk.NewCoin("bar", sdk.NewInt(10)), sdk.NewCoin("baz", sdk.NewInt(10))),
			expPoolAssets:   balancerThreePoolAssets,
			expectPass:      true,
		},
		"three asset pool, different tokenIn ratio with pool": {
			tokensIn:        sdk.NewCoins(sdk.NewCoin("foo", sdk.NewInt(10)), sdk.NewCoin("bar", sdk.NewInt(10)), sdk.NewCoin("baz", sdk.NewInt(11))),
			poolAssets:      balancerThreePoolAssets,
			expNumShare:     sdk.NewIntFromUint64(10000000000000000000),
			expTokensJoined: sdk.NewCoins(sdk.NewCoin("foo", sdk.NewInt(10)), sdk.NewCoin("bar", sdk.NewInt(10)), sdk.NewCoin("baz", sdk.NewInt(10))),
			expPoolAssets:   balancerThreePoolAssets,
			expectPass:      true,
		},
		"two asset pool, no-swap join attempt with one asset": {
			tokensIn:        sdk.NewCoins(sdk.NewCoin("foo", sdk.NewInt(10))),
			poolAssets:      balancerPoolAssets,
			expNumShare:     sdk.NewIntFromUint64(0),
			expTokensJoined: sdk.Coins{},
			expPoolAssets:   balancerPoolAssets,
			expectPass:      false,
		},
		"two asset pool, no-swap join attempt with one valid and one invalid asset": {
			tokensIn:        sdk.NewCoins(sdk.NewCoin("foo", sdk.NewInt(10)), sdk.NewCoin("baz", sdk.NewInt(10))),
			poolAssets:      balancerPoolAssets,
			expNumShare:     sdk.NewIntFromUint64(0),
			expTokensJoined: sdk.Coins{},
			expPoolAssets:   balancerPoolAssets,
			expectPass:      false,
		},
		"two asset pool, no-swap join attempt with two invalid assets": {
			tokensIn:        sdk.NewCoins(sdk.NewCoin("baz", sdk.NewInt(10)), sdk.NewCoin("qux", sdk.NewInt(10))),
			poolAssets:      balancerPoolAssets,
			expNumShare:     sdk.NewIntFromUint64(0),
			expTokensJoined: sdk.Coins{},
			expPoolAssets:   balancerPoolAssets,
			expectPass:      false,
		},
		"three asset pool, no-swap join attempt with an invalid asset": {
			tokensIn:        sdk.NewCoins(sdk.NewCoin("foo", sdk.NewInt(10)), sdk.NewCoin("bar", sdk.NewInt(10)), sdk.NewCoin("qux", sdk.NewInt(10))),
			poolAssets:      balancerThreePoolAssets,
			expNumShare:     sdk.NewIntFromUint64(0),
			expTokensJoined: sdk.Coins{},
			expPoolAssets:   balancerThreePoolAssets,
			expectPass:      false,
		},
		"single asset pool, no-swap join attempt with one asset": {
			tokensIn: sdk.NewCoins(sdk.NewCoin("foo", sdk.NewInt(sdk.MaxSortableDec.TruncateInt64()))),
			poolAssets: []balancer.PoolAsset{
				{Token: sdk.NewCoin("foo", sdk.NewInt(1)), Weight: sdk.NewIntFromUint64(1)},
			},
			expNumShare:     sdk.NewIntFromUint64(0),
			expTokensJoined: sdk.Coins{},
			expPoolAssets: []balancer.PoolAsset{
				{Token: sdk.NewCoin("foo", sdk.NewInt(1)), Weight: sdk.NewIntFromUint64(1)},
			},
			expectPass: false,
		},
		"duplicate asset pool, no-swap join attempt with duplicate assets": {
			tokensIn: sdk.Coins{sdk.NewCoin("foo", sdk.NewInt(1)), sdk.NewCoin("foo", sdk.NewInt(1))},
			poolAssets: []balancer.PoolAsset{
				{Token: sdk.NewCoin("foo", sdk.NewInt(100)), Weight: sdk.NewIntFromUint64(1)},
				{Token: sdk.NewCoin("foo", sdk.NewInt(100)), Weight: sdk.NewIntFromUint64(1)},
			},
			expNumShare:     sdk.NewIntFromUint64(0),
			expTokensJoined: sdk.Coins{},
			expPoolAssets: []balancer.PoolAsset{
				{Token: sdk.NewCoin("foo", sdk.NewInt(100)), Weight: sdk.NewIntFromUint64(1)},
				{Token: sdk.NewCoin("foo", sdk.NewInt(100)), Weight: sdk.NewIntFromUint64(1)},
			},
			expectPass: false,
		},
		"attempt joining pool with no assets in it": {
			tokensIn:        sdk.Coins{sdk.NewCoin("foo", sdk.NewInt(1)), sdk.NewCoin("foo", sdk.NewInt(1))},
			poolAssets:      []balancer.PoolAsset{},
			expNumShare:     sdk.NewIntFromUint64(0),
			expTokensJoined: sdk.Coins{},
			expPoolAssets:   []balancer.PoolAsset{},
			expectPass:      false,
		},
	}

	for name, test := range tests {
		t.Run(name, func(t *testing.T) {
			ctx := sdk.Context{}
			balancerPool := balancer.Pool{
				Address:            types.NewPoolAddress(defaultPoolId).String(),
				Id:                 defaultPoolId,
				PoolParams:         balancer.PoolParams{SwapFee: defaultSwapFee, ExitFee: defaultExitFee},
				PoolAssets:         test.poolAssets,
				FuturePoolGovernor: defaultFutureGovernor,
				TotalShares:        sdk.NewCoin(types.GetPoolShareDenom(defaultPoolId), types.InitPoolSharesSupply),
			}

			numShare, tokensJoined, err := balancerPool.CalcJoinPoolNoSwapShares(ctx, test.tokensIn, balancerPool.GetSwapFee(ctx))

			if test.expectPass {
				require.NoError(t, err)
				require.Equal(t, test.expPoolAssets, balancerPool.PoolAssets)
				require.Equal(t, test.expNumShare, numShare)
				require.Equal(t, test.expTokensJoined, tokensJoined)
			} else {
				require.Error(t, err)
				require.Equal(t, test.expPoolAssets, balancerPool.PoolAssets)
				require.Equal(t, test.expNumShare, numShare)
				require.Equal(t, test.expTokensJoined, tokensJoined)
			}
		})
	}
}<|MERGE_RESOLUTION|>--- conflicted
+++ resolved
@@ -574,11 +574,7 @@
 				suite.Require().NotNil(pool)
 
 				sut := func() {
-<<<<<<< HEAD
-					suite.CalculateAmountOutAndIn_InverseRelationship(ctx, pool, poolAssetIn.Token.Denom, poolAssetOut.Token.Denom, tc.initialCalcOut, swapFeeDec)
-=======
 					test_helpers.TestCalculateAmountOutAndIn_InverseRelationship(suite.T(), ctx, pool, poolAssetIn.Token.Denom, poolAssetOut.Token.Denom, tc.initialCalcOut, swapFeeDec)
->>>>>>> 7dbeb087
 				}
 
 				balancerPool, ok := pool.(*balancer.Pool)
