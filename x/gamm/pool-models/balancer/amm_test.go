--- conflicted
+++ resolved
@@ -628,147 +628,9 @@
 }
 
 func TestCalcJoinPoolShares(t *testing.T) {
-<<<<<<< HEAD
-	testCases := []struct {
-		name         string
-		swapFee      sdk.Dec
-		poolAssets   []balancer.PoolAsset
-		tokensIn     sdk.Coins
-		expectErr    bool
-		expectShares sdk.Int
-		expectLiq    sdk.Coins
-	}{
-		{
-			name:    "equal weights with zero swap fee",
-			swapFee: sdk.MustNewDecFromStr("0"),
-			poolAssets: []balancer.PoolAsset{
-				{
-					Token:  sdk.NewInt64Coin("uosmo", 1_000_000_000_000),
-					Weight: sdk.NewInt(100),
-				},
-				{
-					Token:  sdk.NewInt64Coin("uatom", 1_000_000_000_000),
-					Weight: sdk.NewInt(100),
-				},
-			},
-			tokensIn:     sdk.NewCoins(sdk.NewInt64Coin("uosmo", 50_000)),
-			expectErr:    false,
-			expectShares: sdk.NewInt(2499999968800),
-			expectLiq:    sdk.NewCoins(sdk.NewInt64Coin("uosmo", 50_000)),
-		},
-		{
-			name:    "swap equal weights with zero swap fee",
-			swapFee: sdk.MustNewDecFromStr("0"),
-			poolAssets: []balancer.PoolAsset{
-				{
-					Token:  sdk.NewInt64Coin("uosmo", 1_000_000_000_000),
-					Weight: sdk.NewInt(100),
-				},
-				{
-					Token:  sdk.NewInt64Coin("uatom", 1_000_000_000_000),
-					Weight: sdk.NewInt(100),
-				},
-			},
-			tokensIn: sdk.NewCoins(
-				sdk.NewInt64Coin("uosmo", 25_000),
-				sdk.NewInt64Coin("uatom", 25_000),
-			),
-			expectErr: false,
-// Raises liquidity perfectly by 25_000 / 1_000_000_000_000. Initial number of pool shares = 100 * 10**18 = 10**20
-// Expected increase = liquidity_increase_ratio * initial number of pool shares = (25_000 / 1_000_000_000_000) * 10**20 = 2500000000000.0 = 2.5 * 10**12
-			expectShares: sdk.NewInt(2.5e12),
-			expectLiq: sdk.NewCoins(
-				sdk.NewInt64Coin("uosmo", 25_000),
-				sdk.NewInt64Coin("uatom", 25_000),
-			),
-		},
-		{
-			name:    "swap equal weights with 0.001 swap fee",
-			swapFee: sdk.MustNewDecFromStr("0.001"),
-			poolAssets: []balancer.PoolAsset{
-				{
-					Token:  sdk.NewInt64Coin("uosmo", 1_000_000_000_000),
-					Weight: sdk.NewInt(100),
-				},
-				{
-					Token:  sdk.NewInt64Coin("uatom", 1_000_000_000_000),
-					Weight: sdk.NewInt(100),
-				},
-			},
-			tokensIn: sdk.NewCoins(
-				sdk.NewInt64Coin("uosmo", 25_000),
-				sdk.NewInt64Coin("uatom", 25_000),
-			),
-			expectErr: false,
-			// TODO: Verify expectShares value using manual calculation using the
-			// following as reference:
-			// https://github.com/osmosis-labs/osmosis/blob/6125f81d1ad95c73e03d86c3d5e96ceef3f8c12f/x/gamm/pool-models/balancer/amm_test.go#L348-L357
-			expectShares: sdk.NewInt(2500000000000),
-			expectLiq: sdk.NewCoins(
-				sdk.NewInt64Coin("uosmo", 25_000),
-				sdk.NewInt64Coin("uatom", 25_000),
-			),
-		},
-		{
-			name:    "equal weights with 0.001 swap fee",
-			swapFee: sdk.MustNewDecFromStr("0.001"),
-			poolAssets: []balancer.PoolAsset{
-				{
-					Token:  sdk.NewInt64Coin("uosmo", 1_000_000_000_000),
-					Weight: sdk.NewInt(100),
-				},
-				{
-					Token:  sdk.NewInt64Coin("uatom", 1_000_000_000_000),
-					Weight: sdk.NewInt(100),
-				},
-			},
-			tokensIn:     sdk.NewCoins(sdk.NewInt64Coin("uosmo", 50_000)),
-			expectErr:    false,
-			expectShares: sdk.NewInt(2498749968800),
-			expectLiq:    sdk.NewCoins(sdk.NewInt64Coin("uosmo", 50_000)),
-		},
-		{
-			name:    "equal weights with 0.1 swap fee",
-			swapFee: sdk.MustNewDecFromStr("0.1"),
-			poolAssets: []balancer.PoolAsset{
-				{
-					Token:  sdk.NewInt64Coin("uosmo", 1_000_000_000_000),
-					Weight: sdk.NewInt(100),
-				},
-				{
-					Token:  sdk.NewInt64Coin("uatom", 1_000_000_000_000),
-					Weight: sdk.NewInt(100),
-				},
-			},
-			tokensIn:     sdk.NewCoins(sdk.NewInt64Coin("uosmo", 50_000)),
-			expectErr:    false,
-			expectShares: sdk.NewInt(2374999971800),
-			expectLiq:    sdk.NewCoins(sdk.NewInt64Coin("uosmo", 50_000)),
-		},
-		{
-			name:    "equal weights with 0.99 swap fee",
-			swapFee: sdk.MustNewDecFromStr("0.99"),
-			poolAssets: []balancer.PoolAsset{
-				{
-					Token:  sdk.NewInt64Coin("uosmo", 1_000_000_000_000),
-					Weight: sdk.NewInt(100),
-				},
-				{
-					Token:  sdk.NewInt64Coin("uatom", 1_000_000_000_000),
-					Weight: sdk.NewInt(100),
-				},
-			},
-			tokensIn:     sdk.NewCoins(sdk.NewInt64Coin("uosmo", 50_000)),
-			expectErr:    false,
-			expectShares: sdk.NewInt(1262499992100),
-			expectLiq:    sdk.NewCoins(sdk.NewInt64Coin("uosmo", 50_000)),
-		},
-	}
-=======
 	// We append shared calcSingleAssetJoinTestCases with multi-asset and edge test cases.
 	// See calcJoinSharesTestCase struct definition for explanation why the sharing is needed.
 	testCases := append([]calcJoinSharesTestCase{}, calcSingleAssetJoinTestCases...)
->>>>>>> e61ab781
 
 	for _, tc := range testCases {
 		tc := tc
