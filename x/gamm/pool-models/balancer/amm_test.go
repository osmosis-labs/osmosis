--- conflicted
+++ resolved
@@ -289,13 +289,7 @@
 				initialWeightIn := sdk.NewInt(tc.initialWeightIn)
 
 				initialTotalShares := types.InitPoolSharesSupply.ToDec()
-
-<<<<<<< HEAD
-			inverseTokenOut, err := pool.CalcOutAmtGivenIn(ctx, sdk.NewCoins(sdk.NewCoin(poolAssetIn.Token.Denom, actualTokenIn.Amount)), poolAssetOut.Token.Denom, sdk.ZeroDec())
-			require.NoError(t, err)
-=======
 				initialCalcTokenOut := sdk.NewInt(tc.tokenOut)
->>>>>>> e9b9804b
 
 				actualSharesOut := balancer.CalcPoolSharesOutGivenSingleAssetIn(
 					initialPoolBalanceOut.ToDec(),
@@ -305,10 +299,6 @@
 					swapFeeDec,
 				)
 
-<<<<<<< HEAD
-			expected := initialOut.Amount
-			actual := inverseTokenOut.Amount
-=======
 				inverseCalcTokenOut := balancer.CalcSingleAssetInGivenPoolSharesOut(
 					initialPoolBalanceOut.Add(initialCalcTokenOut).ToDec(),
 					initialWeightOut.ToDec().Quo(initialWeightOut.Add(initialWeightIn).ToDec()),
@@ -316,7 +306,6 @@
 					actualSharesOut,
 					swapFeeDec,
 				)
->>>>>>> e9b9804b
 
 				require.Equal(t, initialCalcTokenOut, inverseCalcTokenOut.RoundInt())
 			})
