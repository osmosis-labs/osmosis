package balancer_test

import (
	"fmt"
	"math/rand"
	"strings"
	"testing"
	"time"

	sdk "github.com/cosmos/cosmos-sdk/types"
	"github.com/stretchr/testify/require"

	"github.com/osmosis-labs/osmosis/v7/osmoutils"
	"github.com/osmosis-labs/osmosis/v7/x/gamm/pool-models/balancer"
	"github.com/osmosis-labs/osmosis/v7/x/gamm/types"
)

const (
	// allowedErrRatio is the maximal multiplicative difference in either
	// direction (positive or negative) that we accept to tolerate in
	// unit tests for calcuating the number of shares to be returned by
	// joining a pool. The comparison is done between Wolfram estimates and our AMM logic.
	allowedErrRatio = "0.0000001"
	// doesNotExistDenom denom name assummed to be used in test cases where the provided
	// denom does not exist in pool
	doesNotExistDenom = "doesnotexist"
)

// calcJoinSharesTestCase defines a testcase for TestCalcSingleAssetJoin and
// TestCalcJoinPoolShares.
//
// CalcJoinPoolShares calls calcSingleAssetJoin. As a result, we can reuse
// the same test cases for unit testing both calcSingleAssetJoin and
//  CalcJoinPoolShares with only one tokensIn.
type calcJoinSharesTestCase struct {
	name         string
	swapFee      sdk.Dec
	poolAssets   []balancer.PoolAsset
	tokensIn     sdk.Coins
	expectShares sdk.Int
	expectLiq    sdk.Coins
	expectPanic  bool
	expErr       error
}

// see calcJoinSharesTestCase struct definition.
var calcSingleAssetJoinTestCases = []calcJoinSharesTestCase{
	{
		// Expected output from Balancer paper (https://balancer.fi/whitepaper.pdf) using equation (25) on page 10:
		// P_issued = P_supply * ((1 + (A_t / B_t))^W_t - 1)
		//
		// 2_499_999_968_750 = 100 * 10^18 * (( 1 + (50,000 / 1_000_000_000_000))^0.5 - 1)
		//
		// where:
		// 	P_supply = initial pool supply = 100 * 10^18 (set at pool creation, same for all new pools)
		//	A_t = amount of deposited asset = 50,000
		//	B_t = existing balance of deposited asset in the pool prior to deposit = 1,000,000,000,000
		//	W_t = normalized weight of deposited asset in pool = 0.5 (equally weighted two-asset pool)
		// Plugging all of this in, we get:
		// 	Full solution: https://www.wolframalpha.com/input?i=100000000000000000000*%28%281+%2B+%2850000%2F1000000000000%29%29%5E0.5+-+1%29
		// 	Simplified:  P_issued = 2,499,999,968,750
		name:    "single tokensIn - equal weights with zero swap fee",
		swapFee: sdk.MustNewDecFromStr("0"),
		poolAssets: []balancer.PoolAsset{
			{
				Token:  sdk.NewInt64Coin("uosmo", 1_000_000_000_000),
				Weight: sdk.NewInt(100),
			},
			{
				Token:  sdk.NewInt64Coin("uatom", 1_000_000_000_000),
				Weight: sdk.NewInt(100),
			},
		},
		tokensIn:     sdk.NewCoins(sdk.NewInt64Coin("uosmo", 50_000)),
		expectShares: sdk.NewInt(2_499_999_968_750),
		expectLiq:    sdk.NewCoins(sdk.NewInt64Coin("uosmo", 50_000)),
	},
	{
		// Expected output from Balancer paper (https://balancer.fi/whitepaper.pdf) using equation (25) on page 10:
		// P_issued = P_supply * ((1 + (A_t * swapFeeRatio  / B_t))^W_t - 1)
		//
		// 2_487_500_000_000 = 100 * 10^18 * (( 1 + (50,000 * (1 - (1 - 0.5) * 0.01) / 1_000_000_000_000))^0.5 - 1)
		//
		// where:
		// 	P_supply = initial pool supply = 100 * 10^18 (set at pool creation, same for all new pools)
		//	A_t = amount of deposited asset = 50,000
		//	B_t = existing balance of deposited asset in the pool prior to deposit = 1,000,000,000,000
		//	W_t = normalized weight of deposited asset in pool = 0.5 (equally weighted two-asset pool)
		// 	swapFeeRatio = (1 - (1 - W_t) * swapFee)
		// Plugging all of this in, we get:
		// 	Full solution: https://www.wolframalpha.com/input?i=100+*10%5E18*%28%281+%2B+%2850000*%281+-+%281-0.5%29+*+0.01%29%2F1000000000000%29%29%5E0.5+-+1%29
		// 	Simplified:  P_issued = 2_487_500_000_000
		name:    "single tokensIn - equal weights with 0.01 swap fee",
		swapFee: sdk.MustNewDecFromStr("0.01"),
		poolAssets: []balancer.PoolAsset{
			{
				Token:  sdk.NewInt64Coin("uosmo", 1_000_000_000_000),
				Weight: sdk.NewInt(100),
			},
			{
				Token:  sdk.NewInt64Coin("uatom", 1_000_000_000_000),
				Weight: sdk.NewInt(100),
			},
		},
		tokensIn:     sdk.NewCoins(sdk.NewInt64Coin("uosmo", 50_000)),
		expectShares: sdk.NewInt(2_487_500_000_000),
		expectLiq:    sdk.NewCoins(sdk.NewInt64Coin("uosmo", 50_000)),
	},
	{
		// Expected output from Balancer paper (https://balancer.fi/whitepaper.pdf) using equation (25) on page 10:
		// P_issued = P_supply * ((1 + (A_t * swapFeeRatio  / B_t))^W_t - 1)
		//
		// 1_262_500_000_000 = 100 * 10^18 * (( 1 + (50,000 * (1 - (1 - 0.5) * 0.99) / 1_000_000_000_000))^0.5 - 1)
		//
		// where:
		// 	P_supply = initial pool supply = 100 * 10^18 (set at pool creation, same for all new pools)
		//	A_t = amount of deposited asset = 50,000
		//	B_t = existing balance of deposited asset in the pool prior to deposit = 1,000,000,000,000
		//	W_t = normalized weight of deposited asset in pool = 0.5 (equal weights)
		// 	swapFeeRatio = (1 - (1 - W_t) * swapFee)
		// Plugging all of this in, we get:
		// 	Full solution: https://www.wolframalpha.com/input?i=%28100+*+10%5E18+%29*+%28%28+1+%2B+%2850%2C000+*+%281+-+%281+-+0.5%29+*+0.99%29+%2F+1000000000000%29%29%5E0.5+-+1%29
		// 	Simplified:  P_issued = 1_262_500_000_000
		name:    "single tokensIn - equal weights with 0.99 swap fee",
		swapFee: sdk.MustNewDecFromStr("0.99"),
		poolAssets: []balancer.PoolAsset{
			{
				Token:  sdk.NewInt64Coin("uosmo", 1_000_000_000_000),
				Weight: sdk.NewInt(100),
			},
			{
				Token:  sdk.NewInt64Coin("uatom", 1_000_000_000_000),
				Weight: sdk.NewInt(100),
			},
		},
		tokensIn:     sdk.NewCoins(sdk.NewInt64Coin("uosmo", 50_000)),
		expectShares: sdk.NewInt(1_262_500_000_000),
		expectLiq:    sdk.NewCoins(sdk.NewInt64Coin("uosmo", 50_000)),
	},
	{
		// Expected output from Balancer paper (https://balancer.fi/whitepaper.pdf) using equation (25) on page 10:
		// P_issued = P_supply * ((1 + (A_t * swapFeeRatio  / B_t))^W_t - 1)
		//
		// 321_875_000_000 = 100 * 10^18 * (( 1 + (50,000 * (1 - (1 - 0.25) * 0.99) / 1_000_000_000_000))^0.25 - 1)
		//
		// where:
		// 	P_supply = initial pool supply = 100 * 10^18 (set at pool creation, same for all new pools)
		//	A_t = amount of deposited asset = 50,000
		//	B_t = existing balance of deposited asset in the pool prior to deposit = 1,000,000,000,000
		//	W_t = normalized weight of deposited asset in pool = 0.25 (asset A, uosmo, has weight 1/4 of uatom)
		// 	swapFeeRatio = (1 - (1 - W_t) * swapFee)
		// Plugging all of this in, we get:
		// 	Full solution: https://www.wolframalpha.com/input?i=%28100+*+10%5E18+%29*+%28%28+1+%2B+%2850%2C000+*+%281+-+%281+-+0.25%29+*+0.99%29+%2F+1000000000000%29%29%5E0.25+-+1%29
		// 	Simplified:  P_issued = 321_875_000_000
		name:    "single tokensIn - unequal weights with 0.99 swap fee",
		swapFee: sdk.MustNewDecFromStr("0.99"),
		poolAssets: []balancer.PoolAsset{
			{
				Token:  sdk.NewInt64Coin("uosmo", 1_000_000_000_000),
				Weight: sdk.NewInt(100),
			},
			{
				Token:  sdk.NewInt64Coin("uatom", 1_000_000_000_000),
				Weight: sdk.NewInt(300),
			},
		},
		tokensIn:     sdk.NewCoins(sdk.NewInt64Coin("uosmo", 50_000)),
		expectShares: sdk.NewInt(321_875_000_000),
		expectLiq:    sdk.NewCoins(sdk.NewInt64Coin("uosmo", 50_000)),
	},
	{
		// Expected output from Balancer paper (https://balancer.fi/whitepaper.pdf) using equation (25) on page 10:
		// P_issued = P_supply * ((1 + (A_t / B_t))^W_t - 1)
		//
		// 4_159_722_200_000 = 100 * 10^18 * (( 1 + (50,000 / 1_000_000_000_000))^0.83 - 1)
		//
		// where:
		// 	P_supply = initial pool supply = 100 * 10^18 (set at pool creation, same for all new pools)
		//	A_t = amount of deposited asset = 50,000
		//	B_t = existing balance of deposited asset in the pool prior to deposit = 1,000,000,000,000
		//	W_t = normalized weight of deposited asset in pool = 500 / (500 + 100) approx = 0.83
		// Plugging all of this in, we get:
		// 	Full solution: https://www.wolframalpha.com/input?i=100+*10%5E18*%28%281+%2B+%2850000*%281+-+%281-%28500+%2F+%28100+%2B+500%29%29%29+*+0%29%2F1000000000000%29%29%5E%28500+%2F+%28100+%2B+500%29%29+-+1%29
		// 	Simplified:  P_issued = 4_159_722_200_000
		name:    "single asset - token in weight is greater than the other token, with zero swap fee",
		swapFee: sdk.MustNewDecFromStr("0"),
		poolAssets: []balancer.PoolAsset{
			{
				Token:  sdk.NewInt64Coin("uosmo", 1_000_000_000_000),
				Weight: sdk.NewInt(500),
			},
			{
				Token:  sdk.NewInt64Coin("uatom", 1_000_000_000_000),
				Weight: sdk.NewInt(100),
			},
		},
		tokensIn:     sdk.NewCoins(sdk.NewInt64Coin("uosmo", 50_000)),
		expectShares: sdk.NewInt(4_166_666_649_306),
		expectLiq:    sdk.NewCoins(sdk.NewInt64Coin("uosmo", 50_000)),
	},
	{
		// Expected output from Balancer paper (https://balancer.fi/whitepaper.pdf) using equation (25) on page 10:
		// P_issued = P_supply * ((1 + (A_t / B_t))^W_t - 1)
		//
		// 4_159_722_200_000 = 100 * 10^18 * (( 1 + (50,000 * (1 - (1 - 0.83) * 0.01) / 1_000_000_000_000))^0.83 - 1)
		//
		// where:
		// 	P_supply = initial pool supply = 100 * 10^18 (set at pool creation, same for all new pools)
		//	A_t = amount of deposited asset = 50,000
		//	B_t = existing balance of deposited asset in the pool prior to deposit = 1,000,000,000,000
		//	W_t = normalized weight of deposited asset in pool = 500 / (500 + 100) approx = 0.83
		// Plugging all of this in, we get:
		// 	Full solution: https://www.wolframalpha.com/input?i=100+*10%5E18*%28%281+%2B+%2850000*%281+-+%281-%28500+%2F+%28100+%2B+500%29%29%29+*+0.01%29%2F1000000000000%29%29%5E%28500+%2F+%28100+%2B+500%29%29+-+1%29
		// 	Simplified:  P_issued = 4_159_722_200_000
		name:    "single asset - token in weight is greater than the other token, with non-zero swap fee",
		swapFee: sdk.MustNewDecFromStr("0.01"),
		poolAssets: []balancer.PoolAsset{
			{
				Token:  sdk.NewInt64Coin("uosmo", 1_000_000_000_000),
				Weight: sdk.NewInt(500),
			},
			{
				Token:  sdk.NewInt64Coin("uatom", 1_000_000_000_000),
				Weight: sdk.NewInt(100),
			},
		},
		tokensIn:     sdk.NewCoins(sdk.NewInt64Coin("uosmo", 50_000)),
		expectShares: sdk.NewInt(4_159_722_200_000),
		expectLiq:    sdk.NewCoins(sdk.NewInt64Coin("uosmo", 50_000)),
	},
	{
		// Expected output from Balancer paper (https://balancer.fi/whitepaper.pdf) using equation (25) on page 10:
		// P_issued = P_supply * ((1 + (A_t / B_t))^W_t - 1)
		//
		// 833_333_315_972 = 100 * 10^18 * (( 1 + (50,000 / 1_000_000_000_000))^0.167 - 1)
		//
		// where:
		// 	P_supply = initial pool supply = 100 * 10^18 (set at pool creation, same for all new pools)
		//	A_t = amount of deposited asset = 50,000
		//	B_t = existing balance of deposited asset in the pool prior to deposit = 1,000,000,000,000
		//	W_t = normalized weight of deposited asset in pool = 200 / (200 + 1000) approx = 0.167
		// Plugging all of this in, we get:
		// 	Full solution: https://www.wolframalpha.com/input?i=100+*10%5E18*%28%281+%2B+%2850000*%281+-+%281-%28200+%2F+%28200+%2B+1000%29%29%29+*+0%29%2F1000000000000%29%29%5E%28200+%2F+%28200+%2B+1000%29%29+-+1%29
		// 	Simplified:  P_issued = 833_333_315_972
		name:    "single asset - token in weight is smaller than the other token, with zero swap fee",
		swapFee: sdk.MustNewDecFromStr("0"),
		poolAssets: []balancer.PoolAsset{
			{
				Token:  sdk.NewInt64Coin("uosmo", 1_000_000_000_000),
				Weight: sdk.NewInt(200),
			},
			{
				Token:  sdk.NewInt64Coin("uatom", 1_000_000_000_000),
				Weight: sdk.NewInt(1000),
			},
		},
		tokensIn:     sdk.NewCoins(sdk.NewInt64Coin("uosmo", 50_000)),
		expectShares: sdk.NewInt(833_333_315_972),
		expectLiq:    sdk.NewCoins(sdk.NewInt64Coin("uosmo", 50_000)),
	},
	{
		// Expected output from Balancer paper (https://balancer.fi/whitepaper.pdf) using equation (25) on page 10:
		// P_issued = P_supply * ((1 + (A_t / B_t))^W_t - 1)
		//
		// 819_444_430_000 = 100 * 10^18 * (( 1 + (50,000 * (1 - (1 - 0.167) * 0.02) / 1_000_000_000_000))^0.167 - 1)
		//
		// where:
		// 	P_supply = initial pool supply = 100 * 10^18 (set at pool creation, same for all new pools)
		//	A_t = amount of deposited asset = 50,000
		//	B_t = existing balance of deposited asset in the pool prior to deposit = 1,000,000,000,000
		//	W_t = normalized weight of deposited asset in pool = 200 / (200 + 1000) approx = 0.167
		// Plugging all of this in, we get:
		// 	Full solution: https://www.wolframalpha.com/input?i=100+*10%5E18*%28%281+%2B+%2850000*%281+-+%281-%28200+%2F+%28200+%2B+1000%29%29%29+*+0.02%29%2F1000000000000%29%29%5E%28200+%2F+%28200+%2B+1000%29%29+-+1%29
		// 	Simplified:  P_issued = 819_444_430_000
		name:    "single asset - token in weight is smaller than the other token, with non-zero swap fee",
		swapFee: sdk.MustNewDecFromStr("0.02"),
		poolAssets: []balancer.PoolAsset{
			{
				Token:  sdk.NewInt64Coin("uosmo", 1_000_000_000_000),
				Weight: sdk.NewInt(200),
			},
			{
				Token:  sdk.NewInt64Coin("uatom", 1_000_000_000_000),
				Weight: sdk.NewInt(1000),
			},
		},
		tokensIn:     sdk.NewCoins(sdk.NewInt64Coin("uosmo", 50_000)),
		expectShares: sdk.NewInt(819_444_430_000),
		expectLiq:    sdk.NewCoins(sdk.NewInt64Coin("uosmo", 50_000)),
	},
	{
		// Expected output from Balancer paper (https://balancer.fi/whitepaper.pdf) using equation (25) on page 10:
		// P_issued = P_supply * ((1 + (A_t / B_t))^W_t - 1)
		//
		// 9_775_731_930_496_140_648 = 100 * 10^18 * (( 1 + (117552 / 156_736))^0.167 - 1)
		//
		// where:
		// 	P_supply = initial pool supply = 100 * 10^18 (set at pool creation, same for all new pools)
		//	A_t = amount of deposited asset = 117552
		//	B_t = existing balance of deposited asset in the pool prior to deposit = 156_736
		//	W_t = normalized weight of deposited asset in pool = 200 / (200 + 1000) approx = 0.167
		// Plugging all of this in, we get:
		// 	Full solution: https://www.wolframalpha.com/input?i=100+*10%5E18*%28%281+%2B+%28117552*%281+-+%281-%28200+%2F+%28200+%2B+1000%29%29%29+*+0%29%2F156736%29%29%5E%28200+%2F+%28200+%2B+1000%29%29+-+1%29
		// 	Simplified:  P_issued = 9_775_731_930_496_140_648
		name:    "single asset - tokenIn is large relative to liquidity, token in weight is smaller than the other token, with zero swap fee",
		swapFee: sdk.MustNewDecFromStr("0"),
		poolAssets: []balancer.PoolAsset{
			{
				Token:  sdk.NewInt64Coin("uosmo", 156_736),
				Weight: sdk.NewInt(200),
			},
			{
				Token:  sdk.NewInt64Coin("uatom", 1_000_000_000_000),
				Weight: sdk.NewInt(1000),
			},
		},
		// 156_736 * 3 / 4 = 117552
		tokensIn:     sdk.NewCoins(sdk.NewInt64Coin("uosmo", (156_736*3)/4)),
		expectShares: sdk.NewIntFromUint64(9_775_731_930_496_140_648),
		expectLiq:    sdk.NewCoins(sdk.NewInt64Coin("uosmo", (156_736*3) / 4)),
	},
	{
		// Expected output from Balancer paper (https://balancer.fi/whitepaper.pdf) using equation (25) on page 10:
		// P_issued = P_supply * ((1 + (A_t / B_t))^W_t - 1)
		//
		// 9_644_655_900_000_000_000 = 100 * 10^18 * (( 1 + (117552 * (1 - (1 - 0.167) * 0.02) / 156_736))^0.167 - 1)
		//
		// where:
		// 	P_supply = initial pool supply = 100 * 10^18 (set at pool creation, same for all new pools)
		//	A_t = amount of deposited asset = 50,000
		//	B_t = existing balance of deposited asset in the pool prior to deposit = 1,000,000,000,000
		//	W_t = normalized weight of deposited asset in pool = 200 / (200 + 1000) approx = 0.167
		// Plugging all of this in, we get:
		// 	Full solution: https://www.wolframalpha.com/input?i=100+*10%5E18*%28%281+%2B+%2850000*%281+-+%281-%28200+%2F+%28200+%2B+1000%29%29%29+*+0.02%29%2F1000000000000%29%29%5E%28200+%2F+%28200+%2B+1000%29%29+-+1%29
		// 	Simplified:  P_issued = 9_644_655_900_000_000_000
		name:    "single asset - tokenIn is large relative to liquidity, token in weight is smaller than the other token, with non-zero swap fee",
		swapFee: sdk.MustNewDecFromStr("0.02"),
		poolAssets: []balancer.PoolAsset{
			{
				Token:  sdk.NewInt64Coin("uosmo", 156_736),
				Weight: sdk.NewInt(200),
			},
			{
				Token:  sdk.NewInt64Coin("uatom", 1_000_000_000_000),
				Weight: sdk.NewInt(1000),
			},
		},
		// 156_736 / 4 * 3 = 117552
		tokensIn:     sdk.NewCoins(sdk.NewInt64Coin("uosmo", 156_736/4*3)),
		expectShares: sdk.NewIntFromUint64(9_644_655_900_000_000_000),
		expectLiq:    sdk.NewCoins(sdk.NewInt64Coin("uosmo", 156_736/4*3)),
	},
	{
		// Expected output from Balancer paper (https://balancer.fi/whitepaper.pdf) using equation (25) on page 10:
		// P_issued = P_supply * ((1 + (A_t / B_t))^W_t - 1)
		//
		// 6_504_099_261_800_144_638 = 100 * 10^18 * (( 1 + (499_000 / 500_000))^0.09 - 1)
		//
		// where:
		// 	P_supply = initial pool supply = 100 * 10^18 (set at pool creation, same for all new pools)
		//	A_t = amount of deposited asset = 195920
		//	B_t = existing balance of deposited asset in the pool prior to deposit = 156_736
		//	W_t = normalized weight of deposited asset in pool = 100 / (100 + 1000) approx = 0.09
		// Plugging all of this in, we get:
		// 	Full solution: https://www.wolframalpha.com/input?i=100+*10%5E18*%28%281+%2B+%28499999*%281+-+%281-%28100+%2F+%28100+%2B+1000%29%29%29+*+0%29%2F500000%29%29%5E%28100+%2F+%28100+%2B+1000%29%29+-+1%29
		// 	Simplified:  P_issued = 6_504_099_261_800_144_638
		name:    "single asset - (almost 1 == tokenIn / liquidity ratio), token in weight is smaller than the other token, with zero swap fee",
		swapFee: sdk.MustNewDecFromStr("0"),
		poolAssets: []balancer.PoolAsset{
			{
				Token:  sdk.NewInt64Coin("uosmo", 500_000),
				Weight: sdk.NewInt(100),
			},
			{
				Token:  sdk.NewInt64Coin("uatom", 1_000_000_000_000),
				Weight: sdk.NewInt(1000),
			},
		},
		tokensIn:     sdk.NewCoins(sdk.NewInt64Coin("uosmo", 499_999)),
		expectShares: sdk.NewIntFromUint64(6_504_099_261_800_144_638),
		expectLiq:    sdk.NewCoins(sdk.NewInt64Coin("uosmo", 499_999)),
	},
	{
		// Currently, our Pow approximation function does not work correctly when one tries
		// to add liquidity that is larger than the existing liquidity.
		// The ratio of tokenIn / existing liquidity that is larger than or equal to 1 causes a panic.
		// This has been deemed as acceptable since it causes code complexity to fix
		// & only affects UX in an edge case (user has to split up single asset joins)
		name:    "single asset - (exactly 1 == tokenIn / liquidity ratio - failure), token in weight is smaller than the other token, with zero swap fee",
		swapFee: sdk.MustNewDecFromStr("0"),
		poolAssets: []balancer.PoolAsset{
			{
				Token:  sdk.NewInt64Coin("uosmo", 500_000),
				Weight: sdk.NewInt(100),
			},
			{
				Token:  sdk.NewInt64Coin("uatom", 1_000_000_000_000),
				Weight: sdk.NewInt(1000),
			},
		},
		tokensIn:     sdk.NewCoins(sdk.NewInt64Coin("uosmo", 500_000)),
		expectShares: sdk.NewIntFromUint64(6_504_099_261_800_144_638),
		expectLiq:    sdk.NewCoins(sdk.NewInt64Coin("uosmo", 499_999)),
		expectPanic:  true,
	},
	{
		name:    "tokenIn asset does not exist in pool",
		swapFee: sdk.MustNewDecFromStr("0"),
		poolAssets: []balancer.PoolAsset{
			{
				Token:  sdk.NewInt64Coin("uosmo", 1_000_000_000_000),
				Weight: sdk.NewInt(100),
			},
			{
				Token:  sdk.NewInt64Coin("uatom", 1_000_000_000_000),
				Weight: sdk.NewInt(100),
			},
		},
		tokensIn:     sdk.NewCoins(sdk.NewInt64Coin(doesNotExistDenom, 50_000)),
		expectShares: sdk.ZeroInt(),
		expErr:       fmt.Errorf(balancer.ErrMsgFormatNoPoolAssetFound, doesNotExistDenom),
	},
}

// This test sets up 2 asset pools, and then checks the spot price on them.
// It uses the pools spot price method, rather than the Gamm keepers spot price method.
func (suite *KeeperTestSuite) TestBalancerSpotPrice() {
	baseDenom := "uosmo"
	quoteDenom := "uion"

	tests := []struct {
		name                string
		baseDenomPoolInput  sdk.Coin
		quoteDenomPoolInput sdk.Coin
		expectError         bool
		expectedOutput      sdk.Dec
	}{
		{
			name:                "equal value",
			baseDenomPoolInput:  sdk.NewInt64Coin(baseDenom, 100),
			quoteDenomPoolInput: sdk.NewInt64Coin(quoteDenom, 100),
			expectError:         false,
			expectedOutput:      sdk.MustNewDecFromStr("1"),
		},
		{
			name:                "1:2 ratio",
			baseDenomPoolInput:  sdk.NewInt64Coin(baseDenom, 100),
			quoteDenomPoolInput: sdk.NewInt64Coin(quoteDenom, 200),
			expectError:         false,
			expectedOutput:      sdk.MustNewDecFromStr("0.500000000000000000"),
		},
		{
			name:                "2:1 ratio",
			baseDenomPoolInput:  sdk.NewInt64Coin(baseDenom, 200),
			quoteDenomPoolInput: sdk.NewInt64Coin(quoteDenom, 100),
			expectError:         false,
			expectedOutput:      sdk.MustNewDecFromStr("2.000000000000000000"),
		},
		{
			name:                "rounding after sigfig ratio",
			baseDenomPoolInput:  sdk.NewInt64Coin(baseDenom, 220),
			quoteDenomPoolInput: sdk.NewInt64Coin(quoteDenom, 115),
			expectError:         false,
			expectedOutput:      sdk.MustNewDecFromStr("1.913043480000000000"), // ans is 1.913043478260869565, rounded is 1.91304348
		},
		{
			name:                "check number of sig figs",
			baseDenomPoolInput:  sdk.NewInt64Coin(baseDenom, 100),
			quoteDenomPoolInput: sdk.NewInt64Coin(quoteDenom, 300),
			expectError:         false,
			expectedOutput:      sdk.MustNewDecFromStr("0.333333330000000000"),
		},
		{
			name:                "check number of sig figs high sizes",
			baseDenomPoolInput:  sdk.NewInt64Coin(baseDenom, 343569192534),
			quoteDenomPoolInput: sdk.NewCoin(quoteDenom, sdk.MustNewDecFromStr("186633424395479094888742").TruncateInt()),
			expectError:         false,
			expectedOutput:      sdk.MustNewDecFromStr("0.000000000001840877"),
		},
	}

	for _, tc := range tests {
		suite.SetupTest()

		poolId := suite.PrepareUni2PoolWithAssets(
			tc.baseDenomPoolInput,
			tc.quoteDenomPoolInput,
		)

		pool, err := suite.App.GAMMKeeper.GetPoolAndPoke(suite.Ctx, poolId)
		suite.Require().NoError(err, "test: %s", tc.name)
		balancerPool, isPool := pool.(*balancer.Pool)
		suite.Require().True(isPool, "test: %s", tc.name)

		spotPrice, err := balancerPool.SpotPrice(
			suite.Ctx,
			tc.baseDenomPoolInput.Denom,
			tc.quoteDenomPoolInput.Denom)

		if tc.expectError {
			suite.Require().Error(err, "test: %s", tc.name)
		} else {
			suite.Require().NoError(err, "test: %s", tc.name)
			suite.Require().True(spotPrice.Equal(tc.expectedOutput),
				"test: %s\nSpot price wrong, got %s, expected %s\n", tc.name,
				spotPrice, tc.expectedOutput)
		}
	}
}

// TestCalculateAmountOutAndIn_InverseRelationship tests that the same amount of token is guaranteed upon
// sequential operation of CalcInAmtGivenOut and CalcOutAmtGivenIn.
func TestCalculateAmountOutAndIn_InverseRelationship(t *testing.T) {
	type testcase struct {
		denomOut         string
		initialPoolOut   int64
		initialWeightOut int64
		initialCalcOut   int64

		denomIn         string
		initialPoolIn   int64
		initialWeightIn int64
	}

	// For every test case in testcases, apply a swap fee in swapFeeCases.
	testcases := []testcase{
		{
			denomOut:         "uosmo",
			initialPoolOut:   1_000_000_000_000,
			initialWeightOut: 100,
			initialCalcOut:   100,

			denomIn:         "ion",
			initialPoolIn:   1_000_000_000_000,
			initialWeightIn: 100,
		},
		{
			denomOut:         "uosmo",
			initialPoolOut:   1_000,
			initialWeightOut: 100,
			initialCalcOut:   100,

			denomIn:         "ion",
			initialPoolIn:   1_000_000,
			initialWeightIn: 100,
		},
		{
			denomOut:         "uosmo",
			initialPoolOut:   1_000,
			initialWeightOut: 100,
			initialCalcOut:   100,

			denomIn:         "ion",
			initialPoolIn:   1_000_000,
			initialWeightIn: 100,
		},
		{
			denomOut:         "uosmo",
			initialPoolOut:   1_000,
			initialWeightOut: 200,
			initialCalcOut:   100,

			denomIn:         "ion",
			initialPoolIn:   1_000_000,
			initialWeightIn: 50,
		},
		{
			denomOut:         "uosmo",
			initialPoolOut:   1_000_000,
			initialWeightOut: 200,
			initialCalcOut:   100000,

			denomIn:         "ion",
			initialPoolIn:   1_000_000_000,
			initialWeightIn: 50,
		},
	}

	swapFeeCases := []string{"0", "0.001", "0.1", "0.5", "0.99"}

	getTestCaseName := func(tc testcase, swapFeeCase string) string {
		return fmt.Sprintf("tokenOutInitial: %d, tokenInInitial: %d, initialOut: %d, swapFee: %s",
			tc.initialPoolOut,
			tc.initialPoolIn,
			tc.initialCalcOut,
			swapFeeCase,
		)
	}

	for _, tc := range testcases {
		for _, swapFee := range swapFeeCases {
			t.Run(getTestCaseName(tc, swapFee), func(t *testing.T) {
				ctx := createTestContext(t)

				poolAssetOut := balancer.PoolAsset{
					Token:  sdk.NewInt64Coin(tc.denomOut, tc.initialPoolOut),
					Weight: sdk.NewInt(tc.initialWeightOut),
				}

				poolAssetIn := balancer.PoolAsset{
					Token:  sdk.NewInt64Coin(tc.denomIn, tc.initialPoolIn),
					Weight: sdk.NewInt(tc.initialWeightIn),
				}

				swapFeeDec, err := sdk.NewDecFromStr(swapFee)
				require.NoError(t, err)

				exitFeeDec, err := sdk.NewDecFromStr("0")
				require.NoError(t, err)

				pool := createTestPool(t, swapFeeDec, exitFeeDec, poolAssetOut, poolAssetIn)
				require.NotNil(t, pool)

				initialOut := sdk.NewInt64Coin(poolAssetOut.Token.Denom, tc.initialCalcOut)
				initialOutCoins := sdk.NewCoins(initialOut)

				actualTokenIn, err := pool.CalcInAmtGivenOut(ctx, initialOutCoins, poolAssetIn.Token.Denom, swapFeeDec)
				require.NoError(t, err)

				inverseTokenOut, err := pool.CalcOutAmtGivenIn(ctx, sdk.NewCoins(actualTokenIn), poolAssetOut.Token.Denom, swapFeeDec)
				require.NoError(t, err)

				require.Equal(t, initialOut.Denom, inverseTokenOut.Denom)

				expected := initialOut.Amount.ToDec()
				actual := inverseTokenOut.Amount.ToDec()

				// allow a rounding error of up to 1 for this relation
				tol := sdk.NewDec(1)
				require.True(osmoutils.DecApproxEq(t, expected, actual, tol))
			})
		}
	}
}

func TestCalcSingleAssetInAndOut_InverseRelationship(t *testing.T) {
	type testcase struct {
		initialPoolOut   int64
		initialPoolIn    int64
		initialWeightOut int64
		tokenOut         int64
		initialWeightIn  int64
	}

	// For every test case in testcases, apply a swap fee in swapFeeCases.
	testcases := []testcase{
		{
			initialPoolOut:   1_000_000_000_000,
			tokenOut:         100,
			initialWeightOut: 100,
			initialWeightIn:  100,
		},
		{
			initialPoolOut:   1_000_000_000_000,
			tokenOut:         100,
			initialWeightOut: 50,
			initialWeightIn:  100,
		},
		{
			initialPoolOut:   1_000_000_000_000,
			tokenOut:         50,
			initialWeightOut: 100,
			initialWeightIn:  100,
		},
		{
			initialPoolOut:   1_000_000_000_000,
			tokenOut:         100,
			initialWeightOut: 100,
			initialWeightIn:  50,
		},
		{
			initialPoolOut:   1_000_000,
			tokenOut:         100,
			initialWeightOut: 100,
			initialWeightIn:  100,
		},
		{
			initialPoolOut:   2_351_333,
			tokenOut:         7,
			initialWeightOut: 148,
			initialWeightIn:  57,
		},
		{
			initialPoolOut:   1_000,
			tokenOut:         25,
			initialWeightOut: 100,
			initialWeightIn:  100,
		},
		{
			initialPoolOut:   1_000,
			tokenOut:         26,
			initialWeightOut: 100,
			initialWeightIn:  100,
		},
	}

	swapFeeCases := []string{"0", "0.001", "0.1", "0.5", "0.99"}

	getTestCaseName := func(tc testcase, swapFeeCase string) string {
		return fmt.Sprintf("initialPoolOut: %d, initialCalcOut: %d, initialWeightOut: %d, initialWeightIn: %d, swapFee: %s",
			tc.initialPoolOut,
			tc.tokenOut,
			tc.initialWeightOut,
			tc.initialWeightIn,
			swapFeeCase,
		)
	}

	for _, tc := range testcases {
		for _, swapFee := range swapFeeCases {
			t.Run(getTestCaseName(tc, swapFee), func(t *testing.T) {
				swapFeeDec, err := sdk.NewDecFromStr(swapFee)
				require.NoError(t, err)

				initialPoolBalanceOut := sdk.NewInt(tc.initialPoolOut)

				initialWeightOut := sdk.NewInt(tc.initialWeightOut)
				initialWeightIn := sdk.NewInt(tc.initialWeightIn)

				initialTotalShares := types.InitPoolSharesSupply.ToDec()
				initialCalcTokenOut := sdk.NewInt(tc.tokenOut)

				actualSharesOut := balancer.CalcPoolSharesOutGivenSingleAssetIn(
					initialPoolBalanceOut.ToDec(),
					initialWeightOut.ToDec().Quo(initialWeightOut.Add(initialWeightIn).ToDec()),
					initialTotalShares,
					initialCalcTokenOut.ToDec(),
					swapFeeDec,
				)

				inverseCalcTokenOut := balancer.CalcSingleAssetInGivenPoolSharesOut(
					initialPoolBalanceOut.Add(initialCalcTokenOut).ToDec(),
					initialWeightOut.ToDec().Quo(initialWeightOut.Add(initialWeightIn).ToDec()),
					initialTotalShares.Add(actualSharesOut),
					actualSharesOut,
					swapFeeDec,
				)

				tol := sdk.NewDec(1)
				require.True(osmoutils.DecApproxEq(t, initialCalcTokenOut.ToDec(), inverseCalcTokenOut, tol))
			})
		}
	}
}

func TestCalcJoinPoolShares(t *testing.T) {
	// We append shared calcSingleAssetJoinTestCases with multi-asset and edge
	// test cases.
	//
	// See calcJoinSharesTestCase struct definition for explanation why the
	// sharing is needed.
	testCases := []calcJoinSharesTestCase{
		{
			name:    "swap equal weights with zero swap fee",
			swapFee: sdk.MustNewDecFromStr("0"),
			poolAssets: []balancer.PoolAsset{
				{
					Token:  sdk.NewInt64Coin("uosmo", 1_000_000_000_000),
					Weight: sdk.NewInt(100),
				},
				{
					Token:  sdk.NewInt64Coin("uatom", 1_000_000_000_000),
					Weight: sdk.NewInt(100),
				},
			},
			tokensIn: sdk.NewCoins(
				sdk.NewInt64Coin("uosmo", 25_000),
				sdk.NewInt64Coin("uatom", 25_000),
			),
			// Raises liquidity perfectly by 25_000 / 1_000_000_000_000.
			// Initial number of pool shares = 100 * 10**18 = 10**20
			// Expected increase = liquidity_increase_ratio * initial number of pool shares = (25_000 / 1_000_000_000_000) * 10**20 = 2500000000000.0 = 2.5 * 10**12
			expectShares: sdk.NewInt(2.5e12),
			expectLiq: sdk.NewCoins(
				sdk.NewInt64Coin("uosmo", 25_000),
				sdk.NewInt64Coin("uatom", 25_000),
			),
		},
		{
			name:    "swap equal weights with 0.001 swap fee",
			swapFee: sdk.MustNewDecFromStr("0.001"),
			poolAssets: []balancer.PoolAsset{
				{
					Token:  sdk.NewInt64Coin("uosmo", 1_000_000_000_000),
					Weight: sdk.NewInt(100),
				},
				{
					Token:  sdk.NewInt64Coin("uatom", 1_000_000_000_000),
					Weight: sdk.NewInt(100),
				},
			},
			tokensIn: sdk.NewCoins(
				sdk.NewInt64Coin("uosmo", 25_000),
				sdk.NewInt64Coin("uatom", 25_000),
			),
			expectShares: sdk.NewInt(2500000000000),
			expectLiq: sdk.NewCoins(
				sdk.NewInt64Coin("uosmo", 25_000),
				sdk.NewInt64Coin("uatom", 25_000),
			),
		},
	}
	testCases = append(testCases, calcSingleAssetJoinTestCases...)

	for _, tc := range testCases {
		tc := tc

		t.Run(tc.name, func(t *testing.T) {
			pool := createTestPool(t, tc.swapFee, sdk.MustNewDecFromStr("0"), tc.poolAssets...)

			// system under test
			sut := func() {
				shares, liquidity, err := pool.CalcJoinPoolShares(sdk.Context{}, tc.tokensIn, tc.swapFee)
				if tc.expErr != nil {
					require.Error(t, err)
					require.Equal(t, tc.expErr, err)
					require.Equal(t, sdk.ZeroInt(), shares)
					require.Equal(t, sdk.NewCoins(), liquidity)
				} else {
					require.NoError(t, err)
					assertExpectedSharesErrRatio(t, tc.expectShares, shares)
					require.Equal(t, tc.expectLiq, liquidity)
				}
			}

			if tc.expectPanic {
				require.Panics(t, sut)
			} else {
				require.NotPanics(t, sut)
			}
		})
	}
}

// TestUpdateIntermediaryPoolAssetsLiquidity tests if `updateIntermediaryPoolAssetsLiquidity` returns poolAssetsByDenom map
// with the updated liquidity given by the parameter
func TestUpdateIntermediaryPoolAssetsLiquidity(t *testing.T) {
	testCases := []struct {
		name string

		// returns newLiquidity, originalPoolAssetsByDenom, expectedPoolAssetsByDenom
		setup func() (sdk.Coins, map[string]balancer.PoolAsset, map[string]balancer.PoolAsset)

		err error
	}{
		{
			name: "regular case with multiple pool assets and a subset of newLiquidity to update",

			setup: func() (sdk.Coins, map[string]balancer.PoolAsset, map[string]balancer.PoolAsset) {
				const (
					uosmoValueOriginal = 1_000_000_000_000
					atomValueOriginal  = 123
					ionValueOriginal   = 657

					// Weight does not affect calculations so it is shared
					weight = 100
				)

				newLiquidity := sdk.NewCoins(
					sdk.NewInt64Coin("uosmo", 1_000),
					sdk.NewInt64Coin("atom", 2_000),
					sdk.NewInt64Coin("ion", 3_000))

				originalPoolAssetsByDenom := map[string]balancer.PoolAsset{
					"uosmo": {
						Token:  sdk.NewInt64Coin("uosmo", uosmoValueOriginal),
						Weight: sdk.NewInt(weight),
					},
					"atom": {
						Token:  sdk.NewInt64Coin("atom", atomValueOriginal),
						Weight: sdk.NewInt(weight),
					},
					"ion": {
						Token:  sdk.NewInt64Coin("ion", ionValueOriginal),
						Weight: sdk.NewInt(weight),
					},
				}

				expectedPoolAssetsByDenom := map[string]balancer.PoolAsset{}
				for k, v := range originalPoolAssetsByDenom {
					expectedValue := balancer.PoolAsset{Token: v.Token, Weight: v.Weight}
					expectedValue.Token.Amount = expectedValue.Token.Amount.Add(newLiquidity.AmountOf(k))
					expectedPoolAssetsByDenom[k] = expectedValue
				}

				return newLiquidity, originalPoolAssetsByDenom, expectedPoolAssetsByDenom
			},
		},
		{
			name: "new liquidity has no coins",

			setup: func() (sdk.Coins, map[string]balancer.PoolAsset, map[string]balancer.PoolAsset) {
				const (
					uosmoValueOriginal = 1_000_000_000_000
					atomValueOriginal  = 123
					ionValueOriginal   = 657

					// Weight does not affect calculations so it is shared
					weight = 100
				)

				newLiquidity := sdk.NewCoins()

				originalPoolAssetsByDenom := map[string]balancer.PoolAsset{
					"uosmo": {
						Token:  sdk.NewInt64Coin("uosmo", uosmoValueOriginal),
						Weight: sdk.NewInt(weight),
					},
					"atom": {
						Token:  sdk.NewInt64Coin("atom", atomValueOriginal),
						Weight: sdk.NewInt(weight),
					},
					"ion": {
						Token:  sdk.NewInt64Coin("ion", ionValueOriginal),
						Weight: sdk.NewInt(weight),
					},
				}

				return newLiquidity, originalPoolAssetsByDenom, originalPoolAssetsByDenom
			},
		},
		{
			name: "newLiquidity has a coin that poolAssets don't",

			setup: func() (sdk.Coins, map[string]balancer.PoolAsset, map[string]balancer.PoolAsset) {
				const (
					uosmoValueOriginal = 1_000_000_000_000

					// Weight does not affect calculations so it is shared
					weight = 100
				)

				newLiquidity := sdk.NewCoins(
					sdk.NewInt64Coin("juno", 1_000))

				originalPoolAssetsByDenom := map[string]balancer.PoolAsset{
					"uosmo": {
						Token:  sdk.NewInt64Coin("uosmo", uosmoValueOriginal),
						Weight: sdk.NewInt(weight),
					},
				}

				return newLiquidity, originalPoolAssetsByDenom, originalPoolAssetsByDenom
			},

			err: fmt.Errorf(balancer.ErrMsgFormatFailedInterimLiquidityUpdate, "juno"),
		},
	}

	for _, tc := range testCases {
		t.Run(tc.name, func(t *testing.T) {
			newLiquidity, originalPoolAssetsByDenom, expectedPoolAssetsByDenom := tc.setup()

			err := balancer.UpdateIntermediaryPoolAssetsLiquidity(newLiquidity, originalPoolAssetsByDenom)

			require.Equal(t, tc.err, err)

			if tc.err != nil {
				return
			}

			require.Equal(t, expectedPoolAssetsByDenom, originalPoolAssetsByDenom)
		})
	}
}

func TestCalcSingleAssetJoin(t *testing.T) {
	for _, tc := range calcSingleAssetJoinTestCases {
		tc := tc
		t.Run(tc.name, func(t *testing.T) {
			pool := createTestPool(t, tc.swapFee, sdk.MustNewDecFromStr("0"), tc.poolAssets...)

			balancerPool, ok := pool.(*balancer.Pool)
			require.True(t, ok)

			tokenIn := tc.tokensIn[0]

			poolAssetInDenom := tokenIn.Denom
			// when testing a case with tokenIn that does not exist in pool, we just want
			// to provide any pool asset.
			if tc.expErr != nil && strings.Contains(tc.expErr.Error(), doesNotExistDenom) {
				poolAssetInDenom = tc.poolAssets[0].Token.Denom
			}

			// find pool asset in pool
			// must be in pool since weights get scaled in Balancer pool
			// constructor
			poolAssetIn, err := balancerPool.GetPoolAsset(poolAssetInDenom)
			require.NoError(t, err)

			// system under test
			sut := func() {
				shares, err := balancerPool.CalcSingleAssetJoin(tokenIn, tc.swapFee, poolAssetIn, pool.GetTotalShares())

				if tc.expErr != nil {
					require.Error(t, err)
					require.Equal(t, tc.expErr, err)
					require.Equal(t, sdk.ZeroInt(), shares)
					return
				}

				require.NoError(t, err)
				assertExpectedSharesErrRatio(t, tc.expectShares, shares)
			}

<<<<<<< HEAD
			if tc.expectPanic {
				require.Panics(t, sut)
			} else {
				require.NotPanics(t, sut)
			}
=======
			// It is impossible to set up a test case with error here so we omit it.
			require.NoError(t, err)
			assertExpectedSharesErrRatio(t, tc.expectShares, shares)
>>>>>>> 9432b927
		})
	}
}

func TestCalcJoinSingleAssetTokensIn(t *testing.T) {
	testCases := []struct {
		name           string
		swapFee        sdk.Dec
		poolAssets     []balancer.PoolAsset
		tokensIn       sdk.Coins
		expectShares   sdk.Int
		expectLiqudity sdk.Coins
		expErr         error
	}{
		{
			// Expected output from Balancer paper (https://balancer.fi/whitepaper.pdf) using equation (25) on page 10:
			// P_issued = P_supply * ((1 + (A_t / B_t))^W_t - 1)
			//
			// 2_499_999_968_750 = 100 * 10^18 * (( 1 + (50,000 / 1_000_000_000_000))^0.5 - 1)
			//
			// where:
			// 	P_supply = initial pool supply = 100 * 10^18 (set at pool creation, same for all new pools)
			//	A_t = amount of deposited asset = 50,000
			//	B_t = existing balance of deposited asset in the pool prior to deposit = 1,000,000,000,000
			//	W_t = normalized weight of deposited asset in pool = 0.5 (equally weighted two-asset pool)
			// Plugging all of this in, we get:
			// 	Full solution: https://www.wolframalpha.com/input?i=100000000000000000000*%28%281+%2B+%2850000%2F1000000000000%29%29%5E0.5+-+1%29
			// 	Simplified:  P_issued = 2,499,999,968,750
			name:    "one token in - equal weights with zero swap fee",
			swapFee: sdk.MustNewDecFromStr("0"),
			poolAssets: []balancer.PoolAsset{
				{
					Token:  sdk.NewInt64Coin("uosmo", 1_000_000_000_000),
					Weight: sdk.NewInt(100),
				},
				{
					Token:  sdk.NewInt64Coin("uatom", 1_000_000_000_000),
					Weight: sdk.NewInt(100),
				},
			},
			tokensIn:     sdk.NewCoins(sdk.NewInt64Coin("uosmo", 50_000)),
			expectShares: sdk.NewInt(2_499_999_968_750),
		},
		{
			// Expected output from Balancer paper (https://balancer.fi/whitepaper.pdf) using equation (25) on page 10:
			// P_issued = P_supply * ((1 + (A_t / B_t))^W_t - 1)
			//
			// 2_499_999_968_750 = 100 * 10^18 * (( 1 + (50,000 / 1_000_000_000_000))^0.5 - 1)
			//
			// where:
			// 	P_supply = initial pool supply = 100 * 10^18 (set at pool creation, same for all new pools)
			//	A_t = amount of deposited asset = 50,000
			//	B_t = existing balance of deposited asset in the pool prior to deposit = 1,000,000,000,000
			//	W_t = normalized weight of deposited asset in pool = 0.5 (equally weighted two-asset pool)
			// Plugging all of this in, we get:
			// 	Full solution: https://www.wolframalpha.com/input?i=100000000000000000000*%28%281+%2B+%2850000%2F1000000000000%29%29%5E0.5+-+1%29
			// 	Simplified:  P_issued = 2,499,999,968,750
			name:    "two tokens in - equal weights with zero swap fee",
			swapFee: sdk.MustNewDecFromStr("0"),
			poolAssets: []balancer.PoolAsset{
				{
					Token:  sdk.NewInt64Coin("uosmo", 1_000_000_000_000),
					Weight: sdk.NewInt(100),
				},
				{
					Token:  sdk.NewInt64Coin("uatom", 1_000_000_000_000),
					Weight: sdk.NewInt(100),
				},
			},
			tokensIn:     sdk.NewCoins(sdk.NewInt64Coin("uosmo", 50_000), sdk.NewInt64Coin("uatom", 50_000)),
			expectShares: sdk.NewInt(2_499_999_968_750 * 2),
		},
		{
			// Expected output from Balancer paper (https://balancer.fi/whitepaper.pdf) using equation (25) with on page 10
			// with swapFeeRatio added:
			// P_issued = P_supply * ((1 + (A_t * swapFeeRatio  / B_t))^W_t - 1)
			//
			// 2_487_500_000_000 = 100 * 10^18 * (( 1 + (50,000 * (1 - (1 - 0.5) * 0.01) / 1_000_000_000_000))^0.5 - 1)
			//
			// where:
			// 	P_supply = initial pool supply = 100 * 10^18 (set at pool creation, same for all new pools)
			//	A_t = amount of deposited asset = 50,000
			//	B_t = existing balance of deposited asset in the pool prior to deposit = 1,000,000,000,000
			//	W_t = normalized weight of deposited asset in pool = 0.5 (equally weighted two-asset pool)
			// 	swapFeeRatio = (1 - (1 - W_t) * swapFee)
			// Plugging all of this in, we get:
			// 	Full solution: https://www.wolframalpha.com/input?i=100+*10%5E18*%28%281+%2B+%2850000*%281+-+%281-0.5%29+*+0.01%29%2F1000000000000%29%29%5E0.5+-+1%29
			// 	Simplified:  P_issued = 2_487_500_000_000
			name:    "one token in - equal weights with swap fee of 0.01",
			swapFee: sdk.MustNewDecFromStr("0.01"),
			poolAssets: []balancer.PoolAsset{
				{
					Token:  sdk.NewInt64Coin("uosmo", 1_000_000_000_000),
					Weight: sdk.NewInt(100),
				},
				{
					Token:  sdk.NewInt64Coin("uatom", 1_000_000_000_000),
					Weight: sdk.NewInt(100),
				},
			},
			tokensIn:     sdk.NewCoins(sdk.NewInt64Coin("uosmo", 50_000)),
			expectShares: sdk.NewInt(2_487_500_000_000),
		},
		{
			// Expected output from Balancer paper (https://balancer.fi/whitepaper.pdf) using equation (25) with on page 10
			// with swapFeeRatio added:
			// P_issued = P_supply * ((1 + (A_t * swapFeeRatio  / B_t))^W_t - 1)
			//
			// 2_487_500_000_000 = 100 * 10^18 * (( 1 + (50,000 * (1 - (1 - 0.5) * 0.01) / 1_000_000_000_000))^0.5 - 1)
			//
			// where:
			// 	P_supply = initial pool supply = 100 * 10^18 (set at pool creation, same for all new pools)
			//	A_t = amount of deposited asset = 50,000
			//	B_t = existing balance of deposited asset in the pool prior to deposit = 1,000,000,000,000
			//	W_t = normalized weight of deposited asset in pool = 0.5 (equally weighted two-asset pool)
			// 	swapFeeRatio = (1 - (1 - W_t) * swapFee)
			// Plugging all of this in, we get:
			// 	Full solution: https://www.wolframalpha.com/input?i=100+*10%5E18*%28%281+%2B+%2850000*%281+-+%281-0.5%29+*+0.01%29%2F1000000000000%29%29%5E0.5+-+1%29
			// 	Simplified:  P_issued = 2_487_500_000_000
			name:    "two tokens in - equal weights with swap fee of 0.01",
			swapFee: sdk.MustNewDecFromStr("0.01"),
			poolAssets: []balancer.PoolAsset{
				{
					Token:  sdk.NewInt64Coin("uosmo", 1_000_000_000_000),
					Weight: sdk.NewInt(100),
				},
				{
					Token:  sdk.NewInt64Coin("uatom", 1_000_000_000_000),
					Weight: sdk.NewInt(100),
				},
			},
			tokensIn:     sdk.NewCoins(sdk.NewInt64Coin("uosmo", 50_000), sdk.NewInt64Coin("uatom", 50_000)),
			expectShares: sdk.NewInt(2_487_500_000_000 * 2),
		},
		{
			// For uosmo:
			//
			// Expected output from Balancer paper (https://balancer.fi/whitepaper.pdf) using equation (25) with on page 10
			// with swapFeeRatio added:
			// P_issued = P_supply * ((1 + (A_t * swapFeeRatio  / B_t))^W_t - 1)
			//
			// 2_072_912_400_000_000 = 100 * 10^18 * (( 1 + (50,000 * (1 - (1 - 0.83) * 0.03) / 2_000_000_000))^0.83 - 1)
			//
			// where:
			// 	P_supply = initial pool supply = 100 * 10^18 (set at pool creation, same for all new pools)
			//	A_t = amount of deposited asset = 50,000
			//	B_t = existing balance of deposited asset in the pool prior to deposit = 2_000_000_000
			//	W_t = normalized weight of deposited asset in pool = 500 / 500 + 100 = 0.83
			// 	swapFeeRatio = (1 - (1 - W_t) * swapFee)
			// Plugging all of this in, we get:
			// 	Full solution: https://www.wolframalpha.com/input?i=100+*10%5E18*%28%281+%2B+%2850000*%281+-+%281-%28500+%2F+%28500+%2B+100%29%29%29+*+0.03%29%2F2000000000%29%29%5E%28500+%2F+%28500+%2B+100%29%29+-+1%29
			// 	Simplified:  P_issued = 2_072_912_400_000_000
			//
			//
			// For uatom:
			//
			// Expected output from Balancer paper (https://balancer.fi/whitepaper.pdf) using equation (25) with on page 10
			// with swapFeeRatio added:
			// P_issued = P_supply * ((1 + (A_t * swapFeeRatio  / B_t))^W_t - 1)
			//
			// 1_624_999_900_000 = 100 * 10^18 * (( 1 + (100_000 * (1 - (1 - 0.167) * 0.03) / 1_000_000_000_000))^0.167 - 1)
			//
			// where:
			// 	P_supply = initial pool supply = 100 * 10^18 (set at pool creation, same for all new pools)
			//	A_t = amount of deposited asset = 50,000
			//	B_t = existing balance of deposited asset in the pool prior to deposit = 1,000,000,000,000
			//	W_t = normalized weight of deposited asset in pool = 100 / 500 + 100 = 0.167
			// 	swapFeeRatio = (1 - (1 - W_t) * swapFee)
			// Plugging all of this in, we get:
			// 	Full solution: https://www.wolframalpha.com/input?i=100+*10%5E18*%28%281+%2B+%28100000*%281+-+%281-%28100+%2F+%28500+%2B+100%29%29%29+*+0.03%29%2F1000000000000%29%29%5E%28100+%2F+%28500+%2B+100%29%29+-+1%29
			// 	Simplified:  P_issued = 1_624_999_900_000
			name:    "two varying tokens in, varying weights, with swap fee of 0.03",
			swapFee: sdk.MustNewDecFromStr("0.03"),
			poolAssets: []balancer.PoolAsset{
				{
					Token:  sdk.NewInt64Coin("uosmo", 2_000_000_000),
					Weight: sdk.NewInt(500),
				},
				{
					Token:  sdk.NewInt64Coin("uatom", 1_000_000_000_000),
					Weight: sdk.NewInt(100),
				},
			},
			tokensIn:     sdk.NewCoins(sdk.NewInt64Coin("uosmo", 50_000), sdk.NewInt64Coin("uatom", 100_000)),
			expectShares: sdk.NewInt(2_072_912_400_000_000 + 1_624_999_900_000),
		},
		{
			name:    "no tokens in",
			swapFee: sdk.MustNewDecFromStr("0.03"),
			poolAssets: []balancer.PoolAsset{
				{
					Token:  sdk.NewInt64Coin("uosmo", 2_000_000_000),
					Weight: sdk.NewInt(500),
				},
				{
					Token:  sdk.NewInt64Coin("uatom", 1_000_000_000_000),
					Weight: sdk.NewInt(100),
				},
			},
			tokensIn:     sdk.NewCoins(),
			expectShares: sdk.NewInt(0),
		},
		{
			name:    "one of the tokensIn asset does not exist in pool",
			swapFee: sdk.MustNewDecFromStr("0"),
			poolAssets: []balancer.PoolAsset{
				{
					Token:  sdk.NewInt64Coin("uosmo", 1_000_000_000_000),
					Weight: sdk.NewInt(100),
				},
				{
					Token:  sdk.NewInt64Coin("uatom", 1_000_000_000_000),
					Weight: sdk.NewInt(100),
				},
			},
			// Second tokenIn does not exist.
			tokensIn:     sdk.NewCoins(sdk.NewInt64Coin("uosmo", 50_000), sdk.NewInt64Coin(doesNotExistDenom, 50_000)),
			expectShares: sdk.ZeroInt(),
			expErr:       fmt.Errorf(balancer.ErrMsgFormatNoPoolAssetFound, doesNotExistDenom),
		},
	}

	for _, tc := range testCases {
		tc := tc

		t.Run(tc.name, func(t *testing.T) {
			pool := createTestPool(t, tc.swapFee, sdk.MustNewDecFromStr("0"), tc.poolAssets...)

			balancerPool, ok := pool.(*balancer.Pool)
			require.True(t, ok)

			poolAssetsByDenom, err := balancer.GetPoolAssetsByDenom(balancerPool.GetAllPoolAssets())
			require.NoError(t, err)

			// estimate expected liquidity
			expectedNewLiquidity := sdk.NewCoins()
			for _, tokenIn := range tc.tokensIn {
				expectedNewLiquidity = expectedNewLiquidity.Add(tokenIn)
			}

			totalNumShares, totalNewLiquidity, err := balancerPool.CalcJoinSingleAssetTokensIn(tc.tokensIn, pool.GetTotalShares(), poolAssetsByDenom, tc.swapFee)

			if tc.expErr != nil {
				require.Error(t, err)
				require.Equal(t, tc.expErr, err)
				require.Equal(t, sdk.ZeroInt(), totalNumShares)
				require.Equal(t, sdk.Coins{}, totalNewLiquidity)
				return
			}

			require.NoError(t, err)

			require.Equal(t, expectedNewLiquidity, totalNewLiquidity)

			if tc.expectShares.Int64() == 0 {
				require.Equal(t, tc.expectShares, totalNumShares)
				return
			}

			assertExpectedSharesErrRatio(t, tc.expectShares, totalNumShares)
		})
	}
}

func TestRandomizedJoinPoolExitPoolInvariants(t *testing.T) {
	type testCase struct {
		initialTokensDenomIn  int64
		initialTokensDenomOut int64

		percentRatio int64

		numShares sdk.Int
	}

	const (
		denomOut = "denomOut"
		denomIn  = "denomIn"
	)

	now := time.Now().Unix()
	rng := rand.NewSource(now)
	t.Logf("Using random source of %d\n", now)

	// generate test case with randomized initial assets and join/exit ratio
	newCase := func() (tc *testCase) {
		tc = new(testCase)
		tc.initialTokensDenomIn = rng.Int63() % 1_000_000
		tc.initialTokensDenomOut = rng.Int63() % 1_000_000

		// 1%~100% of initial assets
		tc.percentRatio = rng.Int63()%100 + 1

		return tc
	}

	swapFeeDec, err := sdk.NewDecFromStr("0")
	require.NoError(t, err)

	exitFeeDec, err := sdk.NewDecFromStr("0")
	require.NoError(t, err)

	// create pool with randomized initial token amounts
	// and randomized ratio of join/exit
	createPool := func(tc *testCase) (pool *balancer.Pool) {
		poolAssetOut := balancer.PoolAsset{
			Token:  sdk.NewInt64Coin(denomOut, tc.initialTokensDenomOut),
			Weight: sdk.NewInt(5),
		}

		poolAssetIn := balancer.PoolAsset{
			Token:  sdk.NewInt64Coin(denomIn, tc.initialTokensDenomIn),
			Weight: sdk.NewInt(5),
		}

		pool = createTestPool(t, swapFeeDec, exitFeeDec, poolAssetOut, poolAssetIn).(*balancer.Pool)
		require.NotNil(t, pool)

		return pool
	}

	// joins with predetermined ratio
	joinPool := func(pool types.PoolI, tc *testCase) {
		tokensIn := sdk.Coins{
			sdk.NewInt64Coin(denomIn, tc.initialTokensDenomIn*tc.percentRatio/100),
			sdk.NewInt64Coin(denomOut, tc.initialTokensDenomOut*tc.percentRatio/100),
		}
		numShares, err := pool.JoinPool(sdk.Context{}, tokensIn, swapFeeDec)
		require.NoError(t, err)
		tc.numShares = numShares
	}

	// exits for same amount of shares minted
	exitPool := func(pool types.PoolI, tc *testCase) {
		_, err := pool.ExitPool(sdk.Context{}, tc.numShares, exitFeeDec)
		require.NoError(t, err)
	}

	invariantJoinExitInversePreserve := func(
		beforeCoins, afterCoins sdk.Coins,
		beforeShares, afterShares sdk.Int,
	) {
		// test token amount has been preserved
		require.True(t,
			!beforeCoins.IsAnyGT(afterCoins),
			"Coins has not been preserved before and after join-exit\nbefore:\t%s\nafter:\t%s",
			beforeCoins, afterCoins,
		)
		// test share amount has been preserved
		require.True(t,
			beforeShares.Equal(afterShares),
			"Shares has not been preserved before and after join-exit\nbefore:\t%s\nafter:\t%s",
			beforeShares, afterShares,
		)
	}

	testPoolInvariants := func() {
		tc := newCase()
		pool := createPool(tc)
		originalCoins, originalShares := pool.GetTotalPoolLiquidity(sdk.Context{}), pool.GetTotalShares()
		joinPool(pool, tc)
		exitPool(pool, tc)
		invariantJoinExitInversePreserve(
			originalCoins, pool.GetTotalPoolLiquidity(sdk.Context{}),
			originalShares, pool.GetTotalShares(),
		)
	}

	for i := 0; i < 1000; i++ {
		testPoolInvariants()
	}
}

// TestGetPoolAssetsByDenom tests if `GetPoolAssetsByDenom` succesfully creates a map of denom to pool asset
// given pool asset as parameter
func TestGetPoolAssetsByDenom(t *testing.T) {
	testCases := []struct {
		name                      string
		poolAssets                []balancer.PoolAsset
		expectedPoolAssetsByDenom map[string]balancer.PoolAsset

		err error
	}{
		{
			name:                      "zero pool assets",
			poolAssets:                []balancer.PoolAsset{},
			expectedPoolAssetsByDenom: make(map[string]balancer.PoolAsset),
		},
		{
			name: "one pool asset",
			poolAssets: []balancer.PoolAsset{
				{
					Token:  sdk.NewInt64Coin("uosmo", 1_000_000_000_000),
					Weight: sdk.NewInt(100),
				},
			},
			expectedPoolAssetsByDenom: map[string]balancer.PoolAsset{
				"uosmo": {
					Token:  sdk.NewInt64Coin("uosmo", 1_000_000_000_000),
					Weight: sdk.NewInt(100),
				},
			},
		},
		{
			name: "two pool assets",
			poolAssets: []balancer.PoolAsset{
				{
					Token:  sdk.NewInt64Coin("uosmo", 1_000_000_000_000),
					Weight: sdk.NewInt(100),
				},
				{
					Token:  sdk.NewInt64Coin("atom", 123),
					Weight: sdk.NewInt(400),
				},
			},
			expectedPoolAssetsByDenom: map[string]balancer.PoolAsset{
				"uosmo": {
					Token:  sdk.NewInt64Coin("uosmo", 1_000_000_000_000),
					Weight: sdk.NewInt(100),
				},
				"atom": {
					Token:  sdk.NewInt64Coin("atom", 123),
					Weight: sdk.NewInt(400),
				},
			},
		},
		{
			name: "duplicate pool assets",
			poolAssets: []balancer.PoolAsset{
				{
					Token:  sdk.NewInt64Coin("uosmo", 1_000_000_000_000),
					Weight: sdk.NewInt(100),
				},
				{
					Token:  sdk.NewInt64Coin("uosmo", 123),
					Weight: sdk.NewInt(400),
				},
			},
			err: fmt.Errorf(balancer.ErrMsgFormatRepeatingPoolAssetsNotAllowed, "uosmo"),
		},
	}

	for _, tc := range testCases {
		t.Run(tc.name, func(t *testing.T) {
			actualPoolAssetsByDenom, err := balancer.GetPoolAssetsByDenom(tc.poolAssets)

			require.Equal(t, tc.err, err)

			if tc.err != nil {
				return
			}

			require.Equal(t, tc.expectedPoolAssetsByDenom, actualPoolAssetsByDenom)
		})
	}
}

func assertExpectedSharesErrRatio(t *testing.T, expectedShares, actualShares sdk.Int) {
	allowedErrRatioDec, err := sdk.NewDecFromStr(allowedErrRatio)
	require.NoError(t, err)

	errTolerance := osmoutils.ErrTolerance{
		MultiplicativeTolerance: allowedErrRatioDec,
	}

	require.Equal(
		t,
		0,
		errTolerance.Compare(expectedShares, actualShares),
		fmt.Sprintf("expectedShares: %s, actualShares: %s", expectedShares.String(), actualShares.String()))
}<|MERGE_RESOLUTION|>--- conflicted
+++ resolved
@@ -1003,17 +1003,11 @@
 				assertExpectedSharesErrRatio(t, tc.expectShares, shares)
 			}
 
-<<<<<<< HEAD
 			if tc.expectPanic {
 				require.Panics(t, sut)
 			} else {
 				require.NotPanics(t, sut)
 			}
-=======
-			// It is impossible to set up a test case with error here so we omit it.
-			require.NoError(t, err)
-			assertExpectedSharesErrRatio(t, tc.expectShares, shares)
->>>>>>> 9432b927
 		})
 	}
 }
