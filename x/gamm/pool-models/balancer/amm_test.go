package balancer_test

import (
	"fmt"
	"math/rand"
	"testing"
	time "time"

	sdk "github.com/cosmos/cosmos-sdk/types"
	"github.com/stretchr/testify/require"

	"github.com/osmosis-labs/osmosis/v7/osmoutils"
	"github.com/osmosis-labs/osmosis/v7/x/gamm/pool-models/balancer"
	"github.com/osmosis-labs/osmosis/v7/x/gamm/types"
)

// allowedErrRatio is the maximal multiplicative difference in either
// direction (positive or negative) that we accept to tolerate in
// unit tests for calcuating the number of shares to be returned by
// joining a pool. The comparison is done between Wolfram estimates and our AMM logic.
const allowedErrRatio = "0.0000001"

// This test sets up 2 asset pools, and then checks the spot price on them.
// It uses the pools spot price method, rather than the Gamm keepers spot price method.
func (suite *KeeperTestSuite) TestBalancerSpotPrice() {
	baseDenom := "uosmo"
	quoteDenom := "uion"

	tests := []struct {
		name                string
		baseDenomPoolInput  sdk.Coin
		quoteDenomPoolInput sdk.Coin
		expectError         bool
		expectedOutput      sdk.Dec
	}{
		{
			name:                "equal value",
			baseDenomPoolInput:  sdk.NewInt64Coin(baseDenom, 100),
			quoteDenomPoolInput: sdk.NewInt64Coin(quoteDenom, 100),
			expectError:         false,
			expectedOutput:      sdk.MustNewDecFromStr("1"),
		},
		{
			name:                "1:2 ratio",
			baseDenomPoolInput:  sdk.NewInt64Coin(baseDenom, 100),
			quoteDenomPoolInput: sdk.NewInt64Coin(quoteDenom, 200),
			expectError:         false,
			expectedOutput:      sdk.MustNewDecFromStr("0.500000000000000000"),
		},
		{
			name:                "2:1 ratio",
			baseDenomPoolInput:  sdk.NewInt64Coin(baseDenom, 200),
			quoteDenomPoolInput: sdk.NewInt64Coin(quoteDenom, 100),
			expectError:         false,
			expectedOutput:      sdk.MustNewDecFromStr("2.000000000000000000"),
		},
		{
			name:                "rounding after sigfig ratio",
			baseDenomPoolInput:  sdk.NewInt64Coin(baseDenom, 220),
			quoteDenomPoolInput: sdk.NewInt64Coin(quoteDenom, 115),
			expectError:         false,
			expectedOutput:      sdk.MustNewDecFromStr("1.913043480000000000"), // ans is 1.913043478260869565, rounded is 1.91304348
		},
		{
			name:                "check number of sig figs",
			baseDenomPoolInput:  sdk.NewInt64Coin(baseDenom, 100),
			quoteDenomPoolInput: sdk.NewInt64Coin(quoteDenom, 300),
			expectError:         false,
			expectedOutput:      sdk.MustNewDecFromStr("0.333333330000000000"),
		},
		{
			name:                "check number of sig figs high sizes",
			baseDenomPoolInput:  sdk.NewInt64Coin(baseDenom, 343569192534),
			quoteDenomPoolInput: sdk.NewCoin(quoteDenom, sdk.MustNewDecFromStr("186633424395479094888742").TruncateInt()),
			expectError:         false,
			expectedOutput:      sdk.MustNewDecFromStr("0.000000000001840877"),
		},
	}

	for _, tc := range tests {
		suite.SetupTest()

		poolId := suite.PrepareUni2PoolWithAssets(
			tc.baseDenomPoolInput,
			tc.quoteDenomPoolInput,
		)

		pool, err := suite.App.GAMMKeeper.GetPoolAndPoke(suite.Ctx, poolId)
		suite.Require().NoError(err, "test: %s", tc.name)
		balancerPool, isPool := pool.(*balancer.Pool)
		suite.Require().True(isPool, "test: %s", tc.name)

		spotPrice, err := balancerPool.SpotPrice(
			suite.Ctx,
			tc.baseDenomPoolInput.Denom,
			tc.quoteDenomPoolInput.Denom)

		if tc.expectError {
			suite.Require().Error(err, "test: %s", tc.name)
		} else {
			suite.Require().NoError(err, "test: %s", tc.name)
			suite.Require().True(spotPrice.Equal(tc.expectedOutput),
				"test: %s\nSpot price wrong, got %s, expected %s\n", tc.name,
				spotPrice, tc.expectedOutput)
		}
	}
}

// TestCalculateAmountOutAndIn_InverseRelationship tests that the same amount of token is guaranteed upon
// sequential operation of CalcInAmtGivenOut and CalcOutAmtGivenIn.
func TestCalculateAmountOutAndIn_InverseRelationship(t *testing.T) {
	type testcase struct {
		denomOut         string
		initialPoolOut   int64
		initialWeightOut int64
		initialCalcOut   int64

		denomIn         string
		initialPoolIn   int64
		initialWeightIn int64
	}

	// For every test case in testcases, apply a swap fee in swapFeeCases.
	testcases := []testcase{
		{
			denomOut:         "uosmo",
			initialPoolOut:   1_000_000_000_000,
			initialWeightOut: 100,
			initialCalcOut:   100,

			denomIn:         "ion",
			initialPoolIn:   1_000_000_000_000,
			initialWeightIn: 100,
		},
		{
			denomOut:         "uosmo",
			initialPoolOut:   1_000,
			initialWeightOut: 100,
			initialCalcOut:   100,

			denomIn:         "ion",
			initialPoolIn:   1_000_000,
			initialWeightIn: 100,
		},
		{
			denomOut:         "uosmo",
			initialPoolOut:   1_000,
			initialWeightOut: 100,
			initialCalcOut:   100,

			denomIn:         "ion",
			initialPoolIn:   1_000_000,
			initialWeightIn: 100,
		},
		{
			denomOut:         "uosmo",
			initialPoolOut:   1_000,
			initialWeightOut: 200,
			initialCalcOut:   100,

			denomIn:         "ion",
			initialPoolIn:   1_000_000,
			initialWeightIn: 50,
		},
		{
			denomOut:         "uosmo",
			initialPoolOut:   1_000_000,
			initialWeightOut: 200,
			initialCalcOut:   100000,

			denomIn:         "ion",
			initialPoolIn:   1_000_000_000,
			initialWeightIn: 50,
		},
	}

	swapFeeCases := []string{"0", "0.001", "0.1", "0.5", "0.99"}

	getTestCaseName := func(tc testcase, swapFeeCase string) string {
		return fmt.Sprintf("tokenOutInitial: %d, tokenInInitial: %d, initialOut: %d, swapFee: %s",
			tc.initialPoolOut,
			tc.initialPoolIn,
			tc.initialCalcOut,
			swapFeeCase,
		)
	}

	for _, tc := range testcases {
		for _, swapFee := range swapFeeCases {
			t.Run(getTestCaseName(tc, swapFee), func(t *testing.T) {
				ctx := createTestContext(t)

				poolAssetOut := balancer.PoolAsset{
					Token:  sdk.NewInt64Coin(tc.denomOut, tc.initialPoolOut),
					Weight: sdk.NewInt(tc.initialWeightOut),
				}

				poolAssetIn := balancer.PoolAsset{
					Token:  sdk.NewInt64Coin(tc.denomIn, tc.initialPoolIn),
					Weight: sdk.NewInt(tc.initialWeightIn),
				}

				swapFeeDec, err := sdk.NewDecFromStr(swapFee)
				require.NoError(t, err)

				exitFeeDec, err := sdk.NewDecFromStr("0")
				require.NoError(t, err)

				pool := createTestPool(t, swapFeeDec, exitFeeDec, poolAssetOut, poolAssetIn)
				require.NotNil(t, pool)

				initialOut := sdk.NewInt64Coin(poolAssetOut.Token.Denom, tc.initialCalcOut)
				initialOutCoins := sdk.NewCoins(initialOut)

				actualTokenIn, err := pool.CalcInAmtGivenOut(ctx, initialOutCoins, poolAssetIn.Token.Denom, swapFeeDec)
				require.NoError(t, err)

				inverseTokenOut, err := pool.CalcOutAmtGivenIn(ctx, sdk.NewCoins(actualTokenIn), poolAssetOut.Token.Denom, swapFeeDec)
				require.NoError(t, err)

				require.Equal(t, initialOut.Denom, inverseTokenOut.Denom)

				expected := initialOut.Amount.ToDec()
				actual := inverseTokenOut.Amount.ToDec()

				// allow a rounding error of up to 1 for this relation
				tol := sdk.NewDec(1)
				require.True(osmoutils.DecApproxEq(t, expected, actual, tol))
			})
		}
	}
}

func TestCalcSingleAssetInAndOut_InverseRelationship(t *testing.T) {
	type testcase struct {
		initialPoolOut   int64
		initialPoolIn    int64
		initialWeightOut int64
		tokenOut         int64
		initialWeightIn  int64
	}

	// For every test case in testcases, apply a swap fee in swapFeeCases.
	testcases := []testcase{
		{
			initialPoolOut:   1_000_000_000_000,
			tokenOut:         100,
			initialWeightOut: 100,
			initialWeightIn:  100,
		},
		{
			initialPoolOut:   1_000_000_000_000,
			tokenOut:         100,
			initialWeightOut: 50,
			initialWeightIn:  100,
		},
		{
			initialPoolOut:   1_000_000_000_000,
			tokenOut:         50,
			initialWeightOut: 100,
			initialWeightIn:  100,
		},
		{
			initialPoolOut:   1_000_000_000_000,
			tokenOut:         100,
			initialWeightOut: 100,
			initialWeightIn:  50,
		},
		{
			initialPoolOut:   1_000_000,
			tokenOut:         100,
			initialWeightOut: 100,
			initialWeightIn:  100,
		},
		{
			initialPoolOut:   2_351_333,
			tokenOut:         7,
			initialWeightOut: 148,
			initialWeightIn:  57,
		},
		{
			initialPoolOut:   1_000,
			tokenOut:         25,
			initialWeightOut: 100,
			initialWeightIn:  100,
		},
		{
			initialPoolOut:   1_000,
			tokenOut:         26,
			initialWeightOut: 100,
			initialWeightIn:  100,
		},
	}

	swapFeeCases := []string{"0", "0.001", "0.1", "0.5", "0.99"}

	getTestCaseName := func(tc testcase, swapFeeCase string) string {
		return fmt.Sprintf("initialPoolOut: %d, initialCalcOut: %d, initialWeightOut: %d, initialWeightIn: %d, swapFee: %s",
			tc.initialPoolOut,
			tc.tokenOut,
			tc.initialWeightOut,
			tc.initialWeightIn,
			swapFeeCase,
		)
	}

	for _, tc := range testcases {
		for _, swapFee := range swapFeeCases {
			t.Run(getTestCaseName(tc, swapFee), func(t *testing.T) {
				swapFeeDec, err := sdk.NewDecFromStr(swapFee)
				require.NoError(t, err)

				initialPoolBalanceOut := sdk.NewInt(tc.initialPoolOut)

				initialWeightOut := sdk.NewInt(tc.initialWeightOut)
				initialWeightIn := sdk.NewInt(tc.initialWeightIn)

				initialTotalShares := types.InitPoolSharesSupply.ToDec()
				initialCalcTokenOut := sdk.NewInt(tc.tokenOut)

				actualSharesOut := balancer.CalcPoolSharesOutGivenSingleAssetIn(
					initialPoolBalanceOut.ToDec(),
					initialWeightOut.ToDec().Quo(initialWeightOut.Add(initialWeightIn).ToDec()),
					initialTotalShares,
					initialCalcTokenOut.ToDec(),
					swapFeeDec,
				)

				inverseCalcTokenOut := balancer.CalcSingleAssetInGivenPoolSharesOut(
					initialPoolBalanceOut.Add(initialCalcTokenOut).ToDec(),
					initialWeightOut.ToDec().Quo(initialWeightOut.Add(initialWeightIn).ToDec()),
					initialTotalShares.Add(actualSharesOut),
					actualSharesOut,
					swapFeeDec,
				)

				tol := sdk.NewDec(1)
				require.True(osmoutils.DecApproxEq(t, initialCalcTokenOut.ToDec(), inverseCalcTokenOut, tol))
			})
		}
	}
}

func TestCalcJoinPoolShares(t *testing.T) {
	testCases := []struct {
		name         string
		swapFee      sdk.Dec
		poolAssets   []balancer.PoolAsset
		tokensIn     sdk.Coins
		expectErr    bool
		expectShares sdk.Int
		expectLiq    sdk.Coins
	}{
		{
			name:    "equal weights with zero swap fee",
			swapFee: sdk.MustNewDecFromStr("0"),
			poolAssets: []balancer.PoolAsset{
				{
					Token:  sdk.NewInt64Coin("uosmo", 1_000_000_000_000),
					Weight: sdk.NewInt(100),
				},
				{
					Token:  sdk.NewInt64Coin("uatom", 1_000_000_000_000),
					Weight: sdk.NewInt(100),
				},
			},
			tokensIn:     sdk.NewCoins(sdk.NewInt64Coin("uosmo", 50_000)),
			expectErr:    false,
			expectShares: sdk.NewInt(2499999968800),
			expectLiq:    sdk.NewCoins(sdk.NewInt64Coin("uosmo", 50_000)),
		},
		{
			name:    "equal weights with 0.001 swap fee",
			swapFee: sdk.MustNewDecFromStr("0.001"),
			poolAssets: []balancer.PoolAsset{
				{
					Token:  sdk.NewInt64Coin("uosmo", 1_000_000_000_000),
					Weight: sdk.NewInt(100),
				},
				{
					Token:  sdk.NewInt64Coin("uatom", 1_000_000_000_000),
					Weight: sdk.NewInt(100),
				},
			},
			tokensIn:     sdk.NewCoins(sdk.NewInt64Coin("uosmo", 50_000)),
			expectErr:    false,
			expectShares: sdk.NewInt(2498749968800),
			expectLiq:    sdk.NewCoins(sdk.NewInt64Coin("uosmo", 50_000)),
		},
		{
			name:    "equal weights with 0.1 swap fee",
			swapFee: sdk.MustNewDecFromStr("0.1"),
			poolAssets: []balancer.PoolAsset{
				{
					Token:  sdk.NewInt64Coin("uosmo", 1_000_000_000_000),
					Weight: sdk.NewInt(100),
				},
				{
					Token:  sdk.NewInt64Coin("uatom", 1_000_000_000_000),
					Weight: sdk.NewInt(100),
				},
			},
			tokensIn:     sdk.NewCoins(sdk.NewInt64Coin("uosmo", 50_000)),
			expectErr:    false,
			expectShares: sdk.NewInt(2374999971800),
			expectLiq:    sdk.NewCoins(sdk.NewInt64Coin("uosmo", 50_000)),
		},
		{
			name:    "equal weights with 0.99 swap fee",
			swapFee: sdk.MustNewDecFromStr("0.99"),
			poolAssets: []balancer.PoolAsset{
				{
					Token:  sdk.NewInt64Coin("uosmo", 1_000_000_000_000),
					Weight: sdk.NewInt(100),
				},
				{
					Token:  sdk.NewInt64Coin("uatom", 1_000_000_000_000),
					Weight: sdk.NewInt(100),
				},
			},
			tokensIn:     sdk.NewCoins(sdk.NewInt64Coin("uosmo", 50_000)),
			expectErr:    false,
			expectShares: sdk.NewInt(1262499992100),
			expectLiq:    sdk.NewCoins(sdk.NewInt64Coin("uosmo", 50_000)),
		},
	}

	for _, tc := range testCases {
		tc := tc

		t.Run(tc.name, func(t *testing.T) {
			pool := createTestPool(t, tc.swapFee, sdk.MustNewDecFromStr("0"), tc.poolAssets...)

			shares, liquidity, err := pool.CalcJoinPoolShares(sdk.Context{}, tc.tokensIn, tc.swapFee)
			if tc.expectErr {
				require.Error(t, err)
				require.Equal(t, sdk.ZeroInt(), shares)
				require.Equal(t, sdk.NewCoins(), liquidity)
			} else {
				require.NoError(t, err)
				require.Equal(t, tc.expectShares, shares)
				require.Equal(t, tc.expectLiq, liquidity)
			}
		})
	}
}

// TestGetPoolAssetsByDenom tests if `GetPoolAssetsByDenom` succesfully creates a map of denom to pool asset
// given pool asset as parameter
func TestGetPoolAssetsByDenom(t *testing.T) {
	testCases := []struct {
		name                      string
		poolAssets                []balancer.PoolAsset
		expectedPoolAssetsByDenom map[string]balancer.PoolAsset

		err error
	}{
		{
			name:                      "zero pool assets",
			poolAssets:                []balancer.PoolAsset{},
			expectedPoolAssetsByDenom: make(map[string]balancer.PoolAsset),
		},
		{
			name: "one pool asset",
			poolAssets: []balancer.PoolAsset{
				{
					Token:  sdk.NewInt64Coin("uosmo", 1_000_000_000_000),
					Weight: sdk.NewInt(100),
				},
			},
			expectedPoolAssetsByDenom: map[string]balancer.PoolAsset{
				"uosmo": {
					Token:  sdk.NewInt64Coin("uosmo", 1_000_000_000_000),
					Weight: sdk.NewInt(100),
				},
			},
		},
		{
			name: "two pool assets",
			poolAssets: []balancer.PoolAsset{
				{
					Token:  sdk.NewInt64Coin("uosmo", 1_000_000_000_000),
					Weight: sdk.NewInt(100),
				},
				{
					Token:  sdk.NewInt64Coin("atom", 123),
					Weight: sdk.NewInt(400),
				},
			},
			expectedPoolAssetsByDenom: map[string]balancer.PoolAsset{
				"uosmo": {
					Token:  sdk.NewInt64Coin("uosmo", 1_000_000_000_000),
					Weight: sdk.NewInt(100),
				},
				"atom": {
					Token:  sdk.NewInt64Coin("atom", 123),
					Weight: sdk.NewInt(400),
				},
			},
		},
		{
			name: "duplicate pool assets",
			poolAssets: []balancer.PoolAsset{
				{
					Token:  sdk.NewInt64Coin("uosmo", 1_000_000_000_000),
					Weight: sdk.NewInt(100),
				},
				{
					Token:  sdk.NewInt64Coin("uosmo", 123),
					Weight: sdk.NewInt(400),
				},
			},
			err: fmt.Errorf(balancer.ErrMsgFormatRepeatingPoolAssetsNotAllowed, "uosmo"),
		},
	}

	for _, tc := range testCases {
		t.Run(tc.name, func(t *testing.T) {
			actualPoolAssetsByDenom, err := balancer.GetPoolAssetsByDenom(tc.poolAssets)

			require.Equal(t, tc.err, err)

			if tc.err != nil {
				return
			}

			require.Equal(t, tc.expectedPoolAssetsByDenom, actualPoolAssetsByDenom)
		})
	}
}

// TestUpdateIntermediaryPoolAssets tests if `updateIntermediaryPoolAssets` returns poolAssetsByDenom map
// with the updated liquidity given by the parameter
func TestUpdateIntermediaryPoolAssets(t *testing.T) {
	testCases := []struct {
		name string

		// returns newLiquidity, originalPoolAssetsByDenom, expectedPoolAssetsByDenom
		setup func() (sdk.Coins, map[string]balancer.PoolAsset, map[string]balancer.PoolAsset)

		err error
	}{
		{
			name: "regular case with multiple pool assets and a subset of newLqiduity to update",

			setup: func() (sdk.Coins, map[string]balancer.PoolAsset, map[string]balancer.PoolAsset) {
				const (
					uosmoValueOriginal = 1_000_000_000_000
					atomValueOriginal  = 123
					ionValueOriginal   = 657

					uosmoValueUpdate = 1_000
					atomValueUpdate  = 2_000
					ionValueUpdate   = 3_000

					// Weight does not affect calculations so it is shared
					weight = 100
				)

				newLiquidity := sdk.NewCoins(
					sdk.NewInt64Coin("uosmo", uosmoValueUpdate),
					sdk.NewInt64Coin("atom", atomValueUpdate),
					sdk.NewInt64Coin("ion", ionValueUpdate))

				originalPoolAssetsByDenom := map[string]balancer.PoolAsset{
					"uosmo": {
						Token:  sdk.NewInt64Coin("uosmo", uosmoValueOriginal),
						Weight: sdk.NewInt(weight),
					},
					"atom": {
						Token:  sdk.NewInt64Coin("atom", atomValueOriginal),
						Weight: sdk.NewInt(weight),
					},
					"ion": {
						Token:  sdk.NewInt64Coin("ion", ionValueOriginal),
						Weight: sdk.NewInt(weight),
					},
				}

				expectedPoolAssetsByDenom := map[string]balancer.PoolAsset{
					"uosmo": {
						Token:  sdk.NewInt64Coin("uosmo", uosmoValueOriginal+uosmoValueUpdate),
						Weight: sdk.NewInt(weight),
					},
					"atom": {
						Token:  sdk.NewInt64Coin("atom", atomValueOriginal+atomValueUpdate),
						Weight: sdk.NewInt(weight),
					},
					"ion": {
						Token:  sdk.NewInt64Coin("ion", ionValueOriginal+ionValueUpdate),
						Weight: sdk.NewInt(weight),
					},
				}

				return newLiquidity, originalPoolAssetsByDenom, expectedPoolAssetsByDenom
			},
		},
		{
			name: "new liquidity has no coins",

			setup: func() (sdk.Coins, map[string]balancer.PoolAsset, map[string]balancer.PoolAsset) {
				const (
					uosmoValueOriginal = 1_000_000_000_000
					atomValueOriginal  = 123
					ionValueOriginal   = 657

					// Weight does not affect calculations so it is shared
					weight = 100
				)

				newLiquidity := sdk.NewCoins()

				originalPoolAssetsByDenom := map[string]balancer.PoolAsset{
					"uosmo": {
						Token:  sdk.NewInt64Coin("uosmo", uosmoValueOriginal),
						Weight: sdk.NewInt(weight),
					},
					"atom": {
						Token:  sdk.NewInt64Coin("atom", atomValueOriginal),
						Weight: sdk.NewInt(weight),
					},
					"ion": {
						Token:  sdk.NewInt64Coin("ion", ionValueOriginal),
						Weight: sdk.NewInt(weight),
					},
				}

				return newLiquidity, originalPoolAssetsByDenom, originalPoolAssetsByDenom
			},
		},
		{
			name: "newLiquidity has a coin that poolAssets don't",

			setup: func() (sdk.Coins, map[string]balancer.PoolAsset, map[string]balancer.PoolAsset) {
				const (
					uosmoValueOriginal = 1_000_000_000_000

					// Weight does not affect calculations so it is shared
					weight = 100
				)

				newLiquidity := sdk.NewCoins(
					sdk.NewInt64Coin("juno", 1_000))

				originalPoolAssetsByDenom := map[string]balancer.PoolAsset{
					"uosmo": {
						Token:  sdk.NewInt64Coin("uosmo", uosmoValueOriginal),
						Weight: sdk.NewInt(weight),
					},
				}

				return newLiquidity, originalPoolAssetsByDenom, originalPoolAssetsByDenom
			},

			err: fmt.Errorf(balancer.ErrMsgFormatFailedInterimLiquidityUpdate, "juno"),
		},
	}

	for _, tc := range testCases {
		t.Run(tc.name, func(t *testing.T) {
			newLiquidity, originalPoolAssetsByDenom, expectedPoolAssetsByDenom := tc.setup()

			err := balancer.UpdateIntermediaryPoolAssets(newLiquidity, originalPoolAssetsByDenom)

			require.Equal(t, tc.err, err)

			if tc.err != nil {
				return
			}

			require.Equal(t, expectedPoolAssetsByDenom, originalPoolAssetsByDenom)
		})
	}
}

func TestCalcSingleAssetJoin(t *testing.T) {
	testCases := []struct {
		name         string
		swapFee      sdk.Dec
		poolAssets   []balancer.PoolAsset
		tokenIn      sdk.Coin
		expectShares sdk.Int
	}{
		{
			// Expected output from Balancer paper (https://balancer.fi/whitepaper.pdf) using equation (25) on page 10:
			// P_issued = P_supply * ((1 + (A_t / B_t))^W_t - 1)
			//
			// 2_499_999_968_750 = 100 * 10^18 * (( 1 + (50,000 / 1_000_000_000_000))^0.5 - 1)
			//
			// where:
			// 	P_supply = initial pool supply = 100 * 10^18 (set at pool creation, same for all new pools)
			//	A_t = amount of deposited asset = 50,000
			//	B_t = existing balance of deposited asset in the pool prior to deposit = 1,000,000,000,000
			//	W_t = normalized weight of deposited asset in pool = 0.5 (equally weighted two-asset pool)
			// Plugging all of this in, we get:
			// 	Full solution: https://www.wolframalpha.com/input?i=100000000000000000000*%28%281+%2B+%2850000%2F1000000000000%29%29%5E0.5+-+1%29
			// 	Simplified:  P_issued = 2,499,999,968,750
			name:    "equal weights with zero swap fee",
			swapFee: sdk.MustNewDecFromStr("0"),
			poolAssets: []balancer.PoolAsset{
				{
					Token:  sdk.NewInt64Coin("uosmo", 1_000_000_000_000),
					Weight: sdk.NewInt(100),
				},
				{
					Token:  sdk.NewInt64Coin("uatom", 1_000_000_000_000),
					Weight: sdk.NewInt(100),
				},
			},
			tokenIn:      sdk.NewInt64Coin("uosmo", 50_000),
			expectShares: sdk.NewInt(2_499_999_968_750),
		},
		{
			// Expected output from Balancer paper (https://balancer.fi/whitepaper.pdf) using equation (25) on page 10:
			// P_issued = P_supply * ((1 + (A_t * swapFeeRatio  / B_t))^W_t - 1)
			//
			// 2_487_500_000_000 = 100 * 10^18 * (( 1 + (50,000 * (1 - (1 - 0.5) * 0.01) / 1_000_000_000_000))^0.5 - 1)
			//
			// where:
			// 	P_supply = initial pool supply = 100 * 10^18 (set at pool creation, same for all new pools)
			//	A_t = amount of deposited asset = 50,000
			//	B_t = existing balance of deposited asset in the pool prior to deposit = 1,000,000,000,000
			//	W_t = normalized weight of deposited asset in pool = 0.5 (equally weighted two-asset pool)
			// 	swapFeeRatio = (1 - (1 - W_t) * swapFee)
			// Plugging all of this in, we get:
			// 	Full solution: https://www.wolframalpha.com/input?i=100+*10%5E18*%28%281+%2B+%2850000*%281+-+%281-0.5%29+*+0.01%29%2F1000000000000%29%29%5E0.5+-+1%29
			// 	Simplified:  P_issued = 2_487_500_000_000
			name:    "equal weights with swap fee of 0.01",
			swapFee: sdk.MustNewDecFromStr("0.01"),
			poolAssets: []balancer.PoolAsset{
				{
					Token:  sdk.NewInt64Coin("uosmo", 1_000_000_000_000),
					Weight: sdk.NewInt(100),
				},
				{
					Token:  sdk.NewInt64Coin("uatom", 1_000_000_000_000),
					Weight: sdk.NewInt(100),
				},
			},
			tokenIn:      sdk.NewInt64Coin("uosmo", 50_000),
			expectShares: sdk.NewInt(2_487_500_000_000),
		},
		{
			// Expected output from Balancer paper (https://balancer.fi/whitepaper.pdf) using equation (25) on page 10:
			// P_issued = P_supply * ((1 + (A_t / B_t))^W_t - 1)
			//
			// 4_159_722_200_000 = 100 * 10^18 * (( 1 + (50,000 / 1_000_000_000_000))^0.83 - 1)
			//
			// where:
			// 	P_supply = initial pool supply = 100 * 10^18 (set at pool creation, same for all new pools)
			//	A_t = amount of deposited asset = 50,000
			//	B_t = existing balance of deposited asset in the pool prior to deposit = 1,000,000,000,000
			//	W_t = normalized weight of deposited asset in pool = 500 / (500 + 100) approx = 0.83
			// Plugging all of this in, we get:
			// 	Full solution: https://www.wolframalpha.com/input?i=100+*10%5E18*%28%281+%2B+%2850000*%281+-+%281-%28500+%2F+%28100+%2B+500%29%29%29+*+0%29%2F1000000000000%29%29%5E%28500+%2F+%28100+%2B+500%29%29+-+1%29
			// 	Simplified:  P_issued = 4_159_722_200_000
			name:    "token in weight is greater than the other token, with zero swap fee",
			swapFee: sdk.MustNewDecFromStr("0"),
			poolAssets: []balancer.PoolAsset{
				{
					Token:  sdk.NewInt64Coin("uosmo", 1_000_000_000_000),
					Weight: sdk.NewInt(500),
				},
				{
					Token:  sdk.NewInt64Coin("uatom", 1_000_000_000_000),
					Weight: sdk.NewInt(100),
				},
			},
			tokenIn:      sdk.NewInt64Coin("uosmo", 50_000),
			expectShares: sdk.NewInt(4_166_666_649_306),
		},
		{
			// Expected output from Balancer paper (https://balancer.fi/whitepaper.pdf) using equation (25) on page 10:
			// P_issued = P_supply * ((1 + (A_t / B_t))^W_t - 1)
			//
			// 4_159_722_200_000 = 100 * 10^18 * (( 1 + (50,000 * (1 - (1 - 0.83) * 0.01) / 1_000_000_000_000))^0.83 - 1)
			//
			// where:
			// 	P_supply = initial pool supply = 100 * 10^18 (set at pool creation, same for all new pools)
			//	A_t = amount of deposited asset = 50,000
			//	B_t = existing balance of deposited asset in the pool prior to deposit = 1,000,000,000,000
			//	W_t = normalized weight of deposited asset in pool = 500 / (500 + 100) approx = 0.83
			// Plugging all of this in, we get:
			// 	Full solution: https://www.wolframalpha.com/input?i=100+*10%5E18*%28%281+%2B+%2850000*%281+-+%281-%28500+%2F+%28100+%2B+500%29%29%29+*+0.01%29%2F1000000000000%29%29%5E%28500+%2F+%28100+%2B+500%29%29+-+1%29
			// 	Simplified:  P_issued = 4_159_722_200_000
			name:    "token in weight is greater than the other token, with non-zero swap fee",
			swapFee: sdk.MustNewDecFromStr("0.01"),
			poolAssets: []balancer.PoolAsset{
				{
					Token:  sdk.NewInt64Coin("uosmo", 1_000_000_000_000),
					Weight: sdk.NewInt(500),
				},
				{
					Token:  sdk.NewInt64Coin("uatom", 1_000_000_000_000),
					Weight: sdk.NewInt(100),
				},
			},
			tokenIn:      sdk.NewInt64Coin("uosmo", 50_000),
			expectShares: sdk.NewInt(4_159_722_200_000),
		},
		{
			// Expected output from Balancer paper (https://balancer.fi/whitepaper.pdf) using equation (25) on page 10:
			// P_issued = P_supply * ((1 + (A_t / B_t))^W_t - 1)
			//
			// 833_333_315_972 = 100 * 10^18 * (( 1 + (50,000 / 1_000_000_000_000))^0.167 - 1)
			//
			// where:
			// 	P_supply = initial pool supply = 100 * 10^18 (set at pool creation, same for all new pools)
			//	A_t = amount of deposited asset = 50,000
			//	B_t = existing balance of deposited asset in the pool prior to deposit = 1,000,000,000,000
			//	W_t = normalized weight of deposited asset in pool = 200 / (200 + 1000) approx = 0.167
			// Plugging all of this in, we get:
			// 	Full solution: https://www.wolframalpha.com/input?i=100+*10%5E18*%28%281+%2B+%2850000*%281+-+%281-%28200+%2F+%28200+%2B+1000%29%29%29+*+0%29%2F1000000000000%29%29%5E%28200+%2F+%28200+%2B+1000%29%29+-+1%29
			// 	Simplified:  P_issued = 833_333_315_972
			name:    "token in weight is smaller than the other token, with zero swap fee",
			swapFee: sdk.MustNewDecFromStr("0"),
			poolAssets: []balancer.PoolAsset{
				{
					Token:  sdk.NewInt64Coin("uosmo", 1_000_000_000_000),
					Weight: sdk.NewInt(200),
				},
				{
					Token:  sdk.NewInt64Coin("uatom", 1_000_000_000_000),
					Weight: sdk.NewInt(1000),
				},
			},
			tokenIn:      sdk.NewInt64Coin("uosmo", 50_000),
			expectShares: sdk.NewInt(833_333_315_972),
		},
		{
			// Expected output from Balancer paper (https://balancer.fi/whitepaper.pdf) using equation (25) on page 10:
			// P_issued = P_supply * ((1 + (A_t / B_t))^W_t - 1)
			//
			// 819_444_430_000 = 100 * 10^18 * (( 1 + (50,000 * (1 - (1 - 0.167) * 0.02) / 1_000_000_000_000))^0.167 - 1)
			//
			// where:
			// 	P_supply = initial pool supply = 100 * 10^18 (set at pool creation, same for all new pools)
			//	A_t = amount of deposited asset = 50,000
			//	B_t = existing balance of deposited asset in the pool prior to deposit = 1,000,000,000,000
			//	W_t = normalized weight of deposited asset in pool = 200 / (200 + 1000) approx = 0.167
			// Plugging all of this in, we get:
			// 	Full solution: https://www.wolframalpha.com/input?i=100+*10%5E18*%28%281+%2B+%2850000*%281+-+%281-%28200+%2F+%28200+%2B+1000%29%29%29+*+0.02%29%2F1000000000000%29%29%5E%28200+%2F+%28200+%2B+1000%29%29+-+1%29
			// 	Simplified:  P_issued = 819_444_430_000
			name:    "token in weight is smaller than the other token, with non-zero swap fee",
			swapFee: sdk.MustNewDecFromStr("0.02"),
			poolAssets: []balancer.PoolAsset{
				{
					Token:  sdk.NewInt64Coin("uosmo", 1_000_000_000_000),
					Weight: sdk.NewInt(200),
				},
				{
					Token:  sdk.NewInt64Coin("uatom", 1_000_000_000_000),
					Weight: sdk.NewInt(1000),
				},
			},
			tokenIn:      sdk.NewInt64Coin("uosmo", 50_000),
			expectShares: sdk.NewInt(819_444_430_000),
		},
	}

	for _, tc := range testCases {
		tc := tc

		t.Run(tc.name, func(t *testing.T) {
			pool := createTestPool(t, tc.swapFee, sdk.MustNewDecFromStr("0"), tc.poolAssets...)

			balancerPool, ok := pool.(*balancer.Pool)
			require.True(t, ok)

			// find pool asset in pool
			// must be in pool since weights get scaled in Balancer pool
			// constructor
			poolAssetIn, err := balancerPool.GetPoolAsset(tc.tokenIn.Denom)
			require.NoError(t, err)

			shares, err := balancerPool.CalcSingleAssetJoin(tc.tokenIn, tc.swapFee, poolAssetIn, pool.GetTotalShares())
			// It is impossible to set up a test case with error here so we omit it.
			require.NoError(t, err)
			assertExpectedSharesErrRatio(t, tc.expectShares, shares)
		})
	}
}

func TestCalcJoinSingleAssetTokensIn(t *testing.T) {
	testCases := []struct {
		name           string
		swapFee        sdk.Dec
		poolAssets     []balancer.PoolAsset
		tokensIn       sdk.Coins
		expectShares   sdk.Int
		expectLiqudity sdk.Coins
	}{
		{
			// Expected output from Balancer paper (https://balancer.fi/whitepaper.pdf) using equation (25) on page 10:
			// P_issued = P_supply * ((1 + (A_t / B_t))^W_t - 1)
			//
			// 2_499_999_968_750 = 100 * 10^18 * (( 1 + (50,000 / 1_000_000_000_000))^0.5 - 1)
			//
			// where:
			// 	P_supply = initial pool supply = 100 * 10^18 (set at pool creation, same for all new pools)
			//	A_t = amount of deposited asset = 50,000
			//	B_t = existing balance of deposited asset in the pool prior to deposit = 1,000,000,000,000
			//	W_t = normalized weight of deposited asset in pool = 0.5 (equally weighted two-asset pool)
			// Plugging all of this in, we get:
			// 	Full solution: https://www.wolframalpha.com/input?i=100000000000000000000*%28%281+%2B+%2850000%2F1000000000000%29%29%5E0.5+-+1%29
			// 	Simplified:  P_issued = 2,499,999,968,750
			name:    "one token in - equal weights with zero swap fee",
			swapFee: sdk.MustNewDecFromStr("0"),
			poolAssets: []balancer.PoolAsset{
				{
					Token:  sdk.NewInt64Coin("uosmo", 1_000_000_000_000),
					Weight: sdk.NewInt(100),
				},
				{
					Token:  sdk.NewInt64Coin("uatom", 1_000_000_000_000),
					Weight: sdk.NewInt(100),
				},
			},
			tokensIn:     sdk.NewCoins(sdk.NewInt64Coin("uosmo", 50_000)),
			expectShares: sdk.NewInt(2_499_999_968_750),
		},
		{
			// Expected output from Balancer paper (https://balancer.fi/whitepaper.pdf) using equation (25) on page 10:
			// P_issued = P_supply * ((1 + (A_t / B_t))^W_t - 1)
			//
			// 2_499_999_968_750 = 100 * 10^18 * (( 1 + (50,000 / 1_000_000_000_000))^0.5 - 1)
			//
			// where:
			// 	P_supply = initial pool supply = 100 * 10^18 (set at pool creation, same for all new pools)
			//	A_t = amount of deposited asset = 50,000
			//	B_t = existing balance of deposited asset in the pool prior to deposit = 1,000,000,000,000
			//	W_t = normalized weight of deposited asset in pool = 0.5 (equally weighted two-asset pool)
			// Plugging all of this in, we get:
			// 	Full solution: https://www.wolframalpha.com/input?i=100000000000000000000*%28%281+%2B+%2850000%2F1000000000000%29%29%5E0.5+-+1%29
			// 	Simplified:  P_issued = 2,499,999,968,750
			name:    "two tokens in - equal weights with zero swap fee",
			swapFee: sdk.MustNewDecFromStr("0"),
			poolAssets: []balancer.PoolAsset{
				{
					Token:  sdk.NewInt64Coin("uosmo", 1_000_000_000_000),
					Weight: sdk.NewInt(100),
				},
				{
					Token:  sdk.NewInt64Coin("uatom", 1_000_000_000_000),
					Weight: sdk.NewInt(100),
				},
			},
			tokensIn:     sdk.NewCoins(sdk.NewInt64Coin("uosmo", 50_000), sdk.NewInt64Coin("uatom", 50_000)),
			expectShares: sdk.NewInt(2_499_999_968_750 * 2),
		},
		{
			// Expected output from Balancer paper (https://balancer.fi/whitepaper.pdf) using equation (25) on page 10:
			// P_issued = P_supply * ((1 + (A_t * swapFeeRatio  / B_t))^W_t - 1)
			//
			// 2_487_500_000_000 = 100 * 10^18 * (( 1 + (50,000 * (1 - (1 - 0.5) * 0.01) / 1_000_000_000_000))^0.5 - 1)
			//
			// where:
			// 	P_supply = initial pool supply = 100 * 10^18 (set at pool creation, same for all new pools)
			//	A_t = amount of deposited asset = 50,000
			//	B_t = existing balance of deposited asset in the pool prior to deposit = 1,000,000,000,000
			//	W_t = normalized weight of deposited asset in pool = 0.5 (equally weighted two-asset pool)
			// 	swapFeeRatio = (1 - (1 - W_t) * swapFee)
			// Plugging all of this in, we get:
			// 	Full solution: https://www.wolframalpha.com/input?i=100+*10%5E18*%28%281+%2B+%2850000*%281+-+%281-0.5%29+*+0.01%29%2F1000000000000%29%29%5E0.5+-+1%29
			// 	Simplified:  P_issued = 2_487_500_000_000
			name:    "one token in - equal weights with swap fee of 0.01",
			swapFee: sdk.MustNewDecFromStr("0.01"),
			poolAssets: []balancer.PoolAsset{
				{
					Token:  sdk.NewInt64Coin("uosmo", 1_000_000_000_000),
					Weight: sdk.NewInt(100),
				},
				{
					Token:  sdk.NewInt64Coin("uatom", 1_000_000_000_000),
					Weight: sdk.NewInt(100),
				},
			},
			tokensIn:     sdk.NewCoins(sdk.NewInt64Coin("uosmo", 50_000)),
			expectShares: sdk.NewInt(2_487_500_000_000),
		},
		{
			// Expected output from Balancer paper (https://balancer.fi/whitepaper.pdf) using equation (25) on page 10:
			// P_issued = P_supply * ((1 + (A_t * swapFeeRatio  / B_t))^W_t - 1)
			//
			// 2_487_500_000_000 = 100 * 10^18 * (( 1 + (50,000 * (1 - (1 - 0.5) * 0.01) / 1_000_000_000_000))^0.5 - 1)
			//
			// where:
			// 	P_supply = initial pool supply = 100 * 10^18 (set at pool creation, same for all new pools)
			//	A_t = amount of deposited asset = 50,000
			//	B_t = existing balance of deposited asset in the pool prior to deposit = 1,000,000,000,000
			//	W_t = normalized weight of deposited asset in pool = 0.5 (equally weighted two-asset pool)
			// 	swapFeeRatio = (1 - (1 - W_t) * swapFee)
			// Plugging all of this in, we get:
			// 	Full solution: https://www.wolframalpha.com/input?i=100+*10%5E18*%28%281+%2B+%2850000*%281+-+%281-0.5%29+*+0.01%29%2F1000000000000%29%29%5E0.5+-+1%29
			// 	Simplified:  P_issued = 2_487_500_000_000
			name:    "two tokens in - equal weights with swap fee of 0.01",
			swapFee: sdk.MustNewDecFromStr("0.01"),
			poolAssets: []balancer.PoolAsset{
				{
					Token:  sdk.NewInt64Coin("uosmo", 1_000_000_000_000),
					Weight: sdk.NewInt(100),
				},
				{
					Token:  sdk.NewInt64Coin("uatom", 1_000_000_000_000),
					Weight: sdk.NewInt(100),
				},
			},
			tokensIn:     sdk.NewCoins(sdk.NewInt64Coin("uosmo", 50_000), sdk.NewInt64Coin("uatom", 50_000)),
			expectShares: sdk.NewInt(2_487_500_000_000 * 2),
		},
		{
			// For uosmo:
			//
			// Expected output from Balancer paper (https://balancer.fi/whitepaper.pdf) using equation (25) on page 10:
			// P_issued = P_supply * ((1 + (A_t * swapFeeRatio  / B_t))^W_t - 1)
			//
			// 2_072_912_400_000_000 = 100 * 10^18 * (( 1 + (50,000 * (1 - (1 - 0.83) * 0.03) / 2_000_000_000))^0.83 - 1)
			//
			// where:
			// 	P_supply = initial pool supply = 100 * 10^18 (set at pool creation, same for all new pools)
			//	A_t = amount of deposited asset = 50,000
			//	B_t = existing balance of deposited asset in the pool prior to deposit = 2_000_000_000
			//	W_t = normalized weight of deposited asset in pool = 500 / 500 + 100 = 0.83
			// 	swapFeeRatio = (1 - (1 - W_t) * swapFee)
			// Plugging all of this in, we get:
			// 	Full solution: https://www.wolframalpha.com/input?i=100+*10%5E18*%28%281+%2B+%2850000*%281+-+%281-%28500+%2F+%28500+%2B+100%29%29%29+*+0.03%29%2F2000000000%29%29%5E%28500+%2F+%28500+%2B+100%29%29+-+1%29
			// 	Simplified:  P_issued = 2_072_912_400_000_000
			//
			//
			// For uatom:
			//
			// Expected output from Balancer paper (https://balancer.fi/whitepaper.pdf) using equation (25) on page 10:
			// P_issued = P_supply * ((1 + (A_t * swapFeeRatio  / B_t))^W_t - 1)
			//
			// 1_624_999_900_000 = 100 * 10^18 * (( 1 + (100_000 * (1 - (1 - 0.167) * 0.03) / 1_000_000_000_000))^0.167 - 1)
			//
			// where:
			// 	P_supply = initial pool supply = 100 * 10^18 (set at pool creation, same for all new pools)
			//	A_t = amount of deposited asset = 50,000
			//	B_t = existing balance of deposited asset in the pool prior to deposit = 1,000,000,000,000
			//	W_t = normalized weight of deposited asset in pool = 100 / 500 + 100 = 0.167
			// 	swapFeeRatio = (1 - (1 - W_t) * swapFee)
			// Plugging all of this in, we get:
			// 	Full solution: https://www.wolframalpha.com/input?i=100+*10%5E18*%28%281+%2B+%28100000*%281+-+%281-%28100+%2F+%28500+%2B+100%29%29%29+*+0.03%29%2F1000000000000%29%29%5E%28100+%2F+%28500+%2B+100%29%29+-+1%29
			// 	Simplified:  P_issued = 1_624_999_900_000
			name:    "two varying tokens in, varying weights, with swap fee of 0.03",
			swapFee: sdk.MustNewDecFromStr("0.03"),
			poolAssets: []balancer.PoolAsset{
				{
					Token:  sdk.NewInt64Coin("uosmo", 2_000_000_000),
					Weight: sdk.NewInt(500),
				},
				{
					Token:  sdk.NewInt64Coin("uatom", 1_000_000_000_000),
					Weight: sdk.NewInt(100),
				},
			},
			tokensIn:     sdk.NewCoins(sdk.NewInt64Coin("uosmo", 50_000), sdk.NewInt64Coin("uatom", 100_000)),
			expectShares: sdk.NewInt(2_072_912_400_000_000 + 1_624_999_900_000),
		},
		{
			name:    "no tokens in",
			swapFee: sdk.MustNewDecFromStr("0.03"),
			poolAssets: []balancer.PoolAsset{
				{
					Token:  sdk.NewInt64Coin("uosmo", 2_000_000_000),
					Weight: sdk.NewInt(500),
				},
				{
					Token:  sdk.NewInt64Coin("uatom", 1_000_000_000_000),
					Weight: sdk.NewInt(100),
				},
			},
			tokensIn:     sdk.NewCoins(),
			expectShares: sdk.NewInt(0),
		},
	}

	for _, tc := range testCases {
		tc := tc

		t.Run(tc.name, func(t *testing.T) {
			pool := createTestPool(t, tc.swapFee, sdk.MustNewDecFromStr("0"), tc.poolAssets...)

			balancerPool, ok := pool.(*balancer.Pool)
			require.True(t, ok)

			poolAssetsByDenom, err := balancer.GetPoolAssetsByDenom(balancerPool.GetAllPoolAssets())
			// It is impossible to set up a test case with error here so we omit it.
			require.NoError(t, err)

			// estimate expected liquidity
			expectedNewLiquidity := sdk.NewCoins()
			for _, tokenIn := range tc.tokensIn {
				expectedNewLiquidity = expectedNewLiquidity.Add(tokenIn)
			}

			totalNumShares, totalNewLiquidity, err := balancerPool.CalcJoinSingleAssetTokensIn(tc.tokensIn, pool.GetTotalShares(), poolAssetsByDenom, tc.swapFee)
			// It is impossible to set up a test case with error here so we omit it.
			require.NoError(t, err)

			require.Equal(t, expectedNewLiquidity, totalNewLiquidity)

			if tc.expectShares.Int64() == 0 {
				require.Equal(t, tc.expectShares, totalNumShares)
				return
			}

			assertExpectedSharesErrRatio(t, tc.expectShares, totalNumShares)

		})
	}
}

func TestRandomizedJoinPoolExitPoolInvariants(t *testing.T) {
	type testCase struct {
		initialTokensDenomIn  int64
		initialTokensDenomOut int64

		percentRatio int64

		numShares sdk.Int
	}

	const (
		denomOut = "denomOut"
		denomIn  = "denomIn"
	)

	now := time.Now().Unix()
	rng := rand.NewSource(now)
	t.Logf("Using random source of %d\n", now)

	// generate test case with randomized initial assets and join/exit ratio
	newCase := func() (tc *testCase) {
		tc = new(testCase)
		tc.initialTokensDenomIn = rng.Int63() % 1_000_000
		tc.initialTokensDenomOut = rng.Int63() % 1_000_000

		// 1%~100% of initial assets
		tc.percentRatio = rng.Int63()%100 + 1

		return tc
	}

	swapFeeDec, err := sdk.NewDecFromStr("0")
	require.NoError(t, err)

	exitFeeDec, err := sdk.NewDecFromStr("0")
	require.NoError(t, err)

	// create pool with randomized initial token amounts
	// and randomized ratio of join/exit
	createPool := func(tc *testCase) (pool *balancer.Pool) {
		poolAssetOut := balancer.PoolAsset{
			Token:  sdk.NewInt64Coin(denomOut, tc.initialTokensDenomOut),
			Weight: sdk.NewInt(5),
		}

		poolAssetIn := balancer.PoolAsset{
			Token:  sdk.NewInt64Coin(denomIn, tc.initialTokensDenomIn),
			Weight: sdk.NewInt(5),
		}

		pool = createTestPool(t, swapFeeDec, exitFeeDec, poolAssetOut, poolAssetIn).(*balancer.Pool)
		require.NotNil(t, pool)

		return pool
	}

	// joins with predetermined ratio
	joinPool := func(pool types.PoolI, tc *testCase) {
		tokensIn := sdk.Coins{
			sdk.NewInt64Coin(denomIn, tc.initialTokensDenomIn*tc.percentRatio/100),
			sdk.NewInt64Coin(denomOut, tc.initialTokensDenomOut*tc.percentRatio/100),
		}
		numShares, err := pool.JoinPool(sdk.Context{}, tokensIn, swapFeeDec)
		require.NoError(t, err)
		tc.numShares = numShares
	}

	// exits for same amount of shares minted
	exitPool := func(pool types.PoolI, tc *testCase) {
		_, err := pool.ExitPool(sdk.Context{}, tc.numShares, exitFeeDec)
		require.NoError(t, err)
	}

	invariantJoinExitInversePreserve := func(
		beforeCoins, afterCoins sdk.Coins,
		beforeShares, afterShares sdk.Int,
	) {
		// test token amount has been preserved
		require.True(t,
			!beforeCoins.IsAnyGT(afterCoins),
			"Coins has not been preserved before and after join-exit\nbefore:\t%s\nafter:\t%s",
			beforeCoins, afterCoins,
		)
		// test share amount has been preserved
		require.True(t,
			beforeShares.Equal(afterShares),
			"Shares has not been preserved before and after join-exit\nbefore:\t%s\nafter:\t%s",
			beforeShares, afterShares,
		)
	}

	testPoolInvariants := func() {
		tc := newCase()
		pool := createPool(tc)
		originalCoins, originalShares := pool.GetTotalPoolLiquidity(sdk.Context{}), pool.GetTotalShares()
		joinPool(pool, tc)
		exitPool(pool, tc)
		invariantJoinExitInversePreserve(
			originalCoins, pool.GetTotalPoolLiquidity(sdk.Context{}),
			originalShares, pool.GetTotalShares(),
		)
	}

	for i := 0; i < 1000; i++ {
		testPoolInvariants()
	}
}

func assertExpectedSharesErrRatio(t *testing.T, expectedShares, actualShares sdk.Int) {
<<<<<<< HEAD
	const allowedErrRatio = "0.0000001"

=======
>>>>>>> 2dd7e1ed
	allowedErrRatioDec, err := sdk.NewDecFromStr(allowedErrRatio)
	require.NoError(t, err)

	errTolerance := osmoutils.ErrTolerance{
		MultiplicativeTolerance: allowedErrRatioDec,
	}

	require.Equal(
		t,
		0,
		errTolerance.Compare(expectedShares, actualShares),
		fmt.Sprintf("expectedShares: %d, actualShares: %d", expectedShares.Int64(), actualShares.Int64()))
}<|MERGE_RESOLUTION|>--- conflicted
+++ resolved
@@ -1221,11 +1221,6 @@
 }
 
 func assertExpectedSharesErrRatio(t *testing.T, expectedShares, actualShares sdk.Int) {
-<<<<<<< HEAD
-	const allowedErrRatio = "0.0000001"
-
-=======
->>>>>>> 2dd7e1ed
 	allowedErrRatioDec, err := sdk.NewDecFromStr(allowedErrRatio)
 	require.NoError(t, err)
 
