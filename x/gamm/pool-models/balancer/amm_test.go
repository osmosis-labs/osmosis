package balancer_test

import (
	"fmt"
	"testing"

	sdk "github.com/cosmos/cosmos-sdk/types"
	"github.com/stretchr/testify/require"

	"github.com/osmosis-labs/osmosis/v7/osmoutils"
	"github.com/osmosis-labs/osmosis/v7/x/gamm/pool-models/balancer"
	"github.com/osmosis-labs/osmosis/v7/x/gamm/types"
)

<<<<<<< HEAD
const (
	// allowedErrRatio is the maximal multiplicative difference in either
	// direction (positive or negative) that we accept to tolerate in
	// unit tests for calcuating the number of shares to be returned by
	// joining a pool. The comparison is done between Wolfram estimates and our AMM logic.
	allowedErrRatio = "0.0000001"
	// doesNotExistDenom denom name assummed to be used in test cases where the provided
	// denom does not exist in pool
	doesNotExistDenom = "doesnotexist"
)

var (
	oneTrillion               = sdk.NewInt(1e12)
	oneTrillionEvenPoolAssets = []balancer.PoolAsset{
		{
			Token:  sdk.NewCoin("uosmo", oneTrillion),
			Weight: sdk.NewInt(100),
		},
		{
			Token:  sdk.NewCoin("uatom", oneTrillion),
			Weight: sdk.NewInt(100),
		},
	}
)

// calcJoinSharesTestCase defines a testcase for TestCalcSingleAssetJoin and
// TestCalcJoinPoolShares.
//
// CalcJoinPoolShares calls calcSingleAssetJoin. As a result, we can reuse
// the same test cases for unit testing both calcSingleAssetJoin and
//  CalcJoinPoolShares with only one tokensIn.
type calcJoinSharesTestCase struct {
	name         string
	swapFee      sdk.Dec
	poolAssets   []balancer.PoolAsset
	tokensIn     sdk.Coins
	expectShares sdk.Int
	expectLiq    sdk.Coins
	expectPanic  bool
	expErr       error
}

// see calcJoinSharesTestCase struct definition.
var calcSingleAssetJoinTestCases = []calcJoinSharesTestCase{
	{
		// Expected output from Balancer paper (https://balancer.fi/whitepaper.pdf) using equation (25) on page 10:
		// P_issued = P_supply * ((1 + (A_t / B_t))^W_t - 1)
		//
		// 2_499_999_968_750 = 100 * 10^18 * (( 1 + (50,000 / 1_000_000_000_000))^0.5 - 1)
		//
		// where:
		// 	P_supply = initial pool supply = 100 * 10^18 (set at pool creation, same for all new pools)
		//	A_t = amount of deposited asset = 50,000
		//	B_t = existing balance of deposited asset in the pool prior to deposit = 1,000,000,000,000
		//	W_t = normalized weight of deposited asset in pool = 0.5 (equally weighted two-asset pool)
		// Plugging all of this in, we get:
		// 	Full solution: https://www.wolframalpha.com/input?i=100000000000000000000*%28%281+%2B+%2850000%2F1000000000000%29%29%5E0.5+-+1%29
		// 	Simplified:  P_issued = 2,499,999,968,750
		name:         "single tokensIn - equal weights with zero swap fee",
		swapFee:      sdk.MustNewDecFromStr("0"),
		poolAssets:   oneTrillionEvenPoolAssets,
		tokensIn:     sdk.NewCoins(sdk.NewInt64Coin("uosmo", 50_000)),
		expectShares: sdk.NewInt(2_499_999_968_750),
	},
	{
		// Expected output from Balancer paper (https://balancer.fi/whitepaper.pdf) using equation (25) on page 10:
		// P_issued = P_supply * ((1 + (A_t * swapFeeRatio  / B_t))^W_t - 1)
		//
		// 2_487_500_000_000 = 100 * 10^18 * (( 1 + (50,000 * (1 - (1 - 0.5) * 0.01) / 1_000_000_000_000))^0.5 - 1)
		//
		// where:
		// 	P_supply = initial pool supply = 100 * 10^18 (set at pool creation, same for all new pools)
		//	A_t = amount of deposited asset = 50,000
		//	B_t = existing balance of deposited asset in the pool prior to deposit = 1,000,000,000,000
		//	W_t = normalized weight of deposited asset in pool = 0.5 (equally weighted two-asset pool)
		// 	swapFeeRatio = (1 - (1 - W_t) * swapFee)
		// Plugging all of this in, we get:
		// 	Full solution: https://www.wolframalpha.com/input?i=100+*10%5E18*%28%281+%2B+%2850000*%281+-+%281-0.5%29+*+0.01%29%2F1000000000000%29%29%5E0.5+-+1%29
		// 	Simplified:  P_issued = 2_487_500_000_000
		name:         "single tokensIn - equal weights with 0.01 swap fee",
		swapFee:      sdk.MustNewDecFromStr("0.01"),
		poolAssets:   oneTrillionEvenPoolAssets,
		tokensIn:     sdk.NewCoins(sdk.NewInt64Coin("uosmo", 50_000)),
		expectShares: sdk.NewInt(2_487_500_000_000),
	},
	{
		// Expected output from Balancer paper (https://balancer.fi/whitepaper.pdf) using equation (25) on page 10:
		// P_issued = P_supply * ((1 + (A_t * swapFeeRatio  / B_t))^W_t - 1)
		//
		// 1_262_500_000_000 = 100 * 10^18 * (( 1 + (50,000 * (1 - (1 - 0.5) * 0.99) / 1_000_000_000_000))^0.5 - 1)
		//
		// where:
		// 	P_supply = initial pool supply = 100 * 10^18 (set at pool creation, same for all new pools)
		//	A_t = amount of deposited asset = 50,000
		//	B_t = existing balance of deposited asset in the pool prior to deposit = 1,000,000,000,000
		//	W_t = normalized weight of deposited asset in pool = 0.5 (equal weights)
		// 	swapFeeRatio = (1 - (1 - W_t) * swapFee)
		// Plugging all of this in, we get:
		// 	Full solution: https://www.wolframalpha.com/input?i=%28100+*+10%5E18+%29*+%28%28+1+%2B+%2850%2C000+*+%281+-+%281+-+0.5%29+*+0.99%29+%2F+1000000000000%29%29%5E0.5+-+1%29
		// 	Simplified:  P_issued = 1_262_500_000_000
		name:         "single tokensIn - equal weights with 0.99 swap fee",
		swapFee:      sdk.MustNewDecFromStr("0.99"),
		poolAssets:   oneTrillionEvenPoolAssets,
		tokensIn:     sdk.NewCoins(sdk.NewInt64Coin("uosmo", 50_000)),
		expectShares: sdk.NewInt(1_262_500_000_000),
	},
	{
		// Expected output from Balancer paper (https://balancer.fi/whitepaper.pdf) using equation (25) on page 10:
		// P_issued = P_supply * ((1 + (A_t * swapFeeRatio  / B_t))^W_t - 1)
		//
		// 321_875_000_000 = 100 * 10^18 * (( 1 + (50,000 * (1 - (1 - 0.25) * 0.99) / 1_000_000_000_000))^0.25 - 1)
		//
		// where:
		// 	P_supply = initial pool supply = 100 * 10^18 (set at pool creation, same for all new pools)
		//	A_t = amount of deposited asset = 50,000
		//	B_t = existing balance of deposited asset in the pool prior to deposit = 1,000,000,000,000
		//	W_t = normalized weight of deposited asset in pool = 0.25 (asset A, uosmo, has weight 1/4 of uatom)
		// 	swapFeeRatio = (1 - (1 - W_t) * swapFee)
		// Plugging all of this in, we get:
		// 	Full solution: https://www.wolframalpha.com/input?i=%28100+*+10%5E18+%29*+%28%28+1+%2B+%2850%2C000+*+%281+-+%281+-+0.25%29+*+0.99%29+%2F+1000000000000%29%29%5E0.25+-+1%29
		// 	Simplified:  P_issued = 321_875_000_000
		name:    "single tokensIn - unequal weights with 0.99 swap fee",
		swapFee: sdk.MustNewDecFromStr("0.99"),
		poolAssets: []balancer.PoolAsset{
			{
				Token:  sdk.NewInt64Coin("uosmo", 1_000_000_000_000),
				Weight: sdk.NewInt(100),
			},
			{
				Token:  sdk.NewInt64Coin("uatom", 1_000_000_000_000),
				Weight: sdk.NewInt(300),
			},
		},
		tokensIn:     sdk.NewCoins(sdk.NewInt64Coin("uosmo", 50_000)),
		expectShares: sdk.NewInt(321_875_000_000),
	},
	{
		// Expected output from Balancer paper (https://balancer.fi/whitepaper.pdf) using equation (25) on page 10:
		// P_issued = P_supply * ((1 + (A_t / B_t))^W_t - 1)
		//
		// 4_159_722_200_000 = 100 * 10^18 * (( 1 + (50,000 / 1_000_000_000_000))^0.83 - 1)
		//
		// where:
		// 	P_supply = initial pool supply = 100 * 10^18 (set at pool creation, same for all new pools)
		//	A_t = amount of deposited asset = 50,000
		//	B_t = existing balance of deposited asset in the pool prior to deposit = 1,000,000,000,000
		//	W_t = normalized weight of deposited asset in pool = 500 / (500 + 100) approx = 0.83
		// Plugging all of this in, we get:
		// 	Full solution: https://www.wolframalpha.com/input?i=100+*10%5E18*%28%281+%2B+%2850000*%281+-+%281-%28500+%2F+%28100+%2B+500%29%29%29+*+0%29%2F1000000000000%29%29%5E%28500+%2F+%28100+%2B+500%29%29+-+1%29
		// 	Simplified:  P_issued = 4_159_722_200_000
		name:    "single asset - token in weight is greater than the other token, with zero swap fee",
		swapFee: sdk.MustNewDecFromStr("0"),
		poolAssets: []balancer.PoolAsset{
			{
				Token:  sdk.NewInt64Coin("uosmo", 1_000_000_000_000),
				Weight: sdk.NewInt(500),
			},
			{
				Token:  sdk.NewInt64Coin("uatom", 1_000_000_000_000),
				Weight: sdk.NewInt(100),
			},
		},
		tokensIn:     sdk.NewCoins(sdk.NewInt64Coin("uosmo", 50_000)),
		expectShares: sdk.NewInt(4_166_666_649_306),
	},
	{
		// Expected output from Balancer paper (https://balancer.fi/whitepaper.pdf) using equation (25) on page 10:
		// P_issued = P_supply * ((1 + (A_t / B_t))^W_t - 1)
		//
		// 4_159_722_200_000 = 100 * 10^18 * (( 1 + (50,000 * (1 - (1 - 0.83) * 0.01) / 1_000_000_000_000))^0.83 - 1)
		//
		// where:
		// 	P_supply = initial pool supply = 100 * 10^18 (set at pool creation, same for all new pools)
		//	A_t = amount of deposited asset = 50,000
		//	B_t = existing balance of deposited asset in the pool prior to deposit = 1,000,000,000,000
		//	W_t = normalized weight of deposited asset in pool = 500 / (500 + 100) approx = 0.83
		// Plugging all of this in, we get:
		// 	Full solution: https://www.wolframalpha.com/input?i=100+*10%5E18*%28%281+%2B+%2850000*%281+-+%281-%28500+%2F+%28100+%2B+500%29%29%29+*+0.01%29%2F1000000000000%29%29%5E%28500+%2F+%28100+%2B+500%29%29+-+1%29
		// 	Simplified:  P_issued = 4_159_722_200_000
		name:    "single asset - token in weight is greater than the other token, with non-zero swap fee",
		swapFee: sdk.MustNewDecFromStr("0.01"),
		poolAssets: []balancer.PoolAsset{
			{
				Token:  sdk.NewInt64Coin("uosmo", 1_000_000_000_000),
				Weight: sdk.NewInt(500),
			},
			{
				Token:  sdk.NewInt64Coin("uatom", 1_000_000_000_000),
				Weight: sdk.NewInt(100),
			},
		},
		tokensIn:     sdk.NewCoins(sdk.NewInt64Coin("uosmo", 50_000)),
		expectShares: sdk.NewInt(4_159_722_200_000),
	},
	{
		// Expected output from Balancer paper (https://balancer.fi/whitepaper.pdf) using equation (25) on page 10:
		// P_issued = P_supply * ((1 + (A_t / B_t))^W_t - 1)
		//
		// 833_333_315_972 = 100 * 10^18 * (( 1 + (50,000 / 1_000_000_000_000))^0.167 - 1)
		//
		// where:
		// 	P_supply = initial pool supply = 100 * 10^18 (set at pool creation, same for all new pools)
		//	A_t = amount of deposited asset = 50,000
		//	B_t = existing balance of deposited asset in the pool prior to deposit = 1,000,000,000,000
		//	W_t = normalized weight of deposited asset in pool = 200 / (200 + 1000) approx = 0.167
		// Plugging all of this in, we get:
		// 	Full solution: https://www.wolframalpha.com/input?i=100+*10%5E18*%28%281+%2B+%2850000*%281+-+%281-%28200+%2F+%28200+%2B+1000%29%29%29+*+0%29%2F1000000000000%29%29%5E%28200+%2F+%28200+%2B+1000%29%29+-+1%29
		// 	Simplified:  P_issued = 833_333_315_972
		name:    "single asset - token in weight is smaller than the other token, with zero swap fee",
		swapFee: sdk.MustNewDecFromStr("0"),
		poolAssets: []balancer.PoolAsset{
			{
				Token:  sdk.NewInt64Coin("uosmo", 1_000_000_000_000),
				Weight: sdk.NewInt(200),
			},
			{
				Token:  sdk.NewInt64Coin("uatom", 1_000_000_000_000),
				Weight: sdk.NewInt(1000),
			},
		},
		tokensIn:     sdk.NewCoins(sdk.NewInt64Coin("uosmo", 50_000)),
		expectShares: sdk.NewInt(833_333_315_972),
	},
	{
		// Expected output from Balancer paper (https://balancer.fi/whitepaper.pdf) using equation (25) on page 10:
		// P_issued = P_supply * ((1 + (A_t / B_t))^W_t - 1)
		//
		// 819_444_430_000 = 100 * 10^18 * (( 1 + (50,000 * (1 - (1 - 0.167) * 0.02) / 1_000_000_000_000))^0.167 - 1)
		//
		// where:
		// 	P_supply = initial pool supply = 100 * 10^18 (set at pool creation, same for all new pools)
		//	A_t = amount of deposited asset = 50,000
		//	B_t = existing balance of deposited asset in the pool prior to deposit = 1,000,000,000,000
		//	W_t = normalized weight of deposited asset in pool = 200 / (200 + 1000) approx = 0.167
		// Plugging all of this in, we get:
		// 	Full solution: https://www.wolframalpha.com/input?i=100+*10%5E18*%28%281+%2B+%2850000*%281+-+%281-%28200+%2F+%28200+%2B+1000%29%29%29+*+0.02%29%2F1000000000000%29%29%5E%28200+%2F+%28200+%2B+1000%29%29+-+1%29
		// 	Simplified:  P_issued = 819_444_430_000
		name:    "single asset - token in weight is smaller than the other token, with non-zero swap fee",
		swapFee: sdk.MustNewDecFromStr("0.02"),
		poolAssets: []balancer.PoolAsset{
			{
				Token:  sdk.NewInt64Coin("uosmo", 1_000_000_000_000),
				Weight: sdk.NewInt(200),
			},
			{
				Token:  sdk.NewInt64Coin("uatom", 1_000_000_000_000),
				Weight: sdk.NewInt(1000),
			},
		},
		tokensIn:     sdk.NewCoins(sdk.NewInt64Coin("uosmo", 50_000)),
		expectShares: sdk.NewInt(819_444_430_000),
	},
	{
		// Expected output from Balancer paper (https://balancer.fi/whitepaper.pdf) using equation (25) on page 10:
		// P_issued = P_supply * ((1 + (A_t / B_t))^W_t - 1)
		//
		// 9_775_731_930_496_140_648 = 100 * 10^18 * (( 1 + (117552 / 156_736))^0.167 - 1)
		//
		// where:
		// 	P_supply = initial pool supply = 100 * 10^18 (set at pool creation, same for all new pools)
		//	A_t = amount of deposited asset = 117552
		//	B_t = existing balance of deposited asset in the pool prior to deposit = 156_736
		//	W_t = normalized weight of deposited asset in pool = 200 / (200 + 1000) approx = 0.167
		// Plugging all of this in, we get:
		// 	Full solution: https://www.wolframalpha.com/input?i=100+*10%5E18*%28%281+%2B+%28117552*%281+-+%281-%28200+%2F+%28200+%2B+1000%29%29%29+*+0%29%2F156736%29%29%5E%28200+%2F+%28200+%2B+1000%29%29+-+1%29
		// 	Simplified:  P_issued = 9_775_731_930_496_140_648
		name:    "single asset - tokenIn is large relative to liquidity, token in weight is smaller than the other token, with zero swap fee",
		swapFee: sdk.MustNewDecFromStr("0"),
		poolAssets: []balancer.PoolAsset{
			{
				Token:  sdk.NewInt64Coin("uosmo", 156_736),
				Weight: sdk.NewInt(200),
			},
			{
				Token:  sdk.NewInt64Coin("uatom", 1_000_000_000_000),
				Weight: sdk.NewInt(1000),
			},
		},
		// 156_736 * 3 / 4 = 117552
		tokensIn:     sdk.NewCoins(sdk.NewInt64Coin("uosmo", (156_736*3)/4)),
		expectShares: sdk.NewIntFromUint64(9_775_731_930_496_140_648),
	},
	{
		// Expected output from Balancer paper (https://balancer.fi/whitepaper.pdf) using equation (25) on page 10:
		// P_issued = P_supply * ((1 + (A_t / B_t))^W_t - 1)
		//
		// 9_644_655_900_000_000_000 = 100 * 10^18 * (( 1 + (117552 * (1 - (1 - 0.167) * 0.02) / 156_736))^0.167 - 1)
		//
		// where:
		// 	P_supply = initial pool supply = 100 * 10^18 (set at pool creation, same for all new pools)
		//	A_t = amount of deposited asset = 50,000
		//	B_t = existing balance of deposited asset in the pool prior to deposit = 1,000,000,000,000
		//	W_t = normalized weight of deposited asset in pool = 200 / (200 + 1000) approx = 0.167
		// Plugging all of this in, we get:
		// 	Full solution: https://www.wolframalpha.com/input?i=100+*10%5E18*%28%281+%2B+%2850000*%281+-+%281-%28200+%2F+%28200+%2B+1000%29%29%29+*+0.02%29%2F1000000000000%29%29%5E%28200+%2F+%28200+%2B+1000%29%29+-+1%29
		// 	Simplified:  P_issued = 9_644_655_900_000_000_000
		name:    "single asset - tokenIn is large relative to liquidity, token in weight is smaller than the other token, with non-zero swap fee",
		swapFee: sdk.MustNewDecFromStr("0.02"),
		poolAssets: []balancer.PoolAsset{
			{
				Token:  sdk.NewInt64Coin("uosmo", 156_736),
				Weight: sdk.NewInt(200),
			},
			{
				Token:  sdk.NewInt64Coin("uatom", 1_000_000_000_000),
				Weight: sdk.NewInt(1000),
			},
		},
		// 156_736 / 4 * 3 = 117552
		tokensIn:     sdk.NewCoins(sdk.NewInt64Coin("uosmo", 156_736/4*3)),
		expectShares: sdk.NewIntFromUint64(9_644_655_900_000_000_000),
	},
	{
		// Expected output from Balancer paper (https://balancer.fi/whitepaper.pdf) using equation (25) on page 10:
		// P_issued = P_supply * ((1 + (A_t / B_t))^W_t - 1)
		//
		// 6_504_099_261_800_144_638 = 100 * 10^18 * (( 1 + (499_000 / 500_000))^0.09 - 1)
		//
		// where:
		// 	P_supply = initial pool supply = 100 * 10^18 (set at pool creation, same for all new pools)
		//	A_t = amount of deposited asset = 195920
		//	B_t = existing balance of deposited asset in the pool prior to deposit = 156_736
		//	W_t = normalized weight of deposited asset in pool = 100 / (100 + 1000) approx = 0.09
		// Plugging all of this in, we get:
		// 	Full solution: https://www.wolframalpha.com/input?i=100+*10%5E18*%28%281+%2B+%28499999*%281+-+%281-%28100+%2F+%28100+%2B+1000%29%29%29+*+0%29%2F500000%29%29%5E%28100+%2F+%28100+%2B+1000%29%29+-+1%29
		// 	Simplified:  P_issued = 6_504_099_261_800_144_638
		name:    "single asset - (almost 1 == tokenIn / liquidity ratio), token in weight is smaller than the other token, with zero swap fee",
		swapFee: sdk.MustNewDecFromStr("0"),
		poolAssets: []balancer.PoolAsset{
			{
				Token:  sdk.NewInt64Coin("uosmo", 500_000),
				Weight: sdk.NewInt(100),
			},
			{
				Token:  sdk.NewInt64Coin("uatom", 1_000_000_000_000),
				Weight: sdk.NewInt(1000),
			},
		},
		tokensIn:     sdk.NewCoins(sdk.NewInt64Coin("uosmo", 499_999)),
		expectShares: sdk.NewIntFromUint64(6_504_099_261_800_144_638),
	},
	{
		// Currently, our Pow approximation function does not work correctly when one tries
		// to add liquidity that is larger than the existing liquidity.
		// The ratio of tokenIn / existing liquidity that is larger than or equal to 1 causes a panic.
		// This has been deemed as acceptable since it causes code complexity to fix
		// & only affects UX in an edge case (user has to split up single asset joins)
		name:    "single asset - (exactly 1 == tokenIn / liquidity ratio - failure), token in weight is smaller than the other token, with zero swap fee",
		swapFee: sdk.MustNewDecFromStr("0"),
		poolAssets: []balancer.PoolAsset{
			{
				Token:  sdk.NewInt64Coin("uosmo", 500_000),
				Weight: sdk.NewInt(100),
			},
			{
				Token:  sdk.NewInt64Coin("uatom", 1_000_000_000_000),
				Weight: sdk.NewInt(1000),
			},
		},
		tokensIn:     sdk.NewCoins(sdk.NewInt64Coin("uosmo", 500_000)),
		expectShares: sdk.NewIntFromUint64(6_504_099_261_800_144_638),
		expectPanic:  true,
	},
	{
		name:         "tokenIn asset does not exist in pool",
		swapFee:      sdk.MustNewDecFromStr("0"),
		poolAssets:   oneTrillionEvenPoolAssets,
		tokensIn:     sdk.NewCoins(sdk.NewInt64Coin(doesNotExistDenom, 50_000)),
		expectShares: sdk.ZeroInt(),
		expErr:       sdkerrors.Wrapf(types.ErrDenomNotFoundInPool, fmt.Sprintf(balancer.ErrMsgFormatNoPoolAssetFound, doesNotExistDenom)),
	},
	{
		// Pool liquidity is changed by 1e-12 / 2
		// P_issued = 1e20 * 1e-12 / 2 = 1e8 / 2 = 50_000_000
		name:    "minimum input single asset equal liquidity",
		swapFee: sdk.MustNewDecFromStr("0"),
		poolAssets: []balancer.PoolAsset{
			{
				Token:  sdk.NewInt64Coin("uosmo", 1_000_000_000_000),
				Weight: sdk.NewInt(100),
			},
			{
				Token:  sdk.NewInt64Coin("uatom", 1_000_000_000_000),
				Weight: sdk.NewInt(100),
			},
		},
		tokensIn: sdk.NewCoins(
			sdk.NewInt64Coin("uosmo", 1),
		),
		expectShares: sdk.NewInt(50_000_000),
		expectLiq: sdk.NewCoins(
			sdk.NewInt64Coin("uosmo", 1),
		),
	},
	{
		// P_issued should be 1/10th that of the previous test
		// p_issued = 50_000_000 / 10 = 5_000_000
		name:    "minimum input single asset imbalanced liquidity",
		swapFee: sdk.MustNewDecFromStr("0"),
		poolAssets: []balancer.PoolAsset{
			{
				Token:  sdk.NewInt64Coin("uosmo", 10_000_000_000_000),
				Weight: sdk.NewInt(100),
			},
			{
				Token:  sdk.NewInt64Coin("uatom", 1_000_000_000_000),
				Weight: sdk.NewInt(100),
			},
		},
		tokensIn: sdk.NewCoins(
			sdk.NewInt64Coin("uosmo", 1),
		),
		expectShares: sdk.NewInt(5_000_000),
		expectLiq: sdk.NewCoins(
			sdk.NewInt64Coin("uosmo", 1),
		),
	},
}

=======
>>>>>>> a17f41b6
// This test sets up 2 asset pools, and then checks the spot price on them.
// It uses the pools spot price method, rather than the Gamm keepers spot price method.
func (suite *KeeperTestSuite) TestBalancerSpotPrice() {
	baseDenom := "uosmo"
	quoteDenom := "uion"

	tests := []struct {
		name                string
		baseDenomPoolInput  sdk.Coin
		quoteDenomPoolInput sdk.Coin
		expectError         bool
		expectedOutput      sdk.Dec
	}{
		{
			name:                "equal value",
			baseDenomPoolInput:  sdk.NewInt64Coin(baseDenom, 100),
			quoteDenomPoolInput: sdk.NewInt64Coin(quoteDenom, 100),
			expectError:         false,
			expectedOutput:      sdk.MustNewDecFromStr("1"),
		},
		{
			name:                "1:2 ratio",
			baseDenomPoolInput:  sdk.NewInt64Coin(baseDenom, 100),
			quoteDenomPoolInput: sdk.NewInt64Coin(quoteDenom, 200),
			expectError:         false,
			expectedOutput:      sdk.MustNewDecFromStr("0.500000000000000000"),
		},
		{
			name:                "2:1 ratio",
			baseDenomPoolInput:  sdk.NewInt64Coin(baseDenom, 200),
			quoteDenomPoolInput: sdk.NewInt64Coin(quoteDenom, 100),
			expectError:         false,
			expectedOutput:      sdk.MustNewDecFromStr("2.000000000000000000"),
		},
		{
			name:                "rounding after sigfig ratio",
			baseDenomPoolInput:  sdk.NewInt64Coin(baseDenom, 220),
			quoteDenomPoolInput: sdk.NewInt64Coin(quoteDenom, 115),
			expectError:         false,
			expectedOutput:      sdk.MustNewDecFromStr("1.913043480000000000"), // ans is 1.913043478260869565, rounded is 1.91304348
		},
		{
			name:                "check number of sig figs",
			baseDenomPoolInput:  sdk.NewInt64Coin(baseDenom, 100),
			quoteDenomPoolInput: sdk.NewInt64Coin(quoteDenom, 300),
			expectError:         false,
			expectedOutput:      sdk.MustNewDecFromStr("0.333333330000000000"),
		},
		{
			name:                "check number of sig figs high sizes",
			baseDenomPoolInput:  sdk.NewInt64Coin(baseDenom, 343569192534),
			quoteDenomPoolInput: sdk.NewCoin(quoteDenom, sdk.MustNewDecFromStr("186633424395479094888742").TruncateInt()),
			expectError:         false,
			expectedOutput:      sdk.MustNewDecFromStr("0.000000000001840877"),
		},
	}

	for _, tc := range tests {
		suite.SetupTest()

		poolId := suite.PrepareUni2PoolWithAssets(
			tc.baseDenomPoolInput,
			tc.quoteDenomPoolInput,
		)

		pool, err := suite.App.GAMMKeeper.GetPoolAndPoke(suite.Ctx, poolId)
		suite.Require().NoError(err, "test: %s", tc.name)
		balancerPool, isPool := pool.(*balancer.Pool)
		suite.Require().True(isPool, "test: %s", tc.name)

		sut := func() {
			spotPrice, err := balancerPool.SpotPrice(
				suite.Ctx,
				tc.baseDenomPoolInput.Denom,
				tc.quoteDenomPoolInput.Denom)

			if tc.expectError {
				suite.Require().Error(err, "test: %s", tc.name)
			} else {
				suite.Require().NoError(err, "test: %s", tc.name)
				suite.Require().True(spotPrice.Equal(tc.expectedOutput),
					"test: %s\nSpot price wrong, got %s, expected %s\n", tc.name,
					spotPrice, tc.expectedOutput)
			}
		}
		assertPoolStateNotModified(suite.T(), balancerPool, sut)
	}
}

// TestCalculateAmountOutAndIn_InverseRelationship tests that the same amount of token is guaranteed upon
// sequential operation of CalcInAmtGivenOut and CalcOutAmtGivenIn.
func TestCalculateAmountOutAndIn_InverseRelationship(t *testing.T) {
	type testcase struct {
		denomOut         string
		initialPoolOut   int64
		initialWeightOut int64
		initialCalcOut   int64

		denomIn         string
		initialPoolIn   int64
		initialWeightIn int64
	}

	// For every test case in testcases, apply a swap fee in swapFeeCases.
	testcases := []testcase{
		{
			denomOut:         "uosmo",
			initialPoolOut:   1_000_000_000_000,
			initialWeightOut: 100,
			initialCalcOut:   100,

			denomIn:         "ion",
			initialPoolIn:   1_000_000_000_000,
			initialWeightIn: 100,
		},
		{
			denomOut:         "uosmo",
			initialPoolOut:   1_000,
			initialWeightOut: 100,
			initialCalcOut:   100,

			denomIn:         "ion",
			initialPoolIn:   1_000_000,
			initialWeightIn: 100,
		},
		{
			denomOut:         "uosmo",
			initialPoolOut:   1_000,
			initialWeightOut: 100,
			initialCalcOut:   100,

			denomIn:         "ion",
			initialPoolIn:   1_000_000,
			initialWeightIn: 100,
		},
		{
			denomOut:         "uosmo",
			initialPoolOut:   1_000,
			initialWeightOut: 200,
			initialCalcOut:   100,

			denomIn:         "ion",
			initialPoolIn:   1_000_000,
			initialWeightIn: 50,
		},
		{
			denomOut:         "uosmo",
			initialPoolOut:   1_000_000,
			initialWeightOut: 200,
			initialCalcOut:   100000,

			denomIn:         "ion",
			initialPoolIn:   1_000_000_000,
			initialWeightIn: 50,
		},
	}

	swapFeeCases := []string{"0", "0.001", "0.1", "0.5", "0.99"}

	getTestCaseName := func(tc testcase, swapFeeCase string) string {
		return fmt.Sprintf("tokenOutInitial: %d, tokenInInitial: %d, initialOut: %d, swapFee: %s",
			tc.initialPoolOut,
			tc.initialPoolIn,
			tc.initialCalcOut,
			swapFeeCase,
		)
	}

	for _, tc := range testcases {
		for _, swapFee := range swapFeeCases {
			t.Run(getTestCaseName(tc, swapFee), func(t *testing.T) {
				ctx := createTestContext(t)

				poolAssetOut := balancer.PoolAsset{
					Token:  sdk.NewInt64Coin(tc.denomOut, tc.initialPoolOut),
					Weight: sdk.NewInt(tc.initialWeightOut),
				}

				poolAssetIn := balancer.PoolAsset{
					Token:  sdk.NewInt64Coin(tc.denomIn, tc.initialPoolIn),
					Weight: sdk.NewInt(tc.initialWeightIn),
				}

				swapFeeDec, err := sdk.NewDecFromStr(swapFee)
				require.NoError(t, err)

				exitFeeDec, err := sdk.NewDecFromStr("0")
				require.NoError(t, err)

				pool := createTestPool(t, swapFeeDec, exitFeeDec, poolAssetOut, poolAssetIn)
				require.NotNil(t, pool)

				initialOut := sdk.NewInt64Coin(poolAssetOut.Token.Denom, tc.initialCalcOut)
				initialOutCoins := sdk.NewCoins(initialOut)

				sut := func() {
					actualTokenIn, err := pool.CalcInAmtGivenOut(ctx, initialOutCoins, poolAssetIn.Token.Denom, swapFeeDec)
					require.NoError(t, err)

					inverseTokenOut, err := pool.CalcOutAmtGivenIn(ctx, sdk.NewCoins(actualTokenIn), poolAssetOut.Token.Denom, swapFeeDec)
					require.NoError(t, err)

					require.Equal(t, initialOut.Denom, inverseTokenOut.Denom)

					expected := initialOut.Amount.ToDec()
					actual := inverseTokenOut.Amount.ToDec()

					// allow a rounding error of up to 1 for this relation
					tol := sdk.NewDec(1)
					require.True(osmoutils.DecApproxEq(t, expected, actual, tol))
				}

				balancerPool, ok := pool.(*balancer.Pool)
				require.True(t, ok)

				assertPoolStateNotModified(t, balancerPool, sut)
			})
		}
	}
}

func TestCalcSingleAssetInAndOut_InverseRelationship(t *testing.T) {
	type testcase struct {
		initialPoolOut   int64
		initialPoolIn    int64
		initialWeightOut int64
		tokenOut         int64
		initialWeightIn  int64
	}

	// For every test case in testcases, apply a swap fee in swapFeeCases.
	testcases := []testcase{
		{
			initialPoolOut:   1_000_000_000_000,
			tokenOut:         100,
			initialWeightOut: 100,
			initialWeightIn:  100,
		},
		{
			initialPoolOut:   1_000_000_000_000,
			tokenOut:         100,
			initialWeightOut: 50,
			initialWeightIn:  100,
		},
		{
			initialPoolOut:   1_000_000_000_000,
			tokenOut:         50,
			initialWeightOut: 100,
			initialWeightIn:  100,
		},
		{
			initialPoolOut:   1_000_000_000_000,
			tokenOut:         100,
			initialWeightOut: 100,
			initialWeightIn:  50,
		},
		{
			initialPoolOut:   1_000_000,
			tokenOut:         100,
			initialWeightOut: 100,
			initialWeightIn:  100,
		},
		{
			initialPoolOut:   2_351_333,
			tokenOut:         7,
			initialWeightOut: 148,
			initialWeightIn:  57,
		},
		{
			initialPoolOut:   1_000,
			tokenOut:         25,
			initialWeightOut: 100,
			initialWeightIn:  100,
		},
		{
			initialPoolOut:   1_000,
			tokenOut:         26,
			initialWeightOut: 100,
			initialWeightIn:  100,
		},
	}

	swapFeeCases := []string{"0", "0.001", "0.1", "0.5", "0.99"}

	getTestCaseName := func(tc testcase, swapFeeCase string) string {
		return fmt.Sprintf("initialPoolOut: %d, initialCalcOut: %d, initialWeightOut: %d, initialWeightIn: %d, swapFee: %s",
			tc.initialPoolOut,
			tc.tokenOut,
			tc.initialWeightOut,
			tc.initialWeightIn,
			swapFeeCase,
		)
	}

	for _, tc := range testcases {
		for _, swapFee := range swapFeeCases {
			t.Run(getTestCaseName(tc, swapFee), func(t *testing.T) {
				swapFeeDec, err := sdk.NewDecFromStr(swapFee)
				require.NoError(t, err)

				initialPoolBalanceOut := sdk.NewInt(tc.initialPoolOut)

				initialWeightOut := sdk.NewInt(tc.initialWeightOut)
				initialWeightIn := sdk.NewInt(tc.initialWeightIn)

				initialTotalShares := types.InitPoolSharesSupply.ToDec()
				initialCalcTokenOut := sdk.NewInt(tc.tokenOut)

				actualSharesOut := balancer.CalcPoolSharesOutGivenSingleAssetIn(
					initialPoolBalanceOut.ToDec(),
					initialWeightOut.ToDec().Quo(initialWeightOut.Add(initialWeightIn).ToDec()),
					initialTotalShares,
					initialCalcTokenOut.ToDec(),
					swapFeeDec,
				)

				inverseCalcTokenOut := balancer.CalcSingleAssetInGivenPoolSharesOut(
					initialPoolBalanceOut.Add(initialCalcTokenOut).ToDec(),
					initialWeightOut.ToDec().Quo(initialWeightOut.Add(initialWeightIn).ToDec()),
					initialTotalShares.Add(actualSharesOut),
					actualSharesOut,
					swapFeeDec,
				)

				tol := sdk.NewDec(1)
				require.True(osmoutils.DecApproxEq(t, initialCalcTokenOut.ToDec(), inverseCalcTokenOut, tol))
			})
		}
	}
<<<<<<< HEAD
}

func TestCalcJoinPoolShares(t *testing.T) {
	// We append shared calcSingleAssetJoinTestCases with multi-asset and edge
	// test cases.
	//
	// See calcJoinSharesTestCase struct definition for explanation why the
	// sharing is needed.
	testCases := []calcJoinSharesTestCase{
		{
			name:       "swap equal weights with zero swap fee",
			swapFee:    sdk.MustNewDecFromStr("0"),
			poolAssets: oneTrillionEvenPoolAssets,
			tokensIn: sdk.NewCoins(
				sdk.NewInt64Coin("uosmo", 25_000),
				sdk.NewInt64Coin("uatom", 25_000),
			),
			// Raises liquidity perfectly by 25_000 / 1_000_000_000_000.
			// Initial number of pool shares = 100 * 10**18 = 10**20
			// Expected increase = liquidity_increase_ratio * initial number of pool shares = (25_000 / 1_000_000_000_000) * 10**20 = 2500000000000.0 = 2.5 * 10**12
			expectShares: sdk.NewInt(2.5e12),
		},
		{
			name:       "swap equal weights with 0.001 swap fee",
			swapFee:    sdk.MustNewDecFromStr("0.001"),
			poolAssets: oneTrillionEvenPoolAssets,
			tokensIn: sdk.NewCoins(
				sdk.NewInt64Coin("uosmo", 25_000),
				sdk.NewInt64Coin("uatom", 25_000),
			),
			expectShares: sdk.NewInt(2500000000000),
		},
		{
			// For uosmos and uatom
			// join pool is first done to the extent where the ratio can be preserved, which is 25,000 uosmo and 25,000 uatom
			// then we perfrom single asset deposit for the remaining 25,000 uatom with the equation below
			// Expected output from Balancer paper (https://balancer.fi/whitepaper.pdf) using equation (25) on page 10:
			// P_issued = P_supply * ((1 + (A_t * swapFeeRatio  / B_t))^W_t - 1)
			// 1_249_999_960_937 = (100 * 10^18 + 2.5e12) * (( 1 + (25000 * 1 / 1000000025000))^0.5 - 1) (without fee)
			//
			// where:
			// 	P_supply = initial pool supply = 100 * 10^18 (set at pool creation, same for all new pools)
			//	A_t = amount of deposited asset = 25,000
			//	B_t = existing balance of deposited asset in the pool prior to deposit = 1,000,000,025,000
			//	W_t = normalized weight of deposited asset in pool = 0.5 (equally weighted two-asset pool)
			// 	swapFeeRatio = (1 - (1 - W_t) * swapFee)
			// Plugging all of this in, we get:
			// 	Full Solution without fees: https://www.wolframalpha.com/input?i=%28100+*+10%5E18+%2B+2.5e12+%29*+%28%28+1%2B+++++%2825000+*+%281%29+%2F+1000000025000%29%29%5E0.5+-+1%29
			// 	Simplified:  P_issued = 2_500_000_000_000 + 1_249_999_960_937

			name:       "Multi-tokens In: unequal amounts, equal weights with 0 swap fee",
			swapFee:    sdk.ZeroDec(),
			poolAssets: oneTrillionEvenPoolAssets,
			tokensIn: sdk.NewCoins(
				sdk.NewInt64Coin("uosmo", 25_000),
				sdk.NewInt64Coin("uatom", 50_000),
			),

			expectShares: sdk.NewInt(2.5e12 + 1249999992187),
		},
		{
			// For uosmos and uatom
			// join pool is first done to the extent where the ratio can be preserved, which is 25,000 uosmo and 25,000 uatom
			// then we perfrom single asset deposit for the remaining 25,000 uatom with the equation below
			// Expected output from Balancer paper (https://balancer.fi/whitepaper.pdf) using equation (25) on page 10:
			// P_issued = P_supply * ((1 + (A_t * swapFeeRatio  / B_t))^W_t - 1)
			// 1_243_750_000_000 = (100 * 10^18 + 2.5e12)*  (( 1 + (25000 * (1 - (1 - 0.5) * 0.01) / 1000000025000))^0.5 - 1)
			//
			// where:
			// 	P_supply = initial pool supply = 100 * 10^18 (set at pool creation, same for all new pools)
			//	A_t = amount of deposited asset = 25,000
			//	B_t = existing balance of deposited asset in the pool prior to deposit = 1,000,000,025,000
			//	W_t = normalized weight of deposited asset in pool = 0.5 (equally weighted two-asset pool)
			// 	swapFeeRatio = (1 - (1 - W_t) * swapFee)
			// Plugging all of this in, we get:
			// 	Full solution with fees: https://www.wolframalpha.com/input?i=%28100+*10%5E18%2B2.5e12%29*%28%281%2B+++%2825000*%281+-+%281-0.5%29+*+0.01%29%2F1000000000000%29%29%5E0.5+-+1%29
			// 	Simplified:  P_issued = 2_500_000_000_000 + 1_243_750_000_000

			name:       "Multi-tokens In: unequal amounts, equal weights with 0.01 swap fee",
			swapFee:    sdk.MustNewDecFromStr("0.01"),
			poolAssets: oneTrillionEvenPoolAssets,
			tokensIn: sdk.NewCoins(
				sdk.NewInt64Coin("uosmo", 25_000),
				sdk.NewInt64Coin("uatom", 50_000),
			),

			expectShares: sdk.NewInt(2.5e12 + 1243750000000),
		},
		{
			// join pool is first done to the extent where the ratio can be preserved, which is 25,000 uosmo and 12,500 uatom.
			// the minimal total share resulted here would be 1,250,000,000,000 =  2500 / 2,000,000,000,000 * 100,000,000,000,000,000,000
			// then we perfrom single asset deposit for the remaining 37,500 uatom with the equation below
			//
			// For uatom:
			// Expected output from Balancer paper (https://balancer.fi/whitepaper.pdf) using equation (25) on page 10:
			// P_issued = P_supply * ((1 + (A_t * swapFeeRatio  / B_t))^W_t - 1)
			// 609,374,990,000 = (100 * 10^18 + 1,250,000,000,000) *  (( 1 + (37,500 * (1 - (1 - 1/6) * 0.03) / 10,000,00,025,000))^1/6 - 1)
			//
			// where:
			// 	P_supply = initial pool supply = 100 * 10^18 + 1_250_000_000_000 (from first join pool)
			//	A_t = amount of deposited asset = 37,500
			//	B_t = existing balance of deposited asset in the pool prior to deposit = 1,000,000,025,000
			//	W_t = normalized weight of deposited asset in pool = 0.5 (equally weighted two-asset pool)
			// 	swapFeeRatio = (1 - (1 - W_t) * swapFee)
			// Plugging all of this in, we get:
			// 	Full solution with fees: https://www.wolframalpha.com/input?i=%28100+*10%5E18+%2B+1250000000000%29*%28%281%2B++++%2837500*%281+-+%281-1%2F6%29+*+0.03%29%2F1000000012500%29%29%5E%281%2F6%29+-+1%29
			// 	Simplified:  P_issued = 1,250,000,000,000 + 609,374,990,000
			name:    "Multi-tokens In: unequal amounts, with unequal weights with 0.03 swap fee",
			swapFee: sdk.MustNewDecFromStr("0.03"),
			poolAssets: []balancer.PoolAsset{
				{
					Token:  sdk.NewInt64Coin("uosmo", 2_000_000_000_000),
					Weight: sdk.NewInt(500),
				},
				{
					Token:  sdk.NewInt64Coin("uatom", 1_000_000_000_000),
					Weight: sdk.NewInt(100),
				},
			},
			tokensIn: sdk.NewCoins(
				sdk.NewInt64Coin("uosmo", 25_000),
				sdk.NewInt64Coin("uatom", 50_000),
			),
			expectShares: sdk.NewInt(1250000000000 + 609374990000),
		},
		{
			// This test doubles the liquidity in a fresh pool, so it should generate the base number of LP shares for pool creation as new shares
			// This is set to 1e20 (or 100 * 10^18) for Osmosis, so we should expect:
			// P_issued = 1e20
			name:    "minimum input with two assets and minimum liquidity",
			swapFee: sdk.MustNewDecFromStr("0"),
			poolAssets: []balancer.PoolAsset{
				{
					Token:  sdk.NewInt64Coin("uosmo", 1),
					Weight: sdk.NewInt(100),
				},
				{
					Token:  sdk.NewInt64Coin("uatom", 1),
					Weight: sdk.NewInt(100),
				},
			},
			tokensIn: sdk.NewCoins(
				sdk.NewInt64Coin("uosmo", 1),
				sdk.NewInt64Coin("uatom", 1),
			),
			expectShares: sdk.NewInt(1e18).Mul(sdk.NewInt(100)),
			expectLiq: sdk.NewCoins(
				sdk.NewInt64Coin("uosmo", 1),
				sdk.NewInt64Coin("uatom", 1),
			),
		},
		{
			// Pool liquidity is changed by 1e-12
			// P_issued = 1e20 * 1e-12 = 1e8
			name:    "minimum input two assets equal liquidity",
			swapFee: sdk.MustNewDecFromStr("0"),
			poolAssets: []balancer.PoolAsset{
				{
					Token:  sdk.NewInt64Coin("uosmo", 1_000_000_000_000),
					Weight: sdk.NewInt(100),
				},
				{
					Token:  sdk.NewInt64Coin("uatom", 1_000_000_000_000),
					Weight: sdk.NewInt(100),
				},
			},
			tokensIn: sdk.NewCoins(
				sdk.NewInt64Coin("uosmo", 1),
				sdk.NewInt64Coin("uatom", 1),
			),
			expectShares: sdk.NewInt(100_000_000),
			expectLiq: sdk.NewCoins(
				sdk.NewInt64Coin("uosmo", 1),
				sdk.NewInt64Coin("uatom", 1),
			),
		},
	}
	testCases = append(testCases, calcSingleAssetJoinTestCases...)

	for _, tc := range testCases {
		tc := tc

		t.Run(tc.name, func(t *testing.T) {
			pool := createTestPool(t, tc.swapFee, sdk.MustNewDecFromStr("0"), tc.poolAssets...)

			// system under test
			sut := func() {
				shares, liquidity, err := pool.CalcJoinPoolShares(sdk.Context{}, tc.tokensIn, tc.swapFee)
				if tc.expErr != nil {
					require.Error(t, err)
					require.ErrorAs(t, tc.expErr, &err)
					require.Equal(t, sdk.ZeroInt(), shares)
					require.Equal(t, sdk.NewCoins(), liquidity)
				} else {
					require.NoError(t, err)
					assertExpectedSharesErrRatio(t, tc.expectShares, shares)
					assertExpectedLiquidity(t, tc.expectLiq, tc.tokensIn, liquidity)
				}
			}

			if tc.expectPanic {
				require.Panics(t, sut)
			} else {
				require.NotPanics(t, sut)
			}
		})
	}
}

// TestUpdateIntermediaryPoolAssetsLiquidity tests if `updateIntermediaryPoolAssetsLiquidity` returns poolAssetsByDenom map
// with the updated liquidity given by the parameter
func TestUpdateIntermediaryPoolAssetsLiquidity(t *testing.T) {
	testCases := []struct {
		name string

		// returns newLiquidity, originalPoolAssetsByDenom, expectedPoolAssetsByDenom
		setup func() (sdk.Coins, map[string]balancer.PoolAsset, map[string]balancer.PoolAsset)

		err error
	}{
		{
			name: "regular case with multiple pool assets and a subset of newLiquidity to update",

			setup: func() (sdk.Coins, map[string]balancer.PoolAsset, map[string]balancer.PoolAsset) {
				const (
					uosmoValueOriginal = 1_000_000_000_000
					atomValueOriginal  = 123
					ionValueOriginal   = 657

					// Weight does not affect calculations so it is shared
					weight = 100
				)

				newLiquidity := sdk.NewCoins(
					sdk.NewInt64Coin("uosmo", 1_000),
					sdk.NewInt64Coin("atom", 2_000),
					sdk.NewInt64Coin("ion", 3_000))

				originalPoolAssetsByDenom := map[string]balancer.PoolAsset{
					"uosmo": {
						Token:  sdk.NewInt64Coin("uosmo", uosmoValueOriginal),
						Weight: sdk.NewInt(weight),
					},
					"atom": {
						Token:  sdk.NewInt64Coin("atom", atomValueOriginal),
						Weight: sdk.NewInt(weight),
					},
					"ion": {
						Token:  sdk.NewInt64Coin("ion", ionValueOriginal),
						Weight: sdk.NewInt(weight),
					},
				}

				expectedPoolAssetsByDenom := map[string]balancer.PoolAsset{}
				for k, v := range originalPoolAssetsByDenom {
					expectedValue := balancer.PoolAsset{Token: v.Token, Weight: v.Weight}
					expectedValue.Token.Amount = expectedValue.Token.Amount.Add(newLiquidity.AmountOf(k))
					expectedPoolAssetsByDenom[k] = expectedValue
				}

				return newLiquidity, originalPoolAssetsByDenom, expectedPoolAssetsByDenom
			},
		},
		{
			name: "new liquidity has no coins",

			setup: func() (sdk.Coins, map[string]balancer.PoolAsset, map[string]balancer.PoolAsset) {
				const (
					uosmoValueOriginal = 1_000_000_000_000
					atomValueOriginal  = 123
					ionValueOriginal   = 657

					// Weight does not affect calculations so it is shared
					weight = 100
				)

				newLiquidity := sdk.NewCoins()

				originalPoolAssetsByDenom := map[string]balancer.PoolAsset{
					"uosmo": {
						Token:  sdk.NewInt64Coin("uosmo", uosmoValueOriginal),
						Weight: sdk.NewInt(weight),
					},
					"atom": {
						Token:  sdk.NewInt64Coin("atom", atomValueOriginal),
						Weight: sdk.NewInt(weight),
					},
					"ion": {
						Token:  sdk.NewInt64Coin("ion", ionValueOriginal),
						Weight: sdk.NewInt(weight),
					},
				}

				return newLiquidity, originalPoolAssetsByDenom, originalPoolAssetsByDenom
			},
		},
		{
			name: "newLiquidity has a coin that poolAssets don't",

			setup: func() (sdk.Coins, map[string]balancer.PoolAsset, map[string]balancer.PoolAsset) {
				const (
					uosmoValueOriginal = 1_000_000_000_000

					// Weight does not affect calculations so it is shared
					weight = 100
				)

				newLiquidity := sdk.NewCoins(
					sdk.NewInt64Coin("juno", 1_000))

				originalPoolAssetsByDenom := map[string]balancer.PoolAsset{
					"uosmo": {
						Token:  sdk.NewInt64Coin("uosmo", uosmoValueOriginal),
						Weight: sdk.NewInt(weight),
					},
				}

				return newLiquidity, originalPoolAssetsByDenom, originalPoolAssetsByDenom
			},

			err: fmt.Errorf(balancer.ErrMsgFormatFailedInterimLiquidityUpdate, "juno"),
		},
	}

	for _, tc := range testCases {
		t.Run(tc.name, func(t *testing.T) {
			newLiquidity, originalPoolAssetsByDenom, expectedPoolAssetsByDenom := tc.setup()

			err := balancer.UpdateIntermediaryPoolAssetsLiquidity(newLiquidity, originalPoolAssetsByDenom)

			require.Equal(t, tc.err, err)

			if tc.err != nil {
				return
			}

			require.Equal(t, expectedPoolAssetsByDenom, originalPoolAssetsByDenom)
		})
	}
}

func TestCalcSingleAssetJoin(t *testing.T) {
	for _, tc := range calcSingleAssetJoinTestCases {
		tc := tc
		t.Run(tc.name, func(t *testing.T) {
			pool := createTestPool(t, tc.swapFee, sdk.MustNewDecFromStr("0"), tc.poolAssets...)

			balancerPool, ok := pool.(*balancer.Pool)
			require.True(t, ok)

			tokenIn := tc.tokensIn[0]

			poolAssetInDenom := tokenIn.Denom
			// when testing a case with tokenIn that does not exist in pool, we just want
			// to provide any pool asset.
			if tc.expErr != nil && errors.Is(tc.expErr, types.ErrDenomNotFoundInPool) {
				poolAssetInDenom = tc.poolAssets[0].Token.Denom
			}

			// find pool asset in pool
			// must be in pool since weights get scaled in Balancer pool
			// constructor
			poolAssetIn, err := balancerPool.GetPoolAsset(poolAssetInDenom)
			require.NoError(t, err)

			// system under test
			sut := func() {
				shares, err := balancerPool.CalcSingleAssetJoin(tokenIn, tc.swapFee, poolAssetIn, pool.GetTotalShares())

				if tc.expErr != nil {
					require.Error(t, err)
					require.ErrorAs(t, tc.expErr, &err)
					require.Equal(t, sdk.ZeroInt(), shares)
					return
				}

				require.NoError(t, err)
				assertExpectedSharesErrRatio(t, tc.expectShares, shares)
			}

			if tc.expectPanic {
				require.Panics(t, sut)
			} else {
				require.NotPanics(t, sut)
			}
		})
	}
}

func TestCalcJoinSingleAssetTokensIn(t *testing.T) {
	testCases := []struct {
		name           string
		swapFee        sdk.Dec
		poolAssets     []balancer.PoolAsset
		tokensIn       sdk.Coins
		expectShares   sdk.Int
		expectLiqudity sdk.Coins
		expErr         error
	}{
		{
			// Expected output from Balancer paper (https://balancer.fi/whitepaper.pdf) using equation (25) on page 10:
			// P_issued = P_supply * ((1 + (A_t / B_t))^W_t - 1)
			//
			// 2_499_999_968_750 = 100 * 10^18 * (( 1 + (50,000 / 1_000_000_000_000))^0.5 - 1)
			//
			// where:
			// 	P_supply = initial pool supply = 100 * 10^18 (set at pool creation, same for all new pools)
			//	A_t = amount of deposited asset = 50,000
			//	B_t = existing balance of deposited asset in the pool prior to deposit = 1,000,000,000,000
			//	W_t = normalized weight of deposited asset in pool = 0.5 (equally weighted two-asset pool)
			// Plugging all of this in, we get:
			// 	Full solution: https://www.wolframalpha.com/input?i=100000000000000000000*%28%281+%2B+%2850000%2F1000000000000%29%29%5E0.5+-+1%29
			// 	Simplified:  P_issued = 2,499,999,968,750
			name:         "one token in - equal weights with zero swap fee",
			swapFee:      sdk.MustNewDecFromStr("0"),
			poolAssets:   oneTrillionEvenPoolAssets,
			tokensIn:     sdk.NewCoins(sdk.NewInt64Coin("uosmo", 50_000)),
			expectShares: sdk.NewInt(2_499_999_968_750),
		},
		{
			// Expected output from Balancer paper (https://balancer.fi/whitepaper.pdf) using equation (25) on page 10:
			// P_issued = P_supply * ((1 + (A_t / B_t))^W_t - 1)
			//
			// 2_499_999_968_750 = 100 * 10^18 * (( 1 + (50,000 / 1_000_000_000_000))^0.5 - 1)
			//
			// where:
			// 	P_supply = initial pool supply = 100 * 10^18 (set at pool creation, same for all new pools)
			//	A_t = amount of deposited asset = 50,000
			//	B_t = existing balance of deposited asset in the pool prior to deposit = 1,000,000,000,000
			//	W_t = normalized weight of deposited asset in pool = 0.5 (equally weighted two-asset pool)
			// Plugging all of this in, we get:
			// 	Full solution: https://www.wolframalpha.com/input?i=100000000000000000000*%28%281+%2B+%2850000%2F1000000000000%29%29%5E0.5+-+1%29
			// 	Simplified:  P_issued = 2,499,999,968,750
			name:         "two tokens in - equal weights with zero swap fee",
			swapFee:      sdk.MustNewDecFromStr("0"),
			poolAssets:   oneTrillionEvenPoolAssets,
			tokensIn:     sdk.NewCoins(sdk.NewInt64Coin("uosmo", 50_000), sdk.NewInt64Coin("uatom", 50_000)),
			expectShares: sdk.NewInt(2_499_999_968_750 * 2),
		},
		{
			// Expected output from Balancer paper (https://balancer.fi/whitepaper.pdf) using equation (25) with on page 10
			// with swapFeeRatio added:
			// P_issued = P_supply * ((1 + (A_t * swapFeeRatio  / B_t))^W_t - 1)
			//
			// 2_487_500_000_000 = 100 * 10^18 * (( 1 + (50,000 * (1 - (1 - 0.5) * 0.01) / 1_000_000_000_000))^0.5 - 1)
			//
			// where:
			// 	P_supply = initial pool supply = 100 * 10^18 (set at pool creation, same for all new pools)
			//	A_t = amount of deposited asset = 50,000
			//	B_t = existing balance of deposited asset in the pool prior to deposit = 1,000,000,000,000
			//	W_t = normalized weight of deposited asset in pool = 0.5 (equally weighted two-asset pool)
			// 	swapFeeRatio = (1 - (1 - W_t) * swapFee)
			// Plugging all of this in, we get:
			// 	Full solution: https://www.wolframalpha.com/input?i=100+*10%5E18*%28%281+%2B+%2850000*%281+-+%281-0.5%29+*+0.01%29%2F1000000000000%29%29%5E0.5+-+1%29
			// 	Simplified:  P_issued = 2_487_500_000_000
			name:         "one token in - equal weights with swap fee of 0.01",
			swapFee:      sdk.MustNewDecFromStr("0.01"),
			poolAssets:   oneTrillionEvenPoolAssets,
			tokensIn:     sdk.NewCoins(sdk.NewInt64Coin("uosmo", 50_000)),
			expectShares: sdk.NewInt(2_487_500_000_000),
		},
		{
			// Expected output from Balancer paper (https://balancer.fi/whitepaper.pdf) using equation (25) with on page 10
			// with swapFeeRatio added:
			// P_issued = P_supply * ((1 + (A_t * swapFeeRatio  / B_t))^W_t - 1)
			//
			// 2_487_500_000_000 = 100 * 10^18 * (( 1 + (50,000 * (1 - (1 - 0.5) * 0.01) / 1_000_000_000_000))^0.5 - 1)
			//
			// where:
			// 	P_supply = initial pool supply = 100 * 10^18 (set at pool creation, same for all new pools)
			//	A_t = amount of deposited asset = 50,000
			//	B_t = existing balance of deposited asset in the pool prior to deposit = 1,000,000,000,000
			//	W_t = normalized weight of deposited asset in pool = 0.5 (equally weighted two-asset pool)
			// 	swapFeeRatio = (1 - (1 - W_t) * swapFee)
			// Plugging all of this in, we get:
			// 	Full solution: https://www.wolframalpha.com/input?i=100+*10%5E18*%28%281+%2B+%2850000*%281+-+%281-0.5%29+*+0.01%29%2F1000000000000%29%29%5E0.5+-+1%29
			// 	Simplified:  P_issued = 2_487_500_000_000
			name:         "two tokens in - equal weights with swap fee of 0.01",
			swapFee:      sdk.MustNewDecFromStr("0.01"),
			poolAssets:   oneTrillionEvenPoolAssets,
			tokensIn:     sdk.NewCoins(sdk.NewInt64Coin("uosmo", 50_000), sdk.NewInt64Coin("uatom", 50_000)),
			expectShares: sdk.NewInt(2_487_500_000_000 * 2),
		},
		{
			// For uosmo:
			//
			// Expected output from Balancer paper (https://balancer.fi/whitepaper.pdf) using equation (25) with on page 10
			// with swapFeeRatio added:
			// P_issued = P_supply * ((1 + (A_t * swapFeeRatio  / B_t))^W_t - 1)
			//
			// 2_072_912_400_000_000 = 100 * 10^18 * (( 1 + (50,000 * (1 - (1 - 0.83) * 0.03) / 2_000_000_000))^0.83 - 1)
			//
			// where:
			// 	P_supply = initial pool supply = 100 * 10^18 (set at pool creation, same for all new pools)
			//	A_t = amount of deposited asset = 50,000
			//	B_t = existing balance of deposited asset in the pool prior to deposit = 2_000_000_000
			//	W_t = normalized weight of deposited asset in pool = 500 / 500 + 100 = 0.83
			// 	swapFeeRatio = (1 - (1 - W_t) * swapFee)
			// Plugging all of this in, we get:
			// 	Full solution: https://www.wolframalpha.com/input?i=100+*10%5E18*%28%281+%2B+%2850000*%281+-+%281-%28500+%2F+%28500+%2B+100%29%29%29+*+0.03%29%2F2000000000%29%29%5E%28500+%2F+%28500+%2B+100%29%29+-+1%29
			// 	Simplified:  P_issued = 2_072_912_400_000_000
			//
			//
			// For uatom:
			//
			// Expected output from Balancer paper (https://balancer.fi/whitepaper.pdf) using equation (25) with on page 10
			// with swapFeeRatio added:
			// P_issued = P_supply * ((1 + (A_t * swapFeeRatio  / B_t))^W_t - 1)
			//
			// 1_624_999_900_000 = 100 * 10^18 * (( 1 + (100_000 * (1 - (1 - 0.167) * 0.03) / 1_000_000_000_000))^0.167 - 1)
			//
			// where:
			// 	P_supply = initial pool supply = 100 * 10^18 (set at pool creation, same for all new pools)
			//	A_t = amount of deposited asset = 50,000
			//	B_t = existing balance of deposited asset in the pool prior to deposit = 1,000,000,000,000
			//	W_t = normalized weight of deposited asset in pool = 100 / 500 + 100 = 0.167
			// 	swapFeeRatio = (1 - (1 - W_t) * swapFee)
			// Plugging all of this in, we get:
			// 	Full solution: https://www.wolframalpha.com/input?i=100+*10%5E18*%28%281+%2B+%28100000*%281+-+%281-%28100+%2F+%28500+%2B+100%29%29%29+*+0.03%29%2F1000000000000%29%29%5E%28100+%2F+%28500+%2B+100%29%29+-+1%29
			// 	Simplified:  P_issued = 1_624_999_900_000
			name:    "two varying tokens in, varying weights, with swap fee of 0.03",
			swapFee: sdk.MustNewDecFromStr("0.03"),
			poolAssets: []balancer.PoolAsset{
				{
					Token:  sdk.NewInt64Coin("uosmo", 2_000_000_000),
					Weight: sdk.NewInt(500),
				},
				{
					Token:  sdk.NewInt64Coin("uatom", 1_000_000_000_000),
					Weight: sdk.NewInt(100),
				},
			},
			tokensIn:     sdk.NewCoins(sdk.NewInt64Coin("uosmo", 50_000), sdk.NewInt64Coin("uatom", 100_000)),
			expectShares: sdk.NewInt(2_072_912_400_000_000 + 1_624_999_900_000),
		},
		{
			name:    "no tokens in",
			swapFee: sdk.MustNewDecFromStr("0.03"),
			poolAssets: []balancer.PoolAsset{
				{
					Token:  sdk.NewInt64Coin("uosmo", 2_000_000_000),
					Weight: sdk.NewInt(500),
				},
				{
					Token:  sdk.NewInt64Coin("uatom", 1_000_000_000_000),
					Weight: sdk.NewInt(100),
				},
			},
			tokensIn:     sdk.NewCoins(),
			expectShares: sdk.NewInt(0),
		},
		{
			name:       "one of the tokensIn asset does not exist in pool",
			swapFee:    sdk.MustNewDecFromStr("0"),
			poolAssets: oneTrillionEvenPoolAssets,
			// Second tokenIn does not exist.
			tokensIn:     sdk.NewCoins(sdk.NewInt64Coin("uosmo", 50_000), sdk.NewInt64Coin(doesNotExistDenom, 50_000)),
			expectShares: sdk.ZeroInt(),
			expErr:       fmt.Errorf(balancer.ErrMsgFormatNoPoolAssetFound, doesNotExistDenom),
		},
	}

	for _, tc := range testCases {
		tc := tc

		t.Run(tc.name, func(t *testing.T) {
			pool := createTestPool(t, tc.swapFee, sdk.MustNewDecFromStr("0"), tc.poolAssets...)

			balancerPool, ok := pool.(*balancer.Pool)
			require.True(t, ok)

			poolAssetsByDenom, err := balancer.GetPoolAssetsByDenom(balancerPool.GetAllPoolAssets())
			require.NoError(t, err)

			// estimate expected liquidity
			expectedNewLiquidity := sdk.NewCoins()
			for _, tokenIn := range tc.tokensIn {
				expectedNewLiquidity = expectedNewLiquidity.Add(tokenIn)
			}

			totalNumShares, totalNewLiquidity, err := balancerPool.CalcJoinSingleAssetTokensIn(tc.tokensIn, pool.GetTotalShares(), poolAssetsByDenom, tc.swapFee)

			if tc.expErr != nil {
				require.Error(t, err)
				require.ErrorAs(t, tc.expErr, &err)
				require.Equal(t, sdk.ZeroInt(), totalNumShares)
				require.Equal(t, sdk.Coins{}, totalNewLiquidity)
				return
			}

			require.NoError(t, err)

			require.Equal(t, expectedNewLiquidity, totalNewLiquidity)

			if tc.expectShares.Int64() == 0 {
				require.Equal(t, tc.expectShares, totalNumShares)
				return
			}

			assertExpectedSharesErrRatio(t, tc.expectShares, totalNumShares)
		})
	}
}

func TestRandomizedJoinPoolExitPoolInvariants(t *testing.T) {
	type testCase struct {
		initialTokensDenomIn  int64
		initialTokensDenomOut int64

		percentRatio int64

		numShares sdk.Int
	}

	const (
		denomOut = "denomOut"
		denomIn  = "denomIn"
	)

	now := time.Now().Unix()
	rng := rand.NewSource(now)
	t.Logf("Using random source of %d\n", now)

	// generate test case with randomized initial assets and join/exit ratio
	newCase := func() (tc *testCase) {
		tc = new(testCase)
		tc.initialTokensDenomIn = rng.Int63() % 1_000_000
		tc.initialTokensDenomOut = rng.Int63() % 1_000_000

		// 1%~100% of initial assets
		tc.percentRatio = rng.Int63()%100 + 1

		return tc
	}

	swapFeeDec, err := sdk.NewDecFromStr("0")
	require.NoError(t, err)

	exitFeeDec, err := sdk.NewDecFromStr("0")
	require.NoError(t, err)

	// create pool with randomized initial token amounts
	// and randomized ratio of join/exit
	createPool := func(tc *testCase) (pool *balancer.Pool) {
		poolAssetOut := balancer.PoolAsset{
			Token:  sdk.NewInt64Coin(denomOut, tc.initialTokensDenomOut),
			Weight: sdk.NewInt(5),
		}

		poolAssetIn := balancer.PoolAsset{
			Token:  sdk.NewInt64Coin(denomIn, tc.initialTokensDenomIn),
			Weight: sdk.NewInt(5),
		}

		pool = createTestPool(t, swapFeeDec, exitFeeDec, poolAssetOut, poolAssetIn).(*balancer.Pool)
		require.NotNil(t, pool)

		return pool
	}

	// joins with predetermined ratio
	joinPool := func(pool types.PoolI, tc *testCase) {
		tokensIn := sdk.Coins{
			sdk.NewInt64Coin(denomIn, tc.initialTokensDenomIn*tc.percentRatio/100),
			sdk.NewInt64Coin(denomOut, tc.initialTokensDenomOut*tc.percentRatio/100),
		}
		numShares, err := pool.JoinPool(sdk.Context{}, tokensIn, swapFeeDec)
		require.NoError(t, err)
		tc.numShares = numShares
	}

	// exits for same amount of shares minted
	exitPool := func(pool types.PoolI, tc *testCase) {
		_, err := pool.ExitPool(sdk.Context{}, tc.numShares, exitFeeDec)
		require.NoError(t, err)
	}

	invariantJoinExitInversePreserve := func(
		beforeCoins, afterCoins sdk.Coins,
		beforeShares, afterShares sdk.Int,
	) {
		// test token amount has been preserved
		require.True(t,
			!beforeCoins.IsAnyGT(afterCoins),
			"Coins has not been preserved before and after join-exit\nbefore:\t%s\nafter:\t%s",
			beforeCoins, afterCoins,
		)
		// test share amount has been preserved
		require.True(t,
			beforeShares.Equal(afterShares),
			"Shares has not been preserved before and after join-exit\nbefore:\t%s\nafter:\t%s",
			beforeShares, afterShares,
		)
	}

	testPoolInvariants := func() {
		tc := newCase()
		pool := createPool(tc)
		originalCoins, originalShares := pool.GetTotalPoolLiquidity(sdk.Context{}), pool.GetTotalShares()
		joinPool(pool, tc)
		exitPool(pool, tc)
		invariantJoinExitInversePreserve(
			originalCoins, pool.GetTotalPoolLiquidity(sdk.Context{}),
			originalShares, pool.GetTotalShares(),
		)
	}

	for i := 0; i < 1000; i++ {
		testPoolInvariants()
	}
}

// TestGetPoolAssetsByDenom tests if `GetPoolAssetsByDenom` succesfully creates a map of denom to pool asset
// given pool asset as parameter
func TestGetPoolAssetsByDenom(t *testing.T) {
	testCases := []struct {
		name                      string
		poolAssets                []balancer.PoolAsset
		expectedPoolAssetsByDenom map[string]balancer.PoolAsset

		err error
	}{
		{
			name:                      "zero pool assets",
			poolAssets:                []balancer.PoolAsset{},
			expectedPoolAssetsByDenom: make(map[string]balancer.PoolAsset),
		},
		{
			name: "one pool asset",
			poolAssets: []balancer.PoolAsset{
				{
					Token:  sdk.NewInt64Coin("uosmo", 1_000_000_000_000),
					Weight: sdk.NewInt(100),
				},
			},
			expectedPoolAssetsByDenom: map[string]balancer.PoolAsset{
				"uosmo": {
					Token:  sdk.NewInt64Coin("uosmo", 1_000_000_000_000),
					Weight: sdk.NewInt(100),
				},
			},
		},
		{
			name: "two pool assets",
			poolAssets: []balancer.PoolAsset{
				{
					Token:  sdk.NewInt64Coin("uosmo", 1_000_000_000_000),
					Weight: sdk.NewInt(100),
				},
				{
					Token:  sdk.NewInt64Coin("atom", 123),
					Weight: sdk.NewInt(400),
				},
			},
			expectedPoolAssetsByDenom: map[string]balancer.PoolAsset{
				"uosmo": {
					Token:  sdk.NewInt64Coin("uosmo", 1_000_000_000_000),
					Weight: sdk.NewInt(100),
				},
				"atom": {
					Token:  sdk.NewInt64Coin("atom", 123),
					Weight: sdk.NewInt(400),
				},
			},
		},
		{
			name: "duplicate pool assets",
			poolAssets: []balancer.PoolAsset{
				{
					Token:  sdk.NewInt64Coin("uosmo", 1_000_000_000_000),
					Weight: sdk.NewInt(100),
				},
				{
					Token:  sdk.NewInt64Coin("uosmo", 123),
					Weight: sdk.NewInt(400),
				},
			},
			err: fmt.Errorf(balancer.ErrMsgFormatRepeatingPoolAssetsNotAllowed, "uosmo"),
		},
	}

	for _, tc := range testCases {
		t.Run(tc.name, func(t *testing.T) {
			actualPoolAssetsByDenom, err := balancer.GetPoolAssetsByDenom(tc.poolAssets)

			require.Equal(t, tc.err, err)

			if tc.err != nil {
				return
			}

			require.Equal(t, tc.expectedPoolAssetsByDenom, actualPoolAssetsByDenom)
		})
	}
}

func assertExpectedSharesErrRatio(t *testing.T, expectedShares, actualShares sdk.Int) {
	allowedErrRatioDec, err := sdk.NewDecFromStr(allowedErrRatio)
	require.NoError(t, err)

	errTolerance := osmoutils.ErrTolerance{
		MultiplicativeTolerance: allowedErrRatioDec,
	}

	require.Equal(
		t,
		0,
		errTolerance.Compare(expectedShares, actualShares),
		fmt.Sprintf("expectedShares: %s, actualShares: %s", expectedShares.String(), actualShares.String()))
}

func assertExpectedLiquidity(t *testing.T, expectLiq, tokensJoined, liquidity sdk.Coins) {
	if len(expectLiq) != 0 {
		require.Equal(t, expectLiq, liquidity)
	} else {
		require.Equal(t, tokensJoined, liquidity)
	}
=======
>>>>>>> a17f41b6
}<|MERGE_RESOLUTION|>--- conflicted
+++ resolved
@@ -12,7 +12,6 @@
 	"github.com/osmosis-labs/osmosis/v7/x/gamm/types"
 )
 
-<<<<<<< HEAD
 const (
 	// allowedErrRatio is the maximal multiplicative difference in either
 	// direction (positive or negative) that we accept to tolerate in
@@ -431,9 +430,6 @@
 		),
 	},
 }
-
-=======
->>>>>>> a17f41b6
 // This test sets up 2 asset pools, and then checks the spot price on them.
 // It uses the pools spot price method, rather than the Gamm keepers spot price method.
 func (suite *KeeperTestSuite) TestBalancerSpotPrice() {
@@ -763,7 +759,6 @@
 			})
 		}
 	}
-<<<<<<< HEAD
 }
 
 func TestCalcJoinPoolShares(t *testing.T) {
@@ -1581,6 +1576,4 @@
 	} else {
 		require.Equal(t, tokensJoined, liquidity)
 	}
-=======
->>>>>>> a17f41b6
 }