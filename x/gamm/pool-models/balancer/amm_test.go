--- conflicted
+++ resolved
@@ -318,7 +318,7 @@
 		// 156_736 * 3 / 4 = 117552
 		tokensIn:     sdk.NewCoins(sdk.NewInt64Coin("uosmo", (156_736*3)/4)),
 		expectShares: sdk.NewIntFromUint64(9_775_731_930_496_140_648),
-		expectLiq:    sdk.NewCoins(sdk.NewInt64Coin("uosmo", (156_736*3) / 4)),
+		expectLiq:    sdk.NewCoins(sdk.NewInt64Coin("uosmo", (156_736*3)/4)),
 	},
 	{
 		// Expected output from Balancer paper (https://balancer.fi/whitepaper.pdf) using equation (25) on page 10:
@@ -809,20 +809,12 @@
 		t.Run(tc.name, func(t *testing.T) {
 			pool := createTestPool(t, tc.swapFee, sdk.MustNewDecFromStr("0"), tc.poolAssets...)
 
-<<<<<<< HEAD
-			shares, liquidity, err := pool.CalcJoinPoolShares(sdk.Context{}, tc.tokensIn, tc.swapFee)
-			if tc.expErr != nil {
-				require.Error(t, err)
-				require.ErrorAs(t, tc.expErr, &err)
-				require.Equal(t, sdk.ZeroInt(), shares)
-				require.Equal(t, sdk.NewCoins(), liquidity)
-=======
 			// system under test
 			sut := func() {
 				shares, liquidity, err := pool.CalcJoinPoolShares(sdk.Context{}, tc.tokensIn, tc.swapFee)
 				if tc.expErr != nil {
 					require.Error(t, err)
-					require.Equal(t, tc.expErr, err)
+					require.ErrorAs(t, tc.expErr, &err)
 					require.Equal(t, sdk.ZeroInt(), shares)
 					require.Equal(t, sdk.NewCoins(), liquidity)
 				} else {
@@ -834,7 +826,6 @@
 
 			if tc.expectPanic {
 				require.Panics(t, sut)
->>>>>>> 0fc69f94
 			} else {
 				require.NotPanics(t, sut)
 			}
@@ -1002,23 +993,15 @@
 			sut := func() {
 				shares, err := balancerPool.CalcSingleAssetJoin(tokenIn, tc.swapFee, poolAssetIn, pool.GetTotalShares())
 
-<<<<<<< HEAD
-			if tc.expErr != nil {
-				require.Error(t, err)
-				require.ErrorAs(t, tc.expErr, &err)
-				require.Equal(t, sdk.ZeroInt(), shares)
-				return
-=======
 				if tc.expErr != nil {
 					require.Error(t, err)
-					require.Equal(t, tc.expErr, err)
+					require.ErrorAs(t, tc.expErr, &err)
 					require.Equal(t, sdk.ZeroInt(), shares)
 					return
 				}
 
 				require.NoError(t, err)
 				assertExpectedSharesErrRatio(t, tc.expectShares, shares)
->>>>>>> 0fc69f94
 			}
 
 			if tc.expectPanic {
