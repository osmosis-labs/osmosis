package balancer_test

import (
	"fmt"
	"math/rand"
	"strings"
	"testing"
	"time"

	sdk "github.com/cosmos/cosmos-sdk/types"
	"github.com/stretchr/testify/require"

	"github.com/osmosis-labs/osmosis/v7/osmoutils"
	"github.com/osmosis-labs/osmosis/v7/x/gamm/pool-models/balancer"
	"github.com/osmosis-labs/osmosis/v7/x/gamm/types"
)

<<<<<<< HEAD
const (
	// allowedErrRatio is the maximal multiplicative difference in either
	// direction (positive or negative) that we accept to tolerate in
	// unit tests for calcuating the number of shares to be returned by
	// joining a pool. The comparison is done between Wolfram estimates and our AMM logic.
	allowedErrRatio = "0.0000001"
	// doesNotExistDenom denom name assummed to be used in test cases where the provided
	// denom does not exist in pool
	doesNotExistDenom = "doesnotexist"
)

// calcJoinSharesTestCase defines a testcase for TestCalcSingleAssetJoin and
=======
// calcJoinSharesTestCase defines a test case for TestCalcSingleAssetJoin and
>>>>>>> 28a6f13f
// TestCalcJoinPoolShares.
//
// CalcJoinPoolShares calls calcSingleAssetJoin. As a result, we can reuse
// the same test cases for unit testing both calcSingleAssetJoin and
//  CalcJoinPoolShares with only one tokensIn.
type calcJoinSharesTestCase struct {
	name         string
	swapFee      sdk.Dec
	poolAssets   []balancer.PoolAsset
	tokensIn     sdk.Coins
	expectShares sdk.Int
	expectLiq    sdk.Coins
	expErr       error
}

// see calcJoinSharesTestCase struct definition.
var calcSingleAssetJoinTestCases = []calcJoinSharesTestCase{
	{
		// Expected output from Balancer paper (https://balancer.fi/whitepaper.pdf) using equation (25) on page 10:
		// P_issued = P_supply * ((1 + (A_t / B_t))^W_t - 1)
		//
		// 2_499_999_968_750 = 100 * 10^18 * (( 1 + (50,000 / 1_000_000_000_000))^0.5 - 1)
		//
		// where:
		// 	P_supply = initial pool supply = 100 * 10^18 (set at pool creation, same for all new pools)
		//	A_t = amount of deposited asset = 50,000
		//	B_t = existing balance of deposited asset in the pool prior to deposit = 1,000,000,000,000
		//	W_t = normalized weight of deposited asset in pool = 0.5 (equally weighted two-asset pool)
		// Plugging all of this in, we get:
		// 	Full solution: https://www.wolframalpha.com/input?i=100000000000000000000*%28%281+%2B+%2850000%2F1000000000000%29%29%5E0.5+-+1%29
		// 	Simplified:  P_issued = 2,499,999,968,750
		name:    "single tokensIn - equal weights with zero swap fee",
		swapFee: sdk.MustNewDecFromStr("0"),
		poolAssets: []balancer.PoolAsset{
			{
				Token:  sdk.NewInt64Coin("uosmo", 1_000_000_000_000),
				Weight: sdk.NewInt(100),
			},
			{
				Token:  sdk.NewInt64Coin("uatom", 1_000_000_000_000),
				Weight: sdk.NewInt(100),
			},
		},
		tokensIn:     sdk.NewCoins(sdk.NewInt64Coin("uosmo", 50_000)),
		expectShares: sdk.NewInt(2_499_999_968_750),
		expectLiq:    sdk.NewCoins(sdk.NewInt64Coin("uosmo", 50_000)),
	},
	{
		// Expected output from Balancer paper (https://balancer.fi/whitepaper.pdf) using equation (25) on page 10:
		// P_issued = P_supply * ((1 + (A_t * swapFeeRatio  / B_t))^W_t - 1)
		//
		// 2_487_500_000_000 = 100 * 10^18 * (( 1 + (50,000 * (1 - (1 - 0.5) * 0.01) / 1_000_000_000_000))^0.5 - 1)
		//
		// where:
		// 	P_supply = initial pool supply = 100 * 10^18 (set at pool creation, same for all new pools)
		//	A_t = amount of deposited asset = 50,000
		//	B_t = existing balance of deposited asset in the pool prior to deposit = 1,000,000,000,000
		//	W_t = normalized weight of deposited asset in pool = 0.5 (equally weighted two-asset pool)
		// 	swapFeeRatio = (1 - (1 - W_t) * swapFee)
		// Plugging all of this in, we get:
		// 	Full solution: https://www.wolframalpha.com/input?i=100+*10%5E18*%28%281+%2B+%2850000*%281+-+%281-0.5%29+*+0.01%29%2F1000000000000%29%29%5E0.5+-+1%29
		// 	Simplified:  P_issued = 2_487_500_000_000
		name:    "single tokensIn - equal weights with 0.01 swap fee",
		swapFee: sdk.MustNewDecFromStr("0.01"),
		poolAssets: []balancer.PoolAsset{
			{
				Token:  sdk.NewInt64Coin("uosmo", 1_000_000_000_000),
				Weight: sdk.NewInt(100),
			},
			{
				Token:  sdk.NewInt64Coin("uatom", 1_000_000_000_000),
				Weight: sdk.NewInt(100),
			},
		},
		tokensIn:     sdk.NewCoins(sdk.NewInt64Coin("uosmo", 50_000)),
		expectShares: sdk.NewInt(2_487_500_000_000),
		expectLiq:    sdk.NewCoins(sdk.NewInt64Coin("uosmo", 50_000)),
	},
	{
		// Expected output from Balancer paper (https://balancer.fi/whitepaper.pdf) using equation (25) on page 10:
		// P_issued = P_supply * ((1 + (A_t * swapFeeRatio  / B_t))^W_t - 1)
		//
		// 1_262_500_000_000 = 100 * 10^18 * (( 1 + (50,000 * (1 - (1 - 0.5) * 0.99) / 1_000_000_000_000))^0.5 - 1)
		//
		// where:
		// 	P_supply = initial pool supply = 100 * 10^18 (set at pool creation, same for all new pools)
		//	A_t = amount of deposited asset = 50,000
		//	B_t = existing balance of deposited asset in the pool prior to deposit = 1,000,000,000,000
		//	W_t = normalized weight of deposited asset in pool = 0.5 (equal weights)
		// 	swapFeeRatio = (1 - (1 - W_t) * swapFee)
		// Plugging all of this in, we get:
		// 	Full solution: https://www.wolframalpha.com/input?i=%28100+*+10%5E18+%29*+%28%28+1+%2B+%2850%2C000+*+%281+-+%281+-+0.5%29+*+0.99%29+%2F+1000000000000%29%29%5E0.5+-+1%29
		// 	Simplified:  P_issued = 1_262_500_000_000
		name:    "single tokensIn - equal weights with 0.99 swap fee",
		swapFee: sdk.MustNewDecFromStr("0.99"),
		poolAssets: []balancer.PoolAsset{
			{
				Token:  sdk.NewInt64Coin("uosmo", 1_000_000_000_000),
				Weight: sdk.NewInt(100),
			},
			{
				Token:  sdk.NewInt64Coin("uatom", 1_000_000_000_000),
				Weight: sdk.NewInt(100),
			},
		},
		tokensIn:     sdk.NewCoins(sdk.NewInt64Coin("uosmo", 50_000)),
		expectShares: sdk.NewInt(1_262_500_000_000),
		expectLiq:    sdk.NewCoins(sdk.NewInt64Coin("uosmo", 50_000)),
	},
	{
		// Expected output from Balancer paper (https://balancer.fi/whitepaper.pdf) using equation (25) on page 10:
		// P_issued = P_supply * ((1 + (A_t * swapFeeRatio  / B_t))^W_t - 1)
		//
		// 321_875_000_000 = 100 * 10^18 * (( 1 + (50,000 * (1 - (1 - 0.25) * 0.99) / 1_000_000_000_000))^0.25 - 1)
		//
		// where:
		// 	P_supply = initial pool supply = 100 * 10^18 (set at pool creation, same for all new pools)
		//	A_t = amount of deposited asset = 50,000
		//	B_t = existing balance of deposited asset in the pool prior to deposit = 1,000,000,000,000
		//	W_t = normalized weight of deposited asset in pool = 0.25 (asset A, uosmo, has weight 1/4 of uatom)
		// 	swapFeeRatio = (1 - (1 - W_t) * swapFee)
		// Plugging all of this in, we get:
		// 	Full solution: https://www.wolframalpha.com/input?i=%28100+*+10%5E18+%29*+%28%28+1+%2B+%2850%2C000+*+%281+-+%281+-+0.25%29+*+0.99%29+%2F+1000000000000%29%29%5E0.25+-+1%29
		// 	Simplified:  P_issued = 321_875_000_000
		name:    "single tokensIn - unequal weights with 0.99 swap fee",
		swapFee: sdk.MustNewDecFromStr("0.99"),
		poolAssets: []balancer.PoolAsset{
			{
				Token:  sdk.NewInt64Coin("uosmo", 1_000_000_000_000),
				Weight: sdk.NewInt(100),
			},
			{
				Token:  sdk.NewInt64Coin("uatom", 1_000_000_000_000),
				Weight: sdk.NewInt(300),
			},
		},
		tokensIn:     sdk.NewCoins(sdk.NewInt64Coin("uosmo", 50_000)),
		expectShares: sdk.NewInt(321_875_000_000),
		expectLiq:    sdk.NewCoins(sdk.NewInt64Coin("uosmo", 50_000)),
	},
	{
		// Expected output from Balancer paper (https://balancer.fi/whitepaper.pdf) using equation (25) on page 10:
		// P_issued = P_supply * ((1 + (A_t / B_t))^W_t - 1)
		//
		// 4_159_722_200_000 = 100 * 10^18 * (( 1 + (50,000 / 1_000_000_000_000))^0.83 - 1)
		//
		// where:
		// 	P_supply = initial pool supply = 100 * 10^18 (set at pool creation, same for all new pools)
		//	A_t = amount of deposited asset = 50,000
		//	B_t = existing balance of deposited asset in the pool prior to deposit = 1,000,000,000,000
		//	W_t = normalized weight of deposited asset in pool = 500 / (500 + 100) approx = 0.83
		// Plugging all of this in, we get:
		// 	Full solution: https://www.wolframalpha.com/input?i=100+*10%5E18*%28%281+%2B+%2850000*%281+-+%281-%28500+%2F+%28100+%2B+500%29%29%29+*+0%29%2F1000000000000%29%29%5E%28500+%2F+%28100+%2B+500%29%29+-+1%29
		// 	Simplified:  P_issued = 4_159_722_200_000
		name:    "single asset - token in weight is greater than the other token, with zero swap fee",
		swapFee: sdk.MustNewDecFromStr("0"),
		poolAssets: []balancer.PoolAsset{
			{
				Token:  sdk.NewInt64Coin("uosmo", 1_000_000_000_000),
				Weight: sdk.NewInt(500),
			},
			{
				Token:  sdk.NewInt64Coin("uatom", 1_000_000_000_000),
				Weight: sdk.NewInt(100),
			},
		},
		tokensIn:     sdk.NewCoins(sdk.NewInt64Coin("uosmo", 50_000)),
		expectShares: sdk.NewInt(4_166_666_649_306),
		expectLiq:    sdk.NewCoins(sdk.NewInt64Coin("uosmo", 50_000)),
	},
	{
		// Expected output from Balancer paper (https://balancer.fi/whitepaper.pdf) using equation (25) on page 10:
		// P_issued = P_supply * ((1 + (A_t / B_t))^W_t - 1)
		//
		// 4_159_722_200_000 = 100 * 10^18 * (( 1 + (50,000 * (1 - (1 - 0.83) * 0.01) / 1_000_000_000_000))^0.83 - 1)
		//
		// where:
		// 	P_supply = initial pool supply = 100 * 10^18 (set at pool creation, same for all new pools)
		//	A_t = amount of deposited asset = 50,000
		//	B_t = existing balance of deposited asset in the pool prior to deposit = 1,000,000,000,000
		//	W_t = normalized weight of deposited asset in pool = 500 / (500 + 100) approx = 0.83
		// Plugging all of this in, we get:
		// 	Full solution: https://www.wolframalpha.com/input?i=100+*10%5E18*%28%281+%2B+%2850000*%281+-+%281-%28500+%2F+%28100+%2B+500%29%29%29+*+0.01%29%2F1000000000000%29%29%5E%28500+%2F+%28100+%2B+500%29%29+-+1%29
		// 	Simplified:  P_issued = 4_159_722_200_000
		name:    "single asset - token in weight is greater than the other token, with non-zero swap fee",
		swapFee: sdk.MustNewDecFromStr("0.01"),
		poolAssets: []balancer.PoolAsset{
			{
				Token:  sdk.NewInt64Coin("uosmo", 1_000_000_000_000),
				Weight: sdk.NewInt(500),
			},
			{
				Token:  sdk.NewInt64Coin("uatom", 1_000_000_000_000),
				Weight: sdk.NewInt(100),
			},
		},
		tokensIn:     sdk.NewCoins(sdk.NewInt64Coin("uosmo", 50_000)),
		expectShares: sdk.NewInt(4_159_722_200_000),
		expectLiq:    sdk.NewCoins(sdk.NewInt64Coin("uosmo", 50_000)),
	},
	{
		// Expected output from Balancer paper (https://balancer.fi/whitepaper.pdf) using equation (25) on page 10:
		// P_issued = P_supply * ((1 + (A_t / B_t))^W_t - 1)
		//
		// 833_333_315_972 = 100 * 10^18 * (( 1 + (50,000 / 1_000_000_000_000))^0.167 - 1)
		//
		// where:
		// 	P_supply = initial pool supply = 100 * 10^18 (set at pool creation, same for all new pools)
		//	A_t = amount of deposited asset = 50,000
		//	B_t = existing balance of deposited asset in the pool prior to deposit = 1,000,000,000,000
		//	W_t = normalized weight of deposited asset in pool = 200 / (200 + 1000) approx = 0.167
		// Plugging all of this in, we get:
		// 	Full solution: https://www.wolframalpha.com/input?i=100+*10%5E18*%28%281+%2B+%2850000*%281+-+%281-%28200+%2F+%28200+%2B+1000%29%29%29+*+0%29%2F1000000000000%29%29%5E%28200+%2F+%28200+%2B+1000%29%29+-+1%29
		// 	Simplified:  P_issued = 833_333_315_972
		name:    "single asset - token in weight is smaller than the other token, with zero swap fee",
		swapFee: sdk.MustNewDecFromStr("0"),
		poolAssets: []balancer.PoolAsset{
			{
				Token:  sdk.NewInt64Coin("uosmo", 1_000_000_000_000),
				Weight: sdk.NewInt(200),
			},
			{
				Token:  sdk.NewInt64Coin("uatom", 1_000_000_000_000),
				Weight: sdk.NewInt(1000),
			},
		},
		tokensIn:     sdk.NewCoins(sdk.NewInt64Coin("uosmo", 50_000)),
		expectShares: sdk.NewInt(833_333_315_972),
		expectLiq:    sdk.NewCoins(sdk.NewInt64Coin("uosmo", 50_000)),
	},
	{
		// Expected output from Balancer paper (https://balancer.fi/whitepaper.pdf) using equation (25) on page 10:
		// P_issued = P_supply * ((1 + (A_t / B_t))^W_t - 1)
		//
		// 819_444_430_000 = 100 * 10^18 * (( 1 + (50,000 * (1 - (1 - 0.167) * 0.02) / 1_000_000_000_000))^0.167 - 1)
		//
		// where:
		// 	P_supply = initial pool supply = 100 * 10^18 (set at pool creation, same for all new pools)
		//	A_t = amount of deposited asset = 50,000
		//	B_t = existing balance of deposited asset in the pool prior to deposit = 1,000,000,000,000
		//	W_t = normalized weight of deposited asset in pool = 200 / (200 + 1000) approx = 0.167
		// Plugging all of this in, we get:
		// 	Full solution: https://www.wolframalpha.com/input?i=100+*10%5E18*%28%281+%2B+%2850000*%281+-+%281-%28200+%2F+%28200+%2B+1000%29%29%29+*+0.02%29%2F1000000000000%29%29%5E%28200+%2F+%28200+%2B+1000%29%29+-+1%29
		// 	Simplified:  P_issued = 819_444_430_000
		name:    "single asset - token in weight is smaller than the other token, with non-zero swap fee",
		swapFee: sdk.MustNewDecFromStr("0.02"),
		poolAssets: []balancer.PoolAsset{
			{
				Token:  sdk.NewInt64Coin("uosmo", 1_000_000_000_000),
				Weight: sdk.NewInt(200),
			},
			{
				Token:  sdk.NewInt64Coin("uatom", 1_000_000_000_000),
				Weight: sdk.NewInt(1000),
			},
		},
		tokensIn:     sdk.NewCoins(sdk.NewInt64Coin("uosmo", 50_000)),
		expectShares: sdk.NewInt(819_444_430_000),
		expectLiq:    sdk.NewCoins(sdk.NewInt64Coin("uosmo", 50_000)),
	},
	{
		name:    "tokenIn asset does not exist in pool",
		swapFee: sdk.MustNewDecFromStr("0"),
		poolAssets: []balancer.PoolAsset{
			{
				Token:  sdk.NewInt64Coin("uosmo", 1_000_000_000_000),
				Weight: sdk.NewInt(100),
			},
			{
				Token:  sdk.NewInt64Coin("uatom", 1_000_000_000_000),
				Weight: sdk.NewInt(100),
			},
		},
		tokensIn:     sdk.NewCoins(sdk.NewInt64Coin(doesNotExistDenom, 50_000)),
		expectShares: sdk.ZeroInt(),
		expErr:       fmt.Errorf(balancer.ErrMsgFormatNoPoolAssetFound, doesNotExistDenom),
	},
}

// This test sets up 2 asset pools, and then checks the spot price on them.
// It uses the pools spot price method, rather than the Gamm keepers spot price method.
func (suite *KeeperTestSuite) TestBalancerSpotPrice() {
	baseDenom := "uosmo"
	quoteDenom := "uion"

	tests := []struct {
		name                string
		baseDenomPoolInput  sdk.Coin
		quoteDenomPoolInput sdk.Coin
		expectError         bool
		expectedOutput      sdk.Dec
	}{
		{
			name:                "equal value",
			baseDenomPoolInput:  sdk.NewInt64Coin(baseDenom, 100),
			quoteDenomPoolInput: sdk.NewInt64Coin(quoteDenom, 100),
			expectError:         false,
			expectedOutput:      sdk.MustNewDecFromStr("1"),
		},
		{
			name:                "1:2 ratio",
			baseDenomPoolInput:  sdk.NewInt64Coin(baseDenom, 100),
			quoteDenomPoolInput: sdk.NewInt64Coin(quoteDenom, 200),
			expectError:         false,
			expectedOutput:      sdk.MustNewDecFromStr("0.500000000000000000"),
		},
		{
			name:                "2:1 ratio",
			baseDenomPoolInput:  sdk.NewInt64Coin(baseDenom, 200),
			quoteDenomPoolInput: sdk.NewInt64Coin(quoteDenom, 100),
			expectError:         false,
			expectedOutput:      sdk.MustNewDecFromStr("2.000000000000000000"),
		},
		{
			name:                "rounding after sigfig ratio",
			baseDenomPoolInput:  sdk.NewInt64Coin(baseDenom, 220),
			quoteDenomPoolInput: sdk.NewInt64Coin(quoteDenom, 115),
			expectError:         false,
			expectedOutput:      sdk.MustNewDecFromStr("1.913043480000000000"), // ans is 1.913043478260869565, rounded is 1.91304348
		},
		{
			name:                "check number of sig figs",
			baseDenomPoolInput:  sdk.NewInt64Coin(baseDenom, 100),
			quoteDenomPoolInput: sdk.NewInt64Coin(quoteDenom, 300),
			expectError:         false,
			expectedOutput:      sdk.MustNewDecFromStr("0.333333330000000000"),
		},
		{
			name:                "check number of sig figs high sizes",
			baseDenomPoolInput:  sdk.NewInt64Coin(baseDenom, 343569192534),
			quoteDenomPoolInput: sdk.NewCoin(quoteDenom, sdk.MustNewDecFromStr("186633424395479094888742").TruncateInt()),
			expectError:         false,
			expectedOutput:      sdk.MustNewDecFromStr("0.000000000001840877"),
		},
	}

	for _, tc := range tests {
		suite.SetupTest()

		poolId := suite.PrepareUni2PoolWithAssets(
			tc.baseDenomPoolInput,
			tc.quoteDenomPoolInput,
		)

		pool, err := suite.App.GAMMKeeper.GetPoolAndPoke(suite.Ctx, poolId)
		suite.Require().NoError(err, "test: %s", tc.name)
		balancerPool, isPool := pool.(*balancer.Pool)
		suite.Require().True(isPool, "test: %s", tc.name)

		spotPrice, err := balancerPool.SpotPrice(
			suite.Ctx,
			tc.baseDenomPoolInput.Denom,
			tc.quoteDenomPoolInput.Denom)

		if tc.expectError {
			suite.Require().Error(err, "test: %s", tc.name)
		} else {
			suite.Require().NoError(err, "test: %s", tc.name)
			suite.Require().True(spotPrice.Equal(tc.expectedOutput),
				"test: %s\nSpot price wrong, got %s, expected %s\n", tc.name,
				spotPrice, tc.expectedOutput)
		}
	}
}

// TestCalculateAmountOutAndIn_InverseRelationship tests that the same amount of token is guaranteed upon
// sequential operation of CalcInAmtGivenOut and CalcOutAmtGivenIn.
func TestCalculateAmountOutAndIn_InverseRelationship(t *testing.T) {
	type testcase struct {
		denomOut         string
		initialPoolOut   int64
		initialWeightOut int64
		initialCalcOut   int64

		denomIn         string
		initialPoolIn   int64
		initialWeightIn int64
	}

	// For every test case in testcases, apply a swap fee in swapFeeCases.
	testcases := []testcase{
		{
			denomOut:         "uosmo",
			initialPoolOut:   1_000_000_000_000,
			initialWeightOut: 100,
			initialCalcOut:   100,

			denomIn:         "ion",
			initialPoolIn:   1_000_000_000_000,
			initialWeightIn: 100,
		},
		{
			denomOut:         "uosmo",
			initialPoolOut:   1_000,
			initialWeightOut: 100,
			initialCalcOut:   100,

			denomIn:         "ion",
			initialPoolIn:   1_000_000,
			initialWeightIn: 100,
		},
		{
			denomOut:         "uosmo",
			initialPoolOut:   1_000,
			initialWeightOut: 100,
			initialCalcOut:   100,

			denomIn:         "ion",
			initialPoolIn:   1_000_000,
			initialWeightIn: 100,
		},
		{
			denomOut:         "uosmo",
			initialPoolOut:   1_000,
			initialWeightOut: 200,
			initialCalcOut:   100,

			denomIn:         "ion",
			initialPoolIn:   1_000_000,
			initialWeightIn: 50,
		},
		{
			denomOut:         "uosmo",
			initialPoolOut:   1_000_000,
			initialWeightOut: 200,
			initialCalcOut:   100000,

			denomIn:         "ion",
			initialPoolIn:   1_000_000_000,
			initialWeightIn: 50,
		},
	}

	swapFeeCases := []string{"0", "0.001", "0.1", "0.5", "0.99"}

	getTestCaseName := func(tc testcase, swapFeeCase string) string {
		return fmt.Sprintf("tokenOutInitial: %d, tokenInInitial: %d, initialOut: %d, swapFee: %s",
			tc.initialPoolOut,
			tc.initialPoolIn,
			tc.initialCalcOut,
			swapFeeCase,
		)
	}

	for _, tc := range testcases {
		for _, swapFee := range swapFeeCases {
			t.Run(getTestCaseName(tc, swapFee), func(t *testing.T) {
				ctx := createTestContext(t)

				poolAssetOut := balancer.PoolAsset{
					Token:  sdk.NewInt64Coin(tc.denomOut, tc.initialPoolOut),
					Weight: sdk.NewInt(tc.initialWeightOut),
				}

				poolAssetIn := balancer.PoolAsset{
					Token:  sdk.NewInt64Coin(tc.denomIn, tc.initialPoolIn),
					Weight: sdk.NewInt(tc.initialWeightIn),
				}

				swapFeeDec, err := sdk.NewDecFromStr(swapFee)
				require.NoError(t, err)

				exitFeeDec, err := sdk.NewDecFromStr("0")
				require.NoError(t, err)

				pool := createTestPool(t, swapFeeDec, exitFeeDec, poolAssetOut, poolAssetIn)
				require.NotNil(t, pool)

				initialOut := sdk.NewInt64Coin(poolAssetOut.Token.Denom, tc.initialCalcOut)
				initialOutCoins := sdk.NewCoins(initialOut)

				actualTokenIn, err := pool.CalcInAmtGivenOut(ctx, initialOutCoins, poolAssetIn.Token.Denom, swapFeeDec)
				require.NoError(t, err)

				inverseTokenOut, err := pool.CalcOutAmtGivenIn(ctx, sdk.NewCoins(actualTokenIn), poolAssetOut.Token.Denom, swapFeeDec)
				require.NoError(t, err)

				require.Equal(t, initialOut.Denom, inverseTokenOut.Denom)

				expected := initialOut.Amount.ToDec()
				actual := inverseTokenOut.Amount.ToDec()

				// allow a rounding error of up to 1 for this relation
				tol := sdk.NewDec(1)
				require.True(osmoutils.DecApproxEq(t, expected, actual, tol))
			})
		}
	}
}

func TestCalcSingleAssetInAndOut_InverseRelationship(t *testing.T) {
	type testcase struct {
		initialPoolOut   int64
		initialPoolIn    int64
		initialWeightOut int64
		tokenOut         int64
		initialWeightIn  int64
	}

	// For every test case in testcases, apply a swap fee in swapFeeCases.
	testcases := []testcase{
		{
			initialPoolOut:   1_000_000_000_000,
			tokenOut:         100,
			initialWeightOut: 100,
			initialWeightIn:  100,
		},
		{
			initialPoolOut:   1_000_000_000_000,
			tokenOut:         100,
			initialWeightOut: 50,
			initialWeightIn:  100,
		},
		{
			initialPoolOut:   1_000_000_000_000,
			tokenOut:         50,
			initialWeightOut: 100,
			initialWeightIn:  100,
		},
		{
			initialPoolOut:   1_000_000_000_000,
			tokenOut:         100,
			initialWeightOut: 100,
			initialWeightIn:  50,
		},
		{
			initialPoolOut:   1_000_000,
			tokenOut:         100,
			initialWeightOut: 100,
			initialWeightIn:  100,
		},
		{
			initialPoolOut:   2_351_333,
			tokenOut:         7,
			initialWeightOut: 148,
			initialWeightIn:  57,
		},
		{
			initialPoolOut:   1_000,
			tokenOut:         25,
			initialWeightOut: 100,
			initialWeightIn:  100,
		},
		{
			initialPoolOut:   1_000,
			tokenOut:         26,
			initialWeightOut: 100,
			initialWeightIn:  100,
		},
	}

	swapFeeCases := []string{"0", "0.001", "0.1", "0.5", "0.99"}

	getTestCaseName := func(tc testcase, swapFeeCase string) string {
		return fmt.Sprintf("initialPoolOut: %d, initialCalcOut: %d, initialWeightOut: %d, initialWeightIn: %d, swapFee: %s",
			tc.initialPoolOut,
			tc.tokenOut,
			tc.initialWeightOut,
			tc.initialWeightIn,
			swapFeeCase,
		)
	}

	for _, tc := range testcases {
		for _, swapFee := range swapFeeCases {
			t.Run(getTestCaseName(tc, swapFee), func(t *testing.T) {
				swapFeeDec, err := sdk.NewDecFromStr(swapFee)
				require.NoError(t, err)

				initialPoolBalanceOut := sdk.NewInt(tc.initialPoolOut)

				initialWeightOut := sdk.NewInt(tc.initialWeightOut)
				initialWeightIn := sdk.NewInt(tc.initialWeightIn)

				initialTotalShares := types.InitPoolSharesSupply.ToDec()
				initialCalcTokenOut := sdk.NewInt(tc.tokenOut)

				actualSharesOut := balancer.CalcPoolSharesOutGivenSingleAssetIn(
					initialPoolBalanceOut.ToDec(),
					initialWeightOut.ToDec().Quo(initialWeightOut.Add(initialWeightIn).ToDec()),
					initialTotalShares,
					initialCalcTokenOut.ToDec(),
					swapFeeDec,
				)

				inverseCalcTokenOut := balancer.CalcSingleAssetInGivenPoolSharesOut(
					initialPoolBalanceOut.Add(initialCalcTokenOut).ToDec(),
					initialWeightOut.ToDec().Quo(initialWeightOut.Add(initialWeightIn).ToDec()),
					initialTotalShares.Add(actualSharesOut),
					actualSharesOut,
					swapFeeDec,
				)

				tol := sdk.NewDec(1)
				require.True(osmoutils.DecApproxEq(t, initialCalcTokenOut.ToDec(), inverseCalcTokenOut, tol))
			})
		}
	}
}

func TestCalcJoinPoolShares(t *testing.T) {
	// We append shared calcSingleAssetJoinTestCases with multi-asset and edge
	// test cases.
	//
	// See calcJoinSharesTestCase struct definition for explanation why the
	// sharing is needed.
	testCases := []calcJoinSharesTestCase{
		{
			name:    "swap equal weights with zero swap fee",
			swapFee: sdk.MustNewDecFromStr("0"),
			poolAssets: []balancer.PoolAsset{
				{
					Token:  sdk.NewInt64Coin("uosmo", 1_000_000_000_000),
					Weight: sdk.NewInt(100),
				},
				{
					Token:  sdk.NewInt64Coin("uatom", 1_000_000_000_000),
					Weight: sdk.NewInt(100),
				},
			},
			tokensIn: sdk.NewCoins(
				sdk.NewInt64Coin("uosmo", 25_000),
				sdk.NewInt64Coin("uatom", 25_000),
			),
			// Raises liquidity perfectly by 25_000 / 1_000_000_000_000.
			// Initial number of pool shares = 100 * 10**18 = 10**20
			// Expected increase = liquidity_increase_ratio * initial number of pool shares = (25_000 / 1_000_000_000_000) * 10**20 = 2500000000000.0 = 2.5 * 10**12
			expectShares: sdk.NewInt(2.5e12),
			expectLiq: sdk.NewCoins(
				sdk.NewInt64Coin("uosmo", 25_000),
				sdk.NewInt64Coin("uatom", 25_000),
			),
		},
		{
			name:    "swap equal weights with 0.001 swap fee",
			swapFee: sdk.MustNewDecFromStr("0.001"),
			poolAssets: []balancer.PoolAsset{
				{
					Token:  sdk.NewInt64Coin("uosmo", 1_000_000_000_000),
					Weight: sdk.NewInt(100),
				},
				{
					Token:  sdk.NewInt64Coin("uatom", 1_000_000_000_000),
					Weight: sdk.NewInt(100),
				},
			},
			tokensIn: sdk.NewCoins(
				sdk.NewInt64Coin("uosmo", 25_000),
				sdk.NewInt64Coin("uatom", 25_000),
			),
			expectShares: sdk.NewInt(2500000000000),
			expectLiq: sdk.NewCoins(
				sdk.NewInt64Coin("uosmo", 25_000),
				sdk.NewInt64Coin("uatom", 25_000),
			),
		},
	}
	testCases = append(testCases, calcSingleAssetJoinTestCases...)

	for _, tc := range testCases {
		tc := tc

		t.Run(tc.name, func(t *testing.T) {
			pool := createTestPool(t, tc.swapFee, sdk.MustNewDecFromStr("0"), tc.poolAssets...)

			shares, liquidity, err := pool.CalcJoinPoolShares(sdk.Context{}, tc.tokensIn, tc.swapFee)
			if tc.expErr != nil {
				require.Error(t, err)
				require.Equal(t, tc.expErr, err)
				require.Equal(t, sdk.ZeroInt(), shares)
				require.Equal(t, sdk.NewCoins(), liquidity)
			} else {
				require.NoError(t, err)
				assertExpectedSharesErrRatio(t, tc.expectShares, shares)
				require.Equal(t, tc.expectLiq, liquidity)
			}
		})
	}
}

// TestUpdateIntermediaryPoolAssetsLiquidity tests if `updateIntermediaryPoolAssetsLiquidity` returns poolAssetsByDenom map
// with the updated liquidity given by the parameter
func TestUpdateIntermediaryPoolAssetsLiquidity(t *testing.T) {
	testCases := []struct {
		name string

		// returns newLiquidity, originalPoolAssetsByDenom, expectedPoolAssetsByDenom
		setup func() (sdk.Coins, map[string]balancer.PoolAsset, map[string]balancer.PoolAsset)

		err error
	}{
		{
			name: "regular case with multiple pool assets and a subset of newLiquidity to update",

			setup: func() (sdk.Coins, map[string]balancer.PoolAsset, map[string]balancer.PoolAsset) {
				const (
					uosmoValueOriginal = 1_000_000_000_000
					atomValueOriginal  = 123
					ionValueOriginal   = 657

					// Weight does not affect calculations so it is shared
					weight = 100
				)

				newLiquidity := sdk.NewCoins(
					sdk.NewInt64Coin("uosmo", 1_000),
					sdk.NewInt64Coin("atom", 2_000),
					sdk.NewInt64Coin("ion", 3_000))

				originalPoolAssetsByDenom := map[string]balancer.PoolAsset{
					"uosmo": {
						Token:  sdk.NewInt64Coin("uosmo", uosmoValueOriginal),
						Weight: sdk.NewInt(weight),
					},
					"atom": {
						Token:  sdk.NewInt64Coin("atom", atomValueOriginal),
						Weight: sdk.NewInt(weight),
					},
					"ion": {
						Token:  sdk.NewInt64Coin("ion", ionValueOriginal),
						Weight: sdk.NewInt(weight),
					},
				}

				expectedPoolAssetsByDenom := map[string]balancer.PoolAsset{}
				for k, v := range originalPoolAssetsByDenom {
					expectedValue := balancer.PoolAsset{Token: v.Token, Weight: v.Weight}
					expectedValue.Token.Amount = expectedValue.Token.Amount.Add(newLiquidity.AmountOf(k))
					expectedPoolAssetsByDenom[k] = expectedValue
				}

				return newLiquidity, originalPoolAssetsByDenom, expectedPoolAssetsByDenom
			},
		},
		{
			name: "new liquidity has no coins",

			setup: func() (sdk.Coins, map[string]balancer.PoolAsset, map[string]balancer.PoolAsset) {
				const (
					uosmoValueOriginal = 1_000_000_000_000
					atomValueOriginal  = 123
					ionValueOriginal   = 657

					// Weight does not affect calculations so it is shared
					weight = 100
				)

				newLiquidity := sdk.NewCoins()

				originalPoolAssetsByDenom := map[string]balancer.PoolAsset{
					"uosmo": {
						Token:  sdk.NewInt64Coin("uosmo", uosmoValueOriginal),
						Weight: sdk.NewInt(weight),
					},
					"atom": {
						Token:  sdk.NewInt64Coin("atom", atomValueOriginal),
						Weight: sdk.NewInt(weight),
					},
					"ion": {
						Token:  sdk.NewInt64Coin("ion", ionValueOriginal),
						Weight: sdk.NewInt(weight),
					},
				}

				return newLiquidity, originalPoolAssetsByDenom, originalPoolAssetsByDenom
			},
		},
		{
			name: "newLiquidity has a coin that poolAssets don't",

			setup: func() (sdk.Coins, map[string]balancer.PoolAsset, map[string]balancer.PoolAsset) {
				const (
					uosmoValueOriginal = 1_000_000_000_000

					// Weight does not affect calculations so it is shared
					weight = 100
				)

				newLiquidity := sdk.NewCoins(
					sdk.NewInt64Coin("juno", 1_000))

				originalPoolAssetsByDenom := map[string]balancer.PoolAsset{
					"uosmo": {
						Token:  sdk.NewInt64Coin("uosmo", uosmoValueOriginal),
						Weight: sdk.NewInt(weight),
					},
				}

				return newLiquidity, originalPoolAssetsByDenom, originalPoolAssetsByDenom
			},

			err: fmt.Errorf(balancer.ErrMsgFormatFailedInterimLiquidityUpdate, "juno"),
		},
	}

	for _, tc := range testCases {
		t.Run(tc.name, func(t *testing.T) {
			newLiquidity, originalPoolAssetsByDenom, expectedPoolAssetsByDenom := tc.setup()

			err := balancer.UpdateIntermediaryPoolAssetsLiquidity(newLiquidity, originalPoolAssetsByDenom)

			require.Equal(t, tc.err, err)

			if tc.err != nil {
				return
			}

			require.Equal(t, expectedPoolAssetsByDenom, originalPoolAssetsByDenom)
		})
	}
}

func TestCalcSingleAssetJoin(t *testing.T) {
	for _, tc := range calcSingleAssetJoinTestCases {
		tc := tc
		t.Run(tc.name, func(t *testing.T) {
			pool := createTestPool(t, tc.swapFee, sdk.MustNewDecFromStr("0"), tc.poolAssets...)

			balancerPool, ok := pool.(*balancer.Pool)
			require.True(t, ok)

			tokenIn := tc.tokensIn[0]

			poolAssetInDenom := tokenIn.Denom
			// when testing a case with tokenIn that does not exist in pool, we just want
			// to provide any pool asset.
			if tc.expErr != nil && strings.Contains(tc.expErr.Error(), doesNotExistDenom) {
				poolAssetInDenom = tc.poolAssets[0].Token.Denom
			}

			// find pool asset in pool
			// must be in pool since weights get scaled in Balancer pool
			// constructor
			poolAssetIn, err := balancerPool.GetPoolAsset(poolAssetInDenom)
			require.NoError(t, err)

			shares, err := balancerPool.CalcSingleAssetJoin(tokenIn, tc.swapFee, poolAssetIn, pool.GetTotalShares())

			if tc.expErr != nil {
				require.Error(t, err)
				require.Equal(t, tc.expErr, err)
				require.Equal(t, sdk.ZeroInt(), shares)
				return
			}

			// It is impossible to set up a test case with error here so we omit it.
			require.NoError(t, err)
			assertExpectedSharesErrRatio(t, tc.expectShares, shares)
		})
	}
}

func TestCalcJoinSingleAssetTokensIn(t *testing.T) {
	testCases := []struct {
		name           string
		swapFee        sdk.Dec
		poolAssets     []balancer.PoolAsset
		tokensIn       sdk.Coins
		expectShares   sdk.Int
		expectLiqudity sdk.Coins
		expErr         error
	}{
		{
			// Expected output from Balancer paper (https://balancer.fi/whitepaper.pdf) using equation (25) on page 10:
			// P_issued = P_supply * ((1 + (A_t / B_t))^W_t - 1)
			//
			// 2_499_999_968_750 = 100 * 10^18 * (( 1 + (50,000 / 1_000_000_000_000))^0.5 - 1)
			//
			// where:
			// 	P_supply = initial pool supply = 100 * 10^18 (set at pool creation, same for all new pools)
			//	A_t = amount of deposited asset = 50,000
			//	B_t = existing balance of deposited asset in the pool prior to deposit = 1,000,000,000,000
			//	W_t = normalized weight of deposited asset in pool = 0.5 (equally weighted two-asset pool)
			// Plugging all of this in, we get:
			// 	Full solution: https://www.wolframalpha.com/input?i=100000000000000000000*%28%281+%2B+%2850000%2F1000000000000%29%29%5E0.5+-+1%29
			// 	Simplified:  P_issued = 2,499,999,968,750
			name:    "one token in - equal weights with zero swap fee",
			swapFee: sdk.MustNewDecFromStr("0"),
			poolAssets: []balancer.PoolAsset{
				{
					Token:  sdk.NewInt64Coin("uosmo", 1_000_000_000_000),
					Weight: sdk.NewInt(100),
				},
				{
					Token:  sdk.NewInt64Coin("uatom", 1_000_000_000_000),
					Weight: sdk.NewInt(100),
				},
			},
			tokensIn:     sdk.NewCoins(sdk.NewInt64Coin("uosmo", 50_000)),
			expectShares: sdk.NewInt(2_499_999_968_750),
		},
		{
			// Expected output from Balancer paper (https://balancer.fi/whitepaper.pdf) using equation (25) on page 10:
			// P_issued = P_supply * ((1 + (A_t / B_t))^W_t - 1)
			//
			// 2_499_999_968_750 = 100 * 10^18 * (( 1 + (50,000 / 1_000_000_000_000))^0.5 - 1)
			//
			// where:
			// 	P_supply = initial pool supply = 100 * 10^18 (set at pool creation, same for all new pools)
			//	A_t = amount of deposited asset = 50,000
			//	B_t = existing balance of deposited asset in the pool prior to deposit = 1,000,000,000,000
			//	W_t = normalized weight of deposited asset in pool = 0.5 (equally weighted two-asset pool)
			// Plugging all of this in, we get:
			// 	Full solution: https://www.wolframalpha.com/input?i=100000000000000000000*%28%281+%2B+%2850000%2F1000000000000%29%29%5E0.5+-+1%29
			// 	Simplified:  P_issued = 2,499,999,968,750
			name:    "two tokens in - equal weights with zero swap fee",
			swapFee: sdk.MustNewDecFromStr("0"),
			poolAssets: []balancer.PoolAsset{
				{
					Token:  sdk.NewInt64Coin("uosmo", 1_000_000_000_000),
					Weight: sdk.NewInt(100),
				},
				{
					Token:  sdk.NewInt64Coin("uatom", 1_000_000_000_000),
					Weight: sdk.NewInt(100),
				},
			},
			tokensIn:     sdk.NewCoins(sdk.NewInt64Coin("uosmo", 50_000), sdk.NewInt64Coin("uatom", 50_000)),
			expectShares: sdk.NewInt(2_499_999_968_750 * 2),
		},
		{
			// Expected output from Balancer paper (https://balancer.fi/whitepaper.pdf) using equation (25) with on page 10
			// with swapFeeRatio added:
			// P_issued = P_supply * ((1 + (A_t * swapFeeRatio  / B_t))^W_t - 1)
			//
			// 2_487_500_000_000 = 100 * 10^18 * (( 1 + (50,000 * (1 - (1 - 0.5) * 0.01) / 1_000_000_000_000))^0.5 - 1)
			//
			// where:
			// 	P_supply = initial pool supply = 100 * 10^18 (set at pool creation, same for all new pools)
			//	A_t = amount of deposited asset = 50,000
			//	B_t = existing balance of deposited asset in the pool prior to deposit = 1,000,000,000,000
			//	W_t = normalized weight of deposited asset in pool = 0.5 (equally weighted two-asset pool)
			// 	swapFeeRatio = (1 - (1 - W_t) * swapFee)
			// Plugging all of this in, we get:
			// 	Full solution: https://www.wolframalpha.com/input?i=100+*10%5E18*%28%281+%2B+%2850000*%281+-+%281-0.5%29+*+0.01%29%2F1000000000000%29%29%5E0.5+-+1%29
			// 	Simplified:  P_issued = 2_487_500_000_000
			name:    "one token in - equal weights with swap fee of 0.01",
			swapFee: sdk.MustNewDecFromStr("0.01"),
			poolAssets: []balancer.PoolAsset{
				{
					Token:  sdk.NewInt64Coin("uosmo", 1_000_000_000_000),
					Weight: sdk.NewInt(100),
				},
				{
					Token:  sdk.NewInt64Coin("uatom", 1_000_000_000_000),
					Weight: sdk.NewInt(100),
				},
			},
			tokensIn:     sdk.NewCoins(sdk.NewInt64Coin("uosmo", 50_000)),
			expectShares: sdk.NewInt(2_487_500_000_000),
		},
		{
			// Expected output from Balancer paper (https://balancer.fi/whitepaper.pdf) using equation (25) with on page 10
			// with swapFeeRatio added:
			// P_issued = P_supply * ((1 + (A_t * swapFeeRatio  / B_t))^W_t - 1)
			//
			// 2_487_500_000_000 = 100 * 10^18 * (( 1 + (50,000 * (1 - (1 - 0.5) * 0.01) / 1_000_000_000_000))^0.5 - 1)
			//
			// where:
			// 	P_supply = initial pool supply = 100 * 10^18 (set at pool creation, same for all new pools)
			//	A_t = amount of deposited asset = 50,000
			//	B_t = existing balance of deposited asset in the pool prior to deposit = 1,000,000,000,000
			//	W_t = normalized weight of deposited asset in pool = 0.5 (equally weighted two-asset pool)
			// 	swapFeeRatio = (1 - (1 - W_t) * swapFee)
			// Plugging all of this in, we get:
			// 	Full solution: https://www.wolframalpha.com/input?i=100+*10%5E18*%28%281+%2B+%2850000*%281+-+%281-0.5%29+*+0.01%29%2F1000000000000%29%29%5E0.5+-+1%29
			// 	Simplified:  P_issued = 2_487_500_000_000
			name:    "two tokens in - equal weights with swap fee of 0.01",
			swapFee: sdk.MustNewDecFromStr("0.01"),
			poolAssets: []balancer.PoolAsset{
				{
					Token:  sdk.NewInt64Coin("uosmo", 1_000_000_000_000),
					Weight: sdk.NewInt(100),
				},
				{
					Token:  sdk.NewInt64Coin("uatom", 1_000_000_000_000),
					Weight: sdk.NewInt(100),
				},
			},
			tokensIn:     sdk.NewCoins(sdk.NewInt64Coin("uosmo", 50_000), sdk.NewInt64Coin("uatom", 50_000)),
			expectShares: sdk.NewInt(2_487_500_000_000 * 2),
		},
		{
			// For uosmo:
			//
			// Expected output from Balancer paper (https://balancer.fi/whitepaper.pdf) using equation (25) with on page 10
			// with swapFeeRatio added:
			// P_issued = P_supply * ((1 + (A_t * swapFeeRatio  / B_t))^W_t - 1)
			//
			// 2_072_912_400_000_000 = 100 * 10^18 * (( 1 + (50,000 * (1 - (1 - 0.83) * 0.03) / 2_000_000_000))^0.83 - 1)
			//
			// where:
			// 	P_supply = initial pool supply = 100 * 10^18 (set at pool creation, same for all new pools)
			//	A_t = amount of deposited asset = 50,000
			//	B_t = existing balance of deposited asset in the pool prior to deposit = 2_000_000_000
			//	W_t = normalized weight of deposited asset in pool = 500 / 500 + 100 = 0.83
			// 	swapFeeRatio = (1 - (1 - W_t) * swapFee)
			// Plugging all of this in, we get:
			// 	Full solution: https://www.wolframalpha.com/input?i=100+*10%5E18*%28%281+%2B+%2850000*%281+-+%281-%28500+%2F+%28500+%2B+100%29%29%29+*+0.03%29%2F2000000000%29%29%5E%28500+%2F+%28500+%2B+100%29%29+-+1%29
			// 	Simplified:  P_issued = 2_072_912_400_000_000
			//
			//
			// For uatom:
			//
			// Expected output from Balancer paper (https://balancer.fi/whitepaper.pdf) using equation (25) with on page 10
			// with swapFeeRatio added:
			// P_issued = P_supply * ((1 + (A_t * swapFeeRatio  / B_t))^W_t - 1)
			//
			// 1_624_999_900_000 = 100 * 10^18 * (( 1 + (100_000 * (1 - (1 - 0.167) * 0.03) / 1_000_000_000_000))^0.167 - 1)
			//
			// where:
			// 	P_supply = initial pool supply = 100 * 10^18 (set at pool creation, same for all new pools)
			//	A_t = amount of deposited asset = 50,000
			//	B_t = existing balance of deposited asset in the pool prior to deposit = 1,000,000,000,000
			//	W_t = normalized weight of deposited asset in pool = 100 / 500 + 100 = 0.167
			// 	swapFeeRatio = (1 - (1 - W_t) * swapFee)
			// Plugging all of this in, we get:
			// 	Full solution: https://www.wolframalpha.com/input?i=100+*10%5E18*%28%281+%2B+%28100000*%281+-+%281-%28100+%2F+%28500+%2B+100%29%29%29+*+0.03%29%2F1000000000000%29%29%5E%28100+%2F+%28500+%2B+100%29%29+-+1%29
			// 	Simplified:  P_issued = 1_624_999_900_000
			name:    "two varying tokens in, varying weights, with swap fee of 0.03",
			swapFee: sdk.MustNewDecFromStr("0.03"),
			poolAssets: []balancer.PoolAsset{
				{
					Token:  sdk.NewInt64Coin("uosmo", 2_000_000_000),
					Weight: sdk.NewInt(500),
				},
				{
					Token:  sdk.NewInt64Coin("uatom", 1_000_000_000_000),
					Weight: sdk.NewInt(100),
				},
			},
			tokensIn:     sdk.NewCoins(sdk.NewInt64Coin("uosmo", 50_000), sdk.NewInt64Coin("uatom", 100_000)),
			expectShares: sdk.NewInt(2_072_912_400_000_000 + 1_624_999_900_000),
		},
		{
			name:    "no tokens in",
			swapFee: sdk.MustNewDecFromStr("0.03"),
			poolAssets: []balancer.PoolAsset{
				{
					Token:  sdk.NewInt64Coin("uosmo", 2_000_000_000),
					Weight: sdk.NewInt(500),
				},
				{
					Token:  sdk.NewInt64Coin("uatom", 1_000_000_000_000),
					Weight: sdk.NewInt(100),
				},
			},
			tokensIn:     sdk.NewCoins(),
			expectShares: sdk.NewInt(0),
		},
		{
			name:    "one of the tokensIn asset does not exist in pool",
			swapFee: sdk.MustNewDecFromStr("0"),
			poolAssets: []balancer.PoolAsset{
				{
					Token:  sdk.NewInt64Coin("uosmo", 1_000_000_000_000),
					Weight: sdk.NewInt(100),
				},
				{
					Token:  sdk.NewInt64Coin("uatom", 1_000_000_000_000),
					Weight: sdk.NewInt(100),
				},
			},
			// Second tokenIn does not exist.
			tokensIn:     sdk.NewCoins(sdk.NewInt64Coin("uosmo", 50_000), sdk.NewInt64Coin(doesNotExistDenom, 50_000)),
			expectShares: sdk.ZeroInt(),
			expErr:       fmt.Errorf(balancer.ErrMsgFormatNoPoolAssetFound, doesNotExistDenom),
		},
	}

	for _, tc := range testCases {
		tc := tc

		t.Run(tc.name, func(t *testing.T) {
			pool := createTestPool(t, tc.swapFee, sdk.MustNewDecFromStr("0"), tc.poolAssets...)

			balancerPool, ok := pool.(*balancer.Pool)
			require.True(t, ok)

			poolAssetsByDenom, err := balancer.GetPoolAssetsByDenom(balancerPool.GetAllPoolAssets())
			require.NoError(t, err)

			// estimate expected liquidity
			expectedNewLiquidity := sdk.NewCoins()
			for _, tokenIn := range tc.tokensIn {
				expectedNewLiquidity = expectedNewLiquidity.Add(tokenIn)
			}

			totalNumShares, totalNewLiquidity, err := balancerPool.CalcJoinSingleAssetTokensIn(tc.tokensIn, pool.GetTotalShares(), poolAssetsByDenom, tc.swapFee)

			if tc.expErr != nil {
				require.Error(t, err)
				require.Equal(t, tc.expErr, err)
				require.Equal(t, sdk.ZeroInt(), totalNumShares)
				require.Equal(t, sdk.Coins{}, totalNewLiquidity)
				return
			}

			require.NoError(t, err)

			require.Equal(t, expectedNewLiquidity, totalNewLiquidity)

			if tc.expectShares.Int64() == 0 {
				require.Equal(t, tc.expectShares, totalNumShares)
				return
			}

			assertExpectedSharesErrRatio(t, tc.expectShares, totalNumShares)
		})
	}
}

func TestRandomizedJoinPoolExitPoolInvariants(t *testing.T) {
	type testCase struct {
		initialTokensDenomIn  int64
		initialTokensDenomOut int64

		percentRatio int64

		numShares sdk.Int
	}

	const (
		denomOut = "denomOut"
		denomIn  = "denomIn"
	)

	now := time.Now().Unix()
	rng := rand.NewSource(now)
	t.Logf("Using random source of %d\n", now)

	// generate test case with randomized initial assets and join/exit ratio
	newCase := func() (tc *testCase) {
		tc = new(testCase)
		tc.initialTokensDenomIn = rng.Int63() % 1_000_000
		tc.initialTokensDenomOut = rng.Int63() % 1_000_000

		// 1%~100% of initial assets
		tc.percentRatio = rng.Int63()%100 + 1

		return tc
	}

	swapFeeDec, err := sdk.NewDecFromStr("0")
	require.NoError(t, err)

	exitFeeDec, err := sdk.NewDecFromStr("0")
	require.NoError(t, err)

	// create pool with randomized initial token amounts
	// and randomized ratio of join/exit
	createPool := func(tc *testCase) (pool *balancer.Pool) {
		poolAssetOut := balancer.PoolAsset{
			Token:  sdk.NewInt64Coin(denomOut, tc.initialTokensDenomOut),
			Weight: sdk.NewInt(5),
		}

		poolAssetIn := balancer.PoolAsset{
			Token:  sdk.NewInt64Coin(denomIn, tc.initialTokensDenomIn),
			Weight: sdk.NewInt(5),
		}

		pool = createTestPool(t, swapFeeDec, exitFeeDec, poolAssetOut, poolAssetIn).(*balancer.Pool)
		require.NotNil(t, pool)

		return pool
	}

	// joins with predetermined ratio
	joinPool := func(pool types.PoolI, tc *testCase) {
		tokensIn := sdk.Coins{
			sdk.NewInt64Coin(denomIn, tc.initialTokensDenomIn*tc.percentRatio/100),
			sdk.NewInt64Coin(denomOut, tc.initialTokensDenomOut*tc.percentRatio/100),
		}
		numShares, err := pool.JoinPool(sdk.Context{}, tokensIn, swapFeeDec)
		require.NoError(t, err)
		tc.numShares = numShares
	}

	// exits for same amount of shares minted
	exitPool := func(pool types.PoolI, tc *testCase) {
		_, err := pool.ExitPool(sdk.Context{}, tc.numShares, exitFeeDec)
		require.NoError(t, err)
	}

	invariantJoinExitInversePreserve := func(
		beforeCoins, afterCoins sdk.Coins,
		beforeShares, afterShares sdk.Int,
	) {
		// test token amount has been preserved
		require.True(t,
			!beforeCoins.IsAnyGT(afterCoins),
			"Coins has not been preserved before and after join-exit\nbefore:\t%s\nafter:\t%s",
			beforeCoins, afterCoins,
		)
		// test share amount has been preserved
		require.True(t,
			beforeShares.Equal(afterShares),
			"Shares has not been preserved before and after join-exit\nbefore:\t%s\nafter:\t%s",
			beforeShares, afterShares,
		)
	}

	testPoolInvariants := func() {
		tc := newCase()
		pool := createPool(tc)
		originalCoins, originalShares := pool.GetTotalPoolLiquidity(sdk.Context{}), pool.GetTotalShares()
		joinPool(pool, tc)
		exitPool(pool, tc)
		invariantJoinExitInversePreserve(
			originalCoins, pool.GetTotalPoolLiquidity(sdk.Context{}),
			originalShares, pool.GetTotalShares(),
		)
	}

	for i := 0; i < 1000; i++ {
		testPoolInvariants()
	}
}

// TestGetPoolAssetsByDenom tests if `GetPoolAssetsByDenom` succesfully creates a map of denom to pool asset
// given pool asset as parameter
func TestGetPoolAssetsByDenom(t *testing.T) {
	testCases := []struct {
		name                      string
		poolAssets                []balancer.PoolAsset
		expectedPoolAssetsByDenom map[string]balancer.PoolAsset

		err error
	}{
		{
			name:                      "zero pool assets",
			poolAssets:                []balancer.PoolAsset{},
			expectedPoolAssetsByDenom: make(map[string]balancer.PoolAsset),
		},
		{
			name: "one pool asset",
			poolAssets: []balancer.PoolAsset{
				{
					Token:  sdk.NewInt64Coin("uosmo", 1_000_000_000_000),
					Weight: sdk.NewInt(100),
				},
			},
			expectedPoolAssetsByDenom: map[string]balancer.PoolAsset{
				"uosmo": {
					Token:  sdk.NewInt64Coin("uosmo", 1_000_000_000_000),
					Weight: sdk.NewInt(100),
				},
			},
		},
		{
			name: "two pool assets",
			poolAssets: []balancer.PoolAsset{
				{
					Token:  sdk.NewInt64Coin("uosmo", 1_000_000_000_000),
					Weight: sdk.NewInt(100),
				},
				{
					Token:  sdk.NewInt64Coin("atom", 123),
					Weight: sdk.NewInt(400),
				},
			},
			expectedPoolAssetsByDenom: map[string]balancer.PoolAsset{
				"uosmo": {
					Token:  sdk.NewInt64Coin("uosmo", 1_000_000_000_000),
					Weight: sdk.NewInt(100),
				},
				"atom": {
					Token:  sdk.NewInt64Coin("atom", 123),
					Weight: sdk.NewInt(400),
				},
			},
		},
		{
			name: "duplicate pool assets",
			poolAssets: []balancer.PoolAsset{
				{
					Token:  sdk.NewInt64Coin("uosmo", 1_000_000_000_000),
					Weight: sdk.NewInt(100),
				},
				{
					Token:  sdk.NewInt64Coin("uosmo", 123),
					Weight: sdk.NewInt(400),
				},
			},
			err: fmt.Errorf(balancer.ErrMsgFormatRepeatingPoolAssetsNotAllowed, "uosmo"),
		},
	}

	for _, tc := range testCases {
		t.Run(tc.name, func(t *testing.T) {
			actualPoolAssetsByDenom, err := balancer.GetPoolAssetsByDenom(tc.poolAssets)

			require.Equal(t, tc.err, err)

			if tc.err != nil {
				return
			}

			require.Equal(t, tc.expectedPoolAssetsByDenom, actualPoolAssetsByDenom)
		})
	}
}

func assertExpectedSharesErrRatio(t *testing.T, expectedShares, actualShares sdk.Int) {
	allowedErrRatioDec, err := sdk.NewDecFromStr(allowedErrRatio)
	require.NoError(t, err)

	errTolerance := osmoutils.ErrTolerance{
		MultiplicativeTolerance: allowedErrRatioDec,
	}

	require.Equal(
		t,
		0,
		errTolerance.Compare(expectedShares, actualShares),
		fmt.Sprintf("expectedShares: %d, actualShares: %d", expectedShares.Int64(), actualShares.Int64()))
}<|MERGE_RESOLUTION|>--- conflicted
+++ resolved
@@ -15,7 +15,6 @@
 	"github.com/osmosis-labs/osmosis/v7/x/gamm/types"
 )
 
-<<<<<<< HEAD
 const (
 	// allowedErrRatio is the maximal multiplicative difference in either
 	// direction (positive or negative) that we accept to tolerate in
@@ -28,9 +27,6 @@
 )
 
 // calcJoinSharesTestCase defines a testcase for TestCalcSingleAssetJoin and
-=======
-// calcJoinSharesTestCase defines a test case for TestCalcSingleAssetJoin and
->>>>>>> 28a6f13f
 // TestCalcJoinPoolShares.
 //
 // CalcJoinPoolShares calls calcSingleAssetJoin. As a result, we can reuse
