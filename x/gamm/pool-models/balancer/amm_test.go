package balancer_test

import (
	"fmt"
	"math/rand"
	"strings"
	"testing"
	"time"

	sdk "github.com/cosmos/cosmos-sdk/types"
	"github.com/stretchr/testify/require"

	"github.com/osmosis-labs/osmosis/v7/osmoutils"
	"github.com/osmosis-labs/osmosis/v7/x/gamm/pool-models/balancer"
	"github.com/osmosis-labs/osmosis/v7/x/gamm/types"
)

const (
	// allowedErrRatio is the maximal multiplicative difference in either
	// direction (positive or negative) that we accept to tolerate in
	// unit tests for calcuating the number of shares to be returned by
	// joining a pool. The comparison is done between Wolfram estimates and our AMM logic.
	allowedErrRatio = "0.0000001"
	// doesNotExistDenom denom name assummed to be used in test cases where the provided
	// denom does not exist in pool
	doesNotExistDenom = "doesnotexist"
)

// calcJoinSharesTestCase defines a testcase for TestCalcSingleAssetJoin and
// TestCalcJoinPoolShares.
//
// CalcJoinPoolShares calls calcSingleAssetJoin. As a result, we can reuse
// the same test cases for unit testing both calcSingleAssetJoin and
//  CalcJoinPoolShares with only one tokensIn.
type calcJoinSharesTestCase struct {
	name         string
	swapFee      sdk.Dec
	poolAssets   []balancer.PoolAsset
	tokensIn     sdk.Coins
	expectShares sdk.Int
	expectLiq    sdk.Coins
	expErr       error
}

<<<<<<< HEAD
=======
const (
	// allowedErrRatio is the maximal multiplicative difference in either
	// direction (positive or negative) that we accept to tolerate in
	// unit tests for calcuating the number of shares to be returned by
	// joining a pool. The comparison is done between Wolfram estimates and our AMM logic.
	allowedErrRatio = "0.0000001"
	// doesNotExistDenom denom name assummed to be used in test cases where the provided
	// denom does not exist in pool
	doesNotExistDenom = "doesnotexist"
)

>>>>>>> e8050e2e
// see calcJoinSharesTestCase struct definition.
var calcSingleAssetJoinTestCases = []calcJoinSharesTestCase{
	{
		// Expected output from Balancer paper (https://balancer.fi/whitepaper.pdf) using equation (25) on page 10:
		// P_issued = P_supply * ((1 + (A_t / B_t))^W_t - 1)
		//
		// 2_499_999_968_750 = 100 * 10^18 * (( 1 + (50,000 / 1_000_000_000_000))^0.5 - 1)
		//
		// where:
		// 	P_supply = initial pool supply = 100 * 10^18 (set at pool creation, same for all new pools)
		//	A_t = amount of deposited asset = 50,000
		//	B_t = existing balance of deposited asset in the pool prior to deposit = 1,000,000,000,000
		//	W_t = normalized weight of deposited asset in pool = 0.5 (equally weighted two-asset pool)
		// Plugging all of this in, we get:
		// 	Full solution: https://www.wolframalpha.com/input?i=100000000000000000000*%28%281+%2B+%2850000%2F1000000000000%29%29%5E0.5+-+1%29
		// 	Simplified:  P_issued = 2,499,999,968,750
		name:    "single tokensIn - equal weights with zero swap fee",
		swapFee: sdk.MustNewDecFromStr("0"),
		poolAssets: []balancer.PoolAsset{
			{
				Token:  sdk.NewInt64Coin("uosmo", 1_000_000_000_000),
				Weight: sdk.NewInt(100),
			},
			{
				Token:  sdk.NewInt64Coin("uatom", 1_000_000_000_000),
				Weight: sdk.NewInt(100),
			},
		},
		tokensIn:     sdk.NewCoins(sdk.NewInt64Coin("uosmo", 50_000)),
		expectShares: sdk.NewInt(2_499_999_968_750),
		expectLiq:    sdk.NewCoins(sdk.NewInt64Coin("uosmo", 50_000)),
	},
	{
		// Expected output from Balancer paper (https://balancer.fi/whitepaper.pdf) using equation (25) on page 10:
		// P_issued = P_supply * ((1 + (A_t * swapFeeRatio  / B_t))^W_t - 1)
		//
		// 2_487_500_000_000 = 100 * 10^18 * (( 1 + (50,000 * (1 - (1 - 0.5) * 0.01) / 1_000_000_000_000))^0.5 - 1)
		//
		// where:
		// 	P_supply = initial pool supply = 100 * 10^18 (set at pool creation, same for all new pools)
		//	A_t = amount of deposited asset = 50,000
		//	B_t = existing balance of deposited asset in the pool prior to deposit = 1,000,000,000,000
		//	W_t = normalized weight of deposited asset in pool = 0.5 (equally weighted two-asset pool)
		// 	swapFeeRatio = (1 - (1 - W_t) * swapFee)
		// Plugging all of this in, we get:
		// 	Full solution: https://www.wolframalpha.com/input?i=100+*10%5E18*%28%281+%2B+%2850000*%281+-+%281-0.5%29+*+0.01%29%2F1000000000000%29%29%5E0.5+-+1%29
		// 	Simplified:  P_issued = 2_487_500_000_000
		name:    "single tokensIn - equal weights with 0.01 swap fee",
		swapFee: sdk.MustNewDecFromStr("0.01"),
		poolAssets: []balancer.PoolAsset{
			{
				Token:  sdk.NewInt64Coin("uosmo", 1_000_000_000_000),
				Weight: sdk.NewInt(100),
			},
			{
				Token:  sdk.NewInt64Coin("uatom", 1_000_000_000_000),
				Weight: sdk.NewInt(100),
			},
		},
		tokensIn:     sdk.NewCoins(sdk.NewInt64Coin("uosmo", 50_000)),
		expectShares: sdk.NewInt(2_487_500_000_000),
		expectLiq:    sdk.NewCoins(sdk.NewInt64Coin("uosmo", 50_000)),
	},
	{
		// Expected output from Balancer paper (https://balancer.fi/whitepaper.pdf) using equation (25) on page 10:
		// P_issued = P_supply * ((1 + (A_t * swapFeeRatio  / B_t))^W_t - 1)
		//
		// 1_262_500_000_000 = 100 * 10^18 * (( 1 + (50,000 * (1 - (1 - 0.5) * 0.99) / 1_000_000_000_000))^0.5 - 1)
		//
		// where:
		// 	P_supply = initial pool supply = 100 * 10^18 (set at pool creation, same for all new pools)
		//	A_t = amount of deposited asset = 50,000
		//	B_t = existing balance of deposited asset in the pool prior to deposit = 1,000,000,000,000
		//	W_t = normalized weight of deposited asset in pool = 0.5 (equal weights)
		// 	swapFeeRatio = (1 - (1 - W_t) * swapFee)
		// Plugging all of this in, we get:
		// 	Full solution: https://www.wolframalpha.com/input?i=%28100+*+10%5E18+%29*+%28%28+1+%2B+%2850%2C000+*+%281+-+%281+-+0.5%29+*+0.99%29+%2F+1000000000000%29%29%5E0.5+-+1%29
		// 	Simplified:  P_issued = 1_262_500_000_000
		name:    "single tokensIn - equal weights with 0.99 swap fee",
		swapFee: sdk.MustNewDecFromStr("0.99"),
		poolAssets: []balancer.PoolAsset{
			{
				Token:  sdk.NewInt64Coin("uosmo", 1_000_000_000_000),
				Weight: sdk.NewInt(100),
			},
			{
				Token:  sdk.NewInt64Coin("uatom", 1_000_000_000_000),
				Weight: sdk.NewInt(100),
			},
		},
		tokensIn:     sdk.NewCoins(sdk.NewInt64Coin("uosmo", 50_000)),
		expectShares: sdk.NewInt(1_262_500_000_000),
		expectLiq:    sdk.NewCoins(sdk.NewInt64Coin("uosmo", 50_000)),
	},
	{
		// Expected output from Balancer paper (https://balancer.fi/whitepaper.pdf) using equation (25) on page 10:
		// P_issued = P_supply * ((1 + (A_t * swapFeeRatio  / B_t))^W_t - 1)
		//
		// 321_875_000_000 = 100 * 10^18 * (( 1 + (50,000 * (1 - (1 - 0.25) * 0.99) / 1_000_000_000_000))^0.25 - 1)
		//
		// where:
		// 	P_supply = initial pool supply = 100 * 10^18 (set at pool creation, same for all new pools)
		//	A_t = amount of deposited asset = 50,000
		//	B_t = existing balance of deposited asset in the pool prior to deposit = 1,000,000,000,000
		//	W_t = normalized weight of deposited asset in pool = 0.25 (asset A, uosmo, has weight 1/4 of uatom)
		// 	swapFeeRatio = (1 - (1 - W_t) * swapFee)
		// Plugging all of this in, we get:
		// 	Full solution: https://www.wolframalpha.com/input?i=%28100+*+10%5E18+%29*+%28%28+1+%2B+%2850%2C000+*+%281+-+%281+-+0.25%29+*+0.99%29+%2F+1000000000000%29%29%5E0.25+-+1%29
		// 	Simplified:  P_issued = 321_875_000_000
		name:    "single tokensIn - unequal weights with 0.99 swap fee",
		swapFee: sdk.MustNewDecFromStr("0.99"),
		poolAssets: []balancer.PoolAsset{
			{
				Token:  sdk.NewInt64Coin("uosmo", 1_000_000_000_000),
				Weight: sdk.NewInt(100),
			},
			{
				Token:  sdk.NewInt64Coin("uatom", 1_000_000_000_000),
				Weight: sdk.NewInt(300),
			},
		},
		tokensIn:     sdk.NewCoins(sdk.NewInt64Coin("uosmo", 50_000)),
		expectShares: sdk.NewInt(321_875_000_000),
		expectLiq:    sdk.NewCoins(sdk.NewInt64Coin("uosmo", 50_000)),
	},
	{
		// Expected output from Balancer paper (https://balancer.fi/whitepaper.pdf) using equation (25) on page 10:
		// P_issued = P_supply * ((1 + (A_t / B_t))^W_t - 1)
		//
		// 4_159_722_200_000 = 100 * 10^18 * (( 1 + (50,000 / 1_000_000_000_000))^0.83 - 1)
		//
		// where:
		// 	P_supply = initial pool supply = 100 * 10^18 (set at pool creation, same for all new pools)
		//	A_t = amount of deposited asset = 50,000
		//	B_t = existing balance of deposited asset in the pool prior to deposit = 1,000,000,000,000
		//	W_t = normalized weight of deposited asset in pool = 500 / (500 + 100) approx = 0.83
		// Plugging all of this in, we get:
		// 	Full solution: https://www.wolframalpha.com/input?i=100+*10%5E18*%28%281+%2B+%2850000*%281+-+%281-%28500+%2F+%28100+%2B+500%29%29%29+*+0%29%2F1000000000000%29%29%5E%28500+%2F+%28100+%2B+500%29%29+-+1%29
		// 	Simplified:  P_issued = 4_159_722_200_000
		name:    "single asset - token in weight is greater than the other token, with zero swap fee",
		swapFee: sdk.MustNewDecFromStr("0"),
		poolAssets: []balancer.PoolAsset{
			{
				Token:  sdk.NewInt64Coin("uosmo", 1_000_000_000_000),
				Weight: sdk.NewInt(500),
			},
			{
				Token:  sdk.NewInt64Coin("uatom", 1_000_000_000_000),
				Weight: sdk.NewInt(100),
			},
		},
		tokensIn:     sdk.NewCoins(sdk.NewInt64Coin("uosmo", 50_000)),
		expectShares: sdk.NewInt(4_166_666_649_306),
		expectLiq:    sdk.NewCoins(sdk.NewInt64Coin("uosmo", 50_000)),
	},
	{
		// Expected output from Balancer paper (https://balancer.fi/whitepaper.pdf) using equation (25) on page 10:
		// P_issued = P_supply * ((1 + (A_t / B_t))^W_t - 1)
		//
		// 4_159_722_200_000 = 100 * 10^18 * (( 1 + (50,000 * (1 - (1 - 0.83) * 0.01) / 1_000_000_000_000))^0.83 - 1)
		//
		// where:
		// 	P_supply = initial pool supply = 100 * 10^18 (set at pool creation, same for all new pools)
		//	A_t = amount of deposited asset = 50,000
		//	B_t = existing balance of deposited asset in the pool prior to deposit = 1,000,000,000,000
		//	W_t = normalized weight of deposited asset in pool = 500 / (500 + 100) approx = 0.83
		// Plugging all of this in, we get:
		// 	Full solution: https://www.wolframalpha.com/input?i=100+*10%5E18*%28%281+%2B+%2850000*%281+-+%281-%28500+%2F+%28100+%2B+500%29%29%29+*+0.01%29%2F1000000000000%29%29%5E%28500+%2F+%28100+%2B+500%29%29+-+1%29
		// 	Simplified:  P_issued = 4_159_722_200_000
		name:    "single asset - token in weight is greater than the other token, with non-zero swap fee",
		swapFee: sdk.MustNewDecFromStr("0.01"),
		poolAssets: []balancer.PoolAsset{
			{
				Token:  sdk.NewInt64Coin("uosmo", 1_000_000_000_000),
				Weight: sdk.NewInt(500),
			},
			{
				Token:  sdk.NewInt64Coin("uatom", 1_000_000_000_000),
				Weight: sdk.NewInt(100),
			},
		},
		tokensIn:     sdk.NewCoins(sdk.NewInt64Coin("uosmo", 50_000)),
		expectShares: sdk.NewInt(4_159_722_200_000),
		expectLiq:    sdk.NewCoins(sdk.NewInt64Coin("uosmo", 50_000)),
	},
	{
		// Expected output from Balancer paper (https://balancer.fi/whitepaper.pdf) using equation (25) on page 10:
		// P_issued = P_supply * ((1 + (A_t / B_t))^W_t - 1)
		//
		// 833_333_315_972 = 100 * 10^18 * (( 1 + (50,000 / 1_000_000_000_000))^0.167 - 1)
		//
		// where:
		// 	P_supply = initial pool supply = 100 * 10^18 (set at pool creation, same for all new pools)
		//	A_t = amount of deposited asset = 50,000
		//	B_t = existing balance of deposited asset in the pool prior to deposit = 1,000,000,000,000
		//	W_t = normalized weight of deposited asset in pool = 200 / (200 + 1000) approx = 0.167
		// Plugging all of this in, we get:
		// 	Full solution: https://www.wolframalpha.com/input?i=100+*10%5E18*%28%281+%2B+%2850000*%281+-+%281-%28200+%2F+%28200+%2B+1000%29%29%29+*+0%29%2F1000000000000%29%29%5E%28200+%2F+%28200+%2B+1000%29%29+-+1%29
		// 	Simplified:  P_issued = 833_333_315_972
		name:    "single asset - token in weight is smaller than the other token, with zero swap fee",
		swapFee: sdk.MustNewDecFromStr("0"),
		poolAssets: []balancer.PoolAsset{
			{
				Token:  sdk.NewInt64Coin("uosmo", 1_000_000_000_000),
				Weight: sdk.NewInt(200),
			},
			{
				Token:  sdk.NewInt64Coin("uatom", 1_000_000_000_000),
				Weight: sdk.NewInt(1000),
			},
		},
		tokensIn:     sdk.NewCoins(sdk.NewInt64Coin("uosmo", 50_000)),
		expectShares: sdk.NewInt(833_333_315_972),
		expectLiq:    sdk.NewCoins(sdk.NewInt64Coin("uosmo", 50_000)),
	},
	{
		// Expected output from Balancer paper (https://balancer.fi/whitepaper.pdf) using equation (25) on page 10:
		// P_issued = P_supply * ((1 + (A_t / B_t))^W_t - 1)
		//
		// 819_444_430_000 = 100 * 10^18 * (( 1 + (50,000 * (1 - (1 - 0.167) * 0.02) / 1_000_000_000_000))^0.167 - 1)
		//
		// where:
		// 	P_supply = initial pool supply = 100 * 10^18 (set at pool creation, same for all new pools)
		//	A_t = amount of deposited asset = 50,000
		//	B_t = existing balance of deposited asset in the pool prior to deposit = 1,000,000,000,000
		//	W_t = normalized weight of deposited asset in pool = 200 / (200 + 1000) approx = 0.167
		// Plugging all of this in, we get:
		// 	Full solution: https://www.wolframalpha.com/input?i=100+*10%5E18*%28%281+%2B+%2850000*%281+-+%281-%28200+%2F+%28200+%2B+1000%29%29%29+*+0.02%29%2F1000000000000%29%29%5E%28200+%2F+%28200+%2B+1000%29%29+-+1%29
		// 	Simplified:  P_issued = 819_444_430_000
		name:    "single asset - token in weight is smaller than the other token, with non-zero swap fee",
		swapFee: sdk.MustNewDecFromStr("0.02"),
		poolAssets: []balancer.PoolAsset{
			{
				Token:  sdk.NewInt64Coin("uosmo", 1_000_000_000_000),
				Weight: sdk.NewInt(200),
			},
			{
				Token:  sdk.NewInt64Coin("uatom", 1_000_000_000_000),
				Weight: sdk.NewInt(1000),
			},
		},
		tokensIn:     sdk.NewCoins(sdk.NewInt64Coin("uosmo", 50_000)),
		expectShares: sdk.NewInt(819_444_430_000),
		expectLiq:    sdk.NewCoins(sdk.NewInt64Coin("uosmo", 50_000)),
	},
	{
		name:    "tokenIn asset does not exist in pool",
		swapFee: sdk.MustNewDecFromStr("0"),
		poolAssets: []balancer.PoolAsset{
			{
				Token:  sdk.NewInt64Coin("uosmo", 1_000_000_000_000),
				Weight: sdk.NewInt(100),
			},
			{
				Token:  sdk.NewInt64Coin("uatom", 1_000_000_000_000),
				Weight: sdk.NewInt(100),
			},
		},
		tokensIn:     sdk.NewCoins(sdk.NewInt64Coin(doesNotExistDenom, 50_000)),
		expectShares: sdk.ZeroInt(),
		expErr:       fmt.Errorf(balancer.ErrMsgFormatNoPoolAssetFound, doesNotExistDenom),
	},
}

// This test sets up 2 asset pools, and then checks the spot price on them.
// It uses the pools spot price method, rather than the Gamm keepers spot price method.
func (suite *KeeperTestSuite) TestBalancerSpotPrice() {
	baseDenom := "uosmo"
	quoteDenom := "uion"

	tests := []struct {
		name                string
		baseDenomPoolInput  sdk.Coin
		quoteDenomPoolInput sdk.Coin
		expectError         bool
		expectedOutput      sdk.Dec
	}{
		{
			name:                "equal value",
			baseDenomPoolInput:  sdk.NewInt64Coin(baseDenom, 100),
			quoteDenomPoolInput: sdk.NewInt64Coin(quoteDenom, 100),
			expectError:         false,
			expectedOutput:      sdk.MustNewDecFromStr("1"),
		},
		{
			name:                "1:2 ratio",
			baseDenomPoolInput:  sdk.NewInt64Coin(baseDenom, 100),
			quoteDenomPoolInput: sdk.NewInt64Coin(quoteDenom, 200),
			expectError:         false,
			expectedOutput:      sdk.MustNewDecFromStr("0.500000000000000000"),
		},
		{
			name:                "2:1 ratio",
			baseDenomPoolInput:  sdk.NewInt64Coin(baseDenom, 200),
			quoteDenomPoolInput: sdk.NewInt64Coin(quoteDenom, 100),
			expectError:         false,
			expectedOutput:      sdk.MustNewDecFromStr("2.000000000000000000"),
		},
		{
			name:                "rounding after sigfig ratio",
			baseDenomPoolInput:  sdk.NewInt64Coin(baseDenom, 220),
			quoteDenomPoolInput: sdk.NewInt64Coin(quoteDenom, 115),
			expectError:         false,
			expectedOutput:      sdk.MustNewDecFromStr("1.913043480000000000"), // ans is 1.913043478260869565, rounded is 1.91304348
		},
		{
			name:                "check number of sig figs",
			baseDenomPoolInput:  sdk.NewInt64Coin(baseDenom, 100),
			quoteDenomPoolInput: sdk.NewInt64Coin(quoteDenom, 300),
			expectError:         false,
			expectedOutput:      sdk.MustNewDecFromStr("0.333333330000000000"),
		},
		{
			name:                "check number of sig figs high sizes",
			baseDenomPoolInput:  sdk.NewInt64Coin(baseDenom, 343569192534),
			quoteDenomPoolInput: sdk.NewCoin(quoteDenom, sdk.MustNewDecFromStr("186633424395479094888742").TruncateInt()),
			expectError:         false,
			expectedOutput:      sdk.MustNewDecFromStr("0.000000000001840877"),
		},
	}

	for _, tc := range tests {
		suite.SetupTest()

		poolId := suite.PrepareUni2PoolWithAssets(
			tc.baseDenomPoolInput,
			tc.quoteDenomPoolInput,
		)

		pool, err := suite.App.GAMMKeeper.GetPoolAndPoke(suite.Ctx, poolId)
		suite.Require().NoError(err, "test: %s", tc.name)
		balancerPool, isPool := pool.(*balancer.Pool)
		suite.Require().True(isPool, "test: %s", tc.name)

		spotPrice, err := balancerPool.SpotPrice(
			suite.Ctx,
			tc.baseDenomPoolInput.Denom,
			tc.quoteDenomPoolInput.Denom)

		if tc.expectError {
			suite.Require().Error(err, "test: %s", tc.name)
		} else {
			suite.Require().NoError(err, "test: %s", tc.name)
			suite.Require().True(spotPrice.Equal(tc.expectedOutput),
				"test: %s\nSpot price wrong, got %s, expected %s\n", tc.name,
				spotPrice, tc.expectedOutput)
		}
	}
}

// TestCalculateAmountOutAndIn_InverseRelationship tests that the same amount of token is guaranteed upon
// sequential operation of CalcInAmtGivenOut and CalcOutAmtGivenIn.
func TestCalculateAmountOutAndIn_InverseRelationship(t *testing.T) {
	type testcase struct {
		denomOut         string
		initialPoolOut   int64
		initialWeightOut int64
		initialCalcOut   int64

		denomIn         string
		initialPoolIn   int64
		initialWeightIn int64
	}

	// For every test case in testcases, apply a swap fee in swapFeeCases.
	testcases := []testcase{
		{
			denomOut:         "uosmo",
			initialPoolOut:   1_000_000_000_000,
			initialWeightOut: 100,
			initialCalcOut:   100,

			denomIn:         "ion",
			initialPoolIn:   1_000_000_000_000,
			initialWeightIn: 100,
		},
		{
			denomOut:         "uosmo",
			initialPoolOut:   1_000,
			initialWeightOut: 100,
			initialCalcOut:   100,

			denomIn:         "ion",
			initialPoolIn:   1_000_000,
			initialWeightIn: 100,
		},
		{
			denomOut:         "uosmo",
			initialPoolOut:   1_000,
			initialWeightOut: 100,
			initialCalcOut:   100,

			denomIn:         "ion",
			initialPoolIn:   1_000_000,
			initialWeightIn: 100,
		},
		{
			denomOut:         "uosmo",
			initialPoolOut:   1_000,
			initialWeightOut: 200,
			initialCalcOut:   100,

			denomIn:         "ion",
			initialPoolIn:   1_000_000,
			initialWeightIn: 50,
		},
		{
			denomOut:         "uosmo",
			initialPoolOut:   1_000_000,
			initialWeightOut: 200,
			initialCalcOut:   100000,

			denomIn:         "ion",
			initialPoolIn:   1_000_000_000,
			initialWeightIn: 50,
		},
	}

	swapFeeCases := []string{"0", "0.001", "0.1", "0.5", "0.99"}

	getTestCaseName := func(tc testcase, swapFeeCase string) string {
		return fmt.Sprintf("tokenOutInitial: %d, tokenInInitial: %d, initialOut: %d, swapFee: %s",
			tc.initialPoolOut,
			tc.initialPoolIn,
			tc.initialCalcOut,
			swapFeeCase,
		)
	}

	for _, tc := range testcases {
		for _, swapFee := range swapFeeCases {
			t.Run(getTestCaseName(tc, swapFee), func(t *testing.T) {
				ctx := createTestContext(t)

				poolAssetOut := balancer.PoolAsset{
					Token:  sdk.NewInt64Coin(tc.denomOut, tc.initialPoolOut),
					Weight: sdk.NewInt(tc.initialWeightOut),
				}

				poolAssetIn := balancer.PoolAsset{
					Token:  sdk.NewInt64Coin(tc.denomIn, tc.initialPoolIn),
					Weight: sdk.NewInt(tc.initialWeightIn),
				}

				swapFeeDec, err := sdk.NewDecFromStr(swapFee)
				require.NoError(t, err)

				exitFeeDec, err := sdk.NewDecFromStr("0")
				require.NoError(t, err)

				pool := createTestPool(t, swapFeeDec, exitFeeDec, poolAssetOut, poolAssetIn)
				require.NotNil(t, pool)

				initialOut := sdk.NewInt64Coin(poolAssetOut.Token.Denom, tc.initialCalcOut)
				initialOutCoins := sdk.NewCoins(initialOut)

				actualTokenIn, err := pool.CalcInAmtGivenOut(ctx, initialOutCoins, poolAssetIn.Token.Denom, swapFeeDec)
				require.NoError(t, err)

				inverseTokenOut, err := pool.CalcOutAmtGivenIn(ctx, sdk.NewCoins(actualTokenIn), poolAssetOut.Token.Denom, swapFeeDec)
				require.NoError(t, err)

				require.Equal(t, initialOut.Denom, inverseTokenOut.Denom)

				expected := initialOut.Amount.ToDec()
				actual := inverseTokenOut.Amount.ToDec()

				// allow a rounding error of up to 1 for this relation
				tol := sdk.NewDec(1)
				require.True(osmoutils.DecApproxEq(t, expected, actual, tol))
			})
		}
	}
}

func TestCalcSingleAssetInAndOut_InverseRelationship(t *testing.T) {
	type testcase struct {
		initialPoolOut   int64
		initialPoolIn    int64
		initialWeightOut int64
		tokenOut         int64
		initialWeightIn  int64
	}

	// For every test case in testcases, apply a swap fee in swapFeeCases.
	testcases := []testcase{
		{
			initialPoolOut:   1_000_000_000_000,
			tokenOut:         100,
			initialWeightOut: 100,
			initialWeightIn:  100,
		},
		{
			initialPoolOut:   1_000_000_000_000,
			tokenOut:         100,
			initialWeightOut: 50,
			initialWeightIn:  100,
		},
		{
			initialPoolOut:   1_000_000_000_000,
			tokenOut:         50,
			initialWeightOut: 100,
			initialWeightIn:  100,
		},
		{
			initialPoolOut:   1_000_000_000_000,
			tokenOut:         100,
			initialWeightOut: 100,
			initialWeightIn:  50,
		},
		{
			initialPoolOut:   1_000_000,
			tokenOut:         100,
			initialWeightOut: 100,
			initialWeightIn:  100,
		},
		{
			initialPoolOut:   2_351_333,
			tokenOut:         7,
			initialWeightOut: 148,
			initialWeightIn:  57,
		},
		{
			initialPoolOut:   1_000,
			tokenOut:         25,
			initialWeightOut: 100,
			initialWeightIn:  100,
		},
		{
			initialPoolOut:   1_000,
			tokenOut:         26,
			initialWeightOut: 100,
			initialWeightIn:  100,
		},
	}

	swapFeeCases := []string{"0", "0.001", "0.1", "0.5", "0.99"}

	getTestCaseName := func(tc testcase, swapFeeCase string) string {
		return fmt.Sprintf("initialPoolOut: %d, initialCalcOut: %d, initialWeightOut: %d, initialWeightIn: %d, swapFee: %s",
			tc.initialPoolOut,
			tc.tokenOut,
			tc.initialWeightOut,
			tc.initialWeightIn,
			swapFeeCase,
		)
	}

	for _, tc := range testcases {
		for _, swapFee := range swapFeeCases {
			t.Run(getTestCaseName(tc, swapFee), func(t *testing.T) {
				swapFeeDec, err := sdk.NewDecFromStr(swapFee)
				require.NoError(t, err)

				initialPoolBalanceOut := sdk.NewInt(tc.initialPoolOut)

				initialWeightOut := sdk.NewInt(tc.initialWeightOut)
				initialWeightIn := sdk.NewInt(tc.initialWeightIn)

				initialTotalShares := types.InitPoolSharesSupply.ToDec()
				initialCalcTokenOut := sdk.NewInt(tc.tokenOut)

				actualSharesOut := balancer.CalcPoolSharesOutGivenSingleAssetIn(
					initialPoolBalanceOut.ToDec(),
					initialWeightOut.ToDec().Quo(initialWeightOut.Add(initialWeightIn).ToDec()),
					initialTotalShares,
					initialCalcTokenOut.ToDec(),
					swapFeeDec,
				)

				inverseCalcTokenOut := balancer.CalcSingleAssetInGivenPoolSharesOut(
					initialPoolBalanceOut.Add(initialCalcTokenOut).ToDec(),
					initialWeightOut.ToDec().Quo(initialWeightOut.Add(initialWeightIn).ToDec()),
					initialTotalShares.Add(actualSharesOut),
					actualSharesOut,
					swapFeeDec,
				)

				tol := sdk.NewDec(1)
				require.True(osmoutils.DecApproxEq(t, initialCalcTokenOut.ToDec(), inverseCalcTokenOut, tol))
			})
		}
	}
}

func TestCalcJoinPoolShares(t *testing.T) {
	// We append shared calcSingleAssetJoinTestCases with multi-asset and edge test cases.
	// See calcJoinSharesTestCase struct definition for explanation why the sharing is needed.
	testCases := append([]calcJoinSharesTestCase{}, calcSingleAssetJoinTestCases...)

	for _, tc := range testCases {
		tc := tc

		t.Run(tc.name, func(t *testing.T) {
			pool := createTestPool(t, tc.swapFee, sdk.MustNewDecFromStr("0"), tc.poolAssets...)

			shares, liquidity, err := pool.CalcJoinPoolShares(sdk.Context{}, tc.tokensIn, tc.swapFee)
			if tc.expErr != nil {
				require.Error(t, err)
				require.Equal(t, tc.expErr, err)
				require.Equal(t, sdk.ZeroInt(), shares)
				require.Equal(t, sdk.NewCoins(), liquidity)
			} else {
				require.NoError(t, err)
				assertExpectedSharesErrRatio(t, tc.expectShares, shares)
				require.Equal(t, tc.expectLiq, liquidity)
			}
		})
	}
}

// TestUpdateIntermediaryPoolAssetsLiquidity tests if `updateIntermediaryPoolAssetsLiquidity` returns poolAssetsByDenom map
// with the updated liquidity given by the parameter
func TestUpdateIntermediaryPoolAssetsLiquidity(t *testing.T) {
	testCases := []struct {
		name string

		// returns newLiquidity, originalPoolAssetsByDenom, expectedPoolAssetsByDenom
		setup func() (sdk.Coins, map[string]balancer.PoolAsset, map[string]balancer.PoolAsset)

		err error
	}{
		{
			name: "regular case with multiple pool assets and a subset of newLiquidity to update",

			setup: func() (sdk.Coins, map[string]balancer.PoolAsset, map[string]balancer.PoolAsset) {
				const (
					uosmoValueOriginal = 1_000_000_000_000
					atomValueOriginal  = 123
					ionValueOriginal   = 657

					uosmoValueUpdate = 1_000
					atomValueUpdate  = 2_000
					ionValueUpdate   = 3_000

					// Weight does not affect calculations so it is shared
					weight = 100
				)

				newLiquidity := sdk.NewCoins(
					sdk.NewInt64Coin("uosmo", uosmoValueUpdate),
					sdk.NewInt64Coin("atom", atomValueUpdate),
					sdk.NewInt64Coin("ion", ionValueUpdate))

				originalPoolAssetsByDenom := map[string]balancer.PoolAsset{
					"uosmo": {
						Token:  sdk.NewInt64Coin("uosmo", uosmoValueOriginal),
						Weight: sdk.NewInt(weight),
					},
					"atom": {
						Token:  sdk.NewInt64Coin("atom", atomValueOriginal),
						Weight: sdk.NewInt(weight),
					},
					"ion": {
						Token:  sdk.NewInt64Coin("ion", ionValueOriginal),
						Weight: sdk.NewInt(weight),
					},
				}

				expectedPoolAssetsByDenom := map[string]balancer.PoolAsset{
					"uosmo": {
						Token:  sdk.NewInt64Coin("uosmo", uosmoValueOriginal+uosmoValueUpdate),
						Weight: sdk.NewInt(weight),
					},
					"atom": {
						Token:  sdk.NewInt64Coin("atom", atomValueOriginal+atomValueUpdate),
						Weight: sdk.NewInt(weight),
					},
					"ion": {
						Token:  sdk.NewInt64Coin("ion", ionValueOriginal+ionValueUpdate),
						Weight: sdk.NewInt(weight),
					},
				}

				return newLiquidity, originalPoolAssetsByDenom, expectedPoolAssetsByDenom
			},
		},
		{
			name: "new liquidity has no coins",

			setup: func() (sdk.Coins, map[string]balancer.PoolAsset, map[string]balancer.PoolAsset) {
				const (
					uosmoValueOriginal = 1_000_000_000_000
					atomValueOriginal  = 123
					ionValueOriginal   = 657

					// Weight does not affect calculations so it is shared
					weight = 100
				)

				newLiquidity := sdk.NewCoins()

				originalPoolAssetsByDenom := map[string]balancer.PoolAsset{
					"uosmo": {
						Token:  sdk.NewInt64Coin("uosmo", uosmoValueOriginal),
						Weight: sdk.NewInt(weight),
					},
					"atom": {
						Token:  sdk.NewInt64Coin("atom", atomValueOriginal),
						Weight: sdk.NewInt(weight),
					},
					"ion": {
						Token:  sdk.NewInt64Coin("ion", ionValueOriginal),
						Weight: sdk.NewInt(weight),
					},
				}

				return newLiquidity, originalPoolAssetsByDenom, originalPoolAssetsByDenom
			},
		},
		{
			name: "newLiquidity has a coin that poolAssets don't",

			setup: func() (sdk.Coins, map[string]balancer.PoolAsset, map[string]balancer.PoolAsset) {
				const (
					uosmoValueOriginal = 1_000_000_000_000

					// Weight does not affect calculations so it is shared
					weight = 100
				)

				newLiquidity := sdk.NewCoins(
					sdk.NewInt64Coin("juno", 1_000))

				originalPoolAssetsByDenom := map[string]balancer.PoolAsset{
					"uosmo": {
						Token:  sdk.NewInt64Coin("uosmo", uosmoValueOriginal),
						Weight: sdk.NewInt(weight),
					},
				}

				return newLiquidity, originalPoolAssetsByDenom, originalPoolAssetsByDenom
			},

			err: fmt.Errorf(balancer.ErrMsgFormatFailedInterimLiquidityUpdate, "juno"),
		},
	}

	for _, tc := range testCases {
		t.Run(tc.name, func(t *testing.T) {
			newLiquidity, originalPoolAssetsByDenom, expectedPoolAssetsByDenom := tc.setup()

			err := balancer.UpdateIntermediaryPoolAssetsLiquidity(newLiquidity, originalPoolAssetsByDenom)

			require.Equal(t, tc.err, err)

			if tc.err != nil {
				return
			}

			require.Equal(t, expectedPoolAssetsByDenom, originalPoolAssetsByDenom)
		})
	}
}

func TestCalcSingleAssetJoin(t *testing.T) {
	for _, tc := range calcSingleAssetJoinTestCases {
		tc := tc
		t.Run(tc.name, func(t *testing.T) {
			pool := createTestPool(t, tc.swapFee, sdk.MustNewDecFromStr("0"), tc.poolAssets...)

			balancerPool, ok := pool.(*balancer.Pool)
			require.True(t, ok)

			tokenIn := tc.tokensIn[0]

			poolAssetInDenom := tokenIn.Denom
			// when testing a case with tokenIn that does not exist in pool, we just want
			// to provide any pool asset.
			if tc.expErr != nil && strings.Contains(tc.expErr.Error(), doesNotExistDenom) {
				poolAssetInDenom = tc.poolAssets[0].Token.Denom
			}

			// find pool asset in pool
			// must be in pool since weights get scaled in Balancer pool
			// constructor
			poolAssetIn, err := balancerPool.GetPoolAsset(poolAssetInDenom)
			require.NoError(t, err)

			shares, err := balancerPool.CalcSingleAssetJoin(tokenIn, tc.swapFee, poolAssetIn, pool.GetTotalShares())

			if tc.expErr != nil {
				require.Error(t, err)
				require.Equal(t, tc.expErr, err)
				require.Equal(t, sdk.ZeroInt(), shares)
				return
			}

<<<<<<< HEAD
			// It is impossible to set up a test case with error here so we omit it.
=======
>>>>>>> e8050e2e
			require.NoError(t, err)
			assertExpectedSharesErrRatio(t, tc.expectShares, shares)
		})
	}
}

func TestCalcJoinSingleAssetTokensIn(t *testing.T) {
	testCases := []struct {
		name           string
		swapFee        sdk.Dec
		poolAssets     []balancer.PoolAsset
		tokensIn       sdk.Coins
		expectShares   sdk.Int
		expectLiqudity sdk.Coins
		expErr         error
	}{
		{
			// Expected output from Balancer paper (https://balancer.fi/whitepaper.pdf) using equation (25) on page 10:
			// P_issued = P_supply * ((1 + (A_t / B_t))^W_t - 1)
			//
			// 2_499_999_968_750 = 100 * 10^18 * (( 1 + (50,000 / 1_000_000_000_000))^0.5 - 1)
			//
			// where:
			// 	P_supply = initial pool supply = 100 * 10^18 (set at pool creation, same for all new pools)
			//	A_t = amount of deposited asset = 50,000
			//	B_t = existing balance of deposited asset in the pool prior to deposit = 1,000,000,000,000
			//	W_t = normalized weight of deposited asset in pool = 0.5 (equally weighted two-asset pool)
			// Plugging all of this in, we get:
			// 	Full solution: https://www.wolframalpha.com/input?i=100000000000000000000*%28%281+%2B+%2850000%2F1000000000000%29%29%5E0.5+-+1%29
			// 	Simplified:  P_issued = 2,499,999,968,750
			name:    "one token in - equal weights with zero swap fee",
			swapFee: sdk.MustNewDecFromStr("0"),
			poolAssets: []balancer.PoolAsset{
				{
					Token:  sdk.NewInt64Coin("uosmo", 1_000_000_000_000),
					Weight: sdk.NewInt(100),
				},
				{
					Token:  sdk.NewInt64Coin("uatom", 1_000_000_000_000),
					Weight: sdk.NewInt(100),
				},
			},
			tokensIn:     sdk.NewCoins(sdk.NewInt64Coin("uosmo", 50_000)),
			expectShares: sdk.NewInt(2_499_999_968_750),
		},
		{
			// Expected output from Balancer paper (https://balancer.fi/whitepaper.pdf) using equation (25) on page 10:
			// P_issued = P_supply * ((1 + (A_t / B_t))^W_t - 1)
			//
			// 2_499_999_968_750 = 100 * 10^18 * (( 1 + (50,000 / 1_000_000_000_000))^0.5 - 1)
			//
			// where:
			// 	P_supply = initial pool supply = 100 * 10^18 (set at pool creation, same for all new pools)
			//	A_t = amount of deposited asset = 50,000
			//	B_t = existing balance of deposited asset in the pool prior to deposit = 1,000,000,000,000
			//	W_t = normalized weight of deposited asset in pool = 0.5 (equally weighted two-asset pool)
			// Plugging all of this in, we get:
			// 	Full solution: https://www.wolframalpha.com/input?i=100000000000000000000*%28%281+%2B+%2850000%2F1000000000000%29%29%5E0.5+-+1%29
			// 	Simplified:  P_issued = 2,499,999,968,750
			name:    "two tokens in - equal weights with zero swap fee",
			swapFee: sdk.MustNewDecFromStr("0"),
			poolAssets: []balancer.PoolAsset{
				{
					Token:  sdk.NewInt64Coin("uosmo", 1_000_000_000_000),
					Weight: sdk.NewInt(100),
				},
				{
					Token:  sdk.NewInt64Coin("uatom", 1_000_000_000_000),
					Weight: sdk.NewInt(100),
				},
			},
			tokensIn:     sdk.NewCoins(sdk.NewInt64Coin("uosmo", 50_000), sdk.NewInt64Coin("uatom", 50_000)),
			expectShares: sdk.NewInt(2_499_999_968_750 * 2),
		},
		{
			// Expected output from Balancer paper (https://balancer.fi/whitepaper.pdf) using equation (25) with on page 10
			// with swapFeeRatio added:
			// P_issued = P_supply * ((1 + (A_t * swapFeeRatio  / B_t))^W_t - 1)
			//
			// 2_487_500_000_000 = 100 * 10^18 * (( 1 + (50,000 * (1 - (1 - 0.5) * 0.01) / 1_000_000_000_000))^0.5 - 1)
			//
			// where:
			// 	P_supply = initial pool supply = 100 * 10^18 (set at pool creation, same for all new pools)
			//	A_t = amount of deposited asset = 50,000
			//	B_t = existing balance of deposited asset in the pool prior to deposit = 1,000,000,000,000
			//	W_t = normalized weight of deposited asset in pool = 0.5 (equally weighted two-asset pool)
			// 	swapFeeRatio = (1 - (1 - W_t) * swapFee)
			// Plugging all of this in, we get:
			// 	Full solution: https://www.wolframalpha.com/input?i=100+*10%5E18*%28%281+%2B+%2850000*%281+-+%281-0.5%29+*+0.01%29%2F1000000000000%29%29%5E0.5+-+1%29
			// 	Simplified:  P_issued = 2_487_500_000_000
			name:    "one token in - equal weights with swap fee of 0.01",
			swapFee: sdk.MustNewDecFromStr("0.01"),
			poolAssets: []balancer.PoolAsset{
				{
					Token:  sdk.NewInt64Coin("uosmo", 1_000_000_000_000),
					Weight: sdk.NewInt(100),
				},
				{
					Token:  sdk.NewInt64Coin("uatom", 1_000_000_000_000),
					Weight: sdk.NewInt(100),
				},
			},
			tokensIn:     sdk.NewCoins(sdk.NewInt64Coin("uosmo", 50_000)),
			expectShares: sdk.NewInt(2_487_500_000_000),
		},
		{
			// Expected output from Balancer paper (https://balancer.fi/whitepaper.pdf) using equation (25) with on page 10
			// with swapFeeRatio added:
			// P_issued = P_supply * ((1 + (A_t * swapFeeRatio  / B_t))^W_t - 1)
			//
			// 2_487_500_000_000 = 100 * 10^18 * (( 1 + (50,000 * (1 - (1 - 0.5) * 0.01) / 1_000_000_000_000))^0.5 - 1)
			//
			// where:
			// 	P_supply = initial pool supply = 100 * 10^18 (set at pool creation, same for all new pools)
			//	A_t = amount of deposited asset = 50,000
			//	B_t = existing balance of deposited asset in the pool prior to deposit = 1,000,000,000,000
			//	W_t = normalized weight of deposited asset in pool = 0.5 (equally weighted two-asset pool)
			// 	swapFeeRatio = (1 - (1 - W_t) * swapFee)
			// Plugging all of this in, we get:
			// 	Full solution: https://www.wolframalpha.com/input?i=100+*10%5E18*%28%281+%2B+%2850000*%281+-+%281-0.5%29+*+0.01%29%2F1000000000000%29%29%5E0.5+-+1%29
			// 	Simplified:  P_issued = 2_487_500_000_000
			name:    "two tokens in - equal weights with swap fee of 0.01",
			swapFee: sdk.MustNewDecFromStr("0.01"),
			poolAssets: []balancer.PoolAsset{
				{
					Token:  sdk.NewInt64Coin("uosmo", 1_000_000_000_000),
					Weight: sdk.NewInt(100),
				},
				{
					Token:  sdk.NewInt64Coin("uatom", 1_000_000_000_000),
					Weight: sdk.NewInt(100),
				},
			},
			tokensIn:     sdk.NewCoins(sdk.NewInt64Coin("uosmo", 50_000), sdk.NewInt64Coin("uatom", 50_000)),
			expectShares: sdk.NewInt(2_487_500_000_000 * 2),
		},
		{
			// For uosmo:
			//
			// Expected output from Balancer paper (https://balancer.fi/whitepaper.pdf) using equation (25) with on page 10
			// with swapFeeRatio added:
			// P_issued = P_supply * ((1 + (A_t * swapFeeRatio  / B_t))^W_t - 1)
			//
			// 2_072_912_400_000_000 = 100 * 10^18 * (( 1 + (50,000 * (1 - (1 - 0.83) * 0.03) / 2_000_000_000))^0.83 - 1)
			//
			// where:
			// 	P_supply = initial pool supply = 100 * 10^18 (set at pool creation, same for all new pools)
			//	A_t = amount of deposited asset = 50,000
			//	B_t = existing balance of deposited asset in the pool prior to deposit = 2_000_000_000
			//	W_t = normalized weight of deposited asset in pool = 500 / 500 + 100 = 0.83
			// 	swapFeeRatio = (1 - (1 - W_t) * swapFee)
			// Plugging all of this in, we get:
			// 	Full solution: https://www.wolframalpha.com/input?i=100+*10%5E18*%28%281+%2B+%2850000*%281+-+%281-%28500+%2F+%28500+%2B+100%29%29%29+*+0.03%29%2F2000000000%29%29%5E%28500+%2F+%28500+%2B+100%29%29+-+1%29
			// 	Simplified:  P_issued = 2_072_912_400_000_000
			//
			//
			// For uatom:
			//
			// Expected output from Balancer paper (https://balancer.fi/whitepaper.pdf) using equation (25) with on page 10
			// with swapFeeRatio added:
			// P_issued = P_supply * ((1 + (A_t * swapFeeRatio  / B_t))^W_t - 1)
			//
			// 1_624_999_900_000 = 100 * 10^18 * (( 1 + (100_000 * (1 - (1 - 0.167) * 0.03) / 1_000_000_000_000))^0.167 - 1)
			//
			// where:
			// 	P_supply = initial pool supply = 100 * 10^18 (set at pool creation, same for all new pools)
			//	A_t = amount of deposited asset = 50,000
			//	B_t = existing balance of deposited asset in the pool prior to deposit = 1,000,000,000,000
			//	W_t = normalized weight of deposited asset in pool = 100 / 500 + 100 = 0.167
			// 	swapFeeRatio = (1 - (1 - W_t) * swapFee)
			// Plugging all of this in, we get:
			// 	Full solution: https://www.wolframalpha.com/input?i=100+*10%5E18*%28%281+%2B+%28100000*%281+-+%281-%28100+%2F+%28500+%2B+100%29%29%29+*+0.03%29%2F1000000000000%29%29%5E%28100+%2F+%28500+%2B+100%29%29+-+1%29
			// 	Simplified:  P_issued = 1_624_999_900_000
			name:    "two varying tokens in, varying weights, with swap fee of 0.03",
			swapFee: sdk.MustNewDecFromStr("0.03"),
			poolAssets: []balancer.PoolAsset{
				{
					Token:  sdk.NewInt64Coin("uosmo", 2_000_000_000),
					Weight: sdk.NewInt(500),
				},
				{
					Token:  sdk.NewInt64Coin("uatom", 1_000_000_000_000),
					Weight: sdk.NewInt(100),
				},
			},
			tokensIn:     sdk.NewCoins(sdk.NewInt64Coin("uosmo", 50_000), sdk.NewInt64Coin("uatom", 100_000)),
			expectShares: sdk.NewInt(2_072_912_400_000_000 + 1_624_999_900_000),
		},
		{
			name:    "no tokens in",
			swapFee: sdk.MustNewDecFromStr("0.03"),
			poolAssets: []balancer.PoolAsset{
				{
					Token:  sdk.NewInt64Coin("uosmo", 2_000_000_000),
					Weight: sdk.NewInt(500),
				},
				{
					Token:  sdk.NewInt64Coin("uatom", 1_000_000_000_000),
					Weight: sdk.NewInt(100),
				},
			},
			tokensIn:     sdk.NewCoins(),
			expectShares: sdk.NewInt(0),
		},
		{
			name:    "one of the tokensIn asset does not exist in pool",
			swapFee: sdk.MustNewDecFromStr("0"),
			poolAssets: []balancer.PoolAsset{
				{
					Token:  sdk.NewInt64Coin("uosmo", 1_000_000_000_000),
					Weight: sdk.NewInt(100),
				},
				{
					Token:  sdk.NewInt64Coin("uatom", 1_000_000_000_000),
					Weight: sdk.NewInt(100),
				},
			},
			// Second tokenIn does not exist.
			tokensIn:     sdk.NewCoins(sdk.NewInt64Coin("uosmo", 50_000), sdk.NewInt64Coin(doesNotExistDenom, 50_000)),
			expectShares: sdk.ZeroInt(),
			expErr:       fmt.Errorf(balancer.ErrMsgFormatNoPoolAssetFound, doesNotExistDenom),
		},
	}

	for _, tc := range testCases {
		tc := tc

		t.Run(tc.name, func(t *testing.T) {
			pool := createTestPool(t, tc.swapFee, sdk.MustNewDecFromStr("0"), tc.poolAssets...)

			balancerPool, ok := pool.(*balancer.Pool)
			require.True(t, ok)

			poolAssetsByDenom, err := balancer.GetPoolAssetsByDenom(balancerPool.GetAllPoolAssets())
			require.NoError(t, err)

			// estimate expected liquidity
			expectedNewLiquidity := sdk.NewCoins()
			for _, tokenIn := range tc.tokensIn {
				expectedNewLiquidity = expectedNewLiquidity.Add(tokenIn)
			}

			totalNumShares, totalNewLiquidity, err := balancerPool.CalcJoinSingleAssetTokensIn(tc.tokensIn, pool.GetTotalShares(), poolAssetsByDenom, tc.swapFee)

			if tc.expErr != nil {
				require.Error(t, err)
				require.Equal(t, tc.expErr, err)
				require.Equal(t, sdk.ZeroInt(), totalNumShares)
				require.Equal(t, sdk.Coins{}, totalNewLiquidity)
				return
			}

			require.NoError(t, err)

			require.Equal(t, expectedNewLiquidity, totalNewLiquidity)

			if tc.expectShares.Int64() == 0 {
				require.Equal(t, tc.expectShares, totalNumShares)
				return
			}

			assertExpectedSharesErrRatio(t, tc.expectShares, totalNumShares)
		})
	}
}

func TestRandomizedJoinPoolExitPoolInvariants(t *testing.T) {
	type testCase struct {
		initialTokensDenomIn  int64
		initialTokensDenomOut int64

		percentRatio int64

		numShares sdk.Int
	}

	const (
		denomOut = "denomOut"
		denomIn  = "denomIn"
	)

	now := time.Now().Unix()
	rng := rand.NewSource(now)
	t.Logf("Using random source of %d\n", now)

	// generate test case with randomized initial assets and join/exit ratio
	newCase := func() (tc *testCase) {
		tc = new(testCase)
		tc.initialTokensDenomIn = rng.Int63() % 1_000_000
		tc.initialTokensDenomOut = rng.Int63() % 1_000_000

		// 1%~100% of initial assets
		tc.percentRatio = rng.Int63()%100 + 1

		return tc
	}

	swapFeeDec, err := sdk.NewDecFromStr("0")
	require.NoError(t, err)

	exitFeeDec, err := sdk.NewDecFromStr("0")
	require.NoError(t, err)

	// create pool with randomized initial token amounts
	// and randomized ratio of join/exit
	createPool := func(tc *testCase) (pool *balancer.Pool) {
		poolAssetOut := balancer.PoolAsset{
			Token:  sdk.NewInt64Coin(denomOut, tc.initialTokensDenomOut),
			Weight: sdk.NewInt(5),
		}

		poolAssetIn := balancer.PoolAsset{
			Token:  sdk.NewInt64Coin(denomIn, tc.initialTokensDenomIn),
			Weight: sdk.NewInt(5),
		}

		pool = createTestPool(t, swapFeeDec, exitFeeDec, poolAssetOut, poolAssetIn).(*balancer.Pool)
		require.NotNil(t, pool)

		return pool
	}

	// joins with predetermined ratio
	joinPool := func(pool types.PoolI, tc *testCase) {
		tokensIn := sdk.Coins{
			sdk.NewInt64Coin(denomIn, tc.initialTokensDenomIn*tc.percentRatio/100),
			sdk.NewInt64Coin(denomOut, tc.initialTokensDenomOut*tc.percentRatio/100),
		}
		numShares, err := pool.JoinPool(sdk.Context{}, tokensIn, swapFeeDec)
		require.NoError(t, err)
		tc.numShares = numShares
	}

	// exits for same amount of shares minted
	exitPool := func(pool types.PoolI, tc *testCase) {
		_, err := pool.ExitPool(sdk.Context{}, tc.numShares, exitFeeDec)
		require.NoError(t, err)
	}

	invariantJoinExitInversePreserve := func(
		beforeCoins, afterCoins sdk.Coins,
		beforeShares, afterShares sdk.Int,
	) {
		// test token amount has been preserved
		require.True(t,
			!beforeCoins.IsAnyGT(afterCoins),
			"Coins has not been preserved before and after join-exit\nbefore:\t%s\nafter:\t%s",
			beforeCoins, afterCoins,
		)
		// test share amount has been preserved
		require.True(t,
			beforeShares.Equal(afterShares),
			"Shares has not been preserved before and after join-exit\nbefore:\t%s\nafter:\t%s",
			beforeShares, afterShares,
		)
	}

	testPoolInvariants := func() {
		tc := newCase()
		pool := createPool(tc)
		originalCoins, originalShares := pool.GetTotalPoolLiquidity(sdk.Context{}), pool.GetTotalShares()
		joinPool(pool, tc)
		exitPool(pool, tc)
		invariantJoinExitInversePreserve(
			originalCoins, pool.GetTotalPoolLiquidity(sdk.Context{}),
			originalShares, pool.GetTotalShares(),
		)
	}

	for i := 0; i < 1000; i++ {
		testPoolInvariants()
	}
}

// TestGetPoolAssetsByDenom tests if `GetPoolAssetsByDenom` succesfully creates a map of denom to pool asset
// given pool asset as parameter
func TestGetPoolAssetsByDenom(t *testing.T) {
	testCases := []struct {
		name                      string
		poolAssets                []balancer.PoolAsset
		expectedPoolAssetsByDenom map[string]balancer.PoolAsset

		err error
	}{
		{
			name:                      "zero pool assets",
			poolAssets:                []balancer.PoolAsset{},
			expectedPoolAssetsByDenom: make(map[string]balancer.PoolAsset),
		},
		{
			name: "one pool asset",
			poolAssets: []balancer.PoolAsset{
				{
					Token:  sdk.NewInt64Coin("uosmo", 1_000_000_000_000),
					Weight: sdk.NewInt(100),
				},
			},
			expectedPoolAssetsByDenom: map[string]balancer.PoolAsset{
				"uosmo": {
					Token:  sdk.NewInt64Coin("uosmo", 1_000_000_000_000),
					Weight: sdk.NewInt(100),
				},
			},
		},
		{
			name: "two pool assets",
			poolAssets: []balancer.PoolAsset{
				{
					Token:  sdk.NewInt64Coin("uosmo", 1_000_000_000_000),
					Weight: sdk.NewInt(100),
				},
				{
					Token:  sdk.NewInt64Coin("atom", 123),
					Weight: sdk.NewInt(400),
				},
			},
			expectedPoolAssetsByDenom: map[string]balancer.PoolAsset{
				"uosmo": {
					Token:  sdk.NewInt64Coin("uosmo", 1_000_000_000_000),
					Weight: sdk.NewInt(100),
				},
				"atom": {
					Token:  sdk.NewInt64Coin("atom", 123),
					Weight: sdk.NewInt(400),
				},
			},
		},
		{
			name: "duplicate pool assets",
			poolAssets: []balancer.PoolAsset{
				{
					Token:  sdk.NewInt64Coin("uosmo", 1_000_000_000_000),
					Weight: sdk.NewInt(100),
				},
				{
					Token:  sdk.NewInt64Coin("uosmo", 123),
					Weight: sdk.NewInt(400),
				},
			},
			err: fmt.Errorf(balancer.ErrMsgFormatRepeatingPoolAssetsNotAllowed, "uosmo"),
		},
	}

	for _, tc := range testCases {
		t.Run(tc.name, func(t *testing.T) {
			actualPoolAssetsByDenom, err := balancer.GetPoolAssetsByDenom(tc.poolAssets)

			require.Equal(t, tc.err, err)

			if tc.err != nil {
				return
			}

			require.Equal(t, tc.expectedPoolAssetsByDenom, actualPoolAssetsByDenom)
		})
	}
}

func assertExpectedSharesErrRatio(t *testing.T, expectedShares, actualShares sdk.Int) {
	allowedErrRatioDec, err := sdk.NewDecFromStr(allowedErrRatio)
	require.NoError(t, err)

	errTolerance := osmoutils.ErrTolerance{
		MultiplicativeTolerance: allowedErrRatioDec,
	}

	require.Equal(
		t,
		0,
		errTolerance.Compare(expectedShares, actualShares),
		fmt.Sprintf("expectedShares: %d, actualShares: %d", expectedShares.Int64(), actualShares.Int64()))
}<|MERGE_RESOLUTION|>--- conflicted
+++ resolved
@@ -42,8 +42,6 @@
 	expErr       error
 }
 
-<<<<<<< HEAD
-=======
 const (
 	// allowedErrRatio is the maximal multiplicative difference in either
 	// direction (positive or negative) that we accept to tolerate in
@@ -55,7 +53,6 @@
 	doesNotExistDenom = "doesnotexist"
 )
 
->>>>>>> e8050e2e
 // see calcJoinSharesTestCase struct definition.
 var calcSingleAssetJoinTestCases = []calcJoinSharesTestCase{
 	{
@@ -844,10 +841,7 @@
 				return
 			}
 
-<<<<<<< HEAD
 			// It is impossible to set up a test case with error here so we omit it.
-=======
->>>>>>> e8050e2e
 			require.NoError(t, err)
 			assertExpectedSharesErrRatio(t, tc.expectShares, shares)
 		})
