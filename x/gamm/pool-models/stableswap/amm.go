--- conflicted
+++ resolved
@@ -237,44 +237,6 @@
 )
 
 // solveCFMMBinarySearch searches the correct dx using binary search over constant K.
-// added for future extension
-<<<<<<< HEAD
-func solveCFMMBinarySearch(constantFunction func(osmomath.BigDec, osmomath.BigDec) osmomath.BigDec) func(osmomath.BigDec, osmomath.BigDec, osmomath.BigDec) osmomath.BigDec {
-	return func(xReserve, yReserve, yIn osmomath.BigDec) osmomath.BigDec {
-		if !xReserve.IsPositive() || !yReserve.IsPositive() {
-			panic("invalid input: reserves and input must be positive")
-		} else if yIn.Abs().GTE(yReserve) {
-			panic("cannot input more than pool reserves")
-		}
-		k := constantFunction(xReserve, yReserve)
-		yFinal := yReserve.Add(yIn)
-		xLowEst := osmomath.ZeroDec()
-		// we set upper bound at 2 * xReserve to accommodate negative yIns
-		xHighEst := xReserve.Mul(osmomath.NewBigDec(2))
-		maxIterations := 256
-		errTolerance := osmoutils.ErrTolerance{AdditiveTolerance: sdk.OneInt(), MultiplicativeTolerance: sdk.Dec{}}
-
-		// create single-input CFMM to pass into binary search
-		calc_x_est := func(xEst osmomath.BigDec) (osmomath.BigDec, error) {
-			return constantFunction(xEst, yFinal), nil
-		}
-
-		x_est, err := osmoutils.BinarySearchBigDec(calc_x_est, xLowEst, xHighEst, k, errTolerance, maxIterations)
-		if err != nil {
-			panic(err)
-		}
-
-		xOut := xReserve.Sub(x_est).Abs()
-		if xOut.GTE(xReserve) {
-			panic("invalid output: greater than full pool reserves")
-		}
-		return xOut
-	}
-}
-
-// solveCFMMBinarySearch searches the correct dx using binary search over constant K.
-=======
->>>>>>> d812334d
 func solveCFMMBinarySearchMulti(xReserve, yReserve, wSumSquares, yIn osmomath.BigDec) osmomath.BigDec {
 	if !xReserve.IsPositive() || !yReserve.IsPositive() || wSumSquares.IsNegative() {
 		panic("invalid input: reserves and input must be positive")
