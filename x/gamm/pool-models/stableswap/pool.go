--- conflicted
+++ resolved
@@ -57,7 +57,6 @@
 	return p.PoolParams.SwapFee
 }
 
-<<<<<<< HEAD
 func (pa *Pool) SetSwapFee(_ sdk.Context, newSwapFee sdk.Dec) (err error) {
 	if newSwapFee.IsNegative() {
 		return types.ErrNegativeSwapFee
@@ -87,13 +86,6 @@
 }
 
 func (pa Pool) IsActive(ctx sdk.Context) bool {
-=======
-func (p Pool) GetExitFee(ctx sdk.Context) sdk.Dec {
-	return p.PoolParams.ExitFee
-}
-
-func (p Pool) IsActive(ctx sdk.Context) bool {
->>>>>>> 8cb94703
 	return true
 }
 
@@ -301,4 +293,4 @@
 }
 
 // no-op for stableswap
-func (p *Pool) PokePool(blockTime time.Time) {}+func (p *Pool) PokePool(blockTime time.Time) {}
