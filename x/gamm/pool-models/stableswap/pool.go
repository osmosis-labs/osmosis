--- conflicted
+++ resolved
@@ -2,13 +2,9 @@
 
 import (
 	"encoding/json"
-<<<<<<< HEAD
 	"errors"
-	fmt "fmt"
-=======
 	"fmt"
 	"time"
->>>>>>> 313f25dc
 
 	sdk "github.com/cosmos/cosmos-sdk/types"
 
