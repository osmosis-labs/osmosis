--- conflicted
+++ resolved
@@ -234,13 +234,8 @@
 	return numShares, err
 }
 
-<<<<<<< HEAD
 func (p *Pool) ExitPool(ctx sdk.Context, exitingShares sdk.Int, exitFee sdk.Dec) (exitingCoins sdk.Coins, err error) {
-	exitingCoins, err = p.CalcExitPoolShares(ctx, exitingShares, exitFee)
-=======
-func (pa *Pool) ExitPool(ctx sdk.Context, exitingShares sdk.Int, exitFee sdk.Dec) (exitingCoins sdk.Coins, err error) {
-	exitingCoins, err = pa.CalcExitPoolCoinsFromShares(ctx, exitingShares, exitFee)
->>>>>>> 49d632f7
+	exitingCoins, err = p.CalcExitPoolCoinsFromShares(ctx, exitingShares, exitFee)
 	if err != nil {
 		return sdk.Coins{}, err
 	}
@@ -251,13 +246,8 @@
 	return exitingCoins, nil
 }
 
-<<<<<<< HEAD
-func (p Pool) CalcExitPoolShares(ctx sdk.Context, exitingShares sdk.Int, exitFee sdk.Dec) (exitingCoins sdk.Coins, err error) {
+func (p Pool) CalcExitPoolCoinsFromShares(ctx sdk.Context, exitingShares sdk.Int, exitFee sdk.Dec) (exitingCoins sdk.Coins, err error) {
 	return cfmm_common.CalcExitPool(ctx, &p, exitingShares, exitFee)
-=======
-func (pa Pool) CalcExitPoolCoinsFromShares(ctx sdk.Context, exitingShares sdk.Int, exitFee sdk.Dec) (exitingCoins sdk.Coins, err error) {
-	return cfmm_common.CalcExitPool(ctx, &pa, exitingShares, exitFee)
->>>>>>> 49d632f7
 }
 
 // no-op for stableswap
