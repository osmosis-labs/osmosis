package stableswap

import (
	"encoding/json"
	"errors"
	"fmt"
	"time"

	sdk "github.com/cosmos/cosmos-sdk/types"
	sdkerrors "github.com/cosmos/cosmos-sdk/types/errors"

	"github.com/osmosis-labs/osmosis/v7/x/gamm/pool-models/internal/cfmm_common"
	"github.com/osmosis-labs/osmosis/v7/x/gamm/types"
)

var _ types.PoolI = &Pool{}

// NewStableswapPool returns a stableswap pool
// Invariants that are assumed to be satisfied and not checked:
// * len(initialLiquidity) = 2
// * FutureGovernor is valid
// * poolID doesn't already exist
func NewStableswapPool(poolId uint64, stableswapPoolParams PoolParams, initialLiquidity sdk.Coins, futureGovernor string) (Pool, error) {
	pool := Pool{
		Address:            types.NewPoolAddress(poolId).String(),
		Id:                 poolId,
		PoolParams:         stableswapPoolParams,
		TotalShares:        sdk.NewCoin(types.GetPoolShareDenom(poolId), types.InitPoolSharesSupply),
		PoolLiquidity:      initialLiquidity,
		FuturePoolGovernor: futureGovernor,
	}

	return pool, nil
}

func (p Pool) GetAddress() sdk.AccAddress {
	addr, err := sdk.AccAddressFromBech32(p.Address)
	if err != nil {
		panic(fmt.Sprintf("could not bech32 decode address of pool with id: %d", p.GetId()))
	}
	return addr
}

func (p Pool) String() string {
	out, err := json.Marshal(p)
	if err != nil {
		panic(err)
	}
	return string(out)
}

func (p Pool) GetId() uint64 {
	return p.Id
}

func (p Pool) GetSwapFee(ctx sdk.Context) sdk.Dec {
	return p.PoolParams.SwapFee
}

func (p Pool) GetExitFee(ctx sdk.Context) sdk.Dec {
	return p.PoolParams.ExitFee
}

func (p Pool) IsActive(ctx sdk.Context) bool {
	return true
}

// Returns the coins in the pool owned by all LP shareholders
func (p Pool) GetTotalPoolLiquidity(ctx sdk.Context) sdk.Coins {
	return p.PoolLiquidity
}

func (p Pool) GetTotalShares() sdk.Int {
	return p.TotalShares.Amount
}

func (p Pool) GetScalingFactors() []uint64 {
	return p.ScalingFactor
}

// CONTRACT: scaling factors follow the same index with pool liquidity denoms
func (p Pool) GetScalingFactorByLiquidityIndex(liquidityIndex int) uint64 {
	return p.ScalingFactor[liquidityIndex]
}

func (p Pool) NumAssets() int {
	return len(p.PoolLiquidity)
}

// returns pool liquidity of the provided denoms, in the same order the denoms were provided in
func (p Pool) getPoolAmts(denoms ...string) ([]sdk.Int, error) {
	result := make([]sdk.Int, len(denoms))
	poolLiquidity := p.PoolLiquidity
	for i, d := range denoms {
		amt := poolLiquidity.AmountOf(d)
		if amt.IsZero() {
			return []sdk.Int{}, fmt.Errorf("denom %s does not exist in pool", d)
		}
		result[i] = amt
	}
	return result, nil
}

// getScaledPoolAmts returns scaled amount of pool liquidity based on each asset's precisions
func (p Pool) getScaledPoolAmts(denoms ...string) ([]sdk.Dec, error) {
	result := make([]sdk.Dec, len(denoms))
	poolLiquidity := p.PoolLiquidity
	liquidityIndexes := p.getLiquidityIndexMap()

	for i, denom := range denoms {
		liquidityIndex := liquidityIndexes[denom]

		amt := poolLiquidity.AmountOf(denom)
		if amt.IsZero() {
			return []sdk.Dec{}, fmt.Errorf("denom %s does not exist in pool", denom)
		}
		scalingFactor := p.GetScalingFactorByLiquidityIndex(liquidityIndex)
		result[i] = amt.ToDec().QuoInt64Mut(int64(scalingFactor))
	}
	return result, nil
}

// getDescaledPoolAmts gets descaled amount of given denom and amount
func (p Pool) getDescaledPoolAmt(denom string, amount sdk.Dec) sdk.Dec {
	liquidityIndexes := p.getLiquidityIndexMap()
	liquidityIndex := liquidityIndexes[denom]

	scalingFactor := p.GetScalingFactorByLiquidityIndex(liquidityIndex)
	return amount.MulInt64(int64(scalingFactor))
}

// getLiquidityIndexMap creates a map of denoms to its index in pool liquidity
func (p Pool) getLiquidityIndexMap() map[string]int {
	poolLiquidity := p.PoolLiquidity
	liquidityIndexMap := make(map[string]int, poolLiquidity.Len())
	for i, coin := range poolLiquidity {
		liquidityIndexMap[coin.Denom] = i
	}
	return liquidityIndexMap
}

// updatePoolLiquidityForSwap updates the pool liquidity.
// It requires caller to validate that tokensIn and tokensOut only consist of
// denominations in the pool.
// The function sanity checks this, and panics if not the case.
func (p *Pool) updatePoolLiquidityForSwap(tokensIn sdk.Coins, tokensOut sdk.Coins) {
	numTokens := p.PoolLiquidity.Len()
	// update liquidity
	p.PoolLiquidity = p.PoolLiquidity.Add(tokensIn...).Sub(tokensOut)
	// sanity check that no new denoms were added
	if len(p.PoolLiquidity) != numTokens {
		panic("updatePoolLiquidityForSwap changed number of tokens in pool")
	}
}

// updatePoolLiquidityForExit updates the pool liquidity after an exit.
// The function sanity checks that not all tokens of a given denom are removed,
// and panics if thats the case.
func (p *Pool) updatePoolLiquidityForExit(tokensOut sdk.Coins) {
	p.updatePoolLiquidityForSwap(sdk.Coins{}, tokensOut)
}

func (p *Pool) updatePoolForJoin(tokensIn sdk.Coins, newShares sdk.Int) {
	p.PoolLiquidity = p.PoolLiquidity.Add(tokensIn...)
	p.TotalShares.Amount = p.TotalShares.Amount.Add(newShares)
}

// TODO: These should all get moved to amm.go
func (p Pool) CalcOutAmtGivenIn(ctx sdk.Context, tokenIn sdk.Coins, tokenOutDenom string, swapFee sdk.Dec) (tokenOut sdk.Coin, err error) {
	if tokenIn.Len() != 1 {
		return sdk.Coin{}, errors.New("stableswap CalcOutAmtGivenIn: tokenIn is of wrong length")
	}
	outAmtDec, err := p.calcOutAmtGivenIn(tokenIn[0], tokenOutDenom, swapFee)
	if err != nil {
		return sdk.Coin{}, err
	}

	// we ignore the decimal component, as token out amount must round down
	tokenOutAmt := outAmtDec.TruncateInt()
	if !tokenOutAmt.IsPositive() {
		return sdk.Coin{}, sdkerrors.Wrapf(types.ErrInvalidMathApprox, "token amount must be positive")
	}
	return sdk.NewCoin(tokenOutDenom, tokenOutAmt), nil
}

func (p *Pool) SwapOutAmtGivenIn(ctx sdk.Context, tokenIn sdk.Coins, tokenOutDenom string, swapFee sdk.Dec) (tokenOut sdk.Coin, err error) {
	tokenOut, err = p.CalcOutAmtGivenIn(ctx, tokenIn, tokenOutDenom, swapFee)
	if err != nil {
		return sdk.Coin{}, err
	}

	p.updatePoolLiquidityForSwap(tokenIn, sdk.NewCoins(tokenOut))

	return tokenOut, nil
}

func (p Pool) CalcInAmtGivenOut(ctx sdk.Context, tokenOut sdk.Coins, tokenInDenom string, swapFee sdk.Dec) (tokenIn sdk.Coin, err error) {
	if tokenOut.Len() != 1 {
		return sdk.Coin{}, errors.New("stableswap CalcInAmtGivenOut: tokenOut is of wrong length")
	}
	// TODO: Refactor this later to handle scaling factors
	amt, err := p.calcInAmtGivenOut(tokenOut[0], tokenInDenom, swapFee)
	if err != nil {
		return sdk.Coin{}, err
	}

	// We round up tokenInAmt, as this is whats charged for the swap, for the precise amount out.
	// Otherwise, the pool would under-charge by this rounding error.
	tokenInAmt := amt.Ceil().TruncateInt()

	if !tokenInAmt.IsPositive() {
		return sdk.Coin{}, sdkerrors.Wrapf(types.ErrInvalidMathApprox, "token amount must be positive")
	}
	return sdk.NewCoin(tokenInDenom, tokenInAmt), nil
}

func (p *Pool) SwapInAmtGivenOut(ctx sdk.Context, tokenOut sdk.Coins, tokenInDenom string, swapFee sdk.Dec) (tokenIn sdk.Coin, err error) {
	tokenIn, err = p.CalcInAmtGivenOut(ctx, tokenOut, tokenInDenom, swapFee)
	if err != nil {
		return sdk.Coin{}, err
	}

	p.updatePoolLiquidityForSwap(sdk.NewCoins(tokenIn), tokenOut)

	return tokenIn, nil
}

func (p Pool) SpotPrice(ctx sdk.Context, baseAssetDenom string, quoteAssetDenom string) (sdk.Dec, error) {
	reserves, err := p.getScaledPoolAmts(baseAssetDenom, quoteAssetDenom)
	if err != nil {
		return sdk.Dec{}, err
	}
	scaledSpotPrice := spotPrice(reserves[0], reserves[1])
	spotPrice := p.getDescaledPoolAmt(baseAssetDenom, scaledSpotPrice)

	return spotPrice, nil
}

func (p Pool) Copy() Pool {
	p2 := p
	p2.PoolLiquidity = sdk.NewCoins(p.PoolLiquidity...)
	return p2
}

<<<<<<< HEAD
func (pa *Pool) CalcSingleTokenInJoinPoolShares(ctx sdk.Context, tokensIn sdk.Coins, swapFee sdk.Dec) (numShares sdk.Int, newLiquidity sdk.Coins, err error) {
	paCopy := pa.Copy()
	return paCopy.joinPoolSharesInternal(ctx, tokensIn, swapFee)
}

func (pa *Pool) CalcMultiTokenInJoinPoolShares(ctx sdk.Context, tokensIn sdk.Coins, swapFee sdk.Dec) (numShares sdk.Int, newLiquidity sdk.Coins, err error) {
	paCopy := pa.Copy()
	return paCopy.joinPoolSharesInternal(ctx, tokensIn, swapFee)
=======
func (p *Pool) CalcJoinPoolShares(ctx sdk.Context, tokensIn sdk.Coins, swapFee sdk.Dec) (numShares sdk.Int, newLiquidity sdk.Coins, err error) {
	pCopy := p.Copy()
	return pCopy.joinPoolSharesInternal(ctx, tokensIn, swapFee)
>>>>>>> 36319257
}

func (p *Pool) JoinPool(ctx sdk.Context, tokensIn sdk.Coins, swapFee sdk.Dec) (numShares sdk.Int, err error) {
	numShares, _, err = p.joinPoolSharesInternal(ctx, tokensIn, swapFee)
	return numShares, err
}

func (p *Pool) ExitPool(ctx sdk.Context, exitingShares sdk.Int, exitFee sdk.Dec) (exitingCoins sdk.Coins, err error) {
	exitingCoins, err = p.CalcExitPoolCoinsFromShares(ctx, exitingShares, exitFee)
	if err != nil {
		return sdk.Coins{}, err
	}

	p.TotalShares.Amount = p.TotalShares.Amount.Sub(exitingShares)
	p.updatePoolLiquidityForExit(exitingCoins)

	return exitingCoins, nil
}

func (p Pool) CalcExitPoolCoinsFromShares(ctx sdk.Context, exitingShares sdk.Int, exitFee sdk.Dec) (exitingCoins sdk.Coins, err error) {
	return cfmm_common.CalcExitPool(ctx, &p, exitingShares, exitFee)
}

// no-op for stableswap
func (p *Pool) PokePool(blockTime time.Time) {}<|MERGE_RESOLUTION|>--- conflicted
+++ resolved
@@ -242,20 +242,9 @@
 	return p2
 }
 
-<<<<<<< HEAD
-func (pa *Pool) CalcSingleTokenInJoinPoolShares(ctx sdk.Context, tokensIn sdk.Coins, swapFee sdk.Dec) (numShares sdk.Int, newLiquidity sdk.Coins, err error) {
-	paCopy := pa.Copy()
-	return paCopy.joinPoolSharesInternal(ctx, tokensIn, swapFee)
-}
-
-func (pa *Pool) CalcMultiTokenInJoinPoolShares(ctx sdk.Context, tokensIn sdk.Coins, swapFee sdk.Dec) (numShares sdk.Int, newLiquidity sdk.Coins, err error) {
-	paCopy := pa.Copy()
-	return paCopy.joinPoolSharesInternal(ctx, tokensIn, swapFee)
-=======
 func (p *Pool) CalcJoinPoolShares(ctx sdk.Context, tokensIn sdk.Coins, swapFee sdk.Dec) (numShares sdk.Int, newLiquidity sdk.Coins, err error) {
 	pCopy := p.Copy()
 	return pCopy.joinPoolSharesInternal(ctx, tokensIn, swapFee)
->>>>>>> 36319257
 }
 
 func (p *Pool) JoinPool(ctx sdk.Context, tokensIn sdk.Coins, swapFee sdk.Dec) (numShares sdk.Int, err error) {
