package stableswap

import (
	"fmt"
	"testing"

	sdk "github.com/cosmos/cosmos-sdk/types"
	"github.com/stretchr/testify/require"

	"github.com/osmosis-labs/osmosis/v12/app/apptesting/osmoassert"
	"github.com/osmosis-labs/osmosis/v12/osmomath"
	"github.com/osmosis-labs/osmosis/v12/x/gamm/pool-models/internal/test_helpers"
)

// twoAssetCFMMTestCase defines a testcase for TestCFMMInvariantTwoAssets
// and TestCFMMInvariantTwoAssetsDirect
type twoAssetCFMMTestCase struct {
	xReserve    osmomath.BigDec
	yReserve    osmomath.BigDec
	yIn         osmomath.BigDec
	expectPanic bool
}

var twoAssetCFMMTestCases = map[string]twoAssetCFMMTestCase{
	// sanity checks
	"small pool small input": {
		xReserve: osmomath.NewBigDec(100),
		yReserve: osmomath.NewBigDec(100),
		yIn: osmomath.NewBigDec(1),
		expectPanic: false,
	},
	"small pool large input": {
		xReserve: osmomath.NewBigDec(100),
		yReserve: osmomath.NewBigDec(100),
		yIn: osmomath.NewBigDec(1000),
		expectPanic: false,
	},
	"medium pool large join": {
		xReserve: osmomath.NewBigDec(100000),
		yReserve: osmomath.NewBigDec(100000),
		yIn: osmomath.NewBigDec(10000),
	 	expectPanic: false,
	},
	"large pool large join": {
		xReserve: osmomath.NewBigDec(100000),
		yReserve: osmomath.NewBigDec(100000),
		yIn: osmomath.NewBigDec(10000),
	 	expectPanic: false,
	},

	// panic catching
	"xReserve negative": {
		osmomath.NewBigDec(-100),
		osmomath.NewBigDec(100),
		osmomath.NewBigDec(1),
		true,
	},
	"yReserve negative": {
		osmomath.NewBigDec(100),
		osmomath.NewBigDec(-100),
		osmomath.NewBigDec(1),
		true,
	},
	"yIn negative": {
		osmomath.NewBigDec(100),
		osmomath.NewBigDec(100),
		osmomath.NewBigDec(-1),
		true,
	},
}
type StableSwapTestSuite struct {
	test_helpers.CfmmCommonTestSuite
}

func TestCFMMInvariantTwoAssets(t *testing.T) {
	kErrTolerance := osmomath.OneDec()

	tests := map[string]struct {
		xReserve    osmomath.BigDec
		yReserve    osmomath.BigDec
		yIn         osmomath.BigDec
		expectPanic bool
	}{
		"small pool small input": {
			osmomath.NewBigDec(100),
			osmomath.NewBigDec(100),
			osmomath.NewBigDec(1),
			false,
		},
		"small pool large input": {
			osmomath.NewBigDec(100),
			osmomath.NewBigDec(100),
			osmomath.NewBigDec(1000),
			false,
		},
		// This test fails due to a bug in our original solver
		// {
		// 	sdk.NewDec(100000),
		// 	sdk.NewDec(100000),
		// 	sdk.NewDec(10000),
		// },

		// panic catching
		"xReserve negative": {
			osmomath.NewBigDec(-100),
			osmomath.NewBigDec(100),
			osmomath.NewBigDec(1),
			true,
		},
		"yReserve negative": {
			osmomath.NewBigDec(100),
			osmomath.NewBigDec(-100),
			osmomath.NewBigDec(1),
			true,
		},
		"yIn negative": {
			osmomath.NewBigDec(100),
			osmomath.NewBigDec(100),
			osmomath.NewBigDec(-1),
			true,
		},
	}
<<<<<<< HEAD

=======
 kjkjkjkjkjkj
>>>>>>> b245acbe
	for name, test := range tests {
		t.Run(name, func(t *testing.T) {
			// system under test
			sut := func() {
				// using two-asset cfmm
				k0 := cfmmConstant(test.xReserve, test.yReserve)
<<<<<<< HEAD
				xOut := solveCfmmDirect(test.xReserve, test.yReserve, test.yIn)
=======
				xOut := solveCfmm(test.xReserve, test.yReserve, test.yIn)
>>>>>>> b245acbe

				k1 := cfmmConstant(test.xReserve.Sub(xOut), test.yReserve.Add(test.yIn))
				osmomath.DecApproxEq(t, k0, k1, kErrTolerance)

				// using multi-asset cfmm (should be equivalent with u = 1, w = 0)
				k2 := cfmmConstantMulti(test.xReserve, test.yReserve, osmomath.OneDec(), osmomath.ZeroDec())
				osmomath.DecApproxEq(t, k2, k0, kErrTolerance)
				xOut2 := solveCfmmMulti(test.xReserve, test.yReserve, osmomath.ZeroDec(), test.yIn)
				k3 := cfmmConstantMulti(test.xReserve.Sub(xOut2), test.yReserve.Add(test.yIn), osmomath.OneDec(), osmomath.ZeroDec())
				osmomath.DecApproxEq(t, k2, k3, kErrTolerance)
			}

			osmoassert.ConditionalPanic(t, test.expectPanic, sut)
		})
	}
}

func TestCFMMInvariantMultiAssets(t *testing.T) {
	kErrTolerance := osmomath.OneDec()

	tests := map[string]struct {
		xReserve    osmomath.BigDec
		yReserve    osmomath.BigDec
		uReserve    osmomath.BigDec
		wSumSquares osmomath.BigDec
		yIn         osmomath.BigDec
		expectPanic bool
	}{
		"4-asset pool, small input": {
			osmomath.NewBigDec(100),
			osmomath.NewBigDec(100),
			// represents a 4-asset pool with 100 in each reserve
			osmomath.NewBigDec(200),
			osmomath.NewBigDec(20000),
			osmomath.NewBigDec(1),
			false,
		},
		"4-asset pool, large input": {
			osmomath.NewBigDec(100),
			osmomath.NewBigDec(100),
			osmomath.NewBigDec(200),
			osmomath.NewBigDec(20000),
			osmomath.NewBigDec(1000),
			false,
		},
		// This test fails due to a bug in our original solver
		// "large pool, large input": {
		// 	sdk.NewDec(100000),
		// 	sdk.NewDec(100000),
		// 	sdk.NewDec(10000),
		// },

		// panic catching
		"negative xReserve": {
			osmomath.NewBigDec(-100),
			osmomath.NewBigDec(100),
			// represents a 4-asset pool with 100 in each reserve
			osmomath.NewBigDec(200),
			osmomath.NewBigDec(20000),
			osmomath.NewBigDec(1),
			true,
		},
		"negative yReserve": {
			osmomath.NewBigDec(100),
			osmomath.NewBigDec(-100),
			// represents a 4-asset pool with 100 in each reserve
			osmomath.NewBigDec(200),
			osmomath.NewBigDec(20000),
			osmomath.NewBigDec(1),
			true,
		},
		"negative uReserve": {
			osmomath.NewBigDec(100),
			osmomath.NewBigDec(100),
			// represents a 4-asset pool with 100 in each reserve
			osmomath.NewBigDec(-200),
			osmomath.NewBigDec(20000),
			osmomath.NewBigDec(1),
			true,
		},
		"negative sumSquares": {
			osmomath.NewBigDec(100),
			osmomath.NewBigDec(100),
			// represents a 4-asset pool with 100 in each reserve
			osmomath.NewBigDec(200),
			osmomath.NewBigDec(-20000),
			osmomath.NewBigDec(1),
			true,
		},
		"negative yIn": {
			osmomath.NewBigDec(100),
			osmomath.NewBigDec(100),
			// represents a 4-asset pool with 100 in each reserve
			osmomath.NewBigDec(200),
			osmomath.NewBigDec(-20000),
			osmomath.NewBigDec(1),
			true,
		},
	}

	for name, test := range tests {
		t.Run(name, func(t *testing.T) {
			// system under test
			sut := func() {
				// using multi-asset cfmm
				k2 := cfmmConstantMulti(test.xReserve, test.yReserve, test.uReserve, test.wSumSquares)
				xOut2 := solveCfmmMulti(test.xReserve, test.yReserve, test.wSumSquares, test.yIn)
				k3 := cfmmConstantMulti(test.xReserve.Sub(xOut2), test.yReserve.Add(test.yIn), test.uReserve, test.wSumSquares)
				osmomath.DecApproxEq(t, k2, k3, kErrTolerance)
			}

			osmoassert.ConditionalPanic(t, test.expectPanic, sut)
		})
	}
}

func (suite *StableSwapTestSuite) Test_StableSwap_CalculateAmountOutAndIn_InverseRelationship(t *testing.T) {
	type testcase struct {
		denomOut         string
		initialPoolOut   int64
		initialWeightOut int64
		initialCalcOut   int64

		denomIn         string
		initialPoolIn   int64
		initialWeightIn int64
	}

	// For every test case in testcases, apply a swap fee in swapFeeCases.
	testcases := []testcase{
		{
			denomOut:         "uosmo",
			initialPoolOut:   1_000_000_000_000,
			initialWeightOut: 100,
			initialCalcOut:   100,

			denomIn:         "ion",
			initialPoolIn:   1_000_000_000_000,
			initialWeightIn: 100,
		},
		{
			denomOut:         "uosmo",
			initialPoolOut:   1_000,
			initialWeightOut: 100,
			initialCalcOut:   100,

			denomIn:         "ion",
			initialPoolIn:   1_000_000,
			initialWeightIn: 100,
		},
		{
			denomOut:         "uosmo",
			initialPoolOut:   1_000,
			initialWeightOut: 100,
			initialCalcOut:   100,

			denomIn:         "ion",
			initialPoolIn:   1_000_000,
			initialWeightIn: 100,
		},
		{
			denomOut:         "uosmo",
			initialPoolOut:   1_000,
			initialWeightOut: 200,
			initialCalcOut:   100,

			denomIn:         "ion",
			initialPoolIn:   1_000_000,
			initialWeightIn: 50,
		},
		{
			denomOut:         "uosmo",
			initialPoolOut:   1_000_000,
			initialWeightOut: 200,
			initialCalcOut:   100000,

			denomIn:         "ion",
			initialPoolIn:   1_000_000_000,
			initialWeightIn: 50,
		},
	}

	swapFeeCases := []string{"0", "0.001", "0.1", "0.5", "0.99"}

	getTestCaseName := func(tc testcase, swapFeeCase string) string {
		return fmt.Sprintf("tokenOutInitial: %d, tokenInInitial: %d, initialOut: %d, swapFee: %s",
			tc.initialPoolOut,
			tc.initialPoolIn,
			tc.initialCalcOut,
			swapFeeCase,
		)
	}

	for _, tc := range testcases {
		for _, swapFee := range swapFeeCases {
			t.Run(getTestCaseName(tc, swapFee), func(t *testing.T) {
				ctx := suite.CreateTestContext()

				poolLiquidityIn := sdk.NewInt64Coin(tc.denomOut, tc.initialPoolOut)
				poolLiquidityOut := sdk.NewInt64Coin(tc.denomIn, tc.initialPoolIn)
				poolLiquidity := sdk.NewCoins(poolLiquidityIn, poolLiquidityOut)

				swapFeeDec, err := sdk.NewDecFromStr(swapFee)
				require.NoError(t, err)

				exitFeeDec, err := sdk.NewDecFromStr("0")
				require.NoError(t, err)

				pool := createTestPool(t, poolLiquidity, swapFeeDec, exitFeeDec)
				require.NotNil(t, pool)

				suite.TestCalculateAmountOutAndIn_InverseRelationship(ctx, pool, poolLiquidityIn.Denom, poolLiquidityOut.Denom, tc.initialCalcOut, swapFeeDec)
			})
		}
	}
}<|MERGE_RESOLUTION|>--- conflicted
+++ resolved
@@ -75,67 +75,16 @@
 func TestCFMMInvariantTwoAssets(t *testing.T) {
 	kErrTolerance := osmomath.OneDec()
 
-	tests := map[string]struct {
-		xReserve    osmomath.BigDec
-		yReserve    osmomath.BigDec
-		yIn         osmomath.BigDec
-		expectPanic bool
-	}{
-		"small pool small input": {
-			osmomath.NewBigDec(100),
-			osmomath.NewBigDec(100),
-			osmomath.NewBigDec(1),
-			false,
-		},
-		"small pool large input": {
-			osmomath.NewBigDec(100),
-			osmomath.NewBigDec(100),
-			osmomath.NewBigDec(1000),
-			false,
-		},
-		// This test fails due to a bug in our original solver
-		// {
-		// 	sdk.NewDec(100000),
-		// 	sdk.NewDec(100000),
-		// 	sdk.NewDec(10000),
-		// },
-
-		// panic catching
-		"xReserve negative": {
-			osmomath.NewBigDec(-100),
-			osmomath.NewBigDec(100),
-			osmomath.NewBigDec(1),
-			true,
-		},
-		"yReserve negative": {
-			osmomath.NewBigDec(100),
-			osmomath.NewBigDec(-100),
-			osmomath.NewBigDec(1),
-			true,
-		},
-		"yIn negative": {
-			osmomath.NewBigDec(100),
-			osmomath.NewBigDec(100),
-			osmomath.NewBigDec(-1),
-			true,
-		},
-	}
-<<<<<<< HEAD
-
-=======
- kjkjkjkjkjkj
->>>>>>> b245acbe
+	// TODO: switch solveCfmm to binary search and replace this with test case suite  
+	tests := map[string]twoAssetCFMMTestCase{}
+
 	for name, test := range tests {
 		t.Run(name, func(t *testing.T) {
 			// system under test
 			sut := func() {
 				// using two-asset cfmm
 				k0 := cfmmConstant(test.xReserve, test.yReserve)
-<<<<<<< HEAD
 				xOut := solveCfmmDirect(test.xReserve, test.yReserve, test.yIn)
-=======
-				xOut := solveCfmm(test.xReserve, test.yReserve, test.yIn)
->>>>>>> b245acbe
 
 				k1 := cfmmConstant(test.xReserve.Sub(xOut), test.yReserve.Add(test.yIn))
 				osmomath.DecApproxEq(t, k0, k1, kErrTolerance)
