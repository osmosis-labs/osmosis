--- conflicted
+++ resolved
@@ -18,11 +18,7 @@
 func TestCFMMInvariantTwoAssets(t *testing.T) {
 	kErrTolerance := sdk.OneDec()
 
-<<<<<<< HEAD
-	tests := []struct {
-=======
 	tests := map[string]struct {
->>>>>>> b5f1df3a
 		xReserve    sdk.Dec
 		yReserve    sdk.Dec
 		yIn         sdk.Dec
@@ -39,7 +35,6 @@
 			sdk.NewDec(100),
 			sdk.NewDec(1000),
 			false,
-<<<<<<< HEAD
 		},
 		{ // can support 2 billion pool TVL given small trade size
 			sdk.NewDec(1000000000),
@@ -47,48 +42,6 @@
 			sdk.NewDec(1000),
 			false,
 		},
-
-		// panic catching
-		{ // xReserve negative
-			sdk.NewDec(-100),
-			sdk.NewDec(100),
-			sdk.NewDec(1),
-			true,
-		},
-		{ // yReserve negative
-			sdk.NewDec(100),
-			sdk.NewDec(-100),
-			sdk.NewDec(1),
-			true,
-		},
-		{ // yIn negative
-			sdk.NewDec(100),
-			sdk.NewDec(100),
-			sdk.NewDec(-1),
-			true,
-		},
-	}
-
-	for _, test := range tests {
-		// system under test
-		sut := func() {
-			// using two-asset cfmm
-			k0 := cfmmConstant(test.xReserve, test.yReserve)
-			xOut := solveCFMMBinarySearch(cfmmConstant)(test.xReserve, test.yReserve, test.yIn)
-
-			k1 := cfmmConstant(test.xReserve.Sub(xOut), test.yReserve.Add(test.yIn))
-			osmoassert.DecApproxEq(t, k0, k1, kErrTolerance)
-		}
-
-		osmoassert.ConditionalPanic(t, test.expectPanic, sut)
-=======
-		},
-		// This test fails due to a bug in our original solver
-		// {
-		// 	sdk.NewDec(100000),
-		// 	sdk.NewDec(100000),
-		// 	sdk.NewDec(10000),
-		// },
 
 		// panic catching
 		"xReserve negative": {
@@ -132,7 +85,6 @@
 
 			osmoassert.ConditionalPanic(t, test.expectPanic, sut)
 		})
->>>>>>> b5f1df3a
 	}
 }
 
@@ -219,19 +171,6 @@
 		},
 	}
 
-<<<<<<< HEAD
-	for _, test := range tests {
-		// system under test
-		sut := func() {
-			// using multi-asset cfmm
-			k2 := cfmmConstantMulti(test.xReserve, test.yReserve, test.uReserve, test.wSumSquares)
-			xOut2 := solveCfmmMulti(test.xReserve, test.yReserve, test.wSumSquares, test.yIn)
-			k3 := cfmmConstantMulti(test.xReserve.Sub(xOut2), test.yReserve.Add(test.yIn), test.uReserve, test.wSumSquares)
-			osmoassert.DecApproxEq(t, k2, k3, kErrTolerance)
-		}
-
-		osmoassert.ConditionalPanic(t, test.expectPanic, sut)
-=======
 	for name, test := range tests {
 		t.Run(name, func(t *testing.T) {
 			// system under test
@@ -245,7 +184,6 @@
 
 			osmoassert.ConditionalPanic(t, test.expectPanic, sut)
 		})
->>>>>>> b5f1df3a
 	}
 }
 
