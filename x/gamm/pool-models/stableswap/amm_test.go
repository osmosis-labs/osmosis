--- conflicted
+++ resolved
@@ -19,24 +19,6 @@
 func TestCFMMInvariantTwoAssets(t *testing.T) {
 	kErrTolerance := osmomath.OneDec()
 
-<<<<<<< HEAD
-	tests := []struct {
-		xReserve    sdk.Dec
-		yReserve    sdk.Dec
-		yIn         sdk.Dec
-		expectPanic bool
-	}{
-		{
-			sdk.NewDec(100),
-			sdk.NewDec(100),
-			sdk.NewDec(1),
-			false,
-		},
-		{
-			sdk.NewDec(100),
-			sdk.NewDec(100),
-			sdk.NewDec(1000),
-=======
 	tests := map[string]struct {
 		xReserve    osmomath.BigDec
 		yReserve    osmomath.BigDec
@@ -53,7 +35,6 @@
 			osmomath.NewBigDec(100),
 			osmomath.NewBigDec(100),
 			osmomath.NewBigDec(1000),
->>>>>>> df1a4878
 			false,
 		},
 		// This test fails due to a bug in our original solver
@@ -64,24 +45,6 @@
 		// },
 
 		// panic catching
-<<<<<<< HEAD
-		{ // xReserve negative
-			sdk.NewDec(-100),
-			sdk.NewDec(100),
-			sdk.NewDec(1),
-			true,
-		},
-		{ // yReserve negative
-			sdk.NewDec(100),
-			sdk.NewDec(-100),
-			sdk.NewDec(1),
-			true,
-		},
-		{ // yIn negative
-			sdk.NewDec(100),
-			sdk.NewDec(100),
-			sdk.NewDec(-1),
-=======
 		"xReserve negative": {
 			osmomath.NewBigDec(-100),
 			osmomath.NewBigDec(100),
@@ -98,33 +61,10 @@
 			osmomath.NewBigDec(100),
 			osmomath.NewBigDec(100),
 			osmomath.NewBigDec(-1),
->>>>>>> df1a4878
-			true,
-		},
-	}
-
-<<<<<<< HEAD
-	for _, test := range tests {
-		// system under test
-		sut := func() {
-			// using two-asset cfmm
-			k0 := cfmmConstant(test.xReserve, test.yReserve)
-			xOut := solveCfmm(test.xReserve, test.yReserve, test.yIn)
-
-			k1 := cfmmConstant(test.xReserve.Sub(xOut), test.yReserve.Add(test.yIn))
-			osmoassert.DecApproxEq(t, k0, k1, kErrTolerance)
-
-			// using multi-asset cfmm (should be equivalent with u = 1, w = 0)
-			k2 := cfmmConstantMulti(test.xReserve, test.yReserve, sdk.OneDec(), sdk.ZeroDec())
-			osmoassert.DecApproxEq(t, k2, k0, kErrTolerance)
-			xOut2 := solveCfmmMulti(test.xReserve, test.yReserve, sdk.ZeroDec(), test.yIn)
-			fmt.Println(xOut2)
-			k3 := cfmmConstantMulti(test.xReserve.Sub(xOut2), test.yReserve.Add(test.yIn), sdk.OneDec(), sdk.ZeroDec())
-			osmoassert.DecApproxEq(t, k2, k3, kErrTolerance)
-		}
-
-		osmoassert.ConditionalPanic(t, test.expectPanic, sut)
-=======
+			true,
+		},
+	}
+ kjkjkjkjkjkj
 	for name, test := range tests {
 		t.Run(name, func(t *testing.T) {
 			// system under test
@@ -146,21 +86,10 @@
 
 			osmoassert.ConditionalPanic(t, test.expectPanic, sut)
 		})
->>>>>>> df1a4878
 	}
 }
 
 func TestCFMMInvariantMultiAssets(t *testing.T) {
-<<<<<<< HEAD
-	kErrTolerance := sdk.OneDec()
-
-	tests := []struct {
-		xReserve    sdk.Dec
-		yReserve    sdk.Dec
-		uReserve    sdk.Dec
-		wSumSquares sdk.Dec
-		yIn         sdk.Dec
-=======
 	kErrTolerance := osmomath.OneDec()
 
 	tests := map[string]struct {
@@ -169,26 +98,12 @@
 		uReserve    osmomath.BigDec
 		wSumSquares osmomath.BigDec
 		yIn         osmomath.BigDec
->>>>>>> df1a4878
 		expectPanic bool
 	}{
 		"4-asset pool, small input": {
 			osmomath.NewBigDec(100),
 			osmomath.NewBigDec(100),
 			// represents a 4-asset pool with 100 in each reserve
-<<<<<<< HEAD
-			sdk.NewDec(200),
-			sdk.NewDec(20000),
-			sdk.NewDec(1),
-			false,
-		},
-		{
-			sdk.NewDec(100),
-			sdk.NewDec(100),
-			sdk.NewDec(200),
-			sdk.NewDec(20000),
-			sdk.NewDec(1000),
-=======
 			osmomath.NewBigDec(200),
 			osmomath.NewBigDec(20000),
 			osmomath.NewBigDec(1),
@@ -200,7 +115,6 @@
 			osmomath.NewBigDec(200),
 			osmomath.NewBigDec(20000),
 			osmomath.NewBigDec(1000),
->>>>>>> df1a4878
 			false,
 		},
 		// This test fails due to a bug in our original solver
@@ -211,51 +125,6 @@
 		// },
 
 		// panic catching
-<<<<<<< HEAD
-		{ // negative xReserve
-			sdk.NewDec(-100),
-			sdk.NewDec(100),
-			// represents a 4-asset pool with 100 in each reserve
-			sdk.NewDec(200),
-			sdk.NewDec(20000),
-			sdk.NewDec(1),
-			true,
-		},
-		{ // negative yReserve
-			sdk.NewDec(100),
-			sdk.NewDec(-100),
-			// represents a 4-asset pool with 100 in each reserve
-			sdk.NewDec(200),
-			sdk.NewDec(20000),
-			sdk.NewDec(1),
-			true,
-		},
-		{ // negative uReserve
-			sdk.NewDec(100),
-			sdk.NewDec(100),
-			// represents a 4-asset pool with 100 in each reserve
-			sdk.NewDec(-200),
-			sdk.NewDec(20000),
-			sdk.NewDec(1),
-			true,
-		},
-		{ // negative sumSquares
-			sdk.NewDec(100),
-			sdk.NewDec(100),
-			// represents a 4-asset pool with 100 in each reserve
-			sdk.NewDec(200),
-			sdk.NewDec(-20000),
-			sdk.NewDec(1),
-			true,
-		},
-		{ // negative yIn
-			sdk.NewDec(100),
-			sdk.NewDec(100),
-			// represents a 4-asset pool with 100 in each reserve
-			sdk.NewDec(200),
-			sdk.NewDec(-20000),
-			sdk.NewDec(1),
-=======
 		"negative xReserve": {
 			osmomath.NewBigDec(-100),
 			osmomath.NewBigDec(100),
@@ -299,24 +168,10 @@
 			osmomath.NewBigDec(200),
 			osmomath.NewBigDec(-20000),
 			osmomath.NewBigDec(1),
->>>>>>> df1a4878
-			true,
-		},
-	}
-
-<<<<<<< HEAD
-	for _, test := range tests {
-		// system under test
-		sut := func() {
-			// using multi-asset cfmm
-			k2 := cfmmConstantMulti(test.xReserve, test.yReserve, test.uReserve, test.wSumSquares)
-			xOut2 := solveCfmmMulti(test.xReserve, test.yReserve, test.wSumSquares, test.yIn)
-			k3 := cfmmConstantMulti(test.xReserve.Sub(xOut2), test.yReserve.Add(test.yIn), test.uReserve, test.wSumSquares)
-			osmoassert.DecApproxEq(t, k2, k3, kErrTolerance)
-		}
-
-		osmoassert.ConditionalPanic(t, test.expectPanic, sut)
-=======
+			true,
+		},
+	}
+
 	for name, test := range tests {
 		t.Run(name, func(t *testing.T) {
 			// system under test
@@ -330,7 +185,6 @@
 
 			osmoassert.ConditionalPanic(t, test.expectPanic, sut)
 		})
->>>>>>> df1a4878
 	}
 }
 
