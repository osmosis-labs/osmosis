package stableswap

import (
	"fmt"
	"math/big"
	"testing"

	sdk "github.com/cosmos/cosmos-sdk/types"
	"github.com/stretchr/testify/require"
	"github.com/stretchr/testify/suite"

	"github.com/osmosis-labs/osmosis/v12/app/apptesting/osmoassert"
	"github.com/osmosis-labs/osmosis/v12/osmomath"
	"github.com/osmosis-labs/osmosis/v12/x/gamm/pool-models/internal/cfmm_common"
	"github.com/osmosis-labs/osmosis/v12/x/gamm/pool-models/internal/test_helpers"
)

// CFMMTestCase defines a testcase for stableswap pools
type CFMMTestCase struct {
	xReserve    osmomath.BigDec
	yReserve    osmomath.BigDec
	remReserves []osmomath.BigDec
	yIn         osmomath.BigDec
	expectPanic bool
}

var (
	overflowDec           = osmomath.NewDecFromBigInt(new(big.Int).Sub(new(big.Int).Exp(big.NewInt(2), big.NewInt(1024), nil), big.NewInt(1)))
	twoAssetCFMMTestCases = map[string]CFMMTestCase{
		// sanity checks
		"small pool small input": {
			xReserve:    osmomath.NewBigDec(100),
			yReserve:    osmomath.NewBigDec(100),
			remReserves: []osmomath.BigDec{},
			yIn:         osmomath.NewBigDec(1),
			expectPanic: false,
		},
		"small pool large input": {
			xReserve:    osmomath.NewBigDec(100),
			yReserve:    osmomath.NewBigDec(100),
			remReserves: []osmomath.BigDec{},
			yIn:         osmomath.NewBigDec(99),
			expectPanic: false,
		},
		"medium pool medium join": {
			xReserve:    osmomath.NewBigDec(100000),
			yReserve:    osmomath.NewBigDec(100000),
			remReserves: []osmomath.BigDec{},
			yIn:         osmomath.NewBigDec(10000),
			expectPanic: false,
		},
		"large pool medium join": {
			xReserve:    osmomath.NewBigDec(10000000),
			yReserve:    osmomath.NewBigDec(10000000),
			remReserves: []osmomath.BigDec{},
			yIn:         osmomath.NewBigDec(10000),
			expectPanic: false,
		},
		"large pool large join": {
			xReserve:    osmomath.NewBigDec(10000000),
			yReserve:    osmomath.NewBigDec(10000000),
			remReserves: []osmomath.BigDec{},
			yIn:         osmomath.NewBigDec(1000000),
			expectPanic: false,
		},
		"very large pool medium join": {
			xReserve:    osmomath.NewBigDec(1000000000),
			yReserve:    osmomath.NewBigDec(1000000000),
			remReserves: []osmomath.BigDec{},
			yIn:         osmomath.NewBigDec(100000),
			expectPanic: false,
		},
		"billion token pool hundred million token join": {
			xReserve:    osmomath.NewBigDec(1000000000),
			yReserve:    osmomath.NewBigDec(1000000000),
			remReserves: []osmomath.BigDec{},
			yIn:         osmomath.NewBigDec(100000000),
			expectPanic: false,
		},

		// uneven reserves
		"xReserve double yReserve (small)": {
			xReserve:    osmomath.NewBigDec(100),
			yReserve:    osmomath.NewBigDec(50),
			remReserves: []osmomath.BigDec{},
			yIn:         osmomath.NewBigDec(1),
			expectPanic: false,
		},
		"yReserve double xReserve (small)": {
			xReserve:    osmomath.NewBigDec(50),
			yReserve:    osmomath.NewBigDec(100),
			remReserves: []osmomath.BigDec{},
			yIn:         osmomath.NewBigDec(1),
			expectPanic: false,
		},
		"xReserve double yReserve (large)": {
			xReserve:    osmomath.NewBigDec(13789470),
			yReserve:    osmomath.NewBigDec(59087324),
			remReserves: []osmomath.BigDec{},
			yIn:         osmomath.NewBigDec(1047829),
			expectPanic: false,
		},
		"yReserve double xReserve (large)": {
			xReserve:    osmomath.NewBigDec(50000000),
			yReserve:    osmomath.NewBigDec(100000000),
			remReserves: []osmomath.BigDec{},
			yIn:         osmomath.NewBigDec(1000000),
			expectPanic: false,
		},
		"uneven medium pool medium join": {
			xReserve:    osmomath.NewBigDec(123456),
			yReserve:    osmomath.NewBigDec(434245),
			remReserves: []osmomath.BigDec{},
			yIn:         osmomath.NewBigDec(23314),
			expectPanic: false,
		},
		"uneven large pool medium join": {
			xReserve:    osmomath.NewBigDec(11023432),
			yReserve:    osmomath.NewBigDec(17432897),
			remReserves: []osmomath.BigDec{},
			yIn:         osmomath.NewBigDec(89734),
			expectPanic: false,
		},
		"uneven large pool large join": {
			xReserve:    osmomath.NewBigDec(38987364),
			yReserve:    osmomath.NewBigDec(52893462),
			remReserves: []osmomath.BigDec{},
			yIn:         osmomath.NewBigDec(9819874),
			expectPanic: false,
		},
		"uneven very large pool medium join": {
			xReserve:    osmomath.NewBigDec(1473891748),
			yReserve:    osmomath.NewBigDec(7438971234),
			remReserves: []osmomath.BigDec{},
			yIn:         osmomath.NewBigDec(100000),
			expectPanic: false,
		},
		"uneven billion token pool billion token join": {
			xReserve:    osmomath.NewBigDec(2678238934),
			yReserve:    osmomath.NewBigDec(1573917894),
			remReserves: []osmomath.BigDec{},
			yIn:         osmomath.NewBigDec(5378748),
			expectPanic: false,
		},

		// panic catching
		"yIn greater than pool reserves": {
			xReserve:    osmomath.NewBigDec(100),
			yReserve:    osmomath.NewBigDec(100),
			remReserves: []osmomath.BigDec{},
			yIn:         osmomath.NewBigDec(1000),
			expectPanic: true,
		},
		"xReserve negative": {
			xReserve:    osmomath.NewBigDec(-100),
			yReserve:    osmomath.NewBigDec(100),
			remReserves: []osmomath.BigDec{},
			yIn:         osmomath.NewBigDec(1),
			expectPanic: true,
		},
		"yReserve negative": {
			xReserve:    osmomath.NewBigDec(100),
			yReserve:    osmomath.NewBigDec(-100),
			remReserves: []osmomath.BigDec{},
			yIn:         osmomath.NewBigDec(1),
			expectPanic: true,
		},

		// overflows
		"xReserve near max bitlen": {
			xReserve:    overflowDec,
			yReserve:    osmomath.NewBigDec(100),
			remReserves: []osmomath.BigDec{},
			yIn:         osmomath.NewBigDec(1),
			expectPanic: true,
		},
		"yReserve near max bitlen": {
			xReserve:    osmomath.NewBigDec(100),
			yReserve:    overflowDec,
			remReserves: []osmomath.BigDec{},
			yIn:         osmomath.NewBigDec(1),
			expectPanic: true,
		},
		"both assets near max bitlen": {
			xReserve:    overflowDec,
			yReserve:    overflowDec,
			remReserves: []osmomath.BigDec{},
			yIn:         osmomath.NewBigDec(1),
			expectPanic: true,
		},
	}

	multiAssetCFMMTestCases = map[string]CFMMTestCase{
		// sanity checks
		"even 3-asset small pool, small input": {
			xReserve: osmomath.NewBigDec(100),
			yReserve: osmomath.NewBigDec(100),
			// represents a 3-asset pool with 100 in each reserve
			remReserves: []osmomath.BigDec{osmomath.NewBigDec(100)},
			yIn:         osmomath.NewBigDec(1),
			expectPanic: false,
		},
		"even 3-asset medium pool, small input": {
			xReserve: osmomath.NewBigDec(100000),
			yReserve: osmomath.NewBigDec(100000),
			// represents a 3-asset pool with 100,000 in each reserve
			remReserves: []osmomath.BigDec{osmomath.NewBigDec(100000)},
			yIn:         osmomath.NewBigDec(100),
			expectPanic: false,
		},
		"even 4-asset small pool, small input": {
			xReserve: osmomath.NewBigDec(100),
			yReserve: osmomath.NewBigDec(100),
			// represents a 4-asset pool with 100 in each reserve
			remReserves: []osmomath.BigDec{osmomath.NewBigDec(100), osmomath.NewBigDec(100)},
			yIn:         osmomath.NewBigDec(1),
			expectPanic: false,
		},
		"even 4-asset medium pool, small input": {
			xReserve: osmomath.NewBigDec(100000),
			yReserve: osmomath.NewBigDec(100000),
			// represents a 4-asset pool with 100,000 in each reserve
			remReserves: []osmomath.BigDec{osmomath.NewBigDec(100000), osmomath.NewBigDec(100000)},
			yIn:         osmomath.NewBigDec(1),
			expectPanic: false,
		},
		"even 4-asset large pool (100M each), small input": {
			xReserve: osmomath.NewBigDec(100000000),
			yReserve: osmomath.NewBigDec(100000000),
			// represents a 4-asset pool with 100M in each reserve
			remReserves: []osmomath.BigDec{osmomath.NewBigDec(100000000), osmomath.NewBigDec(100000000)},
			yIn:         osmomath.NewBigDec(100),
			expectPanic: false,
		},
		"even 4-asset pool (10B each post-scaled), small input": {
			xReserve: osmomath.NewBigDec(10000000000),
			yReserve: osmomath.NewBigDec(10000000000),
			// represents a 4-asset pool with 10B in each reserve
			remReserves: []osmomath.BigDec{osmomath.NewBigDec(10000000000), osmomath.NewBigDec(10000000000)},
			yIn:         osmomath.NewBigDec(100000000),
			expectPanic: false,
		},
		"even 10-asset pool (10B each post-scaled), small input": {
			xReserve: osmomath.NewBigDec(10_000_000_000),
			yReserve: osmomath.NewBigDec(10_000_000_000),
			// represents a 10-asset pool with 10B in each reserve
			remReserves: []osmomath.BigDec{osmomath.NewBigDec(10_000_000_000), osmomath.NewBigDec(10_000_000_000), osmomath.NewBigDec(10_000_000_000), osmomath.NewBigDec(10_000_000_000), osmomath.NewBigDec(10_000_000_000), osmomath.NewBigDec(10_000_000_000), osmomath.NewBigDec(10_000_000_000), osmomath.NewBigDec(10_000_000_000)},
			yIn:         osmomath.NewBigDec(100),
			expectPanic: false,
		},
		"even 10-asset pool (100B each post-scaled), large input": {
			xReserve: osmomath.NewBigDec(100_000_000_000),
			yReserve: osmomath.NewBigDec(100_000_000_000),
			// represents a 10-asset pool with 100B in each reserve
			remReserves: []osmomath.BigDec{osmomath.NewBigDec(100_000_000_000), osmomath.NewBigDec(100_000_000_000), osmomath.NewBigDec(100_000_000_000), osmomath.NewBigDec(100_000_000_000), osmomath.NewBigDec(100_000_000_000), osmomath.NewBigDec(100_000_000_000), osmomath.NewBigDec(100_000_000_000), osmomath.NewBigDec(100_000_000_000)},
			yIn:         osmomath.NewBigDec(10_000_000_000),
			expectPanic: false,
		},

		// uneven pools
		"uneven 3-asset pool, even swap assets as pool minority": {
			xReserve: osmomath.NewBigDec(100),
			yReserve: osmomath.NewBigDec(100),
			// the asset not being swapped has 100,000 token reserves (swap assets in pool minority)
			remReserves: []osmomath.BigDec{osmomath.NewBigDec(100000)},
			yIn:         osmomath.NewBigDec(10),
			expectPanic: false,
		},
		"uneven 3-asset pool, uneven swap assets as pool minority, y > x": {
			xReserve: osmomath.NewBigDec(100),
			yReserve: osmomath.NewBigDec(200),
			// the asset not being swapped has 100,000 token reserves (swap assets in pool minority)
			remReserves: []osmomath.BigDec{osmomath.NewBigDec(100000)},
			yIn:         osmomath.NewBigDec(10),
			expectPanic: false,
		},
		"uneven 3-asset pool, uneven swap assets as pool minority, x > y": {
			xReserve: osmomath.NewBigDec(200),
			yReserve: osmomath.NewBigDec(100),
			// the asset not being swapped has 100,000 token reserves (swap assets in pool minority)
			remReserves: []osmomath.BigDec{osmomath.NewBigDec(100000)},
			yIn:         osmomath.NewBigDec(10),
			expectPanic: false,
		},
		"uneven 3-asset pool, no round numbers": {
			xReserve: osmomath.NewBigDec(1178349),
			yReserve: osmomath.NewBigDec(8329743),
			// the asset not being swapped has 329,847 token reserves (swap assets in pool minority)
			remReserves: []osmomath.BigDec{osmomath.NewBigDec(329847)},
			yIn:         osmomath.NewBigDec(10),
			expectPanic: false,
		},
		"uneven 4-asset pool, small input and swap assets in pool minority": {
			xReserve: osmomath.NewBigDec(100),
			yReserve: osmomath.NewBigDec(100),
			// the assets not being swapped have 100,000 token reserves each (swap assets in pool minority)
			remReserves: []osmomath.BigDec{osmomath.NewBigDec(100000), osmomath.NewBigDec(100000)},
			yIn:         osmomath.NewBigDec(10),
			expectPanic: false,
		},
		"uneven 4-asset pool, even swap assets in pool majority": {
			xReserve: osmomath.NewBigDec(100000),
			yReserve: osmomath.NewBigDec(100000),
			// the assets not being swapped have 100 token reserves each (swap assets in pool majority)
			remReserves: []osmomath.BigDec{osmomath.NewBigDec(100), osmomath.NewBigDec(100)},
			yIn:         osmomath.NewBigDec(10),
			expectPanic: false,
		},
		"uneven 4-asset pool, uneven swap assets in pool majority, y > x": {
			xReserve: osmomath.NewBigDec(100000),
			yReserve: osmomath.NewBigDec(200000),
			// the assets not being swapped have 100 token reserves each (swap assets in pool majority)
			remReserves: []osmomath.BigDec{osmomath.NewBigDec(100), osmomath.NewBigDec(100)},
			yIn:         osmomath.NewBigDec(10),
			expectPanic: false,
		},
		"uneven 4-asset pool, uneven swap assets in pool majority, y < x": {
			xReserve: osmomath.NewBigDec(200000),
			yReserve: osmomath.NewBigDec(100000),
			// the assets not being swapped have 100 token reserves each (swap assets in pool majority)
			remReserves: []osmomath.BigDec{osmomath.NewBigDec(100), osmomath.NewBigDec(100)},
			yIn:         osmomath.NewBigDec(10),
			expectPanic: false,
		},
		"uneven 4-asset pool, no round numbers": {
			xReserve: osmomath.NewBigDec(1178349),
			yReserve: osmomath.NewBigDec(8329743),
			// the assets not being swapped have 329,847 tokens and 4,372,897 respectively
			remReserves: []osmomath.BigDec{osmomath.NewBigDec(329847), osmomath.NewBigDec(4372897)},
			yIn:         osmomath.NewBigDec(10),
			expectPanic: false,
		},

		// panic catching
		"negative xReserve": {
			xReserve: osmomath.NewBigDec(-100),
			yReserve: osmomath.NewBigDec(100),
			// represents a 4-asset pool with 100 in each reserve
			remReserves: []osmomath.BigDec{osmomath.NewBigDec(100), osmomath.NewBigDec(100)},
			yIn:         osmomath.NewBigDec(1),
			expectPanic: true,
		},
		"negative yReserve": {
			xReserve: osmomath.NewBigDec(100),
			yReserve: osmomath.NewBigDec(-100),
			// represents a 4-asset pool with 100 in each reserve
			remReserves: []osmomath.BigDec{osmomath.NewBigDec(100), osmomath.NewBigDec(100)},
			yIn:         osmomath.NewBigDec(1),
			expectPanic: true,
		},
		"input greater than pool reserves (even 4-asset pool)": {
			xReserve:    osmomath.NewBigDec(100),
			yReserve:    osmomath.NewBigDec(100),
			remReserves: []osmomath.BigDec{osmomath.NewBigDec(100), osmomath.NewBigDec(100)},
			yIn:         osmomath.NewBigDec(1000),
			expectPanic: true,
		},

		// overflows
		"xReserve overflows in 4-asset pool": {
			xReserve:    overflowDec,
			yReserve:    osmomath.NewBigDec(100),
			remReserves: []osmomath.BigDec{osmomath.NewBigDec(100), osmomath.NewBigDec(100)},
			yIn:         osmomath.NewBigDec(1),
			expectPanic: true,
		},
		"yReserve overflows in 4-asset pool": {
			xReserve:    osmomath.NewBigDec(100),
			yReserve:    overflowDec,
			remReserves: []osmomath.BigDec{osmomath.NewBigDec(100), osmomath.NewBigDec(100)},
			yIn:         osmomath.NewBigDec(1),
			expectPanic: true,
		},
		"remReserve overflows in 3-asset pool": {
			xReserve:    osmomath.NewBigDec(100),
			yReserve:    osmomath.NewBigDec(100),
			remReserves: []osmomath.BigDec{overflowDec},
			yIn:         osmomath.NewBigDec(1),
			expectPanic: true,
		},
		"remReserve overflows in 4-asset pool": {
			xReserve:    osmomath.NewBigDec(100),
			yReserve:    osmomath.NewBigDec(100),
			remReserves: []osmomath.BigDec{osmomath.NewBigDec(100), overflowDec},
			yIn:         osmomath.NewBigDec(1),
			expectPanic: true,
		},
		"yIn overflows in 4-asset pool": {
			xReserve:    osmomath.NewBigDec(100),
			yReserve:    osmomath.NewBigDec(100),
			remReserves: []osmomath.BigDec{osmomath.NewBigDec(100), osmomath.NewBigDec(100)},
			yIn:         overflowDec,
			expectPanic: true,
		},
	}
)

type StableSwapTestSuite struct {
	test_helpers.CfmmCommonTestSuite
}

func TestStableSwapTestSuite(t *testing.T) {
	suite.Run(t, new(StableSwapTestSuite))
}

func TestCFMMInvariantTwoAssets(t *testing.T) {
	kErrTolerance := osmomath.OneDec()

	tests := twoAssetCFMMTestCases

	for name, test := range tests {
		t.Run(name, func(t *testing.T) {
			// system under test
			sut := func() {
				// ensure there are only two assets
				require.True(t, len(test.remReserves) == 0)

				// using two-asset cfmm
				k0 := cfmmConstant(test.xReserve, test.yReserve)
				xOut := solveCfmm(test.xReserve, test.yReserve, test.remReserves, test.yIn)

				k1 := cfmmConstant(test.xReserve.Sub(xOut), test.yReserve.Add(test.yIn))
				osmomath.DecApproxEq(t, k0, k1, kErrTolerance)
			}

			osmoassert.ConditionalPanic(t, test.expectPanic, sut)
		})
	}
}

func TestCFMMInvariantTwoAssetsDirect(t *testing.T) {
	kErrTolerance := osmomath.OneDec()

	tests := twoAssetCFMMTestCases

	for name, test := range tests {
		t.Run(name, func(t *testing.T) {
			// system under test
			sut := func() {
				// using two-asset cfmm
				k0 := cfmmConstant(test.xReserve, test.yReserve)
				xOut := solveCfmmDirect(test.xReserve, test.yReserve, test.yIn)

				k1 := cfmmConstant(test.xReserve.Sub(xOut), test.yReserve.Add(test.yIn))
				osmomath.DecApproxEq(t, k0, k1, kErrTolerance)
			}

			osmoassert.ConditionalPanic(t, test.expectPanic, sut)
		})
	}
}

func TestCFMMInvariantMultiAssets(t *testing.T) {
	kErrTolerance := osmomath.OneDec()

	tests := multiAssetCFMMTestCases

	for name, test := range tests {
		t.Run(name, func(t *testing.T) {
			// system under test
			sut := func() {
				uReserve := calcUReserve(test.remReserves)
				wSumSquares := calcWSumSquares(test.remReserves)

				// using multi-asset cfmm
				k2 := cfmmConstantMulti(test.xReserve, test.yReserve, uReserve, wSumSquares)
				xOut2 := solveCfmm(test.xReserve, test.yReserve, test.remReserves, test.yIn)
				k3 := cfmmConstantMulti(test.xReserve.Sub(xOut2), test.yReserve.Add(test.yIn), uReserve, wSumSquares)
				osmomath.DecApproxEq(t, k2, k3, kErrTolerance)
			}

			osmoassert.ConditionalPanic(t, test.expectPanic, sut)
		})
	}
}

func TestCFMMInvariantMultiAssetsDirect(t *testing.T) {
	kErrTolerance := osmomath.OneDec()

	tests := multiAssetCFMMTestCases

	for name, test := range tests {
		t.Run(name, func(t *testing.T) {
			// system under test
			sut := func() {
				uReserve := calcUReserve(test.remReserves)
				wSumSquares := calcWSumSquares(test.remReserves)

				// using multi-asset cfmm
				k2 := cfmmConstantMulti(test.xReserve, test.yReserve, uReserve, wSumSquares)
				xOut2 := solveCFMMMultiDirect(test.xReserve, test.yReserve, wSumSquares, test.yIn)
				k3 := cfmmConstantMulti(test.xReserve.Sub(xOut2), test.yReserve.Add(test.yIn), uReserve, wSumSquares)
				osmomath.DecApproxEq(t, k2, k3, kErrTolerance)
			}

			osmoassert.ConditionalPanic(t, test.expectPanic, sut)
		})
	}
}

func TestCFMMInvariantMultiAssetsBinarySearch(t *testing.T) {
	kErrTolerance := osmomath.OneDec()

	tests := multiAssetCFMMTestCases

	for name, test := range tests {
		t.Run(name, func(t *testing.T) {
			// system under test
			sut := func() {
				wSumSquares := calcWSumSquares(test.remReserves)

				// using multi-asset cfmm
				k2 := cfmmConstantMultiNoV(test.xReserve, test.yReserve, wSumSquares)
				xOut2 := solveCFMMBinarySearchMulti(test.xReserve, test.yReserve, wSumSquares, test.yIn)
				k3 := cfmmConstantMultiNoV(test.xReserve.Sub(xOut2), test.yReserve.Add(test.yIn), wSumSquares)
				osmomath.DecApproxEq(t, k2, k3, kErrTolerance)
			}

			osmoassert.ConditionalPanic(t, test.expectPanic, sut)
		})
	}
}

func (suite *StableSwapTestSuite) Test_StableSwap_CalculateAmountOutAndIn_InverseRelationship() {
	type testcase struct {
		denomOut       string
		initialPoolOut int64
		initialCalcOut int64

		denomIn       string
		initialPoolIn int64

		poolLiquidity  sdk.Coins
		scalingFactors []uint64
	}

	// For every test case in testcases, apply a swap fee in swapFeeCases.
	testcases := map[string]testcase{
		// two-asset pools
		"even pool": {
			denomIn:        "ion",
			denomOut:       "uosmo",
			initialCalcOut: 100,

			poolLiquidity: sdk.NewCoins(
				sdk.NewCoin("ion", sdk.NewInt(1_000_000_000)),
				sdk.NewCoin("uosmo", sdk.NewInt(1_000_000_000)),
			),
			scalingFactors: []uint64{1, 1},
		},
		"uneven pool (2:1)": {
			denomIn:        "ion",
			denomOut:       "uosmo",
			initialCalcOut: 100,

			poolLiquidity: sdk.NewCoins(
				sdk.NewCoin("ion", sdk.NewInt(1_000_000)),
				sdk.NewCoin("uosmo", sdk.NewInt(500_000)),
			),
			scalingFactors: []uint64{1, 1},
		},
		"uneven pool (1_000_000:1)": {
			denomIn:        "ion",
			denomOut:       "uosmo",
			initialCalcOut: 100,

			poolLiquidity: sdk.NewCoins(
				sdk.NewCoin("ion", sdk.NewInt(1_000_000_000)),
				sdk.NewCoin("uosmo", sdk.NewInt(1_000)),
			),
			scalingFactors: []uint64{1, 1},
		},
		"uneven pool (1:1_000_000)": {
			denomIn:        "ion",
			denomOut:       "uosmo",
			initialCalcOut: 100,

			poolLiquidity: sdk.NewCoins(
				sdk.NewCoin("ion", sdk.NewInt(1_000)),
				sdk.NewCoin("uosmo", sdk.NewInt(1_000_000_000)),
			),
			scalingFactors: []uint64{1, 1},
		},
		"even pool, uneven scaling factors": {
			denomIn:        "ion",
			denomOut:       "uosmo",
			initialCalcOut: 100,

			poolLiquidity: sdk.NewCoins(
				sdk.NewCoin("ion", sdk.NewInt(1_000_000_000)),
				sdk.NewCoin("uosmo", sdk.NewInt(1_000_000_000)),
			),
			scalingFactors: []uint64{1, 8},
		},
		"uneven pool, uneven scaling factors": {
			denomIn:        "ion",
			denomOut:       "uosmo",
			initialCalcOut: 100,

			poolLiquidity: sdk.NewCoins(
				sdk.NewCoin("ion", sdk.NewInt(1_000_000)),
				sdk.NewCoin("uosmo", sdk.NewInt(500_000)),
			),
			scalingFactors: []uint64{1, 9},
		},

		// multi asset pools
		"even multi-asset pool": {
			denomIn:        "ion",
			denomOut:       "uosmo",
			initialCalcOut: 100,

			poolLiquidity: sdk.NewCoins(
				sdk.NewCoin("ion", sdk.NewInt(1_000_000)),
				sdk.NewCoin("uosmo", sdk.NewInt(1_000_000)),
				sdk.NewCoin("foo", sdk.NewInt(1_000_000)),
			),
			scalingFactors: []uint64{1, 1, 1},
		},
		"uneven multi-asset pool (2:1:2)": {
			denomIn:        "ion",
			denomOut:       "uosmo",
			initialCalcOut: 100,

			poolLiquidity: sdk.NewCoins(
				sdk.NewCoin("ion", sdk.NewInt(1_000_000)),
				sdk.NewCoin("uosmo", sdk.NewInt(500_000)),
				sdk.NewCoin("foo", sdk.NewInt(1_000_000)),
			),
			scalingFactors: []uint64{1, 1, 1},
		},
		"uneven multi-asset pool (1_000_000:1:1_000_000)": {
			denomIn:        "ion",
			denomOut:       "uosmo",
			initialCalcOut: 100,

			poolLiquidity: sdk.NewCoins(
				sdk.NewCoin("ion", sdk.NewInt(1_000_000)),
				sdk.NewCoin("uosmo", sdk.NewInt(1_000)),
				sdk.NewCoin("foo", sdk.NewInt(1_000_000)),
			),
			scalingFactors: []uint64{1, 1, 1},
		},
		"uneven multi-asset pool (1:1_000_000:1_000_000)": {
			denomIn:        "ion",
			denomOut:       "uosmo",
			initialCalcOut: 100,

			poolLiquidity: sdk.NewCoins(
				sdk.NewCoin("ion", sdk.NewInt(1_000)),
				sdk.NewCoin("uosmo", sdk.NewInt(1_000_000)),
				sdk.NewCoin("foo", sdk.NewInt(1_000_000)),
			),
			scalingFactors: []uint64{1, 1, 1},
		},
		"even multi-asset pool, uneven scaling factors": {
			denomIn:        "ion",
			denomOut:       "uosmo",
			initialCalcOut: 100,

			poolLiquidity: sdk.NewCoins(
				sdk.NewCoin("ion", sdk.NewInt(1_000_000)),
				sdk.NewCoin("uosmo", sdk.NewInt(1_000_000)),
				sdk.NewCoin("foo", sdk.NewInt(1_000_000)),
			),
			scalingFactors: []uint64{5, 3, 9},
		},
		"uneven multi-asset pool (2:1:2), uneven scaling factors": {
			denomIn:        "ion",
			denomOut:       "uosmo",
			initialCalcOut: 100,

			poolLiquidity: sdk.NewCoins(
				sdk.NewCoin("ion", sdk.NewInt(1_000_000)),
				sdk.NewCoin("uosmo", sdk.NewInt(500_000)),
				sdk.NewCoin("foo", sdk.NewInt(1_000_000)),
			),
			scalingFactors: []uint64{100, 76, 33},
		},
	}

	swapFeeCases := []string{"0", "0.001", "0.1", "0.5", "0.99"}

	getTestCaseName := func(tc testcase, swapFeeCase string) string {
		return fmt.Sprintf("tokenOutInitial: %d, tokenInInitial: %d, initialOut: %d, swapFee: %s",
			tc.initialPoolOut,
			tc.initialPoolIn,
			tc.initialCalcOut,
			swapFeeCase,
		)
	}

	for _, tc := range testcases {
		for _, swapFee := range swapFeeCases {
			suite.Run(getTestCaseName(tc, swapFee), func() {
				ctx := suite.CreateTestContext()

				poolLiquidityIn := sdk.NewInt64Coin(tc.denomIn, tc.initialPoolIn)
				poolLiquidityOut := sdk.NewInt64Coin(tc.denomOut, tc.initialPoolOut)

				swapFeeDec, err := sdk.NewDecFromStr(swapFee)
				suite.Require().NoError(err)

				exitFeeDec, err := sdk.NewDecFromStr("0")
				suite.Require().NoError(err)

				// TODO: add scaling factors into inverse relationship tests
				pool := createTestPool(suite.T(), tc.poolLiquidity, swapFeeDec, exitFeeDec, tc.scalingFactors)
				suite.Require().NotNil(pool)
				test_helpers.TestCalculateAmountOutAndIn_InverseRelationship(suite.T(), ctx, pool, poolLiquidityIn.Denom, poolLiquidityOut.Denom, tc.initialCalcOut, swapFeeDec)
			})
		}
	}
}

func calcUReserve(remReserves []osmomath.BigDec) osmomath.BigDec {
	uReserve := osmomath.OneDec()
	for _, assetReserve := range remReserves {
		uReserve = uReserve.Mul(assetReserve)
	}
	return uReserve
}

func calcWSumSquares(remReserves []osmomath.BigDec) osmomath.BigDec {
	wSumSquares := osmomath.ZeroDec()
	for _, assetReserve := range remReserves {
		wSumSquares = wSumSquares.Add(assetReserve.Mul(assetReserve))
	}
	return wSumSquares
}

func TestCalcSingleAssetJoinShares(t *testing.T) {
	type testcase struct {
		tokenIn        sdk.Coin
		poolAssets     sdk.Coins
		scalingFactors []uint64
		swapFee        sdk.Dec
		expectedOut    sdk.Int
	}

	tests := map[string]testcase{
		// no swap fees
		"even two asset pool, no swap fee": {
			tokenIn:        sdk.NewCoin("foo", sdk.NewInt(100)),
			poolAssets:     twoEvenStablePoolAssets,
			scalingFactors: defaultTwoAssetScalingFactors,
			swapFee:        sdk.ZeroDec(),
			expectedOut:    sdk.NewInt(100),
		},
		"uneven two asset pool, no swap fee": {
			tokenIn:        sdk.NewCoin("foo", sdk.NewInt(100)),
			poolAssets:     twoUnevenStablePoolAssets,
			scalingFactors: defaultTwoAssetScalingFactors,
			swapFee:        sdk.ZeroDec(),
			expectedOut:    sdk.NewInt(100),
		},
		"even 3-asset pool, no swap fee": {
			tokenIn:        sdk.NewCoin("asset/a", sdk.NewInt(1000)),
			poolAssets:     threeEvenStablePoolAssets,
			scalingFactors: defaultThreeAssetScalingFactors,
			swapFee:        sdk.ZeroDec(),
			expectedOut:    sdk.NewInt(1000),
		},
		"uneven 3-asset pool, no swap fee": {
			tokenIn:        sdk.NewCoin("asset/a", sdk.NewInt(100)),
			poolAssets:     threeUnevenStablePoolAssets,
			scalingFactors: defaultThreeAssetScalingFactors,
			swapFee:        sdk.ZeroDec(),
			expectedOut:    sdk.NewInt(100),
		},

		// with swap fees
		"even two asset pool, default swap fee": {
			tokenIn:        sdk.NewCoin("foo", sdk.NewInt(100)),
			poolAssets:     twoEvenStablePoolAssets,
			scalingFactors: defaultTwoAssetScalingFactors,
			swapFee:        defaultSwapFee,
			expectedOut:    sdk.NewInt(100 - 3),
		},
		"uneven two asset pool, default swap fee": {
			tokenIn:        sdk.NewCoin("foo", sdk.NewInt(100)),
			poolAssets:     twoUnevenStablePoolAssets,
			scalingFactors: defaultTwoAssetScalingFactors,
			swapFee:        defaultSwapFee,
			expectedOut:    sdk.NewInt(100 - 3),
		},
		"even 3-asset pool, default swap fee": {
			tokenIn:        sdk.NewCoin("asset/a", sdk.NewInt(100)),
			poolAssets:     threeEvenStablePoolAssets,
			scalingFactors: defaultThreeAssetScalingFactors,
			swapFee:        defaultSwapFee,
			expectedOut:    sdk.NewInt(100 - 3),
		},
		"uneven 3-asset pool, default swap fee": {
			tokenIn:        sdk.NewCoin("asset/a", sdk.NewInt(100)),
			poolAssets:     threeUnevenStablePoolAssets,
			scalingFactors: defaultThreeAssetScalingFactors,
			swapFee:        defaultSwapFee,
			expectedOut:    sdk.NewInt(100 - 3),
		},
		"even 3-asset pool, 0.03 swap fee": {
			tokenIn:        sdk.NewCoin("asset/a", sdk.NewInt(100)),
			poolAssets:     threeEvenStablePoolAssets,
			scalingFactors: defaultThreeAssetScalingFactors,
			swapFee:        sdk.MustNewDecFromStr("0.03"),
			expectedOut:    sdk.NewInt(100 - 3),
		},
		"uneven 3-asset pool, 0.03 swap fee": {
			tokenIn:        sdk.NewCoin("asset/a", sdk.NewInt(100)),
			poolAssets:     threeUnevenStablePoolAssets,
			scalingFactors: defaultThreeAssetScalingFactors,
			swapFee:        sdk.MustNewDecFromStr("0.03"),
			expectedOut:    sdk.NewInt(100 - 3),
		},
	}

	for name, tc := range tests {
		t.Run(name, func(t *testing.T) {
			ctx := sdk.Context{}
			p := poolStructFromAssets(tc.poolAssets, tc.scalingFactors)

			shares, err := p.calcSingleAssetJoinShares(tc.tokenIn, tc.swapFee)
			require.NoError(t, err, "test: %s", name)

			p.updatePoolLiquidityForExit(sdk.Coins{tc.tokenIn})
			exitTokens, err := p.ExitPool(ctx, shares, sdk.ZeroDec())
			require.NoError(t, err, "test: %s", name)

			// since each asset swap can have up to sdk.OneInt() error, our expected error bound is 1*numAssets
			correctnessThreshold := sdk.OneInt().Mul(sdk.NewInt(int64(len(p.PoolLiquidity))))

			tokenOutAmount, err := cfmm_common.SwapAllCoinsToSingleAsset(&p, ctx, exitTokens, tc.tokenIn.Denom)
			require.True(t, tokenOutAmount.LTE(tc.tokenIn.Amount))
			require.True(t, tc.expectedOut.Sub(tokenOutAmount).Abs().LTE(correctnessThreshold))
		})
	}
}

func TestJoinPoolSharesInternal(t *testing.T) {
	tenPercentOfTwoPoolRaw := int64(1000000000 / 10)
	tenPercentOfTwoPoolCoins := sdk.NewCoins(sdk.NewCoin("foo", sdk.NewInt(int64(1000000000/10))), sdk.NewCoin("bar", sdk.NewInt(int64(1000000000/10))))
	twoAssetPlusTenPercent := twoEvenStablePoolAssets.Add(tenPercentOfTwoPoolCoins...)
	type testcase struct {
		tokensIn        sdk.Coins
		poolAssets      sdk.Coins
		scalingFactors  []uint64
		swapFee         sdk.Dec
		expNumShare     sdk.Int
		expTokensJoined sdk.Coins
		expPoolAssets   sdk.Coins
		expectPass      bool
	}

	tests := map[string]testcase{
		"even two asset pool, same tokenIn ratio": {
			tokensIn:        tenPercentOfTwoPoolCoins,
			poolAssets:      twoEvenStablePoolAssets,
			scalingFactors:  defaultTwoAssetScalingFactors,
			swapFee:         sdk.ZeroDec(),
			expNumShare:     sdk.NewIntFromUint64(10000000000000000000),
			expTokensJoined: tenPercentOfTwoPoolCoins,
			expPoolAssets:   twoAssetPlusTenPercent,
			expectPass:      true,
		},
		"even two asset pool, different tokenIn ratio with pool": {
			tokensIn:        sdk.NewCoins(sdk.NewCoin("foo", sdk.NewInt(tenPercentOfTwoPoolRaw)), sdk.NewCoin("bar", sdk.NewInt(10+tenPercentOfTwoPoolRaw))),
			poolAssets:      twoEvenStablePoolAssets,
			scalingFactors:  defaultTwoAssetScalingFactors,
			swapFee:         sdk.ZeroDec(),
<<<<<<< HEAD
			expNumShare:     sdk.NewIntFromUint64(10000000000000000000),
			expTokensJoined: sdk.NewCoins(sdk.NewCoin("foo", sdk.NewInt(tenPercentOfTwoPoolRaw)), sdk.NewCoin("bar", sdk.NewInt(tenPercentOfTwoPoolRaw))),
			expPoolAssets:   twoAssetPlusTenPercent,
=======
			expNumShare:     sdk.NewIntFromUint64(10000000500000000000),
			expTokensJoined: sdk.NewCoins(sdk.NewCoin("foo", sdk.NewInt(tenPercentOfTwoPoolRaw)), sdk.NewCoin("bar", sdk.NewInt(10+tenPercentOfTwoPoolRaw))),
			expPoolAssets:   twoAssetPlusTenPercent.Add(sdk.NewCoin("bar", sdk.NewInt(10))),
>>>>>>> 0aa0263c
			expectPass:      true,
		},
		"all-asset pool join attempt exceeds max scaled asset amount": {
			tokensIn: sdk.NewCoins(
				sdk.NewInt64Coin("foo", 1),
				sdk.NewInt64Coin("bar", 1),
			),
			poolAssets: sdk.NewCoins(
				sdk.NewInt64Coin("foo", 10_000_000_000),
				sdk.NewInt64Coin("bar", 10_000_000_000),
			),
			scalingFactors:  defaultTwoAssetScalingFactors,
			swapFee:         sdk.ZeroDec(),
			expNumShare:     sdk.ZeroInt(),
			expTokensJoined: sdk.Coins{},
			expPoolAssets: sdk.NewCoins(
				sdk.NewInt64Coin("foo", 10_000_000_000),
				sdk.NewInt64Coin("bar", 10_000_000_000),
			),
			expectPass: false,
		},
		"single-asset pool join exceeds hits max scaled asset amount": {
			tokensIn: sdk.NewCoins(
				sdk.NewInt64Coin("foo", 1),
			),
			poolAssets: sdk.NewCoins(
				sdk.NewInt64Coin("foo", 10_000_000_000),
				sdk.NewInt64Coin("bar", 10_000_000_000),
			),
			scalingFactors:  defaultTwoAssetScalingFactors,
			swapFee:         sdk.ZeroDec(),
			expNumShare:     sdk.ZeroInt(),
			expTokensJoined: sdk.Coins{},
			expPoolAssets: sdk.NewCoins(
				sdk.NewInt64Coin("foo", 10_000_000_000),
				sdk.NewInt64Coin("bar", 10_000_000_000),
			),
			expectPass: false,
		},
		"all-asset pool join attempt exactly hits max scaled asset amount": {
			tokensIn: sdk.NewCoins(
				sdk.NewInt64Coin("foo", 1),
				sdk.NewInt64Coin("bar", 1),
			),
			poolAssets: sdk.NewCoins(
				sdk.NewInt64Coin("foo", 9_999_999_999),
				sdk.NewInt64Coin("bar", 9_999_999_999),
			),
			scalingFactors: defaultTwoAssetScalingFactors,
			swapFee:        sdk.ZeroDec(),
			expNumShare:    sdk.NewInt(10000000000),
			expTokensJoined: sdk.NewCoins(
				sdk.NewInt64Coin("foo", 1),
				sdk.NewInt64Coin("bar", 1),
			),
			expPoolAssets: sdk.NewCoins(
				sdk.NewInt64Coin("foo", 10_000_000_000),
				sdk.NewInt64Coin("bar", 10_000_000_000),
			),
			expectPass: true,
		},
	}

	for name, tc := range tests {
		t.Run(name, func(t *testing.T) {
			ctx := sdk.Context{}
			p := poolStructFromAssets(tc.poolAssets, tc.scalingFactors)

			shares, joinedLiquidity, err := p.joinPoolSharesInternal(ctx, tc.tokensIn, tc.swapFee)

			if tc.expectPass {
				require.Equal(t, tc.expNumShare, shares)
				require.Equal(t, tc.expTokensJoined, joinedLiquidity)
				require.Equal(t, tc.expPoolAssets, p.PoolLiquidity)
			}
			osmoassert.ConditionalError(t, !tc.expectPass, err)
		})
	}
}<|MERGE_RESOLUTION|>--- conflicted
+++ resolved
@@ -867,15 +867,9 @@
 			poolAssets:      twoEvenStablePoolAssets,
 			scalingFactors:  defaultTwoAssetScalingFactors,
 			swapFee:         sdk.ZeroDec(),
-<<<<<<< HEAD
 			expNumShare:     sdk.NewIntFromUint64(10000000000000000000),
 			expTokensJoined: sdk.NewCoins(sdk.NewCoin("foo", sdk.NewInt(tenPercentOfTwoPoolRaw)), sdk.NewCoin("bar", sdk.NewInt(tenPercentOfTwoPoolRaw))),
 			expPoolAssets:   twoAssetPlusTenPercent,
-=======
-			expNumShare:     sdk.NewIntFromUint64(10000000500000000000),
-			expTokensJoined: sdk.NewCoins(sdk.NewCoin("foo", sdk.NewInt(tenPercentOfTwoPoolRaw)), sdk.NewCoin("bar", sdk.NewInt(10+tenPercentOfTwoPoolRaw))),
-			expPoolAssets:   twoAssetPlusTenPercent.Add(sdk.NewCoin("bar", sdk.NewInt(10))),
->>>>>>> 0aa0263c
 			expectPass:      true,
 		},
 		"all-asset pool join attempt exceeds max scaled asset amount": {
