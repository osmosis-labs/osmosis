--- conflicted
+++ resolved
@@ -726,13 +726,6 @@
 			spreadFactor: sdk.ZeroDec(),
 			expError:     false,
 		},
-<<<<<<< HEAD
-=======
-		// TODO: Add test cases here, where they're off 1-1 ratio
-		// * (we just need to verify that the further off they are, further slippage is)
-		// * Add test cases with non-zero spread factor.
-		// looks like its really an error due to slippage at limit
->>>>>>> 04ba57d4
 		"trade hits max pool capacity for asset": {
 			poolAssets: sdk.NewCoins(
 				sdk.NewInt64Coin("foo", 9_999_999_998),
@@ -769,7 +762,7 @@
 			tokenIn:               sdk.NewCoins(sdk.NewInt64Coin("foo", 100)),
 			expectedTokenOut:      sdk.NewInt64Coin("bar", 98),
 			expectedPoolLiquidity: twoEvenStablePoolAssets.Add(sdk.NewInt64Coin("foo", 100)).Sub(sdk.NewCoins(sdk.NewInt64Coin("bar", 98))),
-			swapFee:               sdk.NewDecWithPrec(1, 2),
+			spreadFactor:          sdk.NewDecWithPrec(1, 2),
 			expError:              false,
 		},
 		"100_000:1 scaling factor ratio, further slippage is": {
@@ -784,8 +777,8 @@
 				sdk.NewInt64Coin("foo", 10_000_000_000+9_900_000_000),
 				sdk.NewInt64Coin("bar", 100_000-87_310),
 			),
-			swapFee:  sdk.ZeroDec(),
-			expError: false,
+			spreadFactor: sdk.ZeroDec(),
+			expError:     false,
 		},
 	}
 
