//nolint:composites
package stableswap

import (
	"math/big"
	"testing"

	sdk "github.com/cosmos/cosmos-sdk/types"
	"github.com/stretchr/testify/require"

	"github.com/osmosis-labs/osmosis/v12/app/apptesting/osmoassert"
	"github.com/osmosis-labs/osmosis/v12/osmomath"
	"github.com/osmosis-labs/osmosis/v12/x/gamm/types"
)

var (
	defaultSwapFee              = sdk.MustNewDecFromStr("0.025")
	defaultExitFee              = sdk.ZeroDec()
	defaultPoolId               = uint64(1)
	defaultStableswapPoolParams = PoolParams{
		SwapFee: defaultSwapFee,
		ExitFee: defaultExitFee,
	}
	defaultTwoAssetScalingFactors   = []uint64{1, 1}
	defaultThreeAssetScalingFactors = []uint64{1, 1, 1}
	defaultFiveAssetScalingFactors  = []uint64{1, 1, 1, 1, 1}
	defaultFutureGovernor           = ""

	twoEvenStablePoolAssets = sdk.NewCoins(
		sdk.NewInt64Coin("foo", 1000000000),
		sdk.NewInt64Coin("bar", 1000000000),
	)
	twoUnevenStablePoolAssets = sdk.NewCoins(
		sdk.NewInt64Coin("foo", 2000000000),
		sdk.NewInt64Coin("bar", 1000000000),
	)
	threeEvenStablePoolAssets = sdk.NewCoins(
		sdk.NewInt64Coin("asset/a", 1000000),
		sdk.NewInt64Coin("asset/b", 1000000),
		sdk.NewInt64Coin("asset/c", 1000000),
	)
	threeUnevenStablePoolAssets = sdk.NewCoins(
		sdk.NewInt64Coin("asset/a", 1000000),
		sdk.NewInt64Coin("asset/b", 2000000),
		sdk.NewInt64Coin("asset/c", 3000000),
	)
	fiveEvenStablePoolAssets = sdk.NewCoins(
		sdk.NewInt64Coin("asset/a", 1000000000),
		sdk.NewInt64Coin("asset/b", 1000000000),
		sdk.NewInt64Coin("asset/c", 1000000000),
		sdk.NewInt64Coin("asset/d", 1000000000),
		sdk.NewInt64Coin("asset/e", 1000000000),
	)
	fiveUnevenStablePoolAssets = sdk.NewCoins(
		sdk.NewInt64Coin("asset/a", 1000000000),
		sdk.NewInt64Coin("asset/b", 2000000000),
		sdk.NewInt64Coin("asset/c", 3000000000),
		sdk.NewInt64Coin("asset/d", 4000000000),
		sdk.NewInt64Coin("asset/e", 5000000000),
	)
)

// we create a pool struct directly to bypass checks in NewStableswapPool()
func poolStructFromAssets(assets sdk.Coins, scalingFactors []uint64) Pool {
	p := Pool{
		Address:            types.NewPoolAddress(defaultPoolId).String(),
		Id:                 defaultPoolId,
		PoolParams:         defaultStableswapPoolParams,
		TotalShares:        sdk.NewCoin(types.GetPoolShareDenom(defaultPoolId), types.InitPoolSharesSupply),
		PoolLiquidity:      assets,
		ScalingFactor:      scalingFactors,
		FuturePoolGovernor: defaultFutureGovernor,
	}
	return p
}

func TestReorderReservesAndScalingFactors(t *testing.T) {
	tests := map[string]struct {
		denoms                [2]string
		poolAssets            sdk.Coins
		scalingFactors        []uint64
		reordedReserves       []sdk.Coin
		reordedScalingFactors []uint64
		expError              bool
	}{
		"two of 5 assets in pool": {
			denoms:         [2]string{"asset/c", "asset/b"},
			poolAssets:     fiveUnevenStablePoolAssets,
			scalingFactors: []uint64{1, 2, 3, 4, 5},
			reordedReserves: []sdk.Coin{
				sdk.NewInt64Coin("asset/c", 3000000000),
				sdk.NewInt64Coin("asset/b", 2000000000),
				sdk.NewInt64Coin("asset/a", 1000000000),
				sdk.NewInt64Coin("asset/d", 4000000000),
				sdk.NewInt64Coin("asset/e", 5000000000),
			},
			reordedScalingFactors: []uint64{3, 2, 1, 4, 5},
		},
		"two of 5 assets in pool v2": {
			denoms:         [2]string{"asset/e", "asset/b"},
			poolAssets:     fiveUnevenStablePoolAssets,
			scalingFactors: []uint64{1, 2, 3, 4, 5},
			reordedReserves: []sdk.Coin{
				sdk.NewInt64Coin("asset/e", 5000000000),
				sdk.NewInt64Coin("asset/b", 2000000000),
				sdk.NewInt64Coin("asset/a", 1000000000),
				sdk.NewInt64Coin("asset/c", 3000000000),
				sdk.NewInt64Coin("asset/d", 4000000000),
			},
			reordedScalingFactors: []uint64{5, 2, 1, 3, 4},
		},
		"asset 1 doesn't exist": {
			denoms:         [2]string{"foo", "asset/b"},
			poolAssets:     fiveUnevenStablePoolAssets,
			scalingFactors: []uint64{1, 2, 3, 4, 5},
			expError:       true,
		},
		"asset 2 doesn't exist": {
			denoms:         [2]string{"asset/a", "foo"},
			poolAssets:     fiveUnevenStablePoolAssets,
			scalingFactors: []uint64{1, 2, 3, 4, 5},
			expError:       true,
		},
	}

	for name, tc := range tests {
		t.Run(name, func(t *testing.T) {
			p := poolStructFromAssets(tc.poolAssets, tc.scalingFactors)

			reserves, factors, err := p.reorderReservesAndScalingFactors(tc.denoms[0], tc.denoms[1])
			if !tc.expError {
				require.Equal(t, tc.reordedReserves, reserves)
				require.Equal(t, tc.reordedScalingFactors, factors)
			}
			osmoassert.ConditionalError(t, tc.expError, err)
		})
	}
}

func TestScaledSortedPoolReserves(t *testing.T) {
	baseEvenAmt := osmomath.NewBigDec(1000000000)
	tests := map[string]struct {
		denoms         [2]string
		roundMode      osmomath.RoundingDirection
		poolAssets     sdk.Coins
		scalingFactors []uint64
		expReserves    []osmomath.BigDec
		expError       bool
	}{
		// sanity checks, default scaling factors
		"even two-asset pool with default scaling factors": {
			denoms:         [2]string{"foo", "bar"},
			poolAssets:     twoEvenStablePoolAssets,
			scalingFactors: defaultTwoAssetScalingFactors,
			expReserves:    []osmomath.BigDec{baseEvenAmt, baseEvenAmt},
		},
		"uneven two-asset pool with default scaling factors": {
			denoms:         [2]string{"foo", "bar"},
			poolAssets:     twoUnevenStablePoolAssets,
			scalingFactors: defaultTwoAssetScalingFactors,
			expReserves:    []osmomath.BigDec{baseEvenAmt.MulInt64(2), baseEvenAmt},
		},
		"even two-asset pool with even scaling factors greater than 1": {
			denoms:         [2]string{"foo", "bar"},
			poolAssets:     twoEvenStablePoolAssets,
			scalingFactors: []uint64{10, 10},
			expReserves:    []osmomath.BigDec{baseEvenAmt.QuoInt64(10), baseEvenAmt.QuoInt64(10)},
		},
		"even two-asset pool with uneven scaling factors greater than 1": {
			denoms:         [2]string{"foo", "bar"},
			poolAssets:     twoUnevenStablePoolAssets,
			scalingFactors: []uint64{10, 5},
			expReserves: []osmomath.BigDec{
				osmomath.NewBigDec(2000000000 / 5), osmomath.NewBigDec(1000000000 / 10),
			},
		},
		"even two-asset pool with even, massive scaling factors greater than 1": {
			denoms:         [2]string{"foo", "bar"},
			poolAssets:     twoEvenStablePoolAssets,
			scalingFactors: []uint64{10000000000, 10000000000},
			expReserves:    []osmomath.BigDec{osmomath.NewDecWithPrec(1, 1), osmomath.NewDecWithPrec(1, 1)},
		},
		"five asset pool, scaling factors = 1": {
			denoms:         [2]string{"asset/c", "asset/d"},
			poolAssets:     fiveUnevenStablePoolAssets,
			scalingFactors: []uint64{1, 1, 1, 1, 1},
			expReserves: []osmomath.BigDec{
<<<<<<< HEAD
				baseEvenAmt.MulInt64(3),
				baseEvenAmt.MulInt64(4),
				baseEvenAmt,
				baseEvenAmt.MulInt64(2),
				baseEvenAmt.MulInt64(5),
			},
=======
				baseEvenAmt.MulInt64(3), // {"asset/c", baseEvenAmt.MulInt64(3)},
				baseEvenAmt.MulInt64(4), // {"asset/d", baseEvenAmt.MulInt64(4)},
				baseEvenAmt,             // {"asset/a", baseEvenAmt},
				baseEvenAmt.MulInt64(2), // {"asset/b", baseEvenAmt.MulInt64(2)},
				baseEvenAmt.MulInt64(5),
			}, // {"asset/e", baseEvenAmt.MulInt64(5)}},
>>>>>>> b9773dca
		},
		"five asset pool, scaling factors = 1,2,3,4,5": {
			denoms:         [2]string{"asset/a", "asset/e"},
			poolAssets:     fiveUnevenStablePoolAssets,
			scalingFactors: []uint64{1, 2, 3, 4, 5},
			expReserves: []osmomath.BigDec{
<<<<<<< HEAD
				baseEvenAmt,
				baseEvenAmt,
				baseEvenAmt,
				baseEvenAmt,
				baseEvenAmt,
			},
=======
				baseEvenAmt, // {"asset/a", baseEvenAmt},
				baseEvenAmt, // {"asset/e", baseEvenAmt},
				baseEvenAmt, // {"asset/b", baseEvenAmt},
				baseEvenAmt, // {"asset/c", baseEvenAmt},
				baseEvenAmt,
			}, // {"asset/d", baseEvenAmt}},
>>>>>>> b9773dca
		},
		"max scaling factors": {
			denoms:         [2]string{"foo", "bar"},
			poolAssets:     twoEvenStablePoolAssets,
			scalingFactors: []uint64{(1 << 62), (1 << 62)},
			expReserves: []osmomath.BigDec{
				osmomath.NewBigDec(1000000000).QuoInt64(int64(1 << 62)),
				osmomath.NewBigDec(1000000000).QuoInt64(int64(1 << 62)),
			},
		},
		"zero scaling factor": {
			denoms:         [2]string{"foo", "bar"},
			poolAssets:     twoEvenStablePoolAssets,
			scalingFactors: []uint64{0, 1},
			expError:       true,
		},
	}
	// TODO: Add for loop for trying to re-order test cases

	for name, tc := range tests {
		t.Run(name, func(t *testing.T) {
			if tc.roundMode == 0 {
				tc.roundMode = osmomath.RoundBankers
			}
			p := poolStructFromAssets(tc.poolAssets, tc.scalingFactors)

			reserves, err := p.scaledSortedPoolReserves(tc.denoms[0], tc.denoms[1], tc.roundMode)
			if !tc.expError {
				require.Equal(t, tc.expReserves, reserves)
			}
			osmoassert.ConditionalError(t, tc.expError, err)
		})
	}
}

func TestGetDescaledPoolAmts(t *testing.T) {
	tests := map[string]struct {
		denom          string
		amount         osmomath.BigDec
		poolAssets     sdk.Coins
		scalingFactors []uint64
		expResult      osmomath.BigDec
		expPanic       bool
	}{
		"pass in no denoms": {
			denom:          "",
			amount:         osmomath.ZeroDec(),
			poolAssets:     twoEvenStablePoolAssets,
			scalingFactors: defaultTwoAssetScalingFactors,
			expResult:      osmomath.ZeroDec(),
			expPanic:       false,
		},
		// sanity checks, default scaling factors
		"get exact supply of one asset, even two-asset pool with default scaling factors": {
			denom:          "foo",
			amount:         osmomath.NewBigDec(1000000000),
			poolAssets:     twoEvenStablePoolAssets,
			scalingFactors: defaultTwoAssetScalingFactors,
			expResult:      osmomath.NewBigDec(1000000000),
			expPanic:       false,
		},
		"get less than supply of one asset, even two-asset pool with default scaling factors": {
			denom:          "foo",
			amount:         osmomath.NewBigDec(500000000),
			poolAssets:     twoEvenStablePoolAssets,
			scalingFactors: defaultTwoAssetScalingFactors,
			expResult:      osmomath.NewBigDec(500000000),
			expPanic:       false,
		},
		"get more than supply of one asset, even two-asset pool with default scaling factors": {
			denom:          "foo",
			amount:         osmomath.NewBigDec(10000000000000),
			poolAssets:     twoEvenStablePoolAssets,
			scalingFactors: defaultTwoAssetScalingFactors,
			expResult:      osmomath.NewBigDec(10000000000000),
			expPanic:       false,
		},

		// uneven pools
		"get exact supply of first asset, uneven two-asset pool with default scaling factors": {
			denom:          "foo",
			amount:         osmomath.NewBigDec(2000000000),
			poolAssets:     twoUnevenStablePoolAssets,
			scalingFactors: defaultTwoAssetScalingFactors,
			expResult:      osmomath.NewBigDec(2000000000),
			expPanic:       false,
		},
		"get less than supply of first asset, uneven two-asset pool with default scaling factors": {
			denom:          "foo",
			amount:         osmomath.NewBigDec(500000000),
			poolAssets:     twoUnevenStablePoolAssets,
			scalingFactors: defaultTwoAssetScalingFactors,
			expResult:      osmomath.NewBigDec(500000000),
			expPanic:       false,
		},
		"get more than supply of first asset, uneven two-asset pool with default scaling factors": {
			denom:          "foo",
			amount:         osmomath.NewBigDec(10000000000000),
			poolAssets:     twoUnevenStablePoolAssets,
			scalingFactors: defaultTwoAssetScalingFactors,
			expResult:      osmomath.NewBigDec(10000000000000),
			expPanic:       false,
		},
		"get exact supply of second asset, uneven two-asset pool with default scaling factors": {
			denom:          "bar",
			amount:         osmomath.NewBigDec(1000000000),
			poolAssets:     twoUnevenStablePoolAssets,
			scalingFactors: defaultTwoAssetScalingFactors,
			expResult:      osmomath.NewBigDec(1000000000),
			expPanic:       false,
		},
		"get less than supply of second asset, uneven two-asset pool with default scaling factors": {
			denom:          "bar",
			amount:         osmomath.NewBigDec(500000000),
			poolAssets:     twoUnevenStablePoolAssets,
			scalingFactors: defaultTwoAssetScalingFactors,
			expResult:      osmomath.NewBigDec(500000000),
			expPanic:       false,
		},
		"get more than supply of second asset, uneven two-asset pool with default scaling factors": {
			denom:          "bar",
			amount:         osmomath.NewBigDec(10000000000000),
			poolAssets:     twoUnevenStablePoolAssets,
			scalingFactors: defaultTwoAssetScalingFactors,
			expResult:      osmomath.NewBigDec(10000000000000),
			expPanic:       false,
		},

		// uneven scaling factors (note: denoms are ordered lexicographically, not by pool asset input)
		"get exact supply of first asset, uneven two-asset pool with uneven scaling factors": {
			denom:          "foo",
			amount:         osmomath.NewBigDec(2000000000),
			poolAssets:     twoUnevenStablePoolAssets,
			scalingFactors: []uint64{10, 5},
			expResult:      osmomath.NewBigDec(2000000000 * 5),
			expPanic:       false,
		},
		"get less than supply of first asset, uneven two-asset pool with uneven scaling factors": {
			denom:          "foo",
			amount:         osmomath.NewBigDec(500000000),
			poolAssets:     twoUnevenStablePoolAssets,
			scalingFactors: []uint64{10, 5},
			expResult:      osmomath.NewBigDec(500000000 * 5),
			expPanic:       false,
		},
		"get more than supply of first asset, uneven two-asset pool with uneven scaling factors": {
			denom:          "foo",
			amount:         osmomath.NewBigDec(10000000000000),
			poolAssets:     twoUnevenStablePoolAssets,
			scalingFactors: []uint64{10, 5},
			expResult:      osmomath.NewBigDec(10000000000000 * 5),
			expPanic:       false,
		},
		"get exact supply of second asset, uneven two-asset pool with uneven scaling factors": {
			denom:          "bar",
			amount:         osmomath.NewBigDec(2000000000),
			poolAssets:     twoUnevenStablePoolAssets,
			scalingFactors: []uint64{10, 5},
			expResult:      osmomath.NewBigDec(2000000000 * 10),
			expPanic:       false,
		},
		"get less than supply of second asset, uneven two-asset pool with uneven scaling factors": {
			denom:          "bar",
			amount:         osmomath.NewBigDec(500000000),
			poolAssets:     twoUnevenStablePoolAssets,
			scalingFactors: []uint64{10, 5},
			expResult:      osmomath.NewBigDec(500000000 * 10),
			expPanic:       false,
		},
		"get more than supply of second asset, uneven two-asset pool with uneven scaling factors": {
			denom:          "bar",
			amount:         osmomath.NewBigDec(10000000000000),
			poolAssets:     twoUnevenStablePoolAssets,
			scalingFactors: []uint64{10, 5},
			expResult:      osmomath.NewBigDec(10000000000000 * 10),
			expPanic:       false,
		},

		// panic catching
		"scaled asset overflows": {
			denom:          "foo",
			amount:         overflowDec,
			poolAssets:     twoEvenStablePoolAssets,
			scalingFactors: []uint64{(1 << 62), (1 << 62)},
			expPanic:       true,
		},
		"descaled asset overflows": {
			denom: "foo",
			// 2^1000, should not overflow until descaled
			amount:         osmomath.NewDecFromBigInt(new(big.Int).Sub(new(big.Int).Exp(big.NewInt(2), big.NewInt(1000), nil), big.NewInt(1))),
			poolAssets:     twoEvenStablePoolAssets,
			scalingFactors: []uint64{(1 << 62), (1 << 62)},
			expPanic:       true,
		},
	}

	for name, tc := range tests {
		t.Run(name, func(t *testing.T) {
			// system under test
			sut := func() {
				// we create the pool directly to bypass checks in NewStableswapPool()
				p := Pool{
					Address:            types.NewPoolAddress(defaultPoolId).String(),
					Id:                 defaultPoolId,
					PoolParams:         defaultStableswapPoolParams,
					TotalShares:        sdk.NewCoin(types.GetPoolShareDenom(defaultPoolId), types.InitPoolSharesSupply),
					PoolLiquidity:      tc.poolAssets,
					ScalingFactor:      tc.scalingFactors,
					FuturePoolGovernor: defaultFutureGovernor,
				}

				result := p.getDescaledPoolAmt(tc.denom, tc.amount)
				require.Equal(t, tc.expResult, result)
			}

			osmoassert.ConditionalPanic(t, tc.expPanic, sut)
		})
	}
}

func TestScaledInput(t *testing.T) {
	tests := map[string]struct {
		input          sdk.Coin
		rounding       osmomath.RoundingDirection
		poolAssets     sdk.Coins
		scalingFactors []uint64
		expOutput      osmomath.BigDec
		expError       bool
	}{
		"even two-asset pool with default scaling factors": {
			input:          sdk.NewCoin("bar", sdk.NewInt(100)),
			rounding:       osmomath.RoundDown,
			poolAssets:     twoEvenStablePoolAssets,
			scalingFactors: defaultTwoAssetScalingFactors,
			expOutput:      osmomath.NewBigDec(100),
			expError:       false,
		},
		"uneven two-asset pool with default scaling factors": {
			input:          sdk.NewCoin("foo", sdk.NewInt(200)),
			rounding:       osmomath.RoundDown,
			poolAssets:     twoUnevenStablePoolAssets,
			scalingFactors: defaultTwoAssetScalingFactors,
			expOutput:      osmomath.NewBigDec(200),
			expError:       false,
		},
		"even two-asset pool with uneven scaling factors greater than 1": {
			input:          sdk.NewCoin("bar", sdk.NewInt(100)),
			rounding:       osmomath.RoundDown,
			poolAssets:     twoUnevenStablePoolAssets,
			scalingFactors: []uint64{10, 5},
			expOutput:      osmomath.NewBigDec(10),
			expError:       false,
		},
		"even two-asset pool with even, massive scaling factors greater than 1": {
			input:          sdk.NewCoin("foo", sdk.NewInt(100)),
			rounding:       osmomath.RoundDown,
			poolAssets:     twoEvenStablePoolAssets,
			scalingFactors: []uint64{10000000000, 10_000_000_000},
			expOutput:      osmomath.NewDecWithPrec(100, 10),
			expError:       false,
		},
		"five asset pool scaling factors = 1": {
			input:          sdk.NewCoin("asset/c", sdk.NewInt(100)),
			rounding:       osmomath.RoundDown,
			poolAssets:     fiveUnevenStablePoolAssets,
			scalingFactors: []uint64{1, 1, 1, 1, 1},
			expOutput:      osmomath.NewBigDec(100),
			expError:       false,
		},
		"five asset pool scaling factors = 1,2,3,4,5": {
			input:          sdk.NewCoin("asset/d", sdk.NewInt(100)),
			rounding:       osmomath.RoundDown,
			poolAssets:     fiveUnevenStablePoolAssets,
			scalingFactors: []uint64{1, 2, 3, 4, 5},
			expOutput:      osmomath.NewBigDec(25),
			expError:       false,
		},
		"max scaling factors on small token inputs": {
			input:          sdk.NewCoin("foo", sdk.NewInt(10)),
			rounding:       osmomath.RoundDown,
			poolAssets:     twoEvenStablePoolAssets,
			scalingFactors: []uint64{(1 << 62), (1 << 62)},
			expOutput:      osmomath.NewBigDec(10).QuoInt64(1 << 62),
			expError:       false,
		},
		"zero scaling factor": {
			input:          sdk.NewCoin("bar", sdk.NewInt(100)),
			rounding:       osmomath.RoundDown,
			poolAssets:     twoEvenStablePoolAssets,
			scalingFactors: []uint64{0, 1},
			expError:       true,
		},
	}

	for name, tc := range tests {
		t.Run(name, func(t *testing.T) {
			// we create the pool directly to bypass checks in NewStableswapPool()
			p := Pool{
				Address:            types.NewPoolAddress(defaultPoolId).String(),
				Id:                 defaultPoolId,
				PoolParams:         defaultStableswapPoolParams,
				TotalShares:        sdk.NewCoin(types.GetPoolShareDenom(defaultPoolId), types.InitPoolSharesSupply),
				PoolLiquidity:      tc.poolAssets,
				ScalingFactor:      tc.scalingFactors,
				FuturePoolGovernor: defaultFutureGovernor,
			}

			scaledInput, err := p.scaleInputAmount(tc.input, tc.rounding)

			if !tc.expError {
				require.NoError(t, err, "test: %s", name)
				require.Equal(t, tc.expOutput, scaledInput)
			}

			osmoassert.ConditionalError(t, tc.expError, err)
		})
	}
}<|MERGE_RESOLUTION|>--- conflicted
+++ resolved
@@ -185,42 +185,24 @@
 			poolAssets:     fiveUnevenStablePoolAssets,
 			scalingFactors: []uint64{1, 1, 1, 1, 1},
 			expReserves: []osmomath.BigDec{
-<<<<<<< HEAD
 				baseEvenAmt.MulInt64(3),
 				baseEvenAmt.MulInt64(4),
 				baseEvenAmt,
 				baseEvenAmt.MulInt64(2),
 				baseEvenAmt.MulInt64(5),
 			},
-=======
-				baseEvenAmt.MulInt64(3), // {"asset/c", baseEvenAmt.MulInt64(3)},
-				baseEvenAmt.MulInt64(4), // {"asset/d", baseEvenAmt.MulInt64(4)},
-				baseEvenAmt,             // {"asset/a", baseEvenAmt},
-				baseEvenAmt.MulInt64(2), // {"asset/b", baseEvenAmt.MulInt64(2)},
-				baseEvenAmt.MulInt64(5),
-			}, // {"asset/e", baseEvenAmt.MulInt64(5)}},
->>>>>>> b9773dca
 		},
 		"five asset pool, scaling factors = 1,2,3,4,5": {
 			denoms:         [2]string{"asset/a", "asset/e"},
 			poolAssets:     fiveUnevenStablePoolAssets,
 			scalingFactors: []uint64{1, 2, 3, 4, 5},
 			expReserves: []osmomath.BigDec{
-<<<<<<< HEAD
 				baseEvenAmt,
 				baseEvenAmt,
 				baseEvenAmt,
 				baseEvenAmt,
 				baseEvenAmt,
 			},
-=======
-				baseEvenAmt, // {"asset/a", baseEvenAmt},
-				baseEvenAmt, // {"asset/e", baseEvenAmt},
-				baseEvenAmt, // {"asset/b", baseEvenAmt},
-				baseEvenAmt, // {"asset/c", baseEvenAmt},
-				baseEvenAmt,
-			}, // {"asset/d", baseEvenAmt}},
->>>>>>> b9773dca
 		},
 		"max scaling factors": {
 			denoms:         [2]string{"foo", "bar"},
