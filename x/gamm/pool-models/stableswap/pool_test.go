<<<<<<< HEAD
// nolint: composites
=======
//nolint:composites
>>>>>>> 043137f4
package stableswap

import (
	"math/big"
	"testing"

	sdk "github.com/cosmos/cosmos-sdk/types"
	"github.com/stretchr/testify/require"

	"github.com/osmosis-labs/osmosis/v12/app/apptesting/osmoassert"
	"github.com/osmosis-labs/osmosis/v12/osmomath"
	"github.com/osmosis-labs/osmosis/v12/x/gamm/types"
)

var (
	defaultSwapFee              = sdk.MustNewDecFromStr("0.025")
	defaultExitFee              = sdk.ZeroDec()
	defaultPoolId               = uint64(1)
	defaultStableswapPoolParams = PoolParams{
		SwapFee: defaultSwapFee,
		ExitFee: defaultExitFee,
	}
	defaultTwoAssetScalingFactors = []uint64{1, 1}
	defaultFutureGovernor         = ""

	twoEvenStablePoolAssets = sdk.NewCoins(
		sdk.NewInt64Coin("foo", 1000000000),
		sdk.NewInt64Coin("bar", 1000000000),
	)
	twoUnevenStablePoolAssets = sdk.NewCoins(
		sdk.NewInt64Coin("foo", 2000000000),
		sdk.NewInt64Coin("bar", 1000000000),
	)
	fiveUnevenStablePoolAssets = sdk.NewCoins(
		sdk.NewInt64Coin("asset/a", 1000000000),
		sdk.NewInt64Coin("asset/b", 2000000000),
		sdk.NewInt64Coin("asset/c", 3000000000),
		sdk.NewInt64Coin("asset/d", 4000000000),
		sdk.NewInt64Coin("asset/e", 5000000000),
	)
)

func TestScaledSortedPoolReserves(t *testing.T) {
	baseEvenAmt := sdk.NewDec(1000000000)
	tests := map[string]struct {
		denoms         [2]string
		poolAssets     sdk.Coins
		scalingFactors []uint64
		expReserves    []sdk.DecCoin
		expPanic       bool
	}{
		// sanity checks, default scaling factors
		"even two-asset pool with default scaling factors": {
			denoms:         [2]string{"foo", "bar"},
			poolAssets:     twoEvenStablePoolAssets,
			scalingFactors: defaultTwoAssetScalingFactors,
			expReserves:    []sdk.DecCoin{{"foo", baseEvenAmt}, {"bar", sdk.NewDec(1000000000)}},
			expPanic:       false,
		},
		"uneven two-asset pool with default scaling factors": {
			denoms:         [2]string{"foo", "bar"},
			poolAssets:     twoUnevenStablePoolAssets,
			scalingFactors: defaultTwoAssetScalingFactors,
			expReserves:    []sdk.DecCoin{{"foo", sdk.NewDec(2000000000)}, {"bar", sdk.NewDec(1000000000)}},
			expPanic:       false,
		},
		"even two-asset pool with even scaling factors greater than 1": {
			denoms:         [2]string{"foo", "bar"},
			poolAssets:     twoEvenStablePoolAssets,
			scalingFactors: []uint64{10, 10},
			expReserves:    []sdk.DecCoin{{"foo", sdk.NewDec(100000000)}, {"bar", sdk.NewDec(100000000)}},
			expPanic:       false,
		},
		"even two-asset pool with uneven scaling factors greater than 1": {
			denoms:         [2]string{"foo", "bar"},
			poolAssets:     twoUnevenStablePoolAssets,
			scalingFactors: []uint64{10, 5},
			expReserves: []sdk.DecCoin{sdk.NewInt64DecCoin("foo", 2000000000/5),
				sdk.NewInt64DecCoin("bar", 1000000000/10)},
			expPanic: false,
		},
		"even two-asset pool with even, massive scaling factors greater than 1": {
			denoms:         [2]string{"foo", "bar"},
			poolAssets:     twoEvenStablePoolAssets,
			scalingFactors: []uint64{10000000000, 10000000000},
			expReserves:    []sdk.DecCoin{{"foo", sdk.NewDecWithPrec(1, 1)}, {"bar", sdk.NewDecWithPrec(1, 1)}},
			expPanic:       false,
		},
		"five asset pool, scaling factors = 1": {
			denoms:         [2]string{"asset/c", "asset/d"},
			poolAssets:     fiveUnevenStablePoolAssets,
			scalingFactors: []uint64{1, 1, 1, 1, 1},
			expReserves: []sdk.DecCoin{
				{"asset/c", baseEvenAmt.MulInt64(3)},
				{"asset/d", baseEvenAmt.MulInt64(4)},
				{"asset/a", baseEvenAmt},
				{"asset/b", baseEvenAmt.MulInt64(2)},
				{"asset/e", baseEvenAmt.MulInt64(5)}},
			expPanic: false,
		},
		"five asset pool, scaling factors = 1,2,3,4,5": {
			denoms:         [2]string{"asset/a", "asset/e"},
			poolAssets:     fiveUnevenStablePoolAssets,
			scalingFactors: []uint64{1, 2, 3, 4, 5},
			expReserves: []sdk.DecCoin{
				{"asset/a", baseEvenAmt},
				{"asset/e", baseEvenAmt},
				{"asset/b", baseEvenAmt},
				{"asset/c", baseEvenAmt},
				{"asset/d", baseEvenAmt}},
			expPanic: false,
		},
		"max scaling factors": {
			denoms:         [2]string{"foo", "bar"},
			poolAssets:     twoEvenStablePoolAssets,
			scalingFactors: []uint64{(1 << 62), (1 << 62)},
			expReserves: []sdk.DecCoin{
				{"foo", sdk.NewDec(1000000000).QuoInt64(int64(1 << 62))},
				{"bar", sdk.NewDec(1000000000).QuoInt64(int64(1 << 62))}},
			expPanic: false,
		},
		"zero scaling factor": {
			denoms:         [2]string{"foo", "bar"},
			poolAssets:     twoEvenStablePoolAssets,
			scalingFactors: []uint64{0, 1},
			expPanic:       true,
		},
	}
	// TODO: Add for loop for trying to re-order test cases

	for name, tc := range tests {
		t.Run(name, func(t *testing.T) {
			// system under test
			sut := func() {
				// we create the pool directly to bypass checks in NewStableswapPool()
				p := Pool{
					Address:            types.NewPoolAddress(defaultPoolId).String(),
					Id:                 defaultPoolId,
					PoolParams:         defaultStableswapPoolParams,
					TotalShares:        sdk.NewCoin(types.GetPoolShareDenom(defaultPoolId), types.InitPoolSharesSupply),
					PoolLiquidity:      tc.poolAssets,
					ScalingFactor:      tc.scalingFactors,
					FuturePoolGovernor: defaultFutureGovernor,
				}

				reserves, err := p.scaledSortedPoolReserves(tc.denoms[0], tc.denoms[1])

				require.NoError(t, err, "test: %s", name)
				require.Equal(t, tc.expReserves, reserves)
			}

			osmoassert.ConditionalPanic(t, tc.expPanic, sut)
		})
	}
}

func TestGetDescaledPoolAmts(t *testing.T) {
	tests := map[string]struct {
		denom          string
		amount         osmomath.BigDec
		poolAssets     sdk.Coins
		scalingFactors []uint64
		expResult      osmomath.BigDec
		expPanic       bool
	}{
		"pass in no denoms": {
			denom:          "",
			amount:         osmomath.ZeroDec(),
			poolAssets:     twoEvenStablePoolAssets,
			scalingFactors: defaultTwoAssetScalingFactors,
			expResult:      osmomath.ZeroDec(),
			expPanic:       false,
		},
		// sanity checks, default scaling factors
		"get exact supply of one asset, even two-asset pool with default scaling factors": {
			denom:          "foo",
			amount:         osmomath.NewBigDec(1000000000),
			poolAssets:     twoEvenStablePoolAssets,
			scalingFactors: defaultTwoAssetScalingFactors,
			expResult:      osmomath.NewBigDec(1000000000),
			expPanic:       false,
		},
		"get less than supply of one asset, even two-asset pool with default scaling factors": {
			denom:          "foo",
			amount:         osmomath.NewBigDec(500000000),
			poolAssets:     twoEvenStablePoolAssets,
			scalingFactors: defaultTwoAssetScalingFactors,
			expResult:      osmomath.NewBigDec(500000000),
			expPanic:       false,
		},
		"get more than supply of one asset, even two-asset pool with default scaling factors": {
			denom:          "foo",
			amount:         osmomath.NewBigDec(10000000000000),
			poolAssets:     twoEvenStablePoolAssets,
			scalingFactors: defaultTwoAssetScalingFactors,
			expResult:      osmomath.NewBigDec(10000000000000),
			expPanic:       false,
		},

		// uneven pools
		"get exact supply of first asset, uneven two-asset pool with default scaling factors": {
			denom:          "foo",
			amount:         osmomath.NewBigDec(2000000000),
			poolAssets:     twoUnevenStablePoolAssets,
			scalingFactors: defaultTwoAssetScalingFactors,
			expResult:      osmomath.NewBigDec(2000000000),
			expPanic:       false,
		},
		"get less than supply of first asset, uneven two-asset pool with default scaling factors": {
			denom:          "foo",
			amount:         osmomath.NewBigDec(500000000),
			poolAssets:     twoUnevenStablePoolAssets,
			scalingFactors: defaultTwoAssetScalingFactors,
			expResult:      osmomath.NewBigDec(500000000),
			expPanic:       false,
		},
		"get more than supply of first asset, uneven two-asset pool with default scaling factors": {
			denom:          "foo",
			amount:         osmomath.NewBigDec(10000000000000),
			poolAssets:     twoUnevenStablePoolAssets,
			scalingFactors: defaultTwoAssetScalingFactors,
			expResult:      osmomath.NewBigDec(10000000000000),
			expPanic:       false,
		},
		"get exact supply of second asset, uneven two-asset pool with default scaling factors": {
			denom:          "bar",
			amount:         osmomath.NewBigDec(1000000000),
			poolAssets:     twoUnevenStablePoolAssets,
			scalingFactors: defaultTwoAssetScalingFactors,
			expResult:      osmomath.NewBigDec(1000000000),
			expPanic:       false,
		},
		"get less than supply of second asset, uneven two-asset pool with default scaling factors": {
			denom:          "bar",
			amount:         osmomath.NewBigDec(500000000),
			poolAssets:     twoUnevenStablePoolAssets,
			scalingFactors: defaultTwoAssetScalingFactors,
			expResult:      osmomath.NewBigDec(500000000),
			expPanic:       false,
		},
		"get more than supply of second asset, uneven two-asset pool with default scaling factors": {
			denom:          "bar",
			amount:         osmomath.NewBigDec(10000000000000),
			poolAssets:     twoUnevenStablePoolAssets,
			scalingFactors: defaultTwoAssetScalingFactors,
			expResult:      osmomath.NewBigDec(10000000000000),
			expPanic:       false,
		},

		// uneven scaling factors (note: denoms are ordered lexicographically, not by pool asset input)
		"get exact supply of first asset, uneven two-asset pool with uneven scaling factors": {
			denom:          "foo",
			amount:         osmomath.NewBigDec(2000000000),
			poolAssets:     twoUnevenStablePoolAssets,
			scalingFactors: []uint64{10, 5},
			expResult:      osmomath.NewBigDec(2000000000 * 5),
			expPanic:       false,
		},
		"get less than supply of first asset, uneven two-asset pool with uneven scaling factors": {
			denom:          "foo",
			amount:         osmomath.NewBigDec(500000000),
			poolAssets:     twoUnevenStablePoolAssets,
			scalingFactors: []uint64{10, 5},
			expResult:      osmomath.NewBigDec(500000000 * 5),
			expPanic:       false,
		},
		"get more than supply of first asset, uneven two-asset pool with uneven scaling factors": {
			denom:          "foo",
			amount:         osmomath.NewBigDec(10000000000000),
			poolAssets:     twoUnevenStablePoolAssets,
			scalingFactors: []uint64{10, 5},
			expResult:      osmomath.NewBigDec(10000000000000 * 5),
			expPanic:       false,
		},
		"get exact supply of second asset, uneven two-asset pool with uneven scaling factors": {
			denom:          "bar",
			amount:         osmomath.NewBigDec(2000000000),
			poolAssets:     twoUnevenStablePoolAssets,
			scalingFactors: []uint64{10, 5},
			expResult:      osmomath.NewBigDec(2000000000 * 10),
			expPanic:       false,
		},
		"get less than supply of second asset, uneven two-asset pool with uneven scaling factors": {
			denom:          "bar",
			amount:         osmomath.NewBigDec(500000000),
			poolAssets:     twoUnevenStablePoolAssets,
			scalingFactors: []uint64{10, 5},
			expResult:      osmomath.NewBigDec(500000000 * 10),
			expPanic:       false,
		},
		"get more than supply of second asset, uneven two-asset pool with uneven scaling factors": {
			denom:          "bar",
			amount:         osmomath.NewBigDec(10000000000000),
			poolAssets:     twoUnevenStablePoolAssets,
			scalingFactors: []uint64{10, 5},
			expResult:      osmomath.NewBigDec(10000000000000 * 10),
			expPanic:       false,
		},

		// panic catching
		"scaled asset overflows": {
			denom:          "foo",
			amount:         overflowDec,
			poolAssets:     twoEvenStablePoolAssets,
			scalingFactors: []uint64{(1 << 62), (1 << 62)},
			expPanic:       true,
		},
		"descaled asset overflows": {
			denom: "foo",
			// 2^1000, should not overflow until descaled
			amount:         osmomath.NewDecFromBigInt(new(big.Int).Sub(new(big.Int).Exp(big.NewInt(2), big.NewInt(1000), nil), big.NewInt(1))),
			poolAssets:     twoEvenStablePoolAssets,
			scalingFactors: []uint64{(1 << 62), (1 << 62)},
			expPanic:       true,
		},
	}

	for name, tc := range tests {
		t.Run(name, func(t *testing.T) {
			// system under test
			sut := func() {
				// we create the pool directly to bypass checks in NewStableswapPool()
				p := Pool{
					Address:            types.NewPoolAddress(defaultPoolId).String(),
					Id:                 defaultPoolId,
					PoolParams:         defaultStableswapPoolParams,
					TotalShares:        sdk.NewCoin(types.GetPoolShareDenom(defaultPoolId), types.InitPoolSharesSupply),
					PoolLiquidity:      tc.poolAssets,
					ScalingFactor:      tc.scalingFactors,
					FuturePoolGovernor: defaultFutureGovernor,
				}

				result := p.getDescaledPoolAmt(tc.denom, tc.amount)
				require.Equal(t, tc.expResult, result)
			}

			osmoassert.ConditionalPanic(t, tc.expPanic, sut)
		})
	}
}

func TestScaledInput(t *testing.T) {
	tests := map[string]struct {
		input          sdk.Coins
		poolAssets     sdk.Coins
		scalingFactors []uint64
		expOutput      []sdk.DecCoin
		expPanic       bool
	}{
		"even two-asset pool with default scaling factors": {
			input: sdk.NewCoins(
				sdk.NewCoin("foo", sdk.NewInt(100)),
				sdk.NewCoin("bar", sdk.NewInt(100)),
			),
			poolAssets:     twoEvenStablePoolAssets,
			scalingFactors: defaultTwoAssetScalingFactors,
			expOutput:      []sdk.DecCoin{{"bar", sdk.NewDec(100)}, {"foo", sdk.NewDec(100)}},
			expPanic:       false,
		},
		"uneven two-asset pool with default scaling factors": {
			input: sdk.NewCoins(
				sdk.NewCoin("foo", sdk.NewInt(200)),
				sdk.NewCoin("bar", sdk.NewInt(100)),
			),
			poolAssets:     twoUnevenStablePoolAssets,
			scalingFactors: defaultTwoAssetScalingFactors,
			expOutput:      []sdk.DecCoin{{"bar", sdk.NewDec(100)}, {"foo", sdk.NewDec(200)}},
			expPanic:       false,
		},
		"even two-asset pool with even scaling factors greater than 1": {
			input: sdk.NewCoins(
				sdk.NewCoin("foo", sdk.NewInt(100)),
				sdk.NewCoin("bar", sdk.NewInt(100)),
			),
			poolAssets:     twoEvenStablePoolAssets,
			scalingFactors: []uint64{10, 10},
			expOutput:      []sdk.DecCoin{{"bar", sdk.NewDec(10)}, {"foo", sdk.NewDec(10)}},
			expPanic:       false,
		},
		"even two-asset pool with uneven scaling factors greater than 1": {
			input: sdk.NewCoins(
				sdk.NewCoin("bar", sdk.NewInt(100)),
				sdk.NewCoin("foo", sdk.NewInt(100)),
			),
			poolAssets:     twoUnevenStablePoolAssets,
			scalingFactors: []uint64{10, 5},
			expOutput:      []sdk.DecCoin{{"bar", sdk.NewDec(10)}, {"foo", sdk.NewDec(20)}},
			expPanic:       false,
		},
		"even two-asset pool with even, massive scaling factors greater than 1": {
			input: sdk.NewCoins(
				sdk.NewCoin("foo", sdk.NewInt(100)),
				sdk.NewCoin("bar", sdk.NewInt(100)),
			),
			poolAssets:     twoEvenStablePoolAssets,
			scalingFactors: []uint64{10000000000, 10000000000},
			expOutput:      []sdk.DecCoin{{"bar", sdk.NewDec(100).Quo(sdk.NewDec(10000000000))}, {"foo", sdk.NewDec(100).Quo(sdk.NewDec(10000000000))}},
			expPanic:       false,
		},
		"five asset pool, scaling factors = 1, single-asset input": {
			input:          sdk.NewCoins(sdk.NewCoin("asset/c", sdk.NewInt(100))),
			poolAssets:     fiveUnevenStablePoolAssets,
			scalingFactors: []uint64{1, 1, 1, 1, 1},
			expOutput:      []sdk.DecCoin{{"asset/c", sdk.NewDec(100)}},
			expPanic:       false,
		},
		"five asset pool, scaling factors = 1, all-asset input": {
			input: sdk.NewCoins(
				sdk.NewCoin("asset/a", sdk.NewInt(100)),
				sdk.NewCoin("asset/b", sdk.NewInt(100)),
				sdk.NewCoin("asset/c", sdk.NewInt(100)),
				sdk.NewCoin("asset/d", sdk.NewInt(100)),
				sdk.NewCoin("asset/e", sdk.NewInt(100)),
			),
			poolAssets:     fiveUnevenStablePoolAssets,
			scalingFactors: []uint64{1, 1, 1, 1, 1},
			expOutput: []sdk.DecCoin{
				{"asset/a", sdk.NewDec(100)},
				{"asset/b", sdk.NewDec(100)},
				{"asset/c", sdk.NewDec(100)},
				{"asset/d", sdk.NewDec(100)},
				{"asset/e", sdk.NewDec(100)},
			},
			expPanic: false,
		},
		"five asset pool, scaling factors = 1,2,3,4,5, single-asset in": {
			input:          sdk.NewCoins(sdk.NewCoin("asset/d", sdk.NewInt(100))),
			poolAssets:     fiveUnevenStablePoolAssets,
			scalingFactors: []uint64{1, 2, 3, 4, 5},
			expOutput:      []sdk.DecCoin{{"asset/d", sdk.NewDec(100).Quo(sdk.NewDec(4))}},
			expPanic:       false,
		},
		"five asset pool, scaling factors = 1,2,3,4,5, all-asset in": {
			input: sdk.NewCoins(
				sdk.NewCoin("asset/a", sdk.NewInt(100)),
				sdk.NewCoin("asset/b", sdk.NewInt(100)),
				sdk.NewCoin("asset/c", sdk.NewInt(100)),
				sdk.NewCoin("asset/d", sdk.NewInt(100)),
				sdk.NewCoin("asset/e", sdk.NewInt(100)),
			),
			poolAssets:     fiveUnevenStablePoolAssets,
			scalingFactors: []uint64{1, 2, 3, 4, 5},
			expOutput: []sdk.DecCoin{
				{"asset/a", sdk.NewDec(100)},
				{"asset/b", sdk.NewDec(100).Quo(sdk.NewDec(2))},
				{"asset/c", sdk.NewDec(100).Quo(sdk.NewDec(3))},
				{"asset/d", sdk.NewDec(100).Quo(sdk.NewDec(4))},
				{"asset/e", sdk.NewDec(100).Quo(sdk.NewDec(5))},
			},
			expPanic: false,
		},
		"max scaling factors on min token inputs": {
			input: sdk.NewCoins(
				sdk.NewCoin("foo", sdk.NewInt(1)),
				sdk.NewCoin("bar", sdk.NewInt(1)),
			),
			poolAssets:     twoEvenStablePoolAssets,
			scalingFactors: []uint64{(1 << 62), (1 << 62)},
			expOutput: []sdk.DecCoin{
				{"bar", sdk.NewDec(1).QuoInt64(int64(1 << 62))},
				{"foo", sdk.NewDec(1).QuoInt64(int64(1 << 62))},
			},
			expPanic: false,
		},
		"zero scaling factor": {
			input: sdk.NewCoins(
				sdk.NewCoin("foo", sdk.NewInt(100)),
				sdk.NewCoin("bar", sdk.NewInt(100)),
			),
			poolAssets:     twoEvenStablePoolAssets,
			scalingFactors: []uint64{0, 1},
			expPanic:       true,
		},
	}

	for name, tc := range tests {
		t.Run(name, func(t *testing.T) {
			// system under test
			sut := func() {
				// we create the pool directly to bypass checks in NewStableswapPool()
				p := Pool{
					Address:            types.NewPoolAddress(defaultPoolId).String(),
					Id:                 defaultPoolId,
					PoolParams:         defaultStableswapPoolParams,
					TotalShares:        sdk.NewCoin(types.GetPoolShareDenom(defaultPoolId), types.InitPoolSharesSupply),
					PoolLiquidity:      tc.poolAssets,
					ScalingFactor:      tc.scalingFactors,
					FuturePoolGovernor: defaultFutureGovernor,
				}

				reserves, err := p.scaledInput(tc.input)

				require.NoError(t, err, "test: %s", name)
				require.Equal(t, tc.expOutput, reserves)
			}

			osmoassert.ConditionalPanic(t, tc.expPanic, sut)
		})
	}
}<|MERGE_RESOLUTION|>--- conflicted
+++ resolved
@@ -1,8 +1,4 @@
-<<<<<<< HEAD
-// nolint: composites
-=======
 //nolint:composites
->>>>>>> 043137f4
 package stableswap
 
 import (
