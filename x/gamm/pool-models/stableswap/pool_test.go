//nolint:composites
package stableswap

import (
	"testing"

	sdk "github.com/cosmos/cosmos-sdk/types"
	"github.com/stretchr/testify/require"

	"github.com/osmosis-labs/osmosis/v12/app/apptesting/osmoassert"
	"github.com/osmosis-labs/osmosis/v12/osmomath"
	"github.com/osmosis-labs/osmosis/v12/x/gamm/pool-models/internal/cfmm_common"
	"github.com/osmosis-labs/osmosis/v12/x/gamm/types"
)

var (
	defaultSwapFee              = sdk.MustNewDecFromStr("0.025")
	defaultExitFee              = sdk.ZeroDec()
	defaultPoolId               = uint64(1)
	defaultStableswapPoolParams = PoolParams{
		SwapFee: defaultSwapFee,
		ExitFee: defaultExitFee,
	}
	defaultTwoAssetScalingFactors   = []uint64{1, 1}
	defaultThreeAssetScalingFactors = []uint64{1, 1, 1}
	defaultFiveAssetScalingFactors  = []uint64{1, 1, 1, 1, 1}
	defaultFutureGovernor           = ""

	twoEvenStablePoolAssets = sdk.NewCoins(
		sdk.NewInt64Coin("bar", 1000000000),
		sdk.NewInt64Coin("foo", 1000000000),
	)
	twoUnevenStablePoolAssets = sdk.NewCoins(
		sdk.NewInt64Coin("bar", 1000000000),
		sdk.NewInt64Coin("foo", 2000000000),
	)
	threeEvenStablePoolAssets = sdk.NewCoins(
		sdk.NewInt64Coin("asset/a", 1000000),
		sdk.NewInt64Coin("asset/b", 1000000),
		sdk.NewInt64Coin("asset/c", 1000000),
	)
	threeUnevenStablePoolAssets = sdk.NewCoins(
		sdk.NewInt64Coin("asset/a", 1000000),
		sdk.NewInt64Coin("asset/b", 2000000),
		sdk.NewInt64Coin("asset/c", 3000000),
	)
	fiveEvenStablePoolAssets = sdk.NewCoins(
		sdk.NewInt64Coin("asset/a", 1000000000),
		sdk.NewInt64Coin("asset/b", 1000000000),
		sdk.NewInt64Coin("asset/c", 1000000000),
		sdk.NewInt64Coin("asset/d", 1000000000),
		sdk.NewInt64Coin("asset/e", 1000000000),
	)
	fiveUnevenStablePoolAssets = sdk.NewCoins(
		sdk.NewInt64Coin("asset/a", 1000000000),
		sdk.NewInt64Coin("asset/b", 2000000000),
		sdk.NewInt64Coin("asset/c", 3000000000),
		sdk.NewInt64Coin("asset/d", 4000000000),
		sdk.NewInt64Coin("asset/e", 5000000000),
	)
)

// we create a pool struct directly to bypass checks in NewStableswapPool()
func poolStructFromAssets(assets sdk.Coins, scalingFactors []uint64) Pool {
	p := Pool{
		Address:            types.NewPoolAddress(defaultPoolId).String(),
		Id:                 defaultPoolId,
		PoolParams:         defaultStableswapPoolParams,
		TotalShares:        sdk.NewCoin(types.GetPoolShareDenom(defaultPoolId), types.InitPoolSharesSupply),
		PoolLiquidity:      assets,
		ScalingFactors:     applyScalingFactorMultiplier(scalingFactors),
		FuturePoolGovernor: defaultFutureGovernor,
	}
	return p
}

func TestReorderReservesAndScalingFactors(t *testing.T) {
	tests := map[string]struct {
		denoms                [2]string
		poolAssets            sdk.Coins
		scalingFactors        []uint64
		reordedReserves       []sdk.Coin
		reordedScalingFactors []uint64
		expError              bool
	}{
		"two of 5 assets in pool": {
			denoms:         [2]string{"asset/c", "asset/b"},
			poolAssets:     fiveUnevenStablePoolAssets,
			scalingFactors: []uint64{1, 2, 3, 4, 5},
			reordedReserves: []sdk.Coin{
				sdk.NewInt64Coin("asset/c", 3000000000),
				sdk.NewInt64Coin("asset/b", 2000000000),
				sdk.NewInt64Coin("asset/a", 1000000000),
				sdk.NewInt64Coin("asset/d", 4000000000),
				sdk.NewInt64Coin("asset/e", 5000000000),
			},
			reordedScalingFactors: []uint64{3 * types.ScalingFactorMultiplier, 2 * types.ScalingFactorMultiplier, 1 * types.ScalingFactorMultiplier, 4 * types.ScalingFactorMultiplier, 5 * types.ScalingFactorMultiplier},
		},
		"two of 5 assets in pool v2": {
			denoms:         [2]string{"asset/e", "asset/b"},
			poolAssets:     fiveUnevenStablePoolAssets,
			scalingFactors: []uint64{1, 2, 3, 4, 5},
			reordedReserves: []sdk.Coin{
				sdk.NewInt64Coin("asset/e", 5000000000),
				sdk.NewInt64Coin("asset/b", 2000000000),
				sdk.NewInt64Coin("asset/a", 1000000000),
				sdk.NewInt64Coin("asset/c", 3000000000),
				sdk.NewInt64Coin("asset/d", 4000000000),
			},
			reordedScalingFactors: []uint64{5 * types.ScalingFactorMultiplier, 2 * types.ScalingFactorMultiplier, 1 * types.ScalingFactorMultiplier, 3 * types.ScalingFactorMultiplier, 4 * types.ScalingFactorMultiplier},
		},
		"asset 1 doesn't exist": {
			denoms:         [2]string{"foo", "asset/b"},
			poolAssets:     fiveUnevenStablePoolAssets,
			scalingFactors: []uint64{1, 2, 3, 4, 5},
			expError:       true,
		},
		"asset 2 doesn't exist": {
			denoms:         [2]string{"asset/a", "foo"},
			poolAssets:     fiveUnevenStablePoolAssets,
			scalingFactors: []uint64{1, 2, 3, 4, 5},
			expError:       true,
		},
	}

	for name, tc := range tests {
		t.Run(name, func(t *testing.T) {
			p := poolStructFromAssets(tc.poolAssets, tc.scalingFactors)

			reserves, factors, err := p.reorderReservesAndScalingFactors(tc.denoms[0], tc.denoms[1])
			if !tc.expError {
				require.Equal(t, tc.reordedReserves, reserves)
				require.Equal(t, tc.reordedScalingFactors, factors)
			}
			osmoassert.ConditionalError(t, tc.expError, err)
		})
	}
}

func TestScaledSortedPoolReserves(t *testing.T) {
	baseEvenAmt := osmomath.NewBigDec(1000000000)
	bigDecScalingMultiplier := osmomath.NewBigDec(types.ScalingFactorMultiplier)
	tests := map[string]struct {
		denoms         [2]string
		roundMode      osmomath.RoundingDirection
		poolAssets     sdk.Coins
		scalingFactors []uint64
		expReserves    []osmomath.BigDec
		expError       bool
	}{
		// sanity checks, default scaling factors
		"even two-asset pool with default scaling factors": {
			denoms:         [2]string{"foo", "bar"},
			poolAssets:     twoEvenStablePoolAssets,
			scalingFactors: defaultTwoAssetScalingFactors,
			expReserves:    []osmomath.BigDec{baseEvenAmt.Quo(bigDecScalingMultiplier), baseEvenAmt.Quo(bigDecScalingMultiplier)},
		},
		"uneven two-asset pool with default scaling factors": {
			denoms:         [2]string{"foo", "bar"},
			poolAssets:     twoUnevenStablePoolAssets,
			scalingFactors: defaultTwoAssetScalingFactors,
			expReserves:    []osmomath.BigDec{baseEvenAmt.MulInt64(2).Quo(bigDecScalingMultiplier), baseEvenAmt.Quo(bigDecScalingMultiplier)},
		},
		"even two-asset pool with even scaling factors greater than 1": {
			denoms:         [2]string{"foo", "bar"},
			poolAssets:     twoEvenStablePoolAssets,
			scalingFactors: []uint64{10, 10},
			expReserves:    []osmomath.BigDec{(baseEvenAmt.Quo(bigDecScalingMultiplier)).QuoInt64(10), (baseEvenAmt.Quo(bigDecScalingMultiplier)).QuoInt64(10)},
		},
		"even two-asset pool with uneven scaling factors greater than 1": {
			denoms:         [2]string{"foo", "bar"},
			poolAssets:     twoUnevenStablePoolAssets,
			scalingFactors: []uint64{10, 5},
			expReserves: []osmomath.BigDec{
				osmomath.NewBigDec(2000000000 / 5).Quo(bigDecScalingMultiplier), osmomath.NewBigDec(1000000000 / 10).Quo(bigDecScalingMultiplier),
			},
		},
		"even two-asset pool with even, massive scaling factors greater than 1": {
			denoms:         [2]string{"foo", "bar"},
			poolAssets:     twoEvenStablePoolAssets,
			scalingFactors: []uint64{10000000000, 10000000000},
			expReserves:    []osmomath.BigDec{osmomath.NewDecWithPrec(1, 1).Quo(bigDecScalingMultiplier), osmomath.NewDecWithPrec(1, 1).Quo(bigDecScalingMultiplier)},
		},
		"five asset pool, scaling factors = 1": {
			denoms:         [2]string{"asset/c", "asset/d"},
			poolAssets:     fiveUnevenStablePoolAssets,
			scalingFactors: []uint64{1, 1, 1, 1, 1},
			expReserves: []osmomath.BigDec{
				baseEvenAmt.MulInt64(3).Quo(bigDecScalingMultiplier),
				baseEvenAmt.MulInt64(4).Quo(bigDecScalingMultiplier),
				baseEvenAmt.Quo(bigDecScalingMultiplier),
				baseEvenAmt.MulInt64(2).Quo(bigDecScalingMultiplier),
				baseEvenAmt.MulInt64(5).Quo(bigDecScalingMultiplier),
			},
		},
		"five asset pool, scaling factors = 1,2,3,4,5": {
			denoms:         [2]string{"asset/a", "asset/e"},
			poolAssets:     fiveUnevenStablePoolAssets,
			scalingFactors: []uint64{1, 2, 3, 4, 5},
			expReserves: []osmomath.BigDec{
				baseEvenAmt.Quo(bigDecScalingMultiplier),
				baseEvenAmt.Quo(bigDecScalingMultiplier),
				baseEvenAmt.Quo(bigDecScalingMultiplier),
				baseEvenAmt.Quo(bigDecScalingMultiplier),
				baseEvenAmt.Quo(bigDecScalingMultiplier),
			},
		},
		"max scaling factors": {
			denoms:         [2]string{"foo", "bar"},
			poolAssets:     twoEvenStablePoolAssets,
			scalingFactors: []uint64{(1 << 62) / types.ScalingFactorMultiplier, (1 << 62) / types.ScalingFactorMultiplier},
			expReserves: []osmomath.BigDec{
				(osmomath.NewBigDec(1000000000).Quo(osmomath.NewBigDec(types.ScalingFactorMultiplier))).Quo(osmomath.NewBigDec(int64(1<<62) / types.ScalingFactorMultiplier)),
				(osmomath.NewBigDec(1000000000).Quo(osmomath.NewBigDec(types.ScalingFactorMultiplier))).Quo(osmomath.NewBigDec(int64(1<<62) / types.ScalingFactorMultiplier)),
			},
		},
		"zero scaling factor": {
			denoms:         [2]string{"foo", "bar"},
			poolAssets:     twoEvenStablePoolAssets,
			scalingFactors: []uint64{0, 1},
			expError:       true,
		},
	}
	// TODO: Add for loop for trying to re-order test cases

	for name, tc := range tests {
		t.Run(name, func(t *testing.T) {
			if tc.roundMode == 0 {
				tc.roundMode = osmomath.RoundBankers
			}
			p := poolStructFromAssets(tc.poolAssets, tc.scalingFactors)

			reserves, err := p.scaledSortedPoolReserves(tc.denoms[0], tc.denoms[1], tc.roundMode)
			if !tc.expError {
				require.Equal(t, tc.expReserves, reserves)
			}
			osmoassert.ConditionalError(t, tc.expError, err)
		})
	}
}

func TestGetDescaledPoolAmts(t *testing.T) {
	tests := map[string]struct {
		denom          string
		amount         osmomath.BigDec
		poolAssets     sdk.Coins
		scalingFactors []uint64
		expResult      sdk.Dec
		expPanic       bool
	}{
		"pass in no denoms": {
			denom:          "",
			amount:         osmomath.ZeroDec(),
			poolAssets:     twoEvenStablePoolAssets,
			scalingFactors: defaultTwoAssetScalingFactors,
			expResult:      sdk.ZeroDec(),
		},
		// sanity checks, default scaling factors
		"get exact supply of one asset, even two-asset pool with default scaling factors": {
			denom:          "foo",
			amount:         osmomath.NewBigDec(100000000),
			poolAssets:     twoEvenStablePoolAssets,
			scalingFactors: defaultTwoAssetScalingFactors,
			expResult:      sdk.NewDec(100000000 * types.ScalingFactorMultiplier),
		},
		"get less than supply of one asset, even two-asset pool with default scaling factors": {
			denom:          "foo",
			amount:         osmomath.NewBigDec(500000000),
			poolAssets:     twoEvenStablePoolAssets,
			scalingFactors: defaultTwoAssetScalingFactors,
			expResult:      sdk.NewDec(500000000 * types.ScalingFactorMultiplier),
		},
		"get more than supply of one asset, even two-asset pool with default scaling factors": {
			denom:          "foo",
			amount:         osmomath.NewBigDec(100000000),
			poolAssets:     twoEvenStablePoolAssets,
			scalingFactors: defaultTwoAssetScalingFactors,
			expResult:      sdk.NewDec(100000000 * types.ScalingFactorMultiplier),
		},

		// uneven pools
		"get exact supply of first asset, uneven two-asset pool with default scaling factors": {
			denom:          "foo",
			amount:         osmomath.NewBigDec(200000000),
			poolAssets:     twoUnevenStablePoolAssets,
			scalingFactors: defaultTwoAssetScalingFactors,
			expResult:      sdk.NewDec(200000000 * types.ScalingFactorMultiplier),
		},
		"get less than supply of first asset, uneven two-asset pool with default scaling factors": {
			denom:          "foo",
			amount:         osmomath.NewBigDec(500000000),
			poolAssets:     twoUnevenStablePoolAssets,
			scalingFactors: defaultTwoAssetScalingFactors,
			expResult:      sdk.NewDec(500000000 * types.ScalingFactorMultiplier),
		},
		"get more than supply of first asset, uneven two-asset pool with default scaling factors": {
			denom:          "foo",
			amount:         osmomath.NewBigDec(100000000),
			poolAssets:     twoUnevenStablePoolAssets,
			scalingFactors: defaultTwoAssetScalingFactors,
			expResult:      sdk.NewDec(100000000 * types.ScalingFactorMultiplier),
		},
		"get exact supply of second asset, uneven two-asset pool with default scaling factors": {
			denom:          "bar",
			amount:         osmomath.NewBigDec(100000000),
			poolAssets:     twoUnevenStablePoolAssets,
			scalingFactors: defaultTwoAssetScalingFactors,
			expResult:      sdk.NewDec(100000000 * types.ScalingFactorMultiplier),
		},
		"get less than supply of second asset, uneven two-asset pool with default scaling factors": {
			denom:          "bar",
			amount:         osmomath.NewBigDec(500000000),
			poolAssets:     twoUnevenStablePoolAssets,
			scalingFactors: defaultTwoAssetScalingFactors,
			expResult:      sdk.NewDec(500000000 * types.ScalingFactorMultiplier),
		},
		"get more than supply of second asset, uneven two-asset pool with default scaling factors": {
			denom:          "bar",
			amount:         osmomath.NewBigDec(100000000),
			poolAssets:     twoUnevenStablePoolAssets,
			scalingFactors: defaultTwoAssetScalingFactors,
			expResult:      sdk.NewDec(100000000 * types.ScalingFactorMultiplier),
		},

		// uneven scaling factors (note: denoms are ordered lexicographically, not by pool asset input)
		"get exact supply of first asset, uneven two-asset pool with uneven scaling factors": {
			denom:          "foo",
			amount:         osmomath.NewBigDec(20000000),
			poolAssets:     twoUnevenStablePoolAssets,
			scalingFactors: []uint64{10, 5},
			expResult:      sdk.NewDec(20000000 * 5 * types.ScalingFactorMultiplier),
		},
		"get less than supply of first asset, uneven two-asset pool with uneven scaling factors": {
			denom:          "foo",
			amount:         osmomath.NewBigDec(50000000),
			poolAssets:     twoUnevenStablePoolAssets,
			scalingFactors: []uint64{10, 5},
			expResult:      sdk.NewDec(50000000 * 5 * types.ScalingFactorMultiplier),
		},
		"get more than supply of first asset, uneven two-asset pool with uneven scaling factors": {
			denom:          "foo",
			amount:         osmomath.NewBigDec(100000000),
			poolAssets:     twoUnevenStablePoolAssets,
			scalingFactors: []uint64{10, 5},
			expResult:      sdk.NewDec(100000000 * 5 * types.ScalingFactorMultiplier),
		},
		"get exact supply of second asset, uneven two-asset pool with uneven scaling factors": {
			denom:          "bar",
			amount:         osmomath.NewBigDec(20000000),
			poolAssets:     twoUnevenStablePoolAssets,
			scalingFactors: []uint64{10, 5},
			expResult:      sdk.NewDec(20000000 * 10 * types.ScalingFactorMultiplier),
		},
		"get less than supply of second asset, uneven two-asset pool with uneven scaling factors": {
			denom:          "bar",
			amount:         osmomath.NewBigDec(50000000),
			poolAssets:     twoUnevenStablePoolAssets,
			scalingFactors: []uint64{10, 5},
			expResult:      sdk.NewDec(50000000 * 10 * types.ScalingFactorMultiplier),
		},
		"get more than supply of second asset, uneven two-asset pool with uneven scaling factors": {
			denom:          "bar",
			amount:         osmomath.NewBigDec(10000000),
			poolAssets:     twoUnevenStablePoolAssets,
			scalingFactors: []uint64{10, 5},
			expResult:      sdk.NewDec(10000000 * 10 * types.ScalingFactorMultiplier),
		},
	}

	for name, tc := range tests {
		t.Run(name, func(t *testing.T) {
			// system under test
			sut := func() {
				p := poolStructFromAssets(tc.poolAssets, tc.scalingFactors)

				result := p.getDescaledPoolAmt(tc.denom, tc.amount)
				require.Equal(t, tc.expResult, result)
			}

			osmoassert.ConditionalPanic(t, tc.expPanic, sut)
		})
	}
}

func TestScaleCoin(t *testing.T) {
	tests := map[string]struct {
		input          sdk.Coin
		rounding       osmomath.RoundingDirection
		poolAssets     sdk.Coins
		scalingFactors []uint64
		expOutput      osmomath.BigDec
		expError       bool
	}{
		"even two-asset pool with default scaling factors": {
			input:          sdk.NewCoin("bar", sdk.NewInt(100)),
			rounding:       osmomath.RoundDown,
			poolAssets:     twoEvenStablePoolAssets,
			scalingFactors: defaultTwoAssetScalingFactors,
			expOutput:      osmomath.NewBigDec(100).Quo(osmomath.NewBigDec(types.ScalingFactorMultiplier)),
			expError:       false,
		},
		"uneven two-asset pool with default scaling factors": {
			input:          sdk.NewCoin("foo", sdk.NewInt(200)),
			rounding:       osmomath.RoundDown,
			poolAssets:     twoUnevenStablePoolAssets,
			scalingFactors: defaultTwoAssetScalingFactors,
			expOutput:      osmomath.NewBigDec(200).Quo(osmomath.NewBigDec(types.ScalingFactorMultiplier)),
			expError:       false,
		},
		"even two-asset pool with uneven scaling factors greater than 1": {
			input:          sdk.NewCoin("bar", sdk.NewInt(100)),
			rounding:       osmomath.RoundDown,
			poolAssets:     twoUnevenStablePoolAssets,
			scalingFactors: []uint64{10, 5},
			expOutput:      osmomath.NewBigDec(10).Quo(osmomath.NewBigDec(types.ScalingFactorMultiplier)),
			expError:       false,
		},
		"even two-asset pool with even, massive scaling factors greater than 1": {
			input:          sdk.NewCoin("foo", sdk.NewInt(100)),
			rounding:       osmomath.RoundDown,
			poolAssets:     twoEvenStablePoolAssets,
			scalingFactors: []uint64{10000000000, 10_000_000_000},
			expOutput:      osmomath.NewDecWithPrec(100, 10).Quo(osmomath.NewBigDec(types.ScalingFactorMultiplier)),
			expError:       false,
		},
		"five asset pool scaling factors = 1": {
			input:          sdk.NewCoin("asset/c", sdk.NewInt(100)),
			rounding:       osmomath.RoundDown,
			poolAssets:     fiveUnevenStablePoolAssets,
			scalingFactors: []uint64{1, 1, 1, 1, 1},
			expOutput:      osmomath.NewBigDec(100).Quo(osmomath.NewBigDec(types.ScalingFactorMultiplier)),
			expError:       false,
		},
		"five asset pool scaling factors = 1,2,3,4,5": {
			input:          sdk.NewCoin("asset/d", sdk.NewInt(100)),
			rounding:       osmomath.RoundDown,
			poolAssets:     fiveUnevenStablePoolAssets,
			scalingFactors: []uint64{1, 2, 3, 4, 5},
			expOutput:      osmomath.NewBigDec(25).Quo(osmomath.NewBigDec(types.ScalingFactorMultiplier)),
			expError:       false,
		},
		"max scaling factors on small token inputs": {
			input:          sdk.NewCoin("foo", sdk.NewInt(10)),
			rounding:       osmomath.RoundDown,
			poolAssets:     twoEvenStablePoolAssets,
			scalingFactors: []uint64{(1 << 62) / types.ScalingFactorMultiplier, (1 << 62) / types.ScalingFactorMultiplier},
			expOutput:      (osmomath.NewBigDec(10).Quo(osmomath.NewBigDec(types.ScalingFactorMultiplier))).Quo(osmomath.NewBigDec((1 << 62) / types.ScalingFactorMultiplier)),
			expError:       false,
		},
		"zero scaling factor": {
			input:          sdk.NewCoin("bar", sdk.NewInt(100)),
			rounding:       osmomath.RoundDown,
			poolAssets:     twoEvenStablePoolAssets,
			scalingFactors: []uint64{0, 1},
			expError:       true,
		},
	}

	for name, tc := range tests {
		t.Run(name, func(t *testing.T) {
			p := poolStructFromAssets(tc.poolAssets, tc.scalingFactors)

			scaledInput, err := p.scaleCoin(tc.input, tc.rounding)

			if !tc.expError {
				require.NoError(t, err, "test: %s", name)
				require.Equal(t, tc.expOutput, scaledInput)
			}

			osmoassert.ConditionalError(t, tc.expError, err)
		})
	}
}

func TestCalcJoinPoolNoSwapShares(t *testing.T) {
	tenPercentOfTwoPool := int64(1000000000 / 10)
	tenPercentOfThreePool := int64(1000000 / 10)
	tests := map[string]struct {
		tokensIn        sdk.Coins
		poolAssets      sdk.Coins
		scalingFactors  []uint64
		expNumShare     sdk.Int
		expTokensJoined sdk.Coins
		expPoolAssets   sdk.Coins
		expectPass      bool
	}{
		"even two asset pool, same tokenIn ratio": {
			tokensIn:        sdk.NewCoins(sdk.NewCoin("foo", sdk.NewInt(tenPercentOfTwoPool)), sdk.NewCoin("bar", sdk.NewInt(tenPercentOfTwoPool))),
			poolAssets:      twoEvenStablePoolAssets,
			scalingFactors:  defaultTwoAssetScalingFactors,
			expNumShare:     sdk.NewIntFromUint64(10000000000000000000),
			expTokensJoined: sdk.NewCoins(sdk.NewCoin("foo", sdk.NewInt(tenPercentOfTwoPool)), sdk.NewCoin("bar", sdk.NewInt(tenPercentOfTwoPool))),
			expPoolAssets:   twoEvenStablePoolAssets,
			expectPass:      true,
		},
		"even two asset pool, different tokenIn ratio with pool": {
			tokensIn:        sdk.NewCoins(sdk.NewCoin("foo", sdk.NewInt(tenPercentOfTwoPool)), sdk.NewCoin("bar", sdk.NewInt(tenPercentOfTwoPool+1))),
			poolAssets:      twoEvenStablePoolAssets,
			scalingFactors:  defaultTwoAssetScalingFactors,
			expNumShare:     sdk.NewIntFromUint64(10000000000000000000),
			expTokensJoined: sdk.NewCoins(sdk.NewCoin("foo", sdk.NewInt(tenPercentOfTwoPool)), sdk.NewCoin("bar", sdk.NewInt(tenPercentOfTwoPool))),
			expPoolAssets:   twoEvenStablePoolAssets,
			expectPass:      true,
		},
		"uneven two asset pool, same tokenIn ratio": {
			tokensIn:        sdk.NewCoins(sdk.NewCoin("foo", sdk.NewInt(2*tenPercentOfTwoPool)), sdk.NewCoin("bar", sdk.NewInt(tenPercentOfTwoPool))),
			poolAssets:      twoUnevenStablePoolAssets,
			scalingFactors:  defaultTwoAssetScalingFactors,
			expNumShare:     sdk.NewIntFromUint64(10000000000000000000),
			expTokensJoined: sdk.NewCoins(sdk.NewCoin("foo", sdk.NewInt(2*tenPercentOfTwoPool)), sdk.NewCoin("bar", sdk.NewInt(tenPercentOfTwoPool))),
			expPoolAssets:   twoUnevenStablePoolAssets,
			expectPass:      true,
		},
		"uneven two asset pool, different tokenIn ratio with pool": {
			tokensIn:        sdk.NewCoins(sdk.NewCoin("foo", sdk.NewInt(2*tenPercentOfTwoPool)), sdk.NewCoin("bar", sdk.NewInt(tenPercentOfTwoPool+1))),
			poolAssets:      twoUnevenStablePoolAssets,
			scalingFactors:  defaultTwoAssetScalingFactors,
			expNumShare:     sdk.NewIntFromUint64(10000000000000000000),
			expTokensJoined: sdk.NewCoins(sdk.NewCoin("foo", sdk.NewInt(2*tenPercentOfTwoPool)), sdk.NewCoin("bar", sdk.NewInt(tenPercentOfTwoPool))),
			expPoolAssets:   twoUnevenStablePoolAssets,
			expectPass:      true,
		},
		"even three asset pool, same tokenIn ratio": {
			tokensIn:        sdk.NewCoins(sdk.NewCoin("asset/a", sdk.NewInt(tenPercentOfThreePool)), sdk.NewCoin("asset/b", sdk.NewInt(tenPercentOfThreePool)), sdk.NewCoin("asset/c", sdk.NewInt(tenPercentOfThreePool))),
			poolAssets:      threeEvenStablePoolAssets,
			scalingFactors:  defaultThreeAssetScalingFactors,
			expNumShare:     sdk.NewIntFromUint64(10000000000000000000),
			expTokensJoined: sdk.NewCoins(sdk.NewCoin("asset/a", sdk.NewInt(tenPercentOfThreePool)), sdk.NewCoin("asset/b", sdk.NewInt(tenPercentOfThreePool)), sdk.NewCoin("asset/c", sdk.NewInt(tenPercentOfThreePool))),
			expPoolAssets:   threeEvenStablePoolAssets,
			expectPass:      true,
		},
		"even three asset pool, different tokenIn ratio with pool": {
			tokensIn:        sdk.NewCoins(sdk.NewCoin("asset/a", sdk.NewInt(tenPercentOfThreePool)), sdk.NewCoin("asset/b", sdk.NewInt(tenPercentOfThreePool)), sdk.NewCoin("asset/c", sdk.NewInt(tenPercentOfThreePool+1))),
			poolAssets:      threeEvenStablePoolAssets,
			scalingFactors:  defaultThreeAssetScalingFactors,
			expNumShare:     sdk.NewIntFromUint64(10000000000000000000),
			expTokensJoined: sdk.NewCoins(sdk.NewCoin("asset/a", sdk.NewInt(tenPercentOfThreePool)), sdk.NewCoin("asset/b", sdk.NewInt(tenPercentOfThreePool)), sdk.NewCoin("asset/c", sdk.NewInt(tenPercentOfThreePool))),
			expPoolAssets:   threeEvenStablePoolAssets,
			expectPass:      true,
		},
		"uneven three asset pool, same tokenIn ratio": {
			tokensIn:        sdk.NewCoins(sdk.NewCoin("asset/a", sdk.NewInt(tenPercentOfThreePool)), sdk.NewCoin("asset/b", sdk.NewInt(2*tenPercentOfThreePool)), sdk.NewCoin("asset/c", sdk.NewInt(3*tenPercentOfThreePool))),
			poolAssets:      threeUnevenStablePoolAssets,
			scalingFactors:  defaultThreeAssetScalingFactors,
			expNumShare:     sdk.NewIntFromUint64(10000000000000000000),
			expTokensJoined: sdk.NewCoins(sdk.NewCoin("asset/a", sdk.NewInt(tenPercentOfThreePool)), sdk.NewCoin("asset/b", sdk.NewInt(2*tenPercentOfThreePool)), sdk.NewCoin("asset/c", sdk.NewInt(3*tenPercentOfThreePool))),
			expPoolAssets:   threeUnevenStablePoolAssets,
			expectPass:      true,
		},
		"uneven three asset pool, different tokenIn ratio with pool": {
			tokensIn:        sdk.NewCoins(sdk.NewCoin("asset/a", sdk.NewInt(tenPercentOfThreePool)), sdk.NewCoin("asset/b", sdk.NewInt(2*tenPercentOfThreePool)), sdk.NewCoin("asset/c", sdk.NewInt(3*tenPercentOfThreePool+1))),
			poolAssets:      threeUnevenStablePoolAssets,
			scalingFactors:  defaultThreeAssetScalingFactors,
			expNumShare:     sdk.NewIntFromUint64(10000000000000000000),
			expTokensJoined: sdk.NewCoins(sdk.NewCoin("asset/a", sdk.NewInt(tenPercentOfThreePool)), sdk.NewCoin("asset/b", sdk.NewInt(2*tenPercentOfThreePool)), sdk.NewCoin("asset/c", sdk.NewInt(3*tenPercentOfThreePool))),
			expPoolAssets:   threeUnevenStablePoolAssets,
			expectPass:      true,
		},
		"uneven three asset pool, uneven scaling factors": {
			tokensIn:        sdk.NewCoins(sdk.NewCoin("asset/a", sdk.NewInt(tenPercentOfThreePool)), sdk.NewCoin("asset/b", sdk.NewInt(2*tenPercentOfThreePool)), sdk.NewCoin("asset/c", sdk.NewInt(3*tenPercentOfThreePool))),
			poolAssets:      threeUnevenStablePoolAssets,
			scalingFactors:  []uint64{5, 9, 175},
			expNumShare:     sdk.NewIntFromUint64(10000000000000000000),
			expTokensJoined: sdk.NewCoins(sdk.NewCoin("asset/a", sdk.NewInt(tenPercentOfThreePool)), sdk.NewCoin("asset/b", sdk.NewInt(2*tenPercentOfThreePool)), sdk.NewCoin("asset/c", sdk.NewInt(3*tenPercentOfThreePool))),
			expPoolAssets:   threeUnevenStablePoolAssets,
			expectPass:      true,
		},

		// error catching
		"even two asset pool, no-swap join attempt with one asset": {
			tokensIn:        sdk.NewCoins(sdk.NewCoin("foo", sdk.NewInt(tenPercentOfTwoPool))),
			poolAssets:      twoEvenStablePoolAssets,
			scalingFactors:  defaultTwoAssetScalingFactors,
			expNumShare:     sdk.NewIntFromUint64(0),
			expTokensJoined: sdk.Coins{},
			expPoolAssets:   twoEvenStablePoolAssets,
			expectPass:      false,
		},
		"even two asset pool, no-swap join attempt with one valid and one invalid asset": {
			tokensIn:        sdk.NewCoins(sdk.NewCoin("foo", sdk.NewInt(tenPercentOfTwoPool)), sdk.NewCoin("baz", sdk.NewInt(tenPercentOfTwoPool))),
			poolAssets:      twoEvenStablePoolAssets,
			scalingFactors:  defaultTwoAssetScalingFactors,
			expNumShare:     sdk.NewIntFromUint64(0),
			expTokensJoined: sdk.Coins{},
			expPoolAssets:   twoEvenStablePoolAssets,
			expectPass:      false,
		},
		"even two asset pool, no-swap join attempt with two invalid assets": {
			tokensIn:        sdk.NewCoins(sdk.NewCoin("baz", sdk.NewInt(tenPercentOfTwoPool)), sdk.NewCoin("qux", sdk.NewInt(tenPercentOfTwoPool))),
			poolAssets:      twoEvenStablePoolAssets,
			scalingFactors:  defaultTwoAssetScalingFactors,
			expNumShare:     sdk.NewIntFromUint64(0),
			expTokensJoined: sdk.Coins{},
			expPoolAssets:   twoEvenStablePoolAssets,
			expectPass:      false,
		},
		"even three asset pool, no-swap join attempt with an invalid asset": {
			tokensIn:        sdk.NewCoins(sdk.NewCoin("asset/a", sdk.NewInt(tenPercentOfThreePool)), sdk.NewCoin("asset/b", sdk.NewInt(tenPercentOfThreePool)), sdk.NewCoin("qux", sdk.NewInt(tenPercentOfThreePool))),
			poolAssets:      threeEvenStablePoolAssets,
			scalingFactors:  defaultThreeAssetScalingFactors,
			expNumShare:     sdk.NewIntFromUint64(0),
			expTokensJoined: sdk.Coins{},
			expPoolAssets:   threeEvenStablePoolAssets,
			expectPass:      false,
		},
		"single asset pool, no-swap join attempt with one asset": {
			tokensIn:        sdk.NewCoins(sdk.NewCoin("foo", sdk.NewInt(sdk.MaxSortableDec.TruncateInt64()))),
			poolAssets:      sdk.NewCoins(sdk.NewCoin("foo", sdk.NewInt(1))),
			scalingFactors:  []uint64{1},
			expNumShare:     sdk.NewIntFromUint64(0),
			expTokensJoined: sdk.Coins{},
			expPoolAssets:   sdk.NewCoins(sdk.NewCoin("foo", sdk.NewInt(1))),
			expectPass:      false,
		},
		"attempt joining pool with no assets in it": {
			tokensIn:        sdk.NewCoins(sdk.NewCoin("foo", sdk.NewInt(1))),
			poolAssets:      sdk.Coins{},
			scalingFactors:  []uint64{},
			expNumShare:     sdk.NewIntFromUint64(0),
			expTokensJoined: sdk.Coins{},
			expPoolAssets:   sdk.Coins{},
			expectPass:      false,
		},
	}

	for name, test := range tests {
		t.Run(name, func(t *testing.T) {
			ctx := sdk.Context{}
			pool := poolStructFromAssets(test.poolAssets, test.scalingFactors)
			numShare, tokensJoined, err := pool.CalcJoinPoolNoSwapShares(ctx, test.tokensIn, pool.GetSwapFee(ctx))

			if test.expectPass {
				require.NoError(t, err)
				require.Equal(t, test.expPoolAssets, pool.GetTotalPoolLiquidity(ctx))
				require.Equal(t, test.expNumShare, numShare)
				require.Equal(t, test.expTokensJoined, tokensJoined)
			} else {
				require.Error(t, err)
				require.Equal(t, test.expPoolAssets, pool.GetTotalPoolLiquidity(ctx))
				require.Equal(t, test.expNumShare, numShare)
				require.Equal(t, test.expTokensJoined, tokensJoined)
			}
		})
	}
}

func TestSwapOutAmtGivenIn(t *testing.T) {
	tests := map[string]struct {
		poolAssets            sdk.Coins
		scalingFactors        []uint64
		tokenIn               sdk.Coins
		expectedTokenOut      sdk.Coin
		expectedPoolLiquidity sdk.Coins
		swapFee               sdk.Dec
		expError              bool
	}{
		"even pool basic trade": {
			poolAssets:            twoEvenStablePoolAssets,
			scalingFactors:        defaultTwoAssetScalingFactors,
			tokenIn:               sdk.NewCoins(sdk.NewInt64Coin("foo", 100)),
			expectedTokenOut:      sdk.NewInt64Coin("bar", 99),
			expectedPoolLiquidity: twoEvenStablePoolAssets.Add(sdk.NewInt64Coin("foo", 100)).Sub(sdk.NewCoins(sdk.NewInt64Coin("bar", 99))),
			swapFee:               sdk.ZeroDec(),
			expError:              false,
		},
		"100:1 scaling factor ratio, even swap": {
			poolAssets: sdk.NewCoins(
				sdk.NewInt64Coin("bar", 1000000000),
				sdk.NewInt64Coin("foo", 10000000),
			),
			scalingFactors:   []uint64{100, 1},
			tokenIn:          sdk.NewCoins(sdk.NewInt64Coin("foo", 100)),
			expectedTokenOut: sdk.NewInt64Coin("bar", 9999),
			expectedPoolLiquidity: sdk.NewCoins(
				sdk.NewInt64Coin("bar", 1000000000).SubAmount(sdk.NewIntFromUint64(9999)),
				sdk.NewInt64Coin("foo", 10000000).AddAmount(sdk.NewIntFromUint64(100)),
			),
			swapFee:  sdk.ZeroDec(),
			expError: false,
		},
		// TODO: Add test cases here, where they're off 1-1 ratio
		// * (we just need to verify that the further off they are, further slippage is)
		// * Add test cases with non-zero swap fee.
		// looks like its really an error due to slippage at limit
		"trade hits max pool capacity for asset": {
			poolAssets: sdk.NewCoins(
				sdk.NewInt64Coin("foo", 9_999_999_998),
				sdk.NewInt64Coin("bar", 9_999_999_998),
			),
			scalingFactors:   defaultTwoAssetScalingFactors,
			tokenIn:          sdk.NewCoins(sdk.NewInt64Coin("foo", 1)),
			expectedTokenOut: sdk.Coin{},
			expectedPoolLiquidity: sdk.NewCoins(
				sdk.NewInt64Coin("foo", 9_999_999_999),
				sdk.NewInt64Coin("bar", 9_999_999_997),
			),
			swapFee:  sdk.ZeroDec(),
			expError: true,
		},
		"trade exceeds max pool capacity for asset": {
			poolAssets: sdk.NewCoins(
				sdk.NewInt64Coin("foo", 10_000_000_000),
				sdk.NewInt64Coin("bar", 10_000_000_000),
			),
			scalingFactors:   defaultTwoAssetScalingFactors,
			tokenIn:          sdk.NewCoins(sdk.NewInt64Coin("foo", 1)),
			expectedTokenOut: sdk.Coin{},
			expectedPoolLiquidity: sdk.NewCoins(
				sdk.NewInt64Coin("foo", 10_000_000_000),
				sdk.NewInt64Coin("bar", 10_000_000_000),
			),
			swapFee:  sdk.ZeroDec(),
			expError: true,
		},
	}

	for name, tc := range tests {
		t.Run(name, func(t *testing.T) {
			ctx := sdk.Context{}
			p := poolStructFromAssets(tc.poolAssets, tc.scalingFactors)

			tokenOut, err := p.SwapOutAmtGivenIn(ctx, tc.tokenIn, tc.expectedTokenOut.Denom, tc.swapFee)
			osmoassert.ConditionalError(t, tc.expError, err)
			if !tc.expError {
				require.Equal(t, tc.expectedTokenOut.Amount, tokenOut.Amount)
				require.True(t, p.PoolLiquidity.IsAllGTE(tc.expectedPoolLiquidity),
					"p.PoolLiquidity.IsAllGTE(tc.expectedPoolLiquidity) failed. Pool liq %v, expected %v",
					p.PoolLiquidity, tc.expectedPoolLiquidity)
			}
		})
	}
}

func TestSwapInAmtGivenOut(t *testing.T) {
	tests := map[string]struct {
		poolAssets            sdk.Coins
		scalingFactors        []uint64
		tokenOut              sdk.Coins
		expectedTokenIn       sdk.Coin
		expectedPoolLiquidity sdk.Coins
		swapFee               sdk.Dec
		expError              bool
	}{
		"even pool basic trade": {
			poolAssets:            twoEvenStablePoolAssets,
			scalingFactors:        defaultTwoAssetScalingFactors,
			tokenOut:              sdk.NewCoins(sdk.NewInt64Coin("bar", 100)),
			expectedTokenIn:       sdk.NewInt64Coin("foo", 100),
			expectedPoolLiquidity: twoEvenStablePoolAssets.Add(sdk.NewInt64Coin("foo", 100)).Sub(sdk.NewCoins(sdk.NewInt64Coin("bar", 100))),
			swapFee:               sdk.ZeroDec(),
			expError:              false,
		},
		"trade hits max pool capacity for asset": {
			poolAssets: sdk.NewCoins(
				sdk.NewInt64Coin("foo", 9_999_999_997*types.ScalingFactorMultiplier),
				sdk.NewInt64Coin("bar", 9_999_999_997*types.ScalingFactorMultiplier),
			),
			scalingFactors:  defaultTwoAssetScalingFactors,
			tokenOut:        sdk.NewCoins(sdk.NewInt64Coin("bar", 1*types.ScalingFactorMultiplier)),
			expectedTokenIn: sdk.NewInt64Coin("foo", 1*types.ScalingFactorMultiplier),
			expectedPoolLiquidity: sdk.NewCoins(
				sdk.NewInt64Coin("foo", 9_999_999_998*types.ScalingFactorMultiplier),
				sdk.NewInt64Coin("bar", 9_999_999_996*types.ScalingFactorMultiplier),
			),
			swapFee:  sdk.ZeroDec(),
			expError: false,
		},
		"trade exceeds max pool capacity for asset": {
			poolAssets: sdk.NewCoins(
				sdk.NewInt64Coin("foo", 10_000_000_000*types.ScalingFactorMultiplier),
				sdk.NewInt64Coin("bar", 10_000_000_000*types.ScalingFactorMultiplier),
			),
			scalingFactors:  defaultTwoAssetScalingFactors,
			tokenOut:        sdk.NewCoins(sdk.NewInt64Coin("bar", 1)),
			expectedTokenIn: sdk.Coin{},
			expectedPoolLiquidity: sdk.NewCoins(
				sdk.NewInt64Coin("foo", 10_000_000_000*types.ScalingFactorMultiplier),
				sdk.NewInt64Coin("bar", 10_000_000_000*types.ScalingFactorMultiplier),
			),
			swapFee:  sdk.ZeroDec(),
			expError: true,
		},
	}

	for name, tc := range tests {
		t.Run(name, func(t *testing.T) {
			ctx := sdk.Context{}
			p := poolStructFromAssets(tc.poolAssets, tc.scalingFactors)

			tokenIn, err := p.SwapInAmtGivenOut(ctx, tc.tokenOut, tc.expectedTokenIn.Denom, tc.swapFee)
			if !tc.expError {
				require.True(t, tokenIn.Amount.GTE(tc.expectedTokenIn.Amount))
				require.True(t, p.PoolLiquidity.IsAllGTE(tc.expectedPoolLiquidity))
			}
			osmoassert.ConditionalError(t, tc.expError, err)
		})
	}
}

func TestInverseJoinPoolExitPool(t *testing.T) {
	hundredFoo := sdk.NewCoins(sdk.NewCoin("foo", sdk.NewInt(100)))
	thousandAssetA := sdk.NewCoins(sdk.NewCoin("asset/a", sdk.NewInt(1000)))
	tenPercentOfTwoPoolRaw := int64(1000000000 / 10)
	tenPercentOfTwoPoolCoins := sdk.NewCoins(sdk.NewCoin("foo", sdk.NewInt(int64(1000000000/10))), sdk.NewCoin("bar", sdk.NewInt(int64(1000000000/10))))
	type testcase struct {
		tokensIn           sdk.Coins
		poolAssets         sdk.Coins
		unevenJoinedTokens sdk.Coins
		scalingFactors     []uint64
		swapFee            sdk.Dec
		expectPass         bool
	}

	tests := map[string]testcase{
		"[single asset join] even two asset pool, no swap fee": {
			tokensIn:       hundredFoo,
			poolAssets:     twoEvenStablePoolAssets,
			scalingFactors: defaultTwoAssetScalingFactors,
			swapFee:        sdk.ZeroDec(),
			expectPass:     true,
		},
		"[single asset join] uneven two asset pool, no swap fee": {
			tokensIn:       hundredFoo,
			poolAssets:     twoUnevenStablePoolAssets,
			scalingFactors: defaultTwoAssetScalingFactors,
			swapFee:        sdk.ZeroDec(),
			expectPass:     true,
		},
		"[single asset join] even 3-asset pool, no swap fee": {
			tokensIn:       thousandAssetA,
			poolAssets:     threeEvenStablePoolAssets,
			scalingFactors: defaultThreeAssetScalingFactors,
			swapFee:        sdk.ZeroDec(),
			expectPass:     true,
		},
		"[single asset join] uneven 3-asset pool, no swap fee": {
			tokensIn:       thousandAssetA,
			poolAssets:     threeUnevenStablePoolAssets,
			scalingFactors: defaultThreeAssetScalingFactors,
			swapFee:        sdk.ZeroDec(),
			expectPass:     true,
		},
		"[single asset join] even two asset pool, default swap fee": {
			tokensIn:       hundredFoo,
			poolAssets:     twoEvenStablePoolAssets,
			scalingFactors: defaultTwoAssetScalingFactors,
			swapFee:        defaultSwapFee,
			expectPass:     true,
		},
		"[single asset join] uneven two asset pool, default swap fee": {
			tokensIn:       hundredFoo,
			poolAssets:     twoUnevenStablePoolAssets,
			scalingFactors: defaultTwoAssetScalingFactors,
			swapFee:        defaultSwapFee,
			expectPass:     true,
		},
		"[single asset join] even 3-asset pool, default swap fee": {
			tokensIn:       thousandAssetA,
			poolAssets:     threeEvenStablePoolAssets,
			scalingFactors: defaultThreeAssetScalingFactors,
			swapFee:        defaultSwapFee,
			expectPass:     true,
		},
		"[single asset join] uneven 3-asset pool, default swap fee": {
			tokensIn:       thousandAssetA,
			poolAssets:     threeUnevenStablePoolAssets,
			scalingFactors: defaultThreeAssetScalingFactors,
			swapFee:        defaultSwapFee,
			expectPass:     true,
		},
		"[single asset join] even 3-asset pool, 0.03 swap fee": {
			tokensIn:       thousandAssetA,
			poolAssets:     threeEvenStablePoolAssets,
			scalingFactors: defaultThreeAssetScalingFactors,
			swapFee:        sdk.MustNewDecFromStr("0.03"),
			expectPass:     true,
		},
		"[single asset join] uneven 3-asset pool, 0.03 swap fee": {
			tokensIn:       thousandAssetA,
			poolAssets:     threeUnevenStablePoolAssets,
			scalingFactors: defaultThreeAssetScalingFactors,
			swapFee:        sdk.MustNewDecFromStr("0.03"),
			expectPass:     true,
		},

		"[all asset join] even two asset pool, same tokenIn ratio": {
			tokensIn:       tenPercentOfTwoPoolCoins,
			poolAssets:     twoEvenStablePoolAssets,
			scalingFactors: defaultTwoAssetScalingFactors,
			swapFee:        sdk.ZeroDec(),
			expectPass:     true,
		},
		"[all asset join] even two asset pool, different tokenIn ratio with pool": {
			tokensIn:       sdk.NewCoins(sdk.NewCoin("foo", sdk.NewInt(tenPercentOfTwoPoolRaw)), sdk.NewCoin("bar", sdk.NewInt(10+tenPercentOfTwoPoolRaw))),
			poolAssets:     twoEvenStablePoolAssets,
			scalingFactors: defaultTwoAssetScalingFactors,
			swapFee:        sdk.ZeroDec(),
			expectPass:     true,
		},
		"[all asset join] even two asset pool, different tokenIn ratio with pool, nonzero swap fee": {
			tokensIn:       sdk.NewCoins(sdk.NewCoin("foo", sdk.NewInt(tenPercentOfTwoPoolRaw)), sdk.NewCoin("bar", sdk.NewInt(10+tenPercentOfTwoPoolRaw))),
			poolAssets:     twoEvenStablePoolAssets,
			scalingFactors: defaultTwoAssetScalingFactors,
			swapFee:        defaultSwapFee,
			expectPass:     true,
		},
		"[all asset join] even two asset pool, no tokens in": {
			tokensIn:       sdk.NewCoins(),
			poolAssets:     twoEvenStablePoolAssets,
			scalingFactors: defaultTwoAssetScalingFactors,
			swapFee:        sdk.ZeroDec(),
			expectPass:     true,
		},
	}

	for name, tc := range tests {
		t.Run(name, func(t *testing.T) {
			ctx := sdk.Context{}
			p := poolStructFromAssets(tc.poolAssets, tc.scalingFactors)

			// we join then exit the pool
			shares, err := p.JoinPool(ctx, tc.tokensIn, tc.swapFee)
			tokenOut, err := p.ExitPool(ctx, shares, defaultExitFee)

			// if single asset join, we swap output tokens to input denom to test the full inverse relationship
			if len(tc.tokensIn) == 1 {
				tokenOutAmt, err := cfmm_common.SwapAllCoinsToSingleAsset(&p, ctx, tokenOut, tc.tokensIn[0].Denom)
				require.NoError(t, err)
				tokenOut = sdk.NewCoins(sdk.NewCoin(tc.tokensIn[0].Denom, tokenOutAmt))
			}

			// if single asset join, we expect output token swapped into the input denom to be input minus swap fee
			var expectedTokenOut sdk.Coins
			if len(tc.tokensIn) == 1 {
				expectedAmt := (tc.tokensIn[0].Amount.ToDec().Mul(sdk.OneDec().Sub(tc.swapFee))).TruncateInt()
				expectedTokenOut = sdk.NewCoins(sdk.NewCoin(tc.tokensIn[0].Denom, expectedAmt))
			} else {
				expectedTokenOut = tc.tokensIn
			}

			if tc.expectPass {
				finalPoolLiquidity := p.GetTotalPoolLiquidity(ctx)
				require.True(t, tokenOut.IsAllLTE(expectedTokenOut))
				require.True(t, finalPoolLiquidity.IsAllGTE(tc.poolAssets))
			}
			osmoassert.ConditionalError(t, !tc.expectPass, err)
		})
	}
}

func TestExitPool(t *testing.T) {
	tenPercentOfTwoPoolCoins := sdk.NewCoins(sdk.NewCoin("foo", sdk.NewInt(int64(1000000000/10))), sdk.NewCoin("bar", sdk.NewInt(int64(1000000000/10))))
	tenPercentOfThreePoolCoins := sdk.NewCoins(sdk.NewCoin("asset/a", sdk.NewInt(1000000/10)), sdk.NewCoin("asset/b", sdk.NewInt(1000000/10)), sdk.NewCoin("asset/c", sdk.NewInt(1000000/10)))
	tenPercentOfUnevenThreePoolCoins := sdk.NewCoins(sdk.NewCoin("asset/a", sdk.NewInt(1000000/10)), sdk.NewCoin("asset/b", sdk.NewInt(2000000/10)), sdk.NewCoin("asset/c", sdk.NewInt(3000000/10)))
	type testcase struct {
		sharesIn              sdk.Int
		initialPoolLiquidity  sdk.Coins
		scalingFactors        []uint64
		expectedPoolLiquidity sdk.Coins
		expectedTokenOut      sdk.Coins
		expectPass            bool
	}
	tests := map[string]testcase{
		"basic two-asset pool exit on even pool": {
			sharesIn:              types.InitPoolSharesSupply.Quo(sdk.NewInt(10)),
			initialPoolLiquidity:  twoEvenStablePoolAssets,
			scalingFactors:        defaultTwoAssetScalingFactors,
			expectedPoolLiquidity: twoEvenStablePoolAssets.Sub(tenPercentOfTwoPoolCoins),
			expectedTokenOut:      tenPercentOfTwoPoolCoins,
			expectPass:            true,
		},
		"basic three-asset pool exit on even pool": {
			sharesIn:              types.InitPoolSharesSupply.Quo(sdk.NewInt(10)),
			initialPoolLiquidity:  threeEvenStablePoolAssets,
			scalingFactors:        defaultThreeAssetScalingFactors,
			expectedPoolLiquidity: threeEvenStablePoolAssets.Sub(tenPercentOfThreePoolCoins),
			expectedTokenOut:      tenPercentOfThreePoolCoins,
			expectPass:            true,
		},
		"basic three-asset pool exit on uneven pool": {
			sharesIn:              types.InitPoolSharesSupply.Quo(sdk.NewInt(10)),
			initialPoolLiquidity:  threeUnevenStablePoolAssets,
			scalingFactors:        defaultThreeAssetScalingFactors,
			expectedPoolLiquidity: threeUnevenStablePoolAssets.Sub(tenPercentOfUnevenThreePoolCoins),
			expectedTokenOut:      tenPercentOfUnevenThreePoolCoins,
			expectPass:            true,
		},
		"pool exit pushes post-scaled asset below 1": {
			// attempt to exit one token when post-scaled amount is already 1 for each asset
			sharesIn:              types.InitPoolSharesSupply.Quo(sdk.NewInt(1000000)),
			initialPoolLiquidity:  threeEvenStablePoolAssets,
			scalingFactors:        []uint64{1000000 / types.ScalingFactorMultiplier, 100000 / types.ScalingFactorMultiplier, 100000 / types.ScalingFactorMultiplier},
			expectedPoolLiquidity: threeEvenStablePoolAssets,
			expectedTokenOut:      sdk.Coins{},
			expectPass:            false,
		},
	}

	for name, tc := range tests {
		t.Run(name, func(t *testing.T) {
			ctx := sdk.Context{}
			p := poolStructFromAssets(tc.initialPoolLiquidity, tc.scalingFactors)
			tokenOut, err := p.ExitPool(ctx, tc.sharesIn, defaultExitFee)

			if tc.expectPass {
				finalPoolLiquidity := p.GetTotalPoolLiquidity(ctx)
				require.True(t, tokenOut.IsAllLTE(tc.expectedTokenOut))
				require.True(t, finalPoolLiquidity.IsAllGTE(tc.expectedPoolLiquidity))
			}
			osmoassert.ConditionalError(t, !tc.expectPass, err)
		})
	}
}

func TestValidatePoolLiquidity(t *testing.T) {
	const (
		a = "aaa"
		b = "bbb"
		c = "ccc"
		d = "ddd"
	)

	var (
		ten = sdk.NewInt(10)

		coinA = sdk.NewCoin(a, ten)
		coinB = sdk.NewCoin(b, ten)
		coinC = sdk.NewCoin(c, ten)
		coinD = sdk.NewCoin(d, ten)
	)

	tests := map[string]struct {
		liquidity      sdk.Coins
		scalingFactors []uint64
		expectError    error
	}{
		"sorted": {
			liquidity: sdk.Coins{
				coinA,
				coinB,
				coinC,
				coinD,
			},
			scalingFactors: []uint64{10, 10, 10, 10},
		},
		"unsorted - error": {
			liquidity: sdk.Coins{
				coinD,
				coinA,
				coinC,
				coinB,
			},
			scalingFactors: []uint64{10, 10, 10, 10},
			expectError: unsortedPoolLiqError{ActualLiquidity: sdk.Coins{
				coinD,
				coinA,
				coinC,
				coinB,
			}},
		},
		"denoms don't match scaling factors": {
			liquidity: sdk.Coins{
				coinA,
				coinB,
				coinC,
				coinD,
			},
			scalingFactors: []uint64{10, 10},
			expectError: liquidityAndScalingFactorCountMismatchError{
				LiquidityCount:     4,
				ScalingFactorCount: 2,
			},
		},
		// TODO: cover remaining edge cases by referring to the function implementation.
	}

	for name, tc := range tests {
		t.Run(name, func(t *testing.T) {
			err := validatePoolLiquidity(tc.liquidity, tc.scalingFactors)

			if tc.expectError != nil {
				require.Error(t, err)
				return
			}

			require.NoError(t, err)
		})
	}
}

func TestStableswapSpotPrice(t *testing.T) {
	type testcase struct {
		baseDenom      string
		quoteDenom     string
		poolAssets     sdk.Coins
		scalingFactors []uint64
		expectPass     bool
<<<<<<< HEAD
=======
		expectedPrice  sdk.Dec
>>>>>>> bbfa4582
	}
	tests := map[string]testcase{
		"even two-asset pool": {
			baseDenom:      "foo",
			quoteDenom:     "bar",
			poolAssets:     twoEvenStablePoolAssets,
			scalingFactors: defaultTwoAssetScalingFactors,
			expectPass:     true,
		},
		"even two-asset pool with large scaling factors": {
			baseDenom:      "foo",
			quoteDenom:     "bar",
			poolAssets:     twoEvenStablePoolAssets,
			scalingFactors: []uint64{10000, 10000},
			expectPass:     true,
		},
<<<<<<< HEAD
=======
		"even two-asset pool with different scaling factors (foo -> bar)": {
			baseDenom:      "foo",
			quoteDenom:     "bar",
			poolAssets:     twoUnevenStablePoolAssets,
			scalingFactors: []uint64{10000, 20000},
			expectedPrice:  sdk.NewDecWithPrec(5, 1),
			expectPass:     true,
		},
		"even two-asset pool with different scaling factors (bar -> foo)": {
			baseDenom:      "bar",
			quoteDenom:     "foo",
			poolAssets:     twoUnevenStablePoolAssets,
			scalingFactors: []uint64{10000, 20000},
			expectedPrice:  sdk.NewDec(2),
			expectPass:     true,
		},
>>>>>>> bbfa4582
		"uneven two-asset pool": {
			baseDenom:      "foo",
			quoteDenom:     "bar",
			poolAssets:     twoUnevenStablePoolAssets,
			scalingFactors: defaultTwoAssetScalingFactors,
			expectPass:     true,
		},
		"even three-asset pool": {
			baseDenom:      "asset/a",
			quoteDenom:     "asset/b",
			poolAssets:     threeEvenStablePoolAssets,
			scalingFactors: defaultThreeAssetScalingFactors,
			expectPass:     true,
		},
		"even three-asset pool with large scaling factors": {
			baseDenom:      "asset/a",
			quoteDenom:     "asset/b",
			poolAssets:     threeEvenStablePoolAssets,
			scalingFactors: []uint64{10000, 10000, 10000},
			expectPass:     true,
		},
		"uneven three-asset pool (a -> b)": {
			baseDenom:  "asset/a",
			quoteDenom: "asset/b",
			poolAssets: sdk.NewCoins(
				sdk.NewInt64Coin("asset/a", 10_000_000_000),
				sdk.NewInt64Coin("asset/b", 20_000_000_000),
				sdk.NewInt64Coin("asset/c", 30_000_000_000),
			),
			scalingFactors: defaultThreeAssetScalingFactors,
			expectPass:     true,
		},
		"uneven three-asset pool (b -> a)": {
			baseDenom:  "asset/b",
			quoteDenom: "asset/a",
			poolAssets: sdk.NewCoins(
				sdk.NewInt64Coin("asset/a", 10_000_000_000),
				sdk.NewInt64Coin("asset/b", 20_000_000_000),
				sdk.NewInt64Coin("asset/c", 30_000_000_000),
			),
			scalingFactors: defaultThreeAssetScalingFactors,
			expectPass:     true,
		},
		"uneven three-asset pool large scaling factors (a -> b)": {
			baseDenom:  "asset/a",
			quoteDenom: "asset/b",
			poolAssets: sdk.NewCoins(
				sdk.NewInt64Coin("asset/a", 10_000_000_000),
				sdk.NewInt64Coin("asset/b", 20_000_000_000),
				sdk.NewInt64Coin("asset/c", 30_000_000_000),
			),
			scalingFactors: []uint64{10000, 10000, 10000},
			expectPass:     true,
		},
		"uneven three-asset pool large scaling factors (b -> a)": {
			baseDenom:  "asset/b",
			quoteDenom: "asset/a",
			poolAssets: sdk.NewCoins(
				sdk.NewInt64Coin("asset/a", 10_000_000_000),
				sdk.NewInt64Coin("asset/b", 20_000_000_000),
				sdk.NewInt64Coin("asset/c", 30_000_000_000),
			),
			scalingFactors: []uint64{10000, 10000, 10000},
			expectPass:     true,
		},
<<<<<<< HEAD
		"uneven 8-asset pool with uneven scaling factors (a -> b)": {
=======
		"uneven 3-asset pool with uneven scaling factors (a -> b)": {
>>>>>>> bbfa4582
			baseDenom:  "asset/a",
			quoteDenom: "asset/b",
			poolAssets: sdk.NewCoins(
				sdk.NewInt64Coin("asset/a", 12_345_678_910),
				sdk.NewInt64Coin("asset/b", 10_987_654_321),
				sdk.NewInt64Coin("asset/c", 8_452_398_713),
			),
			scalingFactors: []uint64{36, 578, 253},
			expectPass:     true,
		},
<<<<<<< HEAD
		"uneven 8-asset pool with uneven scaling factors (b -> a)": {
=======
		"uneven 3-asset pool with uneven scaling factors (b -> a)": {
>>>>>>> bbfa4582
			baseDenom:  "asset/a",
			quoteDenom: "asset/b",
			poolAssets: sdk.NewCoins(
				sdk.NewInt64Coin("asset/a", 12_345_678_910),
				sdk.NewInt64Coin("asset/b", 10_987_654_321),
				sdk.NewInt64Coin("asset/c", 8_452_398_713),
			),
			scalingFactors: []uint64{36, 578, 253},
			expectPass:     true,
		},
	}

	for name, tc := range tests {
		t.Run(name, func(t *testing.T) {
			ctx := sdk.Context{}
			p := poolStructFromAssets(tc.poolAssets, tc.scalingFactors)
			spotPrice, err := p.SpotPrice(ctx, tc.baseDenom, tc.quoteDenom)
<<<<<<< HEAD
=======
			// if (tc.expectedPrice != sdk.Dec{}) {
			// 	require.Equal(t, tc.expectedPrice, spotPrice)
			// }
>>>>>>> bbfa4582

			if tc.expectPass {
				require.NoError(t, err)

				expectedSpotPrice, err := p.calcOutAmtGivenIn(sdk.NewInt64Coin(tc.quoteDenom, 1), tc.baseDenom, sdk.ZeroDec())
				require.NoError(t, err)

				// We allow for a small geometric error due to our spot price being an approximation
				diff := (expectedSpotPrice.Sub(spotPrice)).Abs()
				errTerm := diff.Quo(sdk.MinDec(expectedSpotPrice, spotPrice))
				require.True(t, errTerm.LT(sdk.NewDecWithPrec(1, 3)), "Expected: %d, Actual: %d", expectedSpotPrice, spotPrice)

				// Pool liquidity should remain unchanged
				require.Equal(t, tc.poolAssets, p.GetTotalPoolLiquidity(ctx))
			}
			osmoassert.ConditionalError(t, !tc.expectPass, err)
		})
	}
}<|MERGE_RESOLUTION|>--- conflicted
+++ resolved
@@ -1095,10 +1095,7 @@
 		poolAssets     sdk.Coins
 		scalingFactors []uint64
 		expectPass     bool
-<<<<<<< HEAD
-=======
 		expectedPrice  sdk.Dec
->>>>>>> bbfa4582
 	}
 	tests := map[string]testcase{
 		"even two-asset pool": {
@@ -1115,8 +1112,6 @@
 			scalingFactors: []uint64{10000, 10000},
 			expectPass:     true,
 		},
-<<<<<<< HEAD
-=======
 		"even two-asset pool with different scaling factors (foo -> bar)": {
 			baseDenom:      "foo",
 			quoteDenom:     "bar",
@@ -1133,7 +1128,6 @@
 			expectedPrice:  sdk.NewDec(2),
 			expectPass:     true,
 		},
->>>>>>> bbfa4582
 		"uneven two-asset pool": {
 			baseDenom:      "foo",
 			quoteDenom:     "bar",
@@ -1199,11 +1193,7 @@
 			scalingFactors: []uint64{10000, 10000, 10000},
 			expectPass:     true,
 		},
-<<<<<<< HEAD
-		"uneven 8-asset pool with uneven scaling factors (a -> b)": {
-=======
 		"uneven 3-asset pool with uneven scaling factors (a -> b)": {
->>>>>>> bbfa4582
 			baseDenom:  "asset/a",
 			quoteDenom: "asset/b",
 			poolAssets: sdk.NewCoins(
@@ -1214,11 +1204,7 @@
 			scalingFactors: []uint64{36, 578, 253},
 			expectPass:     true,
 		},
-<<<<<<< HEAD
-		"uneven 8-asset pool with uneven scaling factors (b -> a)": {
-=======
 		"uneven 3-asset pool with uneven scaling factors (b -> a)": {
->>>>>>> bbfa4582
 			baseDenom:  "asset/a",
 			quoteDenom: "asset/b",
 			poolAssets: sdk.NewCoins(
@@ -1236,12 +1222,9 @@
 			ctx := sdk.Context{}
 			p := poolStructFromAssets(tc.poolAssets, tc.scalingFactors)
 			spotPrice, err := p.SpotPrice(ctx, tc.baseDenom, tc.quoteDenom)
-<<<<<<< HEAD
-=======
 			// if (tc.expectedPrice != sdk.Dec{}) {
 			// 	require.Equal(t, tc.expectedPrice, spotPrice)
 			// }
->>>>>>> bbfa4582
 
 			if tc.expectPass {
 				require.NoError(t, err)
