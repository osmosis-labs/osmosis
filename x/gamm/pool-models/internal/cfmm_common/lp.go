package cfmm_common

import (
	"errors"

	sdk "github.com/cosmos/cosmos-sdk/types"
	sdkerrors "github.com/cosmos/cosmos-sdk/types/errors"

	"github.com/osmosis-labs/osmosis/v13/osmomath"
	"github.com/osmosis-labs/osmosis/v13/osmoutils"
	"github.com/osmosis-labs/osmosis/v13/x/gamm/types"
	swaproutertypes "github.com/osmosis-labs/osmosis/v13/x/swaprouter/types"
)

const errMsgFormatSharesLargerThanMax = "%s resulted shares is larger than the max amount of %s"

// CalcExitPool returns how many tokens should come out, when exiting k LP shares against a "standard" CFMM
func CalcExitPool(ctx sdk.Context, pool types.TraditionalAmmInterface, exitingShares sdk.Int, exitFee sdk.Dec) (sdk.Coins, error) {
	totalShares := pool.GetTotalShares()
	if exitingShares.GTE(totalShares) {
		return sdk.Coins{}, sdkerrors.Wrapf(types.ErrLimitMaxAmount, errMsgFormatSharesLargerThanMax, exitingShares, totalShares)
	}

	// refundedShares = exitingShares * (1 - exit fee)
	// with 0 exit fee optimization
	var refundedShares sdk.Dec
	if !exitFee.IsZero() {
		// exitingShares * (1 - exit fee)
		oneSubExitFee := sdk.OneDec().SubMut(exitFee)
		refundedShares = oneSubExitFee.MulIntMut(exitingShares)
	} else {
		refundedShares = exitingShares.ToDec()
	}

	shareOutRatio := refundedShares.QuoInt(totalShares)
	// exitedCoins = shareOutRatio * pool liquidity
	exitedCoins := sdk.Coins{}
	poolLiquidity := pool.GetTotalPoolLiquidity(ctx)

	for _, asset := range poolLiquidity {
		// round down here, due to not wanting to over-exit
		exitAmt := shareOutRatio.MulInt(asset.Amount).TruncateInt()
		if exitAmt.LTE(sdk.ZeroInt()) {
			continue
		}
		if exitAmt.GTE(asset.Amount) {
			return sdk.Coins{}, errors.New("too many shares out")
		}
		exitedCoins = exitedCoins.Add(sdk.NewCoin(asset.Denom, exitAmt))
	}

	return exitedCoins, nil
}

// MaximalExactRatioJoin calculates the maximal amount of tokens that can be joined whilst maintaining pool asset's ratio
// returning the number of shares that'd be and how many coins would be left over.
//
//	e.g) suppose we have a pool of 10 foo tokens and 10 bar tokens, with the total amount of 100 shares.
//		 if `tokensIn` provided is 1 foo token and 2 bar tokens, `MaximalExactRatioJoin`
//		 would be returning (10 shares, 1 bar token, nil)
//
// This can be used when `tokensIn` are not guaranteed the same ratio as assets in the pool.
// Calculation for this is done in the following steps.
//  1. iterate through all the tokens provided as an argument, calculate how much ratio it accounts for the asset in the pool
//  2. get the minimal share ratio that would work as the benchmark for all tokens.
//  3. calculate the number of shares that could be joined (total share * min share ratio), return the remaining coins
func MaximalExactRatioJoin(p types.TraditionalAmmInterface, ctx sdk.Context, tokensIn sdk.Coins) (numShares sdk.Int, remCoins sdk.Coins, err error) {
	coinShareRatios := make([]sdk.Dec, len(tokensIn))
	minShareRatio := sdk.MaxSortableDec
	maxShareRatio := sdk.ZeroDec()

	poolLiquidity := p.GetTotalPoolLiquidity(ctx)
	totalShares := p.GetTotalShares()

	for i, coin := range tokensIn {
		// Note: QuoInt implements floor division, unlike Quo
		// This is because it calls the native golang routine big.Int.Quo
		// https://pkg.go.dev/math/big#Int.Quo
		shareRatio := coin.Amount.ToDec().QuoInt(poolLiquidity.AmountOfNoDenomValidation(coin.Denom))
		if shareRatio.LT(minShareRatio) {
			minShareRatio = shareRatio
		}
		if shareRatio.GT(maxShareRatio) {
			maxShareRatio = shareRatio
		}
		coinShareRatios[i] = shareRatio
	}

	if minShareRatio.Equal(sdk.MaxSortableDec) {
		return numShares, remCoins, errors.New("unexpected error in MaximalExactRatioJoin")
	}

	remCoins = sdk.Coins{}
	// critically we round down here (TruncateInt), to ensure that the returned LP shares
	// are always less than or equal to % liquidity added.
	numShares = minShareRatio.MulInt(totalShares).TruncateInt()

	// if we have multiple share values, calculate remainingCoins
	if !minShareRatio.Equal(maxShareRatio) {
		// we have to calculate remCoins
		for i, coin := range tokensIn {
			// if coinShareRatios[i] == minShareRatio, no remainder
			if coinShareRatios[i].Equal(minShareRatio) {
				continue
			}

			usedAmount := minShareRatio.MulInt(poolLiquidity.AmountOfNoDenomValidation(coin.Denom)).Ceil().TruncateInt()
			newAmt := coin.Amount.Sub(usedAmount)
			// if newAmt is non-zero, add to RemCoins. (It could be zero due to rounding)
			if !newAmt.IsZero() {
				remCoins = remCoins.Add(sdk.Coin{Denom: coin.Denom, Amount: newAmt})
			}
		}
	}

	return numShares, remCoins, nil
}

// We binary search a number of LP shares, s.t. if we exited the pool with the updated liquidity,
// and swapped all the tokens back to the input denom, we'd get the same amount. (under 0 swap fee)
// Thanks to CFMM path-independence, we can estimate slippage with these swaps to be sure to get the right numbers here.
// (by path-independence, swap all of B -> A, and then swap all of C -> A will yield same amount of A, regardless
// of order and interleaving)
//
// This implementation requires each of pool.GetTotalPoolLiquidity, pool.ExitPool, and pool.SwapExactAmountIn
// to not update or read from state, and instead only do updates based upon the pool struct.
func BinarySearchSingleAssetJoin(
	pool types.TraditionalAmmInterface,
	tokenIn sdk.Coin,
	poolWithAddedLiquidityAndShares func(newLiquidity sdk.Coin, newShares sdk.Int) types.TraditionalAmmInterface,
) (numLPShares sdk.Int, err error) {
	// use dummy context
	ctx := sdk.Context{}
	// should be guaranteed to converge if above 256 since sdk.Int has 256 bits
	maxIterations := 300
	// upperbound of number of LP shares = existingShares * tokenIn.Amount / pool.totalLiquidity.AmountOf(tokenIn.Denom)
	existingTokenLiquidity := pool.GetTotalPoolLiquidity(ctx).AmountOf(tokenIn.Denom)
	existingLPShares := pool.GetTotalShares()
	LPShareUpperBound := existingLPShares.Mul(tokenIn.Amount).ToDec().QuoInt(existingTokenLiquidity).Ceil().TruncateInt()
	LPShareLowerBound := sdk.ZeroInt()

	// Creates a pool with tokenIn liquidity added, where it created `sharesIn` number of shares.
	// Returns how many tokens you'd get, if you then exited all of `sharesIn` for tokenIn.Denom
	estimateCoinOutGivenShares := func(sharesIn sdk.Int) (tokenOut sdk.Int, err error) {
		// new pool with added liquidity & LP shares, which we can mutate.
		poolWithUpdatedLiquidity := poolWithAddedLiquidityAndShares(tokenIn, sharesIn)
		swapToDenom := tokenIn.Denom
		// so now due to correctness of exitPool, we exitPool and swap all remaining assets to base asset
		exitFee := sdk.ZeroDec()
		exitedCoins, err := poolWithUpdatedLiquidity.ExitPool(ctx, sharesIn, exitFee)
		if err != nil {
			return sdk.Int{}, err
		}

		return SwapAllCoinsToSingleAsset(poolWithUpdatedLiquidity, ctx, exitedCoins, swapToDenom)
	}

	// We accept an additive tolerance of 1 LP share error and round down
	errTolerance := osmoutils.ErrTolerance{AdditiveTolerance: sdk.OneInt(), MultiplicativeTolerance: sdk.Dec{}, RoundingDir: osmomath.RoundDown}

	numLPShares, err = osmoutils.BinarySearch(
		estimateCoinOutGivenShares,
		LPShareLowerBound, LPShareUpperBound, tokenIn.Amount, errTolerance, maxIterations)
	if err != nil {
		return sdk.Int{}, err
	}

	return numLPShares, nil
}

// SwapAllCoinsToSingleAsset iterates through each token in the input set and trades it against the same pool sequentially
<<<<<<< HEAD
func SwapAllCoinsToSingleAsset(pool types.TraditionalAmmInterface, ctx sdk.Context, inTokens sdk.Coins, swapToDenom string) (sdk.Int, error) {
	swapFee := sdk.ZeroDec()
=======
func SwapAllCoinsToSingleAsset(pool swaproutertypes.PoolI, ctx sdk.Context, inTokens sdk.Coins, swapToDenom string,
	swapFee sdk.Dec) (sdk.Int, error) {
>>>>>>> a698e557
	tokenOutAmt := inTokens.AmountOfNoDenomValidation(swapToDenom)
	for _, coin := range inTokens {
		if coin.Denom == swapToDenom {
			continue
		}
		tokenOut, err := pool.SwapOutAmtGivenIn(ctx, sdk.NewCoins(coin), swapToDenom, swapFee)
		if err != nil {
			return sdk.Int{}, err
		}
		tokenOutAmt = tokenOutAmt.Add(tokenOut.Amount)
	}
	return tokenOutAmt, nil
}<|MERGE_RESOLUTION|>--- conflicted
+++ resolved
@@ -169,13 +169,8 @@
 }
 
 // SwapAllCoinsToSingleAsset iterates through each token in the input set and trades it against the same pool sequentially
-<<<<<<< HEAD
-func SwapAllCoinsToSingleAsset(pool types.TraditionalAmmInterface, ctx sdk.Context, inTokens sdk.Coins, swapToDenom string) (sdk.Int, error) {
-	swapFee := sdk.ZeroDec()
-=======
 func SwapAllCoinsToSingleAsset(pool swaproutertypes.PoolI, ctx sdk.Context, inTokens sdk.Coins, swapToDenom string,
 	swapFee sdk.Dec) (sdk.Int, error) {
->>>>>>> a698e557
 	tokenOutAmt := inTokens.AmountOfNoDenomValidation(swapToDenom)
 	for _, coin := range inTokens {
 		if coin.Denom == swapToDenom {
