package test_helpers

import (
	"math/rand"
	"testing"

	"github.com/cosmos/cosmos-sdk/store/rootmulti"
	sdk "github.com/cosmos/cosmos-sdk/types"
	"github.com/stretchr/testify/require"
	"github.com/stretchr/testify/suite"
	"github.com/tendermint/tendermint/libs/log"
	tmtypes "github.com/tendermint/tendermint/proto/tendermint/types"
	dbm "github.com/tendermint/tm-db"

	"github.com/osmosis-labs/osmosis/v13/osmomath"
	"github.com/osmosis-labs/osmosis/v13/osmoutils"
	sdkrand "github.com/osmosis-labs/osmosis/v13/simulation/simtypes/random"
	swaproutertypes "github.com/osmosis-labs/osmosis/v13/x/swaprouter/types"
)

// CfmmCommonTestSuite is the common test suite struct of Constant Function Market Maker,
// that pool-models can inherit from.
type CfmmCommonTestSuite struct {
	suite.Suite
}

func (suite *CfmmCommonTestSuite) CreateTestContext() sdk.Context {
	db := dbm.NewMemDB()
	logger := log.NewNopLogger()

	ms := rootmulti.NewStore(db, logger)

	return sdk.NewContext(ms, tmtypes.Header{}, false, logger)
}

func TestCalculateAmountOutAndIn_InverseRelationship(
	t *testing.T,
	ctx sdk.Context,
<<<<<<< HEAD
	pool types.TraditionalAmmInterface,
=======
	pool swaproutertypes.PoolI,
>>>>>>> a698e557
	assetInDenom string,
	assetOutDenom string,
	initialCalcOut int64,
	swapFee sdk.Dec,
	errTolerance osmoutils.ErrTolerance,
) {
	initialOut := sdk.NewInt64Coin(assetOutDenom, initialCalcOut)
	initialOutCoins := sdk.NewCoins(initialOut)

	actualTokenIn, err := pool.CalcInAmtGivenOut(ctx, initialOutCoins, assetInDenom, swapFee)
	require.NoError(t, err)

	// we expect that any output less than 1 will always be rounded up
	require.True(t, actualTokenIn.Amount.GTE(sdk.OneInt()))

	inverseTokenOut, err := pool.CalcOutAmtGivenIn(ctx, sdk.NewCoins(actualTokenIn), assetOutDenom, swapFee)
	require.NoError(t, err)

	require.Equal(t, initialOut.Denom, inverseTokenOut.Denom)

	expected := initialOut.Amount.ToDec()
	actual := inverseTokenOut.Amount.ToDec()

	// If the pool is extremely imbalanced (specifically in the case of stableswap),
	// we expect there to be drastically amplified error that will fall outside our usual bounds.
	// Since these cases are effectively unusable by design, we only really care about whether
	// they are safe i.e. round correctly.
	preFeeTokenIn := actualTokenIn.Amount.ToDec().Mul((sdk.OneDec().Sub(swapFee))).Ceil().TruncateInt()
	if preFeeTokenIn.Equal(sdk.OneInt()) {
		require.True(t, actual.GT(expected))
	} else {
		if expected.Sub(actual).Abs().GT(sdk.OneDec()) {
			compRes := errTolerance.CompareBigDec(osmomath.BigDecFromSDKDec(expected), osmomath.BigDecFromSDKDec(actual))
			require.True(t, compRes == 0, "expected %s, actual %s, not within error tolerance %v",
				expected, actual, errTolerance)
		}
	}
}

func TestSlippageRelationWithLiquidityIncrease(
	testname string,
	t *testing.T,
	ctx sdk.Context,
<<<<<<< HEAD
	createPoolWithLiquidity func(sdk.Context, sdk.Coins) types.TraditionalAmmInterface,
=======
	createPoolWithLiquidity func(sdk.Context, sdk.Coins) swaproutertypes.PoolI,
>>>>>>> a698e557
	initLiquidity sdk.Coins,
) {
	TestSlippageRelationOutGivenIn(testname, t, ctx, createPoolWithLiquidity, initLiquidity)
	TestSlippageRelationInGivenOut(testname, t, ctx, createPoolWithLiquidity, initLiquidity)
}

func TestSlippageRelationOutGivenIn(
	testname string,
	t *testing.T,
	ctx sdk.Context,
<<<<<<< HEAD
	createPoolWithLiquidity func(sdk.Context, sdk.Coins) types.TraditionalAmmInterface,
=======
	createPoolWithLiquidity func(sdk.Context, sdk.Coins) swaproutertypes.PoolI,
>>>>>>> a698e557
	initLiquidity sdk.Coins,
) {
	r := rand.New(rand.NewSource(100))
	swapInAmt := sdkrand.RandCoin(r, initLiquidity[:1])
	swapOutDenom := initLiquidity[1].Denom

	curPool := createPoolWithLiquidity(ctx, initLiquidity)
	fee := curPool.GetSwapFee(ctx)

	curLiquidity := initLiquidity
	curOutAmount, err := curPool.CalcOutAmtGivenIn(ctx, swapInAmt, swapOutDenom, fee)
	require.NoError(t, err)
	for i := 0; i < 50; i++ {
		newLiquidity := curLiquidity.Add(curLiquidity...)
		curPool = createPoolWithLiquidity(ctx, newLiquidity)

		// ensure out amount goes down as liquidity increases
		newOutAmount, err := curPool.CalcOutAmtGivenIn(ctx, swapInAmt, swapOutDenom, fee)
		require.NoError(t, err)
		require.True(t, newOutAmount.Amount.GTE(curOutAmount.Amount),
			"%s: swap with new liquidity %s yielded less than swap with old liquidity %s."+
				" Swap amount in %s. new swap out: %s, old swap out %s", testname, newLiquidity, curLiquidity,
			swapInAmt, newOutAmount, curOutAmount)

		curLiquidity, curOutAmount = newLiquidity, newOutAmount
	}
}

func TestSlippageRelationInGivenOut(
	testname string,
	t *testing.T,
	ctx sdk.Context,
<<<<<<< HEAD
	createPoolWithLiquidity func(sdk.Context, sdk.Coins) types.TraditionalAmmInterface,
=======
	createPoolWithLiquidity func(sdk.Context, sdk.Coins) swaproutertypes.PoolI,
>>>>>>> a698e557
	initLiquidity sdk.Coins,
) {
	r := rand.New(rand.NewSource(100))
	swapOutAmt := sdkrand.RandCoin(r, initLiquidity[:1])
	swapInDenom := initLiquidity[1].Denom

	curPool := createPoolWithLiquidity(ctx, initLiquidity)
	fee := curPool.GetSwapFee(ctx)

	// we first ensure that the pool has sufficient liquidity to accommodate
	// a swap that yields `swapOutAmt` without more than doubling input reserves
	curLiquidity := initLiquidity
	for !isWithinBounds(ctx, curPool, swapOutAmt, swapInDenom, fee) {
		// increase pool liquidity by 10x
		for i, coin := range initLiquidity {
			curLiquidity[i] = sdk.NewCoin(coin.Denom, coin.Amount.Mul(sdk.NewInt(10)))
		}
		curPool = createPoolWithLiquidity(ctx, curLiquidity)
	}

	curInAmount, err := curPool.CalcInAmtGivenOut(ctx, swapOutAmt, swapInDenom, fee)

	require.NoError(t, err)
	for i := 0; i < 50; i++ {
		newLiquidity := curLiquidity.Add(curLiquidity...)
		curPool = createPoolWithLiquidity(ctx, newLiquidity)

		// ensure required in amount goes down as liquidity increases
		newInAmount, err := curPool.CalcInAmtGivenOut(ctx, swapOutAmt, swapInDenom, fee)
		require.NoError(t, err)
		require.True(t, newInAmount.Amount.LTE(curInAmount.Amount),
			"%s: swap with new liquidity %s required greater input than swap with old liquidity %s."+
				" Swap amount out %s. new swap in: %s, old swap in %s", testname, newLiquidity, curLiquidity,
			swapOutAmt, newInAmount, curInAmount)

		curLiquidity, curInAmount = newLiquidity, newInAmount
	}
}

// returns true if the pool can accommodate an InGivenOut swap with `tokenOut` amount out, false otherwise
<<<<<<< HEAD
func isWithinBounds(ctx sdk.Context, pool types.TraditionalAmmInterface, tokenOut sdk.Coins, tokenInDenom string, swapFee sdk.Dec) (b bool) {
=======
func isWithinBounds(ctx sdk.Context, pool swaproutertypes.PoolI, tokenOut sdk.Coins, tokenInDenom string, swapFee sdk.Dec) (b bool) {
>>>>>>> a698e557
	b = true
	defer func() {
		if r := recover(); r != nil {
			b = false
		}
	}()
	_, err := pool.CalcInAmtGivenOut(ctx, tokenOut, tokenInDenom, swapFee)
	if err != nil {
		b = false
	}
	return b
}

func TestCfmmCommonTestSuite(t *testing.T) {
	t.Parallel()
	suite.Run(t, new(CfmmCommonTestSuite))
}<|MERGE_RESOLUTION|>--- conflicted
+++ resolved
@@ -36,11 +36,7 @@
 func TestCalculateAmountOutAndIn_InverseRelationship(
 	t *testing.T,
 	ctx sdk.Context,
-<<<<<<< HEAD
-	pool types.TraditionalAmmInterface,
-=======
 	pool swaproutertypes.PoolI,
->>>>>>> a698e557
 	assetInDenom string,
 	assetOutDenom string,
 	initialCalcOut int64,
@@ -84,11 +80,7 @@
 	testname string,
 	t *testing.T,
 	ctx sdk.Context,
-<<<<<<< HEAD
-	createPoolWithLiquidity func(sdk.Context, sdk.Coins) types.TraditionalAmmInterface,
-=======
 	createPoolWithLiquidity func(sdk.Context, sdk.Coins) swaproutertypes.PoolI,
->>>>>>> a698e557
 	initLiquidity sdk.Coins,
 ) {
 	TestSlippageRelationOutGivenIn(testname, t, ctx, createPoolWithLiquidity, initLiquidity)
@@ -99,11 +91,7 @@
 	testname string,
 	t *testing.T,
 	ctx sdk.Context,
-<<<<<<< HEAD
-	createPoolWithLiquidity func(sdk.Context, sdk.Coins) types.TraditionalAmmInterface,
-=======
 	createPoolWithLiquidity func(sdk.Context, sdk.Coins) swaproutertypes.PoolI,
->>>>>>> a698e557
 	initLiquidity sdk.Coins,
 ) {
 	r := rand.New(rand.NewSource(100))
@@ -136,11 +124,7 @@
 	testname string,
 	t *testing.T,
 	ctx sdk.Context,
-<<<<<<< HEAD
-	createPoolWithLiquidity func(sdk.Context, sdk.Coins) types.TraditionalAmmInterface,
-=======
 	createPoolWithLiquidity func(sdk.Context, sdk.Coins) swaproutertypes.PoolI,
->>>>>>> a698e557
 	initLiquidity sdk.Coins,
 ) {
 	r := rand.New(rand.NewSource(100))
@@ -181,11 +165,7 @@
 }
 
 // returns true if the pool can accommodate an InGivenOut swap with `tokenOut` amount out, false otherwise
-<<<<<<< HEAD
-func isWithinBounds(ctx sdk.Context, pool types.TraditionalAmmInterface, tokenOut sdk.Coins, tokenInDenom string, swapFee sdk.Dec) (b bool) {
-=======
 func isWithinBounds(ctx sdk.Context, pool swaproutertypes.PoolI, tokenOut sdk.Coins, tokenInDenom string, swapFee sdk.Dec) (b bool) {
->>>>>>> a698e557
 	b = true
 	defer func() {
 		if r := recover(); r != nil {
