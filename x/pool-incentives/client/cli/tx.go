--- conflicted
+++ resolved
@@ -37,11 +37,7 @@
 	cmd := &cobra.Command{
 		Use:   "update-pool-incentives [potIds] [weights]",
 		Args:  cobra.ExactArgs(2),
-<<<<<<< HEAD
-		Short: "Submit a new record for pool incentives",
-=======
 		Short: "Submit an update to the records for pool incentives",
->>>>>>> a4098f38
 		RunE: func(cmd *cobra.Command, args []string) error {
 			clientCtx, err := client.GetClientTxContext(cmd)
 			if err != nil {
