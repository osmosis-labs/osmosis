package keeper

import (
	sdk "github.com/cosmos/cosmos-sdk/types"

	gammtypes "github.com/osmosis-labs/osmosis/v15/x/gamm/types"
	minttypes "github.com/osmosis-labs/osmosis/v15/x/mint/types"
)

type Hooks struct {
	k Keeper
}

var (
	_ gammtypes.GammHooks = Hooks{}
	_ minttypes.MintHooks = Hooks{}
)

// Create new pool incentives hooks.
func (k Keeper) Hooks() Hooks { return Hooks{k} }

// AfterCFMMPoolCreated creates a gauge for each pool’s lockable duration.
func (h Hooks) AfterCFMMPoolCreated(ctx sdk.Context, sender sdk.AccAddress, poolId uint64) {
	err := h.k.CreateLockablePoolGauges(ctx, poolId)
	if err != nil {
		panic(err)
	}
}

// AfterJoinPool hook is a noop.
func (h Hooks) AfterJoinPool(ctx sdk.Context, sender sdk.AccAddress, poolId uint64, enterCoins sdk.Coins, shareOutAmount sdk.Int) {
}

// AfterExitPool hook is a noop.
func (h Hooks) AfterExitPool(ctx sdk.Context, sender sdk.AccAddress, poolId uint64, shareInAmount sdk.Int, exitCoins sdk.Coins) {
}

// AfterCFMMSwap hook is a noop.
func (h Hooks) AfterCFMMSwap(ctx sdk.Context, sender sdk.AccAddress, poolId uint64, input sdk.Coins, output sdk.Coins) {
}

// Distribute coins after minter module allocate assets to pool-incentives module.
func (h Hooks) AfterDistributeMintedCoin(ctx sdk.Context) {
	// @Sunny, @Tony, @Dev, what comments should we keep after modifying own BeginBlocker to hooks?

	// WARNING: The order of how modules interact with the default distribution module matters if the distribution module is used in a similar way to:
	// 1. mint module or 2. custom mint modules that uses the auth module’s feeCollector to mint new tokens that uses the default distribution module.
	// Currently, the mint module mints inflation amount to the feeCollector module account,
	// and on the next BeginBlock the distribution module uses all the available balance of the feeCollector to process the distribution.
	// Therefore, for the pool-incentives module to only take the AllocationRatio from the inflated amount, it should be run before the distribution module’s BeginBlock.
	// Also, the pool-incentives module first takes the AllocationRatio from the total inflated amount, and the remainder is used by the distribution.
	// So the amount is relative to each other. For example, if the AllocationRatio is 0.2(20%),
	// the distribution uses the remaining 80% to calculate–which means if the community pool is set to receive 10% of newly minted OSMO, community pool is 8% of the total inflation.

	// Calculate the AllocatableAsset using the AllocationRatio and the MintedDenom,
	// then allocate the tokens to the registered pools’ gauges.
	// If there is no record, inflation is not drained and the all amounts are used by the distribution module’s next BeginBlock.
	err := h.k.AllocateAsset(ctx)
	if err != nil {
		panic(err)
	}
}

// AfterConcentratedPoolCreated creates a single gauge for the concentrated liquidity pool.
func (h Hooks) AfterConcentratedPoolCreated(ctx sdk.Context, sender sdk.AccAddress, poolId uint64) {
	err := h.k.CreateConcentratedLiquidityPoolGauge(ctx, poolId)
	if err != nil {
		panic(err)
	}
}

// AfterInitialPoolPositionCreated is a noop.
func (h Hooks) AfterInitialPoolPositionCreated(ctx sdk.Context, sender sdk.AccAddress, poolId uint64) {
}

// AfterLastPoolPositionRemoved is a noop.
func (h Hooks) AfterLastPoolPositionRemoved(ctx sdk.Context, sender sdk.AccAddress, poolId uint64) {
}

// AfterConcentratedPoolSwap is a noop.
<<<<<<< HEAD
func (h Hooks) AfterConcentratedPoolSwap(ctx sdk.Context, sender sdk.AccAddress, poolId uint64, input sdk.Coins, output sdk.Coins) {

=======
func (h Hooks) AfterConcentratedPoolSwap(ctx sdk.Context, sender sdk.AccAddress, poolId uint64) {
>>>>>>> 17fa8e98
}<|MERGE_RESOLUTION|>--- conflicted
+++ resolved
@@ -78,10 +78,6 @@
 }
 
 // AfterConcentratedPoolSwap is a noop.
-<<<<<<< HEAD
 func (h Hooks) AfterConcentratedPoolSwap(ctx sdk.Context, sender sdk.AccAddress, poolId uint64, input sdk.Coins, output sdk.Coins) {
 
-=======
-func (h Hooks) AfterConcentratedPoolSwap(ctx sdk.Context, sender sdk.AccAddress, poolId uint64) {
->>>>>>> 17fa8e98
 }