package keeper

import (
	sdk "github.com/cosmos/cosmos-sdk/types"

	gammtypes "github.com/osmosis-labs/osmosis/v15/x/gamm/types"
	minttypes "github.com/osmosis-labs/osmosis/v15/x/mint/types"
)

type Hooks struct {
	k Keeper
}

var (
	_ gammtypes.GammHooks = Hooks{}
	_ minttypes.MintHooks = Hooks{}
)

// Create new pool incentives hooks.
func (k Keeper) Hooks() Hooks { return Hooks{k} }

// AfterCFMMPoolCreated creates a gauge for each pool’s lockable duration.
func (h Hooks) AfterCFMMPoolCreated(ctx sdk.Context, sender sdk.AccAddress, poolId uint64) {
	err := h.k.CreateLockablePoolGauges(ctx, poolId)
	if err != nil {
		panic(err)
	}
}

// AfterJoinPool hook is a noop.
func (h Hooks) AfterJoinPool(ctx sdk.Context, sender sdk.AccAddress, poolId uint64, enterCoins sdk.Coins, shareOutAmount sdk.Int) {
}

// AfterExitPool hook is a noop.
func (h Hooks) AfterExitPool(ctx sdk.Context, sender sdk.AccAddress, poolId uint64, shareInAmount sdk.Int, exitCoins sdk.Coins) {
}

// AfterCFMMSwap hook is a noop.
func (h Hooks) AfterCFMMSwap(ctx sdk.Context, sender sdk.AccAddress, poolId uint64, input sdk.Coins, output sdk.Coins) {
}

// Distribute coins after minter module allocate assets to pool-incentives module.
func (h Hooks) AfterDistributeMintedCoin(ctx sdk.Context) {
	// @Sunny, @Tony, @Dev, what comments should we keep after modifying own BeginBlocker to hooks?

	// WARNING: The order of how modules interact with the default distribution module matters if the distribution module is used in a similar way to:
	// 1. mint module or 2. custom mint modules that uses the auth module’s feeCollector to mint new tokens that uses the default distribution module.
	// Currently, the mint module mints inflation amount to the feeCollector module account,
	// and on the next BeginBlock the distribution module uses all the available balance of the feeCollector to process the distribution.
	// Therefore, for the pool-incentives module to only take the AllocationRatio from the inflated amount, it should be run before the distribution module’s BeginBlock.
	// Also, the pool-incentives module first takes the AllocationRatio from the total inflated amount, and the remainder is used by the distribution.
	// So the amount is relative to each other. For example, if the AllocationRatio is 0.2(20%),
	// the distribution uses the remaining 80% to calculate–which means if the community pool is set to receive 10% of newly minted OSMO, community pool is 8% of the total inflation.

	// Calculate the AllocatableAsset using the AllocationRatio and the MintedDenom,
	// then allocate the tokens to the registered pools’ gauges.
	// If there is no record, inflation is not drained and the all amounts are used by the distribution module’s next BeginBlock.
	err := h.k.AllocateAsset(ctx)
	if err != nil {
		panic(err)
	}
}

// AfterConcentratedPoolCreated creates a single gauge for the concentrated liquidity pool.
func (h Hooks) AfterConcentratedPoolCreated(ctx sdk.Context, sender sdk.AccAddress, poolId uint64) {
	err := h.k.CreateConcentratedLiquidityPoolGauge(ctx, poolId)
	if err != nil {
		panic(err)
	}
}

// AfterInitialPoolPositionCreated is a noop.
func (h Hooks) AfterInitialPoolPositionCreated(ctx sdk.Context, sender sdk.AccAddress, poolId uint64) {
}

// AfterLastPoolPositionRemoved is a noop.
func (h Hooks) AfterLastPoolPositionRemoved(ctx sdk.Context, sender sdk.AccAddress, poolId uint64) {
}

// AfterConcentratedPoolSwap is a noop.
func (h Hooks) AfterConcentratedPoolSwap(ctx sdk.Context, sender sdk.AccAddress, poolId uint64, input sdk.Coins, output sdk.Coins) {
<<<<<<< HEAD

=======
>>>>>>> fd3f811f
}<|MERGE_RESOLUTION|>--- conflicted
+++ resolved
@@ -79,8 +79,4 @@
 
 // AfterConcentratedPoolSwap is a noop.
 func (h Hooks) AfterConcentratedPoolSwap(ctx sdk.Context, sender sdk.AccAddress, poolId uint64, input sdk.Coins, output sdk.Coins) {
-<<<<<<< HEAD
-
-=======
->>>>>>> fd3f811f
 }