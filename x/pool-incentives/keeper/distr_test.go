--- conflicted
+++ resolved
@@ -8,8 +8,6 @@
 	distrtypes "github.com/cosmos/cosmos-sdk/x/distribution/types"
 )
 
-<<<<<<< HEAD
-=======
 func (suite *KeeperTestSuite) TestGetAllocatableAsset() {
 	keeper := suite.app.PoolIncentivesKeeper
 
@@ -44,7 +42,6 @@
 	suite.Equal("316258stake", coin.String())
 }
 
->>>>>>> fa7c023b
 func (suite *KeeperTestSuite) TestAllocateAssetToCommunityPool() {
 	mintKeeper := suite.app.MintKeeper
 
@@ -56,15 +53,10 @@
 	)
 	suite.NoError(err)
 
-<<<<<<< HEAD
-	// In this time, there is no distr record, so this asset should be allocated to the community pool.
+	// At this time, there is no distr record, so the asset should be allocated to the community pool.
 	mintCoins := sdk.Coins{sdk.NewCoin("stake", sdk.NewInt(100000))}
 	mintKeeper.MintCoins(suite.ctx, mintCoins)
 	err = mintKeeper.AddCollectedFees(suite.ctx, mintCoins) // this calls AllocateAsset via hook
-=======
-	// At this time, there is no distr record, so the asset should be allocated to the community pool.
-	err = keeper.AllocateAsset(suite.ctx, sdk.NewCoin("stake", sdk.NewInt(100000)))
->>>>>>> fa7c023b
 	suite.NoError(err)
 
 	feePool := suite.app.DistrKeeper.GetFeePool(suite.ctx)
