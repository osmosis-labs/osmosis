package keeper

import (
	sdk "github.com/cosmos/cosmos-sdk/types"
	sdkerrors "github.com/cosmos/cosmos-sdk/types/errors"

	"github.com/c-osmosis/osmosis/x/pool-incentives/types"
)

// GetAllocatableAsset gets the balance of the `MintedDenom` from the `feeCollectorName` module account and returns coins according to the `AllocationRatio`
func (k Keeper) GetAllocatableAsset(ctx sdk.Context) sdk.Coin {
	params := k.GetParams(ctx)

	feeCollector := k.accountKeeper.GetModuleAccount(ctx, k.feeCollectorName)
	asset := k.bankKeeper.GetBalance(ctx, feeCollector.GetAddress(), params.MintedDenom)

	return sdk.NewCoin(asset.Denom, asset.Amount.ToDec().Mul(params.AllocationRatio).TruncateInt())
}

func (k Keeper) FundCommunityPoolFromFeeCollector(ctx sdk.Context, asset sdk.Coin) error {
	err := k.bankKeeper.SendCoinsFromModuleToModule(ctx, k.feeCollectorName, k.communityPoolName, sdk.Coins{asset})
	if err != nil {
		return err
	}

	feePool := k.distrKeeper.GetFeePool(ctx)
	feePool.CommunityPool = feePool.CommunityPool.Add(sdk.NewDecCoinsFromCoins(asset)...)
	k.distrKeeper.SetFeePool(ctx, feePool)
	return nil
}

// AllocateAsset allocates and distributes coin according a pot’s proportional weight that is recorded in the record
func (k Keeper) AllocateAsset(ctx sdk.Context, asset sdk.Coin) error {
	if asset.Amount.IsZero() {
		// when allocating asset is zero, skip execution
		return nil
	}

	distrInfo := k.GetDistrInfo(ctx)

<<<<<<< HEAD
	if distrInfo.TotalWeight.IsZero() {
=======
	if distrInfo.TotalWeight.GT(sdk.ZeroInt()) {
		assetAmountDec := asset.Amount.ToDec()
		totalWeightDec := distrInfo.TotalWeight.ToDec()
		for _, record := range distrInfo.Records {
			allocatingAmount := assetAmountDec.Mul(record.Weight.ToDec().Quo(totalWeightDec)).TruncateInt()
			coins := sdk.NewCoins(sdk.NewCoin(asset.Denom, allocatingAmount))

			// when weight is too small and no amount is allocated, just skip this to avoid zero coin send issues
			if !allocatingAmount.IsPositive() {
				continue
			}

			err := k.bankKeeper.SendCoinsFromModuleToModule(ctx, k.feeCollectorName, types.ModuleName, coins)
			if err != nil {
				return err
			}

			err = k.incentivesKeeper.AddToPotRewards(ctx, k.accountKeeper.GetModuleAddress(types.ModuleName), coins, record.PotId)
			if err != nil {
				return err
			}
		}
	} else {
>>>>>>> 53760713
		// If there are no records, put the asset to the community pool
		return k.FundCommunityPoolFromFeeCollector(ctx, asset)
	}

	assetAmountDec := asset.Amount.ToDec()
	totalWeightDec := distrInfo.TotalWeight.ToDec()
	for _, record := range distrInfo.Records {
		allocatingAmount := assetAmountDec.Mul(record.Weight.ToDec().Quo(totalWeightDec)).TruncateInt()
		coins := sdk.NewCoins(sdk.NewCoin(asset.Denom, allocatingAmount))

		if record.PotId == 0 { // fund community pool if potId is zero
			k.FundCommunityPoolFromFeeCollector(ctx, sdk.NewCoin(asset.Denom, allocatingAmount))
			continue
		}

		err := k.bankKeeper.SendCoinsFromModuleToModule(ctx, k.feeCollectorName, types.ModuleName, coins)
		if err != nil {
			return err
		}

		err = k.incentivesKeeper.AddToPotRewards(ctx, k.accountKeeper.GetModuleAddress(types.ModuleName), coins, record.PotId)
		if err != nil {
			return err
		}
	}

	return nil
}

func (k Keeper) GetDistrInfo(ctx sdk.Context) types.DistrInfo {
	store := ctx.KVStore(k.storeKey)
	bz := store.Get(types.DistrInfoKey)

	if len(bz) == 0 {
		distrInfo := types.DistrInfo{
			TotalWeight: sdk.NewInt(0),
			Records:     nil,
		}
		bz = k.cdc.MustMarshalBinaryBare(&distrInfo)

		store.Set(types.DistrInfoKey, bz)
		return distrInfo
	}

	distrInfo := types.DistrInfo{}
	k.cdc.MustUnmarshalBinaryBare(bz, &distrInfo)

	return distrInfo
}

func (k Keeper) SetDistrInfo(ctx sdk.Context, distrInfo types.DistrInfo) {
	store := ctx.KVStore(k.storeKey)
	bz := k.cdc.MustMarshalBinaryBare(&distrInfo)
	store.Set(types.DistrInfoKey, bz)
}

// indexOfDistrRecordByPotId returns the index of the record for the specific pot id.
// If there is no record matched to the pot id, return -1.
func (k Keeper) indexOfDistrRecordByPotId(ctx sdk.Context, potId uint64) int {
	distrInfo := k.GetDistrInfo(ctx)
	records := distrInfo.Records
	for i, record := range records {
		if record.PotId == potId {
			return i
		}
	}
	return -1
}

func (k Keeper) UpdateDistrRecords(ctx sdk.Context, records ...types.DistrRecord) error {
	distrInfo := k.GetDistrInfo(ctx)

	potIdFlags := make(map[uint64]bool)

	totalWeight := sdk.NewInt(0)
	for _, record := range records {
		if potIdFlags[record.PotId] {
			return sdkerrors.Wrapf(
				types.ErrDistrRecordRegisteredPot,
				"Pot ID #%d has duplications.",
				record.PotId,
			)
		}
		potIdFlags[record.PotId] = true
		totalWeight = totalWeight.Add(record.Weight)
	}

	distrInfo.Records = records
	distrInfo.TotalWeight = totalWeight

	k.SetDistrInfo(ctx, distrInfo)
	return nil
}<|MERGE_RESOLUTION|>--- conflicted
+++ resolved
@@ -38,33 +38,7 @@
 
 	distrInfo := k.GetDistrInfo(ctx)
 
-<<<<<<< HEAD
 	if distrInfo.TotalWeight.IsZero() {
-=======
-	if distrInfo.TotalWeight.GT(sdk.ZeroInt()) {
-		assetAmountDec := asset.Amount.ToDec()
-		totalWeightDec := distrInfo.TotalWeight.ToDec()
-		for _, record := range distrInfo.Records {
-			allocatingAmount := assetAmountDec.Mul(record.Weight.ToDec().Quo(totalWeightDec)).TruncateInt()
-			coins := sdk.NewCoins(sdk.NewCoin(asset.Denom, allocatingAmount))
-
-			// when weight is too small and no amount is allocated, just skip this to avoid zero coin send issues
-			if !allocatingAmount.IsPositive() {
-				continue
-			}
-
-			err := k.bankKeeper.SendCoinsFromModuleToModule(ctx, k.feeCollectorName, types.ModuleName, coins)
-			if err != nil {
-				return err
-			}
-
-			err = k.incentivesKeeper.AddToPotRewards(ctx, k.accountKeeper.GetModuleAddress(types.ModuleName), coins, record.PotId)
-			if err != nil {
-				return err
-			}
-		}
-	} else {
->>>>>>> 53760713
 		// If there are no records, put the asset to the community pool
 		return k.FundCommunityPoolFromFeeCollector(ctx, asset)
 	}
@@ -73,13 +47,18 @@
 	totalWeightDec := distrInfo.TotalWeight.ToDec()
 	for _, record := range distrInfo.Records {
 		allocatingAmount := assetAmountDec.Mul(record.Weight.ToDec().Quo(totalWeightDec)).TruncateInt()
-		coins := sdk.NewCoins(sdk.NewCoin(asset.Denom, allocatingAmount))
+
+		// when weight is too small and no amount is allocated, just skip this to avoid zero coin send issues
+		if !allocatingAmount.IsPositive() {
+			continue
+		}
 
 		if record.PotId == 0 { // fund community pool if potId is zero
 			k.FundCommunityPoolFromFeeCollector(ctx, sdk.NewCoin(asset.Denom, allocatingAmount))
 			continue
 		}
 
+		coins := sdk.NewCoins(sdk.NewCoin(asset.Denom, allocatingAmount))
 		err := k.bankKeeper.SendCoinsFromModuleToModule(ctx, k.feeCollectorName, types.ModuleName, coins)
 		if err != nil {
 			return err
