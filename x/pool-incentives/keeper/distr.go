package keeper

import (
	"fmt"
	"sort"

	sdk "github.com/cosmos/cosmos-sdk/types"
	sdkerrors "github.com/cosmos/cosmos-sdk/types/errors"
	"github.com/osmosis-labs/osmosis/x/pool-incentives/types"
)

func (k Keeper) FundCommunityPoolFromModule(ctx sdk.Context, asset sdk.Coin) error {
	err := k.bankKeeper.SendCoinsFromModuleToModule(ctx, types.ModuleName, k.communityPoolName, sdk.Coins{asset})
	if err != nil {
		return err
	}

	feePool := k.distrKeeper.GetFeePool(ctx)
	feePool.CommunityPool = feePool.CommunityPool.Add(sdk.NewDecCoinsFromCoins(asset)...)
	k.distrKeeper.SetFeePool(ctx, feePool)
	return nil
}

// AllocateAsset allocates and distributes coin according a gauge’s proportional weight that is recorded in the record
func (k Keeper) AllocateAsset(ctx sdk.Context) error {
	logger := k.Logger(ctx)
	params := k.GetParams(ctx)
	moduleAddr := k.accountKeeper.GetModuleAddress(types.ModuleName)
	asset := k.bankKeeper.GetBalance(ctx, moduleAddr, params.MintedDenom)
	if asset.Amount.IsZero() {
		// when allocating asset is zero, skip execution
		return nil
	}

	distrInfo := k.GetDistrInfo(ctx)

	if distrInfo.TotalWeight.IsZero() {
		// If there are no records, put the asset to the community pool
		return k.FundCommunityPoolFromModule(ctx, asset)
	}

	assetAmountDec := asset.Amount.ToDec()
	totalWeightDec := distrInfo.TotalWeight.ToDec()
	for _, record := range distrInfo.Records {
		allocatingAmount := assetAmountDec.Mul(record.Weight.ToDec().Quo(totalWeightDec)).TruncateInt()

		// when weight is too small and no amount is allocated, just skip this to avoid zero coin send issues
		if !allocatingAmount.IsPositive() {
			logger.Info(fmt.Sprintf("allocating amount for (%d, %s) record is not positive", record.GaugeId, record.Weight.String()))
			continue
		}

		if record.GaugeId == 0 { // fund community pool if gaugeId is zero
			k.FundCommunityPoolFromModule(ctx, sdk.NewCoin(asset.Denom, allocatingAmount))
			continue
		}

		coins := sdk.NewCoins(sdk.NewCoin(asset.Denom, allocatingAmount))
		err := k.incentivesKeeper.AddToGaugeRewards(ctx, k.accountKeeper.GetModuleAddress(types.ModuleName), coins, record.GaugeId)
		if err != nil {
			return err
		}
	}

	return nil
}

func (k Keeper) GetDistrInfo(ctx sdk.Context) types.DistrInfo {
	store := ctx.KVStore(k.storeKey)
	bz := store.Get(types.DistrInfoKey)

	if len(bz) == 0 {
		distrInfo := types.DistrInfo{
			TotalWeight: sdk.NewInt(0),
			Records:     nil,
		}
		bz = k.cdc.MustMarshalBinaryBare(&distrInfo)

		store.Set(types.DistrInfoKey, bz)
		return distrInfo
	}

	distrInfo := types.DistrInfo{}
	k.cdc.MustUnmarshalBinaryBare(bz, &distrInfo)

	return distrInfo
}

func (k Keeper) SetDistrInfo(ctx sdk.Context, distrInfo types.DistrInfo) {
	store := ctx.KVStore(k.storeKey)
	bz := k.cdc.MustMarshalBinaryBare(&distrInfo)
	store.Set(types.DistrInfoKey, bz)
}

// indexOfDistrRecordByGaugeId returns the index of the record for the specific gauge id.
// If there is no record matched to the gauge id, return -1.
func (k Keeper) indexOfDistrRecordByGaugeId(ctx sdk.Context, gaugeId uint64) int {
	distrInfo := k.GetDistrInfo(ctx)
	records := distrInfo.Records
	for i, record := range records {
		if record.GaugeId == gaugeId {
			return i
		}
	}
	return -1
}

<<<<<<< HEAD
func (k Keeper) ReplaceDistrRecords(ctx sdk.Context, records ...types.DistrRecord) error {
=======
// This is checked for no err when a proposal is made, and executed when a proposal passes
func (k Keeper) UpdateDistrRecords(ctx sdk.Context, records ...types.DistrRecord) error {
>>>>>>> 59db94c0
	distrInfo := k.GetDistrInfo(ctx)

	lastGaugeID := uint64(0)
	gaugeIdFlags := make(map[uint64]bool)

	totalWeight := sdk.NewInt(0)

	for _, record := range records {
		if gaugeIdFlags[record.GaugeId] {
			return sdkerrors.Wrapf(
				types.ErrDistrRecordRegisteredGauge,
				"Gauge ID #%d has duplications.",
				record.GaugeId,
			)
		}

		if record.GaugeId < lastGaugeID {
			return sdkerrors.Wrapf(
				types.ErrDistrRecordNotSorted,
				"Gauge ID #%d came after Gauge ID #%d.",
				record.GaugeId, lastGaugeID,
			)
		}
		lastGaugeID = record.GaugeId

		// unless GaugeID is 0 for the community pool, don't allow distribution records for gauges that don't exist
		if record.GaugeId != 0 {
			gauge, err := k.incentivesKeeper.GetGaugeByID(ctx, record.GaugeId)
			if err != nil {
				return err
			}
			if !gauge.IsPerpetual {
				return sdkerrors.Wrapf(types.ErrDistrRecordRegisteredGauge,
					"Gauge ID #%d is not perpetual.",
					record.GaugeId)
			}
		}

		gaugeIdFlags[record.GaugeId] = true
		totalWeight = totalWeight.Add(record.Weight)
	}

	distrInfo.Records = records
	distrInfo.TotalWeight = totalWeight

	k.SetDistrInfo(ctx, distrInfo)
	return nil
}

func (k Keeper) UpdateDistrRecords(ctx sdk.Context, records ...types.DistrRecord) error {

	recordsMap := make(map[uint64]types.DistrRecord)
	totalWeight := sdk.NewInt(0)

	for _, existingRecord := range k.GetDistrInfo(ctx).Records {
		recordsMap[existingRecord.GaugeId] = existingRecord
		totalWeight = totalWeight.Add(existingRecord.Weight)
	}

	lastGaugeID := uint64(0)
	gaugeIdFlags := make(map[uint64]bool)

	for _, record := range records {
		if gaugeIdFlags[record.GaugeId] {
			return sdkerrors.Wrapf(
				types.ErrDistrRecordRegisteredGauge,
				"Gauge ID #%d has duplications.",
				record.GaugeId,
			)
		}

		if record.GaugeId < lastGaugeID {
			return sdkerrors.Wrapf(
				types.ErrDistrRecordNotSorted,
				"Gauge ID #%d came after Gauge ID #%d.",
				record.GaugeId, lastGaugeID,
			)
		}
		lastGaugeID = record.GaugeId

		// unless GaugeID is 0 for the community pool, don't allow distribution records for gauges that don't exist
		if record.GaugeId != 0 {
			_, err := k.incentivesKeeper.GetGaugeByID(ctx, record.GaugeId)
			if err != nil {
				return err
			}
		}

		gaugeIdFlags[record.GaugeId] = true

		if val, ok := recordsMap[record.GaugeId]; ok {
			totalWeight = totalWeight.Sub(val.Weight)
			recordsMap[record.GaugeId] = record
			totalWeight = totalWeight.Add(record.Weight)
		} else {
			recordsMap[record.GaugeId] = record
			totalWeight = totalWeight.Add(record.Weight)
		}
	}

	newRecords := []types.DistrRecord{}

	for _, val := range recordsMap {
		if !val.Weight.Equal(sdk.ZeroInt()) {
			newRecords = append(newRecords, val)
		}
	}

	sort.SliceStable(newRecords, func(i, j int) bool {
		return newRecords[i].GaugeId < newRecords[j].GaugeId
	})

	k.SetDistrInfo(ctx, types.DistrInfo{
		Records:     newRecords,
		TotalWeight: totalWeight,
	})
	return nil
}<|MERGE_RESOLUTION|>--- conflicted
+++ resolved
@@ -105,12 +105,8 @@
 	return -1
 }
 
-<<<<<<< HEAD
+// This is checked for no err when a proposal is made, and executed when a proposal passes
 func (k Keeper) ReplaceDistrRecords(ctx sdk.Context, records ...types.DistrRecord) error {
-=======
-// This is checked for no err when a proposal is made, and executed when a proposal passes
-func (k Keeper) UpdateDistrRecords(ctx sdk.Context, records ...types.DistrRecord) error {
->>>>>>> 59db94c0
 	distrInfo := k.GetDistrInfo(ctx)
 
 	lastGaugeID := uint64(0)
@@ -160,6 +156,7 @@
 	return nil
 }
 
+// This is checked for no err when a proposal is made, and executed when a proposal passes
 func (k Keeper) UpdateDistrRecords(ctx sdk.Context, records ...types.DistrRecord) error {
 
 	recordsMap := make(map[uint64]types.DistrRecord)
@@ -196,6 +193,11 @@
 			_, err := k.incentivesKeeper.GetGaugeByID(ctx, record.GaugeId)
 			if err != nil {
 				return err
+			}
+      if !gauge.IsPerpetual {
+				return sdkerrors.Wrapf(types.ErrDistrRecordRegisteredGauge,
+					"Gauge ID #%d is not perpetual.",
+					record.GaugeId)
 			}
 		}
 
