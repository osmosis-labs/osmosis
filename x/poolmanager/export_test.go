--- conflicted
+++ resolved
@@ -63,15 +63,14 @@
 	return k.createOsmoMultihopExpectedSwapOuts(ctx, route, tokenOut, cumulativeRouteSwapFee, sumOfSwapFees)
 }
 
-<<<<<<< HEAD
 func (k Keeper) CalcTakerFeeExactIn(tokenIn sdk.Coin, takerFee sdk.Dec) (sdk.Coin, sdk.Coin) {
 	return k.calcTakerFeeExactIn(tokenIn, takerFee)
 }
 
 func (k Keeper) CalcTakerFeeExactOut(tokenOut sdk.Coin, takerFee sdk.Dec) (sdk.Coin, sdk.Coin) {
 	return k.calcTakerFeeExactOut(tokenOut, takerFee)
-=======
+}
+
 func (k Keeper) TrackVolume(ctx sdk.Context, poolId uint64, volumeGenerated sdk.Coin) {
 	k.trackVolume(ctx, poolId, volumeGenerated)
->>>>>>> ba8652b8
 }