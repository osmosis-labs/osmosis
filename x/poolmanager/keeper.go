package poolmanager

import (
	sdk "github.com/cosmos/cosmos-sdk/types"
	gogotypes "github.com/gogo/protobuf/types"

	"github.com/osmosis-labs/osmosis/osmoutils"
	"github.com/osmosis-labs/osmosis/v15/x/poolmanager/types"

	paramtypes "github.com/cosmos/cosmos-sdk/x/params/types"
)

type Keeper struct {
	storeKey sdk.StoreKey

	gammKeeper           types.PoolModuleI
	concentratedKeeper   types.PoolModuleI
<<<<<<< HEAD
	cosmwasmpoolKeeper   types.PoolModuleI
=======
>>>>>>> b2aaef40
	poolIncentivesKeeper types.PoolIncentivesKeeperI
	bankKeeper           types.BankI
	accountKeeper        types.AccountI
	communityPoolKeeper  types.CommunityPoolI

	// routes is a map to get the pool module by id.
	routes map[types.PoolType]types.PoolModuleI

<<<<<<< HEAD
	routes map[types.PoolType]types.PoolModuleI
=======
	// poolModules is a list of all pool modules.
	// It is used when an operation has to be applied to all pool
	// modules. Since map iterations are non-deterministic, we
	// use this list to ensure deterministic iteration.
	poolModules []types.PoolModuleI
>>>>>>> b2aaef40

	paramSpace paramtypes.Subspace
}

<<<<<<< HEAD
func NewKeeper(storeKey sdk.StoreKey, paramSpace paramtypes.Subspace, gammKeeper types.PoolModuleI, concentratedKeeper types.PoolModuleI, cosmwasmpoolKeeper types.PoolModuleI, bankKeeper types.BankI, accountKeeper types.AccountI, communityPoolKeeper types.CommunityPoolI) *Keeper {
=======
func NewKeeper(storeKey sdk.StoreKey, paramSpace paramtypes.Subspace, gammKeeper types.PoolModuleI, concentratedKeeper types.PoolModuleI, bankKeeper types.BankI, accountKeeper types.AccountI, communityPoolKeeper types.CommunityPoolI) *Keeper {
>>>>>>> b2aaef40
	// set KeyTable if it has not already been set
	if !paramSpace.HasKeyTable() {
		paramSpace = paramSpace.WithKeyTable(types.ParamKeyTable())
	}

<<<<<<< HEAD
	routes := map[types.PoolType]types.PoolModuleI{
=======
	routesMap := map[types.PoolType]types.PoolModuleI{
>>>>>>> b2aaef40
		types.Balancer:     gammKeeper,
		types.Stableswap:   gammKeeper,
		types.Concentrated: concentratedKeeper,
		types.CosmWasm:     cosmwasmpoolKeeper,
	}

<<<<<<< HEAD
	return &Keeper{storeKey: storeKey, paramSpace: paramSpace, gammKeeper: gammKeeper, concentratedKeeper: concentratedKeeper, cosmwasmpoolKeeper: cosmwasmpoolKeeper, bankKeeper: bankKeeper, accountKeeper: accountKeeper, communityPoolKeeper: communityPoolKeeper, routes: routes}
=======
	routesList := []types.PoolModuleI{
		gammKeeper, concentratedKeeper,
	}

	return &Keeper{
		storeKey:            storeKey,
		paramSpace:          paramSpace,
		gammKeeper:          gammKeeper,
		concentratedKeeper:  concentratedKeeper,
		bankKeeper:          bankKeeper,
		accountKeeper:       accountKeeper,
		communityPoolKeeper: communityPoolKeeper,
		routes:              routesMap,
		poolModules:         routesList,
	}
>>>>>>> b2aaef40
}

// GetParams returns the total set of poolmanager parameters.
func (k Keeper) GetParams(ctx sdk.Context) (params types.Params) {
	k.paramSpace.GetParamSet(ctx, &params)
	return params
}

// SetParams sets the total set of poolmanager parameters.
func (k Keeper) SetParams(ctx sdk.Context, params types.Params) {
	k.paramSpace.SetParamSet(ctx, &params)
}

// InitGenesis initializes the poolmanager module's state from a provided genesis
// state.
func (k Keeper) InitGenesis(ctx sdk.Context, genState *types.GenesisState) {
	k.SetNextPoolId(ctx, genState.NextPoolId)
	if err := genState.Validate(); err != nil {
		panic(err)
	}

	k.SetParams(ctx, genState.Params)

	for _, poolRoute := range genState.PoolRoutes {
		k.SetPoolRoute(ctx, poolRoute.PoolId, poolRoute.PoolType)
	}
}

// ExportGenesis returns the poolmanager module's exported genesis.
func (k Keeper) ExportGenesis(ctx sdk.Context) *types.GenesisState {
	return &types.GenesisState{
		Params:     k.GetParams(ctx),
		NextPoolId: k.GetNextPoolId(ctx),
		PoolRoutes: k.getAllPoolRoutes(ctx),
	}
}

// GetNextPoolId returns the next pool id.
func (k Keeper) GetNextPoolId(ctx sdk.Context) uint64 {
	store := ctx.KVStore(k.storeKey)
	nextPoolId := gogotypes.UInt64Value{}
	osmoutils.MustGet(store, types.KeyNextGlobalPoolId, &nextPoolId)
	return nextPoolId.Value
}

// SetNextPoolId sets next pool Id.
func (k Keeper) SetNextPoolId(ctx sdk.Context, poolId uint64) {
	store := ctx.KVStore(k.storeKey)
	osmoutils.MustSet(store, types.KeyNextGlobalPoolId, &gogotypes.UInt64Value{Value: poolId})
}

// SetPoolIncentivesKeeper sets pool incentives keeper
func (k *Keeper) SetPoolIncentivesKeeper(poolIncentivesKeeper types.PoolIncentivesKeeperI) {
	k.poolIncentivesKeeper = poolIncentivesKeeper
}<|MERGE_RESOLUTION|>--- conflicted
+++ resolved
@@ -15,10 +15,7 @@
 
 	gammKeeper           types.PoolModuleI
 	concentratedKeeper   types.PoolModuleI
-<<<<<<< HEAD
 	cosmwasmpoolKeeper   types.PoolModuleI
-=======
->>>>>>> b2aaef40
 	poolIncentivesKeeper types.PoolIncentivesKeeperI
 	bankKeeper           types.BankI
 	accountKeeper        types.AccountI
@@ -27,45 +24,30 @@
 	// routes is a map to get the pool module by id.
 	routes map[types.PoolType]types.PoolModuleI
 
-<<<<<<< HEAD
-	routes map[types.PoolType]types.PoolModuleI
-=======
 	// poolModules is a list of all pool modules.
 	// It is used when an operation has to be applied to all pool
 	// modules. Since map iterations are non-deterministic, we
 	// use this list to ensure deterministic iteration.
 	poolModules []types.PoolModuleI
->>>>>>> b2aaef40
 
 	paramSpace paramtypes.Subspace
 }
 
-<<<<<<< HEAD
 func NewKeeper(storeKey sdk.StoreKey, paramSpace paramtypes.Subspace, gammKeeper types.PoolModuleI, concentratedKeeper types.PoolModuleI, cosmwasmpoolKeeper types.PoolModuleI, bankKeeper types.BankI, accountKeeper types.AccountI, communityPoolKeeper types.CommunityPoolI) *Keeper {
-=======
-func NewKeeper(storeKey sdk.StoreKey, paramSpace paramtypes.Subspace, gammKeeper types.PoolModuleI, concentratedKeeper types.PoolModuleI, bankKeeper types.BankI, accountKeeper types.AccountI, communityPoolKeeper types.CommunityPoolI) *Keeper {
->>>>>>> b2aaef40
 	// set KeyTable if it has not already been set
 	if !paramSpace.HasKeyTable() {
 		paramSpace = paramSpace.WithKeyTable(types.ParamKeyTable())
 	}
 
-<<<<<<< HEAD
-	routes := map[types.PoolType]types.PoolModuleI{
-=======
 	routesMap := map[types.PoolType]types.PoolModuleI{
->>>>>>> b2aaef40
 		types.Balancer:     gammKeeper,
 		types.Stableswap:   gammKeeper,
 		types.Concentrated: concentratedKeeper,
 		types.CosmWasm:     cosmwasmpoolKeeper,
 	}
 
-<<<<<<< HEAD
-	return &Keeper{storeKey: storeKey, paramSpace: paramSpace, gammKeeper: gammKeeper, concentratedKeeper: concentratedKeeper, cosmwasmpoolKeeper: cosmwasmpoolKeeper, bankKeeper: bankKeeper, accountKeeper: accountKeeper, communityPoolKeeper: communityPoolKeeper, routes: routes}
-=======
 	routesList := []types.PoolModuleI{
-		gammKeeper, concentratedKeeper,
+		gammKeeper, concentratedKeeper, cosmwasmpoolKeeper,
 	}
 
 	return &Keeper{
@@ -79,7 +61,6 @@
 		routes:              routesMap,
 		poolModules:         routesList,
 	}
->>>>>>> b2aaef40
 }
 
 // GetParams returns the total set of poolmanager parameters.
