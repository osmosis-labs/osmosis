package poolmanager

import (
	"fmt"
	"sync"

	sdk "github.com/cosmos/cosmos-sdk/types"
	gogotypes "github.com/cosmos/gogoproto/types"

	"github.com/osmosis-labs/osmosis/osmomath"
	"github.com/osmosis-labs/osmosis/osmoutils"
	"github.com/osmosis-labs/osmosis/v28/x/poolmanager/types"

	storetypes "cosmossdk.io/store/types"
	paramtypes "github.com/cosmos/cosmos-sdk/x/params/types"
)

type Keeper struct {
	storeKey storetypes.StoreKey

	gammKeeper           types.PoolModuleI
	concentratedKeeper   types.ConcentratedI
	cosmwasmpoolKeeper   types.PoolModuleI
	poolIncentivesKeeper types.PoolIncentivesKeeperI
	bankKeeper           types.BankI
	accountKeeper        types.AccountI
	communityPoolKeeper  types.CommunityPoolI
	stakingKeeper        types.StakingKeeper
	protorevKeeper       types.ProtorevKeeper
<<<<<<< HEAD
	tradingTiersKeeper   types.TradingTiersKeeper
=======
	wasmKeeper           types.WasmKeeper
>>>>>>> 609a09ab

	// routes is a map to get the pool module by id.
	routes map[types.PoolType]types.PoolModuleI

	// map from poolId to the swap module + Gas consumed amount
	// note that after getPoolModule doesn't return an error
	// it will always return the same result. Meaning its perfect for a sync.map cache.
	cachedPoolModules *sync.Map

	// poolModules is a list of all pool modules.
	// It is used when an operation has to be applied to all pool
	// modules. Since map iterations are non-deterministic, we
	// use this list to ensure deterministic iteration.
	poolModules []types.PoolModuleI

	paramSpace paramtypes.Subspace

	defaultTakerFeeBz  []byte
	defaultTakerFeeVal osmomath.Dec

	cachedTakerFeeShareAgreementMap          map[string]types.TakerFeeShareAgreement
	cachedRegisteredAlloyPoolByAlloyDenomMap map[string]types.AlloyContractTakerFeeShareState
}

<<<<<<< HEAD
func NewKeeper(storeKey storetypes.StoreKey, paramSpace paramtypes.Subspace, gammKeeper types.PoolModuleI, concentratedKeeper types.PoolModuleI, cosmwasmpoolKeeper types.PoolModuleI, bankKeeper types.BankI, accountKeeper types.AccountI, communityPoolKeeper types.CommunityPoolI, stakingKeeper types.StakingKeeper, protorevKeeper types.ProtorevKeeper, tradingTiersKeeper types.TradingTiersKeeper) *Keeper {
=======
func NewKeeper(storeKey storetypes.StoreKey, paramSpace paramtypes.Subspace, gammKeeper types.PoolModuleI, concentratedKeeper types.ConcentratedI, cosmwasmpoolKeeper types.PoolModuleI, bankKeeper types.BankI, accountKeeper types.AccountI, communityPoolKeeper types.CommunityPoolI, stakingKeeper types.StakingKeeper, protorevKeeper types.ProtorevKeeper, wasmKeeper types.WasmKeeper) *Keeper {
>>>>>>> 609a09ab
	// set KeyTable if it has not already been set
	if !paramSpace.HasKeyTable() {
		paramSpace = paramSpace.WithKeyTable(types.ParamKeyTable())
	}

	routesMap := map[types.PoolType]types.PoolModuleI{
		types.Balancer:     gammKeeper,
		types.Stableswap:   gammKeeper,
		types.Concentrated: concentratedKeeper,
		types.CosmWasm:     cosmwasmpoolKeeper,
	}

	routesList := []types.PoolModuleI{
		gammKeeper, concentratedKeeper, cosmwasmpoolKeeper,
	}

	cachedPoolModules := &sync.Map{}
	cachedTakerFeeShareAgreementMap := make(map[string]types.TakerFeeShareAgreement)
	cachedRegisteredAlloyPoolMap := make(map[string]types.AlloyContractTakerFeeShareState)

	return &Keeper{
<<<<<<< HEAD
		storeKey:            storeKey,
		paramSpace:          paramSpace,
		gammKeeper:          gammKeeper,
		concentratedKeeper:  concentratedKeeper,
		cosmwasmpoolKeeper:  cosmwasmpoolKeeper,
		bankKeeper:          bankKeeper,
		accountKeeper:       accountKeeper,
		communityPoolKeeper: communityPoolKeeper,
		routes:              routesMap,
		poolModules:         routesList,
		stakingKeeper:       stakingKeeper,
		protorevKeeper:      protorevKeeper,
		tradingTiersKeeper:  tradingTiersKeeper,
		cachedPoolModules:   cachedPoolModules,
=======
		storeKey:                                 storeKey,
		paramSpace:                               paramSpace,
		gammKeeper:                               gammKeeper,
		concentratedKeeper:                       concentratedKeeper,
		cosmwasmpoolKeeper:                       cosmwasmpoolKeeper,
		bankKeeper:                               bankKeeper,
		accountKeeper:                            accountKeeper,
		communityPoolKeeper:                      communityPoolKeeper,
		routes:                                   routesMap,
		poolModules:                              routesList,
		stakingKeeper:                            stakingKeeper,
		protorevKeeper:                           protorevKeeper,
		wasmKeeper:                               wasmKeeper,
		cachedPoolModules:                        cachedPoolModules,
		cachedTakerFeeShareAgreementMap:          cachedTakerFeeShareAgreementMap,
		cachedRegisteredAlloyPoolByAlloyDenomMap: cachedRegisteredAlloyPoolMap,
>>>>>>> 609a09ab
	}
}

func (k *Keeper) ResetCaches() {
	k.cachedPoolModules = &sync.Map{}
}

// GetParams returns the total set of poolmanager parameters.
func (k Keeper) GetParams(ctx sdk.Context) (params types.Params) {
	k.paramSpace.GetParamSet(ctx, &params)
	return params
}

// SetParams sets the total set of poolmanager parameters.
func (k Keeper) SetParams(ctx sdk.Context, params types.Params) {
	k.paramSpace.SetParamSet(ctx, &params)
}

// SetParam sets a specific poolmanger module's parameter with the provided parameter.
func (k Keeper) SetParam(ctx sdk.Context, key []byte, value interface{}) {
	k.paramSpace.Set(ctx, key, value)
}

// InitGenesis initializes the poolmanager module's state from a provided genesis
// state.
func (k Keeper) InitGenesis(ctx sdk.Context, genState *types.GenesisState) {
	k.SetNextPoolId(ctx, genState.NextPoolId)
	if err := genState.Validate(); err != nil {
		panic(err)
	}

	k.SetParams(ctx, genState.Params)

	for _, poolRoute := range genState.PoolRoutes {
		k.SetPoolRoute(ctx, poolRoute.PoolId, poolRoute.PoolType)
	}

	// We track taker fees generated in the module's KVStore.
	for _, coin := range genState.TakerFeesTracker.TakerFeesToStakers {
		if err := k.UpdateTakerFeeTrackerForStakersByDenom(ctx, coin.Denom, coin.Amount); err != nil {
			panic(err)
		}
	}
	for _, coin := range genState.TakerFeesTracker.TakerFeesToCommunityPool {
		if err := k.UpdateTakerFeeTrackerForCommunityPoolByDenom(ctx, coin.Denom, coin.Amount); err != nil {
			panic(err)
		}
	}
	k.SetTakerFeeTrackerStartHeight(ctx, genState.TakerFeesTracker.HeightAccountingStartsFrom)

	// Set the pool volumes KVStore.
	for _, poolVolume := range genState.PoolVolumes {
		k.SetVolume(ctx, poolVolume.PoolId, poolVolume.PoolVolume)
	}

	// Set the denom pair taker fees KVStore.
	for _, denomPairTakerFee := range genState.DenomPairTakerFeeStore {
		k.SetDenomPairTakerFee(ctx, denomPairTakerFee.TokenInDenom, denomPairTakerFee.TokenOutDenom, denomPairTakerFee.TakerFee)
	}
}

// ExportGenesis returns the poolmanager module's exported genesis.
func (k Keeper) ExportGenesis(ctx sdk.Context) *types.GenesisState {
	pools, err := k.AllPools(ctx)
	if err != nil {
		panic(err)
	}

	// Utilize poolVolumes struct to export pool volumes from KVStore.
	poolVolumes := make([]*types.PoolVolume, len(pools))
	for i, pool := range pools {
		poolVolume := k.GetTotalVolumeForPool(ctx, pool.GetId())
		poolVolumes[i] = &types.PoolVolume{
			PoolId:     pool.GetId(),
			PoolVolume: poolVolume,
		}
	}

	// Utilize denomPairTakerFee struct to export taker fees from KVStore.
	denomPairTakerFees, err := k.GetAllTradingPairTakerFees(ctx)
	if err != nil {
		panic(err)
	}

	// Export KVStore values to the genesis state so they can be imported in init genesis.
	takerFeesTracker := types.TakerFeesTracker{
		TakerFeesToStakers:         k.GetTakerFeeTrackerForStakers(ctx),
		TakerFeesToCommunityPool:   k.GetTakerFeeTrackerForCommunityPool(ctx),
		HeightAccountingStartsFrom: k.GetTakerFeeTrackerStartHeight(ctx),
	}
	return &types.GenesisState{
		Params:                 k.GetParams(ctx),
		NextPoolId:             k.GetNextPoolId(ctx),
		PoolRoutes:             k.getAllPoolRoutes(ctx),
		TakerFeesTracker:       &takerFeesTracker,
		PoolVolumes:            poolVolumes,
		DenomPairTakerFeeStore: denomPairTakerFees,
	}
}

// GetNextPoolId returns the next pool id.
func (k Keeper) GetNextPoolId(ctx sdk.Context) uint64 {
	store := ctx.KVStore(k.storeKey)
	nextPoolId := gogotypes.UInt64Value{}
	osmoutils.MustGet(store, types.KeyNextGlobalPoolId, &nextPoolId)
	return nextPoolId.Value
}

// SetNextPoolId sets next pool Id.
func (k Keeper) SetNextPoolId(ctx sdk.Context, poolId uint64) {
	store := ctx.KVStore(k.storeKey)
	osmoutils.MustSet(store, types.KeyNextGlobalPoolId, &gogotypes.UInt64Value{Value: poolId})
}

// SetPoolIncentivesKeeper sets pool incentives keeper
func (k *Keeper) SetPoolIncentivesKeeper(poolIncentivesKeeper types.PoolIncentivesKeeperI) {
	k.poolIncentivesKeeper = poolIncentivesKeeper
}

// SetStakingKeeper sets staking keeper
func (k *Keeper) SetStakingKeeper(stakingKeeper types.StakingKeeper) {
	k.stakingKeeper = stakingKeeper
}

// SetProtorevKeeper sets protorev keeper
func (k *Keeper) SetProtorevKeeper(protorevKeeper types.ProtorevKeeper) {
	k.protorevKeeper = protorevKeeper
}

// SetWasmKeeper sets wasm keeper
func (k *Keeper) SetWasmKeeper(wasmKeeper types.WasmKeeper) {
	k.wasmKeeper = wasmKeeper
}

// BeginBlock sets the poolmanager caches if they are empty
func (k *Keeper) BeginBlock(ctx sdk.Context) {
	// Here, the only time in which these caches are empty is during the start up of the node.
	// Once the node has started up and runs the first BeginBlock of the poolmanager module,
	// it will populate the caches. Every single subsequent BeginBlock, this logic will be a no-op.
	if len(k.cachedTakerFeeShareAgreementMap) == 0 || len(k.cachedRegisteredAlloyPoolByAlloyDenomMap) == 0 {
		err := k.setTakerFeeShareAgreementsMapCached(ctx)
		if err != nil {
			ctx.Logger().Error(fmt.Errorf("%w", types.ErrSetTakerFeeShareAgreementsMapCached).Error())
		}
		err = k.setAllRegisteredAlloyedPoolsByDenomCached(ctx)
		if err != nil {
			ctx.Logger().Error(fmt.Errorf("%w", types.ErrSetAllRegisteredAlloyedPoolsByDenomCached).Error())
		}
	}
}

// AlloyedAssetCompositionUpdateRate is the rate in blocks at which the taker fee share alloy composition is updated in the end block.
var AlloyedAssetCompositionUpdateRate = int64(700)

// EndBlock updates the taker fee share alloy composition for all registered alloyed pools
// if the current block height is a multiple of the alloyedAssetCompositionUpdateRate.
func (k *Keeper) EndBlock(ctx sdk.Context) {
	if ctx.BlockHeight()%AlloyedAssetCompositionUpdateRate == 0 {
		registeredAlloyPoolIds, err := k.getAllRegisteredAlloyedPoolsIdArray(ctx)
		if err != nil {
			ctx.Logger().Error(fmt.Errorf("unable to get all registered alloyed pools: %w", err).Error())
			return
		}
		for _, id := range registeredAlloyPoolIds {
			err := k.recalculateAndSetTakerFeeShareAlloyComposition(ctx, id)
			if err != nil {
				ctx.Logger().Error(fmt.Errorf(
					"%s for pool id %d: %v", types.ErrSetRegisteredAlloyedPool, id, err,
				).Error())
			}
		}
	}
}<|MERGE_RESOLUTION|>--- conflicted
+++ resolved
@@ -27,11 +27,8 @@
 	communityPoolKeeper  types.CommunityPoolI
 	stakingKeeper        types.StakingKeeper
 	protorevKeeper       types.ProtorevKeeper
-<<<<<<< HEAD
 	tradingTiersKeeper   types.TradingTiersKeeper
-=======
 	wasmKeeper           types.WasmKeeper
->>>>>>> 609a09ab
 
 	// routes is a map to get the pool module by id.
 	routes map[types.PoolType]types.PoolModuleI
@@ -56,11 +53,7 @@
 	cachedRegisteredAlloyPoolByAlloyDenomMap map[string]types.AlloyContractTakerFeeShareState
 }
 
-<<<<<<< HEAD
-func NewKeeper(storeKey storetypes.StoreKey, paramSpace paramtypes.Subspace, gammKeeper types.PoolModuleI, concentratedKeeper types.PoolModuleI, cosmwasmpoolKeeper types.PoolModuleI, bankKeeper types.BankI, accountKeeper types.AccountI, communityPoolKeeper types.CommunityPoolI, stakingKeeper types.StakingKeeper, protorevKeeper types.ProtorevKeeper, tradingTiersKeeper types.TradingTiersKeeper) *Keeper {
-=======
-func NewKeeper(storeKey storetypes.StoreKey, paramSpace paramtypes.Subspace, gammKeeper types.PoolModuleI, concentratedKeeper types.ConcentratedI, cosmwasmpoolKeeper types.PoolModuleI, bankKeeper types.BankI, accountKeeper types.AccountI, communityPoolKeeper types.CommunityPoolI, stakingKeeper types.StakingKeeper, protorevKeeper types.ProtorevKeeper, wasmKeeper types.WasmKeeper) *Keeper {
->>>>>>> 609a09ab
+func NewKeeper(storeKey storetypes.StoreKey, paramSpace paramtypes.Subspace, gammKeeper types.PoolModuleI, concentratedKeeper types.PoolModuleI, cosmwasmpoolKeeper types.PoolModuleI, bankKeeper types.BankI, accountKeeper types.AccountI, communityPoolKeeper types.CommunityPoolI, stakingKeeper types.StakingKeeper, protorevKeeper types.ProtorevKeeper,wasmKeeper types.WasmKeeper tradingTiersKeeper types.TradingTiersKeeper) *Keeper {
 	// set KeyTable if it has not already been set
 	if !paramSpace.HasKeyTable() {
 		paramSpace = paramSpace.WithKeyTable(types.ParamKeyTable())
@@ -82,7 +75,6 @@
 	cachedRegisteredAlloyPoolMap := make(map[string]types.AlloyContractTakerFeeShareState)
 
 	return &Keeper{
-<<<<<<< HEAD
 		storeKey:            storeKey,
 		paramSpace:          paramSpace,
 		gammKeeper:          gammKeeper,
@@ -96,25 +88,10 @@
 		stakingKeeper:       stakingKeeper,
 		protorevKeeper:      protorevKeeper,
 		tradingTiersKeeper:  tradingTiersKeeper,
-		cachedPoolModules:   cachedPoolModules,
-=======
-		storeKey:                                 storeKey,
-		paramSpace:                               paramSpace,
-		gammKeeper:                               gammKeeper,
-		concentratedKeeper:                       concentratedKeeper,
-		cosmwasmpoolKeeper:                       cosmwasmpoolKeeper,
-		bankKeeper:                               bankKeeper,
-		accountKeeper:                            accountKeeper,
-		communityPoolKeeper:                      communityPoolKeeper,
-		routes:                                   routesMap,
-		poolModules:                              routesList,
-		stakingKeeper:                            stakingKeeper,
-		protorevKeeper:                           protorevKeeper,
 		wasmKeeper:                               wasmKeeper,
 		cachedPoolModules:                        cachedPoolModules,
 		cachedTakerFeeShareAgreementMap:          cachedTakerFeeShareAgreementMap,
 		cachedRegisteredAlloyPoolByAlloyDenomMap: cachedRegisteredAlloyPoolMap,
->>>>>>> 609a09ab
 	}
 }
 
