package poolmanager

import (
	"bytes"
	"encoding/json"
	"fmt"

	sdk "github.com/cosmos/cosmos-sdk/types"

	"github.com/osmosis-labs/osmosis/osmomath"

	storetypes "cosmossdk.io/store/types"

	"github.com/osmosis-labs/osmosis/osmoutils"
	"github.com/osmosis-labs/osmosis/v25/x/poolmanager/types"
	txfeestypes "github.com/osmosis-labs/osmosis/v25/x/txfees/types"
)

<<<<<<< HEAD
func (k Keeper) GetDefaultTakerFee(ctx sdk.Context) osmomath.Dec {
	var defaultTakerFee osmomath.Dec
	k.paramSpace.Get(ctx, types.KeyDefaultTakerFee, &defaultTakerFee)
	return defaultTakerFee
=======
func (k *Keeper) GetDefaultTakerFee(ctx sdk.Context) sdk.Dec {
	defaultTakerFeeBz := k.paramSpace.GetRaw(ctx, types.KeyDefaultTakerFee)
	if !bytes.Equal(defaultTakerFeeBz, k.defaultTakerFeeBz) {
		var defaultTakerFeeValue sdk.Dec
		err := json.Unmarshal(defaultTakerFeeBz, &defaultTakerFeeValue)
		if err != nil {
			defaultTakerFeeValue = sdk.ZeroDec()
		}
		k.defaultTakerFeeBz = defaultTakerFeeBz
		k.defaultTakerFeeVal = defaultTakerFeeValue
	}
	return k.defaultTakerFeeVal
>>>>>>> 5cdab9f5
}

// SetDenomPairTakerFee sets the taker fee for the given trading pair.
// If the taker fee for this denom pair matches the default taker fee, then
// it is deleted from state.
func (k Keeper) SetDenomPairTakerFee(ctx sdk.Context, denom0, denom1 string, takerFee osmomath.Dec) {
	store := ctx.KVStore(k.storeKey)
	key := types.FormatDenomTradePairKey(denom0, denom1)
	// if given taker fee is equal to the default taker fee,
	// delete whatever we have in current state to use default taker fee.
	// TODO: This logic is actually wrong imo, where it can be valid to set an override over the default.
	if takerFee.Equal(k.GetDefaultTakerFee(ctx)) {
		store.Delete(key)
		return
	} else {
		osmoutils.MustSetDec(store, key, takerFee)
	}
}

// SenderValidationSetDenomPairTakerFee sets the taker fee for the given trading pair iff the sender's address
// also exists in the pool manager taker fee admin address list.
func (k Keeper) SenderValidationSetDenomPairTakerFee(ctx sdk.Context, sender, denom0, denom1 string, takerFee osmomath.Dec) error {
	adminAddresses := k.GetParams(ctx).TakerFeeParams.AdminAddresses
	isAdmin := false
	for _, admin := range adminAddresses {
		if admin == sender {
			isAdmin = true
			break
		}
	}
	if !isAdmin {
		return fmt.Errorf("%s is not in the pool manager taker fee admin address list", sender)
	}

	k.SetDenomPairTakerFee(ctx, denom0, denom1, takerFee)

	ctx.EventManager().EmitEvents(sdk.Events{
		sdk.NewEvent(
			types.TypeMsgSetDenomPairTakerFee,
			sdk.NewAttribute(sdk.AttributeKeyModule, types.AttributeValueCategory),
			sdk.NewAttribute(sdk.AttributeKeySender, sender),
			sdk.NewAttribute(types.AttributeKeyDenom0, denom0),
			sdk.NewAttribute(types.AttributeKeyDenom1, denom1),
			sdk.NewAttribute(types.AttributeKeyTakerFee, takerFee.String()),
		),
	})

	return nil
}

// GetTradingPairTakerFee returns the taker fee for the given trading pair.
// If the trading pair does not exist, it returns the default taker fee.
func (k Keeper) GetTradingPairTakerFee(ctx sdk.Context, denom0, denom1 string) (osmomath.Dec, error) {
	store := ctx.KVStore(k.storeKey)
	key := types.FormatDenomTradePairKey(denom0, denom1)

	takerFee := &sdk.DecProto{}
	found, err := osmoutils.Get(store, key, takerFee)
	if err != nil {
		return osmomath.Dec{}, err
	}
	if !found {
		return k.GetDefaultTakerFee(ctx), nil
	}

	return takerFee.Dec, nil
}

// GetAllTradingPairTakerFees returns all the custom taker fees for trading pairs.
func (k Keeper) GetAllTradingPairTakerFees(ctx sdk.Context) ([]types.DenomPairTakerFee, error) {
	store := ctx.KVStore(k.storeKey)
	iterator := storetypes.KVStoreReversePrefixIterator(store, types.DenomTradePairPrefix)
	defer iterator.Close()

	var takerFees []types.DenomPairTakerFee
	for ; iterator.Valid(); iterator.Next() {
		takerFee := &sdk.DecProto{}
		osmoutils.MustGet(store, iterator.Key(), takerFee)
		denom0, denom1, err := types.ParseDenomTradePairKey(iterator.Key())
		if err != nil {
			return nil, err
		}
		takerFees = append(takerFees, types.DenomPairTakerFee{
			Denom0:   denom0,
			Denom1:   denom1,
			TakerFee: takerFee.Dec,
		})
	}

	return takerFees, nil
}

// chargeTakerFee extracts the taker fee from the given tokenIn and sends it to the appropriate
// module account. It returns the tokenIn after the taker fee has been extracted.
// If the sender is in the taker fee reduced whitelisted, it returns the tokenIn without extracting the taker fee.
// In the future, we might charge a lower taker fee as opposed to no fee at all.
// TODO: Gas optimize this function, its expensive in both gas and CPU.
func (k Keeper) chargeTakerFee(ctx sdk.Context, tokenIn sdk.Coin, tokenOutDenom string, sender sdk.AccAddress, exactIn bool) (sdk.Coin, error) {
	takerFeeModuleAccountName := txfeestypes.TakerFeeCollectorName

	reducedFeeWhitelist := []string{}
	k.paramSpace.Get(ctx, types.KeyReducedTakerFeeByWhitelist, &reducedFeeWhitelist)

	// Determine if eligible to bypass taker fee.
	if osmoutils.Contains(reducedFeeWhitelist, sender.String()) {
		return tokenIn, nil
	}

	takerFee, err := k.GetTradingPairTakerFee(ctx, tokenIn.Denom, tokenOutDenom)
	if err != nil {
		return sdk.Coin{}, err
	}

	var tokenInAfterTakerFee sdk.Coin
	var takerFeeCoin sdk.Coin
	if exactIn {
		tokenInAfterTakerFee, takerFeeCoin = CalcTakerFeeExactIn(tokenIn, takerFee)
	} else {
		tokenInAfterTakerFee, takerFeeCoin = CalcTakerFeeExactOut(tokenIn, takerFee)
	}

	err = k.bankKeeper.SendCoinsFromAccountToModule(ctx, sender, takerFeeModuleAccountName, sdk.NewCoins(takerFeeCoin))
	if err != nil {
		return sdk.Coin{}, err
	}
	return tokenInAfterTakerFee, nil
}

// Returns remaining amount in to swap, and takerFeeCoins.
// returns (1 - takerFee) * tokenIn, takerFee * tokenIn
func CalcTakerFeeExactIn(tokenIn sdk.Coin, takerFee osmomath.Dec) (sdk.Coin, sdk.Coin) {
	takerFeeFactor := osmomath.OneDec().SubMut(takerFee)
	amountInAfterSubTakerFee := takerFeeFactor.MulIntMut(tokenIn.Amount)
	tokenInAfterSubTakerFee := sdk.Coin{Denom: tokenIn.Denom, Amount: amountInAfterSubTakerFee.TruncateInt()}
	takerFeeCoin := sdk.Coin{Denom: tokenIn.Denom, Amount: tokenIn.Amount.Sub(tokenInAfterSubTakerFee.Amount)}

	return tokenInAfterSubTakerFee, takerFeeCoin
}

func CalcTakerFeeExactOut(tokenIn sdk.Coin, takerFee osmomath.Dec) (sdk.Coin, sdk.Coin) {
	takerFeeFactor := osmomath.OneDec().SubMut(takerFee)
	amountInAfterAddTakerFee := tokenIn.Amount.ToLegacyDec().Quo(takerFeeFactor)
	tokenInAfterAddTakerFee := sdk.Coin{Denom: tokenIn.Denom, Amount: amountInAfterAddTakerFee.Ceil().TruncateInt()}
	takerFeeCoin := sdk.Coin{Denom: tokenIn.Denom, Amount: tokenInAfterAddTakerFee.Amount.Sub(tokenIn.Amount)}

	return tokenInAfterAddTakerFee, takerFeeCoin
}<|MERGE_RESOLUTION|>--- conflicted
+++ resolved
@@ -16,25 +16,18 @@
 	txfeestypes "github.com/osmosis-labs/osmosis/v25/x/txfees/types"
 )
 
-<<<<<<< HEAD
-func (k Keeper) GetDefaultTakerFee(ctx sdk.Context) osmomath.Dec {
-	var defaultTakerFee osmomath.Dec
-	k.paramSpace.Get(ctx, types.KeyDefaultTakerFee, &defaultTakerFee)
-	return defaultTakerFee
-=======
-func (k *Keeper) GetDefaultTakerFee(ctx sdk.Context) sdk.Dec {
+func (k *Keeper) GetDefaultTakerFee(ctx sdk.Context) osmomath.Dec {
 	defaultTakerFeeBz := k.paramSpace.GetRaw(ctx, types.KeyDefaultTakerFee)
 	if !bytes.Equal(defaultTakerFeeBz, k.defaultTakerFeeBz) {
-		var defaultTakerFeeValue sdk.Dec
+		var defaultTakerFeeValue osmomath.Dec
 		err := json.Unmarshal(defaultTakerFeeBz, &defaultTakerFeeValue)
 		if err != nil {
-			defaultTakerFeeValue = sdk.ZeroDec()
+			defaultTakerFeeValue = osmomath.ZeroDec()
 		}
 		k.defaultTakerFeeBz = defaultTakerFeeBz
 		k.defaultTakerFeeVal = defaultTakerFeeValue
 	}
 	return k.defaultTakerFeeVal
->>>>>>> 5cdab9f5
 }
 
 // SetDenomPairTakerFee sets the taker fee for the given trading pair.
