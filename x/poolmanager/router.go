package poolmanager

import (
	"errors"
	"fmt"
	"math/big"

	sdk "github.com/cosmos/cosmos-sdk/types"

	appparams "github.com/osmosis-labs/osmosis/v19/app/params"

	"github.com/osmosis-labs/osmosis/osmomath"
	"github.com/osmosis-labs/osmosis/osmoutils"
	"github.com/osmosis-labs/osmosis/v19/x/poolmanager/types"
)

// 1 << 256 - 1 where 256 is the max bit length defined for osmomath.Int
var intMaxValue = osmomath.NewIntFromBigInt(new(big.Int).Sub(new(big.Int).Lsh(big.NewInt(1), 256), big.NewInt(1)))

// RouteExactAmountIn processes a swap along the given route using the swap function
// corresponding to poolID's pool type. It takes in the input denom and amount for
// the initial swap against the first pool and chains the output as the input for the
// next routed pool until the last pool is reached.
// Transaction succeeds if final amount out is greater than tokenOutMinAmount defined
// and no errors are encountered along the way.
func (k Keeper) RouteExactAmountIn(
	ctx sdk.Context,
	sender sdk.AccAddress,
	route []types.SwapAmountInRoute,
	tokenIn sdk.Coin,
	tokenOutMinAmount osmomath.Int,
) (tokenOutAmount osmomath.Int, err error) {
	var (
		isMultiHopRouted   bool
		routeSpreadFactor  osmomath.Dec
		sumOfSpreadFactors osmomath.Dec
	)

	// Ensure that provided route is not empty and has valid denom format.
	routeStep := types.SwapAmountInRoutes(route)
	if err := routeStep.Validate(); err != nil {
		return osmomath.Int{}, err
	}

	// In this loop (isOsmoRoutedMultihop), we check if:
	// - the routeStep is of length 2
	// - routeStep 1 and routeStep 2 don't trade via the same pool
	// - routeStep 1 contains uosmo
	// - both routeStep 1 and routeStep 2 are incentivized pools
	//
	// If all of the above is true, then we collect the additive and max fee between the
	// two pools to later calculate the following:
	// total_spread_factor = max(spread_factor1, spread_factor2)
	// fee_per_pool = total_spread_factor * ((pool_fee) / (spread_factor1 + spread_factor2))
	if k.isOsmoRoutedMultihop(ctx, routeStep, route[0].TokenOutDenom, tokenIn.Denom) {
		isMultiHopRouted = true
		routeSpreadFactor, sumOfSpreadFactors, err = k.getOsmoRoutedMultihopTotalSpreadFactor(ctx, routeStep)
		if err != nil {
			return osmomath.Int{}, err
		}
	}

	// Iterate through the route and execute a series of swaps through each pool.
	for i, routeStep := range route {
		// To prevent the multihop swap from being interrupted prematurely, we keep
		// the minimum expected output at a very low number until the last pool
		_outMinAmount := osmomath.NewInt(1)
		if len(route)-1 == i {
			_outMinAmount = tokenOutMinAmount
		}

		// Get underlying pool type corresponding to the pool ID at the current routeStep.
		swapModule, err := k.GetPoolModule(ctx, routeStep.PoolId)
		if err != nil {
			return osmomath.Int{}, err
		}

		// Execute the expected swap on the current routed pool
		pool, poolErr := swapModule.GetPool(ctx, routeStep.PoolId)
		if poolErr != nil {
			return osmomath.Int{}, poolErr
		}

		// Check if pool has swaps enabled.
		if !pool.IsActive(ctx) {
			return osmomath.Int{}, types.InactivePoolError{PoolId: pool.GetId()}
		}

		spreadFactor := pool.GetSpreadFactor(ctx)

		// If we determined the route is an osmo multi-hop and both routes are incentivized,
		// we modify the spread factor accordingly.
		if isMultiHopRouted {
			spreadFactor = routeSpreadFactor.MulRoundUp((spreadFactor.QuoRoundUp(sumOfSpreadFactors)))
		}

		tokenInAfterSubTakerFee, err := k.chargeTakerFee(ctx, tokenIn, routeStep.TokenOutDenom, sender, true)
		if err != nil {
			return osmomath.Int{}, err
		}

		tokenOutAmount, err = swapModule.SwapExactAmountIn(ctx, sender, pool, tokenInAfterSubTakerFee, routeStep.TokenOutDenom, _outMinAmount, spreadFactor)
		if err != nil {
			return osmomath.Int{}, err
		}

		// Track volume for volume-splitting incentives
		k.trackVolume(ctx, pool.GetId(), tokenIn)

		// Chain output of current pool as the input for the next routed pool
		tokenIn = sdk.NewCoin(routeStep.TokenOutDenom, tokenOutAmount)
	}
	return tokenOutAmount, nil
}

// SplitRouteExactAmountIn routes the swap across multiple multihop paths
// to get the desired token out. This is useful for achieving the most optimal execution. However, note that the responsibility
// of determining the optimal split is left to the client. This method simply route the swap across the given route.
// The route must end with the same token out and begin with the same token in.
//
// It performs the price impact protection check on the combination of tokens out from all multihop paths. The given tokenOutMinAmount
// is used for comparison.
//
// Returns error if:
//   - route are empty
//   - route contain duplicate multihop paths
//   - last token out denom is not the same for all multihop paths in routeStep
//   - one of the multihop swaps fails for internal reasons
//   - final token out computed is not positive
//   - final token out computed is smaller than tokenOutMinAmount
func (k Keeper) SplitRouteExactAmountIn(
	ctx sdk.Context,
	sender sdk.AccAddress,
	routes []types.SwapAmountInSplitRoute,
	tokenInDenom string,
	tokenOutMinAmount osmomath.Int,
) (osmomath.Int, error) {
	if err := types.ValidateSwapAmountInSplitRoute(routes); err != nil {
		return osmomath.Int{}, err
	}

	var (
		// We start the multihop min amount as zero because we want
		// to perform a price impact protection check on the combination of tokens out
		// from all multihop paths.
		multihopStartTokenOutMinAmount = osmomath.ZeroInt()
		totalOutAmount                 = osmomath.ZeroInt()
	)

	for _, multihopRoute := range routes {
		tokenOutAmount, err := k.RouteExactAmountIn(
			ctx,
			sender,
			types.SwapAmountInRoutes(multihopRoute.Pools),
			sdk.NewCoin(tokenInDenom, multihopRoute.TokenInAmount),
			multihopStartTokenOutMinAmount)
		if err != nil {
			return osmomath.Int{}, err
		}

		totalOutAmount = totalOutAmount.Add(tokenOutAmount)
	}

	if !totalOutAmount.IsPositive() {
		return osmomath.Int{}, types.FinalAmountIsNotPositiveError{IsAmountOut: true, Amount: totalOutAmount}
	}

	if totalOutAmount.LT(tokenOutMinAmount) {
		return osmomath.Int{}, types.PriceImpactProtectionExactInError{Actual: totalOutAmount, MinAmount: tokenOutMinAmount}
	}

	ctx.EventManager().EmitEvents(sdk.Events{
		sdk.NewEvent(
			types.TypeMsgSplitRouteSwapExactAmountIn,
			sdk.NewAttribute(sdk.AttributeKeyModule, types.AttributeValueCategory),
			sdk.NewAttribute(sdk.AttributeKeySender, sender.String()),
			sdk.NewAttribute(types.AttributeKeyTokensOut, totalOutAmount.String()),
		),
	})

	return totalOutAmount, nil
}

// SwapExactAmountIn is an API for swapping an exact amount of tokens
// as input to a pool to get a minimum amount of the desired token out.
// The method succeeds when tokenOutAmount is greater than tokenOutMinAmount defined.
// Errors otherwise. Also, errors if the pool id is invalid, if tokens do not belong to the pool with given
// id or if sender does not have the swapped-in tokenIn.
func (k Keeper) SwapExactAmountIn(
	ctx sdk.Context,
	sender sdk.AccAddress,
	poolId uint64,
	tokenIn sdk.Coin,
	tokenOutDenom string,
	tokenOutMinAmount osmomath.Int,
) (tokenOutAmount osmomath.Int, err error) {
	// Get the pool-specific module implementation to ensure that
	// swaps are routed to the pool type corresponding to pool ID's pool.
	swapModule, err := k.GetPoolModule(ctx, poolId)
	if err != nil {
		return osmomath.Int{}, err
	}

	// Get pool as a general pool type. Note that the underlying function used
	// still varies with the pool type.
	pool, poolErr := swapModule.GetPool(ctx, poolId)
	if poolErr != nil {
		return osmomath.Int{}, poolErr
	}

	// Check if pool has swaps enabled.
	if !pool.IsActive(ctx) {
		return osmomath.Int{}, fmt.Errorf("pool %d is not active", pool.GetId())
	}

	tokenInAfterSubTakerFee, err := k.chargeTakerFee(ctx, tokenIn, tokenOutDenom, sender, true)
	if err != nil {
		return osmomath.Int{}, err
	}

	// routeStep to the pool-specific SwapExactAmountIn implementation.
	tokenOutAmount, err = swapModule.SwapExactAmountIn(ctx, sender, pool, tokenInAfterSubTakerFee, tokenOutDenom, tokenOutMinAmount, pool.GetSpreadFactor(ctx))
	if err != nil {
		return osmomath.Int{}, err
	}

	return tokenOutAmount, nil
}

// SwapExactAmountInNoTakerFee is an API for swapping an exact amount of tokens
// as input to a pool to get a minimum amount of the desired token out.
// This method does NOT charge a taker fee, and should only be used in txfees hooks
// when swapping taker fees. This prevents us from charging taker fees
// on top of taker fees.
func (k Keeper) SwapExactAmountInNoTakerFee(
	ctx sdk.Context,
	sender sdk.AccAddress,
	poolId uint64,
	tokenIn sdk.Coin,
	tokenOutDenom string,
	tokenOutMinAmount osmomath.Int,
) (tokenOutAmount osmomath.Int, err error) {
	// Get the pool-specific module implementation to ensure that
	// swaps are routed to the pool type corresponding to pool ID's pool.
	swapModule, err := k.GetPoolModule(ctx, poolId)
	if err != nil {
		return osmomath.Int{}, err
	}

	// Get pool as a general pool type. Note that the underlying function used
	// still varies with the pool type.
	pool, poolErr := swapModule.GetPool(ctx, poolId)
	if poolErr != nil {
		return osmomath.Int{}, poolErr
	}

	// Check if pool has swaps enabled.
	if !pool.IsActive(ctx) {
		return osmomath.Int{}, fmt.Errorf("pool %d is not active", pool.GetId())
	}

	// routeStep to the pool-specific SwapExactAmountIn implementation.
	tokenOutAmount, err = swapModule.SwapExactAmountIn(ctx, sender, pool, tokenIn, tokenOutDenom, tokenOutMinAmount, pool.GetSpreadFactor(ctx))
	if err != nil {
		return osmomath.Int{}, err
	}

	return tokenOutAmount, nil
}

func (k Keeper) MultihopEstimateOutGivenExactAmountIn(
	ctx sdk.Context,
	route []types.SwapAmountInRoute,
	tokenIn sdk.Coin,
) (tokenOutAmount osmomath.Int, err error) {
	var (
		isMultiHopRouted   bool
		routeSpreadFactor  osmomath.Dec
		sumOfSpreadFactors osmomath.Dec
	)

	// recover from panic
	defer func() {
		if r := recover(); r != nil {
			tokenOutAmount = osmomath.Int{}
			err = fmt.Errorf("function MultihopEstimateOutGivenExactAmountIn failed due to internal reason: %v", r)
		}
	}()

	routeStep := types.SwapAmountInRoutes(route)
	if err := routeStep.Validate(); err != nil {
		return osmomath.Int{}, err
	}

	if k.isOsmoRoutedMultihop(ctx, routeStep, route[0].TokenOutDenom, tokenIn.Denom) {
		isMultiHopRouted = true
		routeSpreadFactor, sumOfSpreadFactors, err = k.getOsmoRoutedMultihopTotalSpreadFactor(ctx, routeStep)
		if err != nil {
			return osmomath.Int{}, err
		}
	}

	for _, routeStep := range route {
		swapModule, err := k.GetPoolModule(ctx, routeStep.PoolId)
		if err != nil {
			return osmomath.Int{}, err
		}

		// Execute the expected swap on the current routed pool
		poolI, poolErr := swapModule.GetPool(ctx, routeStep.PoolId)
		if poolErr != nil {
			return osmomath.Int{}, poolErr
		}

		spreadFactor := poolI.GetSpreadFactor(ctx)

		// If we determined the routeStep is an osmo multi-hop and both route are incentivized,
		// we modify the swap fee accordingly.
		if isMultiHopRouted {
			spreadFactor = routeSpreadFactor.Mul((spreadFactor.Quo(sumOfSpreadFactors)))
		}

		takerFee, err := k.GetTradingPairTakerFee(ctx, routeStep.TokenOutDenom, tokenIn.Denom)
		if err != nil {
			return osmomath.Int{}, err
		}

		tokenInAfterSubTakerFee, _ := k.calcTakerFeeExactIn(tokenIn, takerFee)

		tokenOut, err := swapModule.CalcOutAmtGivenIn(ctx, poolI, tokenInAfterSubTakerFee, routeStep.TokenOutDenom, spreadFactor)
		if err != nil {
			return osmomath.Int{}, err
		}

		tokenOutAmount = tokenOut.Amount
		if !tokenOutAmount.IsPositive() {
			return osmomath.Int{}, errors.New("token amount must be positive")
		}

		// Chain output of current pool as the input for the next routed pool
		tokenIn = sdk.NewCoin(routeStep.TokenOutDenom, tokenOutAmount)
	}
	return tokenOutAmount, err
}

// RouteExactAmountOut processes a swap along the given route using the swap function corresponding
// to poolID's pool type. This function is responsible for computing the optimal output amount
// for a given input amount when swapping tokens, taking into account the current price of the
// tokens in the pool and any slippage.
// Transaction succeeds if the calculated tokenInAmount of the first pool is less than the defined
// tokenInMaxAmount defined.
func (k Keeper) RouteExactAmountOut(ctx sdk.Context,
	sender sdk.AccAddress,
	route []types.SwapAmountOutRoute,
	tokenInMaxAmount osmomath.Int,
	tokenOut sdk.Coin,
) (tokenInAmount osmomath.Int, err error) {
	isMultiHopRouted, routeSpreadFactor, sumOfSpreadFactors := false, osmomath.Dec{}, osmomath.Dec{}
	// Ensure that provided route is not empty and has valid denom format.
	routeStep := types.SwapAmountOutRoutes(route)
	if err := routeStep.Validate(); err != nil {
		return osmomath.Int{}, err
	}

	defer func() {
		if r := recover(); r != nil {
			tokenInAmount = osmomath.Int{}
			err = fmt.Errorf("function RouteExactAmountOut failed due to internal reason: %v", r)
		}
	}()

	// In this loop (isOsmoRoutedMultihop), we check if:
	// - the routeStep is of length 2
	// - routeStep 1 and routeStep 2 don't trade via the same pool
	// - routeStep 1 contains uosmo
	// - both routeStep 1 and routeStep 2 are incentivized pools
	//
	// if all of the above is true, then we collect the additive and max fee between the two pools to later calculate the following:
	// total_spread_factor = total_spread_factor = max(spread_factor1, spread_factor2)
	// fee_per_pool = total_spread_factor * ((pool_fee) / (spread_factor1 + spread_factor2))
	var insExpected []osmomath.Int
	isMultiHopRouted = k.isOsmoRoutedMultihop(ctx, routeStep, route[0].TokenInDenom, tokenOut.Denom)

	// Determine what the estimated input would be for each pool along the multi-hop routeStep
	// if we determined the routeStep is an osmo multi-hop and both route are incentivized,
	// we utilize a separate function that calculates the discounted swap fees
	if isMultiHopRouted {
		routeSpreadFactor, sumOfSpreadFactors, err = k.getOsmoRoutedMultihopTotalSpreadFactor(ctx, routeStep)
		if err != nil {
			return osmomath.Int{}, err
		}
		insExpected, err = k.createOsmoMultihopExpectedSwapOuts(ctx, route, tokenOut, routeSpreadFactor, sumOfSpreadFactors)
	} else {
		insExpected, err = k.createMultihopExpectedSwapOuts(ctx, route, tokenOut)
	}

	if err != nil {
		return osmomath.Int{}, err
	}
	if len(insExpected) == 0 {
		return osmomath.Int{}, nil
	}
	insExpected[0] = tokenInMaxAmount

	// Iterates through each routed pool and executes their respective swaps. Note that all of the work to get the return
	// value of this method is done when we calculate insExpected – this for loop primarily serves to execute the actual
	// swaps on each pool.
	for i, routeStep := range route {
		// Get underlying pool type corresponding to the pool ID at the current routeStep.
		swapModule, err := k.GetPoolModule(ctx, routeStep.PoolId)
		if err != nil {
			return osmomath.Int{}, err
		}

		_tokenOut := tokenOut

		// If there is one pool left in the routeStep, set the expected output of the current swap
		// to the estimated input of the final pool.
		if i != len(route)-1 {
			_tokenOut = sdk.NewCoin(route[i+1].TokenInDenom, insExpected[i+1])
		}

		// Execute the expected swap on the current routed pool
		pool, poolErr := swapModule.GetPool(ctx, routeStep.PoolId)
		if poolErr != nil {
			return osmomath.Int{}, poolErr
		}

		// check if pool is active, if not error
		if !pool.IsActive(ctx) {
			return osmomath.Int{}, types.InactivePoolError{PoolId: pool.GetId()}
		}

		spreadFactor := pool.GetSpreadFactor(ctx)
		// If we determined the routeStep is an osmo multi-hop and both route are incentivized,
		// we modify the swap fee accordingly.
		if isMultiHopRouted {
			spreadFactor = routeSpreadFactor.Mul((spreadFactor.Quo(sumOfSpreadFactors)))
		}

		curTokenInAmount, swapErr := swapModule.SwapExactAmountOut(ctx, sender, pool, routeStep.TokenInDenom, insExpected[i], _tokenOut, spreadFactor)
		if swapErr != nil {
			return osmomath.Int{}, swapErr
		}

		tokenIn := sdk.NewCoin(routeStep.TokenInDenom, curTokenInAmount)
		tokenInAfterAddTakerFee, err := k.chargeTakerFee(ctx, tokenIn, _tokenOut.Denom, sender, false)
		if err != nil {
			return osmomath.Int{}, err
		}

		// Track volume for volume-splitting incentives
		k.trackVolume(ctx, pool.GetId(), sdk.NewCoin(routeStep.TokenInDenom, tokenIn.Amount))

		// Sets the final amount of tokens that need to be input into the first pool. Even though this is the final return value for the
		// whole method and will not change after the first iteration, we still iterate through the rest of the pools to execute their respective
		// swaps.
		if i == 0 {
			tokenInAmount = tokenInAfterAddTakerFee.Amount
		}
	}

	return tokenInAmount, nil
}

// SplitRouteExactAmountOut route the swap across multiple multihop paths
// to get the desired token in. This is useful for achieving the most optimal execution. However, note that the responsibility
// of determining the optimal split is left to the client. This method simply route the swap across the given route.
// The route must end with the same token out and begin with the same token in.
//
// It performs the price impact protection check on the combination of tokens in from all multihop paths. The given tokenInMaxAmount
// is used for comparison.
//
// Returns error if:
//   - route are empty
//   - route contain duplicate multihop paths
//   - last token out denom is not the same for all multihop paths in routeStep
//   - one of the multihop swaps fails for internal reasons
//   - final token out computed is not positive
//   - final token out computed is smaller than tokenInMaxAmount
func (k Keeper) SplitRouteExactAmountOut(
	ctx sdk.Context,
	sender sdk.AccAddress,
	route []types.SwapAmountOutSplitRoute,
	tokenOutDenom string,
	tokenInMaxAmount osmomath.Int,
) (osmomath.Int, error) {
	if err := types.ValidateSwapAmountOutSplitRoute(route); err != nil {
		return osmomath.Int{}, err
	}

	var (
		// We start the multihop min amount as int max value
		// that is defined as one under the max bit length of osmomath.Int
		// which is 256. This is to ensure that we utilize price impact protection
		// on the total of in amount from all multihop paths.
		multihopStartTokenInMaxAmount = intMaxValue
		totalInAmount                 = osmomath.ZeroInt()
	)

	for _, multihopRoute := range route {
		tokenOutAmount, err := k.RouteExactAmountOut(
			ctx,
			sender,
			types.SwapAmountOutRoutes(multihopRoute.Pools),
			multihopStartTokenInMaxAmount,
			sdk.NewCoin(tokenOutDenom, multihopRoute.TokenOutAmount))
		if err != nil {
			return osmomath.Int{}, err
		}

		totalInAmount = totalInAmount.Add(tokenOutAmount)
	}

	if !totalInAmount.IsPositive() {
		return osmomath.Int{}, types.FinalAmountIsNotPositiveError{IsAmountOut: false, Amount: totalInAmount}
	}

	if totalInAmount.GT(tokenInMaxAmount) {
		return osmomath.Int{}, types.PriceImpactProtectionExactOutError{Actual: totalInAmount, MaxAmount: tokenInMaxAmount}
	}

	ctx.EventManager().EmitEvents(sdk.Events{
		sdk.NewEvent(
			types.TypeMsgSplitRouteSwapExactAmountOut,
			sdk.NewAttribute(sdk.AttributeKeyModule, types.AttributeValueCategory),
			sdk.NewAttribute(sdk.AttributeKeySender, sender.String()),
			sdk.NewAttribute(types.AttributeKeyTokensOut, totalInAmount.String()),
		),
	})

	return totalInAmount, nil
}

func (k Keeper) RouteGetPoolDenoms(
	ctx sdk.Context,
	poolId uint64,
) (denoms []string, err error) {
	swapModule, err := k.GetPoolModule(ctx, poolId)
	if err != nil {
		return []string{}, err
	}

	denoms, err = swapModule.GetPoolDenoms(ctx, poolId)
	if err != nil {
		return []string{}, err
	}

	return denoms, nil
}

func (k Keeper) RouteCalculateSpotPrice(
	ctx sdk.Context,
	poolId uint64,
	quoteAssetDenom string,
	baseAssetDenom string,
) (price osmomath.Dec, err error) {
	swapModule, err := k.GetPoolModule(ctx, poolId)
	if err != nil {
		return osmomath.Dec{}, err
	}

	price, err = swapModule.CalculateSpotPrice(ctx, poolId, quoteAssetDenom, baseAssetDenom)
	if err != nil {
		return osmomath.Dec{}, err
	}

	return price, nil
}

func (k Keeper) MultihopEstimateInGivenExactAmountOut(
	ctx sdk.Context,
	route []types.SwapAmountOutRoute,
	tokenOut sdk.Coin,
) (tokenInAmount osmomath.Int, err error) {
	isMultiHopRouted, routeSpreadFactor, sumOfSpreadFactors := false, osmomath.Dec{}, osmomath.Dec{}
	var insExpected []osmomath.Int

	// recover from panic
	defer func() {
		if r := recover(); r != nil {
			insExpected = []osmomath.Int{}
			err = fmt.Errorf("function MultihopEstimateInGivenExactAmountOut failed due to internal reason: %v", r)
		}
	}()

	routeStep := types.SwapAmountOutRoutes(route)
	if err := routeStep.Validate(); err != nil {
		return osmomath.Int{}, err
	}

	if k.isOsmoRoutedMultihop(ctx, routeStep, route[0].TokenInDenom, tokenOut.Denom) {
		isMultiHopRouted = true
		routeSpreadFactor, sumOfSpreadFactors, err = k.getOsmoRoutedMultihopTotalSpreadFactor(ctx, routeStep)
		if err != nil {
			return osmomath.Int{}, err
		}
	}

	// Determine what the estimated input would be for each pool along the multi-hop route
	// if we determined the route is an osmo multi-hop and both routes are incentivized,
	// we utilize a separate function that calculates the discounted spread factors
	if isMultiHopRouted {
		insExpected, err = k.createOsmoMultihopExpectedSwapOuts(ctx, route, tokenOut, routeSpreadFactor, sumOfSpreadFactors)
	} else {
		insExpected, err = k.createMultihopExpectedSwapOuts(ctx, route, tokenOut)
	}
	if err != nil {
		return osmomath.Int{}, err
	}
	if len(insExpected) == 0 {
		return osmomath.Int{}, nil
	}

	return insExpected[0], nil
}

func (k Keeper) GetPool(
	ctx sdk.Context,
	poolId uint64,
) (types.PoolI, error) {
	swapModule, err := k.GetPoolModule(ctx, poolId)
	if err != nil {
		return nil, err
	}

	return swapModule.GetPool(ctx, poolId)
}

// AllPools returns all pools sorted by their ids
// from every pool module registered in the
// pool manager keeper.
func (k Keeper) AllPools(
	ctx sdk.Context,
) ([]types.PoolI, error) {
	less := func(i, j types.PoolI) bool {
		return i.GetId() < j.GetId()
	}

	//	Allocate the slice with the exact capacity to avoid reallocations.
	poolCount := k.GetNextPoolId(ctx)
	sortedPools := make([]types.PoolI, 0, poolCount)
	for _, poolModule := range k.poolModules {
		currentModulePools, err := poolModule.GetPools(ctx)
		if err != nil {
			return nil, err
		}

		sortedPools = osmoutils.MergeSlices(sortedPools, currentModulePools, less)
	}

	return sortedPools, nil
}

// IsOsmoRoutedMultihop determines if a multi-hop swap involves OSMO, as one of the intermediary tokens.
func (k Keeper) isOsmoRoutedMultihop(ctx sdk.Context, route types.MultihopRoute, inDenom, outDenom string) (isRouted bool) {
	if route.Length() != 2 {
		return false
	}
	intemediateDenoms := route.IntermediateDenoms()
	if len(intemediateDenoms) != 1 || intemediateDenoms[0] != appparams.BaseCoinUnit {
		return false
	}
	if inDenom == outDenom {
		return false
	}
	poolIds := route.PoolIds()
	if poolIds[0] == poolIds[1] {
		return false
	}

	route0Incentivized := k.poolIncentivesKeeper.IsPoolIncentivized(ctx, poolIds[0])
	route1Incentivized := k.poolIncentivesKeeper.IsPoolIncentivized(ctx, poolIds[1])

	return route0Incentivized && route1Incentivized
}

// getOsmoRoutedMultihopTotalSpreadFactor calculates and returns the average swap fee and the sum of swap fees for
// a given route. For the former, it sets a lower bound of the highest swap fee pool in the route to ensure total
// swap fees for a route are never more than halved.
func (k Keeper) getOsmoRoutedMultihopTotalSpreadFactor(ctx sdk.Context, route types.MultihopRoute) (
	totalPathSpreadFactor osmomath.Dec, sumOfSpreadFactors osmomath.Dec, err error,
) {
	additiveSpreadFactor := osmomath.ZeroDec()
	maxSpreadFactor := osmomath.ZeroDec()

	for _, poolId := range route.PoolIds() {
		swapModule, err := k.GetPoolModule(ctx, poolId)
		if err != nil {
			return osmomath.Dec{}, osmomath.Dec{}, err
		}

		pool, poolErr := swapModule.GetPool(ctx, poolId)
		if poolErr != nil {
			return osmomath.Dec{}, osmomath.Dec{}, poolErr
		}
		spreadFactor := pool.GetSpreadFactor(ctx)
		additiveSpreadFactor = additiveSpreadFactor.Add(spreadFactor)
		maxSpreadFactor = sdk.MaxDec(maxSpreadFactor, spreadFactor)
	}

	// We divide by 2 to get the average since OSMO-routed multihops always have exactly 2 pools.
	averageSpreadFactor := additiveSpreadFactor.QuoInt64(2)

	// We take the max here as a guardrail to ensure that there is a lowerbound on the swap fee for the
	// whole route equivalent to the highest fee pool
	routeSpreadFactor := sdk.MaxDec(maxSpreadFactor, averageSpreadFactor)

	return routeSpreadFactor, additiveSpreadFactor, nil
}

// createMultihopExpectedSwapOuts defines the output denom and output amount for the last pool in
// the routeStep of pools the caller is intending to hop through in a fixed-output multihop tx. It estimates the input
// amount for this last pool and then chains that input as the output of the previous pool in the routeStep, repeating
// until the first pool is reached. It returns an array of inputs, each of which correspond to a pool ID in the
// routeStep of pools for the original multihop transaction.
func (k Keeper) createMultihopExpectedSwapOuts(
	ctx sdk.Context,
	route []types.SwapAmountOutRoute,
	tokenOut sdk.Coin,
) ([]osmomath.Int, error) {
	insExpected := make([]osmomath.Int, len(route))
	for i := len(route) - 1; i >= 0; i-- {
		routeStep := route[i]

		swapModule, err := k.GetPoolModule(ctx, routeStep.PoolId)
		if err != nil {
			return nil, err
		}

		poolI, err := swapModule.GetPool(ctx, routeStep.PoolId)
		if err != nil {
			return nil, err
		}

		spreadFactor := poolI.GetSpreadFactor(ctx)

		takerFee, err := k.GetTradingPairTakerFee(ctx, routeStep.TokenInDenom, tokenOut.Denom)
		if err != nil {
			return nil, err
		}

		tokenIn, err := swapModule.CalcInAmtGivenOut(ctx, poolI, tokenOut, routeStep.TokenInDenom, spreadFactor)
		if err != nil {
			return nil, err
		}

		tokenInAfterTakerFee, _ := k.calcTakerFeeExactOut(tokenIn, takerFee)

		insExpected[i] = tokenInAfterTakerFee.Amount
		tokenOut = tokenInAfterTakerFee
	}

	return insExpected, nil
}

// createOsmoMultihopExpectedSwapOuts does the same as createMultihopExpectedSwapOuts, however discounts the swap fee.
func (k Keeper) createOsmoMultihopExpectedSwapOuts(
	ctx sdk.Context,
	route []types.SwapAmountOutRoute,
	tokenOut sdk.Coin,
	cumulativeRouteSpreadFactor, sumOfSpreadFactors osmomath.Dec,
) ([]osmomath.Int, error) {
	insExpected := make([]osmomath.Int, len(route))
	for i := len(route) - 1; i >= 0; i-- {
		routeStep := route[i]

		swapModule, err := k.GetPoolModule(ctx, routeStep.PoolId)
		if err != nil {
			return nil, err
		}

		poolI, err := swapModule.GetPool(ctx, routeStep.PoolId)
		if err != nil {
			return nil, err
		}

		spreadFactor := poolI.GetSpreadFactor(ctx)

		takerFee, err := k.GetTradingPairTakerFee(ctx, routeStep.TokenInDenom, tokenOut.Denom)
		if err != nil {
			return nil, err
		}

		osmoDiscountedSpreadFactor := cumulativeRouteSpreadFactor.Mul((spreadFactor.Quo(sumOfSpreadFactors)))

		tokenIn, err := swapModule.CalcInAmtGivenOut(ctx, poolI, tokenOut, routeStep.TokenInDenom, osmoDiscountedSpreadFactor)
		if err != nil {
			return nil, err
		}

		tokenInAfterTakerFee, _ := k.calcTakerFeeExactOut(tokenIn, takerFee)

		insExpected[i] = tokenInAfterTakerFee.Amount
		tokenOut = tokenInAfterTakerFee
	}

	return insExpected, nil
}

// GetTotalPoolLiquidity gets the total liquidity for a given poolId.
func (k Keeper) GetTotalPoolLiquidity(ctx sdk.Context, poolId uint64) (sdk.Coins, error) {
	swapModule, err := k.GetPoolModule(ctx, poolId)
	if err != nil {
		return nil, err
	}

	coins, err := swapModule.GetTotalPoolLiquidity(ctx, poolId)
	if err != nil {
		return coins, err
	}

	return coins, nil
}

// TotalLiquidity gets the total liquidity across all pools.
func (k Keeper) TotalLiquidity(ctx sdk.Context) (sdk.Coins, error) {
	totalGammLiquidity, err := k.gammKeeper.GetTotalLiquidity(ctx)
	if err != nil {
		return nil, err
	}
	totalConcentratedLiquidity, err := k.concentratedKeeper.GetTotalLiquidity(ctx)
	if err != nil {
		return nil, err
	}
	totalCosmwasmLiquidity, err := k.cosmwasmpoolKeeper.GetTotalLiquidity(ctx)
	if err != nil {
		return nil, err
	}
	totalLiquidity := totalGammLiquidity.Add(totalConcentratedLiquidity...).Add(totalCosmwasmLiquidity...)
	return totalLiquidity, nil
}

// isDenomWhitelisted checks if the denom provided exists in the list of authorized quote denoms.
// If it does, it returns true, otherwise false.
func isDenomWhitelisted(denom string, authorizedQuoteDenoms []string) bool {
	for _, authorizedQuoteDenom := range authorizedQuoteDenoms {
		if denom == authorizedQuoteDenom {
			return true
		}
	}
	return false
}

// nolint: unused
// trackVolume converts the input token into OSMO units and adds it to the global tracked volume for the given pool ID.
// Fails quietly if an OSMO paired pool cannot be found, although this should only happen in rare scenarios where OSMO is
// removed as a base denom from the protorev module (which this function relies on).
//
// CONTRACT: `volumeGenerated` corresponds to one of the denoms in the pool
// CONTRACT: pool with `poolId` exists
func (k Keeper) trackVolume(ctx sdk.Context, poolId uint64, volumeGenerated sdk.Coin) {
	// If the denom is already denominated in uosmo, we can just use it directly
	OSMO := k.stakingKeeper.BondDenom(ctx)
	if volumeGenerated.Denom == OSMO {
		k.addVolume(ctx, poolId, volumeGenerated)
		return
	}

	// Get the most liquid OSMO-paired pool with `volumeGenerated`'s denom using `GetPoolForDenomPair`
	osmoPairedPoolId, err := k.protorevKeeper.GetPoolForDenomPair(ctx, OSMO, volumeGenerated.Denom)

	// If no pool is found, fail quietly.
	//
	// This is a rare scenario that should only happen if OSMO-paired pools are all removed from the protorev module.
	// Since this removal scenario is all-or-nothing, this is functionally equiavalent to freezing the tracked volume amounts
	// where they were prior to the disabling, which seems an appropriate response.
	//
	// This branch would also get triggered in the case where there is a token that has no OSMO-paired pool on the entire chain.
	// We simply do not track volume in these cases. Importantly, volume splitting gauge logic should prevent a gauge from being
	// created for such a pool that includes such a token, although it is okay to no-op in these cases regardless.
	if err != nil {
		return
	}

	// Since we want to ultimately multiply the volume by this spot price, we want to quote OSMO in terms of the input token.
	// This is so that once we multiply the volume by the spot price, we get the volume in units of OSMO.
	osmoPerInputToken, err := k.RouteCalculateSpotPrice(ctx, osmoPairedPoolId, OSMO, volumeGenerated.Denom)

	// We expect that if a pool is found, there should always be an available spot price as well.
	// That being said, if there is an error finding the spot price, we fail quietly and leave tracked volume unchanged.
	// This is because we do not want to escalate an issue with finding spot price to locking all swaps involving the given asset.
	if err != nil {
		return
	}

	// Multiply `volumeGenerated.Amount.ToDec()` by this spot price.
	// While rounding does not particularly matter here, we round down to ensure that we do not overcount volume.
	volumeInOsmo := volumeGenerated.Amount.ToLegacyDec().Mul(osmoPerInputToken).TruncateInt()

	// Add this new volume to the global tracked volume for the pool ID
	k.addVolume(ctx, poolId, sdk.NewCoin(OSMO, volumeInOsmo))
}

// nolint: unused
// addVolume adds the given volume to the global tracked volume for the given pool ID.
func (k Keeper) addVolume(ctx sdk.Context, poolId uint64, volumeGenerated sdk.Coin) {
	// Get the current volume for the pool ID
	currentTotalVolume := k.GetTotalVolumeForPool(ctx, poolId)

	// Add newly generated volume to existing volume and set updated volume in state
	newTotalVolume := currentTotalVolume.Add(volumeGenerated)
	k.SetVolume(ctx, poolId, newTotalVolume)
}

// nolint: unused
// SetVolume sets the given volume to the global tracked volume for the given pool ID.
// Note that this function is exported for cross-module testing purposes and should not be
// called directly from other modules.
func (k Keeper) SetVolume(ctx sdk.Context, poolId uint64, totalVolume sdk.Coins) {
	storedVolume := types.TrackedVolume{Amount: totalVolume}
	osmoutils.MustSet(ctx.KVStore(k.storeKey), types.KeyPoolVolume(poolId), &storedVolume)
}

// GetTotalVolumeForPool gets the total historical volume in all supported denominations for a given pool ID.
func (k Keeper) GetTotalVolumeForPool(ctx sdk.Context, poolId uint64) sdk.Coins {
	var currentTrackedVolume types.TrackedVolume
	volumeFound, err := osmoutils.Get(ctx.KVStore(k.storeKey), types.KeyPoolVolume(poolId), &currentTrackedVolume)
	if err != nil {
		// We can only encounter an error if a database or serialization errors occurs, so we panic here.
		// Normally this would be handled by `osmoutils.MustGet`, but since we want to specifically use `osmoutils.Get`,
		// we also have to manually panic here.
		panic(err)
	}

	// If no volume was found, we treat the existing volume as 0.
	// While we can technically require volume to exist, we would need to store empty coins in state for each pool (past and present),
	// which is a high storage cost to pay for a weak guardrail.
	currentTotalVolume := sdk.NewCoins()
	if volumeFound {
		currentTotalVolume = currentTrackedVolume.Amount
	}

	return currentTotalVolume
}

// GetOsmoVolumeForPool gets the total OSMO-denominated historical volume for a given pool ID.
<<<<<<< HEAD
func (k Keeper) GetOsmoVolumeForPool(ctx sdk.Context, poolId uint64) sdk.Int {
=======
func (k Keeper) GetOsmoVolumeForPool(ctx sdk.Context, poolId uint64) osmomath.Int {
>>>>>>> 29430263
	totalVolume := k.GetTotalVolumeForPool(ctx, poolId)
	return totalVolume.AmountOf(k.stakingKeeper.BondDenom(ctx))
}<|MERGE_RESOLUTION|>--- conflicted
+++ resolved
@@ -935,11 +935,7 @@
 }
 
 // GetOsmoVolumeForPool gets the total OSMO-denominated historical volume for a given pool ID.
-<<<<<<< HEAD
-func (k Keeper) GetOsmoVolumeForPool(ctx sdk.Context, poolId uint64) sdk.Int {
-=======
 func (k Keeper) GetOsmoVolumeForPool(ctx sdk.Context, poolId uint64) osmomath.Int {
->>>>>>> 29430263
 	totalVolume := k.GetTotalVolumeForPool(ctx, poolId)
 	return totalVolume.AmountOf(k.stakingKeeper.BondDenom(ctx))
 }