package poolmanager

import (
	"errors"
	"fmt"
	"math/big"

	sdk "github.com/cosmos/cosmos-sdk/types"

	"github.com/osmosis-labs/osmosis/osmoutils"
	appparams "github.com/osmosis-labs/osmosis/v15/app/params"
	"github.com/osmosis-labs/osmosis/v15/x/poolmanager/types"
)

// 1 << 256 - 1 where 256 is the max bit length defined for sdk.Int
var intMaxValue = sdk.NewIntFromBigInt(new(big.Int).Sub(new(big.Int).Lsh(big.NewInt(1), 256), big.NewInt(1)))

// RouteExactAmountIn processes a swap along the given route using the swap function
// corresponding to poolID's pool type. It takes in the input denom and amount for
// the initial swap against the first pool and chains the output as the input for the
// next routed pool until the last pool is reached.
// Transaction succeeds if final amount out is greater than tokenOutMinAmount defined
// and no errors are encountered along the way.
func (k Keeper) RouteExactAmountIn(
	ctx sdk.Context,
	sender sdk.AccAddress,
	route []types.SwapAmountInRoute,
	tokenIn sdk.Coin,
	tokenOutMinAmount sdk.Int,
) (tokenOutAmount sdk.Int, err error) {
	var (
		isMultiHopRouted   bool
		routeSpreadFactor  sdk.Dec
		sumOfSpreadFactors sdk.Dec
	)

	// Ensure that provided route is not empty and has valid denom format.
	routeStep := types.SwapAmountInRoutes(route)
	if err := routeStep.Validate(); err != nil {
		return sdk.Int{}, err
	}

	// In this loop (isOsmoRoutedMultihop), we check if:
	// - the routeStep is of length 2
	// - routeStep 1 and routeStep 2 don't trade via the same pool
	// - routeStep 1 contains uosmo
	// - both routeStep 1 and routeStep 2 are incentivized pools
	//
	// If all of the above is true, then we collect the additive and max fee between the
	// two pools to later calculate the following:
<<<<<<< HEAD
	// total_spread_factor = total_spread_factor = max(spread_factor1, spread_factor2)
	// fee_per_pool = total_swap_fee * ((pool_fee) / (spread_factor1 + spread_factor2))
	if k.isOsmoRoutedMultihop(ctx, route, routes[0].TokenOutDenom, tokenIn.Denom) {
		isMultiHopRouted = true
		routeSpreadFactor, sumOfSpreadFactors, err = k.getOsmoRoutedMultihopTotalSpreadFactor(ctx, route)
=======
	// total_swap_fee = max(swapfee1, swapfee2)
	// fee_per_pool = total_swap_fee * ((pool_fee) / (swapfee1 + swapfee2))
	if k.isOsmoRoutedMultihop(ctx, routeStep, route[0].TokenOutDenom, tokenIn.Denom) {
		isMultiHopRouted = true
		routeSwapFee, sumOfSwapFees, err = k.getOsmoRoutedMultihopTotalSwapFee(ctx, routeStep)
>>>>>>> 806f32ca
		if err != nil {
			return sdk.Int{}, err
		}
	}

	// Iterate through the route and execute a series of swaps through each pool.
	for i, routeStep := range route {
		// To prevent the multihop swap from being interrupted prematurely, we keep
		// the minimum expected output at a very low number until the last pool
		_outMinAmount := sdk.NewInt(1)
		if len(route)-1 == i {
			_outMinAmount = tokenOutMinAmount
		}

		// Get underlying pool type corresponding to the pool ID at the current routeStep.
		swapModule, err := k.GetPoolModule(ctx, routeStep.PoolId)
		if err != nil {
			return sdk.Int{}, err
		}

		// Execute the expected swap on the current routed pool
		pool, poolErr := swapModule.GetPool(ctx, routeStep.PoolId)
		if poolErr != nil {
			return sdk.Int{}, poolErr
		}

		// Check if pool has swaps enabled.
		if !pool.IsActive(ctx) {
			return sdk.Int{}, types.InactivePoolError{PoolId: pool.GetId()}
		}

		spreadFactor := pool.GetSpreadFactor(ctx)

<<<<<<< HEAD
		// If we determined the route is an osmo multi-hop and both routes are incentivized,
		// we modify the spread factor accordingly.
		if isMultiHopRouted {
			spreadFactor = routeSpreadFactor.Mul((spreadFactor.Quo(sumOfSpreadFactors)))
		}

		tokenOutAmount, err = swapModule.SwapExactAmountIn(ctx, sender, pool, tokenIn, route.TokenOutDenom, _outMinAmount, spreadFactor)
=======
		// If we determined the routeStep is an osmo multi-hop and both route are incentivized,
		// we modify the swap fee accordingly.
		if isMultiHopRouted {
			swapFee = routeSwapFee.MulRoundUp((swapFee.QuoRoundUp(sumOfSwapFees)))
		}

		tokenOutAmount, err = swapModule.SwapExactAmountIn(ctx, sender, pool, tokenIn, routeStep.TokenOutDenom, _outMinAmount, swapFee)
>>>>>>> 806f32ca
		if err != nil {
			return sdk.Int{}, err
		}

		// Chain output of current pool as the input for the next routed pool
		tokenIn = sdk.NewCoin(routeStep.TokenOutDenom, tokenOutAmount)
	}
	return tokenOutAmount, nil
}

// SplitRouteExactAmountIn route the swap across multiple multihop paths
// to get the desired token out. This is useful for achieving the most optimal execution. However, note that the responsibility
// of determining the optimal split is left to the client. This method simply route the swap across the given route.
// The route must end with the same token out and begin with the same token in.
//
// It performs the price impact protection check on the combination of tokens out from all multihop paths. The given tokenOutMinAmount
// is used for comparison.
//
// Returns error if:
//   - route are empty
//   - route contain duplicate multihop paths
//   - last token out denom is not the same for all multihop paths in routeStep
//   - one of the multihop swaps fails for internal reasons
//   - final token out computed is not positive
//   - final token out computed is smaller than tokenOutMinAmount
func (k Keeper) SplitRouteExactAmountIn(
	ctx sdk.Context,
	sender sdk.AccAddress,
	route []types.SwapAmountInSplitRoute,
	tokenInDenom string,
	tokenOutMinAmount sdk.Int,
) (sdk.Int, error) {
	if err := types.ValidateSwapAmountInSplitRoute(route); err != nil {
		return sdk.Int{}, err
	}

	var (
		// We start the multihop min amount as zero because we want
		// to perform a price impact protection check on the combination of tokens out
		// from all multihop paths.
		multihopStartTokenOutMinAmount = sdk.ZeroInt()
		totalOutAmount                 = sdk.ZeroInt()
	)

	for _, multihopRoute := range route {
		tokenOutAmount, err := k.RouteExactAmountIn(
			ctx,
			sender,
			types.SwapAmountInRoutes(multihopRoute.Pools),
			sdk.NewCoin(tokenInDenom, multihopRoute.TokenInAmount),
			multihopStartTokenOutMinAmount)
		if err != nil {
			return sdk.Int{}, err
		}

		totalOutAmount = totalOutAmount.Add(tokenOutAmount)
	}

	if !totalOutAmount.IsPositive() {
		return sdk.Int{}, types.FinalAmountIsNotPositiveError{IsAmountOut: true, Amount: totalOutAmount}
	}

	if totalOutAmount.LT(tokenOutMinAmount) {
		return sdk.Int{}, types.PriceImpactProtectionExactInError{Actual: totalOutAmount, MinAmount: tokenOutMinAmount}
	}

	ctx.EventManager().EmitEvents(sdk.Events{
		sdk.NewEvent(
			types.TypeMsgSplitRouteSwapExactAmountIn,
			sdk.NewAttribute(sdk.AttributeKeyModule, types.AttributeValueCategory),
			sdk.NewAttribute(sdk.AttributeKeySender, sender.String()),
			sdk.NewAttribute(types.AttributeKeyTokensOut, totalOutAmount.String()),
		),
	})

	return totalOutAmount, nil
}

// SwapExactAmountIn is an API for swapping an exact amount of tokens
// as input to a pool to get a minimum amount of the desired token out.
// The method succeeds when tokenOutAmount is greater than tokenOutMinAmount defined.
// Errors otherwise. Also, errors if the pool id is invalid, if tokens do not belong to the pool with given
// id or if sender does not have the swapped-in tokenIn.
func (k Keeper) SwapExactAmountIn(
	ctx sdk.Context,
	sender sdk.AccAddress,
	poolId uint64,
	tokenIn sdk.Coin,
	tokenOutDenom string,
	tokenOutMinAmount sdk.Int,
) (tokenOutAmount sdk.Int, err error) {
	// Get the pool-specific module implementation to ensure that
	// swaps are routed to the pool type corresponding to pool ID's pool.
	swapModule, err := k.GetPoolModule(ctx, poolId)
	if err != nil {
		return sdk.Int{}, err
	}

	// Get pool as a general pool type. Note that the underlying function used
	// still varies with the pool type.
	pool, poolErr := swapModule.GetPool(ctx, poolId)
	if poolErr != nil {
		return sdk.Int{}, poolErr
	}

	// Check if pool has swaps enabled.
	if !pool.IsActive(ctx) {
		return sdk.Int{}, fmt.Errorf("pool %d is not active", pool.GetId())
	}

	spreadFactor := pool.GetSpreadFactor(ctx)

<<<<<<< HEAD
	tokenOutAmount, err = swapModule.SwapExactAmountIn(ctx, sender, pool, tokenIn, tokenOutDenom, tokenOutMinAmount, spreadFactor)
=======
	// routeStep to the pool-specific SwapExactAmountIn implementation.
	tokenOutAmount, err = swapModule.SwapExactAmountIn(ctx, sender, pool, tokenIn, tokenOutDenom, tokenOutMinAmount, swapFee)
>>>>>>> 806f32ca
	if err != nil {
		return sdk.Int{}, err
	}

	return tokenOutAmount, nil
}

func (k Keeper) MultihopEstimateOutGivenExactAmountIn(
	ctx sdk.Context,
	route []types.SwapAmountInRoute,
	tokenIn sdk.Coin,
) (tokenOutAmount sdk.Int, err error) {
	var (
		isMultiHopRouted   bool
		routeSpreadFactor  sdk.Dec
		sumOfSpreadFactors sdk.Dec
	)

	// recover from panic
	defer func() {
		if r := recover(); r != nil {
			tokenOutAmount = sdk.Int{}
			err = fmt.Errorf("function MultihopEstimateOutGivenExactAmountIn failed due to internal reason: %v", r)
		}
	}()

	routeStep := types.SwapAmountInRoutes(route)
	if err := routeStep.Validate(); err != nil {
		return sdk.Int{}, err
	}

	if k.isOsmoRoutedMultihop(ctx, routeStep, route[0].TokenOutDenom, tokenIn.Denom) {
		isMultiHopRouted = true
<<<<<<< HEAD
		routeSpreadFactor, sumOfSpreadFactors, err = k.getOsmoRoutedMultihopTotalSpreadFactor(ctx, route)
=======
		routeSwapFee, sumOfSwapFees, err = k.getOsmoRoutedMultihopTotalSwapFee(ctx, routeStep)
>>>>>>> 806f32ca
		if err != nil {
			return sdk.Int{}, err
		}
	}

	for _, routeStep := range route {
		swapModule, err := k.GetPoolModule(ctx, routeStep.PoolId)
		if err != nil {
			return sdk.Int{}, err
		}

		// Execute the expected swap on the current routed pool
		poolI, poolErr := swapModule.GetPool(ctx, routeStep.PoolId)
		if poolErr != nil {
			return sdk.Int{}, poolErr
		}

		spreadFactor := poolI.GetSpreadFactor(ctx)

<<<<<<< HEAD
		// If we determined the route is an osmo multi-hop and both routes are incentivized,
		// we modify the spread factor accordingly.
=======
		// If we determined the routeStep is an osmo multi-hop and both route are incentivized,
		// we modify the swap fee accordingly.
>>>>>>> 806f32ca
		if isMultiHopRouted {
			spreadFactor = routeSpreadFactor.Mul((spreadFactor.Quo(sumOfSpreadFactors)))
		}

<<<<<<< HEAD
		tokenOut, err := swapModule.CalcOutAmtGivenIn(ctx, poolI, tokenIn, route.TokenOutDenom, spreadFactor)
=======
		tokenOut, err := swapModule.CalcOutAmtGivenIn(ctx, poolI, tokenIn, routeStep.TokenOutDenom, swapFee)
>>>>>>> 806f32ca
		if err != nil {
			return sdk.Int{}, err
		}

		tokenOutAmount = tokenOut.Amount
		if !tokenOutAmount.IsPositive() {
			return sdk.Int{}, errors.New("token amount must be positive")
		}

		// Chain output of current pool as the input for the next routed pool
		tokenIn = sdk.NewCoin(routeStep.TokenOutDenom, tokenOutAmount)
	}
	return tokenOutAmount, err
}

// RouteExactAmountOut processes a swap along the given route using the swap function corresponding
// to poolID's pool type. This function is responsible for computing the optimal output amount
// for a given input amount when swapping tokens, taking into account the current price of the
// tokens in the pool and any slippage.
// Transaction succeeds if the calculated tokenInAmount of the first pool is less than the defined
// tokenInMaxAmount defined.
func (k Keeper) RouteExactAmountOut(ctx sdk.Context,
	sender sdk.AccAddress,
	route []types.SwapAmountOutRoute,
	tokenInMaxAmount sdk.Int,
	tokenOut sdk.Coin,
) (tokenInAmount sdk.Int, err error) {
<<<<<<< HEAD
	isMultiHopRouted, routeSpreadFactor, sumOfSpreadFactors := false, sdk.Dec{}, sdk.Dec{}
	route := types.SwapAmountOutRoutes(routes)
	if err := route.Validate(); err != nil {
=======
	isMultiHopRouted, routeSwapFee, sumOfSwapFees := false, sdk.Dec{}, sdk.Dec{}
	// Ensure that provided route is not empty and has valid denom format.
	routeStep := types.SwapAmountOutRoutes(route)
	if err := routeStep.Validate(); err != nil {
>>>>>>> 806f32ca
		return sdk.Int{}, err
	}

	defer func() {
		if r := recover(); r != nil {
			tokenInAmount = sdk.Int{}
			err = fmt.Errorf("function RouteExactAmountOut failed due to internal reason: %v", r)
		}
	}()

	// In this loop (isOsmoRoutedMultihop), we check if:
	// - the routeStep is of length 2
	// - routeStep 1 and routeStep 2 don't trade via the same pool
	// - routeStep 1 contains uosmo
	// - both routeStep 1 and routeStep 2 are incentivized pools
	//
	// if all of the above is true, then we collect the additive and max fee between the two pools to later calculate the following:
<<<<<<< HEAD
	// total_swap_fee = total_spread_factor = max(spread_factor1, spread_factor2)
	// fee_per_pool = total_spread_factor * ((pool_fee) / (spread_factor1 + spread_factor2))
	if k.isOsmoRoutedMultihop(ctx, route, routes[0].TokenInDenom, tokenOut.Denom) {
		isMultiHopRouted = true
		routeSpreadFactor, sumOfSpreadFactors, err = k.getOsmoRoutedMultihopTotalSpreadFactor(ctx, route)
		if err != nil {
			return sdk.Int{}, err
		}
	}

	// Determine what the estimated input would be for each pool along the multi-hop route
	// if we determined the route is an osmo multi-hop and both routes are incentivized,
	// we utilize a separate function that calculates the discounted spread factors
	var insExpected []sdk.Int
	if isMultiHopRouted {
		insExpected, err = k.createOsmoMultihopExpectedSwapOuts(ctx, routes, tokenOut, routeSpreadFactor, sumOfSpreadFactors)
=======
	// total_swap_fee =  max(swapfee1, swapfee2)
	// fee_per_pool = total_swap_fee * ((pool_fee) / (swapfee1 + swapfee2))
	var insExpected []sdk.Int
	isMultiHopRouted = k.isOsmoRoutedMultihop(ctx, routeStep, route[0].TokenInDenom, tokenOut.Denom)

	// Determine what the estimated input would be for each pool along the multi-hop routeStep
	// if we determined the routeStep is an osmo multi-hop and both route are incentivized,
	// we utilize a separate function that calculates the discounted swap fees
	if isMultiHopRouted {
		routeSwapFee, sumOfSwapFees, err = k.getOsmoRoutedMultihopTotalSwapFee(ctx, routeStep)
		if err != nil {
			return sdk.Int{}, err
		}
		insExpected, err = k.createOsmoMultihopExpectedSwapOuts(ctx, route, tokenOut, routeSwapFee, sumOfSwapFees)
>>>>>>> 806f32ca
	} else {
		insExpected, err = k.createMultihopExpectedSwapOuts(ctx, route, tokenOut)
	}

	if err != nil {
		return sdk.Int{}, err
	}
	if len(insExpected) == 0 {
		return sdk.Int{}, nil
	}
	insExpected[0] = tokenInMaxAmount

	// Iterates through each routed pool and executes their respective swaps. Note that all of the work to get the return
	// value of this method is done when we calculate insExpected – this for loop primarily serves to execute the actual
	// swaps on each pool.
	for i, routeStep := range route {
		// Get underlying pool type corresponding to the pool ID at the current routeStep.
		swapModule, err := k.GetPoolModule(ctx, routeStep.PoolId)
		if err != nil {
			return sdk.Int{}, err
		}

		_tokenOut := tokenOut

		// If there is one pool left in the routeStep, set the expected output of the current swap
		// to the estimated input of the final pool.
		if i != len(route)-1 {
			_tokenOut = sdk.NewCoin(route[i+1].TokenInDenom, insExpected[i+1])
		}

		// Execute the expected swap on the current routed pool
		pool, poolErr := swapModule.GetPool(ctx, routeStep.PoolId)
		if poolErr != nil {
			return sdk.Int{}, poolErr
		}

		// check if pool is active, if not error
		if !pool.IsActive(ctx) {
			return sdk.Int{}, types.InactivePoolError{PoolId: pool.GetId()}
		}

<<<<<<< HEAD
		spreadFactor := pool.GetSpreadFactor(ctx)
=======
		swapFee := pool.GetSwapFee(ctx)
		// If we determined the routeStep is an osmo multi-hop and both route are incentivized,
		// we modify the swap fee accordingly.
>>>>>>> 806f32ca
		if isMultiHopRouted {
			spreadFactor = routeSpreadFactor.Mul((spreadFactor.Quo(sumOfSpreadFactors)))
		}

<<<<<<< HEAD
		_tokenInAmount, swapErr := swapModule.SwapExactAmountOut(ctx, sender, pool, route.TokenInDenom, insExpected[i], _tokenOut, spreadFactor)
=======
		_tokenInAmount, swapErr := swapModule.SwapExactAmountOut(ctx, sender, pool, routeStep.TokenInDenom, insExpected[i], _tokenOut, swapFee)
>>>>>>> 806f32ca
		if swapErr != nil {
			return sdk.Int{}, swapErr
		}

		// Sets the final amount of tokens that need to be input into the first pool. Even though this is the final return value for the
		// whole method and will not change after the first iteration, we still iterate through the rest of the pools to execute their respective
		// swaps.
		if i == 0 {
			tokenInAmount = _tokenInAmount
		}
	}

	return tokenInAmount, nil
}

// SplitRouteExactAmountOut route the swap across multiple multihop paths
// to get the desired token in. This is useful for achieving the most optimal execution. However, note that the responsibility
// of determining the optimal split is left to the client. This method simply route the swap across the given route.
// The route must end with the same token out and begin with the same token in.
//
// It performs the price impact protection check on the combination of tokens in from all multihop paths. The given tokenInMaxAmount
// is used for comparison.
//
// Returns error if:
//   - route are empty
//   - route contain duplicate multihop paths
//   - last token out denom is not the same for all multihop paths in routeStep
//   - one of the multihop swaps fails for internal reasons
//   - final token out computed is not positive
//   - final token out computed is smaller than tokenInMaxAmount
func (k Keeper) SplitRouteExactAmountOut(
	ctx sdk.Context,
	sender sdk.AccAddress,
	route []types.SwapAmountOutSplitRoute,
	tokenOutDenom string,
	tokenInMaxAmount sdk.Int,
) (sdk.Int, error) {
	if err := types.ValidateSwapAmountOutSplitRoute(route); err != nil {
		return sdk.Int{}, err
	}

	var (
		// We start the multihop min amount as int max value
		// that is defined as one under the max bit length of sdk.Int
		// which is 256. This is to ensure that we utilize price impact protection
		// on the total of in amount from all multihop paths.
		multihopStartTokenInMaxAmount = intMaxValue
		totalInAmount                 = sdk.ZeroInt()
	)

	for _, multihopRoute := range route {
		tokenOutAmount, err := k.RouteExactAmountOut(
			ctx,
			sender,
			types.SwapAmountOutRoutes(multihopRoute.Pools),
			multihopStartTokenInMaxAmount,
			sdk.NewCoin(tokenOutDenom, multihopRoute.TokenOutAmount))
		if err != nil {
			return sdk.Int{}, err
		}

		totalInAmount = totalInAmount.Add(tokenOutAmount)
	}

	if !totalInAmount.IsPositive() {
		return sdk.Int{}, types.FinalAmountIsNotPositiveError{IsAmountOut: false, Amount: totalInAmount}
	}

	if totalInAmount.GT(tokenInMaxAmount) {
		return sdk.Int{}, types.PriceImpactProtectionExactOutError{Actual: totalInAmount, MaxAmount: tokenInMaxAmount}
	}

	ctx.EventManager().EmitEvents(sdk.Events{
		sdk.NewEvent(
			types.TypeMsgSplitRouteSwapExactAmountOut,
			sdk.NewAttribute(sdk.AttributeKeyModule, types.AttributeValueCategory),
			sdk.NewAttribute(sdk.AttributeKeySender, sender.String()),
			sdk.NewAttribute(types.AttributeKeyTokensOut, totalInAmount.String()),
		),
	})

	return totalInAmount, nil
}

func (k Keeper) RouteGetPoolDenoms(
	ctx sdk.Context,
	poolId uint64,
) (denoms []string, err error) {
	swapModule, err := k.GetPoolModule(ctx, poolId)
	if err != nil {
		return []string{}, err
	}

	denoms, err = swapModule.GetPoolDenoms(ctx, poolId)
	if err != nil {
		return []string{}, err
	}

	return denoms, nil
}

func (k Keeper) RouteCalculateSpotPrice(
	ctx sdk.Context,
	poolId uint64,
	quoteAssetDenom string,
	baseAssetDenom string,
) (price sdk.Dec, err error) {
	swapModule, err := k.GetPoolModule(ctx, poolId)
	if err != nil {
		return sdk.Dec{}, err
	}

	price, err = swapModule.CalculateSpotPrice(ctx, poolId, quoteAssetDenom, baseAssetDenom)
	if err != nil {
		return sdk.Dec{}, err
	}

	return price, nil
}

func (k Keeper) MultihopEstimateInGivenExactAmountOut(
	ctx sdk.Context,
	route []types.SwapAmountOutRoute,
	tokenOut sdk.Coin,
) (tokenInAmount sdk.Int, err error) {
	isMultiHopRouted, routeSpreadFactor, sumOfSpreadFactors := false, sdk.Dec{}, sdk.Dec{}
	var insExpected []sdk.Int

	// recover from panic
	defer func() {
		if r := recover(); r != nil {
			insExpected = []sdk.Int{}
			err = fmt.Errorf("function MultihopEstimateInGivenExactAmountOut failed due to internal reason: %v", r)
		}
	}()

	routeStep := types.SwapAmountOutRoutes(route)
	if err := routeStep.Validate(); err != nil {
		return sdk.Int{}, err
	}

	if k.isOsmoRoutedMultihop(ctx, routeStep, route[0].TokenInDenom, tokenOut.Denom) {
		isMultiHopRouted = true
<<<<<<< HEAD
		routeSpreadFactor, sumOfSpreadFactors, err = k.getOsmoRoutedMultihopTotalSpreadFactor(ctx, route)
=======
		routeSwapFee, sumOfSwapFees, err = k.getOsmoRoutedMultihopTotalSwapFee(ctx, routeStep)
>>>>>>> 806f32ca
		if err != nil {
			return sdk.Int{}, err
		}
	}

<<<<<<< HEAD
	// Determine what the estimated input would be for each pool along the multi-hop route
	// if we determined the route is an osmo multi-hop and both routes are incentivized,
	// we utilize a separate function that calculates the discounted spread factors
	if isMultiHopRouted {
		insExpected, err = k.createOsmoMultihopExpectedSwapOuts(ctx, routes, tokenOut, routeSpreadFactor, sumOfSpreadFactors)
=======
	// Determine what the estimated input would be for each pool along the multi-hop routeStep
	// if we determined the routeStep is an osmo multi-hop and both route are incentivized,
	// we utilize a separate function that calculates the discounted swap fees
	if isMultiHopRouted {
		insExpected, err = k.createOsmoMultihopExpectedSwapOuts(ctx, route, tokenOut, routeSwapFee, sumOfSwapFees)
>>>>>>> 806f32ca
	} else {
		insExpected, err = k.createMultihopExpectedSwapOuts(ctx, route, tokenOut)
	}
	if err != nil {
		return sdk.Int{}, err
	}
	if len(insExpected) == 0 {
		return sdk.Int{}, nil
	}

	return insExpected[0], nil
}

func (k Keeper) GetPool(
	ctx sdk.Context,
	poolId uint64,
) (types.PoolI, error) {
	swapModule, err := k.GetPoolModule(ctx, poolId)
	if err != nil {
		return nil, err
	}

	return swapModule.GetPool(ctx, poolId)
}

// AllPools returns all pools sorted by their ids
// from every pool module registered in the
// pool manager keeper.
func (k Keeper) AllPools(
	ctx sdk.Context,
) ([]types.PoolI, error) {
	less := func(i, j types.PoolI) bool {
		return i.GetId() < j.GetId()
	}

	//	Allocate the slice with the exact capacity to avoid reallocations.
	poolCount := k.GetNextPoolId(ctx)
	sortedPools := make([]types.PoolI, 0, poolCount)
	for _, poolModule := range k.poolModules {
		currentModulePools, err := poolModule.GetPools(ctx)
		if err != nil {
			return nil, err
		}

		sortedPools = osmoutils.MergeSlices(sortedPools, currentModulePools, less)
	}

	return sortedPools, nil
}

// IsOsmoRoutedMultihop determines if a multi-hop swap involves OSMO, as one of the intermediary tokens.
func (k Keeper) isOsmoRoutedMultihop(ctx sdk.Context, route types.MultihopRoute, inDenom, outDenom string) (isRouted bool) {
	if route.Length() != 2 {
		return false
	}
	intemediateDenoms := route.IntermediateDenoms()
	if len(intemediateDenoms) != 1 || intemediateDenoms[0] != appparams.BaseCoinUnit {
		return false
	}
	if inDenom == outDenom {
		return false
	}
	poolIds := route.PoolIds()
	if poolIds[0] == poolIds[1] {
		return false
	}

	route0Incentivized := k.poolIncentivesKeeper.IsPoolIncentivized(ctx, poolIds[0])
	route1Incentivized := k.poolIncentivesKeeper.IsPoolIncentivized(ctx, poolIds[1])

	return route0Incentivized && route1Incentivized
}

<<<<<<< HEAD
func (k Keeper) getOsmoRoutedMultihopTotalSpreadFactor(ctx sdk.Context, route types.MultihopRoute) (
	totalPathSpreadFactor sdk.Dec, sumOfSpreadFactors sdk.Dec, err error,
) {
	additiveSpreadFactor := sdk.ZeroDec()
	maxSpreadFactor := sdk.ZeroDec()
=======
// getOsmoRoutedMultihopTotalSwapFee calculates and returns the average swap fee and the sum of swap fees for
// a given route. For the former, it sets a lower bound of the highest swap fee pool in the route to ensure total
// swap fees for a route are never more than halved.
func (k Keeper) getOsmoRoutedMultihopTotalSwapFee(ctx sdk.Context, route types.MultihopRoute) (
	totalPathSwapFee sdk.Dec, sumOfSwapFees sdk.Dec, err error,
) {
	additiveSwapFee := sdk.ZeroDec()
	highestSwapFee := sdk.ZeroDec()
>>>>>>> 806f32ca

	for _, poolId := range route.PoolIds() {
		swapModule, err := k.GetPoolModule(ctx, poolId)
		if err != nil {
			return sdk.Dec{}, sdk.Dec{}, err
		}

		pool, poolErr := swapModule.GetPool(ctx, poolId)
		if poolErr != nil {
			return sdk.Dec{}, sdk.Dec{}, poolErr
		}
<<<<<<< HEAD
		spreadFactor := pool.GetSpreadFactor(ctx)
		additiveSpreadFactor = additiveSpreadFactor.Add(spreadFactor)
		maxSpreadFactor = sdk.MaxDec(maxSpreadFactor, spreadFactor)
	}
	averageSpreadFactor := additiveSpreadFactor.QuoInt64(2)
	maxSpreadFactor = sdk.MaxDec(maxSpreadFactor, averageSpreadFactor)
	return maxSpreadFactor, additiveSpreadFactor, nil
=======
		swapFee := pool.GetSwapFee(ctx)
		additiveSwapFee = additiveSwapFee.Add(swapFee)
		highestSwapFee = sdk.MaxDec(highestSwapFee, swapFee)
	}

	// We divide by 2 to get the average since OSMO-routed multihops always have exactly 2 pools.
	averageSwapFee := additiveSwapFee.QuoInt64(2)

	// We take the max here as a guardrail to ensure that there is a lowerbound on the swap fee for the
	// whole route equivalent to the highest fee pool
	routeSwapFee := sdk.MaxDec(highestSwapFee, averageSwapFee)

	return routeSwapFee, additiveSwapFee, nil
>>>>>>> 806f32ca
}

// createMultihopExpectedSwapOuts defines the output denom and output amount for the last pool in
// the routeStep of pools the caller is intending to hop through in a fixed-output multihop tx. It estimates the input
// amount for this last pool and then chains that input as the output of the previous pool in the routeStep, repeating
// until the first pool is reached. It returns an array of inputs, each of which correspond to a pool ID in the
// routeStep of pools for the original multihop transaction.
func (k Keeper) createMultihopExpectedSwapOuts(
	ctx sdk.Context,
	route []types.SwapAmountOutRoute,
	tokenOut sdk.Coin,
) ([]sdk.Int, error) {
	insExpected := make([]sdk.Int, len(route))
	for i := len(route) - 1; i >= 0; i-- {
		routeStep := route[i]

		swapModule, err := k.GetPoolModule(ctx, routeStep.PoolId)
		if err != nil {
			return nil, err
		}

		poolI, err := swapModule.GetPool(ctx, routeStep.PoolId)
		if err != nil {
			return nil, err
		}

<<<<<<< HEAD
		tokenIn, err := swapModule.CalcInAmtGivenOut(ctx, poolI, tokenOut, route.TokenInDenom, poolI.GetSpreadFactor(ctx))
=======
		tokenIn, err := swapModule.CalcInAmtGivenOut(ctx, poolI, tokenOut, routeStep.TokenInDenom, poolI.GetSwapFee(ctx))
>>>>>>> 806f32ca
		if err != nil {
			return nil, err
		}

		insExpected[i] = tokenIn.Amount
		tokenOut = tokenIn
	}

	return insExpected, nil
}

<<<<<<< HEAD
// createOsmoMultihopExpectedSwapOuts does the same as createMultihopExpectedSwapOuts, however discounts the spread factor
=======
// createOsmoMultihopExpectedSwapOuts does the same as createMultihopExpectedSwapOuts, however discounts the swap fee.
>>>>>>> 806f32ca
func (k Keeper) createOsmoMultihopExpectedSwapOuts(
	ctx sdk.Context,
	route []types.SwapAmountOutRoute,
	tokenOut sdk.Coin,
	cumulativeRouteSpreadFactor, sumOfSpreadFactors sdk.Dec,
) ([]sdk.Int, error) {
	insExpected := make([]sdk.Int, len(route))
	for i := len(route) - 1; i >= 0; i-- {
		routeStep := route[i]

		swapModule, err := k.GetPoolModule(ctx, routeStep.PoolId)
		if err != nil {
			return nil, err
		}

		poolI, err := swapModule.GetPool(ctx, routeStep.PoolId)
		if err != nil {
			return nil, err
		}

<<<<<<< HEAD
		spreadFactor := poolI.GetSpreadFactor(ctx)
		tokenIn, err := swapModule.CalcInAmtGivenOut(ctx, poolI, tokenOut, route.TokenInDenom, cumulativeRouteSpreadFactor.Mul((spreadFactor.Quo(sumOfSpreadFactors))))
=======
		swapFee := poolI.GetSwapFee(ctx)
		tokenIn, err := swapModule.CalcInAmtGivenOut(ctx, poolI, tokenOut, routeStep.TokenInDenom, cumulativeRouteSwapFee.Mul((swapFee.Quo(sumOfSwapFees))))
>>>>>>> 806f32ca
		if err != nil {
			return nil, err
		}

		insExpected[i] = tokenIn.Amount
		tokenOut = tokenIn
	}

	return insExpected, nil
}

// GetTotalPoolLiquidity gets the total liquidity for a given poolId.
func (k Keeper) GetTotalPoolLiquidity(ctx sdk.Context, poolId uint64) (sdk.Coins, error) {
	swapModule, err := k.GetPoolModule(ctx, poolId)
	if err != nil {
		return nil, err
	}

	coins, err := swapModule.GetTotalPoolLiquidity(ctx, poolId)
	if err != nil {
		return coins, err
	}

	return coins, nil
}<|MERGE_RESOLUTION|>--- conflicted
+++ resolved
@@ -48,19 +48,11 @@
 	//
 	// If all of the above is true, then we collect the additive and max fee between the
 	// two pools to later calculate the following:
-<<<<<<< HEAD
-	// total_spread_factor = total_spread_factor = max(spread_factor1, spread_factor2)
-	// fee_per_pool = total_swap_fee * ((pool_fee) / (spread_factor1 + spread_factor2))
-	if k.isOsmoRoutedMultihop(ctx, route, routes[0].TokenOutDenom, tokenIn.Denom) {
-		isMultiHopRouted = true
-		routeSpreadFactor, sumOfSpreadFactors, err = k.getOsmoRoutedMultihopTotalSpreadFactor(ctx, route)
-=======
-	// total_swap_fee = max(swapfee1, swapfee2)
-	// fee_per_pool = total_swap_fee * ((pool_fee) / (swapfee1 + swapfee2))
+	// total_spread_factor = max(spread_factor1, spread_factor2)
+	// fee_per_pool = total_spread_factor * ((pool_fee) / (spread_factor1 + spread_factor2))
 	if k.isOsmoRoutedMultihop(ctx, routeStep, route[0].TokenOutDenom, tokenIn.Denom) {
 		isMultiHopRouted = true
-		routeSwapFee, sumOfSwapFees, err = k.getOsmoRoutedMultihopTotalSwapFee(ctx, routeStep)
->>>>>>> 806f32ca
+		routeSpreadFactor, sumOfSpreadFactors, err = k.getOsmoRoutedMultihopTotalSpreadFactor(ctx, routeStep)
 		if err != nil {
 			return sdk.Int{}, err
 		}
@@ -94,23 +86,13 @@
 
 		spreadFactor := pool.GetSpreadFactor(ctx)
 
-<<<<<<< HEAD
 		// If we determined the route is an osmo multi-hop and both routes are incentivized,
 		// we modify the spread factor accordingly.
 		if isMultiHopRouted {
-			spreadFactor = routeSpreadFactor.Mul((spreadFactor.Quo(sumOfSpreadFactors)))
-		}
-
-		tokenOutAmount, err = swapModule.SwapExactAmountIn(ctx, sender, pool, tokenIn, route.TokenOutDenom, _outMinAmount, spreadFactor)
-=======
-		// If we determined the routeStep is an osmo multi-hop and both route are incentivized,
-		// we modify the swap fee accordingly.
-		if isMultiHopRouted {
-			swapFee = routeSwapFee.MulRoundUp((swapFee.QuoRoundUp(sumOfSwapFees)))
-		}
-
-		tokenOutAmount, err = swapModule.SwapExactAmountIn(ctx, sender, pool, tokenIn, routeStep.TokenOutDenom, _outMinAmount, swapFee)
->>>>>>> 806f32ca
+			spreadFactor = routeSpreadFactor.MulRoundUp((spreadFactor.QuoRoundUp(sumOfSpreadFactors)))
+		}
+
+		tokenOutAmount, err = swapModule.SwapExactAmountIn(ctx, sender, pool, tokenIn, routeStep.TokenOutDenom, _outMinAmount, spreadFactor)
 		if err != nil {
 			return sdk.Int{}, err
 		}
@@ -223,12 +205,8 @@
 
 	spreadFactor := pool.GetSpreadFactor(ctx)
 
-<<<<<<< HEAD
+	// routeStep to the pool-specific SwapExactAmountIn implementation.
 	tokenOutAmount, err = swapModule.SwapExactAmountIn(ctx, sender, pool, tokenIn, tokenOutDenom, tokenOutMinAmount, spreadFactor)
-=======
-	// routeStep to the pool-specific SwapExactAmountIn implementation.
-	tokenOutAmount, err = swapModule.SwapExactAmountIn(ctx, sender, pool, tokenIn, tokenOutDenom, tokenOutMinAmount, swapFee)
->>>>>>> 806f32ca
 	if err != nil {
 		return sdk.Int{}, err
 	}
@@ -262,11 +240,7 @@
 
 	if k.isOsmoRoutedMultihop(ctx, routeStep, route[0].TokenOutDenom, tokenIn.Denom) {
 		isMultiHopRouted = true
-<<<<<<< HEAD
-		routeSpreadFactor, sumOfSpreadFactors, err = k.getOsmoRoutedMultihopTotalSpreadFactor(ctx, route)
-=======
-		routeSwapFee, sumOfSwapFees, err = k.getOsmoRoutedMultihopTotalSwapFee(ctx, routeStep)
->>>>>>> 806f32ca
+		routeSpreadFactor, sumOfSpreadFactors, err = k.getOsmoRoutedMultihopTotalSpreadFactor(ctx, routeStep)
 		if err != nil {
 			return sdk.Int{}, err
 		}
@@ -286,22 +260,13 @@
 
 		spreadFactor := poolI.GetSpreadFactor(ctx)
 
-<<<<<<< HEAD
-		// If we determined the route is an osmo multi-hop and both routes are incentivized,
-		// we modify the spread factor accordingly.
-=======
 		// If we determined the routeStep is an osmo multi-hop and both route are incentivized,
 		// we modify the swap fee accordingly.
->>>>>>> 806f32ca
 		if isMultiHopRouted {
 			spreadFactor = routeSpreadFactor.Mul((spreadFactor.Quo(sumOfSpreadFactors)))
 		}
 
-<<<<<<< HEAD
-		tokenOut, err := swapModule.CalcOutAmtGivenIn(ctx, poolI, tokenIn, route.TokenOutDenom, spreadFactor)
-=======
-		tokenOut, err := swapModule.CalcOutAmtGivenIn(ctx, poolI, tokenIn, routeStep.TokenOutDenom, swapFee)
->>>>>>> 806f32ca
+		tokenOut, err := swapModule.CalcOutAmtGivenIn(ctx, poolI, tokenIn, routeStep.TokenOutDenom, spreadFactor)
 		if err != nil {
 			return sdk.Int{}, err
 		}
@@ -329,16 +294,10 @@
 	tokenInMaxAmount sdk.Int,
 	tokenOut sdk.Coin,
 ) (tokenInAmount sdk.Int, err error) {
-<<<<<<< HEAD
 	isMultiHopRouted, routeSpreadFactor, sumOfSpreadFactors := false, sdk.Dec{}, sdk.Dec{}
-	route := types.SwapAmountOutRoutes(routes)
-	if err := route.Validate(); err != nil {
-=======
-	isMultiHopRouted, routeSwapFee, sumOfSwapFees := false, sdk.Dec{}, sdk.Dec{}
 	// Ensure that provided route is not empty and has valid denom format.
 	routeStep := types.SwapAmountOutRoutes(route)
 	if err := routeStep.Validate(); err != nil {
->>>>>>> 806f32ca
 		return sdk.Int{}, err
 	}
 
@@ -356,26 +315,8 @@
 	// - both routeStep 1 and routeStep 2 are incentivized pools
 	//
 	// if all of the above is true, then we collect the additive and max fee between the two pools to later calculate the following:
-<<<<<<< HEAD
-	// total_swap_fee = total_spread_factor = max(spread_factor1, spread_factor2)
+	// total_spread_factor = total_spread_factor = max(spread_factor1, spread_factor2)
 	// fee_per_pool = total_spread_factor * ((pool_fee) / (spread_factor1 + spread_factor2))
-	if k.isOsmoRoutedMultihop(ctx, route, routes[0].TokenInDenom, tokenOut.Denom) {
-		isMultiHopRouted = true
-		routeSpreadFactor, sumOfSpreadFactors, err = k.getOsmoRoutedMultihopTotalSpreadFactor(ctx, route)
-		if err != nil {
-			return sdk.Int{}, err
-		}
-	}
-
-	// Determine what the estimated input would be for each pool along the multi-hop route
-	// if we determined the route is an osmo multi-hop and both routes are incentivized,
-	// we utilize a separate function that calculates the discounted spread factors
-	var insExpected []sdk.Int
-	if isMultiHopRouted {
-		insExpected, err = k.createOsmoMultihopExpectedSwapOuts(ctx, routes, tokenOut, routeSpreadFactor, sumOfSpreadFactors)
-=======
-	// total_swap_fee =  max(swapfee1, swapfee2)
-	// fee_per_pool = total_swap_fee * ((pool_fee) / (swapfee1 + swapfee2))
 	var insExpected []sdk.Int
 	isMultiHopRouted = k.isOsmoRoutedMultihop(ctx, routeStep, route[0].TokenInDenom, tokenOut.Denom)
 
@@ -383,12 +324,11 @@
 	// if we determined the routeStep is an osmo multi-hop and both route are incentivized,
 	// we utilize a separate function that calculates the discounted swap fees
 	if isMultiHopRouted {
-		routeSwapFee, sumOfSwapFees, err = k.getOsmoRoutedMultihopTotalSwapFee(ctx, routeStep)
-		if err != nil {
-			return sdk.Int{}, err
-		}
-		insExpected, err = k.createOsmoMultihopExpectedSwapOuts(ctx, route, tokenOut, routeSwapFee, sumOfSwapFees)
->>>>>>> 806f32ca
+		routeSpreadFactor, sumOfSpreadFactors, err = k.getOsmoRoutedMultihopTotalSpreadFactor(ctx, routeStep)
+		if err != nil {
+			return sdk.Int{}, err
+		}
+		insExpected, err = k.createOsmoMultihopExpectedSwapOuts(ctx, route, tokenOut, routeSpreadFactor, sumOfSpreadFactors)
 	} else {
 		insExpected, err = k.createMultihopExpectedSwapOuts(ctx, route, tokenOut)
 	}
@@ -430,22 +370,14 @@
 			return sdk.Int{}, types.InactivePoolError{PoolId: pool.GetId()}
 		}
 
-<<<<<<< HEAD
 		spreadFactor := pool.GetSpreadFactor(ctx)
-=======
-		swapFee := pool.GetSwapFee(ctx)
 		// If we determined the routeStep is an osmo multi-hop and both route are incentivized,
 		// we modify the swap fee accordingly.
->>>>>>> 806f32ca
 		if isMultiHopRouted {
 			spreadFactor = routeSpreadFactor.Mul((spreadFactor.Quo(sumOfSpreadFactors)))
 		}
 
-<<<<<<< HEAD
-		_tokenInAmount, swapErr := swapModule.SwapExactAmountOut(ctx, sender, pool, route.TokenInDenom, insExpected[i], _tokenOut, spreadFactor)
-=======
-		_tokenInAmount, swapErr := swapModule.SwapExactAmountOut(ctx, sender, pool, routeStep.TokenInDenom, insExpected[i], _tokenOut, swapFee)
->>>>>>> 806f32ca
+		_tokenInAmount, swapErr := swapModule.SwapExactAmountOut(ctx, sender, pool, routeStep.TokenInDenom, insExpected[i], _tokenOut, spreadFactor)
 		if swapErr != nil {
 			return sdk.Int{}, swapErr
 		}
@@ -589,29 +521,17 @@
 
 	if k.isOsmoRoutedMultihop(ctx, routeStep, route[0].TokenInDenom, tokenOut.Denom) {
 		isMultiHopRouted = true
-<<<<<<< HEAD
-		routeSpreadFactor, sumOfSpreadFactors, err = k.getOsmoRoutedMultihopTotalSpreadFactor(ctx, route)
-=======
-		routeSwapFee, sumOfSwapFees, err = k.getOsmoRoutedMultihopTotalSwapFee(ctx, routeStep)
->>>>>>> 806f32ca
-		if err != nil {
-			return sdk.Int{}, err
-		}
-	}
-
-<<<<<<< HEAD
+		routeSpreadFactor, sumOfSpreadFactors, err = k.getOsmoRoutedMultihopTotalSpreadFactor(ctx, routeStep)
+		if err != nil {
+			return sdk.Int{}, err
+		}
+	}
+
 	// Determine what the estimated input would be for each pool along the multi-hop route
 	// if we determined the route is an osmo multi-hop and both routes are incentivized,
 	// we utilize a separate function that calculates the discounted spread factors
 	if isMultiHopRouted {
-		insExpected, err = k.createOsmoMultihopExpectedSwapOuts(ctx, routes, tokenOut, routeSpreadFactor, sumOfSpreadFactors)
-=======
-	// Determine what the estimated input would be for each pool along the multi-hop routeStep
-	// if we determined the routeStep is an osmo multi-hop and both route are incentivized,
-	// we utilize a separate function that calculates the discounted swap fees
-	if isMultiHopRouted {
-		insExpected, err = k.createOsmoMultihopExpectedSwapOuts(ctx, route, tokenOut, routeSwapFee, sumOfSwapFees)
->>>>>>> 806f32ca
+		insExpected, err = k.createOsmoMultihopExpectedSwapOuts(ctx, route, tokenOut, routeSpreadFactor, sumOfSpreadFactors)
 	} else {
 		insExpected, err = k.createMultihopExpectedSwapOuts(ctx, route, tokenOut)
 	}
@@ -685,22 +605,14 @@
 	return route0Incentivized && route1Incentivized
 }
 
-<<<<<<< HEAD
+// getOsmoRoutedMultihopTotalSpreadFactor calculates and returns the average swap fee and the sum of swap fees for
+// a given route. For the former, it sets a lower bound of the highest swap fee pool in the route to ensure total
+// swap fees for a route are never more than halved.
 func (k Keeper) getOsmoRoutedMultihopTotalSpreadFactor(ctx sdk.Context, route types.MultihopRoute) (
 	totalPathSpreadFactor sdk.Dec, sumOfSpreadFactors sdk.Dec, err error,
 ) {
 	additiveSpreadFactor := sdk.ZeroDec()
 	maxSpreadFactor := sdk.ZeroDec()
-=======
-// getOsmoRoutedMultihopTotalSwapFee calculates and returns the average swap fee and the sum of swap fees for
-// a given route. For the former, it sets a lower bound of the highest swap fee pool in the route to ensure total
-// swap fees for a route are never more than halved.
-func (k Keeper) getOsmoRoutedMultihopTotalSwapFee(ctx sdk.Context, route types.MultihopRoute) (
-	totalPathSwapFee sdk.Dec, sumOfSwapFees sdk.Dec, err error,
-) {
-	additiveSwapFee := sdk.ZeroDec()
-	highestSwapFee := sdk.ZeroDec()
->>>>>>> 806f32ca
 
 	for _, poolId := range route.PoolIds() {
 		swapModule, err := k.GetPoolModule(ctx, poolId)
@@ -712,29 +624,19 @@
 		if poolErr != nil {
 			return sdk.Dec{}, sdk.Dec{}, poolErr
 		}
-<<<<<<< HEAD
-		spreadFactor := pool.GetSpreadFactor(ctx)
-		additiveSpreadFactor = additiveSpreadFactor.Add(spreadFactor)
-		maxSpreadFactor = sdk.MaxDec(maxSpreadFactor, spreadFactor)
-	}
+		SpreadFactor := pool.GetSpreadFactor(ctx)
+		additiveSpreadFactor = additiveSpreadFactor.Add(SpreadFactor)
+		maxSpreadFactor = sdk.MaxDec(maxSpreadFactor, SpreadFactor)
+	}
+
+	// We divide by 2 to get the average since OSMO-routed multihops always have exactly 2 pools.
 	averageSpreadFactor := additiveSpreadFactor.QuoInt64(2)
-	maxSpreadFactor = sdk.MaxDec(maxSpreadFactor, averageSpreadFactor)
-	return maxSpreadFactor, additiveSpreadFactor, nil
-=======
-		swapFee := pool.GetSwapFee(ctx)
-		additiveSwapFee = additiveSwapFee.Add(swapFee)
-		highestSwapFee = sdk.MaxDec(highestSwapFee, swapFee)
-	}
-
-	// We divide by 2 to get the average since OSMO-routed multihops always have exactly 2 pools.
-	averageSwapFee := additiveSwapFee.QuoInt64(2)
 
 	// We take the max here as a guardrail to ensure that there is a lowerbound on the swap fee for the
 	// whole route equivalent to the highest fee pool
-	routeSwapFee := sdk.MaxDec(highestSwapFee, averageSwapFee)
-
-	return routeSwapFee, additiveSwapFee, nil
->>>>>>> 806f32ca
+	routeSpreadFactor := sdk.MaxDec(maxSpreadFactor, averageSpreadFactor)
+
+	return routeSpreadFactor, additiveSpreadFactor, nil
 }
 
 // createMultihopExpectedSwapOuts defines the output denom and output amount for the last pool in
@@ -761,11 +663,7 @@
 			return nil, err
 		}
 
-<<<<<<< HEAD
-		tokenIn, err := swapModule.CalcInAmtGivenOut(ctx, poolI, tokenOut, route.TokenInDenom, poolI.GetSpreadFactor(ctx))
-=======
-		tokenIn, err := swapModule.CalcInAmtGivenOut(ctx, poolI, tokenOut, routeStep.TokenInDenom, poolI.GetSwapFee(ctx))
->>>>>>> 806f32ca
+		tokenIn, err := swapModule.CalcInAmtGivenOut(ctx, poolI, tokenOut, routeStep.TokenInDenom, poolI.GetSpreadFactor(ctx))
 		if err != nil {
 			return nil, err
 		}
@@ -777,11 +675,7 @@
 	return insExpected, nil
 }
 
-<<<<<<< HEAD
-// createOsmoMultihopExpectedSwapOuts does the same as createMultihopExpectedSwapOuts, however discounts the spread factor
-=======
 // createOsmoMultihopExpectedSwapOuts does the same as createMultihopExpectedSwapOuts, however discounts the swap fee.
->>>>>>> 806f32ca
 func (k Keeper) createOsmoMultihopExpectedSwapOuts(
 	ctx sdk.Context,
 	route []types.SwapAmountOutRoute,
@@ -802,13 +696,8 @@
 			return nil, err
 		}
 
-<<<<<<< HEAD
 		spreadFactor := poolI.GetSpreadFactor(ctx)
-		tokenIn, err := swapModule.CalcInAmtGivenOut(ctx, poolI, tokenOut, route.TokenInDenom, cumulativeRouteSpreadFactor.Mul((spreadFactor.Quo(sumOfSpreadFactors))))
-=======
-		swapFee := poolI.GetSwapFee(ctx)
-		tokenIn, err := swapModule.CalcInAmtGivenOut(ctx, poolI, tokenOut, routeStep.TokenInDenom, cumulativeRouteSwapFee.Mul((swapFee.Quo(sumOfSwapFees))))
->>>>>>> 806f32ca
+		tokenIn, err := swapModule.CalcInAmtGivenOut(ctx, poolI, tokenOut, routeStep.TokenInDenom, cumulativeRouteSpreadFactor.Mul((spreadFactor.Quo(sumOfSpreadFactors))))
 		if err != nil {
 			return nil, err
 		}
