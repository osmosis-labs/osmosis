package types

import (
	context "context"

	sdk "github.com/cosmos/cosmos-sdk/types"

	"github.com/osmosis-labs/osmosis/osmomath"

	banktypes "github.com/cosmos/cosmos-sdk/x/bank/types"
)

// AccountI defines the account contract that must be fulfilled when
// creating a x/gamm keeper.
type AccountI interface {
	GetModuleAccount(ctx context.Context, moduleName string) sdk.ModuleAccountI
	NewAccount(context.Context, sdk.AccountI) sdk.AccountI
	GetAccount(ctx context.Context, addr sdk.AccAddress) sdk.AccountI
	SetAccount(ctx context.Context, acc sdk.AccountI)
}

// BankI defines the banking contract that must be fulfilled when
// creating a x/gamm keeper.
type BankI interface {
	SendCoins(ctx context.Context, fromAddr sdk.AccAddress, toAddr sdk.AccAddress, amt sdk.Coins) error
	SetDenomMetaData(ctx context.Context, denomMetaData banktypes.Metadata)
	GetAllBalances(ctx context.Context, addr sdk.AccAddress) sdk.Coins
	SendCoinsFromAccountToModule(ctx context.Context, senderAddr sdk.AccAddress, recipientModule string, amt sdk.Coins) error
	SendCoinsFromModuleToAccount(ctx context.Context, senderModule string, recipientAddr sdk.AccAddress, amt sdk.Coins) error
}

// CommunityPoolI defines the contract needed to be fulfilled for distribution keeper.
type CommunityPoolI interface {
	FundCommunityPool(ctx context.Context, amount sdk.Coins, sender sdk.AccAddress) error
}

// PoolModuleI is the interface that must be fulfillled by the module
// storing and containing the pools.
type PoolModuleI interface {
	InitializePool(ctx sdk.Context, pool PoolI, creatorAddress sdk.AccAddress) error

	GetPool(ctx sdk.Context, poolId uint64) (PoolI, error)

	GetPools(ctx sdk.Context) ([]PoolI, error)

	GetPoolDenoms(ctx sdk.Context, poolId uint64) (denoms []string, err error)

	CalculateSpotPrice(
		ctx sdk.Context,
		poolId uint64,
		quoteAssetDenom string,
		baseAssetDenom string,
	) (price osmomath.BigDec, err error)

	SwapExactAmountIn(
		ctx sdk.Context,
		sender sdk.AccAddress,
		pool PoolI,
		tokenIn sdk.Coin,
		tokenOutDenom string,
		tokenOutMinAmount osmomath.Int,
		spreadFactor osmomath.Dec,
	) (osmomath.Int, error)
	// CalcOutAmtGivenIn calculates the amount of tokenOut given tokenIn and the pool's current state.
	// Returns error if the given pool is not a CFMM pool. Returns error on internal calculations.
	CalcOutAmtGivenIn(
		ctx sdk.Context,
		poolI PoolI,
		tokenIn sdk.Coin,
		tokenOutDenom string,
		spreadFactor osmomath.Dec,
	) (tokenOut sdk.Coin, err error)

	SwapExactAmountOut(
		ctx sdk.Context,
		sender sdk.AccAddress,
		pool PoolI,
		tokenInDenom string,
		tokenInMaxAmount osmomath.Int,
		tokenOut sdk.Coin,
		spreadFactor osmomath.Dec,
	) (tokenInAmount osmomath.Int, err error)
	// CalcInAmtGivenOut calculates the amount of tokenIn given tokenOut and the pool's current state.
	// Returns error if the given pool is not a CFMM pool. Returns error on internal calculations.
	CalcInAmtGivenOut(
		ctx sdk.Context,
		poolI PoolI,
		tokenOut sdk.Coin,
		tokenInDenom string,
		spreadFactor osmomath.Dec,
	) (tokenIn sdk.Coin, err error)

	// GetTotalPoolLiquidity returns the coins in the pool owned by all LPs
	GetTotalPoolLiquidity(ctx sdk.Context, poolId uint64) (sdk.Coins, error)

	// GetTotalLiquidity returns the total liquidity of all the pools in the module.
	GetTotalLiquidity(ctx sdk.Context) (sdk.Coins, error)
}

type ConcentratedI interface {
	PoolModuleI
	GetWhitelistedAddresses(ctx sdk.Context) []string
}

type PoolIncentivesKeeperI interface {
	IsPoolIncentivized(ctx sdk.Context, poolId uint64) (bool, error)
}

type MultihopRoute interface {
	Length() int
	PoolIds() []uint64
	IntermediateDenoms() []string
}

type StakingKeeper interface {
	BondDenom(ctx context.Context) (string, error)
}

type ProtorevKeeper interface {
	GetPoolForDenomPair(ctx sdk.Context, baseDenom, denomToMatch string) (uint64, error)
}

<<<<<<< HEAD
type TradingTiersKeeper interface {
	TrackTradingTierVolume(ctx sdk.Context, addr sdk.AccAddress, volumeGeneratedInt osmomath.Int, initialDenom string) error
=======
type WasmKeeper interface {
	QuerySmart(ctx context.Context, contractAddress sdk.AccAddress, queryMsg []byte) ([]byte, error)
>>>>>>> 609a09ab
}<|MERGE_RESOLUTION|>--- conflicted
+++ resolved
@@ -120,11 +120,10 @@
 	GetPoolForDenomPair(ctx sdk.Context, baseDenom, denomToMatch string) (uint64, error)
 }
 
-<<<<<<< HEAD
 type TradingTiersKeeper interface {
 	TrackTradingTierVolume(ctx sdk.Context, addr sdk.AccAddress, volumeGeneratedInt osmomath.Int, initialDenom string) error
-=======
+}
+
 type WasmKeeper interface {
 	QuerySmart(ctx context.Context, contractAddress sdk.AccAddress, queryMsg []byte) ([]byte, error)
->>>>>>> 609a09ab
 }