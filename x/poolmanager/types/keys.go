--- conflicted
+++ resolved
@@ -23,12 +23,11 @@
 	// SwapModuleRouterPrefix defines prefix to store pool id to swap module mappings.
 	SwapModuleRouterPrefix = []byte{0x02}
 
-<<<<<<< HEAD
-	DenomTradePairPrefix = []byte{0x03}
-=======
 	// KeyPoolVolumePrefix defines prefix to store pool volume.
 	KeyPoolVolumePrefix = []byte{0x03}
->>>>>>> ba8652b8
+
+	// DenomTradePairPrefix defines prefix to store denom trade pair for taker fee.
+	DenomTradePairPrefix = []byte{0x04}
 )
 
 // ModuleRouteToBytes serializes moduleRoute to bytes.
