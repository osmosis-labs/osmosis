--- conflicted
+++ resolved
@@ -43,15 +43,13 @@
 	// KeyTakerFeeProtoRevAccountingHeight defines key to store the accounting height for the above taker fee trackers.
 	KeyTakerFeeProtoRevAccountingHeight = []byte{0x07}
 
-<<<<<<< HEAD
-	KeyRouteMap = []byte{0x08}
-=======
 	// KeyTakerFeeStakersProtoRevArray defines key to store the taker fee for stakers tracker coin array.
 	KeyTakerFeeStakersProtoRevArray = []byte{0x08}
 
 	// KeyTakerFeeCommunityPoolProtoRevArray defines key to store the taker fee for community pool tracker coin array.
 	KeyTakerFeeCommunityPoolProtoRevArray = []byte{0x09}
->>>>>>> 30b93af4
+
+	KeyRouteMap = []byte{0x10}
 )
 
 // ModuleRouteToBytes serializes moduleRoute to bytes.
