--- conflicted
+++ resolved
@@ -289,28 +289,21 @@
 	}, nil
 }
 
-<<<<<<< HEAD
 // TotalVolumeForPool returns the total volume of the pool.
 func (q Querier) TotalVolumeForPool(ctx sdk.Context, req queryproto.TotalVolumeForPoolRequest) (*queryproto.TotalVolumeForPoolResponse, error) {
-=======
+	totalVolume := q.K.GetTotalVolumeForPool(ctx, req.PoolId)
+
+	return &queryproto.TotalVolumeForPoolResponse{
+		Volume: totalVolume,
+	}, nil
+}
+
 // EstimateTradeBasedOnPriceImpact returns the input and output amount of coins for a pool trade
 // based on external price and maximum price impact.
 func (q Querier) EstimateTradeBasedOnPriceImpact(
 	ctx sdk.Context,
 	req queryproto.EstimateTradeBasedOnPriceImpactRequest,
 ) (*queryproto.EstimateTradeBasedOnPriceImpactResponse, error) {
->>>>>>> 3b3df31f
-	if req.PoolId == 0 {
-		return nil, status.Error(codes.InvalidArgument, "Invalid Pool Id")
-	}
-
-<<<<<<< HEAD
-	totalVolume := q.K.GetTotalVolumeForPool(ctx, req.PoolId)
-
-	return &queryproto.TotalVolumeForPoolResponse{
-		Volume: totalVolume,
-	}, nil
-=======
 	if req.FromCoin.Denom == "" {
 		return nil, status.Error(codes.InvalidArgument, "invalid from coin denom")
 	}
@@ -371,5 +364,4 @@
 	default:
 		return nil, status.Error(codes.Internal, "pool type not supported")
 	}
->>>>>>> 3b3df31f
 }