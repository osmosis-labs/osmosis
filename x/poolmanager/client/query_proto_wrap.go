package client

import (
	sdk "github.com/cosmos/cosmos-sdk/types"
	"google.golang.org/grpc/codes"
	"google.golang.org/grpc/status"

	codectypes "github.com/cosmos/cosmos-sdk/codec/types"

	"github.com/osmosis-labs/osmosis/v17/x/poolmanager"
	"github.com/osmosis-labs/osmosis/v17/x/poolmanager/client/queryproto"
	"github.com/osmosis-labs/osmosis/v17/x/poolmanager/types"
)

// This file should evolve to being code gen'd, off of `proto/poolmanager/v1beta/query.yml`

type Querier struct {
	K poolmanager.Keeper
}

func NewQuerier(k poolmanager.Keeper) Querier {
	return Querier{k}
}

func (q Querier) Params(ctx sdk.Context,
	req queryproto.ParamsRequest,
) (*queryproto.ParamsResponse, error) {
	params := q.K.GetParams(ctx)
	return &queryproto.ParamsResponse{Params: params}, nil
}

// EstimateSwapExactAmountIn estimates input token amount for a swap.
func (q Querier) EstimateSwapExactAmountIn(ctx sdk.Context, req queryproto.EstimateSwapExactAmountInRequest) (*queryproto.EstimateSwapExactAmountInResponse, error) {
	if req.TokenIn == "" {
		return nil, status.Error(codes.InvalidArgument, "invalid token")
	}

	tokenIn, err := sdk.ParseCoinNormalized(req.TokenIn)
	if err != nil {
		return nil, status.Errorf(codes.InvalidArgument, "invalid token: %s", err.Error())
	}

	tokenOutAmount, err := q.K.MultihopEstimateOutGivenExactAmountIn(ctx, req.Routes, tokenIn)
	if err != nil {
		return nil, status.Error(codes.Internal, err.Error())
	}

	return &queryproto.EstimateSwapExactAmountInResponse{
		TokenOutAmount: tokenOutAmount,
	}, nil
}

// EstimateSwapExactAmountInWithPrimitiveTypes runs same logic with EstimateSwapExactAmountIn
// but instead takes array of primitive types in the request to support query through grpc-gateway.
func (q Querier) EstimateSwapExactAmountInWithPrimitiveTypes(ctx sdk.Context, req queryproto.EstimateSwapExactAmountInWithPrimitiveTypesRequest) (*queryproto.EstimateSwapExactAmountInResponse, error) {
	if req.TokenIn == "" {
		return nil, status.Error(codes.InvalidArgument, "invalid token")
	}

	tokenIn, err := sdk.ParseCoinNormalized(req.TokenIn)
	if err != nil {
		return nil, status.Errorf(codes.InvalidArgument, "invalid token: %s", err.Error())
	}

	var routes []types.SwapAmountInRoute

	for idx, poolId := range req.RoutesPoolId {
		var route types.SwapAmountInRoute
		route.PoolId = poolId
		route.TokenOutDenom = req.RoutesTokenOutDenom[idx]

		routes = append(routes, route)
	}

	tokenOutAmount, err := q.K.MultihopEstimateOutGivenExactAmountIn(ctx, routes, tokenIn)
	if err != nil {
		return nil, status.Error(codes.Internal, err.Error())
	}

	return &queryproto.EstimateSwapExactAmountInResponse{
		TokenOutAmount: tokenOutAmount,
	}, nil
}

// EstimateSwapExactAmountOut estimates token output amount for a swap.
func (q Querier) EstimateSwapExactAmountOut(ctx sdk.Context, req queryproto.EstimateSwapExactAmountOutRequest) (*queryproto.EstimateSwapExactAmountOutResponse, error) {
	if req.TokenOut == "" {
		return nil, status.Error(codes.InvalidArgument, "invalid token")
	}

	if err := types.SwapAmountOutRoutes(req.Routes).Validate(); err != nil {
		return nil, status.Error(codes.Internal, err.Error())
	}

	tokenOut, err := sdk.ParseCoinNormalized(req.TokenOut)
	if err != nil {
		return nil, status.Errorf(codes.InvalidArgument, "invalid token: %s", err.Error())
	}

	tokenInAmount, err := q.K.MultihopEstimateInGivenExactAmountOut(ctx, req.Routes, tokenOut)
	if err != nil {
		return nil, status.Error(codes.Internal, err.Error())
	}

	return &queryproto.EstimateSwapExactAmountOutResponse{
		TokenInAmount: tokenInAmount,
	}, nil
}

// EstimateSwapExactAmountOut estimates token output amount for a swap.
func (q Querier) EstimateSwapExactAmountOutWithPrimitiveTypes(ctx sdk.Context, req queryproto.EstimateSwapExactAmountOutWithPrimitiveTypesRequest) (*queryproto.EstimateSwapExactAmountOutResponse, error) {
	if req.TokenOut == "" {
		return nil, status.Error(codes.InvalidArgument, "invalid token")
	}

	var routes []types.SwapAmountOutRoute

	for idx, poolId := range req.RoutesPoolId {
		var route types.SwapAmountOutRoute
		route.PoolId = poolId
		route.TokenInDenom = req.RoutesTokenInDenom[idx]
	}

	if err := types.SwapAmountOutRoutes(routes).Validate(); err != nil {
		return nil, status.Error(codes.Internal, err.Error())
	}

	tokenOut, err := sdk.ParseCoinNormalized(req.TokenOut)
	if err != nil {
		return nil, status.Errorf(codes.InvalidArgument, "invalid token: %s", err.Error())
	}

	tokenInAmount, err := q.K.MultihopEstimateInGivenExactAmountOut(ctx, routes, tokenOut)
	if err != nil {
		return nil, status.Error(codes.Internal, err.Error())
	}

	return &queryproto.EstimateSwapExactAmountOutResponse{
		TokenInAmount: tokenInAmount,
	}, nil
}

func (q Querier) EstimateSinglePoolSwapExactAmountOut(ctx sdk.Context, req queryproto.EstimateSinglePoolSwapExactAmountOutRequest) (*queryproto.EstimateSwapExactAmountOutResponse, error) {
	routeReq := &queryproto.EstimateSwapExactAmountOutRequest{
		PoolId:   req.PoolId,
		TokenOut: req.TokenOut,
		Routes:   types.SwapAmountOutRoutes{{PoolId: req.PoolId, TokenInDenom: req.TokenInDenom}},
	}
	return q.EstimateSwapExactAmountOut(ctx, *routeReq)
}

func (q Querier) EstimateSinglePoolSwapExactAmountIn(ctx sdk.Context, req queryproto.EstimateSinglePoolSwapExactAmountInRequest) (*queryproto.EstimateSwapExactAmountInResponse, error) {
	routeReq := &queryproto.EstimateSwapExactAmountInRequest{
		PoolId:  req.PoolId,
		TokenIn: req.TokenIn,
		Routes:  types.SwapAmountInRoutes{{PoolId: req.PoolId, TokenOutDenom: req.TokenOutDenom}},
	}
	return q.EstimateSwapExactAmountIn(ctx, *routeReq)
}

// NumPools returns total number of pools.
func (q Querier) NumPools(ctx sdk.Context, _ queryproto.NumPoolsRequest) (*queryproto.NumPoolsResponse, error) {
	return &queryproto.NumPoolsResponse{
		NumPools: q.K.GetNextPoolId(ctx) - 1,
	}, nil
}

// Pool returns the pool specified by id.
func (q Querier) Pool(ctx sdk.Context, req queryproto.PoolRequest) (*queryproto.PoolResponse, error) {
	pool, err := q.K.GetPool(ctx, req.PoolId)
	if err != nil {
		return nil, status.Error(codes.Internal, err.Error())
	}
	pool = pool.AsSerializablePool()

	any, err := codectypes.NewAnyWithValue(pool)
	if err != nil {
		return nil, err
	}

	return &queryproto.PoolResponse{
		Pool: any,
	}, nil
}

func (q Querier) AllPools(ctx sdk.Context, req queryproto.AllPoolsRequest) (*queryproto.AllPoolsResponse, error) {
	pools, err := q.K.AllPools(ctx)
	if err != nil {
		return nil, status.Error(codes.Internal, err.Error())
	}

	var anyPools []*codectypes.Any
	for _, pool := range pools {
		any, err := codectypes.NewAnyWithValue(pool.AsSerializablePool())
		if err != nil {
			return nil, err
		}
		anyPools = append(anyPools, any)
	}

	return &queryproto.AllPoolsResponse{
		Pools: anyPools,
	}, nil
}

// SpotPrice returns the spot price of the pool with the given quote and base asset denoms.
func (q Querier) SpotPrice(ctx sdk.Context, req queryproto.SpotPriceRequest) (*queryproto.SpotPriceResponse, error) {
	if req.BaseAssetDenom == "" {
		return nil, status.Error(codes.InvalidArgument, "invalid base asset denom")
	}

	if req.QuoteAssetDenom == "" {
		return nil, status.Error(codes.InvalidArgument, "invalid quote asset denom")
	}

	sp, err := q.K.RouteCalculateSpotPrice(ctx, req.PoolId, req.QuoteAssetDenom, req.BaseAssetDenom)
	if err != nil {
		return nil, status.Error(codes.Internal, err.Error())
	}

	return &queryproto.SpotPriceResponse{
		SpotPrice: sp.String(),
	}, err
}

// TotalPoolLiquidity returns the total liquidity of the pool.
func (q Querier) TotalPoolLiquidity(ctx sdk.Context, req queryproto.TotalPoolLiquidityRequest) (*queryproto.TotalPoolLiquidityResponse, error) {
	if req.PoolId == 0 {
		return nil, status.Error(codes.InvalidArgument, "Invalid Pool Id")
	}

	poolI, err := q.K.GetPool(ctx, req.PoolId)
	if err != nil {
		return nil, status.Error(codes.Internal, err.Error())
	}

	coins, err := q.K.GetTotalPoolLiquidity(ctx, poolI.GetId())
	if err != nil {
		return nil, status.Error(codes.Internal, err.Error())
	}

	return &queryproto.TotalPoolLiquidityResponse{
		Liquidity: coins,
	}, nil
}

// TotalLiquidity returns the total liquidity across all pools.
func (q Querier) TotalLiquidity(ctx sdk.Context, req queryproto.TotalLiquidityRequest) (*queryproto.TotalLiquidityResponse, error) {
	totalLiquidity, err := q.K.TotalLiquidity(ctx)
	if err != nil {
		return nil, status.Error(codes.Internal, err.Error())
	}
	return &queryproto.TotalLiquidityResponse{
		Liquidity: totalLiquidity,
	}, nil
<<<<<<< HEAD
}

// EstimateTradeBasedOnPriceImpact returns the input and output amount of coins for a pool trade
// based on twap value and maximum price impact.
func (q Querier) EstimateTradeBasedOnPriceImpact(
	ctx sdk.Context,
	req queryproto.EstimateTradeBasedOnPriceImpactRequest,
) (*queryproto.EstimateTradeBasedOnPriceImpactResponse, error) {
	if req.PoolId == 0 {
		return nil, status.Error(codes.InvalidArgument, "Invalid Pool Id")
	}

	if req.FromCoin.Denom == "" {
		return nil, status.Error(codes.InvalidArgument, "invalid from coin denom")
	}

	if req.ToCoinDenom == "" {
		return nil, status.Error(codes.InvalidArgument, "invalid to coin denom")
	}

	swapModule, err := q.K.GetPoolModule(ctx, req.PoolId)
	if err != nil {
		return nil, status.Error(codes.Internal, err.Error())
	}

	poolI, poolErr := swapModule.GetPool(ctx, req.PoolId)
	if poolErr != nil {
		return nil, status.Error(codes.Internal, err.Error())
	}

	spotPrice, err := swapModule.CalculateSpotPrice(ctx, req.PoolId, req.ToCoinDenom, req.FromCoin.Denom)
	if err != nil {
		return nil, status.Error(codes.Internal, err.Error())
	}

	// If TwapPrice is specified we need to adjust the maxPriceImpact based on the deviation between spot and twap.
	adjustedMaxPriceImpact := req.MaxPriceImpact
	if !req.TwapPrice.IsZero() {
		priceDeviation := spotPrice.Sub(req.TwapPrice).Quo(req.TwapPrice)
		adjustedMaxPriceImpact = adjustedMaxPriceImpact.Sub(priceDeviation)

		// If the adjusted max price impact is negative or zero it means the difference between spot price and
		// twap already exceeds the max price impact.
		if adjustedMaxPriceImpact.IsZero() || adjustedMaxPriceImpact.IsNegative() {
			return &queryproto.EstimateTradeBasedOnPriceImpactResponse{
				InputCoin:  sdk.NewCoin(req.FromCoin.Denom, sdk.NewInt(0)),
				OutputCoin: sdk.NewCoin(req.ToCoinDenom, sdk.NewInt(0)),
			}, nil
		}
	}

	// First, try the full 'from coin' amount without a swap fee, if it errors it means there
	// is very low liquidity for the trade we are attempting.
	tokenOut, err := swapModule.CalcOutAmtGivenIn(ctx, poolI, req.FromCoin, req.ToCoinDenom, sdk.ZeroDec())
	if err != nil {
		return nil, status.Error(codes.Internal, err.Error())
	}

	currTradePrice := sdk.NewDec(tokenOut.Amount.Int64()).QuoInt(req.FromCoin.Amount)
	priceDeviation := currTradePrice.Sub(spotPrice).Quo(spotPrice).Abs()

	if priceDeviation.LTE(adjustedMaxPriceImpact) {
		// If the full 'from coin' amount results in a price deviation less than or equal to the adjusted max price
		// impact, return it

		// Re-calculate the tokenOut with a swap fee.
		tokenOut, err = swapModule.CalcOutAmtGivenIn(ctx, poolI, req.FromCoin, req.ToCoinDenom, poolI.GetSpreadFactor(ctx))
		if err != nil {
			return nil, status.Error(codes.Internal, err.Error())
		}

		return &queryproto.EstimateTradeBasedOnPriceImpactResponse{
			InputCoin:  req.FromCoin,
			OutputCoin: tokenOut,
		}, nil
	}

	// Define low and high amount to search between. Start from 1 and req.FromCoin.Amount as initial range.
	lowAmount := sdk.NewInt(1)
	highAmount := req.FromCoin.Amount

	for lowAmount.LTE(highAmount) {
		// Calculate middle amount
		midAmount := lowAmount.Add(highAmount).Quo(sdk.NewInt(2))

		// Update currFromCoin
		currFromCoin := sdk.NewCoin(req.FromCoin.Denom, midAmount)

		// If we error in the input it means we've gotten too low and are trading dust.
		tokenOut, err := swapModule.CalcOutAmtGivenIn(
			ctx, poolI, currFromCoin, req.ToCoinDenom, sdk.ZeroDec(),
		)
		if err != nil {
			return &queryproto.EstimateTradeBasedOnPriceImpactResponse{
				InputCoin:  req.FromCoin,
				OutputCoin: sdk.NewCoin(req.ToCoinDenom, sdk.ZeroInt()),
			}, nil
		}

		currTradePrice := sdk.NewDec(tokenOut.Amount.Int64()).QuoInt(currFromCoin.Amount)
		priceDeviation := currTradePrice.Sub(spotPrice).Quo(spotPrice).Abs()

		// Check priceDeviation against adjustedMaxPriceImpact
		if priceDeviation.LTE(adjustedMaxPriceImpact) {
			lowAmount = midAmount.Add(sdk.NewInt(1))
		} else {
			highAmount = midAmount.Sub(sdk.NewInt(1))
		}
	}

	// If the calculated amount of highAmount is 0 it means that input value of fromCoin was too low,
	// and we are trying to estimate dust.
	if highAmount.IsZero() {
		return &queryproto.EstimateTradeBasedOnPriceImpactResponse{
			InputCoin:  req.FromCoin,
			OutputCoin: sdk.NewCoin(req.ToCoinDenom, sdk.ZeroInt()),
		}, nil
	}

	// If lowAmount exceeds highAmount, then binary search ends and the last successful trade amount is `highAmount`
	finalTradeAmount := sdk.NewCoin(req.FromCoin.Denom, highAmount)

	// Calculate final tokenOut using highAmount
	tokenOut, err = swapModule.CalcOutAmtGivenIn(
		ctx, poolI, finalTradeAmount, req.ToCoinDenom, poolI.GetSpreadFactor(ctx),
	)
	if err != nil {
		return nil, status.Error(codes.Internal, err.Error())
	}

	// Return the result
	return &queryproto.EstimateTradeBasedOnPriceImpactResponse{
		InputCoin:  finalTradeAmount,
		OutputCoin: tokenOut,
	}, nil
=======
>>>>>>> 396e7223
}<|MERGE_RESOLUTION|>--- conflicted
+++ resolved
@@ -253,7 +253,6 @@
 	return &queryproto.TotalLiquidityResponse{
 		Liquidity: totalLiquidity,
 	}, nil
-<<<<<<< HEAD
 }
 
 // EstimateTradeBasedOnPriceImpact returns the input and output amount of coins for a pool trade
@@ -389,6 +388,4 @@
 		InputCoin:  finalTradeAmount,
 		OutputCoin: tokenOut,
 	}, nil
-=======
->>>>>>> 396e7223
 }