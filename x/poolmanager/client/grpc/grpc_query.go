--- conflicted
+++ resolved
@@ -80,20 +80,13 @@
 	return q.Q.EstimateSwapExactAmountIn(ctx, *req)
 }
 
-<<<<<<< HEAD
 func (q Querier) EstimateSinglePoolSwapExactAmountOut(grpcCtx context.Context,
 	req *queryproto.EstimateSinglePoolSwapExactAmountOutRequest,
 ) (*queryproto.EstimateSwapExactAmountOutResponse, error) {
-=======
-func (q Querier) AllPools(grpcCtx context.Context,
-	req *queryproto.AllPoolsRequest,
-) (*queryproto.AllPoolsResponse, error) {
->>>>>>> a9725d6e
 	if req == nil {
 		return nil, status.Error(codes.InvalidArgument, "empty request")
 	}
 	ctx := sdk.UnwrapSDKContext(grpcCtx)
-<<<<<<< HEAD
 	return q.Q.EstimateSinglePoolSwapExactAmountOut(ctx, *req)
 }
 
@@ -105,7 +98,14 @@
 	}
 	ctx := sdk.UnwrapSDKContext(grpcCtx)
 	return q.Q.EstimateSinglePoolSwapExactAmountIn(ctx, *req)
-=======
+}
+
+func (q Querier) AllPools(grpcCtx context.Context,
+	req *queryproto.AllPoolsRequest,
+) (*queryproto.AllPoolsResponse, error) {
+	if req == nil {
+		return nil, status.Error(codes.InvalidArgument, "empty request")
+	}
+	ctx := sdk.UnwrapSDKContext(grpcCtx)
 	return q.Q.AllPools(ctx, *req)
->>>>>>> a9725d6e
 }
