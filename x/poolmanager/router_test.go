package poolmanager_test

import (
	"errors"
	"fmt"
	"reflect"

	sdk "github.com/cosmos/cosmos-sdk/types"
	"github.com/golang/mock/gomock"

	"github.com/osmosis-labs/osmosis/osmomath"
	"github.com/osmosis-labs/osmosis/v15/app/apptesting"
	"github.com/osmosis-labs/osmosis/v15/tests/mocks"
	cl "github.com/osmosis-labs/osmosis/v15/x/concentrated-liquidity"
	cltypes "github.com/osmosis-labs/osmosis/v15/x/concentrated-liquidity/types"
	gamm "github.com/osmosis-labs/osmosis/v15/x/gamm/keeper"
	"github.com/osmosis-labs/osmosis/v15/x/gamm/pool-models/balancer"
	poolincentivestypes "github.com/osmosis-labs/osmosis/v15/x/pool-incentives/types"
	"github.com/osmosis-labs/osmosis/v15/x/poolmanager"
	"github.com/osmosis-labs/osmosis/v15/x/poolmanager/types"
)

type poolSetup struct {
	poolType         types.PoolType
	initialLiquidity sdk.Coins
}

const (
	foo   = "foo"
	bar   = "bar"
	baz   = "baz"
	uosmo = "uosmo"
)

var (
	defaultInitPoolAmount   = sdk.NewInt(1000000000000)
	defaultPoolSpreadFactor = sdk.NewDecWithPrec(1, 3) // 0.1% pool spread factor default
	defaultSwapAmount       = sdk.NewInt(1000000)
	gammKeeperType          = reflect.TypeOf(&gamm.Keeper{})
	concentratedKeeperType  = reflect.TypeOf(&cl.Keeper{})

	defaultPoolInitAmount     = sdk.NewInt(10_000_000_000)
	twentyFiveBaseUnitsAmount = sdk.NewInt(25_000_000)

	fooCoin   = sdk.NewCoin(foo, defaultPoolInitAmount)
	barCoin   = sdk.NewCoin(bar, defaultPoolInitAmount)
	bazCoin   = sdk.NewCoin(baz, defaultPoolInitAmount)
	uosmoCoin = sdk.NewCoin(uosmo, defaultPoolInitAmount)

	// Note: These are initialized in such a way as it makes
	// it easier to reason about the test cases.
	fooBarCoins    = sdk.NewCoins(fooCoin, barCoin)
	fooBarPoolId   = uint64(1)
	fooBazCoins    = sdk.NewCoins(fooCoin, bazCoin)
	fooBazPoolId   = fooBarPoolId + 1
	fooUosmoCoins  = sdk.NewCoins(fooCoin, uosmoCoin)
	fooUosmoPoolId = fooBazPoolId + 1
	barBazCoins    = sdk.NewCoins(barCoin, bazCoin)
	barBazPoolId   = fooUosmoPoolId + 1
	barUosmoCoins  = sdk.NewCoins(barCoin, uosmoCoin)
	barUosmoPoolId = barBazPoolId + 1
	bazUosmoCoins  = sdk.NewCoins(bazCoin, uosmoCoin)
	bazUosmoPoolId = barUosmoPoolId + 1

	defaultValidPools = []poolSetup{
		{
			poolType:         types.Balancer,
			initialLiquidity: fooBarCoins,
		},
		{
			poolType:         types.Concentrated,
			initialLiquidity: fooBazCoins,
		},
		{
			poolType:         types.Balancer,
			initialLiquidity: fooUosmoCoins,
		},
		{
			poolType:         types.Concentrated,
			initialLiquidity: barBazCoins,
		},
		{
			poolType:         types.Balancer,
			initialLiquidity: barUosmoCoins,
		},
		{
			poolType:         types.Concentrated,
			initialLiquidity: bazUosmoCoins,
		},
	}
)

// TestGetPoolModule tests that the correct pool module is returned for a given pool id.
// Additionally, validates that the expected errors are produced when expected.
func (s *KeeperTestSuite) TestGetPoolModule() {
	tests := map[string]struct {
		poolId            uint64
		preCreatePoolType types.PoolType
		routesOverwrite   map[types.PoolType]types.PoolModuleI

		expectedModule reflect.Type
		expectError    error
	}{
		"valid balancer pool": {
			preCreatePoolType: types.Balancer,
			poolId:            1,
			expectedModule:    gammKeeperType,
		},
		"valid stableswap pool": {
			preCreatePoolType: types.Stableswap,
			poolId:            1,
			expectedModule:    gammKeeperType,
		},
		"valid concentrated liquidity pool": {
			preCreatePoolType: types.Concentrated,
			poolId:            1,
			expectedModule:    concentratedKeeperType,
		},
		"non-existent pool": {
			preCreatePoolType: types.Balancer,
			poolId:            2,
			expectedModule:    gammKeeperType,

			expectError: types.FailedToFindRouteError{PoolId: 2},
		},
		"undefined route": {
			preCreatePoolType: types.Balancer,
			poolId:            1,
			routesOverwrite: map[types.PoolType]types.PoolModuleI{
				types.Stableswap: &gamm.Keeper{}, // undefined for balancer.
			},

			expectError: types.UndefinedRouteError{PoolId: 1, PoolType: types.Balancer},
		},
	}

	for name, tc := range tests {
		tc := tc
		s.Run(name, func() {
			s.SetupTest()
			poolmanagerKeeper := s.App.PoolManagerKeeper

			s.CreatePoolFromType(tc.preCreatePoolType)

			if len(tc.routesOverwrite) > 0 {
				poolmanagerKeeper.SetPoolRoutesUnsafe(tc.routesOverwrite)
			}

			swapModule, err := poolmanagerKeeper.GetPoolModule(s.Ctx, tc.poolId)

			if tc.expectError != nil {
				s.Require().Error(err)
				s.Require().ErrorIs(err, tc.expectError)
				s.Require().Nil(swapModule)
				return
			}

			s.Require().NoError(err)
			s.Require().NotNil(swapModule)

			s.Require().Equal(tc.expectedModule, reflect.TypeOf(swapModule))
		})
	}
}

func (s *KeeperTestSuite) TestRouteGetPoolDenoms() {
	tests := map[string]struct {
		poolId            uint64
		preCreatePoolType types.PoolType
		routesOverwrite   map[types.PoolType]types.PoolModuleI

		expectedDenoms []string
		expectError    error
	}{
		"valid balancer pool": {
			preCreatePoolType: types.Balancer,
			poolId:            1,
			expectedDenoms:    []string{"bar", "baz", "foo", "uosmo"},
		},
		"valid stableswap pool": {
			preCreatePoolType: types.Stableswap,
			poolId:            1,
			expectedDenoms:    []string{"bar", "baz", "foo"},
		},
		"valid concentrated liquidity pool": {
			preCreatePoolType: types.Concentrated,
			poolId:            1,
			expectedDenoms:    []string{"eth", "usdc"},
		},

		"non-existent pool": {
			preCreatePoolType: types.Balancer,
			poolId:            2,

			expectError: types.FailedToFindRouteError{PoolId: 2},
		},
		"undefined route": {
			preCreatePoolType: types.Balancer,
			poolId:            1,
			routesOverwrite: map[types.PoolType]types.PoolModuleI{
				types.Stableswap: &gamm.Keeper{}, // undefined for balancer.
			},

			expectError: types.UndefinedRouteError{PoolId: 1, PoolType: types.Balancer},
		},
	}

	for name, tc := range tests {
		tc := tc
		s.Run(name, func() {
			s.SetupTest()
			poolmanagerKeeper := s.App.PoolManagerKeeper

			s.CreatePoolFromType(tc.preCreatePoolType)

			if len(tc.routesOverwrite) > 0 {
				poolmanagerKeeper.SetPoolRoutesUnsafe(tc.routesOverwrite)
			}

			denoms, err := poolmanagerKeeper.RouteGetPoolDenoms(s.Ctx, tc.poolId)
			if tc.expectError != nil {
				s.Require().Error(err)
				s.Require().ErrorIs(err, tc.expectError)
				return
			}
			s.Require().NoError(err)
			s.Require().Equal(tc.expectedDenoms, denoms)
		})
	}
}

func (s *KeeperTestSuite) TestRouteCalculateSpotPrice() {
	tests := map[string]struct {
		poolId               uint64
		preCreatePoolType    types.PoolType
		quoteAssetDenom      string
		baseAssetDenom       string
		setPositionForCLPool bool

		routesOverwrite   map[types.PoolType]types.PoolModuleI
		expectedSpotPrice sdk.Dec

		expectError error
	}{
		"valid balancer pool": {
			preCreatePoolType: types.Balancer,
			poolId:            1,
			quoteAssetDenom:   "bar",
			baseAssetDenom:    "baz",
			expectedSpotPrice: sdk.MustNewDecFromStr("1.5"),
		},
		"valid stableswap pool": {
			preCreatePoolType: types.Stableswap,
			poolId:            1,
			quoteAssetDenom:   "bar",
			baseAssetDenom:    "baz",
			expectedSpotPrice: sdk.MustNewDecFromStr("0.99999998"),
		},
		"valid concentrated liquidity pool with position": {
			preCreatePoolType:    types.Concentrated,
			poolId:               1,
			quoteAssetDenom:      "eth",
			baseAssetDenom:       "usdc",
			setPositionForCLPool: true,
			expectedSpotPrice:    sdk.MustNewDecFromStr("4999.999999999999999988"),
		},
		"valid concentrated liquidity pool without position": {
			preCreatePoolType: types.Concentrated,
			poolId:            1,
			quoteAssetDenom:   "usdc",
			baseAssetDenom:    "eth",

			expectError: cltypes.NoSpotPriceWhenNoLiquidityError{
				PoolId: 1,
			},
		},
		"non-existent pool": {
			preCreatePoolType: types.Balancer,
			poolId:            2,

			expectError: types.FailedToFindRouteError{PoolId: 2},
		},
		"undefined route": {
			preCreatePoolType: types.Balancer,
			poolId:            1,
			routesOverwrite: map[types.PoolType]types.PoolModuleI{
				types.Stableswap: &gamm.Keeper{}, // undefined for balancer.
			},

			expectError: types.UndefinedRouteError{PoolId: 1, PoolType: types.Balancer},
		},
	}

	for name, tc := range tests {
		tc := tc
		s.Run(name, func() {
			s.SetupTest()
			poolmanagerKeeper := s.App.PoolManagerKeeper

			s.CreatePoolFromType(tc.preCreatePoolType)

			// we manually set position for CL to set spot price to correct value
			if tc.setPositionForCLPool {
				coins := sdk.NewCoins(sdk.NewCoin("eth", sdk.NewInt(1000000)), sdk.NewCoin("usdc", sdk.NewInt(5000000000)))
				s.FundAcc(s.TestAccs[0], coins)

				clMsgServer := cl.NewMsgServerImpl(s.App.ConcentratedLiquidityKeeper)
				_, err := clMsgServer.CreatePosition(sdk.WrapSDKContext(s.Ctx), &cltypes.MsgCreatePosition{
					PoolId:          1,
					Sender:          s.TestAccs[0].String(),
					LowerTick:       int64(30545000),
					UpperTick:       int64(31500000),
					TokensProvided:  coins,
					TokenMinAmount0: sdk.ZeroInt(),
					TokenMinAmount1: sdk.ZeroInt(),
				})
				s.Require().NoError(err)
			}

			if len(tc.routesOverwrite) > 0 {
				poolmanagerKeeper.SetPoolRoutesUnsafe(tc.routesOverwrite)
			}

			spotPrice, err := poolmanagerKeeper.RouteCalculateSpotPrice(s.Ctx, tc.poolId, tc.quoteAssetDenom, tc.baseAssetDenom)
			if tc.expectError != nil {
				s.Require().Error(err)
				s.Require().ErrorContains(err, tc.expectError.Error())
				return
			}
			s.Require().NoError(err)
			s.Require().Equal(tc.expectedSpotPrice, spotPrice)
		})
	}
}

// TestMultihopSwapExactAmountIn tests that the swaps are routed correctly.
// That is:
// - to the correct module (concentrated-liquidity or gamm)
// - over the right routes (hops)
// - fee reduction is applied correctly
func (s *KeeperTestSuite) TestMultihopSwapExactAmountIn() {
	tests := []struct {
		name                    string
		poolCoins               []sdk.Coins
		poolDenoms              [][]string
		poolFee                 []sdk.Dec
		routes                  []types.SwapAmountInRoute
		incentivizedGauges      []uint64
		tokenIn                 sdk.Coin
		tokenOutMinAmount       sdk.Int
<<<<<<< HEAD
		spreadFactor            sdk.Dec
=======
		swapFee                 sdk.Dec
		isConcentrated          bool
>>>>>>> 806f32ca
		expectError             bool
		expectReducedFeeApplied bool
	}{
		{
			name:      "One route: Swap - [foo -> bar], 1 percent fee",
			poolCoins: []sdk.Coins{sdk.NewCoins(sdk.NewCoin(foo, defaultInitPoolAmount), sdk.NewCoin(bar, defaultInitPoolAmount))},
			poolFee:   []sdk.Dec{defaultPoolSpreadFactor},
			routes: []types.SwapAmountInRoute{
				{
					PoolId:        1,
					TokenOutDenom: bar,
				},
			},
			tokenIn:           sdk.NewCoin(foo, sdk.NewInt(100000)),
			tokenOutMinAmount: sdk.NewInt(1),
		},
		{
			name: "Two routes: Swap - [foo -> bar](pool 1) - [bar -> baz](pool 2), both pools 1 percent fee",
			poolCoins: []sdk.Coins{
				sdk.NewCoins(sdk.NewCoin(foo, defaultInitPoolAmount), sdk.NewCoin(bar, defaultInitPoolAmount)), // pool 1.
				sdk.NewCoins(sdk.NewCoin(bar, defaultInitPoolAmount), sdk.NewCoin(baz, defaultInitPoolAmount)), // pool 2.
			},
			poolFee: []sdk.Dec{defaultPoolSpreadFactor, defaultPoolSpreadFactor},
			routes: []types.SwapAmountInRoute{
				{
					PoolId:        1,
					TokenOutDenom: bar,
				},
				{
					PoolId:        2,
					TokenOutDenom: baz,
				},
			},
			incentivizedGauges: []uint64{},
			tokenIn:            sdk.NewCoin(foo, sdk.NewInt(100000)),
			tokenOutMinAmount:  sdk.NewInt(1),
		},
		{
			name: "Two routes: Swap - [foo -> uosmo](pool 1) - [uosmo -> baz](pool 2) with a half fee applied, both pools 1 percent fee",
			poolCoins: []sdk.Coins{
				sdk.NewCoins(sdk.NewCoin(foo, defaultInitPoolAmount), sdk.NewCoin(uosmo, defaultInitPoolAmount)), // pool 1.
				sdk.NewCoins(sdk.NewCoin(baz, defaultInitPoolAmount), sdk.NewCoin(uosmo, defaultInitPoolAmount)), // pool 2.
			},
			poolFee: []sdk.Dec{defaultPoolSpreadFactor, defaultPoolSpreadFactor},
			routes: []types.SwapAmountInRoute{
				{
					PoolId:        1,
					TokenOutDenom: uosmo,
				},
				{
					PoolId:        2,
					TokenOutDenom: baz,
				},
			},
			incentivizedGauges:      []uint64{1, 2, 3, 4, 5, 6},
			tokenIn:                 sdk.NewCoin("foo", sdk.NewInt(100000)),
			tokenOutMinAmount:       sdk.NewInt(1),
			expectReducedFeeApplied: true,
		},
		{
			name: "Two routes: Swap - [foo -> uosmo](pool 1) - [uosmo -> baz](pool 2) with a half fee applied, (pool 1) 1 percent fee, (pool 2) 10 percent fee",
			poolCoins: []sdk.Coins{
				sdk.NewCoins(sdk.NewCoin(foo, defaultInitPoolAmount), sdk.NewCoin(uosmo, defaultInitPoolAmount)), // pool 1.
				sdk.NewCoins(sdk.NewCoin(baz, defaultInitPoolAmount), sdk.NewCoin(uosmo, defaultInitPoolAmount)), // pool 2.
			},
			poolFee: []sdk.Dec{defaultPoolSpreadFactor, sdk.NewDecWithPrec(1, 1)},
			routes: []types.SwapAmountInRoute{
				{
					PoolId:        1,
					TokenOutDenom: uosmo,
				},
				{
					PoolId:        2,
					TokenOutDenom: baz,
				},
			},
			incentivizedGauges:      []uint64{1, 2, 3, 4, 5, 6},
			tokenIn:                 sdk.NewCoin(foo, sdk.NewInt(100000)),
			tokenOutMinAmount:       sdk.NewInt(1),
			expectReducedFeeApplied: true,
		},
		{
			name: "Three routes: Swap - [foo -> uosmo](pool 1) - [uosmo -> baz](pool 2) - [baz -> bar](pool 3), all pools 1 percent fee",
			poolCoins: []sdk.Coins{
				sdk.NewCoins(sdk.NewCoin(foo, defaultInitPoolAmount), sdk.NewCoin(uosmo, defaultInitPoolAmount)), // pool 1.
				sdk.NewCoins(sdk.NewCoin(baz, defaultInitPoolAmount), sdk.NewCoin(uosmo, defaultInitPoolAmount)), // pool 2.
				sdk.NewCoins(sdk.NewCoin(bar, defaultInitPoolAmount), sdk.NewCoin(baz, defaultInitPoolAmount)),   // pool 3.
			},
			poolFee: []sdk.Dec{defaultPoolSpreadFactor, defaultPoolSpreadFactor, defaultPoolSpreadFactor},
			routes: []types.SwapAmountInRoute{
				{
					PoolId:        1,
					TokenOutDenom: uosmo,
				},
				{
					PoolId:        2,
					TokenOutDenom: baz,
				},
				{
					PoolId:        3,
					TokenOutDenom: bar,
				},
			},
			incentivizedGauges:      []uint64{1, 2, 3, 4, 5, 6},
			tokenIn:                 sdk.NewCoin(foo, sdk.NewInt(100000)),
			tokenOutMinAmount:       sdk.NewInt(1),
			expectReducedFeeApplied: false,
		},
		{
			name: "Two routes: Swap between four asset pools - [foo -> bar](pool 1) - [bar -> baz](pool 2), all pools 1 percent fee",
			poolCoins: []sdk.Coins{
				sdk.NewCoins(sdk.NewCoin(bar, defaultInitPoolAmount), sdk.NewCoin(baz, defaultInitPoolAmount),
					sdk.NewCoin(foo, defaultInitPoolAmount), sdk.NewCoin(uosmo, defaultInitPoolAmount)), // pool 1.
				sdk.NewCoins(sdk.NewCoin(bar, defaultInitPoolAmount), sdk.NewCoin(baz, defaultInitPoolAmount),
					sdk.NewCoin(foo, defaultInitPoolAmount), sdk.NewCoin(uosmo, defaultInitPoolAmount)), // pool 2.                                                                                     // pool 3.
			},
			poolFee: []sdk.Dec{defaultPoolSpreadFactor, defaultPoolSpreadFactor},
			routes: []types.SwapAmountInRoute{
				{
					PoolId:        1,
					TokenOutDenom: bar,
				},
				{
					PoolId:        2,
					TokenOutDenom: baz,
				},
			},
			incentivizedGauges:      []uint64{1, 2, 3, 4, 5, 6},
			tokenIn:                 sdk.NewCoin(foo, sdk.NewInt(100000)),
			tokenOutMinAmount:       sdk.NewInt(1),
			expectReducedFeeApplied: false,
		},
		{
			name: "Two routes: Swap between four asset pools - [foo -> uosmo](pool 1) - [uosmo -> baz](pool 2), with a half fee applied, both pools 1 percent fee",
			poolCoins: []sdk.Coins{
				sdk.NewCoins(sdk.NewCoin(bar, defaultInitPoolAmount), sdk.NewCoin(baz, defaultInitPoolAmount),
					sdk.NewCoin(foo, defaultInitPoolAmount), sdk.NewCoin(uosmo, defaultInitPoolAmount)), // pool 1.
				sdk.NewCoins(sdk.NewCoin(bar, defaultInitPoolAmount), sdk.NewCoin(baz, defaultInitPoolAmount),
					sdk.NewCoin(foo, defaultInitPoolAmount), sdk.NewCoin(uosmo, defaultInitPoolAmount)), // pool 2.                                                                                     // pool 3.
			},
			poolFee: []sdk.Dec{defaultPoolSpreadFactor, defaultPoolSpreadFactor},
			routes: []types.SwapAmountInRoute{
				{
					PoolId:        1,
					TokenOutDenom: uosmo,
				},
				{
					PoolId:        2,
					TokenOutDenom: baz,
				},
			},
			incentivizedGauges:      []uint64{1, 2, 3, 4, 5, 6},
			tokenIn:                 sdk.NewCoin(foo, sdk.NewInt(100000)),
			tokenOutMinAmount:       sdk.NewInt(1),
			expectReducedFeeApplied: true,
		},
		{
			name: "Three routes: Swap between four asset pools - [foo -> uosmo](pool 1) - [uosmo -> baz](pool 2) - [baz -> bar](pool 3), all pools 1 percent fee",
			poolCoins: []sdk.Coins{
				sdk.NewCoins(sdk.NewCoin(bar, defaultInitPoolAmount), sdk.NewCoin(baz, defaultInitPoolAmount),
					sdk.NewCoin(foo, defaultInitPoolAmount), sdk.NewCoin(uosmo, defaultInitPoolAmount)), // pool 1.
				sdk.NewCoins(sdk.NewCoin(bar, defaultInitPoolAmount), sdk.NewCoin(baz, defaultInitPoolAmount),
					sdk.NewCoin(foo, defaultInitPoolAmount), sdk.NewCoin(uosmo, defaultInitPoolAmount)), // pool 2.
				sdk.NewCoins(sdk.NewCoin(bar, defaultInitPoolAmount), sdk.NewCoin(baz, defaultInitPoolAmount),
					sdk.NewCoin(foo, defaultInitPoolAmount), sdk.NewCoin(uosmo, defaultInitPoolAmount)), // pool 3.                                                                                      // pool 3.
			},
			poolFee: []sdk.Dec{defaultPoolSpreadFactor, defaultPoolSpreadFactor, defaultPoolSpreadFactor},
			routes: []types.SwapAmountInRoute{
				{
					PoolId:        1,
					TokenOutDenom: uosmo,
				},
				{
					PoolId:        2,
					TokenOutDenom: baz,
				},
				{
					PoolId:        3,
					TokenOutDenom: bar,
				},
			},
			incentivizedGauges:      []uint64{1, 2, 3, 4, 5, 6, 7, 8, 9},
			tokenIn:                 sdk.NewCoin(foo, sdk.NewInt(100000)),
			tokenOutMinAmount:       sdk.NewInt(1),
			expectReducedFeeApplied: false,
		},
		{
			name:           "[Concentrated] One route: Swap - [foo -> bar], 1 percent fee",
			isConcentrated: true,
			poolDenoms: [][]string{
				{foo, bar},
			},
			poolFee: []sdk.Dec{defaultPoolSwapFee},
			routes: []types.SwapAmountInRoute{
				{
					PoolId:        1,
					TokenOutDenom: bar,
				},
			},
			tokenIn:           sdk.NewCoin(foo, sdk.NewInt(100000)),
			tokenOutMinAmount: sdk.NewInt(1),
		},
		{
			name:           "[Concentrated[ Three routes: Swap - [foo -> uosmo](pool 1) - [uosmo -> baz](pool 2) - [baz -> bar](pool 3), all pools 1 percent fee",
			isConcentrated: true,
			poolDenoms: [][]string{
				{foo, uosmo}, // pool 1.
				{baz, uosmo}, // pool 2.
				{bar, baz},   // pool 3.
			},
			poolFee: []sdk.Dec{defaultPoolSwapFee, defaultPoolSwapFee, defaultPoolSwapFee},
			routes: []types.SwapAmountInRoute{
				{
					PoolId:        1,
					TokenOutDenom: uosmo,
				},
				{
					PoolId:        2,
					TokenOutDenom: baz,
				},
				{
					PoolId:        3,
					TokenOutDenom: bar,
				},
			},
			incentivizedGauges: []uint64{1, 2, 3, 4, 5, 6},
			tokenIn:            sdk.NewCoin(foo, sdk.NewInt(100000)),
			tokenOutMinAmount:  sdk.NewInt(1),
		},
		// TODO:
		// change values in and out to be different with each swap module type
		// tests for stable-swap pools
		// edge cases:
		//   * invalid route length
		//   * pool does not exist
		//   * swap errors
	}

	for _, tc := range tests {
		s.Run(tc.name, func() {
			s.SetupTest()
			poolmanagerKeeper := s.App.PoolManagerKeeper

<<<<<<< HEAD
			suite.createBalancerPoolsFromCoinsWithSpreadFactor(tc.poolCoins, tc.poolFee)
=======
			if tc.isConcentrated {
				// create a concentrated pool with a full range position
				s.CreateConcentratedPoolsAndFullRangePositionWithSwapFee(tc.poolDenoms, tc.poolFee)
			} else {
				s.createBalancerPoolsFromCoinsWithSwapFee(tc.poolCoins, tc.poolFee)
			}
>>>>>>> 806f32ca

			// if test specifies incentivized gauges, set them here
			if len(tc.incentivizedGauges) > 0 {
				s.makeGaugesIncentivized(tc.incentivizedGauges)
			}

			if tc.expectError {
				// execute the swap
				_, err := poolmanagerKeeper.RouteExactAmountIn(s.Ctx, s.TestAccs[0], tc.routes, tc.tokenIn, tc.tokenOutMinAmount)
				s.Require().Error(err)
			} else {
<<<<<<< HEAD
				// calculate the swap as separate swaps with either the reduced spread factor or normal fee
				expectedMultihopTokenOutAmount := suite.calcInAmountAsSeparateSwaps(tc.expectReducedFeeApplied, tc.routes, tc.tokenIn)
=======
				// calculate the swap as separate swaps with either the reduced swap fee or normal fee
				expectedMultihopTokenOutAmount := s.calcInAmountAsSeparatePoolSwaps(tc.expectReducedFeeApplied, tc.routes, tc.tokenIn)

>>>>>>> 806f32ca
				// execute the swap
				multihopTokenOutAmount, err := poolmanagerKeeper.RouteExactAmountIn(s.Ctx, s.TestAccs[0], tc.routes, tc.tokenIn, tc.tokenOutMinAmount)
				// compare the expected tokenOut to the actual tokenOut
				s.Require().NoError(err)
				s.Require().Equal(expectedMultihopTokenOutAmount.Amount.String(), multihopTokenOutAmount.String())
			}
		})
	}
}

// TestMultihopSwapExactAmountOut tests that the swaps are routed correctly.
// That is:
// - to the correct module (concentrated-liquidity or gamm)
// - over the right routes (hops)
// - fee reduction is applied correctly
func (s *KeeperTestSuite) TestMultihopSwapExactAmountOut() {
	tests := []struct {
		name                    string
		poolCoins               []sdk.Coins
		poolFee                 []sdk.Dec
		routes                  []types.SwapAmountOutRoute
		incentivizedGauges      []uint64
		tokenOut                sdk.Coin
		tokenInMaxAmount        sdk.Int
		spreadFactor            sdk.Dec
		expectError             bool
		expectReducedFeeApplied bool
	}{
		{
			name:      "One route: Swap - [foo -> bar], 1 percent fee",
			poolCoins: []sdk.Coins{sdk.NewCoins(sdk.NewCoin(foo, defaultInitPoolAmount), sdk.NewCoin(bar, defaultInitPoolAmount))},
			poolFee:   []sdk.Dec{defaultPoolSpreadFactor},
			routes: []types.SwapAmountOutRoute{
				{
					PoolId:       1,
					TokenInDenom: bar,
				},
			},
			tokenInMaxAmount: sdk.NewInt(90000000),
			tokenOut:         sdk.NewCoin(foo, defaultSwapAmount),
		},
		{
			name: "Two routes: Swap - [foo -> bar](pool 1) - [bar -> baz](pool 2), both pools 1 percent fee",
			poolCoins: []sdk.Coins{
				sdk.NewCoins(sdk.NewCoin(foo, defaultInitPoolAmount), sdk.NewCoin(bar, defaultInitPoolAmount)), // pool 1.
				sdk.NewCoins(sdk.NewCoin(bar, defaultInitPoolAmount), sdk.NewCoin(baz, defaultInitPoolAmount)), // pool 2.
			},
			poolFee: []sdk.Dec{defaultPoolSpreadFactor, defaultPoolSpreadFactor},
			routes: []types.SwapAmountOutRoute{
				{
					PoolId:       1,
					TokenInDenom: foo,
				},
				{
					PoolId:       2,
					TokenInDenom: bar,
				},
			},
			incentivizedGauges: []uint64{},

			tokenInMaxAmount: sdk.NewInt(90000000),
			tokenOut:         sdk.NewCoin(baz, sdk.NewInt(100000)),
		},
		{
			name: "Two routes: Swap - [foo -> uosmo](pool 1) - [uosmo -> baz](pool 2) with a half fee applied, both pools 1 percent fee",
			poolCoins: []sdk.Coins{
				sdk.NewCoins(sdk.NewCoin(foo, defaultInitPoolAmount), sdk.NewCoin(uosmo, defaultInitPoolAmount)), // pool 1.
				sdk.NewCoins(sdk.NewCoin(baz, defaultInitPoolAmount), sdk.NewCoin(uosmo, defaultInitPoolAmount)), // pool 2.
			},
			poolFee: []sdk.Dec{defaultPoolSpreadFactor, defaultPoolSpreadFactor},
			routes: []types.SwapAmountOutRoute{
				{
					PoolId:       1,
					TokenInDenom: foo,
				},
				{
					PoolId:       2,
					TokenInDenom: uosmo,
				},
			},
			incentivizedGauges:      []uint64{1, 2, 3, 4, 5, 6},
			tokenInMaxAmount:        sdk.NewInt(90000000),
			tokenOut:                sdk.NewCoin(baz, sdk.NewInt(100000)),
			expectReducedFeeApplied: true,
		},
		{
			name: "Two routes: Swap - [foo -> uosmo](pool 1) - [uosmo -> baz](pool 2) with a half fee applied, (pool 1) 1 percent fee, (pool 2) 10 percent fee",
			poolCoins: []sdk.Coins{
				sdk.NewCoins(sdk.NewCoin(foo, defaultInitPoolAmount), sdk.NewCoin(uosmo, defaultInitPoolAmount)), // pool 1.
				sdk.NewCoins(sdk.NewCoin(baz, defaultInitPoolAmount), sdk.NewCoin(uosmo, defaultInitPoolAmount)), // pool 2.
			},
			poolFee: []sdk.Dec{defaultPoolSpreadFactor, sdk.NewDecWithPrec(1, 1)},
			routes: []types.SwapAmountOutRoute{
				{
					PoolId:       1,
					TokenInDenom: foo,
				},
				{
					PoolId:       2,
					TokenInDenom: uosmo,
				},
			},
			incentivizedGauges:      []uint64{1, 2, 3, 4, 5, 6},
			tokenInMaxAmount:        sdk.NewInt(90000000),
			tokenOut:                sdk.NewCoin(baz, sdk.NewInt(100000)),
			expectReducedFeeApplied: true,
		},
		{
			name: "Three routes: Swap - [foo -> uosmo](pool 1) - [uosmo -> baz](pool 2) - [baz -> bar](pool 3), all pools 1 percent fee",
			poolCoins: []sdk.Coins{
				sdk.NewCoins(sdk.NewCoin(foo, defaultInitPoolAmount), sdk.NewCoin(uosmo, defaultInitPoolAmount)), // pool 1.
				sdk.NewCoins(sdk.NewCoin(baz, defaultInitPoolAmount), sdk.NewCoin(uosmo, defaultInitPoolAmount)), // pool 2.
				sdk.NewCoins(sdk.NewCoin(bar, defaultInitPoolAmount), sdk.NewCoin(baz, defaultInitPoolAmount)),   // pool 3.
			},
			poolFee: []sdk.Dec{defaultPoolSpreadFactor, defaultPoolSpreadFactor, defaultPoolSpreadFactor},
			routes: []types.SwapAmountOutRoute{
				{
					PoolId:       1,
					TokenInDenom: foo,
				},
				{
					PoolId:       2,
					TokenInDenom: uosmo,
				},
				{
					PoolId:       3,
					TokenInDenom: baz,
				},
			},
			incentivizedGauges:      []uint64{1, 2, 3, 4, 5, 6},
			tokenInMaxAmount:        sdk.NewInt(90000000),
			tokenOut:                sdk.NewCoin(bar, sdk.NewInt(100000)),
			expectReducedFeeApplied: false,
		},
		{
			name: "Two routes: Swap between four asset pools - [foo -> bar](pool 1) - [bar -> baz](pool 2), all pools 1 percent fee",
			poolCoins: []sdk.Coins{
				sdk.NewCoins(sdk.NewCoin(bar, defaultInitPoolAmount), sdk.NewCoin(baz, defaultInitPoolAmount),
					sdk.NewCoin(foo, defaultInitPoolAmount), sdk.NewCoin(uosmo, defaultInitPoolAmount)), // pool 1.
				sdk.NewCoins(sdk.NewCoin(bar, defaultInitPoolAmount), sdk.NewCoin(baz, defaultInitPoolAmount),
					sdk.NewCoin(foo, defaultInitPoolAmount), sdk.NewCoin(uosmo, defaultInitPoolAmount)), // pool 2.                                                                                     // pool 3.
			},
			poolFee: []sdk.Dec{defaultPoolSpreadFactor, defaultPoolSpreadFactor},
			routes: []types.SwapAmountOutRoute{
				{
					PoolId:       1,
					TokenInDenom: foo,
				},
				{
					PoolId:       2,
					TokenInDenom: bar,
				},
			},
			incentivizedGauges:      []uint64{1, 2, 3, 4, 5, 6},
			tokenOut:                sdk.NewCoin(baz, sdk.NewInt(100000)),
			tokenInMaxAmount:        sdk.NewInt(90000000),
			expectReducedFeeApplied: false,
		},
		{
			name: "Two routes: Swap between four asset pools - [foo -> uosmo](pool 1) - [uosmo -> baz](pool 2), with a half fee applied, both pools 1 percent fee",
			poolCoins: []sdk.Coins{
				sdk.NewCoins(sdk.NewCoin(bar, defaultInitPoolAmount), sdk.NewCoin(baz, defaultInitPoolAmount),
					sdk.NewCoin(foo, defaultInitPoolAmount), sdk.NewCoin(uosmo, defaultInitPoolAmount)), // pool 1.
				sdk.NewCoins(sdk.NewCoin(bar, defaultInitPoolAmount), sdk.NewCoin(baz, defaultInitPoolAmount),
					sdk.NewCoin(foo, defaultInitPoolAmount), sdk.NewCoin(uosmo, defaultInitPoolAmount)), // pool 2.                                                                                     // pool 3.
			},
			poolFee: []sdk.Dec{defaultPoolSpreadFactor, defaultPoolSpreadFactor},
			routes: []types.SwapAmountOutRoute{
				{
					PoolId:       1,
					TokenInDenom: foo,
				},
				{
					PoolId:       2,
					TokenInDenom: uosmo,
				},
			},
			incentivizedGauges:      []uint64{1, 2, 3, 4, 5, 6},
			tokenOut:                sdk.NewCoin(baz, sdk.NewInt(100000)),
			tokenInMaxAmount:        sdk.NewInt(90000000),
			expectReducedFeeApplied: true,
		},
		{
			name: "Three routes: Swap between four asset pools - [foo -> uosmo](pool 1) - [uosmo -> baz](pool 2) - [baz -> bar](pool 3), all pools 1 percent fee",
			poolCoins: []sdk.Coins{
				sdk.NewCoins(sdk.NewCoin(bar, defaultInitPoolAmount), sdk.NewCoin(baz, defaultInitPoolAmount),
					sdk.NewCoin(foo, defaultInitPoolAmount), sdk.NewCoin(uosmo, defaultInitPoolAmount)), // pool 1.
				sdk.NewCoins(sdk.NewCoin(bar, defaultInitPoolAmount), sdk.NewCoin(baz, defaultInitPoolAmount),
					sdk.NewCoin(foo, defaultInitPoolAmount), sdk.NewCoin(uosmo, defaultInitPoolAmount)), // pool 2.
				sdk.NewCoins(sdk.NewCoin(bar, defaultInitPoolAmount), sdk.NewCoin(baz, defaultInitPoolAmount),
					sdk.NewCoin(foo, defaultInitPoolAmount), sdk.NewCoin(uosmo, defaultInitPoolAmount)), // pool 3.                                                                                    // pool 3.
			},
			poolFee: []sdk.Dec{defaultPoolSpreadFactor, defaultPoolSpreadFactor, defaultPoolSpreadFactor},
			routes: []types.SwapAmountOutRoute{
				{
					PoolId:       1,
					TokenInDenom: foo,
				},
				{
					PoolId:       2,
					TokenInDenom: uosmo,
				},
				{
					PoolId:       3,
					TokenInDenom: baz,
				},
			},
			incentivizedGauges:      []uint64{1, 2, 3, 4, 5, 6, 7, 8, 9},
			tokenOut:                sdk.NewCoin(bar, sdk.NewInt(100000)),
			tokenInMaxAmount:        sdk.NewInt(90000000),
			expectReducedFeeApplied: false,
		},
		// TODO:
		// tests for concentrated liquidity
		// tests for stable-swap pools
		// change values in and out to be different with each swap module type
		// edge cases:
		//   * invalid route length
		//   * pool does not exist
		//   * swap errors
	}

	for _, tc := range tests {
		s.Run(tc.name, func() {
			s.SetupTest()
			poolmanagerKeeper := s.App.PoolManagerKeeper

<<<<<<< HEAD
			suite.createBalancerPoolsFromCoinsWithSpreadFactor(tc.poolCoins, tc.poolFee)
=======
			s.createBalancerPoolsFromCoinsWithSwapFee(tc.poolCoins, tc.poolFee)
>>>>>>> 806f32ca

			// if test specifies incentivized gauges, set them here
			if len(tc.incentivizedGauges) > 0 {
				s.makeGaugesIncentivized(tc.incentivizedGauges)
			}

			if tc.expectError {
				// execute the swap
				_, err := poolmanagerKeeper.RouteExactAmountOut(s.Ctx, s.TestAccs[0], tc.routes, tc.tokenInMaxAmount, tc.tokenOut)
				s.Require().Error(err)
			} else {
<<<<<<< HEAD
				// calculate the swap as separate swaps with either the reduced spread factor or normal fee
				expectedMultihopTokenOutAmount := suite.calcOutAmountAsSeparateSwaps(tc.expectReducedFeeApplied, tc.routes, tc.tokenOut)
=======
				// calculate the swap as separate swaps with either the reduced swap fee or normal fee
				expectedMultihopTokenOutAmount := s.calcOutAmountAsSeparateSwaps(tc.expectReducedFeeApplied, tc.routes, tc.tokenOut)
>>>>>>> 806f32ca
				// execute the swap
				multihopTokenOutAmount, err := poolmanagerKeeper.RouteExactAmountOut(s.Ctx, s.TestAccs[0], tc.routes, tc.tokenInMaxAmount, tc.tokenOut)
				// compare the expected tokenOut to the actual tokenOut
				s.Require().NoError(err)
				s.Require().Equal(expectedMultihopTokenOutAmount.Amount.String(), multihopTokenOutAmount.String())
			}
		})
	}
}

// TestEstimateMultihopSwapExactAmountIn tests that the estimation done via `EstimateSwapExactAmountIn`
// results in the same amount of token out as the actual swap.
func (s *KeeperTestSuite) TestEstimateMultihopSwapExactAmountIn() {
	type param struct {
		routes            []types.SwapAmountInRoute
		estimateRoutes    []types.SwapAmountInRoute
		tokenIn           sdk.Coin
		tokenOutMinAmount sdk.Int
	}

	tests := []struct {
		name              string
		param             param
		expectPass        bool
		reducedFeeApplied bool
		poolType          types.PoolType
	}{
		{
			name: "Proper swap - foo -> bar(pool 1) - bar(pool 2) -> baz",
			param: param{
				routes: []types.SwapAmountInRoute{
					{
						PoolId:        1,
						TokenOutDenom: bar,
					},
					{
						PoolId:        2,
						TokenOutDenom: baz,
					},
				},
				estimateRoutes: []types.SwapAmountInRoute{
					{
						PoolId:        3,
						TokenOutDenom: bar,
					},
					{
						PoolId:        4,
						TokenOutDenom: baz,
					},
				},
				tokenIn:           sdk.NewCoin(foo, sdk.NewInt(100000)),
				tokenOutMinAmount: sdk.NewInt(1),
			},
			expectPass: true,
		},
		{
			name: "Swap - foo -> uosmo(pool 1) - uosmo(pool 2) -> baz with a half fee applied",
			param: param{
				routes: []types.SwapAmountInRoute{
					{
						PoolId:        1,
						TokenOutDenom: uosmo,
					},
					{
						PoolId:        2,
						TokenOutDenom: baz,
					},
				},
				estimateRoutes: []types.SwapAmountInRoute{
					{
						PoolId:        3,
						TokenOutDenom: uosmo,
					},
					{
						PoolId:        4,
						TokenOutDenom: baz,
					},
				},
				tokenIn:           sdk.NewCoin(foo, sdk.NewInt(100000)),
				tokenOutMinAmount: sdk.NewInt(1),
			},
			reducedFeeApplied: true,
			expectPass:        true,
		},
		{
			name: "Proper swap (stableswap pool) - foo -> bar(pool 1) - bar(pool 2) -> baz",
			param: param{
				routes: []types.SwapAmountInRoute{
					{
						PoolId:        1,
						TokenOutDenom: bar,
					},
					{
						PoolId:        2,
						TokenOutDenom: baz,
					},
				},
				estimateRoutes: []types.SwapAmountInRoute{
					{
						PoolId:        3,
						TokenOutDenom: bar,
					},
					{
						PoolId:        4,
						TokenOutDenom: baz,
					},
				},
				tokenIn:           sdk.NewCoin(foo, sdk.NewInt(100000)),
				tokenOutMinAmount: sdk.NewInt(1),
			},
			expectPass: true,
			poolType:   types.Stableswap,
		},
		{
			name: "Asserts panic catching in MultihopEstimateOutGivenExactAmountIn works: tokenOut more than pool reserves",
			param: param{
				routes: []types.SwapAmountInRoute{
					{
						PoolId:        1,
						TokenOutDenom: bar,
					},
					{
						PoolId:        2,
						TokenOutDenom: baz,
					},
				},
				estimateRoutes: []types.SwapAmountInRoute{
					{
						PoolId:        3,
						TokenOutDenom: bar,
					},
					{
						PoolId:        4,
						TokenOutDenom: baz,
					},
				},
				tokenIn:           sdk.NewCoin(foo, sdk.NewInt(9000000000000000000)),
				tokenOutMinAmount: sdk.NewInt(1),
			},
			expectPass: false,
			poolType:   types.Stableswap,
		},
	}

	for _, test := range tests {
		// Init suite for each test.
		s.SetupTest()

		s.Run(test.name, func() {
			poolmanagerKeeper := s.App.PoolManagerKeeper

<<<<<<< HEAD
			firstEstimatePoolId, secondEstimatePoolId := suite.setupPools(test.poolType, defaultPoolSpreadFactor)
=======
			firstEstimatePoolId, secondEstimatePoolId := s.setupPools(test.poolType, defaultPoolSwapFee)
>>>>>>> 806f32ca

			firstEstimatePool, err := s.App.GAMMKeeper.GetPoolAndPoke(s.Ctx, firstEstimatePoolId)
			s.Require().NoError(err)
			secondEstimatePool, err := s.App.GAMMKeeper.GetPoolAndPoke(s.Ctx, secondEstimatePoolId)
			s.Require().NoError(err)

			// calculate token out amount using `MultihopSwapExactAmountIn`
			multihopTokenOutAmount, errMultihop := poolmanagerKeeper.RouteExactAmountIn(
				s.Ctx,
				s.TestAccs[0],
				test.param.routes,
				test.param.tokenIn,
				test.param.tokenOutMinAmount)

			// calculate token out amount using `EstimateMultihopSwapExactAmountIn`
			estimateMultihopTokenOutAmount, errEstimate := poolmanagerKeeper.MultihopEstimateOutGivenExactAmountIn(
				s.Ctx,
				test.param.estimateRoutes,
				test.param.tokenIn)

			if test.expectPass {
				s.Require().NoError(errMultihop, "test: %v", test.name)
				s.Require().NoError(errEstimate, "test: %v", test.name)
				s.Require().Equal(multihopTokenOutAmount, estimateMultihopTokenOutAmount)
			} else {
				s.Require().Error(errMultihop, "test: %v", test.name)
				s.Require().Error(errEstimate, "test: %v", test.name)
			}
			// ensure that pool state has not been altered after estimation
			firstEstimatePoolAfterSwap, err := s.App.GAMMKeeper.GetPoolAndPoke(s.Ctx, firstEstimatePoolId)
			s.Require().NoError(err)
			secondEstimatePoolAfterSwap, err := s.App.GAMMKeeper.GetPoolAndPoke(s.Ctx, secondEstimatePoolId)
			s.Require().NoError(err)

			s.Require().Equal(firstEstimatePool, firstEstimatePoolAfterSwap)
			s.Require().Equal(secondEstimatePool, secondEstimatePoolAfterSwap)
		})
	}
}

// TestEstimateMultihopSwapExactAmountOut tests that the estimation done via `EstimateSwapExactAmountOut`
// results in the same amount of token in as the actual swap.
func (s *KeeperTestSuite) TestEstimateMultihopSwapExactAmountOut() {
	type param struct {
		routes           []types.SwapAmountOutRoute
		estimateRoutes   []types.SwapAmountOutRoute
		tokenInMaxAmount sdk.Int
		tokenOut         sdk.Coin
	}

	tests := []struct {
		name              string
		param             param
		expectPass        bool
		reducedFeeApplied bool
		poolType          types.PoolType
	}{
		{
			name: "Proper swap: foo -> bar (pool 1), bar -> baz (pool 2)",
			param: param{
				routes: []types.SwapAmountOutRoute{
					{
						PoolId:       1,
						TokenInDenom: foo,
					},
					{
						PoolId:       2,
						TokenInDenom: bar,
					},
				},
				estimateRoutes: []types.SwapAmountOutRoute{
					{
						PoolId:       3,
						TokenInDenom: foo,
					},
					{
						PoolId:       4,
						TokenInDenom: bar,
					},
				},
				tokenInMaxAmount: sdk.NewInt(90000000),
				tokenOut:         sdk.NewCoin(baz, sdk.NewInt(100000)),
			},
			expectPass: true,
		},
		{
			name: "Swap - foo -> uosmo(pool 1) - uosmo(pool 2) -> baz with a half fee applied",
			param: param{
				routes: []types.SwapAmountOutRoute{
					{
						PoolId:       1,
						TokenInDenom: foo,
					},
					{
						PoolId:       2,
						TokenInDenom: uosmo,
					},
				},
				estimateRoutes: []types.SwapAmountOutRoute{
					{
						PoolId:       3,
						TokenInDenom: foo,
					},
					{
						PoolId:       4,
						TokenInDenom: uosmo,
					},
				},
				tokenInMaxAmount: sdk.NewInt(90000000),
				tokenOut:         sdk.NewCoin(baz, sdk.NewInt(100000)),
			},
			expectPass:        true,
			reducedFeeApplied: true,
		},
		{
			name: "Proper swap, stableswap pool: foo -> bar (pool 1), bar -> baz (pool 2)",
			param: param{
				routes: []types.SwapAmountOutRoute{
					{
						PoolId:       1,
						TokenInDenom: foo,
					},
					{
						PoolId:       2,
						TokenInDenom: bar,
					},
				},
				estimateRoutes: []types.SwapAmountOutRoute{
					{
						PoolId:       3,
						TokenInDenom: foo,
					},
					{
						PoolId:       4,
						TokenInDenom: bar,
					},
				},
				tokenInMaxAmount: sdk.NewInt(90000000),
				tokenOut:         sdk.NewCoin(baz, sdk.NewInt(100000)),
			},
			expectPass: true,
			poolType:   types.Stableswap,
		},
		{
			name: "Asserts panic catching in MultihopEstimateInGivenExactAmountOut works: tokenOut more than pool reserves",
			param: param{
				routes: []types.SwapAmountOutRoute{
					{
						PoolId:       1,
						TokenInDenom: foo,
					},
					{
						PoolId:       2,
						TokenInDenom: bar,
					},
				},
				estimateRoutes: []types.SwapAmountOutRoute{
					{
						PoolId:       3,
						TokenInDenom: foo,
					},
					{
						PoolId:       4,
						TokenInDenom: bar,
					},
				},
				tokenInMaxAmount: sdk.NewInt(90000000),
				tokenOut:         sdk.NewCoin(baz, sdk.NewInt(9000000000000000000)),
			},
			expectPass: false,
			poolType:   types.Stableswap,
		},
	}

	for _, test := range tests {
		// Init suite for each test.
		s.SetupTest()

		s.Run(test.name, func() {
			poolmanagerKeeper := s.App.PoolManagerKeeper

<<<<<<< HEAD
			firstEstimatePoolId, secondEstimatePoolId := suite.setupPools(test.poolType, defaultPoolSpreadFactor)
=======
			firstEstimatePoolId, secondEstimatePoolId := s.setupPools(test.poolType, defaultPoolSwapFee)
>>>>>>> 806f32ca

			firstEstimatePool, err := s.App.GAMMKeeper.GetPoolAndPoke(s.Ctx, firstEstimatePoolId)
			s.Require().NoError(err)
			secondEstimatePool, err := s.App.GAMMKeeper.GetPoolAndPoke(s.Ctx, secondEstimatePoolId)
			s.Require().NoError(err)

			multihopTokenInAmount, errMultihop := poolmanagerKeeper.RouteExactAmountOut(
				s.Ctx,
				s.TestAccs[0],
				test.param.routes,
				test.param.tokenInMaxAmount,
				test.param.tokenOut)

			estimateMultihopTokenInAmount, errEstimate := poolmanagerKeeper.MultihopEstimateInGivenExactAmountOut(
				s.Ctx,
				test.param.estimateRoutes,
				test.param.tokenOut)

			if test.expectPass {
				s.Require().NoError(errMultihop, "test: %v", test.name)
				s.Require().NoError(errEstimate, "test: %v", test.name)
				s.Require().Equal(multihopTokenInAmount, estimateMultihopTokenInAmount)
			} else {
				s.Require().Error(errMultihop, "test: %v", test.name)
				s.Require().Error(errEstimate, "test: %v", test.name)
			}

			// ensure that pool state has not been altered after estimation
			firstEstimatePoolAfterSwap, err := s.App.GAMMKeeper.GetPoolAndPoke(s.Ctx, firstEstimatePoolId)
			s.Require().NoError(err)
			secondEstimatePoolAfterSwap, err := s.App.GAMMKeeper.GetPoolAndPoke(s.Ctx, secondEstimatePoolId)
			s.Require().NoError(err)

			s.Require().Equal(firstEstimatePool, firstEstimatePoolAfterSwap)
			s.Require().Equal(secondEstimatePool, secondEstimatePoolAfterSwap)
		})
	}
}

func (s *KeeperTestSuite) makeGaugesIncentivized(incentivizedGauges []uint64) {
	var records []poolincentivestypes.DistrRecord
	totalWeight := sdk.NewInt(int64(len(incentivizedGauges)))
	for _, gauge := range incentivizedGauges {
		records = append(records, poolincentivestypes.DistrRecord{GaugeId: gauge, Weight: sdk.OneInt()})
	}
	distInfo := poolincentivestypes.DistrInfo{
		TotalWeight: totalWeight,
		Records:     records,
	}
	s.App.PoolIncentivesKeeper.SetDistrInfo(s.Ctx, distInfo)
}

func (s *KeeperTestSuite) calcOutAmountAsSeparateSwaps(osmoFeeReduced bool, routes []types.SwapAmountOutRoute, tokenOut sdk.Coin) sdk.Coin {
	cacheCtx, _ := s.Ctx.CacheContext()
	if osmoFeeReduced {
		// extract route from swap
		route := types.SwapAmountOutRoutes(routes)
<<<<<<< HEAD
		// utilizing the extracted route, determine the routeSpreadFactor and sumOfSpreadFactors
		// these two variables are used to calculate the overall spread factor utilizing the following formula
		// spreadFactor = routeSpreadFactor * ((pool_fee) / (sumOfSpreadFactors))
		routeSpreadFactor, sumOfSpreadFactors, err := suite.App.PoolManagerKeeper.GetOsmoRoutedMultihopTotalSpreadFactor(suite.Ctx, route)
		suite.Require().NoError(err)
		nextTokenOut := tokenOut
		for i := len(routes) - 1; i >= 0; i-- {
			hop := routes[i]
			// extract the current pool's spread factor
			hopPool, err := suite.App.GAMMKeeper.GetPoolAndPoke(cacheCtx, hop.PoolId)
			suite.Require().NoError(err)
			currentPoolSpreadFactor := hopPool.GetSpreadFactor(cacheCtx)
			// utilize the routeSpreadFactor, sumOfSpreadFactors, and current pool spread factor to calculate the new reduced spread factor
			spreadFactor := routeSpreadFactor.Mul((currentPoolSpreadFactor.Quo(sumOfSpreadFactors)))
			// we then do individual swaps until we reach the end of the swap route
			tokenOut, err := suite.App.GAMMKeeper.SwapExactAmountOut(cacheCtx, suite.TestAccs[0], hopPool, hop.TokenInDenom, sdk.NewInt(100000000), nextTokenOut, spreadFactor)
			suite.Require().NoError(err)
=======
		// utilizing the extracted route, determine the routeSwapFee and sumOfSwapFees
		// these two variables are used to calculate the overall swap fee utilizing the following formula
		// swapFee = routeSwapFee * ((pool_fee) / (sumOfSwapFees))
		routeSwapFee, sumOfSwapFees, err := s.App.PoolManagerKeeper.GetOsmoRoutedMultihopTotalSwapFee(s.Ctx, route)
		s.Require().NoError(err)
		nextTokenOut := tokenOut
		for i := len(routes) - 1; i >= 0; i-- {
			hop := routes[i]
			// extract the current pool's swap fee
			hopPool, err := s.App.GAMMKeeper.GetPoolAndPoke(cacheCtx, hop.PoolId)
			s.Require().NoError(err)
			currentPoolSwapFee := hopPool.GetSwapFee(cacheCtx)
			// utilize the routeSwapFee, sumOfSwapFees, and current pool swap fee to calculate the new reduced swap fee
			swapFee := routeSwapFee.Mul((currentPoolSwapFee.Quo(sumOfSwapFees)))
			// we then do individual swaps until we reach the end of the swap route
			tokenOut, err := s.App.GAMMKeeper.SwapExactAmountOut(cacheCtx, s.TestAccs[0], hopPool, hop.TokenInDenom, sdk.NewInt(100000000), nextTokenOut, swapFee)
			s.Require().NoError(err)
>>>>>>> 806f32ca
			nextTokenOut = sdk.NewCoin(hop.TokenInDenom, tokenOut)
		}
		return nextTokenOut
	} else {
		nextTokenOut := tokenOut
		for i := len(routes) - 1; i >= 0; i-- {
			hop := routes[i]
<<<<<<< HEAD
			hopPool, err := suite.App.GAMMKeeper.GetPoolAndPoke(cacheCtx, hop.PoolId)
			suite.Require().NoError(err)
			updatedPoolSpreadFactor := hopPool.GetSpreadFactor(cacheCtx)
			tokenOut, err := suite.App.GAMMKeeper.SwapExactAmountOut(cacheCtx, suite.TestAccs[0], hopPool, hop.TokenInDenom, sdk.NewInt(100000000), nextTokenOut, updatedPoolSpreadFactor)
			suite.Require().NoError(err)
=======
			hopPool, err := s.App.GAMMKeeper.GetPoolAndPoke(cacheCtx, hop.PoolId)
			s.Require().NoError(err)
			updatedPoolSwapFee := hopPool.GetSwapFee(cacheCtx)
			tokenOut, err := s.App.GAMMKeeper.SwapExactAmountOut(cacheCtx, s.TestAccs[0], hopPool, hop.TokenInDenom, sdk.NewInt(100000000), nextTokenOut, updatedPoolSwapFee)
			s.Require().NoError(err)
>>>>>>> 806f32ca
			nextTokenOut = sdk.NewCoin(hop.TokenInDenom, tokenOut)
		}
		return nextTokenOut
	}
}

// calcInAmountAsSeparatePoolSwaps calculates the output amount of a series of swaps on PoolManager pools while factoring in reduces swap fee changes.
// If its GAMM pool functions directly to ensure the poolmanager functions route to the correct modules. It it's CL pool functions directly to ensure the
// poolmanager functions route to the correct modules.
func (s *KeeperTestSuite) calcInAmountAsSeparatePoolSwaps(osmoFeeReduced bool, routes []types.SwapAmountInRoute, tokenIn sdk.Coin) sdk.Coin {
	cacheCtx, _ := s.Ctx.CacheContext()
	if osmoFeeReduced {
		// extract route from swap
		route := types.SwapAmountInRoutes(routes)
<<<<<<< HEAD
		// utilizing the extracted route, determine the routeSpreadFactor and sumOfSpreadFactors
		// these two variables are used to calculate the overall spread factor utilizing the following formula
		// spreadFactor = routeSpreadFactor * ((pool_fee) / (sumOfSpreadFactors))
		routeSpreadFactor, sumOfSpreadFactors, err := suite.App.PoolManagerKeeper.GetOsmoRoutedMultihopTotalSpreadFactor(suite.Ctx, route)
		suite.Require().NoError(err)
=======
		// utilizing the extracted route, determine the routeSwapFee and sumOfSwapFees
		// these two variables are used to calculate the overall swap fee utilizing the following formula
		// swapFee = routeSwapFee * ((pool_fee) / (sumOfSwapFees))
		routeSwapFee, sumOfSwapFees, err := s.App.PoolManagerKeeper.GetOsmoRoutedMultihopTotalSwapFee(s.Ctx, route)
		s.Require().NoError(err)
>>>>>>> 806f32ca
		nextTokenIn := tokenIn

		for _, hop := range routes {
<<<<<<< HEAD
			// extract the current pool's spread factor
			hopPool, err := suite.App.GAMMKeeper.GetPoolAndPoke(cacheCtx, hop.PoolId)
			suite.Require().NoError(err)
			currentPoolSpreadFactor := hopPool.GetSpreadFactor(cacheCtx)
			// utilize the routeSpreadFactor, sumOfSpreadFactors, and current pool spread factor to calculate the new reduced spread factor
			spreadFactor := routeSpreadFactor.Mul((currentPoolSpreadFactor.Quo(sumOfSpreadFactors)))
			// we then do individual swaps until we reach the end of the swap route
			tokenOut, err := suite.App.GAMMKeeper.SwapExactAmountIn(cacheCtx, suite.TestAccs[0], hopPool, nextTokenIn, hop.TokenOutDenom, sdk.OneInt(), spreadFactor)
			suite.Require().NoError(err)
=======
			swapModule, err := s.App.PoolManagerKeeper.GetPoolModule(cacheCtx, hop.PoolId)
			s.Require().NoError(err)

			pool, err := swapModule.GetPool(s.Ctx, hop.PoolId)
			s.Require().NoError(err)

			// utilize the routeSwapFee, sumOfSwapFees, and current pool swap fee to calculate the new reduced swap fee
			swapFee := routeSwapFee.Mul(pool.GetSwapFee(cacheCtx).Quo(sumOfSwapFees))

			// we then do individual swaps until we reach the end of the swap route
			tokenOut, err := swapModule.SwapExactAmountIn(cacheCtx, s.TestAccs[0], pool, nextTokenIn, hop.TokenOutDenom, sdk.OneInt(), swapFee)
			s.Require().NoError(err)

>>>>>>> 806f32ca
			nextTokenIn = sdk.NewCoin(hop.TokenOutDenom, tokenOut)
		}
		return nextTokenIn
	} else {
		nextTokenIn := tokenIn
		for _, hop := range routes {
<<<<<<< HEAD
			hopPool, err := suite.App.GAMMKeeper.GetPoolAndPoke(cacheCtx, hop.PoolId)
			suite.Require().NoError(err)
			updatedPoolSpreadFactor := hopPool.GetSpreadFactor(cacheCtx)
			tokenOut, err := suite.App.GAMMKeeper.SwapExactAmountIn(cacheCtx, suite.TestAccs[0], hopPool, nextTokenIn, hop.TokenOutDenom, sdk.OneInt(), updatedPoolSpreadFactor)
			suite.Require().NoError(err)
=======
			swapModule, err := s.App.PoolManagerKeeper.GetPoolModule(cacheCtx, hop.PoolId)
			s.Require().NoError(err)

			pool, err := swapModule.GetPool(s.Ctx, hop.PoolId)
			s.Require().NoError(err)

			// utilize the routeSwapFee, sumOfSwapFees, and current pool swap fee to calculate the new reduced swap fee
			swapFee := pool.GetSwapFee(cacheCtx)

			// we then do individual swaps until we reach the end of the swap route
			tokenOut, err := swapModule.SwapExactAmountIn(cacheCtx, s.TestAccs[0], pool, nextTokenIn, hop.TokenOutDenom, sdk.OneInt(), swapFee)
			s.Require().NoError(err)

>>>>>>> 806f32ca
			nextTokenIn = sdk.NewCoin(hop.TokenOutDenom, tokenOut)

		}
		return nextTokenIn
	}
}

// TODO: abstract SwapAgainstBalancerPool and SwapAgainstConcentratedPool
func (s *KeeperTestSuite) TestSingleSwapExactAmountIn() {
	tests := []struct {
		name                   string
		poolId                 uint64
		poolCoins              sdk.Coins
		poolFee                sdk.Dec
		tokenIn                sdk.Coin
		tokenOutDenom          string
		tokenOutMinAmount      sdk.Int
		expectedTokenOutAmount sdk.Int
		expectError            bool
	}{
		// We have:
		//  - foo: 1000000000000
		//  - bar: 1000000000000
		//  - spreadFactor: 0.1%
		//  - foo in: 100000
		//  - bar amount out will be calculated according to the formula
		// 		https://www.wolframalpha.com/input?i=solve+%2810%5E12+%2B+10%5E5+x+0.999%29%2810%5E12+-+x%29+%3D+10%5E24
		// We round down the token amount out, get the result is 99899
		{
			name:                   "Swap - [foo -> bar], 0.1 percent fee",
			poolId:                 1,
			poolCoins:              sdk.NewCoins(sdk.NewCoin(foo, defaultInitPoolAmount), sdk.NewCoin(bar, defaultInitPoolAmount)),
			poolFee:                defaultPoolSpreadFactor,
			tokenIn:                sdk.NewCoin(foo, sdk.NewInt(100000)),
			tokenOutMinAmount:      sdk.NewInt(1),
			tokenOutDenom:          bar,
			expectedTokenOutAmount: sdk.NewInt(99899),
		},
		{
			name:              "Wrong pool id",
			poolId:            2,
			poolCoins:         sdk.NewCoins(sdk.NewCoin(foo, defaultInitPoolAmount), sdk.NewCoin(bar, defaultInitPoolAmount)),
			poolFee:           defaultPoolSpreadFactor,
			tokenIn:           sdk.NewCoin(foo, sdk.NewInt(100000)),
			tokenOutMinAmount: sdk.NewInt(1),
			tokenOutDenom:     bar,
			expectError:       true,
		},
		{
			name:              "In denom not exist",
			poolId:            1,
			poolCoins:         sdk.NewCoins(sdk.NewCoin(foo, defaultInitPoolAmount), sdk.NewCoin(bar, defaultInitPoolAmount)),
			poolFee:           defaultPoolSpreadFactor,
			tokenIn:           sdk.NewCoin(baz, sdk.NewInt(100000)),
			tokenOutMinAmount: sdk.NewInt(1),
			tokenOutDenom:     bar,
			expectError:       true,
		},
		{
			name:              "Out denom not exist",
			poolId:            1,
			poolCoins:         sdk.NewCoins(sdk.NewCoin(foo, defaultInitPoolAmount), sdk.NewCoin(bar, defaultInitPoolAmount)),
			poolFee:           defaultPoolSpreadFactor,
			tokenIn:           sdk.NewCoin(foo, sdk.NewInt(100000)),
			tokenOutMinAmount: sdk.NewInt(1),
			tokenOutDenom:     baz,
			expectError:       true,
		},
	}

	for _, tc := range tests {
		s.Run(tc.name, func() {
			s.SetupTest()
			poolmanagerKeeper := s.App.PoolManagerKeeper

			s.FundAcc(s.TestAccs[0], tc.poolCoins)
			s.PrepareCustomBalancerPoolFromCoins(tc.poolCoins, balancer.PoolParams{
				SwapFee: tc.poolFee,
				ExitFee: sdk.ZeroDec(),
			})

			// execute the swap
			multihopTokenOutAmount, err := poolmanagerKeeper.SwapExactAmountIn(s.Ctx, s.TestAccs[0], tc.poolId, tc.tokenIn, tc.tokenOutDenom, tc.tokenOutMinAmount)
			if tc.expectError {
				s.Require().Error(err)
			} else {
				// compare the expected tokenOut to the actual tokenOut
				s.Require().NoError(err)
				s.Require().Equal(tc.expectedTokenOutAmount.String(), multihopTokenOutAmount.String())
			}
		})
	}
}

type MockPoolModule struct {
	pools []types.PoolI
}

func (m *MockPoolModule) GetPools(ctx sdk.Context) ([]types.PoolI, error) {
	return m.pools, nil
}

// This test suite contains test cases for the AllPools function, which returns a sorted list of all pools from different pool modules.
// The test cases cover various scenarios, including no pool modules, single pool modules, multiple pool modules with varying numbers of pools,
// and overlapping and duplicate pool ids. The expected results and potential errors are defined for each test case.
// The test suite sets up mock pool modules and configures their behavior for the GetPools method, injecting them into the pool manager for testing.
// The actual results of the AllPools function are then compared to the expected results, ensuring the function behaves as intended in each scenario.
// Nots *KeeperTestSuite only test with Balancer Pools, as we're focusing on testing via different modules
func (s *KeeperTestSuite) TestAllPools() {
	s.Setup()

	mockError := errors.New("mock error")

	testCases := []struct {
		name string
		// the return values of each pool module
		// from the call to GetPools()
		poolModuleIds  [][]uint64
		expectedResult []types.PoolI
		expectedError  bool
	}{
		{
			name:           "No pool modules",
			poolModuleIds:  [][]uint64{},
			expectedResult: []types.PoolI{},
		},
		{
			name: "Single pool module",
			poolModuleIds: [][]uint64{
				{1},
			},
			expectedResult: []types.PoolI{
				&balancer.Pool{Id: 1},
			},
		},
		{
			name: "Two pools per module",
			poolModuleIds: [][]uint64{
				{1, 2},
			},
			expectedResult: []types.PoolI{
				&balancer.Pool{Id: 1}, &balancer.Pool{Id: 2},
			},
		},
		{
			name: "Two pools per module, second module with no pools",
			poolModuleIds: [][]uint64{
				{1, 2},
				{},
			},
			expectedResult: []types.PoolI{
				&balancer.Pool{Id: 1}, &balancer.Pool{Id: 2},
			},
		},
		{
			name: "Two pools per module, first module with no pools",
			poolModuleIds: [][]uint64{
				{},
				{1, 2},
			},
			expectedResult: []types.PoolI{
				&balancer.Pool{Id: 1}, &balancer.Pool{Id: 2},
			},
		},
		{
			// This should never happen but added for coverage.
			name: "Two pools per module with repeating ids",
			poolModuleIds: [][]uint64{
				{3, 3},
			},
			expectedResult: []types.PoolI{
				&balancer.Pool{Id: 3}, &balancer.Pool{Id: 3},
			},
		},
		{
			name: "Module with two pools, module with one pool",
			poolModuleIds: [][]uint64{
				{1, 2},
				{4},
			},
			expectedResult: []types.PoolI{
				&balancer.Pool{Id: 1}, &balancer.Pool{Id: 2}, &balancer.Pool{Id: 4},
			},
		},
		{
			name: "Several modules with overlapping and duplicate pool ids",
			poolModuleIds: [][]uint64{
				{1, 32, 77, 1203},
				{1, 4},
				{},
				{4, 88},
			},
			expectedResult: []types.PoolI{
				&balancer.Pool{Id: 1},
				&balancer.Pool{Id: 1},
				&balancer.Pool{Id: 4},
				&balancer.Pool{Id: 4},
				&balancer.Pool{Id: 32},
				&balancer.Pool{Id: 77},
				&balancer.Pool{Id: 88},
				&balancer.Pool{Id: 1203},
			},
		},
		{
			name: "Error case",
			poolModuleIds: [][]uint64{
				{1},
			},
			expectedError: true,
		},
	}

	for _, tc := range testCases {
		s.Run(tc.name, func() {
			ctrl := gomock.NewController(s.T())
			defer ctrl.Finish()

			ctx := s.Ctx
			poolManagerKeeper := s.App.PoolManagerKeeper

			// Configure pool module mocks and inject them into pool manager
			// for testing.
			poolModules := make([]types.PoolModuleI, len(tc.poolModuleIds))
			if tc.expectedError {
				// Configure error case.
				mockPoolModule := mocks.NewMockPoolModuleI(ctrl)
				mockPoolModule.EXPECT().GetPools(ctx).Return(nil, mockError)
				poolModules[0] = mockPoolModule
			} else {
				// Configure success case.
				for i := range tc.poolModuleIds {
					mockPoolModule := mocks.NewMockPoolModuleI(ctrl)
					poolModules[i] = mockPoolModule

					expectedPools := make([]types.PoolI, len(tc.poolModuleIds[i]))
					for j := range tc.poolModuleIds[i] {
						expectedPools[j] = &balancer.Pool{Id: tc.poolModuleIds[i][j]}
					}

					// Set up the expected behavior for the GetPools method
					mockPoolModule.EXPECT().GetPools(ctx).Return(expectedPools, nil)
				}
			}
			poolManagerKeeper.SetPoolModulesUnsafe(poolModules)

			// Call the AllPools function and check if the result matches the expected pools
			actualResult, err := poolManagerKeeper.AllPools(ctx)

			if tc.expectedError {
				s.Require().Error(err)
				return
			}

			s.Require().NoError(err)
			s.Require().Equal(tc.expectedResult, actualResult)
		})
	}
}

// Tess *KeeperTestSuitests the AllPools function with real pools.
func (s *KeeperTestSuite) TestAllPools_RealPools() {
	s.SetupTest()

	poolManagerKeeper := s.App.PoolManagerKeeper

	expectedResult := []types.PoolI{}

	// Prepare CL pool.
	clPool := s.PrepareConcentratedPool()
	expectedResult = append(expectedResult, clPool)

	// Prepare balancer pool
	balancerId := s.PrepareBalancerPool()
	balancerPool, err := s.App.GAMMKeeper.GetPool(s.Ctx, balancerId)
	s.Require().NoError(err)
	expectedResult = append(expectedResult, balancerPool)

	// Prepare stableswap pool
	stableswapId := s.PrepareBasicStableswapPool()
	stableswapPool, err := s.App.GAMMKeeper.GetPool(s.Ctx, stableswapId)
	s.Require().NoError(err)
	expectedResult = append(expectedResult, stableswapPool)

	// Call the AllPools function and check if the result matches the expected pools
	actualResult, err := poolManagerKeeper.AllPools(s.Ctx)
	s.Require().NoError(err)

	s.Require().Equal(expectedResult, actualResult)
}

<<<<<<< HEAD
// setupPools creates pools of desired type and returns their IDs
func (suite *KeeperTestSuite) setupPools(poolType types.PoolType, poolDefaultSpreadFactor sdk.Dec) (firstEstimatePoolId, secondEstimatePoolId uint64) {
=======
// sets *KeeperTestSuiteof desired type and returns their IDs
func (s *KeeperTestSuite) setupPools(poolType types.PoolType, poolDefaultSwapFee sdk.Dec) (firstEstimatePoolId, secondEstimatePoolId uint64) {
>>>>>>> 806f32ca
	switch poolType {
	case types.Stableswap:
		// Prepare 4 pools,
		// Two pools for calculating `MultihopSwapExactAmountOut`
		// and two pools for calculating `EstimateMultihopSwapExactAmountOut`
		s.PrepareBasicStableswapPool()
		s.PrepareBasicStableswapPool()

		firstEstimatePoolId = s.PrepareBasicStableswapPool()

		secondEstimatePoolId = s.PrepareBasicStableswapPool()
		return
	default:
		// Prepare 4 pools,
		// Two pools for calculating `MultihopSwapExactAmountOut`
		// and two pools for calculating `EstimateMultihopSwapExactAmountOut`
<<<<<<< HEAD
		suite.PrepareBalancerPoolWithPoolParams(balancer.PoolParams{
			SwapFee: poolDefaultSpreadFactor, // 1%
			ExitFee: sdk.NewDec(0),
		})
		suite.PrepareBalancerPoolWithPoolParams(balancer.PoolParams{
			SwapFee: poolDefaultSpreadFactor,
			ExitFee: sdk.NewDec(0),
		})

		firstEstimatePoolId = suite.PrepareBalancerPoolWithPoolParams(balancer.PoolParams{
			SwapFee: poolDefaultSpreadFactor, // 1%
			ExitFee: sdk.NewDec(0),
		})

		secondEstimatePoolId = suite.PrepareBalancerPoolWithPoolParams(balancer.PoolParams{
			SwapFee: poolDefaultSpreadFactor,
=======
		s.PrepareBalancerPoolWithPoolParams(balancer.PoolParams{
			SwapFee: poolDefaultSwapFee, // 1%
			ExitFee: sdk.NewDec(0),
		})
		s.PrepareBalancerPoolWithPoolParams(balancer.PoolParams{
			SwapFee: poolDefaultSwapFee,
			ExitFee: sdk.NewDec(0),
		})

		firstEstimatePoolId = s.PrepareBalancerPoolWithPoolParams(balancer.PoolParams{
			SwapFee: poolDefaultSwapFee, // 1%
			ExitFee: sdk.NewDec(0),
		})

		secondEstimatePoolId = s.PrepareBalancerPoolWithPoolParams(balancer.PoolParams{
			SwapFee: poolDefaultSwapFee,
>>>>>>> 806f32ca
			ExitFee: sdk.NewDec(0),
		})
		return
	}
}

// TestSplitRouteExactAmountIn tests the splitRouteExactAmountIn function.
func (s *KeeperTestSuite) TestSplitRouteExactAmountIn() {
	var (
		defaultSingleRouteOneHop = []types.SwapAmountInSplitRoute{
			{
				Pools: []types.SwapAmountInRoute{
					{
						PoolId:        fooBarPoolId,
						TokenOutDenom: bar,
					},
				},
				TokenInAmount: twentyFiveBaseUnitsAmount,
			},
		}

		defaultTwoHopRoutes = []types.SwapAmountInRoute{
			{
				PoolId:        fooBarPoolId,
				TokenOutDenom: bar,
			},
			{
				PoolId:        barBazPoolId,
				TokenOutDenom: baz,
			},
		}

		defaultSingleRouteTwoHops = types.SwapAmountInSplitRoute{
			Pools:         defaultTwoHopRoutes,
			TokenInAmount: twentyFiveBaseUnitsAmount,
		}

		defaultSingleRouteThreeHops = types.SwapAmountInSplitRoute{
			Pools: []types.SwapAmountInRoute{
				{
					PoolId:        fooBarPoolId,
					TokenOutDenom: bar,
				},
				{
					PoolId:        barUosmoPoolId,
					TokenOutDenom: uosmo,
				},
				{
					PoolId:        bazUosmoPoolId,
					TokenOutDenom: baz,
				},
			},
			TokenInAmount: sdk.NewInt(twentyFiveBaseUnitsAmount.Int64() * 3),
		}

		priceImpactThreshold = sdk.NewInt(97866545)
	)

	tests := map[string]struct {
		isInvalidSender   bool
		routes            []types.SwapAmountInSplitRoute
		tokenInDenom      string
		tokenOutMinAmount sdk.Int

		// This value was taken from the actual result
		// and not manually calculated. This is acceptable
		// for this test because we are not testing the math
		// but the routing logic.
		// The math should be tested per-module.
		// We keep this assertion to make sure that the
		// actual result is within a reasonable range.
		expectedTokenOutEstimate sdk.Int

		expectError error
	}{
		"valid solo route one hop": {
			routes:            defaultSingleRouteOneHop,
			tokenInDenom:      foo,
			tokenOutMinAmount: sdk.OneInt(),

			expectedTokenOutEstimate: twentyFiveBaseUnitsAmount,
		},
		"valid solo route multi hop": {
			routes:            []types.SwapAmountInSplitRoute{defaultSingleRouteTwoHops},
			tokenInDenom:      foo,
			tokenOutMinAmount: sdk.OneInt(),

			expectedTokenOutEstimate: twentyFiveBaseUnitsAmount,
		},
		"valid split route multi hop": {
			routes: []types.SwapAmountInSplitRoute{
				defaultSingleRouteTwoHops,
				defaultSingleRouteThreeHops,
			},
			tokenInDenom:      foo,
			tokenOutMinAmount: sdk.OneInt(),

			// 1x from single route two hops and 3x from single route three hops
			expectedTokenOutEstimate: twentyFiveBaseUnitsAmount.MulRaw(4),
		},

		"valid split route multi hop with price impact protection that would fail individual route if given per multihop": {
			routes: []types.SwapAmountInSplitRoute{
				defaultSingleRouteTwoHops,
				defaultSingleRouteThreeHops,
			},
			tokenInDenom: foo,
			// equal to the expected amount
			// every route individually would fail, but the split route should succeed
			tokenOutMinAmount: priceImpactThreshold,

			expectedTokenOutEstimate: priceImpactThreshold,
		},

		"error: price impact protection triggered": {
			routes: []types.SwapAmountInSplitRoute{
				defaultSingleRouteTwoHops,
				defaultSingleRouteThreeHops,
			},
			tokenInDenom: foo,
			// one greater than expected amount
			tokenOutMinAmount: priceImpactThreshold.Add(sdk.OneInt()),

			expectError: types.PriceImpactProtectionExactInError{Actual: priceImpactThreshold, MinAmount: priceImpactThreshold.Add(sdk.OneInt())},
		},
		"error: duplicate split routes": {
			routes: []types.SwapAmountInSplitRoute{
				defaultSingleRouteTwoHops,
				{
					Pools: defaultSingleRouteTwoHops.Pools,
					// Note that the routes are deemed equal even if the token in amount is different
					// We only care about the pools for comparison.
					TokenInAmount: defaultSingleRouteTwoHops.TokenInAmount.MulRaw(3),
				},
			},
			tokenInDenom:      foo,
			tokenOutMinAmount: sdk.OneInt(),

			expectError: types.ErrDuplicateRoutesNotAllowed,
		},

		"error: invalid pool id": {
			routes: []types.SwapAmountInSplitRoute{
				{
					Pools: []types.SwapAmountInRoute{
						{
							PoolId:        uint64(len(defaultValidPools) + 1),
							TokenOutDenom: bar,
						},
					},
					TokenInAmount: twentyFiveBaseUnitsAmount,
				},
			},
			tokenInDenom:      foo,
			tokenOutMinAmount: sdk.OneInt(),

			expectError: types.FailedToFindRouteError{PoolId: uint64(len(defaultValidPools) + 1)},
		},
	}

	s.PrepareBalancerPool()
	s.PrepareConcentratedPool()

	for name, tc := range tests {
		tc := tc
		s.Run(name, func() {
			s.SetupTest()
			k := s.App.PoolManagerKeeper

			sender := s.TestAccs[1]

			for _, pool := range defaultValidPools {
				s.CreatePoolFromTypeWithCoins(pool.poolType, pool.initialLiquidity)

				// Fund sender with initial liqudity
				// If not valid, we don't fund to trigger an error case.
				if !tc.isInvalidSender {
					s.FundAcc(sender, pool.initialLiquidity)
				}
			}

			tokenOut, err := k.SplitRouteExactAmountIn(s.Ctx, sender, tc.routes, tc.tokenInDenom, tc.tokenOutMinAmount)

			if tc.expectError != nil {
				s.Require().Error(err)
				s.Require().ErrorContains(err, tc.expectError.Error())
				return
			}
			s.Require().NoError(err)

			// Note, we use a 1% error tolerance with rounding down
			// because we initialize the reserves 1:1 so by performing
			// the swap we don't expect the price to change significantly.
			// As a result, we roughly expect the amount out to be the same
			// as the amount in given in another token. However, the actual
			// amount must be stricly less than the given due to price impact.
			errTolerance := osmomath.ErrTolerance{
				RoundingDir:             osmomath.RoundDown,
				MultiplicativeTolerance: sdk.NewDec(1),
			}

			s.Require().Equal(0, errTolerance.Compare(tc.expectedTokenOutEstimate, tokenOut), fmt.Sprintf("expected %s, got %s", tc.expectedTokenOutEstimate, tokenOut))
		})
	}
}

// TestSplitRouteExactAmountOut tests the split route exact amount out functionality
func (s *KeeperTestSuite) TestSplitRouteExactAmountOut() {
	var (
		defaultSingleRouteOneHop = []types.SwapAmountOutSplitRoute{
			{
				Pools: []types.SwapAmountOutRoute{
					{
						PoolId:       fooBarPoolId,
						TokenInDenom: foo,
					},
				},
				TokenOutAmount: twentyFiveBaseUnitsAmount,
			},
		}

		defaultTwoHopRoutes = []types.SwapAmountOutRoute{
			{
				PoolId:       fooBarPoolId,
				TokenInDenom: foo,
			},
			{
				PoolId:       barBazPoolId,
				TokenInDenom: bar,
			},
		}

		defaultSingleRouteTwoHops = types.SwapAmountOutSplitRoute{
			Pools:          defaultTwoHopRoutes,
			TokenOutAmount: twentyFiveBaseUnitsAmount,
		}

		defaultSingleRouteThreeHops = types.SwapAmountOutSplitRoute{
			Pools: []types.SwapAmountOutRoute{
				{
					PoolId:       fooBarPoolId,
					TokenInDenom: foo,
				},
				{
					PoolId:       barUosmoPoolId,
					TokenInDenom: bar,
				},
				{
					PoolId:       bazUosmoPoolId,
					TokenInDenom: uosmo,
				},
			},
			TokenOutAmount: sdk.NewInt(twentyFiveBaseUnitsAmount.Int64() * 3),
		}

		priceImpactThreshold = sdk.NewInt(102239504)
	)

	tests := map[string]struct {
		isInvalidSender  bool
		routes           []types.SwapAmountOutSplitRoute
		tokenOutDenom    string
		tokenInMaxAmount sdk.Int

		// This value was taken from the actual result
		// and not manually calculated. This is acceptable
		// for this test because we are not testing the math
		// but the routing logic.
		// The math should be tested per-module.
		// We keep this assertion to make sure that the
		// actual result is within a reasonable range.
		expectedTokenOutEstimate sdk.Int

		expectError error
	}{
		"valid solo route one hop": {
			routes:           defaultSingleRouteOneHop,
			tokenOutDenom:    bar,
			tokenInMaxAmount: poolmanager.IntMaxValue,

			expectedTokenOutEstimate: twentyFiveBaseUnitsAmount,
		},
		"valid solo route multi hop": {
			routes:           []types.SwapAmountOutSplitRoute{defaultSingleRouteTwoHops},
			tokenOutDenom:    baz,
			tokenInMaxAmount: poolmanager.IntMaxValue,

			expectedTokenOutEstimate: twentyFiveBaseUnitsAmount,
		},
		"valid split route multi hop": {
			routes: []types.SwapAmountOutSplitRoute{
				defaultSingleRouteTwoHops,
				defaultSingleRouteThreeHops,
			},
			tokenOutDenom:    baz,
			tokenInMaxAmount: poolmanager.IntMaxValue,

			// 1x from single route two hops and 3x from single route three hops
			expectedTokenOutEstimate: twentyFiveBaseUnitsAmount.MulRaw(4),
		},

		"valid split route multi hop with price impact protection that would fail individual route if given per multihop": {
			routes: []types.SwapAmountOutSplitRoute{
				defaultSingleRouteTwoHops,
				defaultSingleRouteThreeHops,
			},
			tokenOutDenom: baz,
			// equal to the amount calculated.
			// every route individually would fail, but the split route should succeed
			tokenInMaxAmount: priceImpactThreshold,

			expectedTokenOutEstimate: priceImpactThreshold,
		},

		"error: price impact protection triggerred": {
			routes: []types.SwapAmountOutSplitRoute{
				defaultSingleRouteTwoHops,
				defaultSingleRouteThreeHops,
			},
			tokenOutDenom: baz,
			// one less than expected amount
			// every route individually would fail, but the split route should succeed
			tokenInMaxAmount: priceImpactThreshold.Sub(sdk.OneInt()),

			expectError: types.PriceImpactProtectionExactOutError{Actual: priceImpactThreshold, MaxAmount: priceImpactThreshold.Sub(sdk.OneInt())},
		},

		"error: duplicate split routes": {
			routes: []types.SwapAmountOutSplitRoute{
				defaultSingleRouteTwoHops,
				{
					Pools: defaultSingleRouteTwoHops.Pools,
					// Note that the routes are deemed equal even if the token in amount is different
					// We only care about the pools for comparison.
					TokenOutAmount: defaultSingleRouteTwoHops.TokenOutAmount.MulRaw(3),
				},
			},
			tokenOutDenom:    foo,
			tokenInMaxAmount: poolmanager.IntMaxValue,

			expectError: types.ErrDuplicateRoutesNotAllowed,
		},

		"error: invalid pool id": {
			routes: []types.SwapAmountOutSplitRoute{
				{
					Pools: []types.SwapAmountOutRoute{
						{
							PoolId:       uint64(len(defaultValidPools) + 1),
							TokenInDenom: foo,
						},
					},
					TokenOutAmount: twentyFiveBaseUnitsAmount,
				},
			},
			tokenOutDenom:    foo,
			tokenInMaxAmount: poolmanager.IntMaxValue,

			expectError: types.FailedToFindRouteError{PoolId: uint64(len(defaultValidPools) + 1)},
		},
	}

	s.PrepareBalancerPool()
	s.PrepareConcentratedPool()

	for name, tc := range tests {
		tc := tc
		s.Run(name, func() {
			s.SetupTest()
			k := s.App.PoolManagerKeeper

			sender := s.TestAccs[1]

			for _, pool := range defaultValidPools {
				s.CreatePoolFromTypeWithCoins(pool.poolType, pool.initialLiquidity)

				// Fund sender with initial liqudity
				// If not valid, we don't fund to trigger an error case.
				if !tc.isInvalidSender {
					s.FundAcc(sender, pool.initialLiquidity)
				}
			}

			tokenOut, err := k.SplitRouteExactAmountOut(s.Ctx, sender, tc.routes, tc.tokenOutDenom, tc.tokenInMaxAmount)

			if tc.expectError != nil {
				s.Require().Error(err)
				s.Require().ErrorContains(err, tc.expectError.Error())
				return
			}
			s.Require().NoError(err)

			// Note, we use a 1% error tolerance with rounding up
			// because we initialize the reserves 1:1 so by performing
			// the swap we don't expect the price to change significantly.
			// As a result, we roughly expect the amount in to be the same
			// as the amount out given of another token. However, the actual
			// amount must be stricly greater than the given due to price impact.
			errTolerance := osmomath.ErrTolerance{
				RoundingDir:             osmomath.RoundUp,
				MultiplicativeTolerance: sdk.NewDec(1),
			}

			s.Require().Equal(0, errTolerance.Compare(tc.expectedTokenOutEstimate, tokenOut), fmt.Sprintf("expected %s, got %s", tc.expectedTokenOutEstimate, tokenOut))
		})
	}
}

func (s *KeeperTestSuite) TestGetTotalPoolLiquidity() {
	var (
		defaultPoolCoinOne = sdk.NewCoin("usdc", sdk.OneInt())
		defaultPoolCoinTwo = sdk.NewCoin("eth", sdk.NewInt(2))
		nonPoolCool        = sdk.NewCoin("uosmo", sdk.NewInt(3))

		defaultCoins = sdk.NewCoins(defaultPoolCoinOne, defaultPoolCoinTwo)
	)

	tests := []struct {
		name           string
		poolId         uint64
		poolLiquidity  sdk.Coins
		expectedResult sdk.Coins
		expectedErr    error
	}{
		{
			name:           "CL Pool: valid with 2 coins",
			poolId:         1,
			poolLiquidity:  defaultCoins,
			expectedResult: defaultCoins,
		},
		{
			name:           "CL Pool: valid with 1 coin",
			poolId:         1,
			poolLiquidity:  sdk.NewCoins(defaultPoolCoinTwo),
			expectedResult: sdk.NewCoins(defaultPoolCoinTwo),
		},
		{
			// can only happen if someone sends extra tokens to pool
			// address. Should not occur in practice.
			name:           "CL Pool: valid with 3 coins",
			poolId:         1,
			poolLiquidity:  sdk.NewCoins(defaultPoolCoinTwo, defaultPoolCoinOne, nonPoolCool),
			expectedResult: defaultCoins,
		},
		{
			// this can happen if someone sends random dust to pool address.
			name:           "CL Pool:only non-pool coin - does not show up in result",
			poolId:         1,
			poolLiquidity:  sdk.NewCoins(nonPoolCool),
			expectedResult: sdk.Coins(nil),
		},
		{
			name:           "Balancer Pool: with default pool assets",
			poolId:         2,
			poolLiquidity:  sdk.NewCoins(apptesting.DefaultPoolAssets[0].Token, apptesting.DefaultPoolAssets[1].Token, apptesting.DefaultPoolAssets[2].Token, apptesting.DefaultPoolAssets[3].Token),
			expectedResult: sdk.NewCoins(apptesting.DefaultPoolAssets[0].Token, apptesting.DefaultPoolAssets[1].Token, apptesting.DefaultPoolAssets[2].Token, apptesting.DefaultPoolAssets[3].Token),
		},
		{
			name:        "round not found because pool id doesnot exist",
			poolId:      3,
			expectedErr: types.FailedToFindRouteError{PoolId: 3},
		},
	}

	for _, tc := range tests {
		tc := tc
		s.Run(tc.name, func() {
			s.SetupTest()

			// Create default CL pool
			clPool := s.PrepareConcentratedPool()
			s.PrepareBalancerPool()

			s.FundAcc(clPool.GetAddress(), tc.poolLiquidity)

			// Get pool defined in test case
			actual, err := s.App.PoolManagerKeeper.GetTotalPoolLiquidity(s.Ctx, tc.poolId)
			if tc.expectedErr != nil {
				s.Require().Error(err)
				s.Require().ErrorIs(err, tc.expectedErr)
				s.Require().Nil(actual)
				return
			}

			s.Require().NoError(err)
			s.Require().Equal(tc.expectedResult, actual)
		})
	}
}

func (s *KeeperTestSuite) TestIsOsmoRoutedMultihop() {
	tests := map[string]struct {
		route                  types.MultihopRoute
		balancerPoolCoins      []sdk.Coins
		concentratedPoolDenoms [][]string
		incentivizedGauges     []uint64
		inDenom                string
		outDenom               string
		expectIsRouted         bool
	}{
		"happy path: osmo routed (balancer)": {
			route: types.SwapAmountInRoutes([]types.SwapAmountInRoute{
				{
					PoolId:        1,
					TokenOutDenom: uosmo,
				},
				{
					PoolId:        2,
					TokenOutDenom: bar,
				},
			}),
			balancerPoolCoins: []sdk.Coins{
				sdk.NewCoins(sdk.NewCoin(foo, defaultInitPoolAmount), sdk.NewCoin(uosmo, defaultInitPoolAmount)), // pool 1.
				sdk.NewCoins(sdk.NewCoin(uosmo, defaultInitPoolAmount), sdk.NewCoin(bar, defaultInitPoolAmount)), // pool 2.
			},
			// Note that we incentivize all candidate gauges for the sake of test readability.
			incentivizedGauges: []uint64{1, 2, 3, 4, 5, 6},
			inDenom:            foo,
			outDenom:           bar,

			expectIsRouted: true,
		},
		"happy path: osmo routed (balancer, only one active gauge for each pool)": {
			route: types.SwapAmountInRoutes([]types.SwapAmountInRoute{
				{
					PoolId:        1,
					TokenOutDenom: uosmo,
				},
				{
					PoolId:        2,
					TokenOutDenom: bar,
				},
			}),
			balancerPoolCoins: []sdk.Coins{
				sdk.NewCoins(sdk.NewCoin(foo, defaultInitPoolAmount), sdk.NewCoin(uosmo, defaultInitPoolAmount)), // pool 1.
				sdk.NewCoins(sdk.NewCoin(uosmo, defaultInitPoolAmount), sdk.NewCoin(bar, defaultInitPoolAmount)), // pool 2.
			},
			incentivizedGauges: []uint64{1, 4},
			inDenom:            foo,
			outDenom:           bar,

			expectIsRouted: true,
		},
		"osmo routed (concentrated)": {
			route: types.SwapAmountInRoutes([]types.SwapAmountInRoute{
				{
					PoolId:        1,
					TokenOutDenom: uosmo,
				},
				{
					PoolId:        2,
					TokenOutDenom: bar,
				},
			}),
			concentratedPoolDenoms: [][]string{
				{foo, uosmo}, // pool 1.
				{uosmo, baz}, // pool 2.
			},
			incentivizedGauges: []uint64{1, 2},
			inDenom:            foo,
			outDenom:           bar,

			expectIsRouted: true,
		},
		"osmo routed (mixed concentrated and balancer)": {
			route: types.SwapAmountInRoutes([]types.SwapAmountInRoute{
				{
					PoolId:        1,
					TokenOutDenom: uosmo,
				},
				{
					PoolId:        2,
					TokenOutDenom: bar,
				},
			}),
			concentratedPoolDenoms: [][]string{
				{foo, uosmo}, // pool 1.
			},
			balancerPoolCoins: []sdk.Coins{
				sdk.NewCoins(sdk.NewCoin(uosmo, defaultInitPoolAmount), sdk.NewCoin(bar, defaultInitPoolAmount)), // pool 2.
			},

			incentivizedGauges: []uint64{1, 2},
			inDenom:            foo,
			outDenom:           bar,

			expectIsRouted: true,
		},
		"not osmo routed (single pool)": {
			route: types.SwapAmountInRoutes([]types.SwapAmountInRoute{
				{
					PoolId:        1,
					TokenOutDenom: bar,
				},
			}),
			inDenom:  foo,
			outDenom: bar,

			expectIsRouted: false,
		},
		"not osmo routed (two pools)": {
			route: types.SwapAmountInRoutes([]types.SwapAmountInRoute{
				{
					PoolId:        1,
					TokenOutDenom: bar,
				},
				{
					PoolId:        2,
					TokenOutDenom: baz,
				},
			}),
			inDenom:  foo,
			outDenom: baz,

			expectIsRouted: false,
		},
	}

	for name, tc := range tests {
		s.Run(name, func() {
			s.SetupTest()
			poolManagerKeeper := s.App.PoolManagerKeeper

			// Create pools to route through
			if tc.concentratedPoolDenoms != nil {
				s.CreateConcentratedPoolsAndFullRangePosition(tc.concentratedPoolDenoms)
			}

			if tc.balancerPoolCoins != nil {
				s.createBalancerPoolsFromCoins(tc.balancerPoolCoins)
			}

			// If test specifies incentivized gauges, set them here
			if len(tc.incentivizedGauges) > 0 {
				s.makeGaugesIncentivized(tc.incentivizedGauges)
			}

			// System under test
			isRouted := poolManagerKeeper.IsOsmoRoutedMultihop(s.Ctx, tc.route, tc.inDenom, tc.outDenom)

			// Check output
			s.Require().Equal(tc.expectIsRouted, isRouted)
		})
	}
}

// TestGetOsmoRoutedMultihopTotalSwapFee tests the GetOsmoRoutedMultihopTotalSwapFee function
func (s *KeeperTestSuite) TestGetOsmoRoutedMultihopTotalSwapFee() {
	tests := map[string]struct {
		route                  types.MultihopRoute
		balancerPoolCoins      []sdk.Coins
		concentratedPoolDenoms [][]string
		poolFees               []sdk.Dec

		expectedRouteFee sdk.Dec
		expectedTotalFee sdk.Dec
		expectedError    error
	}{
		"happy path: balancer route": {
			route: types.SwapAmountInRoutes([]types.SwapAmountInRoute{
				{
					PoolId:        1,
					TokenOutDenom: uosmo,
				},
				{
					PoolId:        2,
					TokenOutDenom: bar,
				},
			}),
			poolFees: []sdk.Dec{defaultPoolSwapFee, defaultPoolSwapFee},
			balancerPoolCoins: []sdk.Coins{
				sdk.NewCoins(sdk.NewCoin(foo, defaultInitPoolAmount), sdk.NewCoin(uosmo, defaultInitPoolAmount)), // pool 1.
				sdk.NewCoins(sdk.NewCoin(uosmo, defaultInitPoolAmount), sdk.NewCoin(bar, defaultInitPoolAmount)), // pool 2.
			},

			expectedRouteFee: defaultPoolSwapFee,
			expectedTotalFee: defaultPoolSwapFee.Add(defaultPoolSwapFee),
		},
		"concentrated route": {
			route: types.SwapAmountInRoutes([]types.SwapAmountInRoute{
				{
					PoolId:        1,
					TokenOutDenom: uosmo,
				},
				{
					PoolId:        2,
					TokenOutDenom: bar,
				},
			}),
			poolFees: []sdk.Dec{defaultPoolSwapFee, defaultPoolSwapFee},
			concentratedPoolDenoms: [][]string{
				{foo, uosmo}, // pool 1.
				{uosmo, baz}, // pool 2.
			},

			expectedRouteFee: defaultPoolSwapFee,
			expectedTotalFee: defaultPoolSwapFee.Add(defaultPoolSwapFee),
		},
		"mixed concentrated and balancer route": {
			route: types.SwapAmountInRoutes([]types.SwapAmountInRoute{
				{
					PoolId:        1,
					TokenOutDenom: uosmo,
				},
				{
					PoolId:        2,
					TokenOutDenom: bar,
				},
			}),
			poolFees: []sdk.Dec{defaultPoolSwapFee, defaultPoolSwapFee},
			concentratedPoolDenoms: [][]string{
				{foo, uosmo}, // pool 1.
			},
			balancerPoolCoins: []sdk.Coins{
				sdk.NewCoins(sdk.NewCoin(uosmo, defaultInitPoolAmount), sdk.NewCoin(bar, defaultInitPoolAmount)), // pool 2.
			},

			expectedRouteFee: defaultPoolSwapFee,
			expectedTotalFee: defaultPoolSwapFee.Add(defaultPoolSwapFee),
		},
		"edge case: average fee is lower than highest pool fee": {
			route: types.SwapAmountInRoutes([]types.SwapAmountInRoute{
				{
					PoolId:        1,
					TokenOutDenom: uosmo,
				},
				{
					PoolId:        2,
					TokenOutDenom: bar,
				},
			}),
			// Note that pool 2 has 5x the swap fee of pool 1
			poolFees: []sdk.Dec{defaultPoolSwapFee, defaultPoolSwapFee.Mul(sdk.NewDec(5))},
			concentratedPoolDenoms: [][]string{
				{foo, uosmo}, // pool 1.
				{uosmo, baz}, // pool 2.
			},

			expectedRouteFee: defaultPoolSwapFee.Mul(sdk.NewDec(5)),
			expectedTotalFee: defaultPoolSwapFee.Mul(sdk.NewDec(6)),
		},
		"error: pool does not exist": {
			route: types.SwapAmountInRoutes([]types.SwapAmountInRoute{
				{
					PoolId:        1,
					TokenOutDenom: uosmo,
				},
				{
					PoolId:        2,
					TokenOutDenom: bar,
				},
			}),
			poolFees: []sdk.Dec{defaultPoolSwapFee, defaultPoolSwapFee},

			expectedError: types.FailedToFindRouteError{PoolId: 1},
		},
	}

	for name, tc := range tests {
		s.Run(name, func() {
			s.SetupTest()
			poolManagerKeeper := s.App.PoolManagerKeeper

			// Create pools for test route
			if tc.concentratedPoolDenoms != nil {
				s.CreateConcentratedPoolsAndFullRangePositionWithSwapFee(tc.concentratedPoolDenoms, tc.poolFees)
			}

			if tc.balancerPoolCoins != nil {
				s.createBalancerPoolsFromCoinsWithSwapFee(tc.balancerPoolCoins, tc.poolFees)
			}

			// System under test
			routeFee, totalFee, err := poolManagerKeeper.GetOsmoRoutedMultihopTotalSwapFee(s.Ctx, tc.route)

			// Assertions
			if tc.expectedError != nil {
				s.Require().Error(err)
				s.Require().Equal(tc.expectedError.Error(), err.Error())
				s.Require().Equal(sdk.Dec{}, routeFee)
				s.Require().Equal(sdk.Dec{}, totalFee)
				return
			}

			s.Require().NoError(err)
			s.Require().Equal(tc.expectedRouteFee, routeFee)
			s.Require().Equal(tc.expectedTotalFee, totalFee)
		})
	}
}

func (suite *KeeperTestSuite) TestCreateMultihopExpectedSwapOuts() {
	tests := map[string]struct {
		route                  []types.SwapAmountOutRoute
		tokenOut               sdk.Coin
		balancerPoolCoins      []sdk.Coins
		concentratedPoolDenoms [][]string
		poolCoins              []sdk.Coins
		cumulativeRouteSwapFee sdk.Dec
		sumOfSwapFees          sdk.Dec

		expectedSwapIns []sdk.Int
		expectedError   bool
	}{
		"happy path: one route": {
			route: []types.SwapAmountOutRoute{
				{
					PoolId:       1,
					TokenInDenom: bar,
				},
			},
			poolCoins: []sdk.Coins{sdk.NewCoins(sdk.NewCoin(foo, sdk.NewInt(100)), sdk.NewCoin(bar, sdk.NewInt(100)))},

			tokenOut: sdk.NewCoin(foo, sdk.NewInt(10)),
			// expectedSwapIns = (tokenOut * (poolTokenOutBalance / poolPostSwapOutBalance)).ceil()
			// foo token = 10 * (100 / 90) ~ 12
			expectedSwapIns: []sdk.Int{sdk.NewInt(12)},
		},
		"happy path: two route": {
			route: []types.SwapAmountOutRoute{
				{
					PoolId:       1,
					TokenInDenom: foo,
				},
				{
					PoolId:       2,
					TokenInDenom: bar,
				},
			},

			poolCoins: []sdk.Coins{
				sdk.NewCoins(sdk.NewCoin(foo, sdk.NewInt(100)), sdk.NewCoin(bar, sdk.NewInt(100))), // pool 1.
				sdk.NewCoins(sdk.NewCoin(bar, sdk.NewInt(100)), sdk.NewCoin(baz, sdk.NewInt(100))), // pool 2.
			},
			tokenOut: sdk.NewCoin(baz, sdk.NewInt(10)),
			// expectedSwapIns = (tokenOut * (poolTokenOutBalance / poolPostSwapOutBalance)).ceil()
			// foo token = 10 * (100 / 90) ~ 12
			// bar token = 12 * (100 / 88) ~ 14
			expectedSwapIns: []sdk.Int{sdk.NewInt(14), sdk.NewInt(12)},
		},
		"happy path: one route with swap Fee": {
			route: []types.SwapAmountOutRoute{
				{
					PoolId:       1,
					TokenInDenom: bar,
				},
			},
			poolCoins:              []sdk.Coins{sdk.NewCoins(sdk.NewCoin(uosmo, sdk.NewInt(100)), sdk.NewCoin(bar, sdk.NewInt(100)))},
			cumulativeRouteSwapFee: sdk.NewDec(100),
			sumOfSwapFees:          sdk.NewDec(500),

			tokenOut:        sdk.NewCoin(uosmo, sdk.NewInt(10)),
			expectedSwapIns: []sdk.Int{sdk.NewInt(12)},
		},
		"happy path: two route with swap Fee": {
			route: []types.SwapAmountOutRoute{
				{
					PoolId:       1,
					TokenInDenom: foo,
				},
				{
					PoolId:       2,
					TokenInDenom: bar,
				},
			},

			poolCoins: []sdk.Coins{
				sdk.NewCoins(sdk.NewCoin(foo, sdk.NewInt(100)), sdk.NewCoin(bar, sdk.NewInt(100))),   // pool 1.
				sdk.NewCoins(sdk.NewCoin(bar, sdk.NewInt(100)), sdk.NewCoin(uosmo, sdk.NewInt(100))), // pool 2.
			},
			cumulativeRouteSwapFee: sdk.NewDec(100),
			sumOfSwapFees:          sdk.NewDec(500),

			tokenOut:        sdk.NewCoin(uosmo, sdk.NewInt(10)),
			expectedSwapIns: []sdk.Int{sdk.NewInt(14), sdk.NewInt(12)},
		},
		"error: Invalid Pool": {
			route: []types.SwapAmountOutRoute{
				{
					PoolId:       100,
					TokenInDenom: foo,
				},
			},
			poolCoins: []sdk.Coins{
				sdk.NewCoins(sdk.NewCoin(foo, sdk.NewInt(100)), sdk.NewCoin(bar, sdk.NewInt(100))), // pool 1.
			},
			tokenOut:      sdk.NewCoin(baz, sdk.NewInt(10)),
			expectedError: true,
		},
		"error: calculating in given out": {
			route: []types.SwapAmountOutRoute{
				{
					PoolId:       1,
					TokenInDenom: uosmo,
				},
			},

			poolCoins: []sdk.Coins{
				sdk.NewCoins(sdk.NewCoin(foo, sdk.NewInt(100)), sdk.NewCoin(bar, sdk.NewInt(100))), // pool 1.
			},
			tokenOut:        sdk.NewCoin(baz, sdk.NewInt(10)),
			expectedSwapIns: []sdk.Int{},

			expectedError: true,
		},
	}

	for name, tc := range tests {
		suite.Run(name, func() {
			suite.SetupTest()

			suite.createBalancerPoolsFromCoins(tc.poolCoins)

			var actualSwapOuts []sdk.Int
			var err error

			if !tc.sumOfSwapFees.IsNil() && !tc.cumulativeRouteSwapFee.IsNil() {
				actualSwapOuts, err = suite.App.PoolManagerKeeper.CreateOsmoMultihopExpectedSwapOuts(suite.Ctx, tc.route, tc.tokenOut, tc.cumulativeRouteSwapFee, tc.sumOfSwapFees)
			} else {
				actualSwapOuts, err = suite.App.PoolManagerKeeper.CreateMultihopExpectedSwapOuts(suite.Ctx, tc.route, tc.tokenOut)
			}
			if tc.expectedError {
				suite.Require().Error(err)
			} else {
				suite.Require().NoError(err)
				suite.Require().Equal(tc.expectedSwapIns, actualSwapOuts)
			}
		})
	}
}<|MERGE_RESOLUTION|>--- conflicted
+++ resolved
@@ -348,12 +348,8 @@
 		incentivizedGauges      []uint64
 		tokenIn                 sdk.Coin
 		tokenOutMinAmount       sdk.Int
-<<<<<<< HEAD
 		spreadFactor            sdk.Dec
-=======
-		swapFee                 sdk.Dec
 		isConcentrated          bool
->>>>>>> 806f32ca
 		expectError             bool
 		expectReducedFeeApplied bool
 	}{
@@ -546,7 +542,7 @@
 			poolDenoms: [][]string{
 				{foo, bar},
 			},
-			poolFee: []sdk.Dec{defaultPoolSwapFee},
+			poolFee: []sdk.Dec{defaultPoolSpreadFactor},
 			routes: []types.SwapAmountInRoute{
 				{
 					PoolId:        1,
@@ -564,7 +560,7 @@
 				{baz, uosmo}, // pool 2.
 				{bar, baz},   // pool 3.
 			},
-			poolFee: []sdk.Dec{defaultPoolSwapFee, defaultPoolSwapFee, defaultPoolSwapFee},
+			poolFee: []sdk.Dec{defaultPoolSpreadFactor, defaultPoolSpreadFactor, defaultPoolSpreadFactor},
 			routes: []types.SwapAmountInRoute{
 				{
 					PoolId:        1,
@@ -597,16 +593,12 @@
 			s.SetupTest()
 			poolmanagerKeeper := s.App.PoolManagerKeeper
 
-<<<<<<< HEAD
-			suite.createBalancerPoolsFromCoinsWithSpreadFactor(tc.poolCoins, tc.poolFee)
-=======
 			if tc.isConcentrated {
 				// create a concentrated pool with a full range position
-				s.CreateConcentratedPoolsAndFullRangePositionWithSwapFee(tc.poolDenoms, tc.poolFee)
+				s.CreateConcentratedPoolsAndFullRangePositionWithSpreadFactor(tc.poolDenoms, tc.poolFee)
 			} else {
-				s.createBalancerPoolsFromCoinsWithSwapFee(tc.poolCoins, tc.poolFee)
-			}
->>>>>>> 806f32ca
+				s.createBalancerPoolsFromCoinsWithSpreadFactor(tc.poolCoins, tc.poolFee)
+			}
 
 			// if test specifies incentivized gauges, set them here
 			if len(tc.incentivizedGauges) > 0 {
@@ -618,14 +610,9 @@
 				_, err := poolmanagerKeeper.RouteExactAmountIn(s.Ctx, s.TestAccs[0], tc.routes, tc.tokenIn, tc.tokenOutMinAmount)
 				s.Require().Error(err)
 			} else {
-<<<<<<< HEAD
-				// calculate the swap as separate swaps with either the reduced spread factor or normal fee
-				expectedMultihopTokenOutAmount := suite.calcInAmountAsSeparateSwaps(tc.expectReducedFeeApplied, tc.routes, tc.tokenIn)
-=======
 				// calculate the swap as separate swaps with either the reduced swap fee or normal fee
 				expectedMultihopTokenOutAmount := s.calcInAmountAsSeparatePoolSwaps(tc.expectReducedFeeApplied, tc.routes, tc.tokenIn)
 
->>>>>>> 806f32ca
 				// execute the swap
 				multihopTokenOutAmount, err := poolmanagerKeeper.RouteExactAmountIn(s.Ctx, s.TestAccs[0], tc.routes, tc.tokenIn, tc.tokenOutMinAmount)
 				// compare the expected tokenOut to the actual tokenOut
@@ -853,11 +840,7 @@
 			s.SetupTest()
 			poolmanagerKeeper := s.App.PoolManagerKeeper
 
-<<<<<<< HEAD
-			suite.createBalancerPoolsFromCoinsWithSpreadFactor(tc.poolCoins, tc.poolFee)
-=======
-			s.createBalancerPoolsFromCoinsWithSwapFee(tc.poolCoins, tc.poolFee)
->>>>>>> 806f32ca
+			s.createBalancerPoolsFromCoinsWithSpreadFactor(tc.poolCoins, tc.poolFee)
 
 			// if test specifies incentivized gauges, set them here
 			if len(tc.incentivizedGauges) > 0 {
@@ -869,13 +852,8 @@
 				_, err := poolmanagerKeeper.RouteExactAmountOut(s.Ctx, s.TestAccs[0], tc.routes, tc.tokenInMaxAmount, tc.tokenOut)
 				s.Require().Error(err)
 			} else {
-<<<<<<< HEAD
-				// calculate the swap as separate swaps with either the reduced spread factor or normal fee
-				expectedMultihopTokenOutAmount := suite.calcOutAmountAsSeparateSwaps(tc.expectReducedFeeApplied, tc.routes, tc.tokenOut)
-=======
 				// calculate the swap as separate swaps with either the reduced swap fee or normal fee
 				expectedMultihopTokenOutAmount := s.calcOutAmountAsSeparateSwaps(tc.expectReducedFeeApplied, tc.routes, tc.tokenOut)
->>>>>>> 806f32ca
 				// execute the swap
 				multihopTokenOutAmount, err := poolmanagerKeeper.RouteExactAmountOut(s.Ctx, s.TestAccs[0], tc.routes, tc.tokenInMaxAmount, tc.tokenOut)
 				// compare the expected tokenOut to the actual tokenOut
@@ -1027,11 +1005,7 @@
 		s.Run(test.name, func() {
 			poolmanagerKeeper := s.App.PoolManagerKeeper
 
-<<<<<<< HEAD
-			firstEstimatePoolId, secondEstimatePoolId := suite.setupPools(test.poolType, defaultPoolSpreadFactor)
-=======
-			firstEstimatePoolId, secondEstimatePoolId := s.setupPools(test.poolType, defaultPoolSwapFee)
->>>>>>> 806f32ca
+			firstEstimatePoolId, secondEstimatePoolId := s.setupPools(test.poolType, defaultPoolSpreadFactor)
 
 			firstEstimatePool, err := s.App.GAMMKeeper.GetPoolAndPoke(s.Ctx, firstEstimatePoolId)
 			s.Require().NoError(err)
@@ -1213,11 +1187,7 @@
 		s.Run(test.name, func() {
 			poolmanagerKeeper := s.App.PoolManagerKeeper
 
-<<<<<<< HEAD
-			firstEstimatePoolId, secondEstimatePoolId := suite.setupPools(test.poolType, defaultPoolSpreadFactor)
-=======
-			firstEstimatePoolId, secondEstimatePoolId := s.setupPools(test.poolType, defaultPoolSwapFee)
->>>>>>> 806f32ca
+			firstEstimatePoolId, secondEstimatePoolId := s.setupPools(test.poolType, defaultPoolSpreadFactor)
 
 			firstEstimatePool, err := s.App.GAMMKeeper.GetPoolAndPoke(s.Ctx, firstEstimatePoolId)
 			s.Require().NoError(err)
@@ -1275,29 +1245,10 @@
 	if osmoFeeReduced {
 		// extract route from swap
 		route := types.SwapAmountOutRoutes(routes)
-<<<<<<< HEAD
-		// utilizing the extracted route, determine the routeSpreadFactor and sumOfSpreadFactors
-		// these two variables are used to calculate the overall spread factor utilizing the following formula
-		// spreadFactor = routeSpreadFactor * ((pool_fee) / (sumOfSpreadFactors))
-		routeSpreadFactor, sumOfSpreadFactors, err := suite.App.PoolManagerKeeper.GetOsmoRoutedMultihopTotalSpreadFactor(suite.Ctx, route)
-		suite.Require().NoError(err)
-		nextTokenOut := tokenOut
-		for i := len(routes) - 1; i >= 0; i-- {
-			hop := routes[i]
-			// extract the current pool's spread factor
-			hopPool, err := suite.App.GAMMKeeper.GetPoolAndPoke(cacheCtx, hop.PoolId)
-			suite.Require().NoError(err)
-			currentPoolSpreadFactor := hopPool.GetSpreadFactor(cacheCtx)
-			// utilize the routeSpreadFactor, sumOfSpreadFactors, and current pool spread factor to calculate the new reduced spread factor
-			spreadFactor := routeSpreadFactor.Mul((currentPoolSpreadFactor.Quo(sumOfSpreadFactors)))
-			// we then do individual swaps until we reach the end of the swap route
-			tokenOut, err := suite.App.GAMMKeeper.SwapExactAmountOut(cacheCtx, suite.TestAccs[0], hopPool, hop.TokenInDenom, sdk.NewInt(100000000), nextTokenOut, spreadFactor)
-			suite.Require().NoError(err)
-=======
-		// utilizing the extracted route, determine the routeSwapFee and sumOfSwapFees
+		// utilizing the extracted route, determine the routeSpreadFactor and sumOfspreadFactors
 		// these two variables are used to calculate the overall swap fee utilizing the following formula
-		// swapFee = routeSwapFee * ((pool_fee) / (sumOfSwapFees))
-		routeSwapFee, sumOfSwapFees, err := s.App.PoolManagerKeeper.GetOsmoRoutedMultihopTotalSwapFee(s.Ctx, route)
+		// spreadFactor = routeSpreadFactor * ((pool_fee) / (sumOfspreadFactors))
+		routeSpreadFactor, sumOfSpreadFactors, err := s.App.PoolManagerKeeper.GetOsmoRoutedMultihopTotalSpreadFactor(s.Ctx, route)
 		s.Require().NoError(err)
 		nextTokenOut := tokenOut
 		for i := len(routes) - 1; i >= 0; i-- {
@@ -1305,13 +1256,12 @@
 			// extract the current pool's swap fee
 			hopPool, err := s.App.GAMMKeeper.GetPoolAndPoke(cacheCtx, hop.PoolId)
 			s.Require().NoError(err)
-			currentPoolSwapFee := hopPool.GetSwapFee(cacheCtx)
-			// utilize the routeSwapFee, sumOfSwapFees, and current pool swap fee to calculate the new reduced swap fee
-			swapFee := routeSwapFee.Mul((currentPoolSwapFee.Quo(sumOfSwapFees)))
+			currentPoolSpreadFactor := hopPool.GetSpreadFactor(cacheCtx)
+			// utilize the routeSpreadFactor, sumOfSpreadFactors, and current pool swap fee to calculate the new reduced swap fee
+			spreadFactor := routeSpreadFactor.Mul((currentPoolSpreadFactor.Quo(sumOfSpreadFactors)))
 			// we then do individual swaps until we reach the end of the swap route
-			tokenOut, err := s.App.GAMMKeeper.SwapExactAmountOut(cacheCtx, s.TestAccs[0], hopPool, hop.TokenInDenom, sdk.NewInt(100000000), nextTokenOut, swapFee)
+			tokenOut, err := s.App.GAMMKeeper.SwapExactAmountOut(cacheCtx, s.TestAccs[0], hopPool, hop.TokenInDenom, sdk.NewInt(100000000), nextTokenOut, spreadFactor)
 			s.Require().NoError(err)
->>>>>>> 806f32ca
 			nextTokenOut = sdk.NewCoin(hop.TokenInDenom, tokenOut)
 		}
 		return nextTokenOut
@@ -1319,19 +1269,11 @@
 		nextTokenOut := tokenOut
 		for i := len(routes) - 1; i >= 0; i-- {
 			hop := routes[i]
-<<<<<<< HEAD
-			hopPool, err := suite.App.GAMMKeeper.GetPoolAndPoke(cacheCtx, hop.PoolId)
-			suite.Require().NoError(err)
-			updatedPoolSpreadFactor := hopPool.GetSpreadFactor(cacheCtx)
-			tokenOut, err := suite.App.GAMMKeeper.SwapExactAmountOut(cacheCtx, suite.TestAccs[0], hopPool, hop.TokenInDenom, sdk.NewInt(100000000), nextTokenOut, updatedPoolSpreadFactor)
-			suite.Require().NoError(err)
-=======
 			hopPool, err := s.App.GAMMKeeper.GetPoolAndPoke(cacheCtx, hop.PoolId)
 			s.Require().NoError(err)
-			updatedPoolSwapFee := hopPool.GetSwapFee(cacheCtx)
-			tokenOut, err := s.App.GAMMKeeper.SwapExactAmountOut(cacheCtx, s.TestAccs[0], hopPool, hop.TokenInDenom, sdk.NewInt(100000000), nextTokenOut, updatedPoolSwapFee)
+			updatedPoolSpreadFactor := hopPool.GetSpreadFactor(cacheCtx)
+			tokenOut, err := s.App.GAMMKeeper.SwapExactAmountOut(cacheCtx, s.TestAccs[0], hopPool, hop.TokenInDenom, sdk.NewInt(100000000), nextTokenOut, updatedPoolSpreadFactor)
 			s.Require().NoError(err)
->>>>>>> 806f32ca
 			nextTokenOut = sdk.NewCoin(hop.TokenInDenom, tokenOut)
 		}
 		return nextTokenOut
@@ -1346,74 +1288,46 @@
 	if osmoFeeReduced {
 		// extract route from swap
 		route := types.SwapAmountInRoutes(routes)
-<<<<<<< HEAD
 		// utilizing the extracted route, determine the routeSpreadFactor and sumOfSpreadFactors
-		// these two variables are used to calculate the overall spread factor utilizing the following formula
+		// these two variables are used to calculate the overall swap fee utilizing the following formula
 		// spreadFactor = routeSpreadFactor * ((pool_fee) / (sumOfSpreadFactors))
-		routeSpreadFactor, sumOfSpreadFactors, err := suite.App.PoolManagerKeeper.GetOsmoRoutedMultihopTotalSpreadFactor(suite.Ctx, route)
-		suite.Require().NoError(err)
-=======
-		// utilizing the extracted route, determine the routeSwapFee and sumOfSwapFees
-		// these two variables are used to calculate the overall swap fee utilizing the following formula
-		// swapFee = routeSwapFee * ((pool_fee) / (sumOfSwapFees))
-		routeSwapFee, sumOfSwapFees, err := s.App.PoolManagerKeeper.GetOsmoRoutedMultihopTotalSwapFee(s.Ctx, route)
+		routeSpreadFactor, sumOfSpreadFactors, err := s.App.PoolManagerKeeper.GetOsmoRoutedMultihopTotalSpreadFactor(s.Ctx, route)
 		s.Require().NoError(err)
->>>>>>> 806f32ca
 		nextTokenIn := tokenIn
 
 		for _, hop := range routes {
-<<<<<<< HEAD
-			// extract the current pool's spread factor
-			hopPool, err := suite.App.GAMMKeeper.GetPoolAndPoke(cacheCtx, hop.PoolId)
-			suite.Require().NoError(err)
-			currentPoolSpreadFactor := hopPool.GetSpreadFactor(cacheCtx)
-			// utilize the routeSpreadFactor, sumOfSpreadFactors, and current pool spread factor to calculate the new reduced spread factor
-			spreadFactor := routeSpreadFactor.Mul((currentPoolSpreadFactor.Quo(sumOfSpreadFactors)))
-			// we then do individual swaps until we reach the end of the swap route
-			tokenOut, err := suite.App.GAMMKeeper.SwapExactAmountIn(cacheCtx, suite.TestAccs[0], hopPool, nextTokenIn, hop.TokenOutDenom, sdk.OneInt(), spreadFactor)
-			suite.Require().NoError(err)
-=======
 			swapModule, err := s.App.PoolManagerKeeper.GetPoolModule(cacheCtx, hop.PoolId)
 			s.Require().NoError(err)
 
 			pool, err := swapModule.GetPool(s.Ctx, hop.PoolId)
 			s.Require().NoError(err)
 
-			// utilize the routeSwapFee, sumOfSwapFees, and current pool swap fee to calculate the new reduced swap fee
-			swapFee := routeSwapFee.Mul(pool.GetSwapFee(cacheCtx).Quo(sumOfSwapFees))
+			// utilize the routeSpreadFactor, sumOfSpreadFactors, and current pool swap fee to calculate the new reduced swap fee
+			spreadFactor := routeSpreadFactor.Mul(pool.GetSpreadFactor(cacheCtx).Quo(sumOfSpreadFactors))
 
 			// we then do individual swaps until we reach the end of the swap route
-			tokenOut, err := swapModule.SwapExactAmountIn(cacheCtx, s.TestAccs[0], pool, nextTokenIn, hop.TokenOutDenom, sdk.OneInt(), swapFee)
+			tokenOut, err := swapModule.SwapExactAmountIn(cacheCtx, s.TestAccs[0], pool, nextTokenIn, hop.TokenOutDenom, sdk.OneInt(), spreadFactor)
 			s.Require().NoError(err)
 
->>>>>>> 806f32ca
 			nextTokenIn = sdk.NewCoin(hop.TokenOutDenom, tokenOut)
 		}
 		return nextTokenIn
 	} else {
 		nextTokenIn := tokenIn
 		for _, hop := range routes {
-<<<<<<< HEAD
-			hopPool, err := suite.App.GAMMKeeper.GetPoolAndPoke(cacheCtx, hop.PoolId)
-			suite.Require().NoError(err)
-			updatedPoolSpreadFactor := hopPool.GetSpreadFactor(cacheCtx)
-			tokenOut, err := suite.App.GAMMKeeper.SwapExactAmountIn(cacheCtx, suite.TestAccs[0], hopPool, nextTokenIn, hop.TokenOutDenom, sdk.OneInt(), updatedPoolSpreadFactor)
-			suite.Require().NoError(err)
-=======
 			swapModule, err := s.App.PoolManagerKeeper.GetPoolModule(cacheCtx, hop.PoolId)
 			s.Require().NoError(err)
 
 			pool, err := swapModule.GetPool(s.Ctx, hop.PoolId)
 			s.Require().NoError(err)
 
-			// utilize the routeSwapFee, sumOfSwapFees, and current pool swap fee to calculate the new reduced swap fee
-			swapFee := pool.GetSwapFee(cacheCtx)
+			// utilize the routeSpreadFactor, sumOfSpreadFactors, and current pool swap fee to calculate the new reduced swap fee
+			spreadFactor := pool.GetSpreadFactor(cacheCtx)
 
 			// we then do individual swaps until we reach the end of the swap route
-			tokenOut, err := swapModule.SwapExactAmountIn(cacheCtx, s.TestAccs[0], pool, nextTokenIn, hop.TokenOutDenom, sdk.OneInt(), swapFee)
+			tokenOut, err := swapModule.SwapExactAmountIn(cacheCtx, s.TestAccs[0], pool, nextTokenIn, hop.TokenOutDenom, sdk.OneInt(), spreadFactor)
 			s.Require().NoError(err)
 
->>>>>>> 806f32ca
 			nextTokenIn = sdk.NewCoin(hop.TokenOutDenom, tokenOut)
 
 		}
@@ -1704,13 +1618,8 @@
 	s.Require().Equal(expectedResult, actualResult)
 }
 
-<<<<<<< HEAD
-// setupPools creates pools of desired type and returns their IDs
-func (suite *KeeperTestSuite) setupPools(poolType types.PoolType, poolDefaultSpreadFactor sdk.Dec) (firstEstimatePoolId, secondEstimatePoolId uint64) {
-=======
 // sets *KeeperTestSuiteof desired type and returns their IDs
-func (s *KeeperTestSuite) setupPools(poolType types.PoolType, poolDefaultSwapFee sdk.Dec) (firstEstimatePoolId, secondEstimatePoolId uint64) {
->>>>>>> 806f32ca
+func (s *KeeperTestSuite) setupPools(poolType types.PoolType, poolDefaultSpreadFactor sdk.Dec) (firstEstimatePoolId, secondEstimatePoolId uint64) {
 	switch poolType {
 	case types.Stableswap:
 		// Prepare 4 pools,
@@ -1727,41 +1636,22 @@
 		// Prepare 4 pools,
 		// Two pools for calculating `MultihopSwapExactAmountOut`
 		// and two pools for calculating `EstimateMultihopSwapExactAmountOut`
-<<<<<<< HEAD
-		suite.PrepareBalancerPoolWithPoolParams(balancer.PoolParams{
+		s.PrepareBalancerPoolWithPoolParams(balancer.PoolParams{
 			SwapFee: poolDefaultSpreadFactor, // 1%
 			ExitFee: sdk.NewDec(0),
 		})
-		suite.PrepareBalancerPoolWithPoolParams(balancer.PoolParams{
+		s.PrepareBalancerPoolWithPoolParams(balancer.PoolParams{
 			SwapFee: poolDefaultSpreadFactor,
 			ExitFee: sdk.NewDec(0),
 		})
 
-		firstEstimatePoolId = suite.PrepareBalancerPoolWithPoolParams(balancer.PoolParams{
+		firstEstimatePoolId = s.PrepareBalancerPoolWithPoolParams(balancer.PoolParams{
 			SwapFee: poolDefaultSpreadFactor, // 1%
 			ExitFee: sdk.NewDec(0),
 		})
 
-		secondEstimatePoolId = suite.PrepareBalancerPoolWithPoolParams(balancer.PoolParams{
+		secondEstimatePoolId = s.PrepareBalancerPoolWithPoolParams(balancer.PoolParams{
 			SwapFee: poolDefaultSpreadFactor,
-=======
-		s.PrepareBalancerPoolWithPoolParams(balancer.PoolParams{
-			SwapFee: poolDefaultSwapFee, // 1%
-			ExitFee: sdk.NewDec(0),
-		})
-		s.PrepareBalancerPoolWithPoolParams(balancer.PoolParams{
-			SwapFee: poolDefaultSwapFee,
-			ExitFee: sdk.NewDec(0),
-		})
-
-		firstEstimatePoolId = s.PrepareBalancerPoolWithPoolParams(balancer.PoolParams{
-			SwapFee: poolDefaultSwapFee, // 1%
-			ExitFee: sdk.NewDec(0),
-		})
-
-		secondEstimatePoolId = s.PrepareBalancerPoolWithPoolParams(balancer.PoolParams{
-			SwapFee: poolDefaultSwapFee,
->>>>>>> 806f32ca
 			ExitFee: sdk.NewDec(0),
 		})
 		return
@@ -2408,8 +2298,8 @@
 	}
 }
 
-// TestGetOsmoRoutedMultihopTotalSwapFee tests the GetOsmoRoutedMultihopTotalSwapFee function
-func (s *KeeperTestSuite) TestGetOsmoRoutedMultihopTotalSwapFee() {
+// TestGetOsmoRoutedMultihopTotalSpreadFactor tests the GetOsmoRoutedMultihopTotalSpreadFactor function
+func (s *KeeperTestSuite) TestGetOsmoRoutedMultihopTotalSpreadFactor() {
 	tests := map[string]struct {
 		route                  types.MultihopRoute
 		balancerPoolCoins      []sdk.Coins
@@ -2431,14 +2321,14 @@
 					TokenOutDenom: bar,
 				},
 			}),
-			poolFees: []sdk.Dec{defaultPoolSwapFee, defaultPoolSwapFee},
+			poolFees: []sdk.Dec{defaultPoolSpreadFactor, defaultPoolSpreadFactor},
 			balancerPoolCoins: []sdk.Coins{
 				sdk.NewCoins(sdk.NewCoin(foo, defaultInitPoolAmount), sdk.NewCoin(uosmo, defaultInitPoolAmount)), // pool 1.
 				sdk.NewCoins(sdk.NewCoin(uosmo, defaultInitPoolAmount), sdk.NewCoin(bar, defaultInitPoolAmount)), // pool 2.
 			},
 
-			expectedRouteFee: defaultPoolSwapFee,
-			expectedTotalFee: defaultPoolSwapFee.Add(defaultPoolSwapFee),
+			expectedRouteFee: defaultPoolSpreadFactor,
+			expectedTotalFee: defaultPoolSpreadFactor.Add(defaultPoolSpreadFactor),
 		},
 		"concentrated route": {
 			route: types.SwapAmountInRoutes([]types.SwapAmountInRoute{
@@ -2451,14 +2341,14 @@
 					TokenOutDenom: bar,
 				},
 			}),
-			poolFees: []sdk.Dec{defaultPoolSwapFee, defaultPoolSwapFee},
+			poolFees: []sdk.Dec{defaultPoolSpreadFactor, defaultPoolSpreadFactor},
 			concentratedPoolDenoms: [][]string{
 				{foo, uosmo}, // pool 1.
 				{uosmo, baz}, // pool 2.
 			},
 
-			expectedRouteFee: defaultPoolSwapFee,
-			expectedTotalFee: defaultPoolSwapFee.Add(defaultPoolSwapFee),
+			expectedRouteFee: defaultPoolSpreadFactor,
+			expectedTotalFee: defaultPoolSpreadFactor.Add(defaultPoolSpreadFactor),
 		},
 		"mixed concentrated and balancer route": {
 			route: types.SwapAmountInRoutes([]types.SwapAmountInRoute{
@@ -2471,7 +2361,7 @@
 					TokenOutDenom: bar,
 				},
 			}),
-			poolFees: []sdk.Dec{defaultPoolSwapFee, defaultPoolSwapFee},
+			poolFees: []sdk.Dec{defaultPoolSpreadFactor, defaultPoolSpreadFactor},
 			concentratedPoolDenoms: [][]string{
 				{foo, uosmo}, // pool 1.
 			},
@@ -2479,8 +2369,8 @@
 				sdk.NewCoins(sdk.NewCoin(uosmo, defaultInitPoolAmount), sdk.NewCoin(bar, defaultInitPoolAmount)), // pool 2.
 			},
 
-			expectedRouteFee: defaultPoolSwapFee,
-			expectedTotalFee: defaultPoolSwapFee.Add(defaultPoolSwapFee),
+			expectedRouteFee: defaultPoolSpreadFactor,
+			expectedTotalFee: defaultPoolSpreadFactor.Add(defaultPoolSpreadFactor),
 		},
 		"edge case: average fee is lower than highest pool fee": {
 			route: types.SwapAmountInRoutes([]types.SwapAmountInRoute{
@@ -2494,14 +2384,14 @@
 				},
 			}),
 			// Note that pool 2 has 5x the swap fee of pool 1
-			poolFees: []sdk.Dec{defaultPoolSwapFee, defaultPoolSwapFee.Mul(sdk.NewDec(5))},
+			poolFees: []sdk.Dec{defaultPoolSpreadFactor, defaultPoolSpreadFactor.Mul(sdk.NewDec(5))},
 			concentratedPoolDenoms: [][]string{
 				{foo, uosmo}, // pool 1.
 				{uosmo, baz}, // pool 2.
 			},
 
-			expectedRouteFee: defaultPoolSwapFee.Mul(sdk.NewDec(5)),
-			expectedTotalFee: defaultPoolSwapFee.Mul(sdk.NewDec(6)),
+			expectedRouteFee: defaultPoolSpreadFactor.Mul(sdk.NewDec(5)),
+			expectedTotalFee: defaultPoolSpreadFactor.Mul(sdk.NewDec(6)),
 		},
 		"error: pool does not exist": {
 			route: types.SwapAmountInRoutes([]types.SwapAmountInRoute{
@@ -2514,7 +2404,7 @@
 					TokenOutDenom: bar,
 				},
 			}),
-			poolFees: []sdk.Dec{defaultPoolSwapFee, defaultPoolSwapFee},
+			poolFees: []sdk.Dec{defaultPoolSpreadFactor, defaultPoolSpreadFactor},
 
 			expectedError: types.FailedToFindRouteError{PoolId: 1},
 		},
@@ -2527,15 +2417,15 @@
 
 			// Create pools for test route
 			if tc.concentratedPoolDenoms != nil {
-				s.CreateConcentratedPoolsAndFullRangePositionWithSwapFee(tc.concentratedPoolDenoms, tc.poolFees)
+				s.CreateConcentratedPoolsAndFullRangePositionWithSpreadFactor(tc.concentratedPoolDenoms, tc.poolFees)
 			}
 
 			if tc.balancerPoolCoins != nil {
-				s.createBalancerPoolsFromCoinsWithSwapFee(tc.balancerPoolCoins, tc.poolFees)
+				s.createBalancerPoolsFromCoinsWithSpreadFactor(tc.balancerPoolCoins, tc.poolFees)
 			}
 
 			// System under test
-			routeFee, totalFee, err := poolManagerKeeper.GetOsmoRoutedMultihopTotalSwapFee(s.Ctx, tc.route)
+			routeFee, totalFee, err := poolManagerKeeper.GetOsmoRoutedMultihopTotalSpreadFactor(s.Ctx, tc.route)
 
 			// Assertions
 			if tc.expectedError != nil {
@@ -2555,13 +2445,13 @@
 
 func (suite *KeeperTestSuite) TestCreateMultihopExpectedSwapOuts() {
 	tests := map[string]struct {
-		route                  []types.SwapAmountOutRoute
-		tokenOut               sdk.Coin
-		balancerPoolCoins      []sdk.Coins
-		concentratedPoolDenoms [][]string
-		poolCoins              []sdk.Coins
-		cumulativeRouteSwapFee sdk.Dec
-		sumOfSwapFees          sdk.Dec
+		route                       []types.SwapAmountOutRoute
+		tokenOut                    sdk.Coin
+		balancerPoolCoins           []sdk.Coins
+		concentratedPoolDenoms      [][]string
+		poolCoins                   []sdk.Coins
+		cumulativeRouteSpreadFactor sdk.Dec
+		sumOfSpreadFactors          sdk.Dec
 
 		expectedSwapIns []sdk.Int
 		expectedError   bool
@@ -2609,9 +2499,9 @@
 					TokenInDenom: bar,
 				},
 			},
-			poolCoins:              []sdk.Coins{sdk.NewCoins(sdk.NewCoin(uosmo, sdk.NewInt(100)), sdk.NewCoin(bar, sdk.NewInt(100)))},
-			cumulativeRouteSwapFee: sdk.NewDec(100),
-			sumOfSwapFees:          sdk.NewDec(500),
+			poolCoins:                   []sdk.Coins{sdk.NewCoins(sdk.NewCoin(uosmo, sdk.NewInt(100)), sdk.NewCoin(bar, sdk.NewInt(100)))},
+			cumulativeRouteSpreadFactor: sdk.NewDec(100),
+			sumOfSpreadFactors:          sdk.NewDec(500),
 
 			tokenOut:        sdk.NewCoin(uosmo, sdk.NewInt(10)),
 			expectedSwapIns: []sdk.Int{sdk.NewInt(12)},
@@ -2632,8 +2522,8 @@
 				sdk.NewCoins(sdk.NewCoin(foo, sdk.NewInt(100)), sdk.NewCoin(bar, sdk.NewInt(100))),   // pool 1.
 				sdk.NewCoins(sdk.NewCoin(bar, sdk.NewInt(100)), sdk.NewCoin(uosmo, sdk.NewInt(100))), // pool 2.
 			},
-			cumulativeRouteSwapFee: sdk.NewDec(100),
-			sumOfSwapFees:          sdk.NewDec(500),
+			cumulativeRouteSpreadFactor: sdk.NewDec(100),
+			sumOfSpreadFactors:          sdk.NewDec(500),
 
 			tokenOut:        sdk.NewCoin(uosmo, sdk.NewInt(10)),
 			expectedSwapIns: []sdk.Int{sdk.NewInt(14), sdk.NewInt(12)},
@@ -2678,8 +2568,8 @@
 			var actualSwapOuts []sdk.Int
 			var err error
 
-			if !tc.sumOfSwapFees.IsNil() && !tc.cumulativeRouteSwapFee.IsNil() {
-				actualSwapOuts, err = suite.App.PoolManagerKeeper.CreateOsmoMultihopExpectedSwapOuts(suite.Ctx, tc.route, tc.tokenOut, tc.cumulativeRouteSwapFee, tc.sumOfSwapFees)
+			if !tc.sumOfSpreadFactors.IsNil() && !tc.cumulativeRouteSpreadFactor.IsNil() {
+				actualSwapOuts, err = suite.App.PoolManagerKeeper.CreateOsmoMultihopExpectedSwapOuts(suite.Ctx, tc.route, tc.tokenOut, tc.cumulativeRouteSpreadFactor, tc.sumOfSpreadFactors)
 			} else {
 				actualSwapOuts, err = suite.App.PoolManagerKeeper.CreateMultihopExpectedSwapOuts(suite.Ctx, tc.route, tc.tokenOut)
 			}
