--- conflicted
+++ resolved
@@ -1286,13 +1286,9 @@
 	}
 }
 
-<<<<<<< HEAD
 // calcInAmountAsSeparateBalancerSwaps calculates the output amount of a series of swaps on Balancer pools while factoring in reduces swap fee changes.
 // It uses GAMM functions directly to ensure the poolmanager functions route to the correct modules.
-func (suite *KeeperTestSuite) calcInAmountAsSeparateBalancerSwaps(osmoFeeReduced bool, routes []poolmanagertypes.SwapAmountInRoute, tokenIn sdk.Coin) sdk.Coin {
-=======
-func (suite *KeeperTestSuite) calcInAmountAsSeparateSwaps(osmoFeeReduced bool, routes []types.SwapAmountInRoute, tokenIn sdk.Coin) sdk.Coin {
->>>>>>> c1c96f44
+func (suite *KeeperTestSuite) calcInAmountAsSeparateBalancerSwaps(osmoFeeReduced bool, routes []types.SwapAmountInRoute, tokenIn sdk.Coin) sdk.Coin {
 	cacheCtx, _ := suite.Ctx.CacheContext()
 	if osmoFeeReduced {
 		// extract route from swap
