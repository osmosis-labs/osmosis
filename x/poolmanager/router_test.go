package poolmanager_test

import (
	"errors"
	"fmt"
	"reflect"

	sdk "github.com/cosmos/cosmos-sdk/types"
	"github.com/golang/mock/gomock"

	"github.com/osmosis-labs/osmosis/osmomath"
	"github.com/osmosis-labs/osmosis/v15/app/apptesting"
	"github.com/osmosis-labs/osmosis/v15/tests/mocks"
	cl "github.com/osmosis-labs/osmosis/v15/x/concentrated-liquidity"
	cltypes "github.com/osmosis-labs/osmosis/v15/x/concentrated-liquidity/types"
	gamm "github.com/osmosis-labs/osmosis/v15/x/gamm/keeper"
	"github.com/osmosis-labs/osmosis/v15/x/gamm/pool-models/balancer"
	poolincentivestypes "github.com/osmosis-labs/osmosis/v15/x/pool-incentives/types"
	"github.com/osmosis-labs/osmosis/v15/x/poolmanager"
	"github.com/osmosis-labs/osmosis/v15/x/poolmanager/types"
)

type poolSetup struct {
	poolType         types.PoolType
	initialLiquidity sdk.Coins
}

const (
	foo   = "foo"
	bar   = "bar"
	baz   = "baz"
	uosmo = "uosmo"
)

var (
	defaultInitPoolAmount  = sdk.NewInt(1000000000000)
	defaultPoolSwapFee     = sdk.NewDecWithPrec(1, 3) // 0.1% pool swap fee default
	defaultSwapAmount      = sdk.NewInt(1000000)
	gammKeeperType         = reflect.TypeOf(&gamm.Keeper{})
	concentratedKeeperType = reflect.TypeOf(&cl.Keeper{})

	defaultPoolInitAmount     = sdk.NewInt(10_000_000_000)
	twentyFiveBaseUnitsAmount = sdk.NewInt(25_000_000)

	fooCoin   = sdk.NewCoin(foo, defaultPoolInitAmount)
	barCoin   = sdk.NewCoin(bar, defaultPoolInitAmount)
	bazCoin   = sdk.NewCoin(baz, defaultPoolInitAmount)
	uosmoCoin = sdk.NewCoin(uosmo, defaultPoolInitAmount)

	// Note: These are initialized in such a way as it makes
	// it easier to reason about the test cases.
	fooBarCoins    = sdk.NewCoins(fooCoin, barCoin)
	fooBarPoolId   = uint64(1)
	fooBazCoins    = sdk.NewCoins(fooCoin, bazCoin)
	fooBazPoolId   = fooBarPoolId + 1
	fooUosmoCoins  = sdk.NewCoins(fooCoin, uosmoCoin)
	fooUosmoPoolId = fooBazPoolId + 1
	barBazCoins    = sdk.NewCoins(barCoin, bazCoin)
	barBazPoolId   = fooUosmoPoolId + 1
	barUosmoCoins  = sdk.NewCoins(barCoin, uosmoCoin)
	barUosmoPoolId = barBazPoolId + 1
	bazUosmoCoins  = sdk.NewCoins(bazCoin, uosmoCoin)
	bazUosmoPoolId = barUosmoPoolId + 1

	defaultValidPools = []poolSetup{
		{
			poolType:         types.Balancer,
			initialLiquidity: fooBarCoins,
		},
		{
			poolType:         types.Concentrated,
			initialLiquidity: fooBazCoins,
		},
		{
			poolType:         types.Balancer,
			initialLiquidity: fooUosmoCoins,
		},
		{
			poolType:         types.Concentrated,
			initialLiquidity: barBazCoins,
		},
		{
			poolType:         types.Balancer,
			initialLiquidity: barUosmoCoins,
		},
		{
			poolType:         types.Concentrated,
			initialLiquidity: bazUosmoCoins,
		},
	}
)

// TestGetPoolModule tests that the correct pool module is returned for a given pool id.
// Additionally, validates that the expected errors are produced when expected.
func (s *KeeperTestSuite) TestGetPoolModule() {
	tests := map[string]struct {
		poolId            uint64
		preCreatePoolType types.PoolType
		routesOverwrite   map[types.PoolType]types.PoolModuleI

		expectedModule reflect.Type
		expectError    error
	}{
		"valid balancer pool": {
			preCreatePoolType: types.Balancer,
			poolId:            1,
			expectedModule:    gammKeeperType,
		},
		"valid stableswap pool": {
			preCreatePoolType: types.Stableswap,
			poolId:            1,
			expectedModule:    gammKeeperType,
		},
		"valid concentrated liquidity pool": {
			preCreatePoolType: types.Concentrated,
			poolId:            1,
			expectedModule:    concentratedKeeperType,
		},
		"non-existent pool": {
			preCreatePoolType: types.Balancer,
			poolId:            2,
			expectedModule:    gammKeeperType,

			expectError: types.FailedToFindRouteError{PoolId: 2},
		},
		"undefined route": {
			preCreatePoolType: types.Balancer,
			poolId:            1,
			routesOverwrite: map[types.PoolType]types.PoolModuleI{
				types.Stableswap: &gamm.Keeper{}, // undefined for balancer.
			},

			expectError: types.UndefinedRouteError{PoolId: 1, PoolType: types.Balancer},
		},
	}

	for name, tc := range tests {
		tc := tc
		s.Run(name, func() {
			s.SetupTest()
			poolmanagerKeeper := s.App.PoolManagerKeeper

			s.CreatePoolFromType(tc.preCreatePoolType)

			if len(tc.routesOverwrite) > 0 {
				poolmanagerKeeper.SetPoolRoutesUnsafe(tc.routesOverwrite)
			}

			swapModule, err := poolmanagerKeeper.GetPoolModule(s.Ctx, tc.poolId)

			if tc.expectError != nil {
				s.Require().Error(err)
				s.Require().ErrorIs(err, tc.expectError)
				s.Require().Nil(swapModule)
				return
			}

			s.Require().NoError(err)
			s.Require().NotNil(swapModule)

			s.Require().Equal(tc.expectedModule, reflect.TypeOf(swapModule))
		})
	}
}

func (s *KeeperTestSuite) TestRouteGetPoolDenoms() {
	tests := map[string]struct {
		poolId            uint64
		preCreatePoolType types.PoolType
		routesOverwrite   map[types.PoolType]types.PoolModuleI

		expectedDenoms []string
		expectError    error
	}{
		"valid balancer pool": {
			preCreatePoolType: types.Balancer,
			poolId:            1,
			expectedDenoms:    []string{"bar", "baz", "foo", "uosmo"},
		},
		"valid stableswap pool": {
			preCreatePoolType: types.Stableswap,
			poolId:            1,
			expectedDenoms:    []string{"bar", "baz", "foo"},
		},
		"valid concentrated liquidity pool": {
			preCreatePoolType: types.Concentrated,
			poolId:            1,
			expectedDenoms:    []string{"eth", "usdc"},
		},

		"non-existent pool": {
			preCreatePoolType: types.Balancer,
			poolId:            2,

			expectError: types.FailedToFindRouteError{PoolId: 2},
		},
		"undefined route": {
			preCreatePoolType: types.Balancer,
			poolId:            1,
			routesOverwrite: map[types.PoolType]types.PoolModuleI{
				types.Stableswap: &gamm.Keeper{}, // undefined for balancer.
			},

			expectError: types.UndefinedRouteError{PoolId: 1, PoolType: types.Balancer},
		},
	}

	for name, tc := range tests {
		tc := tc
		s.Run(name, func() {
			s.SetupTest()
			poolmanagerKeeper := s.App.PoolManagerKeeper

			s.CreatePoolFromType(tc.preCreatePoolType)

			if len(tc.routesOverwrite) > 0 {
				poolmanagerKeeper.SetPoolRoutesUnsafe(tc.routesOverwrite)
			}

			denoms, err := poolmanagerKeeper.RouteGetPoolDenoms(s.Ctx, tc.poolId)
			if tc.expectError != nil {
				s.Require().Error(err)
				s.Require().ErrorIs(err, tc.expectError)
				return
			}
			s.Require().NoError(err)
			s.Require().Equal(tc.expectedDenoms, denoms)
		})
	}
}

func (s *KeeperTestSuite) TestRouteCalculateSpotPrice() {
	tests := map[string]struct {
		poolId               uint64
		preCreatePoolType    types.PoolType
		quoteAssetDenom      string
		baseAssetDenom       string
		setPositionForCLPool bool

		routesOverwrite   map[types.PoolType]types.PoolModuleI
		expectedSpotPrice sdk.Dec

		expectError error
	}{
		"valid balancer pool": {
			preCreatePoolType: types.Balancer,
			poolId:            1,
			quoteAssetDenom:   "bar",
			baseAssetDenom:    "baz",
			expectedSpotPrice: sdk.MustNewDecFromStr("1.5"),
		},
		"valid stableswap pool": {
			preCreatePoolType: types.Stableswap,
			poolId:            1,
			quoteAssetDenom:   "bar",
			baseAssetDenom:    "baz",
			expectedSpotPrice: sdk.MustNewDecFromStr("0.99999998"),
		},
		"valid concentrated liquidity pool with position": {
			preCreatePoolType:    types.Concentrated,
			poolId:               1,
			quoteAssetDenom:      "eth",
			baseAssetDenom:       "usdc",
			setPositionForCLPool: true,
			expectedSpotPrice:    sdk.MustNewDecFromStr("4999.999999999999999988"),
		},
		"valid concentrated liquidity pool without position": {
			preCreatePoolType: types.Concentrated,
			poolId:            1,
			quoteAssetDenom:   "usdc",
			baseAssetDenom:    "eth",

			expectError: cltypes.NoSpotPriceWhenNoLiquidityError{
				PoolId: 1,
			},
		},
		"non-existent pool": {
			preCreatePoolType: types.Balancer,
			poolId:            2,

			expectError: types.FailedToFindRouteError{PoolId: 2},
		},
		"undefined route": {
			preCreatePoolType: types.Balancer,
			poolId:            1,
			routesOverwrite: map[types.PoolType]types.PoolModuleI{
				types.Stableswap: &gamm.Keeper{}, // undefined for balancer.
			},

			expectError: types.UndefinedRouteError{PoolId: 1, PoolType: types.Balancer},
		},
	}

	for name, tc := range tests {
		tc := tc
		s.Run(name, func() {
			s.SetupTest()
			poolmanagerKeeper := s.App.PoolManagerKeeper

			s.CreatePoolFromType(tc.preCreatePoolType)

			// we manually set position for CL to set spot price to correct value
			if tc.setPositionForCLPool {
				coins := sdk.NewCoins(sdk.NewCoin("eth", sdk.NewInt(1000000)), sdk.NewCoin("usdc", sdk.NewInt(5000000000)))
				s.FundAcc(s.TestAccs[0], coins)

				clMsgServer := cl.NewMsgServerImpl(s.App.ConcentratedLiquidityKeeper)
				_, err := clMsgServer.CreatePosition(sdk.WrapSDKContext(s.Ctx), &cltypes.MsgCreatePosition{
					PoolId:          1,
					Sender:          s.TestAccs[0].String(),
					LowerTick:       int64(30545000),
					UpperTick:       int64(31500000),
					TokensProvided:  coins,
					TokenMinAmount0: sdk.ZeroInt(),
					TokenMinAmount1: sdk.ZeroInt(),
				})
				s.Require().NoError(err)
			}

			if len(tc.routesOverwrite) > 0 {
				poolmanagerKeeper.SetPoolRoutesUnsafe(tc.routesOverwrite)
			}

			spotPrice, err := poolmanagerKeeper.RouteCalculateSpotPrice(s.Ctx, tc.poolId, tc.quoteAssetDenom, tc.baseAssetDenom)
			if tc.expectError != nil {
				s.Require().Error(err)
				s.Require().ErrorContains(err, tc.expectError.Error())
				return
			}
			s.Require().NoError(err)
			s.Require().Equal(tc.expectedSpotPrice, spotPrice)
		})
	}
}

// TestMultihopSwapExactAmountIn tests that the swaps are routed correctly.
// That is:
// - to the correct module (concentrated-liquidity or gamm)
// - over the right routes (hops)
// - fee reduction is applied correctly
func (s *KeeperTestSuite) TestMultihopSwapExactAmountIn() {
	tests := []struct {
		name                    string
		poolCoins               []sdk.Coins
		poolDenoms              [][]string
		poolFee                 []sdk.Dec
		routes                  []types.SwapAmountInRoute
		incentivizedGauges      []uint64
		tokenIn                 sdk.Coin
		tokenOutMinAmount       sdk.Int
		swapFee                 sdk.Dec
		isConcentrated          bool
		expectError             bool
		expectReducedFeeApplied bool
	}{
		{
			name:      "One route: Swap - [foo -> bar], 1 percent fee",
			poolCoins: []sdk.Coins{sdk.NewCoins(sdk.NewCoin(foo, defaultInitPoolAmount), sdk.NewCoin(bar, defaultInitPoolAmount))},
			poolFee:   []sdk.Dec{defaultPoolSwapFee},
			routes: []types.SwapAmountInRoute{
				{
					PoolId:        1,
					TokenOutDenom: bar,
				},
			},
			tokenIn:           sdk.NewCoin(foo, sdk.NewInt(100000)),
			tokenOutMinAmount: sdk.NewInt(1),
		},
		{
			name: "Two routes: Swap - [foo -> bar](pool 1) - [bar -> baz](pool 2), both pools 1 percent fee",
			poolCoins: []sdk.Coins{
				sdk.NewCoins(sdk.NewCoin(foo, defaultInitPoolAmount), sdk.NewCoin(bar, defaultInitPoolAmount)), // pool 1.
				sdk.NewCoins(sdk.NewCoin(bar, defaultInitPoolAmount), sdk.NewCoin(baz, defaultInitPoolAmount)), // pool 2.
			},
			poolFee: []sdk.Dec{defaultPoolSwapFee, defaultPoolSwapFee},
			routes: []types.SwapAmountInRoute{
				{
					PoolId:        1,
					TokenOutDenom: bar,
				},
				{
					PoolId:        2,
					TokenOutDenom: baz,
				},
			},
			incentivizedGauges: []uint64{},
			tokenIn:            sdk.NewCoin(foo, sdk.NewInt(100000)),
			tokenOutMinAmount:  sdk.NewInt(1),
		},
		{
			name: "Two routes: Swap - [foo -> uosmo](pool 1) - [uosmo -> baz](pool 2) with a half fee applied, both pools 1 percent fee",
			poolCoins: []sdk.Coins{
				sdk.NewCoins(sdk.NewCoin(foo, defaultInitPoolAmount), sdk.NewCoin(uosmo, defaultInitPoolAmount)), // pool 1.
				sdk.NewCoins(sdk.NewCoin(baz, defaultInitPoolAmount), sdk.NewCoin(uosmo, defaultInitPoolAmount)), // pool 2.
			},
			poolFee: []sdk.Dec{defaultPoolSwapFee, defaultPoolSwapFee},
			routes: []types.SwapAmountInRoute{
				{
					PoolId:        1,
					TokenOutDenom: uosmo,
				},
				{
					PoolId:        2,
					TokenOutDenom: baz,
				},
			},
			incentivizedGauges:      []uint64{1, 2, 3, 4, 5, 6},
			tokenIn:                 sdk.NewCoin("foo", sdk.NewInt(100000)),
			tokenOutMinAmount:       sdk.NewInt(1),
			expectReducedFeeApplied: true,
		},
		{
			name: "Two routes: Swap - [foo -> uosmo](pool 1) - [uosmo -> baz](pool 2) with a half fee applied, (pool 1) 1 percent fee, (pool 2) 10 percent fee",
			poolCoins: []sdk.Coins{
				sdk.NewCoins(sdk.NewCoin(foo, defaultInitPoolAmount), sdk.NewCoin(uosmo, defaultInitPoolAmount)), // pool 1.
				sdk.NewCoins(sdk.NewCoin(baz, defaultInitPoolAmount), sdk.NewCoin(uosmo, defaultInitPoolAmount)), // pool 2.
			},
			poolFee: []sdk.Dec{defaultPoolSwapFee, sdk.NewDecWithPrec(1, 1)},
			routes: []types.SwapAmountInRoute{
				{
					PoolId:        1,
					TokenOutDenom: uosmo,
				},
				{
					PoolId:        2,
					TokenOutDenom: baz,
				},
			},
			incentivizedGauges:      []uint64{1, 2, 3, 4, 5, 6},
			tokenIn:                 sdk.NewCoin(foo, sdk.NewInt(100000)),
			tokenOutMinAmount:       sdk.NewInt(1),
			expectReducedFeeApplied: true,
		},
		{
			name: "Three routes: Swap - [foo -> uosmo](pool 1) - [uosmo -> baz](pool 2) - [baz -> bar](pool 3), all pools 1 percent fee",
			poolCoins: []sdk.Coins{
				sdk.NewCoins(sdk.NewCoin(foo, defaultInitPoolAmount), sdk.NewCoin(uosmo, defaultInitPoolAmount)), // pool 1.
				sdk.NewCoins(sdk.NewCoin(baz, defaultInitPoolAmount), sdk.NewCoin(uosmo, defaultInitPoolAmount)), // pool 2.
				sdk.NewCoins(sdk.NewCoin(bar, defaultInitPoolAmount), sdk.NewCoin(baz, defaultInitPoolAmount)),   // pool 3.
			},
			poolFee: []sdk.Dec{defaultPoolSwapFee, defaultPoolSwapFee, defaultPoolSwapFee},
			routes: []types.SwapAmountInRoute{
				{
					PoolId:        1,
					TokenOutDenom: uosmo,
				},
				{
					PoolId:        2,
					TokenOutDenom: baz,
				},
				{
					PoolId:        3,
					TokenOutDenom: bar,
				},
			},
			incentivizedGauges:      []uint64{1, 2, 3, 4, 5, 6},
			tokenIn:                 sdk.NewCoin(foo, sdk.NewInt(100000)),
			tokenOutMinAmount:       sdk.NewInt(1),
			expectReducedFeeApplied: false,
		},
		{
			name: "Two routes: Swap between four asset pools - [foo -> bar](pool 1) - [bar -> baz](pool 2), all pools 1 percent fee",
			poolCoins: []sdk.Coins{
				sdk.NewCoins(sdk.NewCoin(bar, defaultInitPoolAmount), sdk.NewCoin(baz, defaultInitPoolAmount),
					sdk.NewCoin(foo, defaultInitPoolAmount), sdk.NewCoin(uosmo, defaultInitPoolAmount)), // pool 1.
				sdk.NewCoins(sdk.NewCoin(bar, defaultInitPoolAmount), sdk.NewCoin(baz, defaultInitPoolAmount),
					sdk.NewCoin(foo, defaultInitPoolAmount), sdk.NewCoin(uosmo, defaultInitPoolAmount)), // pool 2.                                                                                     // pool 3.
			},
			poolFee: []sdk.Dec{defaultPoolSwapFee, defaultPoolSwapFee},
			routes: []types.SwapAmountInRoute{
				{
					PoolId:        1,
					TokenOutDenom: bar,
				},
				{
					PoolId:        2,
					TokenOutDenom: baz,
				},
			},
			incentivizedGauges:      []uint64{1, 2, 3, 4, 5, 6},
			tokenIn:                 sdk.NewCoin(foo, sdk.NewInt(100000)),
			tokenOutMinAmount:       sdk.NewInt(1),
			expectReducedFeeApplied: false,
		},
		{
			name: "Two routes: Swap between four asset pools - [foo -> uosmo](pool 1) - [uosmo -> baz](pool 2), with a half fee applied, both pools 1 percent fee",
			poolCoins: []sdk.Coins{
				sdk.NewCoins(sdk.NewCoin(bar, defaultInitPoolAmount), sdk.NewCoin(baz, defaultInitPoolAmount),
					sdk.NewCoin(foo, defaultInitPoolAmount), sdk.NewCoin(uosmo, defaultInitPoolAmount)), // pool 1.
				sdk.NewCoins(sdk.NewCoin(bar, defaultInitPoolAmount), sdk.NewCoin(baz, defaultInitPoolAmount),
					sdk.NewCoin(foo, defaultInitPoolAmount), sdk.NewCoin(uosmo, defaultInitPoolAmount)), // pool 2.                                                                                     // pool 3.
			},
			poolFee: []sdk.Dec{defaultPoolSwapFee, defaultPoolSwapFee},
			routes: []types.SwapAmountInRoute{
				{
					PoolId:        1,
					TokenOutDenom: uosmo,
				},
				{
					PoolId:        2,
					TokenOutDenom: baz,
				},
			},
			incentivizedGauges:      []uint64{1, 2, 3, 4, 5, 6},
			tokenIn:                 sdk.NewCoin(foo, sdk.NewInt(100000)),
			tokenOutMinAmount:       sdk.NewInt(1),
			expectReducedFeeApplied: true,
		},
		{
			name: "Three routes: Swap between four asset pools - [foo -> uosmo](pool 1) - [uosmo -> baz](pool 2) - [baz -> bar](pool 3), all pools 1 percent fee",
			poolCoins: []sdk.Coins{
				sdk.NewCoins(sdk.NewCoin(bar, defaultInitPoolAmount), sdk.NewCoin(baz, defaultInitPoolAmount),
					sdk.NewCoin(foo, defaultInitPoolAmount), sdk.NewCoin(uosmo, defaultInitPoolAmount)), // pool 1.
				sdk.NewCoins(sdk.NewCoin(bar, defaultInitPoolAmount), sdk.NewCoin(baz, defaultInitPoolAmount),
					sdk.NewCoin(foo, defaultInitPoolAmount), sdk.NewCoin(uosmo, defaultInitPoolAmount)), // pool 2.
				sdk.NewCoins(sdk.NewCoin(bar, defaultInitPoolAmount), sdk.NewCoin(baz, defaultInitPoolAmount),
					sdk.NewCoin(foo, defaultInitPoolAmount), sdk.NewCoin(uosmo, defaultInitPoolAmount)), // pool 3.                                                                                      // pool 3.
			},
			poolFee: []sdk.Dec{defaultPoolSwapFee, defaultPoolSwapFee, defaultPoolSwapFee},
			routes: []types.SwapAmountInRoute{
				{
					PoolId:        1,
					TokenOutDenom: uosmo,
				},
				{
					PoolId:        2,
					TokenOutDenom: baz,
				},
				{
					PoolId:        3,
					TokenOutDenom: bar,
				},
			},
			incentivizedGauges:      []uint64{1, 2, 3, 4, 5, 6, 7, 8, 9},
			tokenIn:                 sdk.NewCoin(foo, sdk.NewInt(100000)),
			tokenOutMinAmount:       sdk.NewInt(1),
			expectReducedFeeApplied: false,
		},
		{
			name:           "[Concentrated] One route: Swap - [foo -> bar], 1 percent fee",
			isConcentrated: true,
			poolDenoms: [][]string{
				{foo, bar},
			},
			poolFee: []sdk.Dec{defaultPoolSwapFee},
			routes: []types.SwapAmountInRoute{
				{
					PoolId:        1,
					TokenOutDenom: bar,
				},
			},
			tokenIn:           sdk.NewCoin(foo, sdk.NewInt(100000)),
			tokenOutMinAmount: sdk.NewInt(1),
		},
		{
			name:           "[Concentrated[ Three routes: Swap - [foo -> uosmo](pool 1) - [uosmo -> baz](pool 2) - [baz -> bar](pool 3), all pools 1 percent fee",
			isConcentrated: true,
			poolDenoms: [][]string{
				{foo, uosmo}, // pool 1.
				{baz, uosmo}, // pool 2.
				{bar, baz},   // pool 3.
			},
			poolFee: []sdk.Dec{defaultPoolSwapFee, defaultPoolSwapFee, defaultPoolSwapFee},
			routes: []types.SwapAmountInRoute{
				{
					PoolId:        1,
					TokenOutDenom: uosmo,
				},
				{
					PoolId:        2,
					TokenOutDenom: baz,
				},
				{
					PoolId:        3,
					TokenOutDenom: bar,
				},
			},
			incentivizedGauges: []uint64{1, 2, 3, 4, 5, 6},
			tokenIn:            sdk.NewCoin(foo, sdk.NewInt(100000)),
			tokenOutMinAmount:  sdk.NewInt(1),
		},
		// TODO:
		// change values in and out to be different with each swap module type
		// tests for stable-swap pools
		// edge cases:
		//   * invalid route length
		//   * pool does not exist
		//   * swap errors
	}

	for _, tc := range tests {
		s.Run(tc.name, func() {
			s.SetupTest()
			poolmanagerKeeper := s.App.PoolManagerKeeper

			if tc.isConcentrated {
				// create a concentrated pool with a full range position
				s.CreateConcentratedPoolsAndFullRangePositionWithSwapFee(tc.poolDenoms, tc.poolFee)
			} else {
				s.createBalancerPoolsFromCoinsWithSwapFee(tc.poolCoins, tc.poolFee)
			}

			// if test specifies incentivized gauges, set them here
			if len(tc.incentivizedGauges) > 0 {
				s.makeGaugesIncentivized(tc.incentivizedGauges)
			}

			if tc.expectError {
				// execute the swap
				_, err := poolmanagerKeeper.RouteExactAmountIn(s.Ctx, s.TestAccs[0], tc.routes, tc.tokenIn, tc.tokenOutMinAmount)
				s.Require().Error(err)
			} else {
				// calculate the swap as separate swaps with either the reduced swap fee or normal fee
				expectedMultihopTokenOutAmount := s.calcInAmountAsSeparatePoolSwaps(tc.expectReducedFeeApplied, tc.routes, tc.tokenIn)

				// execute the swap
				multihopTokenOutAmount, err := poolmanagerKeeper.RouteExactAmountIn(s.Ctx, s.TestAccs[0], tc.routes, tc.tokenIn, tc.tokenOutMinAmount)
				// compare the expected tokenOut to the actual tokenOut
				s.Require().NoError(err)
				s.Require().Equal(expectedMultihopTokenOutAmount.Amount.String(), multihopTokenOutAmount.String())
			}
		})
	}
}

// TestMultihopSwapExactAmountOut tests that the swaps are routed correctly.
// That is:
// - to the correct module (concentrated-liquidity or gamm)
// - over the right routes (hops)
// - fee reduction is applied correctly
func (s *KeeperTestSuite) TestMultihopSwapExactAmountOut() {
	tests := []struct {
		name                    string
		poolCoins               []sdk.Coins
		poolFee                 []sdk.Dec
		routes                  []types.SwapAmountOutRoute
		incentivizedGauges      []uint64
		tokenOut                sdk.Coin
		tokenInMaxAmount        sdk.Int
		swapFee                 sdk.Dec
		expectError             bool
		expectReducedFeeApplied bool
	}{
		{
			name:      "One route: Swap - [foo -> bar], 1 percent fee",
			poolCoins: []sdk.Coins{sdk.NewCoins(sdk.NewCoin(foo, defaultInitPoolAmount), sdk.NewCoin(bar, defaultInitPoolAmount))},
			poolFee:   []sdk.Dec{defaultPoolSwapFee},
			routes: []types.SwapAmountOutRoute{
				{
					PoolId:       1,
					TokenInDenom: bar,
				},
			},
			tokenInMaxAmount: sdk.NewInt(90000000),
			tokenOut:         sdk.NewCoin(foo, defaultSwapAmount),
		},
		{
			name: "Two routes: Swap - [foo -> bar](pool 1) - [bar -> baz](pool 2), both pools 1 percent fee",
			poolCoins: []sdk.Coins{
				sdk.NewCoins(sdk.NewCoin(foo, defaultInitPoolAmount), sdk.NewCoin(bar, defaultInitPoolAmount)), // pool 1.
				sdk.NewCoins(sdk.NewCoin(bar, defaultInitPoolAmount), sdk.NewCoin(baz, defaultInitPoolAmount)), // pool 2.
			},
			poolFee: []sdk.Dec{defaultPoolSwapFee, defaultPoolSwapFee},
			routes: []types.SwapAmountOutRoute{
				{
					PoolId:       1,
					TokenInDenom: foo,
				},
				{
					PoolId:       2,
					TokenInDenom: bar,
				},
			},
			incentivizedGauges: []uint64{},

			tokenInMaxAmount: sdk.NewInt(90000000),
			tokenOut:         sdk.NewCoin(baz, sdk.NewInt(100000)),
		},
		{
			name: "Two routes: Swap - [foo -> uosmo](pool 1) - [uosmo -> baz](pool 2) with a half fee applied, both pools 1 percent fee",
			poolCoins: []sdk.Coins{
				sdk.NewCoins(sdk.NewCoin(foo, defaultInitPoolAmount), sdk.NewCoin(uosmo, defaultInitPoolAmount)), // pool 1.
				sdk.NewCoins(sdk.NewCoin(baz, defaultInitPoolAmount), sdk.NewCoin(uosmo, defaultInitPoolAmount)), // pool 2.
			},
			poolFee: []sdk.Dec{defaultPoolSwapFee, defaultPoolSwapFee},
			routes: []types.SwapAmountOutRoute{
				{
					PoolId:       1,
					TokenInDenom: foo,
				},
				{
					PoolId:       2,
					TokenInDenom: uosmo,
				},
			},
			incentivizedGauges:      []uint64{1, 2, 3, 4, 5, 6},
			tokenInMaxAmount:        sdk.NewInt(90000000),
			tokenOut:                sdk.NewCoin(baz, sdk.NewInt(100000)),
			expectReducedFeeApplied: true,
		},
		{
			name: "Two routes: Swap - [foo -> uosmo](pool 1) - [uosmo -> baz](pool 2) with a half fee applied, (pool 1) 1 percent fee, (pool 2) 10 percent fee",
			poolCoins: []sdk.Coins{
				sdk.NewCoins(sdk.NewCoin(foo, defaultInitPoolAmount), sdk.NewCoin(uosmo, defaultInitPoolAmount)), // pool 1.
				sdk.NewCoins(sdk.NewCoin(baz, defaultInitPoolAmount), sdk.NewCoin(uosmo, defaultInitPoolAmount)), // pool 2.
			},
			poolFee: []sdk.Dec{defaultPoolSwapFee, sdk.NewDecWithPrec(1, 1)},
			routes: []types.SwapAmountOutRoute{
				{
					PoolId:       1,
					TokenInDenom: foo,
				},
				{
					PoolId:       2,
					TokenInDenom: uosmo,
				},
			},
			incentivizedGauges:      []uint64{1, 2, 3, 4, 5, 6},
			tokenInMaxAmount:        sdk.NewInt(90000000),
			tokenOut:                sdk.NewCoin(baz, sdk.NewInt(100000)),
			expectReducedFeeApplied: true,
		},
		{
			name: "Three routes: Swap - [foo -> uosmo](pool 1) - [uosmo -> baz](pool 2) - [baz -> bar](pool 3), all pools 1 percent fee",
			poolCoins: []sdk.Coins{
				sdk.NewCoins(sdk.NewCoin(foo, defaultInitPoolAmount), sdk.NewCoin(uosmo, defaultInitPoolAmount)), // pool 1.
				sdk.NewCoins(sdk.NewCoin(baz, defaultInitPoolAmount), sdk.NewCoin(uosmo, defaultInitPoolAmount)), // pool 2.
				sdk.NewCoins(sdk.NewCoin(bar, defaultInitPoolAmount), sdk.NewCoin(baz, defaultInitPoolAmount)),   // pool 3.
			},
			poolFee: []sdk.Dec{defaultPoolSwapFee, defaultPoolSwapFee, defaultPoolSwapFee},
			routes: []types.SwapAmountOutRoute{
				{
					PoolId:       1,
					TokenInDenom: foo,
				},
				{
					PoolId:       2,
					TokenInDenom: uosmo,
				},
				{
					PoolId:       3,
					TokenInDenom: baz,
				},
			},
			incentivizedGauges:      []uint64{1, 2, 3, 4, 5, 6},
			tokenInMaxAmount:        sdk.NewInt(90000000),
			tokenOut:                sdk.NewCoin(bar, sdk.NewInt(100000)),
			expectReducedFeeApplied: false,
		},
		{
			name: "Two routes: Swap between four asset pools - [foo -> bar](pool 1) - [bar -> baz](pool 2), all pools 1 percent fee",
			poolCoins: []sdk.Coins{
				sdk.NewCoins(sdk.NewCoin(bar, defaultInitPoolAmount), sdk.NewCoin(baz, defaultInitPoolAmount),
					sdk.NewCoin(foo, defaultInitPoolAmount), sdk.NewCoin(uosmo, defaultInitPoolAmount)), // pool 1.
				sdk.NewCoins(sdk.NewCoin(bar, defaultInitPoolAmount), sdk.NewCoin(baz, defaultInitPoolAmount),
					sdk.NewCoin(foo, defaultInitPoolAmount), sdk.NewCoin(uosmo, defaultInitPoolAmount)), // pool 2.                                                                                     // pool 3.
			},
			poolFee: []sdk.Dec{defaultPoolSwapFee, defaultPoolSwapFee},
			routes: []types.SwapAmountOutRoute{
				{
					PoolId:       1,
					TokenInDenom: foo,
				},
				{
					PoolId:       2,
					TokenInDenom: bar,
				},
			},
			incentivizedGauges:      []uint64{1, 2, 3, 4, 5, 6},
			tokenOut:                sdk.NewCoin(baz, sdk.NewInt(100000)),
			tokenInMaxAmount:        sdk.NewInt(90000000),
			expectReducedFeeApplied: false,
		},
		{
			name: "Two routes: Swap between four asset pools - [foo -> uosmo](pool 1) - [uosmo -> baz](pool 2), with a half fee applied, both pools 1 percent fee",
			poolCoins: []sdk.Coins{
				sdk.NewCoins(sdk.NewCoin(bar, defaultInitPoolAmount), sdk.NewCoin(baz, defaultInitPoolAmount),
					sdk.NewCoin(foo, defaultInitPoolAmount), sdk.NewCoin(uosmo, defaultInitPoolAmount)), // pool 1.
				sdk.NewCoins(sdk.NewCoin(bar, defaultInitPoolAmount), sdk.NewCoin(baz, defaultInitPoolAmount),
					sdk.NewCoin(foo, defaultInitPoolAmount), sdk.NewCoin(uosmo, defaultInitPoolAmount)), // pool 2.                                                                                     // pool 3.
			},
			poolFee: []sdk.Dec{defaultPoolSwapFee, defaultPoolSwapFee},
			routes: []types.SwapAmountOutRoute{
				{
					PoolId:       1,
					TokenInDenom: foo,
				},
				{
					PoolId:       2,
					TokenInDenom: uosmo,
				},
			},
			incentivizedGauges:      []uint64{1, 2, 3, 4, 5, 6},
			tokenOut:                sdk.NewCoin(baz, sdk.NewInt(100000)),
			tokenInMaxAmount:        sdk.NewInt(90000000),
			expectReducedFeeApplied: true,
		},
		{
			name: "Three routes: Swap between four asset pools - [foo -> uosmo](pool 1) - [uosmo -> baz](pool 2) - [baz -> bar](pool 3), all pools 1 percent fee",
			poolCoins: []sdk.Coins{
				sdk.NewCoins(sdk.NewCoin(bar, defaultInitPoolAmount), sdk.NewCoin(baz, defaultInitPoolAmount),
					sdk.NewCoin(foo, defaultInitPoolAmount), sdk.NewCoin(uosmo, defaultInitPoolAmount)), // pool 1.
				sdk.NewCoins(sdk.NewCoin(bar, defaultInitPoolAmount), sdk.NewCoin(baz, defaultInitPoolAmount),
					sdk.NewCoin(foo, defaultInitPoolAmount), sdk.NewCoin(uosmo, defaultInitPoolAmount)), // pool 2.
				sdk.NewCoins(sdk.NewCoin(bar, defaultInitPoolAmount), sdk.NewCoin(baz, defaultInitPoolAmount),
					sdk.NewCoin(foo, defaultInitPoolAmount), sdk.NewCoin(uosmo, defaultInitPoolAmount)), // pool 3.                                                                                    // pool 3.
			},
			poolFee: []sdk.Dec{defaultPoolSwapFee, defaultPoolSwapFee, defaultPoolSwapFee},
			routes: []types.SwapAmountOutRoute{
				{
					PoolId:       1,
					TokenInDenom: foo,
				},
				{
					PoolId:       2,
					TokenInDenom: uosmo,
				},
				{
					PoolId:       3,
					TokenInDenom: baz,
				},
			},
			incentivizedGauges:      []uint64{1, 2, 3, 4, 5, 6, 7, 8, 9},
			tokenOut:                sdk.NewCoin(bar, sdk.NewInt(100000)),
			tokenInMaxAmount:        sdk.NewInt(90000000),
			expectReducedFeeApplied: false,
		},
		// TODO:
		// tests for concentrated liquidity
		// tests for stable-swap pools
		// change values in and out to be different with each swap module type
		// edge cases:
		//   * invalid route length
		//   * pool does not exist
		//   * swap errors
	}

	for _, tc := range tests {
		s.Run(tc.name, func() {
			s.SetupTest()
			poolmanagerKeeper := s.App.PoolManagerKeeper

			s.createBalancerPoolsFromCoinsWithSwapFee(tc.poolCoins, tc.poolFee)

			// if test specifies incentivized gauges, set them here
			if len(tc.incentivizedGauges) > 0 {
				s.makeGaugesIncentivized(tc.incentivizedGauges)
			}

			if tc.expectError {
				// execute the swap
				_, err := poolmanagerKeeper.RouteExactAmountOut(s.Ctx, s.TestAccs[0], tc.routes, tc.tokenInMaxAmount, tc.tokenOut)
				s.Require().Error(err)
			} else {
				// calculate the swap as separate swaps with either the reduced swap fee or normal fee
				expectedMultihopTokenOutAmount := s.calcOutAmountAsSeparateSwaps(tc.expectReducedFeeApplied, tc.routes, tc.tokenOut)
				// execute the swap
				multihopTokenOutAmount, err := poolmanagerKeeper.RouteExactAmountOut(s.Ctx, s.TestAccs[0], tc.routes, tc.tokenInMaxAmount, tc.tokenOut)
				// compare the expected tokenOut to the actual tokenOut
				s.Require().NoError(err)
				s.Require().Equal(expectedMultihopTokenOutAmount.Amount.String(), multihopTokenOutAmount.String())
			}
		})
	}
}

// TestEstimateMultihopSwapExactAmountIn tests that the estimation done via `EstimateSwapExactAmountIn`
// results in the same amount of token out as the actual swap.
func (s *KeeperTestSuite) TestEstimateMultihopSwapExactAmountIn() {
	type param struct {
		routes            []types.SwapAmountInRoute
		estimateRoutes    []types.SwapAmountInRoute
		tokenIn           sdk.Coin
		tokenOutMinAmount sdk.Int
	}

	tests := []struct {
		name              string
		param             param
		expectPass        bool
		reducedFeeApplied bool
		poolType          types.PoolType
	}{
		{
			name: "Proper swap - foo -> bar(pool 1) - bar(pool 2) -> baz",
			param: param{
				routes: []types.SwapAmountInRoute{
					{
						PoolId:        1,
						TokenOutDenom: bar,
					},
					{
						PoolId:        2,
						TokenOutDenom: baz,
					},
				},
				estimateRoutes: []types.SwapAmountInRoute{
					{
						PoolId:        3,
						TokenOutDenom: bar,
					},
					{
						PoolId:        4,
						TokenOutDenom: baz,
					},
				},
				tokenIn:           sdk.NewCoin(foo, sdk.NewInt(100000)),
				tokenOutMinAmount: sdk.NewInt(1),
			},
			expectPass: true,
		},
		{
			name: "Swap - foo -> uosmo(pool 1) - uosmo(pool 2) -> baz with a half fee applied",
			param: param{
				routes: []types.SwapAmountInRoute{
					{
						PoolId:        1,
						TokenOutDenom: uosmo,
					},
					{
						PoolId:        2,
						TokenOutDenom: baz,
					},
				},
				estimateRoutes: []types.SwapAmountInRoute{
					{
						PoolId:        3,
						TokenOutDenom: uosmo,
					},
					{
						PoolId:        4,
						TokenOutDenom: baz,
					},
				},
				tokenIn:           sdk.NewCoin(foo, sdk.NewInt(100000)),
				tokenOutMinAmount: sdk.NewInt(1),
			},
			reducedFeeApplied: true,
			expectPass:        true,
		},
		{
			name: "Proper swap (stableswap pool) - foo -> bar(pool 1) - bar(pool 2) -> baz",
			param: param{
				routes: []types.SwapAmountInRoute{
					{
						PoolId:        1,
						TokenOutDenom: bar,
					},
					{
						PoolId:        2,
						TokenOutDenom: baz,
					},
				},
				estimateRoutes: []types.SwapAmountInRoute{
					{
						PoolId:        3,
						TokenOutDenom: bar,
					},
					{
						PoolId:        4,
						TokenOutDenom: baz,
					},
				},
				tokenIn:           sdk.NewCoin(foo, sdk.NewInt(100000)),
				tokenOutMinAmount: sdk.NewInt(1),
			},
			expectPass: true,
			poolType:   types.Stableswap,
		},
		{
			name: "Asserts panic catching in MultihopEstimateOutGivenExactAmountIn works: tokenOut more than pool reserves",
			param: param{
				routes: []types.SwapAmountInRoute{
					{
						PoolId:        1,
						TokenOutDenom: bar,
					},
					{
						PoolId:        2,
						TokenOutDenom: baz,
					},
				},
				estimateRoutes: []types.SwapAmountInRoute{
					{
						PoolId:        3,
						TokenOutDenom: bar,
					},
					{
						PoolId:        4,
						TokenOutDenom: baz,
					},
				},
				tokenIn:           sdk.NewCoin(foo, sdk.NewInt(9000000000000000000)),
				tokenOutMinAmount: sdk.NewInt(1),
			},
			expectPass: false,
			poolType:   types.Stableswap,
		},
	}

	for _, test := range tests {
		// Init suite for each test.
		s.SetupTest()

		s.Run(test.name, func() {
			poolmanagerKeeper := s.App.PoolManagerKeeper

			firstEstimatePoolId, secondEstimatePoolId := s.setupPools(test.poolType, defaultPoolSwapFee)

			firstEstimatePool, err := s.App.GAMMKeeper.GetPoolAndPoke(s.Ctx, firstEstimatePoolId)
			s.Require().NoError(err)
			secondEstimatePool, err := s.App.GAMMKeeper.GetPoolAndPoke(s.Ctx, secondEstimatePoolId)
			s.Require().NoError(err)

			// calculate token out amount using `MultihopSwapExactAmountIn`
			multihopTokenOutAmount, errMultihop := poolmanagerKeeper.RouteExactAmountIn(
				s.Ctx,
				s.TestAccs[0],
				test.param.routes,
				test.param.tokenIn,
				test.param.tokenOutMinAmount)

			// calculate token out amount using `EstimateMultihopSwapExactAmountIn`
			estimateMultihopTokenOutAmount, errEstimate := poolmanagerKeeper.MultihopEstimateOutGivenExactAmountIn(
				s.Ctx,
				test.param.estimateRoutes,
				test.param.tokenIn)

			if test.expectPass {
				s.Require().NoError(errMultihop, "test: %v", test.name)
				s.Require().NoError(errEstimate, "test: %v", test.name)
				s.Require().Equal(multihopTokenOutAmount, estimateMultihopTokenOutAmount)
			} else {
				s.Require().Error(errMultihop, "test: %v", test.name)
				s.Require().Error(errEstimate, "test: %v", test.name)
			}
			// ensure that pool state has not been altered after estimation
			firstEstimatePoolAfterSwap, err := s.App.GAMMKeeper.GetPoolAndPoke(s.Ctx, firstEstimatePoolId)
			s.Require().NoError(err)
			secondEstimatePoolAfterSwap, err := s.App.GAMMKeeper.GetPoolAndPoke(s.Ctx, secondEstimatePoolId)
			s.Require().NoError(err)

			s.Require().Equal(firstEstimatePool, firstEstimatePoolAfterSwap)
			s.Require().Equal(secondEstimatePool, secondEstimatePoolAfterSwap)
		})
	}
}

// TestEstimateMultihopSwapExactAmountOut tests that the estimation done via `EstimateSwapExactAmountOut`
// results in the same amount of token in as the actual swap.
func (s *KeeperTestSuite) TestEstimateMultihopSwapExactAmountOut() {
	type param struct {
		routes           []types.SwapAmountOutRoute
		estimateRoutes   []types.SwapAmountOutRoute
		tokenInMaxAmount sdk.Int
		tokenOut         sdk.Coin
	}

	tests := []struct {
		name              string
		param             param
		expectPass        bool
		reducedFeeApplied bool
		poolType          types.PoolType
	}{
		{
			name: "Proper swap: foo -> bar (pool 1), bar -> baz (pool 2)",
			param: param{
				routes: []types.SwapAmountOutRoute{
					{
						PoolId:       1,
						TokenInDenom: foo,
					},
					{
						PoolId:       2,
						TokenInDenom: bar,
					},
				},
				estimateRoutes: []types.SwapAmountOutRoute{
					{
						PoolId:       3,
						TokenInDenom: foo,
					},
					{
						PoolId:       4,
						TokenInDenom: bar,
					},
				},
				tokenInMaxAmount: sdk.NewInt(90000000),
				tokenOut:         sdk.NewCoin(baz, sdk.NewInt(100000)),
			},
			expectPass: true,
		},
		{
			name: "Swap - foo -> uosmo(pool 1) - uosmo(pool 2) -> baz with a half fee applied",
			param: param{
				routes: []types.SwapAmountOutRoute{
					{
						PoolId:       1,
						TokenInDenom: foo,
					},
					{
						PoolId:       2,
						TokenInDenom: uosmo,
					},
				},
				estimateRoutes: []types.SwapAmountOutRoute{
					{
						PoolId:       3,
						TokenInDenom: foo,
					},
					{
						PoolId:       4,
						TokenInDenom: uosmo,
					},
				},
				tokenInMaxAmount: sdk.NewInt(90000000),
				tokenOut:         sdk.NewCoin(baz, sdk.NewInt(100000)),
			},
			expectPass:        true,
			reducedFeeApplied: true,
		},
		{
			name: "Proper swap, stableswap pool: foo -> bar (pool 1), bar -> baz (pool 2)",
			param: param{
				routes: []types.SwapAmountOutRoute{
					{
						PoolId:       1,
						TokenInDenom: foo,
					},
					{
						PoolId:       2,
						TokenInDenom: bar,
					},
				},
				estimateRoutes: []types.SwapAmountOutRoute{
					{
						PoolId:       3,
						TokenInDenom: foo,
					},
					{
						PoolId:       4,
						TokenInDenom: bar,
					},
				},
				tokenInMaxAmount: sdk.NewInt(90000000),
				tokenOut:         sdk.NewCoin(baz, sdk.NewInt(100000)),
			},
			expectPass: true,
			poolType:   types.Stableswap,
		},
		{
			name: "Asserts panic catching in MultihopEstimateInGivenExactAmountOut works: tokenOut more than pool reserves",
			param: param{
				routes: []types.SwapAmountOutRoute{
					{
						PoolId:       1,
						TokenInDenom: foo,
					},
					{
						PoolId:       2,
						TokenInDenom: bar,
					},
				},
				estimateRoutes: []types.SwapAmountOutRoute{
					{
						PoolId:       3,
						TokenInDenom: foo,
					},
					{
						PoolId:       4,
						TokenInDenom: bar,
					},
				},
				tokenInMaxAmount: sdk.NewInt(90000000),
				tokenOut:         sdk.NewCoin(baz, sdk.NewInt(9000000000000000000)),
			},
			expectPass: false,
			poolType:   types.Stableswap,
		},
	}

	for _, test := range tests {
		// Init suite for each test.
		s.SetupTest()

		s.Run(test.name, func() {
			poolmanagerKeeper := s.App.PoolManagerKeeper

			firstEstimatePoolId, secondEstimatePoolId := s.setupPools(test.poolType, defaultPoolSwapFee)

			firstEstimatePool, err := s.App.GAMMKeeper.GetPoolAndPoke(s.Ctx, firstEstimatePoolId)
			s.Require().NoError(err)
			secondEstimatePool, err := s.App.GAMMKeeper.GetPoolAndPoke(s.Ctx, secondEstimatePoolId)
			s.Require().NoError(err)

			multihopTokenInAmount, errMultihop := poolmanagerKeeper.RouteExactAmountOut(
				s.Ctx,
				s.TestAccs[0],
				test.param.routes,
				test.param.tokenInMaxAmount,
				test.param.tokenOut)

			estimateMultihopTokenInAmount, errEstimate := poolmanagerKeeper.MultihopEstimateInGivenExactAmountOut(
				s.Ctx,
				test.param.estimateRoutes,
				test.param.tokenOut)

			if test.expectPass {
				s.Require().NoError(errMultihop, "test: %v", test.name)
				s.Require().NoError(errEstimate, "test: %v", test.name)
				s.Require().Equal(multihopTokenInAmount, estimateMultihopTokenInAmount)
			} else {
				s.Require().Error(errMultihop, "test: %v", test.name)
				s.Require().Error(errEstimate, "test: %v", test.name)
			}

			// ensure that pool state has not been altered after estimation
			firstEstimatePoolAfterSwap, err := s.App.GAMMKeeper.GetPoolAndPoke(s.Ctx, firstEstimatePoolId)
			s.Require().NoError(err)
			secondEstimatePoolAfterSwap, err := s.App.GAMMKeeper.GetPoolAndPoke(s.Ctx, secondEstimatePoolId)
			s.Require().NoError(err)

			s.Require().Equal(firstEstimatePool, firstEstimatePoolAfterSwap)
			s.Require().Equal(secondEstimatePool, secondEstimatePoolAfterSwap)
		})
	}
}

func (s *KeeperTestSuite) makeGaugesIncentivized(incentivizedGauges []uint64) {
	var records []poolincentivestypes.DistrRecord
	totalWeight := sdk.NewInt(int64(len(incentivizedGauges)))
	for _, gauge := range incentivizedGauges {
		records = append(records, poolincentivestypes.DistrRecord{GaugeId: gauge, Weight: sdk.OneInt()})
	}
	distInfo := poolincentivestypes.DistrInfo{
		TotalWeight: totalWeight,
		Records:     records,
	}
	s.App.PoolIncentivesKeeper.SetDistrInfo(s.Ctx, distInfo)
}

func (s *KeeperTestSuite) calcOutAmountAsSeparateSwaps(osmoFeeReduced bool, routes []types.SwapAmountOutRoute, tokenOut sdk.Coin) sdk.Coin {
	cacheCtx, _ := s.Ctx.CacheContext()
	if osmoFeeReduced {
		// extract route from swap
		route := types.SwapAmountOutRoutes(routes)
		// utilizing the extracted route, determine the routeSwapFee and sumOfSwapFees
		// these two variables are used to calculate the overall swap fee utilizing the following formula
		// swapFee = routeSwapFee * ((pool_fee) / (sumOfSwapFees))
		routeSwapFee, sumOfSwapFees, err := s.App.PoolManagerKeeper.GetOsmoRoutedMultihopTotalSwapFee(s.Ctx, route)
		s.Require().NoError(err)
		nextTokenOut := tokenOut
		for i := len(routes) - 1; i >= 0; i-- {
			hop := routes[i]
			// extract the current pool's swap fee
			hopPool, err := s.App.GAMMKeeper.GetPoolAndPoke(cacheCtx, hop.PoolId)
			s.Require().NoError(err)
			currentPoolSwapFee := hopPool.GetSwapFee(cacheCtx)
			// utilize the routeSwapFee, sumOfSwapFees, and current pool swap fee to calculate the new reduced swap fee
			swapFee := routeSwapFee.Mul((currentPoolSwapFee.Quo(sumOfSwapFees)))
			// we then do individual swaps until we reach the end of the swap route
			tokenOut, err := s.App.GAMMKeeper.SwapExactAmountOut(cacheCtx, s.TestAccs[0], hopPool, hop.TokenInDenom, sdk.NewInt(100000000), nextTokenOut, swapFee)
			s.Require().NoError(err)
			nextTokenOut = sdk.NewCoin(hop.TokenInDenom, tokenOut)
		}
		return nextTokenOut
	} else {
		nextTokenOut := tokenOut
		for i := len(routes) - 1; i >= 0; i-- {
			hop := routes[i]
			hopPool, err := s.App.GAMMKeeper.GetPoolAndPoke(cacheCtx, hop.PoolId)
			s.Require().NoError(err)
			updatedPoolSwapFee := hopPool.GetSwapFee(cacheCtx)
			tokenOut, err := s.App.GAMMKeeper.SwapExactAmountOut(cacheCtx, s.TestAccs[0], hopPool, hop.TokenInDenom, sdk.NewInt(100000000), nextTokenOut, updatedPoolSwapFee)
			s.Require().NoError(err)
			nextTokenOut = sdk.NewCoin(hop.TokenInDenom, tokenOut)
		}
		return nextTokenOut
	}
}

// calcInAmountAsSeparatePoolSwaps calculates the output amount of a series of swaps on PoolManager pools while factoring in reduces swap fee changes.
// If its GAMM pool functions directly to ensure the poolmanager functions route to the correct modules. It it's CL pool functions directly to ensure the
// poolmanager functions route to the correct modules.
func (s *KeeperTestSuite) calcInAmountAsSeparatePoolSwaps(osmoFeeReduced bool, routes []types.SwapAmountInRoute, tokenIn sdk.Coin) sdk.Coin {
	cacheCtx, _ := s.Ctx.CacheContext()
	if osmoFeeReduced {
		// extract route from swap
		route := types.SwapAmountInRoutes(routes)
		// utilizing the extracted route, determine the routeSwapFee and sumOfSwapFees
		// these two variables are used to calculate the overall swap fee utilizing the following formula
		// swapFee = routeSwapFee * ((pool_fee) / (sumOfSwapFees))
		routeSwapFee, sumOfSwapFees, err := s.App.PoolManagerKeeper.GetOsmoRoutedMultihopTotalSwapFee(s.Ctx, route)
		s.Require().NoError(err)
		nextTokenIn := tokenIn

		for _, hop := range routes {
			swapModule, err := s.App.PoolManagerKeeper.GetPoolModule(cacheCtx, hop.PoolId)
			s.Require().NoError(err)

			pool, err := swapModule.GetPool(s.Ctx, hop.PoolId)
			s.Require().NoError(err)

			// utilize the routeSwapFee, sumOfSwapFees, and current pool swap fee to calculate the new reduced swap fee
			swapFee := routeSwapFee.Mul(pool.GetSwapFee(cacheCtx).Quo(sumOfSwapFees))

			// we then do individual swaps until we reach the end of the swap route
			tokenOut, err := swapModule.SwapExactAmountIn(cacheCtx, s.TestAccs[0], pool, nextTokenIn, hop.TokenOutDenom, sdk.OneInt(), swapFee)
			s.Require().NoError(err)

			nextTokenIn = sdk.NewCoin(hop.TokenOutDenom, tokenOut)
		}
		return nextTokenIn
	} else {
		nextTokenIn := tokenIn
		for _, hop := range routes {
			swapModule, err := s.App.PoolManagerKeeper.GetPoolModule(cacheCtx, hop.PoolId)
			s.Require().NoError(err)

			pool, err := swapModule.GetPool(s.Ctx, hop.PoolId)
			s.Require().NoError(err)

			// utilize the routeSwapFee, sumOfSwapFees, and current pool swap fee to calculate the new reduced swap fee
			swapFee := pool.GetSwapFee(cacheCtx)

			// we then do individual swaps until we reach the end of the swap route
			tokenOut, err := swapModule.SwapExactAmountIn(cacheCtx, s.TestAccs[0], pool, nextTokenIn, hop.TokenOutDenom, sdk.OneInt(), swapFee)
			s.Require().NoError(err)

			nextTokenIn = sdk.NewCoin(hop.TokenOutDenom, tokenOut)
		}
		return nextTokenIn
	}
}

// TODO: abstract SwapAgainstBalancerPool and SwapAgainstConcentratedPool
func (s *KeeperTestSuite) TestSingleSwapExactAmountIn() {
	tests := []struct {
		name                   string
		poolId                 uint64
		poolCoins              sdk.Coins
		poolFee                sdk.Dec
		tokenIn                sdk.Coin
		tokenOutDenom          string
		tokenOutMinAmount      sdk.Int
		expectedTokenOutAmount sdk.Int
		expectError            bool
	}{
		// We have:
		//  - foo: 1000000000000
		//  - bar: 1000000000000
		//  - swapFee: 0.1%
		//  - foo in: 100000
		//  - bar amount out will be calculated according to the formula
		// 		https://www.wolframalpha.com/input?i=solve+%2810%5E12+%2B+10%5E5+x+0.999%29%2810%5E12+-+x%29+%3D+10%5E24
		// We round down the token amount out, get the result is 99899
		{
			name:                   "Swap - [foo -> bar], 0.1 percent fee",
			poolId:                 1,
			poolCoins:              sdk.NewCoins(sdk.NewCoin(foo, defaultInitPoolAmount), sdk.NewCoin(bar, defaultInitPoolAmount)),
			poolFee:                defaultPoolSwapFee,
			tokenIn:                sdk.NewCoin(foo, sdk.NewInt(100000)),
			tokenOutMinAmount:      sdk.NewInt(1),
			tokenOutDenom:          bar,
			expectedTokenOutAmount: sdk.NewInt(99899),
		},
		{
			name:              "Wrong pool id",
			poolId:            2,
			poolCoins:         sdk.NewCoins(sdk.NewCoin(foo, defaultInitPoolAmount), sdk.NewCoin(bar, defaultInitPoolAmount)),
			poolFee:           defaultPoolSwapFee,
			tokenIn:           sdk.NewCoin(foo, sdk.NewInt(100000)),
			tokenOutMinAmount: sdk.NewInt(1),
			tokenOutDenom:     bar,
			expectError:       true,
		},
		{
			name:              "In denom not exist",
			poolId:            1,
			poolCoins:         sdk.NewCoins(sdk.NewCoin(foo, defaultInitPoolAmount), sdk.NewCoin(bar, defaultInitPoolAmount)),
			poolFee:           defaultPoolSwapFee,
			tokenIn:           sdk.NewCoin(baz, sdk.NewInt(100000)),
			tokenOutMinAmount: sdk.NewInt(1),
			tokenOutDenom:     bar,
			expectError:       true,
		},
		{
			name:              "Out denom not exist",
			poolId:            1,
			poolCoins:         sdk.NewCoins(sdk.NewCoin(foo, defaultInitPoolAmount), sdk.NewCoin(bar, defaultInitPoolAmount)),
			poolFee:           defaultPoolSwapFee,
			tokenIn:           sdk.NewCoin(foo, sdk.NewInt(100000)),
			tokenOutMinAmount: sdk.NewInt(1),
			tokenOutDenom:     baz,
			expectError:       true,
		},
	}

	for _, tc := range tests {
		s.Run(tc.name, func() {
			s.SetupTest()
			poolmanagerKeeper := s.App.PoolManagerKeeper

			s.FundAcc(s.TestAccs[0], tc.poolCoins)
			s.PrepareCustomBalancerPoolFromCoins(tc.poolCoins, balancer.PoolParams{
				SwapFee: tc.poolFee,
				ExitFee: sdk.ZeroDec(),
			})

			// execute the swap
			multihopTokenOutAmount, err := poolmanagerKeeper.SwapExactAmountIn(s.Ctx, s.TestAccs[0], tc.poolId, tc.tokenIn, tc.tokenOutDenom, tc.tokenOutMinAmount)
			if tc.expectError {
				s.Require().Error(err)
			} else {
				// compare the expected tokenOut to the actual tokenOut
				s.Require().NoError(err)
				s.Require().Equal(tc.expectedTokenOutAmount.String(), multihopTokenOutAmount.String())
			}
		})
	}
}

type MockPoolModule struct {
	pools []types.PoolI
}

func (m *MockPoolModule) GetPools(ctx sdk.Context) ([]types.PoolI, error) {
	return m.pools, nil
}

// This test suite contains test cases for the AllPools function, which returns a sorted list of all pools from different pool modules.
// The test cases cover various scenarios, including no pool modules, single pool modules, multiple pool modules with varying numbers of pools,
// and overlapping and duplicate pool ids. The expected results and potential errors are defined for each test case.
// The test suite sets up mock pool modules and configures their behavior for the GetPools method, injecting them into the pool manager for testing.
// The actual results of the AllPools function are then compared to the expected results, ensuring the function behaves as intended in each scenario.
// Nots *KeeperTestSuite only test with Balancer Pools, as we're focusing on testing via different modules
func (s *KeeperTestSuite) TestAllPools() {
	s.Setup()

	mockError := errors.New("mock error")

	testCases := []struct {
		name string
		// the return values of each pool module
		// from the call to GetPools()
		poolModuleIds  [][]uint64
		expectedResult []types.PoolI
		expectedError  bool
	}{
		{
			name:           "No pool modules",
			poolModuleIds:  [][]uint64{},
			expectedResult: []types.PoolI{},
		},
		{
			name: "Single pool module",
			poolModuleIds: [][]uint64{
				{1},
			},
			expectedResult: []types.PoolI{
				&balancer.Pool{Id: 1},
			},
		},
		{
			name: "Two pools per module",
			poolModuleIds: [][]uint64{
				{1, 2},
			},
			expectedResult: []types.PoolI{
				&balancer.Pool{Id: 1}, &balancer.Pool{Id: 2},
			},
		},
		{
			name: "Two pools per module, second module with no pools",
			poolModuleIds: [][]uint64{
				{1, 2},
				{},
			},
			expectedResult: []types.PoolI{
				&balancer.Pool{Id: 1}, &balancer.Pool{Id: 2},
			},
		},
		{
			name: "Two pools per module, first module with no pools",
			poolModuleIds: [][]uint64{
				{},
				{1, 2},
			},
			expectedResult: []types.PoolI{
				&balancer.Pool{Id: 1}, &balancer.Pool{Id: 2},
			},
		},
		{
			// This should never happen but added for coverage.
			name: "Two pools per module with repeating ids",
			poolModuleIds: [][]uint64{
				{3, 3},
			},
			expectedResult: []types.PoolI{
				&balancer.Pool{Id: 3}, &balancer.Pool{Id: 3},
			},
		},
		{
			name: "Module with two pools, module with one pool",
			poolModuleIds: [][]uint64{
				{1, 2},
				{4},
			},
			expectedResult: []types.PoolI{
				&balancer.Pool{Id: 1}, &balancer.Pool{Id: 2}, &balancer.Pool{Id: 4},
			},
		},
		{
			name: "Several modules with overlapping and duplicate pool ids",
			poolModuleIds: [][]uint64{
				{1, 32, 77, 1203},
				{1, 4},
				{},
				{4, 88},
			},
			expectedResult: []types.PoolI{
				&balancer.Pool{Id: 1},
				&balancer.Pool{Id: 1},
				&balancer.Pool{Id: 4},
				&balancer.Pool{Id: 4},
				&balancer.Pool{Id: 32},
				&balancer.Pool{Id: 77},
				&balancer.Pool{Id: 88},
				&balancer.Pool{Id: 1203},
			},
		},
		{
			name: "Error case",
			poolModuleIds: [][]uint64{
				{1},
			},
			expectedError: true,
		},
	}

	for _, tc := range testCases {
		s.Run(tc.name, func() {
			ctrl := gomock.NewController(s.T())
			defer ctrl.Finish()

			ctx := s.Ctx
			poolManagerKeeper := s.App.PoolManagerKeeper

			// Configure pool module mocks and inject them into pool manager
			// for testing.
			poolModules := make([]types.PoolModuleI, len(tc.poolModuleIds))
			if tc.expectedError {
				// Configure error case.
				mockPoolModule := mocks.NewMockPoolModuleI(ctrl)
				mockPoolModule.EXPECT().GetPools(ctx).Return(nil, mockError)
				poolModules[0] = mockPoolModule
			} else {
				// Configure success case.
				for i := range tc.poolModuleIds {
					mockPoolModule := mocks.NewMockPoolModuleI(ctrl)
					poolModules[i] = mockPoolModule

					expectedPools := make([]types.PoolI, len(tc.poolModuleIds[i]))
					for j := range tc.poolModuleIds[i] {
						expectedPools[j] = &balancer.Pool{Id: tc.poolModuleIds[i][j]}
					}

					// Set up the expected behavior for the GetPools method
					mockPoolModule.EXPECT().GetPools(ctx).Return(expectedPools, nil)
				}
			}
			poolManagerKeeper.SetPoolModulesUnsafe(poolModules)

			// Call the AllPools function and check if the result matches the expected pools
			actualResult, err := poolManagerKeeper.AllPools(ctx)

			if tc.expectedError {
				s.Require().Error(err)
				return
			}

			s.Require().NoError(err)
			s.Require().Equal(tc.expectedResult, actualResult)
		})
	}
}

// Tess *KeeperTestSuitests the AllPools function with real pools.
func (s *KeeperTestSuite) TestAllPools_RealPools() {
	s.SetupTest()

	poolManagerKeeper := s.App.PoolManagerKeeper

	expectedResult := []types.PoolI{}

	// Prepare CL pool.
	clPool := s.PrepareConcentratedPool()
	expectedResult = append(expectedResult, clPool)

	// Prepare balancer pool
	balancerId := s.PrepareBalancerPool()
	balancerPool, err := s.App.GAMMKeeper.GetPool(s.Ctx, balancerId)
	s.Require().NoError(err)
	expectedResult = append(expectedResult, balancerPool)

	// Prepare stableswap pool
	stableswapId := s.PrepareBasicStableswapPool()
	stableswapPool, err := s.App.GAMMKeeper.GetPool(s.Ctx, stableswapId)
	s.Require().NoError(err)
	expectedResult = append(expectedResult, stableswapPool)

	// Call the AllPools function and check if the result matches the expected pools
	actualResult, err := poolManagerKeeper.AllPools(s.Ctx)
	s.Require().NoError(err)

	s.Require().Equal(expectedResult, actualResult)
}

// sets *KeeperTestSuiteof desired type and returns their IDs
func (s *KeeperTestSuite) setupPools(poolType types.PoolType, poolDefaultSwapFee sdk.Dec) (firstEstimatePoolId, secondEstimatePoolId uint64) {
	switch poolType {
	case types.Stableswap:
		// Prepare 4 pools,
		// Two pools for calculating `MultihopSwapExactAmountOut`
		// and two pools for calculating `EstimateMultihopSwapExactAmountOut`
		s.PrepareBasicStableswapPool()
		s.PrepareBasicStableswapPool()

		firstEstimatePoolId = s.PrepareBasicStableswapPool()

		secondEstimatePoolId = s.PrepareBasicStableswapPool()
		return
	default:
		// Prepare 4 pools,
		// Two pools for calculating `MultihopSwapExactAmountOut`
		// and two pools for calculating `EstimateMultihopSwapExactAmountOut`
		s.PrepareBalancerPoolWithPoolParams(balancer.PoolParams{
			SwapFee: poolDefaultSwapFee, // 1%
			ExitFee: sdk.NewDec(0),
		})
		s.PrepareBalancerPoolWithPoolParams(balancer.PoolParams{
			SwapFee: poolDefaultSwapFee,
			ExitFee: sdk.NewDec(0),
		})

		firstEstimatePoolId = s.PrepareBalancerPoolWithPoolParams(balancer.PoolParams{
			SwapFee: poolDefaultSwapFee, // 1%
			ExitFee: sdk.NewDec(0),
		})

		secondEstimatePoolId = s.PrepareBalancerPoolWithPoolParams(balancer.PoolParams{
			SwapFee: poolDefaultSwapFee,
			ExitFee: sdk.NewDec(0),
		})
		return
	}
}

// TestSplitRouteExactAmountIn tests the splitRouteExactAmountIn function.
func (s *KeeperTestSuite) TestSplitRouteExactAmountIn() {
	var (
		defaultSingleRouteOneHop = []types.SwapAmountInSplitRoute{
			{
				Pools: []types.SwapAmountInRoute{
					{
						PoolId:        fooBarPoolId,
						TokenOutDenom: bar,
					},
				},
				TokenInAmount: twentyFiveBaseUnitsAmount,
			},
		}

		defaultTwoHopRoutes = []types.SwapAmountInRoute{
			{
				PoolId:        fooBarPoolId,
				TokenOutDenom: bar,
			},
			{
				PoolId:        barBazPoolId,
				TokenOutDenom: baz,
			},
		}

		defaultSingleRouteTwoHops = types.SwapAmountInSplitRoute{
			Pools:         defaultTwoHopRoutes,
			TokenInAmount: twentyFiveBaseUnitsAmount,
		}

		defaultSingleRouteThreeHops = types.SwapAmountInSplitRoute{
			Pools: []types.SwapAmountInRoute{
				{
					PoolId:        fooBarPoolId,
					TokenOutDenom: bar,
				},
				{
					PoolId:        barUosmoPoolId,
					TokenOutDenom: uosmo,
				},
				{
					PoolId:        bazUosmoPoolId,
					TokenOutDenom: baz,
				},
			},
			TokenInAmount: sdk.NewInt(twentyFiveBaseUnitsAmount.Int64() * 3),
		}

		priceImpactThreshold = sdk.NewInt(97866545)
	)

	tests := map[string]struct {
		isInvalidSender   bool
		routes            []types.SwapAmountInSplitRoute
		tokenInDenom      string
		tokenOutMinAmount sdk.Int

		// This value was taken from the actual result
		// and not manually calculated. This is acceptable
		// for this test because we are not testing the math
		// but the routing logic.
		// The math should be tested per-module.
		// We keep this assertion to make sure that the
		// actual result is within a reasonable range.
		expectedTokenOutEstimate sdk.Int

		expectError error
	}{
		"valid solo route one hop": {
			routes:            defaultSingleRouteOneHop,
			tokenInDenom:      foo,
			tokenOutMinAmount: sdk.OneInt(),

			expectedTokenOutEstimate: twentyFiveBaseUnitsAmount,
		},
		"valid solo route multi hop": {
			routes:            []types.SwapAmountInSplitRoute{defaultSingleRouteTwoHops},
			tokenInDenom:      foo,
			tokenOutMinAmount: sdk.OneInt(),

			expectedTokenOutEstimate: twentyFiveBaseUnitsAmount,
		},
		"valid split route multi hop": {
			routes: []types.SwapAmountInSplitRoute{
				defaultSingleRouteTwoHops,
				defaultSingleRouteThreeHops,
			},
			tokenInDenom:      foo,
			tokenOutMinAmount: sdk.OneInt(),

			// 1x from single route two hops and 3x from single route three hops
			expectedTokenOutEstimate: twentyFiveBaseUnitsAmount.MulRaw(4),
		},

		"valid split route multi hop with price impact protection that would fail individual route if given per multihop": {
			routes: []types.SwapAmountInSplitRoute{
				defaultSingleRouteTwoHops,
				defaultSingleRouteThreeHops,
			},
			tokenInDenom: foo,
			// equal to the expected amount
			// every route individually would fail, but the split route should succeed
			tokenOutMinAmount: priceImpactThreshold,

			expectedTokenOutEstimate: priceImpactThreshold,
		},

		"error: price impact protection triggered": {
			routes: []types.SwapAmountInSplitRoute{
				defaultSingleRouteTwoHops,
				defaultSingleRouteThreeHops,
			},
			tokenInDenom: foo,
			// one greater than expected amount
			tokenOutMinAmount: priceImpactThreshold.Add(sdk.OneInt()),

			expectError: types.PriceImpactProtectionExactInError{Actual: priceImpactThreshold, MinAmount: priceImpactThreshold.Add(sdk.OneInt())},
		},
		"error: duplicate split routes": {
			routes: []types.SwapAmountInSplitRoute{
				defaultSingleRouteTwoHops,
				{
					Pools: defaultSingleRouteTwoHops.Pools,
					// Note that the routes are deemed equal even if the token in amount is different
					// We only care about the pools for comparison.
					TokenInAmount: defaultSingleRouteTwoHops.TokenInAmount.MulRaw(3),
				},
			},
			tokenInDenom:      foo,
			tokenOutMinAmount: sdk.OneInt(),

			expectError: types.ErrDuplicateRoutesNotAllowed,
		},

		"error: invalid pool id": {
			routes: []types.SwapAmountInSplitRoute{
				{
					Pools: []types.SwapAmountInRoute{
						{
							PoolId:        uint64(len(defaultValidPools) + 1),
							TokenOutDenom: bar,
						},
					},
					TokenInAmount: twentyFiveBaseUnitsAmount,
				},
			},
			tokenInDenom:      foo,
			tokenOutMinAmount: sdk.OneInt(),

			expectError: types.FailedToFindRouteError{PoolId: uint64(len(defaultValidPools) + 1)},
		},
	}

	s.PrepareBalancerPool()
	s.PrepareConcentratedPool()

	for name, tc := range tests {
		tc := tc
		s.Run(name, func() {
			s.SetupTest()
			k := s.App.PoolManagerKeeper

			sender := s.TestAccs[1]

			for _, pool := range defaultValidPools {
				s.CreatePoolFromTypeWithCoins(pool.poolType, pool.initialLiquidity)

				// Fund sender with initial liqudity
				// If not valid, we don't fund to trigger an error case.
				if !tc.isInvalidSender {
					s.FundAcc(sender, pool.initialLiquidity)
				}
			}

			tokenOut, err := k.SplitRouteExactAmountIn(s.Ctx, sender, tc.routes, tc.tokenInDenom, tc.tokenOutMinAmount)

			if tc.expectError != nil {
				s.Require().Error(err)
				s.Require().ErrorContains(err, tc.expectError.Error())
				return
			}
			s.Require().NoError(err)

			// Note, we use a 1% error tolerance with rounding down
			// because we initialize the reserves 1:1 so by performing
			// the swap we don't expect the price to change significantly.
			// As a result, we roughly expect the amount out to be the same
			// as the amount in given in another token. However, the actual
			// amount must be stricly less than the given due to price impact.
			errTolerance := osmomath.ErrTolerance{
				RoundingDir:             osmomath.RoundDown,
				MultiplicativeTolerance: sdk.NewDec(1),
			}

			s.Require().Equal(0, errTolerance.Compare(tc.expectedTokenOutEstimate, tokenOut), fmt.Sprintf("expected %s, got %s", tc.expectedTokenOutEstimate, tokenOut))
		})
	}
}

// TestSplitRouteExactAmountOut tests the split route exact amount out functionality
func (s *KeeperTestSuite) TestSplitRouteExactAmountOut() {
	var (
		defaultSingleRouteOneHop = []types.SwapAmountOutSplitRoute{
			{
				Pools: []types.SwapAmountOutRoute{
					{
						PoolId:       fooBarPoolId,
						TokenInDenom: foo,
					},
				},
				TokenOutAmount: twentyFiveBaseUnitsAmount,
			},
		}

		defaultTwoHopRoutes = []types.SwapAmountOutRoute{
			{
				PoolId:       fooBarPoolId,
				TokenInDenom: foo,
			},
			{
				PoolId:       barBazPoolId,
				TokenInDenom: bar,
			},
		}

		defaultSingleRouteTwoHops = types.SwapAmountOutSplitRoute{
			Pools:          defaultTwoHopRoutes,
			TokenOutAmount: twentyFiveBaseUnitsAmount,
		}

		defaultSingleRouteThreeHops = types.SwapAmountOutSplitRoute{
			Pools: []types.SwapAmountOutRoute{
				{
					PoolId:       fooBarPoolId,
					TokenInDenom: foo,
				},
				{
					PoolId:       barUosmoPoolId,
					TokenInDenom: bar,
				},
				{
					PoolId:       bazUosmoPoolId,
					TokenInDenom: uosmo,
				},
			},
			TokenOutAmount: sdk.NewInt(twentyFiveBaseUnitsAmount.Int64() * 3),
		}

		priceImpactThreshold = sdk.NewInt(102239504)
	)

	tests := map[string]struct {
		isInvalidSender  bool
		routes           []types.SwapAmountOutSplitRoute
		tokenOutDenom    string
		tokenInMaxAmount sdk.Int

		// This value was taken from the actual result
		// and not manually calculated. This is acceptable
		// for this test because we are not testing the math
		// but the routing logic.
		// The math should be tested per-module.
		// We keep this assertion to make sure that the
		// actual result is within a reasonable range.
		expectedTokenOutEstimate sdk.Int

		expectError error
	}{
		"valid solo route one hop": {
			routes:           defaultSingleRouteOneHop,
			tokenOutDenom:    bar,
			tokenInMaxAmount: poolmanager.IntMaxValue,

			expectedTokenOutEstimate: twentyFiveBaseUnitsAmount,
		},
		"valid solo route multi hop": {
			routes:           []types.SwapAmountOutSplitRoute{defaultSingleRouteTwoHops},
			tokenOutDenom:    baz,
			tokenInMaxAmount: poolmanager.IntMaxValue,

			expectedTokenOutEstimate: twentyFiveBaseUnitsAmount,
		},
		"valid split route multi hop": {
			routes: []types.SwapAmountOutSplitRoute{
				defaultSingleRouteTwoHops,
				defaultSingleRouteThreeHops,
			},
			tokenOutDenom:    baz,
			tokenInMaxAmount: poolmanager.IntMaxValue,

			// 1x from single route two hops and 3x from single route three hops
			expectedTokenOutEstimate: twentyFiveBaseUnitsAmount.MulRaw(4),
		},

		"valid split route multi hop with price impact protection that would fail individual route if given per multihop": {
			routes: []types.SwapAmountOutSplitRoute{
				defaultSingleRouteTwoHops,
				defaultSingleRouteThreeHops,
			},
			tokenOutDenom: baz,
			// equal to the amount calculated.
			// every route individually would fail, but the split route should succeed
			tokenInMaxAmount: priceImpactThreshold,

			expectedTokenOutEstimate: priceImpactThreshold,
		},

		"error: price impact protection triggerred": {
			routes: []types.SwapAmountOutSplitRoute{
				defaultSingleRouteTwoHops,
				defaultSingleRouteThreeHops,
			},
			tokenOutDenom: baz,
			// one less than expected amount
			// every route individually would fail, but the split route should succeed
			tokenInMaxAmount: priceImpactThreshold.Sub(sdk.OneInt()),

			expectError: types.PriceImpactProtectionExactOutError{Actual: priceImpactThreshold, MaxAmount: priceImpactThreshold.Sub(sdk.OneInt())},
		},

		"error: duplicate split routes": {
			routes: []types.SwapAmountOutSplitRoute{
				defaultSingleRouteTwoHops,
				{
					Pools: defaultSingleRouteTwoHops.Pools,
					// Note that the routes are deemed equal even if the token in amount is different
					// We only care about the pools for comparison.
					TokenOutAmount: defaultSingleRouteTwoHops.TokenOutAmount.MulRaw(3),
				},
			},
			tokenOutDenom:    foo,
			tokenInMaxAmount: poolmanager.IntMaxValue,

			expectError: types.ErrDuplicateRoutesNotAllowed,
		},

		"error: invalid pool id": {
			routes: []types.SwapAmountOutSplitRoute{
				{
					Pools: []types.SwapAmountOutRoute{
						{
							PoolId:       uint64(len(defaultValidPools) + 1),
							TokenInDenom: foo,
						},
					},
					TokenOutAmount: twentyFiveBaseUnitsAmount,
				},
			},
			tokenOutDenom:    foo,
			tokenInMaxAmount: poolmanager.IntMaxValue,

			expectError: types.FailedToFindRouteError{PoolId: uint64(len(defaultValidPools) + 1)},
		},
	}

	s.PrepareBalancerPool()
	s.PrepareConcentratedPool()

	for name, tc := range tests {
		tc := tc
		s.Run(name, func() {
			s.SetupTest()
			k := s.App.PoolManagerKeeper

			sender := s.TestAccs[1]

			for _, pool := range defaultValidPools {
				s.CreatePoolFromTypeWithCoins(pool.poolType, pool.initialLiquidity)

				// Fund sender with initial liqudity
				// If not valid, we don't fund to trigger an error case.
				if !tc.isInvalidSender {
					s.FundAcc(sender, pool.initialLiquidity)
				}
			}

			tokenOut, err := k.SplitRouteExactAmountOut(s.Ctx, sender, tc.routes, tc.tokenOutDenom, tc.tokenInMaxAmount)

			if tc.expectError != nil {
				s.Require().Error(err)
				s.Require().ErrorContains(err, tc.expectError.Error())
				return
			}
			s.Require().NoError(err)

			// Note, we use a 1% error tolerance with rounding up
			// because we initialize the reserves 1:1 so by performing
			// the swap we don't expect the price to change significantly.
			// As a result, we roughly expect the amount in to be the same
			// as the amount out given of another token. However, the actual
			// amount must be stricly greater than the given due to price impact.
			errTolerance := osmomath.ErrTolerance{
				RoundingDir:             osmomath.RoundUp,
				MultiplicativeTolerance: sdk.NewDec(1),
			}

			s.Require().Equal(0, errTolerance.Compare(tc.expectedTokenOutEstimate, tokenOut), fmt.Sprintf("expected %s, got %s", tc.expectedTokenOutEstimate, tokenOut))
		})
	}
}

func (s *KeeperTestSuite) TestGetTotalPoolLiquidity() {
	var (
		defaultPoolCoinOne = sdk.NewCoin("usdc", sdk.OneInt())
		defaultPoolCoinTwo = sdk.NewCoin("eth", sdk.NewInt(2))
		nonPoolCool        = sdk.NewCoin("uosmo", sdk.NewInt(3))

		defaultCoins = sdk.NewCoins(defaultPoolCoinOne, defaultPoolCoinTwo)
	)

	tests := []struct {
		name           string
		poolId         uint64
		poolLiquidity  sdk.Coins
		expectedResult sdk.Coins
		expectedErr    error
	}{
		{
			name:           "CL Pool: valid with 2 coins",
			poolId:         1,
			poolLiquidity:  defaultCoins,
			expectedResult: defaultCoins,
		},
		{
			name:           "CL Pool: valid with 1 coin",
			poolId:         1,
			poolLiquidity:  sdk.NewCoins(defaultPoolCoinTwo),
			expectedResult: sdk.NewCoins(defaultPoolCoinTwo),
		},
		{
			// can only happen if someone sends extra tokens to pool
			// address. Should not occur in practice.
			name:           "CL Pool: valid with 3 coins",
			poolId:         1,
			poolLiquidity:  sdk.NewCoins(defaultPoolCoinTwo, defaultPoolCoinOne, nonPoolCool),
			expectedResult: defaultCoins,
		},
		{
			// this can happen if someone sends random dust to pool address.
			name:           "CL Pool:only non-pool coin - does not show up in result",
			poolId:         1,
			poolLiquidity:  sdk.NewCoins(nonPoolCool),
			expectedResult: sdk.Coins(nil),
		},
		{
			name:           "Balancer Pool: with default pool assets",
			poolId:         2,
			poolLiquidity:  sdk.NewCoins(apptesting.DefaultPoolAssets[0].Token, apptesting.DefaultPoolAssets[1].Token, apptesting.DefaultPoolAssets[2].Token, apptesting.DefaultPoolAssets[3].Token),
			expectedResult: sdk.NewCoins(apptesting.DefaultPoolAssets[0].Token, apptesting.DefaultPoolAssets[1].Token, apptesting.DefaultPoolAssets[2].Token, apptesting.DefaultPoolAssets[3].Token),
		},
		{
			name:        "round not found because pool id doesnot exist",
			poolId:      3,
			expectedErr: types.FailedToFindRouteError{PoolId: 3},
		},
	}

	for _, tc := range tests {
		tc := tc
		s.Run(tc.name, func() {
			s.SetupTest()

			// Create default CL pool
			clPool := s.PrepareConcentratedPool()
			s.PrepareBalancerPool()

			s.FundAcc(clPool.GetAddress(), tc.poolLiquidity)

			// Get pool defined in test case
			actual, err := s.App.PoolManagerKeeper.GetTotalPoolLiquidity(s.Ctx, tc.poolId)
			if tc.expectedErr != nil {
				s.Require().Error(err)
				s.Require().ErrorIs(err, tc.expectedErr)
				s.Require().Nil(actual)
				return
			}

			s.Require().NoError(err)
			s.Require().Equal(tc.expectedResult, actual)
		})
	}
}

func (s *KeeperTestSuite) TestIsOsmoRoutedMultihop() {
	tests := map[string]struct {
		route                  types.MultihopRoute
		balancerPoolCoins      []sdk.Coins
		concentratedPoolDenoms [][]string
		incentivizedGauges     []uint64
		inDenom                string
		outDenom               string
		expectIsRouted         bool
	}{
		"happy path: osmo routed (balancer)": {
			route: types.SwapAmountInRoutes([]types.SwapAmountInRoute{
				{
					PoolId:        1,
					TokenOutDenom: uosmo,
				},
				{
					PoolId:        2,
					TokenOutDenom: bar,
				},
			}),
			balancerPoolCoins: []sdk.Coins{
				sdk.NewCoins(sdk.NewCoin(foo, defaultInitPoolAmount), sdk.NewCoin(uosmo, defaultInitPoolAmount)), // pool 1.
				sdk.NewCoins(sdk.NewCoin(uosmo, defaultInitPoolAmount), sdk.NewCoin(bar, defaultInitPoolAmount)), // pool 2.
			},
			// Note that we incentivize all candidate gauges for the sake of test readability.
			incentivizedGauges: []uint64{1, 2, 3, 4, 5, 6},
			inDenom:            foo,
			outDenom:           bar,

			expectIsRouted: true,
		},
		"happy path: osmo routed (balancer, only one active gauge for each pool)": {
			route: types.SwapAmountInRoutes([]types.SwapAmountInRoute{
				{
					PoolId:        1,
					TokenOutDenom: uosmo,
				},
				{
					PoolId:        2,
					TokenOutDenom: bar,
				},
			}),
			balancerPoolCoins: []sdk.Coins{
				sdk.NewCoins(sdk.NewCoin(foo, defaultInitPoolAmount), sdk.NewCoin(uosmo, defaultInitPoolAmount)), // pool 1.
				sdk.NewCoins(sdk.NewCoin(uosmo, defaultInitPoolAmount), sdk.NewCoin(bar, defaultInitPoolAmount)), // pool 2.
			},
			incentivizedGauges: []uint64{1, 4},
			inDenom:            foo,
			outDenom:           bar,

			expectIsRouted: true,
		},
		"osmo routed (concentrated)": {
			route: types.SwapAmountInRoutes([]types.SwapAmountInRoute{
				{
					PoolId:        1,
					TokenOutDenom: uosmo,
				},
				{
					PoolId:        2,
					TokenOutDenom: bar,
				},
			}),
			concentratedPoolDenoms: [][]string{
				{foo, uosmo}, // pool 1.
				{uosmo, baz}, // pool 2.
			},
			incentivizedGauges: []uint64{1, 2},
			inDenom:            foo,
			outDenom:           bar,

			expectIsRouted: true,
		},
		"osmo routed (mixed concentrated and balancer)": {
			route: types.SwapAmountInRoutes([]types.SwapAmountInRoute{
				{
					PoolId:        1,
					TokenOutDenom: uosmo,
				},
				{
					PoolId:        2,
					TokenOutDenom: bar,
				},
			}),
			concentratedPoolDenoms: [][]string{
				{foo, uosmo}, // pool 1.
			},
			balancerPoolCoins: []sdk.Coins{
				sdk.NewCoins(sdk.NewCoin(uosmo, defaultInitPoolAmount), sdk.NewCoin(bar, defaultInitPoolAmount)), // pool 2.
			},

			incentivizedGauges: []uint64{1, 2},
			inDenom:            foo,
			outDenom:           bar,

			expectIsRouted: true,
		},
		"not osmo routed (single pool)": {
			route: types.SwapAmountInRoutes([]types.SwapAmountInRoute{
				{
					PoolId:        1,
					TokenOutDenom: bar,
				},
			}),
			inDenom:  foo,
			outDenom: bar,

			expectIsRouted: false,
		},
		"not osmo routed (two pools)": {
			route: types.SwapAmountInRoutes([]types.SwapAmountInRoute{
				{
					PoolId:        1,
					TokenOutDenom: bar,
				},
				{
					PoolId:        2,
					TokenOutDenom: baz,
				},
			}),
			inDenom:  foo,
			outDenom: baz,

			expectIsRouted: false,
		},
	}

	for name, tc := range tests {
		s.Run(name, func() {
			s.SetupTest()
			poolManagerKeeper := s.App.PoolManagerKeeper

			// Create pools to route through
			if tc.concentratedPoolDenoms != nil {
				s.CreateConcentratedPoolsAndFullRangePosition(tc.concentratedPoolDenoms)
			}

			if tc.balancerPoolCoins != nil {
				s.createBalancerPoolsFromCoins(tc.balancerPoolCoins)
			}

			// If test specifies incentivized gauges, set them here
			if len(tc.incentivizedGauges) > 0 {
				s.makeGaugesIncentivized(tc.incentivizedGauges)
			}

			// System under test
			isRouted := poolManagerKeeper.IsOsmoRoutedMultihop(s.Ctx, tc.route, tc.inDenom, tc.outDenom)

			// Check output
			s.Require().Equal(tc.expectIsRouted, isRouted)
		})
	}
}

<<<<<<< HEAD
func (suite *KeeperTestSuite) TestGetOsmoRoutedMultihopTotalSwapFee() {
=======
// TestGetOsmoRoutedMultihopTotalSwapFee tests the GetOsmoRoutedMultihopTotalSwapFee function
func (s *KeeperTestSuite) TestGetOsmoRoutedMultihopTotalSwapFee() {
>>>>>>> 17fa8e98
	tests := map[string]struct {
		route                  types.MultihopRoute
		balancerPoolCoins      []sdk.Coins
		concentratedPoolDenoms [][]string
		poolFees               []sdk.Dec

		expectedRouteFee sdk.Dec
		expectedTotalFee sdk.Dec
		expectedError    error
	}{
		"happy path: balancer route": {
			route: types.SwapAmountInRoutes([]types.SwapAmountInRoute{
				{
					PoolId:        1,
					TokenOutDenom: uosmo,
				},
				{
					PoolId:        2,
					TokenOutDenom: bar,
				},
			}),
			poolFees: []sdk.Dec{defaultPoolSwapFee, defaultPoolSwapFee},
			balancerPoolCoins: []sdk.Coins{
				sdk.NewCoins(sdk.NewCoin(foo, defaultInitPoolAmount), sdk.NewCoin(uosmo, defaultInitPoolAmount)), // pool 1.
				sdk.NewCoins(sdk.NewCoin(uosmo, defaultInitPoolAmount), sdk.NewCoin(bar, defaultInitPoolAmount)), // pool 2.
			},

			expectedRouteFee: defaultPoolSwapFee,
			expectedTotalFee: defaultPoolSwapFee.Add(defaultPoolSwapFee),
		},
		"concentrated route": {
			route: types.SwapAmountInRoutes([]types.SwapAmountInRoute{
				{
					PoolId:        1,
					TokenOutDenom: uosmo,
				},
				{
					PoolId:        2,
					TokenOutDenom: bar,
				},
			}),
			poolFees: []sdk.Dec{defaultPoolSwapFee, defaultPoolSwapFee},
			concentratedPoolDenoms: [][]string{
				{foo, uosmo}, // pool 1.
				{uosmo, baz}, // pool 2.
			},

			expectedRouteFee: defaultPoolSwapFee,
			expectedTotalFee: defaultPoolSwapFee.Add(defaultPoolSwapFee),
		},
		"mixed concentrated and balancer route": {
			route: types.SwapAmountInRoutes([]types.SwapAmountInRoute{
				{
					PoolId:        1,
					TokenOutDenom: uosmo,
				},
				{
					PoolId:        2,
					TokenOutDenom: bar,
				},
			}),
			poolFees: []sdk.Dec{defaultPoolSwapFee, defaultPoolSwapFee},
			concentratedPoolDenoms: [][]string{
				{foo, uosmo}, // pool 1.
			},
			balancerPoolCoins: []sdk.Coins{
				sdk.NewCoins(sdk.NewCoin(uosmo, defaultInitPoolAmount), sdk.NewCoin(bar, defaultInitPoolAmount)), // pool 2.
			},

			expectedRouteFee: defaultPoolSwapFee,
			expectedTotalFee: defaultPoolSwapFee.Add(defaultPoolSwapFee),
		},
		"edge case: average fee is lower than highest pool fee": {
			route: types.SwapAmountInRoutes([]types.SwapAmountInRoute{
				{
					PoolId:        1,
					TokenOutDenom: uosmo,
				},
				{
					PoolId:        2,
					TokenOutDenom: bar,
				},
			}),
			// Note that pool 2 has 5x the swap fee of pool 1
			poolFees: []sdk.Dec{defaultPoolSwapFee, defaultPoolSwapFee.Mul(sdk.NewDec(5))},
			concentratedPoolDenoms: [][]string{
				{foo, uosmo}, // pool 1.
				{uosmo, baz}, // pool 2.
			},

			expectedRouteFee: defaultPoolSwapFee.Mul(sdk.NewDec(5)),
			expectedTotalFee: defaultPoolSwapFee.Mul(sdk.NewDec(6)),
		},
		"error: pool does not exist": {
			route: types.SwapAmountInRoutes([]types.SwapAmountInRoute{
				{
					PoolId:        1,
					TokenOutDenom: uosmo,
				},
				{
					PoolId:        2,
					TokenOutDenom: bar,
				},
			}),
			poolFees: []sdk.Dec{defaultPoolSwapFee, defaultPoolSwapFee},

			expectedError: types.FailedToFindRouteError{PoolId: 1},
		},
	}

	for name, tc := range tests {
		s.Run(name, func() {
			s.SetupTest()
			poolManagerKeeper := s.App.PoolManagerKeeper

			// Create pools for test route
			if tc.concentratedPoolDenoms != nil {
				s.CreateConcentratedPoolsAndFullRangePositionWithSwapFee(tc.concentratedPoolDenoms, tc.poolFees)
			}

			if tc.balancerPoolCoins != nil {
				s.createBalancerPoolsFromCoinsWithSwapFee(tc.balancerPoolCoins, tc.poolFees)
			}

			// System under test
			routeFee, totalFee, err := poolManagerKeeper.GetOsmoRoutedMultihopTotalSwapFee(s.Ctx, tc.route)

			// Assertions
			if tc.expectedError != nil {
				s.Require().Error(err)
				s.Require().Equal(tc.expectedError.Error(), err.Error())
				s.Require().Equal(sdk.Dec{}, routeFee)
				s.Require().Equal(sdk.Dec{}, totalFee)
				return
			}

			s.Require().NoError(err)
			s.Require().Equal(tc.expectedRouteFee, routeFee)
			s.Require().Equal(tc.expectedTotalFee, totalFee)
		})
	}
}<|MERGE_RESOLUTION|>--- conflicted
+++ resolved
@@ -1329,6 +1329,7 @@
 			s.Require().NoError(err)
 
 			nextTokenIn = sdk.NewCoin(hop.TokenOutDenom, tokenOut)
+
 		}
 		return nextTokenIn
 	}
@@ -2297,12 +2298,8 @@
 	}
 }
 
-<<<<<<< HEAD
-func (suite *KeeperTestSuite) TestGetOsmoRoutedMultihopTotalSwapFee() {
-=======
 // TestGetOsmoRoutedMultihopTotalSwapFee tests the GetOsmoRoutedMultihopTotalSwapFee function
 func (s *KeeperTestSuite) TestGetOsmoRoutedMultihopTotalSwapFee() {
->>>>>>> 17fa8e98
 	tests := map[string]struct {
 		route                  types.MultihopRoute
 		balancerPoolCoins      []sdk.Coins
