--- conflicted
+++ resolved
@@ -128,11 +128,7 @@
 		},
 	}, "")
 
-<<<<<<< HEAD
-	validConcentratedPoolMsg := clmodel.NewMsgCreateConcentratedPool(suite.TestAccs[0], foo, bar, 1, DefaultExponentAtPriceOne, sdk.ZeroDec())
-=======
 	validConcentratedPoolMsg := clmodel.NewMsgCreateConcentratedPool(suite.TestAccs[0], foo, bar, 1, DefaultExponentAtPriceOne, defaultPoolSwapFee)
->>>>>>> 59ec816d
 
 	tests := []struct {
 		name               string
