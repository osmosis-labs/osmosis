package poolmanager_test

import (
	"fmt"

	sdk "github.com/cosmos/cosmos-sdk/types"

	"github.com/osmosis-labs/osmosis/osmomath"
	"github.com/osmosis-labs/osmosis/v20/app/apptesting"
)

// validates that the pool manager keeper can charge taker fees correctly.
// If the sender is whitelisted, then the taker fee is not charged.
// Otherwise, the taker fee is charged.
func (s *KeeperTestSuite) TestChargeTakerFee() {

	const (
		whitelistedSenderIndex = iota
		nonWhitelistedSenderIndex
	)

	var (
		defaultTakerFee = osmomath.MustNewDecFromStr("0.01")
		defaultAmount   = sdk.NewInt(10000000)
	)

	tests := map[string]struct {
		shouldSetSenderWhitelist bool
		tokenIn                  sdk.Coin
		tokenOutDenom            string
		senderIndex              int
		exactIn                  bool
		takerFee                 osmomath.Dec

		expectedResult sdk.Coin
		expectError    error
		sendCoins      bool
	}{
		"fee charged on token in": {
			takerFee:      defaultTakerFee,
			tokenIn:       sdk.NewCoin(apptesting.ETH, defaultAmount),
			tokenOutDenom: apptesting.USDC,
			senderIndex:   whitelistedSenderIndex,
			exactIn:       true,

			expectedResult: sdk.NewCoin(apptesting.ETH, defaultAmount.ToLegacyDec().Mul(osmomath.OneDec().Sub(defaultTakerFee)).TruncateInt()),
		},
		"fee charged on token in due to different address being whitelisted": {
			takerFee:                 defaultTakerFee,
			tokenIn:                  sdk.NewCoin(apptesting.ETH, defaultAmount),
			tokenOutDenom:            apptesting.USDC,
			senderIndex:              nonWhitelistedSenderIndex,
			exactIn:                  true,
			shouldSetSenderWhitelist: true,

			expectedResult: sdk.NewCoin(apptesting.ETH, defaultAmount.ToLegacyDec().Mul(osmomath.OneDec().Sub(defaultTakerFee)).TruncateInt()),
		},
		"fee bypassed due to sender being whitelisted": {
			takerFee:                 defaultTakerFee,
			tokenIn:                  sdk.NewCoin(apptesting.ETH, defaultAmount),
			tokenOutDenom:            apptesting.USDC,
			senderIndex:              whitelistedSenderIndex,
			exactIn:                  true,
			shouldSetSenderWhitelist: true,

			expectedResult: sdk.NewCoin(apptesting.ETH, defaultAmount),
		},
		"fee charged on token out": {
			takerFee:      defaultTakerFee,
			tokenIn:       sdk.NewCoin(apptesting.ETH, defaultAmount),
			tokenOutDenom: apptesting.USDC,
			senderIndex:   whitelistedSenderIndex,
			exactIn:       false,

			expectedResult: sdk.NewCoin(apptesting.ETH, defaultAmount.ToLegacyDec().Quo(osmomath.OneDec().Sub(defaultTakerFee)).Ceil().TruncateInt()),
		},
		"fee charged on token out due to different address being whitelisted": {
			takerFee:                 defaultTakerFee,
			tokenIn:                  sdk.NewCoin(apptesting.ETH, defaultAmount),
			tokenOutDenom:            apptesting.USDC,
			senderIndex:              nonWhitelistedSenderIndex,
			exactIn:                  false,
			shouldSetSenderWhitelist: true,

			expectedResult: sdk.NewCoin(apptesting.ETH, defaultAmount.ToLegacyDec().Quo(osmomath.OneDec().Sub(defaultTakerFee)).Ceil().TruncateInt()),
		},
		"sender does not have enough coins in": {
			takerFee:                 defaultTakerFee,
			tokenIn:                  sdk.NewCoin(apptesting.ETH, defaultAmount),
			tokenOutDenom:            apptesting.USDC,
			senderIndex:              nonWhitelistedSenderIndex,
			exactIn:                  true,
			shouldSetSenderWhitelist: true,

			sendCoins:   true,
			expectError: fmt.Errorf("insufficient funds"),
		},
	}

	for name, tc := range tests {
		s.Run(name, func() {
			s.SetupTest()
			poolManager := s.App.PoolManagerKeeper

			// Set whitelist.
			if tc.shouldSetSenderWhitelist {
				poolManagerParams := poolManager.GetParams(s.Ctx)
				poolManagerParams.TakerFeeParams.ReducedFeeWhitelist = []string{s.TestAccs[whitelistedSenderIndex].String()}
				poolManager.SetParams(s.Ctx, poolManagerParams)
			}

			// Create pool.
			s.PrepareConcentratedPool()

			// Set taker fee.
			poolManager.SetDenomPairTakerFee(s.Ctx, tc.tokenIn.Denom, tc.tokenOutDenom, tc.takerFee)

			// Pre-fund owner.
			s.FundAcc(s.TestAccs[tc.senderIndex], sdk.NewCoins(tc.tokenIn))

<<<<<<< HEAD
			// send coins.
			if tc.sendCoins {
				s.App.BankKeeper.SendCoins(s.Ctx, s.TestAccs[nonWhitelistedSenderIndex], s.TestAccs[whitelistedSenderIndex], sdk.NewCoins(tc.tokenIn))
			}
=======
			// Check the taker fee tracker before the taker fee is charged.
			takerFeeTrackerForStakersBefore := poolManager.GetTakerFeeTrackerForStakers(s.Ctx)
			takerFeeTrackerForCommunityPoolBefore := poolManager.GetTakerFeeTrackerForCommunityPool(s.Ctx)
>>>>>>> 8c26c80f

			// System under test.
			tokenInAfterTakerFee, err := poolManager.ChargeTakerFee(s.Ctx, tc.tokenIn, tc.tokenOutDenom, s.TestAccs[tc.senderIndex], tc.exactIn)

			// Check the taker fee tracker after the taker fee is charged.
			takerFeeTrackerForStakersAfter := poolManager.GetTakerFeeTrackerForStakers(s.Ctx)
			takerFeeTrackerForCommunityPoolAfter := poolManager.GetTakerFeeTrackerForCommunityPool(s.Ctx)

			if tc.expectError != nil {
				s.Require().Error(err)
				s.Require().Equal(takerFeeTrackerForStakersBefore, takerFeeTrackerForStakersAfter)
				s.Require().Equal(takerFeeTrackerForCommunityPoolBefore, takerFeeTrackerForCommunityPoolAfter)
				return
			}
			s.Require().NoError(err)

			params := s.App.PoolManagerKeeper.GetParams(s.Ctx)
			expectedTotalTakerFee := defaultAmount.Sub(tc.expectedResult.Amount)
			expectedTakerFeeToStakersAmount := expectedTotalTakerFee.ToLegacyDec().Mul(params.TakerFeeParams.NonOsmoTakerFeeDistribution.StakingRewards)
			expectedTakerFeeToCommunityPoolAmount := expectedTotalTakerFee.ToLegacyDec().Mul(params.TakerFeeParams.NonOsmoTakerFeeDistribution.CommunityPool)
			expectedTakerFeeToStakers := sdk.NewCoin(tc.expectedResult.Denom, expectedTakerFeeToStakersAmount.TruncateInt())
			expectedTakerFeeToCommunityPool := sdk.NewCoin(tc.expectedResult.Denom, expectedTakerFeeToCommunityPoolAmount.TruncateInt())

			// Validate results.
			s.Require().Equal(tc.expectedResult.String(), tokenInAfterTakerFee.String())
			expectedTakerFeeTrackerForStakersAfter := takerFeeTrackerForStakersBefore.Add(expectedTakerFeeToStakers)
			if expectedTakerFeeTrackerForStakersAfter.Empty() {
				expectedTakerFeeTrackerForStakersAfter = sdk.Coins(nil)
			}
			s.Require().Equal(expectedTakerFeeTrackerForStakersAfter, takerFeeTrackerForStakersAfter)
			expectedTakerFeeTrackerForCommunityPoolAfter := takerFeeTrackerForCommunityPoolBefore.Add(expectedTakerFeeToCommunityPool)
			if expectedTakerFeeTrackerForCommunityPoolAfter.Empty() {
				expectedTakerFeeTrackerForCommunityPoolAfter = sdk.Coins(nil)
			}
			s.Require().Equal(expectedTakerFeeTrackerForCommunityPoolAfter, takerFeeTrackerForCommunityPoolAfter)
		})
	}
}<|MERGE_RESOLUTION|>--- conflicted
+++ resolved
@@ -118,16 +118,14 @@
 			// Pre-fund owner.
 			s.FundAcc(s.TestAccs[tc.senderIndex], sdk.NewCoins(tc.tokenIn))
 
-<<<<<<< HEAD
+			// Check the taker fee tracker before the taker fee is charged.
+			takerFeeTrackerForStakersBefore := poolManager.GetTakerFeeTrackerForStakers(s.Ctx)
+			takerFeeTrackerForCommunityPoolBefore := poolManager.GetTakerFeeTrackerForCommunityPool(s.Ctx)
+
 			// send coins.
 			if tc.sendCoins {
 				s.App.BankKeeper.SendCoins(s.Ctx, s.TestAccs[nonWhitelistedSenderIndex], s.TestAccs[whitelistedSenderIndex], sdk.NewCoins(tc.tokenIn))
 			}
-=======
-			// Check the taker fee tracker before the taker fee is charged.
-			takerFeeTrackerForStakersBefore := poolManager.GetTakerFeeTrackerForStakers(s.Ctx)
-			takerFeeTrackerForCommunityPoolBefore := poolManager.GetTakerFeeTrackerForCommunityPool(s.Ctx)
->>>>>>> 8c26c80f
 
 			// System under test.
 			tokenInAfterTakerFee, err := poolManager.ChargeTakerFee(s.Ctx, tc.tokenIn, tc.tokenOutDenom, s.TestAccs[tc.senderIndex], tc.exactIn)
