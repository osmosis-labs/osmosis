# Incentives Module

The incentives module provides users the functionality to create gauges, which
distributes reward tokens to the qualified lockups. Each lockup has designated
lockup duration that indicates how much time that the user have to wait until
the token release after they request to unlock the tokens. 

## Creating Gauges

To initialize a gauge, the creator should decide the following parameters:
- Distribution condition: denom to incentivize and minimum lockup duration.
- Rewards: tokens to be distributed to the lockup owners.
- Start time: time when the distribution will begin.
- Total epochs: number of epochs to distribute over. (Osmosis epochs are 1 day each, ending at 5PM UTC everyday)

Making transaction is done in the following format:

```bash
osmosisd tx incentives create-gauge [denom] [reward] 
  --duration [minimum duration for lockups, nullable]
  --start-time [start time in RFC3339 or unix format, nullable]
  # one of --perpetual or --epochs
  --epochs [total distribution epoch]
  --perpetual
```

### Examples

#### Case 1
```
I want to make incentives for LP tokens of pool X, namely LPToken, that have been locked up for at least 1 day.
I want to reward 1000 Mytoken to this pool over 2 days (2 epochs). (500 rewarded on each day)
I want the rewards to start disbursing at 2022 Jan 01.

MsgCreateGauge:
- Distribution condition: denom "LPToken", 1 day.
- Rewards: 1000 MyToken
<<<<<<< HEAD
- Start time: 1624000706 (in unix time format)
- Total epochs: 2 (weeks)
=======
- Start time: 2022-01-01T00:00:00Z (in RFC3339 format)
- Total epochs: 2 (days)
>>>>>>> 14cfe8ed

```bash
osmosisd tx incentives create-gauge LPToken 1000MyToken \
  --duration 24h \
  --start-time 2022-01-01T00:00:00Z \
  --epochs 2
```

#### Case 2

I want to make incentives for atoms that have been locked up for at least 1 month.
I want to reward 1000 MyToken to atom holders perpetually. (Meaning I add more tokens to this gauge myself every epoch)
I want the reward to start disbursing immedietly.

MsgCreateGauge:
- Distribution condition: denom "atom", 720 hours.
- Rewards: 1000 MyTokens
- Start time: empty(immedietly)
- Total epochs: 1 (perpetual)

```bash
osmosisd tx incentives create-gauge atom 1000MyToken
  --perpetual \  
  --duration 168h 
```

I want to refill the gauge with 500 MyToken after the distribution.

MsgAddToGauge:
- Gauge ID: (id of the created gauge)
- Rewards: 500 MyTokens

```bash
osmosisd tx incentives add-to-gauge $GAUGE_ID 500MyToken
```<|MERGE_RESOLUTION|>--- conflicted
+++ resolved
@@ -35,13 +35,8 @@
 MsgCreateGauge:
 - Distribution condition: denom "LPToken", 1 day.
 - Rewards: 1000 MyToken
-<<<<<<< HEAD
 - Start time: 1624000706 (in unix time format)
-- Total epochs: 2 (weeks)
-=======
-- Start time: 2022-01-01T00:00:00Z (in RFC3339 format)
 - Total epochs: 2 (days)
->>>>>>> 14cfe8ed
 
 ```bash
 osmosisd tx incentives create-gauge LPToken 1000MyToken \
