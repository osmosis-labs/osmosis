package incentives

import (
	"fmt"

	sdk "github.com/cosmos/cosmos-sdk/types"
	sdkerrors "github.com/cosmos/cosmos-sdk/types/errors"
	"github.com/osmosis-labs/osmosis/v7/x/incentives/keeper"
	"github.com/osmosis-labs/osmosis/v7/x/incentives/types"
)

<<<<<<< HEAD
// NewHandler returns msg handler for this module
=======
// NewHandler returns msg handler for this module.
>>>>>>> 20cfa05c
func NewHandler(k *keeper.Keeper) sdk.Handler {
	return func(ctx sdk.Context, msg sdk.Msg) (*sdk.Result, error) {
		ctx = ctx.WithEventManager(sdk.NewEventManager())
		msgServer := keeper.NewMsgServerImpl(k)

		switch msg := msg.(type) {
		case *types.MsgCreateGauge:
			res, err := msgServer.CreateGauge(sdk.WrapSDKContext(ctx), msg)
			return sdk.WrapServiceResult(ctx, res, err)
		case *types.MsgAddToGauge:
			res, err := msgServer.AddToGauge(sdk.WrapSDKContext(ctx), msg)
			return sdk.WrapServiceResult(ctx, res, err)
		default:
			errMsg := fmt.Sprintf("unrecognized %s message type: %T", types.ModuleName, msg)
			return nil, sdkerrors.Wrap(sdkerrors.ErrUnknownRequest, errMsg)
		}
	}
}<|MERGE_RESOLUTION|>--- conflicted
+++ resolved
@@ -9,11 +9,7 @@
 	"github.com/osmosis-labs/osmosis/v7/x/incentives/types"
 )
 
-<<<<<<< HEAD
-// NewHandler returns msg handler for this module
-=======
 // NewHandler returns msg handler for this module.
->>>>>>> 20cfa05c
 func NewHandler(k *keeper.Keeper) sdk.Handler {
 	return func(ctx sdk.Context, msg sdk.Msg) (*sdk.Result, error) {
 		ctx = ctx.WithEventManager(sdk.NewEventManager())
