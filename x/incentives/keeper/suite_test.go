package keeper_test

import (
	"crypto/rand"
	"fmt"
	"time"

	appparams "github.com/osmosis-labs/osmosis/v24/app/params"
	"github.com/osmosis-labs/osmosis/v24/x/incentives/types"
	lockuptypes "github.com/osmosis-labs/osmosis/v24/x/lockup/types"

	sdk "github.com/cosmos/cosmos-sdk/types"
)

var (
	defaultLPDenom                    string        = "lptoken"
	defaultLPSyntheticDenom           string        = "lptoken/superbonding"
	defaultLPTokens                   sdk.Coins     = sdk.Coins{sdk.NewInt64Coin(defaultLPDenom, 10)}
	defaultLPTokensDoubleAmt          sdk.Coins     = sdk.Coins{sdk.NewInt64Coin(defaultLPDenom, 20)}
	defaultLPSyntheticTokens          sdk.Coins     = sdk.Coins{sdk.NewInt64Coin(defaultLPSyntheticDenom, 10)}
	defaultLPSyntheticTokensDoubleAmt sdk.Coins     = sdk.Coins{sdk.NewInt64Coin(defaultLPSyntheticDenom, 20)}
	defaultLiquidTokens               sdk.Coins     = sdk.Coins{sdk.NewInt64Coin("foocoin", 10)}
	defaultLockDuration               time.Duration = time.Second
	oneLockupUser                     userLocks     = userLocks{
		lockDurations: []time.Duration{time.Second},
		lockAmounts:   []sdk.Coins{defaultLPTokens},
	}
	twoLockupUser userLocks = userLocks{
		lockDurations: []time.Duration{defaultLockDuration, 2 * defaultLockDuration},
		lockAmounts:   []sdk.Coins{defaultLPTokens, defaultLPTokens},
	}
	twoLockupUserDoubleAmt userLocks = userLocks{
		lockDurations: []time.Duration{defaultLockDuration, 2 * defaultLockDuration},
		lockAmounts:   []sdk.Coins{defaultLPTokensDoubleAmt, defaultLPTokensDoubleAmt},
	}
	oneSyntheticLockupUser userLocks = userLocks{
		lockDurations: []time.Duration{time.Second},
		lockAmounts:   []sdk.Coins{defaultLPSyntheticTokens},
	}
	twoSyntheticLockupUser userLocks = userLocks{
		lockDurations: []time.Duration{defaultLockDuration, 2 * defaultLockDuration},
		lockAmounts:   []sdk.Coins{defaultLPSyntheticTokens, defaultLPSyntheticTokens},
	}
	twoSyntheticLockupUserDoubleAmt userLocks = userLocks{
		lockDurations: []time.Duration{defaultLockDuration, 2 * defaultLockDuration},
		lockAmounts:   []sdk.Coins{defaultLPSyntheticTokensDoubleAmt, defaultLPSyntheticTokensDoubleAmt},
	}
	defaultRewardDenom string = "rewardDenom"
	otherDenom         string = "someOtherDenom"
)

// TODO: Switch more code to use userLocks and perpGaugeDesc
// TODO: Create issue for the above.
type userLocks struct {
	lockDurations []time.Duration
	lockAmounts   []sdk.Coins
}

type perpGaugeDesc struct {
	lockDenom    string
	lockDuration time.Duration
	rewardAmount sdk.Coins
}

type changeRewardReceiver struct {
	newReceiverAccIndex int
	lockId              uint64
}

// setupAddr takes a balance, prefix, and address number. Then returns the respective account address byte array.
// If prefix is left blank, it will be replaced with a random prefix.
func (s *KeeperTestSuite) setupAddr(addrNum int, prefix string, balance sdk.Coins) sdk.AccAddress {
	if prefix == "" {
		prefixBz := make([]byte, 8)
		_, _ = rand.Read(prefixBz)
		prefix = string(prefixBz)
	}

	addr := sdk.AccAddress([]byte(fmt.Sprintf("addr%s%8d", prefix, addrNum)))
	s.FundAcc(addr, balance)
	return addr
}

// SetupUserLocks takes an array of user locks, creates locks based on this array, then returns the respective array of accounts.
func (s *KeeperTestSuite) SetupUserLocks(users []userLocks) (accs []sdk.AccAddress) {
	accs = make([]sdk.AccAddress, len(users))
	for i, user := range users {
		s.Assert().Equal(len(user.lockDurations), len(user.lockAmounts))
		totalLockAmt := user.lockAmounts[0]
		for j := 1; j < len(user.lockAmounts); j++ {
			totalLockAmt = totalLockAmt.Add(user.lockAmounts[j]...)
		}
		accs[i] = s.setupAddr(i, "", totalLockAmt)
		for j := 0; j < len(user.lockAmounts); j++ {
			_, err := s.App.LockupKeeper.CreateLock(
				s.Ctx, accs[i], user.lockAmounts[j], user.lockDurations[j])
			s.Require().NoError(err)
		}
	}
	return
}

func (s *KeeperTestSuite) SetupChangeRewardReceiver(changeRewardReceivers []changeRewardReceiver, accs []sdk.AccAddress) {
	for _, changeRewardReceiver := range changeRewardReceivers {
		lock, err := s.App.LockupKeeper.GetLockByID(s.Ctx, changeRewardReceiver.lockId)
		s.Require().NoError(err)

		err = s.App.LockupKeeper.SetLockRewardReceiverAddress(s.Ctx, changeRewardReceiver.lockId, lock.OwnerAddress(), accs[changeRewardReceiver.newReceiverAccIndex].String())
		s.Require().NoError(err)
	}
}

// SetupUserSyntheticLocks takes an array of user locks and creates synthetic locks based on this array, then returns the respective account address byte array.
func (s *KeeperTestSuite) SetupUserSyntheticLocks(users []userLocks) (accs []sdk.AccAddress) {
	accs = make([]sdk.AccAddress, len(users))
	lockupID := uint64(1)
	for i, user := range users {
		s.Assert().Equal(len(user.lockDurations), len(user.lockAmounts))
		totalLockAmt := user.lockAmounts[0]
		for j := 1; j < len(user.lockAmounts); j++ {
			totalLockAmt = totalLockAmt.Add(user.lockAmounts[j]...)
		}
		accs[i] = s.setupAddr(i, "", totalLockAmt)
		for j := 0; j < len(user.lockAmounts); j++ {
			coins := sdk.Coins{sdk.NewInt64Coin("lptoken", user.lockAmounts[j][0].Amount.Int64())}
			s.LockTokens(accs[i], coins, user.lockDurations[j])
			err := s.App.LockupKeeper.CreateSyntheticLockup(s.Ctx, lockupID, "lptoken/superbonding", user.lockDurations[j], false)
			lockupID++
			s.Require().NoError(err)
		}
	}
	return
}

// SetupGauges takes an array of perpGaugeDesc structs. Then returns the corresponding array of Gauge structs.
func (s *KeeperTestSuite) SetupGauges(gaugeDescriptors []perpGaugeDesc, denom string) []types.Gauge {
	gauges := make([]types.Gauge, len(gaugeDescriptors))
	perpetual := true
	for i, desc := range gaugeDescriptors {
		_, gaugePtr, _, _ := s.setupNewGaugeWithDuration(perpetual, desc.rewardAmount, desc.lockDuration, denom)
		gauges[i] = *gaugePtr
	}
	return gauges
}

// CreateGauge creates a gauge struct given the required params.
func (s *KeeperTestSuite) CreateGauge(isPerpetual bool, addr sdk.AccAddress, coins sdk.Coins, distrTo lockuptypes.QueryCondition, startTime time.Time, numEpoch uint64) (uint64, *types.Gauge) {
	// Create a pool with the expectedShareDenom and uosmo, which is used to determine if the gauge can be created / distributed.
	for _, coin := range coins {
		if coin.Denom != appparams.BaseCoinUnit {
			s.App.ProtoRevKeeper.SetPoolForDenomPair(s.Ctx, appparams.BaseCoinUnit, coin.Denom, 9999)
		}
	}

	s.FundAcc(addr, coins)
	gaugeID, err := s.App.IncentivesKeeper.CreateGauge(s.Ctx, isPerpetual, addr, coins, distrTo, startTime, numEpoch, 0)
	s.Require().NoError(err)
	gauge, err := s.App.IncentivesKeeper.GetGaugeByID(s.Ctx, gaugeID)
	s.Require().NoError(err)
	return gaugeID, gauge
}

// AddToGauge adds coins to the specified gauge.
func (s *KeeperTestSuite) AddToGauge(coins sdk.Coins, gaugeID uint64) uint64 {
	// Create a pool with the expectedShareDenom and uosmo, which is used to determine if the gauge can be created / distributed.
	for _, coin := range coins {
		if coin.Denom != appparams.BaseCoinUnit {
			s.App.ProtoRevKeeper.SetPoolForDenomPair(s.Ctx, appparams.BaseCoinUnit, coin.Denom, 9999)
		}
	}
<<<<<<< HEAD
=======

>>>>>>> eaa3b2bc
	addr := sdk.AccAddress([]byte("addrx---------------"))
	s.FundAcc(addr, coins)
	err := s.App.IncentivesKeeper.AddToGaugeRewards(s.Ctx, addr, coins, gaugeID)
	s.Require().NoError(err)
	return gaugeID
}

// LockTokens locks tokens for the specified duration
func (s *KeeperTestSuite) LockTokens(addr sdk.AccAddress, coins sdk.Coins, duration time.Duration) {
	s.FundAcc(addr, coins)
	_, err := s.App.LockupKeeper.CreateLock(s.Ctx, addr, coins, duration)
	s.Require().NoError(err)
}

// setupNewGaugeWithDuration creates a gauge with the specified duration.
func (s *KeeperTestSuite) setupNewGaugeWithDuration(isPerpetual bool, coins sdk.Coins, duration time.Duration, denom string) (
	uint64, *types.Gauge, sdk.Coins, time.Time,
) {
	addr := sdk.AccAddress([]byte("Gauge_Creation_Addr_"))
	startTime2 := time.Now()
	distrTo := lockuptypes.QueryCondition{
		LockQueryType: lockuptypes.ByDuration,
		Denom:         denom,
		Duration:      duration,
	}

	for _, coin := range coins {
		if coin.Denom != appparams.BaseCoinUnit {
			s.App.ProtoRevKeeper.SetPoolForDenomPair(s.Ctx, appparams.BaseCoinUnit, coin.Denom, 9999)
		}
	}

	// mints coins so supply exists on chain
	mintCoins := sdk.Coins{sdk.NewInt64Coin(distrTo.Denom, 200)}
	s.FundAcc(addr, mintCoins)

	numEpochsPaidOver := uint64(2)
	if isPerpetual {
		numEpochsPaidOver = uint64(1)
	}
	gaugeID, gauge := s.CreateGauge(isPerpetual, addr, coins, distrTo, startTime2, numEpochsPaidOver)
	return gaugeID, gauge, coins, startTime2
}

// SetupNewGauge creates a gauge with the default lock duration.
func (s *KeeperTestSuite) SetupNewGauge(isPerpetual bool, coins sdk.Coins) (uint64, *types.Gauge, sdk.Coins, time.Time) {
	return s.setupNewGaugeWithDuration(isPerpetual, coins, defaultLockDuration, "lptoken")
}

// setupNewGaugeWithDenom creates a gauge with the specified duration and denom.
func (s *KeeperTestSuite) setupNewGaugeWithDenom(isPerpetual bool, coins sdk.Coins, duration time.Duration, denom string) (
	uint64, *types.Gauge, sdk.Coins, time.Time,
) {
	addr := sdk.AccAddress([]byte("Gauge_Creation_Addr_"))
	startTime2 := time.Now()
	distrTo := lockuptypes.QueryCondition{
		LockQueryType: lockuptypes.ByDuration,
		Denom:         denom,
		Duration:      duration,
	}

	// mints coins so supply exists on chain
	mintCoins := sdk.Coins{sdk.NewInt64Coin(distrTo.Denom, 200)}
	s.FundAcc(addr, mintCoins)

	numEpochsPaidOver := uint64(2)
	if isPerpetual {
		numEpochsPaidOver = uint64(1)
	}
	gaugeID, gauge := s.CreateGauge(isPerpetual, addr, coins, distrTo, startTime2, numEpochsPaidOver)
	return gaugeID, gauge, coins, startTime2
}

// SetupNewGaugeWithDenom creates a gauge with the specified duration and denom.
func (s *KeeperTestSuite) SetupNewGaugeWithDenom(isPerpetual bool, coins sdk.Coins, denom string) (uint64, *types.Gauge, sdk.Coins, time.Time) {
	return s.setupNewGaugeWithDenom(isPerpetual, coins, defaultLockDuration, denom)
}

// SetupManyLocks creates as many locks as the user defines.
func (s *KeeperTestSuite) SetupManyLocks(numLocks int, liquidBalance sdk.Coins, coinsPerLock sdk.Coins,
	lockDuration time.Duration,
) []sdk.AccAddress {
	addrs := make([]sdk.AccAddress, 0, numLocks)
	randPrefix := make([]byte, 8)
	_, _ = rand.Read(randPrefix)

	bal := liquidBalance.Add(coinsPerLock...)
	for i := 0; i < numLocks; i++ {
		addr := s.setupAddr(i, string(randPrefix), bal)
		_, err := s.App.LockupKeeper.CreateLock(s.Ctx, addr, coinsPerLock, lockDuration)
		s.Require().NoError(err)
		addrs = append(addrs, addr)
	}
	return addrs
}

// SetupLockAndGauge creates both a lock and a gauge.
func (s *KeeperTestSuite) SetupLockAndGauge(isPerpetual bool) (sdk.AccAddress, uint64, sdk.Coins, time.Time) {
	// create a gauge and locks
	lockOwner := sdk.AccAddress([]byte("addr1---------------"))
	s.LockTokens(lockOwner, sdk.Coins{sdk.NewInt64Coin("lptoken", 10)}, time.Second)

	// create gauge
	gaugeID, _, gaugeCoins, startTime := s.SetupNewGauge(isPerpetual, sdk.Coins{sdk.NewInt64Coin("stake", 10)})

	return lockOwner, gaugeID, gaugeCoins, startTime
}<|MERGE_RESOLUTION|>--- conflicted
+++ resolved
@@ -168,10 +168,6 @@
 			s.App.ProtoRevKeeper.SetPoolForDenomPair(s.Ctx, appparams.BaseCoinUnit, coin.Denom, 9999)
 		}
 	}
-<<<<<<< HEAD
-=======
-
->>>>>>> eaa3b2bc
 	addr := sdk.AccAddress([]byte("addrx---------------"))
 	s.FundAcc(addr, coins)
 	err := s.App.IncentivesKeeper.AddToGaugeRewards(s.Ctx, addr, coins, gaugeID)
