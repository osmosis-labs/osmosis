package keeper_test

import (
	"crypto/rand"
	"fmt"
	"time"

	appparams "github.com/osmosis-labs/osmosis/v24/app/params"
	"github.com/osmosis-labs/osmosis/v24/x/incentives/types"
	lockuptypes "github.com/osmosis-labs/osmosis/v24/x/lockup/types"

	sdk "github.com/cosmos/cosmos-sdk/types"
)

var (
	defaultLPDenom                    string        = "lptoken"
	defaultLPSyntheticDenom           string        = "lptoken/superbonding"
	defaultLPTokens                   sdk.Coins     = sdk.Coins{sdk.NewInt64Coin(defaultLPDenom, 10)}
	defaultLPTokensDoubleAmt          sdk.Coins     = sdk.Coins{sdk.NewInt64Coin(defaultLPDenom, 20)}
	defaultLPSyntheticTokens          sdk.Coins     = sdk.Coins{sdk.NewInt64Coin(defaultLPSyntheticDenom, 10)}
	defaultLPSyntheticTokensDoubleAmt sdk.Coins     = sdk.Coins{sdk.NewInt64Coin(defaultLPSyntheticDenom, 20)}
	defaultLiquidTokens               sdk.Coins     = sdk.Coins{sdk.NewInt64Coin("foocoin", 10)}
	defaultLockDuration               time.Duration = time.Second
	oneLockupUser                     userLocks     = userLocks{
		lockDurations: []time.Duration{time.Second},
		lockAmounts:   []sdk.Coins{defaultLPTokens},
	}
	twoLockupUser userLocks = userLocks{
		lockDurations: []time.Duration{defaultLockDuration, 2 * defaultLockDuration},
		lockAmounts:   []sdk.Coins{defaultLPTokens, defaultLPTokens},
	}
	twoLockupUserDoubleAmt userLocks = userLocks{
		lockDurations: []time.Duration{defaultLockDuration, 2 * defaultLockDuration},
		lockAmounts:   []sdk.Coins{defaultLPTokensDoubleAmt, defaultLPTokensDoubleAmt},
	}
	oneSyntheticLockupUser userLocks = userLocks{
		lockDurations: []time.Duration{time.Second},
		lockAmounts:   []sdk.Coins{defaultLPSyntheticTokens},
	}
	twoSyntheticLockupUser userLocks = userLocks{
		lockDurations: []time.Duration{defaultLockDuration, 2 * defaultLockDuration},
		lockAmounts:   []sdk.Coins{defaultLPSyntheticTokens, defaultLPSyntheticTokens},
	}
	twoSyntheticLockupUserDoubleAmt userLocks = userLocks{
		lockDurations: []time.Duration{defaultLockDuration, 2 * defaultLockDuration},
		lockAmounts:   []sdk.Coins{defaultLPSyntheticTokensDoubleAmt, defaultLPSyntheticTokensDoubleAmt},
	}
	defaultRewardDenom string = "rewardDenom"
	otherDenom         string = "someOtherDenom"
)

// TODO: Switch more code to use userLocks and perpGaugeDesc
// TODO: Create issue for the above.
type userLocks struct {
	lockDurations []time.Duration
	lockAmounts   []sdk.Coins
}

type perpGaugeDesc struct {
	lockDenom    string
	lockDuration time.Duration
	rewardAmount sdk.Coins
}

type changeRewardReceiver struct {
	newReceiverAccIndex int
	lockId              uint64
}

// setupAddr takes a balance, prefix, and address number. Then returns the respective account address byte array.
// If prefix is left blank, it will be replaced with a random prefix.
func (s *KeeperTestSuite) setupAddr(addrNum int, prefix string, balance sdk.Coins) sdk.AccAddress {
	if prefix == "" {
		prefixBz := make([]byte, 8)
		_, _ = rand.Read(prefixBz)
		prefix = string(prefixBz)
	}

	addr := sdk.AccAddress([]byte(fmt.Sprintf("addr%s%8d", prefix, addrNum)))
	s.FundAcc(addr, balance)
	return addr
}

// SetupUserLocks takes an array of user locks, creates locks based on this array, then returns the respective array of accounts.
func (s *KeeperTestSuite) SetupUserLocks(users []userLocks) (accs []sdk.AccAddress) {
	accs = make([]sdk.AccAddress, len(users))
	for i, user := range users {
		s.Assert().Equal(len(user.lockDurations), len(user.lockAmounts))
		totalLockAmt := user.lockAmounts[0]
		for j := 1; j < len(user.lockAmounts); j++ {
			totalLockAmt = totalLockAmt.Add(user.lockAmounts[j]...)
		}
		accs[i] = s.setupAddr(i, "", totalLockAmt)
		for j := 0; j < len(user.lockAmounts); j++ {
			_, err := s.App.LockupKeeper.CreateLock(
				s.Ctx, accs[i], user.lockAmounts[j], user.lockDurations[j])
			s.Require().NoError(err)
		}
	}
	return
}

func (s *KeeperTestSuite) SetupChangeRewardReceiver(changeRewardReceivers []changeRewardReceiver, accs []sdk.AccAddress) {
	for _, changeRewardReceiver := range changeRewardReceivers {
		lock, err := s.App.LockupKeeper.GetLockByID(s.Ctx, changeRewardReceiver.lockId)
		s.Require().NoError(err)

		err = s.App.LockupKeeper.SetLockRewardReceiverAddress(s.Ctx, changeRewardReceiver.lockId, lock.OwnerAddress(), accs[changeRewardReceiver.newReceiverAccIndex].String())
		s.Require().NoError(err)
	}
}

// SetupUserSyntheticLocks takes an array of user locks and creates synthetic locks based on this array, then returns the respective account address byte array.
func (s *KeeperTestSuite) SetupUserSyntheticLocks(users []userLocks) (accs []sdk.AccAddress) {
	accs = make([]sdk.AccAddress, len(users))
	lockupID := uint64(1)
	for i, user := range users {
		s.Assert().Equal(len(user.lockDurations), len(user.lockAmounts))
		totalLockAmt := user.lockAmounts[0]
		for j := 1; j < len(user.lockAmounts); j++ {
			totalLockAmt = totalLockAmt.Add(user.lockAmounts[j]...)
		}
		accs[i] = s.setupAddr(i, "", totalLockAmt)
		for j := 0; j < len(user.lockAmounts); j++ {
			coins := sdk.Coins{sdk.NewInt64Coin("lptoken", user.lockAmounts[j][0].Amount.Int64())}
			s.LockTokens(accs[i], coins, user.lockDurations[j])
			err := s.App.LockupKeeper.CreateSyntheticLockup(s.Ctx, lockupID, "lptoken/superbonding", user.lockDurations[j], false)
			lockupID++
			s.Require().NoError(err)
		}
	}
	return
}

// SetupGauges takes an array of perpGaugeDesc structs. Then returns the corresponding array of Gauge structs.
func (s *KeeperTestSuite) SetupGauges(gaugeDescriptors []perpGaugeDesc, denom string) []types.Gauge {
	gauges := make([]types.Gauge, len(gaugeDescriptors))
	perpetual := true
	for i, desc := range gaugeDescriptors {
		_, gaugePtr, _, _ := s.setupNewGaugeWithDuration(perpetual, desc.rewardAmount, desc.lockDuration, denom)
		gauges[i] = *gaugePtr
	}
	return gauges
}

// CreateGauge creates a gauge struct given the required params.
func (s *KeeperTestSuite) CreateGauge(isPerpetual bool, addr sdk.AccAddress, coins sdk.Coins, distrTo lockuptypes.QueryCondition, startTime time.Time, numEpoch uint64) (uint64, *types.Gauge) {
	// Since this test creates or adds to a gauge, we need to ensure a route exists in protorev hot routes.
	// The pool doesn't need to actually exist for this test, so we can just ensure the denom pair has some entry.
	for _, coin := range coins {
		s.App.ProtoRevKeeper.SetPoolForDenomPair(s.Ctx, appparams.BaseCoinUnit, coin.Denom, 9999)
	}

	s.FundAcc(addr, coins)
	gaugeID, err := s.App.IncentivesKeeper.CreateGauge(s.Ctx, isPerpetual, addr, coins, distrTo, startTime, numEpoch, 0)
	s.Require().NoError(err)
	gauge, err := s.App.IncentivesKeeper.GetGaugeByID(s.Ctx, gaugeID)
	s.Require().NoError(err)
	return gaugeID, gauge
}

// AddToGauge adds coins to the specified gauge.
func (s *KeeperTestSuite) AddToGauge(coins sdk.Coins, gaugeID uint64) uint64 {
	// Since this test creates or adds to a gauge, we need to ensure a route exists in protorev hot routes.
	// The pool doesn't need to actually exist for this test, so we can just ensure the denom pair has some entry.
	for _, coin := range coins {
		s.App.ProtoRevKeeper.SetPoolForDenomPair(s.Ctx, appparams.BaseCoinUnit, coin.Denom, 9999)
	}
<<<<<<< HEAD
=======

>>>>>>> 9b4fc5b5
	addr := sdk.AccAddress([]byte("addrx---------------"))
	s.FundAcc(addr, coins)
	err := s.App.IncentivesKeeper.AddToGaugeRewards(s.Ctx, addr, coins, gaugeID)
	s.Require().NoError(err)
	return gaugeID
}

// LockTokens locks tokens for the specified duration
func (s *KeeperTestSuite) LockTokens(addr sdk.AccAddress, coins sdk.Coins, duration time.Duration) {
	s.FundAcc(addr, coins)
	_, err := s.App.LockupKeeper.CreateLock(s.Ctx, addr, coins, duration)
	s.Require().NoError(err)
}

// setupNewGaugeWithDuration creates a gauge with the specified duration.
func (s *KeeperTestSuite) setupNewGaugeWithDuration(isPerpetual bool, coins sdk.Coins, duration time.Duration, denom string) (
	uint64, *types.Gauge, sdk.Coins, time.Time,
) {
	addr := sdk.AccAddress([]byte("Gauge_Creation_Addr_"))
	startTime2 := time.Now()
	distrTo := lockuptypes.QueryCondition{
		LockQueryType: lockuptypes.ByDuration,
		Denom:         denom,
		Duration:      duration,
	}

	// Since this test creates or adds to a gauge, we need to ensure a route exists in protorev hot routes.
	// The pool doesn't need to actually exist for this test, so we can just ensure the denom pair has some entry.
	for _, coin := range coins {
		s.App.ProtoRevKeeper.SetPoolForDenomPair(s.Ctx, appparams.BaseCoinUnit, coin.Denom, 9999)
	}

	// mints coins so supply exists on chain
	mintCoins := sdk.Coins{sdk.NewInt64Coin(distrTo.Denom, 200)}
	s.FundAcc(addr, mintCoins)

	numEpochsPaidOver := uint64(2)
	if isPerpetual {
		numEpochsPaidOver = uint64(1)
	}
	gaugeID, gauge := s.CreateGauge(isPerpetual, addr, coins, distrTo, startTime2, numEpochsPaidOver)
	return gaugeID, gauge, coins, startTime2
}

// SetupNewGauge creates a gauge with the default lock duration.
func (s *KeeperTestSuite) SetupNewGauge(isPerpetual bool, coins sdk.Coins) (uint64, *types.Gauge, sdk.Coins, time.Time) {
	return s.setupNewGaugeWithDuration(isPerpetual, coins, defaultLockDuration, "lptoken")
}

// setupNewGaugeWithDenom creates a gauge with the specified duration and denom.
func (s *KeeperTestSuite) setupNewGaugeWithDenom(isPerpetual bool, coins sdk.Coins, duration time.Duration, denom string) (
	uint64, *types.Gauge, sdk.Coins, time.Time,
) {
	addr := sdk.AccAddress([]byte("Gauge_Creation_Addr_"))
	startTime2 := time.Now()
	distrTo := lockuptypes.QueryCondition{
		LockQueryType: lockuptypes.ByDuration,
		Denom:         denom,
		Duration:      duration,
	}

	// mints coins so supply exists on chain
	mintCoins := sdk.Coins{sdk.NewInt64Coin(distrTo.Denom, 200)}
	s.FundAcc(addr, mintCoins)

	numEpochsPaidOver := uint64(2)
	if isPerpetual {
		numEpochsPaidOver = uint64(1)
	}
	gaugeID, gauge := s.CreateGauge(isPerpetual, addr, coins, distrTo, startTime2, numEpochsPaidOver)
	return gaugeID, gauge, coins, startTime2
}

// SetupNewGaugeWithDenom creates a gauge with the specified duration and denom.
func (s *KeeperTestSuite) SetupNewGaugeWithDenom(isPerpetual bool, coins sdk.Coins, denom string) (uint64, *types.Gauge, sdk.Coins, time.Time) {
	return s.setupNewGaugeWithDenom(isPerpetual, coins, defaultLockDuration, denom)
}

// SetupManyLocks creates as many locks as the user defines.
func (s *KeeperTestSuite) SetupManyLocks(numLocks int, liquidBalance sdk.Coins, coinsPerLock sdk.Coins,
	lockDuration time.Duration,
) []sdk.AccAddress {
	addrs := make([]sdk.AccAddress, 0, numLocks)
	randPrefix := make([]byte, 8)
	_, _ = rand.Read(randPrefix)

	bal := liquidBalance.Add(coinsPerLock...)
	for i := 0; i < numLocks; i++ {
		addr := s.setupAddr(i, string(randPrefix), bal)
		_, err := s.App.LockupKeeper.CreateLock(s.Ctx, addr, coinsPerLock, lockDuration)
		s.Require().NoError(err)
		addrs = append(addrs, addr)
	}
	return addrs
}

// SetupLockAndGauge creates both a lock and a gauge.
func (s *KeeperTestSuite) SetupLockAndGauge(isPerpetual bool) (sdk.AccAddress, uint64, sdk.Coins, time.Time) {
	// create a gauge and locks
	lockOwner := sdk.AccAddress([]byte("addr1---------------"))
	s.LockTokens(lockOwner, sdk.Coins{sdk.NewInt64Coin("lptoken", 10)}, time.Second)

	// create gauge
	gaugeID, _, gaugeCoins, startTime := s.SetupNewGauge(isPerpetual, sdk.Coins{sdk.NewInt64Coin("stake", 10)})

	return lockOwner, gaugeID, gaugeCoins, startTime
}<|MERGE_RESOLUTION|>--- conflicted
+++ resolved
@@ -166,10 +166,7 @@
 	for _, coin := range coins {
 		s.App.ProtoRevKeeper.SetPoolForDenomPair(s.Ctx, appparams.BaseCoinUnit, coin.Denom, 9999)
 	}
-<<<<<<< HEAD
-=======
-
->>>>>>> 9b4fc5b5
+
 	addr := sdk.AccAddress([]byte("addrx---------------"))
 	s.FundAcc(addr, coins)
 	err := s.App.IncentivesKeeper.AddToGaugeRewards(s.Ctx, addr, coins, gaugeID)
