--- conflicted
+++ resolved
@@ -186,35 +186,26 @@
 
 	// create a gauge, and check upcoming gauge is working
 	gaugeID, gauge, coins, startTime := suite.SetupNewGauge(false, sdk.Coins{sdk.NewInt64Coin("stake", 10)})
-<<<<<<< HEAD
-
-	// final check
 	res, err = suite.querier.UpcomingGaugesPerDenom(sdk.WrapSDKContext(suite.ctx), &upcomingGaugeRequest)
-=======
-	res, err = suite.querier.UpcomingGaugesPerDenom(sdk.WrapSDKContext(suite.ctx), &upcomingGaugeRequest)
-	suite.Require().NoError(err)
->>>>>>> fbca4df2
-	suite.Require().Len(res.Data, 1)
-	expectedGauge := types.Gauge{
-		Id:          gaugeID,
-		IsPerpetual: false,
-		DistributeTo: lockuptypes.QueryCondition{
-			LockQueryType: lockuptypes.ByDuration,
-			Denom:         "lptoken",
-			Duration:      time.Second,
-		},
-		Coins:             coins,
-		NumEpochsPaidOver: 2,
-		FilledEpochs:      0,
-		DistributedCoins:  sdk.Coins{},
-		StartTime:         startTime,
-	}
-	suite.Require().Equal(res.Data[0].String(), expectedGauge.String())
-<<<<<<< HEAD
-=======
+	suite.Require().NoError(err)
+	suite.Require().Len(res.Data, 1)
+	expectedGauge := types.Gauge{
+		Id:          gaugeID,
+		IsPerpetual: false,
+		DistributeTo: lockuptypes.QueryCondition{
+			LockQueryType: lockuptypes.ByDuration,
+			Denom:         "lptoken",
+			Duration:      time.Second,
+		},
+		Coins:             coins,
+		NumEpochsPaidOver: 2,
+		FilledEpochs:      0,
+		DistributedCoins:  sdk.Coins{},
+		StartTime:         startTime,
+	}
+	suite.Require().Equal(res.Data[0].String(), expectedGauge.String())
 
 	// final check when gauge is moved from upcoming to active
->>>>>>> fbca4df2
 	suite.ctx = suite.ctx.WithBlockTime(startTime.Add(time.Second))
 	err = suite.app.IncentivesKeeper.BeginDistribution(suite.ctx, *gauge)
 	res, err = suite.querier.UpcomingGaugesPerDenom(sdk.WrapSDKContext(suite.ctx), &upcomingGaugeRequest)
