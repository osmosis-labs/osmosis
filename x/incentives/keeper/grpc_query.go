--- conflicted
+++ resolved
@@ -209,11 +209,8 @@
 	return &types.QueryAllGroupsWithGaugeResponse{GroupsWithGauge: groupsWithGauge}, nil
 }
 
-<<<<<<< HEAD
-=======
 // GroupByGroupGaugeID retrieves a group by its associated gauge ID.
 // If the group cannot be found or an error occurs during the operation, it returns an error.
->>>>>>> 360f261d
 func (q Querier) GroupByGroupGaugeID(goCtx context.Context, req *types.QueryGroupByGroupGaugeIDRequest) (*types.QueryGroupByGroupGaugeIDResponse, error) {
 	ctx := sdk.UnwrapSDKContext(goCtx)
 	group, err := q.Keeper.GetGroupByGaugeID(ctx, req.Id)
