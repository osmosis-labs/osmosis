--- conflicted
+++ resolved
@@ -230,66 +230,6 @@
 		}
 	}
 
-<<<<<<< HEAD
-	if !found {
-		return fmt.Errorf("InternalGaugeId %d is not present in groupGauge: %v", internalGaugeId, groupGaugeObj.InternalIds)
-	}
-
-	groupGauge, err := k.GetGaugeByID(ctx, groupGaugeId)
-	if err != nil {
-		return err
-	}
-
-	internalGauge, err := k.GetGaugeByID(ctx, internalGaugeId)
-	if err != nil {
-		return err
-	}
-
-	if internalGauge.IsFinishedGauge(ctx.BlockTime()) {
-		return errors.New("gauge is already completed")
-	}
-
-	// check if there is sufficient funds in groupGauge to make the transfer
-	remainingCoins := groupGauge.Coins.Sub(groupGauge.DistributedCoins...)
-	if remainingCoins.IsAllLT(coins) {
-		return fmt.Errorf("group gauge id: %d doesnot have enough tokens to transfer", groupGaugeId)
-	}
-
-	internalGauge.Coins = internalGauge.Coins.Add(coins...)
-	err = k.setGauge(ctx, internalGauge)
-	if err != nil {
-		return err
-	}
-
-	return nil
-}
-
-// AddToGaugeRewards adds coins to gauge.
-func (k Keeper) AddToGaugeRewards(ctx sdk.Context, owner sdk.AccAddress, coins sdk.Coins, gaugeID uint64) error {
-	gauge, err := k.GetGaugeByID(ctx, gaugeID)
-	if err != nil {
-		return err
-	}
-	if gauge.IsFinishedGauge(ctx.BlockTime()) {
-		return errors.New("gauge is already completed")
-	}
-
-	// Fixed gas consumption adding reward to gauges based on the number of coins to add
-	ctx.GasMeter().ConsumeGas(uint64(types.BaseGasFeeForAddRewardToGauge*(len(coins)+len(gauge.Coins))), "scaling gas cost for adding to gauge rewards")
-
-	if err := k.bk.SendCoinsFromAccountToModule(ctx, owner, types.ModuleName, coins); err != nil {
-		return err
-	}
-
-	gauge.Coins = gauge.Coins.Add(coins...)
-	err = k.setGauge(ctx, gauge)
-	if err != nil {
-		return err
-	}
-
-	k.hooks.AfterAddToGauge(ctx, gauge.Id)
-	return nil
-=======
 	// TODO: We comment out AfterCreateGauge hook for two reasons:
 	// 1. It is not used anywhere in the codebase.
 	// 2. There is a bug where we initHooks after we init gov routes. Therefore,
@@ -297,7 +237,6 @@
 	// https://github.com/osmosis-labs/osmosis/issues/6580
 	// k.hooks.AfterCreateGauge(ctx, gauge.Id)
 	return gauge.Id, nil
->>>>>>> 5caafd37
 }
 
 // GetGaugeByID returns gauge from gauge ID.
