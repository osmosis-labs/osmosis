--- conflicted
+++ resolved
@@ -16,10 +16,6 @@
 	sdk "github.com/cosmos/cosmos-sdk/types"
 
 	distrtypes "github.com/cosmos/cosmos-sdk/x/distribution/types"
-<<<<<<< HEAD
-
-=======
->>>>>>> 5e755b63
 	"github.com/osmosis-labs/osmosis/osmomath"
 	"github.com/osmosis-labs/osmosis/v19/x/incentives/types"
 	lockuptypes "github.com/osmosis-labs/osmosis/v19/x/lockup/types"
@@ -30,13 +26,9 @@
 // numEpochPaidOver is the number of epochs that must be given
 // for a gauge to be perpetual. For any other number of epochs
 // other than zero, the gauge is non-perpetual. Zero is invalid.
-<<<<<<< HEAD
 const perpetualNumEpochsPaidOver = 0
 
 var byGroupQueryCondition = lockuptypes.QueryCondition{LockQueryType: lockuptypes.ByGroup}
-=======
-const perpetualNumEpochsPaidOver = 1
->>>>>>> 5e755b63
 
 // getGaugesFromIterator iterates over everything in a gauge's iterator, until it reaches the end. Return all gauges iterated over.
 func (k Keeper) getGaugesFromIterator(ctx sdk.Context, iterator db.Iterator) []types.Gauge {
@@ -254,25 +246,16 @@
 // Note, that implies that only perpetual pool gauges can be associated with the Group.
 // For Group's own distribution policy, a 1:1 group Gauge is created. This is the Gauge that receives incentives at the end of an epoch
 // in the pool incentives as defined by the DistrRecord. The Group's Gauge can either be perpetual or non-perpetual.
-<<<<<<< HEAD
 // If numEpochPaidOver is 0, then the Group's Gauge is perpetual. Otherwise, it is non-perpetual.
 // Returns nil on success.
 // Returns error if:
 // - given pool IDs slice is empty or has 1 pool only
-=======
-// If numEpochPaidOver is 1, then the Group's Gauge is perpetual. Otherwise, it is non-perpetual.
-// Returns nil on success.
-// Returns error if:
-// - given pool IDs slice is empty or has 1 pool only
-// - numEpochPaidOver is 0
->>>>>>> 5e755b63
 // - fails to initialize gauge information for every pool ID
 // - fails to send coins from owner to the incentives module for the Group's Gauge
 // - fails to set the Group's Gauge to state
 func (k Keeper) CreateGroup(ctx sdk.Context, coins sdk.Coins, numEpochPaidOver uint64, owner sdk.AccAddress, poolIDs []uint64) (uint64, error) {
 	if len(poolIDs) == 0 {
 		return 0, types.ErrNoPoolIDsGiven
-<<<<<<< HEAD
 	}
 	if len(poolIDs) == 1 {
 		return 0, types.OnePoolIDGroupError{PoolID: poolIDs[0]}
@@ -282,49 +265,6 @@
 	initialInternalGaugeInfo, err := k.initGaugeInfo(ctx, poolIDs)
 	if err != nil {
 		return 0, err
-=======
-	}
-	if len(poolIDs) == 1 {
-		return 0, types.OnePoolIDGroupError{PoolID: poolIDs[0]}
-	}
-	if numEpochPaidOver == 0 {
-		return 0, types.ErrZeroNumEpochsPaidOver
-	}
-
-	// Initialize gauge information for every pool ID.
-	initialInternalGaugeInfo, err := k.initGaugeInfo(ctx, poolIDs)
-	if err != nil {
-		return 0, err
-	}
-
-	// Charge group creation fee.
-	groupCreationFee := k.GetParams(ctx).GroupCreationFee
-	if err := k.bk.SendCoinsFromAccountToModule(ctx, owner, distrtypes.ModuleName, groupCreationFee); err != nil {
-		return 0, err
-	}
-
-	// TODO: subdao to bypass
-	// TODO: governance to bypass
-	// Make sure to update method spec and tests.
-	// https://github.com/osmosis-labs/osmosis/issues/6507
-
-	// TODO: remove gauge creation logic from here.
-	// Instead, call `CreateGauge` directly
-	// Update `CreateGauge` to be able to handle the group type.
-	// Make sure to update method spec and tests.
-	// https://github.com/osmosis-labs/osmosis/issues/6513
-	nextGaugeId := k.GetLastGaugeID(ctx) + 1
-
-	gauge := types.Gauge{
-		Id:          nextGaugeId,
-		IsPerpetual: numEpochPaidOver == perpetualNumEpochsPaidOver,
-		DistributeTo: lockuptypes.QueryCondition{
-			LockQueryType: lockuptypes.ByGroup,
-		},
-		Coins:             coins,
-		StartTime:         ctx.BlockTime(),
-		NumEpochsPaidOver: numEpochPaidOver,
->>>>>>> 5e755b63
 	}
 
 	// Charge group creation fee.
@@ -354,13 +294,7 @@
 
 	k.SetGroup(ctx, newGroup)
 
-<<<<<<< HEAD
 	return groupGaugeID, nil
-=======
-	k.hooks.AfterCreateGauge(ctx, gauge.Id)
-
-	return nextGaugeId, nil
->>>>>>> 5e755b63
 }
 
 // GetGaugeByID returns gauge from gauge ID.
@@ -549,11 +483,7 @@
 	return nil
 }
 
-<<<<<<< HEAD
-// initGaugeInfo takes in a list of pool IDs and a splitting policy and returns a InternalGaugeInfo struct with weights initialized to zero.
-=======
 // initGaugeInfo takes in a list of pool IDs and returns a InternalGaugeInfo struct with weights initialized to zero.
->>>>>>> 5e755b63
 // Returns error if fails to retrieve gauge ID for a pool.
 func (k Keeper) initGaugeInfo(ctx sdk.Context, poolIds []uint64) (types.InternalGaugeInfo, error) {
 	gaugeRecords := make([]types.InternalGaugeRecord, 0, len(poolIds))
