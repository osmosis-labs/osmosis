package keeper

import (
	"encoding/json"
	"fmt"
	"strconv"
	"strings"
	"time"

	errorsmod "cosmossdk.io/errors"
	sdkerrors "github.com/cosmos/cosmos-sdk/types/errors"

	"github.com/gogo/protobuf/proto"
	db "github.com/tendermint/tm-db"

	sdk "github.com/cosmos/cosmos-sdk/types"

	distrtypes "github.com/cosmos/cosmos-sdk/x/distribution/types"
	"github.com/osmosis-labs/osmosis/osmomath"
	"github.com/osmosis-labs/osmosis/v19/x/incentives/types"
	lockuptypes "github.com/osmosis-labs/osmosis/v19/x/lockup/types"
	poolmanagertypes "github.com/osmosis-labs/osmosis/v19/x/poolmanager/types"
	epochtypes "github.com/osmosis-labs/osmosis/x/epochs/types"
)

// numEpochPaidOver is the number of epochs that must be given
// for a gauge to be perpetual. For any other number of epochs
// other than zero, the gauge is non-perpetual. Zero is invalid.
const perpetualNumEpochsPaidOver = 1

// getGaugesFromIterator iterates over everything in a gauge's iterator, until it reaches the end. Return all gauges iterated over.
func (k Keeper) getGaugesFromIterator(ctx sdk.Context, iterator db.Iterator) []types.Gauge {
	gauges := []types.Gauge{}
	defer iterator.Close()
	for ; iterator.Valid(); iterator.Next() {
		gaugeIDs := []uint64{}
		err := json.Unmarshal(iterator.Value(), &gaugeIDs)
		if err != nil {
			panic(err)
		}
		for _, gaugeID := range gaugeIDs {
			gauge, err := k.GetGaugeByID(ctx, gaugeID)
			if err != nil {
				panic(err)
			}
			gauges = append(gauges, *gauge)
		}
	}
	return gauges
}

// setGauge set the gauge inside store.
func (k Keeper) setGauge(ctx sdk.Context, gauge *types.Gauge) error {
	store := ctx.KVStore(k.storeKey)
	bz, err := proto.Marshal(gauge)
	if err != nil {
		return err
	}

	store.Set(gaugeStoreKey(gauge.Id), bz)
	return nil
}

// CreateGaugeRefKeys takes combinedKey (the keyPrefix for upcoming, active, or finished gauges combined with gauge start time) and adds a reference to the respective gauge ID.
// If gauge is active or upcoming, creates reference between the denom and gauge ID.
// Used to consolidate codepaths for InitGenesis and CreateGauge.
func (k Keeper) CreateGaugeRefKeys(ctx sdk.Context, gauge *types.Gauge, combinedKeys []byte) error {
	if err := k.addGaugeRefByKey(ctx, combinedKeys, gauge.Id); err != nil {
		return err
	}

	activeOrUpcomingGauge := gauge.IsActiveGauge(ctx.BlockTime()) || gauge.IsUpcomingGauge(ctx.BlockTime())

	if activeOrUpcomingGauge {
		if err := k.addGaugeIDForDenom(ctx, gauge.Id, gauge.DistributeTo.Denom); err != nil {
			return err
		}
	}
	return nil
}

// SetGaugeWithRefKey takes a single gauge and assigns a key.
// Takes combinedKey (the keyPrefix for upcoming, active, or finished gauges combined with gauge start time) and adds a reference to the respective gauge ID.
// If this gauge is active or upcoming, creates reference between the denom and gauge ID.
func (k Keeper) SetGaugeWithRefKey(ctx sdk.Context, gauge *types.Gauge) error {
	err := k.setGauge(ctx, gauge)
	if err != nil {
		return err
	}

	curTime := ctx.BlockTime()
	timeKey := getTimeKey(gauge.StartTime)

	if gauge.IsUpcomingGauge(curTime) {
		combinedKeys := combineKeys(types.KeyPrefixUpcomingGauges, timeKey)
		return k.CreateGaugeRefKeys(ctx, gauge, combinedKeys)
	} else if gauge.IsActiveGauge(curTime) {
		combinedKeys := combineKeys(types.KeyPrefixActiveGauges, timeKey)
		return k.CreateGaugeRefKeys(ctx, gauge, combinedKeys)
	} else {
		combinedKeys := combineKeys(types.KeyPrefixFinishedGauges, timeKey)
		return k.CreateGaugeRefKeys(ctx, gauge, combinedKeys)
	}
}

// CreateGauge creates a gauge with the given parameters and sends coins to the gauge.
// There can be 2 kinds of gauges for a given set of parameters:
// * lockuptypes.ByDuration - a gauge that incentivizes one of the lockable durations.
// For this gauge, the pool id must be 0. Fails if not.
//
// * lockuptypes.NoLock - a gauge that incentivizes pools without locking. Initially,
// this is meant specifically for the concentrated liquidity pools. As a result,
// if NoLock gauge is being created, the given pool id must be non-zero, the pool
// at this id must exist and be of a concentrated liquidity type. Fails if not.
// Additionally, lockuptypes.Denom must be either an empty string, signifying that
// this is an external gauge, or be equal to types.NoLockInternalGaugeDenom(poolId).
// If the denom is empty, it will get overwritten to types.NoLockExternalGaugeDenom(poolId).
// This denom formatting is useful for querying internal vs external gauges associated with a pool.
func (k Keeper) CreateGauge(ctx sdk.Context, isPerpetual bool, owner sdk.AccAddress, coins sdk.Coins, distrTo lockuptypes.QueryCondition, startTime time.Time, numEpochsPaidOver uint64, poolId uint64) (uint64, error) {
	// Ensure that this gauge's duration is one of the allowed durations on chain
	durations := k.GetLockableDurations(ctx)
	if distrTo.LockQueryType == lockuptypes.ByDuration {
		durationOk := false
		for _, duration := range durations {
			if duration == distrTo.Duration {
				durationOk = true
				break
			}
		}
		if !durationOk {
			return 0, fmt.Errorf("invalid duration: %d", distrTo.Duration)
		}
	}

	nextGaugeId := k.GetLastGaugeID(ctx) + 1

	// For no lock gauges, a pool id must be set.
	// A pool with such id must exist and be a concentrated pool.
	if distrTo.LockQueryType == lockuptypes.NoLock {
		if poolId == 0 {
			return 0, fmt.Errorf("'no lock' type gauges must have a pool id")
		}

		// If not internal gauge denom, then must be set to ""
		// and get overwritten with the external prefix + pool id
		// for internal query purposes.
		distrToDenom := distrTo.Denom
		if distrToDenom != types.NoLockInternalGaugeDenom(poolId) {
			// If denom is set, then fails.
			if distrToDenom != "" {
				return 0, fmt.Errorf("'no lock' type external gauges must have an empty denom set, was %s", distrToDenom)
			}
			distrTo.Denom = types.NoLockExternalGaugeDenom(poolId)
		}

		pool, err := k.pmk.GetPool(ctx, poolId)
		if err != nil {
			return 0, err
		}

		if pool.GetType() != poolmanagertypes.Concentrated {
			return 0, fmt.Errorf("'no lock' type gauges must be created for concentrated pools only")
		}

		// Note that this is a general linking between the gauge and the pool
		// for "NoLock" gauges. It occurs for both external and internal gauges.
		// That being said, internal gauges have an additional linking
		// by duration where duration is the incentives epoch duration.
		// The internal incentive linking is set in x/pool-incentives CreateConcentratedLiquidityPoolGauge.
		k.pik.SetPoolGaugeIdNoLock(ctx, poolId, nextGaugeId)
	} else {
		// For all other gauges, pool id must be 0.
		if poolId != 0 {
			return 0, fmt.Errorf("pool id must be 0 for gauges with lock")
		}

		// check if denom this gauge pays out to exists on-chain
		// N.B.: The reason we check for osmovaloper is to account for gauges that pay out to
		// superfluid synthetic locks. These locks have the following format:
		// "cl/pool/1/superbonding/osmovaloper1wcfyglfgjs2xtsyqu7pl60d0mpw5g7f4wh7pnm"
		// See x/superfluid module README for details.
		if !k.bk.HasSupply(ctx, distrTo.Denom) && !strings.Contains(distrTo.Denom, "osmovaloper") {
			return 0, fmt.Errorf("denom does not exist: %s", distrTo.Denom)
		}
	}

	gauge := types.Gauge{
		Id:                nextGaugeId,
		IsPerpetual:       isPerpetual,
		DistributeTo:      distrTo,
		Coins:             coins,
		StartTime:         startTime,
		NumEpochsPaidOver: numEpochsPaidOver,
	}

	// Fixed gas consumption create gauge based on the number of coins to add
	ctx.GasMeter().ConsumeGas(uint64(types.BaseGasFeeForCreateGauge*len(gauge.Coins)), "scaling gas cost for creating gauge rewards")

	if err := k.bk.SendCoinsFromAccountToModule(ctx, owner, types.ModuleName, gauge.Coins); err != nil {
		return 0, err
	}

	err := k.setGauge(ctx, &gauge)
	if err != nil {
		return 0, err
	}
	k.SetLastGaugeID(ctx, gauge.Id)

	combinedKeys := combineKeys(types.KeyPrefixUpcomingGauges, getTimeKey(gauge.StartTime))

	err = k.CreateGaugeRefKeys(ctx, &gauge, combinedKeys)
	if err != nil {
		return 0, err
	}
	k.hooks.AfterCreateGauge(ctx, gauge.Id)
	return gauge.Id, nil
}

// CreateGroup creates a new group. The group is 1:1 mapped to a group gauage that allocates rewards dynamically across its internal pool gauges based on
// the volume splitting policy.
// For each pool ID in the given slice, its main internal gauge is used to create gauge records to be associated with the Group.
// Note, that implies that only perpetual pool gauges can be associated with the Group.
// For Group's own distribution policy, a 1:1 group Gauge is created. This is the Gauge that receives incentives at the end of an epoch
// in the pool incentives as defined by the DistrRecord. The Group's Gauge can either be perpetual or non-perpetual.
// If numEpochPaidOver is 1, then the Group's Gauge is perpetual. Otherwise, it is non-perpetual.
// Returns nil on success.
// Returns error if:
// - given pool IDs slice is empty or has 1 pool only
// - numEpochPaidOver is 0
// - fails to initialize gauge information for every pool ID
// - fails to send coins from owner to the incentives module for the Group's Gauge
// - fails to set the Group's Gauge to state
func (k Keeper) CreateGroup(ctx sdk.Context, coins sdk.Coins, numEpochPaidOver uint64, owner sdk.AccAddress, poolIDs []uint64) (uint64, error) {
	if len(poolIDs) == 0 {
		return 0, types.ErrNoPoolIDsGiven
	}
	if len(poolIDs) == 1 {
		return 0, types.OnePoolIDGroupError{PoolID: poolIDs[0]}
	}
	if numEpochPaidOver == 0 {
		return 0, types.ErrZeroNumEpochsPaidOver
<<<<<<< HEAD
	}

	// Initialize gauge information for every pool ID.
	initialInternalGaugeInfo, err := k.initGaugeInfo(ctx, poolIDs)
	if err != nil {
		return 0, err
	}

	// Charge group creation fee.
	groupCreationFee := k.GetParams(ctx).GroupCreationFee
	if err := k.bk.SendCoinsFromAccountToModule(ctx, owner, distrtypes.ModuleName, groupCreationFee); err != nil {
		return 0, err
	}

=======
	}

	// Initialize gauge information for every pool ID.
	initialInternalGaugeInfo, err := k.initGaugeInfo(ctx, poolIDs)
	if err != nil {
		return 0, err
	}

	// TODO: charge fixed fee. Make sure to update method spec and tests.
	// https://github.com/osmosis-labs/osmosis/issues/6506

>>>>>>> fb469cb4
	// TODO: subdao to bypass
	// TODO: governance to bypass
	// Make sure to update method spec and tests.
	// https://github.com/osmosis-labs/osmosis/issues/6507

	// TODO: remove gauge creation logic from here.
	// Instead, call `CreateGauge` directly
	// Update `CreateGauge` to be able to handle the group type.
	// Make sure to update method spec and tests.
	// https://github.com/osmosis-labs/osmosis/issues/6513
	nextGaugeId := k.GetLastGaugeID(ctx) + 1

	gauge := types.Gauge{
		Id:          nextGaugeId,
		IsPerpetual: numEpochPaidOver == perpetualNumEpochsPaidOver,
		DistributeTo: lockuptypes.QueryCondition{
			LockQueryType: lockuptypes.ByGroup,
		},
		Coins:             coins,
		StartTime:         ctx.BlockTime(),
		NumEpochsPaidOver: numEpochPaidOver,
	}

	if err := k.bk.SendCoinsFromAccountToModule(ctx, owner, types.ModuleName, gauge.Coins); err != nil {
		return 0, err
	}

	if err := k.setGauge(ctx, &gauge); err != nil {
		return 0, err
	}

	newGroup := types.Group{
		GroupGaugeId:      nextGaugeId,
		InternalGaugeInfo: initialInternalGaugeInfo,
		// Note: only Volume splitting exists today.
		// We allow for other splitting policies to be added in the future
		// by extending the enum.
		SplittingPolicy: types.ByVolume,
	}

	k.SetGroup(ctx, newGroup)
	k.SetLastGaugeID(ctx, gauge.Id)

	k.hooks.AfterCreateGauge(ctx, gauge.Id)

	return nextGaugeId, nil
}

// GetGaugeByID returns gauge from gauge ID.
func (k Keeper) GetGaugeByID(ctx sdk.Context, gaugeID uint64) (*types.Gauge, error) {
	gauge := types.Gauge{}
	store := ctx.KVStore(k.storeKey)
	gaugeKey := gaugeStoreKey(gaugeID)
	if !store.Has(gaugeKey) {
		return nil, types.GaugeNotFoundError{GaugeID: gaugeID}
	}
	bz := store.Get(gaugeKey)
	if err := proto.Unmarshal(bz, &gauge); err != nil {
		return nil, err
	}
	return &gauge, nil
}

// GetGaugeFromIDs returns multiple gauges from a gaugeIDs array.
func (k Keeper) GetGaugeFromIDs(ctx sdk.Context, gaugeIDs []uint64) ([]types.Gauge, error) {
	gauges := []types.Gauge{}
	for _, gaugeID := range gaugeIDs {
		gauge, err := k.GetGaugeByID(ctx, gaugeID)
		if err != nil {
			return []types.Gauge{}, err
		}
		gauges = append(gauges, *gauge)
	}
	return gauges, nil
}

// GetGauges returns upcoming, active, and finished gauges.
func (k Keeper) GetGauges(ctx sdk.Context) []types.Gauge {
	return k.getGaugesFromIterator(ctx, k.GaugesIterator(ctx))
}

// GetNotFinishedGauges returns both upcoming and active gauges.
func (k Keeper) GetNotFinishedGauges(ctx sdk.Context) []types.Gauge {
	return append(k.GetActiveGauges(ctx), k.GetUpcomingGauges(ctx)...)
}

// GetActiveGauges returns active gauges.
func (k Keeper) GetActiveGauges(ctx sdk.Context) []types.Gauge {
	return k.getGaugesFromIterator(ctx, k.ActiveGaugesIterator(ctx))
}

// GetUpcomingGauges returns upcoming gauges.
func (k Keeper) GetUpcomingGauges(ctx sdk.Context) []types.Gauge {
	return k.getGaugesFromIterator(ctx, k.UpcomingGaugesIterator(ctx))
}

// GetFinishedGauges returns finished gauges.
func (k Keeper) GetFinishedGauges(ctx sdk.Context) []types.Gauge {
	return k.getGaugesFromIterator(ctx, k.FinishedGaugesIterator(ctx))
}

// GetRewardsEst returns rewards estimation at a future specific time (by epoch)
// If locks are nil, it returns the rewards between now and the end epoch associated with address.
// If locks are not nil, it returns all the rewards for the given locks between now and end epoch.
func (k Keeper) GetRewardsEst(ctx sdk.Context, addr sdk.AccAddress, locks []lockuptypes.PeriodLock, endEpoch int64) sdk.Coins {
	// if locks are nil, populate with all locks associated with the address
	if len(locks) == 0 {
		locks = k.lk.GetAccountPeriodLocks(ctx, addr)
	}
	// get all gauges that reward to these locks
	// first get all the denominations being locked up
	denomSet := map[string]bool{}
	for _, l := range locks {
		for _, c := range l.Coins {
			denomSet[c.Denom] = true
		}
	}
	gauges := []types.Gauge{}
	// initialize gauges to active and upcomings if not set
	for s := range denomSet {
		gaugeIDs := k.getAllGaugeIDsByDenom(ctx, s)
		// each gauge only rewards locks to one denom, so no duplicates
		for _, id := range gaugeIDs {
			gauge, err := k.GetGaugeByID(ctx, id)
			// shouldn't happen
			if err != nil {
				return sdk.Coins{}
			}
			gauges = append(gauges, *gauge)
		}
	}

	// estimate rewards
	estimatedRewards := sdk.Coins{}
	epochInfo := k.GetEpochInfo(ctx)

	// no need to change storage while doing estimation as we use cached context
	cacheCtx, _ := ctx.CacheContext()
	for _, gauge := range gauges {
		distrBeginEpoch := epochInfo.CurrentEpoch
		blockTime := ctx.BlockTime()
		if gauge.StartTime.After(blockTime) {
			distrBeginEpoch = epochInfo.CurrentEpoch + 1 + int64(gauge.StartTime.Sub(blockTime)/epochInfo.Duration)
		}

		for epoch := distrBeginEpoch; epoch <= endEpoch; epoch++ {
			newGauge, distrCoins, isBuggedGauge, err := k.FilteredLocksDistributionEst(cacheCtx, gauge, locks)
			if err != nil {
				continue
			}
			if isBuggedGauge {
				ctx.Logger().Error("Reward estimation does not include gauge " + strconv.Itoa(int(gauge.Id)) + " due to accumulation store bug")
			}
			estimatedRewards = estimatedRewards.Add(distrCoins...)
			gauge = newGauge
		}
	}

	return estimatedRewards
}

// GetEpochInfo returns EpochInfo struct given context.
func (k Keeper) GetEpochInfo(ctx sdk.Context) epochtypes.EpochInfo {
	params := k.GetParams(ctx)
	return k.ek.GetEpochInfo(ctx, params.DistrEpochIdentifier)
}

// AddToGaugeRewards adds coins to gauge.
func (k Keeper) AddToGaugeRewards(ctx sdk.Context, owner sdk.AccAddress, coins sdk.Coins, gaugeID uint64) error {
	if err := k.addToGaugeRewards(ctx, coins, gaugeID); err != nil {
		return err
	}

	if err := k.bk.SendCoinsFromAccountToModule(ctx, owner, types.ModuleName, coins); err != nil {
		return err
	}
	return nil
}

// addToGaugeRewards adds coins to gauge with the given ID.
//
// Returns error if:
// - fails to retrieve gauge from state
// - gauge is finished.
// - fails to store an updated gauge to state
//
// Notes: does not do token transfers since it is used internally for token transferring value within the
// incentives module or by higher level functions that do transfer.
func (k Keeper) addToGaugeRewards(ctx sdk.Context, coins sdk.Coins, gaugeID uint64) error {
	gauge, err := k.GetGaugeByID(ctx, gaugeID)
	if err != nil {
		return err
	}
	if gauge.IsFinishedGauge(ctx.BlockTime()) {
		return types.UnexpectedFinishedGaugeError{GaugeId: gaugeID}
	}

	gauge.Coins = gauge.Coins.Add(coins...)
	err = k.setGauge(ctx, gauge)
	if err != nil {
		return err
	}

	// Fixed gas consumption adding reward to gauges based on the number of coins to add
	ctx.GasMeter().ConsumeGas(uint64(types.BaseGasFeeForAddRewardToGauge*(len(coins)+len(gauge.Coins))), "scaling gas cost for adding to gauge rewards")

	k.hooks.AfterAddToGauge(ctx, gauge.Id)
	return nil
}

// chargeFeeIfSufficientFeeDenomBalance charges fee in the base denom on the address if the address has
// balance that is less than fee + amount of the coin from gaugeCoins that is of base denom.
// gaugeCoins might not have a coin of tx base denom. In that case, fee is only compared to balance.
// The fee is sent to the community pool.
// Returns nil on success, error otherwise.
func (k Keeper) chargeFeeIfSufficientFeeDenomBalance(ctx sdk.Context, address sdk.AccAddress, fee osmomath.Int, gaugeCoins sdk.Coins) (err error) {
	feeDenom, err := k.tk.GetBaseDenom(ctx)
	if err != nil {
		return err
	}

	totalCost := gaugeCoins.AmountOf(feeDenom).Add(fee)
	accountBalance := k.bk.GetBalance(ctx, address, feeDenom).Amount

	if accountBalance.LT(totalCost) {
		return errorsmod.Wrapf(sdkerrors.ErrInsufficientFunds, "account's balance of %s (%s) is less than the total cost of the message (%s)", feeDenom, accountBalance, totalCost)
	}

	if err := k.ck.FundCommunityPool(ctx, sdk.NewCoins(sdk.NewCoin(feeDenom, fee)), address); err != nil {
		return err
	}
	return nil
}

<<<<<<< HEAD
// initGaugeInfo takes in a list of pool IDs and a splitting policy and returns a InternalGaugeInfo struct with weights initialized to zero.
=======
// initGaugeInfo takes in a list of pool IDs and returns a InternalGaugeInfo struct with weights initialized to zero.
>>>>>>> fb469cb4
// Returns error if fails to retrieve gauge ID for a pool.
func (k Keeper) initGaugeInfo(ctx sdk.Context, poolIds []uint64) (types.InternalGaugeInfo, error) {
	gaugeRecords := make([]types.InternalGaugeRecord, 0, len(poolIds))
	for _, poolID := range poolIds {
		gaugeID, err := k.pik.GetInternalGaugeIDForPool(ctx, poolID)
		if err != nil {
			return types.InternalGaugeInfo{}, err
		}

		gaugeRecords = append(gaugeRecords, types.InternalGaugeRecord{
			GaugeId:          gaugeID,
			CurrentWeight:    osmomath.ZeroInt(),
			CumulativeWeight: osmomath.ZeroInt(),
		})
	}

	return types.InternalGaugeInfo{
		TotalWeight:  osmomath.ZeroInt(),
		GaugeRecords: gaugeRecords,
	}, nil
}<|MERGE_RESOLUTION|>--- conflicted
+++ resolved
@@ -239,7 +239,6 @@
 	}
 	if numEpochPaidOver == 0 {
 		return 0, types.ErrZeroNumEpochsPaidOver
-<<<<<<< HEAD
 	}
 
 	// Initialize gauge information for every pool ID.
@@ -254,19 +253,6 @@
 		return 0, err
 	}
 
-=======
-	}
-
-	// Initialize gauge information for every pool ID.
-	initialInternalGaugeInfo, err := k.initGaugeInfo(ctx, poolIDs)
-	if err != nil {
-		return 0, err
-	}
-
-	// TODO: charge fixed fee. Make sure to update method spec and tests.
-	// https://github.com/osmosis-labs/osmosis/issues/6506
-
->>>>>>> fb469cb4
 	// TODO: subdao to bypass
 	// TODO: governance to bypass
 	// Make sure to update method spec and tests.
@@ -501,11 +487,7 @@
 	return nil
 }
 
-<<<<<<< HEAD
-// initGaugeInfo takes in a list of pool IDs and a splitting policy and returns a InternalGaugeInfo struct with weights initialized to zero.
-=======
 // initGaugeInfo takes in a list of pool IDs and returns a InternalGaugeInfo struct with weights initialized to zero.
->>>>>>> fb469cb4
 // Returns error if fails to retrieve gauge ID for a pool.
 func (k Keeper) initGaugeInfo(ctx sdk.Context, poolIds []uint64) (types.InternalGaugeInfo, error) {
 	gaugeRecords := make([]types.InternalGaugeRecord, 0, len(poolIds))
