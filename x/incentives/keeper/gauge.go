--- conflicted
+++ resolved
@@ -16,10 +16,6 @@
 	sdk "github.com/cosmos/cosmos-sdk/types"
 
 	distrtypes "github.com/cosmos/cosmos-sdk/x/distribution/types"
-<<<<<<< HEAD
-
-=======
->>>>>>> 118fd746
 	"github.com/osmosis-labs/osmosis/osmomath"
 	"github.com/osmosis-labs/osmosis/v19/x/incentives/types"
 	lockuptypes "github.com/osmosis-labs/osmosis/v19/x/lockup/types"
@@ -256,10 +252,7 @@
 // - given pool IDs slice is empty or has 1 pool only
 // - fails to initialize gauge information for every pool ID
 // - fails to send coins from owner to the incentives module for the Group's Gauge
-<<<<<<< HEAD
 // - fails to charge group creation fee
-=======
->>>>>>> 118fd746
 // - fails to set the Group's Gauge to state
 func (k Keeper) CreateGroup(ctx sdk.Context, coins sdk.Coins, numEpochPaidOver uint64, owner sdk.AccAddress, poolIDs []uint64) (uint64, error) {
 	if len(poolIDs) == 0 {
@@ -276,24 +269,11 @@
 	}
 
 	// Charge group creation fee.
-<<<<<<< HEAD
 	_, err = k.chargeGroupCreationFeeIfNotWhitelisted(ctx, owner)
 	if err != nil {
 		return 0, err
 	}
 
-=======
-	groupCreationFee := k.GetParams(ctx).GroupCreationFee
-	if err := k.bk.SendCoinsFromAccountToModule(ctx, owner, distrtypes.ModuleName, groupCreationFee); err != nil {
-		return 0, err
-	}
-
-	// TODO: subdao to bypass
-	// TODO: governance to bypass
-	// Make sure to update method spec and tests.
-	// https://github.com/osmosis-labs/osmosis/issues/6507
-
->>>>>>> 118fd746
 	groupGaugeID, err := k.CreateGauge(ctx, numEpochPaidOver == perpetualNumEpochsPaidOver, owner, coins, byGroupQueryCondition, ctx.BlockTime(), numEpochPaidOver, 0)
 	if err != nil {
 		return 0, err
@@ -311,7 +291,6 @@
 	k.SetGroup(ctx, newGroup)
 
 	return groupGaugeID, nil
-<<<<<<< HEAD
 }
 
 // chargeGroupCreationFeeIfNotWhitelisted charges fee as defined in the params if the sender is not whitelisted.
@@ -341,8 +320,6 @@
 		return false, err
 	}
 	return true, nil
-=======
->>>>>>> 118fd746
 }
 
 // GetGaugeByID returns gauge from gauge ID.
@@ -531,11 +508,7 @@
 	return nil
 }
 
-<<<<<<< HEAD
-// initGaugeInfo takes in a list of pool IDs and a splitting policy and returns a InternalGaugeInfo struct with weights initialized to zero.
-=======
 // initGaugeInfo takes in a list of pool IDs and returns a InternalGaugeInfo struct with weights initialized to zero.
->>>>>>> 118fd746
 // Returns error if fails to retrieve gauge ID for a pool.
 func (k Keeper) initGaugeInfo(ctx sdk.Context, poolIds []uint64) (types.InternalGaugeInfo, error) {
 	gaugeRecords := make([]types.InternalGaugeRecord, 0, len(poolIds))
