--- conflicted
+++ resolved
@@ -38,20 +38,7 @@
 	return gauges
 }
 
-<<<<<<< HEAD
-// getCoinsFromGauges takes an array of gauges and computes the total amount of coins contained in all provided gauges.
-func (k Keeper) getCoinsFromGauges(gauges []types.Gauge) sdk.Coins {
-	coins := sdk.Coins{}
-	for _, gauge := range gauges {
-		coins = coins.Add(gauge.Coins...)
-	}
-	return coins
-}
-
-// setGauge assigns a key to a gauge value.
-=======
 // setGauge set the gauge inside store.
->>>>>>> a2324059
 func (k Keeper) setGauge(ctx sdk.Context, gauge *types.Gauge) error {
 	store := ctx.KVStore(k.storeKey)
 	bz, err := proto.Marshal(gauge)
