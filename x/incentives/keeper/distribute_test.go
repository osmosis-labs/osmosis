package keeper_test

import (
	"strings"
	"time"

	sdk "github.com/cosmos/cosmos-sdk/types"
	"github.com/stretchr/testify/suite"

	distrtypes "github.com/cosmos/cosmos-sdk/x/distribution/types"

	"github.com/osmosis-labs/osmosis/osmomath"
	"github.com/osmosis-labs/osmosis/osmoutils/coinutil"
	appParams "github.com/osmosis-labs/osmosis/v23/app/params"
	"github.com/osmosis-labs/osmosis/v23/x/incentives/types"
	incentivetypes "github.com/osmosis-labs/osmosis/v23/x/incentives/types"
	lockuptypes "github.com/osmosis-labs/osmosis/v23/x/lockup/types"
	poolincentivetypes "github.com/osmosis-labs/osmosis/v23/x/pool-incentives/types"
	poolmanagertypes "github.com/osmosis-labs/osmosis/v23/x/poolmanager/types"
)

var _ = suite.TestingSuite(nil)

const (
	defaultGroupGaugeId = uint64(5)
)

var (
	defaultGaugeRecordOneRecord = types.InternalGaugeRecord{
		GaugeId:          1,
		CurrentWeight:    osmomath.NewInt(100),
		CumulativeWeight: osmomath.NewInt(200),
	}
	defaultGaugeRecordTwoRecords = types.InternalGaugeRecord{
		// Note that this is 4 and not 2 because we assume the second pool is a balancer pool
		// that creates three gauges (one for each lockable duration), only the last of which
		// we use.
		GaugeId:          4,
		CurrentWeight:    osmomath.NewInt(100),
		CumulativeWeight: osmomath.NewInt(200),
	}
	defaultGroup = types.Group{
		GroupGaugeId: defaultGroupGaugeId,
		InternalGaugeInfo: types.InternalGaugeInfo{
			TotalWeight:  defaultGaugeRecordOneRecord.CurrentWeight.Add(defaultGaugeRecordTwoRecords.CurrentWeight),
			GaugeRecords: []types.InternalGaugeRecord{defaultGaugeRecordOneRecord, defaultGaugeRecordTwoRecords},
		},
		SplittingPolicy: types.ByVolume,
	}
	singleRecordGroup = types.Group{
		GroupGaugeId: defaultGroupGaugeId,
		InternalGaugeInfo: types.InternalGaugeInfo{
			TotalWeight:  defaultGaugeRecordOneRecord.CurrentWeight,
			GaugeRecords: []types.InternalGaugeRecord{defaultGaugeRecordOneRecord},
		},
		SplittingPolicy: types.ByVolume,
	}

	emptyCoins          = sdk.Coins{}
	defaultVolumeAmount = osmomath.NewInt(300)

	defaultCoins = sdk.NewCoins(sdk.NewCoin("uosmo", osmomath.NewInt(100_000_000)))

	baseTime = time.Date(2021, 1, 1, 0, 0, 0, 0, time.UTC)

	// Remaining coins: 1 x defaultCoins (2x Coins - 1x DistributedCoins)
	defaultPerpetualGauge = types.Gauge{
		Id:               defaultGroupGaugeId,
		IsPerpetual:      true,
		Coins:            defaultCoins.Add(defaultCoins...),
		StartTime:        baseTime,
		FilledEpochs:     1,
		DistributedCoins: defaultCoins,
	}

	defaultZeroWeightGaugeRecord = types.InternalGaugeRecord{GaugeId: 1, CurrentWeight: osmomath.ZeroInt(), CumulativeWeight: osmomath.ZeroInt()}
	defaultNoLockDuration        = time.Nanosecond
)

type GroupCreationFields struct {
	coins            sdk.Coins
	numEpochPaidOver uint64
	owner            sdk.AccAddress
	internalGaugeIds []uint64
}

// TestDistribute tests that when the distribute command is executed on a provided gauge
// that the correct amount of rewards is sent to the correct lock owners.
func (s *KeeperTestSuite) TestDistribute() {
	defaultGauge := perpGaugeDesc{
		lockDenom:    defaultLPDenom,
		lockDuration: defaultLockDuration,
		rewardAmount: sdk.Coins{sdk.NewInt64Coin(defaultRewardDenom, 3000)},
	}
	doubleLengthGauge := perpGaugeDesc{
		lockDenom:    defaultLPDenom,
		lockDuration: 2 * defaultLockDuration,
		rewardAmount: sdk.Coins{sdk.NewInt64Coin(defaultRewardDenom, 3000)},
	}
	noRewardGauge := perpGaugeDesc{
		lockDenom:    defaultLPDenom,
		lockDuration: defaultLockDuration,
		rewardAmount: sdk.Coins{},
	}
	noRewardCoins := sdk.Coins{}
	oneKRewardCoins := sdk.Coins{sdk.NewInt64Coin(defaultRewardDenom, 1000)}
	twoKRewardCoins := sdk.Coins{sdk.NewInt64Coin(defaultRewardDenom, 2000)}
	threeKRewardCoins := sdk.Coins{sdk.NewInt64Coin(defaultRewardDenom, 3000)}
	fiveKRewardCoins := sdk.Coins{sdk.NewInt64Coin(defaultRewardDenom, 5000)}
	tests := []struct {
		name                 string
		users                []userLocks
		gauges               []perpGaugeDesc
		changeRewardReceiver []changeRewardReceiver
		expectedRewards      []sdk.Coins
	}{
		// gauge 1 gives 3k coins. three locks, all eligible. 1k coins per lock.
		// 1k should go to oneLockupUser and 2k to twoLockupUser.
		{
			name:            "One user with one lockup, another user with two lockups, single default gauge",
			users:           []userLocks{oneLockupUser, twoLockupUser},
			gauges:          []perpGaugeDesc{defaultGauge},
			expectedRewards: []sdk.Coins{oneKRewardCoins, twoKRewardCoins},
		},
		// gauge 1 gives 3k coins. three locks, all eligible.
		// gauge 2 gives 3k coins. one lock, to twoLockupUser.
		// 1k should to oneLockupUser and 5k to twoLockupUser.
		{
			name:            "One user with one lockup (default gauge), another user with two lockups (double length gauge)",
			users:           []userLocks{oneLockupUser, twoLockupUser},
			gauges:          []perpGaugeDesc{defaultGauge, doubleLengthGauge},
			expectedRewards: []sdk.Coins{oneKRewardCoins, fiveKRewardCoins},
		},
		// gauge 1 gives zero rewards.
		// both oneLockupUser and twoLockupUser should get no rewards.
		{
			name:            "One user with one lockup, another user with two lockups, both with no rewards gauge",
			users:           []userLocks{oneLockupUser, twoLockupUser},
			gauges:          []perpGaugeDesc{noRewardGauge},
			expectedRewards: []sdk.Coins{noRewardCoins, noRewardCoins},
		},
		// gauge 1 gives no rewards.
		// gauge 2 gives 3k coins. three locks, all eligible. 1k coins per lock.
		// 1k should to oneLockupUser and 2k to twoLockupUser.
		{
			name:            "One user with one lockup and another user with two lockups. No rewards and a default gauge",
			users:           []userLocks{oneLockupUser, twoLockupUser},
			gauges:          []perpGaugeDesc{noRewardGauge, defaultGauge},
			expectedRewards: []sdk.Coins{oneKRewardCoins, twoKRewardCoins},
		},
		// gauge 1 gives 3k coins. three locks, all eligible. 1k coins per lock.
		// we change oneLockupUser lock's reward recipient to the twoLockupUser
		// none should go to oneLockupUser and 3k to twoLockupUser.
		{
			name:   "Change Reward Receiver: One user with one lockup, another user with two lockups, single default gauge",
			users:  []userLocks{oneLockupUser, twoLockupUser},
			gauges: []perpGaugeDesc{defaultGauge},
			changeRewardReceiver: []changeRewardReceiver{
				// change first lock's receiver address to the second account
				{
					lockId:              1,
					newReceiverAccIndex: 1,
				},
			},
			expectedRewards: []sdk.Coins{sdk.NewCoins(), threeKRewardCoins},
		},
		// gauge 1 gives 3k coins. three locks, all eligible. 1k coins per lock.
		// We change oneLockupUser's reward recipient to twoLockupUser, twoLockupUser's reward recipient to OneLockupUser.
		// Rewards should be reversed to the original test case, 2k should go to oneLockupUser and 1k to twoLockupUser.
		{
			name:   "Change Reward Receiver: One user with one lockup, another user with two lockups, single default gauge",
			users:  []userLocks{oneLockupUser, twoLockupUser},
			gauges: []perpGaugeDesc{defaultGauge},
			changeRewardReceiver: []changeRewardReceiver{
				// change first lock's receiver address to the second account
				{
					lockId:              1,
					newReceiverAccIndex: 1,
				},
				{
					lockId:              2,
					newReceiverAccIndex: 0,
				},
				{
					lockId:              3,
					newReceiverAccIndex: 0,
				},
			},
			expectedRewards: []sdk.Coins{twoKRewardCoins, oneKRewardCoins},
		},
		// gauge 1 gives 3k coins. three locks, all eligible.
		// gauge 2 gives 3k coins. one lock, to twoLockupUser.
		// Change all of oneLockupUser's reward recipient to twoLockupUser, vice versa.
		// Rewards should be reversed, 5k should to oneLockupUser and 1k to twoLockupUser.
		{
			name:   "Change Reward Receiver: One user with one lockup (default gauge), another user with two lockups (double length gauge)",
			users:  []userLocks{oneLockupUser, twoLockupUser},
			gauges: []perpGaugeDesc{defaultGauge, doubleLengthGauge},
			changeRewardReceiver: []changeRewardReceiver{
				{
					lockId:              1,
					newReceiverAccIndex: 1,
				},
				{
					lockId:              2,
					newReceiverAccIndex: 0,
				},
				{
					lockId:              3,
					newReceiverAccIndex: 0,
				},
			},
			expectedRewards: []sdk.Coins{fiveKRewardCoins, oneKRewardCoins},
		},
	}
	for _, tc := range tests {
		s.SetupTest()
		// setup gauges and the locks defined in the above tests, then distribute to them
		gauges := s.SetupGauges(tc.gauges, defaultLPDenom)
		addrs := s.SetupUserLocks(tc.users)

		// set up reward receiver if not nil
		if len(tc.changeRewardReceiver) != 0 {
			s.SetupChangeRewardReceiver(tc.changeRewardReceiver, addrs)
		}

		_, err := s.App.IncentivesKeeper.Distribute(s.Ctx, gauges)
		s.Require().NoError(err)
		// check expected rewards against actual rewards received
		for i, addr := range addrs {
			bal := s.App.BankKeeper.GetAllBalances(s.Ctx, addr)
			s.Require().Equal(tc.expectedRewards[i].String(), bal.String(), "test %v, person %d", tc.name, i)
		}
	}
}

func (s *KeeperTestSuite) TestDistribute_InternalIncentives_NoLock() {
	fiveKRewardCoins := sdk.NewInt64Coin(defaultRewardDenom, 5000)
	fiveKRewardCoinsUosmo := sdk.NewInt64Coin(appParams.BaseCoinUnit, 5000)
	fifteenKRewardCoins := sdk.NewInt64Coin(defaultRewardDenom, 15000)

	coinsToMint := sdk.NewCoins(sdk.NewCoin(defaultRewardDenom, osmomath.NewInt(10000000)), sdk.NewCoin(appParams.BaseCoinUnit, osmomath.NewInt(10000000)))
	defaultGaugeStartTime := s.Ctx.BlockTime()

	incentivesParams := s.App.IncentivesKeeper.GetParams(s.Ctx).DistrEpochIdentifier
	currentEpoch := s.App.EpochsKeeper.GetEpochInfo(s.Ctx, incentivesParams)

	tests := map[string]struct {
		// setup
		numPools           int
		tokensToAddToGauge sdk.Coins
		gaugeStartTime     time.Time
		gaugeCoins         sdk.Coins
		internalUptime     time.Duration

		// expected
		// Note: internal gauge distributions should never error, so we don't expect any errors here.
		expectedDistributions sdk.Coins
		expectedUptime        time.Duration
	}{
		"one poolId and gaugeId": {
			numPools:       1,
			gaugeStartTime: defaultGaugeStartTime,
			gaugeCoins:     sdk.NewCoins(fiveKRewardCoins),
			internalUptime: types.DefaultConcentratedUptime,

			expectedUptime:        types.DefaultConcentratedUptime,
			expectedDistributions: sdk.NewCoins(fiveKRewardCoins),
		},
		"gauge with multiple coins": {
			numPools:       1,
			gaugeStartTime: defaultGaugeStartTime,
			gaugeCoins:     sdk.NewCoins(fiveKRewardCoins, fiveKRewardCoinsUosmo),
			internalUptime: types.DefaultConcentratedUptime,

			expectedUptime:        types.DefaultConcentratedUptime,
			expectedDistributions: sdk.NewCoins(fiveKRewardCoins, fiveKRewardCoinsUosmo),
		},
		"multiple gaugeId and poolId": {
			numPools:       3,
			gaugeStartTime: defaultGaugeStartTime,
			gaugeCoins:     sdk.NewCoins(fiveKRewardCoins),
			internalUptime: types.DefaultConcentratedUptime,

			expectedUptime:        types.DefaultConcentratedUptime,
			expectedDistributions: sdk.NewCoins(fifteenKRewardCoins),
		},
		"one poolId and gaugeId, five 5000 coins": {
			numPools:       1,
			gaugeStartTime: defaultGaugeStartTime,
			gaugeCoins:     sdk.NewCoins(fiveKRewardCoins),
			internalUptime: types.DefaultConcentratedUptime,

			expectedUptime:        types.DefaultConcentratedUptime,
			expectedDistributions: sdk.NewCoins(fiveKRewardCoins),
		},
		"attempt to createIncentiveRecord with start time < currentBlockTime - gets set to block time in incentive record": {
			numPools:       1,
			gaugeStartTime: defaultGaugeStartTime.Add(-5 * time.Hour),
			gaugeCoins:     sdk.NewCoins(fiveKRewardCoins),
			internalUptime: types.DefaultConcentratedUptime,

			expectedUptime:        types.DefaultConcentratedUptime,
			expectedDistributions: sdk.NewCoins(fiveKRewardCoins),
		},
		// We expect incentive record to fall back to the default uptime, since the internal uptime is unauthorized.
		"unauthorized internal uptime": {
			numPools:       3,
			gaugeStartTime: defaultGaugeStartTime,
			gaugeCoins:     sdk.NewCoins(fiveKRewardCoins),
			internalUptime: time.Hour * 24 * 7,

			expectedUptime:        types.DefaultConcentratedUptime,
			expectedDistributions: sdk.NewCoins(fifteenKRewardCoins),
		},
		"invalid internal uptime": {
			numPools:       3,
			gaugeStartTime: defaultGaugeStartTime,
			gaugeCoins:     sdk.NewCoins(fiveKRewardCoins),
			internalUptime: time.Hour * 4,

			expectedUptime:        types.DefaultConcentratedUptime,
			expectedDistributions: sdk.NewCoins(fifteenKRewardCoins),
		},
		"nil internal uptime": {
			numPools:       3,
			gaugeStartTime: defaultGaugeStartTime,
			gaugeCoins:     sdk.NewCoins(fiveKRewardCoins),

			expectedUptime:        types.DefaultConcentratedUptime,
			expectedDistributions: sdk.NewCoins(fifteenKRewardCoins),
		},
	}

	for name, tc := range tests {
		tc := tc
		s.Run(name, func() {
			// setup test
			s.SetupTest()
			// We fix blocktime to ensure tests are deterministic
			s.Ctx = s.Ctx.WithBlockTime(defaultGaugeStartTime)

			// Set internal uptime module param as defined in test case
			s.App.IncentivesKeeper.SetParam(s.Ctx, types.KeyInternalUptime, tc.internalUptime)

			var gauges []types.Gauge

			// prepare the minting account
			addr := s.TestAccs[0]
			// mints coins so supply exists on chain
			s.FundAcc(addr, coinsToMint)

			// make sure the module has enough funds
			err := s.App.BankKeeper.SendCoinsFromAccountToModule(s.Ctx, addr, types.ModuleName, coinsToMint)
			s.Require().NoError(err)

			for i := 0; i < tc.numPools; i++ {
				var (
					poolId   uint64
					duration time.Duration
				)
				poolId = s.PrepareConcentratedPool().GetId()

				duration = currentEpoch.Duration

				// get the gaugeId corresponding to the CL pool
				gaugeId, err := s.App.PoolIncentivesKeeper.GetPoolGaugeId(s.Ctx, poolId, duration)
				s.Require().NoError(err)

				// get the gauge from the gaudeId
				gauge, err := s.App.IncentivesKeeper.GetGaugeByID(s.Ctx, gaugeId)
				s.Require().NoError(err)

				gauge.Coins = tc.gaugeCoins
				gauge.StartTime = tc.gaugeStartTime
				gauges = append(gauges, *gauge)
			}

			// System under test: Distribute tokens from the gauge
			totalDistributedCoins, err := s.App.IncentivesKeeper.Distribute(s.Ctx, gauges)
			s.Require().NoError(err)

			// check that gauge is not empty
			s.Require().NotEqual(len(gauges), 0)

			// check if module amount got deducted correctly
			balance := s.App.BankKeeper.GetAllBalances(s.Ctx, s.App.AccountKeeper.GetModuleAddress(types.ModuleName))
			for _, coin := range balance {
				actualbalanceAfterDistribution := coinsToMint.AmountOf(coin.Denom).Sub(coin.Amount)
				s.Require().Equal(tc.expectedDistributions.AmountOf(coin.Denom).Add(osmomath.ZeroInt()), actualbalanceAfterDistribution.Add(osmomath.ZeroInt()))
			}

			for i, gauge := range gauges {
				for j, coin := range gauge.Coins {
					incentiveId := i*len(gauge.Coins) + j + 1

					gaugeId := gauge.GetId()

					// get poolId from GaugeId
					poolId, err := s.App.PoolIncentivesKeeper.GetPoolIdFromGaugeId(s.Ctx, gaugeId, currentEpoch.Duration)
					s.Require().NoError(err)

					// GetIncentiveRecord to see if pools received incentives properly
					incentiveRecord, err := s.App.ConcentratedLiquidityKeeper.GetIncentiveRecord(s.Ctx, poolId, tc.expectedUptime, uint64(incentiveId))
					s.Require().NoError(err)

					expectedEmissionRate := osmomath.NewDecFromInt(coin.Amount).QuoTruncate(osmomath.NewDec(int64(currentEpoch.Duration.Seconds())))

					// Check that gauge distribution state is updated.
					s.ValidateDistributedGauge(gaugeId, 1, tc.gaugeCoins)

					// check every parameter in incentiveRecord so that it matches what we created
					incentiveRecordBody := incentiveRecord.GetIncentiveRecordBody()
					s.Require().Equal(poolId, incentiveRecord.PoolId)
					s.Require().Equal(expectedEmissionRate, incentiveRecordBody.EmissionRate)
					s.Require().Equal(s.Ctx.BlockTime().UTC().String(), incentiveRecordBody.StartTime.UTC().String())
					s.Require().Equal(tc.expectedUptime, incentiveRecord.MinUptime)
					s.Require().Equal(coin.Amount, incentiveRecordBody.RemainingCoin.Amount.TruncateInt())
					s.Require().Equal(coin.Denom, incentiveRecordBody.RemainingCoin.Denom)
				}
			}
			// check the totalAmount of tokens distributed, for both lock gauges and CL pool gauges
			s.Require().Equal(tc.expectedDistributions, totalDistributedCoins)
		})
	}
}

// TestDistribute_ExternalIncentives_NoLock tests the distribution of externally
// created NoLock gauges. It creates an external gauge with the correct configuration
// and uses it to attempt to distribute tokens to a concentrated liquidity pool.
// It attempts to distribute with all possible gauge configurations and with various tokens.
// However, it does not test distribution of NoLock gauges.
func (s *KeeperTestSuite) TestDistribute_ExternalIncentives_NoLock() {
	const (
		defaultCLPool       = uint64(1)
		defaultBalancerPool = uint64(2)

		defaultAmount = int64(5000)
	)

	fiveKRewardCoins := sdk.NewInt64Coin(defaultRewardDenom, defaultAmount)
	tenKOtherCoin := sdk.NewInt64Coin(otherDenom, defaultAmount+defaultAmount)

	defaultBothCoins := sdk.NewCoins(fiveKRewardCoins, tenKOtherCoin)

	defauBlockTime := time.Unix(123456789, 0)
	oneHourAfterDefault := defauBlockTime.Add(time.Hour)

	type test struct {
		// setup
		isPerpertual       bool
		tokensToAddToGauge sdk.Coins
		gaugeStartTime     time.Time
		gaugeCoins         sdk.Coins
		distrTo            lockuptypes.QueryCondition
		startTime          time.Time
		numEpochsPaidOver  uint64
		poolId             uint64
		authorizedUptime   bool

		// expected
		expectErr                              bool
		expectedDistributions                  sdk.Coins
		expectedRemainingAmountIncentiveRecord []sdk.Dec
	}

	defaultTest := test{
		isPerpertual:      false,
		gaugeStartTime:    defauBlockTime,
		gaugeCoins:        sdk.NewCoins(fiveKRewardCoins),
		distrTo:           lockuptypes.QueryCondition{LockQueryType: lockuptypes.NoLock},
		startTime:         oneHourAfterDefault,
		numEpochsPaidOver: 1,
		poolId:            defaultCLPool,
		authorizedUptime:  false,
		expectErr:         false,

		expectedDistributions:                  sdk.NewCoins(fiveKRewardCoins),
		expectedRemainingAmountIncentiveRecord: []osmomath.Dec{osmomath.NewDec(defaultAmount)},
	}

	withIsPerpetual := func(tc test, isPerpetual bool) test {
		tc.isPerpertual = isPerpetual
		return tc
	}

	withGaugeCoins := func(tc test, gaugeCoins sdk.Coins) test {
		tc.gaugeCoins = gaugeCoins
		tc.expectedDistributions = gaugeCoins
		tc.expectedRemainingAmountIncentiveRecord = make([]osmomath.Dec, len(gaugeCoins))
		for i := range tc.expectedRemainingAmountIncentiveRecord {
			tc.expectedRemainingAmountIncentiveRecord[i] = osmomath.NewDec(gaugeCoins[i].Amount.Int64())
		}
		return tc
	}

	withNumEpochs := func(tc test, numEpochs uint64) test {
		tc.numEpochsPaidOver = numEpochs
		if numEpochs == uint64(0) {
			return tc
		}

		// Do deep copies
		tempDistributions := make(sdk.Coins, len(tc.expectedDistributions))
		copy(tempDistributions, tc.expectedDistributions)

		tempRemainingAmountIncentiveRecord := make([]sdk.Dec, len(tc.expectedRemainingAmountIncentiveRecord))
		copy(tempRemainingAmountIncentiveRecord, tc.expectedRemainingAmountIncentiveRecord)

		for i := range tc.expectedRemainingAmountIncentiveRecord {
			// update expected distributions
			tempDistributions[i].Amount = tc.expectedDistributions[i].Amount.Quo(osmomath.NewInt(int64(numEpochs)))

			// update expected remaining amount in incentive record
			tempRemainingAmountIncentiveRecord[i] = tc.expectedRemainingAmountIncentiveRecord[i].QuoTruncate(osmomath.NewDec(int64(numEpochs))).TruncateDec()
		}

		tc.expectedDistributions = tempDistributions
		tc.expectedRemainingAmountIncentiveRecord = tempRemainingAmountIncentiveRecord
		return tc
	}

	withPoolId := func(tc test, poolId uint64) test {
		if poolId == defaultBalancerPool {
			// If we do not set it, SetPoolGaugeIdInternalIncentive(...) errors with
			// "zero duration is invalid"
			tc.distrTo.Duration = time.Hour
		}
		tc.poolId = poolId
		return tc
	}

	withAuthorizedUptime := func(tc test, duration time.Duration) test {
		tc.distrTo.Duration = duration
		tc.authorizedUptime = true
		return tc
	}

	withUnauthorizedUptime := func(tc test, duration time.Duration) test {
		tc.distrTo.Duration = duration
		tc.authorizedUptime = false
		return tc
	}

	withError := func(tc test) test {
		tc.expectErr = true
		return tc
	}

	tests := map[string]test{
		"non-perpetual, 1 coin, paid over 1 epoch":   defaultTest,
		"perpetual, 1 coin, paid over 1 epoch":       withIsPerpetual(defaultTest, true),
		"non-perpetual, 2 coins, paid over 1 epoch":  withGaugeCoins(defaultTest, defaultBothCoins),
		"perpetual, 2 coins, paid over 1 epoch":      withIsPerpetual(withGaugeCoins(defaultTest, defaultBothCoins), true),
		"non-perpetual, 1 coin, paid over 2 epochs":  withNumEpochs(defaultTest, 2),
		"non-perpetual, 2 coins, paid over 3 epochs": withNumEpochs(withGaugeCoins(defaultTest, defaultBothCoins), 3),

		// We expect incentives with the set uptime to be created
		"non-perpetual, 1 coin, paid over 1 epoch, authorized 1d uptime":   withAuthorizedUptime(defaultTest, time.Hour*24),
		"non-perpetual, 2 coins, paid over 3 epochs, authorized 7d uptime": withAuthorizedUptime(withNumEpochs(withGaugeCoins(defaultTest, defaultBothCoins), 3), time.Hour*24*7),
		"perpetual, 2 coins, authorized 1h uptime":                         withAuthorizedUptime(withIsPerpetual(withGaugeCoins(defaultTest, defaultBothCoins), true), time.Hour),

		// We expect incentives to fall back to default uptime of 1ns
		"non-perpetual, 1 coin, paid over 1 epoch, unauthorized 1d uptime":   withUnauthorizedUptime(defaultTest, time.Hour*24),
		"non-perpetual, 2 coins, paid over 3 epochs, unauthorized 7d uptime": withUnauthorizedUptime(withNumEpochs(withGaugeCoins(defaultTest, defaultBothCoins), 3), time.Hour*24*7),
		"perpetual, 2 coins, unauthorized 1h uptime":                         withUnauthorizedUptime(withIsPerpetual(withGaugeCoins(defaultTest, defaultBothCoins), true), time.Hour),

		// 3h is not a valid uptime, so we expect this to fall back to 1ns
		"non-perpetual, 1 coin, paid over 1 epoch, unauthorized and invalid uptime":   withUnauthorizedUptime(defaultTest, time.Hour*3),
		"non-perpetual, 2 coins, paid over 3 epochs, unauthorized and invalid uptime": withUnauthorizedUptime(withNumEpochs(withGaugeCoins(defaultTest, defaultBothCoins), 3), time.Hour*3),
		"perpetual, 2 coins, unauthorized and invalid uptime":                         withUnauthorizedUptime(withIsPerpetual(withGaugeCoins(defaultTest, defaultBothCoins), true), time.Hour*3),

		// Gauges with zero duration should be handled without error and fall back to default uptime.
		// This is required for maintaining backwards compatibility with existing gauges at time of
		// introducing the usage of gauge duration as uptime.
		"non-perpetual, 1 coin, paid over 1 epoch, zero uptime":   withUnauthorizedUptime(defaultTest, 0),
		"non-perpetual, 2 coins, paid over 3 epochs, zero uptime": withUnauthorizedUptime(withNumEpochs(withGaugeCoins(defaultTest, defaultBothCoins), 3), 0),
		"perpetual, 2 coins, zero uptime":                         withUnauthorizedUptime(withIsPerpetual(withGaugeCoins(defaultTest, defaultBothCoins), true), 0),

		"error: balancer pool id": withError(withPoolId(defaultTest, defaultBalancerPool)),
		"error: inactive gauge":   withError(withNumEpochs(defaultTest, 0)),
	}

	for name, tc := range tests {
		s.Run(name, func() {
			// setup test
			s.SetupTest()

			// We fix blocktime to ensure tests are deterministic
			s.Ctx = s.Ctx.WithBlockTime(defauBlockTime)

			// Create CL and Balancer pools
			s.PrepareConcentratedPool()
			s.PrepareBalancerPool()

			// Set block time one hour after block creation so that incentives logic
			// can function properly.
			s.Ctx = s.Ctx.WithBlockTime(oneHourAfterDefault)

			// If applicable, authorize gauge's uptime in CL module
			if tc.authorizedUptime {
				clParams := s.App.ConcentratedLiquidityKeeper.GetParams(s.Ctx)
				clParams.AuthorizedUptimes = append(clParams.AuthorizedUptimes, tc.distrTo.Duration)
				s.App.ConcentratedLiquidityKeeper.SetParams(s.Ctx, clParams)
			}

			// Create gauge and get it from state
			externalGauge := s.createGaugeNoRestrictions(tc.isPerpertual, tc.gaugeCoins, tc.distrTo, tc.startTime, tc.numEpochsPaidOver, defaultCLPool)

			// Force gauge's pool id to balancer to trigger error
			if tc.poolId == defaultBalancerPool {
				err := s.App.PoolIncentivesKeeper.SetPoolGaugeIdInternalIncentive(s.Ctx, defaultBalancerPool, tc.distrTo.Duration, externalGauge.Id)
				s.Require().NoError(err)
			}

			// Activate the gauge.
			err := s.App.IncentivesKeeper.MoveUpcomingGaugeToActiveGauge(s.Ctx, externalGauge)
			s.Require().NoError(err)

			gauges := []types.Gauge{externalGauge}

			// System under test.
			totalDistributedCoins, err := s.App.IncentivesKeeper.Distribute(s.Ctx, gauges)

			if tc.expectErr {
				s.Require().Error(err)
			} else {
				s.Require().NoError(err)

				// check the totalAmount of tokens distributed, for both lock gauges and CL pool gauges
				s.Require().Equal(tc.expectedDistributions.String(), totalDistributedCoins.String())

				incentivesEpochDuration := s.App.IncentivesKeeper.GetEpochInfo(s.Ctx).Duration
				incentivesEpochDurationSeconds := osmomath.NewDec(incentivesEpochDuration.Milliseconds()).QuoInt(osmomath.NewInt(1000))

				// If uptime is not authorized, we expect to fall back to default
				expectedUptime := types.DefaultConcentratedUptime
				if tc.authorizedUptime {
					expectedUptime = tc.distrTo.Duration
				}

				// Check that incentive records were created
				for i, coin := range tc.expectedDistributions {
					incentiveRecords, err := s.App.ConcentratedLiquidityKeeper.GetIncentiveRecord(s.Ctx, tc.poolId, expectedUptime, uint64(i+1))
					s.Require().NoError(err)

					expectedEmissionRatePerEpoch := coin.Amount.ToLegacyDec().QuoTruncate(incentivesEpochDurationSeconds)

					s.Require().Equal(tc.startTime.UTC(), incentiveRecords.IncentiveRecordBody.StartTime.UTC())
					s.Require().Equal(coin.Denom, incentiveRecords.IncentiveRecordBody.RemainingCoin.Denom)
					s.Require().Equal(tc.expectedRemainingAmountIncentiveRecord[i], incentiveRecords.IncentiveRecordBody.RemainingCoin.Amount)
					s.Require().Equal(expectedEmissionRatePerEpoch, incentiveRecords.IncentiveRecordBody.EmissionRate)
					s.Require().Equal(expectedUptime, incentiveRecords.MinUptime)
				}

				// Check that the gauge's distribution state was updated
				s.ValidateDistributedGauge(externalGauge.Id, 1, tc.expectedDistributions)
			}
		})
	}
}

// TestSyntheticDistribute tests that when the distribute command is executed on a provided gauge
// the correct amount of rewards is sent to the correct synthetic lock owners.
func (s *KeeperTestSuite) TestSyntheticDistribute() {
	defaultGauge := perpGaugeDesc{
		lockDenom:    defaultLPSyntheticDenom,
		lockDuration: defaultLockDuration,
		rewardAmount: sdk.Coins{sdk.NewInt64Coin(defaultRewardDenom, 3000)},
	}
	doubleLengthGauge := perpGaugeDesc{
		lockDenom:    defaultLPSyntheticDenom,
		lockDuration: 2 * defaultLockDuration,
		rewardAmount: sdk.Coins{sdk.NewInt64Coin(defaultRewardDenom, 3000)},
	}
	noRewardGauge := perpGaugeDesc{
		lockDenom:    defaultLPSyntheticDenom,
		lockDuration: defaultLockDuration,
		rewardAmount: sdk.Coins{},
	}
	noRewardCoins := sdk.Coins{}
	oneKRewardCoins := sdk.Coins{sdk.NewInt64Coin(defaultRewardDenom, 1000)}
	twoKRewardCoins := sdk.Coins{sdk.NewInt64Coin(defaultRewardDenom, 2000)}
	fiveKRewardCoins := sdk.Coins{sdk.NewInt64Coin(defaultRewardDenom, 5000)}
	tests := []struct {
		name            string
		users           []userLocks
		gauges          []perpGaugeDesc
		expectedRewards []sdk.Coins
	}{
		// gauge 1 gives 3k coins. three locks, all eligible. 1k coins per lock.
		// 1k should go to oneLockupUser and 2k to twoLockupUser.
		{
			name:            "One user with one synthetic lockup, another user with two synthetic lockups, both with default gauge",
			users:           []userLocks{oneSyntheticLockupUser, twoSyntheticLockupUser},
			gauges:          []perpGaugeDesc{defaultGauge},
			expectedRewards: []sdk.Coins{oneKRewardCoins, twoKRewardCoins},
		},
		// gauge 1 gives 3k coins. three locks, all eligible.
		// gauge 2 gives 3k coins. one lock, to twoLockupUser.
		// 1k should to oneLockupUser and 5k to twoLockupUser.
		{
			name:            "One user with one synthetic lockup (default gauge), another user with two synthetic lockups (double length gauge)",
			users:           []userLocks{oneSyntheticLockupUser, twoSyntheticLockupUser},
			gauges:          []perpGaugeDesc{defaultGauge, doubleLengthGauge},
			expectedRewards: []sdk.Coins{oneKRewardCoins, fiveKRewardCoins},
		},
		// gauge 1 gives zero rewards.
		// both oneLockupUser and twoLockupUser should get no rewards.
		{
			name:            "One user with one synthetic lockup, another user with two synthetic lockups, both with no rewards gauge",
			users:           []userLocks{oneSyntheticLockupUser, twoSyntheticLockupUser},
			gauges:          []perpGaugeDesc{noRewardGauge},
			expectedRewards: []sdk.Coins{noRewardCoins, noRewardCoins},
		},
		// gauge 1 gives no rewards.
		// gauge 2 gives 3k coins. three locks, all eligible. 1k coins per lock.
		// 1k should to oneLockupUser and 2k to twoLockupUser.
		{
			name:            "One user with one synthetic lockup (no rewards gauge), another user with two synthetic lockups (default gauge)",
			users:           []userLocks{oneSyntheticLockupUser, twoSyntheticLockupUser},
			gauges:          []perpGaugeDesc{noRewardGauge, defaultGauge},
			expectedRewards: []sdk.Coins{oneKRewardCoins, twoKRewardCoins},
		},
	}
	for _, tc := range tests {
		s.SetupTest()
		// setup gauges and the synthetic locks defined in the above tests, then distribute to them
		gauges := s.SetupGauges(tc.gauges, defaultLPSyntheticDenom)
		addrs := s.SetupUserSyntheticLocks(tc.users)
		_, err := s.App.IncentivesKeeper.Distribute(s.Ctx, gauges)
		s.Require().NoError(err)
		// check expected rewards against actual rewards received
		for i, addr := range addrs {
			var rewards string
			bal := s.App.BankKeeper.GetAllBalances(s.Ctx, addr)
			// extract the superbonding tokens from the rewards distribution
			// TODO: figure out a less hacky way of doing this
			if strings.Contains(bal.String(), "lptoken/superbonding,") {
				rewards = strings.Split(bal.String(), "lptoken/superbonding,")[1]
			}
			s.Require().Equal(tc.expectedRewards[i].String(), rewards, "test %v, person %d", tc.name, i)
		}
	}
}

// TestGetModuleToDistributeCoins tests the sum of coins yet to be distributed for all of the module is correct.
func (s *KeeperTestSuite) TestGetModuleToDistributeCoins() {
	s.SetupTest()

	// check that the sum of coins yet to be distributed is nil
	coins := s.App.IncentivesKeeper.GetModuleToDistributeCoins(s.Ctx)
	s.Require().Equal(coins, sdk.Coins{})

	// setup a non perpetual lock and gauge
	_, gaugeID, gaugeCoins, startTime := s.SetupLockAndGauge(false)

	// check that the sum of coins yet to be distributed is equal to the newly created gaugeCoins
	coins = s.App.IncentivesKeeper.GetModuleToDistributeCoins(s.Ctx)
	s.Require().Equal(coins, gaugeCoins)

	// add coins to the previous gauge and check that the sum of coins yet to be distributed includes these new coins
	addCoins := sdk.Coins{sdk.NewInt64Coin("stake", 200)}
	s.AddToGauge(addCoins, gaugeID)
	coins = s.App.IncentivesKeeper.GetModuleToDistributeCoins(s.Ctx)
	s.Require().Equal(coins, gaugeCoins.Add(addCoins...))

	// create a new gauge
	// check that the sum of coins yet to be distributed is equal to the gauge1 and gauge2 coins combined
	_, _, gaugeCoins2, _ := s.SetupNewGauge(false, sdk.Coins{sdk.NewInt64Coin("stake", 1000)})
	coins = s.App.IncentivesKeeper.GetModuleToDistributeCoins(s.Ctx)
	s.Require().Equal(coins, gaugeCoins.Add(addCoins...).Add(gaugeCoins2...))

	// move all created gauges from upcoming to active
	s.Ctx = s.Ctx.WithBlockTime(startTime)
	gauge, err := s.App.IncentivesKeeper.GetGaugeByID(s.Ctx, gaugeID)
	s.Require().NoError(err)
	err = s.App.IncentivesKeeper.MoveUpcomingGaugeToActiveGauge(s.Ctx, *gauge)
	s.Require().NoError(err)

	// distribute coins to stakers
	distrCoins, err := s.App.IncentivesKeeper.Distribute(s.Ctx, []types.Gauge{*gauge})
	s.Require().NoError(err)
	s.Require().Equal(distrCoins, sdk.Coins{sdk.NewInt64Coin("stake", 105)})

	// check gauge changes after distribution
	coins = s.App.IncentivesKeeper.GetModuleToDistributeCoins(s.Ctx)
	s.Require().Equal(coins, gaugeCoins.Add(addCoins...).Add(gaugeCoins2...).Sub(distrCoins...))
}

// TestGetModuleDistributedCoins tests that the sum of coins that have been distributed so far for all of the module is correct.
func (s *KeeperTestSuite) TestGetModuleDistributedCoins() {
	s.SetupTest()

	// check that the sum of coins yet to be distributed is nil
	coins := s.App.IncentivesKeeper.GetModuleDistributedCoins(s.Ctx)
	s.Require().Equal(coins, sdk.Coins{})

	// setup a non perpetual lock and gauge
	_, gaugeID, _, startTime := s.SetupLockAndGauge(false)

	// check that the sum of coins yet to be distributed is equal to the newly created gaugeCoins
	coins = s.App.IncentivesKeeper.GetModuleDistributedCoins(s.Ctx)
	s.Require().Equal(coins, sdk.Coins{})

	// move all created gauges from upcoming to active
	s.Ctx = s.Ctx.WithBlockTime(startTime)
	gauge, err := s.App.IncentivesKeeper.GetGaugeByID(s.Ctx, gaugeID)
	s.Require().NoError(err)
	err = s.App.IncentivesKeeper.MoveUpcomingGaugeToActiveGauge(s.Ctx, *gauge)
	s.Require().NoError(err)

	// distribute coins to stakers
	distrCoins, err := s.App.IncentivesKeeper.Distribute(s.Ctx, []types.Gauge{*gauge})
	s.Require().NoError(err)
	s.Require().Equal(distrCoins, sdk.Coins{sdk.NewInt64Coin("stake", 5)})

	// check gauge changes after distribution
	coins = s.App.IncentivesKeeper.GetModuleToDistributeCoins(s.Ctx)
	s.Require().Equal(coins, distrCoins)
}

// TestByDurationPerpetualGaugeDistribution_NoLockNoOp tests that the creation of a perp gauge that has no locks associated does not distribute any tokens.
func (s *KeeperTestSuite) TestByDurationPerpetualGaugeDistribution_NoLockNoOp() {
	s.SetupTest()

	// setup a perpetual gauge with no associated locks
	coins := sdk.Coins{sdk.NewInt64Coin("stake", 10)}
	gaugeID, _, _, startTime := s.SetupNewGauge(true, coins)

	// ensure the created gauge has not completed distribution
	gauges := s.App.IncentivesKeeper.GetNotFinishedGauges(s.Ctx)
	s.Require().Len(gauges, 1)

	// ensure the not finished gauge matches the previously created gauge
	expectedGauge := types.Gauge{
		Id:          gaugeID,
		IsPerpetual: true,
		DistributeTo: lockuptypes.QueryCondition{
			LockQueryType: lockuptypes.ByDuration,
			Denom:         "lptoken",
			Duration:      time.Second,
		},
		Coins:             coins,
		NumEpochsPaidOver: 1,
		FilledEpochs:      0,
		DistributedCoins:  sdk.Coins{},
		StartTime:         startTime,
	}
	s.Require().Equal(gauges[0].String(), expectedGauge.String())

	// move the created gauge from upcoming to active
	s.Ctx = s.Ctx.WithBlockTime(startTime)
	gauge, err := s.App.IncentivesKeeper.GetGaugeByID(s.Ctx, gaugeID)
	s.Require().NoError(err)
	err = s.App.IncentivesKeeper.MoveUpcomingGaugeToActiveGauge(s.Ctx, *gauge)
	s.Require().NoError(err)

	// distribute coins to stakers, since it's perpetual distribute everything on single distribution
	distrCoins, err := s.App.IncentivesKeeper.Distribute(s.Ctx, []types.Gauge{*gauge})
	s.Require().NoError(err)
	s.Require().Equal(distrCoins, sdk.Coins{})

	// check state is same after distribution
	gauges = s.App.IncentivesKeeper.GetNotFinishedGauges(s.Ctx)
	s.Require().Len(gauges, 1)
	s.Require().Equal(gauges[0].String(), expectedGauge.String())

	// Check that gauge distribution state is not updated.
	s.ValidateNotDistributedGauge(gaugeID)
}

// TestByDurationNonPerpetualGaugeDistribution_NoLockNoOp tests that the creation of a non perp gauge that has no locks associated does not distribute any tokens.
func (s *KeeperTestSuite) TestByDurationNonPerpetualGaugeDistribution_NoLockNoOp() {
	s.SetupTest()

	// setup non-perpetual gauge with no associated locks
	coins := sdk.Coins{sdk.NewInt64Coin("stake", 10)}
	gaugeID, _, _, startTime := s.SetupNewGauge(false, coins)

	// ensure the created gauge has not completed distribution
	gauges := s.App.IncentivesKeeper.GetNotFinishedGauges(s.Ctx)
	s.Require().Len(gauges, 1)

	// ensure the not finished gauge matches the previously created gauge
	expectedGauge := types.Gauge{
		Id:          gaugeID,
		IsPerpetual: false,
		DistributeTo: lockuptypes.QueryCondition{
			LockQueryType: lockuptypes.ByDuration,
			Denom:         "lptoken",
			Duration:      time.Second,
		},
		Coins:             coins,
		NumEpochsPaidOver: 2,
		FilledEpochs:      0,
		DistributedCoins:  sdk.Coins{},
		StartTime:         startTime,
	}
	s.Require().Equal(gauges[0].String(), expectedGauge.String())

	// move the created gauge from upcoming to active
	s.Ctx = s.Ctx.WithBlockTime(startTime)
	gauge, err := s.App.IncentivesKeeper.GetGaugeByID(s.Ctx, gaugeID)
	s.Require().NoError(err)
	err = s.App.IncentivesKeeper.MoveUpcomingGaugeToActiveGauge(s.Ctx, *gauge)
	s.Require().NoError(err)

	// distribute coins to stakers
	distrCoins, err := s.App.IncentivesKeeper.Distribute(s.Ctx, []types.Gauge{*gauge})
	s.Require().NoError(err)
	s.Require().Equal(distrCoins, sdk.Coins{})

	// check state is same after distribution
	gauges = s.App.IncentivesKeeper.GetNotFinishedGauges(s.Ctx)
	s.Require().Len(gauges, 1)
	s.Require().Equal(gauges[0].String(), expectedGauge.String())

	// Check that gauge distribution state is not updated.
	s.ValidateNotDistributedGauge(gaugeID)
}

func (s *KeeperTestSuite) TestGetPoolFromGaugeId() {
	const (
		poolIdOne   = uint64(1)
		validPoolId = poolIdOne
	)

	tests := []struct {
		name    string
		gaugeId uint64
		// For balancer pools, we do not create this link after pool
		// creation. As a result, for edge case testing we want
		// to manually set the link.
		shouldSetPoolGaugeId bool
		// this flag is necessary for edge case test where
		// there is a link between gauge and pool but the pool
		// does not exist. This case should not happen
		// in practice because the gauges must be created
		// after pool creation, via hook. However, we test
		// it for coverage.
		shouldAvoidCreatingPool bool
		expectedPoolType        poolmanagertypes.PoolType
		expectErr               bool
	}{
		{
			name:             "valid gaugeId and pool id link with concentrated pool",
			gaugeId:          poolIdOne,
			expectedPoolType: poolmanagertypes.Concentrated,
			expectErr:        false,
		},
		{
			name:                 "valid gaugeId and pool id link with balancer pool",
			gaugeId:              poolIdOne,
			expectedPoolType:     poolmanagertypes.Balancer,
			shouldSetPoolGaugeId: true,
			expectErr:            false,
		},
		{
			name:                 "invalid gaugeId and pool id link and balancer pool",
			gaugeId:              poolIdOne,
			expectedPoolType:     poolmanagertypes.Balancer,
			shouldSetPoolGaugeId: false,
			expectErr:            true,
		},
		{
			name:                    "valid gaugeId and pool id link with concentrated pool",
			gaugeId:                 poolIdOne,
			expectedPoolType:        poolmanagertypes.Concentrated,
			shouldAvoidCreatingPool: true,
			expectErr:               true,
		},
		{
			name:             "invalid gaugeId",
			gaugeId:          poolIdOne + 1,
			expectedPoolType: poolmanagertypes.Concentrated,
			expectErr:        true,
		},
	}

	for _, tc := range tests {
		s.Run(tc.name, func() {
			s.SetupTest()

			incParams := s.App.IncentivesKeeper.GetEpochInfo(s.Ctx)
			duration := incParams.GetDuration()

			if !tc.shouldAvoidCreatingPool {
				if tc.expectedPoolType == poolmanagertypes.Concentrated {
					s.PrepareConcentratedPool()
				} else {
					s.PrepareBalancerPool()
				}
			}

			if tc.shouldSetPoolGaugeId {
				err := s.App.PoolIncentivesKeeper.SetPoolGaugeIdInternalIncentive(s.Ctx, validPoolId, duration, poolIdOne)
				s.Require().NoError(err)
			}

			pool, err := s.App.IncentivesKeeper.GetPoolFromGaugeId(s.Ctx, tc.gaugeId, duration)
			if tc.expectErr {
				s.Require().Error(err)
				s.Require().Nil(pool)
			} else {
				s.Require().NoError(err)
				s.Require().NotNil(pool)
				s.Require().Equal(pool.GetType(), tc.expectedPoolType)
			}
		})
	}
}

// TestFunctionalInternalExternalCLGauge is a functional test that covers more complex scenarios relating to distributing incentives through gauges
// at the end of each epoch.
//
// Testing strategy:
// 1. Initialize variables.
// 2. Setup CL pool and gauge (gauge automatically gets created at the end of CL pool creation).
// 3. Create external no-lock gauges for CL pools
// 4. Create Distribution records to incentivize internal CL no-lock gauges
// 5. let epoch 1 pass
//   - we only distribute external incentive in epoch 1.
//   - Check that incentive record has been correctly created and gauge has been correctly updated.
//   - all perpetual gauges must finish distributing records
//   - ClPool1 will receive full 1Musdc, 1Meth in this epoch.
//   - ClPool2 will receive 500kusdc, 500keth in this epoch.
//   - ClPool3 will receive full 1Musdc, 1Meth in this epoch whereas
//
// 6. Remove distribution records for internal incentives using HandleReplacePoolIncentivesProposal
// 7. let epoch 2 pass
//   - We distribute internal incentive in epoch 2.
//   - check only external non-perpetual gauges with 2 epochs distributed
//   - check gauge has been correctly updated
//   - ClPool1 will already have 1Musdc, 1Meth (from epoch1) as external incentive. Will receive 750Kstake as internal incentive.
//   - ClPool2 will already have 500kusdc, 500keth (from epoch1) as external incentive. Will receive 500kusdc, 500keth (from epoch 2) as external incentive and 750Kstake as internal incentive.
//   - ClPool3 will already have 1M, 1M (from epoch1) as external incentive. This pool will not receive any internal incentive.
//
// 8. let epoch 3 pass
//   - nothing distributes as non-perpetual gauges with 2 epochs have ended and perpetual gauges have not been reloaded
//   - nothing should change in terms of incentive records
func (s *KeeperTestSuite) TestFunctionalInternalExternalCLGauge() {
	// 1. Initialize variables
	s.SetupTest()
	const (
		defaultExternalGaugeValue int64 = 1_000_000
		defaultInternalGaugeValue int64 = 750_000
		numEpochsPaidOverGaugeTwo int64 = 2
	)
	var (
		epochInfo = s.App.IncentivesKeeper.GetEpochInfo(s.Ctx)

		requiredBalances         = sdk.NewCoins(sdk.NewCoin("eth", osmomath.NewInt(10_000_000)), sdk.NewCoin("usdc", osmomath.NewInt(10_000_000)))
		internalGaugeCoins       = sdk.NewCoins(sdk.NewCoin("stake", osmomath.NewInt(defaultInternalGaugeValue)))                                                                                                                    // distributed full sum at epoch
		externalGaugeCoins       = sdk.NewCoins(sdk.NewCoin("eth", osmomath.NewInt(defaultExternalGaugeValue)), sdk.NewCoin("usdc", osmomath.NewInt(defaultExternalGaugeValue)))                                                     // distributed full sum at epoch
		halfOfExternalGaugeCoins = sdk.NewCoins(sdk.NewCoin("eth", osmomath.NewInt(defaultExternalGaugeValue/numEpochsPaidOverGaugeTwo)), sdk.NewCoin("usdc", osmomath.NewInt(defaultExternalGaugeValue/numEpochsPaidOverGaugeTwo))) // distributed at each epoch for non-perp gauge with numEpoch = 2
	)

	s.FundAcc(s.TestAccs[1], requiredBalances)
	s.FundAcc(s.TestAccs[2], requiredBalances)
	s.FundModuleAcc(incentivetypes.ModuleName, requiredBalances)

	// 2. Setup CL pool and gauge (gauge automatically gets created at the end of CL pool creation).
	clPoolId1 := s.PrepareConcentratedPool() // creates internal no-lock gauge id = 1

	// check if the gauge is created
	clPoolInternalGaugeId1, err := s.App.PoolIncentivesKeeper.GetPoolGaugeId(s.Ctx, clPoolId1.GetId(), epochInfo.Duration)
	s.Require().NoError(err)

	clPoolId2 := s.PrepareConcentratedPool() // creates internal no-lock gauge id = 2

	// check if the gauge is created
	clPoolInternalGaugeId2, err := s.App.PoolIncentivesKeeper.GetPoolGaugeId(s.Ctx, clPoolId2.GetId(), epochInfo.Duration)
	s.Require().NoError(err)

	clPoolId3 := s.PrepareConcentratedPool() // creates internal no-lock gauge id = 3

	// check if the gauge is created
	clPoolInternalGaugeId3, err := s.App.PoolIncentivesKeeper.GetPoolGaugeId(s.Ctx, clPoolId3.GetId(), epochInfo.Duration)
	s.Require().NoError(err)

	// 3. Create external no-lock gauges for CL pools
	clPoolExternalGaugeIdPool1 := s.CreateNoLockExternalGauges(clPoolId1.GetId(), externalGaugeCoins, s.TestAccs[1], uint64(1))
	clPoolExternalGaugeIdPool2 := s.CreateNoLockExternalGauges(clPoolId2.GetId(), externalGaugeCoins, s.TestAccs[2], uint64(numEpochsPaidOverGaugeTwo))
	clPoolExternalGaugeIdPool3 := s.CreateNoLockExternalGauges(clPoolId3.GetId(), externalGaugeCoins, s.TestAccs[2], uint64(1))

	// 4. Create Distribution records to incentivize internal CL no-lock gauges
	// Note: We only internally incentivize ClPoolId1 and ClPoolId2
	s.IncentivizeInternalGauge([]uint64{clPoolId1.GetId(), clPoolId2.GetId()}, epochInfo.Duration, false)

	// 5. let epoch 1 pass
	// Note: we only distribute external incentive in epoch 1.
	// ******************** EPOCH 1 *********************
	s.Ctx = s.Ctx.WithBlockTime(s.Ctx.BlockTime().Add(epochInfo.Duration))
	s.App.EpochsKeeper.AfterEpochEnd(s.Ctx, epochInfo.GetIdentifier(), 1)

	clPool1IncentiveRecordsAtEpoch1, err := s.App.ConcentratedLiquidityKeeper.GetAllIncentiveRecordsForPool(s.Ctx, clPoolId1.GetId())
	s.Require().NoError(err)

	clPool2IncentiveRecordsAtEpoch1, err := s.App.ConcentratedLiquidityKeeper.GetAllIncentiveRecordsForPool(s.Ctx, clPoolId2.GetId())
	s.Require().NoError(err)

	clPool3IncentiveRecordsAtEpoch1, err := s.App.ConcentratedLiquidityKeeper.GetAllIncentiveRecordsForPool(s.Ctx, clPoolId3.GetId())
	s.Require().NoError(err)

	// Validate Gauges
	// clPoolExternalGaugeIdPool1 expects full because the numEpochPaidOver is 1 for that gagueId
	// clPoolExternalGaugeIdPool2 expects half because the numEpochPaidOver is 2 for that gagueId
	s.ValidateDistributedGauge(clPoolExternalGaugeIdPool1, 1, externalGaugeCoins)
	s.ValidateDistributedGauge(clPoolExternalGaugeIdPool2, 1, halfOfExternalGaugeCoins)
	s.ValidateDistributedGauge(clPoolExternalGaugeIdPool3, 1, externalGaugeCoins)

	s.ValidateDistributedGauge(clPoolInternalGaugeId1, 1, sdk.Coins(nil))
	s.ValidateDistributedGauge(clPoolInternalGaugeId2, 1, sdk.Coins(nil))
	s.ValidateDistributedGauge(clPoolInternalGaugeId3, 1, sdk.Coins(nil))

	// check if incentives record got created.
	// Note: ClPool1 will receive full 1Musdc, 1Meth in this epoch.
	s.Require().Equal(2, len(clPool1IncentiveRecordsAtEpoch1))
	s.Require().Equal(2, len(clPool2IncentiveRecordsAtEpoch1))
	s.Require().Equal(2, len(clPool3IncentiveRecordsAtEpoch1))

	s.ValidateIncentiveRecord(clPoolId1.GetId(), externalGaugeCoins[0], clPool1IncentiveRecordsAtEpoch1[0])
	s.ValidateIncentiveRecord(clPoolId1.GetId(), externalGaugeCoins[1], clPool1IncentiveRecordsAtEpoch1[1])

	// Note: ClPool2 will receive 500kusdc, 500keth in this epoch.
	s.ValidateIncentiveRecord(clPoolId2.GetId(), halfOfExternalGaugeCoins[0], clPool2IncentiveRecordsAtEpoch1[0])
	s.ValidateIncentiveRecord(clPoolId2.GetId(), halfOfExternalGaugeCoins[1], clPool2IncentiveRecordsAtEpoch1[1])

	// Note: ClPool3 will receive full 1Musdc, 1Meth in this epoch.
	// Note: emission rate is the same as CLPool1 because we are distributed same amount over 1 epoch.
	s.ValidateIncentiveRecord(clPoolId3.GetId(), externalGaugeCoins[0], clPool3IncentiveRecordsAtEpoch1[0])
	s.ValidateIncentiveRecord(clPoolId3.GetId(), externalGaugeCoins[1], clPool3IncentiveRecordsAtEpoch1[1])

	// 6. Remove distribution records for internal incentives using HandleReplacePoolIncentivesProposal
	s.IncentivizeInternalGauge([]uint64{clPoolId1.GetId(), clPoolId2.GetId()}, epochInfo.Duration, true)

	// 7. let epoch 2 pass
	// Note: we distribute internal incentive in epoch 2.
	// This is because at epoch 1 we first need to mint the tokens and distribute everything to the distr records. As a result,
	// internal gauges only get updated by epoch 2 and not one
	// ******************** EPOCH 2 *********************
	s.Ctx = s.Ctx.WithBlockTime(s.Ctx.BlockTime().Add(epochInfo.Duration))
	s.App.EpochsKeeper.AfterEpochEnd(s.Ctx, epochInfo.GetIdentifier(), 2)

	clPool1IncentiveRecordsAtEpoch2, err := s.App.ConcentratedLiquidityKeeper.GetAllIncentiveRecordsForPool(s.Ctx, clPoolId1.GetId())
	s.Require().NoError(err)

	clPool2IncentiveRecordsAtEpoch2, err := s.App.ConcentratedLiquidityKeeper.GetAllIncentiveRecordsForPool(s.Ctx, clPoolId2.GetId())
	s.Require().NoError(err)

	clPool3IncentiveRecordsAtEpoch2, err := s.App.ConcentratedLiquidityKeeper.GetAllIncentiveRecordsForPool(s.Ctx, clPoolId3.GetId())
	s.Require().NoError(err)

	s.ValidateDistributedGauge(clPoolExternalGaugeIdPool1, 2, externalGaugeCoins)
	s.ValidateDistributedGauge(clPoolExternalGaugeIdPool2, 2, externalGaugeCoins)
	s.ValidateDistributedGauge(clPoolExternalGaugeIdPool3, 2, externalGaugeCoins)

	s.ValidateDistributedGauge(clPoolInternalGaugeId1, 2, internalGaugeCoins)
	s.ValidateDistributedGauge(clPoolInternalGaugeId2, 2, internalGaugeCoins)
	s.ValidateDistributedGauge(clPoolInternalGaugeId3, 2, sdk.Coins(nil))

	// check if incentives record got created.
	s.Require().Equal(3, len(clPool1IncentiveRecordsAtEpoch2))
	s.Require().Equal(5, len(clPool2IncentiveRecordsAtEpoch2))
	s.Require().Equal(2, len(clPool3IncentiveRecordsAtEpoch2))

	// Note: ClPool1 will receive 1Musdc, 1Meth (from epoch1) as external incentive, 750Kstake as internal incentive.
	s.ValidateIncentiveRecord(clPoolId1.GetId(), externalGaugeCoins[0], clPool1IncentiveRecordsAtEpoch2[0])
	s.ValidateIncentiveRecord(clPoolId1.GetId(), externalGaugeCoins[1], clPool1IncentiveRecordsAtEpoch2[1])
	s.ValidateIncentiveRecord(clPoolId1.GetId(), internalGaugeCoins[0], clPool1IncentiveRecordsAtEpoch2[2])

	// Note: ClPool2 will receive 500kusdc, 500keth (from epoch1) as external incentive, 500kusdc, 500keth (from epoch 2) as external incentive and 750Kstake as internal incentive.
	s.ValidateIncentiveRecord(clPoolId2.GetId(), halfOfExternalGaugeCoins[1], clPool2IncentiveRecordsAtEpoch2[0]) // new record
	s.ValidateIncentiveRecord(clPoolId2.GetId(), halfOfExternalGaugeCoins[0], clPool2IncentiveRecordsAtEpoch2[1]) // new record
	s.ValidateIncentiveRecord(clPoolId2.GetId(), halfOfExternalGaugeCoins[1], clPool2IncentiveRecordsAtEpoch2[2]) // new record
	s.ValidateIncentiveRecord(clPoolId2.GetId(), internalGaugeCoins[0], clPool2IncentiveRecordsAtEpoch2[3])       // old record
	s.ValidateIncentiveRecord(clPoolId2.GetId(), halfOfExternalGaugeCoins[0], clPool2IncentiveRecordsAtEpoch2[4]) // old record

	// all incentive for ClPoolId3 have already been distributed in epoch1. There is nothing left to distribute.
	s.Require().Equal(clPool3IncentiveRecordsAtEpoch1, clPool3IncentiveRecordsAtEpoch2)

	// 8. let epoch 3 pass
	// Note: All internal and external incentives have been distributed already.
	// Therefore we shouldn't distribute anything in this epoch.
	// ******************** EPOCH 3 *********************
	s.Ctx = s.Ctx.WithBlockTime(s.Ctx.BlockTime().Add(epochInfo.Duration))
	s.App.EpochsKeeper.AfterEpochEnd(s.Ctx, epochInfo.GetIdentifier(), 3)

	clPool1IncentiveRecordsAtEpoch3, err := s.App.ConcentratedLiquidityKeeper.GetAllIncentiveRecordsForPool(s.Ctx, clPoolId1.GetId())
	s.Require().NoError(err)

	clPool2IncentiveRecordsAtEpoch3, err := s.App.ConcentratedLiquidityKeeper.GetAllIncentiveRecordsForPool(s.Ctx, clPoolId2.GetId())
	s.Require().NoError(err)

	s.ValidateDistributedGauge(clPoolExternalGaugeIdPool1, 3, externalGaugeCoins)
	s.ValidateDistributedGauge(clPoolExternalGaugeIdPool2, 2, externalGaugeCoins) // reason why this is 2 is because it is a non-perp gauge and it has finished distribution.
	s.ValidateDistributedGauge(clPoolInternalGaugeId1, 3, internalGaugeCoins)
	s.ValidateDistributedGauge(clPoolInternalGaugeId2, 3, internalGaugeCoins)

	// Since there is no incentive distributed in this epoch, the incentive Record for ClPool1 and ClPool2 after Epoch3
	// should be the same as the one from after Epoch2.
	s.Require().Equal(clPool1IncentiveRecordsAtEpoch2, clPool1IncentiveRecordsAtEpoch3)
	s.Require().Equal(clPool2IncentiveRecordsAtEpoch2, clPool2IncentiveRecordsAtEpoch3)

}

func (s *KeeperTestSuite) CreateNoLockExternalGauges(clPoolId uint64, externalGaugeCoins sdk.Coins, gaugeCreator sdk.AccAddress, numEpochsPaidOver uint64) uint64 {
	// Create 1 external no-lock gauge perpetual over 1 epochs MsgCreateGauge
	clPoolExternalGaugeId, err := s.App.IncentivesKeeper.CreateGauge(s.Ctx, numEpochsPaidOver == 1, gaugeCreator, externalGaugeCoins,
		lockuptypes.QueryCondition{
			LockQueryType: lockuptypes.NoLock,
			Duration:      defaultNoLockDuration,
		},
		s.Ctx.BlockTime(),
		numEpochsPaidOver,
		clPoolId,
	)
	s.Require().NoError(err)

	return clPoolExternalGaugeId
}

func (s *KeeperTestSuite) IncentivizeInternalGauge(poolIds []uint64, epochDuration time.Duration, removeDistrRecord bool) {
	var weight osmomath.Int
	if !removeDistrRecord {
		weight = osmomath.NewInt(100)
	} else {
		weight = osmomath.ZeroInt()
	}

	var gaugeIds []uint64
	var poolIncentiveRecords []poolincentivetypes.DistrRecord
	for _, poolId := range poolIds {
		gaugeIdForPoolId, err := s.App.PoolIncentivesKeeper.GetPoolGaugeId(s.Ctx, poolId, epochDuration)
		s.Require().NoError(err)

		gaugeIds = append(gaugeIds, gaugeIdForPoolId)
		poolIncentiveRecords = append(poolIncentiveRecords, poolincentivetypes.DistrRecord{
			GaugeId: gaugeIdForPoolId,
			Weight:  weight,
		})
	}

	// incentivize both CL pools to receive internal incentives
	err := s.App.PoolIncentivesKeeper.HandleReplacePoolIncentivesProposal(s.Ctx, &poolincentivetypes.ReplacePoolIncentivesProposal{
		Title:       "",
		Description: "",
		Records:     poolIncentiveRecords,
	},
	)
	s.Require().NoError(err)
}

func (s *KeeperTestSuite) WithBaseCaseDifferentCoins(baseCase GroupCreationFields, newCoins sdk.Coins) GroupCreationFields {
	baseCase.coins = newCoins
	return baseCase
}

func (s *KeeperTestSuite) WithBaseCaseDifferentEpochPaidOver(baseCase GroupCreationFields, numEpochPaidOver uint64) GroupCreationFields {
	baseCase.numEpochPaidOver = numEpochPaidOver
	return baseCase
}

func (s *KeeperTestSuite) WithBaseCaseDifferentInternalGauges(baseCase GroupCreationFields, internalGauges []uint64) GroupCreationFields {
	baseCase.internalGaugeIds = internalGauges
	return baseCase
}

// deepCopyGroup creates a deep copy of the passed in group.
func deepCopyGroup(src types.Group) types.Group {
	gaugeRecords := make([]types.InternalGaugeRecord, len(src.InternalGaugeInfo.GaugeRecords))
	for i, record := range src.InternalGaugeInfo.GaugeRecords {
		gaugeRecords[i] = types.InternalGaugeRecord{
			GaugeId:          record.GaugeId,
			CurrentWeight:    record.CurrentWeight,
			CumulativeWeight: record.CumulativeWeight,
		}
	}

	return types.Group{
		GroupGaugeId: src.GroupGaugeId,
		InternalGaugeInfo: types.InternalGaugeInfo{
			TotalWeight:  src.InternalGaugeInfo.TotalWeight,
			GaugeRecords: gaugeRecords,
		},
		SplittingPolicy: src.SplittingPolicy,
	}
}

// deepCopyGauge creates a deep copy of the passed in gauge.
func deepCopyGauge(src types.Gauge) types.Gauge {
	gauge := src
	gauge.Coins = sdk.NewCoins(src.Coins...)
	gauge.DistributedCoins = sdk.NewCoins(src.DistributedCoins...)
	return gauge
}

// deepCopyGaugeInfo creates a deep copy of the passed in gauge info.
func deepCopyGaugeInfo(gaugeInfo types.InternalGaugeInfo) types.InternalGaugeInfo {
	copy := gaugeInfo

	copy.TotalWeight = osmomath.NewIntFromBigInt(gaugeInfo.TotalWeight.BigInt())
	copy.GaugeRecords = make([]types.InternalGaugeRecord, 0, len(gaugeInfo.GaugeRecords))
	for _, gaugeRecord := range gaugeInfo.GaugeRecords {
		copy.GaugeRecords = append(copy.GaugeRecords, types.InternalGaugeRecord{
			GaugeId:          gaugeRecord.GaugeId,
			CurrentWeight:    osmomath.NewIntFromBigInt(gaugeRecord.CurrentWeight.BigInt()),
			CumulativeWeight: osmomath.NewIntFromBigInt(gaugeRecord.CumulativeWeight.BigInt()),
		})
	}
	return copy
}

// addGaugeRecords takes in a gauge and a list of gauge records and adds them to the gauge.
// Returns a deep copy and does not mutate the original gauge info.
func addGaugeRecords(gaugeInfo types.InternalGaugeInfo, gaugeRecords []types.InternalGaugeRecord) types.InternalGaugeInfo {
	copy := deepCopyGaugeInfo(gaugeInfo)

	for _, gaugeRecord := range gaugeRecords {
		copy.GaugeRecords = append(copy.GaugeRecords, deepCopyGaugeRecords(gaugeRecord))
		copy.TotalWeight = copy.TotalWeight.Add(gaugeRecord.CurrentWeight)
	}
	return copy
}

// deepCopyGaugeRecords returns a deep copy of the passed in gauge record.
func deepCopyGaugeRecords(gaugeRecord types.InternalGaugeRecord) types.InternalGaugeRecord {
	copy := gaugeRecord
	copy.CurrentWeight = osmomath.NewIntFromBigInt(gaugeRecord.CurrentWeight.BigInt())
	copy.CumulativeWeight = osmomath.NewIntFromBigInt(gaugeRecord.CumulativeWeight.BigInt())
	return copy
}

// withRecordGaugeId returns a deep copy of the passed in gauge record with the gauge id set to the passed in value.
func withRecordGaugeId(gaugeRecord types.InternalGaugeRecord, GaugeID uint64) types.InternalGaugeRecord {
	copy := deepCopyGaugeRecords(gaugeRecord)
	copy.GaugeId = GaugeID
	return copy
}

// withUpdatedVolumes takes in a group and a list of updated cumulative volumes (ordered) and updates the contents of the gauge to
// reflect these new volumes.
// It is only intended to be used to set expected values for test cases.
func (s *KeeperTestSuite) withUpdatedVolumes(group types.Group, updatedCumulativeVolumes []osmomath.Int) types.Group {
	// Ensure there aren't more volumes to update than records in group
	s.Require().True(len(updatedCumulativeVolumes) <= len(group.InternalGaugeInfo.GaugeRecords))

	// We make a deep copy of the group to ensure we don't modify the original input/defaults
	updatedGroup := deepCopyGroup(group)

	newTotalWeight := osmomath.ZeroInt()
	for i, updatedVolume := range updatedCumulativeVolumes {
		currentRecord := group.InternalGaugeInfo.GaugeRecords[i]
		updatedRecord := types.InternalGaugeRecord{
			GaugeId:          currentRecord.GaugeId,
			CurrentWeight:    updatedVolume.Sub(currentRecord.CumulativeWeight),
			CumulativeWeight: updatedVolume,
		}
		updatedGroup.InternalGaugeInfo.GaugeRecords[i] = updatedRecord
		newTotalWeight = newTotalWeight.Add(updatedRecord.CurrentWeight)
	}
	updatedGroup.InternalGaugeInfo.TotalWeight = newTotalWeight

	return updatedGroup
}

// withSplittingPolicy returns a deep copy of the passed in group with the splitting policy set to the passed in value.
func withSplittingPolicy(group types.Group, splittingPolicy types.SplittingPolicy) types.Group {
	// We make a deep copy of the group to ensure we don't modify the original input/defaults
	updatedGroup := deepCopyGroup(group)
	updatedGroup.SplittingPolicy = splittingPolicy

	return updatedGroup
}

// withGroupGaugeId returns a deep copy of the passed in group with the group id to the passed in value.
func withGroupGaugeId(group types.Group, groupGaugeId uint64) types.Group {
	// We make a deep copy of the group to ensure we don't modify the original input/defaults
	updatedGroup := deepCopyGroup(group)
	updatedGroup.GroupGaugeId = groupGaugeId
	return updatedGroup
}

// withIsPerpetual sets the isPerpetual flag on the passed in gauge and returns a copy of the gauge.
func withIsPerpetual(gauge types.Gauge, isPerpetual bool) types.Gauge {
	gauge.IsPerpetual = isPerpetual
	return gauge
}

// withCoinsToDistribute sets total and distributed coins on the gauge
func withCoinsToDistribute(gauge types.Gauge, coins sdk.Coins, distributed sdk.Coins) types.Gauge {
	gauge.DistributedCoins = distributed
	gauge.Coins = coins
	return gauge
}

// withNonPerpetualEpochs sets filled epochs and num epochs paid over on the gauge
func withNonPerpetualEpochs(gauge types.Gauge, filledEpochs uint64, numEpochsPaidOver uint64) types.Gauge {
	gauge.FilledEpochs = filledEpochs
	gauge.NumEpochsPaidOver = numEpochsPaidOver
	return gauge
}

// withStartTime sets start time on the gauge
func withStartTime(gauge types.Gauge, startTime time.Time) types.Gauge {
	gauge.StartTime = startTime
	return gauge
}

// withGaugeId sets the id of the gauge to given and returns the gauge.
func withGaugeId(gauge types.Gauge, id uint64) types.Gauge {
	gauge.Id = id
	return gauge
}

// withGaugeDistrType sets the distribution type of the gauge to given and returns it.
func withGaugeDistrType(gauge types.Gauge, gaugeType lockuptypes.LockQueryType) types.Gauge {
	gauge.DistributeTo.LockQueryType = gaugeType
	return gauge
}

// TestCalculateGroupWeights should test the same invariants as TestSyncVolumeSplitGroup,
// except the result should not be stored in state and no GroupTotalWeightZeroError case.
func (s *KeeperTestSuite) TestCalculateGroupWeights() {
	const clPoolID uint64 = 1
	tests := map[string]struct {
		groupToSync types.Group

		// Each element updates either a CL or a balancer pool volume.
		// These pools are created at the beginning of each test.
		updatedPoolVolumes []osmomath.Int

		expectedUpdatedGroup types.Group
		expectedError        error
	}{
		"happy path: valid update on group with even volume growth": {
			groupToSync: deepCopyGroup(defaultGroup),
			updatedPoolVolumes: []osmomath.Int{
				osmomath.NewInt(300),
				osmomath.NewInt(300),
			},

			expectedUpdatedGroup: s.withUpdatedVolumes(defaultGroup, []osmomath.Int{osmomath.NewInt(300), osmomath.NewInt(300)}),
			expectedError:        nil,
		},
		"valid update on group with different volume growth": {
			groupToSync: deepCopyGroup(defaultGroup),
			updatedPoolVolumes: []osmomath.Int{
				osmomath.NewInt(253),
				osmomath.NewInt(659),
			},

			expectedUpdatedGroup: s.withUpdatedVolumes(defaultGroup, []osmomath.Int{osmomath.NewInt(253), osmomath.NewInt(659)}),
			expectedError:        nil,
		},
		"valid update on group with only one record to sync": {
			groupToSync: deepCopyGroup(singleRecordGroup),

			updatedPoolVolumes: []osmomath.Int{
				osmomath.NewInt(933),
			},

			expectedUpdatedGroup: s.withUpdatedVolumes(singleRecordGroup, []osmomath.Int{osmomath.NewInt(933)}),
			expectedError:        nil,
		},

		// Error catching
		"tracked volume has dropped to zero for a pool (no pool volume or volume cannot be found)": {
			groupToSync: deepCopyGroup(defaultGroup),
			updatedPoolVolumes: []osmomath.Int{
				osmomath.NewInt(300),
				osmomath.NewInt(0),
			},

			expectedError: types.NoPoolVolumeError{PoolId: uint64(2)},
		},
		"cumulative volume has decreased for a pool (impossible/invalid state)": {
			groupToSync: deepCopyGroup(defaultGroup),
			updatedPoolVolumes: []osmomath.Int{
				osmomath.NewInt(300),
				osmomath.NewInt(100),
			},

			expectedError: types.CumulativeVolumeDecreasedError{PoolId: uint64(2), PreviousVolume: osmomath.NewInt(200), NewVolume: osmomath.NewInt(100)},
		},

		"no volume since the last sync": {
			groupToSync: deepCopyGroup(defaultGroup),
			updatedPoolVolumes: []osmomath.Int{
				defaultGroup.InternalGaugeInfo.GaugeRecords[0].CumulativeWeight,
				defaultGroup.InternalGaugeInfo.GaugeRecords[1].CumulativeWeight,
			},

			expectedError: types.NoVolumeSinceLastSyncError{PoolID: clPoolID},
		},
	}

	for name, tc := range tests {
		s.Run(name, func() {
			s.SetupTest()
			ik := s.App.IncentivesKeeper

			// Prepare pools so gauges and pool ids are set in state
			clPool := s.PrepareConcentratedPool()
			s.Require().Equal(clPoolID, clPool.GetId())
			balPoolId := s.PrepareBalancerPool()

			poolIds := []uint64{clPool.GetId(), balPoolId}

			// Update cumulative volumes for pools
			s.overwriteVolumes(poolIds, tc.updatedPoolVolumes)

			// Save original input to help with mutation-related assertions
			originalGroup := deepCopyGroup(tc.groupToSync)

			// Set group in state to make stronger assertions later
			ik.SetGroup(s.Ctx, tc.groupToSync)

			// --- System under test ---
			updatedGroup, err := ik.CalculateGroupWeights(s.Ctx, tc.groupToSync)

			// --- Assertions ---

			// Whether it fails or not, the group should not be mutated
			groupInState, getGroupErr := ik.GetGroupByGaugeID(s.Ctx, tc.groupToSync.GroupGaugeId)
			s.Require().NoError(getGroupErr)
			s.Require().Equal(tc.groupToSync.String(), groupInState.String())
			s.Require().Equal(originalGroup.String(), tc.groupToSync.String())

			if tc.expectedError != nil {
				s.Require().ErrorContains(err, tc.expectedError.Error())
				return
			}

			s.Require().NoError(err)
			s.Require().Equal(tc.expectedUpdatedGroup, updatedGroup)
		})
	}
}

func (s *KeeperTestSuite) TestSyncVolumeSplitGroup() {
	const clPoolID uint64 = 1
	tests := map[string]struct {
		groupToSync types.Group

		// Each element updates either a CL or a balancer pool volume.
		// These pools are created at the beginning of each test.
		updatedPoolVolumes []osmomath.Int

		expectedSyncedGroup types.Group
		expectedError       error
	}{
		"happy path: valid update on group with even volume growth": {
			groupToSync: deepCopyGroup(defaultGroup),
			updatedPoolVolumes: []osmomath.Int{
				osmomath.NewInt(300),
				osmomath.NewInt(300),
			},

			expectedSyncedGroup: s.withUpdatedVolumes(defaultGroup, []osmomath.Int{osmomath.NewInt(300), osmomath.NewInt(300)}),
			expectedError:       nil,
		},
		"valid update on group with different volume growth": {
			groupToSync: deepCopyGroup(defaultGroup),
			updatedPoolVolumes: []osmomath.Int{
				osmomath.NewInt(253),
				osmomath.NewInt(659),
			},

			expectedSyncedGroup: s.withUpdatedVolumes(defaultGroup, []osmomath.Int{osmomath.NewInt(253), osmomath.NewInt(659)}),
			expectedError:       nil,
		},
		"valid update on group with only one record to sync": {
			groupToSync: deepCopyGroup(singleRecordGroup),

			updatedPoolVolumes: []osmomath.Int{
				osmomath.NewInt(933),
			},

			expectedSyncedGroup: s.withUpdatedVolumes(singleRecordGroup, []osmomath.Int{osmomath.NewInt(933)}),
			expectedError:       nil,
		},

		// Error catching
		"tracked volume has dropped to zero for a pool (no pool volume or volume cannot be found)": {
			groupToSync: deepCopyGroup(defaultGroup),
			updatedPoolVolumes: []osmomath.Int{
				osmomath.NewInt(300),
				osmomath.NewInt(0),
			},

			expectedError: types.NoPoolVolumeError{PoolId: uint64(2)},
		},
		"cumulative volume has decreased for a pool (impossible/invalid state)": {
			groupToSync: deepCopyGroup(defaultGroup),
			updatedPoolVolumes: []osmomath.Int{
				osmomath.NewInt(300),
				osmomath.NewInt(100),
			},

			expectedError: types.CumulativeVolumeDecreasedError{PoolId: uint64(2), PreviousVolume: osmomath.NewInt(200), NewVolume: osmomath.NewInt(100)},
		},

		"total weight is zero due to no records": {
			groupToSync: types.Group{
				GroupGaugeId:      defaultGroupGaugeId,
				InternalGaugeInfo: types.InternalGaugeInfo{},
				SplittingPolicy:   types.ByVolume,
			},
			updatedPoolVolumes: []osmomath.Int{
				osmomath.ZeroInt(),
				osmomath.ZeroInt(),
			},

			expectedError: types.GroupTotalWeightZeroError{GroupID: defaultGroupGaugeId},
		},

		"no volume since the last sync": {
			groupToSync: deepCopyGroup(defaultGroup),
			updatedPoolVolumes: []osmomath.Int{
				defaultGroup.InternalGaugeInfo.GaugeRecords[0].CumulativeWeight,
				defaultGroup.InternalGaugeInfo.GaugeRecords[1].CumulativeWeight,
			},

			expectedError: types.NoVolumeSinceLastSyncError{PoolID: clPoolID},
		},
	}

	for name, tc := range tests {
		s.Run(name, func() {
			s.SetupTest()
			ik := s.App.IncentivesKeeper

			// Prepare pools so gauges and pool ids are set in state
			clPool := s.PrepareConcentratedPool()
			s.Require().Equal(clPoolID, clPool.GetId())
			balPoolId := s.PrepareBalancerPool()

			poolIds := []uint64{clPool.GetId(), balPoolId}

			// Update cumulative volumes for pools
			s.overwriteVolumes(poolIds, tc.updatedPoolVolumes)

			// Save original input to help with mutation-related assertions
			originalGroup := deepCopyGroup(tc.groupToSync)

			// Set group in state to make stronger assertions later
			ik.SetGroup(s.Ctx, tc.groupToSync)

			// --- System under test ---

			err := ik.SyncVolumeSplitGroup(s.Ctx, tc.groupToSync)

			// --- Assertions ---

			if tc.expectedError != nil {
				s.Require().ErrorContains(tc.expectedError, err.Error())

				// Ensure original group is not mutated
				s.Require().Equal(originalGroup.String(), tc.groupToSync.String())

				// Ensure group is unchanged in state
				groupInState, err := ik.GetGroupByGaugeID(s.Ctx, tc.groupToSync.GroupGaugeId)
				s.Require().NoError(err)
				s.Require().Equal(tc.groupToSync.String(), groupInState.String())

				return
			}

			s.Require().NoError(err)

			updatedGauge, err := ik.GetGroupByGaugeID(s.Ctx, tc.groupToSync.GroupGaugeId)
			s.Require().NoError(err)
			s.Require().Equal(tc.expectedSyncedGroup, updatedGauge)
		})
	}
}

func (s *KeeperTestSuite) TestSyncGroupWeights() {
	defaultVolumeOverwrite := []osmomath.Int{defaultVolumeAmount, defaultVolumeAmount}
	tests := map[string]struct {
		groupToSync     types.Group
		volumeOverwrite []osmomath.Int

		expectedSyncedGroup types.Group
		expectedError       error
	}{
		"happy path: valid volume splitting group": {
			groupToSync:     withSplittingPolicy(defaultGroup, types.ByVolume),
			volumeOverwrite: defaultVolumeOverwrite,

			// Note: setup logic runs default setup based on groupToSync's splitting policy.
			// More involved tests related to syncing logic for specific splitting policies are in their respective tests.
			expectedSyncedGroup: s.withUpdatedVolumes(defaultGroup, defaultVolumeOverwrite),
			expectedError:       nil,
		},
		"no volume since last sync - does not error - fallback to previous weights": {
			groupToSync: withSplittingPolicy(defaultGroup, types.ByVolume),

			// Note: we set the volume to be equal to the cumulative volume to simulate no volume since last sync.
			volumeOverwrite: []osmomath.Int{defaultGroup.InternalGaugeInfo.GaugeRecords[0].CumulativeWeight, defaultGroup.InternalGaugeInfo.GaugeRecords[1].CumulativeWeight},

			expectedSyncedGroup: withSplittingPolicy(defaultGroup, types.ByVolume),

			// No error occurs, implying that we fall back to the previous weights
			expectedError: nil,
		},

		// Error catching
		"unsupported splitting policy": {
			groupToSync:     withSplittingPolicy(defaultGroup, types.SplittingPolicy(100)),
			volumeOverwrite: defaultVolumeOverwrite,

			expectedError: types.UnsupportedSplittingPolicyError{GroupGaugeId: uint64(5), SplittingPolicy: types.SplittingPolicy(100)},
		},
	}

	for name, tc := range tests {
		s.Run(name, func() {
			s.SetupTest()
			ik := s.App.IncentivesKeeper

			// Prepare pools so gauges and pool ids are set in state
			clPool := s.PrepareConcentratedPool()
			balPoolId := s.PrepareBalancerPool()

			poolIds := []uint64{clPool.GetId(), balPoolId}

			// Currently the only supported splitting policy is volume splitting.
			// When more are added in the future, setup logic should route to the appropriate setup function here.
			switch tc.groupToSync.SplittingPolicy {
			case types.ByVolume:
				s.overwriteVolumes(poolIds, tc.volumeOverwrite)
			}

			// Save original input to help with mutation-related assertions
			originalGroup := deepCopyGroup(tc.groupToSync)

			// Set group in state to make stronger assertions later
			ik.SetGroup(s.Ctx, tc.groupToSync)

			// --- System under test ---

			err := ik.SyncGroupWeights(s.Ctx, tc.groupToSync)

			// --- Assertions ---

			if tc.expectedError != nil {
				s.Require().ErrorContains(tc.expectedError, err.Error())

				// Ensure original group is not mutated
				s.Require().Equal(originalGroup, tc.groupToSync)

				// Ensure group is unchanged in state
				groupInState, err := ik.GetGroupByGaugeID(s.Ctx, tc.groupToSync.GroupGaugeId)
				s.Require().NoError(err)
				s.Require().Equal(tc.groupToSync, groupInState)

				return
			}

			s.Require().NoError(err)

			updatedGroup, err := ik.GetGroupByGaugeID(s.Ctx, tc.groupToSync.GroupGaugeId)
			s.Require().NoError(err)
			s.Require().Equal(tc.expectedSyncedGroup.String(), updatedGroup.String())
		})
	}
}

// Tests allocations across gauges from groups.
//
// The test is set up as follows:
// Defaults and test-specific set up and expected value computation helpers at the top.
//
// Test cases follow.
// Each test case consists of:
// - groupConfig: the configuration of the group to be passed into the AllocateAcrossGauges function. It has the group itself, the 1:1 associated group gauge
// as well as the fields determining the expected behavior of the test case.
// - volumeToSet the volume to set for the pool associated with the group gauge. There are only 2 pools created - CL and balancer. For some test cases, we want
// to misconfigure the volume to trigger certain behavior.
// - shouldSkipFunding - whether the test case should skip funding the module account with the coins needed for the test case to succeed. Used for edge case setup.
//
// The structure of the test is as follows:
// - Set up the environment from the test configuration
// - Compute the expected distribution values based on the test configuration to minimize the number of testcase parameters.
// - Run system under test
// - Perform validations
//
// Validations include:
// - checking that groups are skipped in acceptable cases without failing other group distributions
// - checking that the group gauge is correctly updated - filled epochs increased and distributed coins increased
// - checking that the internal gauges are correctly updated - coins increased
func (s *KeeperTestSuite) TestAllocateAcrossGauges() {
	// consists of 1:1 mapped group and group gauge.
	type groupConfig struct {
		group      types.Group
		groupGauge types.Gauge

		expectedSkipped bool

		// This is auto-computed and set in the test
		// set up depending on the test case configuration.
		expectedTotalDistribution sdk.Coins
	}

	const (
		invalidUnderlyingGaugeId = uint64(100)
	)

	var (
		// local copies for this test to isolate failures if unexpected
		// mutations do occur.
		defaultGroup      = deepCopyGroup(defaultGroup)
		singleRecordGroup = deepCopyGroup(singleRecordGroup)

		// Double the volume configuration in poolmanager because we want the current volume to be
		// updated relative to the existing values in gauge record state.
		// The current volume is computed = poolmanager cumulative volume - gauge record cumulative volume.
		two = sdk.NewInt(2)

		// Volume pre-set configurations.
		balancerOnlyVolumeConfig  = []osmomath.Int{singleRecordGroup.InternalGaugeInfo.GaugeRecords[0].CumulativeWeight.Mul(two), osmomath.ZeroInt()}
		balancerAndCLVolumeConfig = []osmomath.Int{defaultGroup.InternalGaugeInfo.GaugeRecords[0].CumulativeWeight.Mul(two), defaultGroup.InternalGaugeInfo.GaugeRecords[1].CumulativeWeight.Mul(two)}
	)

	// 2 changes: flip the isPerpetual flag and set the number of epochs paid over.
	nonPerpetualGauge := withIsPerpetual(deepCopyGauge(defaultPerpetualGauge), false)
	nonPerpetualGauge.NumEpochsPaidOver = 2

	// Configure to distribute to the invalid underlying gauge that is non-perpetual and finished.
	groupToInvalidUnderlying := deepCopyGroup(singleRecordGroup)
	groupToInvalidUnderlying.InternalGaugeInfo.GaugeRecords[0].GaugeId = invalidUnderlyingGaugeId

	////////////////////////////// Test-specific helpers

	// Setup the environment from the test configuration
	// Returns:
	// - inputGroups: the groups to pass into the AllocateAcrossGauges function
	// - preFundCoinsNeededForSuccess: the coins needed to be pre-funded to the module account for the test to succeed
	configureGroups := func(groups []groupConfig) (inputGroups []types.Group) {
		// Set group gauges
		inputGroups = make([]types.Group, 0, len(groups))
		for _, groupConfig := range groups {
			group := groupConfig.group
			groupGauge := groupConfig.groupGauge

			s.App.IncentivesKeeper.SetGroup(s.Ctx, group)
			inputGroups = append(inputGroups, group)

			// Create associated gauge for the group
			s.App.IncentivesKeeper.SetGauge(s.Ctx, &groupGauge)
		}

		return inputGroups
	}

	// returns the expected coins that group is expected to distributed based on the gauge that it
	// is associated with.
	// WARNING: only use on the test configuration gauges.
	estimateDistributedGroupCoins := func(group types.Gauge) (expecteDistributedCoins sdk.Coins) {
		expecteDistributedCoins = group.Coins.Sub(group.DistributedCoins...)
		if !group.IsPerpetual {
			remainingEpochs := group.NumEpochsPaidOver - group.FilledEpochs

			// For testing edge case with finished non-perpetual gauge.
			if remainingEpochs == 0 {
				return emptyCoins
			}

			// Divide all coins by remainingEpochs.
			coinutil.QuoRawMut(expecteDistributedCoins, int64(remainingEpochs))
		}
		return expecteDistributedCoins
	}

	// mutates the maps from gauge ids to coins to reflect the expected distributions of a given group and the total distribution amount this group
	// is expected to allocate.
	updateExpectedGaugeDistributionsMap := func(expectedGaugeDistributionsMap map[uint64]sdk.Coins, group types.Group, expectedAmountDistributedForGroup sdk.Coins) {
		totalWeight := group.InternalGaugeInfo.TotalWeight
		if group.SplittingPolicy == types.ByVolume {
			for _, underlyingGauge := range group.InternalGaugeInfo.GaugeRecords {

				// calculate expected amount distributed to this gauge
				expectedDistributedPerGauge := coinutil.MulDec(expectedAmountDistributedForGroup, underlyingGauge.CurrentWeight.ToLegacyDec().Quo(totalWeight.ToLegacyDec()))

				if oldValue, ok := expectedGaugeDistributionsMap[underlyingGauge.GaugeId]; ok {
					expectedGaugeDistributionsMap[underlyingGauge.GaugeId] = oldValue.Add(expectedDistributedPerGauge...)
				} else {
					expectedGaugeDistributionsMap[underlyingGauge.GaugeId] = expectedDistributedPerGauge
				}
			}
		}

		// TODO: add support for other splitting policies
	}

	// Does 2 things:
	// 1. mutate input groups to set the expected total distribution amount for each group.
	// 2. return the map from gauge id to total distributions from all groups for that gauge.
	//
	// Note: groups are allowed to distribute to overlapping gauges.
	// As a result, we iteraet over all group's configurations to compute
	// the expected total distribution. Then, a the end of the test,
	// we iterate over all gauges to check that the expected distribution
	// matches the actual distribution.
	// map from gauge id to coins
	computeAndSetExpectedDistributions := func(groupConfigs []groupConfig) map[uint64]sdk.Coins {
		expectedGaugeDistributions := make(map[uint64]sdk.Coins, 0)

		for i, groupConfig := range groupConfigs {
			if groupConfig.expectedSkipped {
				continue
			}

			expectedAmountDistributed := estimateDistributedGroupCoins(groupConfig.groupGauge)
			groupConfigs[i].expectedTotalDistribution = expectedAmountDistributed

			// updates how much each gauge is expected to receive from the current group. Since we allow groups to distribute to overlapping gauges,
			// we need to keep track of the total expected distribution for each gauge and validate it at the end.
			updateExpectedGaugeDistributionsMap(expectedGaugeDistributions, groupConfig.group, expectedAmountDistributed)
		}

		return expectedGaugeDistributions
	}

	tests := map[string]struct {
		groups []groupConfig
		// index 0 for clPool, index 1 for balancer pool
		volumeToSet []osmomath.Int

		expectedError error
	}{

		"no groups": {
			groups: []groupConfig{},
		},

		///////////////// one gauge

		//// success

		"1: one group with perpetual gauge, one underlying gauge, double the volume": {
			groups: []groupConfig{
				{
					group:      singleRecordGroup,
					groupGauge: defaultPerpetualGauge,
				},
			},

			volumeToSet: []osmomath.Int{singleRecordGroup.InternalGaugeInfo.GaugeRecords[0].CumulativeWeight.MulRaw(2), osmomath.ZeroInt()},
		},
		"2: volume (weight) does not change - still distributes": {
			groups: []groupConfig{
				{
					group:      singleRecordGroup,
					groupGauge: defaultPerpetualGauge,
				},
			},

			volumeToSet: balancerOnlyVolumeConfig,
		},

		"3: one group with non-perpetual gauge, one underlying gauge": {
			groups: []groupConfig{
				{
					group:      singleRecordGroup,
					groupGauge: nonPerpetualGauge,
				},
			},

			volumeToSet: balancerOnlyVolumeConfig,
		},

		"4: one group gauge, multiple underlying gauges": {
			groups: []groupConfig{
				{
					group:      defaultGroup,
					groupGauge: nonPerpetualGauge,
				},
			},

			volumeToSet: balancerAndCLVolumeConfig,
		},

		"5: no coins to distribute (the FilledEpoch is still updated)": {
			groups: []groupConfig{
				{
					group:      defaultGroup,
					groupGauge: withCoinsToDistribute(deepCopyGauge(nonPerpetualGauge), defaultCoins, defaultCoins),
				},
			},

			volumeToSet: balancerAndCLVolumeConfig,
		},

		"6: fallback to old weights due to no volume update": {
			groups: []groupConfig{
				{
					group:      singleRecordGroup,
					groupGauge: defaultPerpetualGauge,
				},
			},

			volumeToSet: []osmomath.Int{
				singleRecordGroup.InternalGaugeInfo.GaugeRecords[0].CumulativeWeight,
			},
		},

		//// skipping

		// skipping on sync failure
		"7: skipped: syncing fails due to no volume set": {
			groups: []groupConfig{
				{
					group:      defaultGroup,
					groupGauge: withCoinsToDistribute(deepCopyGauge(nonPerpetualGauge), defaultCoins, defaultCoins),

					expectedSkipped: true,
				},
			},

			volumeToSet: []osmomath.Int{},
		},

		// skipping on gauge being inactive
		"8: skipping on gauge being inactive": {
			groups: []groupConfig{
				{
					group: defaultGroup,
					// This makes non-perpetual gauge inactive
					groupGauge: withNonPerpetualEpochs(deepCopyGauge(nonPerpetualGauge), 1, 1),

					expectedSkipped: true,
				},
			},

			volumeToSet: balancerAndCLVolumeConfig,
		},

		// skipping because this gauge has no pool associated with it.
		// we only distributed to internal gauges.
		"9: associated group gauge is non perpetual and finished": {
			groups: []groupConfig{
				{
					group:      groupToInvalidUnderlying,
					groupGauge: defaultPerpetualGauge,

					expectedSkipped: true,
				},
			},

			volumeToSet: balancerOnlyVolumeConfig,
		},

		///////////////// multi-gauges

		// Note that groups distribute to overlapping gauges.
		"10: multiple groups with varying number of underlying gauges": {
			groups: []groupConfig{
				{
					group:      singleRecordGroup,
					groupGauge: defaultPerpetualGauge,
				},
				{
					group:      withGroupGaugeId(defaultGroup, 6),
					groupGauge: withGaugeId(deepCopyGauge(nonPerpetualGauge), 6),
				},
			},

			volumeToSet: balancerAndCLVolumeConfig,
		},

		"11: skipping one does not fail the other": {
			groups: []groupConfig{
				{
					group: defaultGroup,
					// This makes non-perpetual gauge inactive
					groupGauge: withNonPerpetualEpochs(deepCopyGauge(nonPerpetualGauge), 1, 1),

					// skipped because inactive
					expectedSkipped: true,
				},
				{
					group:      withGroupGaugeId(defaultGroup, 6),
					groupGauge: withGaugeId(deepCopyGauge(nonPerpetualGauge), 6),
				},
			},

			volumeToSet: balancerAndCLVolumeConfig,
		},

		///////////////// error cases

		"12: invalid underlying group gauge (cannot add to finished pool gauge)": {
			groups: []groupConfig{
				{
					group:      singleRecordGroup,
					groupGauge: defaultPerpetualGauge,
				},
			},

			volumeToSet: balancerOnlyVolumeConfig,

			expectedError: types.UnexpectedFinishedGaugeError{GaugeId: singleRecordGroup.InternalGaugeInfo.GaugeRecords[0].GaugeId},
		},
	}

	for name, tc := range tests {
		tc := tc
		s.Run(name, func() {
			s.SetupTest()

			s.Ctx = s.Ctx.WithBlockTime(baseTime)

			incentivesKeeper := s.App.IncentivesKeeper

			// Note that this setup makes it so that the first gauge ID is an internal incentive CL gauge.
			// The next 3 gauges are internal incentive GAMM gauges.
			clPool := s.PrepareConcentratedPool()
			balPoolId := s.PrepareBalancerPool()

			// The only error is when the underlying pool gauge is finished.
			if tc.expectedError != nil {
				s.Ctx = s.Ctx.WithBlockTime(baseTime.Add(1 * time.Hour))

				poolGaugeID := tc.groups[0].group.InternalGaugeInfo.GaugeRecords[0].GaugeId
				poolGauge, err := incentivesKeeper.GetGaugeByID(s.Ctx, poolGaugeID)
				s.Require().NoError(err)

				// Force pool gauge to be finished
				poolGauge.IsPerpetual = false
				poolGauge.FilledEpochs = 1
				poolGauge.NumEpochsPaidOver = 1

				isFinished := poolGauge.IsFinishedGauge(s.Ctx.BlockTime())
				s.Require().True(isFinished)

				err = incentivesKeeper.SetGauge(s.Ctx, poolGauge)
				s.Require().NoError(err)
			}

			// Setup the environment from the test configuration
			// Returns:
			// - inputGroups: the groups to pass into the AllocateAcrossGauges function
			// - preFundCoinsNeededForSuccess: the coins needed to be pre-funded to the module account for the test to succeed
			inputGroups := configureGroups(tc.groups)

			// Setup a gauge for testing the "invalid underlying gauge" case.
			nonPerpetualGaugeCopy := deepCopyGauge(nonPerpetualGauge)
			nonPerpetualGaugeCopy.Id = invalidUnderlyingGaugeId
			err := incentivesKeeper.SetGauge(s.Ctx, &nonPerpetualGaugeCopy)
			s.Require().NoError(err)

			// Setup volumes
			s.overwriteVolumes([]uint64{clPool.GetId(), balPoolId}, tc.volumeToSet)

			// Compute expected distributions based on test configuration
			// See function definition for details.
			expectedGaugeDistributions := computeAndSetExpectedDistributions(tc.groups)

			// --- System under test ---
			err = incentivesKeeper.AllocateAcrossGauges(s.Ctx, inputGroups)

			if tc.expectedError != nil {
				s.Require().Error(err)
				s.Require().ErrorIs(err, tc.expectedError)
				return
			}
			s.Require().NoError(err)

			for _, groupConfig := range tc.groups {

				isGroupAndGroupGaugePruningExpected := groupConfig.groupGauge.IsLastNonPerpetualDistribution()

				// Get group gauge id
				groupGauge, err := s.App.IncentivesKeeper.GetGaugeByID(s.Ctx, groupConfig.group.GroupGaugeId)

				if groupConfig.expectedSkipped {
					s.Require().NoError(err)
					// Check that the group gauge was not filled
					s.Require().Equal(groupConfig.groupGauge.FilledEpochs, groupGauge.FilledEpochs)

					// Check that distributed coins have not changed
					s.Require().Equal(groupConfig.groupGauge.DistributedCoins, groupGauge.DistributedCoins)
					continue
				}

				if isGroupAndGroupGaugePruningExpected {
					// Check that the group gauge was deleted
					s.validateGroupNotExists(groupConfig.group.GroupGaugeId)
				} else {
					// check that the group gauge distributed epoch updated
					s.Require().Equal(groupConfig.groupGauge.FilledEpochs+1, groupGauge.FilledEpochs)

					// check that the amounts distributed have updated
					actualDistributed := groupGauge.DistributedCoins.Sub(groupConfig.groupGauge.DistributedCoins...)
					s.Require().Equal(groupConfig.expectedTotalDistribution, actualDistributed)
				}
			}

			// Validate that gauges received the expected amounts from all groups.
			for gaugeId, expectedDistributed := range expectedGaugeDistributions {
				internalGauge, err := s.App.IncentivesKeeper.GetGaugeByID(s.Ctx, gaugeId)
				s.Require().NoError(err)
				// check that the amounts distributed have updated
				s.Require().Equal(expectedDistributed.String(), internalGauge.Coins.String(), "gauge id: %d", gaugeId)
			}
		})
	}
}

// This test validates two things:
// - Allocating to a newly created group does not panic
// - If groups is modified with invalid values (for testing its refetching), the failure does not occur
// and the updated group is refetched by AllocateAcrossGauges.
//
// This test catches a bug where if we didn't refetch groups after
// syncing in AllocateAcrossGauges, the group would not be updated with the correct
// total volume and panic when allocating due to division by zero.
func (s *KeeperTestSuite) TestCreateGroupsAndAllocate_GroupRefetchingInAllocate() {
	s.SetupTest()

	var (
		defaultVolume = osmomath.NewInt(100)
		// Note that we expect each pool gauge to have half the coins
		// since they have equal volume.
		// We create a non-perpetual group with 2x the defaultCoins.
		// Therefeore, the total is 1x the defaultCoins.
		halfInitialCoinsInGroup = defaultCoins
	)

	poolInfo := s.PrepareAllSupportedPools()

	// Initialized volume.
	// Note that it is equal between pools.
	// We must set it prior to group being created. Otherwise, creation fails.
	s.overwriteVolumes([]uint64{poolInfo.BalancerPoolID, poolInfo.ConcentratedPoolID}, []osmomath.Int{defaultVolume, defaultVolume})

	// Non-perpetual group over 2 epochs
	groupGaugeID, err := s.App.IncentivesKeeper.CreateGroup(s.Ctx, defaultCoins.Add(defaultCoins...), incentivetypes.PerpetualNumEpochsPaidOver+2, s.TestAccs[0], []uint64{poolInfo.BalancerPoolID, poolInfo.ConcentratedPoolID})
	s.Require().NoError(err)

	// Increase the volume from creation time. Otherwise, the group will not be allocated and allocation would be a no-op.
	s.IncreaseVolumeForPools([]uint64{poolInfo.BalancerPoolID, poolInfo.ConcentratedPoolID}, []osmomath.Int{defaultVolume, defaultVolume})

	// Fetch the group
	group, err := s.App.IncentivesKeeper.GetGroupByGaugeID(s.Ctx, groupGaugeID)

	// Allocate right after creating the group
	err = s.App.IncentivesKeeper.AllocateAcrossGauges(s.Ctx, []types.Group{group})
	s.Require().NoError(err)

	// Increase the volume.
	// Note that the increase is equal between pools.
	s.IncreaseVolumeForPools([]uint64{poolInfo.BalancerPoolID, poolInfo.ConcentratedPoolID}, []osmomath.Int{defaultVolume, defaultVolume})

	// Now, force set the total weight of the input group to zero to make sure that is is refetched after syncing
	group.InternalGaugeInfo.TotalWeight = osmomath.ZeroInt()

	// This triggers a panic if group inside the loop is not refetched with updated weights
	// Ensure that fetch happens correctly
	// The group given is outdated without volume being synched and reflected yet.
	err = s.App.IncentivesKeeper.AllocateAcrossGauges(s.Ctx, []types.Group{group})
	s.Require().NoError(err)

	// Validate that the concentrated pool gauge was updated correctly
	concentratedGauge, err := s.App.IncentivesKeeper.GetGaugeByID(s.Ctx, poolInfo.ConcentratedGaugeID)
	s.Require().NoError(err)
	s.Require().Equal(halfInitialCoinsInGroup.String(), concentratedGauge.Coins.String())

	// Validate that the balancer pool gauge was updated correctly
	balancerGauge, err := s.App.IncentivesKeeper.GetGaugeByID(s.Ctx, poolInfo.BalancerGaugeID)
	s.Require().NoError(err)
	s.Require().Equal(halfInitialCoinsInGroup.String(), balancerGauge.Coins.String())
}

// overwriteVolumes sets the volume for each pool in the passed in list of pool ids to the corresponding value in the passed in list of volumes.
func (s *KeeperTestSuite) overwriteVolumes(poolIds []uint64, updatedPoolVolumes []osmomath.Int) {
	// Update cumulative volumes for pools
	for i, updatedVolume := range updatedPoolVolumes {
		// Note that even though we deal with volumes as ints, they are tracked as coins to allow for tracking of more denoms in the future.
		s.App.PoolManagerKeeper.SetVolume(s.Ctx, poolIds[i], sdk.NewCoins(sdk.NewCoin(s.App.StakingKeeper.BondDenom(s.Ctx), updatedVolume)))
	}
}

// Validates that the group is updated correctly after a distribution.
// Tests that:
// - If the group is perpetual OR non-perpetual that has more than 1 distributions remaining, the group gauge is updated by bumping up filled epochs and increasing
// distributed coins.
// - Otherwise, the group and group gauge are pruned from state.
func (s *KeeperTestSuite) TestHandleGroupPostDistribute() {

	// validates that the last epoch on non-perpetual gauge is handled correctly by:
	// - checking that the group is deleted
	// - checking that the group gauge is deleted
	// - checking that the remaining coins are transferred to the community pool if any (e.g truncation dust)
	// - checking that the community pool balance was updated if applicable
	// - checking that incentive module balance was updated if applicable
	validateLastEpochNonPerpetualPruning := func(groupGaugeId uint64, totalDistributedCoins sdk.Coins, totalCoins sdk.Coins, finalIncentivesModuleBalance sdk.Coins) {
		// Check that pre-existing group was deleted
		_, err := s.App.IncentivesKeeper.GetGroupByGaugeID(s.Ctx, groupGaugeId)
		s.Require().Error(err)
		s.Require().ErrorIs(err, types.GroupNotFoundError{GroupGaugeId: groupGaugeId})

		// Check that group gauge was deleted
		_, err = s.App.IncentivesKeeper.GetGaugeByID(s.Ctx, groupGaugeId)
		s.Require().Error(err)
		s.Require().ErrorIs(err, types.GaugeNotFoundError{GaugeID: groupGaugeId})

		// Check remaining coins transfer to community pool.
		expectedTransfer := totalCoins.Sub(totalDistributedCoins...)
		s.Require().Equal(emptyCoins.String(), finalIncentivesModuleBalance.String())

		// Check that the community pool balance was updated if applicable
		communityPoolBalance := s.App.BankKeeper.GetAllBalances(s.Ctx, s.App.AccountKeeper.GetModuleAddress(distrtypes.ModuleName))
		s.Require().Equal(expectedTransfer.String(), communityPoolBalance.String())
	}

	// validates that the gauge was updated for all cases other than the last non-perpetual epochs by:
	// - checking that the filled epoch has increased and is equal to expectedFilledEpochs
	// - checking that the distributed coins have increased and is equal to expectedDistributed
	validateGaugeUpdate := func(gaugeID uint64, expectedFilledEpochs uint64, expectedDistributed sdk.Coins) (updatedGauge types.Gauge) {
		// check that the group gauge was updated
		actualGauge, err := s.App.IncentivesKeeper.GetGaugeByID(s.Ctx, gaugeID)
		s.Require().NoError(err)

		// check that the group still exists
		_, err = s.App.IncentivesKeeper.GetGroupByGaugeID(s.Ctx, gaugeID)
		s.Require().NoError(err)

		s.Require().Equal(expectedFilledEpochs, actualGauge.FilledEpochs)
		s.Require().Equal(expectedDistributed, actualGauge.DistributedCoins)

		return *actualGauge
	}

	tests := map[string]struct {
		groupGauge                types.Gauge
		coinsDistributedLastEpoch sdk.Coins
		amountToPrefund           sdk.Coins
		// boolean because there is only one error that we can setup in tests.
		expectError bool
	}{
		"1: perpetual gauge - updated": {
			groupGauge:                defaultPerpetualGauge,
			coinsDistributedLastEpoch: defaultCoins,
		},
		"2: non-perpetual gauge - updated": {
			groupGauge:                withNonPerpetualEpochs(withIsPerpetual(deepCopyGauge(defaultPerpetualGauge), false), 0, 2),
			coinsDistributedLastEpoch: defaultCoins,
		},
		"3: non-perpetual gauge - deleted": {
			groupGauge:                withNonPerpetualEpochs(withIsPerpetual(deepCopyGauge(defaultPerpetualGauge), false), 0, 1),
			coinsDistributedLastEpoch: defaultCoins,
		},

		"4: non-perpetual gauge - deleted (non-zero community pool update)": {
			// Note that total coins in gauge = 2x defaultCoins
			// Already distributed coins = none
			// Coins to distribute = defaultCoins
			// Therefore, the community pool should receive 2x defaultCoins - defaultCoins = defaultCoins
			groupGauge:                withCoinsToDistribute(withNonPerpetualEpochs(withIsPerpetual(deepCopyGauge(defaultPerpetualGauge), false), 0, 1), defaultCoins.Add(defaultCoins...), sdk.NewCoins()),
			coinsDistributedLastEpoch: defaultCoins,
			amountToPrefund:           defaultCoins,
		},

		// edge cases

		"5: incentives module does not have enough balance to transfer dust to community pool": {
			// Note that total coins in gauge = 2x defaultCoins
			// Already distributed coins = none
			// Coins to distribute = defaultCoins
			// Therefore, the community pool should receive 2x defaultCoins - defaultCoins = defaultCoins
			// However, there is no balance in the incentives module, leading to error.
			groupGauge:                withCoinsToDistribute(withNonPerpetualEpochs(withIsPerpetual(deepCopyGauge(defaultPerpetualGauge), false), 0, 1), defaultCoins.Add(defaultCoins...), sdk.NewCoins()),
			coinsDistributedLastEpoch: defaultCoins,
			amountToPrefund:           emptyCoins,

			expectError: true,
		},
		"6: perpetual gauge with a 2x coinsDistributed value - updated": {
			groupGauge:                defaultPerpetualGauge,
			coinsDistributedLastEpoch: defaultCoins.Add(defaultCoins...),
		},
	}

	for name, tc := range tests {
		s.Run(name, func() {
			s.SetupTest()
			incentivesKeeper := s.App.IncentivesKeeper

			// Setup group gauge to confirm that it is deleted if it is non-perpetual and finished.
			incentivesKeeper.SetGroup(s.Ctx, withGroupGaugeId(defaultGroup, tc.groupGauge.Id))

			// Note: to avoid chances of mutations that could affect the final assertions.
			inputCopy := deepCopyGauge(tc.groupGauge)

			// Prefund the incentives module account with the coins needed for the test to succeed.
			if tc.amountToPrefund.IsValid() {
				s.FundModuleAcc(types.ModuleName, tc.amountToPrefund)
			}

			originalIncentivesModuleBalance := s.App.BankKeeper.GetAllBalances(s.Ctx, s.App.AccountKeeper.GetModuleAddress(types.ModuleName))

			// System under test
			err := incentivesKeeper.HandleGroupPostDistribute(s.Ctx, inputCopy, tc.coinsDistributedLastEpoch)

			if tc.expectError {
				s.Require().Error(err, "test: %s", name)
				return
			}
			s.Require().NoError(err, "test: %s", name)

			finalIncentivesModuleBalance := s.App.BankKeeper.GetAllBalances(s.Ctx, s.App.AccountKeeper.GetModuleAddress(types.ModuleName))

			if !tc.groupGauge.IsPerpetual && tc.groupGauge.IsLastNonPerpetualDistribution() {
				validateLastEpochNonPerpetualPruning(tc.groupGauge.Id, tc.groupGauge.DistributedCoins, tc.coinsDistributedLastEpoch, finalIncentivesModuleBalance)
			} else {

				validateGaugeUpdate(tc.groupGauge.Id, inputCopy.FilledEpochs+1, inputCopy.DistributedCoins.Add(tc.coinsDistributedLastEpoch...))

				// Check that the incentive module balance was not updated
				s.Require().Equal(originalIncentivesModuleBalance, finalIncentivesModuleBalance)
			}
		})
	}

	// This test runs HandleGroupPostDistribute on a non-perpetual gauge multiple times.
	// It validates that for all intermediate distributions, the gauge is updated correctly.
	// For the last one, the gauge is deleted.
	s.Run("7: non-perpetual gauge - updated: multiple distributions", func() {
		const numDistributions = 10

		initialDistributionCoins := coinutil.MulRaw(defaultCoins, int64(numDistributions+1))

		// Non-perpetual gauge with 10 epochs paid over
		// For every iteration,
		// Coins to distribute = 11x defaultCoins
		// Initial distributed coins = 1x coins (10 distributions remaining)
		nonPerpetualGauge := withCoinsToDistribute(
			withNonPerpetualEpochs(
				withIsPerpetual(deepCopyGauge(defaultPerpetualGauge), false), 0, numDistributions),
			initialDistributionCoins, defaultCoins)

		s.SetupTest()

		incentivesKeeper := s.App.IncentivesKeeper

		// Setup group gauge to confirm that it is deleted if it is non-perpetual and finished.
		incentivesKeeper.SetGroup(s.Ctx, withGroupGaugeId(defaultGroup, nonPerpetualGauge.Id))

		expectedDistributed := defaultCoins.Add(defaultCoins...)
		expectedFilledEpochs := uint64(1)

		currentGauge := nonPerpetualGauge

		// -1 because we expect the last distribution to prune
		for i := 0; i < numDistributions-1; i++ {
			err := incentivesKeeper.HandleGroupPostDistribute(s.Ctx, currentGauge, defaultCoins)
			s.Require().NoError(err)

			// Validates and updates current gauge
			currentGauge = validateGaugeUpdate(currentGauge.Id, expectedFilledEpochs, expectedDistributed)

			// Bump up expected values
			expectedFilledEpochs++
			expectedDistributed = expectedDistributed.Add(defaultCoins...)
		}

		// Handle last distribution that prunes.
		err := incentivesKeeper.HandleGroupPostDistribute(s.Ctx, currentGauge, defaultCoins)
		s.Require().NoError(err)

		// This validates that there are no more distributions remaining.
		// Expected to not have any dust and transferred nothing to community pool.
		validateLastEpochNonPerpetualPruning(currentGauge.Id, currentGauge.DistributedCoins.Add(defaultCoins...), initialDistributionCoins, s.App.BankKeeper.GetAllBalances(s.Ctx, s.App.AccountKeeper.GetModuleAddress(types.ModuleName)))
	})
}

<<<<<<< HEAD
func (s *KeeperTestSuite) TestSkipSpamGaugeDistribute() {
	defaultGauge := perpGaugeDesc{
		lockDenom:    defaultLPDenom,
		lockDuration: defaultLockDuration,
		rewardAmount: sdk.Coins{sdk.NewInt64Coin(defaultRewardDenom, 3000)},
	}

	tenCoins := sdk.Coins{sdk.NewInt64Coin(defaultRewardDenom, 10)}
	oneKCoins := sdk.Coins{sdk.NewInt64Coin(defaultRewardDenom, 1000)}
	twoCoinsOneK := sdk.Coins{sdk.NewInt64Coin(defaultRewardDenom, 1000), sdk.NewInt64Coin("uosmo", 1000)}
	tests := []struct {
		name                    string
		locks                   []*lockuptypes.PeriodLock
		gauge                   perpGaugeDesc
		totalDistrCoins         sdk.Coins
		remainCoins             sdk.Coins
		expectedToSkip          bool
		expectedTotalDistrCoins sdk.Coins
		expectedGaugeUpdated    bool
	}{
		{
			name:                    "Lock length of 0, should be skipped",
			locks:                   []*lockuptypes.PeriodLock{},
			gauge:                   defaultGauge,
			totalDistrCoins:         oneKCoins,
			remainCoins:             sdk.Coins{},
			expectedToSkip:          true,
			expectedTotalDistrCoins: nil,
			expectedGaugeUpdated:    false,
		},
		{
			name: "Empty remainCoins, should be skipped",
			locks: []*lockuptypes.PeriodLock{
				{ID: 1, Owner: string(s.TestAccs[0]), Coins: oneKCoins, Duration: defaultLockDuration},
			},
			gauge:                   defaultGauge,
			totalDistrCoins:         oneKCoins,
			remainCoins:             sdk.Coins{},
			expectedToSkip:          true,
			expectedTotalDistrCoins: oneKCoins,
			expectedGaugeUpdated:    true,
		},
		{
			name: "Remain coins len == 1 and value less than 100 threshold, should be skipped",
			locks: []*lockuptypes.PeriodLock{
				{ID: 1, Owner: string(s.TestAccs[0]), Coins: oneKCoins, Duration: defaultLockDuration},
			},
			gauge:                   defaultGauge,
			totalDistrCoins:         oneKCoins,
			remainCoins:             tenCoins,
			expectedToSkip:          true,
			expectedTotalDistrCoins: oneKCoins,
			expectedGaugeUpdated:    true,
		},
		{
			name: "Lock length > 0, gauge value greater than 100 threshold, and remain coins len != 1, should not be skipped",
			locks: []*lockuptypes.PeriodLock{
				{ID: 1, Owner: string(s.TestAccs[0]), Coins: oneKCoins, Duration: defaultLockDuration},
			},
			gauge:                   defaultGauge,
			totalDistrCoins:         oneKCoins,
			remainCoins:             twoCoinsOneK,
			expectedToSkip:          false,
			expectedTotalDistrCoins: oneKCoins,
			expectedGaugeUpdated:    false,
		},
	}
	for _, tc := range tests {
		s.SetupTest()
		// setup gauge defined in test case
		gauges := s.SetupGauges([]perpGaugeDesc{tc.gauge}, defaultLPDenom)

		shouldBeSkipped, distrCoins, err := s.App.IncentivesKeeper.SkipSpamGaugeDistribute(s.Ctx, tc.locks, gauges[0], tc.totalDistrCoins, tc.remainCoins)
		s.Require().NoError(err)
		s.Require().Equal(tc.expectedToSkip, shouldBeSkipped)
		s.Require().Equal(tc.expectedTotalDistrCoins, distrCoins)

		// Retrieve gauge
		gauge, err := s.App.IncentivesKeeper.GetGaugeByID(s.Ctx, gauges[0].Id)
		s.Require().NoError(err)

		expectedGauge := gauges[0]
		if tc.expectedGaugeUpdated {
			expectedGauge.FilledEpochs++
			expectedGauge.DistributedCoins = expectedGauge.DistributedCoins.Add(distrCoins...)
		}
		s.Require().Equal(expectedGauge, *gauge)
=======
func (s *KeeperTestSuite) TestGetNoLockGaugeUptime() {
	defaultPoolId := uint64(1)
	tests := map[string]struct {
		gauge             types.Gauge
		authorizedUptimes []time.Duration
		internalUptime    time.Duration
		expectedUptime    time.Duration
	}{
		"external gauge with authorized uptime": {
			gauge: types.Gauge{
				DistributeTo: lockuptypes.QueryCondition{Duration: time.Hour},
			},
			authorizedUptimes: []time.Duration{types.DefaultConcentratedUptime, time.Hour},
			expectedUptime:    time.Hour,
		},
		"external gauge with unauthorized uptime": {
			gauge: types.Gauge{
				DistributeTo: lockuptypes.QueryCondition{Duration: time.Minute},
			},
			authorizedUptimes: []time.Duration{types.DefaultConcentratedUptime},
			expectedUptime:    types.DefaultConcentratedUptime,
		},
		"internal gauge with authorized uptime": {
			gauge: types.Gauge{
				DistributeTo: lockuptypes.QueryCondition{
					Denom:    types.NoLockInternalGaugeDenom(defaultPoolId),
					Duration: time.Hour,
				},
			},
			authorizedUptimes: []time.Duration{types.DefaultConcentratedUptime, time.Hour},
			internalUptime:    time.Hour,
			expectedUptime:    time.Hour,
		},
		"internal gauge with unauthorized uptime": {
			gauge: types.Gauge{
				DistributeTo: lockuptypes.QueryCondition{
					Denom:    types.NoLockInternalGaugeDenom(defaultPoolId),
					Duration: time.Hour,
				},
			},
			authorizedUptimes: []time.Duration{types.DefaultConcentratedUptime},
			internalUptime:    time.Hour,
			expectedUptime:    types.DefaultConcentratedUptime,
		},
	}

	for name, tc := range tests {
		s.Run(name, func() {
			// Prepare CL pool
			clPool := s.PrepareConcentratedPool()

			// Setup CL params with authorized uptimes
			clParams := s.App.ConcentratedLiquidityKeeper.GetParams(s.Ctx)
			clParams.AuthorizedUptimes = tc.authorizedUptimes
			s.App.ConcentratedLiquidityKeeper.SetParams(s.Ctx, clParams)

			// Set internal uptime module param if applicable
			if tc.internalUptime != time.Duration(0) {
				s.App.IncentivesKeeper.SetParam(s.Ctx, types.KeyInternalUptime, tc.internalUptime)
			}

			// System under test
			actualUptime := s.App.IncentivesKeeper.GetNoLockGaugeUptime(s.Ctx, tc.gauge, clPool.GetId())

			// Ensure correct uptime was returned
			s.Require().Equal(tc.expectedUptime, actualUptime)
		})
>>>>>>> 1eb716f7
	}
}<|MERGE_RESOLUTION|>--- conflicted
+++ resolved
@@ -2478,8 +2478,76 @@
 		validateLastEpochNonPerpetualPruning(currentGauge.Id, currentGauge.DistributedCoins.Add(defaultCoins...), initialDistributionCoins, s.App.BankKeeper.GetAllBalances(s.Ctx, s.App.AccountKeeper.GetModuleAddress(types.ModuleName)))
 	})
 }
-
-<<<<<<< HEAD
+func (s *KeeperTestSuite) TestGetNoLockGaugeUptime() {
+	defaultPoolId := uint64(1)
+	tests := map[string]struct {
+		gauge             types.Gauge
+		authorizedUptimes []time.Duration
+		internalUptime    time.Duration
+		expectedUptime    time.Duration
+	}{
+		"external gauge with authorized uptime": {
+			gauge: types.Gauge{
+				DistributeTo: lockuptypes.QueryCondition{Duration: time.Hour},
+			},
+			authorizedUptimes: []time.Duration{types.DefaultConcentratedUptime, time.Hour},
+			expectedUptime:    time.Hour,
+		},
+		"external gauge with unauthorized uptime": {
+			gauge: types.Gauge{
+				DistributeTo: lockuptypes.QueryCondition{Duration: time.Minute},
+			},
+			authorizedUptimes: []time.Duration{types.DefaultConcentratedUptime},
+			expectedUptime:    types.DefaultConcentratedUptime,
+		},
+		"internal gauge with authorized uptime": {
+			gauge: types.Gauge{
+				DistributeTo: lockuptypes.QueryCondition{
+					Denom:    types.NoLockInternalGaugeDenom(defaultPoolId),
+					Duration: time.Hour,
+				},
+			},
+			authorizedUptimes: []time.Duration{types.DefaultConcentratedUptime, time.Hour},
+			internalUptime:    time.Hour,
+			expectedUptime:    time.Hour,
+		},
+		"internal gauge with unauthorized uptime": {
+			gauge: types.Gauge{
+				DistributeTo: lockuptypes.QueryCondition{
+					Denom:    types.NoLockInternalGaugeDenom(defaultPoolId),
+					Duration: time.Hour,
+				},
+			},
+			authorizedUptimes: []time.Duration{types.DefaultConcentratedUptime},
+			internalUptime:    time.Hour,
+			expectedUptime:    types.DefaultConcentratedUptime,
+		},
+	}
+
+	for name, tc := range tests {
+		s.Run(name, func() {
+			// Prepare CL pool
+			clPool := s.PrepareConcentratedPool()
+
+			// Setup CL params with authorized uptimes
+			clParams := s.App.ConcentratedLiquidityKeeper.GetParams(s.Ctx)
+			clParams.AuthorizedUptimes = tc.authorizedUptimes
+			s.App.ConcentratedLiquidityKeeper.SetParams(s.Ctx, clParams)
+
+			// Set internal uptime module param if applicable
+			if tc.internalUptime != time.Duration(0) {
+				s.App.IncentivesKeeper.SetParam(s.Ctx, types.KeyInternalUptime, tc.internalUptime)
+			}
+
+			// System under test
+			actualUptime := s.App.IncentivesKeeper.GetNoLockGaugeUptime(s.Ctx, tc.gauge, clPool.GetId())
+
+			// Ensure correct uptime was returned
+			s.Require().Equal(tc.expectedUptime, actualUptime)
+		})
+	}
+}
+
 func (s *KeeperTestSuite) TestSkipSpamGaugeDistribute() {
 	defaultGauge := perpGaugeDesc{
 		lockDenom:    defaultLPDenom,
@@ -2567,74 +2635,5 @@
 			expectedGauge.DistributedCoins = expectedGauge.DistributedCoins.Add(distrCoins...)
 		}
 		s.Require().Equal(expectedGauge, *gauge)
-=======
-func (s *KeeperTestSuite) TestGetNoLockGaugeUptime() {
-	defaultPoolId := uint64(1)
-	tests := map[string]struct {
-		gauge             types.Gauge
-		authorizedUptimes []time.Duration
-		internalUptime    time.Duration
-		expectedUptime    time.Duration
-	}{
-		"external gauge with authorized uptime": {
-			gauge: types.Gauge{
-				DistributeTo: lockuptypes.QueryCondition{Duration: time.Hour},
-			},
-			authorizedUptimes: []time.Duration{types.DefaultConcentratedUptime, time.Hour},
-			expectedUptime:    time.Hour,
-		},
-		"external gauge with unauthorized uptime": {
-			gauge: types.Gauge{
-				DistributeTo: lockuptypes.QueryCondition{Duration: time.Minute},
-			},
-			authorizedUptimes: []time.Duration{types.DefaultConcentratedUptime},
-			expectedUptime:    types.DefaultConcentratedUptime,
-		},
-		"internal gauge with authorized uptime": {
-			gauge: types.Gauge{
-				DistributeTo: lockuptypes.QueryCondition{
-					Denom:    types.NoLockInternalGaugeDenom(defaultPoolId),
-					Duration: time.Hour,
-				},
-			},
-			authorizedUptimes: []time.Duration{types.DefaultConcentratedUptime, time.Hour},
-			internalUptime:    time.Hour,
-			expectedUptime:    time.Hour,
-		},
-		"internal gauge with unauthorized uptime": {
-			gauge: types.Gauge{
-				DistributeTo: lockuptypes.QueryCondition{
-					Denom:    types.NoLockInternalGaugeDenom(defaultPoolId),
-					Duration: time.Hour,
-				},
-			},
-			authorizedUptimes: []time.Duration{types.DefaultConcentratedUptime},
-			internalUptime:    time.Hour,
-			expectedUptime:    types.DefaultConcentratedUptime,
-		},
-	}
-
-	for name, tc := range tests {
-		s.Run(name, func() {
-			// Prepare CL pool
-			clPool := s.PrepareConcentratedPool()
-
-			// Setup CL params with authorized uptimes
-			clParams := s.App.ConcentratedLiquidityKeeper.GetParams(s.Ctx)
-			clParams.AuthorizedUptimes = tc.authorizedUptimes
-			s.App.ConcentratedLiquidityKeeper.SetParams(s.Ctx, clParams)
-
-			// Set internal uptime module param if applicable
-			if tc.internalUptime != time.Duration(0) {
-				s.App.IncentivesKeeper.SetParam(s.Ctx, types.KeyInternalUptime, tc.internalUptime)
-			}
-
-			// System under test
-			actualUptime := s.App.IncentivesKeeper.GetNoLockGaugeUptime(s.Ctx, tc.gauge, clPool.GetId())
-
-			// Ensure correct uptime was returned
-			s.Require().Equal(tc.expectedUptime, actualUptime)
-		})
->>>>>>> 1eb716f7
 	}
 }