--- conflicted
+++ resolved
@@ -1373,14 +1373,14 @@
 	return gauge
 }
 
-// withUpdatedVolumes takes in a group gauge and a list of updated cumulative volumes (ordered) and updates the contents of the gauge to
+// withUpdatedVolumes takes in a group and a list of updated cumulative volumes (ordered) and updates the contents of the gauge to
 // reflect these new volumes.
 // It is only intended to be used to set expected values for test cases.
 func (s *KeeperTestSuite) withUpdatedVolumes(group types.Group, updatedCumulativeVolumes []osmomath.Int) types.Group {
-	// Ensure there aren't more volumes to update than records in group gauge
+	// Ensure there aren't more volumes to update than records in group
 	s.Require().True(len(updatedCumulativeVolumes) <= len(group.InternalGaugeInfo.GaugeRecords))
 
-	// We make a deep copy of the group gauge to ensure we don't modify the original input/defaults
+	// We make a deep copy of the group to ensure we don't modify the original input/defaults
 	updatedGroup := deepCopyGroup(group)
 
 	newTotalWeight := osmomath.ZeroInt()
@@ -1401,7 +1401,7 @@
 
 // withSplittingPolicy returns a deep copy of the passed in group with the splitting policy set to the passed in value.
 func withSplittingPolicy(group types.Group, splittingPolicy types.SplittingPolicy) types.Group {
-	// We make a deep copy of the group gauge to ensure we don't modify the original input/defaults
+	// We make a deep copy of the group to ensure we don't modify the original input/defaults
 	updatedGroup := deepCopyGroup(group)
 	updatedGroup.SplittingPolicy = splittingPolicy
 
@@ -1410,7 +1410,7 @@
 
 // withGroupGaugeId returns a deep copy of the passed in group with the group id to the passed in value.
 func withGroupGaugeId(group types.Group, groupGaugeId uint64) types.Group {
-	// We make a deep copy of the group gauge to ensure we don't modify the original input/defaults
+	// We make a deep copy of the group to ensure we don't modify the original input/defaults
 	updatedGroup := deepCopyGroup(group)
 	updatedGroup.GroupGaugeId = groupGaugeId
 	return updatedGroup
@@ -1448,19 +1448,12 @@
 	return gauge
 }
 
-<<<<<<< HEAD
-func (s *KeeperTestSuite) TestSyncGroupWeights() {
-	tests := map[string]struct {
-		groupToSync        types.Group
-=======
-// TODO: rename this to syncVolumeSplitGroup as part of https://github.com/osmosis-labs/osmosis/pull/6446
 func (s *KeeperTestSuite) TestSyncVolumeSplitGauge() {
 	tests := map[string]struct {
-		groupGaugeToSync types.GroupGauge
+		groupToSync types.Group
 
 		// Each element updates either a CL or a balancer pool volume.
 		// These pools are created at the beginning of each test.
->>>>>>> f3ecee3c
 		updatedPoolVolumes []osmomath.Int
 
 		expectedSyncedGroup types.Group
@@ -1533,68 +1526,59 @@
 			s.setupVolumes(poolIds, tc.updatedPoolVolumes)
 
 			// Save original input to help with mutation-related assertions
-			originalGroupGauge := deepCopyGroupGauge(tc.groupGaugeToSync)
-
-			// Set group gauge in state to make stronger assertions later
-			ik.SetGroupGauge(s.Ctx, tc.groupGaugeToSync)
+			originalGroup := deepCopyGroup(tc.groupToSync)
+
+			// Set group in state to make stronger assertions later
+			ik.SetGroup(s.Ctx, tc.groupToSync)
 
 			// --- System under test ---
 
-			err := ik.SyncVolumeSplitGauge(s.Ctx, tc.groupGaugeToSync)
+			err := ik.SyncVolumeSplitGauge(s.Ctx, tc.groupToSync)
 
 			// --- Assertions ---
 
 			if tc.expectedError != nil {
 				s.Require().ErrorContains(tc.expectedError, err.Error())
 
-				// Ensure original group gauge is not mutated
-				s.Require().Equal(originalGroupGauge, tc.groupGaugeToSync)
-
-				// Ensure group gauge is unchanged in state
-				gaugeInState, err := ik.GetGroupGaugeById(s.Ctx, tc.groupGaugeToSync.GroupGaugeId)
+				// Ensure original group is not mutated
+				s.Require().Equal(originalGroup, tc.groupToSync)
+
+				// Ensure group is unchanged in state
+				groupInState, err := ik.GetGroupByGaugeID(s.Ctx, tc.groupToSync.GroupGaugeId)
 				s.Require().NoError(err)
-				s.Require().Equal(tc.groupGaugeToSync, gaugeInState)
+				s.Require().Equal(tc.groupToSync, groupInState)
 
 				return
 			}
 
 			s.Require().NoError(err)
 
-			updatedGauge, err := ik.GetGroupGaugeById(s.Ctx, tc.groupGaugeToSync.GroupGaugeId)
+			updatedGauge, err := ik.GetGroupByGaugeID(s.Ctx, tc.groupToSync.GroupGaugeId)
 			s.Require().NoError(err)
-			s.Require().Equal(tc.expectedSyncedGauge, updatedGauge)
+			s.Require().Equal(tc.expectedSyncedGroup, updatedGauge)
 		})
 	}
 }
 
-// TODO: rename this to TestSyncGroupWeights as part of https://github.com/osmosis-labs/osmosis/pull/6446
-func (s *KeeperTestSuite) TestSyncGroupGaugeWeights() {
+func (s *KeeperTestSuite) TestSyncGroupWeights() {
 	tests := map[string]struct {
-		groupGaugeToSync types.GroupGauge
-
-		expectedSyncedGauge types.GroupGauge
+		groupToSync types.Group
+
+		expectedSyncedGroup types.Group
 		expectedError       error
 	}{
 		"happy path: valid volume splitting group": {
-			groupGaugeToSync: withSplittingPolicy(defaultGroupGauge, types.Volume),
-
-			// Note: setup logic runs default setup based on groupGaugeToSync's splitting policy.
+			groupToSync: withSplittingPolicy(defaultGroup, types.Volume),
+
+			// Note: setup logic runs default setup based on groupToSync's splitting policy.
 			// More involved tests related to syncing logic for specific splitting policies are in their respective tests.
-			expectedSyncedGauge: s.withUpdatedVolumes(defaultGroupGauge, []osmomath.Int{defaultVolumeAmount, defaultVolumeAmount}),
+			expectedSyncedGroup: s.withUpdatedVolumes(defaultGroup, []osmomath.Int{defaultVolumeAmount, defaultVolumeAmount}),
 			expectedError:       nil,
 		},
 
 		// Error catching
 		"unsupported splitting policy": {
-<<<<<<< HEAD
 			groupToSync: withSplittingPolicy(defaultGroup, types.SplittingPolicy(100)),
-			updatedPoolVolumes: []osmomath.Int{
-				osmomath.NewInt(300),
-				osmomath.NewInt(300),
-			},
-=======
-			groupGaugeToSync: withSplittingPolicy(defaultGroupGauge, types.SplittingPolicy(100)),
->>>>>>> f3ecee3c
 
 			expectedError: types.UnsupportedSplittingPolicyError{GroupGaugeId: uint64(5), SplittingPolicy: types.SplittingPolicy(100)},
 		},
@@ -1613,13 +1597,13 @@
 
 			// Currently the only supported splitting policy is volume splitting.
 			// When more are added in the future, setup logic should route to the appropriate setup function here.
-			switch tc.groupGaugeToSync.SplittingPolicy {
+			switch tc.groupToSync.SplittingPolicy {
 			case types.Volume:
 				s.setupVolumes(poolIds, []osmomath.Int{defaultVolumeAmount, defaultVolumeAmount})
 			}
 
 			// Save original input to help with mutation-related assertions
-			originalGroupGauge := deepCopyGroupGauge(tc.groupGaugeToSync)
+			originalGroup := deepCopyGroup(tc.groupToSync)
 
 			// Set group in state to make stronger assertions later
 			ik.SetGroup(s.Ctx, tc.groupToSync)
@@ -1633,16 +1617,11 @@
 			if tc.expectedError != nil {
 				s.Require().ErrorContains(tc.expectedError, err.Error())
 
-<<<<<<< HEAD
+				// Ensure original group is not mutated
+				s.Require().Equal(originalGroup, tc.groupToSync)
+
 				// Ensure group is unchanged in state
 				groupInState, err := ik.GetGroupByGaugeID(s.Ctx, tc.groupToSync.GroupGaugeId)
-=======
-				// Ensure original group gauge is not mutated
-				s.Require().Equal(originalGroupGauge, tc.groupGaugeToSync)
-
-				// Ensure group gauge is unchanged in state
-				gaugeInState, err := ik.GetGroupGaugeById(s.Ctx, tc.groupGaugeToSync.GroupGaugeId)
->>>>>>> f3ecee3c
 				s.Require().NoError(err)
 				s.Require().Equal(tc.groupToSync, groupInState)
 
