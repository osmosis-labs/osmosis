package keeper_test

import (
	"fmt"
	"time"

	sdk "github.com/cosmos/cosmos-sdk/types"
	"github.com/stretchr/testify/suite"

	"github.com/osmosis-labs/osmosis/osmomath"
<<<<<<< HEAD
	"github.com/osmosis-labs/osmosis/osmoutils"
=======
>>>>>>> 5e755b63
	incentiveskeeper "github.com/osmosis-labs/osmosis/v19/x/incentives/keeper"
	"github.com/osmosis-labs/osmosis/v19/x/incentives/types"
	lockuptypes "github.com/osmosis-labs/osmosis/v19/x/lockup/types"
	poolincentivetypes "github.com/osmosis-labs/osmosis/v19/x/pool-incentives/types"
	poolmanagertypes "github.com/osmosis-labs/osmosis/v19/x/poolmanager/types"
)

var _ = suite.TestingSuite(nil)

<<<<<<< HEAD
const (
	zeroPoolId         = uint64(0)
	balancerPoolId     = uint64(1)
	concentratedPoolId = uint64(2)
	invalidPool        = uint64(3)
	// 3 are created for balancer pool and 1 for CL.
	// As a result, the next gauge id should be 5.
	defaultExpectedGaugeId = uint64(5)

	defaultIsPerpetualParam = false

	defaultNumEpochPaidOver = uint64(10)
)

=======
>>>>>>> 5e755b63
var (
	defaultEmptyGaugeInfo = types.InternalGaugeInfo{
		TotalWeight:  osmomath.ZeroInt(),
		GaugeRecords: []types.InternalGaugeRecord{},
	}
<<<<<<< HEAD

	defaultTime = time.Unix(0, 0)

	defaultGaugeCreationCoins = sdk.NewCoins(
		sdk.NewCoin("uosmo", osmomath.NewInt(100000)),
		sdk.NewCoin("atom", osmomath.NewInt(99999)),
	)
=======
>>>>>>> 5e755b63
)

// TestInvalidDurationGaugeCreationValidation tests error handling for creating a gauge with an invalid duration.
func (s *KeeperTestSuite) TestInvalidDurationGaugeCreationValidation() {
	s.SetupTest()

	addrs := s.SetupManyLocks(1, defaultLiquidTokens, defaultLPTokens, defaultLockDuration)
	distrTo := lockuptypes.QueryCondition{
		LockQueryType: lockuptypes.ByDuration,
		Denom:         defaultLPDenom,
		Duration:      defaultLockDuration / 2, // 0.5 second, invalid duration
	}
	_, err := s.App.IncentivesKeeper.CreateGauge(s.Ctx, false, addrs[0], defaultLiquidTokens, distrTo, time.Time{}, 1, 0)
	s.Require().Error(err)

	distrTo.Duration = defaultLockDuration
	_, err = s.App.IncentivesKeeper.CreateGauge(s.Ctx, false, addrs[0], defaultLiquidTokens, distrTo, time.Time{}, 1, 0)
	s.Require().NoError(err)
}

// TestNonExistentDenomGaugeCreation tests error handling for creating a gauge with an invalid denom.
func (s *KeeperTestSuite) TestNonExistentDenomGaugeCreation() {
	s.SetupTest()

	addrNoSupply := sdk.AccAddress([]byte("Gauge_Creation_Addr_"))
	addrs := s.SetupManyLocks(1, defaultLiquidTokens, defaultLPTokens, defaultLockDuration)
	distrTo := lockuptypes.QueryCondition{
		LockQueryType: lockuptypes.ByDuration,
		Denom:         defaultLPDenom,
		Duration:      defaultLockDuration,
	}
	_, err := s.App.IncentivesKeeper.CreateGauge(s.Ctx, false, addrNoSupply, defaultLiquidTokens, distrTo, time.Time{}, 1, 0)
	s.Require().Error(err)

	_, err = s.App.IncentivesKeeper.CreateGauge(s.Ctx, false, addrs[0], defaultLiquidTokens, distrTo, time.Time{}, 1, 0)
	s.Require().NoError(err)
}

// TestGaugeOperations tests perpetual and non-perpetual gauge distribution logic using the gauges by denom keeper.
func (s *KeeperTestSuite) TestGaugeOperations() {
	testCases := []struct {
		isPerpetual bool
		numLocks    int
	}{
		{
			isPerpetual: true,
			numLocks:    1,
		},
		{
			isPerpetual: false,
			numLocks:    1,
		},
		{
			isPerpetual: true,
			numLocks:    2,
		},
		{
			isPerpetual: false,
			numLocks:    2,
		},
	}
	for _, tc := range testCases {
		// test for module get gauges
		s.SetupTest()

		// initial module gauges check
		gauges := s.App.IncentivesKeeper.GetNotFinishedGauges(s.Ctx)
		s.Require().Len(gauges, 0)
		gaugeIdsByDenom := s.App.IncentivesKeeper.GetAllGaugeIDsByDenom(s.Ctx, "lptoken")
		s.Require().Len(gaugeIdsByDenom, 0)

		// setup lock and gauge
		lockOwners := s.SetupManyLocks(tc.numLocks, defaultLiquidTokens, defaultLPTokens, time.Second)
		gaugeID, _, coins, startTime := s.SetupNewGauge(tc.isPerpetual, sdk.Coins{sdk.NewInt64Coin("stake", 12)})
		// evenly distributed per lock
		expectedCoinsPerLock := sdk.Coins{sdk.NewInt64Coin("stake", 12/int64(tc.numLocks))}
		// set expected epochs
		var expectedNumEpochsPaidOver int
		if tc.isPerpetual {
			expectedNumEpochsPaidOver = 1
		} else {
			expectedNumEpochsPaidOver = 2
		}

		// check gauges
		gauges = s.App.IncentivesKeeper.GetNotFinishedGauges(s.Ctx)
		s.Require().Len(gauges, 1)
		expectedGauge := types.Gauge{
			Id:          gaugeID,
			IsPerpetual: tc.isPerpetual,
			DistributeTo: lockuptypes.QueryCondition{
				LockQueryType: lockuptypes.ByDuration,
				Denom:         "lptoken",
				Duration:      time.Second,
			},
			Coins:             coins,
			NumEpochsPaidOver: uint64(expectedNumEpochsPaidOver),
			FilledEpochs:      0,
			DistributedCoins:  sdk.Coins{},
			StartTime:         startTime,
		}
		s.Require().Equal(expectedGauge.String(), gauges[0].String())

		// check gauge ids by denom
		gaugeIdsByDenom = s.App.IncentivesKeeper.GetAllGaugeIDsByDenom(s.Ctx, "lptoken")
		s.Require().Len(gaugeIdsByDenom, 1)
		s.Require().Equal(gaugeID, gaugeIdsByDenom[0])

		// check rewards estimation
		rewardsEst := s.App.IncentivesKeeper.GetRewardsEst(s.Ctx, lockOwners[0], []lockuptypes.PeriodLock{}, 100)
		s.Require().Equal(expectedCoinsPerLock.String(), rewardsEst.String())

		// check gauges
		gauges = s.App.IncentivesKeeper.GetNotFinishedGauges(s.Ctx)
		s.Require().Len(gauges, 1)
		s.Require().Equal(expectedGauge.String(), gauges[0].String())

		// check upcoming gauges
		gauges = s.App.IncentivesKeeper.GetUpcomingGauges(s.Ctx)
		s.Require().Len(gauges, 1)

		// start distribution
		s.Ctx = s.Ctx.WithBlockTime(startTime)
		gauge, err := s.App.IncentivesKeeper.GetGaugeByID(s.Ctx, gaugeID)
		s.Require().NoError(err)
		err = s.App.IncentivesKeeper.MoveUpcomingGaugeToActiveGauge(s.Ctx, *gauge)
		s.Require().NoError(err)

		// check active gauges
		gauges = s.App.IncentivesKeeper.GetActiveGauges(s.Ctx)
		s.Require().Len(gauges, 1)

		// check upcoming gauges
		gauges = s.App.IncentivesKeeper.GetUpcomingGauges(s.Ctx)
		s.Require().Len(gauges, 0)

		// check gauge ids by denom
		gaugeIdsByDenom = s.App.IncentivesKeeper.GetAllGaugeIDsByDenom(s.Ctx, "lptoken")
		s.Require().Len(gaugeIdsByDenom, 1)

		// check gauge ids by other denom
		gaugeIdsByDenom = s.App.IncentivesKeeper.GetAllGaugeIDsByDenom(s.Ctx, "lpt")
		s.Require().Len(gaugeIdsByDenom, 0)

		// distribute coins to stakers
		distrCoins, err := s.App.IncentivesKeeper.Distribute(s.Ctx, []types.Gauge{*gauge})
		s.Require().NoError(err)
		// We hardcoded 12 "stake" tokens when initializing gauge
		s.Require().Equal(sdk.Coins{sdk.NewInt64Coin("stake", int64(12/expectedNumEpochsPaidOver))}, distrCoins)

		if tc.isPerpetual {
			// distributing twice without adding more for perpetual gauge
			gauge, err = s.App.IncentivesKeeper.GetGaugeByID(s.Ctx, gaugeID)
			s.Require().NoError(err)
			distrCoins, err = s.App.IncentivesKeeper.Distribute(s.Ctx, []types.Gauge{*gauge})
			s.Require().NoError(err)
			s.Require().True(distrCoins.Empty())

			// add to gauge
			addCoins := sdk.Coins{sdk.NewInt64Coin("stake", 200)}
			s.AddToGauge(addCoins, gaugeID)

			// distributing twice with adding more for perpetual gauge
			gauge, err = s.App.IncentivesKeeper.GetGaugeByID(s.Ctx, gaugeID)
			s.Require().NoError(err)
			distrCoins, err = s.App.IncentivesKeeper.Distribute(s.Ctx, []types.Gauge{*gauge})
			s.Require().NoError(err)
			s.Require().Equal(sdk.Coins{sdk.NewInt64Coin("stake", 200)}, distrCoins)
		} else {
			// add to gauge
			addCoins := sdk.Coins{sdk.NewInt64Coin("stake", 200)}
			s.AddToGauge(addCoins, gaugeID)
		}

		// check active gauges
		gauges = s.App.IncentivesKeeper.GetActiveGauges(s.Ctx)
		s.Require().Len(gauges, 1)

		// check gauge ids by denom
		gaugeIdsByDenom = s.App.IncentivesKeeper.GetAllGaugeIDsByDenom(s.Ctx, "lptoken")
		s.Require().Len(gaugeIdsByDenom, 1)

		// finish distribution for non perpetual gauge
		if !tc.isPerpetual {
			err = s.App.IncentivesKeeper.MoveActiveGaugeToFinishedGauge(s.Ctx, *gauge)
			s.Require().NoError(err)
		}

		// check non-perpetual gauges (finished + rewards estimate empty)
		if !tc.isPerpetual {
			// check finished gauges
			gauges = s.App.IncentivesKeeper.GetFinishedGauges(s.Ctx)
			s.Require().Len(gauges, 1)

			// check gauge by ID
			gauge, err = s.App.IncentivesKeeper.GetGaugeByID(s.Ctx, gaugeID)
			s.Require().NoError(err)
			s.Require().NotNil(gauge)
			s.Require().Equal(gauges[0], *gauge)

			// check invalid gauge ID
			_, err = s.App.IncentivesKeeper.GetGaugeByID(s.Ctx, gaugeID+1000)
			s.Require().Error(err)
			rewardsEst = s.App.IncentivesKeeper.GetRewardsEst(s.Ctx, lockOwners[0], []lockuptypes.PeriodLock{}, 100)
			s.Require().Equal(sdk.Coins{}, rewardsEst)

			// check gauge ids by denom
			gaugeIdsByDenom = s.App.IncentivesKeeper.GetAllGaugeIDsByDenom(s.Ctx, "lptoken")
			s.Require().Len(gaugeIdsByDenom, 0)
		} else { // check perpetual gauges (not finished + rewards estimate empty)
			// check finished gauges
			gauges = s.App.IncentivesKeeper.GetFinishedGauges(s.Ctx)
			s.Require().Len(gauges, 0)

			// check rewards estimation
			rewardsEst = s.App.IncentivesKeeper.GetRewardsEst(s.Ctx, lockOwners[0], []lockuptypes.PeriodLock{}, 100)
			s.Require().Equal(sdk.Coins(nil), rewardsEst)

			// check gauge ids by denom
			gaugeIdsByDenom = s.App.IncentivesKeeper.GetAllGaugeIDsByDenom(s.Ctx, "lptoken")
			s.Require().Len(gaugeIdsByDenom, 1)
		}
	}
}

func (s *KeeperTestSuite) TestChargeFeeIfSufficientFeeDenomBalance() {
	const baseFee = int64(100)

	testcases := map[string]struct {
		accountBalanceToFund sdk.Coin
		feeToCharge          int64
		gaugeCoins           sdk.Coins

		expectError bool
	}{
		"fee + base denom gauge coin == acount balance, success": {
			accountBalanceToFund: sdk.NewCoin(sdk.DefaultBondDenom, osmomath.NewInt(baseFee)),
			feeToCharge:          baseFee / 2,
			gaugeCoins:           sdk.NewCoins(sdk.NewCoin(sdk.DefaultBondDenom, osmomath.NewInt(baseFee/2))),
		},
		"fee + base denom gauge coin < acount balance, success": {
			accountBalanceToFund: sdk.NewCoin(sdk.DefaultBondDenom, osmomath.NewInt(baseFee)),
			feeToCharge:          baseFee/2 - 1,
			gaugeCoins:           sdk.NewCoins(sdk.NewCoin(sdk.DefaultBondDenom, osmomath.NewInt(baseFee/2))),
		},
		"fee + base denom gauge coin > acount balance, error": {
			accountBalanceToFund: sdk.NewCoin(sdk.DefaultBondDenom, osmomath.NewInt(baseFee)),
			feeToCharge:          baseFee/2 + 1,
			gaugeCoins:           sdk.NewCoins(sdk.NewCoin(sdk.DefaultBondDenom, osmomath.NewInt(baseFee/2))),

			expectError: true,
		},
		"fee + base denom gauge coin < acount balance, custom values, success": {
			accountBalanceToFund: sdk.NewCoin(sdk.DefaultBondDenom, osmomath.NewInt(11793193112)),
			feeToCharge:          55,
			gaugeCoins:           sdk.NewCoins(sdk.NewCoin(sdk.DefaultBondDenom, osmomath.NewInt(328812))),
		},
		"account funded with coins other than base denom, error": {
			accountBalanceToFund: sdk.NewCoin("usdc", osmomath.NewInt(baseFee)),
			feeToCharge:          baseFee,
			gaugeCoins:           sdk.NewCoins(sdk.NewCoin(sdk.DefaultBondDenom, osmomath.NewInt(baseFee/2))),

			expectError: true,
		},
		"fee == account balance, no gauge coins, success": {
			accountBalanceToFund: sdk.NewCoin(sdk.DefaultBondDenom, osmomath.NewInt(baseFee)),
			feeToCharge:          baseFee,
		},
		"gauge coins == account balance, no fee, success": {
			accountBalanceToFund: sdk.NewCoin(sdk.DefaultBondDenom, osmomath.NewInt(baseFee)),
			gaugeCoins:           sdk.NewCoins(sdk.NewCoin(sdk.DefaultBondDenom, osmomath.NewInt(baseFee))),
		},
		"fee == account balance, gauge coins in denom other than base, success": {
			accountBalanceToFund: sdk.NewCoin(sdk.DefaultBondDenom, osmomath.NewInt(baseFee)),
			feeToCharge:          baseFee,
			gaugeCoins:           sdk.NewCoins(sdk.NewCoin("usdc", osmomath.NewInt(baseFee*2))),
		},
		"fee + gauge coins == account balance, multiple gauge coins, one in denom other than base, success": {
			accountBalanceToFund: sdk.NewCoin(sdk.DefaultBondDenom, osmomath.NewInt(baseFee)),
			feeToCharge:          baseFee / 2,
			gaugeCoins:           sdk.NewCoins(sdk.NewCoin("usdc", osmomath.NewInt(baseFee*2)), sdk.NewCoin(sdk.DefaultBondDenom, osmomath.NewInt(baseFee/2))),
		},
	}

	for name, tc := range testcases {
		s.Run(name, func() {
			s.SetupTest()

			testAccount := s.TestAccs[0]

			ctx := s.Ctx
			incentivesKeepers := s.App.IncentivesKeeper
			bankKeeper := s.App.BankKeeper

			// Pre-fund account.
			s.FundAcc(testAccount, sdk.NewCoins(tc.accountBalanceToFund))

			oldBalanceAmount := bankKeeper.GetBalance(ctx, testAccount, sdk.DefaultBondDenom).Amount

			// System under test.
			err := incentivesKeepers.ChargeFeeIfSufficientFeeDenomBalance(ctx, testAccount, osmomath.NewInt(tc.feeToCharge), tc.gaugeCoins)

			// Assertions.
			newBalanceAmount := bankKeeper.GetBalance(ctx, testAccount, sdk.DefaultBondDenom).Amount
			if tc.expectError {
				s.Require().Error(err)

				// check account balance unchanged
				s.Require().Equal(oldBalanceAmount, newBalanceAmount)
			} else {
				s.Require().NoError(err)

				// check account balance changed.
				expectedNewBalanceAmount := oldBalanceAmount.Sub(osmomath.NewInt(tc.feeToCharge))
				s.Require().Equal(expectedNewBalanceAmount.String(), newBalanceAmount.String())
			}
		})
	}
}

func (s *KeeperTestSuite) TestAddToGaugeRewards() {

	defaultCoins := sdk.NewCoins(sdk.NewInt64Coin("stake", 12))

	// since most of the same functionality and edge cases are tested by a higher level
	// AddToGaugeRewards down below, we only include a happy path test for the internal helper.
	s.Run("internal helper basic happy path test", func() {
		s.SetupTest()
		const defaultGaugeId = uint64(1)

		_, _, _, _ = s.SetupNewGauge(true, defaultCoins)

		err := s.App.IncentivesKeeper.AddToGaugeRewardsInternal(s.Ctx, defaultCoins, defaultGaugeId)
		s.Require().NoError(err)

		gauge, err := s.App.IncentivesKeeper.GetGaugeByID(s.Ctx, defaultGaugeId)
		s.Require().NoError(err)

		// validate final coins were updated
		s.Require().Equal(defaultCoins.Add(defaultCoins...), gauge.Coins)
	})

	testCases := []struct {
		name               string
		owner              sdk.AccAddress
		coinsToAdd         sdk.Coins
		gaugeId            uint64
		minimumGasConsumed uint64

		expectErr bool
	}{
		{
			name:  "valid case: valid gauge",
			owner: s.TestAccs[0],
			coinsToAdd: sdk.NewCoins(
				sdk.NewCoin("uosmo", osmomath.NewInt(100000)),
				sdk.NewCoin("atom", osmomath.NewInt(99999)),
			),
			gaugeId:            1,
			minimumGasConsumed: uint64(2 * types.BaseGasFeeForAddRewardToGauge),

			expectErr: false,
		},
		{
			name:  "valid case: valid gauge with >4 denoms",
			owner: s.TestAccs[0],
			coinsToAdd: sdk.NewCoins(
				sdk.NewCoin("uosmo", osmomath.NewInt(100000)),
				sdk.NewCoin("atom", osmomath.NewInt(99999)),
				sdk.NewCoin("mars", osmomath.NewInt(88888)),
				sdk.NewCoin("akash", osmomath.NewInt(77777)),
				sdk.NewCoin("eth", osmomath.NewInt(6666)),
				sdk.NewCoin("usdc", osmomath.NewInt(555)),
				sdk.NewCoin("dai", osmomath.NewInt(4444)),
				sdk.NewCoin("ust", osmomath.NewInt(3333)),
			),
			gaugeId:            1,
			minimumGasConsumed: uint64(8 * types.BaseGasFeeForAddRewardToGauge),

			expectErr: false,
		},
		{
			name:  "invalid case: gauge Id is not valid",
			owner: s.TestAccs[0],
			coinsToAdd: sdk.NewCoins(
				sdk.NewCoin("uosmo", osmomath.NewInt(100000)),
				sdk.NewCoin("atom", osmomath.NewInt(99999)),
			),
			gaugeId:            0,
			minimumGasConsumed: uint64(0),

			expectErr: true,
		},
	}

	for _, tc := range testCases {
		s.Run(tc.name, func() {
			s.SetupTest()
			_, _, existingGaugeCoins, _ := s.SetupNewGauge(true, defaultCoins)

			s.FundAcc(tc.owner, tc.coinsToAdd)

			existingGasConsumed := s.Ctx.GasMeter().GasConsumed()

			err := s.App.IncentivesKeeper.AddToGaugeRewards(s.Ctx, tc.owner, tc.coinsToAdd, tc.gaugeId)
			if tc.expectErr {
				s.Require().Error(err)

				// balance shouldn't change in the module
				balance := s.App.BankKeeper.GetAllBalances(s.Ctx, s.App.AccountKeeper.GetModuleAddress(types.ModuleName))
				s.Require().Equal(existingGaugeCoins, balance)
			} else {
				s.Require().NoError(err)

				// Ensure that at least the minimum amount of gas was charged (based on number of additional gauge coins)
				gasConsumed := s.Ctx.GasMeter().GasConsumed() - existingGasConsumed
				s.Require().True(gasConsumed >= tc.minimumGasConsumed)

				// existing coins gets added to the module when we create gauge and add to gauge
				expectedCoins := existingGaugeCoins.Add(tc.coinsToAdd...)

				// check module account balance, should go up
				balance := s.App.BankKeeper.GetAllBalances(s.Ctx, s.App.AccountKeeper.GetModuleAddress(types.ModuleName))
				s.Require().Equal(expectedCoins, balance)

				// check gauge coins should go up
				gauge, err := s.App.IncentivesKeeper.GetGaugeByID(s.Ctx, tc.gaugeId)
				s.Require().NoError(err)

				s.Require().Equal(expectedCoins, gauge.Coins)
			}
		})
	}
}

// TestCreateGauge_NoLockGauges tests the CreateGauge function
// specifically focusing on the no lock gauge type and test cases around it.
// It tests the following:
// - For no lock gauges, a CL pool id must be given and then pool must exist
// - For no lock gauges, the denom must be set either to NoLockInternalGaugeDenom(<pool id>)
// or be unset. If set to anything other than the internal prefix, fails with error.
// Assumes that the gauge was created externally (via MsgCreateGauge) if the denom is unset and overwrites it
// with NoLockExternalGaugeDenom(<pool id>)
// - Otherwise, the given pool id must be zero. Errors if not.
func (s *KeeperTestSuite) TestCreateGauge_NoLockGauges() {
	testCases := []struct {
		name    string
		distrTo lockuptypes.QueryCondition
		poolId  uint64

		expectedGaugeId  uint64
		expectedDenomSet string
		expectErr        bool
	}{
		{
			name: "create valid no lock gauge with CL pool (no denom set)",
			distrTo: lockuptypes.QueryCondition{
				LockQueryType: lockuptypes.NoLock,
				// Note: this assumes the gauge is external
				Denom: "",
			},
			poolId: concentratedPoolId,

			expectedGaugeId:  defaultExpectedGaugeId,
			expectedDenomSet: types.NoLockExternalGaugeDenom(concentratedPoolId),
			expectErr:        false,
		},
		{
			name: "create valid no lock gauge with CL pool (denom set to no lock internal prefix)",
			distrTo: lockuptypes.QueryCondition{
				LockQueryType: lockuptypes.NoLock,
				// Note: this assumes the gauge is internal
				Denom: types.NoLockInternalGaugeDenom(concentratedPoolId),
			},
			poolId: concentratedPoolId,

			expectedGaugeId:  defaultExpectedGaugeId,
			expectedDenomSet: types.NoLockInternalGaugeDenom(concentratedPoolId),
			expectErr:        false,
		},
		{
			name: "fail to create gauge because invalid denom is set",
			distrTo: lockuptypes.QueryCondition{
				LockQueryType: lockuptypes.NoLock,
				// Note: this is invalid for NoLock gauges
				Denom: "uosmo",
			},
			poolId: concentratedPoolId,

			expectErr: true,
		},
		{
			name: "fail to create no lock gauge with balancer pool",
			distrTo: lockuptypes.QueryCondition{
				LockQueryType: lockuptypes.NoLock,
			},
			poolId: balancerPoolId,

			expectErr: true,
		},
		{
			name: "fail to create no lock gauge with non-existent pool",
			distrTo: lockuptypes.QueryCondition{
				LockQueryType: lockuptypes.NoLock,
			},
			poolId: invalidPool,

			expectErr: true,
		},
		{
			name: "fail to create no lock gauge with zero pool id",
			distrTo: lockuptypes.QueryCondition{
				LockQueryType: lockuptypes.NoLock,
			},
			poolId: zeroPoolId,

			expectErr: true,
		},
	}

	for _, tc := range testCases {
		tc := tc
		s.Run(tc.name, func() {
			s.SetupTest()

			s.PrepareBalancerPool()
			s.PrepareConcentratedPool()

			s.FundAcc(s.TestAccs[0], defaultGaugeCreationCoins)

			// System under test
			// Note that the default params are used for some inputs since they are not relevant to the test case.
			gaugeId, err := s.App.IncentivesKeeper.CreateGauge(s.Ctx, defaultIsPerpetualParam, s.TestAccs[0], defaultGaugeCreationCoins, tc.distrTo, defaultTime, defaultNumEpochPaidOver, tc.poolId)

			if tc.expectErr {
				s.Require().Error(err)
			} else {
				s.Require().NoError(err)

				s.Require().Equal(tc.expectedGaugeId, gaugeId)

				// Assert that pool id and gauge id link meant for internally incentivized gauges is unset.
				_, err := s.App.PoolIncentivesKeeper.GetPoolGaugeId(s.Ctx, tc.poolId, tc.distrTo.Duration)
				s.Require().Error(err)

				// Confirm that the general pool id to gauge id link is set.
				gaugeIds, err := s.App.PoolIncentivesKeeper.GetNoLockGaugeIdsFromPool(s.Ctx, tc.poolId)
				s.Require().NoError(err)
				// One must have been created at pool creation time for internal incentives.
				s.Require().Len(gaugeIds, 2)
				gaugeId := gaugeIds[1]

				s.Require().Equal(tc.expectedGaugeId, gaugeId)

				// Validate gauge
				tc.distrTo.Denom = tc.expectedDenomSet
				s.validateGauge(types.Gauge{
					Id:                tc.expectedGaugeId,
					DistributeTo:      tc.distrTo,
					IsPerpetual:       defaultIsPerpetualParam,
					StartTime:         defaultTime.UTC(),
					Coins:             defaultGaugeCreationCoins,
					NumEpochsPaidOver: defaultNumEpochPaidOver,
				})
			}
		})
	}
}

// Tests that CreateGauge can create ByGroup gauges correctly.
// Additionally, validates that no ref keys are created for the group gauge.
func (s *KeeperTestSuite) TestCreateGauge_Group() {
	testCases := []struct {
		name              string
		distrTo           lockuptypes.QueryCondition
		poolId            uint64
		isPerpetual       bool
		numEpochsPaidOver uint64

		expectedGaugeId  uint64
		expectedDenomSet string
		expectErr        error
	}{
		{
			name:              "create valid non-perpetual group gauge",
			distrTo:           incentiveskeeper.ByGroupQueryCondition,
			poolId:            zeroPoolId,
			isPerpetual:       false,
			numEpochsPaidOver: incentiveskeeper.PerpetualNumEpochsPaidOver + 1,

			expectedGaugeId: defaultExpectedGaugeId,
		},
		{
			name:              "create valid perpetual group gauge",
			distrTo:           incentiveskeeper.ByGroupQueryCondition,
			poolId:            zeroPoolId,
			isPerpetual:       true,
			numEpochsPaidOver: incentiveskeeper.PerpetualNumEpochsPaidOver,

			expectedGaugeId: defaultExpectedGaugeId,
		},

		// error cases

		{
			name:              "fail to create group gauge due to zero epochs paid over and non-perpetual",
			distrTo:           incentiveskeeper.ByGroupQueryCondition,
			poolId:            zeroPoolId,
			isPerpetual:       false,
			numEpochsPaidOver: 0,

			expectErr: types.ErrZeroNumEpochsPaidOver,
		},
	}

	for _, tc := range testCases {
		tc := tc
		s.Run(tc.name, func() {
			s.SetupTest()

			s.PrepareBalancerPool()
			s.PrepareConcentratedPool()

			s.FundAcc(s.TestAccs[0], defaultGaugeCreationCoins)

			// System under test
			// Note that the default params are used for some inputs since they are not relevant to the test case.
			gaugeId, err := s.App.IncentivesKeeper.CreateGauge(s.Ctx, tc.isPerpetual, s.TestAccs[0], defaultGaugeCreationCoins, tc.distrTo, defaultTime, tc.numEpochsPaidOver, tc.poolId)

			if tc.expectErr != nil {
				s.Require().Error(err)
				s.Require().ErrorIs(err, tc.expectErr)
			} else {
				s.Require().NoError(err)

				s.Require().Equal(tc.expectedGaugeId, gaugeId)

				// Assert that pool id and gauge id link meant for internally incentivized gauges is unset.
				_, err := s.App.PoolIncentivesKeeper.GetPoolGaugeId(s.Ctx, tc.poolId, tc.distrTo.Duration)
				s.Require().Error(err)

				// Confirm that for every lockable duration, there is not gauge ID and pool ID link.
				lockableDurations := s.App.PoolIncentivesKeeper.GetLockableDurations(s.Ctx)
				s.Require().NotEqual(0, len(lockableDurations))
				for _, duration := range lockableDurations {
					_, err = s.App.PoolIncentivesKeeper.GetPoolIdFromGaugeId(s.Ctx, gaugeId, duration)
					s.Require().Error(err)
				}

				// Confirm that for incentives epoch duration, there is no gauge ID and pool ID link.
				incentivesEpochDuration := s.App.IncentivesKeeper.GetEpochInfo(s.Ctx).Duration
				_, err = s.App.PoolIncentivesKeeper.GetPoolIdFromGaugeId(s.Ctx, gaugeId, incentivesEpochDuration)
				s.Require().Error(err)

				// Validate gauge
				s.validateGauge(types.Gauge{
					Id:                tc.expectedGaugeId,
					DistributeTo:      incentiveskeeper.ByGroupQueryCondition,
					IsPerpetual:       tc.isPerpetual,
					StartTime:         defaultTime.UTC(),
					Coins:             defaultGaugeCreationCoins,
					NumEpochsPaidOver: tc.numEpochsPaidOver,
				})

				// Validate that ref keys are not created for the group gauge

				// No upcoming ref keys
				upcomingGauges := s.App.IncentivesKeeper.GetUpcomingGauges(s.Ctx)
				s.validateNoGaugeIDInSlice(upcomingGauges, tc.expectedGaugeId)

				// No active ref keys
				activeGauges := s.App.IncentivesKeeper.GetActiveGauges(s.Ctx)
				s.validateNoGaugeIDInSlice(activeGauges, tc.expectedGaugeId)

				// No finished ref keys
				finishedGauges := s.App.IncentivesKeeper.GetActiveGauges(s.Ctx)
				s.validateNoGaugeIDInSlice(finishedGauges, tc.expectedGaugeId)
			}
		})
	}
}

// Validates that the initial gauge info is initialized with the appropriate gauge IDs given pool IDs.
// All weights are set to zero in all cases.
func (s *KeeperTestSuite) TestInitGaugeInfo() {

	// We setup state once for all tests since there are no state mutations
	// in system under test.
	s.SetupTest()
	k := s.App.IncentivesKeeper

	// Prepare pools, their IDs and associated gauge IDs.
	poolInfo := s.PrepareAllSupportedPools()

	// Initialize expected gauge records
	var (
		concentratedGaugeRecord = withRecordGaugeId(defaultZeroWeightGaugeRecord, poolInfo.ConcentratedGaugeID)
		balancerGaugeRecord     = withRecordGaugeId(defaultZeroWeightGaugeRecord, poolInfo.BalancerGaugeID)
		stableSwapGaugeRecord   = withRecordGaugeId(defaultZeroWeightGaugeRecord, poolInfo.StableSwapGaugeID)
	)

	tests := map[string]struct {
		poolIds           []uint64
		expectedGaugeInfo types.InternalGaugeInfo
		expectError       error
	}{
		"one gauge record": {
			poolIds:           []uint64{poolInfo.ConcentratedPoolID},
			expectedGaugeInfo: addGaugeRecords(defaultEmptyGaugeInfo, []types.InternalGaugeRecord{concentratedGaugeRecord}),
		},

		"multiple gauge records": {
			poolIds: []uint64{poolInfo.ConcentratedPoolID, poolInfo.BalancerPoolID, poolInfo.StableSwapPoolID},
			expectedGaugeInfo: addGaugeRecords(defaultEmptyGaugeInfo,
				[]types.InternalGaugeRecord{
					concentratedGaugeRecord,
					balancerGaugeRecord,
					stableSwapGaugeRecord,
				}),
		},

		// error cases

		"error when getting gauge for pool ID (cw pool does not support incentives)": {
			poolIds: []uint64{poolInfo.ConcentratedPoolID, poolInfo.BalancerPoolID, poolInfo.CosmWasmPoolID, poolInfo.StableSwapPoolID},

			expectError: poolincentivetypes.UnsupportedPoolTypeError{PoolID: poolInfo.CosmWasmPoolID, PoolType: poolmanagertypes.CosmWasm},
		},
	}

	for name, tc := range tests {
		tc := tc
		s.Run(name, func() {

			actualGaugeInfo, err := k.InitGaugeInfo(s.Ctx, tc.poolIds)

			if tc.expectError != nil {
				s.Require().Error(err)
				return
			}
			s.Require().NoError(err)

			// Validate InternalGaugeInfo
			s.validateGaugeInfo(tc.expectedGaugeInfo, actualGaugeInfo)
		})
	}
}

<<<<<<< HEAD
// Validates that the Group is created as defined bu the CreateGroup spec with the
// associated 1:1 group Gauge and the correct gauge records relating to the given pools'
// internal perpetual gauge IDs.
//
// The tes structure is that a general shared state setup is performed once at the top.
=======
// Validates that the initial gauge info is initialized with the appropriate gauge IDs given pool IDs.
// All weights are set to zero in all cases.
func (s *KeeperTestSuite) TestInitGaugeInfo() {

	// We setup state once for all tests since there are no state mutations
	// in system under test.
	s.SetupTest()
	k := s.App.IncentivesKeeper

	// Prepare pools, their IDs and associated gauge IDs.
	poolInfo := s.PrepareAllSupportedPools()

	// Initialize expected gauge records
	var (
		concentratedGaugeRecord = withRecordGaugeId(defaultZeroWeightGaugeRecord, poolInfo.ConcentratedGaugeID)
		balancerGaugeRecord     = withRecordGaugeId(defaultZeroWeightGaugeRecord, poolInfo.BalancerGaugeID)
		stableSwapGaugeRecord   = withRecordGaugeId(defaultZeroWeightGaugeRecord, poolInfo.StableSwapGaugeID)
	)

	tests := map[string]struct {
		poolIds           []uint64
		expectedGaugeInfo types.InternalGaugeInfo
		expectError       error
	}{
		"one gauge record": {
			poolIds:           []uint64{poolInfo.ConcentratedPoolID},
			expectedGaugeInfo: addGaugeRecords(defaultEmptyGaugeInfo, []types.InternalGaugeRecord{concentratedGaugeRecord}),
		},

		"multiple gauge records": {
			poolIds: []uint64{poolInfo.ConcentratedPoolID, poolInfo.BalancerPoolID, poolInfo.StableSwapPoolID},
			expectedGaugeInfo: addGaugeRecords(defaultEmptyGaugeInfo,
				[]types.InternalGaugeRecord{
					concentratedGaugeRecord,
					balancerGaugeRecord,
					stableSwapGaugeRecord,
				}),
		},

		// error cases

		"error when getting gauge for pool ID (cw pool does not support incentives)": {
			poolIds: []uint64{poolInfo.ConcentratedPoolID, poolInfo.BalancerPoolID, poolInfo.CosmWasmPoolID, poolInfo.StableSwapPoolID},

			expectError: poolincentivetypes.UnsupportedPoolTypeError{PoolID: poolInfo.CosmWasmPoolID, PoolType: poolmanagertypes.CosmWasm},
		},
	}

	for name, tc := range tests {
		tc := tc
		s.Run(name, func() {

			actualGaugeInfo, err := k.InitGaugeInfo(s.Ctx, tc.poolIds)

			if tc.expectError != nil {
				s.Require().Error(err)
				return
			}
			s.Require().NoError(err)

			// Validate InternalGaugeInfo
			s.validateGaugeInfo(tc.expectedGaugeInfo, actualGaugeInfo)
		})
	}
}

// Validates that the Group is created as defined by the CreateGroup spec with the
// associated 1:1 group Gauge and the correct gauge records relating to the given pools'
// internal perpetual gauge IDs.
//
// The test structure is that a general shared state setup is performed once at the top.
>>>>>>> 5e755b63
// For every test case, we fund the same account with appropriate amounts, ensuring
// that this account has a sufficient balance to pay for the group creation fee and transfer the
// gauge tokens.
//
// For testing low balance error cases, we operate on other accounts that may or may not have
// enough funds to pay for the group creation fee.
func (s *KeeperTestSuite) TestCreateGroup() {

	// We setup test state once and reuse it for all test cases
	s.SetupTest()

	// index of s.TestAccs that gets funded
	const (
		// for every test case, receives the group creation fee and gauge tokens
		// ensuring it always has enough funds.
		fullyFundedAddressIndex = 0
		// has enough funds to pay group creation fee once and nothing else
		oneTimeFeeFundedIndex = 1
		// does not get funded with anything
		noFundingIndex = 2

		feeDenom = "groupfee"
	)

	// Create 4 pools of each possible type
	poolInfo := s.PrepareAllSupportedPools()

	expectedGroupGaugeId := s.App.IncentivesKeeper.GetLastGaugeID(s.Ctx) + 1

	// Initialize expected gauge records
	var (
		concentratedGaugeRecord = withRecordGaugeId(defaultZeroWeightGaugeRecord, poolInfo.ConcentratedGaugeID)
		balancerGaugeRecord     = withRecordGaugeId(defaultZeroWeightGaugeRecord, poolInfo.BalancerGaugeID)
		stableSwapGaugeRecord   = withRecordGaugeId(defaultZeroWeightGaugeRecord, poolInfo.StableSwapGaugeID)
	)

	// Set a custom creation fee to avoid test balances having false positives
	// due to having OSMO added during test setup
	customGroupCreationFee := sdk.NewCoins(sdk.NewInt64Coin(feeDenom, 1000000))
	s.App.IncentivesKeeper.SetParam(s.Ctx, types.KeyGroupCreationFee, customGroupCreationFee)

	// Fund fee once to a specific test account
	s.FundAcc(s.TestAccs[oneTimeFeeFundedIndex], customGroupCreationFee)

	tests := []struct {
		name             string
		coins            sdk.Coins
		numEpochPaidOver uint64
		// 0 by default unless overwritten
		creatorAddressIndex int
		poolIDs             []uint64

		expectedGaugeInfo           types.InternalGaugeInfo
		expectedPerpeutalGroupGauge bool
		expectErr                   error
	}{
		{
			name:             "two pools - created perpetual group gauge",
			coins:            defaultCoins,
			numEpochPaidOver: incentiveskeeper.PerpetualNumEpochsPaidOver,
			poolIDs:          []uint64{poolInfo.ConcentratedPoolID, poolInfo.BalancerPoolID},

			expectedPerpeutalGroupGauge: true,
			expectedGaugeInfo: addGaugeRecords(defaultEmptyGaugeInfo, []types.InternalGaugeRecord{
				concentratedGaugeRecord,
				balancerGaugeRecord,
			}),
		},
		{
			name:             "all incentive supported pools - created perpetual group gauge",
			coins:            defaultCoins,
			numEpochPaidOver: incentiveskeeper.PerpetualNumEpochsPaidOver,
			poolIDs:          []uint64{poolInfo.ConcentratedPoolID, poolInfo.BalancerPoolID, poolInfo.StableSwapPoolID},

			expectedPerpeutalGroupGauge: true,
			expectedGaugeInfo: addGaugeRecords(defaultEmptyGaugeInfo, []types.InternalGaugeRecord{
				concentratedGaugeRecord,
				balancerGaugeRecord,
				stableSwapGaugeRecord,
			}),
		},
		{
			name:             "two pools - created non-perpetual group gauge",
			coins:            defaultCoins,
			numEpochPaidOver: incentiveskeeper.PerpetualNumEpochsPaidOver + 1,
			poolIDs:          []uint64{poolInfo.ConcentratedPoolID, poolInfo.BalancerPoolID},

			expectedPerpeutalGroupGauge: false, // explicit for clarity
			expectedGaugeInfo: addGaugeRecords(defaultEmptyGaugeInfo, []types.InternalGaugeRecord{
				concentratedGaugeRecord,
				balancerGaugeRecord,
			}),
		},

		{
			name:             "all incentive supported pools with custom amount - created non-perpetual group gauge",
			coins:            defaultCoins.Add(defaultCoins...).Add(defaultCoins...),
			numEpochPaidOver: incentiveskeeper.PerpetualNumEpochsPaidOver + 4,
			poolIDs:          []uint64{poolInfo.ConcentratedPoolID, poolInfo.BalancerPoolID, poolInfo.StableSwapPoolID},

			expectedPerpeutalGroupGauge: false, // explicit for clarity
			expectedGaugeInfo: addGaugeRecords(defaultEmptyGaugeInfo, []types.InternalGaugeRecord{
				concentratedGaugeRecord,
				balancerGaugeRecord,
				stableSwapGaugeRecord,
			}),
		},

		// error cases

		{
			name:             "error: fails to initialize group gauge due to cosmwasm pool that does not support incentives",
			coins:            defaultCoins,
			numEpochPaidOver: incentiveskeeper.PerpetualNumEpochsPaidOver,
			poolIDs:          []uint64{poolInfo.BalancerPoolID, poolInfo.CosmWasmPoolID},

			expectErr: poolincentivetypes.UnsupportedPoolTypeError{PoolID: poolInfo.CosmWasmPoolID, PoolType: poolmanagertypes.CosmWasm},
		},

		{
			name:                "error: owner does not have enough funds to create gauge but has the fee",
			coins:               defaultCoins,
			creatorAddressIndex: oneTimeFeeFundedIndex,
			numEpochPaidOver:    incentiveskeeper.PerpetualNumEpochsPaidOver,
			poolIDs:             []uint64{poolInfo.BalancerPoolID, poolInfo.ConcentratedPoolID},
			expectErr:           fmt.Errorf("0uosmo is smaller than %s: insufficient funds", defaultCoins),
		},
		{
			name:                "error: owner does not have enough funds to pay creation fee",
			coins:               defaultCoins,
			creatorAddressIndex: noFundingIndex,
			numEpochPaidOver:    incentiveskeeper.PerpetualNumEpochsPaidOver,
			poolIDs:             []uint64{poolInfo.BalancerPoolID, poolInfo.ConcentratedPoolID},
			expectErr:           fmt.Errorf("0%s is smaller than %s: insufficient funds", feeDenom, customGroupCreationFee),
		},
	}

	for _, tc := range tests {
		s.Run(tc.name, func() {

			// Always fund the account with fullyFundedAddressIndex
			s.FundAcc(s.TestAccs[fullyFundedAddressIndex], tc.coins.Add(customGroupCreationFee...))

			groupGaugeId, err := s.App.IncentivesKeeper.CreateGroup(s.Ctx, tc.coins, tc.numEpochPaidOver, s.TestAccs[tc.creatorAddressIndex], tc.poolIDs)
			if tc.expectErr != nil {
				s.Require().Error(err)
				s.Require().ErrorContains(err, tc.expectErr.Error())
			} else {
				s.Require().NoError(err)

				s.Require().Equal(expectedGroupGaugeId, groupGaugeId)

				// Validate group's Gauge
				groupGauge, err := s.App.IncentivesKeeper.GetGaugeByID(s.Ctx, groupGaugeId)
				s.Require().NoError(err)
				s.Require().Equal(tc.coins, groupGauge.Coins)
				s.Require().Equal(tc.numEpochPaidOver, groupGauge.NumEpochsPaidOver)
				s.Require().Equal(tc.expectedPerpeutalGroupGauge, groupGauge.IsPerpetual)
				s.Require().Equal(lockuptypes.ByGroup, groupGauge.DistributeTo.LockQueryType)

				// Validate Group
				group, err := s.App.IncentivesKeeper.GetGroupByGaugeID(s.Ctx, groupGaugeId)
				s.Require().NoError(err)

				s.Require().Equal(expectedGroupGaugeId, group.GroupGaugeId)
				s.Require().Equal(types.ByVolume, group.SplittingPolicy)

				// Validate InternalGaugeInfo
				actualGaugeInfo := group.InternalGaugeInfo
				s.validateGaugeInfo(tc.expectedGaugeInfo, actualGaugeInfo)

				// Bump up expected gauge ID since we are reusing the same test state
				expectedGroupGaugeId++
			}
		})
	}
}

// validates that the expected gauge info equals the actual gauge info
func (s *KeeperTestSuite) validateGaugeInfo(expected types.InternalGaugeInfo, actual types.InternalGaugeInfo) {
	s.Require().Equal(expected.TotalWeight.String(), actual.TotalWeight.String())
	s.Require().Equal(len(expected.GaugeRecords), len(actual.GaugeRecords))
	for i := range expected.GaugeRecords {
		s.Require().Equal(expected.GaugeRecords[i].GaugeId, actual.GaugeRecords[i].GaugeId)
		s.Require().Equal(expected.GaugeRecords[i].CurrentWeight.String(), actual.GaugeRecords[i].CurrentWeight.String())
		s.Require().Equal(expected.GaugeRecords[i].CumulativeWeight.String(), actual.GaugeRecords[i].CumulativeWeight.String())
	}
<<<<<<< HEAD
}

// retrieves the gauge of expectedGauge.ID from state and validates that it matches expectedGauge
func (s *KeeperTestSuite) validateGauge(expectedGauge types.Gauge) {
	// Get gauge and check that the denom is set correctly
	gauge, err := s.App.IncentivesKeeper.GetGaugeByID(s.Ctx, expectedGauge.Id)
	s.Require().NoError(err)

	// No denom set for group gauges.
	s.Require().Equal(expectedGauge.DistributeTo.Denom, gauge.DistributeTo.Denom)
	// ByGroup type set
	s.Require().Equal(expectedGauge.DistributeTo.LockQueryType, gauge.DistributeTo.LockQueryType)
	s.Require().Equal(expectedGauge.IsPerpetual, gauge.IsPerpetual)
	s.Require().Equal(expectedGauge.Coins, gauge.Coins)
	s.Require().Equal(expectedGauge.StartTime, gauge.StartTime.UTC())
	s.Require().Equal(expectedGauge.NumEpochsPaidOver, gauge.NumEpochsPaidOver)
}

// test helper to create a gauge bypassing all checks and restrictions
// It is useful in edge case tests that rely on invalid gauges written to store (e.g. in Distribute())
func (s *KeeperTestSuite) createGaugeNoRestrictions(isPerpetual bool, coins sdk.Coins, distrTo lockuptypes.QueryCondition, startTime time.Time, numEpochsPaidOver uint64, poolID uint64) types.Gauge {
	// Fund incentives module account to simulate transfer from owner to module account
	s.FundModuleAcc(types.ModuleName, coins)
	lastGaugeID := s.App.IncentivesKeeper.GetLastGaugeID(s.Ctx)
	nextGaugeID := lastGaugeID + 1
	gauge := types.Gauge{
		Id:                nextGaugeID,
		IsPerpetual:       isPerpetual,
		Coins:             coins,
		DistributeTo:      distrTo,
		StartTime:         startTime,
		NumEpochsPaidOver: numEpochsPaidOver,
	}

	if poolID != 0 {
		s.App.PoolIncentivesKeeper.SetPoolGaugeIdNoLock(s.Ctx, poolID, nextGaugeID)
	}

	err := s.App.IncentivesKeeper.SetGauge(s.Ctx, &gauge)
	s.Require().NoError(err)
	s.App.IncentivesKeeper.CreateGaugeRefKeys(s.Ctx, &gauge, incentiveskeeper.CombineKeys(types.KeyPrefixUpcomingGauges, incentiveskeeper.GetTimeKeys(startTime)))
	s.Require().NoError(err)

	// Retrieve from state and return
	gaugeFromState, err := s.App.IncentivesKeeper.GetGaugeByID(s.Ctx, nextGaugeID)
	s.Require().NoError(err)
	return *gaugeFromState
}

// validates that there is no gauge with the given ID in the slice
func (s KeeperTestSuite) validateNoGaugeIDInSlice(slice []types.Gauge, gaugeID uint64) {
	gaugeMatch := osmoutils.Filter(func(gauge types.Gauge) bool {
		return gauge.Id == gaugeID
	}, slice)
	// No gauge matched ID.
	s.Require().Empty(gaugeMatch)

=======
>>>>>>> 5e755b63
}<|MERGE_RESOLUTION|>--- conflicted
+++ resolved
@@ -8,10 +8,7 @@
 	"github.com/stretchr/testify/suite"
 
 	"github.com/osmosis-labs/osmosis/osmomath"
-<<<<<<< HEAD
 	"github.com/osmosis-labs/osmosis/osmoutils"
-=======
->>>>>>> 5e755b63
 	incentiveskeeper "github.com/osmosis-labs/osmosis/v19/x/incentives/keeper"
 	"github.com/osmosis-labs/osmosis/v19/x/incentives/types"
 	lockuptypes "github.com/osmosis-labs/osmosis/v19/x/lockup/types"
@@ -21,7 +18,6 @@
 
 var _ = suite.TestingSuite(nil)
 
-<<<<<<< HEAD
 const (
 	zeroPoolId         = uint64(0)
 	balancerPoolId     = uint64(1)
@@ -36,14 +32,11 @@
 	defaultNumEpochPaidOver = uint64(10)
 )
 
-=======
->>>>>>> 5e755b63
 var (
 	defaultEmptyGaugeInfo = types.InternalGaugeInfo{
 		TotalWeight:  osmomath.ZeroInt(),
 		GaugeRecords: []types.InternalGaugeRecord{},
 	}
-<<<<<<< HEAD
 
 	defaultTime = time.Unix(0, 0)
 
@@ -51,8 +44,6 @@
 		sdk.NewCoin("uosmo", osmomath.NewInt(100000)),
 		sdk.NewCoin("atom", osmomath.NewInt(99999)),
 	)
-=======
->>>>>>> 5e755b63
 )
 
 // TestInvalidDurationGaugeCreationValidation tests error handling for creating a gauge with an invalid duration.
@@ -801,85 +792,11 @@
 	}
 }
 
-<<<<<<< HEAD
-// Validates that the Group is created as defined bu the CreateGroup spec with the
-// associated 1:1 group Gauge and the correct gauge records relating to the given pools'
-// internal perpetual gauge IDs.
-//
-// The tes structure is that a general shared state setup is performed once at the top.
-=======
-// Validates that the initial gauge info is initialized with the appropriate gauge IDs given pool IDs.
-// All weights are set to zero in all cases.
-func (s *KeeperTestSuite) TestInitGaugeInfo() {
-
-	// We setup state once for all tests since there are no state mutations
-	// in system under test.
-	s.SetupTest()
-	k := s.App.IncentivesKeeper
-
-	// Prepare pools, their IDs and associated gauge IDs.
-	poolInfo := s.PrepareAllSupportedPools()
-
-	// Initialize expected gauge records
-	var (
-		concentratedGaugeRecord = withRecordGaugeId(defaultZeroWeightGaugeRecord, poolInfo.ConcentratedGaugeID)
-		balancerGaugeRecord     = withRecordGaugeId(defaultZeroWeightGaugeRecord, poolInfo.BalancerGaugeID)
-		stableSwapGaugeRecord   = withRecordGaugeId(defaultZeroWeightGaugeRecord, poolInfo.StableSwapGaugeID)
-	)
-
-	tests := map[string]struct {
-		poolIds           []uint64
-		expectedGaugeInfo types.InternalGaugeInfo
-		expectError       error
-	}{
-		"one gauge record": {
-			poolIds:           []uint64{poolInfo.ConcentratedPoolID},
-			expectedGaugeInfo: addGaugeRecords(defaultEmptyGaugeInfo, []types.InternalGaugeRecord{concentratedGaugeRecord}),
-		},
-
-		"multiple gauge records": {
-			poolIds: []uint64{poolInfo.ConcentratedPoolID, poolInfo.BalancerPoolID, poolInfo.StableSwapPoolID},
-			expectedGaugeInfo: addGaugeRecords(defaultEmptyGaugeInfo,
-				[]types.InternalGaugeRecord{
-					concentratedGaugeRecord,
-					balancerGaugeRecord,
-					stableSwapGaugeRecord,
-				}),
-		},
-
-		// error cases
-
-		"error when getting gauge for pool ID (cw pool does not support incentives)": {
-			poolIds: []uint64{poolInfo.ConcentratedPoolID, poolInfo.BalancerPoolID, poolInfo.CosmWasmPoolID, poolInfo.StableSwapPoolID},
-
-			expectError: poolincentivetypes.UnsupportedPoolTypeError{PoolID: poolInfo.CosmWasmPoolID, PoolType: poolmanagertypes.CosmWasm},
-		},
-	}
-
-	for name, tc := range tests {
-		tc := tc
-		s.Run(name, func() {
-
-			actualGaugeInfo, err := k.InitGaugeInfo(s.Ctx, tc.poolIds)
-
-			if tc.expectError != nil {
-				s.Require().Error(err)
-				return
-			}
-			s.Require().NoError(err)
-
-			// Validate InternalGaugeInfo
-			s.validateGaugeInfo(tc.expectedGaugeInfo, actualGaugeInfo)
-		})
-	}
-}
-
 // Validates that the Group is created as defined by the CreateGroup spec with the
 // associated 1:1 group Gauge and the correct gauge records relating to the given pools'
 // internal perpetual gauge IDs.
 //
 // The test structure is that a general shared state setup is performed once at the top.
->>>>>>> 5e755b63
 // For every test case, we fund the same account with appropriate amounts, ensuring
 // that this account has a sufficient balance to pay for the group creation fee and transfer the
 // gauge tokens.
@@ -1067,7 +984,6 @@
 		s.Require().Equal(expected.GaugeRecords[i].CurrentWeight.String(), actual.GaugeRecords[i].CurrentWeight.String())
 		s.Require().Equal(expected.GaugeRecords[i].CumulativeWeight.String(), actual.GaugeRecords[i].CumulativeWeight.String())
 	}
-<<<<<<< HEAD
 }
 
 // retrieves the gauge of expectedGauge.ID from state and validates that it matches expectedGauge
@@ -1125,6 +1041,4 @@
 	// No gauge matched ID.
 	s.Require().Empty(gaugeMatch)
 
-=======
->>>>>>> 5e755b63
 }