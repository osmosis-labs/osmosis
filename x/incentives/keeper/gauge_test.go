package keeper_test

import (
	"fmt"
	"time"

	"github.com/stretchr/testify/suite"

	"github.com/osmosis-labs/osmosis/osmomath"
	"github.com/osmosis-labs/osmosis/v19/x/incentives/types"
	lockuptypes "github.com/osmosis-labs/osmosis/v19/x/lockup/types"

	sdk "github.com/cosmos/cosmos-sdk/types"
)

var _ = suite.TestingSuite(nil)

// TestInvalidDurationGaugeCreationValidation tests error handling for creating a gauge with an invalid duration.
func (s *KeeperTestSuite) TestInvalidDurationGaugeCreationValidation() {
	s.SetupTest()

	addrs := s.SetupManyLocks(1, defaultLiquidTokens, defaultLPTokens, defaultLockDuration)
	distrTo := lockuptypes.QueryCondition{
		LockQueryType: lockuptypes.ByDuration,
		Denom:         defaultLPDenom,
		Duration:      defaultLockDuration / 2, // 0.5 second, invalid duration
	}
	_, err := s.App.IncentivesKeeper.CreateGauge(s.Ctx, false, addrs[0], defaultLiquidTokens, distrTo, time.Time{}, 1, 0)
	s.Require().Error(err)

	distrTo.Duration = defaultLockDuration
	_, err = s.App.IncentivesKeeper.CreateGauge(s.Ctx, false, addrs[0], defaultLiquidTokens, distrTo, time.Time{}, 1, 0)
	s.Require().NoError(err)
}

// TestNonExistentDenomGaugeCreation tests error handling for creating a gauge with an invalid denom.
func (s *KeeperTestSuite) TestNonExistentDenomGaugeCreation() {
	s.SetupTest()

	addrNoSupply := sdk.AccAddress([]byte("Gauge_Creation_Addr_"))
	addrs := s.SetupManyLocks(1, defaultLiquidTokens, defaultLPTokens, defaultLockDuration)
	distrTo := lockuptypes.QueryCondition{
		LockQueryType: lockuptypes.ByDuration,
		Denom:         defaultLPDenom,
		Duration:      defaultLockDuration,
	}
	_, err := s.App.IncentivesKeeper.CreateGauge(s.Ctx, false, addrNoSupply, defaultLiquidTokens, distrTo, time.Time{}, 1, 0)
	s.Require().Error(err)

	_, err = s.App.IncentivesKeeper.CreateGauge(s.Ctx, false, addrs[0], defaultLiquidTokens, distrTo, time.Time{}, 1, 0)
	s.Require().NoError(err)
}

// TestGaugeOperations tests perpetual and non-perpetual gauge distribution logic using the gauges by denom keeper.
func (s *KeeperTestSuite) TestGaugeOperations() {
	testCases := []struct {
		isPerpetual bool
		numLocks    int
	}{
		{
			isPerpetual: true,
			numLocks:    1,
		},
		{
			isPerpetual: false,
			numLocks:    1,
		},
		{
			isPerpetual: true,
			numLocks:    2,
		},
		{
			isPerpetual: false,
			numLocks:    2,
		},
	}
	for _, tc := range testCases {
		// test for module get gauges
		s.SetupTest()

		// initial module gauges check
		gauges := s.App.IncentivesKeeper.GetNotFinishedGauges(s.Ctx)
		s.Require().Len(gauges, 0)
		gaugeIdsByDenom := s.App.IncentivesKeeper.GetAllGaugeIDsByDenom(s.Ctx, "lptoken")
		s.Require().Len(gaugeIdsByDenom, 0)

		// setup lock and gauge
		lockOwners := s.SetupManyLocks(tc.numLocks, defaultLiquidTokens, defaultLPTokens, time.Second)
		gaugeID, _, coins, startTime := s.SetupNewGauge(tc.isPerpetual, sdk.Coins{sdk.NewInt64Coin("stake", 12)})
		// evenly distributed per lock
		expectedCoinsPerLock := sdk.Coins{sdk.NewInt64Coin("stake", 12/int64(tc.numLocks))}
		// set expected epochs
		var expectedNumEpochsPaidOver int
		if tc.isPerpetual {
			expectedNumEpochsPaidOver = 1
		} else {
			expectedNumEpochsPaidOver = 2
		}

		// check gauges
		gauges = s.App.IncentivesKeeper.GetNotFinishedGauges(s.Ctx)
		s.Require().Len(gauges, 1)
		expectedGauge := types.Gauge{
			Id:          gaugeID,
			IsPerpetual: tc.isPerpetual,
			DistributeTo: lockuptypes.QueryCondition{
				LockQueryType: lockuptypes.ByDuration,
				Denom:         "lptoken",
				Duration:      time.Second,
			},
			Coins:             coins,
			NumEpochsPaidOver: uint64(expectedNumEpochsPaidOver),
			FilledEpochs:      0,
			DistributedCoins:  sdk.Coins{},
			StartTime:         startTime,
		}
		s.Require().Equal(expectedGauge.String(), gauges[0].String())

		// check gauge ids by denom
		gaugeIdsByDenom = s.App.IncentivesKeeper.GetAllGaugeIDsByDenom(s.Ctx, "lptoken")
		s.Require().Len(gaugeIdsByDenom, 1)
		s.Require().Equal(gaugeID, gaugeIdsByDenom[0])

		// check rewards estimation
		rewardsEst := s.App.IncentivesKeeper.GetRewardsEst(s.Ctx, lockOwners[0], []lockuptypes.PeriodLock{}, 100)
		s.Require().Equal(expectedCoinsPerLock.String(), rewardsEst.String())

		// check gauges
		gauges = s.App.IncentivesKeeper.GetNotFinishedGauges(s.Ctx)
		s.Require().Len(gauges, 1)
		s.Require().Equal(expectedGauge.String(), gauges[0].String())

		// check upcoming gauges
		gauges = s.App.IncentivesKeeper.GetUpcomingGauges(s.Ctx)
		s.Require().Len(gauges, 1)

		// start distribution
		s.Ctx = s.Ctx.WithBlockTime(startTime)
		gauge, err := s.App.IncentivesKeeper.GetGaugeByID(s.Ctx, gaugeID)
		s.Require().NoError(err)
		err = s.App.IncentivesKeeper.MoveUpcomingGaugeToActiveGauge(s.Ctx, *gauge)
		s.Require().NoError(err)

		// check active gauges
		gauges = s.App.IncentivesKeeper.GetActiveGauges(s.Ctx)
		s.Require().Len(gauges, 1)

		// check upcoming gauges
		gauges = s.App.IncentivesKeeper.GetUpcomingGauges(s.Ctx)
		s.Require().Len(gauges, 0)

		// check gauge ids by denom
		gaugeIdsByDenom = s.App.IncentivesKeeper.GetAllGaugeIDsByDenom(s.Ctx, "lptoken")
		s.Require().Len(gaugeIdsByDenom, 1)

		// check gauge ids by other denom
		gaugeIdsByDenom = s.App.IncentivesKeeper.GetAllGaugeIDsByDenom(s.Ctx, "lpt")
		s.Require().Len(gaugeIdsByDenom, 0)

		// distribute coins to stakers
		distrCoins, err := s.App.IncentivesKeeper.Distribute(s.Ctx, []types.Gauge{*gauge})
		s.Require().NoError(err)
		// We hardcoded 12 "stake" tokens when initializing gauge
		s.Require().Equal(sdk.Coins{sdk.NewInt64Coin("stake", int64(12/expectedNumEpochsPaidOver))}, distrCoins)

		if tc.isPerpetual {
			// distributing twice without adding more for perpetual gauge
			gauge, err = s.App.IncentivesKeeper.GetGaugeByID(s.Ctx, gaugeID)
			s.Require().NoError(err)
			distrCoins, err = s.App.IncentivesKeeper.Distribute(s.Ctx, []types.Gauge{*gauge})
			s.Require().NoError(err)
			s.Require().True(distrCoins.Empty())

			// add to gauge
			addCoins := sdk.Coins{sdk.NewInt64Coin("stake", 200)}
			s.AddToGauge(addCoins, gaugeID)

			// distributing twice with adding more for perpetual gauge
			gauge, err = s.App.IncentivesKeeper.GetGaugeByID(s.Ctx, gaugeID)
			s.Require().NoError(err)
			distrCoins, err = s.App.IncentivesKeeper.Distribute(s.Ctx, []types.Gauge{*gauge})
			s.Require().NoError(err)
			s.Require().Equal(sdk.Coins{sdk.NewInt64Coin("stake", 200)}, distrCoins)
		} else {
			// add to gauge
			addCoins := sdk.Coins{sdk.NewInt64Coin("stake", 200)}
			s.AddToGauge(addCoins, gaugeID)
		}

		// check active gauges
		gauges = s.App.IncentivesKeeper.GetActiveGauges(s.Ctx)
		s.Require().Len(gauges, 1)

		// check gauge ids by denom
		gaugeIdsByDenom = s.App.IncentivesKeeper.GetAllGaugeIDsByDenom(s.Ctx, "lptoken")
		s.Require().Len(gaugeIdsByDenom, 1)

		// finish distribution for non perpetual gauge
		if !tc.isPerpetual {
			err = s.App.IncentivesKeeper.MoveActiveGaugeToFinishedGauge(s.Ctx, *gauge)
			s.Require().NoError(err)
		}

		// check non-perpetual gauges (finished + rewards estimate empty)
		if !tc.isPerpetual {
			// check finished gauges
			gauges = s.App.IncentivesKeeper.GetFinishedGauges(s.Ctx)
			s.Require().Len(gauges, 1)

			// check gauge by ID
			gauge, err = s.App.IncentivesKeeper.GetGaugeByID(s.Ctx, gaugeID)
			s.Require().NoError(err)
			s.Require().NotNil(gauge)
			s.Require().Equal(gauges[0], *gauge)

			// check invalid gauge ID
			_, err = s.App.IncentivesKeeper.GetGaugeByID(s.Ctx, gaugeID+1000)
			s.Require().Error(err)
			rewardsEst = s.App.IncentivesKeeper.GetRewardsEst(s.Ctx, lockOwners[0], []lockuptypes.PeriodLock{}, 100)
			s.Require().Equal(sdk.Coins{}, rewardsEst)

			// check gauge ids by denom
			gaugeIdsByDenom = s.App.IncentivesKeeper.GetAllGaugeIDsByDenom(s.Ctx, "lptoken")
			s.Require().Len(gaugeIdsByDenom, 0)
		} else { // check perpetual gauges (not finished + rewards estimate empty)
			// check finished gauges
			gauges = s.App.IncentivesKeeper.GetFinishedGauges(s.Ctx)
			s.Require().Len(gauges, 0)

			// check rewards estimation
			rewardsEst = s.App.IncentivesKeeper.GetRewardsEst(s.Ctx, lockOwners[0], []lockuptypes.PeriodLock{}, 100)
			s.Require().Equal(sdk.Coins(nil), rewardsEst)

			// check gauge ids by denom
			gaugeIdsByDenom = s.App.IncentivesKeeper.GetAllGaugeIDsByDenom(s.Ctx, "lptoken")
			s.Require().Len(gaugeIdsByDenom, 1)
		}
	}
}

func (s *KeeperTestSuite) TestChargeFeeIfSufficientFeeDenomBalance() {
	const baseFee = int64(100)

	testcases := map[string]struct {
		accountBalanceToFund sdk.Coin
		feeToCharge          int64
		gaugeCoins           sdk.Coins

		expectError bool
	}{
		"fee + base denom gauge coin == acount balance, success": {
			accountBalanceToFund: sdk.NewCoin(sdk.DefaultBondDenom, osmomath.NewInt(baseFee)),
			feeToCharge:          baseFee / 2,
			gaugeCoins:           sdk.NewCoins(sdk.NewCoin(sdk.DefaultBondDenom, osmomath.NewInt(baseFee/2))),
		},
		"fee + base denom gauge coin < acount balance, success": {
			accountBalanceToFund: sdk.NewCoin(sdk.DefaultBondDenom, osmomath.NewInt(baseFee)),
			feeToCharge:          baseFee/2 - 1,
			gaugeCoins:           sdk.NewCoins(sdk.NewCoin(sdk.DefaultBondDenom, osmomath.NewInt(baseFee/2))),
		},
		"fee + base denom gauge coin > acount balance, error": {
			accountBalanceToFund: sdk.NewCoin(sdk.DefaultBondDenom, osmomath.NewInt(baseFee)),
			feeToCharge:          baseFee/2 + 1,
			gaugeCoins:           sdk.NewCoins(sdk.NewCoin(sdk.DefaultBondDenom, osmomath.NewInt(baseFee/2))),

			expectError: true,
		},
		"fee + base denom gauge coin < acount balance, custom values, success": {
			accountBalanceToFund: sdk.NewCoin(sdk.DefaultBondDenom, osmomath.NewInt(11793193112)),
			feeToCharge:          55,
			gaugeCoins:           sdk.NewCoins(sdk.NewCoin(sdk.DefaultBondDenom, osmomath.NewInt(328812))),
		},
		"account funded with coins other than base denom, error": {
			accountBalanceToFund: sdk.NewCoin("usdc", osmomath.NewInt(baseFee)),
			feeToCharge:          baseFee,
			gaugeCoins:           sdk.NewCoins(sdk.NewCoin(sdk.DefaultBondDenom, osmomath.NewInt(baseFee/2))),

			expectError: true,
		},
		"fee == account balance, no gauge coins, success": {
			accountBalanceToFund: sdk.NewCoin(sdk.DefaultBondDenom, osmomath.NewInt(baseFee)),
			feeToCharge:          baseFee,
		},
		"gauge coins == account balance, no fee, success": {
			accountBalanceToFund: sdk.NewCoin(sdk.DefaultBondDenom, osmomath.NewInt(baseFee)),
			gaugeCoins:           sdk.NewCoins(sdk.NewCoin(sdk.DefaultBondDenom, osmomath.NewInt(baseFee))),
		},
		"fee == account balance, gauge coins in denom other than base, success": {
			accountBalanceToFund: sdk.NewCoin(sdk.DefaultBondDenom, osmomath.NewInt(baseFee)),
			feeToCharge:          baseFee,
			gaugeCoins:           sdk.NewCoins(sdk.NewCoin("usdc", osmomath.NewInt(baseFee*2))),
		},
		"fee + gauge coins == account balance, multiple gauge coins, one in denom other than base, success": {
			accountBalanceToFund: sdk.NewCoin(sdk.DefaultBondDenom, osmomath.NewInt(baseFee)),
			feeToCharge:          baseFee / 2,
			gaugeCoins:           sdk.NewCoins(sdk.NewCoin("usdc", osmomath.NewInt(baseFee*2)), sdk.NewCoin(sdk.DefaultBondDenom, osmomath.NewInt(baseFee/2))),
		},
	}

	for name, tc := range testcases {
		s.Run(name, func() {
			s.SetupTest()

			testAccount := s.TestAccs[0]

			ctx := s.Ctx
			incentivesKeepers := s.App.IncentivesKeeper
			bankKeeper := s.App.BankKeeper

			// Pre-fund account.
			s.FundAcc(testAccount, sdk.NewCoins(tc.accountBalanceToFund))

			oldBalanceAmount := bankKeeper.GetBalance(ctx, testAccount, sdk.DefaultBondDenom).Amount

			// System under test.
			err := incentivesKeepers.ChargeFeeIfSufficientFeeDenomBalance(ctx, testAccount, osmomath.NewInt(tc.feeToCharge), tc.gaugeCoins)

			// Assertions.
			newBalanceAmount := bankKeeper.GetBalance(ctx, testAccount, sdk.DefaultBondDenom).Amount
			if tc.expectError {
				s.Require().Error(err)

				// check account balance unchanged
				s.Require().Equal(oldBalanceAmount, newBalanceAmount)
			} else {
				s.Require().NoError(err)

				// check account balance changed.
				expectedNewBalanceAmount := oldBalanceAmount.Sub(osmomath.NewInt(tc.feeToCharge))
				s.Require().Equal(expectedNewBalanceAmount.String(), newBalanceAmount.String())
			}
		})
	}
}

func (s *KeeperTestSuite) TestAddToGaugeRewards() {
	testCases := []struct {
		name               string
		owner              sdk.AccAddress
		coinsToAdd         sdk.Coins
		gaugeId            uint64
		minimumGasConsumed uint64

		expectErr bool
	}{
		{
			name:  "valid case: valid gauge",
			owner: s.TestAccs[0],
			coinsToAdd: sdk.NewCoins(
				sdk.NewCoin("uosmo", osmomath.NewInt(100000)),
				sdk.NewCoin("atom", osmomath.NewInt(99999)),
			),
			gaugeId:            1,
			minimumGasConsumed: uint64(2 * types.BaseGasFeeForAddRewardToGauge),

			expectErr: false,
		},
		{
			name:  "valid case: valid gauge with >4 denoms",
			owner: s.TestAccs[0],
			coinsToAdd: sdk.NewCoins(
				sdk.NewCoin("uosmo", osmomath.NewInt(100000)),
				sdk.NewCoin("atom", osmomath.NewInt(99999)),
				sdk.NewCoin("mars", osmomath.NewInt(88888)),
				sdk.NewCoin("akash", osmomath.NewInt(77777)),
				sdk.NewCoin("eth", osmomath.NewInt(6666)),
				sdk.NewCoin("usdc", osmomath.NewInt(555)),
				sdk.NewCoin("dai", osmomath.NewInt(4444)),
				sdk.NewCoin("ust", osmomath.NewInt(3333)),
			),
			gaugeId:            1,
			minimumGasConsumed: uint64(8 * types.BaseGasFeeForAddRewardToGauge),

			expectErr: false,
		},
		{
			name:  "invalid case: gauge Id is not valid",
			owner: s.TestAccs[0],
			coinsToAdd: sdk.NewCoins(
				sdk.NewCoin("uosmo", osmomath.NewInt(100000)),
				sdk.NewCoin("atom", osmomath.NewInt(99999)),
			),
			gaugeId:            0,
			minimumGasConsumed: uint64(0),

			expectErr: true,
		},
	}

	for _, tc := range testCases {
		s.Run(tc.name, func() {
			s.SetupTest()
			_, _, existingGaugeCoins, _ := s.SetupNewGauge(true, sdk.Coins{sdk.NewInt64Coin("stake", 12)})

			s.FundAcc(tc.owner, tc.coinsToAdd)

			existingGasConsumed := s.Ctx.GasMeter().GasConsumed()

			err := s.App.IncentivesKeeper.AddToGaugeRewards(s.Ctx, tc.owner, tc.coinsToAdd, tc.gaugeId)
			if tc.expectErr {
				s.Require().Error(err)

				// balance shouldn't change in the module
				balance := s.App.BankKeeper.GetAllBalances(s.Ctx, s.App.AccountKeeper.GetModuleAddress(types.ModuleName))
				s.Require().Equal(existingGaugeCoins, balance)
			} else {
				s.Require().NoError(err)

				// Ensure that at least the minimum amount of gas was charged (based on number of additional gauge coins)
				gasConsumed := s.Ctx.GasMeter().GasConsumed() - existingGasConsumed
				fmt.Println(gasConsumed, tc.minimumGasConsumed)
				s.Require().True(gasConsumed >= tc.minimumGasConsumed)

				// existing coins gets added to the module when we create gauge and add to gauge
				expectedCoins := existingGaugeCoins.Add(tc.coinsToAdd...)

				// check module account balance, should go up
				balance := s.App.BankKeeper.GetAllBalances(s.Ctx, s.App.AccountKeeper.GetModuleAddress(types.ModuleName))
				s.Require().Equal(expectedCoins, balance)

				// check gauge coins should go up
				gauge, err := s.App.IncentivesKeeper.GetGaugeByID(s.Ctx, tc.gaugeId)
				s.Require().NoError(err)

				s.Require().Equal(expectedCoins, gauge.Coins)
			}
		})
	}
}

// TestCreateGauge_NoLockGauges tests the CreateGauge function
// specifically focusing on the no lock gauge type and test cases around it.
// It tests the following:
// - For no lock gauges, a CL pool id must be given and then pool must exist
// - For no lock gauges, the denom must be set either to NoLockInternalGaugeDenom(<pool id>)
// or be unset. If set to anything other than the internal prefix, fails with error.
// Assumes that the gauge was created externally (via MsgCreateGauge) if the denom is unset and overwrites it
// with NoLockExternalGaugeDenom(<pool id>)
// - Otherwise, the given pool id must be zero. Errors if not.
func (s *KeeperTestSuite) TestCreateGauge_NoLockGauges() {
	const (
		zeroPoolId         = uint64(0)
		balancerPoolId     = uint64(1)
		concentratedPoolId = uint64(2)
		invalidPool        = uint64(3)
		// 3 are created for balancer pool and 1 for CL.
		// As a result, the next gauge id should be 5.
		defaultExpectedGaugeId = uint64(5)

		defaultIsPerpetualParam = false

		defaultNumEpochPaidOver = uint64(10)
	)

	var (
		defaultCoins = sdk.NewCoins(
			sdk.NewCoin("uosmo", osmomath.NewInt(100000)),
			sdk.NewCoin("atom", osmomath.NewInt(99999)),
		)

		defaultTime = time.Unix(0, 0)
	)
	testCases := []struct {
		name    string
		distrTo lockuptypes.QueryCondition
		poolId  uint64

		expectedGaugeId  uint64
		expectedDenomSet string
		expectErr        bool
	}{
		{
			name: "create valid no lock gauge with CL pool (no denom set)",
			distrTo: lockuptypes.QueryCondition{
				LockQueryType: lockuptypes.NoLock,
				// Note: this assumes the gauge is external
				Denom: "",
			},
			poolId: concentratedPoolId,

			expectedGaugeId:  defaultExpectedGaugeId,
			expectedDenomSet: types.NoLockExternalGaugeDenom(concentratedPoolId),
			expectErr:        false,
		},
		{
			name: "create valid no lock gauge with CL pool (denom set to no lock internal prefix)",
			distrTo: lockuptypes.QueryCondition{
				LockQueryType: lockuptypes.NoLock,
				// Note: this assumes the gauge is internal
				Denom: types.NoLockInternalGaugeDenom(concentratedPoolId),
			},
			poolId: concentratedPoolId,

			expectedGaugeId:  defaultExpectedGaugeId,
			expectedDenomSet: types.NoLockInternalGaugeDenom(concentratedPoolId),
			expectErr:        false,
		},
		{
			name: "fail to create gauge because invalid denom is set",
			distrTo: lockuptypes.QueryCondition{
				LockQueryType: lockuptypes.NoLock,
				// Note: this is invalid for NoLock gauges
				Denom: "uosmo",
			},
			poolId: concentratedPoolId,

			expectErr: true,
		},
		{
			name: "fail to create no lock gauge with balancer pool",
			distrTo: lockuptypes.QueryCondition{
				LockQueryType: lockuptypes.NoLock,
			},
			poolId: balancerPoolId,

			expectErr: true,
		},
		{
			name: "fail to create no lock gauge with non-existent pool",
			distrTo: lockuptypes.QueryCondition{
				LockQueryType: lockuptypes.NoLock,
			},
			poolId: invalidPool,

			expectErr: true,
		},
		{
			name: "fail to create no lock gauge with zero pool id",
			distrTo: lockuptypes.QueryCondition{
				LockQueryType: lockuptypes.NoLock,
			},
			poolId: zeroPoolId,

			expectErr: true,
		},
	}

	for _, tc := range testCases {
		tc := tc
		s.Run(tc.name, func() {
			s.SetupTest()

			s.PrepareBalancerPool()
			s.PrepareConcentratedPool()

			s.FundAcc(s.TestAccs[0], defaultCoins)

			// System under test
			// Note that the default params are used for some inputs since they are not relevant to the test case.
			gaugeId, err := s.App.IncentivesKeeper.CreateGauge(s.Ctx, defaultIsPerpetualParam, s.TestAccs[0], defaultCoins, tc.distrTo, defaultTime, defaultNumEpochPaidOver, tc.poolId)

			if tc.expectErr {
				s.Require().Error(err)
			} else {
				s.Require().NoError(err)

				s.Require().Equal(tc.expectedGaugeId, gaugeId)

				// Assert that pool id and gauge id link meant for internally incentivized gauges is unset.
				_, err := s.App.PoolIncentivesKeeper.GetPoolGaugeId(s.Ctx, tc.poolId, tc.distrTo.Duration)
				s.Require().Error(err)

				// Confirm that the general pool id to gauge id link is set.
				gaugeIds, err := s.App.PoolIncentivesKeeper.GetNoLockGaugeIdsFromPool(s.Ctx, tc.poolId)
				s.Require().NoError(err)
				// One must have been created at pool creation time for internal incentives.
				s.Require().Len(gaugeIds, 2)
				gaugeId := gaugeIds[1]

				s.Require().Equal(tc.expectedGaugeId, gaugeId)

				// Get gauge and check that the denom is set correctly
				gauge, err := s.App.IncentivesKeeper.GetGaugeByID(s.Ctx, tc.expectedGaugeId)
				s.Require().NoError(err)

				s.Require().Equal(tc.expectedDenomSet, gauge.DistributeTo.Denom)
				s.Require().Equal(tc.distrTo.LockQueryType, gauge.DistributeTo.LockQueryType)
				s.Require().Equal(defaultIsPerpetualParam, gauge.IsPerpetual)
				s.Require().Equal(defaultCoins, gauge.Coins)
				s.Require().Equal(defaultTime.UTC(), gauge.StartTime.UTC())
				s.Require().Equal(defaultNumEpochPaidOver, gauge.NumEpochsPaidOver)
			}
		})
	}
}

func (s *KeeperTestSuite) TestCreateGroupGauge() {
<<<<<<< HEAD
	// Skip this until group gauge creation refactor is complete
	s.T().Skip()

	coinsToAdd := sdk.NewCoins(sdk.NewCoin("uosmo", sdk.NewInt(100_000_000)))
=======
	coinsToAdd := sdk.NewCoins(sdk.NewCoin("uosmo", osmomath.NewInt(100_000_000)))
>>>>>>> 29430263
	tests := []struct {
		name             string
		coins            sdk.Coins
		numEpochPaidOver uint64
		internalGaugeIds []uint64
		gaugeType        lockuptypes.LockQueryType
		splittiingPolicy types.SplittingPolicy
		expectErr        bool
	}{
		{
			name:             "Happy case: created valid gauge",
			coins:            coinsToAdd,
			numEpochPaidOver: 1,
			internalGaugeIds: []uint64{2, 3, 4},
			gaugeType:        lockuptypes.ByGroup,
			splittiingPolicy: types.Evenly,
			expectErr:        false,
		},

		{
			name:             "Error: Invalid InternalGauge Id",
			coins:            coinsToAdd,
			numEpochPaidOver: 1,
			internalGaugeIds: []uint64{2, 3, 4, 5},
			gaugeType:        lockuptypes.ByGroup,
			splittiingPolicy: types.Evenly,
			expectErr:        true,
		},
		{
			name:             "Error: owner doesnot have enough funds",
			coins:            sdk.NewCoins(sdk.NewCoin("uosmo", osmomath.NewInt(200_000_000))),
			numEpochPaidOver: 1,
			internalGaugeIds: []uint64{2, 3, 4},
			gaugeType:        lockuptypes.ByGroup,
			splittiingPolicy: types.Evenly,
			expectErr:        true,
		},
		{
			name:             "Error: One of the internal Gauge is non-perp",
			coins:            sdk.NewCoins(sdk.NewCoin("uosmo", osmomath.NewInt(200_000_000))),
			numEpochPaidOver: 1,
			internalGaugeIds: []uint64{2, 3, 4, 5},
			gaugeType:        lockuptypes.ByGroup,
			splittiingPolicy: types.Evenly,
			expectErr:        true,
		},
		{
			name:             "Error: No InternalGaugeIds provided",
			coins:            sdk.NewCoins(sdk.NewCoin("uosmo", osmomath.NewInt(200_000_000))),
			numEpochPaidOver: 1,
			internalGaugeIds: []uint64{},
			splittiingPolicy: types.Evenly,
			gaugeType:        lockuptypes.ByGroup,
			expectErr:        true,
		},
		{
			name:             "Error: Invalid Splitting Policy",
			coins:            sdk.NewCoins(sdk.NewCoin("uosmo", osmomath.NewInt(200_000_000))),
			numEpochPaidOver: 1,
			internalGaugeIds: []uint64{},
			gaugeType:        lockuptypes.ByGroup,
			splittiingPolicy: types.Volume,
			expectErr:        true,
		},
		{
			name:             "Error: Invalid gauge type",
			coins:            sdk.NewCoins(sdk.NewCoin("uosmo", osmomath.NewInt(200_000_000))),
			numEpochPaidOver: 1,
			internalGaugeIds: []uint64{},
			gaugeType:        lockuptypes.NoLock,
			splittiingPolicy: types.Evenly,
			expectErr:        true,
		},
	}

	for _, tc := range tests {
		s.Run(tc.name, func() {
			s.SetupTest()
			s.FundAcc(s.TestAccs[1], sdk.NewCoins(sdk.NewCoin("uosmo", osmomath.NewInt(100_000_000)))) // 1,000 osmo
			clPool := s.PrepareConcentratedPool()                                                      // gaugeid = 1

			// create 3 perp-internal Gauge
			for i := 0; i <= 2; i++ {
				s.CreateNoLockExternalGauges(clPool.GetId(), sdk.NewCoins(), s.TestAccs[1], uint64(1)) // gauge id = 2,3,4
			}

			//create 1 non-perp internal Gauge
			s.CreateNoLockExternalGauges(clPool.GetId(), sdk.NewCoins(), s.TestAccs[1], uint64(2)) // gauge id = 5

			groupGaugeId, err := s.App.IncentivesKeeper.CreateGroupGauge(s.Ctx, tc.coins, tc.numEpochPaidOver, s.TestAccs[1], tc.internalGaugeIds, tc.gaugeType, tc.splittiingPolicy) // gauge id = 6
			if tc.expectErr {
				s.Require().Error(err)
			} else {
				s.Require().NoError(err)

				// check that the gauge has been create with right value
				groupGauge, err := s.App.IncentivesKeeper.GetGaugeByID(s.Ctx, groupGaugeId)
				s.Require().NoError(err)

				s.Require().Equal(groupGauge.Coins, tc.coins)
				s.Require().Equal(groupGauge.NumEpochsPaidOver, tc.numEpochPaidOver)
				s.Require().Equal(groupGauge.IsPerpetual, true)
				s.Require().Equal(groupGauge.DistributeTo.LockQueryType, lockuptypes.ByGroup)

				// check that GroupGauge has been added to state
				groupGaugeObj, err := s.App.IncentivesKeeper.GetGroupGaugeById(s.Ctx, groupGaugeId)
				s.Require().NoError(err)

				s.Require().Equal(groupGaugeObj.InternalGaugeInfo.GaugeRecords, tc.internalGaugeIds)
			}

		})
	}
}

func (s *KeeperTestSuite) TestAddToGaugeRewardsFromGauge() {
<<<<<<< HEAD
	// We skip this until group gauge creation logic refactor is complete
	s.T().Skip()

	coinsToTransfer := sdk.NewCoins(sdk.NewCoin("uosmo", sdk.NewInt(100_000_000)))
=======
	coinsToTransfer := sdk.NewCoins(sdk.NewCoin("uosmo", osmomath.NewInt(100_000_000)))
>>>>>>> 29430263
	tests := []struct {
		name            string
		groupGaugeId    uint64
		internalGaugeId uint64
		coinsToTransfer sdk.Coins
		expectErr       bool
	}{
		{
			name:            "Happy case: Valid gaugeId with valid Internal GaugeId",
			groupGaugeId:    3,
			internalGaugeId: 2,
			coinsToTransfer: coinsToTransfer,
			expectErr:       false,
		},
		{
			name:            "Error: InternalGauge is not present in groupGauge",
			groupGaugeId:    3,
			internalGaugeId: 1,
			coinsToTransfer: coinsToTransfer,
			expectErr:       true,
		},
		{
			name:            "Error: Not enough tokens to transfer",
			groupGaugeId:    3,
			internalGaugeId: 2,
			coinsToTransfer: sdk.NewCoins(sdk.NewCoin("uosmo", osmomath.NewInt(200_000_000))),
			expectErr:       true,
		},
		{
			name:            "Error: GroupGaugeId doesnot exist",
			groupGaugeId:    5,
			internalGaugeId: 2,
			coinsToTransfer: coinsToTransfer,
			expectErr:       true,
		},
	}

	for _, tc := range tests {
		s.Run(tc.name, func() {
			s.SetupTest()
			s.FundAcc(s.TestAccs[1], sdk.NewCoins(sdk.NewCoin("uosmo", osmomath.NewInt(100_000_000)))) // 1,000 osmo
			clPool := s.PrepareConcentratedPool()                                                      // gaugeid = 1

			// create internal Gauge
			internalGauge1 := s.CreateNoLockExternalGauges(clPool.GetId(), sdk.NewCoins(), s.TestAccs[1], uint64(1)) // gauge id = 2

			// create group gauge
			_, err := s.App.IncentivesKeeper.CreateGroupGauge(s.Ctx, sdk.NewCoins(sdk.NewCoin("uosmo", osmomath.NewInt(100_000_000))), uint64(1), s.TestAccs[1], []uint64{internalGauge1}, lockuptypes.ByGroup, types.Evenly) // gauge id = 3
			s.Require().NoError(err)

			err = s.App.IncentivesKeeper.AddToGaugeRewardsFromGauge(s.Ctx, tc.groupGaugeId, tc.coinsToTransfer, tc.internalGaugeId)
			if tc.expectErr {
				s.Require().Error(err)
			} else {
				s.Require().NoError(err)

				// check that the coins have been transferred
				gauge, err := s.App.IncentivesKeeper.GetGaugeByID(s.Ctx, tc.groupGaugeId)
				s.Require().NoError(err)

				s.Require().Equal(gauge.Coins, tc.coinsToTransfer)

			}
		})
	}

}<|MERGE_RESOLUTION|>--- conflicted
+++ resolved
@@ -585,14 +585,10 @@
 }
 
 func (s *KeeperTestSuite) TestCreateGroupGauge() {
-<<<<<<< HEAD
 	// Skip this until group gauge creation refactor is complete
 	s.T().Skip()
 
-	coinsToAdd := sdk.NewCoins(sdk.NewCoin("uosmo", sdk.NewInt(100_000_000)))
-=======
 	coinsToAdd := sdk.NewCoins(sdk.NewCoin("uosmo", osmomath.NewInt(100_000_000)))
->>>>>>> 29430263
 	tests := []struct {
 		name             string
 		coins            sdk.Coins
@@ -709,14 +705,10 @@
 }
 
 func (s *KeeperTestSuite) TestAddToGaugeRewardsFromGauge() {
-<<<<<<< HEAD
 	// We skip this until group gauge creation logic refactor is complete
 	s.T().Skip()
 
-	coinsToTransfer := sdk.NewCoins(sdk.NewCoin("uosmo", sdk.NewInt(100_000_000)))
-=======
 	coinsToTransfer := sdk.NewCoins(sdk.NewCoin("uosmo", osmomath.NewInt(100_000_000)))
->>>>>>> 29430263
 	tests := []struct {
 		name            string
 		groupGaugeId    uint64
