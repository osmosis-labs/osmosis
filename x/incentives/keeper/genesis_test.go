--- conflicted
+++ resolved
@@ -96,13 +96,8 @@
 
 	// create an address and fund with coins
 	addr := sdk.AccAddress([]byte("addr1---------------"))
-<<<<<<< HEAD
-	coins := sdk.Coins{sdk.NewInt64Coin("stake", 10000)}
+	coins := sdk.Coins{sdk.NewInt64Coin("stake", 20000), sdk.NewInt64Coin("uosmo", 10000000000)}
 	err := testutil.FundAccount(app.BankKeeper, ctx, addr, coins)
-=======
-	coins := sdk.Coins{sdk.NewInt64Coin("stake", 20000), sdk.NewInt64Coin("uosmo", 10000000000)}
-	err := simapp.FundAccount(app.BankKeeper, ctx, addr, coins)
->>>>>>> 5caafd37
 	require.NoError(t, err)
 
 	// allow pool creation
@@ -125,18 +120,8 @@
 
 	// mints LP tokens and send to address created earlier
 	// this ensures the supply exists on chain
-<<<<<<< HEAD
-	distrTo := lockuptypes.QueryCondition{
-		LockQueryType: lockuptypes.ByDuration,
-		Denom:         "lptoken",
-		Duration:      time.Second,
-	}
-	mintLPtokens := sdk.Coins{sdk.NewInt64Coin(distrTo.Denom, 200)}
+	mintLPtokens := sdk.Coins{sdk.NewInt64Coin(distrToByDuration.Denom, 200)}
 	err = testutil.FundAccount(app.BankKeeper, ctx, addr, mintLPtokens)
-=======
-	mintLPtokens := sdk.Coins{sdk.NewInt64Coin(distrToByDuration.Denom, 200)}
-	err = simapp.FundAccount(app.BankKeeper, ctx, addr, mintLPtokens)
->>>>>>> 5caafd37
 	require.NoError(t, err)
 
 	// create a gauge of every type (byDuration, noLock, byGroup)
