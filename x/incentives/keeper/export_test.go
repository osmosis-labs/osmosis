package keeper

import (
	sdk "github.com/cosmos/cosmos-sdk/types"

	"github.com/osmosis-labs/osmosis/osmomath"
	"github.com/osmosis-labs/osmosis/v19/x/incentives/types"
)

// AddGaugeRefByKey appends the provided gauge ID into an array associated with the provided key.
func (k Keeper) AddGaugeRefByKey(ctx sdk.Context, key []byte, gaugeID uint64) error {
	return k.addGaugeRefByKey(ctx, key, gaugeID)
}

// DeleteGaugeRefByKey removes the provided gauge ID from an array associated with the provided key.
func (k Keeper) DeleteGaugeRefByKey(ctx sdk.Context, key []byte, guageID uint64) error {
	return k.deleteGaugeRefByKey(ctx, key, guageID)
}

// GetGaugeRefs returns the gauge IDs specified by the provided key.
func (k Keeper) GetGaugeRefs(ctx sdk.Context, key []byte) []uint64 {
	return k.getGaugeRefs(ctx, key)
}

// GetAllGaugeIDsByDenom returns all active gauge-IDs associated with lockups of the provided denom.
func (k Keeper) GetAllGaugeIDsByDenom(ctx sdk.Context, denom string) []uint64 {
	return k.getAllGaugeIDsByDenom(ctx, denom)
}

// MoveUpcomingGaugeToActiveGauge moves a gauge that has reached it's start time from an upcoming to an active status.
func (k Keeper) MoveUpcomingGaugeToActiveGauge(ctx sdk.Context, gauge types.Gauge) error {
	return k.moveUpcomingGaugeToActiveGauge(ctx, gauge)
}

// MoveActiveGaugeToFinishedGauge moves a gauge that has completed its distribution from an active to a finished status.
func (k Keeper) MoveActiveGaugeToFinishedGauge(ctx sdk.Context, gauge types.Gauge) error {
	return k.moveActiveGaugeToFinishedGauge(ctx, gauge)
}

// ChargeFeeIfSufficientFeeDenomBalance see chargeFeeIfSufficientFeeDenomBalance spec.
func (k Keeper) ChargeFeeIfSufficientFeeDenomBalance(ctx sdk.Context, address sdk.AccAddress, fee osmomath.Int, gaugeCoins sdk.Coins) error {
	return k.chargeFeeIfSufficientFeeDenomBalance(ctx, address, fee, gaugeCoins)
}

// SyncGroupWeights updates the individual and total weights of the gauge records based on the splitting policy.
func (k Keeper) SyncGroupWeights(ctx sdk.Context, group types.Group) error {
	return k.syncGroupWeights(ctx, group)
}

// SetGauge sets the regular gauge to state.
func (k Keeper) SetGauge(ctx sdk.Context, gauge *types.Gauge) error {
	return k.setGauge(ctx, gauge)
}

// exporting an internal helper for testing
func (k Keeper) AddToGaugeRewardsInternal(ctx sdk.Context, coins sdk.Coins, gaugeID uint64) error {
	return k.addToGaugeRewards(ctx, coins, gaugeID)
}

<<<<<<< HEAD
// SyncVolumeSplitGauge updates the individual and total weights of the gauge records based on the volume splitting policy.
func (k Keeper) SyncVolumeSplitGauge(ctx sdk.Context, volumeSplitGauge types.Group) error {
	return k.syncVolumeSplitGauge(ctx, volumeSplitGauge)
}

func (k Keeper) HandleGroupPostDistribute(ctx sdk.Context, groupGauge types.Gauge, coinsDistributed sdk.Coins) error {
	return k.handleGroupPostDistribute(ctx, groupGauge, coinsDistributed)
}

func RegularGaugeStoreKey(ID uint64) []byte {
	return gaugeStoreKey(ID)
=======
// SyncVolumeSplitGroup updates the individual and total weights of the gauge records based on the volume splitting policy.
func (k Keeper) SyncVolumeSplitGroup(ctx sdk.Context, volumeSplitGauge types.Group) error {
	return k.syncVolumeSplitGroup(ctx, volumeSplitGauge)
>>>>>>> 3a7b7339
}<|MERGE_RESOLUTION|>--- conflicted
+++ resolved
@@ -57,10 +57,9 @@
 	return k.addToGaugeRewards(ctx, coins, gaugeID)
 }
 
-<<<<<<< HEAD
-// SyncVolumeSplitGauge updates the individual and total weights of the gauge records based on the volume splitting policy.
-func (k Keeper) SyncVolumeSplitGauge(ctx sdk.Context, volumeSplitGauge types.Group) error {
-	return k.syncVolumeSplitGauge(ctx, volumeSplitGauge)
+// SyncVolumeSplitGroup updates the individual and total weights of the gauge records based on the volume splitting policy.
+func (k Keeper) SyncVolumeSplitGroup(ctx sdk.Context, volumeSplitGauge types.Group) error {
+	return k.syncVolumeSplitGroup(ctx, volumeSplitGauge)
 }
 
 func (k Keeper) HandleGroupPostDistribute(ctx sdk.Context, groupGauge types.Gauge, coinsDistributed sdk.Coins) error {
@@ -69,9 +68,4 @@
 
 func RegularGaugeStoreKey(ID uint64) []byte {
 	return gaugeStoreKey(ID)
-=======
-// SyncVolumeSplitGroup updates the individual and total weights of the gauge records based on the volume splitting policy.
-func (k Keeper) SyncVolumeSplitGroup(ctx sdk.Context, volumeSplitGauge types.Group) error {
-	return k.syncVolumeSplitGroup(ctx, volumeSplitGauge)
->>>>>>> 3a7b7339
 }