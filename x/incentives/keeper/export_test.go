--- conflicted
+++ resolved
@@ -52,13 +52,12 @@
 	return k.setGauge(ctx, gauge)
 }
 
-<<<<<<< HEAD
 // exporting an internal helper for testing
 func (k Keeper) AddToGaugeRewardsInternal(ctx sdk.Context, coins sdk.Coins, gaugeID uint64) error {
 	return k.addToGaugeRewards(ctx, coins, gaugeID)
-=======
+}
+
 // SyncVolumeSplitGauge updates the individual and total weights of the gauge records based on the volume splitting policy.
 func (k Keeper) SyncVolumeSplitGauge(ctx sdk.Context, volumeSplitGauge types.GroupGauge) error {
 	return k.syncVolumeSplitGauge(ctx, volumeSplitGauge)
->>>>>>> 0b3cc431
 }