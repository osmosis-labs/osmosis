package keeper

import (
	sdk "github.com/cosmos/cosmos-sdk/types"

	"github.com/osmosis-labs/osmosis/osmomath"
	"github.com/osmosis-labs/osmosis/v19/x/incentives/types"
)

// AddGaugeRefByKey appends the provided gauge ID into an array associated with the provided key.
func (k Keeper) AddGaugeRefByKey(ctx sdk.Context, key []byte, gaugeID uint64) error {
	return k.addGaugeRefByKey(ctx, key, gaugeID)
}

// DeleteGaugeRefByKey removes the provided gauge ID from an array associated with the provided key.
func (k Keeper) DeleteGaugeRefByKey(ctx sdk.Context, key []byte, guageID uint64) error {
	return k.deleteGaugeRefByKey(ctx, key, guageID)
}

// GetGaugeRefs returns the gauge IDs specified by the provided key.
func (k Keeper) GetGaugeRefs(ctx sdk.Context, key []byte) []uint64 {
	return k.getGaugeRefs(ctx, key)
}

// GetAllGaugeIDsByDenom returns all active gauge-IDs associated with lockups of the provided denom.
func (k Keeper) GetAllGaugeIDsByDenom(ctx sdk.Context, denom string) []uint64 {
	return k.getAllGaugeIDsByDenom(ctx, denom)
}

// MoveUpcomingGaugeToActiveGauge moves a gauge that has reached it's start time from an upcoming to an active status.
func (k Keeper) MoveUpcomingGaugeToActiveGauge(ctx sdk.Context, gauge types.Gauge) error {
	return k.moveUpcomingGaugeToActiveGauge(ctx, gauge)
}

// MoveActiveGaugeToFinishedGauge moves a gauge that has completed its distribution from an active to a finished status.
func (k Keeper) MoveActiveGaugeToFinishedGauge(ctx sdk.Context, gauge types.Gauge) error {
	return k.moveActiveGaugeToFinishedGauge(ctx, gauge)
}

// ChargeFeeIfSufficientFeeDenomBalance see chargeFeeIfSufficientFeeDenomBalance spec.
func (k Keeper) ChargeFeeIfSufficientFeeDenomBalance(ctx sdk.Context, address sdk.AccAddress, fee osmomath.Int, gaugeCoins sdk.Coins) error {
	return k.chargeFeeIfSufficientFeeDenomBalance(ctx, address, fee, gaugeCoins)
}

// SyncGroupGaugeWeights updates the individual and total weights of the gauge records based on the splitting policy.
func (k Keeper) SyncGroupGaugeWeights(ctx sdk.Context, groupGauge types.GroupGauge) error {
	return k.syncGroupGaugeWeights(ctx, groupGauge)
}

<<<<<<< HEAD
// SetGauge sets the regular gauge to state.
func (k Keeper) SetGauge(ctx sdk.Context, gauge *types.Gauge) error {
	return k.setGauge(ctx, gauge)
=======
// SyncVolumeSplitGauge updates the individual and total weights of the gauge records based on the volume splitting policy.
func (k Keeper) SyncVolumeSplitGauge(ctx sdk.Context, volumeSplitGauge types.GroupGauge) error {
	return k.syncVolumeSplitGauge(ctx, volumeSplitGauge)
>>>>>>> 02f91dbc
}<|MERGE_RESOLUTION|>--- conflicted
+++ resolved
@@ -47,13 +47,12 @@
 	return k.syncGroupGaugeWeights(ctx, groupGauge)
 }
 
-<<<<<<< HEAD
 // SetGauge sets the regular gauge to state.
 func (k Keeper) SetGauge(ctx sdk.Context, gauge *types.Gauge) error {
 	return k.setGauge(ctx, gauge)
-=======
+}
+
 // SyncVolumeSplitGauge updates the individual and total weights of the gauge records based on the volume splitting policy.
 func (k Keeper) SyncVolumeSplitGauge(ctx sdk.Context, volumeSplitGauge types.GroupGauge) error {
 	return k.syncVolumeSplitGauge(ctx, volumeSplitGauge)
->>>>>>> 02f91dbc
 }