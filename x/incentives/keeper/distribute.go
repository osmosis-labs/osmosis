--- conflicted
+++ resolved
@@ -63,7 +63,7 @@
 		}
 
 		// Get amount to distribute in coins (based on perpetual or non perpetual group gauge)
-		coinsToDistribute := groupGauge.Coins.Sub(groupGauge.DistributedCoins)
+		coinsToDistribute := groupGauge.Coins.Sub(groupGauge.DistributedCoins...)
 		if !groupGauge.IsPerpetual {
 			remainingEpochs := int64(groupGauge.NumEpochsPaidOver - groupGauge.FilledEpochs)
 
@@ -115,7 +115,7 @@
 			// Special case the last gauge to avoid leaving truncation dust in the group gauge
 			// and consume the amounts in-full.
 			if gaugeIndex == gaugeCount-1 {
-				err = k.addToGaugeRewards(ctx, coinsToDistribute.Sub(amountDistributed), distrRecord.GaugeId)
+				err = k.addToGaugeRewards(ctx, coinsToDistribute.Sub(amountDistributed...), distrRecord.GaugeId)
 				if err != nil {
 					// We error in this case instead of silently skipping because AddToGaugeRewards should never fail
 					// unless something fundamental has gone wrong.
@@ -494,14 +494,6 @@
 			return types.CumulativeVolumeDecreasedError{PoolId: poolId, PreviousVolume: gaugeRecord.CumulativeWeight, NewVolume: cumulativePoolVolume}
 		}
 
-<<<<<<< HEAD
-// calcSplitPolicyCoins calculates tokens to split given a policy and groupGauge.
-// TODO: add volume split policy
-// nolint: unused
-func (k Keeper) calcSplitPolicyCoins(policy types.SplittingPolicy, groupGauge *types.Gauge, groupGaugeObj types.GroupGauge) (sdk.Coins, sdk.Coins, error) {
-	if policy == types.Evenly {
-		remainCoins := groupGauge.Coins.Sub(groupGauge.DistributedCoins...)
-=======
 		// This check implies that there was volume initialized at some point
 		// but has not been updated since the last epoch.
 		// We expect to handle this in the caller (syncGroupWeights) and
@@ -509,7 +501,6 @@
 		if volumeDelta.IsZero() {
 			return types.NoVolumeSinceLastSyncError{PoolID: poolId}
 		}
->>>>>>> 5caafd37
 
 		gaugeRecord.CurrentWeight = volumeDelta
 
@@ -710,7 +701,7 @@
 	// Prune expired non-perpetual gauges.
 	if groupGauge.IsLastNonPerpetualDistribution() {
 		// Send truncation dust to community pool.
-		truncationDust, anyNegative := groupGauge.Coins.SafeSub(groupGauge.DistributedCoins.Add(coinsDistributed...))
+		truncationDust, anyNegative := groupGauge.Coins.SafeSub(groupGauge.DistributedCoins.Add(coinsDistributed...)...)
 		if !anyNegative && !truncationDust.IsZero() {
 			err := k.ck.FundCommunityPool(ctx, truncationDust, k.ak.GetModuleAddress(types.ModuleName))
 			if err != nil {
