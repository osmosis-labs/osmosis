package keeper

import (
	"fmt"
	"time"

	db "github.com/tendermint/tm-db"

	sdk "github.com/cosmos/cosmos-sdk/types"

	"github.com/osmosis-labs/osmosis/osmomath"
	osmoutils "github.com/osmosis-labs/osmosis/osmoutils/coins"
	"github.com/osmosis-labs/osmosis/v19/x/incentives/types"
	lockuptypes "github.com/osmosis-labs/osmosis/v19/x/lockup/types"
	poolmanagertypes "github.com/osmosis-labs/osmosis/v19/x/poolmanager/types"
)

// AllocateAcrossGauges for every gauge in the input, it updates the weights according to the splitting
// policy and allocates the coins to the underlying gauges per the updated weights.
// Note, every group is associated with a group gauge. The distribution to regular gauges
// happens from the group gauge.
// Returns error if:
// - fails to retrieve a group gauge
// - fails to add gauge rewards to any of the underlying gauges in the group.
//
// Silently skips the following errors:
<<<<<<< HEAD
// - synching group gauge weights fails - this is acceptable. We don't want to fail all distributions
=======
// - syncing group gauge weights fails - this is acceptable. We don't want to fail all distributions
>>>>>>> 6aa25a8a
// due to an oddity with one group. The rewards should stay in the group gauge until the next distribution.
// Any issues can be fixed with a major upgrade without any loss of funds.
// - group gauge is inactive - similar reason, don't want to fail all distributions due to non-fatal issue.
//
// ASSUMPTIONS:
// - group cannot outlive the gauges associated with it.
// CONTRACT:
// - every group in the input is active. If inactive group is passed in, it will be skipped.
func (k Keeper) AllocateAcrossGauges(ctx sdk.Context, activeGroups []types.GroupGauge) error {
	for _, group := range activeGroups {
		err := k.syncGroupGaugeWeights(ctx, group)
		if err != nil {
			ctx.Logger().Error("error syncing group gauge weights, skipping", "group gauge id", group.GroupGaugeId, "error", err.Error())
			continue
		}

		// Get the groupGauge corresponding to the group.
		groupGauge, err := k.GetGaugeByID(ctx, group.GroupGaugeId)
		if err != nil {
			return err
		}

		// If upcoming, skip.
		if !groupGauge.IsActiveGauge(ctx.BlockTime()) {
			continue
		}

		// Get amount to distribute in coins (based on perpetual or non perpetual group gauge)
		coinsToDistribute := groupGauge.Coins.Sub(groupGauge.DistributedCoins)
		if !groupGauge.IsPerpetual {
			remainingEpochs := int64(groupGauge.NumEpochsPaidOver - groupGauge.FilledEpochs)

			// Divide each coin by remainingEpochs
			osmoutils.QuoRawMut(coinsToDistribute, remainingEpochs)
		}

		// Exit early if nothing to distribute.
		if coinsToDistribute.IsZero() {
			// Update the group gauge despite zero coins distributed to ensure the filled epochs are updated.
			if err = k.updateGaugePostDistribute(ctx, *groupGauge, coinsToDistribute); err != nil {
				return err
			}
			continue
		}

		// We track this for distributing all the remaining amount in the last
		// gauge without leaving truncation dust.
		amountDistributed := sdk.NewCoins()

		// Define variables for brevity
		totalGroupWeight := group.InternalGaugeInfo.TotalWeight
		gaugeCount := len(group.InternalGaugeInfo.GaugeRecords)

		// Iterate over underlying gauge records in the group.
		for gaugeIndex, distrRecord := range group.InternalGaugeInfo.GaugeRecords {
			// Between 0 and 1. to determine the pro-rata share of the total amount to distribute
			gaugeDistributionRatio := distrRecord.CurrentWeight.ToLegacyDec().Quo(totalGroupWeight.ToLegacyDec())

			// Loop through `coinsToDistribute` and get the amount to distribute to the current gauge
			// based on the distribution ratio.
			currentGaugeCoins := osmoutils.MulDec(coinsToDistribute, gaugeDistributionRatio)

<<<<<<< HEAD
=======
			moduleAccount := k.ak.GetModuleAddress(types.ModuleName)

>>>>>>> 6aa25a8a
			// For the last gauge, distribute all remaining amounts.
			// Special case the last gauge to avoid leaving truncation dust in the group gauge
			// and consume the amounts in-full.
			if gaugeIndex == gaugeCount-1 {
<<<<<<< HEAD
				err = k.addToGaugeRewards(ctx, coinsToDistribute.Sub(amountDistributed), distrRecord.GaugeId)
=======
				// TODO: module account sends funds to itself. Should we expose API that does not require this?
				err = k.AddToGaugeRewards(ctx, moduleAccount, coinsToDistribute.Sub(amountDistributed), distrRecord.GaugeId)
>>>>>>> 6aa25a8a
				if err != nil {
					// We error in this case instead of silently skipping because AddToGaugeRewards should never fail
					// unless something fundamental has gone wrong.
					//
					// Assumption we are making: no gauge in the group outlives the group.
					return err
				}
				break
			}

<<<<<<< HEAD
			err = k.addToGaugeRewards(ctx, currentGaugeCoins, distrRecord.GaugeId)
=======
			// TODO: module account sends funds to itself. Should we expose API that does not require this?
			err = k.AddToGaugeRewards(ctx, moduleAccount, currentGaugeCoins, distrRecord.GaugeId)
>>>>>>> 6aa25a8a
			if err != nil {
				// We error in this case instead of silently skipping because AddToGaugeRewards should never fail
				// unless something fundamental has gone wrong.
				//
				// Assumption we are making: no gauge in the group outlives the group.
				return err
			}

			// Update total distribute amount.
			amountDistributed = amountDistributed.Add(currentGaugeCoins...)
		}

		// Update total coins distributed and filled epoch of the group gauge.
		if err = k.updateGaugePostDistribute(ctx, *groupGauge, coinsToDistribute); err != nil {
			return err
		}

		// TODO: move group from active to finished if applicable.
	}

	return nil
}

// getDistributedCoinsFromGauges returns coins that have been distributed already from the provided gauges
func (k Keeper) getDistributedCoinsFromGauges(gauges []types.Gauge) sdk.Coins {
	coins := sdk.Coins{}
	for _, gauge := range gauges {
		coins = coins.Add(gauge.DistributedCoins...)
	}
	return coins
}

// getToDistributeCoinsFromGauges returns coins that have not been distributed yet from the provided gauges
func (k Keeper) getToDistributeCoinsFromGauges(gauges []types.Gauge) sdk.Coins {
	coins := sdk.Coins{}
	distributed := sdk.Coins{}

	for _, gauge := range gauges {
		coins = coins.Add(gauge.Coins...)
		distributed = distributed.Add(gauge.DistributedCoins...)
	}
	return coins.Sub(distributed)
}

// getToDistributeCoinsFromIterator utilizes iterator to return a list of gauges.
// From these gauges, coins that have not yet been distributed are returned
func (k Keeper) getToDistributeCoinsFromIterator(ctx sdk.Context, iterator db.Iterator) sdk.Coins {
	return k.getToDistributeCoinsFromGauges(k.getGaugesFromIterator(ctx, iterator))
}

// getDistributedCoinsFromIterator utilizes iterator to return a list of gauges.
// From these gauges, coins that have already been distributed are returned
func (k Keeper) getDistributedCoinsFromIterator(ctx sdk.Context, iterator db.Iterator) sdk.Coins {
	return k.getDistributedCoinsFromGauges(k.getGaugesFromIterator(ctx, iterator))
}

// moveUpcomingGaugeToActiveGauge moves a gauge that has reached it's start time from an upcoming to an active status.
func (k Keeper) moveUpcomingGaugeToActiveGauge(ctx sdk.Context, gauge types.Gauge) error {
	// validation for current time and distribution start time
	if ctx.BlockTime().Before(gauge.StartTime) {
		return fmt.Errorf("gauge is not able to start distribution yet: %s >= %s", ctx.BlockTime().String(), gauge.StartTime.String())
	}

	timeKey := getTimeKey(gauge.StartTime)
	if err := k.deleteGaugeRefByKey(ctx, combineKeys(types.KeyPrefixUpcomingGauges, timeKey), gauge.Id); err != nil {
		return err
	}
	if err := k.addGaugeRefByKey(ctx, combineKeys(types.KeyPrefixActiveGauges, timeKey), gauge.Id); err != nil {
		return err
	}
	return nil
}

// moveActiveGaugeToFinishedGauge moves a gauge that has completed its distribution from an active to a finished status.
func (k Keeper) moveActiveGaugeToFinishedGauge(ctx sdk.Context, gauge types.Gauge) error {
	timeKey := getTimeKey(gauge.StartTime)
	if err := k.deleteGaugeRefByKey(ctx, combineKeys(types.KeyPrefixActiveGauges, timeKey), gauge.Id); err != nil {
		return err
	}
	if err := k.addGaugeRefByKey(ctx, combineKeys(types.KeyPrefixFinishedGauges, timeKey), gauge.Id); err != nil {
		return err
	}
	if err := k.deleteGaugeIDForDenom(ctx, gauge.Id, gauge.DistributeTo.Denom); err != nil {
		return err
	}
	k.hooks.AfterFinishDistribution(ctx, gauge.Id)
	return nil
}

// getLocksToDistributionWithMaxDuration returns locks that match the provided lockuptypes QueryCondition,
// are greater than the provided minDuration, AND have yet to be distributed to.
func (k Keeper) getLocksToDistributionWithMaxDuration(ctx sdk.Context, distrTo lockuptypes.QueryCondition, minDuration time.Duration) []lockuptypes.PeriodLock {
	switch distrTo.LockQueryType {
	case lockuptypes.ByDuration:
		denom := lockuptypes.NativeDenom(distrTo.Denom)
		if distrTo.Duration > minDuration {
			return k.lk.GetLocksLongerThanDurationDenom(ctx, denom, minDuration)
		}
		return k.lk.GetLocksLongerThanDurationDenom(ctx, distrTo.Denom, distrTo.Duration)
	case lockuptypes.ByTime:
		panic("Gauge by time is present, however is no longer supported. This should have been blocked in ValidateBasic")
	default:
	}
	return []lockuptypes.PeriodLock{}
}

// FilteredLocksDistributionEst estimates distribution amount of coins from gauge.
// It also applies an update for the gauge, handling the sending of the rewards.
// (Note this update is in-memory, it does not change state.)
func (k Keeper) FilteredLocksDistributionEst(ctx sdk.Context, gauge types.Gauge, filteredLocks []lockuptypes.PeriodLock) (types.Gauge, sdk.Coins, bool, error) {
	TotalAmtLocked := k.lk.GetPeriodLocksAccumulation(ctx, gauge.DistributeTo)
	if TotalAmtLocked.IsZero() {
		return types.Gauge{}, nil, false, nil
	}
	if TotalAmtLocked.IsNegative() {
		return types.Gauge{}, nil, true, nil
	}

	remainCoins := gauge.Coins.Sub(gauge.DistributedCoins)
	// remainEpochs is the number of remaining epochs that the gauge will pay out its rewards.
	// for a perpetual gauge, it will pay out everything in the next epoch, and we don't make
	// an assumption of the rate at which it will get refilled at.
	remainEpochs := uint64(1)
	if !gauge.IsPerpetual {
		remainEpochs = gauge.NumEpochsPaidOver - gauge.FilledEpochs
	}
	if remainEpochs == 0 {
		return gauge, sdk.Coins{}, false, nil
	}

	remainCoinsPerEpoch := sdk.Coins{}
	for _, coin := range remainCoins {
		// distribution amount per epoch = gauge_size / (remain_epochs)
		amt := coin.Amount.QuoRaw(int64(remainEpochs))
		remainCoinsPerEpoch = remainCoinsPerEpoch.Add(sdk.NewCoin(coin.Denom, amt))
	}

	// now we compute the filtered coins
	filteredDistrCoins := sdk.Coins{}
	if len(filteredLocks) == 0 {
		// if were doing no filtering, we want to calculate the total amount to distributed in
		// the next epoch.
		// distribution in next epoch = gauge_size  / (remain_epochs)
		filteredDistrCoins = remainCoinsPerEpoch
	}
	for _, lock := range filteredLocks {
		denomLockAmt := lock.Coins.AmountOf(gauge.DistributeTo.Denom)

		for _, coin := range remainCoinsPerEpoch {
			// distribution amount = gauge_size * denom_lock_amount / (total_denom_lock_amount * remain_epochs)
			// distribution amount = gauge_size_per_epoch * denom_lock_amount / total_denom_lock_amount
			amt := coin.Amount.Mul(denomLockAmt).Quo(TotalAmtLocked)
			filteredDistrCoins = filteredDistrCoins.Add(sdk.NewCoin(coin.Denom, amt))
		}
	}

	// increase filled epochs after distribution
	gauge.FilledEpochs += 1
	gauge.DistributedCoins = gauge.DistributedCoins.Add(remainCoinsPerEpoch...)

	return gauge, filteredDistrCoins, false, nil
}

// distributionInfo stores all of the information for pent up sends for rewards distributions.
// This enables us to lower the number of events and calls to back.
type distributionInfo struct {
	nextID                        int
	lockOwnerAddrToID             map[string]int
	lockOwnerAddrToRewardReceiver map[string]string
	idToBech32Addr                []string
	idToDecodedRewardReceiverAddr []sdk.AccAddress
	idToDistrCoins                []sdk.Coins
}

// newDistributionInfo creates a new distributionInfo struct
func newDistributionInfo() distributionInfo {
	return distributionInfo{
		nextID:                        0,
		lockOwnerAddrToID:             make(map[string]int),
		lockOwnerAddrToRewardReceiver: make(map[string]string),
		idToBech32Addr:                []string{},
		idToDecodedRewardReceiverAddr: []sdk.AccAddress{},
		idToDistrCoins:                []sdk.Coins{},
	}
}

// addLockRewards adds the provided rewards to the lockID mapped to the provided owner address.
func (d *distributionInfo) addLockRewards(owner, rewardReceiver string, rewards sdk.Coins) error {
	// if we have already added current lock owner's info to distribution Info, simply add reward.
	if id, ok := d.lockOwnerAddrToID[owner]; ok {
		oldDistrCoins := d.idToDistrCoins[id]
		d.idToDistrCoins[id] = rewards.Add(oldDistrCoins...)
	} else { // if this is a new owner that we have not added to distributionInfo yet,
		// add according information to the distributionInfo maps.
		id := d.nextID
		d.nextID += 1
		d.lockOwnerAddrToID[owner] = id
		decodedRewardReceiverAddr, err := sdk.AccAddressFromBech32(rewardReceiver)
		if err != nil {
			return err
		}
		d.idToBech32Addr = append(d.idToBech32Addr, rewardReceiver)
		d.idToDecodedRewardReceiverAddr = append(d.idToDecodedRewardReceiverAddr, decodedRewardReceiverAddr)
		d.idToDistrCoins = append(d.idToDistrCoins, rewards)
	}
	return nil
}

// doDistributionSends utilizes provided distributionInfo to send coins from the module account to various recipients.
func (k Keeper) doDistributionSends(ctx sdk.Context, distrs *distributionInfo) error {
	numIDs := len(distrs.idToDecodedRewardReceiverAddr)
	if numIDs > 0 {
		ctx.Logger().Debug(fmt.Sprintf("Beginning distribution to %d users", numIDs))
		// send rewards from the gauge to the reward receiver address
		err := k.bk.SendCoinsFromModuleToManyAccounts(
			ctx,
			types.ModuleName,
			distrs.idToDecodedRewardReceiverAddr,
			distrs.idToDistrCoins)
		if err != nil {
			return err
		}
		ctx.Logger().Debug("Finished sending, now creating liquidity add events")
		for id := 0; id < numIDs; id++ {
			ctx.EventManager().EmitEvents(sdk.Events{
				sdk.NewEvent(
					types.TypeEvtDistribution,
					sdk.NewAttribute(types.AttributeReceiver, distrs.idToBech32Addr[id]),
					sdk.NewAttribute(types.AttributeAmount, distrs.idToDistrCoins[id].String()),
				),
			})
		}
		ctx.Logger().Debug(fmt.Sprintf("Finished Distributing to %d users", numIDs))
	}
	return nil
}

// distributeSyntheticInternal runs the distribution logic for a synthetic rewards distribution gauge, and adds the sends to
// the distrInfo struct. It also updates the gauge for the distribution.
// locks is expected to be the correct set of lock recipients for this gauge.
func (k Keeper) distributeSyntheticInternal(
	ctx sdk.Context, gauge types.Gauge, locks []lockuptypes.PeriodLock, distrInfo *distributionInfo,
) (sdk.Coins, error) {
	qualifiedLocks := k.lk.GetLocksLongerThanDurationDenom(ctx, gauge.DistributeTo.Denom, gauge.DistributeTo.Duration)

	// map from lockID to present index in resultant list
	// to be state compatible with what we had before, we iterate over locks, to get qualified locks
	// to be in the same order as what is present in locks.
	// in a future release, we can just use qualified locks directly.
	type lockIndexPair struct {
		lock  lockuptypes.PeriodLock
		index int
	}
	qualifiedLocksMap := make(map[uint64]lockIndexPair, len(qualifiedLocks))
	for _, lock := range qualifiedLocks {
		qualifiedLocksMap[lock.ID] = lockIndexPair{lock, -1}
	}
	curIndex := 0
	for _, lock := range locks {
		if v, ok := qualifiedLocksMap[lock.ID]; ok {
			qualifiedLocksMap[lock.ID] = lockIndexPair{v.lock, curIndex}
			curIndex += 1
		}
	}

	sortedAndTrimmedQualifiedLocks := make([]lockuptypes.PeriodLock, curIndex)
	for _, v := range qualifiedLocksMap {
		if v.index < 0 {
			continue
		}
		sortedAndTrimmedQualifiedLocks[v.index] = v.lock
	}

	return k.distributeInternal(ctx, gauge, sortedAndTrimmedQualifiedLocks, distrInfo)
}

// syncGroupGaugeWeights updates the individual and total weights of the gauge records based on the splitting policy.
// It mutates the passed in object and sets the updated value in state.
// If there is an error, the passed in object is not mutated.
//
// It returns an error if:
// - the splitting policy is not supported
// - a lower level issue arises when syncing weights (e.g. the volume for a linked pool cannot be found under volume-splitting policy)
func (k Keeper) syncGroupGaugeWeights(ctx sdk.Context, groupGauge types.GroupGauge) error {
	if groupGauge.SplittingPolicy == types.Volume {
		err := k.syncVolumeSplitGauge(ctx, groupGauge)
		if err != nil {
			return err
		}
	} else {
		return types.UnsupportedSplittingPolicyError{GroupGaugeId: groupGauge.GroupGaugeId, SplittingPolicy: groupGauge.SplittingPolicy}
	}

	return nil
}

// syncVolumeSplitGauge syncs a group gauge according to volume splitting policy.
// It mutates the passed in object and sets the updated value in state.
// If there is an error, the passed in object is not mutated.
//
// It returns an error if:
// - the volume for any linked pool is zero or cannot be found
// - the cumulative volume for any linked pool has decreased (should never happen)
func (k Keeper) syncVolumeSplitGauge(ctx sdk.Context, groupGauge types.GroupGauge) error {
	totalWeight := sdk.ZeroInt()

	// We operate on a deep copy of the given group gauge because we expect to handle specific errors quietly
	// and want to avoid the scenario where the original group gauge is partially mutated in such cases.
	updatedGroupGauge := types.GroupGauge{
		GroupGaugeId: groupGauge.GroupGaugeId,
		InternalGaugeInfo: types.InternalGaugeInfo{
			TotalWeight:  groupGauge.InternalGaugeInfo.TotalWeight,
			GaugeRecords: make([]types.InternalGaugeRecord, len(groupGauge.InternalGaugeInfo.GaugeRecords)),
		},
		SplittingPolicy: groupGauge.SplittingPolicy,
	}

	// Loop through gauge records and update their state to reflect new pool volumes
	for i, gaugeRecord := range groupGauge.InternalGaugeInfo.GaugeRecords {
		gauge, err := k.GetGaugeByID(ctx, gaugeRecord.GaugeId)
		if err != nil {
			return err
		}

		gaugeType := gauge.DistributeTo.LockQueryType
		gaugeDuration := time.Duration(0)

		if gaugeType == lockuptypes.NoLock {
			// If NoLock, it's a CL pool, so we set the "lockableDuration" to epoch duration
			gaugeDuration = k.GetEpochInfo(ctx).Duration
		} else {
			// Otherwise, it's a balancer pool so we set it to longest lockable duration
			// TODO: add support for CW pools once there's clarity around default gauge type.
			// Tracked in issue https://github.com/osmosis-labs/osmosis/issues/6403
			gaugeDuration, err = k.pik.GetLongestLockableDuration(ctx)
			if err != nil {
				return err
			}
		}

		// Retrieve pool ID using GetPoolIdFromGaugeId(gaugeId, lockableDuration)
		poolId, err := k.pik.GetPoolIdFromGaugeId(ctx, gaugeRecord.GaugeId, gaugeDuration)
		if err != nil {
			return err
		}

		// Get new volume for pool. Assert GTE gauge's weight
		cumulativePoolVolume := k.pmk.GetOsmoVolumeForPool(ctx, poolId)

		// If new volume is 0, there was an issue with volume tracking. Return error.
		// We expect this to be handled quietly in update logic but not in init logic.
		// By returning an error, we let the caller decide whether to handle it quietly or not.
		if !cumulativePoolVolume.IsPositive() {
			return types.NoPoolVolumeError{PoolId: poolId}
		}

		// Update gauge record's weight to new volume - last volume snapshot
		volumeDelta := cumulativePoolVolume.Sub(gaugeRecord.CumulativeWeight)
		if volumeDelta.IsNegative() {
			return types.CumulativeVolumeDecreasedError{PoolId: poolId, PreviousVolume: gaugeRecord.CumulativeWeight, NewVolume: cumulativePoolVolume}
		}

		gaugeRecord.CurrentWeight = volumeDelta

		// Snapshot cumulative volume
		gaugeRecord.CumulativeWeight = cumulativePoolVolume

		// Add new this diff to total weight
		totalWeight = totalWeight.Add(volumeDelta)

		// Mutate original group gauge to ensure changes are tracked
		updatedGroupGauge.InternalGaugeInfo.GaugeRecords[i] = gaugeRecord
	}

	// Update group gauge total weight
	updatedGroupGauge.InternalGaugeInfo.TotalWeight = totalWeight

	k.SetGroupGauge(ctx, updatedGroupGauge)

	return nil
}

// distributeInternal runs the distribution logic for a gauge, and adds the sends to
// the distrInfo struct. It also updates the gauge for the distribution.
// It handles any kind of gauges:
// - distributing to locks
//   - Locks is expected to be the correct set of lock recipients for this gauge.
//   - perpetual
//   - non-perpetual
//
// - distributing to pools
//   - perpetual
//   - non-perpetual
//
// CONTRACT: gauge passed in as argument must be an active gauge.
func (k Keeper) distributeInternal(
	ctx sdk.Context, gauge types.Gauge, locks []lockuptypes.PeriodLock, distrInfo *distributionInfo,
) (sdk.Coins, error) {
	totalDistrCoins := sdk.NewCoins()

	remainCoins := gauge.Coins.Sub(gauge.DistributedCoins)

	// if its a perpetual gauge, we set remaining epochs to 1.
	// otherwise is is a non perpetual gauge and we determine how many epoch payouts are left
	remainEpochs := uint64(1)
	if !gauge.IsPerpetual {
		remainEpochs = gauge.NumEpochsPaidOver - gauge.FilledEpochs
	}

	// defense in depth
	// this should never happen in practice since gauge passed in should always be an active gauge.
	if remainEpochs == uint64(0) {
		return nil, fmt.Errorf("gauge with id of %d is not active", gauge.Id)
	}

	// This is a no lock distribution flow that assumes that we have a pool associated with the gauge.
	// Currently, this flow is only used for CL pools. Fails if the pool is not found.
	// Fails if the pool found is not a CL pool.
	if gauge.DistributeTo.LockQueryType == lockuptypes.NoLock {
		ctx.Logger().Debug("distributeInternal NoLock gauge", "module", types.ModuleName, "gaugeId", gauge.Id, "height", ctx.BlockHeight())
		pool, err := k.GetPoolFromGaugeId(ctx, gauge.Id, gauge.DistributeTo.Duration)

		if err != nil {
			return nil, err
		}

		poolType := pool.GetType()
		if poolType != poolmanagertypes.Concentrated {
			return nil, fmt.Errorf("pool type %s is not supported for no lock distribution", poolType)
		}

		// Get distribution epoch duration. This is used to calculate the emission rate.
		currentEpoch := k.GetEpochInfo(ctx)

		// For every coin in the gauge, calculate the remaining reward per epoch
		// and create a concentrated liquidity incentive record for it that
		// is supposed to distribute over that epoch.
		for _, remainCoin := range remainCoins {
			// remaining coin amount per epoch.
			remainAmountPerEpoch := remainCoin.Amount.Quo(osmomath.NewIntFromUint64(remainEpochs))
			remainCoinPerEpoch := sdk.NewCoin(remainCoin.Denom, remainAmountPerEpoch)

			// emissionRate calculates amount of tokens to emit per second
			// for ex: 10000uosmo to be distributed over 1day epoch will be 1000 tokens ÷ 86,400 seconds ≈ 0.01157 tokens per second (truncated)
			// Note: reason why we do millisecond conversion is because floats are non-deterministic.
			emissionRate := osmomath.NewDecFromInt(remainAmountPerEpoch).QuoTruncate(osmomath.NewDec(currentEpoch.Duration.Milliseconds()).QuoInt(osmomath.NewInt(1000)))

			ctx.Logger().Info("distributeInternal, CreateIncentiveRecord NoLock gauge", "module", types.ModuleName, "gaugeId", gauge.Id, "poolId", pool.GetId(), "remainCoinPerEpoch", remainCoinPerEpoch, "height", ctx.BlockHeight())
			_, err := k.clk.CreateIncentive(ctx,
				pool.GetId(),
				k.ak.GetModuleAddress(types.ModuleName),
				remainCoinPerEpoch,
				emissionRate,
				// Use current block time as start time, NOT the gauge start time.
				// Gauge start time should be checked whenever moving between active
				// and inactive gauges. By the time we get here, the gauge should be active.
				ctx.BlockTime(),
				// Only default uptime is supported at launch.
				types.DefaultConcentratedUptime,
			)

			ctx.Logger().Info(fmt.Sprintf("distributeInternal CL for pool id %d finished", pool.GetId()))
			if err != nil {
				return nil, err
			}
			totalDistrCoins = totalDistrCoins.Add(remainCoinPerEpoch)
		}
	} else {
		// This is a standard lock distribution flow that assumes that we have locks associated with the gauge.
		if len(locks) == 0 {
			return nil, nil
		}

		// In this case, remove redundant cases.
		// Namely: gauge empty OR gauge coins undistributable.
		if remainCoins.Empty() {
			ctx.Logger().Debug(fmt.Sprintf("gauge debug, this gauge is empty, why is it being ran %d. Balancer code", gauge.Id))
			err := k.updateGaugePostDistribute(ctx, gauge, totalDistrCoins)
			return totalDistrCoins, err
		}

		// Remove some spam gauges, is state compatible.
		// If they're to pool 1 they can't distr at this small of a quantity.
		if remainCoins.Len() == 1 && remainCoins[0].Amount.LTE(osmomath.NewInt(10)) && gauge.DistributeTo.Denom == "gamm/pool/1" && remainCoins[0].Denom != "uosmo" {
			ctx.Logger().Debug(fmt.Sprintf("gauge debug, this gauge is perceived spam, skipping %d", gauge.Id))
			err := k.updateGaugePostDistribute(ctx, gauge, totalDistrCoins)
			return totalDistrCoins, err
		}

		// This is a standard lock distribution flow that assumes that we have locks associated with the gauge.
		denom := lockuptypes.NativeDenom(gauge.DistributeTo.Denom)
		lockSum := lockuptypes.SumLocksByDenom(locks, denom)

		if lockSum.IsZero() {
			return nil, nil
		}

		for _, lock := range locks {
			distrCoins := sdk.Coins{}
			ctx.Logger().Debug("distributeInternal, distribute to lock", "module", types.ModuleName, "gaugeId", gauge.Id, "lockId", lock.ID, "remainCons", remainCoins, "height", ctx.BlockHeight())
			for _, coin := range remainCoins {
				// distribution amount = gauge_size * denom_lock_amount / (total_denom_lock_amount * remain_epochs)
				denomLockAmt := lock.Coins.AmountOfNoDenomValidation(denom)
				amt := coin.Amount.Mul(denomLockAmt).Quo(lockSum.Mul(osmomath.NewInt(int64(remainEpochs))))
				if amt.IsPositive() {
					newlyDistributedCoin := sdk.Coin{Denom: coin.Denom, Amount: amt}
					distrCoins = distrCoins.Add(newlyDistributedCoin)
				}
			}
			distrCoins = distrCoins.Sort()
			if distrCoins.Empty() {
				continue
			}
			// update the amount for that address
			rewardReceiver := lock.RewardReceiverAddress

			// if the reward receiver stored in state is an empty string, it indicates that the owner is the reward receiver.
			if rewardReceiver == "" {
				rewardReceiver = lock.Owner
			}
			err := distrInfo.addLockRewards(lock.Owner, rewardReceiver, distrCoins)
			if err != nil {
				return nil, err
			}

			totalDistrCoins = totalDistrCoins.Add(distrCoins...)
		}
	}

	err := k.updateGaugePostDistribute(ctx, gauge, totalDistrCoins)
	return totalDistrCoins, err
}

// updateGaugePostDistribute increments the gauge's filled epochs field.
// Also adds the coins that were just distributed to the gauge's distributed coins field.
func (k Keeper) updateGaugePostDistribute(ctx sdk.Context, gauge types.Gauge, newlyDistributedCoins sdk.Coins) error {
	gauge.FilledEpochs += 1
	gauge.DistributedCoins = gauge.DistributedCoins.Add(newlyDistributedCoins...)
	if err := k.setGauge(ctx, &gauge); err != nil {
		return err
	}
	return nil
}

// getDistributeToBaseLocks takes a gauge along with cached period locks by denom and returns locks that must be distributed to
func (k Keeper) getDistributeToBaseLocks(ctx sdk.Context, gauge types.Gauge, cache map[string][]lockuptypes.PeriodLock) []lockuptypes.PeriodLock {
	// if gauge is empty, don't get the locks
	if gauge.Coins.Empty() {
		return []lockuptypes.PeriodLock{}
	}
	// Confusingly, there is no way to get all synthetic lockups. Thus we use a separate method `distributeSyntheticInternal` to separately get lockSum for synthetic lockups.
	// All gauges have a precondition of being ByDuration.
	distributeBaseDenom := lockuptypes.NativeDenom(gauge.DistributeTo.Denom)
	if _, ok := cache[distributeBaseDenom]; !ok {
		cache[distributeBaseDenom] = k.getLocksToDistributionWithMaxDuration(
			ctx, gauge.DistributeTo, time.Millisecond)
	}
	// get this from memory instead of hitting iterators / underlying stores.
	// due to many details of cacheKVStore, iteration will still cause expensive IAVL reads.
	allLocks := cache[distributeBaseDenom]
	return FilterLocksByMinDuration(allLocks, gauge.DistributeTo.Duration)
}

// Distribute distributes coins from an array of gauges to all eligible locks and pools in the case of "NoLock" gauges.
// CONTRACT: gauges must be active.
func (k Keeper) Distribute(ctx sdk.Context, gauges []types.Gauge) (sdk.Coins, error) {
	distrInfo := newDistributionInfo()

	locksByDenomCache := make(map[string][]lockuptypes.PeriodLock)
	totalDistributedCoins := sdk.NewCoins()

	for _, gauge := range gauges {
		var gaugeDistributedCoins sdk.Coins
		filteredLocks := k.getDistributeToBaseLocks(ctx, gauge, locksByDenomCache)
		// send based on synthetic lockup coins if it's distributing to synthetic lockups
		var err error
		if lockuptypes.IsSyntheticDenom(gauge.DistributeTo.Denom) {
			ctx.Logger().Debug("distributeSyntheticInternal, gauge id %d, %d", "module", types.ModuleName, "gaugeId", gauge.Id, "height", ctx.BlockHeight())
			gaugeDistributedCoins, err = k.distributeSyntheticInternal(ctx, gauge, filteredLocks, &distrInfo)
		} else {
			// Do not distribute if LockQueryType = Group, because if we distribute here we will be double distributing.
			if gauge.DistributeTo.LockQueryType == lockuptypes.ByGroup {
				continue
			}

			gaugeDistributedCoins, err = k.distributeInternal(ctx, gauge, filteredLocks, &distrInfo)
		}
		if err != nil {
			return nil, err
		}

		totalDistributedCoins = totalDistributedCoins.Add(gaugeDistributedCoins...)
	}

	err := k.doDistributionSends(ctx, &distrInfo)
	if err != nil {
		// TODO: add test case to cover this
		return nil, err
	}

	k.hooks.AfterEpochDistribution(ctx)

	k.checkFinishDistribution(ctx, gauges)
	return totalDistributedCoins, nil
}

// GetPoolFromGaugeId returns a pool associated with the given gauge id.
// Returns error if there is no link between pool id and gauge id.
// Returns error if pool is not saved in state.
func (k Keeper) GetPoolFromGaugeId(ctx sdk.Context, gaugeId uint64, duration time.Duration) (poolmanagertypes.PoolI, error) {
	poolId, err := k.pik.GetPoolIdFromGaugeId(ctx, gaugeId, duration)
	if err != nil {
		return nil, err
	}

	pool, err := k.pmk.GetPool(ctx, poolId)
	if err != nil {
		return nil, err
	}

	return pool, nil
}

// checkFinishDistribution checks if all non perpetual gauges provided have completed their required distributions.
// If complete, move the gauge from an active to a finished status.
func (k Keeper) checkFinishDistribution(ctx sdk.Context, gauges []types.Gauge) {
	for _, gauge := range gauges {
		// filled epoch is increased in this step and we compare with +1
		if !gauge.IsPerpetual && gauge.NumEpochsPaidOver <= gauge.FilledEpochs+1 {
			if err := k.moveActiveGaugeToFinishedGauge(ctx, gauge); err != nil {
				panic(err)
			}
		}
	}
}

// GetModuleToDistributeCoins returns sum of coins yet to be distributed for all of the module.
func (k Keeper) GetModuleToDistributeCoins(ctx sdk.Context) sdk.Coins {
	activeGaugesDistr := k.getToDistributeCoinsFromIterator(ctx, k.ActiveGaugesIterator(ctx))
	upcomingGaugesDistr := k.getToDistributeCoinsFromIterator(ctx, k.UpcomingGaugesIterator(ctx))
	return activeGaugesDistr.Add(upcomingGaugesDistr...)
}

// GetModuleDistributedCoins returns sum of coins that have been distributed so far for all of the module.
func (k Keeper) GetModuleDistributedCoins(ctx sdk.Context) sdk.Coins {
	activeGaugesDistr := k.getDistributedCoinsFromIterator(ctx, k.ActiveGaugesIterator(ctx))
	finishedGaugesDistr := k.getDistributedCoinsFromIterator(ctx, k.FinishedGaugesIterator(ctx))
	return activeGaugesDistr.Add(finishedGaugesDistr...)
}<|MERGE_RESOLUTION|>--- conflicted
+++ resolved
@@ -24,11 +24,7 @@
 // - fails to add gauge rewards to any of the underlying gauges in the group.
 //
 // Silently skips the following errors:
-<<<<<<< HEAD
-// - synching group gauge weights fails - this is acceptable. We don't want to fail all distributions
-=======
 // - syncing group gauge weights fails - this is acceptable. We don't want to fail all distributions
->>>>>>> 6aa25a8a
 // due to an oddity with one group. The rewards should stay in the group gauge until the next distribution.
 // Any issues can be fixed with a major upgrade without any loss of funds.
 // - group gauge is inactive - similar reason, don't want to fail all distributions due to non-fatal issue.
@@ -91,21 +87,11 @@
 			// based on the distribution ratio.
 			currentGaugeCoins := osmoutils.MulDec(coinsToDistribute, gaugeDistributionRatio)
 
-<<<<<<< HEAD
-=======
-			moduleAccount := k.ak.GetModuleAddress(types.ModuleName)
-
->>>>>>> 6aa25a8a
 			// For the last gauge, distribute all remaining amounts.
 			// Special case the last gauge to avoid leaving truncation dust in the group gauge
 			// and consume the amounts in-full.
 			if gaugeIndex == gaugeCount-1 {
-<<<<<<< HEAD
 				err = k.addToGaugeRewards(ctx, coinsToDistribute.Sub(amountDistributed), distrRecord.GaugeId)
-=======
-				// TODO: module account sends funds to itself. Should we expose API that does not require this?
-				err = k.AddToGaugeRewards(ctx, moduleAccount, coinsToDistribute.Sub(amountDistributed), distrRecord.GaugeId)
->>>>>>> 6aa25a8a
 				if err != nil {
 					// We error in this case instead of silently skipping because AddToGaugeRewards should never fail
 					// unless something fundamental has gone wrong.
@@ -116,12 +102,7 @@
 				break
 			}
 
-<<<<<<< HEAD
 			err = k.addToGaugeRewards(ctx, currentGaugeCoins, distrRecord.GaugeId)
-=======
-			// TODO: module account sends funds to itself. Should we expose API that does not require this?
-			err = k.AddToGaugeRewards(ctx, moduleAccount, currentGaugeCoins, distrRecord.GaugeId)
->>>>>>> 6aa25a8a
 			if err != nil {
 				// We error in this case instead of silently skipping because AddToGaugeRewards should never fail
 				// unless something fundamental has gone wrong.
