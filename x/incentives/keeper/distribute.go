package keeper

import (
	"fmt"
	"time"

	db "github.com/tendermint/tm-db"

	sdk "github.com/cosmos/cosmos-sdk/types"

	"github.com/osmosis-labs/osmosis/osmomath"
	osmoutils "github.com/osmosis-labs/osmosis/osmoutils/coins"
	"github.com/osmosis-labs/osmosis/v19/x/incentives/types"
	lockuptypes "github.com/osmosis-labs/osmosis/v19/x/lockup/types"
	poolmanagertypes "github.com/osmosis-labs/osmosis/v19/x/poolmanager/types"
)

// AllocateAcrossGauges for every gauge in the input, it updates the weights according to the splitting
// policy and allocates the coins to the underlying gauges per the updated weights.
// Note, every group is associated with a group gauge. The distribution to regular gauges
// happens from the group gauge.
// Returns error if:
// - fails to retrieve a group gauge
// - fails to add gauge rewards to any of the underlying gauges in the group.
//
// Silently skips the following errors:
<<<<<<< HEAD
// - synching group gauge weights fails - this is acceptable. We don't want to fail all distributions
=======
// - syncing group gauge weights fails - this is acceptable. We don't want to fail all distributions
>>>>>>> b2f13885
// due to an oddity with one group. The rewards should stay in the group gauge until the next distribution.
// Any issues can be fixed with a major upgrade without any loss of funds.
// - group gauge is inactive - similar reason, don't want to fail all distributions due to non-fatal issue.
//
// ASSUMPTIONS:
// - group cannot outlive the gauges associated with it.
// CONTRACT:
// - every group in the input is active. If inactive group is passed in, it will be skipped.
<<<<<<< HEAD
func (k Keeper) AllocateAcrossGauges(ctx sdk.Context, activeGroups []types.Group) error {
	for _, group := range activeGroups {
		err := k.syncGroupWeights(ctx, group)
=======
func (k Keeper) AllocateAcrossGauges(ctx sdk.Context, activeGroups []types.GroupGauge) error {
	for _, group := range activeGroups {
		err := k.syncGroupGaugeWeights(ctx, group)
>>>>>>> b2f13885
		if err != nil {
			ctx.Logger().Error("error syncing group gauge weights, skipping", "group gauge id", group.GroupGaugeId, "error", err.Error())
			continue
		}

		// Get the groupGauge corresponding to the group.
		groupGauge, err := k.GetGaugeByID(ctx, group.GroupGaugeId)
		if err != nil {
			return err
		}

		// If upcoming, skip.
		if !groupGauge.IsActiveGauge(ctx.BlockTime()) {
			continue
		}

		// Get amount to distribute in coins (based on perpetual or non perpetual group gauge)
		coinsToDistribute := groupGauge.Coins.Sub(groupGauge.DistributedCoins)
		if !groupGauge.IsPerpetual {
			remainingEpochs := int64(groupGauge.NumEpochsPaidOver - groupGauge.FilledEpochs)

			// Divide each coin by remainingEpochs
			osmoutils.QuoRawMut(coinsToDistribute, remainingEpochs)
		}

		// Exit early if nothing to distribute.
		if coinsToDistribute.IsZero() {
			// Update the group gauge despite zero coins distributed to ensure the filled epochs are updated.
			if err = k.updateGaugePostDistribute(ctx, *groupGauge, coinsToDistribute); err != nil {
				return err
			}
			continue
		}

		// We track this for distributing all the remaining amount in the last
		// gauge without leaving truncation dust.
		amountDistributed := sdk.NewCoins()

		// Define variables for brevity
		totalGroupWeight := group.InternalGaugeInfo.TotalWeight
		gaugeCount := len(group.InternalGaugeInfo.GaugeRecords)

		// Iterate over underlying gauge records in the group.
		for gaugeIndex, distrRecord := range group.InternalGaugeInfo.GaugeRecords {
			// Between 0 and 1. to determine the pro-rata share of the total amount to distribute
			gaugeDistributionRatio := distrRecord.CurrentWeight.ToLegacyDec().Quo(totalGroupWeight.ToLegacyDec())

			// Loop through `coinsToDistribute` and get the amount to distribute to the current gauge
			// based on the distribution ratio.
			currentGaugeCoins := osmoutils.MulDec(coinsToDistribute, gaugeDistributionRatio)

			// For the last gauge, distribute all remaining amounts.
			// Special case the last gauge to avoid leaving truncation dust in the group gauge
			// and consume the amounts in-full.
			if gaugeIndex == gaugeCount-1 {
				err = k.addToGaugeRewards(ctx, coinsToDistribute.Sub(amountDistributed), distrRecord.GaugeId)
				if err != nil {
					// We error in this case instead of silently skipping because AddToGaugeRewards should never fail
					// unless something fundamental has gone wrong.
					//
					// Assumption we are making: no gauge in the group outlives the group.
					return err
				}
				break
			}

			err = k.addToGaugeRewards(ctx, currentGaugeCoins, distrRecord.GaugeId)
			if err != nil {
				// We error in this case instead of silently skipping because AddToGaugeRewards should never fail
				// unless something fundamental has gone wrong.
				//
				// Assumption we are making: no gauge in the group outlives the group.
				return err
			}

			// Update total distribute amount.
			amountDistributed = amountDistributed.Add(currentGaugeCoins...)
		}

		// Update total coins distributed and filled epoch of the group gauge.
		if err = k.updateGaugePostDistribute(ctx, *groupGauge, coinsToDistribute); err != nil {
			return err
		}

		// TODO: move group from active to finished if applicable.
	}

	return nil
}

// getDistributedCoinsFromGauges returns coins that have been distributed already from the provided gauges
func (k Keeper) getDistributedCoinsFromGauges(gauges []types.Gauge) sdk.Coins {
	coins := sdk.Coins{}
	for _, gauge := range gauges {
		coins = coins.Add(gauge.DistributedCoins...)
	}
	return coins
}

// getToDistributeCoinsFromGauges returns coins that have not been distributed yet from the provided gauges
func (k Keeper) getToDistributeCoinsFromGauges(gauges []types.Gauge) sdk.Coins {
	coins := sdk.Coins{}
	distributed := sdk.Coins{}

	for _, gauge := range gauges {
		coins = coins.Add(gauge.Coins...)
		distributed = distributed.Add(gauge.DistributedCoins...)
	}
	return coins.Sub(distributed)
}

// getToDistributeCoinsFromIterator utilizes iterator to return a list of gauges.
// From these gauges, coins that have not yet been distributed are returned
func (k Keeper) getToDistributeCoinsFromIterator(ctx sdk.Context, iterator db.Iterator) sdk.Coins {
	return k.getToDistributeCoinsFromGauges(k.getGaugesFromIterator(ctx, iterator))
}

// getDistributedCoinsFromIterator utilizes iterator to return a list of gauges.
// From these gauges, coins that have already been distributed are returned
func (k Keeper) getDistributedCoinsFromIterator(ctx sdk.Context, iterator db.Iterator) sdk.Coins {
	return k.getDistributedCoinsFromGauges(k.getGaugesFromIterator(ctx, iterator))
}

// moveUpcomingGaugeToActiveGauge moves a gauge that has reached it's start time from an upcoming to an active status.
func (k Keeper) moveUpcomingGaugeToActiveGauge(ctx sdk.Context, gauge types.Gauge) error {
	// validation for current time and distribution start time
	if ctx.BlockTime().Before(gauge.StartTime) {
		return fmt.Errorf("gauge is not able to start distribution yet: %s >= %s", ctx.BlockTime().String(), gauge.StartTime.String())
	}

	timeKey := getTimeKey(gauge.StartTime)
	if err := k.deleteGaugeRefByKey(ctx, combineKeys(types.KeyPrefixUpcomingGauges, timeKey), gauge.Id); err != nil {
		return err
	}
	if err := k.addGaugeRefByKey(ctx, combineKeys(types.KeyPrefixActiveGauges, timeKey), gauge.Id); err != nil {
		return err
	}
	return nil
}

// moveActiveGaugeToFinishedGauge moves a gauge that has completed its distribution from an active to a finished status.
func (k Keeper) moveActiveGaugeToFinishedGauge(ctx sdk.Context, gauge types.Gauge) error {
	timeKey := getTimeKey(gauge.StartTime)
	if err := k.deleteGaugeRefByKey(ctx, combineKeys(types.KeyPrefixActiveGauges, timeKey), gauge.Id); err != nil {
		return err
	}
	if err := k.addGaugeRefByKey(ctx, combineKeys(types.KeyPrefixFinishedGauges, timeKey), gauge.Id); err != nil {
		return err
	}
	if err := k.deleteGaugeIDForDenom(ctx, gauge.Id, gauge.DistributeTo.Denom); err != nil {
		return err
	}
	k.hooks.AfterFinishDistribution(ctx, gauge.Id)
	return nil
}

// getLocksToDistributionWithMaxDuration returns locks that match the provided lockuptypes QueryCondition,
// are greater than the provided minDuration, AND have yet to be distributed to.
func (k Keeper) getLocksToDistributionWithMaxDuration(ctx sdk.Context, distrTo lockuptypes.QueryCondition, minDuration time.Duration) []lockuptypes.PeriodLock {
	switch distrTo.LockQueryType {
	case lockuptypes.ByDuration:
		denom := lockuptypes.NativeDenom(distrTo.Denom)
		if distrTo.Duration > minDuration {
			return k.lk.GetLocksLongerThanDurationDenom(ctx, denom, minDuration)
		}
		return k.lk.GetLocksLongerThanDurationDenom(ctx, distrTo.Denom, distrTo.Duration)
	case lockuptypes.ByTime:
		panic("Gauge by time is present, however is no longer supported. This should have been blocked in ValidateBasic")
	default:
	}
	return []lockuptypes.PeriodLock{}
}

// FilteredLocksDistributionEst estimates distribution amount of coins from gauge.
// It also applies an update for the gauge, handling the sending of the rewards.
// (Note this update is in-memory, it does not change state.)
func (k Keeper) FilteredLocksDistributionEst(ctx sdk.Context, gauge types.Gauge, filteredLocks []lockuptypes.PeriodLock) (types.Gauge, sdk.Coins, bool, error) {
	TotalAmtLocked := k.lk.GetPeriodLocksAccumulation(ctx, gauge.DistributeTo)
	if TotalAmtLocked.IsZero() {
		return types.Gauge{}, nil, false, nil
	}
	if TotalAmtLocked.IsNegative() {
		return types.Gauge{}, nil, true, nil
	}

	remainCoins := gauge.Coins.Sub(gauge.DistributedCoins)
	// remainEpochs is the number of remaining epochs that the gauge will pay out its rewards.
	// for a perpetual gauge, it will pay out everything in the next epoch, and we don't make
	// an assumption of the rate at which it will get refilled at.
	remainEpochs := uint64(1)
	if !gauge.IsPerpetual {
		remainEpochs = gauge.NumEpochsPaidOver - gauge.FilledEpochs
	}
	if remainEpochs == 0 {
		return gauge, sdk.Coins{}, false, nil
	}

	remainCoinsPerEpoch := sdk.Coins{}
	for _, coin := range remainCoins {
		// distribution amount per epoch = gauge_size / (remain_epochs)
		amt := coin.Amount.QuoRaw(int64(remainEpochs))
		remainCoinsPerEpoch = remainCoinsPerEpoch.Add(sdk.NewCoin(coin.Denom, amt))
	}

	// now we compute the filtered coins
	filteredDistrCoins := sdk.Coins{}
	if len(filteredLocks) == 0 {
		// if were doing no filtering, we want to calculate the total amount to distributed in
		// the next epoch.
		// distribution in next epoch = gauge_size  / (remain_epochs)
		filteredDistrCoins = remainCoinsPerEpoch
	}
	for _, lock := range filteredLocks {
		denomLockAmt := lock.Coins.AmountOf(gauge.DistributeTo.Denom)

		for _, coin := range remainCoinsPerEpoch {
			// distribution amount = gauge_size * denom_lock_amount / (total_denom_lock_amount * remain_epochs)
			// distribution amount = gauge_size_per_epoch * denom_lock_amount / total_denom_lock_amount
			amt := coin.Amount.Mul(denomLockAmt).Quo(TotalAmtLocked)
			filteredDistrCoins = filteredDistrCoins.Add(sdk.NewCoin(coin.Denom, amt))
		}
	}

	// increase filled epochs after distribution
	gauge.FilledEpochs += 1
	gauge.DistributedCoins = gauge.DistributedCoins.Add(remainCoinsPerEpoch...)

	return gauge, filteredDistrCoins, false, nil
}

// distributionInfo stores all of the information for pent up sends for rewards distributions.
// This enables us to lower the number of events and calls to back.
type distributionInfo struct {
	nextID                        int
	lockOwnerAddrToID             map[string]int
	lockOwnerAddrToRewardReceiver map[string]string
	idToBech32Addr                []string
	idToDecodedRewardReceiverAddr []sdk.AccAddress
	idToDistrCoins                []sdk.Coins
}

// newDistributionInfo creates a new distributionInfo struct
func newDistributionInfo() distributionInfo {
	return distributionInfo{
		nextID:                        0,
		lockOwnerAddrToID:             make(map[string]int),
		lockOwnerAddrToRewardReceiver: make(map[string]string),
		idToBech32Addr:                []string{},
		idToDecodedRewardReceiverAddr: []sdk.AccAddress{},
		idToDistrCoins:                []sdk.Coins{},
	}
}

// addLockRewards adds the provided rewards to the lockID mapped to the provided owner address.
func (d *distributionInfo) addLockRewards(owner, rewardReceiver string, rewards sdk.Coins) error {
	// if we have already added current lock owner's info to distribution Info, simply add reward.
	if id, ok := d.lockOwnerAddrToID[owner]; ok {
		oldDistrCoins := d.idToDistrCoins[id]
		d.idToDistrCoins[id] = rewards.Add(oldDistrCoins...)
	} else { // if this is a new owner that we have not added to distributionInfo yet,
		// add according information to the distributionInfo maps.
		id := d.nextID
		d.nextID += 1
		d.lockOwnerAddrToID[owner] = id
		decodedRewardReceiverAddr, err := sdk.AccAddressFromBech32(rewardReceiver)
		if err != nil {
			return err
		}
		d.idToBech32Addr = append(d.idToBech32Addr, rewardReceiver)
		d.idToDecodedRewardReceiverAddr = append(d.idToDecodedRewardReceiverAddr, decodedRewardReceiverAddr)
		d.idToDistrCoins = append(d.idToDistrCoins, rewards)
	}
	return nil
}

// doDistributionSends utilizes provided distributionInfo to send coins from the module account to various recipients.
func (k Keeper) doDistributionSends(ctx sdk.Context, distrs *distributionInfo) error {
	numIDs := len(distrs.idToDecodedRewardReceiverAddr)
	if numIDs > 0 {
		ctx.Logger().Debug(fmt.Sprintf("Beginning distribution to %d users", numIDs))
		// send rewards from the gauge to the reward receiver address
		err := k.bk.SendCoinsFromModuleToManyAccounts(
			ctx,
			types.ModuleName,
			distrs.idToDecodedRewardReceiverAddr,
			distrs.idToDistrCoins)
		if err != nil {
			return err
		}
		ctx.Logger().Debug("Finished sending, now creating liquidity add events")
		for id := 0; id < numIDs; id++ {
			ctx.EventManager().EmitEvents(sdk.Events{
				sdk.NewEvent(
					types.TypeEvtDistribution,
					sdk.NewAttribute(types.AttributeReceiver, distrs.idToBech32Addr[id]),
					sdk.NewAttribute(types.AttributeAmount, distrs.idToDistrCoins[id].String()),
				),
			})
		}
		ctx.Logger().Debug(fmt.Sprintf("Finished Distributing to %d users", numIDs))
	}
	return nil
}

// distributeSyntheticInternal runs the distribution logic for a synthetic rewards distribution gauge, and adds the sends to
// the distrInfo struct. It also updates the gauge for the distribution.
// locks is expected to be the correct set of lock recipients for this gauge.
func (k Keeper) distributeSyntheticInternal(
	ctx sdk.Context, gauge types.Gauge, locks []lockuptypes.PeriodLock, distrInfo *distributionInfo,
) (sdk.Coins, error) {
	qualifiedLocks := k.lk.GetLocksLongerThanDurationDenom(ctx, gauge.DistributeTo.Denom, gauge.DistributeTo.Duration)

	// map from lockID to present index in resultant list
	// to be state compatible with what we had before, we iterate over locks, to get qualified locks
	// to be in the same order as what is present in locks.
	// in a future release, we can just use qualified locks directly.
	type lockIndexPair struct {
		lock  lockuptypes.PeriodLock
		index int
	}
	qualifiedLocksMap := make(map[uint64]lockIndexPair, len(qualifiedLocks))
	for _, lock := range qualifiedLocks {
		qualifiedLocksMap[lock.ID] = lockIndexPair{lock, -1}
	}
	curIndex := 0
	for _, lock := range locks {
		if v, ok := qualifiedLocksMap[lock.ID]; ok {
			qualifiedLocksMap[lock.ID] = lockIndexPair{v.lock, curIndex}
			curIndex += 1
		}
	}

	sortedAndTrimmedQualifiedLocks := make([]lockuptypes.PeriodLock, curIndex)
	for _, v := range qualifiedLocksMap {
		if v.index < 0 {
			continue
		}
		sortedAndTrimmedQualifiedLocks[v.index] = v.lock
	}

	return k.distributeInternal(ctx, gauge, sortedAndTrimmedQualifiedLocks, distrInfo)
}

<<<<<<< HEAD
// syncGroupWeights updates the individual and total weights of the group records based on the splitting policy.
func (k Keeper) syncGroupWeights(ctx sdk.Context, group types.Group) error {
	if group.SplittingPolicy == types.Volume {
		err := k.syncVolumeSplitGauge(ctx, group)
=======
// syncGroupGaugeWeights updates the individual and total weights of the gauge records based on the splitting policy.
// It mutates the passed in object and sets the updated value in state.
// If there is an error, the passed in object is not mutated.
//
// It returns an error if:
// - the splitting policy is not supported
// - a lower level issue arises when syncing weights (e.g. the volume for a linked pool cannot be found under volume-splitting policy)
func (k Keeper) syncGroupGaugeWeights(ctx sdk.Context, groupGauge types.GroupGauge) error {
	if groupGauge.SplittingPolicy == types.Volume {
		err := k.syncVolumeSplitGauge(ctx, groupGauge)
>>>>>>> b2f13885
		if err != nil {
			return err
		}
	} else {
<<<<<<< HEAD
		return types.UnsupportedSplittingPolicyError{GroupGaugeId: group.GroupGaugeId, SplittingPolicy: group.SplittingPolicy}
=======
		return types.UnsupportedSplittingPolicyError{GroupGaugeId: groupGauge.GroupGaugeId, SplittingPolicy: groupGauge.SplittingPolicy}
>>>>>>> b2f13885
	}

	return nil
}

<<<<<<< HEAD
// syncVolumeSplitGauge syncs a group according to volume splitting policy.
=======
// syncVolumeSplitGauge syncs a group gauge according to volume splitting policy.
>>>>>>> b2f13885
// It mutates the passed in object and sets the updated value in state.
// If there is an error, the passed in object is not mutated.
//
// It returns an error if:
// - the volume for any linked pool is zero or cannot be found
// - the cumulative volume for any linked pool has decreased (should never happen)
<<<<<<< HEAD
func (k Keeper) syncVolumeSplitGauge(ctx sdk.Context, groupGauge types.Group) error {
	totalWeight := sdk.ZeroInt()

	// We operate on a deep copy of the given group because we expect to handle specific errors quietly
	// and want to avoid the scenario where the original group gauge is partially mutated in such cases.
	updatedGroup := types.Group{
=======
func (k Keeper) syncVolumeSplitGauge(ctx sdk.Context, groupGauge types.GroupGauge) error {
	totalWeight := sdk.ZeroInt()

	// We operate on a deep copy of the given group gauge because we expect to handle specific errors quietly
	// and want to avoid the scenario where the original group gauge is partially mutated in such cases.
	updatedGroupGauge := types.GroupGauge{
>>>>>>> b2f13885
		GroupGaugeId: groupGauge.GroupGaugeId,
		InternalGaugeInfo: types.InternalGaugeInfo{
			TotalWeight:  groupGauge.InternalGaugeInfo.TotalWeight,
			GaugeRecords: make([]types.InternalGaugeRecord, len(groupGauge.InternalGaugeInfo.GaugeRecords)),
		},
		SplittingPolicy: groupGauge.SplittingPolicy,
	}

	// Loop through gauge records and update their state to reflect new pool volumes
	for i, gaugeRecord := range groupGauge.InternalGaugeInfo.GaugeRecords {
		gauge, err := k.GetGaugeByID(ctx, gaugeRecord.GaugeId)
		if err != nil {
			return err
		}

		gaugeType := gauge.DistributeTo.LockQueryType
		gaugeDuration := time.Duration(0)

		if gaugeType == lockuptypes.NoLock {
			// If NoLock, it's a CL pool, so we set the "lockableDuration" to epoch duration
			gaugeDuration = k.GetEpochInfo(ctx).Duration
		} else {
			// Otherwise, it's a balancer pool so we set it to longest lockable duration
			// TODO: add support for CW pools once there's clarity around default gauge type.
			// Tracked in issue https://github.com/osmosis-labs/osmosis/issues/6403
			gaugeDuration, err = k.pik.GetLongestLockableDuration(ctx)
			if err != nil {
				return err
			}
		}

		// Retrieve pool ID using GetPoolIdFromGaugeId(gaugeId, lockableDuration)
		poolId, err := k.pik.GetPoolIdFromGaugeId(ctx, gaugeRecord.GaugeId, gaugeDuration)
		if err != nil {
			return err
		}

		// Get new volume for pool. Assert GTE gauge's weight
		cumulativePoolVolume := k.pmk.GetOsmoVolumeForPool(ctx, poolId)

		// If new volume is 0, there was an issue with volume tracking. Return error.
		// We expect this to be handled quietly in update logic but not in init logic.
		// By returning an error, we let the caller decide whether to handle it quietly or not.
		if !cumulativePoolVolume.IsPositive() {
			return types.NoPoolVolumeError{PoolId: poolId}
		}

		// Update gauge record's weight to new volume - last volume snapshot
		volumeDelta := cumulativePoolVolume.Sub(gaugeRecord.CumulativeWeight)
		if volumeDelta.IsNegative() {
			return types.CumulativeVolumeDecreasedError{PoolId: poolId, PreviousVolume: gaugeRecord.CumulativeWeight, NewVolume: cumulativePoolVolume}
		}

		gaugeRecord.CurrentWeight = volumeDelta

		// Snapshot cumulative volume
		gaugeRecord.CumulativeWeight = cumulativePoolVolume

		// Add new this diff to total weight
		totalWeight = totalWeight.Add(volumeDelta)

<<<<<<< HEAD
		// Mutate original group to ensure changes are tracked
		updatedGroup.InternalGaugeInfo.GaugeRecords[i] = gaugeRecord
	}

	// Update group's total weight
	updatedGroup.InternalGaugeInfo.TotalWeight = totalWeight

	k.SetGroup(ctx, updatedGroup)
=======
		// Mutate original group gauge to ensure changes are tracked
		updatedGroupGauge.InternalGaugeInfo.GaugeRecords[i] = gaugeRecord
	}

	// Update group gauge total weight
	updatedGroupGauge.InternalGaugeInfo.TotalWeight = totalWeight

	k.SetGroupGauge(ctx, updatedGroupGauge)
>>>>>>> b2f13885

	return nil
}

// distributeInternal runs the distribution logic for a gauge, and adds the sends to
// the distrInfo struct. It also updates the gauge for the distribution.
// It handles any kind of gauges:
// - distributing to locks
//   - Locks is expected to be the correct set of lock recipients for this gauge.
//   - perpetual
//   - non-perpetual
//
// - distributing to pools
//   - perpetual
//   - non-perpetual
//
// CONTRACT: gauge passed in as argument must be an active gauge.
func (k Keeper) distributeInternal(
	ctx sdk.Context, gauge types.Gauge, locks []lockuptypes.PeriodLock, distrInfo *distributionInfo,
) (sdk.Coins, error) {
	totalDistrCoins := sdk.NewCoins()

	remainCoins := gauge.Coins.Sub(gauge.DistributedCoins)

	// if its a perpetual gauge, we set remaining epochs to 1.
	// otherwise is is a non perpetual gauge and we determine how many epoch payouts are left
	remainEpochs := uint64(1)
	if !gauge.IsPerpetual {
		remainEpochs = gauge.NumEpochsPaidOver - gauge.FilledEpochs
	}

	// defense in depth
	// this should never happen in practice since gauge passed in should always be an active gauge.
	if remainEpochs == uint64(0) {
		return nil, fmt.Errorf("gauge with id of %d is not active", gauge.Id)
	}

	// This is a no lock distribution flow that assumes that we have a pool associated with the gauge.
	// Currently, this flow is only used for CL pools. Fails if the pool is not found.
	// Fails if the pool found is not a CL pool.
	if gauge.DistributeTo.LockQueryType == lockuptypes.NoLock {
		ctx.Logger().Debug("distributeInternal NoLock gauge", "module", types.ModuleName, "gaugeId", gauge.Id, "height", ctx.BlockHeight())
		pool, err := k.GetPoolFromGaugeId(ctx, gauge.Id, gauge.DistributeTo.Duration)

		if err != nil {
			return nil, err
		}

		poolType := pool.GetType()
		if poolType != poolmanagertypes.Concentrated {
			return nil, fmt.Errorf("pool type %s is not supported for no lock distribution", poolType)
		}

		// Get distribution epoch duration. This is used to calculate the emission rate.
		currentEpoch := k.GetEpochInfo(ctx)

		// For every coin in the gauge, calculate the remaining reward per epoch
		// and create a concentrated liquidity incentive record for it that
		// is supposed to distribute over that epoch.
		for _, remainCoin := range remainCoins {
			// remaining coin amount per epoch.
			remainAmountPerEpoch := remainCoin.Amount.Quo(osmomath.NewIntFromUint64(remainEpochs))
			remainCoinPerEpoch := sdk.NewCoin(remainCoin.Denom, remainAmountPerEpoch)

			// emissionRate calculates amount of tokens to emit per second
			// for ex: 10000uosmo to be distributed over 1day epoch will be 1000 tokens ÷ 86,400 seconds ≈ 0.01157 tokens per second (truncated)
			// Note: reason why we do millisecond conversion is because floats are non-deterministic.
			emissionRate := osmomath.NewDecFromInt(remainAmountPerEpoch).QuoTruncate(osmomath.NewDec(currentEpoch.Duration.Milliseconds()).QuoInt(osmomath.NewInt(1000)))

			ctx.Logger().Info("distributeInternal, CreateIncentiveRecord NoLock gauge", "module", types.ModuleName, "gaugeId", gauge.Id, "poolId", pool.GetId(), "remainCoinPerEpoch", remainCoinPerEpoch, "height", ctx.BlockHeight())
			_, err := k.clk.CreateIncentive(ctx,
				pool.GetId(),
				k.ak.GetModuleAddress(types.ModuleName),
				remainCoinPerEpoch,
				emissionRate,
				// Use current block time as start time, NOT the gauge start time.
				// Gauge start time should be checked whenever moving between active
				// and inactive gauges. By the time we get here, the gauge should be active.
				ctx.BlockTime(),
				// Only default uptime is supported at launch.
				types.DefaultConcentratedUptime,
			)

			ctx.Logger().Info(fmt.Sprintf("distributeInternal CL for pool id %d finished", pool.GetId()))
			if err != nil {
				return nil, err
			}
			totalDistrCoins = totalDistrCoins.Add(remainCoinPerEpoch)
		}
	} else {
		// This is a standard lock distribution flow that assumes that we have locks associated with the gauge.
		if len(locks) == 0 {
			return nil, nil
		}

		// In this case, remove redundant cases.
		// Namely: gauge empty OR gauge coins undistributable.
		if remainCoins.Empty() {
			ctx.Logger().Debug(fmt.Sprintf("gauge debug, this gauge is empty, why is it being ran %d. Balancer code", gauge.Id))
			err := k.updateGaugePostDistribute(ctx, gauge, totalDistrCoins)
			return totalDistrCoins, err
		}

		// Remove some spam gauges, is state compatible.
		// If they're to pool 1 they can't distr at this small of a quantity.
		if remainCoins.Len() == 1 && remainCoins[0].Amount.LTE(osmomath.NewInt(10)) && gauge.DistributeTo.Denom == "gamm/pool/1" && remainCoins[0].Denom != "uosmo" {
			ctx.Logger().Debug(fmt.Sprintf("gauge debug, this gauge is perceived spam, skipping %d", gauge.Id))
			err := k.updateGaugePostDistribute(ctx, gauge, totalDistrCoins)
			return totalDistrCoins, err
		}

		// This is a standard lock distribution flow that assumes that we have locks associated with the gauge.
		denom := lockuptypes.NativeDenom(gauge.DistributeTo.Denom)
		lockSum := lockuptypes.SumLocksByDenom(locks, denom)

		if lockSum.IsZero() {
			return nil, nil
		}

		for _, lock := range locks {
			distrCoins := sdk.Coins{}
			ctx.Logger().Debug("distributeInternal, distribute to lock", "module", types.ModuleName, "gaugeId", gauge.Id, "lockId", lock.ID, "remainCons", remainCoins, "height", ctx.BlockHeight())
			for _, coin := range remainCoins {
				// distribution amount = gauge_size * denom_lock_amount / (total_denom_lock_amount * remain_epochs)
				denomLockAmt := lock.Coins.AmountOfNoDenomValidation(denom)
				amt := coin.Amount.Mul(denomLockAmt).Quo(lockSum.Mul(osmomath.NewInt(int64(remainEpochs))))
				if amt.IsPositive() {
					newlyDistributedCoin := sdk.Coin{Denom: coin.Denom, Amount: amt}
					distrCoins = distrCoins.Add(newlyDistributedCoin)
				}
			}
			distrCoins = distrCoins.Sort()
			if distrCoins.Empty() {
				continue
			}
			// update the amount for that address
			rewardReceiver := lock.RewardReceiverAddress

			// if the reward receiver stored in state is an empty string, it indicates that the owner is the reward receiver.
			if rewardReceiver == "" {
				rewardReceiver = lock.Owner
			}
			err := distrInfo.addLockRewards(lock.Owner, rewardReceiver, distrCoins)
			if err != nil {
				return nil, err
			}

			totalDistrCoins = totalDistrCoins.Add(distrCoins...)
		}
	}

	err := k.updateGaugePostDistribute(ctx, gauge, totalDistrCoins)
	return totalDistrCoins, err
}

// updateGaugePostDistribute increments the gauge's filled epochs field.
// Also adds the coins that were just distributed to the gauge's distributed coins field.
func (k Keeper) updateGaugePostDistribute(ctx sdk.Context, gauge types.Gauge, newlyDistributedCoins sdk.Coins) error {
	gauge.FilledEpochs += 1
	gauge.DistributedCoins = gauge.DistributedCoins.Add(newlyDistributedCoins...)
	if err := k.setGauge(ctx, &gauge); err != nil {
		return err
	}
	return nil
}

// getDistributeToBaseLocks takes a gauge along with cached period locks by denom and returns locks that must be distributed to
func (k Keeper) getDistributeToBaseLocks(ctx sdk.Context, gauge types.Gauge, cache map[string][]lockuptypes.PeriodLock) []lockuptypes.PeriodLock {
	// if gauge is empty, don't get the locks
	if gauge.Coins.Empty() {
		return []lockuptypes.PeriodLock{}
	}
	// Confusingly, there is no way to get all synthetic lockups. Thus we use a separate method `distributeSyntheticInternal` to separately get lockSum for synthetic lockups.
	// All gauges have a precondition of being ByDuration.
	distributeBaseDenom := lockuptypes.NativeDenom(gauge.DistributeTo.Denom)
	if _, ok := cache[distributeBaseDenom]; !ok {
		cache[distributeBaseDenom] = k.getLocksToDistributionWithMaxDuration(
			ctx, gauge.DistributeTo, time.Millisecond)
	}
	// get this from memory instead of hitting iterators / underlying stores.
	// due to many details of cacheKVStore, iteration will still cause expensive IAVL reads.
	allLocks := cache[distributeBaseDenom]
	return FilterLocksByMinDuration(allLocks, gauge.DistributeTo.Duration)
}

// Distribute distributes coins from an array of gauges to all eligible locks and pools in the case of "NoLock" gauges.
// CONTRACT: gauges must be active.
func (k Keeper) Distribute(ctx sdk.Context, gauges []types.Gauge) (sdk.Coins, error) {
	distrInfo := newDistributionInfo()

	locksByDenomCache := make(map[string][]lockuptypes.PeriodLock)
	totalDistributedCoins := sdk.NewCoins()

	for _, gauge := range gauges {
		var gaugeDistributedCoins sdk.Coins
		filteredLocks := k.getDistributeToBaseLocks(ctx, gauge, locksByDenomCache)
		// send based on synthetic lockup coins if it's distributing to synthetic lockups
		var err error
		if lockuptypes.IsSyntheticDenom(gauge.DistributeTo.Denom) {
			ctx.Logger().Debug("distributeSyntheticInternal, gauge id %d, %d", "module", types.ModuleName, "gaugeId", gauge.Id, "height", ctx.BlockHeight())
			gaugeDistributedCoins, err = k.distributeSyntheticInternal(ctx, gauge, filteredLocks, &distrInfo)
		} else {
			// Do not distribute if LockQueryType = Group, because if we distribute here we will be double distributing.
			if gauge.DistributeTo.LockQueryType == lockuptypes.ByGroup {
				continue
			}

			gaugeDistributedCoins, err = k.distributeInternal(ctx, gauge, filteredLocks, &distrInfo)
		}
		if err != nil {
			return nil, err
		}

		totalDistributedCoins = totalDistributedCoins.Add(gaugeDistributedCoins...)
	}

	err := k.doDistributionSends(ctx, &distrInfo)
	if err != nil {
		// TODO: add test case to cover this
		return nil, err
	}

	k.hooks.AfterEpochDistribution(ctx)

	k.checkFinishDistribution(ctx, gauges)
	return totalDistributedCoins, nil
}

// GetPoolFromGaugeId returns a pool associated with the given gauge id.
// Returns error if there is no link between pool id and gauge id.
// Returns error if pool is not saved in state.
func (k Keeper) GetPoolFromGaugeId(ctx sdk.Context, gaugeId uint64, duration time.Duration) (poolmanagertypes.PoolI, error) {
	poolId, err := k.pik.GetPoolIdFromGaugeId(ctx, gaugeId, duration)
	if err != nil {
		return nil, err
	}

	pool, err := k.pmk.GetPool(ctx, poolId)
	if err != nil {
		return nil, err
	}

	return pool, nil
}

// checkFinishDistribution checks if all non perpetual gauges provided have completed their required distributions.
// If complete, move the gauge from an active to a finished status.
func (k Keeper) checkFinishDistribution(ctx sdk.Context, gauges []types.Gauge) {
	for _, gauge := range gauges {
		// filled epoch is increased in this step and we compare with +1
		if !gauge.IsPerpetual && gauge.NumEpochsPaidOver <= gauge.FilledEpochs+1 {
			if err := k.moveActiveGaugeToFinishedGauge(ctx, gauge); err != nil {
				panic(err)
			}
		}
	}
}

// GetModuleToDistributeCoins returns sum of coins yet to be distributed for all of the module.
func (k Keeper) GetModuleToDistributeCoins(ctx sdk.Context) sdk.Coins {
	activeGaugesDistr := k.getToDistributeCoinsFromIterator(ctx, k.ActiveGaugesIterator(ctx))
	upcomingGaugesDistr := k.getToDistributeCoinsFromIterator(ctx, k.UpcomingGaugesIterator(ctx))
	return activeGaugesDistr.Add(upcomingGaugesDistr...)
}

// GetModuleDistributedCoins returns sum of coins that have been distributed so far for all of the module.
func (k Keeper) GetModuleDistributedCoins(ctx sdk.Context) sdk.Coins {
	activeGaugesDistr := k.getDistributedCoinsFromIterator(ctx, k.ActiveGaugesIterator(ctx))
	finishedGaugesDistr := k.getDistributedCoinsFromIterator(ctx, k.FinishedGaugesIterator(ctx))
	return activeGaugesDistr.Add(finishedGaugesDistr...)
}<|MERGE_RESOLUTION|>--- conflicted
+++ resolved
@@ -24,11 +24,7 @@
 // - fails to add gauge rewards to any of the underlying gauges in the group.
 //
 // Silently skips the following errors:
-<<<<<<< HEAD
-// - synching group gauge weights fails - this is acceptable. We don't want to fail all distributions
-=======
 // - syncing group gauge weights fails - this is acceptable. We don't want to fail all distributions
->>>>>>> b2f13885
 // due to an oddity with one group. The rewards should stay in the group gauge until the next distribution.
 // Any issues can be fixed with a major upgrade without any loss of funds.
 // - group gauge is inactive - similar reason, don't want to fail all distributions due to non-fatal issue.
@@ -37,15 +33,9 @@
 // - group cannot outlive the gauges associated with it.
 // CONTRACT:
 // - every group in the input is active. If inactive group is passed in, it will be skipped.
-<<<<<<< HEAD
 func (k Keeper) AllocateAcrossGauges(ctx sdk.Context, activeGroups []types.Group) error {
 	for _, group := range activeGroups {
 		err := k.syncGroupWeights(ctx, group)
-=======
-func (k Keeper) AllocateAcrossGauges(ctx sdk.Context, activeGroups []types.GroupGauge) error {
-	for _, group := range activeGroups {
-		err := k.syncGroupGaugeWeights(ctx, group)
->>>>>>> b2f13885
 		if err != nil {
 			ctx.Logger().Error("error syncing group gauge weights, skipping", "group gauge id", group.GroupGaugeId, "error", err.Error())
 			continue
@@ -389,73 +379,49 @@
 	return k.distributeInternal(ctx, gauge, sortedAndTrimmedQualifiedLocks, distrInfo)
 }
 
-<<<<<<< HEAD
 // syncGroupWeights updates the individual and total weights of the group records based on the splitting policy.
-func (k Keeper) syncGroupWeights(ctx sdk.Context, group types.Group) error {
-	if group.SplittingPolicy == types.Volume {
-		err := k.syncVolumeSplitGauge(ctx, group)
-=======
-// syncGroupGaugeWeights updates the individual and total weights of the gauge records based on the splitting policy.
 // It mutates the passed in object and sets the updated value in state.
 // If there is an error, the passed in object is not mutated.
 //
 // It returns an error if:
 // - the splitting policy is not supported
 // - a lower level issue arises when syncing weights (e.g. the volume for a linked pool cannot be found under volume-splitting policy)
-func (k Keeper) syncGroupGaugeWeights(ctx sdk.Context, groupGauge types.GroupGauge) error {
-	if groupGauge.SplittingPolicy == types.Volume {
-		err := k.syncVolumeSplitGauge(ctx, groupGauge)
->>>>>>> b2f13885
+func (k Keeper) syncGroupWeights(ctx sdk.Context, group types.Group) error {
+	if group.SplittingPolicy == types.Volume {
+		err := k.syncVolumeSplitGauge(ctx, group)
 		if err != nil {
 			return err
 		}
 	} else {
-<<<<<<< HEAD
 		return types.UnsupportedSplittingPolicyError{GroupGaugeId: group.GroupGaugeId, SplittingPolicy: group.SplittingPolicy}
-=======
-		return types.UnsupportedSplittingPolicyError{GroupGaugeId: groupGauge.GroupGaugeId, SplittingPolicy: groupGauge.SplittingPolicy}
->>>>>>> b2f13885
 	}
 
 	return nil
 }
 
-<<<<<<< HEAD
 // syncVolumeSplitGauge syncs a group according to volume splitting policy.
-=======
-// syncVolumeSplitGauge syncs a group gauge according to volume splitting policy.
->>>>>>> b2f13885
 // It mutates the passed in object and sets the updated value in state.
 // If there is an error, the passed in object is not mutated.
 //
 // It returns an error if:
 // - the volume for any linked pool is zero or cannot be found
 // - the cumulative volume for any linked pool has decreased (should never happen)
-<<<<<<< HEAD
-func (k Keeper) syncVolumeSplitGauge(ctx sdk.Context, groupGauge types.Group) error {
+func (k Keeper) syncVolumeSplitGauge(ctx sdk.Context, group types.Group) error {
 	totalWeight := sdk.ZeroInt()
 
 	// We operate on a deep copy of the given group because we expect to handle specific errors quietly
 	// and want to avoid the scenario where the original group gauge is partially mutated in such cases.
 	updatedGroup := types.Group{
-=======
-func (k Keeper) syncVolumeSplitGauge(ctx sdk.Context, groupGauge types.GroupGauge) error {
-	totalWeight := sdk.ZeroInt()
-
-	// We operate on a deep copy of the given group gauge because we expect to handle specific errors quietly
-	// and want to avoid the scenario where the original group gauge is partially mutated in such cases.
-	updatedGroupGauge := types.GroupGauge{
->>>>>>> b2f13885
-		GroupGaugeId: groupGauge.GroupGaugeId,
+		GroupGaugeId: group.GroupGaugeId,
 		InternalGaugeInfo: types.InternalGaugeInfo{
-			TotalWeight:  groupGauge.InternalGaugeInfo.TotalWeight,
-			GaugeRecords: make([]types.InternalGaugeRecord, len(groupGauge.InternalGaugeInfo.GaugeRecords)),
+			TotalWeight:  group.InternalGaugeInfo.TotalWeight,
+			GaugeRecords: make([]types.InternalGaugeRecord, len(group.InternalGaugeInfo.GaugeRecords)),
 		},
-		SplittingPolicy: groupGauge.SplittingPolicy,
+		SplittingPolicy: group.SplittingPolicy,
 	}
 
 	// Loop through gauge records and update their state to reflect new pool volumes
-	for i, gaugeRecord := range groupGauge.InternalGaugeInfo.GaugeRecords {
+	for i, gaugeRecord := range group.InternalGaugeInfo.GaugeRecords {
 		gauge, err := k.GetGaugeByID(ctx, gaugeRecord.GaugeId)
 		if err != nil {
 			return err
@@ -507,7 +473,6 @@
 		// Add new this diff to total weight
 		totalWeight = totalWeight.Add(volumeDelta)
 
-<<<<<<< HEAD
 		// Mutate original group to ensure changes are tracked
 		updatedGroup.InternalGaugeInfo.GaugeRecords[i] = gaugeRecord
 	}
@@ -516,16 +481,6 @@
 	updatedGroup.InternalGaugeInfo.TotalWeight = totalWeight
 
 	k.SetGroup(ctx, updatedGroup)
-=======
-		// Mutate original group gauge to ensure changes are tracked
-		updatedGroupGauge.InternalGaugeInfo.GaugeRecords[i] = gaugeRecord
-	}
-
-	// Update group gauge total weight
-	updatedGroupGauge.InternalGaugeInfo.TotalWeight = totalWeight
-
-	k.SetGroupGauge(ctx, updatedGroupGauge)
->>>>>>> b2f13885
 
 	return nil
 }
