--- conflicted
+++ resolved
@@ -379,23 +379,10 @@
 	return k.distributeInternal(ctx, gauge, sortedAndTrimmedQualifiedLocks, distrInfo)
 }
 
-<<<<<<< HEAD
 // syncGroupWeights updates the individual and total weights of the group records based on the splitting policy.
 func (k Keeper) syncGroupWeights(ctx sdk.Context, group types.Group) error {
 	if group.SplittingPolicy == types.Volume {
 		err := k.syncVolumeSplitGauge(ctx, group)
-=======
-// syncGroupGaugeWeights updates the individual and total weights of the gauge records based on the splitting policy.
-// It mutates the passed in object and sets the updated value in state.
-// If there is an error, the passed in object is not mutated.
-//
-// It returns an error if:
-// - the splitting policy is not supported
-// - a lower level issue arises when syncing weights (e.g. the volume for a linked pool cannot be found under volume-splitting policy)
-func (k Keeper) syncGroupGaugeWeights(ctx sdk.Context, groupGauge types.GroupGauge) error {
-	if groupGauge.SplittingPolicy == types.Volume {
-		err := k.syncVolumeSplitGauge(ctx, groupGauge)
->>>>>>> f3ecee3c
 		if err != nil {
 			return err
 		}
