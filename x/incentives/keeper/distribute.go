--- conflicted
+++ resolved
@@ -238,57 +238,7 @@
 		qualifiedLocks = append(qualifiedLocks, lock)
 	}
 
-<<<<<<< HEAD
-	// if locksum is zero, there are no synthetic locks so we return nil
-	lockSum := lockuptypes.SumLocksByDenom(qualifiedLocks, lockuptypes.NativeDenom(denom))
-
-	if lockSum.IsZero() {
-		return nil, nil
-	}
-
-	remainCoins := gauge.Coins.Sub(gauge.DistributedCoins)
-	// if its a perpetual gauge, we set remaining epochs to 1.
-	// otherwise is is a non perpetual gauge and we determine how many epoch payouts are left
-	remainEpochs := uint64(1)
-	if !gauge.IsPerpetual {
-		remainEpochs = gauge.NumEpochsPaidOver - gauge.FilledEpochs
-	}
-
-	for _, lock := range qualifiedLocks {
-		distrCoins := sdk.Coins{}
-		for _, coin := range remainCoins {
-			lockedCoin, err := lock.SingleCoin()
-			if err != nil {
-				k.Logger(ctx).Error(err.Error())
-				continue
-			}
-			// distribution amount = gauge_size * denom_lock_amount / (total_denom_lock_amount * remain_epochs)
-			// check if the synthlock is qualified for GetLocksToDistribution
-			amt := coin.Amount.Mul(lockedCoin.Amount).Quo(lockSum.Mul(sdk.NewIntFromUint64(remainEpochs)))
-			if amt.IsPositive() {
-				newlyDistributedCoin := sdk.Coin{Denom: coin.Denom, Amount: amt}
-				distrCoins = distrCoins.Add(newlyDistributedCoin)
-			}
-		}
-		distrCoins = distrCoins.Sort()
-		if distrCoins.Empty() {
-			continue
-		}
-		// update the amount for that address
-		err := distrInfo.addLockRewards(lock.Owner, distrCoins)
-		if err != nil {
-			return nil, err
-		}
-
-		totalDistrCoins = totalDistrCoins.Add(distrCoins...)
-	}
-
-	// increase filled epochs after distribution
-	err := k.updateGaugePostDistribute(ctx, gauge, totalDistrCoins)
-	return totalDistrCoins, err
-=======
 	return k.distributeInternal(ctx, gauge, qualifiedLocks, distrInfo)
->>>>>>> 716c6e4e
 }
 
 // distributeInternal runs the distribution logic for a gauge, and adds the sends to
@@ -298,13 +248,7 @@
 	ctx sdk.Context, gauge types.Gauge, locks []lockuptypes.PeriodLock, distrInfo *distributionInfo,
 ) (sdk.Coins, error) {
 	totalDistrCoins := sdk.NewCoins()
-<<<<<<< HEAD
-	denom := gauge.DistributeTo.Denom
-
-	// if locksum is zero, there are no locks so we return nil
-=======
 	denom := lockuptypes.NativeDenom(gauge.DistributeTo.Denom)
->>>>>>> 716c6e4e
 	lockSum := lockuptypes.SumLocksByDenom(locks, denom)
 
 	if lockSum.IsZero() {
