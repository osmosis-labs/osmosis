package types

import (
	fmt "fmt"

	sdk "github.com/cosmos/cosmos-sdk/types"

	epochtypes "github.com/osmosis-labs/osmosis/x/epochs/types"

	paramtypes "github.com/cosmos/cosmos-sdk/x/params/types"
)

// Incentives parameters key store.
var (
	KeyDistrEpochIdentifier = []byte("DistrEpochIdentifier")
	KeyGroupCreationFee     = []byte("GroupCreationFee")
<<<<<<< HEAD
	KeyCreatorWhitelist     = []byte("CreatorWhitelist")
=======
>>>>>>> 118fd746

	// 100 OSMO
	DefaultGroupCreationFee = sdk.NewCoins(sdk.NewCoin("uosmo", sdk.NewInt(100_000_000)))
)

// ParamKeyTable returns the key table for the incentive module's parameters.
func ParamKeyTable() paramtypes.KeyTable {
	return paramtypes.NewKeyTable().RegisterParamSet(&Params{})
}

// NewParams takes an epoch distribution identifier and group creation fee, then returns an incentives Params struct.
func NewParams(distrEpochIdentifier string, groupCreationFee sdk.Coins) Params {
	return Params{
<<<<<<< HEAD
		DistrEpochIdentifier:         distrEpochIdentifier,
		GroupCreationFee:             groupCreationFee,
		UnrestrictedCreatorWhitelist: []string{},
=======
		DistrEpochIdentifier: distrEpochIdentifier,
		GroupCreationFee:     groupCreationFee,
>>>>>>> 118fd746
	}
}

// DefaultParams returns the default incentives module parameters.
func DefaultParams() Params {
	return Params{
<<<<<<< HEAD
		DistrEpochIdentifier:         "week",
		GroupCreationFee:             DefaultGroupCreationFee,
		UnrestrictedCreatorWhitelist: []string{},
=======
		DistrEpochIdentifier: "week",
		GroupCreationFee:     DefaultGroupCreationFee,
>>>>>>> 118fd746
	}
}

// Validate checks that the incentives module parameters are valid.
func (p Params) Validate() error {
	if err := epochtypes.ValidateEpochIdentifierInterface(p.DistrEpochIdentifier); err != nil {
		return err
	}

	if err := ValidateGroupCreaionFee(p.GroupCreationFee); err != nil {
		return err
	}
<<<<<<< HEAD
	return nil
}

func ValidateGroupCreaionFee(i interface{}) error {
	v, ok := i.(sdk.Coins)
	if !ok {
		return fmt.Errorf("invalid parameter type: %T", i)
	}
	return v.Validate()
}

func ValidateCreatorWhitelist(i interface{}) error {
	v, ok := i.([]string)
	if !ok {
		return fmt.Errorf("invalid parameter type: %T", i)
	}

	// Validate that addresses are set correctly
	for _, creator := range v {
		if _, err := sdk.AccAddressFromBech32(creator); err != nil {
			return err
		}
	}

=======
>>>>>>> 118fd746
	return nil
}

func ValidateGroupCreaionFee(i interface{}) error {
	v, ok := i.(sdk.Coins)
	if !ok {
		return fmt.Errorf("invalid parameter type: %T", i)
	}
	return v.Validate()
}

// ParamSetPairs takes the parameter struct and associates the paramsubspace key and field of the parameters as a KVStore.
func (p *Params) ParamSetPairs() paramtypes.ParamSetPairs {
	return paramtypes.ParamSetPairs{
		paramtypes.NewParamSetPair(KeyDistrEpochIdentifier, &p.DistrEpochIdentifier, epochtypes.ValidateEpochIdentifierInterface),
		paramtypes.NewParamSetPair(KeyGroupCreationFee, &p.GroupCreationFee, ValidateGroupCreaionFee),
<<<<<<< HEAD
		paramtypes.NewParamSetPair(KeyCreatorWhitelist, &p.UnrestrictedCreatorWhitelist, ValidateCreatorWhitelist),
=======
>>>>>>> 118fd746
	}
}<|MERGE_RESOLUTION|>--- conflicted
+++ resolved
@@ -14,10 +14,7 @@
 var (
 	KeyDistrEpochIdentifier = []byte("DistrEpochIdentifier")
 	KeyGroupCreationFee     = []byte("GroupCreationFee")
-<<<<<<< HEAD
 	KeyCreatorWhitelist     = []byte("CreatorWhitelist")
-=======
->>>>>>> 118fd746
 
 	// 100 OSMO
 	DefaultGroupCreationFee = sdk.NewCoins(sdk.NewCoin("uosmo", sdk.NewInt(100_000_000)))
@@ -31,28 +28,18 @@
 // NewParams takes an epoch distribution identifier and group creation fee, then returns an incentives Params struct.
 func NewParams(distrEpochIdentifier string, groupCreationFee sdk.Coins) Params {
 	return Params{
-<<<<<<< HEAD
 		DistrEpochIdentifier:         distrEpochIdentifier,
 		GroupCreationFee:             groupCreationFee,
 		UnrestrictedCreatorWhitelist: []string{},
-=======
-		DistrEpochIdentifier: distrEpochIdentifier,
-		GroupCreationFee:     groupCreationFee,
->>>>>>> 118fd746
 	}
 }
 
 // DefaultParams returns the default incentives module parameters.
 func DefaultParams() Params {
 	return Params{
-<<<<<<< HEAD
 		DistrEpochIdentifier:         "week",
 		GroupCreationFee:             DefaultGroupCreationFee,
 		UnrestrictedCreatorWhitelist: []string{},
-=======
-		DistrEpochIdentifier: "week",
-		GroupCreationFee:     DefaultGroupCreationFee,
->>>>>>> 118fd746
 	}
 }
 
@@ -65,7 +52,6 @@
 	if err := ValidateGroupCreaionFee(p.GroupCreationFee); err != nil {
 		return err
 	}
-<<<<<<< HEAD
 	return nil
 }
 
@@ -90,12 +76,10 @@
 		}
 	}
 
-=======
->>>>>>> 118fd746
 	return nil
 }
 
-func ValidateGroupCreaionFee(i interface{}) error {
+func ValidateGroupCreationFee(i interface{}) error {
 	v, ok := i.(sdk.Coins)
 	if !ok {
 		return fmt.Errorf("invalid parameter type: %T", i)
@@ -108,9 +92,6 @@
 	return paramtypes.ParamSetPairs{
 		paramtypes.NewParamSetPair(KeyDistrEpochIdentifier, &p.DistrEpochIdentifier, epochtypes.ValidateEpochIdentifierInterface),
 		paramtypes.NewParamSetPair(KeyGroupCreationFee, &p.GroupCreationFee, ValidateGroupCreaionFee),
-<<<<<<< HEAD
 		paramtypes.NewParamSetPair(KeyCreatorWhitelist, &p.UnrestrictedCreatorWhitelist, ValidateCreatorWhitelist),
-=======
->>>>>>> 118fd746
 	}
 }