--- conflicted
+++ resolved
@@ -38,11 +38,8 @@
 	prefixSwapsToBackrun
 	prefixcyclicArbTracker
 	prefixcyclicArbTrackerStartHeight
-<<<<<<< HEAD
 	prefixlastEpochProtorevModuleBalance
-=======
 	prefixBaseDenoms
->>>>>>> 682dd4e1
 )
 
 var (
@@ -103,14 +100,12 @@
 	// KeyCyclicArbTracker is the prefix for store that keeps track of the height we began tracking cyclic arbitrage
 	KeyCyclicArbTrackerStartHeight = []byte{prefixcyclicArbTrackerStartHeight}
 
-<<<<<<< HEAD
 	// KeyLastEpochProtorevModuleBalance is the prefix for store that keeps track of the balance of the protorev module at the end of the last epoch.
 	// This is used to calculate the profit and in turn the developer fee.
 	KeyLastEpochProtorevModuleBalance = []byte{prefixlastEpochProtorevModuleBalance}
-=======
+
 	// KeyPrefixBaseDenoms is the prefix that is used to store the base denoms that are used to create cyclic arbitrage routes
 	KeyPrefixBaseDenoms = []byte{prefixBaseDenoms}
->>>>>>> 682dd4e1
 )
 
 // Returns the key needed to fetch the pool id for a given denom
