package keeper_test

import (
	"math/big"
	"testing"

	"github.com/cosmos/cosmos-sdk/baseapp"
	"github.com/cosmos/cosmos-sdk/client"
	sdk "github.com/cosmos/cosmos-sdk/types"
	"github.com/stretchr/testify/suite"

	"github.com/osmosis-labs/osmosis/v15/app/apptesting"
	"github.com/osmosis-labs/osmosis/v15/x/protorev"
	protorevkeeper "github.com/osmosis-labs/osmosis/v15/x/protorev/keeper"
	"github.com/osmosis-labs/osmosis/v15/x/protorev/types"

	"github.com/osmosis-labs/osmosis/v15/x/gamm/pool-models/balancer"
	"github.com/osmosis-labs/osmosis/v15/x/gamm/pool-models/stableswap"

	osmosisapp "github.com/osmosis-labs/osmosis/v15/app"
)

type KeeperTestSuite struct {
	apptesting.KeeperTestHelper

	clientCtx   client.Context
	queryClient types.QueryClient

	pools              []Pool
	stableSwapPools    []StableSwapPool
	balances           sdk.Coins
	tokenPairArbRoutes []types.TokenPairArbRoutes
	adminAccount       sdk.AccAddress
}

type Pool struct {
	PoolAssets   []balancer.PoolAsset
	Asset1       string
	Asset2       string
	Amount1      sdk.Int
	Amount2      sdk.Int
	SpreadFactor sdk.Dec
	ExitFee      sdk.Dec
	PoolId       uint64
}

type StableSwapPool struct {
	initialLiquidity sdk.Coins
	poolParams       stableswap.PoolParams
	scalingFactors   []uint64
}

func TestKeeperTestSuite(t *testing.T) {
	suite.Run(t, new(KeeperTestSuite))
}

func (s *KeeperTestSuite) SetupTest() {
	s.Setup()

	// Genesis on init should be the same as the default genesis
	exportDefaultGenesis := s.App.ProtoRevKeeper.ExportGenesis(s.Ctx)
	s.Require().Equal(exportDefaultGenesis, types.DefaultGenesis())

	// Init module state for testing (params may differ from default params)
	s.App.ProtoRevKeeper.SetProtoRevEnabled(s.Ctx, true)
	s.App.ProtoRevKeeper.SetDaysSinceModuleGenesis(s.Ctx, 0)
	s.App.ProtoRevKeeper.SetLatestBlockHeight(s.Ctx, uint64(s.Ctx.BlockHeight()))
	s.App.ProtoRevKeeper.SetPointCountForBlock(s.Ctx, 0)

	// Configure max pool points per block. This roughly correlates to the ms of execution time protorev will
	// take per block
	if err := s.App.ProtoRevKeeper.SetMaxPointsPerBlock(s.Ctx, 100); err != nil {
		panic(err)
	}
	// Configure max pool points per tx. This roughly correlates to the ms of execution time protorev will take
	// per tx
	if err := s.App.ProtoRevKeeper.SetMaxPointsPerTx(s.Ctx, 18); err != nil {
		panic(err)
	}

	poolWeights := types.PoolWeights{
		StableWeight:       5, // it takes around 5 ms to simulate and execute a stable swap
		BalancerWeight:     2, // it takes around 2 ms to simulate and execute a balancer swap
		ConcentratedWeight: 2, // it takes around 2 ms to simulate and execute a concentrated swap
	}
	s.App.ProtoRevKeeper.SetPoolWeights(s.Ctx, poolWeights)

	// Configure the initial base denoms used for cyclic route building
	baseDenomPriorities := []types.BaseDenom{
		{
			Denom:    types.OsmosisDenomination,
			StepSize: sdk.NewInt(1_000_000),
		},
		{
			Denom:    "Atom",
			StepSize: sdk.NewInt(1_000_000),
		},
		{
			Denom:    "test/3",
			StepSize: sdk.NewInt(1_000_000),
		},
	}
	err := s.App.ProtoRevKeeper.SetBaseDenoms(s.Ctx, baseDenomPriorities)
	s.Require().NoError(err)

	encodingConfig := osmosisapp.MakeEncodingConfig()
	s.clientCtx = client.Context{}.
		WithInterfaceRegistry(encodingConfig.InterfaceRegistry).
		WithTxConfig(encodingConfig.TxConfig).
		WithLegacyAmino(encodingConfig.Amino).
		WithJSONCodec(encodingConfig.Marshaler)

	// Set default configuration for testing
	s.balances = sdk.NewCoins(
		sdk.NewCoin(types.OsmosisDenomination, sdk.NewInt(9000000000000000000)),
		sdk.NewCoin("Atom", sdk.NewInt(9000000000000000000)),
		sdk.NewCoin("akash", sdk.NewInt(9000000000000000000)),
		sdk.NewCoin("bitcoin", sdk.NewInt(9000000000000000000)),
		sdk.NewCoin("canto", sdk.NewInt(9000000000000000000)),
		sdk.NewCoin("ethereum", sdk.NewInt(9000000000000000000)),
		sdk.NewCoin("juno", sdk.NewInt(9000000000000000000)),
		sdk.NewCoin("ibc/0EF15DF2F02480ADE0BB6E85D9EBB5DAEA2836D3860E9F97F9AADE4F57A31AA0", sdk.NewInt(9000000000000000000)),
		sdk.NewCoin("ibc/BE1BB42D4BE3C30D50B68D7C41DB4DFCE9678E8EF8C539F6E6A9345048894FCC", sdk.NewInt(9000000000000000000)),
		sdk.NewCoin("ibc/D189335C6E4A68B513C10AB227BF1C1D38C746766278BA3EEB4FB14124F1D858", sdk.NewInt(9000000000000000000)),
		sdk.NewCoin("ibc/0E43EDE2E2A3AFA36D0CD38BDDC0B49FECA64FA426A82E102F304E430ECF46EE", sdk.NewIntFromBigInt(big.NewInt(1).Mul(big.NewInt(9000000000000000000), big.NewInt(10000)))),
		sdk.NewCoin("ibc/8242AD24008032E457D2E12D46588FD39FB54FB29680C6C7663D296B383C37C4", sdk.NewInt(9000000000000000000)),
		sdk.NewCoin("usdc", sdk.NewInt(9000000000000000000)),
		sdk.NewCoin("usdt", sdk.NewInt(9000000000000000000)),
		sdk.NewCoin("busd", sdk.NewInt(9000000000000000000)),
		sdk.NewCoin("ibc/A0CC0CF735BFB30E730C70019D4218A1244FF383503FF7579C9201AB93CA9293", sdk.NewInt(9000000000000000000)),
		sdk.NewCoin("test/1", sdk.NewInt(9000000000000000000)),
		sdk.NewCoin("test/2", sdk.NewInt(9000000000000000000)),
		sdk.NewCoin("test/3", sdk.NewInt(9000000000000000000)),
		sdk.NewCoin("usdx", sdk.NewInt(9000000000000000000)),
		sdk.NewCoin("usdy", sdk.NewInt(9000000000000000000)),
		sdk.NewCoin("epochOne", sdk.NewInt(9000000000000000000)),
		sdk.NewCoin("epochTwo", sdk.NewInt(9000000000000000000)),
	)
	s.fundAllAccountsWith()
	s.Commit()

	// Init pools
	s.setUpPools()
	s.Commit()

	// Init search routes
	s.setUpTokenPairRoutes()
	s.Commit()

	// Set the Admin Account
	s.adminAccount = apptesting.CreateRandomAccounts(1)[0]
	err = protorev.HandleSetProtoRevAdminAccount(s.Ctx, *s.App.ProtoRevKeeper, &types.SetProtoRevAdminAccountProposal{Account: s.adminAccount.String()})
	s.Require().NoError(err)

	queryHelper := baseapp.NewQueryServerTestHelper(s.Ctx, s.App.InterfaceRegistry())
	types.RegisterQueryServer(queryHelper, protorevkeeper.NewQuerier(*s.App.AppKeepers.ProtoRevKeeper))
	s.queryClient = types.NewQueryClient(queryHelper)
}

// setUpPools sets up the pools needed for testing
// This creates several assets and pools between most of them (used in testing throughout the module)
// akash <-> types.OsmosisDenomination
// juno <-> types.OsmosisDenomination
// ethereum <-> types.OsmosisDenomination
// bitcoin <-> types.OsmosisDenomination
// canto <-> types.OsmosisDenomination
// and so on....
func (s *KeeperTestSuite) setUpPools() {
	// Create any necessary sdk.Ints that require string conversion
	pool28Amount1, ok := sdk.NewIntFromString("6170367464346955818920")
	s.Require().True(ok)

	// Init pools
	s.pools = []Pool{
		{ // Pool 1
			PoolAssets: []balancer.PoolAsset{
				{
					Token:  sdk.NewCoin("akash", sdk.NewInt(1000)),
					Weight: sdk.NewInt(1),
				},
				{
					Token:  sdk.NewCoin("Atom", sdk.NewInt(1000)),
					Weight: sdk.NewInt(1),
				},
			},
			SpreadFactor: sdk.NewDecWithPrec(0, 2),
			ExitFee:      sdk.NewDecWithPrec(0, 2),
			PoolId:       1,
		},
		{ // Pool 2
			PoolAssets: []balancer.PoolAsset{
				{
					Token:  sdk.NewCoin("juno", sdk.NewInt(1000)),
					Weight: sdk.NewInt(1),
				},
				{
					Token:  sdk.NewCoin("Atom", sdk.NewInt(1000)),
					Weight: sdk.NewInt(1),
				},
			},
			SpreadFactor: sdk.NewDecWithPrec(0, 2),
			ExitFee:      sdk.NewDecWithPrec(0, 2),
			PoolId:       2,
		},
		{ // Pool 3
			PoolAssets: []balancer.PoolAsset{
				{
					Token:  sdk.NewCoin("ethereum", sdk.NewInt(1000)),
					Weight: sdk.NewInt(1),
				},
				{
					Token:  sdk.NewCoin("Atom", sdk.NewInt(1000)),
					Weight: sdk.NewInt(1),
				},
			},
			SpreadFactor: sdk.NewDecWithPrec(0, 2),
			ExitFee:      sdk.NewDecWithPrec(0, 2),
			PoolId:       3,
		},
		{ // Pool 4
			PoolAssets: []balancer.PoolAsset{
				{
					Token:  sdk.NewCoin("bitcoin", sdk.NewInt(1000)),
					Weight: sdk.NewInt(1),
				},
				{
					Token:  sdk.NewCoin("Atom", sdk.NewInt(1000)),
					Weight: sdk.NewInt(1),
				},
			},
			SpreadFactor: sdk.NewDecWithPrec(0, 2),
			ExitFee:      sdk.NewDecWithPrec(0, 2),
			PoolId:       4,
		},
		{ // Pool 5
			PoolAssets: []balancer.PoolAsset{
				{
					Token:  sdk.NewCoin("canto", sdk.NewInt(1000)),
					Weight: sdk.NewInt(1),
				},
				{
					Token:  sdk.NewCoin("Atom", sdk.NewInt(1000)),
					Weight: sdk.NewInt(1),
				},
			},
			SpreadFactor: sdk.NewDecWithPrec(0, 2),
			ExitFee:      sdk.NewDecWithPrec(0, 2),
			PoolId:       5,
		},
		{ // Pool 6
			PoolAssets: []balancer.PoolAsset{
				{
					Token:  sdk.NewCoin(types.OsmosisDenomination, sdk.NewInt(1000)),
					Weight: sdk.NewInt(1),
				},
				{
					Token:  sdk.NewCoin("Atom", sdk.NewInt(1000)),
					Weight: sdk.NewInt(1),
				},
			},
			SpreadFactor: sdk.NewDecWithPrec(0, 2),
			ExitFee:      sdk.NewDecWithPrec(0, 2),
			PoolId:       6,
		},
		{ // Pool 7
			PoolAssets: []balancer.PoolAsset{
				{
					Token:  sdk.NewCoin("akash", sdk.NewInt(1000)),
					Weight: sdk.NewInt(1),
				},
				{
					Token:  sdk.NewCoin(types.OsmosisDenomination, sdk.NewInt(1000)),
					Weight: sdk.NewInt(1),
				},
			},
			SpreadFactor: sdk.NewDecWithPrec(0, 2),
			ExitFee:      sdk.NewDecWithPrec(0, 2),
			PoolId:       7,
		},
		{ // Pool 8
			PoolAssets: []balancer.PoolAsset{
				{
					Token:  sdk.NewCoin("juno", sdk.NewInt(1000)),
					Weight: sdk.NewInt(1),
				},
				{
					Token:  sdk.NewCoin(types.OsmosisDenomination, sdk.NewInt(1000)),
					Weight: sdk.NewInt(1),
				},
			},
			SpreadFactor: sdk.NewDecWithPrec(0, 2),
			ExitFee:      sdk.NewDecWithPrec(0, 2),
			PoolId:       8,
		},
		{ // Pool 9
			PoolAssets: []balancer.PoolAsset{
				{
					Token:  sdk.NewCoin("ethereum", sdk.NewInt(1000)),
					Weight: sdk.NewInt(1),
				},
				{
					Token:  sdk.NewCoin(types.OsmosisDenomination, sdk.NewInt(1000)),
					Weight: sdk.NewInt(1),
				},
			},
			SpreadFactor: sdk.NewDecWithPrec(0, 2),
			ExitFee:      sdk.NewDecWithPrec(0, 2),
			PoolId:       9,
		},
		{ // Pool 10
			PoolAssets: []balancer.PoolAsset{
				{
					Token:  sdk.NewCoin("bitcoin", sdk.NewInt(1000)),
					Weight: sdk.NewInt(1),
				},
				{
					Token:  sdk.NewCoin(types.OsmosisDenomination, sdk.NewInt(1000)),
					Weight: sdk.NewInt(1),
				},
			},
			SpreadFactor: sdk.NewDecWithPrec(0, 2),
			ExitFee:      sdk.NewDecWithPrec(0, 2),
			PoolId:       10,
		},
		{ // Pool 11
			PoolAssets: []balancer.PoolAsset{
				{
					Token:  sdk.NewCoin("canto", sdk.NewInt(1000)),
					Weight: sdk.NewInt(1),
				},
				{
					Token:  sdk.NewCoin(types.OsmosisDenomination, sdk.NewInt(1000)),
					Weight: sdk.NewInt(1),
				},
			},
			SpreadFactor: sdk.NewDecWithPrec(0, 2),
			ExitFee:      sdk.NewDecWithPrec(0, 2),
			PoolId:       11,
		},
		{ // Pool 12
			PoolAssets: []balancer.PoolAsset{
				{
					Token:  sdk.NewCoin("akash", sdk.NewInt(1000)),
					Weight: sdk.NewInt(1),
				},
				{
					Token:  sdk.NewCoin("juno", sdk.NewInt(1000)),
					Weight: sdk.NewInt(1),
				},
			},
			SpreadFactor: sdk.NewDecWithPrec(0, 2),
			ExitFee:      sdk.NewDecWithPrec(0, 2),
			PoolId:       12,
		},
		{ // Pool 13
			PoolAssets: []balancer.PoolAsset{
				{
					Token:  sdk.NewCoin("akash", sdk.NewInt(1000)),
					Weight: sdk.NewInt(1),
				},
				{
					Token:  sdk.NewCoin("ethereum", sdk.NewInt(1000)),
					Weight: sdk.NewInt(1),
				},
			},
			SpreadFactor: sdk.NewDecWithPrec(0, 2),
			ExitFee:      sdk.NewDecWithPrec(0, 2),
			PoolId:       13,
		},
		{ // Pool 14
			PoolAssets: []balancer.PoolAsset{
				{
					Token:  sdk.NewCoin("akash", sdk.NewInt(1000)),
					Weight: sdk.NewInt(1),
				},
				{
					Token:  sdk.NewCoin("bitcoin", sdk.NewInt(1000)),
					Weight: sdk.NewInt(1),
				},
			},
			SpreadFactor: sdk.NewDecWithPrec(0, 2),
			ExitFee:      sdk.NewDecWithPrec(0, 2),
			PoolId:       14,
		},
		{ // Pool 15
			PoolAssets: []balancer.PoolAsset{
				{
					Token:  sdk.NewCoin("akash", sdk.NewInt(1000)),
					Weight: sdk.NewInt(1),
				},
				{
					Token:  sdk.NewCoin("canto", sdk.NewInt(1000)),
					Weight: sdk.NewInt(1),
				},
			},
			SpreadFactor: sdk.NewDecWithPrec(0, 2),
			ExitFee:      sdk.NewDecWithPrec(0, 2),
			PoolId:       15,
		},
		{ // Pool 16
			PoolAssets: []balancer.PoolAsset{
				{
					Token:  sdk.NewCoin("juno", sdk.NewInt(1000)),
					Weight: sdk.NewInt(1),
				},
				{
					Token:  sdk.NewCoin("ethereum", sdk.NewInt(1000)),
					Weight: sdk.NewInt(1),
				},
			},
			SpreadFactor: sdk.NewDecWithPrec(0, 2),
			ExitFee:      sdk.NewDecWithPrec(0, 2),
			PoolId:       16,
		},
		{ // Pool 17
			PoolAssets: []balancer.PoolAsset{
				{
					Token:  sdk.NewCoin("juno", sdk.NewInt(1000)),
					Weight: sdk.NewInt(1),
				},
				{
					Token:  sdk.NewCoin("bitcoin", sdk.NewInt(1000)),
					Weight: sdk.NewInt(1),
				},
			},
			SpreadFactor: sdk.NewDecWithPrec(0, 2),
			ExitFee:      sdk.NewDecWithPrec(0, 2),
			PoolId:       17,
		},
		{ // Pool 18
			PoolAssets: []balancer.PoolAsset{
				{
					Token:  sdk.NewCoin("juno", sdk.NewInt(1000)),
					Weight: sdk.NewInt(1),
				},
				{
					Token:  sdk.NewCoin("canto", sdk.NewInt(1000)),
					Weight: sdk.NewInt(1),
				},
			},
			SpreadFactor: sdk.NewDecWithPrec(0, 2),
			ExitFee:      sdk.NewDecWithPrec(0, 2),
			PoolId:       18,
		},
		{ // Pool 19
			PoolAssets: []balancer.PoolAsset{
				{
					Token:  sdk.NewCoin("ethereum", sdk.NewInt(1000)),
					Weight: sdk.NewInt(1),
				},
				{
					Token:  sdk.NewCoin("bitcoin", sdk.NewInt(1000)),
					Weight: sdk.NewInt(1),
				},
			},
			SpreadFactor: sdk.NewDecWithPrec(0, 2),
			ExitFee:      sdk.NewDecWithPrec(0, 2),
			PoolId:       19,
		},
		{ // Pool 20
			PoolAssets: []balancer.PoolAsset{
				{
					Token:  sdk.NewCoin("ethereum", sdk.NewInt(1000)),
					Weight: sdk.NewInt(1),
				},
				{
					Token:  sdk.NewCoin("canto", sdk.NewInt(1000)),
					Weight: sdk.NewInt(1),
				},
			},
			SpreadFactor: sdk.NewDecWithPrec(0, 2),
			ExitFee:      sdk.NewDecWithPrec(0, 2),
			PoolId:       20,
		},
		{ // Pool 21
			PoolAssets: []balancer.PoolAsset{
				{
					Token:  sdk.NewCoin("bitcoin", sdk.NewInt(1000)),
					Weight: sdk.NewInt(1),
				},
				{
					Token:  sdk.NewCoin("canto", sdk.NewInt(1000)),
					Weight: sdk.NewInt(1),
				},
			},
			SpreadFactor: sdk.NewDecWithPrec(0, 2),
			ExitFee:      sdk.NewDecWithPrec(0, 2),
			PoolId:       21,
		},
		{ // Pool 22
			PoolAssets: []balancer.PoolAsset{
				{
					Token:  sdk.NewCoin("ibc/BE1BB42D4BE3C30D50B68D7C41DB4DFCE9678E8EF8C539F6E6A9345048894FCC", sdk.NewInt(18986995439401)),
					Weight: sdk.NewInt(1),
				},
				{
					Token:  sdk.NewCoin(types.OsmosisDenomination, sdk.NewInt(191801648570)),
					Weight: sdk.NewInt(1),
				},
			},
			SpreadFactor: sdk.NewDecWithPrec(2, 3),
			ExitFee:      sdk.NewDecWithPrec(0, 2),
			PoolId:       22,
		},
		{ // Pool 23
			PoolAssets: []balancer.PoolAsset{
				{
					Token:  sdk.NewCoin("ibc/0EF15DF2F02480ADE0BB6E85D9EBB5DAEA2836D3860E9F97F9AADE4F57A31AA0", sdk.NewInt(72765460013038)),
					Weight: sdk.NewInt(1),
				},
				{
					Token:  sdk.NewCoin("ibc/BE1BB42D4BE3C30D50B68D7C41DB4DFCE9678E8EF8C539F6E6A9345048894FCC", sdk.NewInt(596032233122)),
					Weight: sdk.NewInt(1),
				},
			},
			SpreadFactor: sdk.NewDecWithPrec(535, 5),
			ExitFee:      sdk.NewDecWithPrec(0, 2),
			PoolId:       23,
		},
		{ // Pool 24
			PoolAssets: []balancer.PoolAsset{
				{
					Token:  sdk.NewCoin("ibc/0EF15DF2F02480ADE0BB6E85D9EBB5DAEA2836D3860E9F97F9AADE4F57A31AA0", sdk.NewInt(165624820984787)),
					Weight: sdk.NewInt(1),
				},
				{
					Token:  sdk.NewCoin(types.OsmosisDenomination, sdk.NewInt(13901565323)),
					Weight: sdk.NewInt(1),
				},
			},
			SpreadFactor: sdk.NewDecWithPrec(2, 3),
			ExitFee:      sdk.NewDecWithPrec(0, 2),
			PoolId:       24,
		},
		{ // Pool 25
			PoolAssets: []balancer.PoolAsset{
				{
					Token:  sdk.NewCoin("Atom", sdk.NewInt(165624820984787)),
					Weight: sdk.NewInt(1),
				},
				{
					Token:  sdk.NewCoin(types.OsmosisDenomination, sdk.NewInt(139015653231902)),
					Weight: sdk.NewInt(1),
				},
			},
			SpreadFactor: sdk.NewDecWithPrec(2, 3),
			ExitFee:      sdk.NewDecWithPrec(0, 2),
			PoolId:       25,
		},
		{ // Pool 26
			PoolAssets: []balancer.PoolAsset{
				{
					Token:  sdk.NewCoin("ibc/BE1BB42D4BE3C30D50B68D7C41DB4DFCE9678E8EF8C539F6E6A9345048894FCC", sdk.NewInt(13305396712237)),
					Weight: sdk.NewInt(50),
				},
				{
					Token:  sdk.NewCoin(types.OsmosisDenomination, sdk.NewInt(171274446980)),
					Weight: sdk.NewInt(50),
				},
			},
			SpreadFactor: sdk.NewDecWithPrec(2, 3),
			ExitFee:      sdk.NewDecWithPrec(0, 2),
			PoolId:       26,
		},
		{ // Pool 27
			PoolAssets: []balancer.PoolAsset{
				{
					Token:  sdk.NewCoin("ibc/D189335C6E4A68B513C10AB227BF1C1D38C746766278BA3EEB4FB14124F1D858", sdk.NewInt(15766179414665)),
					Weight: sdk.NewInt(50),
				},
				{
					Token:  sdk.NewCoin(types.OsmosisDenomination, sdk.NewInt(13466662920841)),
					Weight: sdk.NewInt(50),
				},
			},
			SpreadFactor: sdk.NewDecWithPrec(2, 3),
			ExitFee:      sdk.NewDecWithPrec(0, 2),
			PoolId:       27,
		},
		{ // Pool 28
			PoolAssets: []balancer.PoolAsset{
				{
					Token:  sdk.NewCoin("ibc/0E43EDE2E2A3AFA36D0CD38BDDC0B49FECA64FA426A82E102F304E430ECF46EE", pool28Amount1),
					Weight: sdk.NewInt(25),
				},
				{
					Token:  sdk.NewCoin("ibc/8242AD24008032E457D2E12D46588FD39FB54FB29680C6C7663D296B383C37C4", sdk.NewInt(6073813312)),
					Weight: sdk.NewInt(25),
				},
				{
					Token:  sdk.NewCoin("ibc/BE1BB42D4BE3C30D50B68D7C41DB4DFCE9678E8EF8C539F6E6A9345048894FCC", sdk.NewInt(403568175601)),
					Weight: sdk.NewInt(25),
				},
				{
					Token:  sdk.NewCoin("ibc/D189335C6E4A68B513C10AB227BF1C1D38C746766278BA3EEB4FB14124F1D858", sdk.NewInt(6120465766)),
					Weight: sdk.NewInt(25),
				},
			},
			SpreadFactor: sdk.NewDecWithPrec(4, 4),
			ExitFee:      sdk.NewDecWithPrec(0, 2),
			PoolId:       28,
		},
		{ // Pool 29
			PoolAssets: []balancer.PoolAsset{
				{
					Token:  sdk.NewCoin("uosmo", sdk.NewInt(1000000000)),
					Weight: sdk.NewInt(1),
				},
				{
					Token:  sdk.NewCoin("usdc", sdk.NewInt(2000000000)),
					Weight: sdk.NewInt(1),
				},
			},
			SpreadFactor: sdk.NewDecWithPrec(2, 3),
			ExitFee:      sdk.NewDecWithPrec(0, 2),
			PoolId:       29,
		},
		{ // Pool 30
			PoolAssets: []balancer.PoolAsset{
				{
					Token:  sdk.NewCoin("uosmo", sdk.NewInt(1000000000)),
					Weight: sdk.NewInt(1),
				},
				{
					Token:  sdk.NewCoin("busd", sdk.NewInt(1000000000)),
					Weight: sdk.NewInt(1),
				},
			},
			SpreadFactor: sdk.NewDecWithPrec(2, 3),
			ExitFee:      sdk.NewDecWithPrec(0, 2),
			PoolId:       30,
		},
		{ // Pool 31
			PoolAssets: []balancer.PoolAsset{
				{
					Token:  sdk.NewCoin("ibc/0E43EDE2E2A3AFA36D0CD38BDDC0B49FECA64FA426A82E102F304E430ECF46EE", pool28Amount1), // Amount didn't change on mainnet
					Weight: sdk.NewInt(25),
				},
				{
					Token:  sdk.NewCoin("ibc/8242AD24008032E457D2E12D46588FD39FB54FB29680C6C7663D296B383C37C4", sdk.NewInt(6073813312)),
					Weight: sdk.NewInt(25),
				},
				{
					Token:  sdk.NewCoin("ibc/BE1BB42D4BE3C30D50B68D7C41DB4DFCE9678E8EF8C539F6E6A9345048894FCC", sdk.NewInt(403523315860)),
					Weight: sdk.NewInt(25),
				},
				{
					Token:  sdk.NewCoin("Atom", sdk.NewInt(6121181710)),
					Weight: sdk.NewInt(25),
				},
			},
			SpreadFactor: sdk.NewDecWithPrec(4, 4),
			ExitFee:      sdk.NewDecWithPrec(0, 2),
			PoolId:       31,
		},
		{ // Pool 32
			PoolAssets: []balancer.PoolAsset{
				{
					Token:  sdk.NewCoin("ibc/A0CC0CF735BFB30E730C70019D4218A1244FF383503FF7579C9201AB93CA9293", sdk.NewInt(23583984695)),
					Weight: sdk.NewInt(70),
				},
				{
					Token:  sdk.NewCoin("ibc/BE1BB42D4BE3C30D50B68D7C41DB4DFCE9678E8EF8C539F6E6A9345048894FCC", sdk.NewInt(381295003769)),
					Weight: sdk.NewInt(30),
				},
			},
			SpreadFactor: sdk.NewDecWithPrec(3, 3),
			ExitFee:      sdk.NewDecWithPrec(0, 2),
			PoolId:       32,
		},
		{ // Pool 33
			PoolAssets: []balancer.PoolAsset{
				{
					Token:  sdk.NewCoin("ibc/A0CC0CF735BFB30E730C70019D4218A1244FF383503FF7579C9201AB93CA9293", sdk.NewInt(41552173575)),
					Weight: sdk.NewInt(70),
				},
				{
					Token:  sdk.NewCoin("Atom", sdk.NewInt(10285796639)),
					Weight: sdk.NewInt(30),
				},
			},
			SpreadFactor: sdk.NewDecWithPrec(3, 3),
			ExitFee:      sdk.NewDecWithPrec(0, 2),
			PoolId:       33,
		},
		{ // Pool 34
			PoolAssets: []balancer.PoolAsset{
				{
					Token:  sdk.NewCoin("Atom", sdk.NewInt(364647340206)),
					Weight: sdk.NewInt(1),
				},
				{
					Token:  sdk.NewCoin("test/1", sdk.NewInt(1569764554938)),
					Weight: sdk.NewInt(1),
				},
			},
			SpreadFactor: sdk.NewDecWithPrec(3, 3),
			ExitFee:      sdk.NewDecWithPrec(0, 2),
			PoolId:       34,
		},
		{ // Pool 35
			PoolAssets: []balancer.PoolAsset{
				{
					Token:  sdk.NewCoin("test/1", sdk.NewInt(1026391517901)),
					Weight: sdk.NewInt(1),
				},
				{
					Token:  sdk.NewCoin(types.OsmosisDenomination, sdk.NewInt(1694086377216)),
					Weight: sdk.NewInt(1),
				},
			},
			SpreadFactor: sdk.NewDecWithPrec(2, 3),
			ExitFee:      sdk.NewDecWithPrec(0, 2),
			PoolId:       35,
		},
		{ // Pool 36
			PoolAssets: []balancer.PoolAsset{
				{
					Token:  sdk.NewCoin(types.OsmosisDenomination, sdk.NewInt(2774812791932)),
					Weight: sdk.NewInt(1),
				},
				{
					Token:  sdk.NewCoin("test/2", sdk.NewInt(1094837653970)),
					Weight: sdk.NewInt(1),
				},
			},
			SpreadFactor: sdk.NewDecWithPrec(3, 3),
			ExitFee:      sdk.NewDecWithPrec(0, 2),
			PoolId:       36,
		},
		{ // Pool 37
			PoolAssets: []balancer.PoolAsset{
				{
					Token:  sdk.NewCoin("Atom", sdk.NewInt(406165719545)),
					Weight: sdk.NewInt(1),
				},
				{
					Token:  sdk.NewCoin("test/2", sdk.NewInt(1095887931673)),
					Weight: sdk.NewInt(1),
				},
			},
			SpreadFactor: sdk.NewDecWithPrec(3, 3),
			ExitFee:      sdk.NewDecWithPrec(0, 2),
			PoolId:       37,
		},
		{ // Pool 38
			PoolAssets: []balancer.PoolAsset{
				{
					Token:  sdk.NewCoin(types.OsmosisDenomination, sdk.NewInt(6111815027)),
					Weight: sdk.NewInt(1),
				},
				{
					Token:  sdk.NewCoin("test/3", sdk.NewInt(4478366578)),
					Weight: sdk.NewInt(1),
				},
			},
			SpreadFactor: sdk.NewDecWithPrec(2, 3),
			ExitFee:      sdk.NewDecWithPrec(0, 2),
			PoolId:       38,
		},
		{ // Pool 39
			PoolAssets: []balancer.PoolAsset{
				{
					Token:  sdk.NewCoin("test/3", sdk.NewInt(18631000485558)),
					Weight: sdk.NewInt(1),
				},
				{
					Token:  sdk.NewCoin(types.OsmosisDenomination, sdk.NewInt(17000185817963)),
					Weight: sdk.NewInt(1),
				},
			},
			SpreadFactor: sdk.NewDecWithPrec(2, 3),
			ExitFee:      sdk.NewDecWithPrec(0, 2),
			PoolId:       39,
		},
	}

<<<<<<< HEAD
	for _, pool := range suite.pools {
		suite.createGAMMPool(pool.PoolAssets, pool.SpreadFactor, pool.ExitFee)
=======
	for _, pool := range s.pools {
		s.createGAMMPool(pool.PoolAssets, pool.SwapFee, pool.ExitFee)
>>>>>>> 806f32ca
	}

	s.stableSwapPools = []StableSwapPool{
		{ // Pool 40
			initialLiquidity: sdk.NewCoins(
				sdk.NewCoin("usdc", sdk.NewInt(1000000000000000)),
				sdk.NewCoin("usdt", sdk.NewInt(1000000000000000)),
				sdk.NewCoin("busd", sdk.NewInt(1000000000000000)),
			),
			poolParams: stableswap.PoolParams{
				SwapFee: sdk.NewDecWithPrec(1, 4),
				ExitFee:      sdk.NewDecWithPrec(0, 2),
			},
			scalingFactors: []uint64{1, 1, 1},
		},
		{ // Pool 41 - Used for doomsday testing
			initialLiquidity: sdk.NewCoins(
				sdk.NewCoin("usdc", sdk.NewInt(1000000000000000)),
				sdk.NewCoin("usdt", sdk.NewInt(1000000000000000)),
				sdk.NewCoin("busd", sdk.NewInt(2000000000000000)),
			),
			poolParams: stableswap.PoolParams{
				SwapFee: sdk.NewDecWithPrec(1, 4),
				ExitFee:      sdk.NewDecWithPrec(0, 2),
			},
			scalingFactors: []uint64{1, 1, 1},
		},
		{ // Pool 42 - Used for extended range testing
			initialLiquidity: sdk.NewCoins(
				sdk.NewCoin("usdx", sdk.NewInt(1000000000000000)),
				sdk.NewCoin("usdy", sdk.NewInt(2000000000000000)),
			),
			poolParams: stableswap.PoolParams{
				SwapFee: sdk.NewDecWithPrec(1, 4),
				ExitFee:      sdk.NewDecWithPrec(0, 2),
			},
			scalingFactors: []uint64{1, 1},
		},
		{ // Pool 43 - Used for extended range testing
			initialLiquidity: sdk.NewCoins(
				sdk.NewCoin("usdx", sdk.NewInt(2000000000000000)),
				sdk.NewCoin("usdy", sdk.NewInt(1000000000000000)),
			),
			poolParams: stableswap.PoolParams{
				SwapFee: sdk.NewDecWithPrec(1, 4),
				ExitFee:      sdk.NewDecWithPrec(0, 2),
			},
			scalingFactors: []uint64{1, 1},
		},
		{ // Pool 44 - Used for panic catching testing
			initialLiquidity: sdk.NewCoins(
				sdk.NewCoin("usdx", sdk.NewInt(1000)),
				sdk.NewCoin("usdy", sdk.NewInt(2000)),
			),
			poolParams: stableswap.PoolParams{
				SwapFee: sdk.NewDecWithPrec(1, 4),
				ExitFee:      sdk.NewDecWithPrec(0, 2),
			},
			scalingFactors: []uint64{1, 1},
		},
		{ // Pool 45 - Used for panic catching testing
			initialLiquidity: sdk.NewCoins(
				sdk.NewCoin("usdx", sdk.NewInt(2000)),
				sdk.NewCoin("usdy", sdk.NewInt(1000)),
			),
			poolParams: stableswap.PoolParams{
				SwapFee: sdk.NewDecWithPrec(1, 4),
				ExitFee:      sdk.NewDecWithPrec(0, 2),
			},
			scalingFactors: []uint64{1, 1},
		},
		{ // Pool 46 - Used for epoch_hook UpdateHighestLiquidityPool testing
			initialLiquidity: sdk.NewCoins(
				sdk.NewCoin("epochOne", sdk.NewInt(1000)),
				sdk.NewCoin("uosmo", sdk.NewInt(1000)),
			),
			poolParams: stableswap.PoolParams{
				SwapFee: sdk.NewDecWithPrec(1, 4),
				ExitFee:      sdk.NewDecWithPrec(0, 2),
			},
			scalingFactors: []uint64{1, 1},
		},
		{ // Pool 47 - Used for epoch_hook UpdateHighestLiquidityPool testing
			initialLiquidity: sdk.NewCoins(
				sdk.NewCoin("epochOne", sdk.NewInt(1000)),
				sdk.NewCoin("uosmo", sdk.NewInt(2000)),
			),
			poolParams: stableswap.PoolParams{
				SwapFee: sdk.NewDecWithPrec(1, 4),
				ExitFee:      sdk.NewDecWithPrec(0, 2),
			},
			scalingFactors: []uint64{1, 1},
		},
		{ // Pool 48 - Used for epoch_hook UpdateHighestLiquidityPool testing
			initialLiquidity: sdk.NewCoins(
				sdk.NewCoin("epochTwo", sdk.NewInt(1000)),
				sdk.NewCoin("uosmo", sdk.NewInt(1000)),
			),
			poolParams: stableswap.PoolParams{
				SwapFee: sdk.NewDecWithPrec(1, 4),
				ExitFee:      sdk.NewDecWithPrec(0, 2),
			},
			scalingFactors: []uint64{1, 1},
		},
	}

	for _, pool := range s.stableSwapPools {
		s.createStableswapPool(pool.initialLiquidity, pool.poolParams, pool.scalingFactors)
	}

	// Create a concentrated liquidity pool for epoch_hook testing
	clPoolOne := s.PrepareConcentratedPoolWithCoins("epochTwo", "uosmo")

	// Provide liquidity to the concentrated liquidity pool
	clPoolOneLiquidity := sdk.NewCoins(sdk.NewCoin("epochTwo", sdk.NewInt(1000)), sdk.NewCoin("uosmo", sdk.NewInt(2000)))
	err := s.App.BankKeeper.SendCoins(s.Ctx, s.TestAccs[0], clPoolOne.GetAddress(), clPoolOneLiquidity)
	s.Require().NoError(err)

	// Set all of the pool info into the stores
	err = s.App.ProtoRevKeeper.UpdatePools(s.Ctx)
	s.Require().NoError(err)
}

// createStableswapPool creates a stableswap pool with the given pool assets and params
func (s *KeeperTestSuite) createStableswapPool(initialLiquidity sdk.Coins, poolParams stableswap.PoolParams, scalingFactors []uint64) {
	_, err := s.App.PoolManagerKeeper.CreatePool(
		s.Ctx,
		stableswap.NewMsgCreateStableswapPool(s.TestAccs[1], poolParams, initialLiquidity, scalingFactors, ""))
	s.Require().NoError(err)
}

// createGAMMPool creates a balancer pool with the given pool assets and params
<<<<<<< HEAD
func (suite *KeeperTestSuite) createGAMMPool(poolAssets []balancer.PoolAsset, spreadFactor, exitFee sdk.Dec) uint64 {
=======
func (s *KeeperTestSuite) createGAMMPool(poolAssets []balancer.PoolAsset, swapFee, exitFee sdk.Dec) uint64 {
>>>>>>> 806f32ca
	poolParams := balancer.PoolParams{
		SwapFee: spreadFactor,
		ExitFee: exitFee,
	}

	return s.prepareCustomBalancerPool(poolAssets, poolParams)
}

// prepareCustomBalancerPool creates a custom balancer pool with the given pool assets and params
func (s *KeeperTestSuite) prepareCustomBalancerPool(
	poolAssets []balancer.PoolAsset,
	poolParams balancer.PoolParams,
) uint64 {
	poolID, err := s.App.PoolManagerKeeper.CreatePool(
		s.Ctx,
		balancer.NewMsgCreateBalancerPool(s.TestAccs[1], poolParams, poolAssets, ""),
	)
	s.Require().NoError(err)

	return poolID
}

// fundAllAccountsWith funds all the test accounts with the same amount of tokens
func (s *KeeperTestSuite) fundAllAccountsWith() {
	for _, acc := range s.TestAccs {
		s.FundAcc(acc, s.balances)
	}
}

// setUpTokenPairRoutes sets up the searcher routes for testing
func (s *KeeperTestSuite) setUpTokenPairRoutes() {
	// General Test Route
	atomAkash := types.NewTrade(0, "Atom", "akash")
	akashBitcoin := types.NewTrade(14, "akash", "bitcoin")
	atomBitcoin := types.NewTrade(4, "bitcoin", "Atom")

	// Stableswap Route
	uosmoUSDC := types.NewTrade(0, types.OsmosisDenomination, "usdc")
	usdcBUSD := types.NewTrade(40, "usdc", "busd")
	busdUOSMO := types.NewTrade(30, "busd", types.OsmosisDenomination)

	// Atom Route
	atomIBC1 := types.NewTrade(31, "Atom", "ibc/BE1BB42D4BE3C30D50B68D7C41DB4DFCE9678E8EF8C539F6E6A9345048894FCC")
	ibc1IBC2 := types.NewTrade(32, "ibc/BE1BB42D4BE3C30D50B68D7C41DB4DFCE9678E8EF8C539F6E6A9345048894FCC", "ibc/A0CC0CF735BFB30E730C70019D4218A1244FF383503FF7579C9201AB93CA9293")
	ibc2ATOM := types.NewTrade(0, "ibc/A0CC0CF735BFB30E730C70019D4218A1244FF383503FF7579C9201AB93CA9293", "Atom")

	// Four-Pool Route
	fourPool0 := types.NewTrade(34, "Atom", "test/1")
	fourPool1 := types.NewTrade(35, "test/1", types.OsmosisDenomination)
	fourPool2 := types.NewTrade(36, types.OsmosisDenomination, "test/2")
	fourPool3 := types.NewTrade(0, "test/2", "Atom")

	// Two-Pool Route
	twoPool0 := types.NewTrade(0, "test/3", types.OsmosisDenomination)
	twoPool1 := types.NewTrade(39, types.OsmosisDenomination, "test/3")

	// Doomsday Route - Stableswap
	doomsdayStable0 := types.NewTrade(29, types.OsmosisDenomination, "usdc")
	doomsdayStable1 := types.NewTrade(0, "usdc", "busd")
	doomsdayStable2 := types.NewTrade(30, "busd", types.OsmosisDenomination)

	standardStepSize := sdk.NewInt(1_000_000)

	s.tokenPairArbRoutes = []types.TokenPairArbRoutes{
		{
			TokenIn:  "akash",
			TokenOut: "Atom",
			ArbRoutes: []types.Route{
				{
					StepSize: standardStepSize,
					Trades:   []types.Trade{atomAkash, akashBitcoin, atomBitcoin},
				},
			},
		},
		{
			TokenIn:  "usdc",
			TokenOut: types.OsmosisDenomination,
			ArbRoutes: []types.Route{
				{
					StepSize: standardStepSize,
					Trades:   []types.Trade{uosmoUSDC, usdcBUSD, busdUOSMO},
				},
			},
		},
		{
			TokenIn:  "Atom",
			TokenOut: "ibc/A0CC0CF735BFB30E730C70019D4218A1244FF383503FF7579C9201AB93CA9293",
			ArbRoutes: []types.Route{
				{
					StepSize: standardStepSize,
					Trades:   []types.Trade{atomIBC1, ibc1IBC2, ibc2ATOM},
				},
			},
		},
		{
			TokenIn:  "Atom",
			TokenOut: "test/2",
			ArbRoutes: []types.Route{
				{
					StepSize: standardStepSize,
					Trades:   []types.Trade{fourPool0, fourPool1, fourPool2, fourPool3},
				},
			},
		},
		{
			TokenIn:  types.OsmosisDenomination,
			TokenOut: "test/3",
			ArbRoutes: []types.Route{
				{
					StepSize: standardStepSize,
					Trades:   []types.Trade{twoPool0, twoPool1},
				},
			},
		},
		{
			TokenIn:  "busd",
			TokenOut: "usdc",
			ArbRoutes: []types.Route{
				{
					StepSize: standardStepSize,
					Trades:   []types.Trade{doomsdayStable0, doomsdayStable1, doomsdayStable2},
				},
			},
		},
	}

	for _, tokenPair := range s.tokenPairArbRoutes {
		err := tokenPair.Validate()
		s.Require().NoError(err)
		err = s.App.ProtoRevKeeper.SetTokenPairArbRoutes(s.Ctx, tokenPair.TokenIn, tokenPair.TokenOut, tokenPair)
		s.Require().NoError(err)
	}
}<|MERGE_RESOLUTION|>--- conflicted
+++ resolved
@@ -775,13 +775,8 @@
 		},
 	}
 
-<<<<<<< HEAD
-	for _, pool := range suite.pools {
-		suite.createGAMMPool(pool.PoolAssets, pool.SpreadFactor, pool.ExitFee)
-=======
 	for _, pool := range s.pools {
-		s.createGAMMPool(pool.PoolAssets, pool.SwapFee, pool.ExitFee)
->>>>>>> 806f32ca
+		s.createGAMMPool(pool.PoolAssets, pool.SpreadFactor, pool.ExitFee)
 	}
 
 	s.stableSwapPools = []StableSwapPool{
@@ -793,7 +788,7 @@
 			),
 			poolParams: stableswap.PoolParams{
 				SwapFee: sdk.NewDecWithPrec(1, 4),
-				ExitFee:      sdk.NewDecWithPrec(0, 2),
+				ExitFee: sdk.NewDecWithPrec(0, 2),
 			},
 			scalingFactors: []uint64{1, 1, 1},
 		},
@@ -805,7 +800,7 @@
 			),
 			poolParams: stableswap.PoolParams{
 				SwapFee: sdk.NewDecWithPrec(1, 4),
-				ExitFee:      sdk.NewDecWithPrec(0, 2),
+				ExitFee: sdk.NewDecWithPrec(0, 2),
 			},
 			scalingFactors: []uint64{1, 1, 1},
 		},
@@ -816,7 +811,7 @@
 			),
 			poolParams: stableswap.PoolParams{
 				SwapFee: sdk.NewDecWithPrec(1, 4),
-				ExitFee:      sdk.NewDecWithPrec(0, 2),
+				ExitFee: sdk.NewDecWithPrec(0, 2),
 			},
 			scalingFactors: []uint64{1, 1},
 		},
@@ -827,7 +822,7 @@
 			),
 			poolParams: stableswap.PoolParams{
 				SwapFee: sdk.NewDecWithPrec(1, 4),
-				ExitFee:      sdk.NewDecWithPrec(0, 2),
+				ExitFee: sdk.NewDecWithPrec(0, 2),
 			},
 			scalingFactors: []uint64{1, 1},
 		},
@@ -838,7 +833,7 @@
 			),
 			poolParams: stableswap.PoolParams{
 				SwapFee: sdk.NewDecWithPrec(1, 4),
-				ExitFee:      sdk.NewDecWithPrec(0, 2),
+				ExitFee: sdk.NewDecWithPrec(0, 2),
 			},
 			scalingFactors: []uint64{1, 1},
 		},
@@ -849,7 +844,7 @@
 			),
 			poolParams: stableswap.PoolParams{
 				SwapFee: sdk.NewDecWithPrec(1, 4),
-				ExitFee:      sdk.NewDecWithPrec(0, 2),
+				ExitFee: sdk.NewDecWithPrec(0, 2),
 			},
 			scalingFactors: []uint64{1, 1},
 		},
@@ -860,7 +855,7 @@
 			),
 			poolParams: stableswap.PoolParams{
 				SwapFee: sdk.NewDecWithPrec(1, 4),
-				ExitFee:      sdk.NewDecWithPrec(0, 2),
+				ExitFee: sdk.NewDecWithPrec(0, 2),
 			},
 			scalingFactors: []uint64{1, 1},
 		},
@@ -871,7 +866,7 @@
 			),
 			poolParams: stableswap.PoolParams{
 				SwapFee: sdk.NewDecWithPrec(1, 4),
-				ExitFee:      sdk.NewDecWithPrec(0, 2),
+				ExitFee: sdk.NewDecWithPrec(0, 2),
 			},
 			scalingFactors: []uint64{1, 1},
 		},
@@ -882,7 +877,7 @@
 			),
 			poolParams: stableswap.PoolParams{
 				SwapFee: sdk.NewDecWithPrec(1, 4),
-				ExitFee:      sdk.NewDecWithPrec(0, 2),
+				ExitFee: sdk.NewDecWithPrec(0, 2),
 			},
 			scalingFactors: []uint64{1, 1},
 		},
@@ -914,11 +909,7 @@
 }
 
 // createGAMMPool creates a balancer pool with the given pool assets and params
-<<<<<<< HEAD
-func (suite *KeeperTestSuite) createGAMMPool(poolAssets []balancer.PoolAsset, spreadFactor, exitFee sdk.Dec) uint64 {
-=======
-func (s *KeeperTestSuite) createGAMMPool(poolAssets []balancer.PoolAsset, swapFee, exitFee sdk.Dec) uint64 {
->>>>>>> 806f32ca
+func (s *KeeperTestSuite) createGAMMPool(poolAssets []balancer.PoolAsset, spreadFactor, exitFee sdk.Dec) uint64 {
 	poolParams := balancer.PoolParams{
 		SwapFee: spreadFactor,
 		ExitFee: exitFee,
