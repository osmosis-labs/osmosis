--- conflicted
+++ resolved
@@ -135,11 +135,7 @@
 
 			tc.alterState()
 
-<<<<<<< HEAD
-			err := suite.App.ProtoRevKeeper.SendDeveloperFee(suite.Ctx, sdk.NewCoins(sdk.NewCoin(types.OsmosisDenomination, osmomath.NewInt(100))))
-=======
-			err := suite.App.ProtoRevKeeper.DistributeProfit(suite.Ctx, sdk.NewCoin(tc.denom, arbProfit))
->>>>>>> 682dd4e1
+			err := suite.App.ProtoRevKeeper.DistributeProfit(suite.Ctx, sdk.NewCoins(sdk.NewCoin(types.OsmosisDenomination, osmomath.NewInt(100))))
 			if tc.expectedErr {
 				suite.Require().Error(err)
 				return
