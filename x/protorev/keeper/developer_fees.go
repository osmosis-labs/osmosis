package keeper

import (
	sdk "github.com/cosmos/cosmos-sdk/types"

	"github.com/osmosis-labs/osmosis/osmomath"
	"github.com/osmosis-labs/osmosis/v23/x/protorev/types"
)

<<<<<<< HEAD
// Used in v16 upgrade, can be removed in v17
// SendDeveloperFeesToDeveloperAccount sends the developer fees from the module account to the developer account
func (k Keeper) SendDeveloperFeesToDeveloperAccount(ctx sdk.Context) error {
	// Developer account must be set in order to be able to withdraw developer fees
	developerAccount, err := k.GetDeveloperAccount(ctx)
	if err != nil {
		return err
	}

	coins, err := k.GetAllDeveloperFees(ctx)
	if err != nil {
		return err
	}

	for _, coin := range coins {
		// Send the coins to the developer account
		if err := k.bankKeeper.SendCoinsFromModuleToAccount(ctx, types.ModuleName, developerAccount, sdk.NewCoins(coin)); err != nil {
			return err
		}

		// Reset the developer fees for the coin
		k.DeleteDeveloperFees(ctx, coin.Denom)
	}

	return nil
}

// Deprecated: Can be removed in v16
// UpdateDeveloperFees updates the fees that developers can withdraw from the module account
func (k Keeper) UpdateDeveloperFees(ctx sdk.Context, denom string, profit osmomath.Int) error {
	daysSinceGenesis, err := k.GetDaysSinceModuleGenesis(ctx)
	if err != nil {
		return err
	}

	// Calculate the developer fee
	if daysSinceGenesis < types.Phase1Length {
		profit = profit.MulRaw(types.ProfitSplitPhase1).QuoRaw(100)
	} else if daysSinceGenesis < types.Phase2Length {
		profit = profit.MulRaw(types.ProfitSplitPhase2).QuoRaw(100)
	} else {
		profit = profit.MulRaw(types.ProfitSplitPhase3).QuoRaw(100)
	}

	// Get the developer fees for the denom, if not there then set it to 0 and initialize it
	currentDeveloperFee, err := k.GetDeveloperFees(ctx, denom)
	if err != nil {
		currentDeveloperFee = sdk.NewCoin(denom, osmomath.ZeroInt())
	}
	currentDeveloperFee.Amount = currentDeveloperFee.Amount.Add(profit)

	// Set the developer fees for the denom
	if err = k.SetDeveloperFees(ctx, currentDeveloperFee); err != nil {
		return err
	}

	return nil
}

// DistributeProfit sends the developer fee from the module account to the developer account
// and burns the remaining profit if denominated in osmo.
func (k Keeper) DistributeProfit(ctx sdk.Context, arbProfit sdk.Coin) error {
=======
// SendDeveloperFee sends the developer fee from the module account to the developer account
func (k Keeper) SendDeveloperFee(ctx sdk.Context, arbProfit sdk.Coin) error {
>>>>>>> 62c78525
	// Developer account must be set in order to be able to withdraw developer fees
	developerAccount, err := k.GetDeveloperAccount(ctx)
	if err != nil {
		return err
	}

	// Get the days since genesis
	daysSinceGenesis, err := k.GetDaysSinceModuleGenesis(ctx)
	if err != nil {
		return err
	}

	// Initialize the developer profit to 0
	devProfit := sdk.NewCoin(arbProfit.Denom, osmomath.ZeroInt())

	// Calculate the developer fee
	if daysSinceGenesis < types.Phase1Length {
		devProfit.Amount = arbProfit.Amount.MulRaw(types.ProfitSplitPhase1).QuoRaw(100)
	} else if daysSinceGenesis < types.Phase2Length {
		devProfit.Amount = arbProfit.Amount.MulRaw(types.ProfitSplitPhase2).QuoRaw(100)
	} else {
		devProfit.Amount = arbProfit.Amount.MulRaw(types.ProfitSplitPhase3).QuoRaw(100)
	}

	// Send the developer profit to the developer account
	if err := k.bankKeeper.SendCoinsFromModuleToAccount(ctx, types.ModuleName, developerAccount, sdk.NewCoins(devProfit)); err != nil {
		return err
	}

	if arbProfit.Denom != types.OsmosisDenomination {
		return nil
	}

	// Burn the remaining profit by sending to the null address.
	remainingProfit := sdk.NewCoin(arbProfit.Denom, arbProfit.Amount.Sub(devProfit.Amount))
	if err := k.bankKeeper.SendCoinsFromModuleToAccount(ctx, types.ModuleName, types.DefaultNullAddress, sdk.NewCoins(remainingProfit)); err != nil {
		return err
	}

	return nil
}<|MERGE_RESOLUTION|>--- conflicted
+++ resolved
@@ -7,73 +7,9 @@
 	"github.com/osmosis-labs/osmosis/v23/x/protorev/types"
 )
 
-<<<<<<< HEAD
-// Used in v16 upgrade, can be removed in v17
-// SendDeveloperFeesToDeveloperAccount sends the developer fees from the module account to the developer account
-func (k Keeper) SendDeveloperFeesToDeveloperAccount(ctx sdk.Context) error {
-	// Developer account must be set in order to be able to withdraw developer fees
-	developerAccount, err := k.GetDeveloperAccount(ctx)
-	if err != nil {
-		return err
-	}
-
-	coins, err := k.GetAllDeveloperFees(ctx)
-	if err != nil {
-		return err
-	}
-
-	for _, coin := range coins {
-		// Send the coins to the developer account
-		if err := k.bankKeeper.SendCoinsFromModuleToAccount(ctx, types.ModuleName, developerAccount, sdk.NewCoins(coin)); err != nil {
-			return err
-		}
-
-		// Reset the developer fees for the coin
-		k.DeleteDeveloperFees(ctx, coin.Denom)
-	}
-
-	return nil
-}
-
-// Deprecated: Can be removed in v16
-// UpdateDeveloperFees updates the fees that developers can withdraw from the module account
-func (k Keeper) UpdateDeveloperFees(ctx sdk.Context, denom string, profit osmomath.Int) error {
-	daysSinceGenesis, err := k.GetDaysSinceModuleGenesis(ctx)
-	if err != nil {
-		return err
-	}
-
-	// Calculate the developer fee
-	if daysSinceGenesis < types.Phase1Length {
-		profit = profit.MulRaw(types.ProfitSplitPhase1).QuoRaw(100)
-	} else if daysSinceGenesis < types.Phase2Length {
-		profit = profit.MulRaw(types.ProfitSplitPhase2).QuoRaw(100)
-	} else {
-		profit = profit.MulRaw(types.ProfitSplitPhase3).QuoRaw(100)
-	}
-
-	// Get the developer fees for the denom, if not there then set it to 0 and initialize it
-	currentDeveloperFee, err := k.GetDeveloperFees(ctx, denom)
-	if err != nil {
-		currentDeveloperFee = sdk.NewCoin(denom, osmomath.ZeroInt())
-	}
-	currentDeveloperFee.Amount = currentDeveloperFee.Amount.Add(profit)
-
-	// Set the developer fees for the denom
-	if err = k.SetDeveloperFees(ctx, currentDeveloperFee); err != nil {
-		return err
-	}
-
-	return nil
-}
-
 // DistributeProfit sends the developer fee from the module account to the developer account
 // and burns the remaining profit if denominated in osmo.
 func (k Keeper) DistributeProfit(ctx sdk.Context, arbProfit sdk.Coin) error {
-=======
-// SendDeveloperFee sends the developer fee from the module account to the developer account
-func (k Keeper) SendDeveloperFee(ctx sdk.Context, arbProfit sdk.Coin) error {
->>>>>>> 62c78525
 	// Developer account must be set in order to be able to withdraw developer fees
 	developerAccount, err := k.GetDeveloperAccount(ctx)
 	if err != nil {
