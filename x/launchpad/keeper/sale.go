--- conflicted
+++ resolved
@@ -75,15 +75,9 @@
 	pingSale(p, now)
 	remaining := triggerUserPurchase(p, u)
 	if amount == nil {
-<<<<<<< HEAD
-		*amount = remaining
-	} else if remaining.LT(*amount) {
-		return errors.ErrInvalidRequest.Wrapf("Not enough balance, available balance: %s", remaining)
-=======
 		amount = &remaining
 	} else if amount.GT(remaining) {
 		return sdk.ZeroInt(), errors.ErrInvalidRequest.Wrapf("Not enough balance, available balance: %s", remaining)
->>>>>>> c342545e
 	}
 
 	shares := computeSharesAmount(p, *amount, true)
