package types

import (
	"fmt"
	time "time"

	sdk "github.com/cosmos/cosmos-sdk/types"
)

const ROUND = time.Second

var _ sdk.Msg = &MsgCreateSale{}

func (msg *MsgCreateSale) ValidateBasic() error {
	_, errs := msg.validate()
	return errorStringsToError(errs)
}

func (msg *MsgCreateSale) validate() (sdk.AccAddress, []string) {
	var errmsgs []string
	creator, err := sdk.AccAddressFromBech32(msg.Creator)
	if err != nil {
		errmsgs = append(errmsgs, fmt.Sprintf("Invalid creator address (%s)", err))
	}
	if msg.Recipient != "" {
		if _, err := sdk.AccAddressFromBech32(msg.Recipient); err != nil {
			errmsgs = append(errmsgs, fmt.Sprintf("Invalid treasury address (%s)", err))
		}
	}
	var d = int64(msg.Duration / ROUND)
	if d < 10 {
		errmsgs = append(errmsgs, "`duration` must be at least 10 rounds")
	}
	const maxDuration = ROUND * 24 * 3600 * 356 * 10
	if d > int64(maxDuration) {
		errmsgs = append(errmsgs, "`duration` must not be bigger than "+maxDuration.String())
	}
	if msg.TokenOut == nil || msg.TokenOut.IsZero() {
		errmsgs = append(errmsgs, "`token_out` amount must be positive")
	}
	if msg.TokenIn == msg.TokenOut.Denom {
		errmsgs = append(errmsgs, "`token_in` must be different than `token_out`")
	}
	if err = sdk.ValidateDenom(msg.TokenIn); err != nil {
		errmsgs = append(errmsgs, "`token_in` must be a proper denom, "+err.Error())
	}
	if err = msg.TokenOut.Validate(); err != nil {
		errmsgs = append(errmsgs, "`token_out` must be well defined, "+err.Error())
	}
<<<<<<< HEAD
	if !msg.InitialDeposit.GT(sdk.NewInt(d)) {
		errmsgs = append(errmsgs, "`initial_deposit` amount must be positive and must be bigger than duration in seconds")
=======
	if msg.TokenOut.IsZero() {
		errmsgs = append(errmsgs, "`token_out` amount must be positive")
>>>>>>> de406f0d
	}

	return creator, errmsgs
}

func (msg *MsgCreateSale) Validate(now time.Time, minDuration, minDurationUntilStart time.Duration) (sdk.AccAddress, error) {
	creator, errmsgs := msg.validate()
	minStart := now.Add(minDurationUntilStart)
	if msg.StartTime.Before(minStart) {
		errmsgs = append(errmsgs, fmt.Sprint("`start` must be after ", minStart))
	}
	if msg.Duration < minDuration {
		errmsgs = append(errmsgs, fmt.Sprint("Sale duration must be at least ", minDuration.String()))
	}

	return creator, errorStringsToError(errmsgs)
}

func (msg *MsgCreateSale) GetSigners() []sdk.AccAddress {
	a, _ := sdk.AccAddressFromBech32(msg.Creator)
	return []sdk.AccAddress{a}
}<|MERGE_RESOLUTION|>--- conflicted
+++ resolved
@@ -47,13 +47,8 @@
 	if err = msg.TokenOut.Validate(); err != nil {
 		errmsgs = append(errmsgs, "`token_out` must be well defined, "+err.Error())
 	}
-<<<<<<< HEAD
-	if !msg.InitialDeposit.GT(sdk.NewInt(d)) {
-		errmsgs = append(errmsgs, "`initial_deposit` amount must be positive and must be bigger than duration in seconds")
-=======
 	if msg.TokenOut.IsZero() {
 		errmsgs = append(errmsgs, "`token_out` amount must be positive")
->>>>>>> de406f0d
 	}
 
 	return creator, errmsgs
