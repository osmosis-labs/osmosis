package observer

import (
	"context"

	"cosmossdk.io/math"
)

type ChainId string
type Denom string

const (
<<<<<<< HEAD
	ChainId_OSMO    ChainId = "osmosis"
	ChainId_BITCOIN ChainId = "bitcoin"

	Denom_BITCOIN Denom = "btc"
=======
	ChainIdOsmosis ChainId = "osmosis"
	ChainIdBitcoin ChainId = "bitcoin"
>>>>>>> f50dc553
)

type Transfer struct {
	SrcChain ChainId
	DstChain ChainId
	Id       string
	Height   uint64
	Sender   string
	To       string
	Asset    string
	Amount   math.Uint
}

type Chain interface {
	// SignalInboundTransfer sends inbound transfer tx to the chain
	SignalInboundTransfer(context.Context, Transfer) error
	// ListenOutboundTransfer returns receive-only channel
	// with outbound transfer txs from the chain
	ListenOutboundTransfer() <-chan Transfer

	Start(context.Context) error
	Stop(context.Context) error
	// Height returns current height of the chain
	Height() (uint64, error)
	// ConfirmationsRequired returns number of the required confirmations
	// for the given asset
	ConfirmationsRequired() (uint64, error)
}<|MERGE_RESOLUTION|>--- conflicted
+++ resolved
@@ -10,15 +10,10 @@
 type Denom string
 
 const (
-<<<<<<< HEAD
-	ChainId_OSMO    ChainId = "osmosis"
-	ChainId_BITCOIN ChainId = "bitcoin"
-
-	Denom_BITCOIN Denom = "btc"
-=======
 	ChainIdOsmosis ChainId = "osmosis"
 	ChainIdBitcoin ChainId = "bitcoin"
->>>>>>> f50dc553
+
+	DenomBitcoin Denom = "btc"
 )
 
 type Transfer struct {
