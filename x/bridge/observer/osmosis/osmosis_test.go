--- conflicted
+++ resolved
@@ -94,12 +94,6 @@
 	)
 	require.NoError(t, err)
 	client := osmosis.NewClientWithConnection(ChainId, conn, keyring)
-<<<<<<< HEAD
-=======
-	bitcoin := &MockChain{42, 3}
-	chains := make(map[observer.ChainId]observer.Chain)
-	chains[observer.ChainIdBitcoin] = bitcoin
->>>>>>> f50dc553
 
 	o := osmosis.NewChainClient(
 		log.NewNopLogger(),
