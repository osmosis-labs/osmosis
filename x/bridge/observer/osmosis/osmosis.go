--- conflicted
+++ resolved
@@ -40,13 +40,8 @@
 	logger log.Logger,
 	osmoClient *Client,
 	cometRpc *rpchttp.HTTP,
-<<<<<<< HEAD
-) *Osmosis {
-	return &Osmosis{
-=======
 ) *ChainClient {
 	return &ChainClient{
->>>>>>> f50dc553
 		logger:             logger.With("module", ModuleName),
 		osmoClient:         osmoClient,
 		cometRpc:           cometRpc,
