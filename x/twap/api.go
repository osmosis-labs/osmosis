--- conflicted
+++ resolved
@@ -62,15 +62,11 @@
 	poolId uint64,
 	baseAssetDenom string,
 	quoteAssetDenom string,
-<<<<<<< HEAD
-	startTime time.Time,
-) (sdk.Dec, error) {
-=======
 	startTime time.Time) (sdk.Dec, error) {
 	if startTime.After(ctx.BlockTime()) {
 		return sdk.Dec{}, types.StartTimeAfterEndTimeError{StartTime: startTime, EndTime: ctx.BlockTime()}
 	}
->>>>>>> f30ef973
+  
 	startRecord, err := k.getInterpolatedRecord(ctx, poolId, startTime, baseAssetDenom, quoteAssetDenom)
 	if err != nil {
 		return sdk.Dec{}, err
