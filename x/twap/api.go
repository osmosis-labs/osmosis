--- conflicted
+++ resolved
@@ -1,14 +1,8 @@
 package twap
 
 import (
-	"errors"
 	"time"
 
-<<<<<<< HEAD
-	errorsmod "cosmossdk.io/errors"
-
-=======
->>>>>>> 314fcfde
 	poolmanagertypes "github.com/osmosis-labs/osmosis/v25/x/poolmanager/types"
 
 	sdk "github.com/cosmos/cosmos-sdk/types"
@@ -150,15 +144,6 @@
 	return k.getMostRecentRecord(ctx, poolId, asset0Denom, asset1Denom)
 }
 
-<<<<<<< HEAD
-// GetMultiPoolArithmeticTwapToNow returns the price of two assets through multiple pools.
-// The price is calculated by taking the arithmetic TWAP of the two assets in each pool and multiplying
-// them together.
-// Only pools with two assets are considered.
-// For each pool n, its base asset will be the quote asset of pool n-1. The first pool's base asset is specified
-// in baseAssetDenom and the last pool's quote asset is specified in quoteAssetDenom.
-func (k Keeper) GetMultiPoolArithmeticTwapToNow(
-=======
 // UnsafeGetMultiPoolArithmeticTwapToNow returns the TWAP price of two assets through multiple pools.
 // The price is calculated by taking the arithmetic TWAP of the two assets in each pool and multiplying
 // them together.
@@ -176,7 +161,6 @@
 // 2. All assets involved are major assets that we can expected proto-rev cyclic arbs will handle arb opportunities. Therefore,
 // the result must be acceptatble within 1-3% error margin (roughly ~.3% * number of pools in path to close the arb).
 func (k Keeper) UnsafeGetMultiPoolArithmeticTwapToNow(
->>>>>>> 314fcfde
 	ctx sdk.Context,
 	route []*poolmanagertypes.SwapAmountInRoute,
 	baseAssetDenom string,
@@ -184,33 +168,14 @@
 	startTime time.Time,
 ) (osmomath.Dec, error) {
 	if len(route) == 0 {
-<<<<<<< HEAD
-		return osmomath.Dec{}, errors.New("route cannot be empty")
-	}
-	if route[len(route)-1].TokenOutDenom != quoteAssetDenom {
-		return osmomath.Dec{}, errors.New("last pool's quote asset must match the quote asset provided")
-=======
 		return osmomath.Dec{}, types.ErrEmptyRoute
 	}
 	if route[len(route)-1].TokenOutDenom != quoteAssetDenom {
 		return osmomath.Dec{}, types.ErrMismatchedQuoteAsset
->>>>>>> 314fcfde
 	}
 
 	price := osmomath.NewDecFromInt(osmomath.OneInt())
 	baseAsset := baseAssetDenom
-<<<<<<< HEAD
-	quoteAsset := route[0].TokenOutDenom
-	for _, pool := range route {
-		twap, err := k.GetArithmeticTwapToNow(ctx, pool.PoolId, baseAsset, quoteAsset, startTime)
-		if err != nil {
-			return osmomath.Dec{}, errorsmod.Wrapf(err, "failed to get arithmetic twap for pool %d", pool.PoolId)
-		}
-		price = price.Mul(twap)
-		// Update the assets to the next pool's base and quote assets
-		baseAsset = quoteAsset
-		quoteAsset = pool.TokenOutDenom
-=======
 
 	for _, pool := range route {
 		quoteAsset := pool.TokenOutDenom
@@ -221,7 +186,6 @@
 		price = price.Mul(twap)
 		// Update the base asset to the current quote asset for the next iteration
 		baseAsset = quoteAsset
->>>>>>> 314fcfde
 	}
 
 	return price, nil
