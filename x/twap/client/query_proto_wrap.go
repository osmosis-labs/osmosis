--- conflicted
+++ resolved
@@ -26,34 +26,22 @@
 	}
 
 	twap, err := q.K.GetArithmeticTwap(ctx, req.PoolId, req.BaseAsset, req.QuoteAsset, req.StartTime, *req.EndTime)
-<<<<<<< HEAD
 	success := true
 	if err != nil {
 		success = false
 	}
 	return &queryproto.ArithmeticTwapResponse{ArithmeticTwap: twap, Success: success}, err
-=======
-
-	// nolint: staticcheck
-	return &queryproto.ArithmeticTwapResponse{ArithmeticTwap: twap}, err
->>>>>>> 60934f1d
 }
 
 func (q Querier) ArithmeticTwapToNow(ctx sdk.Context,
 	req queryproto.ArithmeticTwapToNowRequest, // nolint: staticcheck
 ) (*queryproto.ArithmeticTwapToNowResponse, error) {
 	twap, err := q.K.GetArithmeticTwapToNow(ctx, req.PoolId, req.BaseAsset, req.QuoteAsset, req.StartTime)
-<<<<<<< HEAD
 	success := true
 	if err != nil {
 		success = false
 	}
 	return &queryproto.ArithmeticTwapToNowResponse{ArithmeticTwap: twap, Success: success}, err
-=======
-
-	// nolint: staticcheck
-	return &queryproto.ArithmeticTwapToNowResponse{ArithmeticTwap: twap}, err
->>>>>>> 60934f1d
 }
 
 func (q Querier) Params(ctx sdk.Context,
