--- conflicted
+++ resolved
@@ -1,9 +1,9 @@
 package types
 
 import (
-	fmt "fmt"
+	"fmt"
 	"sort"
-	time "time"
+	"time"
 
 	sdk "github.com/cosmos/cosmos-sdk/types"
 
@@ -49,28 +49,19 @@
 	return pairGT, pairLT
 }
 
-<<<<<<< HEAD
 // SpotPriceMulDuration returns the spot price multiplied by the time delta,
 // that is the spot price between the current and last TWAP record.
+// A single second accounts for 1_000_000_000 when converted to int64.
 func SpotPriceMulDuration(sp sdk.Dec, timeDelta time.Duration) sdk.Dec {
 	deltaMS := timeDelta.Milliseconds()
 	return sp.MulInt64(deltaMS)
-=======
-// SpotPriceTimesDuration multiplies the spot price with the given delta time.
-// A single second accounts for 1_000_000_000 when converted to int64.
-func SpotPriceTimesDuration(sp sdk.Dec, timeDelta time.Duration) sdk.Dec {
-	return sp.MulInt64(int64(timeDelta))
->>>>>>> d831466e
 }
 
 // AccumDiffDivDuration returns the accumulated difference divided by the the
 // time delta, that is the spot price between the current and last TWAP record.
 func AccumDiffDivDuration(accumDiff sdk.Dec, timeDelta time.Duration) sdk.Dec {
-<<<<<<< HEAD
 	deltaMS := timeDelta.Milliseconds()
 	return accumDiff.QuoInt64(deltaMS)
-=======
-	return accumDiff.QuoInt64(int64(timeDelta))
 }
 
 // LexicographicalOrderDenoms takes two denoms and returns them to be in lexicographically ascending order.
@@ -84,5 +75,4 @@
 		denom0, denom1 = denom1, denom0
 	}
 	return denom0, denom1, nil
->>>>>>> d831466e
 }