--- conflicted
+++ resolved
@@ -28,19 +28,16 @@
 	historicalTWAPTimeIndexNoSeparator = "historical_time_index"
 	historicalTWAPPoolIndexNoSeparator = "historical_pool_index"
 
-<<<<<<< HEAD
+	// We do key management to let us easily meet the goals of (AKA minimal iteration):
+	// * Get most recent twap for a (pool id, asset 1, asset 2) with no iteration
+	// * Get all records for all pools, within a given time range
+	// * Get all records for a (pool id, asset 1, asset 2), within a given time range
+
 	// format is just pool id | denom1 | denom2
 	// made for getting most recent key
 	mostRecentTWAPsPrefix = mostRecentTWAPsNoSeparator + KeySeparator
 	// format is time | pool id | denom1 | denom2 | time
 	// made for efficiently deleting records by time in pruning
-=======
-	// We do key management to let us easily meet the goals of (AKA minimal iteration):
-	// Get most recent twap for a (pool id, asset 1, asset 2) with no iteration
-	// Get all records for all pools, within a given time range
-	// Get all records for a pool, within a given time range
-	mostRecentTWAPsPrefix         = mostRecentTWAPsNoSeparator + KeySeparator
->>>>>>> 02e6ebbe
 	HistoricalTWAPTimeIndexPrefix = historicalTWAPTimeIndexNoSeparator + KeySeparator
 	// format is pool id | denom1 | denom2 | time
 	// made for efficiently getting records given (pool id, denom1, denom2) and time bounds
@@ -68,28 +65,10 @@
 	return []byte(fmt.Sprintf("%s%d%s%s%s%s%s", HistoricalTWAPPoolIndexPrefix, poolId, KeySeparator, denom1, KeySeparator, denom2, KeySeparator))
 }
 
-<<<<<<< HEAD
 func FormatHistoricalPoolIndexTimeSuffix(poolId uint64, denom1, denom2 string, accumulatorWriteTime time.Time) []byte {
 	timeS := osmoutils.FormatTimeString(accumulatorWriteTime)
 	// . acts as a suffix for lexicographical orderings
 	return []byte(fmt.Sprintf("%s%d%s%s%s%s%s%s.", HistoricalTWAPPoolIndexPrefix, poolId, KeySeparator, denom1, KeySeparator, denom2, KeySeparator, timeS))
-=======
-func ParseTimeFromHistoricalPoolIndexKey(key []byte) (time.Time, error) {
-	keyS := string(key)
-	s := strings.Split(keyS, KeySeparator)
-	if len(s) != expectedKeySeparatedParts {
-		return time.Time{}, KeySeparatorLengthError{ExpectedLength: expectedKeySeparatedParts, ActualLength: len(s)}
-	}
-	if s[0] != historicalTWAPPoolIndexNoSeparator {
-		return time.Time{}, UnexpectedSeparatorError{ExpectedSeparator: historicalTWAPPoolIndexNoSeparator, ActualSeparator: s[0]}
-	}
-	// Time is always the third item in correctly formatted pool index keys (as opposed to the second item in time index keys)
-	t, err := osmoutils.ParseTimeString(s[2])
-	if err != nil {
-		return time.Time{}, TimeStringKeyFormatError{Key: keyS, Err: err}
-	}
-	return t, nil
->>>>>>> 02e6ebbe
 }
 
 // GetAllMostRecentTwapsForPool returns all of the most recent twap records for a pool id.
