--- conflicted
+++ resolved
@@ -80,17 +80,11 @@
 func ParseTimeFromHistoricalPoolIndexKey(key []byte) (time.Time, error) {
 	keyS := string(key)
 	s := strings.Split(keyS, KeySeparator)
-<<<<<<< HEAD
-	// Correctly formatted index keys have five elements, the first of which must be the relevant prefix
-	if len(s) != 5 || s[0] != historicalTWAPPoolIndexNoSeparator {
-		return time.Time{}, fmt.Errorf("Called ParseTimeFromHistoricalPoolIndexKey on incorrectly formatted key: %v", s)
-=======
 	if len(s) != expectedKeySeparatedParts {
 		return time.Time{}, KeySeparatorLengthError{ExpectedLength: expectedKeySeparatedParts, ActualLength: len(s)}
 	}
 	if s[0] != historicalTWAPPoolIndexNoSeparator {
 		return time.Time{}, UnexpectedSeparatorError{ExpectedSeparator: historicalTWAPPoolIndexNoSeparator, ActualSeparator: s[0]}
->>>>>>> fd59f430
 	}
 	// Time is always the third item in correctly formatted pool index keys (as opposed to the second item in time index keys)
 	t, err := osmoutils.ParseTimeString(s[2])
