--- conflicted
+++ resolved
@@ -58,10 +58,6 @@
 	hook.k.trackChangedPool(ctx, poolId)
 }
 
-<<<<<<< HEAD
-func (hook *gammhook) AfterExitPool(ctx sdk.Context, _ sdk.AccAddress, poolId uint64, _ sdk.Int, _ sdk.Coins) {
-=======
 func (hook *gammhook) AfterExitPool(ctx sdk.Context, sender sdk.AccAddress, poolId uint64, shareInAmount sdk.Int, exitCoins sdk.Coins) {
->>>>>>> 31c41ef2
 	hook.k.trackChangedPool(ctx, poolId)
 }