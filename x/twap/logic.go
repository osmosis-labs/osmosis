--- conflicted
+++ resolved
@@ -8,10 +8,6 @@
 	"github.com/osmosis-labs/osmosis/v11/x/twap/types"
 )
 
-<<<<<<< HEAD
-=======
-// TODO: configure recordHistoryKeepPeriod via parameter.
-const recordHistoryKeepPeriod = 48 * time.Hour
 
 func NewTwapRecord(k types.AmmInterface, ctx sdk.Context, poolId uint64, denom0, denom1 string) (types.TwapRecord, error) {
 	denom0, denom1, err := types.LexicographicalOrderDenoms(denom0, denom1)
@@ -33,7 +29,6 @@
 	}, nil
 }
 
->>>>>>> c483c32f
 // afterCreatePool creates new twap records of all the unique pairs of denoms within a pool.
 func (k Keeper) afterCreatePool(ctx sdk.Context, poolId uint64) error {
 	denoms, err := k.ammkeeper.GetPoolDenoms(ctx, poolId)
