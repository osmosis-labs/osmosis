--- conflicted
+++ resolved
@@ -8,13 +8,10 @@
 	"github.com/osmosis-labs/osmosis/v11/x/twap/types"
 )
 
-<<<<<<< HEAD
-// afterCreatePool creates new twap records of all the unique pairs of denoms within a pool.
-=======
 // TODO: configure recordHistoryKeepPeriod via parameter.
 const recordHistoryKeepPeriod = 48 * time.Hour
 
->>>>>>> afbc10ff
+// afterCreatePool creates new twap records of all the unique pairs of denoms within a pool.
 func (k Keeper) afterCreatePool(ctx sdk.Context, poolId uint64) error {
 	denoms, err := k.ammkeeper.GetPoolDenoms(ctx, poolId)
 	denomPairs0, denomPairs1 := types.GetAllUniqueDenomPairs(denoms)
