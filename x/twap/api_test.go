package twap_test

import (
	"fmt"
	"time"

	sdk "github.com/cosmos/cosmos-sdk/types"

	"github.com/osmosis-labs/osmosis/v11/x/twap"
	"github.com/osmosis-labs/osmosis/v11/x/twap/types"
)

var (
	ThreePlusOneThird sdk.Dec = sdk.MustNewDecFromStr("3.333333333333333333")

	// base record is a record with t=baseTime, sp0=10(sp1=0.1) accumulators set to 0
	baseRecord types.TwapRecord = newTwapRecordWithDefaults(baseTime, sdk.NewDec(10), sdk.ZeroDec(), sdk.ZeroDec())

	// base record is a record with t=baseTime, sp0=10(sp1=0.1) accumulators set to 0
	tapRecordAB, tapRecordAC, tapRecordBC = newThreeAssetPoolTwapRecordWithDefaults(
		baseTime, sdk.NewDec(10), sdk.ZeroDec(), sdk.ZeroDec())

	// accum0 = 10 seconds * (spot price = 10) = OneSec * 10 * 10
	// accum1 = 10 seconds * (spot price = 0.1) = OneSec
	accum0, accum1 sdk.Dec = OneSec.MulInt64(10 * 10), OneSec

	// accumulators updated from baseRecord with
	// t = baseTime + 10
	// sp0 = 5, sp1 = 0.2
	tPlus10sp5Record = newTwapRecordWithDefaults(
		baseTime.Add(10*time.Second), sdk.NewDec(5), accum0, accum1)

	tPlus10sp5TapRecordAB, tPlus10sp5TapRecordAC, tPlus10sp5TapRecordBC = newThreeAssetPoolTwapRecordWithDefaults(
		baseTime.Add(10*time.Second), sdk.NewDec(5), accum0, accum1)

	// accumulators updated from tPlus10sp5Record with
	// t = baseTime + 20
	// sp0 = 2, sp1 = 0.5
	tPlus20sp2Record = newTwapRecordWithDefaults(
		baseTime.Add(20*time.Second), sdk.NewDec(2), OneSec.MulInt64(10*10+5*10), OneSec.MulInt64(3))

	tPlus20sp2TapRecordAB, tPlus20sp2TapRecordAC, tPlus20sp2TapRecordBC = newThreeAssetPoolTwapRecordWithDefaults(
		baseTime.Add(20*time.Second), sdk.NewDec(2), OneSec.MulInt64(10*10+5*10), OneSec.MulInt64(3))
)

func (s *TestSuite) TestGetBeginBlockAccumulatorRecord() {
	poolId, denomA, denomB := s.setupDefaultPool()
	initStartRecord := newRecord(s.Ctx.BlockTime(), sdk.OneDec(), sdk.ZeroDec(), sdk.ZeroDec())
	initStartRecord.PoolId, initStartRecord.Height = poolId, s.Ctx.BlockHeight()
	initStartRecord.Asset0Denom, initStartRecord.Asset1Denom = denomA, denomB
	zeroAccumTenPoint1Record := recordWithUpdatedSpotPrice(initStartRecord, sdk.NewDec(10), sdk.NewDecWithPrec(1, 1))

	tapPoolId, tapDenomA, _, tapDenomC := s.setupDefaultThreeAssetPool()
	tapInitStartRecord := newRecord(s.Ctx.BlockTime(), sdk.OneDec(), sdk.ZeroDec(), sdk.ZeroDec())
	tapInitStartRecord.PoolId, tapInitStartRecord.Height = tapPoolId, s.Ctx.BlockHeight()
	initStartRecord.Asset0Denom, initStartRecord.Asset1Denom = tapDenomA, tapDenomC
	tapZeroAccumTenPoint1Record := recordWithUpdatedSpotPrice(tapInitStartRecord, sdk.NewDec(10), sdk.NewDecWithPrec(1, 1))

	tests := map[string]struct {
		// if start record is blank, don't do any sets
		startRecord types.TwapRecord
		// We set it to have the updated time
		expRecord  types.TwapRecord
		time       time.Time
		poolId     uint64
		quoteDenom string
		baseDenom  string
		expError   error
	}{
		"no record (wrong pool ID)":                         {initStartRecord, initStartRecord, baseTime, 4, denomA, denomB, fmt.Errorf("twap not found")},
		"default record":                                    {initStartRecord, initStartRecord, baseTime, poolId, denomA, denomB, nil},
		"default record, three asset pool":                  {tapInitStartRecord, tapInitStartRecord, baseTime, tapPoolId, tapDenomA, tapDenomC, nil},
		"default record but same denom":                     {initStartRecord, initStartRecord, baseTime, poolId, denomA, denomA, fmt.Errorf("both assets cannot be of the same denom: assetA: %s, assetB: %s", denomA, denomA)},
		"default record wrong order (should get reordered)": {initStartRecord, initStartRecord, baseTime, poolId, denomB, denomA, nil},
		"one second later record":                           {initStartRecord, recordWithUpdatedAccum(initStartRecord, OneSec, OneSec), tPlusOne, poolId, denomA, denomB, nil},
		"one second later record, three asset pool":         {tapInitStartRecord, recordWithUpdatedAccum(tapInitStartRecord, OneSec, OneSec), tPlusOne, tapPoolId, tapDenomA, tapDenomC, nil},
		"idempotent overwrite":                              {initStartRecord, initStartRecord, baseTime, poolId, denomA, denomB, nil},
		"idempotent overwrite, three asset pool":            {tapInitStartRecord, tapInitStartRecord, baseTime, tapPoolId, tapDenomA, tapDenomC, nil},
		"idempotent overwrite2":                             {initStartRecord, recordWithUpdatedAccum(initStartRecord, OneSec, OneSec), tPlusOne, poolId, denomA, denomB, nil},
		"idempotent overwrite2, three asset pool":           {tapInitStartRecord, recordWithUpdatedAccum(tapInitStartRecord, OneSec, OneSec), tPlusOne, tapPoolId, tapDenomA, tapDenomC, nil},
		"diff spot price": {zeroAccumTenPoint1Record,
			recordWithUpdatedAccum(zeroAccumTenPoint1Record, OneSec.MulInt64(10), OneSec.QuoInt64(10)),
<<<<<<< HEAD
			tPlusOne, poolId, denomA, denomB, nil},
		"diff spot price, three asset pool": {tapZeroAccumTenPoint1Record,
			recordWithUpdatedAccum(tapZeroAccumTenPoint1Record, OneSec.MulInt64(10), OneSec.QuoInt64(10)),
			tPlusOne, tapPoolId, tapDenomA, tapDenomC, nil},
		// TODO: Overflow
=======
			tPlusOne, 1, denomA, denomB, nil},
>>>>>>> 0b260495
	}
	for name, tc := range tests {
		s.Run(name, func() {
			// setup time
			s.Ctx = s.Ctx.WithBlockTime(tc.time)
			tc.expRecord.Time = tc.time

			s.twapkeeper.StoreNewRecord(s.Ctx, tc.startRecord)

			actualRecord, err := s.twapkeeper.GetBeginBlockAccumulatorRecord(s.Ctx, tc.poolId, tc.baseDenom, tc.quoteDenom)

			if tc.expError != nil {
				s.Require().Equal(tc.expError, err)
				return
			}

			// ensure denom order was corrected
			s.Require().True(actualRecord.Asset0Denom < actualRecord.Asset1Denom)

			s.Require().NoError(err)
			s.Require().Equal(tc.expRecord, actualRecord)
		})
	}
}

type getTwapInput struct {
	poolId          uint64
	quoteAssetDenom string
	baseAssetDenom  string
	startTime       time.Time
	endTime         time.Time
}

func makeSimpleTwapInput(startTime time.Time, endTime time.Time, isQuoteTokenA bool) []getTwapInput {
	var twapInput []getTwapInput
	quoteAssetDenom, baseAssetDenom := denom0, denom1
	if isQuoteTokenA {
		baseAssetDenom, quoteAssetDenom = quoteAssetDenom, baseAssetDenom
	}
	twapInput = append(twapInput, getTwapInput{1, quoteAssetDenom, baseAssetDenom, startTime, endTime})
	return twapInput
}

func makeSimpleTapTwapInput(startTime time.Time, endTime time.Time, isQuoteTokenA bool) []getTwapInput {
	var twapInput []getTwapInput
	quoteAssetDenom, baseAssetDenom := denom0, denom1
	if isQuoteTokenA {
		baseAssetDenom, quoteAssetDenom = quoteAssetDenom, baseAssetDenom
	}
	twapInput = append(twapInput, getTwapInput{2, quoteAssetDenom, baseAssetDenom, startTime, endTime})
	quoteAssetDenom, baseAssetDenom = denom0, denom2
	if isQuoteTokenA {
		baseAssetDenom, quoteAssetDenom = quoteAssetDenom, baseAssetDenom
	}
	twapInput = append(twapInput, getTwapInput{2, quoteAssetDenom, baseAssetDenom, startTime, endTime})
	quoteAssetDenom, baseAssetDenom = denom1, denom2
	if isQuoteTokenA {
		baseAssetDenom, quoteAssetDenom = quoteAssetDenom, baseAssetDenom
	}
	twapInput = append(twapInput, getTwapInput{2, quoteAssetDenom, baseAssetDenom, startTime, endTime})
	return twapInput
}

// TestGetArithmeticTwap tests if we get the expected twap value from `GetArithmeticTwap`.
// We test the method directly by updating the accumulator and storing the twap records
// manually in this test.
func (s *TestSuite) TestGetArithmeticTwap() {
	quoteAssetA := true
	quoteAssetB := false

	tests := map[string]struct {
		recordsToSet []types.TwapRecord
		ctxTime      time.Time
		input        []getTwapInput
		expTwap      []sdk.Dec
		expectError  error
	}{
		"(1 record) start and end point to same record": {
			recordsToSet: []types.TwapRecord{baseRecord},
			ctxTime:      tPlusOneMin,
			input:        makeSimpleTwapInput(baseTime, tPlusOne, quoteAssetA),
			expTwap:      []sdk.Dec{sdk.NewDec(10)},
		},
		"(1 record, three asset pool) start and end point to same record": {
			recordsToSet: []types.TwapRecord{tapRecordAB, tapRecordAC, tapRecordBC},
			ctxTime:      tPlusOneMin,
			input:        makeSimpleTapTwapInput(baseTime, tPlusOne, quoteAssetA),
			expTwap:      []sdk.Dec{sdk.NewDec(10), sdk.NewDec(10), sdk.NewDec(10)},
		},
		"(1 record) start and end point to same record, use sp1": {
			recordsToSet: []types.TwapRecord{baseRecord},
			ctxTime:      tPlusOneMin,
			input:        makeSimpleTwapInput(baseTime, tPlusOne, quoteAssetB),
			expTwap:      []sdk.Dec{sdk.NewDecWithPrec(1, 1)},
		},
		"(1 record, three asset pool) start and end point to same record, use sp1": {
			recordsToSet: []types.TwapRecord{tapRecordAB, tapRecordAC, tapRecordBC},
			ctxTime:      tPlusOneMin,
			input:        makeSimpleTapTwapInput(baseTime, tPlusOne, quoteAssetB),
			expTwap:      []sdk.Dec{sdk.NewDecWithPrec(1, 1), sdk.NewDecWithPrec(1, 1), sdk.NewDecWithPrec(1, 1)},
		},
		"(1 record) start and end point to same record, end time = now": {
			recordsToSet: []types.TwapRecord{baseRecord},
			ctxTime:      tPlusOneMin,
			input:        makeSimpleTwapInput(baseTime, tPlusOneMin, quoteAssetA),
			expTwap:      []sdk.Dec{sdk.NewDec(10)},
		},
		"(1 record, three asset pool) start and end point to same record, end time = now": {
			recordsToSet: []types.TwapRecord{tapRecordAB, tapRecordAC, tapRecordBC},
			ctxTime:      tPlusOneMin,
			input:        makeSimpleTapTwapInput(baseTime, tPlusOneMin, quoteAssetA),
			expTwap:      []sdk.Dec{sdk.NewDec(10), sdk.NewDec(10), sdk.NewDec(10)},
		},
		"(2 record) start and end point to same record": {
			recordsToSet: []types.TwapRecord{baseRecord, tPlus10sp5Record},
			ctxTime:      tPlusOneMin,
			input:        makeSimpleTwapInput(baseTime, tPlusOne, quoteAssetA),
			expTwap:      []sdk.Dec{sdk.NewDec(10)},
		},
		"(2 record, three asset pool) start and end point to same record": {
			recordsToSet: []types.TwapRecord{tapRecordAB, tapRecordAC, tapRecordBC, tPlus10sp5TapRecordAB, tPlus10sp5TapRecordAC, tPlus10sp5TapRecordBC},
			ctxTime:      tPlusOneMin,
			input:        makeSimpleTapTwapInput(baseTime, tPlusOne, quoteAssetA),
			expTwap:      []sdk.Dec{sdk.NewDec(10), sdk.NewDec(10), sdk.NewDec(10)},
		},
		"(2 record) start and end exact, different records": {
			recordsToSet: []types.TwapRecord{baseRecord, tPlus10sp5Record},
			ctxTime:      tPlusOneMin,
			input:        makeSimpleTwapInput(baseTime, baseTime.Add(10*time.Second), quoteAssetA),
			expTwap:      []sdk.Dec{sdk.NewDec(10)},
		},
		"(2 record, three asset pool) start and end exact, different records": {
			recordsToSet: []types.TwapRecord{tapRecordAB, tapRecordAC, tapRecordBC, tPlus10sp5TapRecordAB, tPlus10sp5TapRecordAC, tPlus10sp5TapRecordBC},
			ctxTime:      tPlusOneMin,
			input:        makeSimpleTapTwapInput(baseTime, baseTime.Add(10*time.Second), quoteAssetA),
			expTwap:      []sdk.Dec{sdk.NewDec(10), sdk.NewDec(10), sdk.NewDec(10)},
		},
		"(2 record) start exact, end after second record": {
			recordsToSet: []types.TwapRecord{baseRecord, tPlus10sp5Record},
			ctxTime:      tPlusOneMin,
			input:        makeSimpleTwapInput(baseTime, baseTime.Add(20*time.Second), quoteAssetA),
			expTwap:      []sdk.Dec{sdk.NewDecWithPrec(75, 1)}, // 10 for 10s, 5 for 10s
		},
		"(2 record, three asset pool) start exact, end after second record": {
			recordsToSet: []types.TwapRecord{tapRecordAB, tapRecordAC, tapRecordBC, tPlus10sp5TapRecordAB, tPlus10sp5TapRecordAC, tPlus10sp5TapRecordBC},
			ctxTime:      tPlusOneMin,
			input:        makeSimpleTapTwapInput(baseTime, baseTime.Add(20*time.Second), quoteAssetA),
			expTwap:      []sdk.Dec{sdk.NewDecWithPrec(75, 1), sdk.NewDecWithPrec(75, 1), sdk.NewDecWithPrec(75, 1)}, // 10 for 10s, 5 for 10s
		},
		"(2 record) start exact, end after second record, sp1": {
			recordsToSet: []types.TwapRecord{baseRecord, tPlus10sp5Record},
			ctxTime:      tPlusOneMin,
			input:        makeSimpleTwapInput(baseTime, baseTime.Add(20*time.Second), quoteAssetB),
			expTwap:      []sdk.Dec{sdk.NewDecWithPrec(15, 2)}, // .1 for 10s, .2 for 10s
		},
		"(2 record, three asset pool) start exact, end after second record, sp1": {
			recordsToSet: []types.TwapRecord{tapRecordAB, tapRecordAC, tapRecordBC, tPlus10sp5TapRecordAB, tPlus10sp5TapRecordAC, tPlus10sp5TapRecordBC},
			ctxTime:      tPlusOneMin,
			input:        makeSimpleTapTwapInput(baseTime, baseTime.Add(20*time.Second), quoteAssetB),
			expTwap:      []sdk.Dec{sdk.NewDecWithPrec(15, 2), sdk.NewDecWithPrec(15, 2), sdk.NewDecWithPrec(15, 2)}, // .1 for 10s, .2 for 10s
		},
		// start at 5 second after first twap record, end at 5 second after second twap record
		"(2 record) start and end interpolated": {
			recordsToSet: []types.TwapRecord{baseRecord, tPlus10sp5Record},
			ctxTime:      tPlusOneMin,
			input:        makeSimpleTwapInput(baseTime.Add(5*time.Second), baseTime.Add(20*time.Second), quoteAssetA),
			// 10 for 5s, 5 for 10s = 100/15 = 6 + 2/3 = 6.66666666
			expTwap: []sdk.Dec{ThreePlusOneThird.MulInt64(2)},
		},
		"(2 record, three asset pool) start and end interpolated": {
			recordsToSet: []types.TwapRecord{tapRecordAB, tapRecordAC, tapRecordBC, tPlus10sp5TapRecordAB, tPlus10sp5TapRecordAC, tPlus10sp5TapRecordBC},
			ctxTime:      tPlusOneMin,
			input:        makeSimpleTapTwapInput(baseTime.Add(5*time.Second), baseTime.Add(20*time.Second), quoteAssetA),
			// 10 for 5s, 5 for 10s = 100/15 = 6 + 2/3 = 6.66666666
			expTwap: []sdk.Dec{ThreePlusOneThird.MulInt64(2), ThreePlusOneThird.MulInt64(2), ThreePlusOneThird.MulInt64(2)},
		},
		"(3 record) start and end point to same record": {
			recordsToSet: []types.TwapRecord{baseRecord, tPlus10sp5Record, tPlus20sp2Record},
			ctxTime:      tPlusOneMin,
			input:        makeSimpleTwapInput(baseTime.Add(10*time.Second), baseTime.Add(10*time.Second), quoteAssetA),
			expTwap:      []sdk.Dec{sdk.NewDec(5)},
		},
		"(3 record, three asset pool) start and end point to same record": {
			recordsToSet: []types.TwapRecord{
				tapRecordAB, tapRecordAC, tapRecordBC,
				tPlus10sp5TapRecordAB, tPlus10sp5TapRecordAC, tPlus10sp5TapRecordBC,
				tPlus20sp2TapRecordAB, tPlus20sp2TapRecordAC, tPlus20sp2TapRecordBC},
			ctxTime: tPlusOneMin,
			input:   makeSimpleTapTwapInput(baseTime.Add(10*time.Second), baseTime.Add(10*time.Second), quoteAssetA),
			expTwap: []sdk.Dec{sdk.NewDec(5), sdk.NewDec(5), sdk.NewDec(5)},
		},
		"(3 record) start and end exactly at record times, different records": {
			recordsToSet: []types.TwapRecord{baseRecord, tPlus10sp5Record, tPlus20sp2Record},
			ctxTime:      tPlusOneMin,
			input:        makeSimpleTwapInput(baseTime.Add(10*time.Second), baseTime.Add(20*time.Second), quoteAssetA),
			expTwap:      []sdk.Dec{sdk.NewDec(5)},
		},
		"(3 record, three asset pool) start and end exactly at record times, different records": {
			recordsToSet: []types.TwapRecord{
				tapRecordAB, tapRecordAC, tapRecordBC,
				tPlus10sp5TapRecordAB, tPlus10sp5TapRecordAC, tPlus10sp5TapRecordBC,
				tPlus20sp2TapRecordAB, tPlus20sp2TapRecordAC, tPlus20sp2TapRecordBC},
			ctxTime: tPlusOneMin,
			input:   makeSimpleTapTwapInput(baseTime.Add(10*time.Second), baseTime.Add(20*time.Second), quoteAssetA),
			expTwap: []sdk.Dec{sdk.NewDec(5), sdk.NewDec(5), sdk.NewDec(5)},
		},
		"(3 record) start at second record, end after third record": {
			recordsToSet: []types.TwapRecord{baseRecord, tPlus10sp5Record, tPlus20sp2Record},
			ctxTime:      tPlusOneMin,
			input:        makeSimpleTwapInput(baseTime.Add(10*time.Second), baseTime.Add(30*time.Second), quoteAssetA),
			expTwap:      []sdk.Dec{sdk.NewDecWithPrec(35, 1)}, // 5 for 10s, 2 for 10s
		},
		"(3 record, three asset pool) start at second record, end after third record": {
			recordsToSet: []types.TwapRecord{
				tapRecordAB, tapRecordAC, tapRecordBC,
				tPlus10sp5TapRecordAB, tPlus10sp5TapRecordAC, tPlus10sp5TapRecordBC,
				tPlus20sp2TapRecordAB, tPlus20sp2TapRecordAC, tPlus20sp2TapRecordBC},
			ctxTime: tPlusOneMin,
			input:   makeSimpleTapTwapInput(baseTime.Add(10*time.Second), baseTime.Add(30*time.Second), quoteAssetA),
			expTwap: []sdk.Dec{sdk.NewDecWithPrec(35, 1), sdk.NewDecWithPrec(35, 1), sdk.NewDecWithPrec(35, 1)}, // 5 for 10s, 2 for 10s
		},
		"(3 record) start at second record, end after third record, sp1": {
			recordsToSet: []types.TwapRecord{baseRecord, tPlus10sp5Record, tPlus20sp2Record},
			ctxTime:      tPlusOneMin,
			input:        makeSimpleTwapInput(baseTime.Add(10*time.Second), baseTime.Add(30*time.Second), quoteAssetB),
			expTwap:      []sdk.Dec{sdk.NewDecWithPrec(35, 2)}, // 0.2 for 10s, 0.5 for 10s
		},
		"(3 record, three asset pool) start at second record, end after third record, sp1": {
			recordsToSet: []types.TwapRecord{
				tapRecordAB, tapRecordAC, tapRecordBC,
				tPlus10sp5TapRecordAB, tPlus10sp5TapRecordAC, tPlus10sp5TapRecordBC,
				tPlus20sp2TapRecordAB, tPlus20sp2TapRecordAC, tPlus20sp2TapRecordBC},
			ctxTime: tPlusOneMin,
			input:   makeSimpleTapTwapInput(baseTime.Add(10*time.Second), baseTime.Add(30*time.Second), quoteAssetB),
			expTwap: []sdk.Dec{sdk.NewDecWithPrec(35, 2), sdk.NewDecWithPrec(35, 2), sdk.NewDecWithPrec(35, 2)}, // 0.2 for 10s, 0.5 for 10s
		},
		// start in middle of first and second record, end in middle of second and third record
		"(3 record) interpolate: in between second and third record": {
			recordsToSet: []types.TwapRecord{baseRecord, tPlus10sp5Record, tPlus20sp2Record},
			ctxTime:      tPlusOneMin,
			input:        makeSimpleTwapInput(baseTime.Add(15*time.Second), baseTime.Add(25*time.Second), quoteAssetA),
			expTwap:      []sdk.Dec{sdk.NewDecWithPrec(35, 1)}, // 5 for 5s, 2 for 5 = 35 / 10 = 3.5
		},
		"(3 record, three asset pool) interpolate: in between second and third record": {
			recordsToSet: []types.TwapRecord{
				tapRecordAB, tapRecordAC, tapRecordBC,
				tPlus10sp5TapRecordAB, tPlus10sp5TapRecordAC, tPlus10sp5TapRecordBC,
				tPlus20sp2TapRecordAB, tPlus20sp2TapRecordAC, tPlus20sp2TapRecordBC},
			ctxTime: tPlusOneMin,
			input:   makeSimpleTapTwapInput(baseTime.Add(15*time.Second), baseTime.Add(25*time.Second), quoteAssetA),
			expTwap: []sdk.Dec{sdk.NewDecWithPrec(35, 1), sdk.NewDecWithPrec(35, 1), sdk.NewDecWithPrec(35, 1)}, // 5 for 5s, 2 for 5 = 35 / 10 = 3.5
		},
		// interpolate in time closer to second record
		"(3 record) interpolate: get twap closer to second record": {
			recordsToSet: []types.TwapRecord{baseRecord, tPlus10sp5Record, tPlus20sp2Record},
			ctxTime:      tPlusOneMin,
			input:        makeSimpleTwapInput(baseTime.Add(15*time.Second), baseTime.Add(30*time.Second), quoteAssetA),
			expTwap:      []sdk.Dec{sdk.NewDec(3)}, // 5 for 5s, 2 for 10s = 45 / 15 = 3
		},
		"(3 record, three asset pool) interpolate: get twap closer to second record": {
			recordsToSet: []types.TwapRecord{
				tapRecordAB, tapRecordAC, tapRecordBC,
				tPlus10sp5TapRecordAB, tPlus10sp5TapRecordAC, tPlus10sp5TapRecordBC,
				tPlus20sp2TapRecordAB, tPlus20sp2TapRecordAC, tPlus20sp2TapRecordBC},
			ctxTime: tPlusOneMin,
			input:   makeSimpleTapTwapInput(baseTime.Add(15*time.Second), baseTime.Add(30*time.Second), quoteAssetA),
			expTwap: []sdk.Dec{sdk.NewDec(3), sdk.NewDec(3), sdk.NewDec(3)}, // 5 for 5s, 2 for 10s = 45 / 15 = 3
		},
		// error catching
		"end time in future": {
			recordsToSet: []types.TwapRecord{baseRecord},
			ctxTime:      baseTime,
			input:        makeSimpleTwapInput(baseTime, tPlusOne, quoteAssetA),
			expectError:  types.EndTimeInFutureError{BlockTime: baseTime, EndTime: tPlusOne},
		},
		"start time after end time": {
			recordsToSet: []types.TwapRecord{baseRecord},
			ctxTime:      baseTime,
			input:        makeSimpleTwapInput(tPlusOne, baseTime, quoteAssetA),
			expectError:  types.StartTimeAfterEndTimeError{StartTime: tPlusOne, EndTime: baseTime},
		},
		"start time too old (end time = now)": {
			recordsToSet: []types.TwapRecord{baseRecord},
			ctxTime:      baseTime,
			input:        makeSimpleTwapInput(baseTime.Add(-time.Hour), baseTime, quoteAssetA),
			expectError:  twap.TimeTooOldError{Time: baseTime.Add(-time.Hour)},
		},
		"start time too old": {
			recordsToSet: []types.TwapRecord{baseRecord},
			ctxTime:      baseTime.Add(time.Second),
			input:        makeSimpleTwapInput(baseTime.Add(-time.Hour), baseTime, quoteAssetA),
			expectError:  twap.TimeTooOldError{Time: baseTime.Add(-time.Hour)},
		},
<<<<<<< HEAD
		// TODO: overflow tests
=======
>>>>>>> 0b260495
	}
	for name, test := range tests {
		s.Run(name, func() {
			s.SetupTest()
			s.preSetRecords(test.recordsToSet)
			s.Ctx = s.Ctx.WithBlockTime(test.ctxTime)

			for i, record := range test.input {
				twap, err := s.twapkeeper.GetArithmeticTwap(s.Ctx, record.poolId,
					record.quoteAssetDenom, record.baseAssetDenom,
					record.startTime, record.endTime)

				if test.expectError != nil {
					s.Require().Error(err)
					s.Require().ErrorIs(err, test.expectError)
					return
				}
				s.Require().NoError(err)
				s.Require().Equal(test.expTwap[i], twap)
			}
		})
	}
}

// TestGetArithmeticTwap_PruningRecordKeepPeriod is similar to TestGetArithmeticTwap.
// It specifically focuses on testing edge cases related to the
// pruning record keep period when interacting with GetArithmeticTwap.
// The goal of this test is to make sure that we are able to calculate the twap correctly
// when they are at or below the (current block time - default record history keep period).
// This is conditional on the records being present in the store earlier than startTime.
// If there is no such record, we expect an error.
func (s *TestSuite) TestGetArithmeticTwap_PruningRecordKeepPeriod() {
	const quoteAssetA = true

	var (
		defaultRecordHistoryKeepPeriod = types.DefaultParams().RecordHistoryKeepPeriod

		// baseTimePlusKeepPeriod = baseTime + defaultRecordHistoryKeepPeriod
		baseTimePlusKeepPeriod = baseTime.Add(defaultRecordHistoryKeepPeriod)

		// oneHourBeforeKeepThreshold =  baseKeepThreshold - 1 hour
		oneHourBeforeKeepThreshold = baseTimePlusKeepPeriod.Add(-time.Hour)

		// oneHourAfterKeepThreshold = baseKeepThreshold + 1 hour
		oneHourAfterKeepThreshold = baseTimePlusKeepPeriod.Add(time.Hour)

		periodBetweenBaseAndOneHourBeforeThreshold           = (defaultRecordHistoryKeepPeriod.Milliseconds() - time.Hour.Milliseconds())
		accumBeforeKeepThreshold0, accumBeforeKeepThreshold1 = sdk.NewDec(periodBetweenBaseAndOneHourBeforeThreshold * 10), sdk.NewDec(periodBetweenBaseAndOneHourBeforeThreshold * 10)
		// recordBeforeKeepThreshold is a record with t=baseTime+keepPeriod-1h, sp0=30(sp1=0.3) accumulators set relative to baseRecord
		recordBeforeKeepThreshold                                                             types.TwapRecord = newTwapRecordWithDefaults(oneHourBeforeKeepThreshold, sdk.NewDec(30), accumBeforeKeepThreshold0, accumBeforeKeepThreshold1)
		recordBeforeKeepThresholdAB, recordBeforeKeepThresholdAC, recordBeforeKeepThresholdBC                  = newThreeAssetPoolTwapRecordWithDefaults(oneHourBeforeKeepThreshold, sdk.NewDec(30), accumBeforeKeepThreshold0, accumBeforeKeepThreshold1)
	)

	// N.B.: when ctxTime = end time, we trigger the "TWAP to now path".
	// As a result, we duplicate the test cases by triggering both "to now" and "with end time" paths
	// To trigger "with end time" path, we make end time less than ctxTime.
	tests := map[string]struct {
		recordsToSet []types.TwapRecord
		ctxTime      time.Time
		input        []getTwapInput
		expTwap      []sdk.Dec
		expectError  error
	}{
		"(1 record at keep threshold); to now; ctxTime = at keep threshold; start time = end time = base keep threshold": {
			recordsToSet: []types.TwapRecord{baseRecord},
			ctxTime:      baseTimePlusKeepPeriod,
			input:        makeSimpleTwapInput(baseTimePlusKeepPeriod, baseTimePlusKeepPeriod, quoteAssetA),
			expTwap:      []sdk.Dec{sdk.NewDec(10)},
		},
		"(1 record at keep threshold, three asset pool); to now; ctxTime = at keep threshold; start time = end time = base keep threshold": {
			recordsToSet: []types.TwapRecord{tapRecordAB, tapRecordAC, tapRecordBC},
			ctxTime:      baseTimePlusKeepPeriod,
			input:        makeSimpleTapTwapInput(baseTimePlusKeepPeriod, baseTimePlusKeepPeriod, quoteAssetA),
			expTwap:      []sdk.Dec{sdk.NewDec(10), sdk.NewDec(10), sdk.NewDec(10)},
		},
		"(1 record at keep threshold); with end time; ctxTime = at keep threshold; start time = end time = base keep threshold - 1ms": {
			recordsToSet: []types.TwapRecord{baseRecord},
			ctxTime:      baseTimePlusKeepPeriod,
			input:        makeSimpleTwapInput(baseTimePlusKeepPeriod.Add(-time.Millisecond), baseTimePlusKeepPeriod.Add(-time.Millisecond), quoteAssetA),
			expTwap:      []sdk.Dec{sdk.NewDec(10)},
		},
		"(1 record at keep threshold, three asset pool); with end time; ctxTime = at keep threshold; start time = end time = base keep threshold - 1ms": {
			recordsToSet: []types.TwapRecord{tapRecordAB, tapRecordAC, tapRecordBC},
			ctxTime:      baseTimePlusKeepPeriod,
			input:        makeSimpleTapTwapInput(baseTimePlusKeepPeriod.Add(-time.Millisecond), baseTimePlusKeepPeriod.Add(-time.Millisecond), quoteAssetA),
			expTwap:      []sdk.Dec{sdk.NewDec(10), sdk.NewDec(10), sdk.NewDec(10)},
		},
		"(1 record younger than keep threshold); to now; ctxTime = start time = end time = after keep threshold": {
			recordsToSet: []types.TwapRecord{baseRecord},
			ctxTime:      oneHourAfterKeepThreshold,
			input:        makeSimpleTwapInput(oneHourAfterKeepThreshold, oneHourAfterKeepThreshold, quoteAssetA),
			expTwap:      []sdk.Dec{sdk.NewDec(10)},
		},
		"(1 record younger than keep threshold, three asset pool); to now; ctxTime = start time = end time = after keep threshold": {
			recordsToSet: []types.TwapRecord{tapRecordAB, tapRecordAC, tapRecordBC},
			ctxTime:      oneHourAfterKeepThreshold,
			input:        makeSimpleTapTwapInput(oneHourAfterKeepThreshold, oneHourAfterKeepThreshold, quoteAssetA),
			expTwap:      []sdk.Dec{sdk.NewDec(10), sdk.NewDec(10), sdk.NewDec(10)},
		},
		"(1 record younger than keep threshold); with end time; ctxTime = start time = end time = after keep threshold - 1ms": {
			recordsToSet: []types.TwapRecord{baseRecord},
			ctxTime:      oneHourAfterKeepThreshold,
			input:        makeSimpleTwapInput(oneHourAfterKeepThreshold.Add(-time.Millisecond), oneHourAfterKeepThreshold.Add(-time.Millisecond), quoteAssetA),
			expTwap:      []sdk.Dec{sdk.NewDec(10)},
		},
		"(1 record younger than keep threshold, three asset pool); with end time; ctxTime = start time = end time = after keep threshold - 1ms": {
			recordsToSet: []types.TwapRecord{tapRecordAB, tapRecordAC, tapRecordBC},
			ctxTime:      oneHourAfterKeepThreshold,
			input:        makeSimpleTapTwapInput(oneHourAfterKeepThreshold.Add(-time.Millisecond), oneHourAfterKeepThreshold.Add(-time.Millisecond), quoteAssetA),
			expTwap:      []sdk.Dec{sdk.NewDec(10), sdk.NewDec(10), sdk.NewDec(10)},
		},
		"(1 record older than keep threshold); to now; ctxTime = baseTime, start time = end time = before keep threshold": {
			recordsToSet: []types.TwapRecord{baseRecord},
			ctxTime:      oneHourBeforeKeepThreshold,
			input:        makeSimpleTwapInput(oneHourBeforeKeepThreshold, oneHourBeforeKeepThreshold, quoteAssetA),
			expTwap:      []sdk.Dec{sdk.NewDec(10)},
		},
		"(1 record older than keep threshold, three asset pool); to now; ctxTime = baseTime, start time = end time = before keep threshold": {
			recordsToSet: []types.TwapRecord{tapRecordAB, tapRecordAC, tapRecordBC},
			ctxTime:      oneHourBeforeKeepThreshold,
			input:        makeSimpleTapTwapInput(oneHourBeforeKeepThreshold, oneHourBeforeKeepThreshold, quoteAssetA),
			expTwap:      []sdk.Dec{sdk.NewDec(10), sdk.NewDec(10), sdk.NewDec(10)},
		},
		"(1 record older than keep threshold); with end time; ctxTime = baseTime, start time = end time = before keep threshold - 1ms": {
			recordsToSet: []types.TwapRecord{baseRecord},
			ctxTime:      oneHourBeforeKeepThreshold,
			input:        makeSimpleTwapInput(oneHourBeforeKeepThreshold.Add(-time.Millisecond), oneHourBeforeKeepThreshold.Add(-time.Millisecond), quoteAssetA),
			expTwap:      []sdk.Dec{sdk.NewDec(10)},
		},
		"(1 record older than keep threshold, three asset pool); with end time; ctxTime = baseTime, start time = end time = before keep threshold - 1ms": {
			recordsToSet: []types.TwapRecord{tapRecordAB, tapRecordAC, tapRecordBC},
			ctxTime:      oneHourBeforeKeepThreshold,
			input:        makeSimpleTapTwapInput(oneHourBeforeKeepThreshold.Add(-time.Millisecond), oneHourBeforeKeepThreshold.Add(-time.Millisecond), quoteAssetA),
			expTwap:      []sdk.Dec{sdk.NewDec(10), sdk.NewDec(10), sdk.NewDec(10)},
		},
		"(1 record older than keep threshold); to now; ctxTime = after keep threshold, start time = before keep threshold; end time = after keep threshold": {
			recordsToSet: []types.TwapRecord{baseRecord},
			ctxTime:      oneHourAfterKeepThreshold,
			input:        makeSimpleTwapInput(oneHourBeforeKeepThreshold, oneHourAfterKeepThreshold, quoteAssetA),
			expTwap:      []sdk.Dec{sdk.NewDec(10)},
		},
		"(1 record older than keep threshold, three asset pool); to now; ctxTime = after keep threshold, start time = before keep threshold; end time = after keep threshold": {
			recordsToSet: []types.TwapRecord{tapRecordAB, tapRecordAC, tapRecordBC},
			ctxTime:      oneHourAfterKeepThreshold,
			input:        makeSimpleTapTwapInput(oneHourBeforeKeepThreshold, oneHourAfterKeepThreshold, quoteAssetA),
			expTwap:      []sdk.Dec{sdk.NewDec(10), sdk.NewDec(10), sdk.NewDec(10)},
		},
		"(1 record older than keep threshold); with end time; ctxTime = after keep threshold, start time = before keep threshold; end time = after keep threshold - 1ms": {
			recordsToSet: []types.TwapRecord{baseRecord},
			ctxTime:      oneHourAfterKeepThreshold,
			input:        makeSimpleTwapInput(oneHourBeforeKeepThreshold, oneHourAfterKeepThreshold.Add(-time.Millisecond), quoteAssetA),
			expTwap:      []sdk.Dec{sdk.NewDec(10)},
		},
		"(1 record older than keep threshold, three asset pool); with end time; ctxTime = after keep threshold, start time = before keep threshold; end time = after keep threshold - 1ms": {
			recordsToSet: []types.TwapRecord{tapRecordAB, tapRecordAC, tapRecordBC},
			ctxTime:      oneHourAfterKeepThreshold,
			input:        makeSimpleTapTwapInput(oneHourBeforeKeepThreshold, oneHourAfterKeepThreshold.Add(-time.Millisecond), quoteAssetA),
			expTwap:      []sdk.Dec{sdk.NewDec(10), sdk.NewDec(10), sdk.NewDec(10)},
		},
		"(1 record at keep threshold); to now; ctxTime = base keep threshold, start time = base time - 1ms (source of error); end time = base keep threshold; error": {
			recordsToSet: []types.TwapRecord{baseRecord},
			ctxTime:      baseTimePlusKeepPeriod,
			input:        makeSimpleTwapInput(baseTime.Add(-time.Millisecond), baseTimePlusKeepPeriod, quoteAssetA),
			expectError:  twap.TimeTooOldError{Time: baseTime.Add(-time.Millisecond)},
		},
		"(1 record at keep threshold, three asset pool); to now; ctxTime = base keep threshold, start time = base time - 1ms (source of error); end time = base keep threshold; error": {
			recordsToSet: []types.TwapRecord{tapRecordAB, tapRecordAC, tapRecordBC},
			ctxTime:      baseTimePlusKeepPeriod,
			input:        makeSimpleTapTwapInput(baseTime.Add(-time.Millisecond), baseTimePlusKeepPeriod, quoteAssetA),
			expectError:  twap.TimeTooOldError{Time: baseTime.Add(-time.Millisecond)},
		},
		"(1 record at keep threshold); with end time; ctxTime = base keep threshold, start time = base time - 1ms (source of error); end time = base keep threshold - ms; error": {
			recordsToSet: []types.TwapRecord{baseRecord},
			ctxTime:      baseTimePlusKeepPeriod,
			input:        makeSimpleTwapInput(baseTime.Add(-time.Millisecond), baseTimePlusKeepPeriod.Add(-time.Millisecond), quoteAssetA),
			expectError:  twap.TimeTooOldError{Time: baseTime.Add(-time.Millisecond)},
		},
		"(1 record at keep threshold, three asset pool); with end time; ctxTime = base keep threshold, start time = base time - 1ms (source of error); end time = base keep threshold - ms; error": {
			recordsToSet: []types.TwapRecord{tapRecordAB, tapRecordAC, tapRecordBC},
			ctxTime:      baseTimePlusKeepPeriod,
			input:        makeSimpleTapTwapInput(baseTime.Add(-time.Millisecond), baseTimePlusKeepPeriod.Add(-time.Millisecond), quoteAssetA),
			expectError:  twap.TimeTooOldError{Time: baseTime.Add(-time.Millisecond)},
		},
		"(2 records); to now; with one directly at threshold, interpolated": {
			recordsToSet: []types.TwapRecord{baseRecord, recordBeforeKeepThreshold},
			ctxTime:      baseTimePlusKeepPeriod,
			input:        makeSimpleTwapInput(baseTime, baseTimePlusKeepPeriod, quoteAssetA),
			// expTwap: = (10 * (172800s - 3600s) + 30 * 3600s) / 172800s = 10.416666666666666666
			expTwap: []sdk.Dec{sdk.MustNewDecFromStr("10.416666666666666666")},
		},
		"(2 records, three asset pool); to now; with one directly at threshold, interpolated": {
			recordsToSet: []types.TwapRecord{tapRecordAB, tapRecordAC, tapRecordBC, recordBeforeKeepThresholdAB, recordBeforeKeepThresholdAC, recordBeforeKeepThresholdBC},
			ctxTime:      baseTimePlusKeepPeriod,
			input:        makeSimpleTapTwapInput(baseTime, baseTimePlusKeepPeriod, quoteAssetA),
			// expTwap: = (10 * (172800s - 3600s) + 30 * 3600s) / 172800s = 10.416666666666666666
			expTwap: []sdk.Dec{sdk.MustNewDecFromStr("10.416666666666666666"), sdk.MustNewDecFromStr("10.416666666666666666"), sdk.MustNewDecFromStr("10.416666666666666666")},
		},
		"(2 records); with end time; with one directly at threshold, interpolated": {
			recordsToSet: []types.TwapRecord{baseRecord, recordBeforeKeepThreshold},
			ctxTime:      baseTimePlusKeepPeriod.Add(time.Millisecond),
			input:        makeSimpleTwapInput(baseTime, baseTimePlusKeepPeriod.Add(-time.Millisecond), quoteAssetA),
			// expTwap: = (10 * (172800000ms - 3600000ms) + 30 * 3599999ms) / 172799999ms approx = 10.41666655333719
			expTwap: []sdk.Dec{sdk.MustNewDecFromStr("10.416666553337190702")},
		},
		"(2 records, three asset pool); with end time; with one directly at threshold, interpolated": {
			recordsToSet: []types.TwapRecord{tapRecordAB, tapRecordAC, tapRecordBC, recordBeforeKeepThresholdAB, recordBeforeKeepThresholdAC, recordBeforeKeepThresholdBC},
			ctxTime:      baseTimePlusKeepPeriod.Add(time.Millisecond),
			input:        makeSimpleTapTwapInput(baseTime, baseTimePlusKeepPeriod.Add(-time.Millisecond), quoteAssetA),
			// expTwap: = (10 * (172800000ms - 3600000ms) + 30 * 3599999ms) / 172799999ms approx = 10.41666655333719
			expTwap: []sdk.Dec{sdk.MustNewDecFromStr("10.416666553337190702"), sdk.MustNewDecFromStr("10.416666553337190702"), sdk.MustNewDecFromStr("10.416666553337190702")},
		},
		"(2 records); to now; with one before keep threshold, interpolated": {
			recordsToSet: []types.TwapRecord{baseRecord, recordBeforeKeepThreshold},
			ctxTime:      oneHourAfterKeepThreshold,
			input:        makeSimpleTwapInput(baseTime, oneHourAfterKeepThreshold, quoteAssetA),
			// expTwap: = (10 * (172800s - 3600s) + 30 * 3600s * 2) / (172800s + 3600s) approx = 10.816326530612244
			expTwap: []sdk.Dec{sdk.MustNewDecFromStr("10.816326530612244897")},
		},
		"(2 records, three asset pool); to now; with one before keep threshold, interpolated": {
			recordsToSet: []types.TwapRecord{tapRecordAB, tapRecordAC, tapRecordBC, recordBeforeKeepThresholdAB, recordBeforeKeepThresholdAC, recordBeforeKeepThresholdBC},
			ctxTime:      oneHourAfterKeepThreshold,
			input:        makeSimpleTapTwapInput(baseTime, oneHourAfterKeepThreshold, quoteAssetA),
			// expTwap: = (10 * (172800s - 3600s) + 30 * 3600s * 2) / (172800s + 3600s) approx = 10.816326530612244
			expTwap: []sdk.Dec{sdk.MustNewDecFromStr("10.816326530612244897"), sdk.MustNewDecFromStr("10.816326530612244897"), sdk.MustNewDecFromStr("10.816326530612244897")},
		},
		"(2 records); with end time; with one before keep threshold, interpolated": {
			recordsToSet: []types.TwapRecord{baseRecord, recordBeforeKeepThreshold},
			ctxTime:      oneHourAfterKeepThreshold,
			input:        makeSimpleTwapInput(baseTime, oneHourAfterKeepThreshold.Add(-time.Millisecond), quoteAssetA),
			// expTwap: = (10 * (172800000ms - 3600000ms) + 30 * (3600000ms + 3599999ms)) / (172800000ms + 3599999ms) approx = 10.81632642186126
			expTwap: []sdk.Dec{sdk.MustNewDecFromStr("10.816326421861260894")},
		},
		"(2 records, three asset pool); with end time; with one before keep threshold, interpolated": {
			recordsToSet: []types.TwapRecord{tapRecordAB, tapRecordAC, tapRecordBC, recordBeforeKeepThresholdAB, recordBeforeKeepThresholdAC, recordBeforeKeepThresholdBC},
			ctxTime:      oneHourAfterKeepThreshold,
			input:        makeSimpleTapTwapInput(baseTime, oneHourAfterKeepThreshold.Add(-time.Millisecond), quoteAssetA),
			// expTwap: = (10 * (172800000ms - 3600000ms) + 30 * (3600000ms + 3599999ms)) / (172800000ms + 3599999ms) approx = 10.81632642186126
			expTwap: []sdk.Dec{sdk.MustNewDecFromStr("10.816326421861260894"), sdk.MustNewDecFromStr("10.816326421861260894"), sdk.MustNewDecFromStr("10.816326421861260894")},
		},
	}

	for name, test := range tests {
		s.Run(name, func() {
			s.SetupTest()
			s.preSetRecords(test.recordsToSet)
			s.Ctx = s.Ctx.WithBlockTime(test.ctxTime)

			for i, record := range test.input {
				twap, err := s.twapkeeper.GetArithmeticTwap(s.Ctx, record.poolId,
					record.quoteAssetDenom, record.baseAssetDenom,
					record.startTime, record.endTime)

				if test.expectError != nil {
					s.Require().Error(err)
					s.Require().ErrorIs(err, test.expectError)
					return
				}
				s.Require().NoError(err)
				s.Require().Equal(test.expTwap[i], twap)
			}
		})
	}
}

// TODO: implement
// func (s *TestSuite) TestGetArithmeticTwapWithErrorRecords() {
// }

// TestGetArithmeticTwapToNow tests if we get the expected twap value from `GetArithmeticTwapToNow`.
// We test the method directly by updating the accumulator and storing the twap records
// manually in this test.
func (s *TestSuite) TestGetArithmeticTwapToNow() {
	makeSimpleTwapToNowInput := func(startTime time.Time, isQuoteTokenA bool) []getTwapInput {
		return makeSimpleTwapInput(startTime, startTime, isQuoteTokenA)
	}

	makeSimpleTapTwapToNowInput := func(startTime time.Time, isQuoteTokenA bool) []getTwapInput {
		return makeSimpleTapTwapInput(startTime, startTime, isQuoteTokenA)
	}

	quoteAssetA := true
	quoteAssetB := false

	tests := map[string]struct {
		recordsToSet  []types.TwapRecord
		ctxTime       time.Time
		input         []getTwapInput
		expTwap       []sdk.Dec
		expectedError error
	}{
		"(1 record) start time = record time": {
			recordsToSet: []types.TwapRecord{baseRecord},
			ctxTime:      tPlusOneMin,
			input:        makeSimpleTwapToNowInput(baseTime, quoteAssetA),
			expTwap:      []sdk.Dec{sdk.NewDec(10)},
		},
		"(1 record, three asset pool) start time = record time": {
			recordsToSet: []types.TwapRecord{tapRecordAB, tapRecordAC, tapRecordBC},
			ctxTime:      tPlusOneMin,
			input:        makeSimpleTapTwapToNowInput(baseTime, quoteAssetA),
			expTwap:      []sdk.Dec{sdk.NewDec(10), sdk.NewDec(10), sdk.NewDec(10)},
		},
		"(1 record) start time = record time, use sp1": {
			recordsToSet: []types.TwapRecord{baseRecord},
			ctxTime:      tPlusOneMin,
			input:        makeSimpleTwapToNowInput(baseTime, quoteAssetB),
			expTwap:      []sdk.Dec{sdk.NewDecWithPrec(1, 1)},
		},
		"(1 record, three asset pool) start time = record time, use sp1": {
			recordsToSet: []types.TwapRecord{tapRecordAB, tapRecordAC, tapRecordBC},
			ctxTime:      tPlusOneMin,
			input:        makeSimpleTapTwapToNowInput(baseTime, quoteAssetB),
			expTwap:      []sdk.Dec{sdk.NewDecWithPrec(1, 1), sdk.NewDecWithPrec(1, 1), sdk.NewDecWithPrec(1, 1)},
		},
		"(1 record) to_now: start time > record time": {
			recordsToSet: []types.TwapRecord{baseRecord},
			ctxTime:      tPlusOneMin,
			input:        makeSimpleTwapToNowInput(baseTime.Add(10*time.Second), quoteAssetA),
			expTwap:      []sdk.Dec{sdk.NewDec(10)},
		},
		"(1 record, three asset pool) to_now: start time > record time": {
			recordsToSet: []types.TwapRecord{tapRecordAB, tapRecordAC, tapRecordBC},
			ctxTime:      tPlusOneMin,
			input:        makeSimpleTapTwapToNowInput(baseTime.Add(10*time.Second), quoteAssetA),
			expTwap:      []sdk.Dec{sdk.NewDec(10), sdk.NewDec(10), sdk.NewDec(10)},
		},
		"(2 record) to now: start time = second record time": {
			recordsToSet: []types.TwapRecord{baseRecord, tPlus10sp5Record},
			ctxTime:      tPlusOneMin,
			input:        makeSimpleTwapToNowInput(baseTime.Add(10*time.Second), quoteAssetA),
			expTwap:      []sdk.Dec{sdk.NewDec(5)}, // 10 for 0s, 5 for 10s
		},
		"(2 record, three asset pool) to now: start time = second record time": {
			recordsToSet: []types.TwapRecord{tapRecordAB, tapRecordAC, tapRecordBC, tPlus10sp5TapRecordAB, tPlus10sp5TapRecordAC, tPlus10sp5TapRecordBC},
			ctxTime:      tPlusOneMin,
			input:        makeSimpleTapTwapToNowInput(baseTime.Add(10*time.Second), quoteAssetA),
			expTwap:      []sdk.Dec{sdk.NewDec(5), sdk.NewDec(5), sdk.NewDec(5)}, // 10 for 0s, 5 for 10s
		},
		"(2 record) to now: start time = second record time, use sp1": {
			recordsToSet: []types.TwapRecord{baseRecord, tPlus10sp5Record},
			ctxTime:      tPlusOneMin,
			input:        makeSimpleTwapToNowInput(baseTime.Add(10*time.Second), quoteAssetB),
			expTwap:      []sdk.Dec{sdk.NewDecWithPrec(2, 1)},
		},
		"(2 record, three asset pool) to now: start time = second record time, use sp1": {
			recordsToSet: []types.TwapRecord{tapRecordAB, tapRecordAC, tapRecordBC, tPlus10sp5TapRecordAB, tPlus10sp5TapRecordAC, tPlus10sp5TapRecordBC},
			ctxTime:      tPlusOneMin,
			input:        makeSimpleTapTwapToNowInput(baseTime.Add(10*time.Second), quoteAssetB),
			expTwap:      []sdk.Dec{sdk.NewDecWithPrec(2, 1), sdk.NewDecWithPrec(2, 1), sdk.NewDecWithPrec(2, 1)},
		},
		"(2 record) first record time < start time < second record time": {
			recordsToSet: []types.TwapRecord{baseRecord, tPlus10sp5Record},
			ctxTime:      baseTime.Add(20 * time.Second),
			input:        makeSimpleTwapToNowInput(baseTime.Add(5*time.Second), quoteAssetA),
			// 10 for 5s, 5 for 10s = 100/15 = 6 + 2/3 = 6.66666666
			expTwap: []sdk.Dec{ThreePlusOneThird.MulInt64(2)},
		},
		"(2 record, three asset pool) first record time < start time < second record time": {
			recordsToSet: []types.TwapRecord{tapRecordAB, tapRecordAC, tapRecordBC, tPlus10sp5TapRecordAB, tPlus10sp5TapRecordAC, tPlus10sp5TapRecordBC},
			ctxTime:      baseTime.Add(20 * time.Second),
			input:        makeSimpleTapTwapToNowInput(baseTime.Add(5*time.Second), quoteAssetA),
			// 10 for 5s, 5 for 10s = 100/15 = 6 + 2/3 = 6.66666666
			expTwap: []sdk.Dec{ThreePlusOneThird.MulInt64(2), ThreePlusOneThird.MulInt64(2), ThreePlusOneThird.MulInt64(2)},
		},
		// error catching
		"start time too old": {
			recordsToSet:  []types.TwapRecord{baseRecord},
			ctxTime:       tPlusOne,
			input:         makeSimpleTwapToNowInput(baseTime.Add(-time.Hour), quoteAssetA),
			expectedError: twap.TimeTooOldError{Time: baseTime.Add(-time.Hour)},
		},
<<<<<<< HEAD
		"three asset pool, start time too old": {
			recordsToSet:  []types.TwapRecord{tapRecordAB, tapRecordAC, tapRecordBC},
			ctxTime:       tPlusOne,
			input:         makeSimpleTapTwapToNowInput(baseTime.Add(-time.Hour), quoteAssetA),
			expectedError: twap.TimeTooOldError{Time: baseTime.Add(-time.Hour)},
		},
		// TODO: overflow tests
=======
>>>>>>> 0b260495
	}
	for name, test := range tests {
		s.Run(name, func() {
			s.SetupTest()
			s.preSetRecords(test.recordsToSet)
			s.Ctx = s.Ctx.WithBlockTime(test.ctxTime)

			// test the values of `GetArithmeticTwapToNow` if bool in test field is true
			for i, record := range test.input {
				twap, err := s.twapkeeper.GetArithmeticTwapToNow(s.Ctx, record.poolId,
					record.quoteAssetDenom, record.baseAssetDenom,
					record.startTime)

				if test.expectedError != nil {
					s.Require().Error(err)
					s.Require().ErrorIs(err, test.expectedError)
					return
				}
				s.Require().NoError(err)
				s.Require().Equal(test.expTwap[i], twap)
			}
		})
	}
}<|MERGE_RESOLUTION|>--- conflicted
+++ resolved
@@ -80,15 +80,11 @@
 		"idempotent overwrite2, three asset pool":           {tapInitStartRecord, recordWithUpdatedAccum(tapInitStartRecord, OneSec, OneSec), tPlusOne, tapPoolId, tapDenomA, tapDenomC, nil},
 		"diff spot price": {zeroAccumTenPoint1Record,
 			recordWithUpdatedAccum(zeroAccumTenPoint1Record, OneSec.MulInt64(10), OneSec.QuoInt64(10)),
-<<<<<<< HEAD
 			tPlusOne, poolId, denomA, denomB, nil},
 		"diff spot price, three asset pool": {tapZeroAccumTenPoint1Record,
 			recordWithUpdatedAccum(tapZeroAccumTenPoint1Record, OneSec.MulInt64(10), OneSec.QuoInt64(10)),
 			tPlusOne, tapPoolId, tapDenomA, tapDenomC, nil},
 		// TODO: Overflow
-=======
-			tPlusOne, 1, denomA, denomB, nil},
->>>>>>> 0b260495
 	}
 	for name, tc := range tests {
 		s.Run(name, func() {
@@ -382,10 +378,6 @@
 			input:        makeSimpleTwapInput(baseTime.Add(-time.Hour), baseTime, quoteAssetA),
 			expectError:  twap.TimeTooOldError{Time: baseTime.Add(-time.Hour)},
 		},
-<<<<<<< HEAD
-		// TODO: overflow tests
-=======
->>>>>>> 0b260495
 	}
 	for name, test := range tests {
 		s.Run(name, func() {
@@ -757,7 +749,6 @@
 			input:         makeSimpleTwapToNowInput(baseTime.Add(-time.Hour), quoteAssetA),
 			expectedError: twap.TimeTooOldError{Time: baseTime.Add(-time.Hour)},
 		},
-<<<<<<< HEAD
 		"three asset pool, start time too old": {
 			recordsToSet:  []types.TwapRecord{tapRecordAB, tapRecordAC, tapRecordBC},
 			ctxTime:       tPlusOne,
@@ -765,8 +756,6 @@
 			expectedError: twap.TimeTooOldError{Time: baseTime.Add(-time.Hour)},
 		},
 		// TODO: overflow tests
-=======
->>>>>>> 0b260495
 	}
 	for name, test := range tests {
 		s.Run(name, func() {
