--- conflicted
+++ resolved
@@ -16,23 +16,14 @@
 
 // TODO: Consider switching this everywhere
 var (
-<<<<<<< HEAD
-	denom0                 = "token/B"
-	denom1                 = "token/A"
-	denom2                 = "token/C"
-	defaultUniV2Coins      = sdk.NewCoins(sdk.NewInt64Coin(denom0, 1_000_000_000), sdk.NewInt64Coin(denom1, 1_000_000_000))
-	defaultThreeAssetCoins = sdk.NewCoins(sdk.NewInt64Coin(denom0, 1_000_000_000), sdk.NewInt64Coin(denom1, 1_000_000_000), sdk.NewInt64Coin(denom2, 1_000_000_000))
-	baseTime               = time.Unix(1257894000, 0).UTC()
-	tPlusOne               = baseTime.Add(time.Second)
-=======
 	denom0                   = "token/B"
 	denom1                   = "token/A"
 	denom2                   = "token/C"
 	defaultUniV2Coins        = sdk.NewCoins(sdk.NewInt64Coin(denom0, 1_000_000_000), sdk.NewInt64Coin(denom1, 1_000_000_000))
+  defaultThreeAssetCoins   = sdk.NewCoins(sdk.NewInt64Coin(denom0, 1_000_000_000), sdk.NewInt64Coin(denom1, 1_000_000_000), sdk.NewInt64Coin(denom2, 1_000_000_000))
 	baseTime                 = time.Unix(1257894000, 0).UTC()
 	tPlusOne                 = baseTime.Add(time.Second)
 	basePoolId        uint64 = 1
->>>>>>> afbc10ff
 )
 
 type TestSuite struct {
