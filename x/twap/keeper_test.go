package twap_test

import (
	"sort"
	"testing"
	"time"

	sdk "github.com/cosmos/cosmos-sdk/types"
	"github.com/stretchr/testify/suite"

	"github.com/osmosis-labs/osmosis/v11/app/apptesting"
	"github.com/osmosis-labs/osmosis/v11/app/apptesting/osmoassert"
	"github.com/osmosis-labs/osmosis/v11/x/twap"
	"github.com/osmosis-labs/osmosis/v11/x/twap/types"
)

// TODO: Consider switching this everywhere
var (
<<<<<<< HEAD
	denom0                        = "token/B"
	denom1                        = "token/A"
=======
	denom0                        = "token/A"
	denom1                        = "token/B"
>>>>>>> c483c32f
	denom2                        = "token/C"
	defaultUniV2Coins             = sdk.NewCoins(sdk.NewInt64Coin(denom0, 1_000_000_000), sdk.NewInt64Coin(denom1, 1_000_000_000))
	defaultThreeAssetCoins        = sdk.NewCoins(sdk.NewInt64Coin(denom0, 1_000_000_000), sdk.NewInt64Coin(denom1, 1_000_000_000), sdk.NewInt64Coin(denom2, 1_000_000_000))
	baseTime                      = time.Unix(1257894000, 0).UTC()
	tPlusOne                      = baseTime.Add(time.Second)
	basePoolId             uint64 = 1
)

type TestSuite struct {
	apptesting.KeeperTestHelper
	twapkeeper *twap.Keeper
}

func TestSuiteRun(t *testing.T) {
	suite.Run(t, new(TestSuite))
}

func (s *TestSuite) SetupTest() {
	s.Setup()
	s.twapkeeper = s.App.TwapKeeper
	s.Ctx = s.Ctx.WithBlockTime(baseTime)
}

var (
	basicParams = types.NewParams("week", 48*time.Hour)

	mostRecentRecordPoolOne = types.TwapRecord{
		PoolId:                      basePoolId,
		Asset0Denom:                 denom0,
		Asset1Denom:                 denom1,
		Height:                      3,
		Time:                        tPlusOne.Add(time.Second),
		P0LastSpotPrice:             sdk.OneDec(),
		P1LastSpotPrice:             sdk.OneDec(),
		P0ArithmeticTwapAccumulator: sdk.OneDec(),
		P1ArithmeticTwapAccumulator: sdk.OneDec(),
	}

	basicCustomGenesis = types.NewGenesisState(
		basicParams,
		[]types.TwapRecord{
			mostRecentRecordPoolOne,
		})

	increasingOrderByTimeRecordsPoolOne = types.NewGenesisState(
		basicParams,
		[]types.TwapRecord{
			{
				PoolId:                      basePoolId,
				Asset0Denom:                 denom0,
				Asset1Denom:                 denom1,
				Height:                      1,
				Time:                        baseTime,
				P0LastSpotPrice:             sdk.OneDec(),
				P1LastSpotPrice:             sdk.OneDec(),
				P0ArithmeticTwapAccumulator: sdk.OneDec(),
				P1ArithmeticTwapAccumulator: sdk.OneDec(),
			},
			{
				PoolId:                      basePoolId,
				Asset0Denom:                 denom0,
				Asset1Denom:                 denom1,
				Height:                      2,
				Time:                        tPlusOne,
				P0LastSpotPrice:             sdk.OneDec(),
				P1LastSpotPrice:             sdk.OneDec(),
				P0ArithmeticTwapAccumulator: sdk.OneDec(),
				P1ArithmeticTwapAccumulator: sdk.OneDec(),
			},
			mostRecentRecordPoolOne,
		})

	mostRecentRecordPoolTwo = types.TwapRecord{
		PoolId:                      basePoolId,
		Asset0Denom:                 denom0,
		Asset1Denom:                 denom2,
		Height:                      1,
		Time:                        tPlusOne.Add(time.Second),
		P0LastSpotPrice:             sdk.OneDec(),
		P1LastSpotPrice:             sdk.OneDec(),
		P0ArithmeticTwapAccumulator: sdk.OneDec(),
		P1ArithmeticTwapAccumulator: sdk.OneDec(),
	}

	decreasingOrderByTimeRecordsPoolTwo = types.NewGenesisState(
		basicParams,
		[]types.TwapRecord{
			mostRecentRecordPoolTwo,
			{
				PoolId:                      basePoolId,
				Asset0Denom:                 denom0,
				Asset1Denom:                 denom2,
				Height:                      2,
				Time:                        tPlusOne,
				P0LastSpotPrice:             sdk.OneDec(),
				P1LastSpotPrice:             sdk.OneDec(),
				P0ArithmeticTwapAccumulator: sdk.OneDec(),
				P1ArithmeticTwapAccumulator: sdk.OneDec(),
			},
			{
				PoolId:                      basePoolId,
				Asset0Denom:                 denom0,
				Asset1Denom:                 denom2,
				Height:                      3,
				Time:                        baseTime,
				P0LastSpotPrice:             sdk.OneDec(),
				P1LastSpotPrice:             sdk.OneDec(),
				P0ArithmeticTwapAccumulator: sdk.OneDec(),
				P1ArithmeticTwapAccumulator: sdk.OneDec(),
			},
		})

	bothPoolsGenesis = types.NewGenesisState(
		basicParams,
		append(increasingOrderByTimeRecordsPoolOne.Twaps, decreasingOrderByTimeRecordsPoolTwo.Twaps...),
	)
)

// TestTWAPInitGenesis tests that genesis is initialized correctly
// with different parameters and state.
// Asserts that the most recent records are set correctly.
func (suite *TestSuite) TestTwapInitGenesis() {
	testCases := map[string]struct {
		twapGenesis *types.GenesisState

		expectPanic bool

		expectedMostRecentRecord []types.TwapRecord
	}{
		"default genesis - success": {
			twapGenesis: types.DefaultGenesis(),
		},
		"custom valid genesis; success": {
			twapGenesis: basicCustomGenesis,

			expectedMostRecentRecord: []types.TwapRecord{
				mostRecentRecordPoolOne,
			},
		},
		"custom valid multi record; increasing; success": {
			twapGenesis: increasingOrderByTimeRecordsPoolOne,

			expectedMostRecentRecord: []types.TwapRecord{
				mostRecentRecordPoolOne,
			},
		},
		"custom valid multi record; decreasing (sorted internally); success": {
			twapGenesis: decreasingOrderByTimeRecordsPoolTwo,

			expectedMostRecentRecord: []types.TwapRecord{
				mostRecentRecordPoolTwo,
			},
		},
		"custom valid multi record and multi pool; success": {
			twapGenesis: bothPoolsGenesis,

			expectedMostRecentRecord: []types.TwapRecord{
				mostRecentRecordPoolTwo, mostRecentRecordPoolOne,
			},
		},
		"custom invalid genesis - error": {
			twapGenesis: types.NewGenesisState(
				types.NewParams("week", 48*time.Hour),
				[]types.TwapRecord{
					{
						PoolId:                      0, // invalid
						Asset0Denom:                 "test1",
						Asset1Denom:                 "test2",
						Height:                      1,
						Time:                        baseTime,
						P0LastSpotPrice:             sdk.OneDec(),
						P1LastSpotPrice:             sdk.OneDec(),
						P0ArithmeticTwapAccumulator: sdk.OneDec(),
						P1ArithmeticTwapAccumulator: sdk.OneDec(),
					},
				}),

			expectPanic: true,
		},
	}

	for name, tc := range testCases {
		suite.Run(name, func() {
			suite.Setup()
			// Setup.
			ctx := suite.Ctx
			twapKeeper := suite.App.TwapKeeper

			// Test.
			osmoassert.ConditionalPanic(suite.T(), tc.expectPanic, func() { twapKeeper.InitGenesis(ctx, tc.twapGenesis) })
			if tc.expectPanic {
				return
			}

			// Assertions.

			// Parameters were set.
			suite.Require().Equal(tc.twapGenesis.Params, twapKeeper.GetParams(ctx))

			for _, expectedMostRecentRecord := range tc.expectedMostRecentRecord {
				record, err := twapKeeper.GetMostRecentRecordStoreRepresentation(ctx, expectedMostRecentRecord.PoolId, expectedMostRecentRecord.Asset0Denom, expectedMostRecentRecord.Asset1Denom)
				suite.Require().NoError(err)
				suite.Require().Equal(expectedMostRecentRecord, record)
			}
		})
	}
}

// TestTWAPExportGenesis tests that genesis is exported correctly.
// It first initializes genesis to the expected value. Then, attempts
// to export it. Lastly, compares exported to the expected.
func (suite *TestSuite) TestTWAPExportGenesis() {
	testCases := map[string]struct {
		expectedGenesis *types.GenesisState
	}{
		"default genesis": {
			expectedGenesis: types.DefaultGenesis(),
		},
		"custom genesis": {
			expectedGenesis: basicCustomGenesis,
		},
		"custom multi-record; increasing": {
			expectedGenesis: increasingOrderByTimeRecordsPoolOne,
		},
		"custom multi-record; decreasing": {
			expectedGenesis: decreasingOrderByTimeRecordsPoolTwo,
		},
	}

	for name, tc := range testCases {
		suite.Run(name, func() {
			suite.Setup()
			// Setup.
			app := suite.App
			ctx := suite.Ctx
			twapKeeper := app.TwapKeeper

			twapKeeper.InitGenesis(ctx, tc.expectedGenesis)

			// Test.
			actualGenesis := twapKeeper.ExportGenesis(ctx)

			// Assertions.
			suite.Require().Equal(tc.expectedGenesis.Params, actualGenesis.Params)

			// Sort expected by time. This is done because the exported genesis returns
			// recors in ascending order by time.
			sort.Slice(tc.expectedGenesis.Twaps, func(i, j int) bool {
				return tc.expectedGenesis.Twaps[i].Time.Before(tc.expectedGenesis.Twaps[j].Time)
			})

			suite.Require().Equal(tc.expectedGenesis.Twaps, actualGenesis.Twaps)
		})
	}
}

// sets up a new two asset pool, with spot price 1
func (s *TestSuite) setupDefaultPool() (poolId uint64, denomA, denomB string) {
	poolId = s.PrepareBalancerPoolWithCoins(defaultUniV2Coins[0], defaultUniV2Coins[1])
	denomA, denomB = defaultUniV2Coins[0].Denom, defaultUniV2Coins[1].Denom
	return
}

// preSetRecords pre sets records on the twap keeper to the
// given records.
func (s *TestSuite) preSetRecords(records []types.TwapRecord) {
	for _, record := range records {
		s.twapkeeper.StoreNewRecord(s.Ctx, record)
	}
}

// validateExpectedRecords validates that the twap keeper has the expected records.
func (s *TestSuite) validateExpectedRecords(expectedRecords []types.TwapRecord) {
	twapKeeper := s.twapkeeper

	// validate that the time indexed TWAPs are cleared.
	timeIndexedTwaps, err := twapKeeper.GetAllHistoricalTimeIndexedTWAPs(s.Ctx)
	s.Require().NoError(err)
	s.Require().Len(timeIndexedTwaps, len(expectedRecords))
	s.Require().Equal(timeIndexedTwaps, expectedRecords)

	// validate that the pool indexed TWAPs are cleared.
	poolIndexedTwaps, err := twapKeeper.GetAllHistoricalPoolIndexedTWAPs(s.Ctx)
	s.Require().NoError(err)
	s.Require().Len(poolIndexedTwaps, len(expectedRecords))
	// N.B.: ElementsMatch is used here because order might differ from expected due to
	// diverging indexing structure.
	s.Require().ElementsMatch(poolIndexedTwaps, expectedRecords)
}

// createTestRecordsFromTime creates and returns 4 test records in the following order:
// - at time t - 2 seconds
// - at time t - 1 seconds
// - at time t
// - at time t + 1 seconds
func (s *TestSuite) createTestRecordsFromTime(t time.Time) (types.TwapRecord, types.TwapRecord, types.TwapRecord, types.TwapRecord) {
	baseRecord := newEmptyPriceRecord(basePoolId, t, denom0, denom1)

	tMin1 := t.Add(-time.Second)
	tMin1Record := newEmptyPriceRecord(basePoolId+1, tMin1, denom0, denom1)

	tMin2 := t.Add(-time.Second * 2)
	tMin2Record := newEmptyPriceRecord(basePoolId+2, tMin2, denom0, denom1)

	tPlus1 := t.Add(time.Second)
	tPlus1Record := newEmptyPriceRecord(basePoolId+3, tPlus1, denom0, denom1)

	return tMin2Record, tMin1Record, baseRecord, tPlus1Record
}

func newTwapRecordWithDefaults(t time.Time, sp0, accum0, accum1 sdk.Dec) types.TwapRecord {
	return types.TwapRecord{
		PoolId:      1,
		Time:        t,
		Asset0Denom: denom0,
		Asset1Denom: denom1,

		P0LastSpotPrice:             sp0,
		P1LastSpotPrice:             sdk.OneDec().Quo(sp0),
		P0ArithmeticTwapAccumulator: accum0,
		P1ArithmeticTwapAccumulator: accum1,
	}
}

func newEmptyPriceRecord(poolId uint64, t time.Time, asset0 string, asset1 string) types.TwapRecord {
	return types.TwapRecord{
		PoolId:      poolId,
		Time:        t,
		Asset0Denom: asset0,
		Asset1Denom: asset1,

		P0LastSpotPrice:             sdk.ZeroDec(),
		P1LastSpotPrice:             sdk.ZeroDec(),
		P0ArithmeticTwapAccumulator: sdk.ZeroDec(),
		P1ArithmeticTwapAccumulator: sdk.ZeroDec(),
	}
}

func recordWithUpdatedAccum(record types.TwapRecord, accum0 sdk.Dec, accum1 sdk.Dec) types.TwapRecord {
	record.P0ArithmeticTwapAccumulator = accum0
	record.P1ArithmeticTwapAccumulator = accum1
	return record
}

func recordWithUpdatedSpotPrice(record types.TwapRecord, sp0 sdk.Dec, sp1 sdk.Dec) types.TwapRecord {
	record.P0LastSpotPrice = sp0
	record.P1LastSpotPrice = sp1
	return record
}<|MERGE_RESOLUTION|>--- conflicted
+++ resolved
@@ -16,13 +16,8 @@
 
 // TODO: Consider switching this everywhere
 var (
-<<<<<<< HEAD
-	denom0                        = "token/B"
-	denom1                        = "token/A"
-=======
 	denom0                        = "token/A"
 	denom1                        = "token/B"
->>>>>>> c483c32f
 	denom2                        = "token/C"
 	defaultUniV2Coins             = sdk.NewCoins(sdk.NewInt64Coin(denom0, 1_000_000_000), sdk.NewInt64Coin(denom1, 1_000_000_000))
 	defaultThreeAssetCoins        = sdk.NewCoins(sdk.NewInt64Coin(denom0, 1_000_000_000), sdk.NewInt64Coin(denom1, 1_000_000_000), sdk.NewInt64Coin(denom2, 1_000_000_000))
