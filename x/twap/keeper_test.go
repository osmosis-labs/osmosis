--- conflicted
+++ resolved
@@ -16,14 +16,6 @@
 
 // TODO: Consider switching this everywhere
 var (
-<<<<<<< HEAD
-	denom0            = "token/B"
-	denom1            = "token/A"
-	defaultUniV2Coins = sdk.NewCoins(sdk.NewInt64Coin(denom0, 1_000_000_000), sdk.NewInt64Coin(denom1, 1_000_000_000))
-	baseTime          = time.Unix(1257894000, 0).UTC()
-	tPlusOne          = baseTime.Add(time.Second)
-	tPlusOneMin       = baseTime.Add(time.Minute)
-=======
 	denom0                        = "token/A"
 	denom1                        = "token/B"
 	denom2                        = "token/C"
@@ -31,8 +23,8 @@
 	defaultThreeAssetCoins        = sdk.NewCoins(sdk.NewInt64Coin(denom0, 1_000_000_000), sdk.NewInt64Coin(denom1, 1_000_000_000), sdk.NewInt64Coin(denom2, 1_000_000_000))
 	baseTime                      = time.Unix(1257894000, 0).UTC()
 	tPlusOne                      = baseTime.Add(time.Second)
+	tPlusOneMin                   = baseTime.Add(time.Minute)
 	basePoolId             uint64 = 1
->>>>>>> 53819d69
 )
 
 type TestSuite struct {
