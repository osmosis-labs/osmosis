package twap_test

import (
	"sort"
	"testing"
	"time"

	sdk "github.com/cosmos/cosmos-sdk/types"
	"github.com/stretchr/testify/suite"

	"github.com/osmosis-labs/osmosis/v11/app/apptesting"
	"github.com/osmosis-labs/osmosis/v11/app/apptesting/osmoassert"
	"github.com/osmosis-labs/osmosis/v11/x/twap"
	"github.com/osmosis-labs/osmosis/v11/x/twap/types"
)

// TODO: Consider switching this everywhere
var (
	denom0                        = "token/A"
	denom1                        = "token/B"
	denom2                        = "token/C"
	defaultTwoAssetCoins          = sdk.NewCoins(sdk.NewInt64Coin(denom0, 1_000_000_000), sdk.NewInt64Coin(denom1, 1_000_000_000))
	defaultThreeAssetCoins        = sdk.NewCoins(sdk.NewInt64Coin(denom0, 1_000_000_000), sdk.NewInt64Coin(denom1, 1_000_000_000), sdk.NewInt64Coin(denom2, 1_000_000_000))
	baseTime                      = time.Unix(1257894000, 0).UTC()
	tPlusOne                      = baseTime.Add(time.Second)
<<<<<<< HEAD
	tMinOne                       = baseTime.Add(-time.Second)
=======
	tPlusOneMin                   = baseTime.Add(time.Minute)
>>>>>>> 8f719431
	basePoolId             uint64 = 1
)

type TestSuite struct {
	apptesting.KeeperTestHelper
	twapkeeper *twap.Keeper
}

func TestSuiteRun(t *testing.T) {
	suite.Run(t, new(TestSuite))
}

func (s *TestSuite) SetupTest() {
	s.Setup()
	s.twapkeeper = s.App.TwapKeeper
	s.Ctx = s.Ctx.WithBlockTime(baseTime)
}

var (
	basicParams = types.NewParams("week", 48*time.Hour)

	mostRecentRecordPoolOne = types.TwapRecord{
		PoolId:                      basePoolId,
		Asset0Denom:                 denom0,
		Asset1Denom:                 denom1,
		Height:                      3,
		Time:                        tPlusOne.Add(time.Second),
		P0LastSpotPrice:             sdk.OneDec(),
		P1LastSpotPrice:             sdk.OneDec(),
		P0ArithmeticTwapAccumulator: sdk.OneDec(),
		P1ArithmeticTwapAccumulator: sdk.OneDec(),
	}

	basicCustomGenesis = types.NewGenesisState(
		basicParams,
		[]types.TwapRecord{
			mostRecentRecordPoolOne,
		})

	increasingOrderByTimeRecordsPoolOne = types.NewGenesisState(
		basicParams,
		[]types.TwapRecord{
			{
				PoolId:                      basePoolId,
				Asset0Denom:                 denom0,
				Asset1Denom:                 denom1,
				Height:                      1,
				Time:                        baseTime,
				P0LastSpotPrice:             sdk.OneDec(),
				P1LastSpotPrice:             sdk.OneDec(),
				P0ArithmeticTwapAccumulator: sdk.OneDec(),
				P1ArithmeticTwapAccumulator: sdk.OneDec(),
			},
			{
				PoolId:                      basePoolId,
				Asset0Denom:                 denom0,
				Asset1Denom:                 denom1,
				Height:                      2,
				Time:                        tPlusOne,
				P0LastSpotPrice:             sdk.OneDec(),
				P1LastSpotPrice:             sdk.OneDec(),
				P0ArithmeticTwapAccumulator: sdk.OneDec(),
				P1ArithmeticTwapAccumulator: sdk.OneDec(),
			},
			mostRecentRecordPoolOne,
		})

	mostRecentRecordPoolTwo = types.TwapRecord{
		PoolId:                      basePoolId,
		Asset0Denom:                 denom0,
		Asset1Denom:                 denom2,
		Height:                      1,
		Time:                        tPlusOne.Add(time.Second),
		P0LastSpotPrice:             sdk.OneDec(),
		P1LastSpotPrice:             sdk.OneDec(),
		P0ArithmeticTwapAccumulator: sdk.OneDec(),
		P1ArithmeticTwapAccumulator: sdk.OneDec(),
	}

	decreasingOrderByTimeRecordsPoolTwo = types.NewGenesisState(
		basicParams,
		[]types.TwapRecord{
			mostRecentRecordPoolTwo,
			{
				PoolId:                      basePoolId,
				Asset0Denom:                 denom0,
				Asset1Denom:                 denom2,
				Height:                      2,
				Time:                        tPlusOne,
				P0LastSpotPrice:             sdk.OneDec(),
				P1LastSpotPrice:             sdk.OneDec(),
				P0ArithmeticTwapAccumulator: sdk.OneDec(),
				P1ArithmeticTwapAccumulator: sdk.OneDec(),
			},
			{
				PoolId:                      basePoolId,
				Asset0Denom:                 denom0,
				Asset1Denom:                 denom2,
				Height:                      3,
				Time:                        baseTime,
				P0LastSpotPrice:             sdk.OneDec(),
				P1LastSpotPrice:             sdk.OneDec(),
				P0ArithmeticTwapAccumulator: sdk.OneDec(),
				P1ArithmeticTwapAccumulator: sdk.OneDec(),
			},
		})

	bothPoolsGenesis = types.NewGenesisState(
		basicParams,
		append(increasingOrderByTimeRecordsPoolOne.Twaps, decreasingOrderByTimeRecordsPoolTwo.Twaps...),
	)
)

func withLastErrTime(twap types.TwapRecord, lastErrorTime time.Time) types.TwapRecord {
	twap.LastErrorTime = lastErrorTime
	return twap
}

func withSp0(twap types.TwapRecord, sp sdk.Dec) types.TwapRecord {
	twap.P0LastSpotPrice = sp
	return twap
}
func withSp1(twap types.TwapRecord, sp sdk.Dec) types.TwapRecord {
	twap.P1LastSpotPrice = sp
	return twap
}

// TestTWAPInitGenesis tests that genesis is initialized correctly
// with different parameters and state.
// Asserts that the most recent records are set correctly.
func (suite *TestSuite) TestTwapInitGenesis() {
	testCases := map[string]struct {
		twapGenesis *types.GenesisState

		expectPanic bool

		expectedMostRecentRecord []types.TwapRecord
	}{
		"default genesis - success": {
			twapGenesis: types.DefaultGenesis(),
		},
		"custom valid genesis; success": {
			twapGenesis: basicCustomGenesis,

			expectedMostRecentRecord: []types.TwapRecord{
				mostRecentRecordPoolOne,
			},
		},
		"custom valid multi record; increasing; success": {
			twapGenesis: increasingOrderByTimeRecordsPoolOne,

			expectedMostRecentRecord: []types.TwapRecord{
				mostRecentRecordPoolOne,
			},
		},
		"custom valid multi record; decreasing (sorted internally); success": {
			twapGenesis: decreasingOrderByTimeRecordsPoolTwo,

			expectedMostRecentRecord: []types.TwapRecord{
				mostRecentRecordPoolTwo,
			},
		},
		"custom valid multi record and multi pool; success": {
			twapGenesis: bothPoolsGenesis,

			expectedMostRecentRecord: []types.TwapRecord{
				mostRecentRecordPoolTwo, mostRecentRecordPoolOne,
			},
		},
		"custom invalid genesis - error": {
			twapGenesis: types.NewGenesisState(
				types.NewParams("week", 48*time.Hour),
				[]types.TwapRecord{
					{
						PoolId:                      0, // invalid
						Asset0Denom:                 "test1",
						Asset1Denom:                 "test2",
						Height:                      1,
						Time:                        baseTime,
						P0LastSpotPrice:             sdk.OneDec(),
						P1LastSpotPrice:             sdk.OneDec(),
						P0ArithmeticTwapAccumulator: sdk.OneDec(),
						P1ArithmeticTwapAccumulator: sdk.OneDec(),
					},
				}),

			expectPanic: true,
		},
	}

	for name, tc := range testCases {
		suite.Run(name, func() {
			suite.Setup()
			// Setup.
			ctx := suite.Ctx
			twapKeeper := suite.App.TwapKeeper

			// Test.
			osmoassert.ConditionalPanic(suite.T(), tc.expectPanic, func() { twapKeeper.InitGenesis(ctx, tc.twapGenesis) })
			if tc.expectPanic {
				return
			}

			// Assertions.

			// Parameters were set.
			suite.Require().Equal(tc.twapGenesis.Params, twapKeeper.GetParams(ctx))

			for _, expectedMostRecentRecord := range tc.expectedMostRecentRecord {
				record, err := twapKeeper.GetMostRecentRecordStoreRepresentation(ctx, expectedMostRecentRecord.PoolId, expectedMostRecentRecord.Asset0Denom, expectedMostRecentRecord.Asset1Denom)
				suite.Require().NoError(err)
				suite.Require().Equal(expectedMostRecentRecord, record)
			}
		})
	}
}

// TestTWAPExportGenesis tests that genesis is exported correctly.
// It first initializes genesis to the expected value. Then, attempts
// to export it. Lastly, compares exported to the expected.
func (suite *TestSuite) TestTWAPExportGenesis() {
	testCases := map[string]struct {
		expectedGenesis *types.GenesisState
	}{
		"default genesis": {
			expectedGenesis: types.DefaultGenesis(),
		},
		"custom genesis": {
			expectedGenesis: basicCustomGenesis,
		},
		"custom multi-record; increasing": {
			expectedGenesis: increasingOrderByTimeRecordsPoolOne,
		},
		"custom multi-record; decreasing": {
			expectedGenesis: decreasingOrderByTimeRecordsPoolTwo,
		},
	}

	for name, tc := range testCases {
		suite.Run(name, func() {
			suite.Setup()
			// Setup.
			app := suite.App
			ctx := suite.Ctx
			twapKeeper := app.TwapKeeper

			twapKeeper.InitGenesis(ctx, tc.expectedGenesis)

			// Test.
			actualGenesis := twapKeeper.ExportGenesis(ctx)

			// Assertions.
			suite.Require().Equal(tc.expectedGenesis.Params, actualGenesis.Params)

			// Sort expected by time. This is done because the exported genesis returns
			// recors in ascending order by time.
			sort.Slice(tc.expectedGenesis.Twaps, func(i, j int) bool {
				return tc.expectedGenesis.Twaps[i].Time.Before(tc.expectedGenesis.Twaps[j].Time)
			})

			suite.Require().Equal(tc.expectedGenesis.Twaps, actualGenesis.Twaps)
		})
	}
}

// sets up a new two asset pool, with spot price 1
func (s *TestSuite) setupDefaultPool() (poolId uint64, denomA, denomB string) {
	poolId = s.PrepareBalancerPoolWithCoins(defaultTwoAssetCoins[0], defaultTwoAssetCoins[1])
	denomA, denomB = defaultTwoAssetCoins[1].Denom, defaultTwoAssetCoins[0].Denom
	return
}

// preSetRecords pre sets records on the twap keeper to the
// given records.
func (s *TestSuite) preSetRecords(records []types.TwapRecord) {
	for _, record := range records {
		s.twapkeeper.StoreNewRecord(s.Ctx, record)
	}
}

// validateExpectedRecords validates that the twap keeper has the expected records.
func (s *TestSuite) validateExpectedRecords(expectedRecords []types.TwapRecord) {
	twapKeeper := s.twapkeeper

	// validate that the time indexed TWAPs are cleared.
	timeIndexedTwaps, err := twapKeeper.GetAllHistoricalTimeIndexedTWAPs(s.Ctx)
	s.Require().NoError(err)
	s.Require().Len(timeIndexedTwaps, len(expectedRecords))
	s.Require().Equal(timeIndexedTwaps, expectedRecords)

	// validate that the pool indexed TWAPs are cleared.
	poolIndexedTwaps, err := twapKeeper.GetAllHistoricalPoolIndexedTWAPs(s.Ctx)
	s.Require().NoError(err)
	s.Require().Len(poolIndexedTwaps, len(expectedRecords))
	// N.B.: ElementsMatch is used here because order might differ from expected due to
	// diverging indexing structure.
	s.Require().ElementsMatch(poolIndexedTwaps, expectedRecords)
}

// createTestRecordsFromTime creates and returns 4 test records in the following order:
// - at time t - 2 seconds
// - at time t - 1 seconds
// - at time t
// - at time t + 1 seconds
func (s *TestSuite) createTestRecordsFromTime(t time.Time) (types.TwapRecord, types.TwapRecord, types.TwapRecord, types.TwapRecord) {
	baseRecord := newEmptyPriceRecord(basePoolId, t, denom0, denom1)

	tMin1 := t.Add(-time.Second)
	tMin1Record := newEmptyPriceRecord(basePoolId+1, tMin1, denom0, denom1)

	tMin2 := t.Add(-time.Second * 2)
	tMin2Record := newEmptyPriceRecord(basePoolId+2, tMin2, denom0, denom1)

	tPlus1 := t.Add(time.Second)
	tPlus1Record := newEmptyPriceRecord(basePoolId+3, tPlus1, denom0, denom1)

	return tMin2Record, tMin1Record, baseRecord, tPlus1Record
}

func newTwapRecordWithDefaults(t time.Time, sp0, accum0, accum1 sdk.Dec) types.TwapRecord {
	return types.TwapRecord{
		PoolId:      1,
		Time:        t,
		Asset0Denom: denom0,
		Asset1Denom: denom1,

		P0LastSpotPrice:             sp0,
		P1LastSpotPrice:             sdk.OneDec().Quo(sp0),
		P0ArithmeticTwapAccumulator: accum0,
		P1ArithmeticTwapAccumulator: accum1,
	}
}

func newEmptyPriceRecord(poolId uint64, t time.Time, asset0 string, asset1 string) types.TwapRecord {
	return types.TwapRecord{
		PoolId:      poolId,
		Time:        t,
		Asset0Denom: asset0,
		Asset1Denom: asset1,

		P0LastSpotPrice:             sdk.ZeroDec(),
		P1LastSpotPrice:             sdk.ZeroDec(),
		P0ArithmeticTwapAccumulator: sdk.ZeroDec(),
		P1ArithmeticTwapAccumulator: sdk.ZeroDec(),
	}
}

func recordWithUpdatedAccum(record types.TwapRecord, accum0 sdk.Dec, accum1 sdk.Dec) types.TwapRecord {
	record.P0ArithmeticTwapAccumulator = accum0
	record.P1ArithmeticTwapAccumulator = accum1
	return record
}

func recordWithUpdatedSpotPrice(record types.TwapRecord, sp0 sdk.Dec, sp1 sdk.Dec) types.TwapRecord {
	record.P0LastSpotPrice = sp0
	record.P1LastSpotPrice = sp1
	return record
}<|MERGE_RESOLUTION|>--- conflicted
+++ resolved
@@ -23,11 +23,8 @@
 	defaultThreeAssetCoins        = sdk.NewCoins(sdk.NewInt64Coin(denom0, 1_000_000_000), sdk.NewInt64Coin(denom1, 1_000_000_000), sdk.NewInt64Coin(denom2, 1_000_000_000))
 	baseTime                      = time.Unix(1257894000, 0).UTC()
 	tPlusOne                      = baseTime.Add(time.Second)
-<<<<<<< HEAD
 	tMinOne                       = baseTime.Add(-time.Second)
-=======
 	tPlusOneMin                   = baseTime.Add(time.Minute)
->>>>>>> 8f719431
 	basePoolId             uint64 = 1
 )
 
