--- conflicted
+++ resolved
@@ -14,13 +14,7 @@
 var zeroDec = sdk.ZeroDec()
 var oneDec = sdk.OneDec()
 var twoDec = oneDec.Add(oneDec)
-<<<<<<< HEAD
 var OneSec = sdk.MustNewDecFromStr("1000.000000000000000000")
-=======
-
-// once second of duration when converted to decimal
-var OneSec = sdk.NewDec(1e9)
->>>>>>> d831466e
 
 func newRecord(t time.Time, sp0, accum0, accum1 sdk.Dec) types.TwapRecord {
 	return types.TwapRecord{
