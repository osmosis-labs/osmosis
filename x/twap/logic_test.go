--- conflicted
+++ resolved
@@ -20,15 +20,9 @@
 var twoDec = oneDec.Add(oneDec)
 var OneSec = sdk.MustNewDecFromStr("1000.000000000000000000")
 
-<<<<<<< HEAD
-func newRecord(t time.Time, sp0, accum0, accum1 sdk.Dec) []types.TwapRecord {
-	return []types.TwapRecord{{
-		PoolId:          1,
-=======
 func newRecord(poolId uint64, t time.Time, sp0, accum0, accum1 sdk.Dec) types.TwapRecord {
 	return types.TwapRecord{
 		PoolId:          poolId,
->>>>>>> d5cc7927
 		Asset0Denom:     defaultTwoAssetCoins[0].Denom,
 		Asset1Denom:     defaultTwoAssetCoins[1].Denom,
 		Time:            t,
@@ -71,7 +65,6 @@
 	return []types.TwapRecord{twapAB, twapAC, twapBC}
 }
 
-<<<<<<< HEAD
 // make an expected record for math tests, we adjust other values in the test runner.
 func newTapExpRecord(accum0, accum1 sdk.Dec) []types.TwapRecord {
 	twapAB := types.TwapRecord{
@@ -89,8 +82,6 @@
 	return []types.TwapRecord{twapAB, twapAC, twapBC}
 }
 
-=======
->>>>>>> d5cc7927
 func (s *TestSuite) TestNewTwapRecord() {
 	// prepare pool before test
 	poolId := s.PrepareBalancerPoolWithCoins(defaultTwoAssetCoins...)
@@ -167,13 +158,8 @@
 	updateTime := time.Unix(3, 0).UTC()
 	baseTimeMinusOne := time.Unix(1, 0).UTC()
 
-<<<<<<< HEAD
 	zeroAccumNoErrSp10Record := newRecord(baseTime, sdk.NewDec(10), zeroDec, zeroDec)
 	tapZeroAccumNoErrSp10Record := newTapRecord(baseTime, sdk.NewDec(10), zeroDec, zeroDec)
-=======
-	zeroAccumNoErrSp10Record := newRecord(poolId, baseTime, sdk.NewDec(10), zeroDec, zeroDec)
-	sp10OneTimeUnitAccumRecord := newExpRecord(OneSec.MulInt64(10), OneSec.QuoInt64(10))
->>>>>>> d5cc7927
 	// all tests occur with updateTime = base time + time.Unix(1, 0)
 	tests := map[string]struct {
 		record           []types.TwapRecord
@@ -283,7 +269,6 @@
 }
 
 func TestRecordWithUpdatedAccumulators(t *testing.T) {
-<<<<<<< HEAD
 
 	tests := map[string]struct {
 		record          []types.TwapRecord
@@ -309,40 +294,11 @@
 			record:          newRecord(time.Unix(1, 0), sdk.NewDec(10), oneDec, twoDec),
 			interpolateTime: time.Unix(1, 0),
 			expRecord:       newExpRecord(oneDec, twoDec),
-=======
-	poolId := uint64(1)
-	defaultRecord := newRecord(poolId, time.Unix(1, 0), sdk.NewDec(10), oneDec, twoDec)
-	tests := map[string]struct {
-		record    types.TwapRecord
-		newTime   time.Time
-		expRecord types.TwapRecord
-	}{
-		"accum with zero value": {
-			record:    newRecord(poolId, time.Unix(1, 0), sdk.NewDec(10), zeroDec, zeroDec),
-			newTime:   time.Unix(2, 0),
-			expRecord: newExpRecord(OneSec.MulInt64(10), OneSec.QuoInt64(10)),
-		},
-		"small starting accumulators": {
-			record:    defaultRecord,
-			newTime:   time.Unix(2, 0),
-			expRecord: newExpRecord(oneDec.Add(OneSec.MulInt64(10)), twoDec.Add(OneSec.QuoInt64(10))),
-		},
-		"larger time interval": {
-			record:    newRecord(poolId, time.Unix(11, 0), sdk.NewDec(10), oneDec, twoDec),
-			newTime:   time.Unix(55, 0),
-			expRecord: newExpRecord(oneDec.Add(OneSec.MulInt64(44*10)), twoDec.Add(OneSec.MulInt64(44).QuoInt64(10))),
-		},
-		"same time, accumulator should not change": {
-			record:    defaultRecord,
-			newTime:   time.Unix(1, 0),
-			expRecord: newExpRecord(oneDec, twoDec),
->>>>>>> d5cc7927
 		},
 	}
 
 	for name, test := range tests {
 		t.Run(name, func(t *testing.T) {
-<<<<<<< HEAD
 			for i := range test.record {
 				// correct expected record based off copy/paste values
 				test.expRecord[i].Time = test.interpolateTime
@@ -358,101 +314,6 @@
 }
 
 func newOneSidedRecord(time time.Time, accum sdk.Dec, useP0 bool) []types.TwapRecord {
-=======
-			// correct expected record based off copy/paste values
-			test.expRecord.Time = test.newTime
-			test.expRecord.PoolId = test.record.PoolId
-			test.expRecord.P0LastSpotPrice = test.record.P0LastSpotPrice
-			test.expRecord.P1LastSpotPrice = test.record.P1LastSpotPrice
-
-			gotRecord := twap.RecordWithUpdatedAccumulators(test.record, test.newTime)
-			require.Equal(t, test.expRecord, gotRecord)
-		})
-	}
-}
-
-func (s *TestSuite) TestGetInterpolatedRecord() {
-	baseRecord := newTwapRecordWithDefaults(baseTime, sdk.OneDec(), sdk.OneDec(), sdk.OneDec())
-
-	// all tests occur with updateTime = base time + time.Unix(1, 0)
-	tests := map[string]struct {
-		recordsToPreSet     types.TwapRecord
-		testPoolId          uint64
-		testDenom0          string
-		testDenom1          string
-		testTime            time.Time
-		expectedAccumulator sdk.Dec
-		expectedErr         error
-	}{
-		"same time with existing record": {
-			recordsToPreSet: baseRecord,
-			testPoolId:      baseRecord.PoolId,
-			testDenom0:      baseRecord.Asset0Denom,
-			testDenom1:      baseRecord.Asset1Denom,
-			testTime:        baseTime,
-		},
-		"call 1 second after existing record": {
-			recordsToPreSet: baseRecord,
-			testPoolId:      baseRecord.PoolId,
-			testDenom0:      baseRecord.Asset0Denom,
-			testDenom1:      baseRecord.Asset1Denom,
-			testTime:        baseTime.Add(time.Second),
-			// 1(spot price) * 1000(one sec in milli-seconds)
-			expectedAccumulator: baseRecord.P0ArithmeticTwapAccumulator.Add(sdk.NewDec(1000)),
-		},
-		"call 1 second before existing record": {
-			recordsToPreSet: baseRecord,
-			testPoolId:      baseRecord.PoolId,
-			testDenom0:      baseRecord.Asset0Denom,
-			testDenom1:      baseRecord.Asset1Denom,
-			testTime:        baseTime.Add(-time.Second),
-			expectedErr: fmt.Errorf("looking for a time thats too old, not in the historical index. "+
-				" Try storing the accumulator value. (requested time %s)", baseTime.Add(-time.Second)),
-		},
-		"on lexicographical order denom parameters": {
-			recordsToPreSet: baseRecord,
-			testPoolId:      baseRecord.PoolId,
-			testDenom0:      baseRecord.Asset0Denom,
-			testDenom1:      baseRecord.Asset1Denom,
-			testTime:        baseTime,
-		},
-		"test non lexicographical order parameter": {
-			recordsToPreSet: baseRecord,
-			testPoolId:      baseRecord.PoolId,
-			testDenom0:      baseRecord.Asset1Denom,
-			testDenom1:      baseRecord.Asset0Denom,
-			testTime:        baseTime,
-		},
-	}
-
-	for name, test := range tests {
-		s.Run(name, func() {
-			s.SetupTest()
-			s.twapkeeper.StoreNewRecord(s.Ctx, test.recordsToPreSet)
-
-			interpolatedRecord, err := s.twapkeeper.GetInterpolatedRecord(s.Ctx, test.testPoolId, test.testDenom0, test.testDenom1, test.testTime)
-			if test.expectedErr != nil {
-				s.Require().Error(err)
-				s.Require().Equal(test.expectedErr.Error(), err.Error())
-				return
-			}
-			s.Require().NoError(err)
-
-			if test.testTime.Equal(baseTime) {
-				s.Require().Equal(test.recordsToPreSet, interpolatedRecord)
-			} else {
-				s.Require().Equal(test.testTime, interpolatedRecord.Time)
-				s.Require().Equal(test.recordsToPreSet.P0LastSpotPrice, interpolatedRecord.P0LastSpotPrice)
-				s.Require().Equal(test.recordsToPreSet.P1LastSpotPrice, interpolatedRecord.P1LastSpotPrice)
-				s.Require().Equal(test.expectedAccumulator, interpolatedRecord.P0ArithmeticTwapAccumulator)
-				s.Require().Equal(test.expectedAccumulator, interpolatedRecord.P1ArithmeticTwapAccumulator)
-			}
-		})
-	}
-}
-
-func newOneSidedRecord(time time.Time, accum sdk.Dec, useP0 bool) types.TwapRecord {
->>>>>>> d5cc7927
 	record := types.TwapRecord{Time: time, Asset0Denom: denom0, Asset1Denom: denom1}
 	if useP0 {
 		record.P0ArithmeticTwapAccumulator = accum
