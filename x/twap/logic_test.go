package twap_test

import (
	"fmt"
	"testing"
	"time"

	sdk "github.com/cosmos/cosmos-sdk/types"
	"github.com/stretchr/testify/require"

	"github.com/osmosis-labs/osmosis/v11/app/apptesting/osmoassert"
	"github.com/osmosis-labs/osmosis/v11/x/twap"
	"github.com/osmosis-labs/osmosis/v11/x/twap/types"
)

var zeroDec = sdk.ZeroDec()
var oneDec = sdk.OneDec()
var twoDec = oneDec.Add(oneDec)
var OneSec = sdk.MustNewDecFromStr("1000.000000000000000000")

func newRecord(poolId uint64, t time.Time, sp0, accum0, accum1 sdk.Dec) types.TwapRecord {
	return types.TwapRecord{
		PoolId:          poolId,
		Asset0Denom:     defaultTwoAssetCoins[0].Denom,
		Asset1Denom:     defaultTwoAssetCoins[1].Denom,
		Time:            t,
		P0LastSpotPrice: sp0,
		P1LastSpotPrice: sdk.OneDec().Quo(sp0),
		// make new copies
		P0ArithmeticTwapAccumulator: accum0.Add(sdk.ZeroDec()),
		P1ArithmeticTwapAccumulator: accum1.Add(sdk.ZeroDec()),
	}
}

// make an expected record for math tests, we adjust other values in the test runner.
func newExpRecord(accum0, accum1 sdk.Dec) types.TwapRecord {
	return types.TwapRecord{
		Asset0Denom: defaultTwoAssetCoins[0].Denom,
		Asset1Denom: defaultTwoAssetCoins[1].Denom,
		// make new copies
		P0ArithmeticTwapAccumulator: accum0.Add(sdk.ZeroDec()),
		P1ArithmeticTwapAccumulator: accum1.Add(sdk.ZeroDec()),
	}
}

func (s *TestSuite) TestNewTwapRecord() {
	// prepare pool before test
	poolId := s.PrepareBalancerPoolWithCoins(defaultTwoAssetCoins...)

	tests := map[string]struct {
		poolId        uint64
		denom0        string
		denom1        string
		expectedErr   error
		expectedPanic bool
	}{
		"denom with lexicographical order": {
			poolId,
			denom0,
			denom1,
			nil,
			false,
		},
		"denom with non-lexicographical order": {
			poolId,
			denom1,
			denom0,
			nil,
			false,
		},
		"new record with same denom": {
			poolId,
			denom0,
			denom0,
			fmt.Errorf("both assets cannot be of the same denom: assetA: %s, assetB: %s", denom0, denom0),
			false,
		},
		"error in getting spot price": {
			poolId + 1,
			denom1,
			denom0,
			nil,
			true,
		},
	}
	for name, test := range tests {
		s.Run(name, func() {
			twapRecord, err := twap.NewTwapRecord(s.App.GAMMKeeper, s.Ctx, test.poolId, test.denom0, test.denom1)

			if test.expectedPanic {
				s.Require().Equal(twapRecord.LastErrorTime, s.Ctx.BlockTime())
			} else if test.expectedErr != nil {
				s.Require().Error(err)
				s.Require().Equal(test.expectedErr.Error(), err.Error())
			} else {
				s.Require().NoError(err)

				s.Require().Equal(test.poolId, twapRecord.PoolId)
				s.Require().Equal(s.Ctx.BlockHeight(), twapRecord.Height)
				s.Require().Equal(s.Ctx.BlockTime(), twapRecord.Time)
				s.Require().Equal(sdk.ZeroDec(), twapRecord.P0ArithmeticTwapAccumulator)
				s.Require().Equal(sdk.ZeroDec(), twapRecord.P1ArithmeticTwapAccumulator)
			}

		})
	}
}

func (s *TestSuite) TestUpdateRecord() {
	tests := map[string]struct {
		inputRecord       types.TwapRecord
		updateBlockHeight bool
		updateSpotPrice   bool
		updateBlockTime   bool
	}{
		"happy path, zero accumulator": {
			inputRecord:       newRecord(1, s.Ctx.BlockTime(), sdk.NewDec(10), zeroDec, zeroDec),
			updateBlockHeight: false,
			updateSpotPrice:   false,
		},
		"update block height": {
			inputRecord:       newRecord(1, s.Ctx.BlockTime(), sdk.NewDec(10), zeroDec, zeroDec),
			updateBlockHeight: true,
		},
		"update block time and spot price": {
			inputRecord:     newRecord(1, s.Ctx.BlockTime(), sdk.NewDec(10), zeroDec, zeroDec),
			updateSpotPrice: true,
			updateBlockTime: true,
		},
		"spot price changed": {
			inputRecord:     newRecord(1, s.Ctx.BlockTime(), sdk.NewDec(10), zeroDec, zeroDec),
			updateSpotPrice: true,
		},
	}
	for name, test := range tests {
		s.Run(name, func() {
			s.SetupTest()
			poolId := s.PrepareBalancerPoolWithCoins(defaultTwoAssetCoins...)

			if test.updateBlockHeight {
				s.Ctx = s.Ctx.WithBlockHeight(s.Ctx.BlockHeight() + 1)
			}

			if test.updateBlockTime {
				s.Ctx = s.Ctx.WithBlockTime(s.Ctx.BlockTime().Add(time.Minute))
			}

			if test.updateSpotPrice {
				s.RunBasicSwap(poolId)
			}

			newRecord := s.twapkeeper.UpdateRecord(s.Ctx, test.inputRecord)

			spotPrice, err := s.App.GAMMKeeper.CalculateSpotPrice(s.Ctx, poolId, newRecord.Asset0Denom, newRecord.Asset1Denom)
			s.Require().NoError(err)

			s.Require().Equal(spotPrice, newRecord.P0LastSpotPrice)
			s.Require().Equal(s.Ctx.BlockHeight(), newRecord.Height)
			s.Require().Equal(s.Ctx.BlockTime(), newRecord.Time)
			s.Require().Equal(poolId, newRecord.PoolId)

			// we test specific math within deeper unit tests, test only for accumulator increase
			if test.updateBlockTime {
				s.Require().True(newRecord.P0ArithmeticTwapAccumulator.GT(zeroDec))
				s.Require().True(newRecord.P1ArithmeticTwapAccumulator.GT(zeroDec))
			} else {
				s.Require().False(newRecord.P0ArithmeticTwapAccumulator.GT(zeroDec))
				s.Require().False(newRecord.P1ArithmeticTwapAccumulator.GT(zeroDec))
			}
		})
	}
}

// TestPruneRecords tests that all twap records earlier than
// current block time - RecordHistoryKeepPeriod are pruned from the store.
func (s *TestSuite) TestPruneRecords() {
	recordHistoryKeepPeriod := s.twapkeeper.RecordHistoryKeepPeriod(s.Ctx)

	tMin2Record, tMin1Record, baseRecord, tPlus1Record := s.createTestRecordsFromTime(baseTime.Add(-recordHistoryKeepPeriod))

	// non-ascending insertion order.
	recordsToPreSet := []types.TwapRecord{tPlus1Record, tMin1Record, baseRecord, tMin2Record}

	expectedKeptRecords := []types.TwapRecord{baseRecord, tPlus1Record}
	s.SetupTest()
	s.preSetRecords(recordsToPreSet)

	ctx := s.Ctx.WithBlockTime(baseTime)
	twapKeeper := s.twapkeeper

	err := twapKeeper.PruneRecords(ctx)
	s.Require().NoError(err)

	s.validateExpectedRecords(expectedKeptRecords)
}

func TestRecordWithUpdatedAccumulators(t *testing.T) {
	poolId := uint64(1)
	defaultRecord := newRecord(poolId, time.Unix(1, 0), sdk.NewDec(10), oneDec, twoDec)
	tests := map[string]struct {
		record    types.TwapRecord
		newTime   time.Time
		expRecord types.TwapRecord
	}{
		"accum with zero value": {
			record:    newRecord(poolId, time.Unix(1, 0), sdk.NewDec(10), zeroDec, zeroDec),
			newTime:   time.Unix(2, 0),
			expRecord: newExpRecord(OneSec.MulInt64(10), OneSec.QuoInt64(10)),
		},
		"small starting accumulators": {
			record:    defaultRecord,
			newTime:   time.Unix(2, 0),
			expRecord: newExpRecord(oneDec.Add(OneSec.MulInt64(10)), twoDec.Add(OneSec.QuoInt64(10))),
		},
		"larger time interval": {
			record:    newRecord(poolId, time.Unix(11, 0), sdk.NewDec(10), oneDec, twoDec),
			newTime:   time.Unix(55, 0),
			expRecord: newExpRecord(oneDec.Add(OneSec.MulInt64(44*10)), twoDec.Add(OneSec.MulInt64(44).QuoInt64(10))),
		},
		"same time, accumulator should not change": {
			record:    defaultRecord,
			newTime:   time.Unix(1, 0),
			expRecord: newExpRecord(oneDec, twoDec),
		},
		// TODO: Overflow tests
	}

	for name, test := range tests {
		t.Run(name, func(t *testing.T) {
			// correct expected record based off copy/paste values
			test.expRecord.Time = test.newTime
			test.expRecord.PoolId = test.record.PoolId
			test.expRecord.P0LastSpotPrice = test.record.P0LastSpotPrice
			test.expRecord.P1LastSpotPrice = test.record.P1LastSpotPrice

			gotRecord := twap.RecordWithUpdatedAccumulators(test.record, test.newTime)
			require.Equal(t, test.expRecord, gotRecord)
		})
	}
}

func (s *TestSuite) TestGetInterpolatedRecord() {
	baseRecord := newTwapRecordWithDefaults(baseTime, sdk.OneDec(), sdk.OneDec(), sdk.OneDec())

	// all tests occur with updateTime = base time + time.Unix(1, 0)
	tests := map[string]struct {
		recordsToPreSet     types.TwapRecord
		testPoolId          uint64
		testDenom0          string
		testDenom1          string
		testTime            time.Time
		expectedAccumulator sdk.Dec
		expectedErr         error
	}{
		"same time with existing record": {
			recordsToPreSet: baseRecord,
			testPoolId:      baseRecord.PoolId,
			testDenom0:      baseRecord.Asset0Denom,
			testDenom1:      baseRecord.Asset1Denom,
			testTime:        baseTime,
		},
		"call 1 second after existing record": {
			recordsToPreSet: baseRecord,
			testPoolId:      baseRecord.PoolId,
			testDenom0:      baseRecord.Asset0Denom,
			testDenom1:      baseRecord.Asset1Denom,
			testTime:        baseTime.Add(time.Second),
			// 1(spot price) * 1000(one sec in milli-seconds)
			expectedAccumulator: baseRecord.P0ArithmeticTwapAccumulator.Add(sdk.NewDec(1000)),
		},
		"call 1 second before existing record": {
			recordsToPreSet: baseRecord,
			testPoolId:      baseRecord.PoolId,
			testDenom0:      baseRecord.Asset0Denom,
			testDenom1:      baseRecord.Asset1Denom,
			testTime:        baseTime.Add(-time.Second),
			expectedErr: fmt.Errorf("looking for a time thats too old, not in the historical index. "+
				" Try storing the accumulator value. (requested time %s)", baseTime.Add(-time.Second)),
		},
		"on lexicographical order denom parameters": {
			recordsToPreSet: baseRecord,
			testPoolId:      baseRecord.PoolId,
			testDenom0:      baseRecord.Asset0Denom,
			testDenom1:      baseRecord.Asset1Denom,
			testTime:        baseTime,
		},
		"test non lexicographical order parameter": {
			recordsToPreSet: baseRecord,
			testPoolId:      baseRecord.PoolId,
			testDenom0:      baseRecord.Asset1Denom,
			testDenom1:      baseRecord.Asset0Denom,
			testTime:        baseTime,
		},
	}

	for name, test := range tests {
		s.Run(name, func() {
			s.SetupTest()
			s.twapkeeper.StoreNewRecord(s.Ctx, test.recordsToPreSet)

			interpolatedRecord, err := s.twapkeeper.GetInterpolatedRecord(s.Ctx, test.testPoolId, test.testDenom0, test.testDenom1, test.testTime)
			if test.expectedErr != nil {
				s.Require().Error(err)
				s.Require().Equal(test.expectedErr.Error(), err.Error())
				return
			}
			s.Require().NoError(err)

			if test.testTime.Equal(baseTime) {
				s.Require().Equal(test.recordsToPreSet, interpolatedRecord)
			} else {
				s.Require().Equal(test.testTime, interpolatedRecord.Time)
				s.Require().Equal(test.recordsToPreSet.P0LastSpotPrice, interpolatedRecord.P0LastSpotPrice)
				s.Require().Equal(test.recordsToPreSet.P1LastSpotPrice, interpolatedRecord.P1LastSpotPrice)
				s.Require().Equal(test.expectedAccumulator, interpolatedRecord.P0ArithmeticTwapAccumulator)
				s.Require().Equal(test.expectedAccumulator, interpolatedRecord.P1ArithmeticTwapAccumulator)
			}
		})
	}
}

func newOneSidedRecord(time time.Time, accum sdk.Dec, useP0 bool) types.TwapRecord {
	record := types.TwapRecord{Time: time, Asset0Denom: denom0, Asset1Denom: denom1}
	if useP0 {
		record.P0ArithmeticTwapAccumulator = accum
	} else {
		record.P1ArithmeticTwapAccumulator = accum
	}
	record.P0LastSpotPrice = sdk.ZeroDec()
	record.P1LastSpotPrice = sdk.OneDec()
	return record
}

type computeArithmeticTwapTestCase struct {
	startRecord types.TwapRecord
	endRecord   types.TwapRecord
	quoteAsset  string
	expTwap     sdk.Dec
	expErr      bool
}

// TestComputeArithmeticTwap tests ComputeArithmeticTwap on various inputs.
// The test vectors are structured by setting up different start and records,
// based on time interval, and their accumulator values.
// Then an expected TWAP is provided in each test case, to compare against computed.
func TestComputeArithmeticTwap(t *testing.T) {
	testCaseFromDeltas := func(startAccum, accumDiff sdk.Dec, timeDelta time.Duration, expectedTwap sdk.Dec) computeArithmeticTwapTestCase {
		return computeArithmeticTwapTestCase{
			newOneSidedRecord(baseTime, startAccum, true),
			newOneSidedRecord(baseTime.Add(timeDelta), startAccum.Add(accumDiff), true),
			denom0,
			expectedTwap,
			false,
		}
	}
	testCaseFromDeltasAsset1 := func(startAccum, accumDiff sdk.Dec, timeDelta time.Duration, expectedTwap sdk.Dec) computeArithmeticTwapTestCase {
		return computeArithmeticTwapTestCase{
			newOneSidedRecord(baseTime, startAccum, false),
			newOneSidedRecord(baseTime.Add(timeDelta), startAccum.Add(accumDiff), false),
			denom1,
			expectedTwap,
			false,
		}
	}
	tenSecAccum := OneSec.MulInt64(10)
	pointOneAccum := OneSec.QuoInt64(10)
	tests := map[string]computeArithmeticTwapTestCase{
		"basic: spot price = 1 for one second, 0 init accumulator": {
			startRecord: newOneSidedRecord(baseTime, sdk.ZeroDec(), true),
			endRecord:   newOneSidedRecord(tPlusOne, OneSec, true),
			quoteAsset:  denom0,
			expTwap:     sdk.OneDec(),
		},
		// this test just shows what happens in case the records are reversed.
		// It should return the correct result, even though this is incorrect internal API usage
		"invalid call: reversed records of above": {
			startRecord: newOneSidedRecord(tPlusOne, OneSec, true),
			endRecord:   newOneSidedRecord(baseTime, sdk.ZeroDec(), true),
			quoteAsset:  denom0,
			expTwap:     sdk.OneDec(),
		},
		"same record: denom0, end spot price = 0": {
			startRecord: newOneSidedRecord(baseTime, sdk.ZeroDec(), true),
			endRecord:   newOneSidedRecord(baseTime, sdk.ZeroDec(), true),
			quoteAsset:  denom0,
			expTwap:     sdk.ZeroDec(),
		},
		"same record: denom1, end spot price = 1": {
			startRecord: newOneSidedRecord(baseTime, sdk.ZeroDec(), true),
			endRecord:   newOneSidedRecord(baseTime, sdk.ZeroDec(), true),
			quoteAsset:  denom1,
			expTwap:     sdk.OneDec(),
		},
		"accumulator = 10*OneSec, t=5s. 0 base accum": testCaseFromDeltas(
			sdk.ZeroDec(), tenSecAccum, 5*time.Second, sdk.NewDec(2)),
		"accumulator = 10*OneSec, t=3s. 0 base accum": testCaseFromDeltas(
			sdk.ZeroDec(), tenSecAccum, 3*time.Second, ThreePlusOneThird),
		"accumulator = 10*OneSec, t=100s. 0 base accum": testCaseFromDeltas(
			sdk.ZeroDec(), tenSecAccum, 100*time.Second, sdk.NewDecWithPrec(1, 1)),

		// test that base accum has no impact
		"accumulator = 10*OneSec, t=5s. 10 base accum": testCaseFromDeltas(
			sdk.NewDec(10), tenSecAccum, 5*time.Second, sdk.NewDec(2)),
		"accumulator = 10*OneSec, t=3s. 10*second base accum": testCaseFromDeltas(
			tenSecAccum, tenSecAccum, 3*time.Second, ThreePlusOneThird),
		"accumulator = 10*OneSec, t=100s. .1*second base accum": testCaseFromDeltas(
			pointOneAccum, tenSecAccum, 100*time.Second, sdk.NewDecWithPrec(1, 1)),

		"accumulator = 10*OneSec, t=100s. 0 base accum (asset 1)": testCaseFromDeltasAsset1(sdk.ZeroDec(), OneSec.MulInt64(10), 100*time.Second, sdk.NewDecWithPrec(1, 1)),

		// TODO: Overflow, rounding
	}
	for name, test := range tests {
		t.Run(name, func(t *testing.T) {
			actualTwap, err := twap.ComputeArithmeticTwap(test.startRecord, test.endRecord, test.quoteAsset)
			require.Equal(t, test.expTwap, actualTwap)
			require.NoError(t, err)
		})
	}
}

// This tests the behavior of computeArithmeticTwap, around error returning
// when there has been an intermediate spot price error.
func TestComputeArithmeticTwapWithSpotPriceError(t *testing.T) {
	newOneSidedRecordWErrorTime := func(time time.Time, accum sdk.Dec, useP0 bool, errTime time.Time) types.TwapRecord {
		record := newOneSidedRecord(time, accum, useP0)
		record.LastErrorTime = errTime
		return record
	}
	tests := map[string]computeArithmeticTwapTestCase{
		// should error, since end time may have been used to interpolate this value
		"errAtEndTime from end record": {
			startRecord: newOneSidedRecord(baseTime, sdk.ZeroDec(), true),
			endRecord:   newOneSidedRecordWErrorTime(tPlusOne, OneSec, true, tPlusOne),
			quoteAsset:  denom0,
			expTwap:     sdk.OneDec(),
			expErr:      true,
		},
		// should error, since start time may have been used to interpolate this value
		"err at StartTime exactly": {
			startRecord: newOneSidedRecord(baseTime, sdk.ZeroDec(), true),
			endRecord:   newOneSidedRecordWErrorTime(tPlusOne, OneSec, true, baseTime),
			quoteAsset:  denom0,
			expTwap:     sdk.OneDec(),
			expErr:      true,
		},
		"err before StartTime": {
			startRecord: newOneSidedRecord(baseTime, sdk.ZeroDec(), true),
			endRecord:   newOneSidedRecordWErrorTime(tPlusOne, OneSec, true, tMinOne),
			quoteAsset:  denom0,
			expTwap:     sdk.OneDec(),
			expErr:      false,
		},
		// Should not happen, but if it did would error
		"err after EndTime": {
			startRecord: newOneSidedRecord(baseTime, sdk.ZeroDec(), true),
			endRecord:   newOneSidedRecordWErrorTime(tPlusOne, OneSec.MulInt64(2), true, baseTime.Add(20*time.Second)),
			quoteAsset:  denom0,
			expTwap:     sdk.OneDec().MulInt64(2),
			expErr:      true,
		},
	}
	for name, test := range tests {
		t.Run(name, func(t *testing.T) {
			actualTwap, err := twap.ComputeArithmeticTwap(test.startRecord, test.endRecord, test.quoteAsset)
			require.Equal(t, test.expTwap, actualTwap)
			osmoassert.ConditionalError(t, test.expErr, err)
		})
	}
<<<<<<< HEAD
=======
}

// TestPruneRecords tests that twap records earlier than
// current block time - RecordHistoryKeepPeriod are pruned from the store
// while keeping the newest record before the above time threshold.
// Such record is kept for each pool.
func (s *TestSuite) TestPruneRecords() {
	recordHistoryKeepPeriod := s.twapkeeper.RecordHistoryKeepPeriod(s.Ctx)

	pool1OlderMin2MsRecord, // deleted
		pool2OlderMin1MsRecord,  // deleted
		pool3OlderBaseRecord,    // kept as newest under keep period
		pool4OlderPlus1Record := // kept as newest under keep period
		s.createTestRecordsFromTime(baseTime.Add(2 * -recordHistoryKeepPeriod))

	pool1Min2MsRecord, // kept as newest under keep period
		pool2Min1MsRecord,  // kept as newest under keep period
		pool3BaseRecord,    // kept as it is at the keep period boundary
		pool4Plus1Record := // kept as it is above the keep period boundary
		s.createTestRecordsFromTime(baseTime.Add(-recordHistoryKeepPeriod))

	// non-ascending insertion order.
	recordsToPreSet := []types.TwapRecord{
		pool2OlderMin1MsRecord,
		pool4Plus1Record,
		pool4OlderPlus1Record,
		pool3OlderBaseRecord,
		pool2Min1MsRecord,
		pool3BaseRecord,
		pool1Min2MsRecord,
		pool1OlderMin2MsRecord,
	}

	// tMin2Record is before the threshold and is pruned away.
	// tmin1Record is the newest record before current block time - record history keep period.
	// All other records happen after the threshold and are kept.
	expectedKeptRecords := []types.TwapRecord{
		pool3OlderBaseRecord,
		pool4OlderPlus1Record,
		pool1Min2MsRecord,
		pool2Min1MsRecord,
		pool3BaseRecord,
		pool4Plus1Record,
	}
	s.SetupTest()
	s.preSetRecords(recordsToPreSet)

	ctx := s.Ctx
	twapKeeper := s.twapkeeper

	ctx = ctx.WithBlockTime(baseTime)

	err := twapKeeper.PruneRecords(ctx)
	s.Require().NoError(err)

	s.validateExpectedRecords(expectedKeptRecords)
>>>>>>> 6ec8a903
}<|MERGE_RESOLUTION|>--- conflicted
+++ resolved
@@ -169,29 +169,6 @@
 			}
 		})
 	}
-}
-
-// TestPruneRecords tests that all twap records earlier than
-// current block time - RecordHistoryKeepPeriod are pruned from the store.
-func (s *TestSuite) TestPruneRecords() {
-	recordHistoryKeepPeriod := s.twapkeeper.RecordHistoryKeepPeriod(s.Ctx)
-
-	tMin2Record, tMin1Record, baseRecord, tPlus1Record := s.createTestRecordsFromTime(baseTime.Add(-recordHistoryKeepPeriod))
-
-	// non-ascending insertion order.
-	recordsToPreSet := []types.TwapRecord{tPlus1Record, tMin1Record, baseRecord, tMin2Record}
-
-	expectedKeptRecords := []types.TwapRecord{baseRecord, tPlus1Record}
-	s.SetupTest()
-	s.preSetRecords(recordsToPreSet)
-
-	ctx := s.Ctx.WithBlockTime(baseTime)
-	twapKeeper := s.twapkeeper
-
-	err := twapKeeper.PruneRecords(ctx)
-	s.Require().NoError(err)
-
-	s.validateExpectedRecords(expectedKeptRecords)
 }
 
 func TestRecordWithUpdatedAccumulators(t *testing.T) {
@@ -467,8 +444,6 @@
 			osmoassert.ConditionalError(t, test.expErr, err)
 		})
 	}
-<<<<<<< HEAD
-=======
 }
 
 // TestPruneRecords tests that twap records earlier than
@@ -525,5 +500,4 @@
 	s.Require().NoError(err)
 
 	s.validateExpectedRecords(expectedKeptRecords)
->>>>>>> 6ec8a903
 }