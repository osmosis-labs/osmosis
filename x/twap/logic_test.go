package twap_test

import (
	"errors"
	"fmt"
	"testing"
	"time"

	sdk "github.com/cosmos/cosmos-sdk/types"
	"github.com/stretchr/testify/require"

	"github.com/osmosis-labs/osmosis/v12/app/apptesting/osmoassert"
	gammtypes "github.com/osmosis-labs/osmosis/v12/x/gamm/types"
	"github.com/osmosis-labs/osmosis/v12/x/twap"
	"github.com/osmosis-labs/osmosis/v12/x/twap/types"
	"github.com/osmosis-labs/osmosis/v12/x/twap/types/twapmock"
)

var (
	zeroDec = sdk.ZeroDec()
	oneDec  = sdk.OneDec()
	twoDec  = oneDec.Add(oneDec)
	OneSec  = sdk.MustNewDecFromStr("1000.000000000000000000")
)

<<<<<<< HEAD
=======
func newRecord(poolId uint64, t time.Time, sp0, accum0, accum1 sdk.Dec) types.TwapRecord {
	return types.TwapRecord{
		PoolId:          poolId,
		Asset0Denom:     defaultTwoAssetCoins[0].Denom,
		Asset1Denom:     defaultTwoAssetCoins[1].Denom,
		Time:            t,
		P0LastSpotPrice: sp0,
		P1LastSpotPrice: sdk.OneDec().Quo(sp0),
		// make new copies
		P0ArithmeticTwapAccumulator: accum0.Add(sdk.ZeroDec()),
		P1ArithmeticTwapAccumulator: accum1.Add(sdk.ZeroDec()),
	}
}

// make an expected record for math tests, we adjust other values in the test runner.
func newExpRecord(accum0, accum1 sdk.Dec) types.TwapRecord {
	return types.TwapRecord{
		Asset0Denom: defaultTwoAssetCoins[0].Denom,
		Asset1Denom: defaultTwoAssetCoins[1].Denom,
		// make new copies
		P0ArithmeticTwapAccumulator: accum0.Add(sdk.ZeroDec()),
		P1ArithmeticTwapAccumulator: accum1.Add(sdk.ZeroDec()),
	}
}

func (s *TestSuite) TestGetSpotPrices() {
	currTime := time.Now()
	poolID := s.PrepareBalancerPoolWithCoins(defaultTwoAssetCoins...)
	mockAMMI := twapmock.NewProgrammedAmmInterface(s.App.TwapKeeper.GetAmmInterface())
	s.App.TwapKeeper.SetAmmInterface(mockAMMI)

	ctx := s.Ctx.WithBlockTime(currTime.Add(5 * time.Second))

	testCases := map[string]struct {
		poolID                uint64
		prevErrTime           time.Time
		mockSp0               sdk.Dec
		mockSp1               sdk.Dec
		mockSp0Err            error
		mockSp1Err            error
		expectedSp0           sdk.Dec
		expectedSp1           sdk.Dec
		expectedLatestErrTime time.Time
	}{
		"zero sp": {
			poolID:                poolID,
			prevErrTime:           currTime,
			mockSp0:               sdk.ZeroDec(),
			mockSp1:               sdk.ZeroDec(),
			mockSp0Err:            fmt.Errorf("foo"),
			expectedSp0:           sdk.ZeroDec(),
			expectedSp1:           sdk.ZeroDec(),
			expectedLatestErrTime: ctx.BlockTime(),
		},
		"exceeds max spot price": {
			poolID:                poolID,
			prevErrTime:           currTime,
			mockSp0:               types.MaxSpotPrice.Add(sdk.OneDec()),
			mockSp1:               types.MaxSpotPrice.Add(sdk.OneDec()),
			expectedSp0:           types.MaxSpotPrice,
			expectedSp1:           types.MaxSpotPrice,
			expectedLatestErrTime: ctx.BlockTime(),
		},
		"valid spot prices": {
			poolID:                poolID,
			prevErrTime:           currTime,
			mockSp0:               sdk.NewDecWithPrec(55, 2),
			mockSp1:               sdk.NewDecWithPrec(6, 1),
			expectedSp0:           sdk.NewDecWithPrec(55, 2),
			expectedSp1:           sdk.NewDecWithPrec(6, 1),
			expectedLatestErrTime: currTime,
		},
	}

	for name, tc := range testCases {
		s.Run(name, func() {
			mockAMMI.ProgramPoolSpotPriceOverride(tc.poolID, denom0, denom1, tc.mockSp0, tc.mockSp0Err)
			mockAMMI.ProgramPoolSpotPriceOverride(tc.poolID, denom1, denom0, tc.mockSp1, tc.mockSp1Err)

			sp0, sp1, latestErrTime := twap.GetSpotPrices(ctx, mockAMMI, tc.poolID, denom0, denom1, tc.prevErrTime)
			s.Require().Equal(tc.expectedSp0, sp0)
			s.Require().Equal(tc.expectedSp1, sp1)
			s.Require().Equal(tc.expectedLatestErrTime, latestErrTime)
		})
	}
}

>>>>>>> 1e4cbb3c
func (s *TestSuite) TestNewTwapRecord() {
	// prepare pool before test
	poolId := s.PrepareBalancerPoolWithCoins(defaultTwoAssetCoins...)

	tests := map[string]struct {
		poolId        uint64
		denom0        string
		denom1        string
		expectedErr   error
		expectedPanic bool
	}{
		"denom with lexicographical order": {
			poolId,
			denom0,
			denom1,
			nil,
			false,
		},
		"denom with non-lexicographical order": {
			poolId,
			denom1,
			denom0,
			nil,
			false,
		},
		"new record with same denom": {
			poolId,
			denom0,
			denom0,
			fmt.Errorf("both assets cannot be of the same denom: assetA: %s, assetB: %s", denom0, denom0),
			false,
		},
		"error in getting spot price": {
			poolId + 1,
			denom1,
			denom0,
			nil,
			true,
		},
	}
	for name, test := range tests {
		s.Run(name, func() {
			twapRecord, err := twap.NewTwapRecord(s.App.GAMMKeeper, s.Ctx, test.poolId, test.denom0, test.denom1)

			if test.expectedPanic {
				s.Require().Equal(twapRecord.LastErrorTime, s.Ctx.BlockTime())
			} else if test.expectedErr != nil {
				s.Require().Error(err)
				s.Require().Equal(test.expectedErr.Error(), err.Error())
			} else {
				s.Require().NoError(err)

				s.Require().Equal(test.poolId, twapRecord.PoolId)
				s.Require().Equal(s.Ctx.BlockHeight(), twapRecord.Height)
				s.Require().Equal(s.Ctx.BlockTime(), twapRecord.Time)
				s.Require().Equal(sdk.ZeroDec(), twapRecord.P0ArithmeticTwapAccumulator)
				s.Require().Equal(sdk.ZeroDec(), twapRecord.P1ArithmeticTwapAccumulator)
			}

		})
	}
}

func (s *TestSuite) TestUpdateRecord() {
	poolId := s.PrepareBalancerPoolWithCoins(defaultTwoAssetCoins...)
	programmableAmmInterface := twapmock.NewProgrammedAmmInterface(s.App.TwapKeeper.GetAmmInterface())
	s.App.TwapKeeper.SetAmmInterface(programmableAmmInterface)

	spotPriceResOne := twapmock.SpotPriceResult{Sp: sdk.OneDec(), Err: nil}
	spotPriceResOneErr := twapmock.SpotPriceResult{Sp: sdk.OneDec(), Err: errors.New("dummy err")}
	spotPriceResOneErrNilDec := twapmock.SpotPriceResult{Sp: sdk.Dec{}, Err: errors.New("dummy err")}
	baseTime := time.Unix(2, 0).UTC()
	updateTime := time.Unix(3, 0).UTC()
	baseTimeMinusOne := time.Unix(1, 0).UTC()

	zeroAccumNoErrSp10Record := newRecord(poolId, baseTime, sdk.NewDec(10), zeroDec, zeroDec)
	sp10OneTimeUnitAccumRecord := newExpRecord(OneSec.MulInt64(10), OneSec.QuoInt64(10))
	// all tests occur with updateTime = base time + time.Unix(1, 0)
	tests := map[string]struct {
		record           types.TwapRecord
		spotPriceResult0 twapmock.SpotPriceResult
		spotPriceResult1 twapmock.SpotPriceResult
		expRecord        types.TwapRecord
	}{
		"0 accum start, sp change": {
			record:           zeroAccumNoErrSp10Record,
			spotPriceResult0: spotPriceResOne,
			spotPriceResult1: spotPriceResOne,
			expRecord:        sp10OneTimeUnitAccumRecord,
		},
		"0 accum start, sp0 err at update": {
			record:           zeroAccumNoErrSp10Record,
			spotPriceResult0: spotPriceResOneErr,
			spotPriceResult1: spotPriceResOne,
			expRecord:        withLastErrTime(sp10OneTimeUnitAccumRecord, updateTime),
		},
		"0 accum start, sp0 err at update with nil dec": {
			record:           zeroAccumNoErrSp10Record,
			spotPriceResult0: spotPriceResOneErrNilDec,
			spotPriceResult1: spotPriceResOne,
			expRecord:        withSp0(withLastErrTime(sp10OneTimeUnitAccumRecord, updateTime), sdk.ZeroDec()),
		},
		"0 accum start, sp1 err at update with nil dec": {
			record:           zeroAccumNoErrSp10Record,
			spotPriceResult0: spotPriceResOne,
			spotPriceResult1: spotPriceResOneErrNilDec,
			expRecord:        withSp1(withLastErrTime(sp10OneTimeUnitAccumRecord, updateTime), sdk.ZeroDec()),
		},
		"startRecord err time preserved": {
			record:           withLastErrTime(zeroAccumNoErrSp10Record, baseTimeMinusOne),
			spotPriceResult0: spotPriceResOne,
			spotPriceResult1: spotPriceResOne,
			expRecord:        withLastErrTime(sp10OneTimeUnitAccumRecord, baseTimeMinusOne),
		},
		"err time bumped with start": {
			record:           withLastErrTime(zeroAccumNoErrSp10Record, baseTimeMinusOne),
			spotPriceResult0: spotPriceResOne,
			spotPriceResult1: spotPriceResOneErr,
			expRecord:        withLastErrTime(sp10OneTimeUnitAccumRecord, updateTime),
		},
	}
	for name, test := range tests {
		s.Run(name, func() {
			// setup common, block time, pool Id, expected spot prices
			s.Ctx = s.Ctx.WithBlockTime(updateTime.UTC())
			test.record.PoolId = poolId
			test.expRecord.PoolId = poolId
			if (test.expRecord.P0LastSpotPrice == sdk.Dec{}) {
				test.expRecord.P0LastSpotPrice = test.spotPriceResult0.Sp
			}
			if (test.expRecord.P1LastSpotPrice == sdk.Dec{}) {
				test.expRecord.P1LastSpotPrice = test.spotPriceResult1.Sp
			}
			test.expRecord.Height = s.Ctx.BlockHeight()
			test.expRecord.Time = s.Ctx.BlockTime()

			programmableAmmInterface.ProgramPoolSpotPriceOverride(poolId,
				defaultTwoAssetCoins[0].Denom, defaultTwoAssetCoins[1].Denom,
				test.spotPriceResult0.Sp, test.spotPriceResult0.Err)
			programmableAmmInterface.ProgramPoolSpotPriceOverride(poolId,
				defaultTwoAssetCoins[1].Denom, defaultTwoAssetCoins[0].Denom,
				test.spotPriceResult1.Sp, test.spotPriceResult1.Err)

			newRecord := s.twapkeeper.UpdateRecord(s.Ctx, test.record)
			s.Equal(test.expRecord, newRecord)
		})
	}
}

func TestRecordWithUpdatedAccumulators(t *testing.T) {
	poolId := uint64(1)
	defaultRecord := newRecord(poolId, time.Unix(1, 0), sdk.NewDec(10), oneDec, twoDec)
	tests := map[string]struct {
		record    types.TwapRecord
		newTime   time.Time
		expRecord types.TwapRecord
	}{
		"accum with zero value": {
			record:    newRecord(poolId, time.Unix(1, 0), sdk.NewDec(10), zeroDec, zeroDec),
			newTime:   time.Unix(2, 0),
			expRecord: newExpRecord(OneSec.MulInt64(10), OneSec.QuoInt64(10)),
		},
		"small starting accumulators": {
			record:    defaultRecord,
			newTime:   time.Unix(2, 0),
			expRecord: newExpRecord(oneDec.Add(OneSec.MulInt64(10)), twoDec.Add(OneSec.QuoInt64(10))),
		},
		"larger time interval": {
			record:    newRecord(poolId, time.Unix(11, 0), sdk.NewDec(10), oneDec, twoDec),
			newTime:   time.Unix(55, 0),
			expRecord: newExpRecord(oneDec.Add(OneSec.MulInt64(44*10)), twoDec.Add(OneSec.MulInt64(44).QuoInt64(10))),
		},
		"same time, accumulator should not change": {
			record:    defaultRecord,
			newTime:   time.Unix(1, 0),
			expRecord: newExpRecord(oneDec, twoDec),
		},
	}

	for name, test := range tests {
		t.Run(name, func(t *testing.T) {
			// correct expected record based off copy/paste values
			test.expRecord.Time = test.newTime
			test.expRecord.PoolId = test.record.PoolId
			test.expRecord.P0LastSpotPrice = test.record.P0LastSpotPrice
			test.expRecord.P1LastSpotPrice = test.record.P1LastSpotPrice

			gotRecord := twap.RecordWithUpdatedAccumulators(test.record, test.newTime)
			require.Equal(t, test.expRecord, gotRecord)
		})
	}
}

func TestRecordWithUpdatedAccumulators_ThreeAsset(t *testing.T) {
	poolId := uint64(2)
	tests := map[string]struct {
		record          []types.TwapRecord
		interpolateTime time.Time
		expRecord       []types.TwapRecord
	}{
		"accum with zero value": {
			record:          newThreeAssetRecord(poolId, time.Unix(1, 0), sdk.NewDec(10), zeroDec, zeroDec, zeroDec),
			interpolateTime: time.Unix(2, 0),
			expRecord:       newThreeAssetExpRecord(poolId, OneSec.MulInt64(10), OneSec.QuoInt64(10), OneSec.MulInt64(20)),
		},
		"small starting accumulators": {
			record:          newThreeAssetRecord(poolId, time.Unix(1, 0), sdk.NewDec(10), twoDec, oneDec, twoDec),
			interpolateTime: time.Unix(2, 0),
			expRecord:       newThreeAssetExpRecord(poolId, twoDec.Add(OneSec.MulInt64(10)), oneDec.Add(OneSec.QuoInt64(10)), twoDec.Add(OneSec.MulInt64(20))),
		},
		"larger time interval": {
			record:          newThreeAssetRecord(poolId, time.Unix(11, 0), sdk.NewDec(10), twoDec, oneDec, twoDec),
			interpolateTime: time.Unix(55, 0),
			expRecord:       newThreeAssetExpRecord(poolId, twoDec.Add(OneSec.MulInt64(44*10)), oneDec.Add(OneSec.MulInt64(44).QuoInt64(10)), twoDec.Add(OneSec.MulInt64(44*20))),
		},
	}

	for name, test := range tests {
		t.Run(name, func(t *testing.T) {
			for i := range test.record {
				// correct expected record based off copy/paste values
				test.expRecord[i].Time = test.interpolateTime
				test.expRecord[i].P0LastSpotPrice = test.record[i].P0LastSpotPrice
				test.expRecord[i].P1LastSpotPrice = test.record[i].P1LastSpotPrice

				gotRecord := twap.RecordWithUpdatedAccumulators(test.record[i], test.interpolateTime)
				require.Equal(t, test.expRecord[i], gotRecord)
			}
		})
	}
}

func (s *TestSuite) TestGetInterpolatedRecord() {
	baseRecord := newTwoAssetPoolTwapRecordWithDefaults(baseTime, sdk.OneDec(), sdk.OneDec(), sdk.OneDec())

	// all tests occur with updateTime = base time + time.Unix(1, 0)
	tests := map[string]struct {
		recordsToPreSet     types.TwapRecord
		testPoolId          uint64
		testDenom0          string
		testDenom1          string
		testTime            time.Time
		expectedAccumulator sdk.Dec
		expectedErr         error
	}{
		"same time with existing record": {
			recordsToPreSet: baseRecord,
			testPoolId:      baseRecord.PoolId,
			testDenom0:      baseRecord.Asset0Denom,
			testDenom1:      baseRecord.Asset1Denom,
			testTime:        baseTime,
		},
		"call 1 second after existing record": {
			recordsToPreSet: baseRecord,
			testPoolId:      baseRecord.PoolId,
			testDenom0:      baseRecord.Asset0Denom,
			testDenom1:      baseRecord.Asset1Denom,
			testTime:        baseTime.Add(time.Second),
			// 1(spot price) * 1000(one sec in milli-seconds)
			expectedAccumulator: baseRecord.P0ArithmeticTwapAccumulator.Add(sdk.NewDec(1000)),
		},
		"call 1 second before existing record": {
			recordsToPreSet: baseRecord,
			testPoolId:      baseRecord.PoolId,
			testDenom0:      baseRecord.Asset0Denom,
			testDenom1:      baseRecord.Asset1Denom,
			testTime:        baseTime.Add(-time.Second),
			expectedErr: fmt.Errorf("looking for a time thats too old, not in the historical index. "+
				" Try storing the accumulator value. (requested time %s)", baseTime.Add(-time.Second)),
		},
		"on lexicographical order denom parameters": {
			recordsToPreSet: baseRecord,
			testPoolId:      baseRecord.PoolId,
			testDenom0:      baseRecord.Asset0Denom,
			testDenom1:      baseRecord.Asset1Denom,
			testTime:        baseTime,
		},
		"test non lexicographical order parameter": {
			recordsToPreSet: baseRecord,
			testPoolId:      baseRecord.PoolId,
			testDenom0:      baseRecord.Asset1Denom,
			testDenom1:      baseRecord.Asset0Denom,
			testTime:        baseTime,
		},
	}

	for name, test := range tests {
		s.Run(name, func() {
			s.SetupTest()
			s.twapkeeper.StoreNewRecord(s.Ctx, test.recordsToPreSet)

			interpolatedRecord, err := s.twapkeeper.GetInterpolatedRecord(s.Ctx, test.testPoolId, test.testDenom0, test.testDenom1, test.testTime)
			if test.expectedErr != nil {
				s.Require().Error(err)
				s.Require().Equal(test.expectedErr.Error(), err.Error())
				return
			}
			s.Require().NoError(err)

			if test.testTime.Equal(baseTime) {
				s.Require().Equal(test.recordsToPreSet, interpolatedRecord)
			} else {
				s.Require().Equal(test.testTime, interpolatedRecord.Time)
				s.Require().Equal(test.recordsToPreSet.P0LastSpotPrice, interpolatedRecord.P0LastSpotPrice)
				s.Require().Equal(test.recordsToPreSet.P1LastSpotPrice, interpolatedRecord.P1LastSpotPrice)
				s.Require().Equal(test.expectedAccumulator, interpolatedRecord.P0ArithmeticTwapAccumulator)
				s.Require().Equal(test.expectedAccumulator, interpolatedRecord.P1ArithmeticTwapAccumulator)
			}
		})
	}
}

func (s *TestSuite) TestGetInterpolatedRecord_ThreeAsset() {
	baseRecord := newThreeAssetRecord(2, baseTime, sdk.NewDec(10), sdk.ZeroDec(), sdk.ZeroDec(), sdk.ZeroDec())
	// all tests occur with updateTime = base time + time.Unix(1, 0)
	tests := map[string]struct {
		recordsToPreSet       []types.TwapRecord
		testTime              time.Time
		expectedP0Accumulator []sdk.Dec
		expectedP1Accumulator []sdk.Dec
		expectedErr           error
	}{
		"call 1 second after existing record": {
			recordsToPreSet: baseRecord,
			testTime:        baseTime.Add(time.Second),
			// P0 and P1 TwapAccumulators both start at 0
			// A 10 spot price * 1000ms = 10000
			// A 10 spot price * 1000ms = 10000
			// B .1 spot price * 1000ms = 100
			expectedP0Accumulator: []sdk.Dec{baseRecord[0].P0ArithmeticTwapAccumulator.Add(sdk.NewDec(10000)),
				baseRecord[1].P0ArithmeticTwapAccumulator.Add(sdk.NewDec(10000)),
				baseRecord[2].P0ArithmeticTwapAccumulator.Add(sdk.NewDec(100))},
			// B .1 spot price * 1000ms = 100
			// C 20 spot price * 1000ms = 20000
			// C 20 spot price * 1000ms = 20000
			expectedP1Accumulator: []sdk.Dec{baseRecord[0].P1ArithmeticTwapAccumulator.Add(sdk.NewDec(100)),
				baseRecord[1].P1ArithmeticTwapAccumulator.Add(sdk.NewDec(20000)),
				baseRecord[2].P1ArithmeticTwapAccumulator.Add(sdk.NewDec(20000))},
		},
		"call 1 second before existing record": {
			recordsToPreSet: baseRecord,
			testTime:        baseTime.Add(-time.Second),
			expectedErr: fmt.Errorf("looking for a time thats too old, not in the historical index. "+
				" Try storing the accumulator value. (requested time %s)", baseTime.Add(-time.Second)),
		},
		"test non lexicographical order parameter": {
			recordsToPreSet: baseRecord,
			testTime:        baseTime,
		},
	}

	for name, test := range tests {
		s.Run(name, func() {
			s.SetupTest()
			for i := range test.recordsToPreSet {
				s.twapkeeper.StoreNewRecord(s.Ctx, test.recordsToPreSet[i])

				interpolatedRecord, err := s.twapkeeper.GetInterpolatedRecord(s.Ctx, baseRecord[i].PoolId, baseRecord[i].Asset0Denom, baseRecord[i].Asset1Denom, test.testTime)
				if test.expectedErr != nil {
					s.Require().Error(err)
					s.Require().Equal(test.expectedErr.Error(), err.Error())
					return
				}
				s.Require().NoError(err)

				if test.testTime.Equal(baseTime) {
					s.Require().Equal(test.recordsToPreSet[i], interpolatedRecord)
				} else {
					s.Require().Equal(test.testTime, interpolatedRecord.Time)
					s.Require().Equal(test.recordsToPreSet[i].P0LastSpotPrice, interpolatedRecord.P0LastSpotPrice)
					s.Require().Equal(test.recordsToPreSet[i].P1LastSpotPrice, interpolatedRecord.P1LastSpotPrice)
					s.Require().Equal(test.expectedP0Accumulator[i], interpolatedRecord.P0ArithmeticTwapAccumulator)
					s.Require().Equal(test.expectedP1Accumulator[i], interpolatedRecord.P1ArithmeticTwapAccumulator)
				}
			}
		})
	}
}

type computeArithmeticTwapTestCase struct {
	startRecord types.TwapRecord
	endRecord   types.TwapRecord
	quoteAsset  string
	expTwap     sdk.Dec
	expErr      bool
}

type computeThreeAssetArithmeticTwapTestCase struct {
	startRecord []types.TwapRecord
	endRecord   []types.TwapRecord
	quoteAsset  []string
	expTwap     []sdk.Dec
	expErr      bool
}

// TestComputeArithmeticTwap tests ComputeArithmeticTwap on various inputs.
// The test vectors are structured by setting up different start and records,
// based on time interval, and their accumulator values.
// Then an expected TWAP is provided in each test case, to compare against computed.
func TestComputeArithmeticTwap(t *testing.T) {
	testCaseFromDeltas := func(startAccum, accumDiff sdk.Dec, timeDelta time.Duration, expectedTwap sdk.Dec) computeArithmeticTwapTestCase {
		return computeArithmeticTwapTestCase{
			newOneSidedRecord(baseTime, startAccum, true),
			newOneSidedRecord(baseTime.Add(timeDelta), startAccum.Add(accumDiff), true),
			denom0,
			expectedTwap,
			false,
		}
	}
	testCaseFromDeltasAsset1 := func(startAccum, accumDiff sdk.Dec, timeDelta time.Duration, expectedTwap sdk.Dec) computeArithmeticTwapTestCase {
		return computeArithmeticTwapTestCase{
			newOneSidedRecord(baseTime, startAccum, false),
			newOneSidedRecord(baseTime.Add(timeDelta), startAccum.Add(accumDiff), false),
			denom1,
			expectedTwap,
			false,
		}
	}
	tenSecAccum := OneSec.MulInt64(10)
	pointOneAccum := OneSec.QuoInt64(10)
	tests := map[string]computeArithmeticTwapTestCase{
		"basic: spot price = 1 for one second, 0 init accumulator": {
			startRecord: newOneSidedRecord(baseTime, sdk.ZeroDec(), true),
			endRecord:   newOneSidedRecord(tPlusOne, OneSec, true),
			quoteAsset:  denom0,
			expTwap:     sdk.OneDec(),
		},
		// this test just shows what happens in case the records are reversed.
		// It should return the correct result, even though this is incorrect internal API usage
		"invalid call: reversed records of above": {
			startRecord: newOneSidedRecord(tPlusOne, OneSec, true),
			endRecord:   newOneSidedRecord(baseTime, sdk.ZeroDec(), true),
			quoteAsset:  denom0,
			expTwap:     sdk.OneDec(),
		},
		"same record: denom0, end spot price = 0": {
			startRecord: newOneSidedRecord(baseTime, sdk.ZeroDec(), true),
			endRecord:   newOneSidedRecord(baseTime, sdk.ZeroDec(), true),
			quoteAsset:  denom0,
			expTwap:     sdk.ZeroDec(),
		},
		"same record: denom1, end spot price = 1": {
			startRecord: newOneSidedRecord(baseTime, sdk.ZeroDec(), true),
			endRecord:   newOneSidedRecord(baseTime, sdk.ZeroDec(), true),
			quoteAsset:  denom1,
			expTwap:     sdk.OneDec(),
		},
		"accumulator = 10*OneSec, t=5s. 0 base accum": testCaseFromDeltas(
			sdk.ZeroDec(), tenSecAccum, 5*time.Second, sdk.NewDec(2)),
		"accumulator = 10*OneSec, t=3s. 0 base accum": testCaseFromDeltas(
			sdk.ZeroDec(), tenSecAccum, 3*time.Second, ThreePlusOneThird),
		"accumulator = 10*OneSec, t=100s. 0 base accum": testCaseFromDeltas(
			sdk.ZeroDec(), tenSecAccum, 100*time.Second, sdk.NewDecWithPrec(1, 1)),

		// test that base accum has no impact
		"accumulator = 10*OneSec, t=5s. 10 base accum": testCaseFromDeltas(
			sdk.NewDec(10), tenSecAccum, 5*time.Second, sdk.NewDec(2)),
		"accumulator = 10*OneSec, t=3s. 10*second base accum": testCaseFromDeltas(
			tenSecAccum, tenSecAccum, 3*time.Second, ThreePlusOneThird),
		"accumulator = 10*OneSec, t=100s. .1*second base accum": testCaseFromDeltas(
			pointOneAccum, tenSecAccum, 100*time.Second, sdk.NewDecWithPrec(1, 1)),

		"accumulator = 10*OneSec, t=100s. 0 base accum (asset 1)": testCaseFromDeltasAsset1(sdk.ZeroDec(), OneSec.MulInt64(10), 100*time.Second, sdk.NewDecWithPrec(1, 1)),
	}
	for name, test := range tests {
		t.Run(name, func(t *testing.T) {
			actualTwap, err := twap.ComputeArithmeticTwap(test.startRecord, test.endRecord, test.quoteAsset)
			require.Equal(t, test.expTwap, actualTwap)
			require.NoError(t, err)
		})
	}
}

func TestComputeArithmeticTwap_ThreeAsset(t *testing.T) {
	testThreeAssetCaseFromDeltas := func(startAccum, accumDiff sdk.Dec, timeDelta time.Duration, expectedTwap sdk.Dec) computeThreeAssetArithmeticTwapTestCase {
		return computeThreeAssetArithmeticTwapTestCase{
			newThreeAssetOneSidedRecord(baseTime, startAccum, true),
			newThreeAssetOneSidedRecord(baseTime.Add(timeDelta), startAccum.Add(accumDiff), true),
			[]string{denom0, denom0, denom1},
			[]sdk.Dec{expectedTwap, expectedTwap, expectedTwap},
			false,
		}
	}

	tenSecAccum := OneSec.MulInt64(10)
	pointOneAccum := OneSec.QuoInt64(10)
	tests := map[string]computeThreeAssetArithmeticTwapTestCase{
		"three asset basic: spot price = 1 for one second, 0 init accumulator": {
			startRecord: newThreeAssetOneSidedRecord(baseTime, sdk.ZeroDec(), true),
			endRecord:   newThreeAssetOneSidedRecord(tPlusOne, OneSec, true),
			quoteAsset:  []string{denom0, denom0, denom1},
			expTwap:     []sdk.Dec{sdk.OneDec(), sdk.OneDec(), sdk.OneDec()},
		},
		"three asset same record: asset1, end spot price = 1": {
			startRecord: newThreeAssetOneSidedRecord(baseTime, sdk.ZeroDec(), true),
			endRecord:   newThreeAssetOneSidedRecord(baseTime, sdk.ZeroDec(), true),
			quoteAsset:  []string{denom1, denom2, denom2},
			expTwap:     []sdk.Dec{sdk.OneDec(), sdk.OneDec(), sdk.OneDec()},
		},
		"three asset. accumulator = 10*OneSec, t=5s. 0 base accum": testThreeAssetCaseFromDeltas(
			sdk.ZeroDec(), tenSecAccum, 5*time.Second, sdk.NewDec(2)),

		// test that base accum has no impact
		"three asset. accumulator = 10*OneSec, t=5s. 10 base accum": testThreeAssetCaseFromDeltas(
			sdk.NewDec(10), tenSecAccum, 5*time.Second, sdk.NewDec(2)),
		"three asset. accumulator = 10*OneSec, t=100s. .1*second base accum": testThreeAssetCaseFromDeltas(
			pointOneAccum, tenSecAccum, 100*time.Second, sdk.NewDecWithPrec(1, 1)),
	}
	for name, test := range tests {
		t.Run(name, func(t *testing.T) {
			for i, startRec := range test.startRecord {
				actualTwap, err := twap.ComputeArithmeticTwap(startRec, test.endRecord[i], test.quoteAsset[i])
				require.Equal(t, test.expTwap[i], actualTwap)
				require.NoError(t, err)
			}
		})
	}
}

// This tests the behavior of computeArithmeticTwap, around error returning
// when there has been an intermediate spot price error.
func TestComputeArithmeticTwapWithSpotPriceError(t *testing.T) {
	newOneSidedRecordWErrorTime := func(time time.Time, accum sdk.Dec, useP0 bool, errTime time.Time) types.TwapRecord {
		record := newOneSidedRecord(time, accum, useP0)
		record.LastErrorTime = errTime
		return record
	}
	tests := map[string]computeArithmeticTwapTestCase{
		// should error, since end time may have been used to interpolate this value
		"errAtEndTime from end record": {
			startRecord: newOneSidedRecord(baseTime, sdk.ZeroDec(), true),
			endRecord:   newOneSidedRecordWErrorTime(tPlusOne, OneSec, true, tPlusOne),
			quoteAsset:  denom0,
			expTwap:     sdk.OneDec(),
			expErr:      true,
		},
		// should error, since start time may have been used to interpolate this value
		"err at StartTime exactly": {
			startRecord: newOneSidedRecord(baseTime, sdk.ZeroDec(), true),
			endRecord:   newOneSidedRecordWErrorTime(tPlusOne, OneSec, true, baseTime),
			quoteAsset:  denom0,
			expTwap:     sdk.OneDec(),
			expErr:      true,
		},
		"err before StartTime": {
			startRecord: newOneSidedRecord(baseTime, sdk.ZeroDec(), true),
			endRecord:   newOneSidedRecordWErrorTime(tPlusOne, OneSec, true, tMinOne),
			quoteAsset:  denom0,
			expTwap:     sdk.OneDec(),
			expErr:      false,
		},
		// Should not happen, but if it did would error
		"err after EndTime": {
			startRecord: newOneSidedRecord(baseTime, sdk.ZeroDec(), true),
			endRecord:   newOneSidedRecordWErrorTime(tPlusOne, OneSec.MulInt64(2), true, baseTime.Add(20*time.Second)),
			quoteAsset:  denom0,
			expTwap:     sdk.OneDec().MulInt64(2),
			expErr:      true,
		},
	}
	for name, test := range tests {
		t.Run(name, func(t *testing.T) {
			actualTwap, err := twap.ComputeArithmeticTwap(test.startRecord, test.endRecord, test.quoteAsset)
			require.Equal(t, test.expTwap, actualTwap)
			osmoassert.ConditionalError(t, test.expErr, err)
		})
	}
}

// TestPruneRecords tests that twap records earlier than
// current block time - RecordHistoryKeepPeriod are pruned from the store
// while keeping the newest record before the above time threshold.
// Such record is kept for each pool.
func (s *TestSuite) TestPruneRecords() {
	recordHistoryKeepPeriod := s.twapkeeper.RecordHistoryKeepPeriod(s.Ctx)

	pool1OlderMin2MsRecord, // deleted
		pool2OlderMin1MsRecordAB, pool2OlderMin1MsRecordAC, pool2OlderMin1MsRecordBC, // deleted
		pool3OlderBaseRecord,    // kept as newest under keep period
		pool4OlderPlus1Record := // kept as newest under keep period
		s.createTestRecordsFromTime(baseTime.Add(2 * -recordHistoryKeepPeriod))

	pool1Min2MsRecord, // kept as newest under keep period
		pool2Min1MsRecordAB, pool2Min1MsRecordAC, pool2Min1MsRecordBC, // kept as newest under keep period
		pool3BaseRecord,    // kept as it is at the keep period boundary
		pool4Plus1Record := // kept as it is above the keep period boundary
		s.createTestRecordsFromTime(baseTime.Add(-recordHistoryKeepPeriod))

	// non-ascending insertion order.
	recordsToPreSet := []types.TwapRecord{
		pool2OlderMin1MsRecordAB, pool2OlderMin1MsRecordAC, pool2OlderMin1MsRecordBC,
		pool4Plus1Record,
		pool4OlderPlus1Record,
		pool3OlderBaseRecord,
		pool2Min1MsRecordAB, pool2Min1MsRecordAC, pool2Min1MsRecordBC,
		pool3BaseRecord,
		pool1Min2MsRecord,
		pool1OlderMin2MsRecord,
	}

	// tMin2Record is before the threshold and is pruned away.
	// tmin1Record is the newest record before current block time - record history keep period.
	// All other records happen after the threshold and are kept.
	expectedKeptRecords := []types.TwapRecord{
		pool3OlderBaseRecord,
		pool4OlderPlus1Record,
		pool1Min2MsRecord,
		pool2Min1MsRecordAB, pool2Min1MsRecordAC, pool2Min1MsRecordBC,
		pool3BaseRecord,
		pool4Plus1Record,
	}
	s.SetupTest()
	s.preSetRecords(recordsToPreSet)

	ctx := s.Ctx
	twapKeeper := s.twapkeeper

	ctx = ctx.WithBlockTime(baseTime)

	err := twapKeeper.PruneRecords(ctx)
	s.Require().NoError(err)

	s.validateExpectedRecords(expectedKeptRecords)
}

// TestUpdateRecords tests that the records are updated correctly.
// It tests the following:
// - two-asset pools
// - multi-asset pools
// - with spot price errors
// - without spot price errors
// - that new records are created
// - older historical records are not updated
// - spot price error times are either propagated from
// older records or set to current block time in case error occurred.
func (s *TestSuite) TestUpdateRecords() {
	type spOverride struct {
		poolId      uint64
		baseDenom   string
		quoteDenom  string
		overrideSp  sdk.Dec
		overrideErr error
	}

	type expectedResults struct {
		spotPriceA    sdk.Dec
		spotPriceB    sdk.Dec
		lastErrorTime time.Time
		isMostRecent  bool
	}

	var spError = errors.New("spot price error")

	validateRecords := func(expectedRecords []expectedResults, actualRecords []types.TwapRecord) {
		s.Require().Equal(len(expectedRecords), len(actualRecords))
		for i, r := range expectedRecords {
			s.Require().Equal(r.spotPriceA, actualRecords[i].P0LastSpotPrice, "record %d", i)
			s.Require().Equal(r.spotPriceB, actualRecords[i].P1LastSpotPrice, "record %d", i)
			s.Require().Equal(r.lastErrorTime, actualRecords[i].LastErrorTime, "record %d", i)
		}
	}

	tests := map[string]struct {
		preSetRecords []types.TwapRecord
		poolId        uint64
		ammMock       twapmock.ProgrammedAmmInterface
		spOverrides   []spOverride
		blockTime     time.Time

		expectedHistoricalRecords []expectedResults
		expectError               error
	}{
		"no records pre-set; error": {
			preSetRecords: []types.TwapRecord{},
			poolId:        1,
			blockTime:     baseTime,

			expectError: gammtypes.PoolDoesNotExistError{PoolId: 1},
		},
		"existing records in different pool; no-op": {
			preSetRecords: []types.TwapRecord{baseRecord},
			poolId:        baseRecord.PoolId + 1,
			blockTime:     baseTime.Add(time.Second),

			expectError: gammtypes.PoolDoesNotExistError{PoolId: baseRecord.PoolId + 1},
		},
		"the returned number of records does not match expected": {
			preSetRecords: []types.TwapRecord{baseRecord},
			poolId:        baseRecord.PoolId,
			blockTime:     baseRecord.Time.Add(time.Second),

			spOverrides: []spOverride{
				{
					baseDenom:  baseRecord.Asset0Denom,
					quoteDenom: baseRecord.Asset1Denom,
					overrideSp: sdk.NewDec(2),
				},
				{
					baseDenom:  baseRecord.Asset1Denom,
					quoteDenom: baseRecord.Asset0Denom,
					overrideSp: sdk.NewDecWithPrec(2, 1),
				},
				{
					baseDenom:  baseRecord.Asset1Denom,
					quoteDenom: "extradenom",
					overrideSp: sdk.NewDecWithPrec(3, 1),
				},
			},

			expectError: types.InvalidRecordCountError{Expected: 3, Actual: 1},
		},
		"two-asset; pre-set record at t; updated valid spot price": {
			preSetRecords: []types.TwapRecord{baseRecord},
			poolId:        baseRecord.PoolId,
			blockTime:     baseRecord.Time.Add(time.Second),

			spOverrides: []spOverride{
				{
					baseDenom:  baseRecord.Asset0Denom,
					quoteDenom: baseRecord.Asset1Denom,
					overrideSp: sdk.NewDec(2),
				},
				{
					baseDenom:  baseRecord.Asset1Denom,
					quoteDenom: baseRecord.Asset0Denom,
					overrideSp: sdk.NewDecWithPrec(2, 1),
				},
			},

			expectedHistoricalRecords: []expectedResults{
				// The original record.
				{
					spotPriceA: baseRecord.P0LastSpotPrice,
					spotPriceB: baseRecord.P1LastSpotPrice,
				},
				// The new record added.
				{
					spotPriceA:   sdk.NewDec(2),
					spotPriceB:   sdk.NewDecWithPrec(2, 1),
					isMostRecent: true,
				},
			},
		},
		"two-asset; pre-set record at t; updated with spot price error in both denom pairs": {
			preSetRecords: []types.TwapRecord{baseRecord},
			poolId:        baseRecord.PoolId,
			blockTime:     baseRecord.Time.Add(time.Second),

			spOverrides: []spOverride{
				{
					baseDenom:   baseRecord.Asset0Denom,
					quoteDenom:  baseRecord.Asset1Denom,
					overrideErr: spError,
				},
				{
					baseDenom:   baseRecord.Asset1Denom,
					quoteDenom:  baseRecord.Asset0Denom,
					overrideSp:  sdk.NewDecWithPrec(2, 1),
					overrideErr: spError,
				},
			},

			expectedHistoricalRecords: []expectedResults{
				// The original record.
				{
					spotPriceA: baseRecord.P0LastSpotPrice,
					spotPriceB: baseRecord.P1LastSpotPrice,
				},
				// The new record added.
				{
					spotPriceA:    sdk.ZeroDec(),
					spotPriceB:    sdk.NewDecWithPrec(2, 1),
					lastErrorTime: baseRecord.Time.Add(time.Second), // equals to block time
					isMostRecent:  true,
				},
			},
		},
		"two-asset; pre-set record at t; large spot price in one of the pairs": {
			preSetRecords: []types.TwapRecord{baseRecord},
			poolId:        baseRecord.PoolId,
			blockTime:     baseRecord.Time.Add(time.Second),

			spOverrides: []spOverride{
				{
					baseDenom:  baseRecord.Asset0Denom,
					quoteDenom: baseRecord.Asset1Denom,
					overrideSp: sdk.OneDec(),
				},
				{
					baseDenom:   baseRecord.Asset1Denom,
					quoteDenom:  baseRecord.Asset0Denom,
					overrideSp:  types.MaxSpotPrice.Add(sdk.OneDec()),
					overrideErr: nil, // twap logic should identify the large spot price and mark it as error.
				},
			},

			expectedHistoricalRecords: []expectedResults{
				// The original record.
				{
					spotPriceA: baseRecord.P0LastSpotPrice,
					spotPriceB: baseRecord.P1LastSpotPrice,
				},
				// The new record added.
				{
					spotPriceA:    sdk.OneDec(),
					spotPriceB:    types.MaxSpotPrice,               // Although the price returned from AMM was MaxSpotPrice + 1, it is reset to just MaxSpotPrice.
					lastErrorTime: baseRecord.Time.Add(time.Second), // equals to block time
					isMostRecent:  true,
				},
			},
		},
		"two-asset; pre-set record at t with sp error; new record with no sp error; new record has old sp error": {
			preSetRecords: []types.TwapRecord{withLastErrTime(baseRecord, baseRecord.Time)},
			poolId:        baseRecord.PoolId,
			blockTime:     baseRecord.Time.Add(time.Second),

			spOverrides: []spOverride{
				{
					baseDenom:  baseRecord.Asset0Denom,
					quoteDenom: baseRecord.Asset1Denom,
					overrideSp: sdk.OneDec(),
				},
				{
					baseDenom:  baseRecord.Asset1Denom,
					quoteDenom: baseRecord.Asset0Denom,
					overrideSp: sdk.OneDec(),
				},
			},

			expectedHistoricalRecords: []expectedResults{
				// The original record.
				{
					spotPriceA:    baseRecord.P0LastSpotPrice,
					spotPriceB:    baseRecord.P1LastSpotPrice,
					lastErrorTime: baseRecord.Time,
				},
				// The new record added.
				{
					spotPriceA:    sdk.OneDec(),
					spotPriceB:    sdk.OneDec(),
					lastErrorTime: baseRecord.Time,
					isMostRecent:  true,
				},
			},
		},
		"two-asset; pre-set record at t with sp error; new record with sp error and has its sp err time updated": {
			preSetRecords: []types.TwapRecord{withLastErrTime(baseRecord, baseRecord.Time)},
			poolId:        baseRecord.PoolId,
			blockTime:     baseRecord.Time.Add(time.Second),

			spOverrides: []spOverride{
				{
					baseDenom:  baseRecord.Asset0Denom,
					quoteDenom: baseRecord.Asset1Denom,
					overrideSp: sdk.OneDec(),
				},
				{
					baseDenom:   baseRecord.Asset1Denom,
					quoteDenom:  baseRecord.Asset0Denom,
					overrideErr: spError,
				},
			},

			expectedHistoricalRecords: []expectedResults{
				// The original record.
				{
					spotPriceA:    baseRecord.P0LastSpotPrice,
					spotPriceB:    baseRecord.P1LastSpotPrice,
					lastErrorTime: baseRecord.Time,
				},
				// The new record added.
				{
					spotPriceA:    sdk.OneDec(),
					spotPriceB:    sdk.ZeroDec(),
					lastErrorTime: baseRecord.Time.Add(time.Second), // equals to block time
					isMostRecent:  true,
				},
			},
		},
		"two-asset; pre-set at t and t + 1, new record with updated spot price created": {
			preSetRecords: []types.TwapRecord{baseRecord, tPlus10sp5Record},
			poolId:        baseRecord.PoolId,

			blockTime: baseRecord.Time.Add(time.Second * 11),

			spOverrides: []spOverride{
				{
					baseDenom:  baseRecord.Asset0Denom,
					quoteDenom: baseRecord.Asset1Denom,
					overrideSp: sdk.OneDec(),
				},
				{
					baseDenom:  baseRecord.Asset1Denom,
					quoteDenom: baseRecord.Asset0Denom,
					overrideSp: sdk.OneDec().Add(sdk.OneDec()),
				},
			},

			expectedHistoricalRecords: []expectedResults{
				// The original record at t.
				{
					spotPriceA: baseRecord.P0LastSpotPrice,
					spotPriceB: baseRecord.P1LastSpotPrice,
				},
				// The original record at t + 1.
				{
					spotPriceA: tPlus10sp5Record.P0LastSpotPrice,
					spotPriceB: tPlus10sp5Record.P1LastSpotPrice,
				},
				// The new record added.
				{
					spotPriceA:   sdk.OneDec(),
					spotPriceB:   sdk.OneDec().Add(sdk.OneDec()),
					isMostRecent: true,
				},
			},
		},
		// This case should never happen in-practice since ctx.BlockTime
		// should always be greater than the last record's time.
		"two-asset; pre-set at t and t + 1, new record inserted between existing": {
			preSetRecords: []types.TwapRecord{baseRecord, tPlus10sp5Record},
			poolId:        baseRecord.PoolId,

			blockTime: baseRecord.Time.Add(time.Second * 5),

			spOverrides: []spOverride{
				{
					baseDenom:  baseRecord.Asset0Denom,
					quoteDenom: baseRecord.Asset1Denom,
					overrideSp: sdk.OneDec(),
				},
				{
					baseDenom:  baseRecord.Asset1Denom,
					quoteDenom: baseRecord.Asset0Denom,
					overrideSp: sdk.OneDec().Add(sdk.OneDec()),
				},
			},

			expectedHistoricalRecords: []expectedResults{
				// The original record at t.
				{
					spotPriceA: baseRecord.P0LastSpotPrice,
					spotPriceB: baseRecord.P1LastSpotPrice,
				},
				// The new record added.
				// TODO: it should not be possible to add a record between existing records.
				// https://github.com/osmosis-labs/osmosis/issues/2686
				{
					spotPriceA:   sdk.OneDec(),
					spotPriceB:   sdk.OneDec().Add(sdk.OneDec()),
					isMostRecent: true,
				},
				// The original record at t + 1.
				{
					spotPriceA: tPlus10sp5Record.P0LastSpotPrice,
					spotPriceB: tPlus10sp5Record.P1LastSpotPrice,
				},
			},
		},
		// TODO: complete multi-asset pool tests:
		// "multi-asset pool; pre-set at t and t + 1; creates new records": {},
		// "multi-asset pool; pre-set at t and t + 1; pre-existing records some with error and some with too large spot price, overwrites erorr time":                        {},
	}

	for name, tc := range tests {
		s.Run(name, func() {
			s.SetupTest()
			twapKeeper := s.App.TwapKeeper
			ctx := s.Ctx.WithBlockTime(tc.blockTime)

			if len(tc.spOverrides) > 0 {
				ammMock := twapmock.NewProgrammedAmmInterface(s.App.GAMMKeeper)

				for _, sp := range tc.spOverrides {
					ammMock.ProgramPoolSpotPriceOverride(tc.poolId, sp.baseDenom, sp.quoteDenom, sp.overrideSp, sp.overrideErr)
					ammMock.ProgramPoolDenomsOverride(tc.poolId, []string{sp.baseDenom, sp.quoteDenom}, nil)
				}

				twapKeeper.SetAmmInterface(ammMock)
			}

			s.preSetRecords(tc.preSetRecords)

			err := twapKeeper.UpdateRecords(ctx, tc.poolId)

			if tc.expectError != nil {
				s.Require().ErrorIs(err, tc.expectError)
				return
			}

			s.Require().NoError(err)

			poolMostRecentRecords, err := twapKeeper.GetAllMostRecentRecordsForPool(ctx, tc.poolId)
			s.Require().NoError(err)

			expectedMostRecentRecords := make([]expectedResults, 0)
			for _, historical := range tc.expectedHistoricalRecords {
				if historical.isMostRecent {
					expectedMostRecentRecords = append(expectedMostRecentRecords, historical)
				}
			}

			validateRecords(expectedMostRecentRecords, poolMostRecentRecords)

			poolHistoricalRecords := s.getAllHistoricalRecordsForPool(tc.poolId)
			s.Require().NoError(err)
			validateRecords(tc.expectedHistoricalRecords, poolHistoricalRecords)
		})
	}
}<|MERGE_RESOLUTION|>--- conflicted
+++ resolved
@@ -22,33 +22,6 @@
 	twoDec  = oneDec.Add(oneDec)
 	OneSec  = sdk.MustNewDecFromStr("1000.000000000000000000")
 )
-
-<<<<<<< HEAD
-=======
-func newRecord(poolId uint64, t time.Time, sp0, accum0, accum1 sdk.Dec) types.TwapRecord {
-	return types.TwapRecord{
-		PoolId:          poolId,
-		Asset0Denom:     defaultTwoAssetCoins[0].Denom,
-		Asset1Denom:     defaultTwoAssetCoins[1].Denom,
-		Time:            t,
-		P0LastSpotPrice: sp0,
-		P1LastSpotPrice: sdk.OneDec().Quo(sp0),
-		// make new copies
-		P0ArithmeticTwapAccumulator: accum0.Add(sdk.ZeroDec()),
-		P1ArithmeticTwapAccumulator: accum1.Add(sdk.ZeroDec()),
-	}
-}
-
-// make an expected record for math tests, we adjust other values in the test runner.
-func newExpRecord(accum0, accum1 sdk.Dec) types.TwapRecord {
-	return types.TwapRecord{
-		Asset0Denom: defaultTwoAssetCoins[0].Denom,
-		Asset1Denom: defaultTwoAssetCoins[1].Denom,
-		// make new copies
-		P0ArithmeticTwapAccumulator: accum0.Add(sdk.ZeroDec()),
-		P1ArithmeticTwapAccumulator: accum1.Add(sdk.ZeroDec()),
-	}
-}
 
 func (s *TestSuite) TestGetSpotPrices() {
 	currTime := time.Now()
@@ -112,7 +85,6 @@
 	}
 }
 
->>>>>>> 1e4cbb3c
 func (s *TestSuite) TestNewTwapRecord() {
 	// prepare pool before test
 	poolId := s.PrepareBalancerPoolWithCoins(defaultTwoAssetCoins...)
