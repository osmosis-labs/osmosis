package twap_test

import (
	"errors"
	"testing"
	"time"

	sdk "github.com/cosmos/cosmos-sdk/types"
	"github.com/stretchr/testify/require"

	"github.com/osmosis-labs/osmosis/v11/app/apptesting/osmoassert"
	"github.com/osmosis-labs/osmosis/v11/x/twap"
	"github.com/osmosis-labs/osmosis/v11/x/twap/types"
	"github.com/osmosis-labs/osmosis/v11/x/twap/types/twapmock"
)

<<<<<<< HEAD
var (
	zeroDec = sdk.ZeroDec()
	oneDec  = sdk.OneDec()
	twoDec  = oneDec.Add(oneDec)
	OneSec  = sdk.NewDec(1e9)
)
=======
var zeroDec = sdk.ZeroDec()
var oneDec = sdk.OneDec()
var twoDec = oneDec.Add(oneDec)
var OneSec = sdk.MustNewDecFromStr("1000.000000000000000000")
>>>>>>> ffccf80f

func newRecord(t time.Time, sp0, accum0, accum1 sdk.Dec) types.TwapRecord {
	return types.TwapRecord{
		Asset0Denom:     defaultTwoAssetCoins[0].Denom,
		Asset1Denom:     defaultTwoAssetCoins[1].Denom,
		Time:            t,
		P0LastSpotPrice: sp0,
		P1LastSpotPrice: sdk.OneDec().Quo(sp0),
		// make new copies
		P0ArithmeticTwapAccumulator: accum0.Add(sdk.ZeroDec()),
		P1ArithmeticTwapAccumulator: accum1.Add(sdk.ZeroDec()),
	}
}

// make an expected record for math tests, we adjust other values in the test runner.
func newExpRecord(accum0, accum1 sdk.Dec) types.TwapRecord {
	return types.TwapRecord{
		Asset0Denom: defaultTwoAssetCoins[0].Denom,
		Asset1Denom: defaultTwoAssetCoins[1].Denom,
		// make new copies
		P0ArithmeticTwapAccumulator: accum0.Add(sdk.ZeroDec()),
		P1ArithmeticTwapAccumulator: accum1.Add(sdk.ZeroDec()),
	}
}

func TestRecordWithUpdatedAccumulators(t *testing.T) {
	tests := map[string]struct {
		record          types.TwapRecord
		interpolateTime time.Time
		expRecord       types.TwapRecord
	}{
		"0accum": {
			record:          newRecord(time.Unix(1, 0), sdk.NewDec(10), zeroDec, zeroDec),
			interpolateTime: time.Unix(2, 0),
			expRecord:       newExpRecord(OneSec.MulInt64(10), OneSec.QuoInt64(10)),
		},
		"small starting accumulators": {
			record:          newRecord(time.Unix(1, 0), sdk.NewDec(10), oneDec, twoDec),
			interpolateTime: time.Unix(2, 0),
			expRecord:       newExpRecord(oneDec.Add(OneSec.MulInt64(10)), twoDec.Add(OneSec.QuoInt64(10))),
		},
		"larger time interval": {
			record:          newRecord(time.Unix(11, 0), sdk.NewDec(10), oneDec, twoDec),
			interpolateTime: time.Unix(55, 0),
			expRecord:       newExpRecord(oneDec.Add(OneSec.MulInt64(44*10)), twoDec.Add(OneSec.MulInt64(44).QuoInt64(10))),
		},
		"same time": {
			record:          newRecord(time.Unix(1, 0), sdk.NewDec(10), oneDec, twoDec),
			interpolateTime: time.Unix(1, 0),
			expRecord:       newExpRecord(oneDec, twoDec),
		},
		// TODO: Overflow tests
	}

	for name, test := range tests {
		t.Run(name, func(t *testing.T) {
			// correct expected record based off copy/paste values
			test.expRecord.Time = test.interpolateTime
			test.expRecord.P0LastSpotPrice = test.record.P0LastSpotPrice
			test.expRecord.P1LastSpotPrice = test.record.P1LastSpotPrice

			gotRecord := twap.RecordWithUpdatedAccumulators(test.record, test.interpolateTime)
			require.Equal(t, test.expRecord, gotRecord)
		})
	}
}

func (s *TestSuite) TestUpdateTwap() {
	poolId := s.PrepareBalancerPoolWithCoins(defaultTwoAssetCoins...)
	programmableAmmInterface := twapmock.NewProgrammedAmmInterface(s.App.TwapKeeper.GetAmmInterface())
	s.App.TwapKeeper.SetAmmInterface(programmableAmmInterface)

	spotPriceResOne := twapmock.SpotPriceResult{Sp: sdk.OneDec(), Err: nil}
	spotPriceResOneErr := twapmock.SpotPriceResult{Sp: sdk.OneDec(), Err: errors.New("dummy err")}
	spotPriceResOneErrNilDec := twapmock.SpotPriceResult{Sp: sdk.Dec{}, Err: errors.New("dummy err")}
	baseTime := time.Unix(2, 0).UTC()
	updateTime := time.Unix(3, 0).UTC()
	baseTimeMinusOne := time.Unix(1, 0).UTC()

	zeroAccumNoErrSp10Record := newRecord(baseTime, sdk.NewDec(10), zeroDec, zeroDec)
	sp10OneTimeUnitAccumRecord := newExpRecord(OneSec.MulInt64(10), OneSec.QuoInt64(10))
	// all tests occur with updateTime = base time + time.Unix(1, 0)
	tests := map[string]struct {
		record           types.TwapRecord
		spotPriceResult0 twapmock.SpotPriceResult
		spotPriceResult1 twapmock.SpotPriceResult
		expRecord        types.TwapRecord
	}{
		"0 accum start, sp change": {
			record:           zeroAccumNoErrSp10Record,
			spotPriceResult0: spotPriceResOne,
			spotPriceResult1: spotPriceResOne,
			expRecord:        sp10OneTimeUnitAccumRecord,
		},
		"0 accum start, sp0 err at update": {
			record:           zeroAccumNoErrSp10Record,
			spotPriceResult0: spotPriceResOneErr,
			spotPriceResult1: spotPriceResOne,
			expRecord:        withLastErrTime(sp10OneTimeUnitAccumRecord, updateTime),
		},
		"0 accum start, sp0 err at update with nil dec": {
			record:           zeroAccumNoErrSp10Record,
			spotPriceResult0: spotPriceResOneErrNilDec,
			spotPriceResult1: spotPriceResOne,
			expRecord:        withSp0(withLastErrTime(sp10OneTimeUnitAccumRecord, updateTime), sdk.ZeroDec()),
		},
		"0 accum start, sp1 err at update with nil dec": {
			record:           zeroAccumNoErrSp10Record,
			spotPriceResult0: spotPriceResOne,
			spotPriceResult1: spotPriceResOneErrNilDec,
			expRecord:        withSp1(withLastErrTime(sp10OneTimeUnitAccumRecord, updateTime), sdk.ZeroDec()),
		},
		"startRecord err time preserved": {
			record:           withLastErrTime(zeroAccumNoErrSp10Record, baseTimeMinusOne),
			spotPriceResult0: spotPriceResOne,
			spotPriceResult1: spotPriceResOne,
			expRecord:        withLastErrTime(sp10OneTimeUnitAccumRecord, baseTimeMinusOne),
		},
		"err time bumped with start": {
			record:           withLastErrTime(zeroAccumNoErrSp10Record, baseTimeMinusOne),
			spotPriceResult0: spotPriceResOne,
			spotPriceResult1: spotPriceResOneErr,
			expRecord:        withLastErrTime(sp10OneTimeUnitAccumRecord, updateTime),
		},
	}
	for name, test := range tests {
		s.Run(name, func() {
			// setup common, block time, pool Id, expected spot prices
			s.Ctx = s.Ctx.WithBlockTime(updateTime.UTC())
			test.record.PoolId = poolId
			test.expRecord.PoolId = poolId
			if (test.expRecord.P0LastSpotPrice == sdk.Dec{}) {
				test.expRecord.P0LastSpotPrice = test.spotPriceResult0.Sp
			}
			if (test.expRecord.P1LastSpotPrice == sdk.Dec{}) {
				test.expRecord.P1LastSpotPrice = test.spotPriceResult1.Sp
			}
			test.expRecord.Height = s.Ctx.BlockHeight()
			test.expRecord.Time = s.Ctx.BlockTime()

			programmableAmmInterface.ProgramPoolSpotPriceOverride(poolId,
				defaultTwoAssetCoins[0].Denom, defaultTwoAssetCoins[1].Denom,
				test.spotPriceResult0.Sp, test.spotPriceResult0.Err)
			programmableAmmInterface.ProgramPoolSpotPriceOverride(poolId,
				defaultTwoAssetCoins[1].Denom, defaultTwoAssetCoins[0].Denom,
				test.spotPriceResult1.Sp, test.spotPriceResult1.Err)

			newRecord := s.twapkeeper.UpdateRecord(s.Ctx, test.record)
			s.Equal(test.expRecord, newRecord)
		})
	}
}

func newOneSidedRecord(time time.Time, accum sdk.Dec, useP0 bool) types.TwapRecord {
	record := types.TwapRecord{Time: time, Asset0Denom: denom0, Asset1Denom: denom1}
	if useP0 {
		record.P0ArithmeticTwapAccumulator = accum
	} else {
		record.P1ArithmeticTwapAccumulator = accum
	}
	record.P0LastSpotPrice = sdk.ZeroDec()
	record.P1LastSpotPrice = sdk.OneDec()
	return record
}

type computeArithmeticTwapTestCase struct {
	startRecord types.TwapRecord
	endRecord   types.TwapRecord
	quoteAsset  string
	expTwap     sdk.Dec
	expErr      bool
}

// TestComputeArithmeticTwap tests ComputeArithmeticTwap on various inputs.
// The test vectors are structured by setting up different start and records,
// based on time interval, and their accumulator values.
// Then an expected TWAP is provided in each test case, to compare against computed.
func TestComputeArithmeticTwap(t *testing.T) {
	testCaseFromDeltas := func(startAccum, accumDiff sdk.Dec, timeDelta time.Duration, expectedTwap sdk.Dec) computeArithmeticTwapTestCase {
		return computeArithmeticTwapTestCase{
			newOneSidedRecord(baseTime, startAccum, true),
			newOneSidedRecord(baseTime.Add(timeDelta), startAccum.Add(accumDiff), true),
			denom0,
			expectedTwap,
			false,
		}
	}
	testCaseFromDeltasAsset1 := func(startAccum, accumDiff sdk.Dec, timeDelta time.Duration, expectedTwap sdk.Dec) computeArithmeticTwapTestCase {
		return computeArithmeticTwapTestCase{
			newOneSidedRecord(baseTime, startAccum, false),
			newOneSidedRecord(baseTime.Add(timeDelta), startAccum.Add(accumDiff), false),
			denom1,
			expectedTwap,
			false,
		}
	}
	tenSecAccum := OneSec.MulInt64(10)
	pointOneAccum := OneSec.QuoInt64(10)
	tests := map[string]computeArithmeticTwapTestCase{
		"basic: spot price = 1 for one second, 0 init accumulator": {
			startRecord: newOneSidedRecord(baseTime, sdk.ZeroDec(), true),
			endRecord:   newOneSidedRecord(tPlusOne, OneSec, true),
			quoteAsset:  denom0,
			expTwap:     sdk.OneDec(),
		},
		// this test just shows what happens in case the records are reversed.
		// It should return the correct result, even though this is incorrect internal API usage
		"invalid call: reversed records of above": {
			startRecord: newOneSidedRecord(tPlusOne, OneSec, true),
			endRecord:   newOneSidedRecord(baseTime, sdk.ZeroDec(), true),
			quoteAsset:  denom0,
			expTwap:     sdk.OneDec(),
		},
		"same record: denom0, end spot price = 0": {
			startRecord: newOneSidedRecord(baseTime, sdk.ZeroDec(), true),
			endRecord:   newOneSidedRecord(baseTime, sdk.ZeroDec(), true),
			quoteAsset:  denom0,
			expTwap:     sdk.ZeroDec(),
		},
		"same record: denom1, end spot price = 1": {
			startRecord: newOneSidedRecord(baseTime, sdk.ZeroDec(), true),
			endRecord:   newOneSidedRecord(baseTime, sdk.ZeroDec(), true),
			quoteAsset:  denom1,
			expTwap:     sdk.OneDec(),
		},
		"accumulator = 10*OneSec, t=5s. 0 base accum": testCaseFromDeltas(
			sdk.ZeroDec(), tenSecAccum, 5*time.Second, sdk.NewDec(2)),
		"accumulator = 10*OneSec, t=3s. 0 base accum": testCaseFromDeltas(
			sdk.ZeroDec(), tenSecAccum, 3*time.Second, ThreePlusOneThird),
		"accumulator = 10*OneSec, t=100s. 0 base accum": testCaseFromDeltas(
			sdk.ZeroDec(), tenSecAccum, 100*time.Second, sdk.NewDecWithPrec(1, 1)),

		// test that base accum has no impact
		"accumulator = 10*OneSec, t=5s. 10 base accum": testCaseFromDeltas(
			sdk.NewDec(10), tenSecAccum, 5*time.Second, sdk.NewDec(2)),
		"accumulator = 10*OneSec, t=3s. 10*second base accum": testCaseFromDeltas(
			tenSecAccum, tenSecAccum, 3*time.Second, ThreePlusOneThird),
		"accumulator = 10*OneSec, t=100s. .1*second base accum": testCaseFromDeltas(
			pointOneAccum, tenSecAccum, 100*time.Second, sdk.NewDecWithPrec(1, 1)),

		"accumulator = 10*OneSec, t=100s. 0 base accum (asset 1)": testCaseFromDeltasAsset1(sdk.ZeroDec(), OneSec.MulInt64(10), 100*time.Second, sdk.NewDecWithPrec(1, 1)),

		// TODO: Overflow, rounding
	}
	for name, test := range tests {
		t.Run(name, func(t *testing.T) {
			actualTwap, err := twap.ComputeArithmeticTwap(test.startRecord, test.endRecord, test.quoteAsset)
			require.Equal(t, test.expTwap, actualTwap)
			require.NoError(t, err)
		})
	}
}

// This tests the behavior of computeArithmeticTwap, around error returning
// when there has been an intermediate spot price error.
func TestComputeArithmeticTwapWithSpotPriceError(t *testing.T) {
	newOneSidedRecordWErrorTime := func(time time.Time, accum sdk.Dec, useP0 bool, errTime time.Time) types.TwapRecord {
		record := newOneSidedRecord(time, accum, useP0)
		record.LastErrorTime = errTime
		return record
	}
	tests := map[string]computeArithmeticTwapTestCase{
		// should error, since end time may have been used to interpolate this value
		"errAtEndTime from end record": {
			startRecord: newOneSidedRecord(baseTime, sdk.ZeroDec(), true),
			endRecord:   newOneSidedRecordWErrorTime(tPlusOne, OneSec, true, tPlusOne),
			quoteAsset:  denom0,
			expTwap:     sdk.OneDec(),
			expErr:      true,
		},
		// should error, since start time may have been used to interpolate this value
		"err at StartTime exactly": {
			startRecord: newOneSidedRecord(baseTime, sdk.ZeroDec(), true),
			endRecord:   newOneSidedRecordWErrorTime(tPlusOne, OneSec, true, baseTime),
			quoteAsset:  denom0,
			expTwap:     sdk.OneDec(),
			expErr:      true,
		},
		"err before StartTime": {
			startRecord: newOneSidedRecord(baseTime, sdk.ZeroDec(), true),
			endRecord:   newOneSidedRecordWErrorTime(tPlusOne, OneSec, true, tMinOne),
			quoteAsset:  denom0,
			expTwap:     sdk.OneDec(),
			expErr:      false,
		},
		// Should not happen, but if it did would error
		"err after EndTime": {
			startRecord: newOneSidedRecord(baseTime, sdk.ZeroDec(), true),
			endRecord:   newOneSidedRecordWErrorTime(tPlusOne, OneSec.MulInt64(2), true, baseTime.Add(20*time.Second)),
			quoteAsset:  denom0,
			expTwap:     sdk.OneDec().MulInt64(2),
			expErr:      true,
		},
	}
	for name, test := range tests {
		t.Run(name, func(t *testing.T) {
			actualTwap, err := twap.ComputeArithmeticTwap(test.startRecord, test.endRecord, test.quoteAsset)
			require.Equal(t, test.expTwap, actualTwap)
			osmoassert.ConditionalError(t, test.expErr, err)
		})
	}
}

// TestPruneRecords tests that all twap records earlier than
// current block time - RecordHistoryKeepPeriod are pruned from the store.
func (s *TestSuite) TestPruneRecords() {
	recordHistoryKeepPeriod := s.twapkeeper.RecordHistoryKeepPeriod(s.Ctx)

	tMin2Record, tMin1Record, baseRecord, tPlus1Record := s.createTestRecordsFromTime(baseTime.Add(-recordHistoryKeepPeriod))

	// non-ascending insertion order.
	recordsToPreSet := []types.TwapRecord{tPlus1Record, tMin1Record, baseRecord, tMin2Record}

	expectedKeptRecords := []types.TwapRecord{baseRecord, tPlus1Record}
	s.SetupTest()
	s.preSetRecords(recordsToPreSet)

	ctx := s.Ctx
	twapKeeper := s.twapkeeper

	ctx = ctx.WithBlockTime(baseTime)

	err := twapKeeper.PruneRecords(ctx)
	s.Require().NoError(err)

	s.validateExpectedRecords(expectedKeptRecords)
}<|MERGE_RESOLUTION|>--- conflicted
+++ resolved
@@ -14,19 +14,10 @@
 	"github.com/osmosis-labs/osmosis/v11/x/twap/types/twapmock"
 )
 
-<<<<<<< HEAD
-var (
-	zeroDec = sdk.ZeroDec()
-	oneDec  = sdk.OneDec()
-	twoDec  = oneDec.Add(oneDec)
-	OneSec  = sdk.NewDec(1e9)
-)
-=======
 var zeroDec = sdk.ZeroDec()
 var oneDec = sdk.OneDec()
 var twoDec = oneDec.Add(oneDec)
 var OneSec = sdk.MustNewDecFromStr("1000.000000000000000000")
->>>>>>> ffccf80f
 
 func newRecord(t time.Time, sp0, accum0, accum1 sdk.Dec) types.TwapRecord {
 	return types.TwapRecord{
