--- conflicted
+++ resolved
@@ -1,7 +1,6 @@
 package twap_test
 
 import (
-	"fmt"
 	"testing"
 	"time"
 
@@ -21,14 +20,9 @@
 
 func newRecord(poolId uint64, t time.Time, sp0, accum0, accum1 sdk.Dec) types.TwapRecord {
 	return types.TwapRecord{
-<<<<<<< HEAD
 		PoolId:          poolId,
-		Asset0Denom:     defaultUniV2Coins[0].Denom,
-		Asset1Denom:     defaultUniV2Coins[1].Denom,
-=======
 		Asset0Denom:     defaultTwoAssetCoins[0].Denom,
 		Asset1Denom:     defaultTwoAssetCoins[1].Denom,
->>>>>>> ab7774b0
 		Time:            t,
 		P0LastSpotPrice: sp0,
 		P1LastSpotPrice: sdk.OneDec().Quo(sp0),
@@ -51,7 +45,7 @@
 
 func (s *TestSuite) TestNewTwapRecord() {
 	// prepare pool before test
-	poolId := s.PrepareBalancerPoolWithCoins(defaultUniV2Coins...)
+	poolId := s.PrepareBalancerPoolWithCoins(defaultTwoAssetCoins...)
 
 	tests := map[string]struct {
 		poolId        uint64
@@ -150,7 +144,7 @@
 	for name, test := range tests {
 		s.Run(name, func() {
 			s.SetupTest()
-			poolId := s.PrepareBalancerPoolWithCoins(defaultUniV2Coins...)
+			poolId := s.PrepareBalancerPoolWithCoins(defaultTwoAssetCoins...)
 
 			if test.updateBlockHeight {
 				s.Ctx = s.Ctx.WithBlockHeight(s.Ctx.BlockHeight() + 1)
@@ -161,7 +155,6 @@
 			}
 
 			if test.updateSpotPrice {
-				fmt.Println(name)
 				s.RunBasicSwap(poolId)
 			}
 
@@ -251,23 +244,14 @@
 			test.expRecord.P1LastSpotPrice = test.record.P1LastSpotPrice
 
 			gotRecord := twap.RecordWithUpdatedAccumulators(test.record, test.newTime)
-			fmt.Println("=[-=")
-			fmt.Println(test.expRecord.PoolId)
-			fmt.Println(gotRecord.PoolId)
 			require.Equal(t, test.expRecord, gotRecord)
 		})
 	}
 }
 
-<<<<<<< HEAD
 func (s *TestSuite) TestGetInterpolatedRecord() {
 	baseRecord := newTwapRecordWithDefaults(baseTime, sdk.OneDec(), sdk.OneDec(), sdk.OneDec())
 	// tMin2Record, tMin1Record, baseRecord, tPlus1Record := s.createTestRecordsFromTime(baseTime)
-=======
-func (s *TestSuite) TestUpdateTwap() {
-	poolId := s.PrepareBalancerPoolWithCoins(defaultTwoAssetCoins...)
-	newSp := sdk.OneDec()
->>>>>>> ab7774b0
 
 	tests := map[string]struct {
 		recordsToPreSet     types.TwapRecord
