package twap_test

import (
	"fmt"
	"math"
	"time"

	"github.com/osmosis-labs/osmosis/v11/x/twap"
	sdk "github.com/cosmos/cosmos-sdk/types"

	gammtypes "github.com/osmosis-labs/osmosis/v11/x/gamm/types"
	"github.com/osmosis-labs/osmosis/v11/x/twap/types"
)

// TestTrackChangedPool takes a list of poolIds as test cases, and runs one list per block.
// Every simulated block, checks that there no changed pools.
// Then runs k.trackChangedPool on every item in the test case list.
// Then, checks that changed pools return the list, deduplicated.
//
// This achieves testing the functionality that we depend on, that this clears every end block.
func (s *TestSuite) TestTrackChangedPool() {
	tests := map[string][]uint64{
		"single":         {1},
		"duplicated":     {1, 1},
		"four":           {1, 2, 3, 4},
		"many with dups": {1, 2, 3, 4, 3, 2, 1},
	}
	for name, test := range tests {
		s.Run(name, func() {
			// Test that no cumulative ID registers as tracked
			changedPools := s.twapkeeper.GetChangedPools(s.Ctx)
			s.Require().Empty(changedPools)

			// Track every pool in list
			cumulativeIds := map[uint64]bool{}
			for _, v := range test {
				cumulativeIds[v] = true
				s.twapkeeper.TrackChangedPool(s.Ctx, v)
			}

			changedPools = s.twapkeeper.GetChangedPools(s.Ctx)
			s.Require().Equal(len(cumulativeIds), len(changedPools))
			for _, v := range changedPools {
				s.Require().True(cumulativeIds[v])
			}
			s.Commit()
		})
	}
}

// TestGetAllMostRecentRecordsForPool takes a list of records as test cases,
// and runs storeNewRecord for everything in sequence.
// Then it runs GetAllMostRecentRecordsForPool, and sees if its equal to expected
func (s *TestSuite) TestGetAllMostRecentRecordsForPool() {
	baseRecord := newEmptyPriceRecord(1, baseTime, denom0, denom1)
	tPlusOneRecord := newEmptyPriceRecord(1, tPlusOne, denom0, denom1)
	tests := map[string]struct {
		recordsToSet    []types.TwapRecord
		poolId          uint64
		expectedRecords []types.TwapRecord
	}{
		"set single record": {
			recordsToSet:    []types.TwapRecord{baseRecord},
			poolId:          1,
			expectedRecords: []types.TwapRecord{baseRecord},
		},
		"query non-existent pool": {
			recordsToSet:    []types.TwapRecord{baseRecord},
			poolId:          2,
			expectedRecords: []types.TwapRecord{},
		},
		"set single record, different pool ID": {
			recordsToSet:    []types.TwapRecord{newEmptyPriceRecord(2, baseTime, denom0, denom1)},
			poolId:          2,
			expectedRecords: []types.TwapRecord{newEmptyPriceRecord(2, baseTime, denom0, denom1)},
		},
		"set two records": {
			recordsToSet:    []types.TwapRecord{baseRecord, tPlusOneRecord},
			poolId:          1,
			expectedRecords: []types.TwapRecord{tPlusOneRecord},
		},
		"set two records, reverse order": {
			// The last record, independent of time, takes precedence for most recent.
			recordsToSet:    []types.TwapRecord{tPlusOneRecord, baseRecord},
			poolId:          1,
			expectedRecords: []types.TwapRecord{baseRecord},
		},
		"set multi-asset pool record": {
			recordsToSet: []types.TwapRecord{
				newEmptyPriceRecord(1, baseTime, denom0, denom1),
				newEmptyPriceRecord(1, baseTime, denom0, denom2),
				newEmptyPriceRecord(1, baseTime, denom1, denom2)},
			poolId: 1,
			expectedRecords: []types.TwapRecord{
				newEmptyPriceRecord(1, baseTime, denom0, denom1),
				newEmptyPriceRecord(1, baseTime, denom0, denom2),
				newEmptyPriceRecord(1, baseTime, denom1, denom2)},
		},
		"set multi-asset pool record - reverse order": {
			recordsToSet: []types.TwapRecord{
				newEmptyPriceRecord(1, baseTime, denom0, denom2),
				newEmptyPriceRecord(1, baseTime, denom1, denom2),
				newEmptyPriceRecord(1, baseTime, denom0, denom1)},
			poolId: 1,
			expectedRecords: []types.TwapRecord{
				newEmptyPriceRecord(1, baseTime, denom0, denom1),
				newEmptyPriceRecord(1, baseTime, denom0, denom2),
				newEmptyPriceRecord(1, baseTime, denom1, denom2)},
		},
	}

	for name, test := range tests {
		s.Run(name, func() {
			s.SetupTest()
			for _, record := range test.recordsToSet {
				s.twapkeeper.StoreNewRecord(s.Ctx, record)
			}
			actualRecords, err := s.twapkeeper.GetAllMostRecentRecordsForPool(s.Ctx, test.poolId)
			s.Require().NoError(err)
			s.Require().Equal(test.expectedRecords, actualRecords)
		})
	}
}

// TestGetRecordAtOrBeforeTime takes a list of records as test cases,
// and runs storeNewRecord for everything in sequence.
// Then it runs GetRecordAtOrBeforeTime, and sees if its equal to expected
func (s *TestSuite) TestGetRecordAtOrBeforeTime() {
	type getRecordInput struct {
		poolId      uint64
		t           time.Time
		asset0Denom string
		asset1Denom string
	}
	defaultInputAt := func(t time.Time) getRecordInput { return getRecordInput{1, t, denom0, denom1} }
	wrongPoolIdInputAt := func(t time.Time) getRecordInput { return getRecordInput{2, t, denom0, denom1} }
	defaultRevInputAt := func(t time.Time) getRecordInput { return getRecordInput{1, t, denom1, denom0} }
	baseRecord := newEmptyPriceRecord(1, baseTime, denom0, denom1)
	tMin1 := baseTime.Add(-time.Second)
	tMin1Record := newEmptyPriceRecord(1, tMin1, denom0, denom1)
	tPlus1 := baseTime.Add(time.Second)
	tPlus1Record := newEmptyPriceRecord(1, tPlus1, denom0, denom1)

	tests := map[string]struct {
		recordsToSet   []types.TwapRecord
		input          getRecordInput
		expectedRecord types.TwapRecord
		expErr         error
	}{
		"no entries":            {[]types.TwapRecord{}, defaultInputAt(baseTime), baseRecord, twap.TimeTooOldError{Time: baseTime}},
		"get at latest (exact)": {[]types.TwapRecord{baseRecord}, defaultInputAt(baseTime), baseRecord, nil},
		"rev at latest (exact)": {[]types.TwapRecord{baseRecord}, defaultRevInputAt(baseTime), baseRecord, nil},

		"get latest (exact) w/ past entries": {
<<<<<<< HEAD
			[]types.TwapRecord{tMin1Record, baseRecord}, defaultInputAt(baseTime), baseRecord, false,
		},
		"get entry (exact) w/ a subsequent entry": {
			[]types.TwapRecord{tMin1Record, baseRecord}, defaultInputAt(tMin1), tMin1Record, false,
		},
		"get sandwitched entry (exact)": {
			[]types.TwapRecord{tMin1Record, baseRecord, tPlus1Record}, defaultInputAt(baseTime), baseRecord, false,
		},
=======
			[]types.TwapRecord{tMin1Record, baseRecord}, defaultInputAt(baseTime), baseRecord, nil},
		"get entry (exact) w/ a subsequent entry": {
			[]types.TwapRecord{tMin1Record, baseRecord}, defaultInputAt(tMin1), tMin1Record, nil},
		"get sandwitched entry (exact)": {
			[]types.TwapRecord{tMin1Record, baseRecord, tPlus1Record}, defaultInputAt(baseTime), baseRecord, nil},
>>>>>>> fd59f430
		"rev sandwitched entry (exact)": {
			[]types.TwapRecord{tMin1Record, baseRecord, tPlus1Record}, defaultRevInputAt(baseTime), baseRecord, nil},

		"get future":                 {[]types.TwapRecord{baseRecord}, defaultInputAt(tPlus1), baseRecord, nil},
		"get future w/ past entries": {[]types.TwapRecord{tMin1Record, baseRecord}, defaultInputAt(tPlus1), baseRecord, nil},

		"get in between entries (2 entry)": {
			[]types.TwapRecord{tMin1Record, baseRecord},
<<<<<<< HEAD
			defaultInputAt(baseTime.Add(-time.Millisecond)), tMin1Record, false,
		},
		"get in between entries (3 entry)": {
			[]types.TwapRecord{tMin1Record, baseRecord, tPlus1Record},
			defaultInputAt(baseTime.Add(-time.Millisecond)), tMin1Record, false,
		},
		"get in between entries (3 entry) #2": {
			[]types.TwapRecord{tMin1Record, baseRecord, tPlus1Record},
			defaultInputAt(baseTime.Add(time.Millisecond)), baseRecord, false,
		},
=======
			defaultInputAt(baseTime.Add(-time.Millisecond)), tMin1Record, nil},
		"get in between entries (3 entry)": {
			[]types.TwapRecord{tMin1Record, baseRecord, tPlus1Record},
			defaultInputAt(baseTime.Add(-time.Millisecond)), tMin1Record, nil},
		"get in between entries (3 entry) #2": {
			[]types.TwapRecord{tMin1Record, baseRecord, tPlus1Record},
			defaultInputAt(baseTime.Add(time.Millisecond)), baseRecord, nil},
>>>>>>> fd59f430

		"query too old": {
			[]types.TwapRecord{tMin1Record, baseRecord, tPlus1Record},
			defaultInputAt(baseTime.Add(-time.Second * 2)),
<<<<<<< HEAD
			baseRecord, true,
		},

		"non-existent pool ID": {
			[]types.TwapRecord{tMin1Record, baseRecord, tPlus1Record},
			wrongPoolIdInputAt(baseTime), baseRecord, true,
		},
=======
			baseRecord, twap.TimeTooOldError{Time: baseTime.Add(-time.Second * 2)}},

		"non-existent pool ID": {
			[]types.TwapRecord{tMin1Record, baseRecord, tPlus1Record},
			wrongPoolIdInputAt(baseTime), baseRecord, twap.TimeTooOldError{Time: baseTime}},
>>>>>>> fd59f430
		"pool2 record get": {
			recordsToSet:   []types.TwapRecord{newEmptyPriceRecord(2, baseTime, denom0, denom1)},
			input:          wrongPoolIdInputAt(baseTime),
			expectedRecord: newEmptyPriceRecord(2, baseTime, denom0, denom1),
<<<<<<< HEAD
			expErr:         false,
		},
=======
			expErr:         nil},
>>>>>>> fd59f430
	}
	for name, test := range tests {
		s.Run(name, func() {
			s.SetupTest()
			for _, record := range test.recordsToSet {
				s.twapkeeper.StoreNewRecord(s.Ctx, record)
			}
			record, err := s.twapkeeper.GetRecordAtOrBeforeTime(
				s.Ctx,
				test.input.poolId, test.input.t, test.input.asset0Denom, test.input.asset1Denom)
			if test.expErr != nil {
				s.Require().Equal(test.expErr, err)
				return
			}
			s.Require().NoError(err)
			s.Require().Equal(test.expectedRecord, record)
		})
	}
}

// TestPruneRecordsBeforeTime tests that all twap records earlier than
// current block time - given time are pruned from the store while
// the newest record for each pool before the time to keep is preserved.
func (s *TestSuite) TestPruneRecordsBeforeTimeButNewest() {
	// N.B.: the records follow the following naming convention:
	// <pool id><delta from base time in seconds><delta from base time in milliseconds>
	// These are manually created to be able to refer to them by name
	// for convenience.

	// Create 4 pool records from base time, each in different pool with the difference of 1 second between them
	pool1Min2SBaseMs, pool2Min1SBaseMs, pool3BaseSecBaseMs, pool4Plus1SBaseMs := s.createTestRecordsFromTime(baseTime)

	// Create 4 pool records from base time - 1 ms, each in different pool with the difference of 1 second between them
	pool1Min2SMin1Ms, pool2Min1SMin1Ms, pool3BaseSecMin1Ms, pool4Plus1SMin1Ms := s.createTestRecordsFromTime(baseTime.Add(-time.Millisecond))

	// Create 4 pool records from base time - 2 ms, each in different pool with the difference of 1 second between them
	pool1Min2SMin2Ms, pool2Min1SMin2Ms, pool3BaseSecMin2Ms, pool4Plus1SMin2Ms := s.createTestRecordsFromTime(baseTime.Add(2 * -time.Millisecond))

	// Create 4 pool records from base time - 3 ms, each in different pool with the difference of 1 second between them
	pool1Min2SMin3Ms, pool2Min1SMin3Ms, pool3BaseSecMin3Ms, pool4Plus1SMin3Ms := s.createTestRecordsFromTime(baseTime.Add(3 * -time.Millisecond))

	// Create 4 records in the same pool from base time , each record with the difference of 1 second between them
	pool5Min2SBaseMs, pool5Min1SBaseMs, pool5BaseSecBaseMs, pool5Plus1SBaseMs := s.createTestRecordsFromTimeInPool(baseTime, 5)

	// Create 4 records in the same pool from base time - 1 ms, each record with the difference of 1 second between them
	pool5Min2SMin1Ms, pool5Min1SMin1Ms, pool5BaseSecMin1Ms, pool5Plus1SMin1Ms := s.createTestRecordsFromTimeInPool(baseTime.Add(-time.Millisecond), 5)

	tests := map[string]struct {
		// order does not follow any specific pattern
		// across many test cases on purpose.
		recordsToPreSet []types.TwapRecord

		lastKeptTime time.Time

		expectedKeptRecords []types.TwapRecord
	}{
		"base time; across pool 3; 4 records; 3 before lastKeptTime; 2 deleted and newest kept": {
			recordsToPreSet: []types.TwapRecord{
				pool3BaseSecMin1Ms, // base time - 1ms; kept since newest before lastKeptTime
				pool3BaseSecBaseMs, // base time; kept since at lastKeptTime
				pool3BaseSecMin3Ms, // base time - 3ms; deleted
				pool3BaseSecMin2Ms, // base time - 2ms; deleted
			},

			lastKeptTime: baseTime,

			expectedKeptRecords: []types.TwapRecord{pool3BaseSecMin1Ms, pool3BaseSecBaseMs},
		},
		"base time - 1s - 2 ms; across pool 2; 4 records; 1 before lastKeptTime; none pruned since newest kept": {
			recordsToPreSet: []types.TwapRecord{
				pool2Min1SMin2Ms, // base time - 1s - 2ms; kept since at lastKeptTime
				pool2Min1SMin1Ms, // base time - 1s - 1ms; kept since older than at lastKeptTime
				pool2Min1SBaseMs, // base time - 1s; kept since older than lastKeptTime
				pool2Min1SMin3Ms, // base time - 1s - 3ms; kept since newest before lastKeptTime
			},

			lastKeptTime: baseTime.Add(-time.Second).Add(2 * -time.Millisecond),

			expectedKeptRecords: []types.TwapRecord{
				pool2Min1SMin3Ms,
				pool2Min1SMin2Ms,
				pool2Min1SMin1Ms,
				pool2Min1SBaseMs,
			},
		},
		"base time - 2s - 3 ms; across pool 1; 4 records; none before lastKeptTime; none pruned": {
			recordsToPreSet: []types.TwapRecord{
				pool1Min2SMin3Ms, // base time - 2s - 3ms; kept since older than lastKeptTime
				pool1Min2SMin1Ms, // base time - 2s - 1ms; kept since older than lastKeptTime
				pool1Min2SMin2Ms, // base time - 2s - 2ms; kept since older than lastKeptTime
				pool1Min2SBaseMs, // base time - 2s; kept since older than lastKeptTime
			},

			lastKeptTime: baseTime.Add(2 * -time.Second).Add(3 * -time.Millisecond),

			expectedKeptRecords: []types.TwapRecord{pool1Min2SMin3Ms, pool1Min2SMin2Ms, pool1Min2SMin1Ms, pool1Min2SBaseMs},
		},
		"base time + 1s + 1ms; across pool 4; 4 records; all before lastKeptTime; 3 deleted and newest kept": {
			recordsToPreSet: []types.TwapRecord{
				pool4Plus1SBaseMs, // base time + 1s; kept since newest before lastKeptTime
				pool4Plus1SMin3Ms, // base time + 1s - 3ms; deleted
				pool4Plus1SMin1Ms, // base time + 1s -1ms; deleted
				pool4Plus1SMin2Ms, // base time + 1s - 2ms; deleted
			},

			lastKeptTime: baseTime.Add(time.Second).Add(time.Millisecond),

			expectedKeptRecords: []types.TwapRecord{pool4Plus1SBaseMs},
		},
		"base time; across pool 3 and pool 5; pool 3: 4 total records; 3 before lastKeptTime; 2 deleted and newest kept. pool 5: 8 total records; 5 before lastKeptTime; 4 deleted and 1 kept": {
			recordsToPreSet: []types.TwapRecord{
				pool3BaseSecMin3Ms, // base time - 3ms; deleted
				pool3BaseSecMin2Ms, // base time - 2ms; deleted
				pool3BaseSecMin1Ms, // base time - 1ms; kept since newest before lastKeptTime
				pool3BaseSecBaseMs, // base time; kept since at lastKeptTime

				pool5Min2SBaseMs,   // base time - 2s; deleted
				pool5Min1SBaseMs,   // base time - 1s; ; deleted
				pool5BaseSecBaseMs, // base time; kept since at lastKeptTime
				pool5Plus1SBaseMs,  // base time + 1s; kept since older than lastKeptTime

				pool5Min2SMin1Ms,   // base time - 2s - 1ms; deleted
				pool5Min1SMin1Ms,   // base time - 1s - 1ms; deleted
				pool5BaseSecMin1Ms, // base time - 1ms; kept since newest before lastKeptTime
				pool5Plus1SMin1Ms,  // base time + 1s - 1ms; kept since older than lastKeptTime
			},

			lastKeptTime: baseTime,

			expectedKeptRecords: []types.TwapRecord{
				pool3BaseSecMin1Ms,
				pool5BaseSecMin1Ms,
				pool3BaseSecBaseMs,
				pool5BaseSecBaseMs,
				pool5Plus1SMin1Ms,
				pool5Plus1SBaseMs,
			},
		},
		"base time - 1s - 2 ms; all pools; all test records": {
			recordsToPreSet: []types.TwapRecord{
				pool3BaseSecMin3Ms, // base time - 3ms; kept since older
				pool3BaseSecMin2Ms, // base time - 2ms; kept since older
				pool3BaseSecMin1Ms, // base time - 1ms; kept since older
				pool3BaseSecBaseMs, // base time; kept since older

				pool2Min1SMin3Ms, // base time - 1s - 3ms; kept since newest before lastKeptTime
				pool2Min1SMin2Ms, // base time - 1s - 2ms; kept since at lastKeptTime
				pool2Min1SMin1Ms, // base time - 1s - 1ms; kept since older
				pool2Min1SBaseMs, // base time - 1s; kept since older

				pool1Min2SMin3Ms, // base time - 2s - 3ms; deleted
				pool1Min2SMin2Ms, // base time - 2s - 2ms; deleted
				pool1Min2SMin1Ms, // base time - 2s - 1ms; deleted
				pool1Min2SBaseMs, // base time - 2s; kept since newest before lastKeptTime

				pool4Plus1SMin3Ms, // base time + 1s - 3ms; kept since older
				pool4Plus1SMin2Ms, // base time + 1s - 2ms; kept since older
				pool4Plus1SMin1Ms, // base time + 1s -1ms; kept since older
				pool4Plus1SBaseMs, // base time + 1s; kept since older

				pool5Min2SBaseMs,   // base time - 2s; kept since newest before lastKeptTime
				pool5Min1SBaseMs,   // base time - 1s; kept since older
				pool5BaseSecBaseMs, // base time; kept since older
				pool5Plus1SBaseMs,  // base time + 1s; kept since older

				pool5Min2SMin1Ms,   // base time - 2s - 1ms; deleted
				pool5Min1SMin1Ms,   // base time - 1s - 1ms; kept since older
				pool5BaseSecMin1Ms, // base time - 1ms; kept since older
				pool5Plus1SMin1Ms,  // base time + 1s - 1ms; kept since older
			},

			lastKeptTime: baseTime.Add(-time.Second).Add(2 * -time.Millisecond),

			expectedKeptRecords: []types.TwapRecord{
				pool1Min2SBaseMs,   // base time - 2s; kept since newest before lastKeptTime
				pool5Min2SBaseMs,   // base time - 2s; kept since newest before lastKeptTime
				pool2Min1SMin3Ms,   // base time - 1s - 3ms; kept since newest before lastKeptTime
				pool2Min1SMin2Ms,   // base time - 1s - 2ms; kept since at lastKeptTime
				pool2Min1SMin1Ms,   // base time - 1s - 1ms; kept since older
				pool5Min1SMin1Ms,   // base time - 1s - 1ms; kept since older
				pool2Min1SBaseMs,   // base time - 1s; kept since older
				pool5Min1SBaseMs,   // base time - 1s; kept since older
				pool3BaseSecMin3Ms, // base time - 3ms; kept since older
				pool3BaseSecMin2Ms, // base time - 2ms; kept since older
				pool3BaseSecMin1Ms, // base time - 1ms; kept since older
				pool5BaseSecMin1Ms, // base time - 1ms; kept since older
				pool3BaseSecBaseMs, // base time; kept since older
				pool5BaseSecBaseMs, // base time; kept since older
				pool4Plus1SMin3Ms,  // base time + 1s - 3ms; kept since older
				pool4Plus1SMin2Ms,  // base time + 1s - 2ms; kept since older
				pool4Plus1SMin1Ms,  // base time + 1s -1ms; kept since older
				pool5Plus1SMin1Ms,  // base time + 1s - 1ms; kept since older
				pool4Plus1SBaseMs,  // base time + 1s; kept since older
				pool5Plus1SBaseMs,  // base time + 1s; kept since older
			},
		},
		"no pre-set records - no error": {
			recordsToPreSet: []types.TwapRecord{},

			lastKeptTime: baseTime,

			expectedKeptRecords: []types.TwapRecord{},
		},
	}
	for name, tc := range tests {
		s.Run(name, func() {
			s.SetupTest()
			s.preSetRecords(tc.recordsToPreSet)

			ctx := s.Ctx
			twapKeeper := s.twapkeeper

			err := twapKeeper.PruneRecordsBeforeTimeButNewest(ctx, tc.lastKeptTime)
			s.Require().NoError(err)

			s.validateExpectedRecords(tc.expectedKeptRecords)
		})
	}
}

func (s *TestSuite) TestGetAllHistoricalTimeIndexedTWAPs() {
	tests := map[string]struct {
		expectedRecords []types.TwapRecord
	}{
		"no records": {
			expectedRecords: []types.TwapRecord{},
		},
		"one record": {
			expectedRecords: []types.TwapRecord{
				newEmptyPriceRecord(1, baseTime, "tokenB", "tokenA"),
			},
		},
		"multiple records": {
			expectedRecords: []types.TwapRecord{
				newEmptyPriceRecord(1, baseTime, "tokenB", "tokenA"),
				newEmptyPriceRecord(2, baseTime, "tokenA", "tokenC"),
				newEmptyPriceRecord(3, baseTime, "tokenB", "tokenC"),
			},
		},
	}
	for name, tc := range tests {
		s.Run(name, func() {
			// Setup.
			s.SetupTest()
			ctx := s.Ctx
			twapKeeper := s.twapkeeper
			s.preSetRecords(tc.expectedRecords)

			// System under test.
			actualRecords, err := twapKeeper.GetAllHistoricalPoolIndexedTWAPs(ctx)
			s.NoError(err)

			// Assertions.
			s.Equal(tc.expectedRecords, actualRecords)
		})
	}
}

func (s *TestSuite) TestGetAllHistoricalPoolIndexedTWAPs() {
	tests := map[string]struct {
		expectedRecords []types.TwapRecord
	}{
		"no records": {
			expectedRecords: []types.TwapRecord{},
		},
		"one record": {
			expectedRecords: []types.TwapRecord{
				newEmptyPriceRecord(1, baseTime, "tokenB", "tokenA"),
			},
		},
		"multiple records": {
			expectedRecords: []types.TwapRecord{
				newEmptyPriceRecord(1, baseTime, "tokenB", "tokenA"),
				newEmptyPriceRecord(2, baseTime, "tokenA", "tokenC"),
				newEmptyPriceRecord(3, baseTime, "tokenB", "tokenC"),
			},
		},
	}
	for name, tc := range tests {
		s.Run(name, func() {
			// Setup.
			s.SetupTest()
			ctx := s.Ctx
			twapKeeper := s.twapkeeper
			s.preSetRecords(tc.expectedRecords)

			// System under test.
			actualRecords, err := twapKeeper.GetAllHistoricalPoolIndexedTWAPs(ctx)
			s.NoError(err)

			// Assertions.
			s.Equal(tc.expectedRecords, actualRecords)
		})
	}
}

func (s *TestSuite) TestAccumulatorOverflow() {
	maxSpotPrice := gammtypes.MaxSpotPrice
	tests := map[string]struct {
		// timeDelta is duration in nano seconds.
		// we use sdk.Dec here because time.Duration would automatically cap to
		// time.duration.maxDuration without erroring.
		timeDelta sdk.Dec
		panics    bool
	}{
		"no overflow": {
			// 2562047h47m16.854775807s in duration, this is over 292 years.
			timeDelta: sdk.NewDec(2).Power(128),
			panics:    false,
		},
		"overflow": {
			timeDelta: sdk.NewDec(2).Power(129),
			panics:    true,
		},
	}
	for name, test := range tests {
		s.Run(name, func() {
			s.SetupTest()

			var accumulatorVal sdk.Dec

			fmt.Println(time.Duration(math.Pow(2, 128)))
			if test.panics {
				s.Require().Panics(func() {
					// accumulator value is calculated via spot price * time delta
					accumulatorVal = maxSpotPrice.Mul(test.timeDelta)
				})
			} else {
				twapRecordToStore := types.TwapRecord{
					PoolId:                      basePoolId,
					Asset0Denom:                 denom0,
					Asset1Denom:                 denom1,
					P0ArithmeticTwapAccumulator: accumulatorVal,
				}

				s.twapkeeper.StoreNewRecord(s.Ctx, twapRecordToStore)
			}
		})
	}
}<|MERGE_RESOLUTION|>--- conflicted
+++ resolved
@@ -152,22 +152,11 @@
 		"rev at latest (exact)": {[]types.TwapRecord{baseRecord}, defaultRevInputAt(baseTime), baseRecord, nil},
 
 		"get latest (exact) w/ past entries": {
-<<<<<<< HEAD
-			[]types.TwapRecord{tMin1Record, baseRecord}, defaultInputAt(baseTime), baseRecord, false,
-		},
-		"get entry (exact) w/ a subsequent entry": {
-			[]types.TwapRecord{tMin1Record, baseRecord}, defaultInputAt(tMin1), tMin1Record, false,
-		},
-		"get sandwitched entry (exact)": {
-			[]types.TwapRecord{tMin1Record, baseRecord, tPlus1Record}, defaultInputAt(baseTime), baseRecord, false,
-		},
-=======
 			[]types.TwapRecord{tMin1Record, baseRecord}, defaultInputAt(baseTime), baseRecord, nil},
 		"get entry (exact) w/ a subsequent entry": {
 			[]types.TwapRecord{tMin1Record, baseRecord}, defaultInputAt(tMin1), tMin1Record, nil},
 		"get sandwitched entry (exact)": {
 			[]types.TwapRecord{tMin1Record, baseRecord, tPlus1Record}, defaultInputAt(baseTime), baseRecord, nil},
->>>>>>> fd59f430
 		"rev sandwitched entry (exact)": {
 			[]types.TwapRecord{tMin1Record, baseRecord, tPlus1Record}, defaultRevInputAt(baseTime), baseRecord, nil},
 
@@ -176,18 +165,6 @@
 
 		"get in between entries (2 entry)": {
 			[]types.TwapRecord{tMin1Record, baseRecord},
-<<<<<<< HEAD
-			defaultInputAt(baseTime.Add(-time.Millisecond)), tMin1Record, false,
-		},
-		"get in between entries (3 entry)": {
-			[]types.TwapRecord{tMin1Record, baseRecord, tPlus1Record},
-			defaultInputAt(baseTime.Add(-time.Millisecond)), tMin1Record, false,
-		},
-		"get in between entries (3 entry) #2": {
-			[]types.TwapRecord{tMin1Record, baseRecord, tPlus1Record},
-			defaultInputAt(baseTime.Add(time.Millisecond)), baseRecord, false,
-		},
-=======
 			defaultInputAt(baseTime.Add(-time.Millisecond)), tMin1Record, nil},
 		"get in between entries (3 entry)": {
 			[]types.TwapRecord{tMin1Record, baseRecord, tPlus1Record},
@@ -195,36 +172,20 @@
 		"get in between entries (3 entry) #2": {
 			[]types.TwapRecord{tMin1Record, baseRecord, tPlus1Record},
 			defaultInputAt(baseTime.Add(time.Millisecond)), baseRecord, nil},
->>>>>>> fd59f430
 
 		"query too old": {
 			[]types.TwapRecord{tMin1Record, baseRecord, tPlus1Record},
 			defaultInputAt(baseTime.Add(-time.Second * 2)),
-<<<<<<< HEAD
-			baseRecord, true,
-		},
-
-		"non-existent pool ID": {
-			[]types.TwapRecord{tMin1Record, baseRecord, tPlus1Record},
-			wrongPoolIdInputAt(baseTime), baseRecord, true,
-		},
-=======
 			baseRecord, twap.TimeTooOldError{Time: baseTime.Add(-time.Second * 2)}},
 
 		"non-existent pool ID": {
 			[]types.TwapRecord{tMin1Record, baseRecord, tPlus1Record},
 			wrongPoolIdInputAt(baseTime), baseRecord, twap.TimeTooOldError{Time: baseTime}},
->>>>>>> fd59f430
 		"pool2 record get": {
 			recordsToSet:   []types.TwapRecord{newEmptyPriceRecord(2, baseTime, denom0, denom1)},
 			input:          wrongPoolIdInputAt(baseTime),
 			expectedRecord: newEmptyPriceRecord(2, baseTime, denom0, denom1),
-<<<<<<< HEAD
-			expErr:         false,
-		},
-=======
 			expErr:         nil},
->>>>>>> fd59f430
 	}
 	for name, test := range tests {
 		s.Run(name, func() {
