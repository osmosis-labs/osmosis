--- conflicted
+++ resolved
@@ -82,30 +82,6 @@
 		"set multi-asset pool record": {
 			recordsToSet: []types.TwapRecord{
 				newEmptyPriceRecord(1, baseTime, denom0, denom1),
-<<<<<<< HEAD
-				newEmptyPriceRecord(1, baseTime, denom2, denom0),
-				newEmptyPriceRecord(1, baseTime, denom2, denom1),
-			},
-			poolId: 1,
-			expectedRecords: []types.TwapRecord{
-				newEmptyPriceRecord(1, baseTime, denom0, denom1),
-				newEmptyPriceRecord(1, baseTime, denom2, denom1),
-				newEmptyPriceRecord(1, baseTime, denom2, denom0),
-			},
-		},
-		"set multi-asset pool record - reverse order": {
-			recordsToSet: []types.TwapRecord{
-				newEmptyPriceRecord(1, baseTime, denom2, denom0),
-				newEmptyPriceRecord(1, baseTime, denom2, denom1),
-				newEmptyPriceRecord(1, baseTime, denom0, denom1),
-			},
-			poolId: 1,
-			expectedRecords: []types.TwapRecord{
-				newEmptyPriceRecord(1, baseTime, denom0, denom1),
-				newEmptyPriceRecord(1, baseTime, denom2, denom1),
-				newEmptyPriceRecord(1, baseTime, denom2, denom0),
-			},
-=======
 				newEmptyPriceRecord(1, baseTime, denom0, denom2),
 				newEmptyPriceRecord(1, baseTime, denom1, denom2)},
 			poolId: 1,
@@ -124,7 +100,6 @@
 				newEmptyPriceRecord(1, baseTime, denom0, denom1),
 				newEmptyPriceRecord(1, baseTime, denom0, denom2),
 				newEmptyPriceRecord(1, baseTime, denom1, denom2)},
->>>>>>> ffccf80f
 		},
 	}
 
@@ -180,12 +155,7 @@
 			[]types.TwapRecord{tMin1Record, baseRecord, tPlus1Record}, defaultInputAt(baseTime), baseRecord, false,
 		},
 		"rev sandwitched entry (exact)": {
-<<<<<<< HEAD
-			[]types.TwapRecord{tMin1Record, baseRecord, tPlus1Record}, defaultRevInputAt(baseTime), baseRecord, true,
-		},
-=======
 			[]types.TwapRecord{tMin1Record, baseRecord, tPlus1Record}, defaultRevInputAt(baseTime), baseRecord, false},
->>>>>>> ffccf80f
 
 		"get future":                 {[]types.TwapRecord{baseRecord}, defaultInputAt(tPlus1), baseRecord, false},
 		"get future w/ past entries": {[]types.TwapRecord{tMin1Record, baseRecord}, defaultInputAt(tPlus1), baseRecord, false},
