package market

import (
	"fmt"

	sdk "github.com/cosmos/cosmos-sdk/types"

	"github.com/osmosis-labs/osmosis/v23/x/market/keeper"
	"github.com/osmosis-labs/osmosis/v23/x/market/types"
)

// InitGenesis initialize default parameters
// and the keeper's address to pubkey map
func InitGenesis(ctx sdk.Context, keeper keeper.Keeper, data *types.GenesisState) {
	keeper.SetParams(ctx, data.Params)

	// check if the module account exists
	moduleAcc := keeper.GetMarketAccount(ctx)
	if moduleAcc == nil {
		panic(fmt.Sprintf("%s module account has not been set", types.ModuleName))
	}

	// check if the reserve module account exists
	reserveModuleAcc := keeper.GetReserveMarketAccount(ctx)
	if reserveModuleAcc == nil {
		panic(fmt.Sprintf("%s module account has not been set", types.ReserveModuleName))
	}
}

// ExportGenesis writes the current store values
// to a genesis file, which can be imported again
// with InitGenesis
func ExportGenesis(ctx sdk.Context, keeper keeper.Keeper) (data *types.GenesisState) {
	params := keeper.GetParams(ctx)
<<<<<<< HEAD
	sPoolDelta := keeper.GetOsmosisPoolDelta(ctx)

	return types.NewGenesisState(sPoolDelta, params)
=======

	return types.NewGenesisState(params)
>>>>>>> 71ae0406
}<|MERGE_RESOLUTION|>--- conflicted
+++ resolved
@@ -32,12 +32,5 @@
 // with InitGenesis
 func ExportGenesis(ctx sdk.Context, keeper keeper.Keeper) (data *types.GenesisState) {
 	params := keeper.GetParams(ctx)
-<<<<<<< HEAD
-	sPoolDelta := keeper.GetOsmosisPoolDelta(ctx)
-
-	return types.NewGenesisState(sPoolDelta, params)
-=======
-
 	return types.NewGenesisState(params)
->>>>>>> 71ae0406
 }