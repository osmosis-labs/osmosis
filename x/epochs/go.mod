module github.com/osmosis-labs/osmosis/x/epochs

go 1.20

require (
	github.com/cosmos/cosmos-sdk v0.47.5
	github.com/gogo/protobuf v1.3.3
	github.com/golang/protobuf v1.5.3
	github.com/gorilla/mux v1.8.0
	github.com/grpc-ecosystem/grpc-gateway v1.16.0
	github.com/osmosis-labs/osmosis/osmoutils v0.0.7-0.20230911115802-bc22629d2407
	github.com/spf13/cobra v1.7.0
	github.com/stretchr/testify v1.8.4
	github.com/tendermint/tendermint v0.37.0-rc1
	golang.org/x/exp v0.0.0-20230811145659-89c5cff77bcb
	google.golang.org/genproto/googleapis/api v0.0.0-20230726155614-23370e0ffb3e
	google.golang.org/grpc v1.57.0
)

require (
	cosmossdk.io/math v1.1.3-rc.0 // indirect
	filippo.io/edwards25519 v1.0.0-rc.1 // indirect
	github.com/99designs/go-keychain v0.0.0-20191008050251-8e49817e8af4 // indirect
	github.com/99designs/keyring v1.2.1 // indirect
	github.com/ChainSafe/go-schnorrkel v0.0.0-20200405005733-88cbf1b4c40d // indirect
	github.com/Workiva/go-datastructures v1.0.53 // indirect
	github.com/armon/go-metrics v0.4.1 // indirect
	github.com/beorn7/perks v1.0.1 // indirect
	github.com/bgentry/speakeasy v0.1.1-0.20220910012023-760eaf8b6816 // indirect
	github.com/btcsuite/btcd v0.22.3 // indirect
<<<<<<< HEAD
=======
	github.com/bytedance/sonic v1.10.1 // indirect
>>>>>>> da6a1c59
	github.com/cenkalti/backoff/v4 v4.1.3 // indirect
	github.com/cespare/xxhash v1.1.0 // indirect
	github.com/cespare/xxhash/v2 v2.2.0 // indirect
	github.com/chenzhuoyu/base64x v0.0.0-20230717121745-296ad89f973d // indirect
	github.com/coinbase/rosetta-sdk-go v0.7.9 // indirect
	github.com/confio/ics23/go v0.9.0 // indirect
	github.com/cosmos/btcutil v1.0.5 // indirect
	github.com/cosmos/go-bip39 v1.0.0 // indirect
	github.com/cosmos/gorocksdb v1.2.0 // indirect
	github.com/cosmos/iavl v0.19.5 // indirect
	github.com/cosmos/ibc-go/v4 v4.3.1 // indirect
	github.com/cosmos/ledger-cosmos-go v0.12.2 // indirect
	github.com/creachadair/taskgroup v0.3.2 // indirect
	github.com/danieljoos/wincred v1.1.2 // indirect
	github.com/davecgh/go-spew v1.1.1 // indirect
	github.com/desertbit/timer v0.0.0-20180107155436-c41aec40b27f // indirect
	github.com/dgraph-io/badger/v3 v3.2103.2 // indirect
	github.com/dgraph-io/ristretto v0.1.0 // indirect
	github.com/dustin/go-humanize v1.0.1-0.20200219035652-afde56e7acac // indirect
	github.com/dvsekhvalnov/jose2go v1.5.0 // indirect
	github.com/felixge/httpsnoop v1.0.2 // indirect
	github.com/fsnotify/fsnotify v1.6.0 // indirect
	github.com/go-kit/kit v0.12.0 // indirect
	github.com/go-kit/log v0.2.1 // indirect
	github.com/go-logfmt/logfmt v0.5.1 // indirect
	github.com/go-playground/validator/v10 v10.14.0 // indirect
	github.com/goccy/go-json v0.10.2 // indirect
	github.com/godbus/dbus v0.0.0-20190726142602-4481cbc300e2 // indirect
	github.com/gogo/gateway v1.1.0 // indirect
	github.com/golang/glog v1.1.1 // indirect
	github.com/golang/groupcache v0.0.0-20210331224755-41bb18bfe9da // indirect
	github.com/golang/snappy v0.0.4 // indirect
	github.com/google/btree v1.1.2 // indirect
	github.com/google/flatbuffers v2.0.8+incompatible // indirect
	github.com/google/orderedcode v0.0.1 // indirect
	github.com/gorilla/handlers v1.5.1 // indirect
	github.com/gorilla/websocket v1.5.0 // indirect
	github.com/grpc-ecosystem/go-grpc-middleware v1.3.0 // indirect
	github.com/gsterjov/go-libsecret v0.0.0-20161001094733-a6f4afe4910c // indirect
	github.com/gtank/merlin v0.1.1 // indirect
	github.com/gtank/ristretto255 v0.1.2 // indirect
	github.com/hashicorp/go-immutable-radix v1.3.1 // indirect
	github.com/hashicorp/golang-lru v0.5.5-0.20210104140557-80c98217689d // indirect
	github.com/hashicorp/hcl v1.0.0 // indirect
	github.com/hdevalence/ed25519consensus v0.0.0-20220222234857-c00d1f31bab3 // indirect
	github.com/improbable-eng/grpc-web v0.15.0 // indirect
	github.com/inconshreveable/mousetrap v1.1.0 // indirect
	github.com/jmhodges/levigo v1.0.0 // indirect
	github.com/klauspost/compress v1.15.11 // indirect
	github.com/lib/pq v1.10.9 // indirect
	github.com/libp2p/go-buffer-pool v0.1.0 // indirect
	github.com/magiconair/properties v1.8.7 // indirect
	github.com/mattn/go-colorable v0.1.13 // indirect
	github.com/mattn/go-isatty v0.0.19 // indirect
	github.com/matttproud/golang_protobuf_extensions v1.0.4 // indirect
	github.com/mimoo/StrobeGo v0.0.0-20210601165009-122bf33a46e0 // indirect
	github.com/minio/highwayhash v1.0.2 // indirect
	github.com/mitchellh/mapstructure v1.5.0 // indirect
	github.com/mtibben/percent v0.2.1 // indirect
<<<<<<< HEAD
	github.com/nxadm/tail v1.4.8 // indirect
=======
	github.com/opencontainers/runc v1.1.5 // indirect
	github.com/osmosis-labs/osmosis/osmomath v0.0.6 // indirect
>>>>>>> da6a1c59
	github.com/pelletier/go-toml/v2 v2.0.8 // indirect
	github.com/petermattis/goid v0.0.0-20180202154549-b0b1615b78e5 // indirect
	github.com/pkg/errors v0.9.1 // indirect
	github.com/pmezard/go-difflib v1.0.0 // indirect
	github.com/prometheus/client_golang v1.16.0 // indirect
	github.com/prometheus/client_model v0.3.0 // indirect
	github.com/prometheus/common v0.42.0 // indirect
	github.com/prometheus/procfs v0.10.1 // indirect
	github.com/rakyll/statik v0.1.7 // indirect
	github.com/rcrowley/go-metrics v0.0.0-20201227073835-cf1acfcdf475 // indirect
	github.com/regen-network/cosmos-proto v0.3.1 // indirect
	github.com/rs/cors v1.8.2 // indirect
	github.com/rs/zerolog v1.27.0 // indirect
	github.com/sasha-s/go-deadlock v0.3.1 // indirect
	github.com/spf13/afero v1.9.5 // indirect
	github.com/spf13/cast v1.5.1 // indirect
	github.com/spf13/jwalterweatherman v1.1.0 // indirect
	github.com/spf13/pflag v1.0.5 // indirect
	github.com/spf13/viper v1.16.0 // indirect
	github.com/subosito/gotenv v1.4.2 // indirect
	github.com/syndtr/goleveldb v1.0.1-0.20210819022825-2ae1ddf74ef7 // indirect
	github.com/tendermint/btcd v0.1.1 // indirect
	github.com/tendermint/crypto v0.0.0-20191022145703-50d29ede1e15 // indirect
	github.com/tendermint/go-amino v0.16.0 // indirect
	github.com/tendermint/tm-db v0.6.8-0.20220506192307-f628bb5dc95b // indirect
	github.com/ugorji/go/codec v1.2.11 // indirect
	github.com/zondax/hid v0.9.1 // indirect
	github.com/zondax/ledger-go v0.14.1 // indirect
	go.etcd.io/bbolt v1.3.6 // indirect
	go.opencensus.io v0.24.0 // indirect
<<<<<<< HEAD
	golang.org/x/arch v0.3.0 // indirect
=======
	golang.org/x/arch v0.5.0 // indirect
>>>>>>> da6a1c59
	golang.org/x/crypto v0.12.0 // indirect
	golang.org/x/mod v0.12.0 // indirect
	golang.org/x/net v0.14.0 // indirect
	golang.org/x/sys v0.11.0 // indirect
	golang.org/x/term v0.11.0 // indirect
	golang.org/x/text v0.12.0 // indirect
	google.golang.org/genproto v0.0.0-20230803162519-f966b187b2e5 // indirect
	google.golang.org/genproto/googleapis/rpc v0.0.0-20230815205213-6bfd019c3878 // indirect
	google.golang.org/protobuf v1.31.0 // indirect
	gopkg.in/ini.v1 v1.67.0 // indirect
	gopkg.in/yaml.v2 v2.4.0 // indirect
	gopkg.in/yaml.v3 v3.0.1 // indirect
	nhooyr.io/websocket v1.8.7 // indirect
)

// use cosmos-compatible protobufs
replace (
	// Our cosmos-sdk branch is:  https://github.com/osmosis-labs/cosmos-sdk, current branch: osmosis-main. Direct commit link: https://github.com/osmosis-labs/cosmos-sdk/commit/05346fa12992
	github.com/cosmos/cosmos-sdk => github.com/osmosis-labs/cosmos-sdk v0.45.0-rc1.0.20230908065430-05346fa12992
	github.com/gogo/protobuf => github.com/regen-network/protobuf v1.3.3-alpha.regen.1
	github.com/tendermint/tendermint => github.com/informalsystems/tendermint v0.34.24
)<|MERGE_RESOLUTION|>--- conflicted
+++ resolved
@@ -28,10 +28,7 @@
 	github.com/beorn7/perks v1.0.1 // indirect
 	github.com/bgentry/speakeasy v0.1.1-0.20220910012023-760eaf8b6816 // indirect
 	github.com/btcsuite/btcd v0.22.3 // indirect
-<<<<<<< HEAD
-=======
 	github.com/bytedance/sonic v1.10.1 // indirect
->>>>>>> da6a1c59
 	github.com/cenkalti/backoff/v4 v4.1.3 // indirect
 	github.com/cespare/xxhash v1.1.0 // indirect
 	github.com/cespare/xxhash/v2 v2.2.0 // indirect
@@ -91,12 +88,8 @@
 	github.com/minio/highwayhash v1.0.2 // indirect
 	github.com/mitchellh/mapstructure v1.5.0 // indirect
 	github.com/mtibben/percent v0.2.1 // indirect
-<<<<<<< HEAD
 	github.com/nxadm/tail v1.4.8 // indirect
-=======
-	github.com/opencontainers/runc v1.1.5 // indirect
 	github.com/osmosis-labs/osmosis/osmomath v0.0.6 // indirect
->>>>>>> da6a1c59
 	github.com/pelletier/go-toml/v2 v2.0.8 // indirect
 	github.com/petermattis/goid v0.0.0-20180202154549-b0b1615b78e5 // indirect
 	github.com/pkg/errors v0.9.1 // indirect
@@ -127,11 +120,7 @@
 	github.com/zondax/ledger-go v0.14.1 // indirect
 	go.etcd.io/bbolt v1.3.6 // indirect
 	go.opencensus.io v0.24.0 // indirect
-<<<<<<< HEAD
-	golang.org/x/arch v0.3.0 // indirect
-=======
 	golang.org/x/arch v0.5.0 // indirect
->>>>>>> da6a1c59
 	golang.org/x/crypto v0.12.0 // indirect
 	golang.org/x/mod v0.12.0 // indirect
 	golang.org/x/net v0.14.0 // indirect
