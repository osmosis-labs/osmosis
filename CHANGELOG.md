--- conflicted
+++ resolved
@@ -50,15 +50,13 @@
 
 * [#6788](https://github.com/osmosis-labs/osmosis/pull/6788) Improve error message when CL LP fails due to slippage bound hit.
 
-<<<<<<< HEAD
+### API Breaks
+
+* [#6805](https://github.com/osmosis-labs/osmosis/pull/6805) return bucket index of the current tick from LiquidityPerTickRange query
+
 ### Bug Fixes
 
 * [#6769](https://github.com/osmosis-labs/osmosis/pull/6769) fix: improve dust handling in EstimateTradeBasedOnPriceImpact
-=======
-### API Breaks
-
-* [#6805](https://github.com/osmosis-labs/osmosis/pull/6805) return bucket index of the current tick from LiquidityPerTickRange query
->>>>>>> f721f73f
 
 ## v20.0.0
 
@@ -142,7 +140,7 @@
 * [#6368](https://github.com/osmosis-labs/osmosis/pull/6368) Convert priceLimit API in CL swaps to BigDec 
 * [#6371](https://github.com/osmosis-labs/osmosis/pull/6371) Change PoolI.SpotPrice API from Dec (18 decimals) to BigDec (36 decimals), maintain state-compatibility. 
 * [#6388](https://github.com/osmosis-labs/osmosis/pull/6388) Make cosmwasmpool's create pool cli generic
-* [#6238](https://github.com/osmosis-labs/osmosis/pull/6238) switch osmomath to sdkmath types and rename BigDec constructors to contain "Big" in the name.
+* [#6238] switch osmomath to sdkmath types and rename BigDec constructors to contain "Big" in the name.
 
 Note: with the update, the Dec and Int do not get initialized to zero values by default in proto marhaling/unmarshaling. Instead, they get set to nil values.
 maxDecBitLen has changed by one bit so overflow panic can be triggerred sooner.
