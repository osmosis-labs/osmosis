--- conflicted
+++ resolved
@@ -69,11 +69,7 @@
   * [#5354](https://github.com/osmosis-labs/osmosis/pull/5354) implement x/cosmwasmpool module.
   * [#4659](https://github.com/osmosis-labs/osmosis/pull/4659) implement AllPools query in x/poolmanager.
   * [#4886](https://github.com/osmosis-labs/osmosis/pull/4886) Implement MsgSplitRouteSwapExactAmountIn and MsgSplitRouteSwapExactAmountOut that supports route splitting.
-<<<<<<< HEAD
-=======
-  * [#5000](https://github.com/osmosis-labs/osmosis/pull/5000) osmomath.Power panics for base < 1 to temporarily restrict broken logic for such base.
   * [#5045] (https://github.com/osmosis-labs/osmosis/pull/5045) Implement hook-based backrunning logic for ProtoRev
->>>>>>> de12e6ba
   * [#5281](https://github.com/osmosis-labs/osmosis/pull/5281) Add option to designate Reward Recipient to Lock and Incentives.
   * [#4827](https://github.com/osmosis-labs/osmosis/pull/4827) Protorev: Change highest liquidity pool updating from weekly to daily and change dev fee payout from weekly to after every trade.
   * [#5409](https://github.com/osmosis-labs/osmosis/pull/5409) x/gov: added expedited quorum param (Note: we set the expedited quorum to 2/3 in the upgrade handler)
@@ -102,6 +98,7 @@
   * [#4336](https://github.com/osmosis-labs/osmosis/pull/4336) feat: make epochs standalone
   * [#4801](https://github.com/osmosis-labs/osmosis/pull/4801) refactor: remove GetTotalShares, GetTotalLiquidity and GetExitFee from PoolI
   * [#4951](https://github.com/osmosis-labs/osmosis/pull/4951) feat: implement pool liquidity query in pool manager, deprecate the one in gamm
+  * [#5000](https://github.com/osmosis-labs/osmosis/pull/5000) osmomath.Power panics for base < 1 to temporarily restrict broken logic for such base.
 
 ## Dependencies
   * [#4783](https://github.com/osmosis-labs/osmosis/pull/4783) Update wasmd to 0.31 
