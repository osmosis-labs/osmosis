<!--
Guiding Principles:

Changelogs are for humans, not machines.
There should be an entry for every single version.
The same types of changes should be grouped.
Versions and sections should be linkable.
The latest version comes first.
The release date of each version is displayed.
Mention whether you follow Semantic Versioning.

Usage:

Change log entries are to be added to the Unreleased section under the
appropriate stanza (see below). Each entry should ideally include a tag and
the Github issue reference in the following format:

* (<tag>) \#<issue-number> message

The issue numbers will later be link-ified during the release process so you do
not have to worry about including a link manually, but you can if you wish.

Types of changes (Stanzas):

"Features" for new features.
"Improvements" for changes in existing functionality.
"Deprecated" for soon-to-be removed features.
"Bug Fixes" for any bug fixes.
"Client Breaking" for breaking CLI commands and REST routes used by end-users.
"API Breaking" for breaking exported APIs used by developers building on SDK.
"State Machine Breaking" for any changes that result in a different AppState 
given same genesisState and txList.
Ref: https://keepachangelog.com/en/1.0.0/
-->

# Changelog

All notable changes to this project will be documented in this file.

The format is based on [Keep a Changelog](https://keepachangelog.com/en/1.0.0/),
and this project adheres to [Semantic Versioning](https://semver.org/spec/v2.0.0.html).

## [Unreleased]

### Features

  * [#4659](https://github.com/osmosis-labs/osmosis/pull/4659) implement AllPools query in x/poolmanager.
  * [#4783](https://github.com/osmosis-labs/osmosis/pull/4783) Update wasmd to 0.31.0
  * [#4830](https://github.com/osmosis-labs/osmosis/pull/4830) Add gas cost when we AddToGaugeRewards, linearly increase with coins to add
  * [#4886](https://github.com/osmosis-labs/osmosis/pull/4886) Implement MsgSplitRouteSwapExactAmountIn and MsgSplitRouteSwapExactAmountOut that supports route splitting.
<<<<<<< HEAD
  * [#4827] (https://github.com/osmosis-labs/osmosis/pull/4827) Protorev: Change highest liquidity pool updating from weekly to daily and change dev fee payout from weekly to after every trade.
=======
  * [#5000](https://github.com/osmosis-labs/osmosis/pull/5000) osmomath.Power panics for base < 1 to temporarily restrict broken logic for such base.

>>>>>>> e871bedd
### Misc Improvements

  * [#4549](https://github.com/osmosis-labs/osmosis/pull/4549) Add single pool price estimate queries
  * [#4767](https://github.com/osmosis-labs/osmosis/pull/4767) Disable create pool with non-zero exit fee
  * [#4847](https://github.com/osmosis-labs/osmosis/pull/4847) Update `make build` command to build only `osmosisd` binary
  * [#4891](https://github.com/osmosis-labs/osmosis/pull/4891) Enable CORS by default on localosmosis
  * [#4892](https://github.com/osmosis-labs/osmosis/pull/4847) Update Golang to 1.20
  * [#4893](https://github.com/osmosis-labs/osmosis/pull/4893) Update alpine docker base image to `alpine:3.17`
  * [#4912](https://github.com/osmosis-labs/osmosis/pull/4912) Export Position_lock_id mappings to GenesisState
  * [#4974](https://github.com/osmosis-labs/osmosis/pull/4974) Add lock id to `MsgSuperfluidUndelegateAndUnbondLockResponse`
  
### API breaks

* [#4336](https://github.com/osmosis-labs/osmosis/pull/4336) Move epochs module into its own go.mod
* [#4658](https://github.com/osmosis-labs/osmosis/pull/4658) Deprecate x/gamm Pool query. The new one is located in x/poolmanager.
* [#4682](https://github.com/osmosis-labs/osmosis/pull/4682) Deprecate x/gamm SpotPrice v2 query. The new one is located in x/poolmanager.
* [#4801](https://github.com/osmosis-labs/osmosis/pull/4801) remove GetTotalShares, GetTotalLiquidity and GetExitFee from PoolI. Define all on CFMMPoolI, define GetTotalLiquidity on PoolModuleI only.
* [#4868](https://github.com/osmosis-labs/osmosis/pull/4868) Remove wasmEnabledProposals []wasm.ProposalType from NewOsmosisApp


## v15.1.0

### Security

* Upgraded wasmvm to 1.1.2 in response to [CWA-2023-002](https://github.com/CosmWasm/advisories/blob/main/CWAs/CWA-2023-002.md)

### Features

* [#4829] (https://github.com/osmosis-labs/osmosis/pull/4829) Add highest liquidity pool query in x/protorev
* [#4878] (https://github.com/osmosis-labs/osmosis/pull/4878) Emit backrun event upon successful protorev backrun

### Misc Improvements

* [#4582](https://github.com/osmosis-labs/osmosis/pull/4582) Consistently generate build tags metadata, to return a comma-separated list without stray quotes. This affects the output from `version` CLI subcommand and server info API calls.


## v15.0.0

This release containts the following new modules:
- ProtoRev module (x/protorev). This module captures MEV via in-protocol cyclic arbitrage and distributes the revenue back to the protocol based on governance. Developed by the Skip team.
- Validator Set Preference module (x/valset-pref). This module gives users the ability to delegate to multiple validators according to their preference list.
- Pool Manager module (x/poolmanager). This module manages the infrastructure around pool creation and swaps. It serves as a unified entrypoint for any swap related message or query. This module is extracted from the pre-existing `x/gamm`. It is the first milestone on the path towards delivering concentrated liquidity.

### Features

  * [#4107](https://github.com/osmosis-labs/osmosis/pull/4107) Add superfluid unbond partial amount
  * [#4207](https://github.com/osmosis-labs/osmosis/pull/4207) Add support for Async Interchain Queries
  * [#4248](https://github.com/osmosis-labs/osmosis/pull/4248) Add panic recovery to `MultihopEstimateInGivenExactAmountOut`, `MultihopEstimateOutGivenExactAmountIn` and `RouteExactAmountOut`
  * [#3911](https://github.com/osmosis-labs/osmosis/pull/3911) Add Packet Forward Middleware
  * [#4244](https://github.com/osmosis-labs/osmosis/pull/4244) Consensus min gas fee of .0025 uosmo
  * [#4340](https://github.com/osmosis-labs/osmosis/pull/4340) Added rate limits according to: https://www.mintscan.io/osmosis/proposals/427
  * [#4207](https://github.com/osmosis-labs/osmosis/pull/4207) Integrate Async ICQ.

### Misc Improvements
  * [#4131](https://github.com/osmosis-labs/osmosis/pull/4141) Add GatherValuesFromStorePrefixWithKeyParser function to osmoutils.
  * [#4388](https://github.com/osmosis-labs/osmosis/pull/4388) Increase the max allowed contract size for non-proposal contracts to 3MB
  * [#4384](https://github.com/osmosis-labs/osmosis/pull/4384) migrate stXXX/XXX constant product pools 833, 817, 810 to stable swap
  * [#4461](https://github.com/osmosis-labs/osmosis/pull/4461) added rate limit quotas for a set of high value tokens

### API breaks

* [#3766](https://github.com/osmosis-labs/osmosis/pull/3766) Remove Osmosis gamm and twap `bindings` that were previously supported as custom wasm plugins.
* [#3905](https://github.com/osmosis-labs/osmosis/pull/3905) Deprecate gamm queries `NumPools`, `EstimateSwapExactAmountIn` and `EstimateSwapExactAmountOut`.
* [#3907](https://github.com/osmosis-labs/osmosis/pull/3907) Add `NumPools`, `EstimateSwapExactAmountIn` and `EstimateSwapExactAmountOut` query in poolmanager module to stargate whitelist.
* [#3880](https://github.com/osmosis-labs/osmosis/pull/3880) Switch usage of proto-generated SwapAmountInRoute and SwapAmountOutRoute in x/gamm to import the structs from x/poolmanager module.
* [#4489](https://github.com/osmosis-labs/osmosis/pull/4489) Add unlockingLockId to BeginUnlocking response.

### Bug Fix

* [#3715](https://github.com/osmosis-labs/osmosis/pull/3715) Fix x/gamm (golang API) CalculateSpotPrice, balancer.SpotPrice and Stableswap.SpotPrice base and quote asset.
* [#3746](https://github.com/osmosis-labs/osmosis/pull/3746) Make ApplyFuncIfNoErr logic preserve panics for OutOfGas behavior.
* [#4306](https://github.com/osmosis-labs/osmosis/pull/4306) Prevent adding more tokens to an already finished gauge
* [#4359](https://github.com/osmosis-labs/osmosis/pull/4359) Fix incorrect time delta due to nanoseconds in time causing twap jitter.
* [#4250](https://github.com/osmosis-labs/osmosis/pull/4250) Add denom metadata for uosmo, uion


## v14.0.1

### Bug fixes

* [#4132](https://github.com/osmosis-labs/osmosis/pull/4132) Fix CLI for EstimateSwapExactAmountIn and EstimateSwapExactAmountOut in x/gamm.
* [#4262](https://github.com/osmosis-labs/osmosis/pull/4262) Fix geometric twap genesis validation.

## v14.0.0

This release's main features are utility helpers for smart contract developers. This release contains:

- IBC composability work
  - IBC -> wasm hooks now gives sender information
  - IBC contracts can register a callback that forwards into a smart contract
  - This work is importable by external repositories, intended as an ecosystem standards
- Downtime detection tooling
  - There is now an on-chain query, allowing you to test if the chain is recovering from a downtime of a given duration.
    - The querier defines what recovering means, e.g. for a 1 hour downtime, do you consider the chain as recovering until at least 10 minutes since last 1 hr downtime? 
- Geometric TWAP
  - Every AMM pool now exposes a geometric TWAP, in addition to the existing arithmetic TWAP
* IBC features
  * Upgrade to IBC v4.2.0
* Cosmwasm
  * Upgrade to wasmd v0.30.x
* Update go build version to go 1.19

### Features

* [#2387](https://github.com/osmosis-labs/osmosis/pull/3838) Upgrade to IBC v4.2.0, and as a requirement for it wasmd to 0.30.0
* [#3609](https://github.com/osmosis-labs/osmosis/pull/3609) Add Downtime-detection module.
* [#2788](https://github.com/osmosis-labs/osmosis/pull/2788) Add logarithm base 2 implementation.
* [#3677](https://github.com/osmosis-labs/osmosis/pull/3677) Add methods for cloning and mutative multiplication on osmomath.BigDec.
* [#3676](https://github.com/osmosis-labs/osmosis/pull/3676) implement `PowerInteger` function on `osmomath.BigDec` 
* [#3678](https://github.com/osmosis-labs/osmosis/pull/3678) implement mutative `PowerIntegerMut` function on `osmomath.BigDec`.
* [#3708](https://github.com/osmosis-labs/osmosis/pull/3708) `Exp2` function to compute 2^decimal.
* [#3693](https://github.com/osmosis-labs/osmosis/pull/3693) Add `EstimateSwapExactAmountOut` query to stargate whitelist
* [#3731](https://github.com/osmosis-labs/osmosis/pull/3731) BigDec Power functions with decimal exponent.
* [#3847](https://github.com/osmosis-labs/osmosis/pull/3847) GeometricTwap and GeometricTwapToNow queries added to Stargate whitelist.
* [#3899](https://github.com/osmosis-labs/osmosis/pull/3899) Fixed osmoutils so its importable by chains that don't use the osmosis CosmosSDK fork 
  
### API breaks

* [#3763](https://github.com/osmosis-labs/osmosis/pull/3763) Move binary search and error tolerance code from `osmoutils` into `osmomath`
* [#3817](https://github.com/osmosis-labs/osmosis/pull/3817) Move osmoassert from `app/apptesting/osmoassert` to `osmoutils/osmoassert`.
* [#3771](https://github.com/osmosis-labs/osmosis/pull/3771) Move osmomath into its own go.mod
* [#3827](https://github.com/osmosis-labs/osmosis/pull/3827) Move osmoutils into its own go.mod

### Bug fixes

* [#3608](https://github.com/osmosis-labs/osmosis/pull/3608) Make it possible to state export from any directory.

## v13.1.2

Osmosis v13.1.2 is a minor patch release that includes several bug fixes and updates.

The main bug fix in this release is for the state export feature, which was not working properly in previous versions. This issue has now been resolved, and state export should work as expected in v13.1.2.

Additionally, the swagger files for v13 have been updated to improve compatibility and ensure that all API endpoints are properly documented.

### Misc Improvements

* [#3611](https://github.com/osmosis-labs/osmosis/pull/3611),[#3647](https://github.com/osmosis-labs/osmosis/pull/3647) Introduce osmocli, to automate thousands of lines of CLI boilerplate
* [#3634](https://github.com/osmosis-labs/osmosis/pull/3634) (Makefile) Ensure correct golang version in make build and make install. (Thank you @jhernandezb )
* [#3712](https://github.com/osmosis-labs/osmosis/pull/3712) replace `osmomath.BigDec` `Power` with `PowerInteger` 
* [#3711](https://github.com/osmosis-labs/osmosis/pull/3711) Use Dec instead of Int for additive `ErrTolerace` in `osmoutils`.
* [3647](https://github.com/osmosis-labs/osmosis/pull/3647), [3942](https://github.com/osmosis-labs/osmosis/pull/3942) (CLI) re-order the command line arguments for `osmosisd tx gamm join-swap-share-amount-out`

## v13.0.0

This release includes stableswap, and expands the IBC safety & composability functionality of Osmosis. The primary features are:

* Gamm:
  * Introduction of the stableswap pool type
  * Multi-hop swapfee reduction
  * Filtered queries to help front-ends
  * Adding a spot price v2 query
    * spotprice v1beta1 had baseassetdenom and quoteassetdenom backwards.
    * All contracts and integrators should switch to the v2 query from now on.
  * Adding more queries for contract developers
  * Force unpooling is now enableable by governance
* IBC features
  * Upgrade to IBC v3.4.0
  * Added IBC rate limiting, to increase safety of bridged assets
  * Allow ICS-20 to call into cosmwasm contracts
* Cosmwasm
  * Upgrade to cosmwasm v0.29.x
  * Inclusion of requested queries for contract developers

### Features

* [#2739](https://github.com/osmosis-labs/osmosis/pull/2739),[#3356](https://github.com/osmosis-labs/osmosis/pull/3356) Add pool type query, and add it to stargate whitelist
* [#2956](https://github.com/osmosis-labs/osmosis/issues/2956) Add queries for calculating amount of shares/tokens you get by providing X tokens/shares when entering/exiting a pool
* [#3217](https://github.com/osmosis-labs/osmosis/pull/3217) Add `CalcJoinPoolShares`, `CalcExitPoolCoinsFromShares`, `CalcJoinPoolNoSwapShares` to the registered Stargate queries list.
* [#3313](https://github.com/osmosis-labs/osmosis/pull/3313) Upgrade to IBC v3.4.0, allowing for IBC transfers with metadata.
* [#3335](https://github.com/osmosis-labs/osmosis/pull/3335) Add v2 spot price queries
  - The v1beta1 queries actually have base asset and quote asset reversed, so you were always getting 1/correct spot price. People fixed this by reordering the arguments.
  - This PR adds v2 queries for doing the correct thing, and giving people time to migrate from v1beta1 queries to v2.
  - It also changes cosmwasm to only allow the v2 queries, as no contracts on Osmosis mainnet uses the v1beta1 queries.

### Bug fixes

* [#2803](https://github.com/osmosis-labs/osmosis/pull/2803) Fix total pool liquidity CLI query.
* [#2914](https://github.com/osmosis-labs/osmosis/pull/2914) Remove out of gas panics from node logs
* [#2937](https://github.com/osmosis-labs/osmosis/pull/2937) End block ordering - staking after gov and module sorting.
* [#2923](https://github.com/osmosis-labs/osmosis/pull/2923) TWAP calculation now errors if it uses records that have errored previously.
* [#3312](https://github.com/osmosis-labs/osmosis/pull/3312) Add better panic catches within GAMM txs

### Misc Improvements

* [#2804](https://github.com/osmosis-labs/osmosis/pull/2804) Improve error handling and messages when parsing pool assets.
* [#3035](https://github.com/osmosis-labs/osmosis/pull/3035) Remove `PokePool` from `PoolI` interface. Define on a new WeightedPoolExtension` instead.
* [#3214](https://github.com/osmosis-labs/osmosis/pull/3214) Add basic CLI query support for TWAP.


## v12.0.0

This release includes several cosmwasm-developer and appchain-ecosystem affecting upgrades:

* TWAP - Time weighted average prices for all AMM pools
* Cosmwasm contract developer facing features
  * Enabling select queries for cosmwasm contracts
  * Add message responses to gamm messages, to remove the neccessity of bindings
  * Allow specifying denom metadata from tokenfactory
* Enabling Interchain accounts (for real this time)
* Upgrading IBC to v3.3.0
* Consistently makes authz work with ledger for all messages

The release also contains the following changes affecting Osmosis users and node operators

* Fixing State Sync
* Enabling expedited proposals

This upgrade also adds a number of safety and API boundary improving changes to the codebase.
While not state machine breaking, this release also includes the revamped Osmosis simulator,
which acts as a fuzz testing tool tailored for the SDK state machine.

### Breaking Changes

* [#2477](https://github.com/osmosis-labs/osmosis/pull/2477) Tokenfactory burn msg clash with sdk
  * TypeMsgBurn: from "burn" to "tf_burn"
  * TypeMsgMint: from "mint" to "tf_mint"
* [#2222](https://github.com/osmosis-labs/osmosis/pull/2222) Add scaling factors to MsgCreateStableswapPool
* [#1889](https://github.com/osmosis-labs/osmosis/pull/1825) Add proto responses to gamm LP messages:
  * MsgJoinPoolResponse: share_out_amount and token_in fields 
  * MsgExitPoolResponse: token_out field 
* [#1825](https://github.com/osmosis-labs/osmosis/pull/1825) Fixes Interchain Accounts (host side) by adding it to AppModuleBasics
* [#1994](https://github.com/osmosis-labs/osmosis/pull/1994) Removed bech32ibc module
* [#2016](https://github.com/osmosis-labs/osmosis/pull/2016) Add fixed 10000 gas cost for each Balancer swap
* [#2193](https://github.com/osmosis-labs/osmosis/pull/2193) Add TwapKeeper to the Osmosis app
* [#2227](https://github.com/osmosis-labs/osmosis/pull/2227) Enable charging fee in base denom for `CreateGauge` and `AddToGauge`.
* [#2283](https://github.com/osmosis-labs/osmosis/pull/2283) x/incentives: refactor `CreateGauge` and `AddToGauge` fees to use txfees denom
* [#2206](https://github.com/osmosis-labs/osmosis/pull/2283) Register all Amino interfaces and concrete types on the authz Amino codec. This will allow the authz module to properly serialize and de-serializes instances using Amino.
* [#2405](https://github.com/osmosis-labs/osmosis/pull/2405) Make SpotPrice have a max value of 2^160, and no longer be able to panic
* [#2473](https://github.com/osmosis-labs/osmosis/pull/2473) x/superfluid `AddNewSuperfluidAsset` now returns error, if any occurs instead of ignoring it.
* [#2714](https://github.com/osmosis-labs/osmosis/pull/2714) Upgrade wasmd to v0.28.0.
* Remove x/Bech32IBC
* [#3737](https://github.com/osmosis-labs/osmosis/pull/3737) Change FilteredPools MinLiquidity field from sdk.Coins struct to string.


#### Golang API breaks

* [#2160](https://github.com/osmosis-labs/osmosis/pull/2160) Clean up GAMM keeper (move `x/gamm/keeper/params.go` contents into `x/gamm/keeper/keeper.go`, replace all uses of `PoolNumber` with `PoolId`, move `SetStableSwapScalingFactors` to stableswap package, and delete marshal_bench_test.go and grpc_query_internal_test.go)
* [#1987](https://github.com/osmosis-labs/osmosis/pull/1987) Remove `GammKeeper.GetNextPoolNumberAndIncrement` in favor of the non-mutative `GammKeeper.GetNextPoolNumber`.
* [#1667](https://github.com/osmosis-labs/osmosis/pull/1673) Move wasm-bindings code out of app package into its own root level package.
* [#2013](https://github.com/osmosis-labs/osmosis/pull/2013) Make `SetParams`, `SetPool`, `SetTotalLiquidity`, and `SetDenomLiquidity` GAMM APIs private
* [#1857](https://github.com/osmosis-labs/osmosis/pull/1857) x/mint rename GetLastHalvenEpochNum to GetLastReductionEpochNum
* [#2133](https://github.com/osmosis-labs/osmosis/pull/2133) Add `JoinPoolNoSwap` and `CalcJoinPoolNoSwapShares` to GAMM pool interface and route `JoinPoolNoSwap` in pool_service.go to new method in pool interface
* [#2353](https://github.com/osmosis-labs/osmosis/pull/2353) Re-enable stargate query via whitelsit
* [#2394](https://github.com/osmosis-labs/osmosis/pull/2394) Remove unused interface methods from expected keepers of each module
* [#2390](https://github.com/osmosis-labs/osmosis/pull/2390) x/mint remove unused mintCoins parameter from AfterDistributeMintedCoin
* [#2418](https://github.com/osmosis-labs/osmosis/pull/2418) x/mint remove SetInitialSupplyOffsetDuringMigration from keeper
* [#2417](https://github.com/osmosis-labs/osmosis/pull/2417) x/mint unexport keeper `SetLastReductionEpochNum`, `getLastReductionEpochNum`, `CreateDeveloperVestingModuleAccount`, and `MintCoins`
* [#2587](https://github.com/osmosis-labs/osmosis/pull/2587) remove encoding config argument from NewOsmosisApp
x

### Features

* [#2387](https://github.com/osmosis-labs/osmosis/pull/2387) Upgrade to IBC v3.2.0, which allows for sending/receiving IBC tokens with slashes.
* [#1312] Stableswap: Createpool logic 
* [#1230] Stableswap CFMM equations
* [#1429] solver for multi-asset CFMM
* [#1539] Superfluid: Combine superfluid and staking query on querying delegation by delegator
* [#2223] Tokenfactory: Add SetMetadata functionality

### Bug Fixes

* [#2086](https://github.com/osmosis-labs/osmosis/pull/2086) `ReplacePoolIncentivesProposal` ProposalType() returns correct value of `ProposalTypeReplacePoolIncentives` instead of `ProposalTypeUpdatePoolIncentives`
* [1930](https://github.com/osmosis-labs/osmosis/pull/1930) Ensure you can't `JoinPoolNoSwap` tokens that are not in the pool
* [2186](https://github.com/osmosis-labs/osmosis/pull/2186) Remove liquidity event that was emitted twice per message.

### Improvements
* [#2515](https://github.com/osmosis-labs/osmosis/pull/2515) Emit events from functions implementing epoch hooks' `panicCatchingEpochHook` cacheCtx
* [#2526](https://github.com/osmosis-labs/osmosis/pull/2526) EpochHooks interface methods (and hence modules implementing the hooks) return error instead of panic

## v11.0.1

#### Golang API breaks
* [#1893](https://github.com/osmosis-labs/osmosis/pull/1893) Change `EpochsKeeper.SetEpochInfo` to `AddEpochInfo`, which has more safety checks with it. (Makes it suitable to be called within upgrades)
* [#2396](https://github.com/osmosis-labs/osmosis/pull/2396) x/mint remove unused mintCoins parameter from AfterDistributeMintedCoin
* [#2399](https://github.com/osmosis-labs/osmosis/pull/2399) Remove unused interface methods from expected keepers of each module
* [#2401](https://github.com/osmosis-labs/osmosis/pull/2401) Update Go import paths to v11

#### Bug Fixes
* [2291](https://github.com/osmosis-labs/osmosis/pull/2291) Remove liquidity event that was emitted twice per message
* [2288](https://github.com/osmosis-labs/osmosis/pull/2288) Fix swagger docs and swagger generation

## v11

#### Improvements
* [#2237](https://github.com/osmosis-labs/osmosis/pull/2237) Enable charging fee in base denom for `CreateGauge` and `AddToGauge`.

#### SDK Upgrades
* [#2245](https://github.com/osmosis-labs/osmosis/pull/2245) Upgrade SDK for to v0.45.0x-osmo-v9.2. Major changes:
   * Minimum deposit on proposer at submission time: https://github.com/osmosis-labs/cosmos-sdk/pull/302

## v10.1.1

#### Improvements
* [#2214](https://github.com/osmosis-labs/osmosis/pull/2214) Speedup epoch distribution, superfluid component

## v10.1.0

#### Bug Fixes
* [2011](https://github.com/osmosis-labs/osmosis/pull/2011) Fix bug in TokenFactory initGenesis, relating to denom creation fee param.

#### Improvements
* [#2130](https://github.com/osmosis-labs/osmosis/pull/2130) Introduce errors in mint types.
* [#2000](https://github.com/osmosis-labs/osmosis/pull/2000) Update import paths from v9 to v10.

#### Golang API breaks
* [#1937](https://github.com/osmosis-labs/osmosis/pull/1937) Change `lockupKeeper.ExtendLock` to take in lockID instead of the direct lock struct.
* [#2030](https://github.com/osmosis-labs/osmosis/pull/2030) Rename lockup keeper `ResetAllLocks` to `InitializeAllLocks` and `ResetAllSyntheticLocks` to `InitializeAllSyntheticLocks`.

#### SDK Upgrades
* [#2146](https://github.com/osmosis-labs/osmosis/pull/2146) Upgrade SDK for to v0.45.0x-osmo-v9.1. Major changes:
   * Concurrency query client option: https://github.com/osmosis-labs/cosmos-sdk/pull/281
   * Remove redacted message fix: https://github.com/osmosis-labs/cosmos-sdk/pull/284
   * Reduce commit store logs (change to Debug): https://github.com/osmosis-labs/cosmos-sdk/pull/282
   * Bring back the cliff vesting command: https://github.com/osmosis-labs/cosmos-sdk/pull/272
   * Allow ScheduleUpgrade to come from same block: https://github.com/osmosis-labs/cosmos-sdk/pull/261


## v10.0.1

This release contains minor CLI bug fixes.
* Restores vesting by duration command
* Fixes pagination in x/incentives module queries

## v10.0.0


## v9.0.1

### Breaking Changes

* [#1699](https://github.com/osmosis-labs/osmosis/pull/1699) Fixes bug in sig fig rounding on spot price queries for small values
* [#1671](https://github.com/osmosis-labs/osmosis/pull/1671) Remove methods that constitute AppModuleSimulation APIs for several modules' AppModules, which implemented no-ops
* [#1671](https://github.com/osmosis-labs/osmosis/pull/1671) Add hourly epochs to `x/epochs` DefaultGenesis.
* [#1665](https://github.com/osmosis-labs/osmosis/pull/1665) Delete app/App interface, instead use simapp.App
* [#1630](https://github.com/osmosis-labs/osmosis/pull/1630) Delete the v043_temp module, now that we're on an updated SDK version.

### Bug Fixes

* [1700](https://github.com/osmosis-labs/osmosis/pull/1700) Upgrade sdk fork with missing snapshot manager fix.
* [1716](https://github.com/osmosis-labs/osmosis/pull/1716) Fix secondary over-LP shares bug with uneven swap amounts in `CalcJoinPoolShares`.
* [1759](https://github.com/osmosis-labs/osmosis/pull/1759) Fix pagination filter in incentives query.
* [1698](https://github.com/osmosis-labs/osmosis/pull/1698) Register wasm snapshotter extension.
* [1931](https://github.com/osmosis-labs/osmosis/pull/1931) Add explicit check for input denoms to `CalcJoinPoolShares`

## [v9.0.0 - Nitrogen](https://github.com/osmosis-labs/osmosis/releases/tag/v9.0.0)

The Nitrogen release brings with it a number of features enabling further cosmwasm development work in Osmosis.
It including breaking changes to the GAMM API's, many developer and node operator improvements for Cosmwasm & IBC, along with new txfee and governance features. In addition to various bug fixes and code quality improvements.

#### GAMM API changes

API changes were done to enable more CFMM's to be implemented within the existing framework.
Integrators will have to update their messages and queries to adapt, please see https://github.com/osmosis-labs/osmosis/blob/main/x/gamm/breaking_changes_notes.md

#### Governance Changes

* [#1191](https://github.com/osmosis-labs/osmosis/pull/1191), [#1555](https://github.com/osmosis-labs/osmosis/pull/1555) Superfluid stakers now have their votes override their validators votes
* [sdk #239](https://github.com/osmosis-labs/cosmos-sdk/pull/239) Governance can set a distinct voting period for every proposal type.

#### IBC

* [#1535](https://github.com/osmosis-labs/osmosis/pull/1535) Upgrade to [IBC v3](https://github.com/cosmos/ibc-go/releases/tag/v3.0.0)
* [#1564](https://github.com/osmosis-labs/osmosis/pull/1564) Enable Interchain account host module
  * See [here](https://github.com/osmosis-labs/osmosis/blob/main/app/upgrades/v9/upgrades.go#L49-L71) for the supported messages

#### Txfees

[#1145](https://github.com/osmosis-labs/osmosis/pull/1145) Non-osmo txfees now get swapped into osmo everyday at epoch, and then distributed to stakers.

#### Cosmwasm

Upgrade from wasmd v0.23.x to [v0.27.0](https://github.com/CosmWasm/wasmd/releases/tag/v0.27.0). This has the following features:
  * State sync now works for cosmwasm state
  * Cosmwasm builds on M1 macs
  * Many security fixes

The TokenFactory module is added to the chain, making it possible for users and contracts to make new native tokens.
Cosmwasm bindings have been added, to make swapping and creating these new tokens easier within the contract ecosystem.

* [#1640](https://github.com/osmosis-labs/osmosis/pull/1640) fix: localosmosis to work for testing cosmwasm contracts

### Other Features

* [#1629](https://github.com/osmosis-labs/osmosis/pull/1629) Fix bug in the airdrop claim script
* [#1570](https://github.com/osmosis-labs/osmosis/pull/1570) upgrade sdk with app version fix for state-sync
* [#1554](https://github.com/osmosis-labs/osmosis/pull/1554) local dev environment
* [#1541](https://github.com/osmosis-labs/osmosis/pull/1541) Add arm64 support to Docker
* [#1535](https://github.com/osmosis-labs/osmosis/pull/1535) upgrade wasmd to v0.27.0.rc3-osmo and ibc-go to v3
  * State sync now works for cosmwasm state
  * Cosmwasm builds on M1 macs
* [#1435](https://github.com/osmosis-labs/osmosis/pull/1435) `x/tokenfactory` create denom fee for spam resistance 
* [#1253](https://github.com/osmosis-labs/osmosis/pull/1253) Add a message to increase the duration of a bonded lock.
* [#1656](https://github.com/osmosis-labs/osmosis/pull/1656) Change camelCase to snake_case in proto.
* [#1632](https://github.com/osmosis-labs/osmosis/pull/1632) augment SuperfluidDelegationsByDelegator query, return osmo equivilent is staked via superfluid
* [#1723](https://github.com/osmosis-labs/osmosis/pull/1723) fix number of LP shares returned from stableswap pool

## [v8.0.0 - Emergency proposals upgrade](https://github.com/osmosis-labs/osmosis/releases/tag/v8.0.0)

This upgrade is a patch that must be hard forked in, as on-chain governance of Osmosis approved proposal [227](https://www.mintscan.io/osmosis/proposals/227) and proposal [228](https://www.mintscan.io/osmosis/proposals/228).

This upgrade includes:

* Adding height-gated AnteHandler message filter to filter unpooling tx pre-upgrade.
* At block height 4402000 accelerates prop 225, which in turn moves incentives from certain pools according to props 222-224
* Adds a msg allowing unpooling of UST pools. 
  * This procedure is initiated by whitelisting pools 560, 562, 567, 578, 592, 610, 612, 615, 642, 679, 580, 635. 
  * Unpooling allows exiting whitelisted pools directly, finish unbonding duration with the exited tokens instead of having to wait unbonding duration to swap LP shares back to collaterals. 
  * This procedure also includes locks that were already unbonding pre-upgrade and locks that were superfluid delegated.

Every node should upgrade their software version to v8.0.0 before the upgrade block height 4402000. If you use cosmovisor, simply swap out the binary at upgrades/v7/bin to be v8.0.0, and restart the node. Do check cosmovisor version returns v8.0.0

### Features 
* {Across many PRs} Initiate emergency upgrade 
* [#1481] Emergency upgrade as of prop [226] (https://www.mintscan.io/osmosis/proposals/226) 
* [#1482] Checking Whitelisted Pools contain UST 
* [#1486] Update whitelisted pool IDs
* [#1262] Add a forceprune command to the binaries, that prunes golevelDB data better
* [#1154] Database stability improvements
* [#840] Move lock.go functions into iterator.go, lock_refs.go and store.go
* [#916] And a fn for Unbond and Burn tokens
* [#908] Superfluid slashing code
* [#904] LockAndSuperfluidDelegate

### Minor improvements & Bug Fixes

* [#1428] fix: pool params query (backport #1315)
* [#1390] upgrade sdk to v0.45.0x-osmo-v7.9
* [#1087] Test improvisation for Superfluid (backport #1070)
* [#1022] upgrade iavl to v0.17.3-osmo-v4

### Features

* [#1378](https://github.com/osmosis-labs/osmosis/pull/1378) add .gitpod.yml
* [#1262](https://github.com/osmosis-labs/osmosis/pull/1262) Add a `forceprune` command to the binaries, that prunes golevelDB data better.
* [#1244](https://github.com/osmosis-labs/osmosis/pull/1244) Refactor `x/gamm`'s `ExitSwapExternAmountOut`.
* [#1107](https://github.com/osmosis-labs/osmosis/pull/1107) Update to wasmvm v0.24.0, re-enabling building on M1 macs!
* [#1292](https://github.com/osmosis-labs/osmosis/pull/1292) CLI account-locked-duration

### Minor improvements & Bug Fixes

* [#1442](https://github.com/osmosis-labs/osmosis/pull/1442) Use latest tm-db release for badgerdb and rocksdb improvments
* [#1379](https://github.com/osmosis-labs/osmosis/pull/1379) Introduce `Upgrade` and `Fork` structs, to simplify upgrade logic.
* [#1363](https://github.com/osmosis-labs/osmosis/pull/1363) Switch e2e test setup to create genesis and configs via Dockertest
* [#1335](https://github.com/osmosis-labs/osmosis/pull/1335) Add utility for deriving total orderings from partial orderings.
* [#1308](https://github.com/osmosis-labs/osmosis/pull/1308) Make panics inside of epochs no longer chain halt by default.
* [#1286](https://github.com/osmosis-labs/osmosis/pull/1286) Fix release build scripts.
* [#1203](https://github.com/osmosis-labs/osmosis/pull/1203) cleanup Makefile and ci workflows
* [#1177](https://github.com/osmosis-labs/osmosis/pull/1177) upgrade to go 1.18
* [#1193](https://github.com/osmosis-labs/osmosis/pull/1193) Setup e2e tests on a single chain; add balances query test
* [#1095](https://github.com/osmosis-labs/osmosis/pull/1095) Fix authz being unable to use lockup & superfluid types.
* [#1105](https://github.com/osmosis-labs/osmosis/pull/1105) Add GitHub Actions to automatically push the osmosis Docker image
* [#1114](https://github.com/osmosis-labs/osmosis/pull/1114) Improve CI: remove duplicate runs of test worflow
* [#1127](https://github.com/osmosis-labs/osmosis/pull/1127) Stricter Linting:  bump golangci-lint version and enable additional linters.
* [#1184](https://github.com/osmosis-labs/osmosis/pull/1184) Fix endtime event output on BeginUnlocking

## [v7.1.0](https://github.com/osmosis-labs/osmosis/releases/tag/v7.1.0)

### Minor improvements & Bug Fixes

* [#1052](https://github.com/osmosis-labs/osmosis/pull/1052) Eugen/cherry pick superfluid test scaffolding updates
* [#1070](https://github.com/osmosis-labs/osmosis/pull/1070) Test improvisation for Superfluid
* [#1084](https://github.com/osmosis-labs/osmosis/pull/1084) Superfluid Misc: Improve grpc_query
* [#1081](https://github.com/osmosis-labs/osmosis/pull/1081) Genesis upgrade and add invariant cherry pick
* [#1088](https://github.com/osmosis-labs/osmosis/pull/1088) Genesis import export check for superfluid
* [#1101](https://github.com/osmosis-labs/osmosis/pull/1101) Minor PR adding some code comments
* [#1154](https://github.com/osmosis-labs/osmosis/pull/1154) Database stability improvements

### SDK fork updates

* [sdk-#136](https://github.com/osmosis-labs/iavl/pull/136) add after validator slash hook
* [sdk-#137](https://github.com/osmosis-labs/iavl/pull/137) backport feat: Modify grpc gateway to be concurrent
* [sdk-#146](https://github.com/osmosis-labs/cosmos-sdk/pull/146) extra logs during commit
* [sdk-#151](https://github.com/osmosis-labs/cosmos-sdk/pull/151) fix logs related to store keys and commit hash
* [sdk-#140](https://github.com/osmosis-labs/cosmos-sdk/pull/140) refactor: snapshot and pruning functionality
* [sdk-#156](https://github.com/osmosis-labs/cosmos-sdk/pull/156) feat: implement querying for commit hash and proofs
* [sdk-#155](https://github.com/osmosis-labs/cosmos-sdk/pull/155) fix: commit info data race
* [sdk-#158](https://github.com/osmosis-labs/cosmos-sdk/pull/158) Fixes the go race tests
* [sdk-#160](https://github.com/osmosis-labs/cosmos-sdk/pull/160) increase setupBaseAppWithSnapshots timeout to 90 seconds
* [sdk-#161](https://github.com/osmosis-labs/cosmos-sdk/pull/155) upgrade iavl to v0.17.3-osmo-v7 with lowered fast node cache size

### IAVL fork updates

* [iavl-35](https://github.com/osmosis-labs/iavl/pull/35) avoid clearing fast node cache during pruning
* [iavl-36](https://github.com/osmosis-labs/iavl/pull/36) fix data race related to VersionExists
* [iavl-37](https://github.com/osmosis-labs/iavl/pull/36) hardcode fast node cache size to 100k

## [v7.0.4](https://github.com/osmosis-labs/osmosis/releases/tag/v7.0.4)

### Minor improvements & Bug Fixes

* [#1061](https://github.com/osmosis-labs/osmosis/pull/1061) upgrade iavl to v0.17.3-osmo-v5 with concurrent map write fix
* [#1071](https://github.com/osmosis-labs/osmosis/pull/1071) improve Dockerfile

### SDK fork updates

* [sdk-#135](https://github.com/osmosis-labs/cosmos-sdk/pull/135) upgrade iavl to v0.17.3-osmo-v5 with concurrent map write fix

### IAVL fork updates

* [iavl-34](https://github.com/osmosis-labs/iavl/pull/34) fix concurrent map panic when querying and committing

## [v7.0.3](https://github.com/osmosis-labs/osmosis/releases/tag/v7.0.3)

### Minor improvements & Bug Fixes

* [#1022](https://github.com/osmosis-labs/osmosis/pull/1022) upgrade iavl to v0.17.3-osmo-v4 - fix state export at an old height
* [#988](https://github.com/osmosis-labs/osmosis/pull/988) Make `SuperfluidUndelegationsByDelegator` query also return synthetic locks
* [#984](https://github.com/osmosis-labs/osmosis/pull/984) Add wasm support to Dockerfile

## [v7.0.2 - Carbon](https://github.com/osmosis-labs/osmosis/releases/tag/v7.0.2)

This release fixes an instance of undefined behaviour present in v7.0.0.
Parts of the code use a function called [`ApplyFuncIfNoErr`]() whose purpose is to catch errors, and if found undo state updates during its execution.
It is intended to also catch panics and undo the problematic code's execution.
Right now a panic in this code block would halt the node, as it would not know how to proceed.
(But no state change would be committed)

## [v7.0.0 - Carbon](https://github.com/osmosis-labs/osmosis/releases/tag/v7.0.0)

The Osmosis Carbon Release! The changes are primarily

The large features include:

* Superfluid Staking - Allowing LP shares be staked to help secure the network
* Adding permissioned cosmwasm to the chain
* IAVL speedups, greatly improving epoch and query performance
* Local mempool filters to charge higher gas for arbitrage txs
* Allow partial unlocking of non-superfluid'd locks

Upgrade instructions for node operators can be found [here](https://github.com/osmosis-labs/osmosis/blob/main/networks/osmosis-1/upgrades/v7/guide.md)

The v7 release introduces Superfluid Staking! This allows governance-approved LP shares to be staked to help secure the network.

### Features

* {Across many PRs} Add superfluid staking
* [#893](https://github.com/osmosis-labs/osmosis/pull/893/) Allow (non-superfluid'd) locks to be partially unlocked.
* [#828](https://github.com/osmosis-labs/osmosis/pull/828) Move docs to their own repository, <https://github.com/osmosis-labs/docs>
* [#804](https://github.com/osmosis-labs/osmosis/pull/804/) Make the Osmosis repo use proper golang module versioning in self-package imports. (Enables other go projects to easily import Osmosis tags)
* [#782](https://github.com/osmosis-labs/osmosis/pull/782) Upgrade to cosmos SDK v0.45.0
* [#777](https://github.com/osmosis-labs/osmosis/pull/777) Add framework for mempool filters for charging different gas rates, add mempool filter for higher gas txs.
* [#772](https://github.com/osmosis-labs/osmosis/pull/772) Fix SDK bug where incorrect sequence number txs wouldn't get removed from blocks.
* [#769](https://github.com/osmosis-labs/osmosis/pull/769/) Add governance permissioned cosmwasm module
* [#680](https://github.com/osmosis-labs/osmosis/pull/680/),[#697](https://github.com/osmosis-labs/osmosis/pull/697/) Change app.go file structure to mitigate risk of keeper reference vs keeper struct bugs. (What caused Osmosis v5 -> v6)

### Minor improvements & Bug Fixes

* [#924](https://github.com/osmosis-labs/osmosis/pull/923) Fix long standing problems with total supply query over-reporting the number of osmo.
* [#872](https://github.com/osmosis-labs/osmosis/pull/872) Add a helper for BeginBlock/EndBlock code to have code segments that atomically revert state if any part errors.
* [#869](https://github.com/osmosis-labs/osmosis/pull/869) Update Dockerfile to use distroless base image.
* [#855](https://github.com/osmosis-labs/osmosis/pull/855) Ensure gauges can only be created for assets that exist on chain.
* [#766](https://github.com/osmosis-labs/osmosis/pull/766) Consolidate code between InitGenesis and CreateGauge
* [#763](https://github.com/osmosis-labs/osmosis/pull/763) Add rocksDB options to Makefile.
* [#740](https://github.com/osmosis-labs/osmosis/pull/740) Simplify AMM swap math / file structure.
* [#731](https://github.com/osmosis-labs/osmosis/pull/731) Add UpdateFeeToken proposal handler to app.go
* [#686](https://github.com/osmosis-labs/osmosis/pull/686) Add silence usage to cli to surpress unnecessary help logs
* [#652](https://github.com/osmosis-labs/osmosis/pull/652) Add logic for deleting a pool
* [#541](https://github.com/osmosis-labs/osmosis/pull/541) Start generalizing the AMM infrastructure

### SDK fork updates

* [sdk-#119](https://github.com/osmosis-labs/cosmos-sdk/pull/119) Add bank supply offsets to let applications have some minted tokens not count in total supply.
* [sdk-#117](https://github.com/osmosis-labs/cosmos-sdk/pull/117) Add an instant undelegate method to staking, for use in superfluid.
* [sdk-#116](https://github.com/osmosis-labs/cosmos-sdk/pull/116) Fix the slashing hooks to be correct.
* [sdk-#108](https://github.com/osmosis-labs/cosmos-sdk/pull/108) upgrade to IAVL fast storage on v0.45.0x-osmo-v7-fast

### Wasmd fork updates

* [wasmd-v.022.0-osmo-v7.2](https://github.com/osmosis-labs/wasmd/releases/tag/v0.22.0-osmo-v7.2) Upgrade SDK and IAVL dependencies to use fast storage

## [v6.4.0](https://github.com/osmosis-labs/osmosis/releases/tag/v6.4.0)

### Minor improvements & Bug Fixes

-[#907](https://github.com/osmosis-labs/osmosis/pull/907) Upgrade IAVL and SDK with RAM improvements and bug fixes for v6.4.0

### SDK fork updates

* [sdk-#114](https://github.com/osmosis-labs/cosmos-sdk/pull/114) upgrading iavl with ram optimizations during migration, and extra logs and fixes for "version X was already saved to a different hash" and "insufficient funds" bugs

### IAVL fork updates

* [iavl-19](https://github.com/osmosis-labs/iavl/pull/19) force GC, no cache during migration, auto heap profile

## [v6.3.1](https://github.com/osmosis-labs/osmosis/releases/tag/v6.3.1)

* [#859](https://github.com/osmosis-labs/osmosis/pull/859) CLI, update default durations to be in better units.

* [#Unknown](https://github.com/osmosis-labs/osmosis/commit/3bf63f1d3b7efee503106a008e84129489bdba8d) Switch to SDK branch with vesting by duration

## Minor improvements & Bug Fixes

* [#795](https://github.com/osmosis-labs/osmosis/pull/795) Annotate app.go
* [#791](https://github.com/osmosis-labs/osmosis/pull/791) Change to dependabot config to only upgrade patch version of tendermint
* [#766](https://github.com/osmosis-labs/osmosis/pull/766) Consolidate code between InitGenesis and CreateGauge

## [v6.3.0](https://github.com/osmosis-labs/osmosis/releases/tag/v6.3.0)

## Features

* [#845](https://github.com/osmosis-labs/osmosis/pull/846) Upgrade iavl and sdk with fast storage
* [#724](https://github.com/osmosis-labs/osmosis/pull/724) Make an ante-handler filter for recognizing High gas txs, and having a min gas price for them.

## Minor improvements & Bug Fixes

* [#795](https://github.com/osmosis-labs/osmosis/pull/795) Annotate app.go
* [#791](https://github.com/osmosis-labs/osmosis/pull/791) Change to dependabot config to only upgrade patch version of tendermint
* [#766](https://github.com/osmosis-labs/osmosis/pull/766) Consolidate code between InitGenesis and CreateGauge

### SDK fork updates

* [sdk-#100](https://github.com/osmosis-labs/cosmos-sdk/pull/100) Upgrade iavl with fast storage

### IAVL fork updates

* [iavl-5](https://github.com/osmosis-labs/iavl/pull/5) Fast storage optimization for queries and iterations

## [v6.2.0](https://github.com/osmosis-labs/osmosis/releases/tag/v6.2.0)

### SDK fork updates

* [sdk-#58](https://github.com/osmosis-labs/cosmos-sdk/pull/58) Fix a bug where recheck would not remove txs with invalid sequence numbers

## Minor improvements & Bug Fixes

* [#765](https://github.com/osmosis-labs/osmosis/pull/765) Fix a bug in `Makefile` regarding the location of localtestnet docker image.

## [v6.1.0](https://github.com/osmosis-labs/osmosis/releases/tag/v6.1.0)

## Features

* Update to Tendermint v0.34.15
* Increase p2p timeouts to alleviate p2p network breaking at epoch
* [#741](https://github.com/osmosis-labs/osmosis/pull/741) Allow node operators to set a second min gas price for arbitrage txs.
* [#623](https://github.com/osmosis-labs/osmosis/pull/623) Use gosec for staticly linting for common non-determinism issues in SDK applications.

## Minor improvements & Bug Fixes

* [#722](https://github.com/osmosis-labs/osmosis/issues/722) reuse code for parsing integer slices from string
* [#704](https://github.com/osmosis-labs/osmosis/pull/704) fix rocksdb
* [#666](https://github.com/osmosis-labs/osmosis/pull/666) Fix the `--log-level` and `--log-format` commands on `osmosisd start`
* [#655](https://github.com/osmosis-labs/osmosis/pull/655) Make the default genesis for pool-incentives work by default
* [97ac2a8](https://github.com/osmosis-labs/osmosis/commit/97ac2a86303fc8966a4c169107e0945775107e67) Fix InitGenesis bug for gauges

### SDK fork updates

* [sdk-#52](https://github.com/osmosis-labs/cosmos-sdk/pull/52) Fix inconsistencies in default pruning config, and change defaults. Fix pruning=everything defaults.
  * previously default was actually keeping 3 weeks of state, and every 100th state. (Not that far off from archive nodes)
  * pruning=default now changed to 1 week of state (100k blocks), and keep-every=0. (So a constant number of states stored)
  * pruning=everything now stores the last 10 states, to avoid db corruption errors plaguing everyone who used it. This isn't a significant change, because the pruning interval was anyways 10 blocks, so your node had to store 10 blocks of state anyway.
* [sdk-#51](https://github.com/osmosis-labs/cosmos-sdk/pull/51) Add hooks for superfluid staking
* [sdk-#50](https://github.com/osmosis-labs/cosmos-sdk/pull/50) Make it possible to better permission the bank keeper's minting ability

## [v6.0.0](https://github.com/osmosis-labs/osmosis/releases/tag/v6.0.0)

This upgrade fixes a bug in the v5.0.0 upgrade's app.go, which prevents new IBC channels from being created.
This binary is compatible with v5.0.0 until block height `2464000`, estimated to be at 4PM UTC Monday December 20th.

* [Patch](https://github.com/osmosis-labs/osmosis/commit/907001b08686ed980e0afa3d97a9c5e2f095b79f#diff-a172cedcae47474b615c54d510a5d84a8dea3032e958587430b413538be3f333) - Revert back to passing in the correct staking keeper into the IBC keeper constructor.
* [Height gating change](https://github.com/osmosis-labs/ibc-go/pull/1) - Height gate the change in IBC, to make the v6.0.0 binary compatible until upgrade height.

## [v5.0.0](https://github.com/osmosis-labs/osmosis/releases/tag/v5.0.0) - Boron upgrade

The Osmosis Boron release is made!

Notable features include:

* Upgrading from SDK v0.42 to [SDK v0.44](https://github.com/cosmos/cosmos-sdk/blob/v0.43.0/RELEASE_NOTES.md), bringing efficiency improvements, integrations and Rosetta support.
* Bringing in the new modules [Bech32IBC](https://github.com/osmosis-labs/bech32-ibc/), [Authz](https://github.com/cosmos/cosmos-sdk/tree/master/x/authz/spec), [TxFees](https://github.com/osmosis-labs/osmosis/tree/main/x/txfees)
* Upgrading to IBC v2, allowing for improved Ethereum Bridge and CosmWasm support
* Implementing Osmosis chain governance's [Proposal 32](https://www.mintscan.io/osmosis/proposals/32)
* Large suite of gas bugs fixed. (Including several that we have not seen on chain)
* More queries exposed to aid node operators.
* Blocking the OFAC banned Ethereum addresses.
* Several (linear factor) epoch time improvements. (Most were present in v4.2.0)

Upgrade instructions for node operators can be found [here](https://github.com/osmosis-labs/osmosis/blob/v5.x/networks/osmosis-1/upgrades/v5/guide.md)

## Features

* [\#637](https://github.com/osmosis-labs/osmosis/pull/637) Add [Bech32IBC](https://github.com/osmosis-labs/bech32-ibc/)
* [\#610](https://github.com/osmosis-labs/osmosis/pull/610) Upgrade to Cosmos SDK v0.44.x
  * Numerous large updates, such as making module accounts be 32 bytes, Rosetta support, etc.
  * Adds & integrates the [Authz module](https://github.com/cosmos/cosmos-sdk/tree/master/x/authz/spec)
    See: [SDK v0.43.0 Release Notes](https://github.com/cosmos/cosmos-sdk/releases/tag/v0.43.0) For more details
* [\#610](https://github.com/osmosis-labs/osmosis/pull/610) Upgrade to IBC-v2
* [\#560](https://github.com/osmosis-labs/osmosis/pull/560) Implements Osmosis [prop32](https://www.mintscan.io/osmosis/proposals/32) -- clawing back the final 20% of unclaimed osmo and ion airdrop.
* [\#394](https://github.com/osmosis-labs/osmosis/pull/394) Allow whitelisted tx fee tokens based on conversion rate to OSMO
* [Commit db450f0](https://github.com/osmosis-labs/osmosis/commit/db450f0dce8c595211d920f9bca7ed0f3a136e43) Add blocking of OFAC banned Ethereum addresses

## Minor improvements & Bug Fixes

* {In the Osmosis-labs SDK fork}
  * Increase default IAVL cache size to be in the hundred megabyte range
  * Significantly improve CacheKVStore speed problems, reduced IBC upgrade time from 2hrs to 5min
  * Add debug info to make it clear whats happening during upgrade
* (From a series of commits) Fixes to the claims module to only do the reclaim logic once, not every block.
* (From a series of commits) More logging to the claims module.
* [\#563](https://github.com/osmosis-labs/osmosis/pull/563) Allow zero-weight pool-incentive distribution records
* [\#562](https://github.com/osmosis-labs/osmosis/pull/562) Store block height in epochs module for easier debugging
* [\#544](https://github.com/osmosis-labs/osmosis/pull/544) Update total liquidity tracking to be denom basis, lowering create pool and join pool gas.
* [\#540](https://github.com/osmosis-labs/osmosis/pull/540) Fix git lfs links
* [\#517](https://github.com/osmosis-labs/osmosis/pull/517) Linear time improvement for epoch time
* [\#515](https://github.com/osmosis-labs/osmosis/pull/515) Add debug command for converting secp pubkeys
* [\#510](https://github.com/osmosis-labs/osmosis/pull/510) Performance improvement for gauge distribution
* [\#505](https://github.com/osmosis-labs/osmosis/pull/505) Fix bug in incentives epoch distribution events, used to use raw address, now uses bech32 addr
* [\#464](https://github.com/osmosis-labs/osmosis/pull/464) Increase maximum outbound peers for validator nodes
* [\#444](https://github.com/osmosis-labs/osmosis/pull/444) Add script for state sync
* [\#409](https://github.com/osmosis-labs/osmosis/pull/409) Reduce epoch time growth rate for re-locking assets

## [v4.0.0]

* Significantly speedup epoch times
* Fix bug in the lockup module code that caused it to take a linear amount of gas.
* Make unbonding tokens from the lockup module get automatically claimed when unbonding is done.
* Add events for all tx types in the gamm module.
* Add events for adding LP rewards.
* Make queries to bank total chain balance account for developer vesting correctly.
* Add ability for nodes to query the total amount locked for each denomination.
* Embedded seeds in init.go
* Added changelog and info about changelog format.
* Fix accumulation store only counting bonded tokens, not unbonding tokens, that prevented the front-end from using more correct APY estimates. (Previously, the front-end could only underestimate rewards)

## [v3.2.0](https://github.com/osmosis/osmosis-labs/releases/tag/v2.0.0) - 2021-06-28

* Update the cosmos-sdk version we modify to v0.42.9
* Fix a bug in the min commission rate code that allows validators to be created with commission rates less than the minimum.
* Automatically upgrade any validator with less than the minimum comission rate to the minimum at upgrade time.
* Unbrick on-chain governance, by fixing the deposit parameter to use `uosmo` instead of `osmo`.

## [v1.0.2](https://github.com/osmosis/osmosis-labs/releases/tag/v1.0.2) - 2021-06-18

This release improves the CLI UX of creating and querying gauges.

## [v1.0.1](https://github.com/osmosis/osmosis-labs/releases/tag/v1.0.1) - 2021-06-17

This release fixes a bug in `osmosisd version` always displaying 0.0.1.

## [v1.0.0](https://github.com/osmosis/osmosis-labs/releases/tag/v1.0.0) - 2021-06-16

Initial Release!<|MERGE_RESOLUTION|>--- conflicted
+++ resolved
@@ -48,12 +48,9 @@
   * [#4783](https://github.com/osmosis-labs/osmosis/pull/4783) Update wasmd to 0.31.0
   * [#4830](https://github.com/osmosis-labs/osmosis/pull/4830) Add gas cost when we AddToGaugeRewards, linearly increase with coins to add
   * [#4886](https://github.com/osmosis-labs/osmosis/pull/4886) Implement MsgSplitRouteSwapExactAmountIn and MsgSplitRouteSwapExactAmountOut that supports route splitting.
-<<<<<<< HEAD
+  * [#5000](https://github.com/osmosis-labs/osmosis/pull/5000) osmomath.Power panics for base < 1 to temporarily restrict broken logic for such base.
   * [#4827] (https://github.com/osmosis-labs/osmosis/pull/4827) Protorev: Change highest liquidity pool updating from weekly to daily and change dev fee payout from weekly to after every trade.
-=======
-  * [#5000](https://github.com/osmosis-labs/osmosis/pull/5000) osmomath.Power panics for base < 1 to temporarily restrict broken logic for such base.
-
->>>>>>> e871bedd
+
 ### Misc Improvements
 
   * [#4549](https://github.com/osmosis-labs/osmosis/pull/4549) Add single pool price estimate queries
