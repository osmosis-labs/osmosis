<!--
Guiding Principles:

Changelogs are for humans, not machines.
There should be an entry for every single version.
The same types of changes should be grouped.
Versions and sections should be linkable.
The latest version comes first.
The release date of each version is displayed.
Mention whether you follow Semantic Versioning.

Usage:

Change log entries are to be added to the Unreleased section under the
appropriate stanza (see below). Each entry should ideally include a tag and
the Github issue reference in the following format:

* (<tag>) \#<issue-number> message

The issue numbers will later be link-ified during the release process so you do
not have to worry about including a link manually, but you can if you wish.

Types of changes (Stanzas):

"Features" for new features.
"Improvements" for changes in existing functionality.
"Deprecated" for soon-to-be removed features.
"Bug Fixes" for any bug fixes.
"Client Breaking" for breaking CLI commands and REST routes used by end-users.
"API Breaking" for breaking exported APIs used by developers building on SDK.
"State Machine Breaking" for any changes that result in a different AppState 
given same genesisState and txList.
Ref: https://keepachangelog.com/en/1.0.0/
-->

# Changelog

All notable changes to this project will be documented in this file.

The format is based on [Keep a Changelog](https://keepachangelog.com/en/1.0.0/),
and this project adheres to [Semantic Versioning](https://semver.org/spec/v2.0.0.html).

## [Unreleased]

### Features

  * [#4659](https://github.com/osmosis-labs/osmosis/pull/4659) implement AllPools query in x/poolmanager.
  * [#4783](https://github.com/osmosis-labs/osmosis/pull/4783) Update wasmd to 0.31.0
  * [#4830](https://github.com/osmosis-labs/osmosis/pull/4830) Add gas cost when we AddToGaugeRewards, linearly increase with coins to add
  * [#4886](https://github.com/osmosis-labs/osmosis/pull/4886) Implement MsgSplitRouteSwapExactAmountIn and MsgSplitRouteSwapExactAmountOut that supports route splitting.
  * [#5000](https://github.com/osmosis-labs/osmosis/pull/5000) osmomath.Power panics for base < 1 to temporarily restrict broken logic for such base.

### Misc Improvements

<<<<<<< HEAD
  * [#5020](https://github.com/osmosis-labs/osmosis/pull/5020) Add gas config to the client.toml
=======
  * [#5105](https://github.com/osmosis-labs/osmosis/pull/5105) Lint stableswap in the same manner as all of Osmosis
>>>>>>> c1c96f44
  * [#5065](https://github.com/osmosis-labs/osmosis/pull/5065) Use cosmossdk.io/errors
  * [#4549](https://github.com/osmosis-labs/osmosis/pull/4549) Add single pool price estimate queries
  * [#4767](https://github.com/osmosis-labs/osmosis/pull/4767) Disable create pool with non-zero exit fee
  * [#4847](https://github.com/osmosis-labs/osmosis/pull/4847) Update `make build` command to build only `osmosisd` binary
  * [#4891](https://github.com/osmosis-labs/osmosis/pull/4891) Enable CORS by default on localosmosis
  * [#4892](https://github.com/osmosis-labs/osmosis/pull/4847) Update Golang to 1.20
  * [#4893](https://github.com/osmosis-labs/osmosis/pull/4893) Update alpine docker base image to `alpine:3.17`
  * [#4907](https://github.com/osmosis-labs/osmosis/pull/4847) Add migrate-position cli
  * [#4912](https://github.com/osmosis-labs/osmosis/pull/4912) Export Position_lock_id mappings to GenesisState
  * [#4974](https://github.com/osmosis-labs/osmosis/pull/4974) Add lock id to `MsgSuperfluidUndelegateAndUnbondLockResponse`
  * [#2741](https://github.com/osmosis-labs/osmosis/pull/2741) Prevent updating the twap record if `ctx.BlockTime <= record.Time` or `ctx.BlockHeight <= record.Height`. Exception, can update the record created when creating the pool in the same block.
  
### API breaks

* [#4336](https://github.com/osmosis-labs/osmosis/pull/4336) Move epochs module into its own go.mod
* [#4658](https://github.com/osmosis-labs/osmosis/pull/4658) Deprecate x/gamm Pool query. The new one is located in x/poolmanager.
* [#4682](https://github.com/osmosis-labs/osmosis/pull/4682) Deprecate x/gamm SpotPrice v2 query. The new one is located in x/poolmanager.
* [#4801](https://github.com/osmosis-labs/osmosis/pull/4801) remove GetTotalShares, GetTotalLiquidity and GetExitFee from PoolI. Define all on CFMMPoolI, define GetTotalLiquidity on PoolModuleI only.
* [#4868](https://github.com/osmosis-labs/osmosis/pull/4868) Remove wasmEnabledProposals []wasm.ProposalType from NewOsmosisApp
* [#4951](https://github.com/osmosis-labs/osmosis/pull/4951) Implement pool liquidity query in pool manager, deprecate the one in gamm

## v15.1.0

### Security

* Upgraded wasmvm to 1.1.2 in response to [CWA-2023-002](https://github.com/CosmWasm/advisories/blob/main/CWAs/CWA-2023-002.md)

### Features

* [#4829](https://github.com/osmosis-labs/osmosis/pull/4829) Add highest liquidity pool query in x/protorev
* [#4878](https://github.com/osmosis-labs/osmosis/pull/4878) Emit backrun event upon successful protorev backrun

### Misc Improvements

* [#4582](https://github.com/osmosis-labs/osmosis/pull/4582) Consistently generate build tags metadata, to return a comma-separated list without stray quotes. This affects the output from `version` CLI subcommand and server info API calls.


## v15.0.0

This release containts the following new modules:
- ProtoRev module (x/protorev). This module captures MEV via in-protocol cyclic arbitrage and distributes the revenue back to the protocol based on governance. Developed by the Skip team.
- Validator Set Preference module (x/valset-pref). This module gives users the ability to delegate to multiple validators according to their preference list.
- Pool Manager module (x/poolmanager). This module manages the infrastructure around pool creation and swaps. It serves as a unified entrypoint for any swap related message or query. This module is extracted from the pre-existing `x/gamm`. It is the first milestone on the path towards delivering concentrated liquidity.

### Features

  * [#4107](https://github.com/osmosis-labs/osmosis/pull/4107) Add superfluid unbond partial amount
  * [#4207](https://github.com/osmosis-labs/osmosis/pull/4207) Add support for Async Interchain Queries
  * [#4248](https://github.com/osmosis-labs/osmosis/pull/4248) Add panic recovery to `MultihopEstimateInGivenExactAmountOut`, `MultihopEstimateOutGivenExactAmountIn` and `RouteExactAmountOut`
  * [#3911](https://github.com/osmosis-labs/osmosis/pull/3911) Add Packet Forward Middleware
  * [#4244](https://github.com/osmosis-labs/osmosis/pull/4244) Consensus min gas fee of .0025 uosmo
  * [#4340](https://github.com/osmosis-labs/osmosis/pull/4340) Added rate limits according to: <https://www.mintscan.io/osmosis/proposals/427>
  * [#4207](https://github.com/osmosis-labs/osmosis/pull/4207) Integrate Async ICQ.

### Misc Improvements
  * [#4131](https://github.com/osmosis-labs/osmosis/pull/4141) Add GatherValuesFromStorePrefixWithKeyParser function to osmoutils.
  * [#4388](https://github.com/osmosis-labs/osmosis/pull/4388) Increase the max allowed contract size for non-proposal contracts to 3MB
  * [#4384](https://github.com/osmosis-labs/osmosis/pull/4384) migrate stXXX/XXX constant product pools 833, 817, 810 to stable swap
  * [#4461](https://github.com/osmosis-labs/osmosis/pull/4461) added rate limit quotas for a set of high value tokens
  * [#5028](https://github.com/osmosis-labs/osmosis/pull/5028) Change stakingTypes.Bankkeeper to simtypes.Bankkeeper
### API breaks

* [#3766](https://github.com/osmosis-labs/osmosis/pull/3766) Remove Osmosis gamm and twap `bindings` that were previously supported as custom wasm plugins.
* [#3905](https://github.com/osmosis-labs/osmosis/pull/3905) Deprecate gamm queries `NumPools`, `EstimateSwapExactAmountIn` and `EstimateSwapExactAmountOut`.
* [#3907](https://github.com/osmosis-labs/osmosis/pull/3907) Add `NumPools`, `EstimateSwapExactAmountIn` and `EstimateSwapExactAmountOut` query in poolmanager module to stargate whitelist.
* [#3880](https://github.com/osmosis-labs/osmosis/pull/3880) Switch usage of proto-generated SwapAmountInRoute and SwapAmountOutRoute in x/gamm to import the structs from x/poolmanager module.
* [#4489](https://github.com/osmosis-labs/osmosis/pull/4489) Add unlockingLockId to BeginUnlocking response.

### Bug Fix

* [#3715](https://github.com/osmosis-labs/osmosis/pull/3715) Fix x/gamm (golang API) CalculateSpotPrice, balancer.SpotPrice and Stableswap.SpotPrice base and quote asset.
* [#3746](https://github.com/osmosis-labs/osmosis/pull/3746) Make ApplyFuncIfNoErr logic preserve panics for OutOfGas behavior.
* [#4306](https://github.com/osmosis-labs/osmosis/pull/4306) Prevent adding more tokens to an already finished gauge
* [#4359](https://github.com/osmosis-labs/osmosis/pull/4359) Fix incorrect time delta due to nanoseconds in time causing twap jitter.
* [#4250](https://github.com/osmosis-labs/osmosis/pull/4250) Add denom metadata for uosmo, uion


## v14.0.1

### Bug fixes

* [#4132](https://github.com/osmosis-labs/osmosis/pull/4132) Fix CLI for EstimateSwapExactAmountIn and EstimateSwapExactAmountOut in x/gamm.
* [#4262](https://github.com/osmosis-labs/osmosis/pull/4262) Fix geometric twap genesis validation.

## v14.0.0

This release's main features are utility helpers for smart contract developers. This release contains:

- IBC composability work
  - IBC -> wasm hooks now gives sender information
  - IBC contracts can register a callback that forwards into a smart contract
  - This work is importable by external repositories, intended as an ecosystem standards
- Downtime detection tooling
  - There is now an on-chain query, allowing you to test if the chain is recovering from a downtime of a given duration.
    - The querier defines what recovering means, e.g. for a 1 hour downtime, do you consider the chain as recovering until at least 10 minutes since last 1 hr downtime? 
- Geometric TWAP
  - Every AMM pool now exposes a geometric TWAP, in addition to the existing arithmetic TWAP
* IBC features
  * Upgrade to IBC v4.2.0
* Cosmwasm
  * Upgrade to wasmd v0.30.x
* Update go build version to go 1.19

### Features

* [#2387](https://github.com/osmosis-labs/osmosis/pull/3838) Upgrade to IBC v4.2.0, and as a requirement for it wasmd to 0.30.0
* [#3609](https://github.com/osmosis-labs/osmosis/pull/3609) Add Downtime-detection module.
* [#2788](https://github.com/osmosis-labs/osmosis/pull/2788) Add logarithm base 2 implementation.
* [#3677](https://github.com/osmosis-labs/osmosis/pull/3677) Add methods for cloning and mutative multiplication on osmomath.BigDec.
* [#3676](https://github.com/osmosis-labs/osmosis/pull/3676) implement `PowerInteger` function on `osmomath.BigDec` 
* [#3678](https://github.com/osmosis-labs/osmosis/pull/3678) implement mutative `PowerIntegerMut` function on `osmomath.BigDec`.
* [#3708](https://github.com/osmosis-labs/osmosis/pull/3708) `Exp2` function to compute 2^decimal.
* [#3693](https://github.com/osmosis-labs/osmosis/pull/3693) Add `EstimateSwapExactAmountOut` query to stargate whitelist
* [#3731](https://github.com/osmosis-labs/osmosis/pull/3731) BigDec Power functions with decimal exponent.
* [#3847](https://github.com/osmosis-labs/osmosis/pull/3847) GeometricTwap and GeometricTwapToNow queries added to Stargate whitelist.
* [#3899](https://github.com/osmosis-labs/osmosis/pull/3899) Fixed osmoutils so its importable by chains that don't use the osmosis CosmosSDK fork 
  
### API breaks

* [#3763](https://github.com/osmosis-labs/osmosis/pull/3763) Move binary search and error tolerance code from `osmoutils` into `osmomath`
* [#3817](https://github.com/osmosis-labs/osmosis/pull/3817) Move osmoassert from `app/apptesting/osmoassert` to `osmoutils/osmoassert`.
* [#3771](https://github.com/osmosis-labs/osmosis/pull/3771) Move osmomath into its own go.mod
* [#3827](https://github.com/osmosis-labs/osmosis/pull/3827) Move osmoutils into its own go.mod

### Bug fixes

* [#3608](https://github.com/osmosis-labs/osmosis/pull/3608) Make it possible to state export from any directory.

## v13.1.2

Osmosis v13.1.2 is a minor patch release that includes several bug fixes and updates.

The main bug fix in this release is for the state export feature, which was not working properly in previous versions. This issue has now been resolved, and state export should work as expected in v13.1.2.

Additionally, the swagger files for v13 have been updated to improve compatibility and ensure that all API endpoints are properly documented.

### Misc Improvements

* [#3611](https://github.com/osmosis-labs/osmosis/pull/3611),[#3647](https://github.com/osmosis-labs/osmosis/pull/3647) Introduce osmocli, to automate thousands of lines of CLI boilerplate
* [#3634](https://github.com/osmosis-labs/osmosis/pull/3634) (Makefile) Ensure correct golang version in make build and make install. (Thank you @jhernandezb )
* [#3712](https://github.com/osmosis-labs/osmosis/pull/3712) replace `osmomath.BigDec` `Power` with `PowerInteger` 
* [#3711](https://github.com/osmosis-labs/osmosis/pull/3711) Use Dec instead of Int for additive `ErrTolerace` in `osmoutils`.
* [3647](https://github.com/osmosis-labs/osmosis/pull/3647), [3942](https://github.com/osmosis-labs/osmosis/pull/3942) (CLI) re-order the command line arguments for `osmosisd tx gamm join-swap-share-amount-out`

## v13.0.0

This release includes stableswap, and expands the IBC safety & composability functionality of Osmosis. The primary features are:

* Gamm:
  * Introduction of the stableswap pool type
  * Multi-hop swapfee reduction
  * Filtered queries to help front-ends
  * Adding a spot price v2 query
    * spotprice v1beta1 had baseassetdenom and quoteassetdenom backwards.
    * All contracts and integrators should switch to the v2 query from now on.
  * Adding more queries for contract developers
  * Force unpooling is now enableable by governance
* IBC features
  * Upgrade to IBC v3.4.0
  * Added IBC rate limiting, to increase safety of bridged assets
  * Allow ICS-20 to call into cosmwasm contracts
* Cosmwasm
  * Upgrade to cosmwasm v0.29.x
  * Inclusion of requested queries for contract developers

### Features

* [#2739](https://github.com/osmosis-labs/osmosis/pull/2739),[#3356](https://github.com/osmosis-labs/osmosis/pull/3356) Add pool type query, and add it to stargate whitelist
* [#2956](https://github.com/osmosis-labs/osmosis/issues/2956) Add queries for calculating amount of shares/tokens you get by providing X tokens/shares when entering/exiting a pool
* [#3217](https://github.com/osmosis-labs/osmosis/pull/3217) Add `CalcJoinPoolShares`, `CalcExitPoolCoinsFromShares`, `CalcJoinPoolNoSwapShares` to the registered Stargate queries list.
* [#3313](https://github.com/osmosis-labs/osmosis/pull/3313) Upgrade to IBC v3.4.0, allowing for IBC transfers with metadata.
* [#3335](https://github.com/osmosis-labs/osmosis/pull/3335) Add v2 spot price queries
  - The v1beta1 queries actually have base asset and quote asset reversed, so you were always getting 1/correct spot price. People fixed this by reordering the arguments.
  - This PR adds v2 queries for doing the correct thing, and giving people time to migrate from v1beta1 queries to v2.
  - It also changes cosmwasm to only allow the v2 queries, as no contracts on Osmosis mainnet uses the v1beta1 queries.

### Bug fixes

* [#2803](https://github.com/osmosis-labs/osmosis/pull/2803) Fix total pool liquidity CLI query.
* [#2914](https://github.com/osmosis-labs/osmosis/pull/2914) Remove out of gas panics from node logs
* [#2937](https://github.com/osmosis-labs/osmosis/pull/2937) End block ordering - staking after gov and module sorting.
* [#2923](https://github.com/osmosis-labs/osmosis/pull/2923) TWAP calculation now errors if it uses records that have errored previously.
* [#3312](https://github.com/osmosis-labs/osmosis/pull/3312) Add better panic catches within GAMM txs

### Misc Improvements

* [#2804](https://github.com/osmosis-labs/osmosis/pull/2804) Improve error handling and messages when parsing pool assets.
* [#3035](https://github.com/osmosis-labs/osmosis/pull/3035) Remove `PokePool` from `PoolI` interface. Define on a new WeightedPoolExtension` instead.
* [#3214](https://github.com/osmosis-labs/osmosis/pull/3214) Add basic CLI query support for TWAP.


## v12.0.0

This release includes several cosmwasm-developer and appchain-ecosystem affecting upgrades:

* TWAP - Time weighted average prices for all AMM pools
* Cosmwasm contract developer facing features
  * Enabling select queries for cosmwasm contracts
  * Add message responses to gamm messages, to remove the neccessity of bindings
  * Allow specifying denom metadata from tokenfactory
* Enabling Interchain accounts (for real this time)
* Upgrading IBC to v3.3.0
* Consistently makes authz work with ledger for all messages

The release also contains the following changes affecting Osmosis users and node operators

* Fixing State Sync
* Enabling expedited proposals

This upgrade also adds a number of safety and API boundary improving changes to the codebase.
While not state machine breaking, this release also includes the revamped Osmosis simulator,
which acts as a fuzz testing tool tailored for the SDK state machine.

### Breaking Changes

* [#2477](https://github.com/osmosis-labs/osmosis/pull/2477) Tokenfactory burn msg clash with sdk
  * TypeMsgBurn: from "burn" to "tf_burn"
  * TypeMsgMint: from "mint" to "tf_mint"
* [#2222](https://github.com/osmosis-labs/osmosis/pull/2222) Add scaling factors to MsgCreateStableswapPool
* [#1889](https://github.com/osmosis-labs/osmosis/pull/1825) Add proto responses to gamm LP messages:
  * MsgJoinPoolResponse: share_out_amount and token_in fields 
  * MsgExitPoolResponse: token_out field 
* [#1825](https://github.com/osmosis-labs/osmosis/pull/1825) Fixes Interchain Accounts (host side) by adding it to AppModuleBasics
* [#1994](https://github.com/osmosis-labs/osmosis/pull/1994) Removed bech32ibc module
* [#2016](https://github.com/osmosis-labs/osmosis/pull/2016) Add fixed 10000 gas cost for each Balancer swap
* [#2193](https://github.com/osmosis-labs/osmosis/pull/2193) Add TwapKeeper to the Osmosis app
* [#2227](https://github.com/osmosis-labs/osmosis/pull/2227) Enable charging fee in base denom for `CreateGauge` and `AddToGauge`.
* [#2283](https://github.com/osmosis-labs/osmosis/pull/2283) x/incentives: refactor `CreateGauge` and `AddToGauge` fees to use txfees denom
* [#2206](https://github.com/osmosis-labs/osmosis/pull/2283) Register all Amino interfaces and concrete types on the authz Amino codec. This will allow the authz module to properly serialize and de-serializes instances using Amino.
* [#2405](https://github.com/osmosis-labs/osmosis/pull/2405) Make SpotPrice have a max value of 2^160, and no longer be able to panic
* [#2473](https://github.com/osmosis-labs/osmosis/pull/2473) x/superfluid `AddNewSuperfluidAsset` now returns error, if any occurs instead of ignoring it.
* [#2714](https://github.com/osmosis-labs/osmosis/pull/2714) Upgrade wasmd to v0.28.0.
* Remove x/Bech32IBC
* [#3737](https://github.com/osmosis-labs/osmosis/pull/3737) Change FilteredPools MinLiquidity field from sdk.Coins struct to string.


#### Golang API breaks

* [#2160](https://github.com/osmosis-labs/osmosis/pull/2160) Clean up GAMM keeper (move `x/gamm/keeper/params.go` contents into `x/gamm/keeper/keeper.go`, replace all uses of `PoolNumber` with `PoolId`, move `SetStableSwapScalingFactors` to stableswap package, and delete marshal_bench_test.go and grpc_query_internal_test.go)
* [#1987](https://github.com/osmosis-labs/osmosis/pull/1987) Remove `GammKeeper.GetNextPoolNumberAndIncrement` in favor of the non-mutative `GammKeeper.GetNextPoolNumber`.
* [#1667](https://github.com/osmosis-labs/osmosis/pull/1673) Move wasm-bindings code out of app package into its own root level package.
* [#2013](https://github.com/osmosis-labs/osmosis/pull/2013) Make `SetParams`, `SetPool`, `SetTotalLiquidity`, and `SetDenomLiquidity` GAMM APIs private
* [#1857](https://github.com/osmosis-labs/osmosis/pull/1857) x/mint rename GetLastHalvenEpochNum to GetLastReductionEpochNum
* [#2133](https://github.com/osmosis-labs/osmosis/pull/2133) Add `JoinPoolNoSwap` and `CalcJoinPoolNoSwapShares` to GAMM pool interface and route `JoinPoolNoSwap` in pool_service.go to new method in pool interface
* [#2353](https://github.com/osmosis-labs/osmosis/pull/2353) Re-enable stargate query via whitelsit
* [#2394](https://github.com/osmosis-labs/osmosis/pull/2394) Remove unused interface methods from expected keepers of each module
* [#2390](https://github.com/osmosis-labs/osmosis/pull/2390) x/mint remove unused mintCoins parameter from AfterDistributeMintedCoin
* [#2418](https://github.com/osmosis-labs/osmosis/pull/2418) x/mint remove SetInitialSupplyOffsetDuringMigration from keeper
* [#2417](https://github.com/osmosis-labs/osmosis/pull/2417) x/mint unexport keeper `SetLastReductionEpochNum`, `getLastReductionEpochNum`, `CreateDeveloperVestingModuleAccount`, and `MintCoins`
* [#2587](https://github.com/osmosis-labs/osmosis/pull/2587) remove encoding config argument from NewOsmosisApp
x

### Features

* [#2387](https://github.com/osmosis-labs/osmosis/pull/2387) Upgrade to IBC v3.2.0, which allows for sending/receiving IBC tokens with slashes.
* [#1312] Stableswap: Createpool logic 
* [#1230] Stableswap CFMM equations
* [#1429] solver for multi-asset CFMM
* [#1539] Superfluid: Combine superfluid and staking query on querying delegation by delegator
* [#2223] Tokenfactory: Add SetMetadata functionality

### Bug Fixes

* [#2086](https://github.com/osmosis-labs/osmosis/pull/2086) `ReplacePoolIncentivesProposal` ProposalType() returns correct value of `ProposalTypeReplacePoolIncentives` instead of `ProposalTypeUpdatePoolIncentives`
* [1930](https://github.com/osmosis-labs/osmosis/pull/1930) Ensure you can't `JoinPoolNoSwap` tokens that are not in the pool
* [2186](https://github.com/osmosis-labs/osmosis/pull/2186) Remove liquidity event that was emitted twice per message.

### Improvements
* [#2515](https://github.com/osmosis-labs/osmosis/pull/2515) Emit events from functions implementing epoch hooks' `panicCatchingEpochHook` cacheCtx
* [#2526](https://github.com/osmosis-labs/osmosis/pull/2526) EpochHooks interface methods (and hence modules implementing the hooks) return error instead of panic

## v11.0.1

#### Golang API breaks
* [#1893](https://github.com/osmosis-labs/osmosis/pull/1893) Change `EpochsKeeper.SetEpochInfo` to `AddEpochInfo`, which has more safety checks with it. (Makes it suitable to be called within upgrades)
* [#2396](https://github.com/osmosis-labs/osmosis/pull/2396) x/mint remove unused mintCoins parameter from AfterDistributeMintedCoin
* [#2399](https://github.com/osmosis-labs/osmosis/pull/2399) Remove unused interface methods from expected keepers of each module
* [#2401](https://github.com/osmosis-labs/osmosis/pull/2401) Update Go import paths to v11

#### Bug Fixes
* [2291](https://github.com/osmosis-labs/osmosis/pull/2291) Remove liquidity event that was emitted twice per message
* [2288](https://github.com/osmosis-labs/osmosis/pull/2288) Fix swagger docs and swagger generation

## v11

#### Improvements
* [#2237](https://github.com/osmosis-labs/osmosis/pull/2237) Enable charging fee in base denom for `CreateGauge` and `AddToGauge`.

#### SDK Upgrades
* [#2245](https://github.com/osmosis-labs/osmosis/pull/2245) Upgrade SDK for to v0.45.0x-osmo-v9.2. Major changes:
   * Minimum deposit on proposer at submission time: <https://github.com/osmosis-labs/cosmos-sdk/pull/302>

## v10.1.1

#### Improvements
* [#2214](https://github.com/osmosis-labs/osmosis/pull/2214) Speedup epoch distribution, superfluid component

## v10.1.0

#### Bug Fixes
* [2011](https://github.com/osmosis-labs/osmosis/pull/2011) Fix bug in TokenFactory initGenesis, relating to denom creation fee param.

#### Improvements
* [#2130](https://github.com/osmosis-labs/osmosis/pull/2130) Introduce errors in mint types.
* [#2000](https://github.com/osmosis-labs/osmosis/pull/2000) Update import paths from v9 to v10.

#### Golang API breaks
* [#1937](https://github.com/osmosis-labs/osmosis/pull/1937) Change `lockupKeeper.ExtendLock` to take in lockID instead of the direct lock struct.
* [#2030](https://github.com/osmosis-labs/osmosis/pull/2030) Rename lockup keeper `ResetAllLocks` to `InitializeAllLocks` and `ResetAllSyntheticLocks` to `InitializeAllSyntheticLocks`.

#### SDK Upgrades
* [#2146](https://github.com/osmosis-labs/osmosis/pull/2146) Upgrade SDK for to v0.45.0x-osmo-v9.1. Major changes:
   * Concurrency query client option: <https://github.com/osmosis-labs/cosmos-sdk/pull/281>
   * Remove redacted message fix: <https://github.com/osmosis-labs/cosmos-sdk/pull/284>
   * Reduce commit store logs (change to Debug): <https://github.com/osmosis-labs/cosmos-sdk/pull/282>
   * Bring back the cliff vesting command: <https://github.com/osmosis-labs/cosmos-sdk/pull/272>
   * Allow ScheduleUpgrade to come from same block: <https://github.com/osmosis-labs/cosmos-sdk/pull/261>


## v10.0.1

This release contains minor CLI bug fixes.
* Restores vesting by duration command
* Fixes pagination in x/incentives module queries

## v10.0.0


## v9.0.1

### Breaking Changes

* [#1699](https://github.com/osmosis-labs/osmosis/pull/1699) Fixes bug in sig fig rounding on spot price queries for small values
* [#1671](https://github.com/osmosis-labs/osmosis/pull/1671) Remove methods that constitute AppModuleSimulation APIs for several modules' AppModules, which implemented no-ops
* [#1671](https://github.com/osmosis-labs/osmosis/pull/1671) Add hourly epochs to `x/epochs` DefaultGenesis.
* [#1665](https://github.com/osmosis-labs/osmosis/pull/1665) Delete app/App interface, instead use simapp.App
* [#1630](https://github.com/osmosis-labs/osmosis/pull/1630) Delete the v043_temp module, now that we're on an updated SDK version.

### Bug Fixes

* [1700](https://github.com/osmosis-labs/osmosis/pull/1700) Upgrade sdk fork with missing snapshot manager fix.
* [1716](https://github.com/osmosis-labs/osmosis/pull/1716) Fix secondary over-LP shares bug with uneven swap amounts in `CalcJoinPoolShares`.
* [1759](https://github.com/osmosis-labs/osmosis/pull/1759) Fix pagination filter in incentives query.
* [1698](https://github.com/osmosis-labs/osmosis/pull/1698) Register wasm snapshotter extension.
* [1931](https://github.com/osmosis-labs/osmosis/pull/1931) Add explicit check for input denoms to `CalcJoinPoolShares`

## [v9.0.0 - Nitrogen](https://github.com/osmosis-labs/osmosis/releases/tag/v9.0.0)

The Nitrogen release brings with it a number of features enabling further cosmwasm development work in Osmosis.
It including breaking changes to the GAMM API's, many developer and node operator improvements for Cosmwasm & IBC, along with new txfee and governance features. In addition to various bug fixes and code quality improvements.

#### GAMM API changes

API changes were done to enable more CFMM's to be implemented within the existing framework.
Integrators will have to update their messages and queries to adapt, please see <https://github.com/osmosis-labs/osmosis/blob/main/x/gamm/breaking_changes_notes.md>

#### Governance Changes

* [#1191](https://github.com/osmosis-labs/osmosis/pull/1191), [#1555](https://github.com/osmosis-labs/osmosis/pull/1555) Superfluid stakers now have their votes override their validators votes
* [sdk #239](https://github.com/osmosis-labs/cosmos-sdk/pull/239) Governance can set a distinct voting period for every proposal type.

#### IBC

* [#1535](https://github.com/osmosis-labs/osmosis/pull/1535) Upgrade to [IBC v3](https://github.com/cosmos/ibc-go/releases/tag/v3.0.0)
* [#1564](https://github.com/osmosis-labs/osmosis/pull/1564) Enable Interchain account host module
  * See [here](https://github.com/osmosis-labs/osmosis/blob/main/app/upgrades/v9/upgrades.go#L49-L71) for the supported messages

#### Txfees

[#1145](https://github.com/osmosis-labs/osmosis/pull/1145) Non-osmo txfees now get swapped into osmo everyday at epoch, and then distributed to stakers.

#### Cosmwasm

Upgrade from wasmd v0.23.x to [v0.27.0](https://github.com/CosmWasm/wasmd/releases/tag/v0.27.0). This has the following features:
  * State sync now works for cosmwasm state
  * Cosmwasm builds on M1 macs
  * Many security fixes

The TokenFactory module is added to the chain, making it possible for users and contracts to make new native tokens.
Cosmwasm bindings have been added, to make swapping and creating these new tokens easier within the contract ecosystem.

* [#1640](https://github.com/osmosis-labs/osmosis/pull/1640) fix: localosmosis to work for testing cosmwasm contracts

### Other Features

* [#1629](https://github.com/osmosis-labs/osmosis/pull/1629) Fix bug in the airdrop claim script
* [#1570](https://github.com/osmosis-labs/osmosis/pull/1570) upgrade sdk with app version fix for state-sync
* [#1554](https://github.com/osmosis-labs/osmosis/pull/1554) local dev environment
* [#1541](https://github.com/osmosis-labs/osmosis/pull/1541) Add arm64 support to Docker
* [#1535](https://github.com/osmosis-labs/osmosis/pull/1535) upgrade wasmd to v0.27.0.rc3-osmo and ibc-go to v3
  * State sync now works for cosmwasm state
  * Cosmwasm builds on M1 macs
* [#1435](https://github.com/osmosis-labs/osmosis/pull/1435) `x/tokenfactory` create denom fee for spam resistance 
* [#1253](https://github.com/osmosis-labs/osmosis/pull/1253) Add a message to increase the duration of a bonded lock.
* [#1656](https://github.com/osmosis-labs/osmosis/pull/1656) Change camelCase to snake_case in proto.
* [#1632](https://github.com/osmosis-labs/osmosis/pull/1632) augment SuperfluidDelegationsByDelegator query, return osmo equivilent is staked via superfluid
* [#1723](https://github.com/osmosis-labs/osmosis/pull/1723) fix number of LP shares returned from stableswap pool

## [v8.0.0 - Emergency proposals upgrade](https://github.com/osmosis-labs/osmosis/releases/tag/v8.0.0)

This upgrade is a patch that must be hard forked in, as on-chain governance of Osmosis approved proposal [227](https://www.mintscan.io/osmosis/proposals/227) and proposal [228](https://www.mintscan.io/osmosis/proposals/228).

This upgrade includes:

* Adding height-gated AnteHandler message filter to filter unpooling tx pre-upgrade.
* At block height 4402000 accelerates prop 225, which in turn moves incentives from certain pools according to props 222-224
* Adds a msg allowing unpooling of UST pools. 
  * This procedure is initiated by whitelisting pools 560, 562, 567, 578, 592, 610, 612, 615, 642, 679, 580, 635. 
  * Unpooling allows exiting whitelisted pools directly, finish unbonding duration with the exited tokens instead of having to wait unbonding duration to swap LP shares back to collaterals. 
  * This procedure also includes locks that were already unbonding pre-upgrade and locks that were superfluid delegated.

Every node should upgrade their software version to v8.0.0 before the upgrade block height 4402000. If you use cosmovisor, simply swap out the binary at upgrades/v7/bin to be v8.0.0, and restart the node. Do check cosmovisor version returns v8.0.0

### Features 
* {Across many PRs} Initiate emergency upgrade 
* [#1481] Emergency upgrade as of prop [226] (<https://www.mintscan.io/osmosis/proposals/226>) 
* [#1482] Checking Whitelisted Pools contain UST 
* [#1486] Update whitelisted pool IDs
* [#1262] Add a forceprune command to the binaries, that prunes golevelDB data better
* [#1154] Database stability improvements
* [#840] Move lock.go functions into iterator.go, lock_refs.go and store.go
* [#916] And a fn for Unbond and Burn tokens
* [#908] Superfluid slashing code
* [#904] LockAndSuperfluidDelegate

### Minor improvements & Bug Fixes

* [#1428] fix: pool params query (backport #1315)
* [#1390] upgrade sdk to v0.45.0x-osmo-v7.9
* [#1087] Test improvisation for Superfluid (backport #1070)
* [#1022] upgrade iavl to v0.17.3-osmo-v4

### Features

* [#1378](https://github.com/osmosis-labs/osmosis/pull/1378) add .gitpod.yml
* [#1262](https://github.com/osmosis-labs/osmosis/pull/1262) Add a `forceprune` command to the binaries, that prunes golevelDB data better.
* [#1244](https://github.com/osmosis-labs/osmosis/pull/1244) Refactor `x/gamm`'s `ExitSwapExternAmountOut`.
* [#1107](https://github.com/osmosis-labs/osmosis/pull/1107) Update to wasmvm v0.24.0, re-enabling building on M1 macs!
* [#1292](https://github.com/osmosis-labs/osmosis/pull/1292) CLI account-locked-duration

### Minor improvements & Bug Fixes

* [#1442](https://github.com/osmosis-labs/osmosis/pull/1442) Use latest tm-db release for badgerdb and rocksdb improvments
* [#1379](https://github.com/osmosis-labs/osmosis/pull/1379) Introduce `Upgrade` and `Fork` structs, to simplify upgrade logic.
* [#1363](https://github.com/osmosis-labs/osmosis/pull/1363) Switch e2e test setup to create genesis and configs via Dockertest
* [#1335](https://github.com/osmosis-labs/osmosis/pull/1335) Add utility for deriving total orderings from partial orderings.
* [#1308](https://github.com/osmosis-labs/osmosis/pull/1308) Make panics inside of epochs no longer chain halt by default.
* [#1286](https://github.com/osmosis-labs/osmosis/pull/1286) Fix release build scripts.
* [#1203](https://github.com/osmosis-labs/osmosis/pull/1203) cleanup Makefile and ci workflows
* [#1177](https://github.com/osmosis-labs/osmosis/pull/1177) upgrade to go 1.18
* [#1193](https://github.com/osmosis-labs/osmosis/pull/1193) Setup e2e tests on a single chain; add balances query test
* [#1095](https://github.com/osmosis-labs/osmosis/pull/1095) Fix authz being unable to use lockup & superfluid types.
* [#1105](https://github.com/osmosis-labs/osmosis/pull/1105) Add GitHub Actions to automatically push the osmosis Docker image
* [#1114](https://github.com/osmosis-labs/osmosis/pull/1114) Improve CI: remove duplicate runs of test worflow
* [#1127](https://github.com/osmosis-labs/osmosis/pull/1127) Stricter Linting:  bump golangci-lint version and enable additional linters.
* [#1184](https://github.com/osmosis-labs/osmosis/pull/1184) Fix endtime event output on BeginUnlocking

## [v7.1.0](https://github.com/osmosis-labs/osmosis/releases/tag/v7.1.0)

### Minor improvements & Bug Fixes

* [#1052](https://github.com/osmosis-labs/osmosis/pull/1052) Eugen/cherry pick superfluid test scaffolding updates
* [#1070](https://github.com/osmosis-labs/osmosis/pull/1070) Test improvisation for Superfluid
* [#1084](https://github.com/osmosis-labs/osmosis/pull/1084) Superfluid Misc: Improve grpc_query
* [#1081](https://github.com/osmosis-labs/osmosis/pull/1081) Genesis upgrade and add invariant cherry pick
* [#1088](https://github.com/osmosis-labs/osmosis/pull/1088) Genesis import export check for superfluid
* [#1101](https://github.com/osmosis-labs/osmosis/pull/1101) Minor PR adding some code comments
* [#1154](https://github.com/osmosis-labs/osmosis/pull/1154) Database stability improvements

### SDK fork updates

* [sdk-#136](https://github.com/osmosis-labs/iavl/pull/136) add after validator slash hook
* [sdk-#137](https://github.com/osmosis-labs/iavl/pull/137) backport feat: Modify grpc gateway to be concurrent
* [sdk-#146](https://github.com/osmosis-labs/cosmos-sdk/pull/146) extra logs during commit
* [sdk-#151](https://github.com/osmosis-labs/cosmos-sdk/pull/151) fix logs related to store keys and commit hash
* [sdk-#140](https://github.com/osmosis-labs/cosmos-sdk/pull/140) refactor: snapshot and pruning functionality
* [sdk-#156](https://github.com/osmosis-labs/cosmos-sdk/pull/156) feat: implement querying for commit hash and proofs
* [sdk-#155](https://github.com/osmosis-labs/cosmos-sdk/pull/155) fix: commit info data race
* [sdk-#158](https://github.com/osmosis-labs/cosmos-sdk/pull/158) Fixes the go race tests
* [sdk-#160](https://github.com/osmosis-labs/cosmos-sdk/pull/160) increase setupBaseAppWithSnapshots timeout to 90 seconds
* [sdk-#161](https://github.com/osmosis-labs/cosmos-sdk/pull/155) upgrade iavl to v0.17.3-osmo-v7 with lowered fast node cache size

### IAVL fork updates

* [iavl-35](https://github.com/osmosis-labs/iavl/pull/35) avoid clearing fast node cache during pruning
* [iavl-36](https://github.com/osmosis-labs/iavl/pull/36) fix data race related to VersionExists
* [iavl-37](https://github.com/osmosis-labs/iavl/pull/36) hardcode fast node cache size to 100k

## [v7.0.4](https://github.com/osmosis-labs/osmosis/releases/tag/v7.0.4)

### Minor improvements & Bug Fixes

* [#1061](https://github.com/osmosis-labs/osmosis/pull/1061) upgrade iavl to v0.17.3-osmo-v5 with concurrent map write fix
* [#1071](https://github.com/osmosis-labs/osmosis/pull/1071) improve Dockerfile

### SDK fork updates

* [sdk-#135](https://github.com/osmosis-labs/cosmos-sdk/pull/135) upgrade iavl to v0.17.3-osmo-v5 with concurrent map write fix

### IAVL fork updates

* [iavl-34](https://github.com/osmosis-labs/iavl/pull/34) fix concurrent map panic when querying and committing

## [v7.0.3](https://github.com/osmosis-labs/osmosis/releases/tag/v7.0.3)

### Minor improvements & Bug Fixes

* [#1022](https://github.com/osmosis-labs/osmosis/pull/1022) upgrade iavl to v0.17.3-osmo-v4 - fix state export at an old height
* [#988](https://github.com/osmosis-labs/osmosis/pull/988) Make `SuperfluidUndelegationsByDelegator` query also return synthetic locks
* [#984](https://github.com/osmosis-labs/osmosis/pull/984) Add wasm support to Dockerfile

## [v7.0.2 - Carbon](https://github.com/osmosis-labs/osmosis/releases/tag/v7.0.2)

This release fixes an instance of undefined behaviour present in v7.0.0.
Parts of the code use a function called [`ApplyFuncIfNoErr`]() whose purpose is to catch errors, and if found undo state updates during its execution.
It is intended to also catch panics and undo the problematic code's execution.
Right now a panic in this code block would halt the node, as it would not know how to proceed.
(But no state change would be committed)

## [v7.0.0 - Carbon](https://github.com/osmosis-labs/osmosis/releases/tag/v7.0.0)

The Osmosis Carbon Release! The changes are primarily

The large features include:

* Superfluid Staking - Allowing LP shares be staked to help secure the network
* Adding permissioned cosmwasm to the chain
* IAVL speedups, greatly improving epoch and query performance
* Local mempool filters to charge higher gas for arbitrage txs
* Allow partial unlocking of non-superfluid'd locks

Upgrade instructions for node operators can be found [here](https://github.com/osmosis-labs/osmosis/blob/main/networks/osmosis-1/upgrades/v7/guide.md)

The v7 release introduces Superfluid Staking! This allows governance-approved LP shares to be staked to help secure the network.

### Features

* {Across many PRs} Add superfluid staking
* [#893](https://github.com/osmosis-labs/osmosis/pull/893/) Allow (non-superfluid'd) locks to be partially unlocked.
* [#828](https://github.com/osmosis-labs/osmosis/pull/828) Move docs to their own repository, <https://github.com/osmosis-labs/docs>
* [#804](https://github.com/osmosis-labs/osmosis/pull/804/) Make the Osmosis repo use proper golang module versioning in self-package imports. (Enables other go projects to easily import Osmosis tags)
* [#782](https://github.com/osmosis-labs/osmosis/pull/782) Upgrade to cosmos SDK v0.45.0
* [#777](https://github.com/osmosis-labs/osmosis/pull/777) Add framework for mempool filters for charging different gas rates, add mempool filter for higher gas txs.
* [#772](https://github.com/osmosis-labs/osmosis/pull/772) Fix SDK bug where incorrect sequence number txs wouldn't get removed from blocks.
* [#769](https://github.com/osmosis-labs/osmosis/pull/769/) Add governance permissioned cosmwasm module
* [#680](https://github.com/osmosis-labs/osmosis/pull/680/),[#697](https://github.com/osmosis-labs/osmosis/pull/697/) Change app.go file structure to mitigate risk of keeper reference vs keeper struct bugs. (What caused Osmosis v5 -> v6)

### Minor improvements & Bug Fixes

* [#924](https://github.com/osmosis-labs/osmosis/pull/923) Fix long standing problems with total supply query over-reporting the number of osmo.
* [#872](https://github.com/osmosis-labs/osmosis/pull/872) Add a helper for BeginBlock/EndBlock code to have code segments that atomically revert state if any part errors.
* [#869](https://github.com/osmosis-labs/osmosis/pull/869) Update Dockerfile to use distroless base image.
* [#855](https://github.com/osmosis-labs/osmosis/pull/855) Ensure gauges can only be created for assets that exist on chain.
* [#766](https://github.com/osmosis-labs/osmosis/pull/766) Consolidate code between InitGenesis and CreateGauge
* [#763](https://github.com/osmosis-labs/osmosis/pull/763) Add rocksDB options to Makefile.
* [#740](https://github.com/osmosis-labs/osmosis/pull/740) Simplify AMM swap math / file structure.
* [#731](https://github.com/osmosis-labs/osmosis/pull/731) Add UpdateFeeToken proposal handler to app.go
* [#686](https://github.com/osmosis-labs/osmosis/pull/686) Add silence usage to cli to surpress unnecessary help logs
* [#652](https://github.com/osmosis-labs/osmosis/pull/652) Add logic for deleting a pool
* [#541](https://github.com/osmosis-labs/osmosis/pull/541) Start generalizing the AMM infrastructure

### SDK fork updates

* [sdk-#119](https://github.com/osmosis-labs/cosmos-sdk/pull/119) Add bank supply offsets to let applications have some minted tokens not count in total supply.
* [sdk-#117](https://github.com/osmosis-labs/cosmos-sdk/pull/117) Add an instant undelegate method to staking, for use in superfluid.
* [sdk-#116](https://github.com/osmosis-labs/cosmos-sdk/pull/116) Fix the slashing hooks to be correct.
* [sdk-#108](https://github.com/osmosis-labs/cosmos-sdk/pull/108) upgrade to IAVL fast storage on v0.45.0x-osmo-v7-fast

### Wasmd fork updates

* [wasmd-v.022.0-osmo-v7.2](https://github.com/osmosis-labs/wasmd/releases/tag/v0.22.0-osmo-v7.2) Upgrade SDK and IAVL dependencies to use fast storage

## [v6.4.0](https://github.com/osmosis-labs/osmosis/releases/tag/v6.4.0)

### Minor improvements & Bug Fixes

-[#907](https://github.com/osmosis-labs/osmosis/pull/907) Upgrade IAVL and SDK with RAM improvements and bug fixes for v6.4.0

### SDK fork updates

* [sdk-#114](https://github.com/osmosis-labs/cosmos-sdk/pull/114) upgrading iavl with ram optimizations during migration, and extra logs and fixes for "version X was already saved to a different hash" and "insufficient funds" bugs

### IAVL fork updates

* [iavl-19](https://github.com/osmosis-labs/iavl/pull/19) force GC, no cache during migration, auto heap profile

## [v6.3.1](https://github.com/osmosis-labs/osmosis/releases/tag/v6.3.1)

* [#859](https://github.com/osmosis-labs/osmosis/pull/859) CLI, update default durations to be in better units.

* [#Unknown](https://github.com/osmosis-labs/osmosis/commit/3bf63f1d3b7efee503106a008e84129489bdba8d) Switch to SDK branch with vesting by duration

## Minor improvements & Bug Fixes

* [#795](https://github.com/osmosis-labs/osmosis/pull/795) Annotate app.go
* [#791](https://github.com/osmosis-labs/osmosis/pull/791) Change to dependabot config to only upgrade patch version of tendermint
* [#766](https://github.com/osmosis-labs/osmosis/pull/766) Consolidate code between InitGenesis and CreateGauge

## [v6.3.0](https://github.com/osmosis-labs/osmosis/releases/tag/v6.3.0)

## Features

* [#845](https://github.com/osmosis-labs/osmosis/pull/846) Upgrade iavl and sdk with fast storage
* [#724](https://github.com/osmosis-labs/osmosis/pull/724) Make an ante-handler filter for recognizing High gas txs, and having a min gas price for them.

## Minor improvements & Bug Fixes

* [#795](https://github.com/osmosis-labs/osmosis/pull/795) Annotate app.go
* [#791](https://github.com/osmosis-labs/osmosis/pull/791) Change to dependabot config to only upgrade patch version of tendermint
* [#766](https://github.com/osmosis-labs/osmosis/pull/766) Consolidate code between InitGenesis and CreateGauge

### SDK fork updates

* [sdk-#100](https://github.com/osmosis-labs/cosmos-sdk/pull/100) Upgrade iavl with fast storage

### IAVL fork updates

* [iavl-5](https://github.com/osmosis-labs/iavl/pull/5) Fast storage optimization for queries and iterations

## [v6.2.0](https://github.com/osmosis-labs/osmosis/releases/tag/v6.2.0)

### SDK fork updates

* [sdk-#58](https://github.com/osmosis-labs/cosmos-sdk/pull/58) Fix a bug where recheck would not remove txs with invalid sequence numbers

## Minor improvements & Bug Fixes

* [#765](https://github.com/osmosis-labs/osmosis/pull/765) Fix a bug in `Makefile` regarding the location of localtestnet docker image.

## [v6.1.0](https://github.com/osmosis-labs/osmosis/releases/tag/v6.1.0)

## Features

* Update to Tendermint v0.34.15
* Increase p2p timeouts to alleviate p2p network breaking at epoch
* [#741](https://github.com/osmosis-labs/osmosis/pull/741) Allow node operators to set a second min gas price for arbitrage txs.
* [#623](https://github.com/osmosis-labs/osmosis/pull/623) Use gosec for staticly linting for common non-determinism issues in SDK applications.

## Minor improvements & Bug Fixes

* [#722](https://github.com/osmosis-labs/osmosis/issues/722) reuse code for parsing integer slices from string
* [#704](https://github.com/osmosis-labs/osmosis/pull/704) fix rocksdb
* [#666](https://github.com/osmosis-labs/osmosis/pull/666) Fix the `--log-level` and `--log-format` commands on `osmosisd start`
* [#655](https://github.com/osmosis-labs/osmosis/pull/655) Make the default genesis for pool-incentives work by default
* [97ac2a8](https://github.com/osmosis-labs/osmosis/commit/97ac2a86303fc8966a4c169107e0945775107e67) Fix InitGenesis bug for gauges

### SDK fork updates

* [sdk-#52](https://github.com/osmosis-labs/cosmos-sdk/pull/52) Fix inconsistencies in default pruning config, and change defaults. Fix pruning=everything defaults.
  * previously default was actually keeping 3 weeks of state, and every 100th state. (Not that far off from archive nodes)
  * pruning=default now changed to 1 week of state (100k blocks), and keep-every=0. (So a constant number of states stored)
  * pruning=everything now stores the last 10 states, to avoid db corruption errors plaguing everyone who used it. This isn't a significant change, because the pruning interval was anyways 10 blocks, so your node had to store 10 blocks of state anyway.
* [sdk-#51](https://github.com/osmosis-labs/cosmos-sdk/pull/51) Add hooks for superfluid staking
* [sdk-#50](https://github.com/osmosis-labs/cosmos-sdk/pull/50) Make it possible to better permission the bank keeper's minting ability

## [v6.0.0](https://github.com/osmosis-labs/osmosis/releases/tag/v6.0.0)

This upgrade fixes a bug in the v5.0.0 upgrade's app.go, which prevents new IBC channels from being created.
This binary is compatible with v5.0.0 until block height `2464000`, estimated to be at 4PM UTC Monday December 20th.

* [Patch](https://github.com/osmosis-labs/osmosis/commit/907001b08686ed980e0afa3d97a9c5e2f095b79f#diff-a172cedcae47474b615c54d510a5d84a8dea3032e958587430b413538be3f333) - Revert back to passing in the correct staking keeper into the IBC keeper constructor.
* [Height gating change](https://github.com/osmosis-labs/ibc-go/pull/1) - Height gate the change in IBC, to make the v6.0.0 binary compatible until upgrade height.

## [v5.0.0](https://github.com/osmosis-labs/osmosis/releases/tag/v5.0.0) - Boron upgrade

The Osmosis Boron release is made!

Notable features include:

* Upgrading from SDK v0.42 to [SDK v0.44](https://github.com/cosmos/cosmos-sdk/blob/v0.43.0/RELEASE_NOTES.md), bringing efficiency improvements, integrations and Rosetta support.
* Bringing in the new modules [Bech32IBC](https://github.com/osmosis-labs/bech32-ibc/), [Authz](https://github.com/cosmos/cosmos-sdk/tree/master/x/authz/spec), [TxFees](https://github.com/osmosis-labs/osmosis/tree/main/x/txfees)
* Upgrading to IBC v2, allowing for improved Ethereum Bridge and CosmWasm support
* Implementing Osmosis chain governance's [Proposal 32](https://www.mintscan.io/osmosis/proposals/32)
* Large suite of gas bugs fixed. (Including several that we have not seen on chain)
* More queries exposed to aid node operators.
* Blocking the OFAC banned Ethereum addresses.
* Several (linear factor) epoch time improvements. (Most were present in v4.2.0)

Upgrade instructions for node operators can be found [here](https://github.com/osmosis-labs/osmosis/blob/v5.x/networks/osmosis-1/upgrades/v5/guide.md)

## Features

* [\#637](https://github.com/osmosis-labs/osmosis/pull/637) Add [Bech32IBC](https://github.com/osmosis-labs/bech32-ibc/)
* [\#610](https://github.com/osmosis-labs/osmosis/pull/610) Upgrade to Cosmos SDK v0.44.x
  * Numerous large updates, such as making module accounts be 32 bytes, Rosetta support, etc.
  * Adds & integrates the [Authz module](https://github.com/cosmos/cosmos-sdk/tree/master/x/authz/spec)
    See: [SDK v0.43.0 Release Notes](https://github.com/cosmos/cosmos-sdk/releases/tag/v0.43.0) For more details
* [\#610](https://github.com/osmosis-labs/osmosis/pull/610) Upgrade to IBC-v2
* [\#560](https://github.com/osmosis-labs/osmosis/pull/560) Implements Osmosis [prop32](https://www.mintscan.io/osmosis/proposals/32) -- clawing back the final 20% of unclaimed osmo and ion airdrop.
* [\#394](https://github.com/osmosis-labs/osmosis/pull/394) Allow whitelisted tx fee tokens based on conversion rate to OSMO
* [Commit db450f0](https://github.com/osmosis-labs/osmosis/commit/db450f0dce8c595211d920f9bca7ed0f3a136e43) Add blocking of OFAC banned Ethereum addresses

## Minor improvements & Bug Fixes

* {In the Osmosis-labs SDK fork}
  * Increase default IAVL cache size to be in the hundred megabyte range
  * Significantly improve CacheKVStore speed problems, reduced IBC upgrade time from 2hrs to 5min
  * Add debug info to make it clear whats happening during upgrade
* (From a series of commits) Fixes to the claims module to only do the reclaim logic once, not every block.
* (From a series of commits) More logging to the claims module.
* [\#563](https://github.com/osmosis-labs/osmosis/pull/563) Allow zero-weight pool-incentive distribution records
* [\#562](https://github.com/osmosis-labs/osmosis/pull/562) Store block height in epochs module for easier debugging
* [\#544](https://github.com/osmosis-labs/osmosis/pull/544) Update total liquidity tracking to be denom basis, lowering create pool and join pool gas.
* [\#540](https://github.com/osmosis-labs/osmosis/pull/540) Fix git lfs links
* [\#517](https://github.com/osmosis-labs/osmosis/pull/517) Linear time improvement for epoch time
* [\#515](https://github.com/osmosis-labs/osmosis/pull/515) Add debug command for converting secp pubkeys
* [\#510](https://github.com/osmosis-labs/osmosis/pull/510) Performance improvement for gauge distribution
* [\#505](https://github.com/osmosis-labs/osmosis/pull/505) Fix bug in incentives epoch distribution events, used to use raw address, now uses bech32 addr
* [\#464](https://github.com/osmosis-labs/osmosis/pull/464) Increase maximum outbound peers for validator nodes
* [\#444](https://github.com/osmosis-labs/osmosis/pull/444) Add script for state sync
* [\#409](https://github.com/osmosis-labs/osmosis/pull/409) Reduce epoch time growth rate for re-locking assets

## [v4.0.0]

* Significantly speedup epoch times
* Fix bug in the lockup module code that caused it to take a linear amount of gas.
* Make unbonding tokens from the lockup module get automatically claimed when unbonding is done.
* Add events for all tx types in the gamm module.
* Add events for adding LP rewards.
* Make queries to bank total chain balance account for developer vesting correctly.
* Add ability for nodes to query the total amount locked for each denomination.
* Embedded seeds in init.go
* Added changelog and info about changelog format.
* Fix accumulation store only counting bonded tokens, not unbonding tokens, that prevented the front-end from using more correct APY estimates. (Previously, the front-end could only underestimate rewards)

## [v3.2.0](https://github.com/osmosis/osmosis-labs/releases/tag/v2.0.0) - 2021-06-28

* Update the cosmos-sdk version we modify to v0.42.9
* Fix a bug in the min commission rate code that allows validators to be created with commission rates less than the minimum.
* Automatically upgrade any validator with less than the minimum comission rate to the minimum at upgrade time.
* Unbrick on-chain governance, by fixing the deposit parameter to use `uosmo` instead of `osmo`.

## [v1.0.2](https://github.com/osmosis/osmosis-labs/releases/tag/v1.0.2) - 2021-06-18

This release improves the CLI UX of creating and querying gauges.

## [v1.0.1](https://github.com/osmosis/osmosis-labs/releases/tag/v1.0.1) - 2021-06-17

This release fixes a bug in `osmosisd version` always displaying 0.0.1.

## [v1.0.0](https://github.com/osmosis/osmosis-labs/releases/tag/v1.0.0) - 2021-06-16

Initial Release!<|MERGE_RESOLUTION|>--- conflicted
+++ resolved
@@ -52,11 +52,8 @@
 
 ### Misc Improvements
 
-<<<<<<< HEAD
   * [#5020](https://github.com/osmosis-labs/osmosis/pull/5020) Add gas config to the client.toml
-=======
   * [#5105](https://github.com/osmosis-labs/osmosis/pull/5105) Lint stableswap in the same manner as all of Osmosis
->>>>>>> c1c96f44
   * [#5065](https://github.com/osmosis-labs/osmosis/pull/5065) Use cosmossdk.io/errors
   * [#4549](https://github.com/osmosis-labs/osmosis/pull/4549) Add single pool price estimate queries
   * [#4767](https://github.com/osmosis-labs/osmosis/pull/4767) Disable create pool with non-zero exit fee
