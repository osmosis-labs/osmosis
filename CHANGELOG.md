--- conflicted
+++ resolved
@@ -40,8 +40,8 @@
 The format is based on [Keep a Changelog](https://keepachangelog.com/en/1.0.0/),
 and this project adheres to [Semantic Versioning](https://semver.org/spec/v2.0.0.html).
 
-
-<<<<<<< HEAD
+## v22.0.0
+
 ### Fee Market Parameter Updates
 * [#7285](https://github.com/osmosis-labs/osmosis/pull/7285) The following updates are applied:
    * Dynamic recheck factor based on current base fee value. Under 0.01, the recheck factor is 3.
@@ -51,9 +51,6 @@
    * Default base fee is reduced by 2 to 0.005.
    * Set target gas to .625 * block_gas_limt = 187.5 million
 
-=======
-## v22.0.0
->>>>>>> d3621ebb
 ### State Breaking
 
 ### API
