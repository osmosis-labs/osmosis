--- conflicted
+++ resolved
@@ -42,15 +42,14 @@
 
 ## Unreleased
 
-<<<<<<< HEAD
 ### State Breaking
 
 * [#8880](https://github.com/osmosis-labs/osmosis/pull/8880) chore: bump wasmd from 0.53.0 to 0.53.2
-=======
+
+### State Compatible
 * [#8858](https://github.com/osmosis-labs/osmosis/pull/8858) chore: fix event emission for smart account module
 
 ## v27.0.1
->>>>>>> e12cabf5
 
 ### State Compatible
 * [#8831](https://github.com/osmosis-labs/osmosis/pull/8831) chore: bump cometbft
