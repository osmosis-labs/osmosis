--- conflicted
+++ resolved
@@ -40,17 +40,9 @@
 The format is based on [Keep a Changelog](https://keepachangelog.com/en/1.0.0/),
 and this project adheres to [Semantic Versioning](https://semver.org/spec/v2.0.0.html).
 
-<<<<<<< HEAD
 ## v31.0.0
 
-=======
-## Unreleased
-
-### State Compatible
-
-### State Breaking
 * [#9511](https://github.com/osmosis-labs/osmosis/pull/9511) fix: tokenfactory before send hook gas consumption
->>>>>>> 9cc388d9
 * [#9526](https://github.com/osmosis-labs/osmosis/pull/9526) feat: inflation endpoint
 * [#9530](https://github.com/osmosis-labs/osmosis/pull/9530) feat: add taker fee burn mechanic for osmo collection
 * [#9541](https://github.com/osmosis-labs/osmosis/pull/9541) feat: buy back and burn osmo using non osmo taker fee burn portion
