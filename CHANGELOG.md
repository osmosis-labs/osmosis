--- conflicted
+++ resolved
@@ -42,8 +42,6 @@
 
 ## v22.0.0
 
-<<<<<<< HEAD
-=======
 ### Fee Market Parameter Updates
 * [#7285](https://github.com/osmosis-labs/osmosis/pull/7285) The following updates are applied:
    * Dynamic recheck factor based on current base fee value. Under 0.01, the recheck factor is 3.
@@ -53,7 +51,6 @@
    * Default base fee is reduced by 2 to 0.005.
    * Set target gas to .625 * block_gas_limt = 187.5 million
 
->>>>>>> bdcd2512
 ### State Breaking
 
 ### API
