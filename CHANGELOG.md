--- conflicted
+++ resolved
@@ -50,11 +50,9 @@
 
 * [#6162](https://github.com/osmosis-labs/osmosis/pull/6162) allow zero qualifying balancer shares in CL incentives
 
-<<<<<<< HEAD
 ### Features
 
 * [#6034](https://github.com/osmosis-labs/osmosis/pull/6034) feat(spike): taker fee
-=======
 ## v18.0.0
 
 Fixes mainnet bugs w/ incorrect accumulation sumtrees, and CL handling for a balancer pool with 0 bonded shares.
@@ -63,7 +61,6 @@
 
 * [#6144](https://github.com/osmosis-labs/osmosis/pull/6144) perf: Speedup compute time of Epoch
 * [#6144](https://github.com/osmosis-labs/osmosis/pull/6144) misc: Move many Superfluid info logs to debug logs
->>>>>>> 5fde47d6
 
 ### API breaks
 
