<!--
Guiding Principles:

Changelogs are for humans, not machines.
There should be an entry for every single version.
The same types of changes should be grouped.
Versions and sections should be linkable.
The latest version comes first.
The release date of each version is displayed.
Mention whether you follow Semantic Versioning.

Usage:

Change log entries are to be added to the Unreleased section under the
appropriate stanza (see below). Each entry should ideally include a tag and
the Github issue reference in the following format:

* (<tag>) \#<issue-number> message

The issue numbers will later be link-ified during the release process so you do
not have to worry about including a link manually, but you can if you wish.

Types of changes (Stanzas):

"Features" for new features.
"Improvements" for changes in existing functionality.
"Deprecated" for soon-to-be removed features.
"Bug Fixes" for any bug fixes.
"Client Breaking" for breaking CLI commands and REST routes used by end-users.
"API Breaking" for breaking exported APIs used by developers building on SDK.
"State Machine Breaking" for any changes that result in a different AppState
given same genesisState and txList.
Ref: https://keepachangelog.com/en/1.0.0/
-->

# Changelog

All notable changes to this project will be documented in this file.

The format is based on [Keep a Changelog](https://keepachangelog.com/en/1.0.0/),
and this project adheres to [Semantic Versioning](https://semver.org/spec/v2.0.0.html).

## Unreleased

<<<<<<< HEAD
### Misc Improvements

* [#6309](https://github.com/osmosis-labs/osmosis/pull/6309) Add  Cosmwasm Pool Queries to Stargate Query
=======
### Features

* [#6416](https://github.com/osmosis-labs/osmosis/pull/6416) feat[CL]: add num initialized ticks query

### State Breaking

* [#6344](https://github.com/osmosis-labs/osmosis/pull/6344) fix: set name, display and symbol of denom metadata in tokenfactory's CreateDenom
* [#6279](https://github.com/osmosis-labs/osmosis/pull/6279) fix prop-597 introduced issue
* [#6282](https://github.com/osmosis-labs/osmosis/pull/6282) Fix CreateCanonicalConcentratedLiquidityPoolAndMigrationLink overriding migration records

### Bug Fixes

* [#6334](https://github.com/osmosis-labs/osmosis/pull/6334) fix: enable taker fee cli
* [#6352](https://github.com/osmosis-labs/osmosis/pull/6352) Reduce error blow-up in CalcAmount0Delta by changing the order of math operations.
* [#6368](https://github.com/osmosis-labs/osmosis/pull/6368) Stricter rounding behavior in CL math's CalcAmount0Delta and GetNextSqrtPriceFromAmount0InRoundingUp

>>>>>>> 9f664d71

### API Breaks

* [#6256](https://github.com/osmosis-labs/osmosis/pull/6256) Refactor CalcPriceToTick to operate on BigDec price to support new price range.
* [#6317](https://github.com/osmosis-labs/osmosis/pull/6317) Remove price return from CL `math.TickToSqrtPrice`
* [#6368](https://github.com/osmosis-labs/osmosis/pull/6368) Convert priceLimit API in CL swaps to BigDec 
* [#6371](https://github.com/osmosis-labs/osmosis/pull/6371) Change PoolI.SpotPrice API from Dec (18 decimals) to BigDec (36 decimals), maintain state-compatibility. 

### Client Breaks
* [#6388](https://github.com/osmosis-labs/osmosis/pull/6388) Make cosmwasmpool's create pool cli generic

## v19.0.0

### Features

* [#6034](https://github.com/osmosis-labs/osmosis/pull/6034) Taker fee

### Bug Fixes
* [#6190](https://github.com/osmosis-labs/osmosis/pull/6190) v19 upgrade handler superfluid fix
* [#6195](https://github.com/osmosis-labs/osmosis/pull/6195) (x/tokenfactory) Fix events for `mintTo` and `burnFrom`
* [#6195](https://github.com/osmosis-labs/osmosis/pull/6195) Fix panic edge case in superfluid AfterEpochEnd hook by surrounding CL multipler update with ApplyFuncIfNoError

### Misc Improvements

### Minor improvements & Bug Fixes

### Security

## v18.0.0

### Misc Improvements

* [#6161](https://github.com/osmosis-labs/osmosis/pull/6161) Reduce CPU time of epochs

### Bug Fixes

* [#6162](https://github.com/osmosis-labs/osmosis/pull/6162) allow zero qualifying balancer shares in CL incentives

### Features

* [#6034](https://github.com/osmosis-labs/osmosis/pull/6034) feat(spike): taker fee
## v18.0.0

Fixes mainnet bugs w/ incorrect accumulation sumtrees, and CL handling for a balancer pool with 0 bonded shares.

### Improvements

* [#6144](https://github.com/osmosis-labs/osmosis/pull/6144) perf: Speedup compute time of Epoch
* [#6144](https://github.com/osmosis-labs/osmosis/pull/6144) misc: Move many Superfluid info logs to debug logs

### API breaks

* [#6238](https://github.com/osmosis-labs/osmosis/pull/6238) switch osmomath to sdkmath types and rename BigDec constructors to contain "Big" in the name.
   * Note: with the update, the Dec and Int do not get initialized to zero values
   by default in proto marhaling/unmarshaling. Instead, they get set to nil values.
   * maxDecBitLen has changed by one bit so overflow panic can be triggerred sooner.
* [#6071](https://github.com/osmosis-labs/osmosis/pull/6071) reduce number of returns for UpdatePosition and TicksToSqrtPrice functions
* [#5906](https://github.com/osmosis-labs/osmosis/pull/5906) Add `AccountLockedCoins` query in lockup module to stargate whitelist.
* [#6053](https://github.com/osmosis-labs/osmosis/pull/6053) monotonic sqrt with 36 decimals

## v17.0.0

### API breaks

* [#6014](https://github.com/osmosis-labs/osmosis/pull/6014) refactor: reduce the number of returns in superfluid migration
* [#5983](https://github.com/osmosis-labs/osmosis/pull/5983) refactor(CL): 6 return values in CL CreatePosition with a struct
* [#6004](https://github.com/osmosis-labs/osmosis/pull/6004) reduce number of returns for creating full range position
* [#6018](https://github.com/osmosis-labs/osmosis/pull/6018) golangci: add unused parameters linter
* [#6033](https://github.com/osmosis-labs/osmosis/pull/6033) change tick API from osmomath.Dec to osmomath.BigDec

### Features

* [#5072](https://github.com/osmosis-labs/osmosis/pull/5072) IBC-hooks: Add support for async acks when processing onRecvPacket

### State Breaking

* [#5532](https://github.com/osmosis-labs/osmosis/pull/5532) fix: Fix x/tokenfactory genesis import denoms reset x/bank existing denom metadata
* [#5863](https://github.com/osmosis-labs/osmosis/pull/5863) fix: swap base/quote asset for CL spot price query
* [#5869](https://github.com/osmosis-labs/osmosis/pull/5869) fix negative interval accumulation with spread rewards
* [#5872](https://github.com/osmosis-labs/osmosis/pull/5872) fix negative interval accumulation with incentive rewards
* [#5883](https://github.com/osmosis-labs/osmosis/pull/5883) feat: Uninitialize empty ticks
* [#5874](https://github.com/osmosis-labs/osmosis/pull/5874) Remove Partial Migration from superfluid migration to CL
* [#5901](https://github.com/osmosis-labs/osmosis/pull/5901) Adding support for CW pools in ProtoRev
* [#5937](https://github.com/osmosis-labs/osmosis/pull/5937) feat: add SetScalingFactorController gov prop
* [#5949](https://github.com/osmosis-labs/osmosis/pull/5949) Add message to convert from superfluid / locks to native staking directly.
* [#5939](https://github.com/osmosis-labs/osmosis/pull/5939) Fix: Flip existing twapRecords base/quote price denoms 
* [#5938](https://github.com/osmosis-labs/osmosis/pull/5938) Chore: Fix valset amino codec

### BugFix

* [#5831](https://github.com/osmosis-labs/osmosis/pull/5831) Fix superfluid_delegations query
* [#5835](https://github.com/osmosis-labs/osmosis/pull/5835) Fix println's for "amountZeroInRemainingBigDec before fee" making it into production
* [#5841](https://github.com/osmosis-labs/osmosis/pull/5841) Fix protorev's out of gas erroring of the user's transcation.
* [#5930](https://github.com/osmosis-labs/osmosis/pull/5930) Updating Protorev Binary Search Range Logic with CL Pools
* [#5950](https://github.com/osmosis-labs/osmosis/pull/5950) fix: spot price for cosmwasm pool types

### Misc Improvements

* [#5534](https://github.com/osmosis-labs/osmosis/pull/5534) fix: fix the account number of x/tokenfactory module account
* [#5750](https://github.com/osmosis-labs/osmosis/pull/5750) feat: add cli commmand for converting proto structs to proto marshalled bytes
* [#5889](https://github.com/osmosis-labs/osmosis/pull/5889) provides an API for protorev to determine max amountIn that can be swapped based on max ticks willing to be traversed
* [#5849](https://github.com/osmosis-labs/osmosis/pull/5849) CL: Lower gas for leaving a position and withdrawing rewards
* [#5855](https://github.com/osmosis-labs/osmosis/pull/5855) feat(x/cosmwasmpool): Sending token_in_max_amount to the contract before running contract msg
* [#5893](https://github.com/osmosis-labs/osmosis/pull/5893) Export createPosition method in CL so other modules can use it in testing
* [#5870](https://github.com/osmosis-labs/osmosis/pull/5870) Remove v14/ separator in protorev rest endpoints
* [#5923](https://github.com/osmosis-labs/osmosis/pull/5923) CL: Lower gas for initializing ticks
* [#5927](https://github.com/osmosis-labs/osmosis/pull/5927) Add gas metering to x/tokenfactory trackBeforeSend hook
* [#5890](https://github.com/osmosis-labs/osmosis/pull/5890) feat: CreateCLPool & LinkCFMMtoCL pool into one gov-prop
* [#5959](https://github.com/osmosis-labs/osmosis/pull/5959) allow testing with different chain-id's in E2E testing
* [#5964](https://github.com/osmosis-labs/osmosis/pull/5964) fix e2e test concurrency bugs
* [#5948](https://github.com/osmosis-labs/osmosis/pull/5948) Parameterizing Pool Type Information in Protorev
* [#6001](https://github.com/osmosis-labs/osmosis/pull/6001) feat: improve set-env CLI cmd
* [#6005](https://github.com/osmosis-labs/osmosis/pull/6005) osmocli: parse Use field's arguments dynamically
* [#5953] (https://github.com/osmosis-labs/osmosis/pull/5953) Supporting two pool routes in ProtoRev
* [#6012](https://github.com/osmosis-labs/osmosis/pull/6012) chore: add autocomplete to makefile
* [#6085](https://github.com/osmosis-labs/osmosis/pull/6085) (v18: feat) Volume-Split, setup gauges to split evenly

### Minor improvements & Bug Fixes

* [#5806](https://github.com/osmosis-labs/osmosis/issues/5806) ci: automatically close issues generated by the Broken Links Check action when a new run occurs.

## v16.1.1

### Security

* [#5824](https://github.com/osmosis-labs/osmosis/pull/5824) chore: cosmovisor hashes and v16.1.0 tag updates

### Features

* [#5796](https://github.com/osmosis-labs/osmosis/pull/5796) chore: add missing cli queries CL 

### Misc Improvements & Bug Fixes

* [#5831](https://github.com/osmosis-labs/osmosis/pull/5831) Fix the superfluid query
* [#5784](https://github.com/osmosis-labs/osmosis/pull/5784) Chore: Add amino name for tx msgs

## v16.1.0

### Security

* [#5822](https://github.com/osmosis-labs/osmosis/pull/5822) Revert "feat: lock existing position and sfs"

## v16.0.0
Osmosis Labs is excited to announce the release of v16.0.0, a major upgrade that includes a number of new features and improvements like introduction of new modules, updates existing APIs, and dependency updates. This upgrade aims to enhance capital efficiency by introducing SuperCharged Liquidity, introduce custom liquidity pools backed by CosmWasm smart contracts, and improve overall functionality.

New Modules and Features:

SuperCharged Liquidity Module (x/concentrated-liquidity):
- Introduces a game-changing pool model that enhances captical efficiency in Osmosis.

CosmWasm Pool Module (x/cosmwasmpool):
- Enables the creation and management of liquidity pools backed by CosmWasm smart contracts.

ProtoRev Changes (x/protorev):
- Modifies the payment schedule for the dev account from weekly to after every trade.
- Triggers backruns, joinPool, and exitPool using hooks.

TokenFactory before send hooks (x/tokenfactory):
- This enhancement allows for executing custom logic before sending tokens, providing more flexibility
and control over token transfers.


### Security

* Upgraded wasmvm to 1.2.3 in response to [CWA-2023-002](https://github.com/CosmWasm/advisories/blob/main/CWAs/CWA-2023-002.md)

### Features
  * [#3014](https://github.com/osmosis-labs/osmosis/issues/3014) implement x/concentrated-liquidity module.
  * [#5354](https://github.com/osmosis-labs/osmosis/pull/5354) implement x/cosmwasmpool module.
  * [#4659](https://github.com/osmosis-labs/osmosis/pull/4659) implement AllPools query in x/poolmanager.
  * [#4886](https://github.com/osmosis-labs/osmosis/pull/4886) Implement MsgSplitRouteSwapExactAmountIn and MsgSplitRouteSwapExactAmountOut that supports route splitting.
  * [#5045] (https://github.com/osmosis-labs/osmosis/pull/5045) Implement hook-based backrunning logic for ProtoRev
  * [#5281](https://github.com/osmosis-labs/osmosis/pull/5281) Add option to designate Reward Recipient to Lock and Incentives.
  * [#4827](https://github.com/osmosis-labs/osmosis/pull/4827) Protorev: Change highest liquidity pool updating from weekly to daily and change dev fee payout from weekly to after every trade.
  * [#5409](https://github.com/osmosis-labs/osmosis/pull/5409) x/gov: added expedited quorum param (Note: we set the expedited quorum to 2/3 in the upgrade handler)
  * [#4382](https://github.com/osmosis-labs/osmosis/pull/4382) Tokenfactory: Add Before send hooks

### API breaks
  * [#5375](https://github.com/osmosis-labs/osmosis/pull/5373) Add query and cli for lock reward receiver
  * [#4757](https://github.com/osmosis-labs/osmosis/pull/4752) Pagination for all intermediary accounts
  * [#5066](https://github.com/osmosis-labs/osmosis/pull/5066) Fixed bad stargate query declaration
  * [#4868](https://github.com/osmosis-labs/osmosis/pull/4868) Remove wasmEnabledProposals []wasm.ProposalType from NewOsmosisApp
  * [#4791](https://github.com/osmosis-labs/osmosis/pull/4791) feat(osmoutils): cosmwasm query and message wrappers
  * [#4549](https://github.com/osmosis-labs/osmosis/pull/4549) added single pool query
  * [#4659](https://github.com/osmosis-labs/osmosis/pull/4659) feat: implement AllPools query in x/poolmanager
  * [#4489](https://github.com/osmosis-labs/osmosis/pull/4489) Add unlocking lock id to BeginUnlocking response
  * [#4658](https://github.com/osmosis-labs/osmosis/pull/4658) refactor: unify pool query in pool manager, deprecate x/gamm, remove from CL module
  * [#4682](https://github.com/osmosis-labs/osmosis/pull/4682) feat(CL): x/poolmanager spot price query for concentrated liquidity
  * [#5138](https://github.com/osmosis-labs/osmosis/pull/5138) refactor: rename swap fee to spread factor
  * [#5020](https://github.com/osmosis-labs/osmosis/pull/5020) Add gas config to the client.toml
  * [#5459](https://github.com/osmosis-labs/osmosis/pull/5459) Create locktypes.LockQueryType.NoLock gauge. MsgCreateGauge takes pool id for new gauge type.
  * [#5503](https://github.com/osmosis-labs/osmosis/pull/5503) Deprecate gamm spot price query and add pool manager spot price query to stargate query whitelist.

## State Breaking
  * [#5380](https://github.com/osmosis-labs/osmosis/pull/5380) feat: add ica authorized messages in upgrade handler
  * [#5363](https://github.com/osmosis-labs/osmosis/pull/5363) fix: twap record upgrade handler
  * [#5265](https://github.com/osmosis-labs/osmosis/pull/5265) fix: expect single synthetic lock per native lock ID
  * [#4983](https://github.com/osmosis-labs/osmosis/pull/4983) implement gas consume on denom creation
  * [#4830](https://github.com/osmosis-labs/osmosis/pull/4830) Scale gas costs by denoms in gauge (AddToGaugeReward)
  * [#5511](https://github.com/osmosis-labs/osmosis/pull/5511) Scale gas costs by denoms in gauge (CreateGauge)
  * [#4336](https://github.com/osmosis-labs/osmosis/pull/4336) feat: make epochs standalone
  * [#4801](https://github.com/osmosis-labs/osmosis/pull/4801) refactor: remove GetTotalShares, GetTotalLiquidity and GetExitFee from PoolI
  * [#4951](https://github.com/osmosis-labs/osmosis/pull/4951) feat: implement pool liquidity query in pool manager, deprecate the one in gamm
  * [#5000](https://github.com/osmosis-labs/osmosis/pull/5000) osmomath.Power panics for base < 1 to temporarily restrict broken logic for such base.
  * [#5468](https://github.com/osmosis-labs/osmosis/pull/5468) fix: Reduce tokenfactory denom creation gas fee to 1_000_000

## Dependencies
  * [#4783](https://github.com/osmosis-labs/osmosis/pull/4783) Update wasmd to 0.31
  * [#5404](https://github.com/osmosis-labs/osmosis/pull/5404) Cosmwasm Cherry security patch
  * [#5320](https://github.com/osmosis-labs/osmosis/pull/5320) minor: huckleberry ibc patch

### Misc Improvements
  * [#5356](https://github.com/osmosis-labs/osmosis/pull/5356) Fix wrong restHandler for ReplaceMigrationRecordsProposal
  * [#5020](https://github.com/osmosis-labs/osmosis/pull/5020) Add gas config to the client.toml
  * [#5105](https://github.com/osmosis-labs/osmosis/pull/5105) Lint stableswap in the same manner as all of Osmosis
  * [#5065](https://github.com/osmosis-labs/osmosis/pull/5065) Use cosmossdk.io/errors
  * [#4549](https://github.com/osmosis-labs/osmosis/pull/4549) Add single pool price estimate queries
  * [#4767](https://github.com/osmosis-labs/osmosis/pull/4767) Disable create pool with non-zero exit fee
  * [#4847](https://github.com/osmosis-labs/osmosis/pull/4847) Update `make build` command to build only `osmosisd` binary
  * [#4891](https://github.com/osmosis-labs/osmosis/pull/4891) Enable CORS by default on localosmosis
  * [#4892](https://github.com/osmosis-labs/osmosis/pull/4847) Update Golang to 1.20
  * [#4893](https://github.com/osmosis-labs/osmosis/pull/4893) Update alpine docker base image to `alpine:3.17`
  * [#4907](https://github.com/osmosis-labs/osmosis/pull/4847) Add migrate-position cli
  * [#4912](https://github.com/osmosis-labs/osmosis/pull/4912) Export Position_lock_id mappings to GenesisState
  * [#4974](https://github.com/osmosis-labs/osmosis/pull/4974) Add lock id to `MsgSuperfluidUndelegateAndUnbondLockResponse`
  * [#2741](https://github.com/osmosis-labs/osmosis/pull/2741) Prevent updating the twap record if `ctx.BlockTime <= record.Time` or `ctx.BlockHeight <= record.Height`. Exception, can update the record created when creating the pool in the same block.
  * [#5165](https://github.com/osmosis-labs/osmosis/pull/5165) Improve error message when fully exiting from a pool.
  * [#5187](https://github.com/osmosis-labs/osmosis/pull/5187) Expand `IncentivizedPools` query to include internally incentivized CL pools.
  * [#5239](https://github.com/osmosis-labs/osmosis/pull/5239) Implement `GetTotalPoolShares` public keeper function for GAMM.
  * [#5261](https://github.com/osmosis-labs/osmosis/pull/5261) Allows `UpdateFeeTokenProposal` to take in multiple fee tokens instead of just one.
  * [#5265](https://github.com/osmosis-labs/osmosis/pull/5265) Ensure a lock cannot point to multiple synthetic locks. Deprecates `SyntheticLockupsByLockupID` in favor of `SyntheticLockupByLockupID`.
  * [#4950](https://github.com/osmosis-labs/osmosis/pull/4950) Add in/out tokens to Concentrated Liquidity's AfterConcentratedPoolSwap hook
  * [#4629](https://github.com/osmosis-labs/osmosis/pull/4629) Add amino proto annotations
  * [#4830](https://github.com/osmosis-labs/osmosis/pull/4830) Add gas cost when we AddToGaugeRewards, linearly increase with coins to add
  * [#5000](https://github.com/osmosis-labs/osmosis/pull/5000) osmomath.Power panics for base < 1 to temporarily restrict broken logic for such base.
  * [#4336](https://github.com/osmosis-labs/osmosis/pull/4336) Move epochs module into its own go.mod
  * [#5589](https://github.com/osmosis-labs/osmosis/pull/5589) Include linked balancer pool in incentivized pools query



## v15.1.2

### Security

* Upgraded ibc-go to 4.3.1 in response to [IBC huckleberry security advisory](https://forum.cosmos.network/t/ibc-security-advisory-huckleberry/10731)

### Misc Improvements

  * [#5129](https://github.com/osmosis-labs/osmosis/pull/5129) Relax twap record validation in init genesis to allow one of the spot prices to be non-zero when twap error is observed.

  * [#5134](https://github.com/osmosis-labs/osmosis/pull/5134) Update sdk fork with the change for correct block time in historical queries (#5134)

## v15.1.1

Same changes included in `v15.1.2` but redacted as tagged commit was not part of `v15.x` branch.

## v15.1.0

### Security

* Upgraded wasmvm to 1.1.2 in response to [CWA-2023-002](https://github.com/CosmWasm/advisories/blob/main/CWAs/CWA-2023-002.md)

### Features

* [#4829](https://github.com/osmosis-labs/osmosis/pull/4829) Add highest liquidity pool query in x/protorev
* [#4878](https://github.com/osmosis-labs/osmosis/pull/4878) Emit backrun event upon successful protorev backrun

### Misc Improvements

* [#4582](https://github.com/osmosis-labs/osmosis/pull/4582) Consistently generate build tags metadata, to return a comma-separated list without stray quotes. This affects the output from `version` CLI subcommand and server info API calls.


## v15.0.0

This release containts the following new modules:
- ProtoRev module (x/protorev). This module captures MEV via in-protocol cyclic arbitrage and distributes the revenue back to the protocol based on governance. Developed by the Skip team.
- Validator Set Preference module (x/valset-pref). This module gives users the ability to delegate to multiple validators according to their preference list.
- Pool Manager module (x/poolmanager). This module manages the infrastructure around pool creation and swaps. It serves as a unified entrypoint for any swap related message or query. This module is extracted from the pre-existing `x/gamm`. It is the first milestone on the path towards delivering concentrated liquidity.

### Features

  * [#4107](https://github.com/osmosis-labs/osmosis/pull/4107) Add superfluid unbond partial amount
  * [#4207](https://github.com/osmosis-labs/osmosis/pull/4207) Add support for Async Interchain Queries
  * [#4248](https://github.com/osmosis-labs/osmosis/pull/4248) Add panic recovery to `MultihopEstimateInGivenExactAmountOut`, `MultihopEstimateOutGivenExactAmountIn` and `RouteExactAmountOut`
  * [#3911](https://github.com/osmosis-labs/osmosis/pull/3911) Add Packet Forward Middleware
  * [#4244](https://github.com/osmosis-labs/osmosis/pull/4244) Consensus min gas fee of .0025 uosmo
  * [#4340](https://github.com/osmosis-labs/osmosis/pull/4340) Added rate limits according to: <https://www.mintscan.io/osmosis/proposals/427>
  * [#4207](https://github.com/osmosis-labs/osmosis/pull/4207) Integrate Async ICQ.

### Misc Improvements

  * [#4131](https://github.com/osmosis-labs/osmosis/pull/4141) Add GatherValuesFromStorePrefixWithKeyParser function to osmoutils.
  * [#4388](https://github.com/osmosis-labs/osmosis/pull/4388) Increase the max allowed contract size for non-proposal contracts to 3MB
  * [#4384](https://github.com/osmosis-labs/osmosis/pull/4384) migrate stXXX/XXX constant product pools 833, 817, 810 to stable swap
  * [#4461](https://github.com/osmosis-labs/osmosis/pull/4461) added rate limit quotas for a set of high value tokens
  * [#4819](https://github.com/osmosis-labs/osmosis/pull/4819) remove duplicate denom-authority-metadata query command
  * [#5028](https://github.com/osmosis-labs/osmosis/pull/5028) Change stakingTypes.Bankkeeper to simtypes.Bankkeeper

### API breaks

* [#3766](https://github.com/osmosis-labs/osmosis/pull/3766) Remove Osmosis gamm and twap `bindings` that were previously supported as custom wasm plugins.
* [#3905](https://github.com/osmosis-labs/osmosis/pull/3905) Deprecate gamm queries `NumPools`, `EstimateSwapExactAmountIn` and `EstimateSwapExactAmountOut`.
* [#3907](https://github.com/osmosis-labs/osmosis/pull/3907) Add `NumPools`, `EstimateSwapExactAmountIn` and `EstimateSwapExactAmountOut` query in poolmanager module to stargate whitelist.
* [#3880](https://github.com/osmosis-labs/osmosis/pull/3880) Switch usage of proto-generated SwapAmountInRoute and SwapAmountOutRoute in x/gamm to import the structs from x/poolmanager module.
* [#4489](https://github.com/osmosis-labs/osmosis/pull/4489) Add unlockingLockId to BeginUnlocking response.

### Bug Fix

* [#3715](https://github.com/osmosis-labs/osmosis/pull/3715) Fix x/gamm (golang API) CalculateSpotPrice, balancer.SpotPrice and Stableswap.SpotPrice base and quote asset.
* [#3746](https://github.com/osmosis-labs/osmosis/pull/3746) Make ApplyFuncIfNoErr logic preserve panics for OutOfGas behavior.
* [#4306](https://github.com/osmosis-labs/osmosis/pull/4306) Prevent adding more tokens to an already finished gauge
* [#4359](https://github.com/osmosis-labs/osmosis/pull/4359) Fix incorrect time delta due to nanoseconds in time causing twap jitter.
* [#4250](https://github.com/osmosis-labs/osmosis/pull/4250) Add denom metadata for uosmo, uion


## v14.0.1

### Bug fixes

* [#4132](https://github.com/osmosis-labs/osmosis/pull/4132) Fix CLI for EstimateSwapExactAmountIn and EstimateSwapExactAmountOut in x/gamm.
* [#4262](https://github.com/osmosis-labs/osmosis/pull/4262) Fix geometric twap genesis validation.

## v14.0.0

This release's main features are utility helpers for smart contract developers. This release contains:

- IBC composability work
  - IBC -> wasm hooks now gives sender information
  - IBC contracts can register a callback that forwards into a smart contract
  - This work is importable by external repositories, intended as an ecosystem standards
- Downtime detection tooling
  - There is now an on-chain query, allowing you to test if the chain is recovering from a downtime of a given duration.
    - The querier defines what recovering means, e.g. for a 1 hour downtime, do you consider the chain as recovering until at least 10 minutes since last 1 hr downtime? 
- Geometric TWAP
  - Every AMM pool now exposes a geometric TWAP, in addition to the existing arithmetic TWAP
* IBC features
  * Upgrade to IBC v4.2.0
* Cosmwasm
  * Upgrade to wasmd v0.30.x
* Update go build version to go 1.19

### Features

* [#2387](https://github.com/osmosis-labs/osmosis/pull/3838) Upgrade to IBC v4.2.0, and as a requirement for it wasmd to 0.30.0
* [#3609](https://github.com/osmosis-labs/osmosis/pull/3609) Add Downtime-detection module.
* [#2788](https://github.com/osmosis-labs/osmosis/pull/2788) Add logarithm base 2 implementation.
* [#3677](https://github.com/osmosis-labs/osmosis/pull/3677) Add methods for cloning and mutative multiplication on osmomath.BigDec.
* [#3676](https://github.com/osmosis-labs/osmosis/pull/3676) implement `PowerInteger` function on `osmomath.BigDec` 
* [#3678](https://github.com/osmosis-labs/osmosis/pull/3678) implement mutative `PowerIntegerMut` function on `osmomath.BigDec`.
* [#3708](https://github.com/osmosis-labs/osmosis/pull/3708) `Exp2` function to compute 2^decimal.
* [#3693](https://github.com/osmosis-labs/osmosis/pull/3693) Add `EstimateSwapExactAmountOut` query to stargate whitelist
* [#3731](https://github.com/osmosis-labs/osmosis/pull/3731) BigDec Power functions with decimal exponent.
* [#3847](https://github.com/osmosis-labs/osmosis/pull/3847) GeometricTwap and GeometricTwapToNow queries added to Stargate whitelist.
* [#3899](https://github.com/osmosis-labs/osmosis/pull/3899) Fixed osmoutils so its importable by chains that don't use the osmosis CosmosSDK fork 
  
### API breaks

* [#3763](https://github.com/osmosis-labs/osmosis/pull/3763) Move binary search and error tolerance code from `osmoutils` into `osmomath`
* [#3817](https://github.com/osmosis-labs/osmosis/pull/3817) Move osmoassert from `app/apptesting/osmoassert` to `osmoutils/osmoassert`.
* [#3771](https://github.com/osmosis-labs/osmosis/pull/3771) Move osmomath into its own go.mod
* [#3827](https://github.com/osmosis-labs/osmosis/pull/3827) Move osmoutils into its own go.mod

### Bug fixes

* [#3608](https://github.com/osmosis-labs/osmosis/pull/3608) Make it possible to state export from any directory.

## v13.1.2

Osmosis v13.1.2 is a minor patch release that includes several bug fixes and updates.

The main bug fix in this release is for the state export feature, which was not working properly in previous versions. This issue has now been resolved, and state export should work as expected in v13.1.2.

Additionally, the swagger files for v13 have been updated to improve compatibility and ensure that all API endpoints are properly documented.

### Misc Improvements

* [#3611](https://github.com/osmosis-labs/osmosis/pull/3611),[#3647](https://github.com/osmosis-labs/osmosis/pull/3647) Introduce osmocli, to automate thousands of lines of CLI boilerplate
* [#3634](https://github.com/osmosis-labs/osmosis/pull/3634) (Makefile) Ensure correct golang version in make build and make install. (Thank you @jhernandezb )
* [#3712](https://github.com/osmosis-labs/osmosis/pull/3712) replace `osmomath.BigDec` `Power` with `PowerInteger` 
* [#3711](https://github.com/osmosis-labs/osmosis/pull/3711) Use Dec instead of Int for additive `ErrTolerace` in `osmoutils`.
* [3647](https://github.com/osmosis-labs/osmosis/pull/3647), [3942](https://github.com/osmosis-labs/osmosis/pull/3942) (CLI) re-order the command line arguments for `osmosisd tx gamm join-swap-share-amount-out`

## v13.0.0

This release includes stableswap, and expands the IBC safety & composability functionality of Osmosis. The primary features are:

* Gamm:
  * Introduction of the stableswap pool type
  * Multi-hop spread factor reduction
  * Filtered queries to help front-ends
  * Adding a spot price v2 query
    * spotprice v1beta1 had baseassetdenom and quoteassetdenom backwards.
    * All contracts and integrators should switch to the v2 query from now on.
  * Adding more queries for contract developers
  * Force unpooling is now enableable by governance
* IBC features
  * Upgrade to IBC v3.4.0
  * Added IBC rate limiting, to increase safety of bridged assets
  * Allow ICS-20 to call into cosmwasm contracts
* Cosmwasm
  * Upgrade to cosmwasm v0.29.x
  * Inclusion of requested queries for contract developers

### Features

* [#2739](https://github.com/osmosis-labs/osmosis/pull/2739),[#3356](https://github.com/osmosis-labs/osmosis/pull/3356) Add pool type query, and add it to stargate whitelist
* [#2956](https://github.com/osmosis-labs/osmosis/issues/2956) Add queries for calculating amount of shares/tokens you get by providing X tokens/shares when entering/exiting a pool
* [#3217](https://github.com/osmosis-labs/osmosis/pull/3217) Add `CalcJoinPoolShares`, `CalcExitPoolCoinsFromShares`, `CalcJoinPoolNoSwapShares` to the registered Stargate queries list.
* [#3313](https://github.com/osmosis-labs/osmosis/pull/3313) Upgrade to IBC v3.4.0, allowing for IBC transfers with metadata.
* [#3335](https://github.com/osmosis-labs/osmosis/pull/3335) Add v2 spot price queries
  - The v1beta1 queries actually have base asset and quote asset reversed, so you were always getting 1/correct spot price. People fixed this by reordering the arguments.
  - This PR adds v2 queries for doing the correct thing, and giving people time to migrate from v1beta1 queries to v2.
  - It also changes cosmwasm to only allow the v2 queries, as no contracts on Osmosis mainnet uses the v1beta1 queries.

### Bug fixes

* [#2803](https://github.com/osmosis-labs/osmosis/pull/2803) Fix total pool liquidity CLI query.
* [#2914](https://github.com/osmosis-labs/osmosis/pull/2914) Remove out of gas panics from node logs
* [#2937](https://github.com/osmosis-labs/osmosis/pull/2937) End block ordering - staking after gov and module sorting.
* [#2923](https://github.com/osmosis-labs/osmosis/pull/2923) TWAP calculation now errors if it uses records that have errored previously.
* [#3312](https://github.com/osmosis-labs/osmosis/pull/3312) Add better panic catches within GAMM txs

### Misc Improvements

* [#2804](https://github.com/osmosis-labs/osmosis/pull/2804) Improve error handling and messages when parsing pool assets.
* [#3035](https://github.com/osmosis-labs/osmosis/pull/3035) Remove `PokePool` from `PoolI` interface. Define on a new WeightedPoolExtension` instead.
* [#3214](https://github.com/osmosis-labs/osmosis/pull/3214) Add basic CLI query support for TWAP.


## v12.0.0

This release includes several cosmwasm-developer and appchain-ecosystem affecting upgrades:

* TWAP - Time weighted average prices for all AMM pools
* Cosmwasm contract developer facing features
  * Enabling select queries for cosmwasm contracts
  * Add message responses to gamm messages, to remove the neccessity of bindings
  * Allow specifying denom metadata from tokenfactory
* Enabling Interchain accounts (for real this time)
* Upgrading IBC to v3.3.0
* Consistently makes authz work with ledger for all messages

The release also contains the following changes affecting Osmosis users and node operators

* Fixing State Sync
* Enabling expedited proposals

This upgrade also adds a number of safety and API boundary improving changes to the codebase.
While not state machine breaking, this release also includes the revamped Osmosis simulator,
which acts as a fuzz testing tool tailored for the SDK state machine.

### Breaking Changes

* [#2477](https://github.com/osmosis-labs/osmosis/pull/2477) Tokenfactory burn msg clash with sdk
  * TypeMsgBurn: from "burn" to "tf_burn"
  * TypeMsgMint: from "mint" to "tf_mint"
* [#2222](https://github.com/osmosis-labs/osmosis/pull/2222) Add scaling factors to MsgCreateStableswapPool
* [#1889](https://github.com/osmosis-labs/osmosis/pull/1825) Add proto responses to gamm LP messages:
  * MsgJoinPoolResponse: share_out_amount and token_in fields 
  * MsgExitPoolResponse: token_out field 
* [#1825](https://github.com/osmosis-labs/osmosis/pull/1825) Fixes Interchain Accounts (host side) by adding it to AppModuleBasics
* [#1994](https://github.com/osmosis-labs/osmosis/pull/1994) Removed bech32ibc module
* [#2016](https://github.com/osmosis-labs/osmosis/pull/2016) Add fixed 10000 gas cost for each Balancer swap
* [#2193](https://github.com/osmosis-labs/osmosis/pull/2193) Add TwapKeeper to the Osmosis app
* [#2227](https://github.com/osmosis-labs/osmosis/pull/2227) Enable charging fee in base denom for `CreateGauge` and `AddToGauge`.
* [#2283](https://github.com/osmosis-labs/osmosis/pull/2283) x/incentives: refactor `CreateGauge` and `AddToGauge` fees to use txfees denom
* [#2206](https://github.com/osmosis-labs/osmosis/pull/2283) Register all Amino interfaces and concrete types on the authz Amino codec. This will allow the authz module to properly serialize and de-serializes instances using Amino.
* [#2405](https://github.com/osmosis-labs/osmosis/pull/2405) Make SpotPrice have a max value of 2^160, and no longer be able to panic
* [#2473](https://github.com/osmosis-labs/osmosis/pull/2473) x/superfluid `AddNewSuperfluidAsset` now returns error, if any occurs instead of ignoring it.
* [#2714](https://github.com/osmosis-labs/osmosis/pull/2714) Upgrade wasmd to v0.28.0.
* Remove x/Bech32IBC
* [#3737](https://github.com/osmosis-labs/osmosis/pull/3737) Change FilteredPools MinLiquidity field from sdk.Coins struct to string.


#### Golang API breaks

* [#2160](https://github.com/osmosis-labs/osmosis/pull/2160) Clean up GAMM keeper (move `x/gamm/keeper/params.go` contents into `x/gamm/keeper/keeper.go`, replace all uses of `PoolNumber` with `PoolId`, move `SetStableSwapScalingFactors` to stableswap package, and delete marshal_bench_test.go and grpc_query_internal_test.go)
* [#1987](https://github.com/osmosis-labs/osmosis/pull/1987) Remove `GammKeeper.GetNextPoolNumberAndIncrement` in favor of the non-mutative `GammKeeper.GetNextPoolNumber`.
* [#1667](https://github.com/osmosis-labs/osmosis/pull/1673) Move wasm-bindings code out of app package into its own root level package.
* [#2013](https://github.com/osmosis-labs/osmosis/pull/2013) Make `SetParams`, `SetPool`, `SetTotalLiquidity`, and `SetDenomLiquidity` GAMM APIs private
* [#1857](https://github.com/osmosis-labs/osmosis/pull/1857) x/mint rename GetLastHalvenEpochNum to GetLastReductionEpochNum
* [#2133](https://github.com/osmosis-labs/osmosis/pull/2133) Add `JoinPoolNoSwap` and `CalcJoinPoolNoSwapShares` to GAMM pool interface and route `JoinPoolNoSwap` in pool_service.go to new method in pool interface
* [#2353](https://github.com/osmosis-labs/osmosis/pull/2353) Re-enable stargate query via whitelsit
* [#2394](https://github.com/osmosis-labs/osmosis/pull/2394) Remove unused interface methods from expected keepers of each module
* [#2390](https://github.com/osmosis-labs/osmosis/pull/2390) x/mint remove unused mintCoins parameter from AfterDistributeMintedCoin
* [#2418](https://github.com/osmosis-labs/osmosis/pull/2418) x/mint remove SetInitialSupplyOffsetDuringMigration from keeper
* [#2417](https://github.com/osmosis-labs/osmosis/pull/2417) x/mint unexport keeper `SetLastReductionEpochNum`, `getLastReductionEpochNum`, `CreateDeveloperVestingModuleAccount`, and `MintCoins`
* [#2587](https://github.com/osmosis-labs/osmosis/pull/2587) remove encoding config argument from NewOsmosisApp
x

### Features

* [#2387](https://github.com/osmosis-labs/osmosis/pull/2387) Upgrade to IBC v3.2.0, which allows for sending/receiving IBC tokens with slashes.
* [#1312] Stableswap: Createpool logic 
* [#1230] Stableswap CFMM equations
* [#1429] solver for multi-asset CFMM
* [#1539] Superfluid: Combine superfluid and staking query on querying delegation by delegator
* [#2223] Tokenfactory: Add SetMetadata functionality

### Bug Fixes

* [#2086](https://github.com/osmosis-labs/osmosis/pull/2086) `ReplacePoolIncentivesProposal` ProposalType() returns correct value of `ProposalTypeReplacePoolIncentives` instead of `ProposalTypeUpdatePoolIncentives`
* [1930](https://github.com/osmosis-labs/osmosis/pull/1930) Ensure you can't `JoinPoolNoSwap` tokens that are not in the pool
* [2186](https://github.com/osmosis-labs/osmosis/pull/2186) Remove liquidity event that was emitted twice per message.

### Improvements
* [#2515](https://github.com/osmosis-labs/osmosis/pull/2515) Emit events from functions implementing epoch hooks' `panicCatchingEpochHook` cacheCtx
* [#2526](https://github.com/osmosis-labs/osmosis/pull/2526) EpochHooks interface methods (and hence modules implementing the hooks) return error instead of panic

## v11.0.1

#### Golang API breaks
* [#1893](https://github.com/osmosis-labs/osmosis/pull/1893) Change `EpochsKeeper.SetEpochInfo` to `AddEpochInfo`, which has more safety checks with it. (Makes it suitable to be called within upgrades)
* [#2396](https://github.com/osmosis-labs/osmosis/pull/2396) x/mint remove unused mintCoins parameter from AfterDistributeMintedCoin
* [#2399](https://github.com/osmosis-labs/osmosis/pull/2399) Remove unused interface methods from expected keepers of each module
* [#2401](https://github.com/osmosis-labs/osmosis/pull/2401) Update Go import paths to v11

#### Bug Fixes
* [2291](https://github.com/osmosis-labs/osmosis/pull/2291) Remove liquidity event that was emitted twice per message
* [2288](https://github.com/osmosis-labs/osmosis/pull/2288) Fix swagger docs and swagger generation

## v11

#### Improvements
* [#2237](https://github.com/osmosis-labs/osmosis/pull/2237) Enable charging fee in base denom for `CreateGauge` and `AddToGauge`.

#### SDK Upgrades
* [#2245](https://github.com/osmosis-labs/osmosis/pull/2245) Upgrade SDK for to v0.45.0x-osmo-v9.2. Major changes:
   * Minimum deposit on proposer at submission time: <https://github.com/osmosis-labs/cosmos-sdk/pull/302>

## v10.1.1

#### Improvements
* [#2214](https://github.com/osmosis-labs/osmosis/pull/2214) Speedup epoch distribution, superfluid component

## v10.1.0

#### Bug Fixes
* [2011](https://github.com/osmosis-labs/osmosis/pull/2011) Fix bug in TokenFactory initGenesis, relating to denom creation fee param.

#### Improvements
* [#2130](https://github.com/osmosis-labs/osmosis/pull/2130) Introduce errors in mint types.
* [#2000](https://github.com/osmosis-labs/osmosis/pull/2000) Update import paths from v9 to v10.

#### Golang API breaks
* [#1937](https://github.com/osmosis-labs/osmosis/pull/1937) Change `lockupKeeper.ExtendLock` to take in lockID instead of the direct lock struct.
* [#2030](https://github.com/osmosis-labs/osmosis/pull/2030) Rename lockup keeper `ResetAllLocks` to `InitializeAllLocks` and `ResetAllSyntheticLocks` to `InitializeAllSyntheticLocks`.

#### SDK Upgrades
* [#2146](https://github.com/osmosis-labs/osmosis/pull/2146) Upgrade SDK for to v0.45.0x-osmo-v9.1. Major changes:
   * Concurrency query client option: <https://github.com/osmosis-labs/cosmos-sdk/pull/281>
   * Remove redacted message fix: <https://github.com/osmosis-labs/cosmos-sdk/pull/284>
   * Reduce commit store logs (change to Debug): <https://github.com/osmosis-labs/cosmos-sdk/pull/282>
   * Bring back the cliff vesting command: <https://github.com/osmosis-labs/cosmos-sdk/pull/272>
   * Allow ScheduleUpgrade to come from same block: <https://github.com/osmosis-labs/cosmos-sdk/pull/261>


## v10.0.1

This release contains minor CLI bug fixes.
* Restores vesting by duration command
* Fixes pagination in x/incentives module queries

## v10.0.0


## v9.0.1

### Breaking Changes

* [#1699](https://github.com/osmosis-labs/osmosis/pull/1699) Fixes bug in sig fig rounding on spot price queries for small values
* [#1671](https://github.com/osmosis-labs/osmosis/pull/1671) Remove methods that constitute AppModuleSimulation APIs for several modules' AppModules, which implemented no-ops
* [#1671](https://github.com/osmosis-labs/osmosis/pull/1671) Add hourly epochs to `x/epochs` DefaultGenesis.
* [#1665](https://github.com/osmosis-labs/osmosis/pull/1665) Delete app/App interface, instead use simapp.App
* [#1630](https://github.com/osmosis-labs/osmosis/pull/1630) Delete the v043_temp module, now that we're on an updated SDK version.

### Bug Fixes

* [1700](https://github.com/osmosis-labs/osmosis/pull/1700) Upgrade sdk fork with missing snapshot manager fix.
* [1716](https://github.com/osmosis-labs/osmosis/pull/1716) Fix secondary over-LP shares bug with uneven swap amounts in `CalcJoinPoolShares`.
* [1759](https://github.com/osmosis-labs/osmosis/pull/1759) Fix pagination filter in incentives query.
* [1698](https://github.com/osmosis-labs/osmosis/pull/1698) Register wasm snapshotter extension.
* [1931](https://github.com/osmosis-labs/osmosis/pull/1931) Add explicit check for input denoms to `CalcJoinPoolShares`

## [v9.0.0 - Nitrogen](https://github.com/osmosis-labs/osmosis/releases/tag/v9.0.0)

The Nitrogen release brings with it a number of features enabling further cosmwasm development work in Osmosis.
It including breaking changes to the GAMM API's, many developer and node operator improvements for Cosmwasm & IBC, along with new txfee and governance features. In addition to various bug fixes and code quality improvements.

#### GAMM API changes

API changes were done to enable more CFMM's to be implemented within the existing framework.
Integrators will have to update their messages and queries to adapt, please see <https://github.com/osmosis-labs/osmosis/blob/main/x/gamm/breaking_changes_notes.md>

#### Governance Changes

* [#1191](https://github.com/osmosis-labs/osmosis/pull/1191), [#1555](https://github.com/osmosis-labs/osmosis/pull/1555) Superfluid stakers now have their votes override their validators votes
* [sdk #239](https://github.com/osmosis-labs/cosmos-sdk/pull/239) Governance can set a distinct voting period for every proposal type.

#### IBC

* [#1535](https://github.com/osmosis-labs/osmosis/pull/1535) Upgrade to [IBC v3](https://github.com/cosmos/ibc-go/releases/tag/v3.0.0)
* [#1564](https://github.com/osmosis-labs/osmosis/pull/1564) Enable Interchain account host module
  * See [here](https://github.com/osmosis-labs/osmosis/blob/main/app/upgrades/v9/upgrades.go#L49-L71) for the supported messages

#### Txfees

[#1145](https://github.com/osmosis-labs/osmosis/pull/1145) Non-osmo txfees now get swapped into osmo everyday at epoch, and then distributed to stakers.

#### Cosmwasm

Upgrade from wasmd v0.23.x to [v0.27.0](https://github.com/CosmWasm/wasmd/releases/tag/v0.27.0). This has the following features:
  * State sync now works for cosmwasm state
  * Cosmwasm builds on M1 macs
  * Many security fixes

The TokenFactory module is added to the chain, making it possible for users and contracts to make new native tokens.
Cosmwasm bindings have been added, to make swapping and creating these new tokens easier within the contract ecosystem.

* [#1640](https://github.com/osmosis-labs/osmosis/pull/1640) fix: localosmosis to work for testing cosmwasm contracts

### Other Features

* [#1629](https://github.com/osmosis-labs/osmosis/pull/1629) Fix bug in the airdrop claim script
* [#1570](https://github.com/osmosis-labs/osmosis/pull/1570) upgrade sdk with app version fix for state-sync
* [#1554](https://github.com/osmosis-labs/osmosis/pull/1554) local dev environment
* [#1541](https://github.com/osmosis-labs/osmosis/pull/1541) Add arm64 support to Docker
* [#1535](https://github.com/osmosis-labs/osmosis/pull/1535) upgrade wasmd to v0.27.0.rc3-osmo and ibc-go to v3
  * State sync now works for cosmwasm state
  * Cosmwasm builds on M1 macs
* [#1435](https://github.com/osmosis-labs/osmosis/pull/1435) `x/tokenfactory` create denom fee for spam resistance 
* [#1253](https://github.com/osmosis-labs/osmosis/pull/1253) Add a message to increase the duration of a bonded lock.
* [#1656](https://github.com/osmosis-labs/osmosis/pull/1656) Change camelCase to snake_case in proto.
* [#1632](https://github.com/osmosis-labs/osmosis/pull/1632) augment SuperfluidDelegationsByDelegator query, return osmo equivilent is staked via superfluid
* [#1723](https://github.com/osmosis-labs/osmosis/pull/1723) fix number of LP shares returned from stableswap pool

## [v8.0.0 - Emergency proposals upgrade](https://github.com/osmosis-labs/osmosis/releases/tag/v8.0.0)

This upgrade is a patch that must be hard forked in, as on-chain governance of Osmosis approved proposal [227](https://www.mintscan.io/osmosis/proposals/227) and proposal [228](https://www.mintscan.io/osmosis/proposals/228).

This upgrade includes:

* Adding height-gated AnteHandler message filter to filter unpooling tx pre-upgrade.
* At block height 4402000 accelerates prop 225, which in turn moves incentives from certain pools according to props 222-224
* Adds a msg allowing unpooling of UST pools. 
  * This procedure is initiated by whitelisting pools 560, 562, 567, 578, 592, 610, 612, 615, 642, 679, 580, 635. 
  * Unpooling allows exiting whitelisted pools directly, finish unbonding duration with the exited tokens instead of having to wait unbonding duration to swap LP shares back to collaterals. 
  * This procedure also includes locks that were already unbonding pre-upgrade and locks that were superfluid delegated.

Every node should upgrade their software version to v8.0.0 before the upgrade block height 4402000. If you use cosmovisor, simply swap out the binary at upgrades/v7/bin to be v8.0.0, and restart the node. Do check cosmovisor version returns v8.0.0

### Features 
* {Across many PRs} Initiate emergency upgrade 
* [#1481] Emergency upgrade as of prop [226] (<https://www.mintscan.io/osmosis/proposals/226>) 
* [#1482] Checking Whitelisted Pools contain UST 
* [#1486] Update whitelisted pool IDs
* [#1262] Add a forceprune command to the binaries, that prunes golevelDB data better
* [#1154] Database stability improvements
* [#840] Move lock.go functions into iterator.go, lock_refs.go and store.go
* [#916] And a fn for Unbond and Burn tokens
* [#908] Superfluid slashing code
* [#904] LockAndSuperfluidDelegate

### Minor improvements & Bug Fixes

* [#1428] fix: pool params query (backport #1315)
* [#1390] upgrade sdk to v0.45.0x-osmo-v7.9
* [#1087] Test improvisation for Superfluid (backport #1070)
* [#1022] upgrade iavl to v0.17.3-osmo-v4

### Features

* [#1378](https://github.com/osmosis-labs/osmosis/pull/1378) add .gitpod.yml
* [#1262](https://github.com/osmosis-labs/osmosis/pull/1262) Add a `forceprune` command to the binaries, that prunes golevelDB data better.
* [#1244](https://github.com/osmosis-labs/osmosis/pull/1244) Refactor `x/gamm`'s `ExitSwapExternAmountOut`.
* [#1107](https://github.com/osmosis-labs/osmosis/pull/1107) Update to wasmvm v0.24.0, re-enabling building on M1 macs!
* [#1292](https://github.com/osmosis-labs/osmosis/pull/1292) CLI account-locked-duration

### Minor improvements & Bug Fixes

* [#1442](https://github.com/osmosis-labs/osmosis/pull/1442) Use latest tm-db release for badgerdb and rocksdb improvments
* [#1379](https://github.com/osmosis-labs/osmosis/pull/1379) Introduce `Upgrade` and `Fork` structs, to simplify upgrade logic.
* [#1363](https://github.com/osmosis-labs/osmosis/pull/1363) Switch e2e test setup to create genesis and configs via Dockertest
* [#1335](https://github.com/osmosis-labs/osmosis/pull/1335) Add utility for deriving total orderings from partial orderings.
* [#1308](https://github.com/osmosis-labs/osmosis/pull/1308) Make panics inside of epochs no longer chain halt by default.
* [#1286](https://github.com/osmosis-labs/osmosis/pull/1286) Fix release build scripts.
* [#1203](https://github.com/osmosis-labs/osmosis/pull/1203) cleanup Makefile and ci workflows
* [#1177](https://github.com/osmosis-labs/osmosis/pull/1177) upgrade to go 1.18
* [#1193](https://github.com/osmosis-labs/osmosis/pull/1193) Setup e2e tests on a single chain; add balances query test
* [#1095](https://github.com/osmosis-labs/osmosis/pull/1095) Fix authz being unable to use lockup & superfluid types.
* [#1105](https://github.com/osmosis-labs/osmosis/pull/1105) Add GitHub Actions to automatically push the osmosis Docker image
* [#1114](https://github.com/osmosis-labs/osmosis/pull/1114) Improve CI: remove duplicate runs of test worflow
* [#1127](https://github.com/osmosis-labs/osmosis/pull/1127) Stricter Linting:  bump golangci-lint version and enable additional linters.
* [#1184](https://github.com/osmosis-labs/osmosis/pull/1184) Fix endtime event output on BeginUnlocking

## [v7.1.0](https://github.com/osmosis-labs/osmosis/releases/tag/v7.1.0)

### Minor improvements & Bug Fixes

* [#1052](https://github.com/osmosis-labs/osmosis/pull/1052) Eugen/cherry pick superfluid test scaffolding updates
* [#1070](https://github.com/osmosis-labs/osmosis/pull/1070) Test improvisation for Superfluid
* [#1084](https://github.com/osmosis-labs/osmosis/pull/1084) Superfluid Misc: Improve grpc_query
* [#1081](https://github.com/osmosis-labs/osmosis/pull/1081) Genesis upgrade and add invariant cherry pick
* [#1088](https://github.com/osmosis-labs/osmosis/pull/1088) Genesis import export check for superfluid
* [#1101](https://github.com/osmosis-labs/osmosis/pull/1101) Minor PR adding some code comments
* [#1154](https://github.com/osmosis-labs/osmosis/pull/1154) Database stability improvements

### SDK fork updates

* [sdk-#136](https://github.com/osmosis-labs/iavl/pull/136) add after validator slash hook
* [sdk-#137](https://github.com/osmosis-labs/iavl/pull/137) backport feat: Modify grpc gateway to be concurrent
* [sdk-#146](https://github.com/osmosis-labs/cosmos-sdk/pull/146) extra logs during commit
* [sdk-#151](https://github.com/osmosis-labs/cosmos-sdk/pull/151) fix logs related to store keys and commit hash
* [sdk-#140](https://github.com/osmosis-labs/cosmos-sdk/pull/140) refactor: snapshot and pruning functionality
* [sdk-#156](https://github.com/osmosis-labs/cosmos-sdk/pull/156) feat: implement querying for commit hash and proofs
* [sdk-#155](https://github.com/osmosis-labs/cosmos-sdk/pull/155) fix: commit info data race
* [sdk-#158](https://github.com/osmosis-labs/cosmos-sdk/pull/158) Fixes the go race tests
* [sdk-#160](https://github.com/osmosis-labs/cosmos-sdk/pull/160) increase setupBaseAppWithSnapshots timeout to 90 seconds
* [sdk-#161](https://github.com/osmosis-labs/cosmos-sdk/pull/155) upgrade iavl to v0.17.3-osmo-v7 with lowered fast node cache size

### IAVL fork updates

* [iavl-35](https://github.com/osmosis-labs/iavl/pull/35) avoid clearing fast node cache during pruning
* [iavl-36](https://github.com/osmosis-labs/iavl/pull/36) fix data race related to VersionExists
* [iavl-37](https://github.com/osmosis-labs/iavl/pull/36) hardcode fast node cache size to 100k

## [v7.0.4](https://github.com/osmosis-labs/osmosis/releases/tag/v7.0.4)

### Minor improvements & Bug Fixes

* [#1061](https://github.com/osmosis-labs/osmosis/pull/1061) upgrade iavl to v0.17.3-osmo-v5 with concurrent map write fix
* [#1071](https://github.com/osmosis-labs/osmosis/pull/1071) improve Dockerfile

### SDK fork updates

* [sdk-#135](https://github.com/osmosis-labs/cosmos-sdk/pull/135) upgrade iavl to v0.17.3-osmo-v5 with concurrent map write fix

### IAVL fork updates

* [iavl-34](https://github.com/osmosis-labs/iavl/pull/34) fix concurrent map panic when querying and committing

## [v7.0.3](https://github.com/osmosis-labs/osmosis/releases/tag/v7.0.3)

### Minor improvements & Bug Fixes

* [#1022](https://github.com/osmosis-labs/osmosis/pull/1022) upgrade iavl to v0.17.3-osmo-v4 - fix state export at an old height
* [#988](https://github.com/osmosis-labs/osmosis/pull/988) Make `SuperfluidUndelegationsByDelegator` query also return synthetic locks
* [#984](https://github.com/osmosis-labs/osmosis/pull/984) Add wasm support to Dockerfile

## [v7.0.2 - Carbon](https://github.com/osmosis-labs/osmosis/releases/tag/v7.0.2)

This release fixes an instance of undefined behaviour present in v7.0.0.
Parts of the code use a function called [`ApplyFuncIfNoErr`]() whose purpose is to catch errors, and if found undo state updates during its execution.
It is intended to also catch panics and undo the problematic code's execution.
Right now a panic in this code block would halt the node, as it would not know how to proceed.
(But no state change would be committed)

## [v7.0.0 - Carbon](https://github.com/osmosis-labs/osmosis/releases/tag/v7.0.0)

The Osmosis Carbon Release! The changes are primarily

The large features include:

* Superfluid Staking - Allowing LP shares be staked to help secure the network
* Adding permissioned cosmwasm to the chain
* IAVL speedups, greatly improving epoch and query performance
* Local mempool filters to charge higher gas for arbitrage txs
* Allow partial unlocking of non-superfluid'd locks

Upgrade instructions for node operators can be found [here](https://github.com/osmosis-labs/osmosis/blob/main/networks/osmosis-1/upgrades/v7/guide.md)

The v7 release introduces Superfluid Staking! This allows governance-approved LP shares to be staked to help secure the network.

### Features

* {Across many PRs} Add superfluid staking
* [#893](https://github.com/osmosis-labs/osmosis/pull/893/) Allow (non-superfluid'd) locks to be partially unlocked.
* [#828](https://github.com/osmosis-labs/osmosis/pull/828) Move docs to their own repository, <https://github.com/osmosis-labs/docs>
* [#804](https://github.com/osmosis-labs/osmosis/pull/804/) Make the Osmosis repo use proper golang module versioning in self-package imports. (Enables other go projects to easily import Osmosis tags)
* [#782](https://github.com/osmosis-labs/osmosis/pull/782) Upgrade to cosmos SDK v0.45.0
* [#777](https://github.com/osmosis-labs/osmosis/pull/777) Add framework for mempool filters for charging different gas rates, add mempool filter for higher gas txs.
* [#772](https://github.com/osmosis-labs/osmosis/pull/772) Fix SDK bug where incorrect sequence number txs wouldn't get removed from blocks.
* [#769](https://github.com/osmosis-labs/osmosis/pull/769/) Add governance permissioned cosmwasm module
* [#680](https://github.com/osmosis-labs/osmosis/pull/680/),[#697](https://github.com/osmosis-labs/osmosis/pull/697/) Change app.go file structure to mitigate risk of keeper reference vs keeper struct bugs. (What caused Osmosis v5 -> v6)

### Minor improvements & Bug Fixes

* [#924](https://github.com/osmosis-labs/osmosis/pull/923) Fix long standing problems with total supply query over-reporting the number of osmo.
* [#872](https://github.com/osmosis-labs/osmosis/pull/872) Add a helper for BeginBlock/EndBlock code to have code segments that atomically revert state if any part errors.
* [#869](https://github.com/osmosis-labs/osmosis/pull/869) Update Dockerfile to use distroless base image.
* [#855](https://github.com/osmosis-labs/osmosis/pull/855) Ensure gauges can only be created for assets that exist on chain.
* [#766](https://github.com/osmosis-labs/osmosis/pull/766) Consolidate code between InitGenesis and CreateGauge
* [#763](https://github.com/osmosis-labs/osmosis/pull/763) Add rocksDB options to Makefile.
* [#740](https://github.com/osmosis-labs/osmosis/pull/740) Simplify AMM swap math / file structure.
* [#731](https://github.com/osmosis-labs/osmosis/pull/731) Add UpdateFeeToken proposal handler to app.go
* [#686](https://github.com/osmosis-labs/osmosis/pull/686) Add silence usage to cli to surpress unnecessary help logs
* [#652](https://github.com/osmosis-labs/osmosis/pull/652) Add logic for deleting a pool
* [#541](https://github.com/osmosis-labs/osmosis/pull/541) Start generalizing the AMM infrastructure

### SDK fork updates

* [sdk-#119](https://github.com/osmosis-labs/cosmos-sdk/pull/119) Add bank supply offsets to let applications have some minted tokens not count in total supply.
* [sdk-#117](https://github.com/osmosis-labs/cosmos-sdk/pull/117) Add an instant undelegate method to staking, for use in superfluid.
* [sdk-#116](https://github.com/osmosis-labs/cosmos-sdk/pull/116) Fix the slashing hooks to be correct.
* [sdk-#108](https://github.com/osmosis-labs/cosmos-sdk/pull/108) upgrade to IAVL fast storage on v0.45.0x-osmo-v7-fast

### Wasmd fork updates

* [wasmd-v.022.0-osmo-v7.2](https://github.com/osmosis-labs/wasmd/releases/tag/v0.22.0-osmo-v7.2) Upgrade SDK and IAVL dependencies to use fast storage

## [v6.4.0](https://github.com/osmosis-labs/osmosis/releases/tag/v6.4.0)

### Minor improvements & Bug Fixes

-[#907](https://github.com/osmosis-labs/osmosis/pull/907) Upgrade IAVL and SDK with RAM improvements and bug fixes for v6.4.0

### SDK fork updates

* [sdk-#114](https://github.com/osmosis-labs/cosmos-sdk/pull/114) upgrading iavl with ram optimizations during migration, and extra logs and fixes for "version X was already saved to a different hash" and "insufficient funds" bugs

### IAVL fork updates

* [iavl-19](https://github.com/osmosis-labs/iavl/pull/19) force GC, no cache during migration, auto heap profile

## [v6.3.1](https://github.com/osmosis-labs/osmosis/releases/tag/v6.3.1)

* [#859](https://github.com/osmosis-labs/osmosis/pull/859) CLI, update default durations to be in better units.

* [#Unknown](https://github.com/osmosis-labs/osmosis/commit/3bf63f1d3b7efee503106a008e84129489bdba8d) Switch to SDK branch with vesting by duration

## Minor improvements & Bug Fixes

* [#795](https://github.com/osmosis-labs/osmosis/pull/795) Annotate app.go
* [#791](https://github.com/osmosis-labs/osmosis/pull/791) Change to dependabot config to only upgrade patch version of tendermint
* [#766](https://github.com/osmosis-labs/osmosis/pull/766) Consolidate code between InitGenesis and CreateGauge

## [v6.3.0](https://github.com/osmosis-labs/osmosis/releases/tag/v6.3.0)

## Features

* [#845](https://github.com/osmosis-labs/osmosis/pull/846) Upgrade iavl and sdk with fast storage
* [#724](https://github.com/osmosis-labs/osmosis/pull/724) Make an ante-handler filter for recognizing High gas txs, and having a min gas price for them.

## Minor improvements & Bug Fixes

* [#795](https://github.com/osmosis-labs/osmosis/pull/795) Annotate app.go
* [#791](https://github.com/osmosis-labs/osmosis/pull/791) Change to dependabot config to only upgrade patch version of tendermint
* [#766](https://github.com/osmosis-labs/osmosis/pull/766) Consolidate code between InitGenesis and CreateGauge

### SDK fork updates

* [sdk-#100](https://github.com/osmosis-labs/cosmos-sdk/pull/100) Upgrade iavl with fast storage

### IAVL fork updates

* [iavl-5](https://github.com/osmosis-labs/iavl/pull/5) Fast storage optimization for queries and iterations

## [v6.2.0](https://github.com/osmosis-labs/osmosis/releases/tag/v6.2.0)

### SDK fork updates

* [sdk-#58](https://github.com/osmosis-labs/cosmos-sdk/pull/58) Fix a bug where recheck would not remove txs with invalid sequence numbers

## Minor improvements & Bug Fixes

* [#765](https://github.com/osmosis-labs/osmosis/pull/765) Fix a bug in `Makefile` regarding the location of localtestnet docker image.

## [v6.1.0](https://github.com/osmosis-labs/osmosis/releases/tag/v6.1.0)

## Features

* Update to Tendermint v0.34.15
* Increase p2p timeouts to alleviate p2p network breaking at epoch
* [#741](https://github.com/osmosis-labs/osmosis/pull/741) Allow node operators to set a second min gas price for arbitrage txs.
* [#623](https://github.com/osmosis-labs/osmosis/pull/623) Use gosec for staticly linting for common non-determinism issues in SDK applications.

## Minor improvements & Bug Fixes

* [#722](https://github.com/osmosis-labs/osmosis/issues/722) reuse code for parsing integer slices from string
* [#704](https://github.com/osmosis-labs/osmosis/pull/704) fix rocksdb
* [#666](https://github.com/osmosis-labs/osmosis/pull/666) Fix the `--log-level` and `--log-format` commands on `osmosisd start`
* [#655](https://github.com/osmosis-labs/osmosis/pull/655) Make the default genesis for pool-incentives work by default
* [97ac2a8](https://github.com/osmosis-labs/osmosis/commit/97ac2a86303fc8966a4c169107e0945775107e67) Fix InitGenesis bug for gauges

### SDK fork updates

* [sdk-#52](https://github.com/osmosis-labs/cosmos-sdk/pull/52) Fix inconsistencies in default pruning config, and change defaults. Fix pruning=everything defaults.
  * previously default was actually keeping 3 weeks of state, and every 100th state. (Not that far off from archive nodes)
  * pruning=default now changed to 1 week of state (100k blocks), and keep-every=0. (So a constant number of states stored)
  * pruning=everything now stores the last 10 states, to avoid db corruption errors plaguing everyone who used it. This isn't a significant change, because the pruning interval was anyways 10 blocks, so your node had to store 10 blocks of state anyway.
* [sdk-#51](https://github.com/osmosis-labs/cosmos-sdk/pull/51) Add hooks for superfluid staking
* [sdk-#50](https://github.com/osmosis-labs/cosmos-sdk/pull/50) Make it possible to better permission the bank keeper's minting ability

## [v6.0.0](https://github.com/osmosis-labs/osmosis/releases/tag/v6.0.0)

This upgrade fixes a bug in the v5.0.0 upgrade's app.go, which prevents new IBC channels from being created.
This binary is compatible with v5.0.0 until block height `2464000`, estimated to be at 4PM UTC Monday December 20th.

* [Patch](https://github.com/osmosis-labs/osmosis/commit/907001b08686ed980e0afa3d97a9c5e2f095b79f#diff-a172cedcae47474b615c54d510a5d84a8dea3032e958587430b413538be3f333) - Revert back to passing in the correct staking keeper into the IBC keeper constructor.
* [Height gating change](https://github.com/osmosis-labs/ibc-go/pull/1) - Height gate the change in IBC, to make the v6.0.0 binary compatible until upgrade height.

## [v5.0.0](https://github.com/osmosis-labs/osmosis/releases/tag/v5.0.0) - Boron upgrade

The Osmosis Boron release is made!

Notable features include:

* Upgrading from SDK v0.42 to [SDK v0.44](https://github.com/cosmos/cosmos-sdk/blob/v0.43.0/RELEASE_NOTES.md), bringing efficiency improvements, integrations and Rosetta support.
* Bringing in the new modules [Bech32IBC](https://github.com/osmosis-labs/bech32-ibc/), [Authz](https://github.com/cosmos/cosmos-sdk/tree/master/x/authz/spec), [TxFees](https://github.com/osmosis-labs/osmosis/tree/main/x/txfees)
* Upgrading to IBC v2, allowing for improved Ethereum Bridge and CosmWasm support
* Implementing Osmosis chain governance's [Proposal 32](https://www.mintscan.io/osmosis/proposals/32)
* Large suite of gas bugs fixed. (Including several that we have not seen on chain)
* More queries exposed to aid node operators.
* Blocking the OFAC banned Ethereum addresses.
* Several (linear factor) epoch time improvements. (Most were present in v4.2.0)

Upgrade instructions for node operators can be found [here](https://github.com/osmosis-labs/osmosis/blob/v5.x/networks/osmosis-1/upgrades/v5/guide.md)

## Features

* [\#637](https://github.com/osmosis-labs/osmosis/pull/637) Add [Bech32IBC](https://github.com/osmosis-labs/bech32-ibc/)
* [\#610](https://github.com/osmosis-labs/osmosis/pull/610) Upgrade to Cosmos SDK v0.44.x
  * Numerous large updates, such as making module accounts be 32 bytes, Rosetta support, etc.
  * Adds & integrates the [Authz module](https://github.com/cosmos/cosmos-sdk/tree/master/x/authz/spec)
    See: [SDK v0.43.0 Release Notes](https://github.com/cosmos/cosmos-sdk/releases/tag/v0.43.0) For more details
* [\#610](https://github.com/osmosis-labs/osmosis/pull/610) Upgrade to IBC-v2
* [\#560](https://github.com/osmosis-labs/osmosis/pull/560) Implements Osmosis [prop32](https://www.mintscan.io/osmosis/proposals/32) -- clawing back the final 20% of unclaimed osmo and ion airdrop.
* [\#394](https://github.com/osmosis-labs/osmosis/pull/394) Allow whitelisted tx fee tokens based on conversion rate to OSMO
* [Commit db450f0](https://github.com/osmosis-labs/osmosis/commit/db450f0dce8c595211d920f9bca7ed0f3a136e43) Add blocking of OFAC banned Ethereum addresses

## Minor improvements & Bug Fixes

* {In the Osmosis-labs SDK fork}
  * Increase default IAVL cache size to be in the hundred megabyte range
  * Significantly improve CacheKVStore speed problems, reduced IBC upgrade time from 2hrs to 5min
  * Add debug info to make it clear whats happening during upgrade
* (From a series of commits) Fixes to the claims module to only do the reclaim logic once, not every block.
* (From a series of commits) More logging to the claims module.
* [\#563](https://github.com/osmosis-labs/osmosis/pull/563) Allow zero-weight pool-incentive distribution records
* [\#562](https://github.com/osmosis-labs/osmosis/pull/562) Store block height in epochs module for easier debugging
* [\#544](https://github.com/osmosis-labs/osmosis/pull/544) Update total liquidity tracking to be denom basis, lowering create pool and join pool gas.
* [\#540](https://github.com/osmosis-labs/osmosis/pull/540) Fix git lfs links
* [\#517](https://github.com/osmosis-labs/osmosis/pull/517) Linear time improvement for epoch time
* [\#515](https://github.com/osmosis-labs/osmosis/pull/515) Add debug command for converting secp pubkeys
* [\#510](https://github.com/osmosis-labs/osmosis/pull/510) Performance improvement for gauge distribution
* [\#505](https://github.com/osmosis-labs/osmosis/pull/505) Fix bug in incentives epoch distribution events, used to use raw address, now uses bech32 addr
* [\#464](https://github.com/osmosis-labs/osmosis/pull/464) Increase maximum outbound peers for validator nodes
* [\#444](https://github.com/osmosis-labs/osmosis/pull/444) Add script for state sync
* [\#409](https://github.com/osmosis-labs/osmosis/pull/409) Reduce epoch time growth rate for re-locking assets

## [v4.0.0]

* Significantly speedup epoch times
* Fix bug in the lockup module code that caused it to take a linear amount of gas.
* Make unbonding tokens from the lockup module get automatically claimed when unbonding is done.
* Add events for all tx types in the gamm module.
* Add events for adding LP rewards.
* Make queries to bank total chain balance account for developer vesting correctly.
* Add ability for nodes to query the total amount locked for each denomination.
* Embedded seeds in init.go
* Added changelog and info about changelog format.
* Fix accumulation store only counting bonded tokens, not unbonding tokens, that prevented the front-end from using more correct APY estimates. (Previously, the front-end could only underestimate rewards)

## [v3.2.0](https://github.com/osmosis/osmosis-labs/releases/tag/v2.0.0) - 2021-06-28

* Update the cosmos-sdk version we modify to v0.42.9
* Fix a bug in the min commission rate code that allows validators to be created with commission rates less than the minimum.
* Automatically upgrade any validator with less than the minimum comission rate to the minimum at upgrade time.
* Unbrick on-chain governance, by fixing the deposit parameter to use `uosmo` instead of `osmo`.

## [v1.0.2](https://github.com/osmosis/osmosis-labs/releases/tag/v1.0.2) - 2021-06-18

This release improves the CLI UX of creating and querying gauges.

## [v1.0.1](https://github.com/osmosis/osmosis-labs/releases/tag/v1.0.1) - 2021-06-17

This release fixes a bug in `osmosisd version` always displaying 0.0.1.

## [v1.0.0](https://github.com/osmosis/osmosis-labs/releases/tag/v1.0.0) - 2021-06-16

Initial Release!<|MERGE_RESOLUTION|>--- conflicted
+++ resolved
@@ -42,11 +42,9 @@
 
 ## Unreleased
 
-<<<<<<< HEAD
 ### Misc Improvements
 
 * [#6309](https://github.com/osmosis-labs/osmosis/pull/6309) Add  Cosmwasm Pool Queries to Stargate Query
-=======
 ### Features
 
 * [#6416](https://github.com/osmosis-labs/osmosis/pull/6416) feat[CL]: add num initialized ticks query
@@ -63,7 +61,6 @@
 * [#6352](https://github.com/osmosis-labs/osmosis/pull/6352) Reduce error blow-up in CalcAmount0Delta by changing the order of math operations.
 * [#6368](https://github.com/osmosis-labs/osmosis/pull/6368) Stricter rounding behavior in CL math's CalcAmount0Delta and GetNextSqrtPriceFromAmount0InRoundingUp
 
->>>>>>> 9f664d71
 
 ### API Breaks
 
