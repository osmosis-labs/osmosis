--- conflicted
+++ resolved
@@ -50,12 +50,9 @@
 
 * [#6334](https://github.com/osmosis-labs/osmosis/pull/6334) fix: enable taker fee cli
 * [#6352](https://github.com/osmosis-labs/osmosis/pull/6352) Reduce error blow-up in CalcAmount0Delta by changing the order of math operations.
-<<<<<<< HEAD
 * [#6379](https://github.com/osmosis-labs/osmosis/pull/6379) Fix rounding edge case in zfo strategy that leads to
 infinite loop in swap out given in.
-=======
 * [#6368](https://github.com/osmosis-labs/osmosis/pull/6368) Stricter rounding behavior in CL math's CalcAmount0Delta and GetNextSqrtPriceFromAmount0InRoundingUp
->>>>>>> 93626215
 
 ### API Breaks
 
