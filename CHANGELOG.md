--- conflicted
+++ resolved
@@ -66,15 +66,9 @@
 * [#7689](https://github.com/osmosis-labs/osmosis/pull/7689) Make CL price estimations not cause state writes (speed and gas improvements)
 * [#7745](https://github.com/osmosis-labs/osmosis/pull/7745) Add gauge id query to stargate whitelist
 * [#7747](https://github.com/osmosis-labs/osmosis/pull/7747) Remove redundant call to incentive collection in CL position withdrawal logic
-<<<<<<< HEAD
-<<<<<<< HEAD
-=======
 * [#7746](https://github.com/osmosis-labs/osmosis/pull/7746) Make forfeited incentives redeposit into the pool instead of sending to community pool
 * [#7785](https://github.com/osmosis-labs/osmosis/pull/7785) Remove reward claiming during position transfers
->>>>>>> d28ed22f (fix: Implement retaining rewards for transfers (#7785))
-=======
 * [#7746](https://github.com/osmosis-labs/osmosis/pull/7746) Make forfeited incentives redeposit into the pool instead of sending to community pool
->>>>>>> db388476
 
 ## v23.0.8-iavl-v1 & v23.0.8
 
