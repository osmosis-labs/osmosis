--- conflicted
+++ resolved
@@ -42,15 +42,14 @@
 
 ## [Unreleased]
 
-<<<<<<< HEAD
+  * [#5129](https://github.com/osmosis-labs/osmosis/pull/5129) Relax twap record validation in init genesis to allow one of the spot prices to be non-zero when twap error is observed.
+
 ## v15.1.1
 
 ### Security
 
 * Upgraded ibc-go to 4.3.1 in response to [IBC huckleberry security advisory](https://forum.cosmos.network/t/ibc-security-advisory-huckleberry/10731)
-=======
   * [#5129](https://github.com/osmosis-labs/osmosis/pull/5129) Relax twap record validation in init genesis to allow one of the spot prices to be non-zero when twap error is observed.
->>>>>>> 0fe36ed7
 
 ## v15.1.0
 
