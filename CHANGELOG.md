--- conflicted
+++ resolved
@@ -42,6 +42,10 @@
 
 ## Unreleased
 
+### Features
+
+* [#5072](https://github.com/osmosis-labs/osmosis/pull/5072) IBC-hooks: Add support for async acks when processing onRecvPacket
+
 ### State Breaking
 
 * [#5532](https://github.com/osmosis-labs/osmosis/pull/5532) fix: Fix x/tokenfactory genesis import denoms reset x/bank existing denom metadata
@@ -83,9 +87,6 @@
   * [#5045] (https://github.com/osmosis-labs/osmosis/pull/5045) Implement hook-based backrunning logic for ProtoRev
   * [#5281](https://github.com/osmosis-labs/osmosis/pull/5281) Add option to designate Reward Recipient to Lock and Incentives.
   * [#4827](https://github.com/osmosis-labs/osmosis/pull/4827) Protorev: Change highest liquidity pool updating from weekly to daily and change dev fee payout from weekly to after every trade.
-<<<<<<< HEAD
-  * [#5072](https://github.com/osmosis-labs/osmosis/pull/5072) IBC-hooks: Add support for async acks when processing onRecvPacket 
-=======
   * [#5409](https://github.com/osmosis-labs/osmosis/pull/5409) x/gov: added expedited quorum param (Note: we set the expedited quorum to 2/3 in the upgrade handler)
   * [#4382](https://github.com/osmosis-labs/osmosis/pull/4382) Tokenfactory: Add Before send hooks
 
@@ -122,7 +123,6 @@
   * [#4783](https://github.com/osmosis-labs/osmosis/pull/4783) Update wasmd to 0.31
   * [#5404](https://github.com/osmosis-labs/osmosis/pull/5404) Cosmwasm Cherry security patch
   * [#5320](https://github.com/osmosis-labs/osmosis/pull/5320) minor: huckleberry ibc patch
->>>>>>> 1e3149f0
 
 ### Misc Improvements
   * [#5356](https://github.com/osmosis-labs/osmosis/pull/5356) Fix wrong restHandler for ReplaceMigrationRecordsProposal
