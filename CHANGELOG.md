--- conflicted
+++ resolved
@@ -66,16 +66,13 @@
 * [#7689](https://github.com/osmosis-labs/osmosis/pull/7689) Make CL price estimations not cause state writes (speed and gas improvements)
 * [#7745](https://github.com/osmosis-labs/osmosis/pull/7745) Add gauge id query to stargate whitelist
 * [#7747](https://github.com/osmosis-labs/osmosis/pull/7747) Remove redundant call to incentive collection in CL position withdrawal logic
-<<<<<<< HEAD
-* [#7527](https://github.com/osmosis-labs/osmosis/pull/7527) Add 30M gas limit to CW pool contract calls
-=======
 * [#7746](https://github.com/osmosis-labs/osmosis/pull/7746) Make forfeited incentives redeposit into the pool instead of sending to community pool
 * [#7785](https://github.com/osmosis-labs/osmosis/pull/7785) Remove reward claiming during position transfers
+* [#7527](https://github.com/osmosis-labs/osmosis/pull/7527) Add 30M gas limit to CW pool contract calls
 
 ## v23.0.8-iavl-v1 & v23.0.8
 
 * [#7769](https://github.com/osmosis-labs/osmosis/pull/7769) Set and default timeout commit to 3s. Add flag to prevent custom overrides if not desired.
->>>>>>> d28ed22f
 
 ## v23.0.7-iavl-v1
 
