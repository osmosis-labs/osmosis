<!--
Guiding Principles:

Changelogs are for humans, not machines.
There should be an entry for every single version.
The same types of changes should be grouped.
Versions and sections should be linkable.
The latest version comes first.
The release date of each version is displayed.
Mention whether you follow Semantic Versioning.

Usage:

Change log entries are to be added to the Unreleased section under the
appropriate stanza (see below). Each entry should ideally include a tag and
the Github issue reference in the following format:

* (<tag>) \#<issue-number> message

The issue numbers will later be link-ified during the release process so you do
not have to worry about including a link manually, but you can if you wish.

Types of changes (Stanzas):

"Features" for new features.
"Improvements" for changes in existing functionality.
"Deprecated" for soon-to-be removed features.
"Bug Fixes" for any bug fixes.
"Client Breaking" for breaking CLI commands and REST routes used by end-users.
"API Breaking" for breaking exported APIs used by developers building on SDK.
"State Machine Breaking" for any changes that result in a different AppState 
given same genesisState and txList.
Ref: https://keepachangelog.com/en/1.0.0/
-->

# Changelog

All notable changes to this project will be documented in this file.

The format is based on [Keep a Changelog](https://keepachangelog.com/en/1.0.0/),
and this project adheres to [Semantic Versioning](https://semver.org/spec/v2.0.0.html).

## [Unreleased]

### Features

  * [#4659](https://github.com/osmosis-labs/osmosis/pull/4659) implement AllPools query in x/poolmanager.
  * [#4783](https://github.com/osmosis-labs/osmosis/pull/4783) Update wasmd to 0.31.0
  * [#4629](https://github.com/osmosis-labs/osmosis/pull/4629) add amino proto annotations
  * [#4830](https://github.com/osmosis-labs/osmosis/pull/4830) Add gas cost when we AddToGaugeRewards, linearly increase with coins to add
  * [#4886](https://github.com/osmosis-labs/osmosis/pull/4886) Implement MsgSplitRouteSwapExactAmountIn and MsgSplitRouteSwapExactAmountOut that supports route splitting.
  * [#5000](https://github.com/osmosis-labs/osmosis/pull/5000) osmomath.Power panics for base < 1 to temporarily restrict broken logic for such base.
  * [#4827] (https://github.com/osmosis-labs/osmosis/pull/4827) Protorev: Change highest liquidity pool updating from weekly to daily and change dev fee payout from weekly to after every trade.

### Misc Improvements

  * [#5020](https://github.com/osmosis-labs/osmosis/pull/5020) Add gas config to the client.toml
  * [#5105](https://github.com/osmosis-labs/osmosis/pull/5105) Lint stableswap in the same manner as all of Osmosis
  * [#5065](https://github.com/osmosis-labs/osmosis/pull/5065) Use cosmossdk.io/errors
  * [#4549](https://github.com/osmosis-labs/osmosis/pull/4549) Add single pool price estimate queries
  * [#4767](https://github.com/osmosis-labs/osmosis/pull/4767) Disable create pool with non-zero exit fee
  * [#4847](https://github.com/osmosis-labs/osmosis/pull/4847) Update `make build` command to build only `osmosisd` binary
  * [#4891](https://github.com/osmosis-labs/osmosis/pull/4891) Enable CORS by default on localosmosis
  * [#4892](https://github.com/osmosis-labs/osmosis/pull/4847) Update Golang to 1.20
  * [#4893](https://github.com/osmosis-labs/osmosis/pull/4893) Update alpine docker base image to `alpine:3.17`
  * [#4907](https://github.com/osmosis-labs/osmosis/pull/4847) Add migrate-position cli
  * [#4912](https://github.com/osmosis-labs/osmosis/pull/4912) Export Position_lock_id mappings to GenesisState
  * [#4974](https://github.com/osmosis-labs/osmosis/pull/4974) Add lock id to `MsgSuperfluidUndelegateAndUnbondLockResponse`
  * [#2741](https://github.com/osmosis-labs/osmosis/pull/2741) Prevent updating the twap record if `ctx.BlockTime <= record.Time` or `ctx.BlockHeight <= record.Height`. Exception, can update the record created when creating the pool in the same block.
<<<<<<< HEAD
  * [#5129](https://github.com/osmosis-labs/osmosis/pull/5129) Relax twap record validation in init genesis to allow one of the spot prices to be non-zero when twap error is observed.
=======
  * [#5165](https://github.com/osmosis-labs/osmosis/pull/5165) Improve error message when fully exiting from a pool.
  * [#5187](https://github.com/osmosis-labs/osmosis/pull/5187) Expand `IncentivizedPools` query to include internally incentivized CL pools.
  * [#5239](https://github.com/osmosis-labs/osmosis/pull/5239) Implement `GetTotalPoolShares` public keeper function for GAMM.
  * [#5261](https://github.com/osmosis-labs/osmosis/pull/5261) Allows `UpdateFeeTokenProposal` to take in multiple fee tokens instead of just one.
  * [#5265](https://github.com/osmosis-labs/osmosis/pull/5265) Ensure a lock cannot point to multiple synthetic locks. Deprecates `SyntheticLockupsByLockupID` in favor of `SyntheticLockupByLockupID`.
  * [#4950] (https://github.com/osmosis-labs/osmosis/pull/4950) Add in/out tokens to Concentrated Liquidity's AfterConcentratedPoolSwap hook
>>>>>>> c110517c

### API breaks

* [#4336](https://github.com/osmosis-labs/osmosis/pull/4336) Move epochs module into its own go.mod
* [#4658](https://github.com/osmosis-labs/osmosis/pull/4658) Deprecate x/gamm Pool query. The new one is located in x/poolmanager.
* [#4682](https://github.com/osmosis-labs/osmosis/pull/4682) Deprecate x/gamm SpotPrice v2 query. The new one is located in x/poolmanager.
* [#4801](https://github.com/osmosis-labs/osmosis/pull/4801) remove GetTotalShares, GetTotalLiquidity and GetExitFee from PoolI. Define all on CFMMPoolI, define GetTotalLiquidity on PoolModuleI only.
* [#4868](https://github.com/osmosis-labs/osmosis/pull/4868) Remove wasmEnabledProposals []wasm.ProposalType from NewOsmosisApp
* [#4983](https://github.com/osmosis-labs/osmosis/pull/4983) Consume a gas when creating a new token using tokenfactory as a spam deterrence mechanism.
* [#4951](https://github.com/osmosis-labs/osmosis/pull/4951) Implement pool liquidity query in pool manager, deprecate the one in gamm
* [#5138](https://github.com/osmosis-labs/osmosis/pull/5138) Rename swap fee to spread factor. Broke PoolI interface. Did not break CLI, message, pool models, queries or events.

## v15.1.2

### Security

* Upgraded ibc-go to 4.3.1 in response to [IBC huckleberry security advisory](https://forum.cosmos.network/t/ibc-security-advisory-huckleberry/10731)

### Misc Improvements

  * [#5129](https://github.com/osmosis-labs/osmosis/pull/5129) Relax twap record validation in init genesis to allow one of the spot prices to be non-zero when twap error is observed.

  * [#5134](https://github.com/osmosis-labs/osmosis/pull/5134) Update sdk fork with the change for correct block time in historical queries (#5134)

## v15.1.1

Same changes included in `v15.1.2` but redacted as tagged commit was not part of `v15.x` branch.

## v15.1.0

### Security

* Upgraded wasmvm to 1.1.2 in response to [CWA-2023-002](https://github.com/CosmWasm/advisories/blob/main/CWAs/CWA-2023-002.md)

### Features

* [#4829](https://github.com/osmosis-labs/osmosis/pull/4829) Add highest liquidity pool query in x/protorev
* [#4878](https://github.com/osmosis-labs/osmosis/pull/4878) Emit backrun event upon successful protorev backrun

### Misc Improvements

* [#4582](https://github.com/osmosis-labs/osmosis/pull/4582) Consistently generate build tags metadata, to return a comma-separated list without stray quotes. This affects the output from `version` CLI subcommand and server info API calls.


## v15.0.0

This release containts the following new modules:
- ProtoRev module (x/protorev). This module captures MEV via in-protocol cyclic arbitrage and distributes the revenue back to the protocol based on governance. Developed by the Skip team.
- Validator Set Preference module (x/valset-pref). This module gives users the ability to delegate to multiple validators according to their preference list.
- Pool Manager module (x/poolmanager). This module manages the infrastructure around pool creation and swaps. It serves as a unified entrypoint for any swap related message or query. This module is extracted from the pre-existing `x/gamm`. It is the first milestone on the path towards delivering concentrated liquidity.

### Features

  * [#4107](https://github.com/osmosis-labs/osmosis/pull/4107) Add superfluid unbond partial amount
  * [#4207](https://github.com/osmosis-labs/osmosis/pull/4207) Add support for Async Interchain Queries
  * [#4248](https://github.com/osmosis-labs/osmosis/pull/4248) Add panic recovery to `MultihopEstimateInGivenExactAmountOut`, `MultihopEstimateOutGivenExactAmountIn` and `RouteExactAmountOut`
  * [#3911](https://github.com/osmosis-labs/osmosis/pull/3911) Add Packet Forward Middleware
  * [#4244](https://github.com/osmosis-labs/osmosis/pull/4244) Consensus min gas fee of .0025 uosmo
  * [#4340](https://github.com/osmosis-labs/osmosis/pull/4340) Added rate limits according to: <https://www.mintscan.io/osmosis/proposals/427>
  * [#4207](https://github.com/osmosis-labs/osmosis/pull/4207) Integrate Async ICQ.

### Misc Improvements
  * [#4131](https://github.com/osmosis-labs/osmosis/pull/4141) Add GatherValuesFromStorePrefixWithKeyParser function to osmoutils.
  * [#4388](https://github.com/osmosis-labs/osmosis/pull/4388) Increase the max allowed contract size for non-proposal contracts to 3MB
  * [#4384](https://github.com/osmosis-labs/osmosis/pull/4384) migrate stXXX/XXX constant product pools 833, 817, 810 to stable swap
  * [#4461](https://github.com/osmosis-labs/osmosis/pull/4461) added rate limit quotas for a set of high value tokens
  * [#5028](https://github.com/osmosis-labs/osmosis/pull/5028) Change stakingTypes.Bankkeeper to simtypes.Bankkeeper
### API breaks

* [#3766](https://github.com/osmosis-labs/osmosis/pull/3766) Remove Osmosis gamm and twap `bindings` that were previously supported as custom wasm plugins.
* [#3905](https://github.com/osmosis-labs/osmosis/pull/3905) Deprecate gamm queries `NumPools`, `EstimateSwapExactAmountIn` and `EstimateSwapExactAmountOut`.
* [#3907](https://github.com/osmosis-labs/osmosis/pull/3907) Add `NumPools`, `EstimateSwapExactAmountIn` and `EstimateSwapExactAmountOut` query in poolmanager module to stargate whitelist.
* [#3880](https://github.com/osmosis-labs/osmosis/pull/3880) Switch usage of proto-generated SwapAmountInRoute and SwapAmountOutRoute in x/gamm to import the structs from x/poolmanager module.
* [#4489](https://github.com/osmosis-labs/osmosis/pull/4489) Add unlockingLockId to BeginUnlocking response.

### Bug Fix

* [#3715](https://github.com/osmosis-labs/osmosis/pull/3715) Fix x/gamm (golang API) CalculateSpotPrice, balancer.SpotPrice and Stableswap.SpotPrice base and quote asset.
* [#3746](https://github.com/osmosis-labs/osmosis/pull/3746) Make ApplyFuncIfNoErr logic preserve panics for OutOfGas behavior.
* [#4306](https://github.com/osmosis-labs/osmosis/pull/4306) Prevent adding more tokens to an already finished gauge
* [#4359](https://github.com/osmosis-labs/osmosis/pull/4359) Fix incorrect time delta due to nanoseconds in time causing twap jitter.
* [#4250](https://github.com/osmosis-labs/osmosis/pull/4250) Add denom metadata for uosmo, uion


## v14.0.1

### Bug fixes

* [#4132](https://github.com/osmosis-labs/osmosis/pull/4132) Fix CLI for EstimateSwapExactAmountIn and EstimateSwapExactAmountOut in x/gamm.
* [#4262](https://github.com/osmosis-labs/osmosis/pull/4262) Fix geometric twap genesis validation.

## v14.0.0

This release's main features are utility helpers for smart contract developers. This release contains:

- IBC composability work
  - IBC -> wasm hooks now gives sender information
  - IBC contracts can register a callback that forwards into a smart contract
  - This work is importable by external repositories, intended as an ecosystem standards
- Downtime detection tooling
  - There is now an on-chain query, allowing you to test if the chain is recovering from a downtime of a given duration.
    - The querier defines what recovering means, e.g. for a 1 hour downtime, do you consider the chain as recovering until at least 10 minutes since last 1 hr downtime? 
- Geometric TWAP
  - Every AMM pool now exposes a geometric TWAP, in addition to the existing arithmetic TWAP
* IBC features
  * Upgrade to IBC v4.2.0
* Cosmwasm
  * Upgrade to wasmd v0.30.x
* Update go build version to go 1.19

### Features

* [#2387](https://github.com/osmosis-labs/osmosis/pull/3838) Upgrade to IBC v4.2.0, and as a requirement for it wasmd to 0.30.0
* [#3609](https://github.com/osmosis-labs/osmosis/pull/3609) Add Downtime-detection module.
* [#2788](https://github.com/osmosis-labs/osmosis/pull/2788) Add logarithm base 2 implementation.
* [#3677](https://github.com/osmosis-labs/osmosis/pull/3677) Add methods for cloning and mutative multiplication on osmomath.BigDec.
* [#3676](https://github.com/osmosis-labs/osmosis/pull/3676) implement `PowerInteger` function on `osmomath.BigDec` 
* [#3678](https://github.com/osmosis-labs/osmosis/pull/3678) implement mutative `PowerIntegerMut` function on `osmomath.BigDec`.
* [#3708](https://github.com/osmosis-labs/osmosis/pull/3708) `Exp2` function to compute 2^decimal.
* [#3693](https://github.com/osmosis-labs/osmosis/pull/3693) Add `EstimateSwapExactAmountOut` query to stargate whitelist
* [#3731](https://github.com/osmosis-labs/osmosis/pull/3731) BigDec Power functions with decimal exponent.
* [#3847](https://github.com/osmosis-labs/osmosis/pull/3847) GeometricTwap and GeometricTwapToNow queries added to Stargate whitelist.
* [#3899](https://github.com/osmosis-labs/osmosis/pull/3899) Fixed osmoutils so its importable by chains that don't use the osmosis CosmosSDK fork 
  
### API breaks

* [#3763](https://github.com/osmosis-labs/osmosis/pull/3763) Move binary search and error tolerance code from `osmoutils` into `osmomath`
* [#3817](https://github.com/osmosis-labs/osmosis/pull/3817) Move osmoassert from `app/apptesting/osmoassert` to `osmoutils/osmoassert`.
* [#3771](https://github.com/osmosis-labs/osmosis/pull/3771) Move osmomath into its own go.mod
* [#3827](https://github.com/osmosis-labs/osmosis/pull/3827) Move osmoutils into its own go.mod

### Bug fixes

* [#3608](https://github.com/osmosis-labs/osmosis/pull/3608) Make it possible to state export from any directory.

## v13.1.2

Osmosis v13.1.2 is a minor patch release that includes several bug fixes and updates.

The main bug fix in this release is for the state export feature, which was not working properly in previous versions. This issue has now been resolved, and state export should work as expected in v13.1.2.

Additionally, the swagger files for v13 have been updated to improve compatibility and ensure that all API endpoints are properly documented.

### Misc Improvements

* [#3611](https://github.com/osmosis-labs/osmosis/pull/3611),[#3647](https://github.com/osmosis-labs/osmosis/pull/3647) Introduce osmocli, to automate thousands of lines of CLI boilerplate
* [#3634](https://github.com/osmosis-labs/osmosis/pull/3634) (Makefile) Ensure correct golang version in make build and make install. (Thank you @jhernandezb )
* [#3712](https://github.com/osmosis-labs/osmosis/pull/3712) replace `osmomath.BigDec` `Power` with `PowerInteger` 
* [#3711](https://github.com/osmosis-labs/osmosis/pull/3711) Use Dec instead of Int for additive `ErrTolerace` in `osmoutils`.
* [3647](https://github.com/osmosis-labs/osmosis/pull/3647), [3942](https://github.com/osmosis-labs/osmosis/pull/3942) (CLI) re-order the command line arguments for `osmosisd tx gamm join-swap-share-amount-out`

## v13.0.0

This release includes stableswap, and expands the IBC safety & composability functionality of Osmosis. The primary features are:

* Gamm:
  * Introduction of the stableswap pool type
  * Multi-hop spread factor reduction
  * Filtered queries to help front-ends
  * Adding a spot price v2 query
    * spotprice v1beta1 had baseassetdenom and quoteassetdenom backwards.
    * All contracts and integrators should switch to the v2 query from now on.
  * Adding more queries for contract developers
  * Force unpooling is now enableable by governance
* IBC features
  * Upgrade to IBC v3.4.0
  * Added IBC rate limiting, to increase safety of bridged assets
  * Allow ICS-20 to call into cosmwasm contracts
* Cosmwasm
  * Upgrade to cosmwasm v0.29.x
  * Inclusion of requested queries for contract developers

### Features

* [#2739](https://github.com/osmosis-labs/osmosis/pull/2739),[#3356](https://github.com/osmosis-labs/osmosis/pull/3356) Add pool type query, and add it to stargate whitelist
* [#2956](https://github.com/osmosis-labs/osmosis/issues/2956) Add queries for calculating amount of shares/tokens you get by providing X tokens/shares when entering/exiting a pool
* [#3217](https://github.com/osmosis-labs/osmosis/pull/3217) Add `CalcJoinPoolShares`, `CalcExitPoolCoinsFromShares`, `CalcJoinPoolNoSwapShares` to the registered Stargate queries list.
* [#3313](https://github.com/osmosis-labs/osmosis/pull/3313) Upgrade to IBC v3.4.0, allowing for IBC transfers with metadata.
* [#3335](https://github.com/osmosis-labs/osmosis/pull/3335) Add v2 spot price queries
  - The v1beta1 queries actually have base asset and quote asset reversed, so you were always getting 1/correct spot price. People fixed this by reordering the arguments.
  - This PR adds v2 queries for doing the correct thing, and giving people time to migrate from v1beta1 queries to v2.
  - It also changes cosmwasm to only allow the v2 queries, as no contracts on Osmosis mainnet uses the v1beta1 queries.

### Bug fixes

* [#2803](https://github.com/osmosis-labs/osmosis/pull/2803) Fix total pool liquidity CLI query.
* [#2914](https://github.com/osmosis-labs/osmosis/pull/2914) Remove out of gas panics from node logs
* [#2937](https://github.com/osmosis-labs/osmosis/pull/2937) End block ordering - staking after gov and module sorting.
* [#2923](https://github.com/osmosis-labs/osmosis/pull/2923) TWAP calculation now errors if it uses records that have errored previously.
* [#3312](https://github.com/osmosis-labs/osmosis/pull/3312) Add better panic catches within GAMM txs

### Misc Improvements

* [#2804](https://github.com/osmosis-labs/osmosis/pull/2804) Improve error handling and messages when parsing pool assets.
* [#3035](https://github.com/osmosis-labs/osmosis/pull/3035) Remove `PokePool` from `PoolI` interface. Define on a new WeightedPoolExtension` instead.
* [#3214](https://github.com/osmosis-labs/osmosis/pull/3214) Add basic CLI query support for TWAP.


## v12.0.0

This release includes several cosmwasm-developer and appchain-ecosystem affecting upgrades:

* TWAP - Time weighted average prices for all AMM pools
* Cosmwasm contract developer facing features
  * Enabling select queries for cosmwasm contracts
  * Add message responses to gamm messages, to remove the neccessity of bindings
  * Allow specifying denom metadata from tokenfactory
* Enabling Interchain accounts (for real this time)
* Upgrading IBC to v3.3.0
* Consistently makes authz work with ledger for all messages

The release also contains the following changes affecting Osmosis users and node operators

* Fixing State Sync
* Enabling expedited proposals

This upgrade also adds a number of safety and API boundary improving changes to the codebase.
While not state machine breaking, this release also includes the revamped Osmosis simulator,
which acts as a fuzz testing tool tailored for the SDK state machine.

### Breaking Changes

* [#2477](https://github.com/osmosis-labs/osmosis/pull/2477) Tokenfactory burn msg clash with sdk
  * TypeMsgBurn: from "burn" to "tf_burn"
  * TypeMsgMint: from "mint" to "tf_mint"
* [#2222](https://github.com/osmosis-labs/osmosis/pull/2222) Add scaling factors to MsgCreateStableswapPool
* [#1889](https://github.com/osmosis-labs/osmosis/pull/1825) Add proto responses to gamm LP messages:
  * MsgJoinPoolResponse: share_out_amount and token_in fields 
  * MsgExitPoolResponse: token_out field 
* [#1825](https://github.com/osmosis-labs/osmosis/pull/1825) Fixes Interchain Accounts (host side) by adding it to AppModuleBasics
* [#1994](https://github.com/osmosis-labs/osmosis/pull/1994) Removed bech32ibc module
* [#2016](https://github.com/osmosis-labs/osmosis/pull/2016) Add fixed 10000 gas cost for each Balancer swap
* [#2193](https://github.com/osmosis-labs/osmosis/pull/2193) Add TwapKeeper to the Osmosis app
* [#2227](https://github.com/osmosis-labs/osmosis/pull/2227) Enable charging fee in base denom for `CreateGauge` and `AddToGauge`.
* [#2283](https://github.com/osmosis-labs/osmosis/pull/2283) x/incentives: refactor `CreateGauge` and `AddToGauge` fees to use txfees denom
* [#2206](https://github.com/osmosis-labs/osmosis/pull/2283) Register all Amino interfaces and concrete types on the authz Amino codec. This will allow the authz module to properly serialize and de-serializes instances using Amino.
* [#2405](https://github.com/osmosis-labs/osmosis/pull/2405) Make SpotPrice have a max value of 2^160, and no longer be able to panic
* [#2473](https://github.com/osmosis-labs/osmosis/pull/2473) x/superfluid `AddNewSuperfluidAsset` now returns error, if any occurs instead of ignoring it.
* [#2714](https://github.com/osmosis-labs/osmosis/pull/2714) Upgrade wasmd to v0.28.0.
* Remove x/Bech32IBC
* [#3737](https://github.com/osmosis-labs/osmosis/pull/3737) Change FilteredPools MinLiquidity field from sdk.Coins struct to string.


#### Golang API breaks

* [#2160](https://github.com/osmosis-labs/osmosis/pull/2160) Clean up GAMM keeper (move `x/gamm/keeper/params.go` contents into `x/gamm/keeper/keeper.go`, replace all uses of `PoolNumber` with `PoolId`, move `SetStableSwapScalingFactors` to stableswap package, and delete marshal_bench_test.go and grpc_query_internal_test.go)
* [#1987](https://github.com/osmosis-labs/osmosis/pull/1987) Remove `GammKeeper.GetNextPoolNumberAndIncrement` in favor of the non-mutative `GammKeeper.GetNextPoolNumber`.
* [#1667](https://github.com/osmosis-labs/osmosis/pull/1673) Move wasm-bindings code out of app package into its own root level package.
* [#2013](https://github.com/osmosis-labs/osmosis/pull/2013) Make `SetParams`, `SetPool`, `SetTotalLiquidity`, and `SetDenomLiquidity` GAMM APIs private
* [#1857](https://github.com/osmosis-labs/osmosis/pull/1857) x/mint rename GetLastHalvenEpochNum to GetLastReductionEpochNum
* [#2133](https://github.com/osmosis-labs/osmosis/pull/2133) Add `JoinPoolNoSwap` and `CalcJoinPoolNoSwapShares` to GAMM pool interface and route `JoinPoolNoSwap` in pool_service.go to new method in pool interface
* [#2353](https://github.com/osmosis-labs/osmosis/pull/2353) Re-enable stargate query via whitelsit
* [#2394](https://github.com/osmosis-labs/osmosis/pull/2394) Remove unused interface methods from expected keepers of each module
* [#2390](https://github.com/osmosis-labs/osmosis/pull/2390) x/mint remove unused mintCoins parameter from AfterDistributeMintedCoin
* [#2418](https://github.com/osmosis-labs/osmosis/pull/2418) x/mint remove SetInitialSupplyOffsetDuringMigration from keeper
* [#2417](https://github.com/osmosis-labs/osmosis/pull/2417) x/mint unexport keeper `SetLastReductionEpochNum`, `getLastReductionEpochNum`, `CreateDeveloperVestingModuleAccount`, and `MintCoins`
* [#2587](https://github.com/osmosis-labs/osmosis/pull/2587) remove encoding config argument from NewOsmosisApp
x

### Features

* [#2387](https://github.com/osmosis-labs/osmosis/pull/2387) Upgrade to IBC v3.2.0, which allows for sending/receiving IBC tokens with slashes.
* [#1312] Stableswap: Createpool logic 
* [#1230] Stableswap CFMM equations
* [#1429] solver for multi-asset CFMM
* [#1539] Superfluid: Combine superfluid and staking query on querying delegation by delegator
* [#2223] Tokenfactory: Add SetMetadata functionality

### Bug Fixes

* [#2086](https://github.com/osmosis-labs/osmosis/pull/2086) `ReplacePoolIncentivesProposal` ProposalType() returns correct value of `ProposalTypeReplacePoolIncentives` instead of `ProposalTypeUpdatePoolIncentives`
* [1930](https://github.com/osmosis-labs/osmosis/pull/1930) Ensure you can't `JoinPoolNoSwap` tokens that are not in the pool
* [2186](https://github.com/osmosis-labs/osmosis/pull/2186) Remove liquidity event that was emitted twice per message.

### Improvements
* [#2515](https://github.com/osmosis-labs/osmosis/pull/2515) Emit events from functions implementing epoch hooks' `panicCatchingEpochHook` cacheCtx
* [#2526](https://github.com/osmosis-labs/osmosis/pull/2526) EpochHooks interface methods (and hence modules implementing the hooks) return error instead of panic

## v11.0.1

#### Golang API breaks
* [#1893](https://github.com/osmosis-labs/osmosis/pull/1893) Change `EpochsKeeper.SetEpochInfo` to `AddEpochInfo`, which has more safety checks with it. (Makes it suitable to be called within upgrades)
* [#2396](https://github.com/osmosis-labs/osmosis/pull/2396) x/mint remove unused mintCoins parameter from AfterDistributeMintedCoin
* [#2399](https://github.com/osmosis-labs/osmosis/pull/2399) Remove unused interface methods from expected keepers of each module
* [#2401](https://github.com/osmosis-labs/osmosis/pull/2401) Update Go import paths to v11

#### Bug Fixes
* [2291](https://github.com/osmosis-labs/osmosis/pull/2291) Remove liquidity event that was emitted twice per message
* [2288](https://github.com/osmosis-labs/osmosis/pull/2288) Fix swagger docs and swagger generation

## v11

#### Improvements
* [#2237](https://github.com/osmosis-labs/osmosis/pull/2237) Enable charging fee in base denom for `CreateGauge` and `AddToGauge`.

#### SDK Upgrades
* [#2245](https://github.com/osmosis-labs/osmosis/pull/2245) Upgrade SDK for to v0.45.0x-osmo-v9.2. Major changes:
   * Minimum deposit on proposer at submission time: <https://github.com/osmosis-labs/cosmos-sdk/pull/302>

## v10.1.1

#### Improvements
* [#2214](https://github.com/osmosis-labs/osmosis/pull/2214) Speedup epoch distribution, superfluid component

## v10.1.0

#### Bug Fixes
* [2011](https://github.com/osmosis-labs/osmosis/pull/2011) Fix bug in TokenFactory initGenesis, relating to denom creation fee param.

#### Improvements
* [#2130](https://github.com/osmosis-labs/osmosis/pull/2130) Introduce errors in mint types.
* [#2000](https://github.com/osmosis-labs/osmosis/pull/2000) Update import paths from v9 to v10.

#### Golang API breaks
* [#1937](https://github.com/osmosis-labs/osmosis/pull/1937) Change `lockupKeeper.ExtendLock` to take in lockID instead of the direct lock struct.
* [#2030](https://github.com/osmosis-labs/osmosis/pull/2030) Rename lockup keeper `ResetAllLocks` to `InitializeAllLocks` and `ResetAllSyntheticLocks` to `InitializeAllSyntheticLocks`.

#### SDK Upgrades
* [#2146](https://github.com/osmosis-labs/osmosis/pull/2146) Upgrade SDK for to v0.45.0x-osmo-v9.1. Major changes:
   * Concurrency query client option: <https://github.com/osmosis-labs/cosmos-sdk/pull/281>
   * Remove redacted message fix: <https://github.com/osmosis-labs/cosmos-sdk/pull/284>
   * Reduce commit store logs (change to Debug): <https://github.com/osmosis-labs/cosmos-sdk/pull/282>
   * Bring back the cliff vesting command: <https://github.com/osmosis-labs/cosmos-sdk/pull/272>
   * Allow ScheduleUpgrade to come from same block: <https://github.com/osmosis-labs/cosmos-sdk/pull/261>


## v10.0.1

This release contains minor CLI bug fixes.
* Restores vesting by duration command
* Fixes pagination in x/incentives module queries

## v10.0.0


## v9.0.1

### Breaking Changes

* [#1699](https://github.com/osmosis-labs/osmosis/pull/1699) Fixes bug in sig fig rounding on spot price queries for small values
* [#1671](https://github.com/osmosis-labs/osmosis/pull/1671) Remove methods that constitute AppModuleSimulation APIs for several modules' AppModules, which implemented no-ops
* [#1671](https://github.com/osmosis-labs/osmosis/pull/1671) Add hourly epochs to `x/epochs` DefaultGenesis.
* [#1665](https://github.com/osmosis-labs/osmosis/pull/1665) Delete app/App interface, instead use simapp.App
* [#1630](https://github.com/osmosis-labs/osmosis/pull/1630) Delete the v043_temp module, now that we're on an updated SDK version.

### Bug Fixes

* [1700](https://github.com/osmosis-labs/osmosis/pull/1700) Upgrade sdk fork with missing snapshot manager fix.
* [1716](https://github.com/osmosis-labs/osmosis/pull/1716) Fix secondary over-LP shares bug with uneven swap amounts in `CalcJoinPoolShares`.
* [1759](https://github.com/osmosis-labs/osmosis/pull/1759) Fix pagination filter in incentives query.
* [1698](https://github.com/osmosis-labs/osmosis/pull/1698) Register wasm snapshotter extension.
* [1931](https://github.com/osmosis-labs/osmosis/pull/1931) Add explicit check for input denoms to `CalcJoinPoolShares`

## [v9.0.0 - Nitrogen](https://github.com/osmosis-labs/osmosis/releases/tag/v9.0.0)

The Nitrogen release brings with it a number of features enabling further cosmwasm development work in Osmosis.
It including breaking changes to the GAMM API's, many developer and node operator improvements for Cosmwasm & IBC, along with new txfee and governance features. In addition to various bug fixes and code quality improvements.

#### GAMM API changes

API changes were done to enable more CFMM's to be implemented within the existing framework.
Integrators will have to update their messages and queries to adapt, please see <https://github.com/osmosis-labs/osmosis/blob/main/x/gamm/breaking_changes_notes.md>

#### Governance Changes

* [#1191](https://github.com/osmosis-labs/osmosis/pull/1191), [#1555](https://github.com/osmosis-labs/osmosis/pull/1555) Superfluid stakers now have their votes override their validators votes
* [sdk #239](https://github.com/osmosis-labs/cosmos-sdk/pull/239) Governance can set a distinct voting period for every proposal type.

#### IBC

* [#1535](https://github.com/osmosis-labs/osmosis/pull/1535) Upgrade to [IBC v3](https://github.com/cosmos/ibc-go/releases/tag/v3.0.0)
* [#1564](https://github.com/osmosis-labs/osmosis/pull/1564) Enable Interchain account host module
  * See [here](https://github.com/osmosis-labs/osmosis/blob/main/app/upgrades/v9/upgrades.go#L49-L71) for the supported messages

#### Txfees

[#1145](https://github.com/osmosis-labs/osmosis/pull/1145) Non-osmo txfees now get swapped into osmo everyday at epoch, and then distributed to stakers.

#### Cosmwasm

Upgrade from wasmd v0.23.x to [v0.27.0](https://github.com/CosmWasm/wasmd/releases/tag/v0.27.0). This has the following features:
  * State sync now works for cosmwasm state
  * Cosmwasm builds on M1 macs
  * Many security fixes

The TokenFactory module is added to the chain, making it possible for users and contracts to make new native tokens.
Cosmwasm bindings have been added, to make swapping and creating these new tokens easier within the contract ecosystem.

* [#1640](https://github.com/osmosis-labs/osmosis/pull/1640) fix: localosmosis to work for testing cosmwasm contracts

### Other Features

* [#1629](https://github.com/osmosis-labs/osmosis/pull/1629) Fix bug in the airdrop claim script
* [#1570](https://github.com/osmosis-labs/osmosis/pull/1570) upgrade sdk with app version fix for state-sync
* [#1554](https://github.com/osmosis-labs/osmosis/pull/1554) local dev environment
* [#1541](https://github.com/osmosis-labs/osmosis/pull/1541) Add arm64 support to Docker
* [#1535](https://github.com/osmosis-labs/osmosis/pull/1535) upgrade wasmd to v0.27.0.rc3-osmo and ibc-go to v3
  * State sync now works for cosmwasm state
  * Cosmwasm builds on M1 macs
* [#1435](https://github.com/osmosis-labs/osmosis/pull/1435) `x/tokenfactory` create denom fee for spam resistance 
* [#1253](https://github.com/osmosis-labs/osmosis/pull/1253) Add a message to increase the duration of a bonded lock.
* [#1656](https://github.com/osmosis-labs/osmosis/pull/1656) Change camelCase to snake_case in proto.
* [#1632](https://github.com/osmosis-labs/osmosis/pull/1632) augment SuperfluidDelegationsByDelegator query, return osmo equivilent is staked via superfluid
* [#1723](https://github.com/osmosis-labs/osmosis/pull/1723) fix number of LP shares returned from stableswap pool

## [v8.0.0 - Emergency proposals upgrade](https://github.com/osmosis-labs/osmosis/releases/tag/v8.0.0)

This upgrade is a patch that must be hard forked in, as on-chain governance of Osmosis approved proposal [227](https://www.mintscan.io/osmosis/proposals/227) and proposal [228](https://www.mintscan.io/osmosis/proposals/228).

This upgrade includes:

* Adding height-gated AnteHandler message filter to filter unpooling tx pre-upgrade.
* At block height 4402000 accelerates prop 225, which in turn moves incentives from certain pools according to props 222-224
* Adds a msg allowing unpooling of UST pools. 
  * This procedure is initiated by whitelisting pools 560, 562, 567, 578, 592, 610, 612, 615, 642, 679, 580, 635. 
  * Unpooling allows exiting whitelisted pools directly, finish unbonding duration with the exited tokens instead of having to wait unbonding duration to swap LP shares back to collaterals. 
  * This procedure also includes locks that were already unbonding pre-upgrade and locks that were superfluid delegated.

Every node should upgrade their software version to v8.0.0 before the upgrade block height 4402000. If you use cosmovisor, simply swap out the binary at upgrades/v7/bin to be v8.0.0, and restart the node. Do check cosmovisor version returns v8.0.0

### Features 
* {Across many PRs} Initiate emergency upgrade 
* [#1481] Emergency upgrade as of prop [226] (<https://www.mintscan.io/osmosis/proposals/226>) 
* [#1482] Checking Whitelisted Pools contain UST 
* [#1486] Update whitelisted pool IDs
* [#1262] Add a forceprune command to the binaries, that prunes golevelDB data better
* [#1154] Database stability improvements
* [#840] Move lock.go functions into iterator.go, lock_refs.go and store.go
* [#916] And a fn for Unbond and Burn tokens
* [#908] Superfluid slashing code
* [#904] LockAndSuperfluidDelegate

### Minor improvements & Bug Fixes

* [#1428] fix: pool params query (backport #1315)
* [#1390] upgrade sdk to v0.45.0x-osmo-v7.9
* [#1087] Test improvisation for Superfluid (backport #1070)
* [#1022] upgrade iavl to v0.17.3-osmo-v4

### Features

* [#1378](https://github.com/osmosis-labs/osmosis/pull/1378) add .gitpod.yml
* [#1262](https://github.com/osmosis-labs/osmosis/pull/1262) Add a `forceprune` command to the binaries, that prunes golevelDB data better.
* [#1244](https://github.com/osmosis-labs/osmosis/pull/1244) Refactor `x/gamm`'s `ExitSwapExternAmountOut`.
* [#1107](https://github.com/osmosis-labs/osmosis/pull/1107) Update to wasmvm v0.24.0, re-enabling building on M1 macs!
* [#1292](https://github.com/osmosis-labs/osmosis/pull/1292) CLI account-locked-duration

### Minor improvements & Bug Fixes

* [#1442](https://github.com/osmosis-labs/osmosis/pull/1442) Use latest tm-db release for badgerdb and rocksdb improvments
* [#1379](https://github.com/osmosis-labs/osmosis/pull/1379) Introduce `Upgrade` and `Fork` structs, to simplify upgrade logic.
* [#1363](https://github.com/osmosis-labs/osmosis/pull/1363) Switch e2e test setup to create genesis and configs via Dockertest
* [#1335](https://github.com/osmosis-labs/osmosis/pull/1335) Add utility for deriving total orderings from partial orderings.
* [#1308](https://github.com/osmosis-labs/osmosis/pull/1308) Make panics inside of epochs no longer chain halt by default.
* [#1286](https://github.com/osmosis-labs/osmosis/pull/1286) Fix release build scripts.
* [#1203](https://github.com/osmosis-labs/osmosis/pull/1203) cleanup Makefile and ci workflows
* [#1177](https://github.com/osmosis-labs/osmosis/pull/1177) upgrade to go 1.18
* [#1193](https://github.com/osmosis-labs/osmosis/pull/1193) Setup e2e tests on a single chain; add balances query test
* [#1095](https://github.com/osmosis-labs/osmosis/pull/1095) Fix authz being unable to use lockup & superfluid types.
* [#1105](https://github.com/osmosis-labs/osmosis/pull/1105) Add GitHub Actions to automatically push the osmosis Docker image
* [#1114](https://github.com/osmosis-labs/osmosis/pull/1114) Improve CI: remove duplicate runs of test worflow
* [#1127](https://github.com/osmosis-labs/osmosis/pull/1127) Stricter Linting:  bump golangci-lint version and enable additional linters.
* [#1184](https://github.com/osmosis-labs/osmosis/pull/1184) Fix endtime event output on BeginUnlocking

## [v7.1.0](https://github.com/osmosis-labs/osmosis/releases/tag/v7.1.0)

### Minor improvements & Bug Fixes

* [#1052](https://github.com/osmosis-labs/osmosis/pull/1052) Eugen/cherry pick superfluid test scaffolding updates
* [#1070](https://github.com/osmosis-labs/osmosis/pull/1070) Test improvisation for Superfluid
* [#1084](https://github.com/osmosis-labs/osmosis/pull/1084) Superfluid Misc: Improve grpc_query
* [#1081](https://github.com/osmosis-labs/osmosis/pull/1081) Genesis upgrade and add invariant cherry pick
* [#1088](https://github.com/osmosis-labs/osmosis/pull/1088) Genesis import export check for superfluid
* [#1101](https://github.com/osmosis-labs/osmosis/pull/1101) Minor PR adding some code comments
* [#1154](https://github.com/osmosis-labs/osmosis/pull/1154) Database stability improvements

### SDK fork updates

* [sdk-#136](https://github.com/osmosis-labs/iavl/pull/136) add after validator slash hook
* [sdk-#137](https://github.com/osmosis-labs/iavl/pull/137) backport feat: Modify grpc gateway to be concurrent
* [sdk-#146](https://github.com/osmosis-labs/cosmos-sdk/pull/146) extra logs during commit
* [sdk-#151](https://github.com/osmosis-labs/cosmos-sdk/pull/151) fix logs related to store keys and commit hash
* [sdk-#140](https://github.com/osmosis-labs/cosmos-sdk/pull/140) refactor: snapshot and pruning functionality
* [sdk-#156](https://github.com/osmosis-labs/cosmos-sdk/pull/156) feat: implement querying for commit hash and proofs
* [sdk-#155](https://github.com/osmosis-labs/cosmos-sdk/pull/155) fix: commit info data race
* [sdk-#158](https://github.com/osmosis-labs/cosmos-sdk/pull/158) Fixes the go race tests
* [sdk-#160](https://github.com/osmosis-labs/cosmos-sdk/pull/160) increase setupBaseAppWithSnapshots timeout to 90 seconds
* [sdk-#161](https://github.com/osmosis-labs/cosmos-sdk/pull/155) upgrade iavl to v0.17.3-osmo-v7 with lowered fast node cache size

### IAVL fork updates

* [iavl-35](https://github.com/osmosis-labs/iavl/pull/35) avoid clearing fast node cache during pruning
* [iavl-36](https://github.com/osmosis-labs/iavl/pull/36) fix data race related to VersionExists
* [iavl-37](https://github.com/osmosis-labs/iavl/pull/36) hardcode fast node cache size to 100k

## [v7.0.4](https://github.com/osmosis-labs/osmosis/releases/tag/v7.0.4)

### Minor improvements & Bug Fixes

* [#1061](https://github.com/osmosis-labs/osmosis/pull/1061) upgrade iavl to v0.17.3-osmo-v5 with concurrent map write fix
* [#1071](https://github.com/osmosis-labs/osmosis/pull/1071) improve Dockerfile

### SDK fork updates

* [sdk-#135](https://github.com/osmosis-labs/cosmos-sdk/pull/135) upgrade iavl to v0.17.3-osmo-v5 with concurrent map write fix

### IAVL fork updates

* [iavl-34](https://github.com/osmosis-labs/iavl/pull/34) fix concurrent map panic when querying and committing

## [v7.0.3](https://github.com/osmosis-labs/osmosis/releases/tag/v7.0.3)

### Minor improvements & Bug Fixes

* [#1022](https://github.com/osmosis-labs/osmosis/pull/1022) upgrade iavl to v0.17.3-osmo-v4 - fix state export at an old height
* [#988](https://github.com/osmosis-labs/osmosis/pull/988) Make `SuperfluidUndelegationsByDelegator` query also return synthetic locks
* [#984](https://github.com/osmosis-labs/osmosis/pull/984) Add wasm support to Dockerfile

## [v7.0.2 - Carbon](https://github.com/osmosis-labs/osmosis/releases/tag/v7.0.2)

This release fixes an instance of undefined behaviour present in v7.0.0.
Parts of the code use a function called [`ApplyFuncIfNoErr`]() whose purpose is to catch errors, and if found undo state updates during its execution.
It is intended to also catch panics and undo the problematic code's execution.
Right now a panic in this code block would halt the node, as it would not know how to proceed.
(But no state change would be committed)

## [v7.0.0 - Carbon](https://github.com/osmosis-labs/osmosis/releases/tag/v7.0.0)

The Osmosis Carbon Release! The changes are primarily

The large features include:

* Superfluid Staking - Allowing LP shares be staked to help secure the network
* Adding permissioned cosmwasm to the chain
* IAVL speedups, greatly improving epoch and query performance
* Local mempool filters to charge higher gas for arbitrage txs
* Allow partial unlocking of non-superfluid'd locks

Upgrade instructions for node operators can be found [here](https://github.com/osmosis-labs/osmosis/blob/main/networks/osmosis-1/upgrades/v7/guide.md)

The v7 release introduces Superfluid Staking! This allows governance-approved LP shares to be staked to help secure the network.

### Features

* {Across many PRs} Add superfluid staking
* [#893](https://github.com/osmosis-labs/osmosis/pull/893/) Allow (non-superfluid'd) locks to be partially unlocked.
* [#828](https://github.com/osmosis-labs/osmosis/pull/828) Move docs to their own repository, <https://github.com/osmosis-labs/docs>
* [#804](https://github.com/osmosis-labs/osmosis/pull/804/) Make the Osmosis repo use proper golang module versioning in self-package imports. (Enables other go projects to easily import Osmosis tags)
* [#782](https://github.com/osmosis-labs/osmosis/pull/782) Upgrade to cosmos SDK v0.45.0
* [#777](https://github.com/osmosis-labs/osmosis/pull/777) Add framework for mempool filters for charging different gas rates, add mempool filter for higher gas txs.
* [#772](https://github.com/osmosis-labs/osmosis/pull/772) Fix SDK bug where incorrect sequence number txs wouldn't get removed from blocks.
* [#769](https://github.com/osmosis-labs/osmosis/pull/769/) Add governance permissioned cosmwasm module
* [#680](https://github.com/osmosis-labs/osmosis/pull/680/),[#697](https://github.com/osmosis-labs/osmosis/pull/697/) Change app.go file structure to mitigate risk of keeper reference vs keeper struct bugs. (What caused Osmosis v5 -> v6)

### Minor improvements & Bug Fixes

* [#924](https://github.com/osmosis-labs/osmosis/pull/923) Fix long standing problems with total supply query over-reporting the number of osmo.
* [#872](https://github.com/osmosis-labs/osmosis/pull/872) Add a helper for BeginBlock/EndBlock code to have code segments that atomically revert state if any part errors.
* [#869](https://github.com/osmosis-labs/osmosis/pull/869) Update Dockerfile to use distroless base image.
* [#855](https://github.com/osmosis-labs/osmosis/pull/855) Ensure gauges can only be created for assets that exist on chain.
* [#766](https://github.com/osmosis-labs/osmosis/pull/766) Consolidate code between InitGenesis and CreateGauge
* [#763](https://github.com/osmosis-labs/osmosis/pull/763) Add rocksDB options to Makefile.
* [#740](https://github.com/osmosis-labs/osmosis/pull/740) Simplify AMM swap math / file structure.
* [#731](https://github.com/osmosis-labs/osmosis/pull/731) Add UpdateFeeToken proposal handler to app.go
* [#686](https://github.com/osmosis-labs/osmosis/pull/686) Add silence usage to cli to surpress unnecessary help logs
* [#652](https://github.com/osmosis-labs/osmosis/pull/652) Add logic for deleting a pool
* [#541](https://github.com/osmosis-labs/osmosis/pull/541) Start generalizing the AMM infrastructure

### SDK fork updates

* [sdk-#119](https://github.com/osmosis-labs/cosmos-sdk/pull/119) Add bank supply offsets to let applications have some minted tokens not count in total supply.
* [sdk-#117](https://github.com/osmosis-labs/cosmos-sdk/pull/117) Add an instant undelegate method to staking, for use in superfluid.
* [sdk-#116](https://github.com/osmosis-labs/cosmos-sdk/pull/116) Fix the slashing hooks to be correct.
* [sdk-#108](https://github.com/osmosis-labs/cosmos-sdk/pull/108) upgrade to IAVL fast storage on v0.45.0x-osmo-v7-fast

### Wasmd fork updates

* [wasmd-v.022.0-osmo-v7.2](https://github.com/osmosis-labs/wasmd/releases/tag/v0.22.0-osmo-v7.2) Upgrade SDK and IAVL dependencies to use fast storage

## [v6.4.0](https://github.com/osmosis-labs/osmosis/releases/tag/v6.4.0)

### Minor improvements & Bug Fixes

-[#907](https://github.com/osmosis-labs/osmosis/pull/907) Upgrade IAVL and SDK with RAM improvements and bug fixes for v6.4.0

### SDK fork updates

* [sdk-#114](https://github.com/osmosis-labs/cosmos-sdk/pull/114) upgrading iavl with ram optimizations during migration, and extra logs and fixes for "version X was already saved to a different hash" and "insufficient funds" bugs

### IAVL fork updates

* [iavl-19](https://github.com/osmosis-labs/iavl/pull/19) force GC, no cache during migration, auto heap profile

## [v6.3.1](https://github.com/osmosis-labs/osmosis/releases/tag/v6.3.1)

* [#859](https://github.com/osmosis-labs/osmosis/pull/859) CLI, update default durations to be in better units.

* [#Unknown](https://github.com/osmosis-labs/osmosis/commit/3bf63f1d3b7efee503106a008e84129489bdba8d) Switch to SDK branch with vesting by duration

## Minor improvements & Bug Fixes

* [#795](https://github.com/osmosis-labs/osmosis/pull/795) Annotate app.go
* [#791](https://github.com/osmosis-labs/osmosis/pull/791) Change to dependabot config to only upgrade patch version of tendermint
* [#766](https://github.com/osmosis-labs/osmosis/pull/766) Consolidate code between InitGenesis and CreateGauge

## [v6.3.0](https://github.com/osmosis-labs/osmosis/releases/tag/v6.3.0)

## Features

* [#845](https://github.com/osmosis-labs/osmosis/pull/846) Upgrade iavl and sdk with fast storage
* [#724](https://github.com/osmosis-labs/osmosis/pull/724) Make an ante-handler filter for recognizing High gas txs, and having a min gas price for them.

## Minor improvements & Bug Fixes

* [#795](https://github.com/osmosis-labs/osmosis/pull/795) Annotate app.go
* [#791](https://github.com/osmosis-labs/osmosis/pull/791) Change to dependabot config to only upgrade patch version of tendermint
* [#766](https://github.com/osmosis-labs/osmosis/pull/766) Consolidate code between InitGenesis and CreateGauge

### SDK fork updates

* [sdk-#100](https://github.com/osmosis-labs/cosmos-sdk/pull/100) Upgrade iavl with fast storage

### IAVL fork updates

* [iavl-5](https://github.com/osmosis-labs/iavl/pull/5) Fast storage optimization for queries and iterations

## [v6.2.0](https://github.com/osmosis-labs/osmosis/releases/tag/v6.2.0)

### SDK fork updates

* [sdk-#58](https://github.com/osmosis-labs/cosmos-sdk/pull/58) Fix a bug where recheck would not remove txs with invalid sequence numbers

## Minor improvements & Bug Fixes

* [#765](https://github.com/osmosis-labs/osmosis/pull/765) Fix a bug in `Makefile` regarding the location of localtestnet docker image.

## [v6.1.0](https://github.com/osmosis-labs/osmosis/releases/tag/v6.1.0)

## Features

* Update to Tendermint v0.34.15
* Increase p2p timeouts to alleviate p2p network breaking at epoch
* [#741](https://github.com/osmosis-labs/osmosis/pull/741) Allow node operators to set a second min gas price for arbitrage txs.
* [#623](https://github.com/osmosis-labs/osmosis/pull/623) Use gosec for staticly linting for common non-determinism issues in SDK applications.

## Minor improvements & Bug Fixes

* [#722](https://github.com/osmosis-labs/osmosis/issues/722) reuse code for parsing integer slices from string
* [#704](https://github.com/osmosis-labs/osmosis/pull/704) fix rocksdb
* [#666](https://github.com/osmosis-labs/osmosis/pull/666) Fix the `--log-level` and `--log-format` commands on `osmosisd start`
* [#655](https://github.com/osmosis-labs/osmosis/pull/655) Make the default genesis for pool-incentives work by default
* [97ac2a8](https://github.com/osmosis-labs/osmosis/commit/97ac2a86303fc8966a4c169107e0945775107e67) Fix InitGenesis bug for gauges

### SDK fork updates

* [sdk-#52](https://github.com/osmosis-labs/cosmos-sdk/pull/52) Fix inconsistencies in default pruning config, and change defaults. Fix pruning=everything defaults.
  * previously default was actually keeping 3 weeks of state, and every 100th state. (Not that far off from archive nodes)
  * pruning=default now changed to 1 week of state (100k blocks), and keep-every=0. (So a constant number of states stored)
  * pruning=everything now stores the last 10 states, to avoid db corruption errors plaguing everyone who used it. This isn't a significant change, because the pruning interval was anyways 10 blocks, so your node had to store 10 blocks of state anyway.
* [sdk-#51](https://github.com/osmosis-labs/cosmos-sdk/pull/51) Add hooks for superfluid staking
* [sdk-#50](https://github.com/osmosis-labs/cosmos-sdk/pull/50) Make it possible to better permission the bank keeper's minting ability

## [v6.0.0](https://github.com/osmosis-labs/osmosis/releases/tag/v6.0.0)

This upgrade fixes a bug in the v5.0.0 upgrade's app.go, which prevents new IBC channels from being created.
This binary is compatible with v5.0.0 until block height `2464000`, estimated to be at 4PM UTC Monday December 20th.

* [Patch](https://github.com/osmosis-labs/osmosis/commit/907001b08686ed980e0afa3d97a9c5e2f095b79f#diff-a172cedcae47474b615c54d510a5d84a8dea3032e958587430b413538be3f333) - Revert back to passing in the correct staking keeper into the IBC keeper constructor.
* [Height gating change](https://github.com/osmosis-labs/ibc-go/pull/1) - Height gate the change in IBC, to make the v6.0.0 binary compatible until upgrade height.

## [v5.0.0](https://github.com/osmosis-labs/osmosis/releases/tag/v5.0.0) - Boron upgrade

The Osmosis Boron release is made!

Notable features include:

* Upgrading from SDK v0.42 to [SDK v0.44](https://github.com/cosmos/cosmos-sdk/blob/v0.43.0/RELEASE_NOTES.md), bringing efficiency improvements, integrations and Rosetta support.
* Bringing in the new modules [Bech32IBC](https://github.com/osmosis-labs/bech32-ibc/), [Authz](https://github.com/cosmos/cosmos-sdk/tree/master/x/authz/spec), [TxFees](https://github.com/osmosis-labs/osmosis/tree/main/x/txfees)
* Upgrading to IBC v2, allowing for improved Ethereum Bridge and CosmWasm support
* Implementing Osmosis chain governance's [Proposal 32](https://www.mintscan.io/osmosis/proposals/32)
* Large suite of gas bugs fixed. (Including several that we have not seen on chain)
* More queries exposed to aid node operators.
* Blocking the OFAC banned Ethereum addresses.
* Several (linear factor) epoch time improvements. (Most were present in v4.2.0)

Upgrade instructions for node operators can be found [here](https://github.com/osmosis-labs/osmosis/blob/v5.x/networks/osmosis-1/upgrades/v5/guide.md)

## Features

* [\#637](https://github.com/osmosis-labs/osmosis/pull/637) Add [Bech32IBC](https://github.com/osmosis-labs/bech32-ibc/)
* [\#610](https://github.com/osmosis-labs/osmosis/pull/610) Upgrade to Cosmos SDK v0.44.x
  * Numerous large updates, such as making module accounts be 32 bytes, Rosetta support, etc.
  * Adds & integrates the [Authz module](https://github.com/cosmos/cosmos-sdk/tree/master/x/authz/spec)
    See: [SDK v0.43.0 Release Notes](https://github.com/cosmos/cosmos-sdk/releases/tag/v0.43.0) For more details
* [\#610](https://github.com/osmosis-labs/osmosis/pull/610) Upgrade to IBC-v2
* [\#560](https://github.com/osmosis-labs/osmosis/pull/560) Implements Osmosis [prop32](https://www.mintscan.io/osmosis/proposals/32) -- clawing back the final 20% of unclaimed osmo and ion airdrop.
* [\#394](https://github.com/osmosis-labs/osmosis/pull/394) Allow whitelisted tx fee tokens based on conversion rate to OSMO
* [Commit db450f0](https://github.com/osmosis-labs/osmosis/commit/db450f0dce8c595211d920f9bca7ed0f3a136e43) Add blocking of OFAC banned Ethereum addresses

## Minor improvements & Bug Fixes

* {In the Osmosis-labs SDK fork}
  * Increase default IAVL cache size to be in the hundred megabyte range
  * Significantly improve CacheKVStore speed problems, reduced IBC upgrade time from 2hrs to 5min
  * Add debug info to make it clear whats happening during upgrade
* (From a series of commits) Fixes to the claims module to only do the reclaim logic once, not every block.
* (From a series of commits) More logging to the claims module.
* [\#563](https://github.com/osmosis-labs/osmosis/pull/563) Allow zero-weight pool-incentive distribution records
* [\#562](https://github.com/osmosis-labs/osmosis/pull/562) Store block height in epochs module for easier debugging
* [\#544](https://github.com/osmosis-labs/osmosis/pull/544) Update total liquidity tracking to be denom basis, lowering create pool and join pool gas.
* [\#540](https://github.com/osmosis-labs/osmosis/pull/540) Fix git lfs links
* [\#517](https://github.com/osmosis-labs/osmosis/pull/517) Linear time improvement for epoch time
* [\#515](https://github.com/osmosis-labs/osmosis/pull/515) Add debug command for converting secp pubkeys
* [\#510](https://github.com/osmosis-labs/osmosis/pull/510) Performance improvement for gauge distribution
* [\#505](https://github.com/osmosis-labs/osmosis/pull/505) Fix bug in incentives epoch distribution events, used to use raw address, now uses bech32 addr
* [\#464](https://github.com/osmosis-labs/osmosis/pull/464) Increase maximum outbound peers for validator nodes
* [\#444](https://github.com/osmosis-labs/osmosis/pull/444) Add script for state sync
* [\#409](https://github.com/osmosis-labs/osmosis/pull/409) Reduce epoch time growth rate for re-locking assets

## [v4.0.0]

* Significantly speedup epoch times
* Fix bug in the lockup module code that caused it to take a linear amount of gas.
* Make unbonding tokens from the lockup module get automatically claimed when unbonding is done.
* Add events for all tx types in the gamm module.
* Add events for adding LP rewards.
* Make queries to bank total chain balance account for developer vesting correctly.
* Add ability for nodes to query the total amount locked for each denomination.
* Embedded seeds in init.go
* Added changelog and info about changelog format.
* Fix accumulation store only counting bonded tokens, not unbonding tokens, that prevented the front-end from using more correct APY estimates. (Previously, the front-end could only underestimate rewards)

## [v3.2.0](https://github.com/osmosis/osmosis-labs/releases/tag/v2.0.0) - 2021-06-28

* Update the cosmos-sdk version we modify to v0.42.9
* Fix a bug in the min commission rate code that allows validators to be created with commission rates less than the minimum.
* Automatically upgrade any validator with less than the minimum comission rate to the minimum at upgrade time.
* Unbrick on-chain governance, by fixing the deposit parameter to use `uosmo` instead of `osmo`.

## [v1.0.2](https://github.com/osmosis/osmosis-labs/releases/tag/v1.0.2) - 2021-06-18

This release improves the CLI UX of creating and querying gauges.

## [v1.0.1](https://github.com/osmosis/osmosis-labs/releases/tag/v1.0.1) - 2021-06-17

This release fixes a bug in `osmosisd version` always displaying 0.0.1.

## [v1.0.0](https://github.com/osmosis/osmosis-labs/releases/tag/v1.0.0) - 2021-06-16

Initial Release!<|MERGE_RESOLUTION|>--- conflicted
+++ resolved
@@ -67,16 +67,13 @@
   * [#4912](https://github.com/osmosis-labs/osmosis/pull/4912) Export Position_lock_id mappings to GenesisState
   * [#4974](https://github.com/osmosis-labs/osmosis/pull/4974) Add lock id to `MsgSuperfluidUndelegateAndUnbondLockResponse`
   * [#2741](https://github.com/osmosis-labs/osmosis/pull/2741) Prevent updating the twap record if `ctx.BlockTime <= record.Time` or `ctx.BlockHeight <= record.Height`. Exception, can update the record created when creating the pool in the same block.
-<<<<<<< HEAD
   * [#5129](https://github.com/osmosis-labs/osmosis/pull/5129) Relax twap record validation in init genesis to allow one of the spot prices to be non-zero when twap error is observed.
-=======
   * [#5165](https://github.com/osmosis-labs/osmosis/pull/5165) Improve error message when fully exiting from a pool.
   * [#5187](https://github.com/osmosis-labs/osmosis/pull/5187) Expand `IncentivizedPools` query to include internally incentivized CL pools.
   * [#5239](https://github.com/osmosis-labs/osmosis/pull/5239) Implement `GetTotalPoolShares` public keeper function for GAMM.
   * [#5261](https://github.com/osmosis-labs/osmosis/pull/5261) Allows `UpdateFeeTokenProposal` to take in multiple fee tokens instead of just one.
   * [#5265](https://github.com/osmosis-labs/osmosis/pull/5265) Ensure a lock cannot point to multiple synthetic locks. Deprecates `SyntheticLockupsByLockupID` in favor of `SyntheticLockupByLockupID`.
   * [#4950] (https://github.com/osmosis-labs/osmosis/pull/4950) Add in/out tokens to Concentrated Liquidity's AfterConcentratedPoolSwap hook
->>>>>>> c110517c
 
 ### API breaks
 
