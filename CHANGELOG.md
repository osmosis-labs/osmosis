<!--
Guiding Principles:

Changelogs are for humans, not machines.
There should be an entry for every single version.
The same types of changes should be grouped.
Versions and sections should be linkable.
The latest version comes first.
The release date of each version is displayed.
Mention whether you follow Semantic Versioning.

Usage:

Change log entries are to be added to the Unreleased section under the
appropriate stanza (see below). Each entry should ideally include a tag and
the Github issue reference in the following format:

* (<tag>) \#<issue-number> message

The issue numbers will later be link-ified during the release process so you do
not have to worry about including a link manually, but you can if you wish.

Types of changes (Stanzas):

"Features" for new features.
"Improvements" for changes in existing functionality.
"Deprecated" for soon-to-be removed features.
"Bug Fixes" for any bug fixes.
"Client Breaking" for breaking CLI commands and REST routes used by end-users.
"API Breaking" for breaking exported APIs used by developers building on SDK.
"State Machine Breaking" for any changes that result in a different AppState 
given same genesisState and txList.
Ref: https://keepachangelog.com/en/1.0.0/
-->

# Changelog

All notable changes to this project will be documented in this file.

The format is based on [Keep a Changelog](https://keepachangelog.com/en/1.0.0/),
and this project adheres to [Semantic Versioning](https://semver.org/spec/v2.0.0.html).

## Unreleased

### Breaking Changes

* [#1699](https://github.com/osmosis-labs/osmosis/pull/1699) Fixes bug in sig fig rounding on spot price queries for small values

#### golang API breaks

* [#1671](https://github.com/osmosis-labs/osmosis/pull/1671) Remove methods that constitute AppModuleSimulation APIs for several modules' AppModules, which implemented no-ops
* [#1671](https://github.com/osmosis-labs/osmosis/pull/1671) Add hourly epochs to `x/epochs` DefaultGenesis.
* [#1665](https://github.com/osmosis-labs/osmosis/pull/1665) Delete app/App interface, instead use simapp.App
* [#1630](https://github.com/osmosis-labs/osmosis/pull/1630) Delete the v043_temp module, now that we're on an updated SDK version.
* [#1667](https://github.com/osmosis-labs/osmosis/pull/1673) Move wasm-bindings code out of app .

### Features

* [#1312] Stableswap: Createpool logic 
* [#1230] Stableswap CFMM equations
* [#1429] solver for multi-asset CFMM
<<<<<<< HEAD
* [#1630](https://github.com/osmosis-labs/osmosis/pull/1630) Delete the v043_temp module, now that we're on an updated SDK version.
* [#1647](https://github.com/osmosis-labs/osmosis/pull/1647) Add WASM bindings for symmetrically and asymmetrically joining and exiting liqudity pools 
=======

### Bug Fixes
* [1700](https://github.com/osmosis-labs/osmosis/pull/1700) Upgrade sdk fork with missing snapshot manager fix.
* [1716](https://github.com/osmosis-labs/osmosis/pull/1716) Fix secondary over-LP shares bug with uneven swap amounts in `CalcJoinPoolShares`.
<<<<<<< HEAD
>>>>>>> main
=======
* [1759](https://github.com/osmosis-labs/osmosis/pull/1759) Fix pagination filter in incentives query.
>>>>>>> b4647283

## [v9.0.0 - Nitrogen](https://github.com/osmosis-labs/osmosis/releases/tag/v9.0.0)

The Nitrogen release brings with it a number of features enabling further cosmwasm development work in Osmosis.
It including breaking changes to the GAMM API's, many developer and node operator improvements for Cosmwasm & IBC, along with new txfee and governance features. In addition to various bug fixes and code quality improvements.

#### GAMM API changes

API changes were done to enable more CFMM's to be implemented within the existing framework.
Integrators will have to update their messages and queries to adapt, please see https://github.com/osmosis-labs/osmosis/blob/main/x/gamm/breaking_changes_notes.md

#### Governance Changes

* [#1191](https://github.com/osmosis-labs/osmosis/pull/1191), [#1555](https://github.com/osmosis-labs/osmosis/pull/1555) Superfluid stakers now have their votes override their validators votes
* [sdk #239](https://github.com/osmosis-labs/cosmos-sdk/pull/239) Governance can set a distinct voting period for every proposal type.

#### IBC

* [#1535](https://github.com/osmosis-labs/osmosis/pull/1535) Upgrade to [IBC v3](https://github.com/cosmos/ibc-go/releases/tag/v3.0.0)
* [#1564](https://github.com/osmosis-labs/osmosis/pull/1564) Enable Interchain account host module
  * See [here](https://github.com/osmosis-labs/osmosis/blob/main/app/upgrades/v9/upgrades.go#L49-L71) for the supported messages

#### Txfees

[#1145](https://github.com/osmosis-labs/osmosis/pull/1145) Non-osmo txfees now get swapped into osmo everyday at epoch, and then distributed to stakers.

#### Cosmwasm

Upgrade from wasmd v0.23.x to [v0.27.0](https://github.com/CosmWasm/wasmd/releases/tag/v0.27.0). This has the following features:
  * State sync now works for cosmwasm state
  * Cosmwasm builds on M1 macs
  * Many security fixes

The TokenFactory module is added to the chain, making it possible for users and contracts to make new native tokens.
Cosmwasm bindings have been added, to make swapping and creating these new tokens easier within the contract ecosystem.

* [#1640](https://github.com/osmosis-labs/osmosis/pull/1640) fix: localosmosis to work for testing cosmwasm contracts

### Other Features

* [#1629](https://github.com/osmosis-labs/osmosis/pull/1629) Fix bug in the airdrop claim script
* [#1570](https://github.com/osmosis-labs/osmosis/pull/1570) upgrade sdk with app version fix for state-sync
* [#1554](https://github.com/osmosis-labs/osmosis/pull/1554) local dev environment
* [#1541](https://github.com/osmosis-labs/osmosis/pull/1541) Add arm64 support to Docker
* [#1535](https://github.com/osmosis-labs/osmosis/pull/1535) upgrade wasmd to v0.27.0.rc3-osmo and ibc-go to v3
  * State sync now works for cosmwasm state
  * Cosmwasm builds on M1 macs
* [#1435](https://github.com/osmosis-labs/osmosis/pull/1435) `x/tokenfactory` create denom fee for spam resistance 
* [#1253](https://github.com/osmosis-labs/osmosis/pull/1253) Add a message to increase the duration of a bonded lock.
* [#1656](https://github.com/osmosis-labs/osmosis/pull/1656) Change camelCase to snake_case in proto.
* [#1632](https://github.com/osmosis-labs/osmosis/pull/1632) augment SuperfluidDelegationsByDelegator query, return osmo equivilent is staked via superfluid
* [#1723](https://github.com/osmosis-labs/osmosis/pull/1723) fix number of LP shares returned from stableswap pool

## [v8.0.0 - Emergency proposals upgrade](https://github.com/osmosis-labs/osmosis/releases/tag/v8.0.0)

This upgrade is a patch that must be hard forked in, as on-chain governance of Osmosis approved proposal [227](https://www.mintscan.io/osmosis/proposals/227) and proposal [228](https://www.mintscan.io/osmosis/proposals/228).

This upgrade includes:

* Adding height-gated AnteHandler message filter to filter unpooling tx pre-upgrade.
* At block height 4402000 accelerates prop 225, which in turn moves incentives from certain pools according to props 222-224
* Adds a msg allowing unpooling of UST pools. 
  * This procedure is initiated by whitelisting pools 560, 562, 567, 578, 592, 610, 612, 615, 642, 679, 580, 635. 
  * Unpooling allows exiting whitelisted pools directly, finish unbonding duration with the exited tokens instead of having to wait unbonding duration to swap LP shares back to collaterals. 
  * This procedure also includes locks that were already unbonding pre-upgrade and locks that were superfluid delegated.

Every node should upgrade their software version to v8.0.0 before the upgrade block height 4402000. If you use cosmovisor, simply swap out the binary at upgrades/v7/bin to be v8.0.0, and restart the node. Do check cosmovisor version returns v8.0.0

### Features 
* {Across many PRs} Initiate emergency upgrade 
* [#1481] Emergency upgrade as of prop [226] (https://www.mintscan.io/osmosis/proposals/226) 
* [#1482] Checking Whitelisted Pools contain UST 
* [#1486] Update whitelisted pool IDs
* [#1262] Add a forceprune command to the binaries, that prunes golevelDB data better
* [#1154] Database stability improvements
* [#840] Move lock.go functions into iterator.go, lock_refs.go and store.go
* [#916] And a fn for Unbond and Burn tokens
* [#908] Superfluid slashing code
* [#904] LockAndSuperfluidDelegate

### Minor improvements & Bug Fixes

* [#1428] fix: pool params query (backport #1315)
* [#1390] upgrade sdk to v0.45.0x-osmo-v7.9
* [#1087] Test improvisation for Superfluid (backport #1070)
* [#1022] upgrade iavl to v0.17.3-osmo-v4

### Features

* [#1378](https://github.com/osmosis-labs/osmosis/pull/1378) add .gitpod.yml
* [#1262](https://github.com/osmosis-labs/osmosis/pull/1262) Add a `forceprune` command to the binaries, that prunes golevelDB data better.
* [#1244](https://github.com/osmosis-labs/osmosis/pull/1244) Refactor `x/gamm`'s `ExitSwapExternAmountOut`.
* [#1107](https://github.com/osmosis-labs/osmosis/pull/1107) Update to wasmvm v0.24.0, re-enabling building on M1 macs!
* [#1292](https://github.com/osmosis-labs/osmosis/pull/1292) CLI account-locked-duration

### Minor improvements & Bug Fixes

* [#1442](https://github.com/osmosis-labs/osmosis/pull/1442) Use latest tm-db release for badgerdb and rocksdb improvments
* [#1379](https://github.com/osmosis-labs/osmosis/pull/1379) Introduce `Upgrade` and `Fork` structs, to simplify upgrade logic.
* [#1363](https://github.com/osmosis-labs/osmosis/pull/1363) Switch e2e test setup to create genesis and configs via Dockertest
* [#1335](https://github.com/osmosis-labs/osmosis/pull/1335) Add utility for deriving total orderings from partial orderings.
* [#1308](https://github.com/osmosis-labs/osmosis/pull/1308) Make panics inside of epochs no longer chain halt by default.
* [#1286](https://github.com/osmosis-labs/osmosis/pull/1286) Fix release build scripts.
* [#1203](https://github.com/osmosis-labs/osmosis/pull/1203) cleanup Makefile and ci workflows
* [#1177](https://github.com/osmosis-labs/osmosis/pull/1177) upgrade to go 1.18
* [#1193](https://github.com/osmosis-labs/osmosis/pull/1193) Setup e2e tests on a single chain; add balances query test
* [#1095](https://github.com/osmosis-labs/osmosis/pull/1095) Fix authz being unable to use lockup & superfluid types.
* [#1105](https://github.com/osmosis-labs/osmosis/pull/1105) Add GitHub Actions to automatically push the osmosis Docker image
* [#1114](https://github.com/osmosis-labs/osmosis/pull/1114) Improve CI: remove duplicate runs of test worflow
* [#1127](https://github.com/osmosis-labs/osmosis/pull/1127) Stricter Linting:  bump golangci-lint version and enable additional linters.
* [#1184](https://github.com/osmosis-labs/osmosis/pull/1184) Fix endtime event output on BeginUnlocking

## [v7.1.0](https://github.com/osmosis-labs/osmosis/releases/tag/v7.1.0)

### Minor improvements & Bug Fixes

* [#1052](https://github.com/osmosis-labs/osmosis/pull/1052) Eugen/cherry pick superfluid test scaffolding updates
* [#1070](https://github.com/osmosis-labs/osmosis/pull/1070) Test improvisation for Superfluid
* [#1084](https://github.com/osmosis-labs/osmosis/pull/1084) Superfluid Misc: Improve grpc_query
* [#1081](https://github.com/osmosis-labs/osmosis/pull/1081) Genesis upgrade and add invariant cherry pick
* [#1088](https://github.com/osmosis-labs/osmosis/pull/1088) Genesis import export check for superfluid
* [#1101](https://github.com/osmosis-labs/osmosis/pull/1101) Minor PR adding some code comments
* [#1154](https://github.com/osmosis-labs/osmosis/pull/1154) Database stability improvements

### SDK fork updates

* [sdk-#136](https://github.com/osmosis-labs/iavl/pull/136) add after validator slash hook
* [sdk-#137](https://github.com/osmosis-labs/iavl/pull/137) backport feat: Modify grpc gateway to be concurrent
* [sdk-#146](https://github.com/osmosis-labs/cosmos-sdk/pull/146) extra logs during commit
* [sdk-#151](https://github.com/osmosis-labs/cosmos-sdk/pull/151) fix logs related to store keys and commit hash
* [sdk-#140](https://github.com/osmosis-labs/cosmos-sdk/pull/140) refactor: snapshot and pruning functionality
* [sdk-#156](https://github.com/osmosis-labs/cosmos-sdk/pull/156) feat: implement querying for commit hash and proofs
* [sdk-#155](https://github.com/osmosis-labs/cosmos-sdk/pull/155) fix: commit info data race
* [sdk-#158](https://github.com/osmosis-labs/cosmos-sdk/pull/158) Fixes the go race tests
* [sdk-#160](https://github.com/osmosis-labs/cosmos-sdk/pull/160) increase setupBaseAppWithSnapshots timeout to 90 seconds
* [sdk-#161](https://github.com/osmosis-labs/cosmos-sdk/pull/155) upgrade iavl to v0.17.3-osmo-v7 with lowered fast node cache size

### IAVL fork updates

* [iavl-35](https://github.com/osmosis-labs/iavl/pull/35) avoid clearing fast node cache during pruning
* [iavl-36](https://github.com/osmosis-labs/iavl/pull/36) fix data race related to VersionExists
* [iavl-37](https://github.com/osmosis-labs/iavl/pull/36) hardcode fast node cache size to 100k

## [v7.0.4](https://github.com/osmosis-labs/osmosis/releases/tag/v7.0.4)

### Minor improvements & Bug Fixes

* [#1061](https://github.com/osmosis-labs/osmosis/pull/1061) upgrade iavl to v0.17.3-osmo-v5 with concurrent map write fix
* [#1071](https://github.com/osmosis-labs/osmosis/pull/1071) improve Dockerfile

### SDK fork updates

* [sdk-#135](https://github.com/osmosis-labs/cosmos-sdk/pull/135) upgrade iavl to v0.17.3-osmo-v5 with concurrent map write fix

### IAVL fork updates

* [iavl-34](https://github.com/osmosis-labs/iavl/pull/34) fix concurrent map panic when querying and committing

## [v7.0.3](https://github.com/osmosis-labs/osmosis/releases/tag/v7.0.3)

### Minor improvements & Bug Fixes

* [#1022](https://github.com/osmosis-labs/osmosis/pull/1022) upgrade iavl to v0.17.3-osmo-v4 - fix state export at an old height
* [#988](https://github.com/osmosis-labs/osmosis/pull/988) Make `SuperfluidUndelegationsByDelegator` query also return synthetic locks
* [#984](https://github.com/osmosis-labs/osmosis/pull/984) Add wasm support to Dockerfile

## [v7.0.2 - Carbon](https://github.com/osmosis-labs/osmosis/releases/tag/v7.0.2)

This release fixes an instance of undefined behaviour present in v7.0.0.
Parts of the code use a function called [`ApplyFuncIfNoErr`]() whose purpose is to catch errors, and if found undo state updates during its execution.
It is intended to also catch panics and undo the problematic code's execution.
Right now a panic in this code block would halt the node, as it would not know how to proceed.
(But no state change would be committed)

## [v7.0.0 - Carbon](https://github.com/osmosis-labs/osmosis/releases/tag/v7.0.0)

The Osmosis Carbon Release! The changes are primarily

The large features include:

* Superfluid Staking - Allowing LP shares be staked to help secure the network
* Adding permissioned cosmwasm to the chain
* IAVL speedups, greatly improving epoch and query performance
* Local mempool filters to charge higher gas for arbitrage txs
* Allow partial unlocking of non-superfluid'd locks

Upgrade instructions for node operators can be found [here](https://github.com/osmosis-labs/osmosis/blob/main/networks/osmosis-1/upgrades/v7/guide.md)

The v7 release introduces Superfluid Staking! This allows governance-approved LP shares to be staked to help secure the network.

### Features

* {Across many PRs} Add superfluid staking
* [#893](https://github.com/osmosis-labs/osmosis/pull/893/) Allow (non-superfluid'd) locks to be partially unlocked.
* [#828](https://github.com/osmosis-labs/osmosis/pull/828) Move docs to their own repository, <https://github.com/osmosis-labs/docs>
* [#804](https://github.com/osmosis-labs/osmosis/pull/804/) Make the Osmosis repo use proper golang module versioning in self-package imports. (Enables other go projects to easily import Osmosis tags)
* [#782](https://github.com/osmosis-labs/osmosis/pull/782) Upgrade to cosmos SDK v0.45.0
* [#777](https://github.com/osmosis-labs/osmosis/pull/777) Add framework for mempool filters for charging different gas rates, add mempool filter for higher gas txs.
* [#772](https://github.com/osmosis-labs/osmosis/pull/772) Fix SDK bug where incorrect sequence number txs wouldn't get removed from blocks.
* [#769](https://github.com/osmosis-labs/osmosis/pull/769/) Add governance permissioned cosmwasm module
* [#680](https://github.com/osmosis-labs/osmosis/pull/680/),[#697](https://github.com/osmosis-labs/osmosis/pull/697/) Change app.go file structure to mitigate risk of keeper reference vs keeper struct bugs. (What caused Osmosis v5 -> v6)

### Minor improvements & Bug Fixes

* [#924](https://github.com/osmosis-labs/osmosis/pull/923) Fix long standing problems with total supply query over-reporting the number of osmo.
* [#872](https://github.com/osmosis-labs/osmosis/pull/872) Add a helper for BeginBlock/EndBlock code to have code segments that atomically revert state if any part errors.
* [#869](https://github.com/osmosis-labs/osmosis/pull/869) Update Dockerfile to use distroless base image.
* [#855](https://github.com/osmosis-labs/osmosis/pull/855) Ensure gauges can only be created for assets that exist on chain.
* [#766](https://github.com/osmosis-labs/osmosis/pull/766) Consolidate code between InitGenesis and CreateGauge
* [#763](https://github.com/osmosis-labs/osmosis/pull/763) Add rocksDB options to Makefile.
* [#740](https://github.com/osmosis-labs/osmosis/pull/740) Simplify AMM swap math / file structure.
* [#731](https://github.com/osmosis-labs/osmosis/pull/731) Add UpdateFeeToken proposal handler to app.go
* [#686](https://github.com/osmosis-labs/osmosis/pull/686) Add silence usage to cli to surpress unnecessary help logs
* [#652](https://github.com/osmosis-labs/osmosis/pull/652) Add logic for deleting a pool
* [#541](https://github.com/osmosis-labs/osmosis/pull/541) Start generalizing the AMM infrastructure

### SDK fork updates

* [sdk-#119](https://github.com/osmosis-labs/cosmos-sdk/pull/119) Add bank supply offsets to let applications have some minted tokens not count in total supply.
* [sdk-#117](https://github.com/osmosis-labs/cosmos-sdk/pull/117) Add an instant undelegate method to staking, for use in superfluid.
* [sdk-#116](https://github.com/osmosis-labs/cosmos-sdk/pull/116) Fix the slashing hooks to be correct.
* [sdk-#108](https://github.com/osmosis-labs/cosmos-sdk/pull/108) upgrade to IAVL fast storage on v0.45.0x-osmo-v7-fast

### Wasmd fork updates

* [wasmd-v.022.0-osmo-v7.2](https://github.com/osmosis-labs/wasmd/releases/tag/v0.22.0-osmo-v7.2) Upgrade SDK and IAVL dependencies to use fast storage

## [v6.4.0](https://github.com/osmosis-labs/osmosis/releases/tag/v6.4.0)

### Minor improvements & Bug Fixes

-[#907](https://github.com/osmosis-labs/osmosis/pull/907) Upgrade IAVL and SDK with RAM improvements and bug fixes for v6.4.0

### SDK fork updates

* [sdk-#114](https://github.com/osmosis-labs/cosmos-sdk/pull/114) upgrading iavl with ram optimizations during migration, and extra logs and fixes for "version X was already saved to a different hash" and "insufficient funds" bugs

### IAVL fork updates

* [iavl-19](https://github.com/osmosis-labs/iavl/pull/19) force GC, no cache during migration, auto heap profile

## [v6.3.1](https://github.com/osmosis-labs/osmosis/releases/tag/v6.3.1)

* [#859](https://github.com/osmosis-labs/osmosis/pull/859) CLI, update default durations to be in better units.

* [#Unknown](https://github.com/osmosis-labs/osmosis/commit/3bf63f1d3b7efee503106a008e84129489bdba8d) Switch to SDK branch with vesting by duration

## Minor improvements & Bug Fixes

* [#795](https://github.com/osmosis-labs/osmosis/pull/795) Annotate app.go
* [#791](https://github.com/osmosis-labs/osmosis/pull/791) Change to dependabot config to only upgrade patch version of tendermint
* [#766](https://github.com/osmosis-labs/osmosis/pull/766) Consolidate code between InitGenesis and CreateGauge

## [v6.3.0](https://github.com/osmosis-labs/osmosis/releases/tag/v6.3.0)

## Features

* [#845](https://github.com/osmosis-labs/osmosis/pull/846) Upgrade iavl and sdk with fast storage
* [#724](https://github.com/osmosis-labs/osmosis/pull/724) Make an ante-handler filter for recognizing High gas txs, and having a min gas price for them.

## Minor improvements & Bug Fixes

* [#795](https://github.com/osmosis-labs/osmosis/pull/795) Annotate app.go
* [#791](https://github.com/osmosis-labs/osmosis/pull/791) Change to dependabot config to only upgrade patch version of tendermint
* [#766](https://github.com/osmosis-labs/osmosis/pull/766) Consolidate code between InitGenesis and CreateGauge

### SDK fork updates

* [sdk-#100](https://github.com/osmosis-labs/cosmos-sdk/pull/100) Upgrade iavl with fast storage

### IAVL fork updates

* [iavl-5](https://github.com/osmosis-labs/iavl/pull/5) Fast storage optimization for queries and iterations

## [v6.2.0](https://github.com/osmosis-labs/osmosis/releases/tag/v6.2.0)

### SDK fork updates

* [sdk-#58](https://github.com/osmosis-labs/cosmos-sdk/pull/58) Fix a bug where recheck would not remove txs with invalid sequence numbers

## Minor improvements & Bug Fixes

* [#765](https://github.com/osmosis-labs/osmosis/pull/765) Fix a bug in `Makefile` regarding the location of localtestnet docker image.

## [v6.1.0](https://github.com/osmosis-labs/osmosis/releases/tag/v6.1.0)

## Features

* Update to Tendermint v0.34.15
* Increase p2p timeouts to alleviate p2p network breaking at epoch
* [#741](https://github.com/osmosis-labs/osmosis/pull/741) Allow node operators to set a second min gas price for arbitrage txs.
* [#623](https://github.com/osmosis-labs/osmosis/pull/623) Use gosec for staticly linting for common non-determinism issues in SDK applications.

## Minor improvements & Bug Fixes

* [#722](https://github.com/osmosis-labs/osmosis/issues/722) reuse code for parsing integer slices from string
* [#704](https://github.com/osmosis-labs/osmosis/pull/704) fix rocksdb
* [#666](https://github.com/osmosis-labs/osmosis/pull/666) Fix the `--log-level` and `--log-format` commands on `osmosisd start`
* [#655](https://github.com/osmosis-labs/osmosis/pull/655) Make the default genesis for pool-incentives work by default
* [97ac2a8](https://github.com/osmosis-labs/osmosis/commit/97ac2a86303fc8966a4c169107e0945775107e67) Fix InitGenesis bug for gauges

### SDK fork updates

* [sdk-#52](https://github.com/osmosis-labs/cosmos-sdk/pull/52) Fix inconsistencies in default pruning config, and change defaults. Fix pruning=everything defaults.
  * previously default was actually keeping 3 weeks of state, and every 100th state. (Not that far off from archive nodes)
  * pruning=default now changed to 1 week of state (100k blocks), and keep-every=0. (So a constant number of states stored)
  * pruning=everything now stores the last 10 states, to avoid db corruption errors plaguing everyone who used it. This isn't a significant change, because the pruning interval was anyways 10 blocks, so your node had to store 10 blocks of state anyway.
* [sdk-#51](https://github.com/osmosis-labs/cosmos-sdk/pull/51) Add hooks for superfluid staking
* [sdk-#50](https://github.com/osmosis-labs/cosmos-sdk/pull/50) Make it possible to better permission the bank keeper's minting ability

## [v6.0.0](https://github.com/osmosis-labs/osmosis/releases/tag/v6.0.0)

This upgrade fixes a bug in the v5.0.0 upgrade's app.go, which prevents new IBC channels from being created.
This binary is compatible with v5.0.0 until block height `2464000`, estimated to be at 4PM UTC Monday December 20th.

* [Patch](https://github.com/osmosis-labs/osmosis/commit/907001b08686ed980e0afa3d97a9c5e2f095b79f#diff-a172cedcae47474b615c54d510a5d84a8dea3032e958587430b413538be3f333) - Revert back to passing in the correct staking keeper into the IBC keeper constructor.
* [Height gating change](https://github.com/osmosis-labs/ibc-go/pull/1) - Height gate the change in IBC, to make the v6.0.0 binary compatible until upgrade height.

## [v5.0.0](https://github.com/osmosis-labs/osmosis/releases/tag/v5.0.0) - Boron upgrade

The Osmosis Boron release is made!

Notable features include:

* Upgrading from SDK v0.42 to [SDK v0.44](https://github.com/cosmos/cosmos-sdk/blob/v0.43.0/RELEASE_NOTES.md), bringing efficiency improvements, integrations and Rosetta support.
* Bringing in the new modules [Bech32IBC](https://github.com/osmosis-labs/bech32-ibc/), [Authz](https://github.com/cosmos/cosmos-sdk/tree/master/x/authz/spec), [TxFees](https://github.com/osmosis-labs/osmosis/tree/main/x/txfees)
* Upgrading to IBC v2, allowing for improved Ethereum Bridge and CosmWasm support
* Implementing Osmosis chain governance's [Proposal 32](https://www.mintscan.io/osmosis/proposals/32)
* Large suite of gas bugs fixed. (Including several that we have not seen on chain)
* More queries exposed to aid node operators.
* Blocking the OFAC banned Ethereum addresses.
* Several (linear factor) epoch time improvements. (Most were present in v4.2.0)

Upgrade instructions for node operators can be found [here](https://github.com/osmosis-labs/osmosis/blob/v5.x/networks/osmosis-1/upgrades/v5/guide.md)

## Features

* [\#637](https://github.com/osmosis-labs/osmosis/pull/637) Add [Bech32IBC](https://github.com/osmosis-labs/bech32-ibc/)
* [\#610](https://github.com/osmosis-labs/osmosis/pull/610) Upgrade to Cosmos SDK v0.44.x
  * Numerous large updates, such as making module accounts be 32 bytes, Rosetta support, etc.
  * Adds & integrates the [Authz module](https://github.com/cosmos/cosmos-sdk/tree/master/x/authz/spec)
    See: [SDK v0.43.0 Release Notes](https://github.com/cosmos/cosmos-sdk/releases/tag/v0.43.0) For more details
* [\#610](https://github.com/osmosis-labs/osmosis/pull/610) Upgrade to IBC-v2
* [\#560](https://github.com/osmosis-labs/osmosis/pull/560) Implements Osmosis [prop32](https://www.mintscan.io/osmosis/proposals/32) -- clawing back the final 20% of unclaimed osmo and ion airdrop.
* [\#394](https://github.com/osmosis-labs/osmosis/pull/394) Allow whitelisted tx fee tokens based on conversion rate to OSMO
* [Commit db450f0](https://github.com/osmosis-labs/osmosis/commit/db450f0dce8c595211d920f9bca7ed0f3a136e43) Add blocking of OFAC banned Ethereum addresses

## Minor improvements & Bug Fixes

* {In the Osmosis-labs SDK fork}
  * Increase default IAVL cache size to be in the hundred megabyte range
  * Significantly improve CacheKVStore speed problems, reduced IBC upgrade time from 2hrs to 5min
  * Add debug info to make it clear whats happening during upgrade
* (From a series of commits) Fixes to the claims module to only do the reclaim logic once, not every block.
* (From a series of commits) More logging to the claims module.
* [\#563](https://github.com/osmosis-labs/osmosis/pull/563) Allow zero-weight pool-incentive distribution records
* [\#562](https://github.com/osmosis-labs/osmosis/pull/562) Store block height in epochs module for easier debugging
* [\#544](https://github.com/osmosis-labs/osmosis/pull/544) Update total liquidity tracking to be denom basis, lowering create pool and join pool gas.
* [\#540](https://github.com/osmosis-labs/osmosis/pull/540) Fix git lfs links
* [\#517](https://github.com/osmosis-labs/osmosis/pull/517) Linear time improvement for epoch time
* [\#515](https://github.com/osmosis-labs/osmosis/pull/515) Add debug command for converting secp pubkeys
* [\#510](https://github.com/osmosis-labs/osmosis/pull/510) Performance improvement for gauge distribution
* [\#505](https://github.com/osmosis-labs/osmosis/pull/505) Fix bug in incentives epoch distribution events, used to use raw address, now uses bech32 addr
* [\#464](https://github.com/osmosis-labs/osmosis/pull/464) Increase maximum outbound peers for validator nodes
* [\#444](https://github.com/osmosis-labs/osmosis/pull/444) Add script for state sync
* [\#409](https://github.com/osmosis-labs/osmosis/pull/409) Reduce epoch time growth rate for re-locking assets

## [v4.0.0]

* Significantly speedup epoch times
* Fix bug in the lockup module code that caused it to take a linear amount of gas.
* Make unbonding tokens from the lockup module get automatically claimed when unbonding is done.
* Add events for all tx types in the gamm module.
* Add events for adding LP rewards.
* Make queries to bank total chain balance account for developer vesting correctly.
* Add ability for nodes to query the total amount locked for each denomination.
* Embedded seeds in init.go
* Added changelog and info about changelog format.
* Fix accumulation store only counting bonded tokens, not unbonding tokens, that prevented the front-end from using more correct APY estimates. (Previously, the front-end could only underestimate rewards)

## [v3.2.0](https://github.com/osmosis/osmosis-labs/releases/tag/v2.0.0) - 2021-06-28

* Update the cosmos-sdk version we modify to v0.42.9
* Fix a bug in the min commission rate code that allows validators to be created with commission rates less than the minimum.
* Automatically upgrade any validator with less than the minimum comission rate to the minimum at upgrade time.
* Unbrick on-chain governance, by fixing the deposit parameter to use `uosmo` instead of `osmo`.

## [v1.0.2](https://github.com/osmosis/osmosis-labs/releases/tag/v1.0.2) - 2021-06-18

This release improves the CLI UX of creating and querying gauges.

## [v1.0.1](https://github.com/osmosis/osmosis-labs/releases/tag/v1.0.1) - 2021-06-17

This release fixes a bug in `osmosisd version` always displaying 0.0.1.

## [v1.0.0](https://github.com/osmosis/osmosis-labs/releases/tag/v1.0.0) - 2021-06-16

Initial Release!<|MERGE_RESOLUTION|>--- conflicted
+++ resolved
@@ -59,19 +59,13 @@
 * [#1312] Stableswap: Createpool logic 
 * [#1230] Stableswap CFMM equations
 * [#1429] solver for multi-asset CFMM
-<<<<<<< HEAD
 * [#1630](https://github.com/osmosis-labs/osmosis/pull/1630) Delete the v043_temp module, now that we're on an updated SDK version.
 * [#1647](https://github.com/osmosis-labs/osmosis/pull/1647) Add WASM bindings for symmetrically and asymmetrically joining and exiting liqudity pools 
-=======
 
 ### Bug Fixes
 * [1700](https://github.com/osmosis-labs/osmosis/pull/1700) Upgrade sdk fork with missing snapshot manager fix.
 * [1716](https://github.com/osmosis-labs/osmosis/pull/1716) Fix secondary over-LP shares bug with uneven swap amounts in `CalcJoinPoolShares`.
-<<<<<<< HEAD
->>>>>>> main
-=======
 * [1759](https://github.com/osmosis-labs/osmosis/pull/1759) Fix pagination filter in incentives query.
->>>>>>> b4647283
 
 ## [v9.0.0 - Nitrogen](https://github.com/osmosis-labs/osmosis/releases/tag/v9.0.0)
 
