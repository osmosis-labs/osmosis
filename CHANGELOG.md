--- conflicted
+++ resolved
@@ -65,11 +65,8 @@
 * [#7685](https://github.com/osmosis-labs/osmosis/pull/7685) Speedup CL actions by only marshalling for CL hooks if they will be used.
 * [#7503](https://github.com/osmosis-labs/osmosis/pull/7503) Add IBC wasm light clients module
 * [#7689](https://github.com/osmosis-labs/osmosis/pull/7689) Make CL price estimations not cause state writes (speed and gas improvements)
-<<<<<<< HEAD
+* [#7745](https://github.com/osmosis-labs/osmosis/pull/7745) Add gauge id query to stargate whitelist
 * [#7747](https://github.com/osmosis-labs/osmosis/pull/7747) Remove redundant call to incentive collection in CL position withdrawal logic
-=======
-* [#7745](https://github.com/osmosis-labs/osmosis/pull/7745) Add gauge id query to stargate whitelist
->>>>>>> 16f0156f
 
 ## v23.0.6-iavl-v1 (contains everything in v23.0.6)
 
