<!--
Guiding Principles:

Changelogs are for humans, not machines.
There should be an entry for every single version.
The same types of changes should be grouped.
Versions and sections should be linkable.
The latest version comes first.
The release date of each version is displayed.
Mention whether you follow Semantic Versioning.

Usage:

Change log entries are to be added to the Unreleased section under the
appropriate stanza (see below). Each entry should ideally include a tag and
the Github issue reference in the following format:

* (<tag>) \#<issue-number> message

The issue numbers will later be link-ified during the release process so you do
not have to worry about including a link manually, but you can if you wish.

Types of changes (Stanzas):

"Features" for new features.
"Improvements" for changes in existing functionality.
"Deprecated" for soon-to-be removed features.
"Bug Fixes" for any bug fixes.
"Client Breaking" for breaking CLI commands and REST routes used by end-users.
"API Breaking" for breaking exported APIs used by developers building on SDK.
"State Machine Breaking" for any changes that result in a different AppState
given same genesisState and txList.
Ref: https://keepachangelog.com/en/1.0.0/
-->

# Changelog

All notable changes to this project will be documented in this file.

The format is based on [Keep a Changelog](https://keepachangelog.com/en/1.0.0/),
and this project adheres to [Semantic Versioning](https://semver.org/spec/v2.0.0.html).

## Unreleased

<<<<<<< HEAD
* [#9467](https://github.com/osmosis-labs/osmosis/pull/9467) fix: protorev returns incorrect values in posthandler
=======
## v30.0.1

### State Compatible

* [#9473](https://github.com/osmosis-labs/osmosis/pull/9473) chore: bump go version to v1.23.4 
>>>>>>> 1980893e

## v30.0.0

### State Breaking

* [#9355](https://github.com/osmosis-labs/osmosis/pull/9355) chore: bump go version to v1.23 
* [#9427](https://github.com/osmosis-labs/osmosis/pull/9427) chore: bump wasmd version 
* [#9434](https://github.com/osmosis-labs/osmosis/pull/9434) Taker Fee non-OSMO revenue on separate whitelist to Quote Assets

### State Compatible

* [#9420](https://github.com/osmosis-labs/osmosis/pull/9420) chore: update seeds for the init command
* [#9396](https://github.com/osmosis-labs/osmosis/pull/9396) fix: missing coinbase/rosetta-sdk-go/types dependency 
* [#9436](https://github.com/osmosis-labs/osmosis/pull/9436) feat: remove authorized quote denom validation
* [#9440](https://github.com/osmosis-labs/osmosis/pull/9440) feat: increase consensus min fee to 0.01 uosmo / gas
* [#9455](https://github.com/osmosis-labs/osmosis/pull/9455) chore: bump cosmos-sdk to v0.50.14
* [#9456](https://github.com/osmosis-labs/osmosis/pull/9456) feat: transfer top of block auction funds to community pool
* [#9457](https://github.com/osmosis-labs/osmosis/pull/9457) chore: bump submodules
* [#9460](https://github.com/osmosis-labs/osmosis/pull/9460) fix: mempool-1559 min base fee to match consensus min fee 

## v29.0.2

### State Breaking

### State Compatible

* [#9375](https://github.com/osmosis-labs/osmosis/pull/9375) chore: add fix for pagination of proposals 

### State Breaking

### State Compatible

## v29.0.1

### State Breaking

### State Compatible

* [#9372](https://github.com/osmosis-labs/osmosis/pull/9372) fix: query all proposals codec issues 

## v29.0.0

### State Breaking

* [#8996](https://github.com/osmosis-labs/osmosis/pull/8996) chore: upgrade pfm to v8.1.1 
* [#8880](https://github.com/osmosis-labs/osmosis/pull/8880) chore: bump wasmd from 0.53.0 to 0.53.2
* [#9005](https://github.com/osmosis-labs/osmosis/pull/9005) fix: bump ibc-go to v8.6.1
* [#9011](https://github.com/osmosis-labs/osmosis/pull/9011) feat: Delete superfluid balancer -> CL migration code. Makes the message now just return an error if called.
* [#9059](https://github.com/osmosis-labs/osmosis/pull/9059) chore: bump submodules

### State Compatible

* [#8985](https://github.com/osmosis-labs/osmosis/pull/8985) build: block-sdk import now uses forked version
* [#9021](https://github.com/osmosis-labs/osmosis/pull/9021) chore: slightly increase blocktime 

### Removed

* [#9340](https://github.com/osmosis-labs/osmosis/pull/9340) chore: bump IAVL, ignore legacy state if it is broken 

## v28.0.6

### State Compatible

* [#9334](https://github.com/osmosis-labs/osmosis/pull/9334) fix: iavl pruning issue move onto next version if stuck 
* [#9332](https://github.com/osmosis-labs/osmosis/pull/9332) fix(poolmanager): only write to cache in finalize execution mode
* [#9340](https://github.com/osmosis-labs/osmosis/pull/9340) chore: bump IAVL, ignore legacy state if it is broken 

## v28.0.5

### State Compatible

* [#9050](https://github.com/osmosis-labs/osmosis/pull/9050) chore: bump ibc-go to v8.7.0 
* [#9006](https://github.com/osmosis-labs/osmosis/pull/9006) feat: CosmWasm Pool raw state query

## v28.0.4

### State Breaking

### State Compatible

* [#8978](https://github.com/osmosis-labs/osmosis/pull/8978) fix: bump comebft to v0.38.17
* [#8985](https://github.com/osmosis-labs/osmosis/pull/8985) build: block-sdk import now uses forked version
* [#8983](https://github.com/osmosis-labs/osmosis/pull/8983) fix: forceprune logic

## v28.0.3

### State Breaking

### State Compatible

* [#8968](https://github.com/osmosis-labs/osmosis/pull/8968) fix: use forked block-sdk patch
* [#8895](https://github.com/osmosis-labs/osmosis/pull/8895) (xcs) feat: support XCS final hop memos

## v28.0.2

### State Breaking

### State Compatible

* [#8940](https://github.com/osmosis-labs/osmosis/pull/8940) chore: Bump store dependency version to v1.1.1-v0.50.11-v28-osmo-2
* [#8886](https://github.com/osmosis-labs/osmosis/pull/8886) chore: decouple Node releases from SQS

### store v1.1.1-v0.50.11-v28-osmo-2

* [#1026](https://github.com/cosmos/iavl/pull/1026) perf: remove duplicated rootkey fetch inpruning (9% pruning speedup on osmosis)

## v28.0.1

### State Breaking

### State Compatible

* [#8858](https://github.com/osmosis-labs/osmosis/pull/8858) chore: fix event emission for smart account module
* [#8906](https://github.com/osmosis-labs/osmosis/pull/8906) chore: bump cosmos-sdk v0.50.11
* [#8923](https://github.com/osmosis-labs/osmosis/pull/8923) fix: tag osmosis-labs/cosmos-sdk store v1.1.1 to enable async pruning

## v28.0.0

### State Breaking

### State Compatible

* [#8857](https://github.com/osmosis-labs/osmosis/pull/8857) chore: update math package

## v27.0.1

### State Compatible

* [#8831](https://github.com/osmosis-labs/osmosis/pull/8831) chore: bump cometbft
* [#8876](https://github.com/osmosis-labs/osmosis/pull/8876) (xcs) fix: XCS incorrect channel
* [#8922](https://github.com/osmosis-labs/osmosis/pull/8922) fix: untracked tokenfactory ibc-rate-limit inflow


## v27.0.0

### State Breaking

* [#8682](https://github.com/osmosis-labs/osmosis/pull/8682) chore: bump cosmwasm-optimizer
* [#8734](https://github.com/osmosis-labs/osmosis/pull/8734) chore: update cosmwasm vm
* [#8777](https://github.com/osmosis-labs/osmosis/pull/8777) fix: state export for gov module constitution
* [#8751](https://github.com/osmosis-labs/osmosis/pull/8751) fix: supply offsets for osmo token
* [#8764](https://github.com/osmosis-labs/osmosis/pull/8764) chore: add cosmwasm 1_3 feature
* [#8779](https://github.com/osmosis-labs/osmosis/pull/8779) chore: bump cometbft/cosmos-sdk versions
* [#8801](https://github.com/osmosis-labs/osmosis/pull/8801) chore: update tagged submodules for v27
* [#8807](https://github.com/osmosis-labs/osmosis/pull/8807) chore: bump cometbft version
* [#8818](https://github.com/osmosis-labs/osmosis/pull/8818) chore: bump sqsdomain to v0.27.0

### Config


### State Compatible

* [#8754](https://github.com/osmosis-labs/osmosis/pull/8754) Add missing proto files for indexing
* [#8563](https://github.com/osmosis-labs/osmosis/pull/8563) Add additional queries in x/gauges
* [#8726](https://github.com/osmosis-labs/osmosis/pull/8726) fix: multiple temp directories on command executions
* [#8731](https://github.com/osmosis-labs/osmosis/pull/8731) fix: in place testnet logs
* [#8728](https://github.com/osmosis-labs/osmosis/pull/8728) fix unsupported sign-mode issue
* [#8743](https://github.com/osmosis-labs/osmosis/pull/8743) chore: bump sdk and cometbft
* [#8765, 8768](https://github.com/osmosis-labs/osmosis/pull/8765) fix concurrency issue in go test(x/lockup)
* [#8563](https://github.com/osmosis-labs/osmosis/pull/8755) [x/concentratedliquidity]: Fix Incorrect Event Emission
* [#8765](https://github.com/osmosis-labs/osmosis/pull/8765) fix concurrency issue in go test(x/lockup)
* [#8791](https://github.com/osmosis-labs/osmosis/pull/8791) fix: superfluid log for error that should be ignored

### State Machine Breaking

* [#8732](https://github.com/osmosis-labs/osmosis/pull/8732) fix: iterate delegations continue instead of erroring

## v26.0.1

### State Machine Breaking

* [#8732](https://github.com/osmosis-labs/osmosis/pull/8732) fix: iterate delegations continue instead of erroring

## v26.0.0

### State Breaking

* [#8274](https://github.com/osmosis-labs/osmosis/pull/8274) SDK v50 and Comet v0.38 upgrade
* [#8375](https://github.com/osmosis-labs/osmosis/pull/8375) Enforce sub-authenticator to be greater than 1
* [#8509](https://github.com/osmosis-labs/osmosis/pull/8509) Change LiquidityNetInDirection return type to sdk math
* [#8535](https://github.com/osmosis-labs/osmosis/pull/8535) Prevent Setting Invalid Before Send Hook
* [#8310](https://github.com/osmosis-labs/osmosis/pull/8310) Taker fee share
* [#8494](https://github.com/osmosis-labs/osmosis/pull/8494) Add additional events in x/lockup, x/superfluid, x/concentratedliquidity
* [#8581](https://github.com/osmosis-labs/osmosis/pull/8581) feat: add ledger signing to smart account module 
* [#8573](https://github.com/osmosis-labs/osmosis/pull/8573) fix: increase unauthenticated gas to fix fee token issue
* [#8598](https://github.com/osmosis-labs/osmosis/pull/8598) feat: param changes for block and cost per byte 
* [#8609](https://github.com/osmosis-labs/osmosis/pull/8609) Exempt `UnrestrictedPoolCreatorWhitelist` addresses from pool creation fee
* [#8615](https://github.com/osmosis-labs/osmosis/pull/8615) chore: add tagged cosmos-sdk version: v0.50.6-v26-osmo-1
* [#8616](https://github.com/osmosis-labs/osmosis/pull/8616) chore: upgrade wasmd to v0.53.0 and wasmvm to v2.1.2
* [#8628](https://github.com/osmosis-labs/osmosis/pull/8628) chore: add tagged cometbft version: v0.38.11-v26-osmo-1
* [#8649](https://github.com/osmosis-labs/osmosis/pull/8649) chore: update to tagged submodules
* [#8663](https://github.com/osmosis-labs/osmosis/pull/8663) fix: protorev throws a nil pointer
* [#8676](https://github.com/osmosis-labs/osmosis/pull/8676) fix: update enforce sub-authenticator to be greater than 1 error message
* [#8682](https://github.com/osmosis-labs/osmosis/pull/8682) chore: bump cosmwasm-optimizer

### Config

* [#8548](https://github.com/osmosis-labs/osmosis/pull/8548) chore: disable sqs by default in app.toml


### State Compatible

* [#8494](https://github.com/osmosis-labs/osmosis/pull/8494) Add additional events in x/lockup, x/superfluid, x/concentratedliquidity
* [#8543](https://github.com/osmosis-labs/osmosis/pull/8543) Add OTEL wiring and new configs in app.toml
* [#8566](https://github.com/osmosis-labs/osmosis/pull/8566) Minor speedup to CalcExitCFMM shares
* [#8665](https://github.com/osmosis-labs/osmosis/pull/8665) fix: smart account signing checktx error

## v25.2.1
* [#8546](https://github.com/osmosis-labs/osmosis/pull/8546) feat: reduce commit timeout to 500ms to enable faster blocks, and timeout propose to 1.8s

### CosmosSDK 1f1e8bb04f062250af732b6df98e8581e0e0b77b

* [#612](https://github.com/osmosis-labs/cosmos-sdk/pull/612) OTEL wiring in grpcserver interceptor (DataDog POC) (#612)

### CometBFT v0.37.4-v25-osmo-12

* [#128](https://github.com/osmosis-labs/cometbft/pull/128) feat(p2p): render HasChannel(chID) is a public p2p.Peer method (#3510)
* [#126]() Remove p2p allocations for wrapping outbound packets
* [#125]() Fix marshalling and concurrency overhead within broadcast routines
* perf(p2p): Only update send monitor once per batch packet msg send (#3382)
* [#124]() Secret connection read buffer
* [#123](https://github.com/osmosis-labs/cometbft/pull/123) perf(p2p/conn): Remove unneeded global pool buffers in secret connection #3403
* perf(p2p): Delete expensive debug log already slated for deletion #3412
* perf(p2p): Reduce the p2p metrics overhead. #3411
* commit f663bd35153b0b366c1e1e6b41e7f2dcff7963fd : one more debug log deletion
* [#120](https://github.com/osmosis-labs/cometbft/pull/120) perf(consensus): Use TrySend for hasVote/HasBlockPart messages #3407

* [#8504](https://github.com/osmosis-labs/osmosis/pull/8504) Add missing module params query to CLI

## v25.2.0

* [#8455](https://github.com/osmosis-labs/osmosis/pull/8455) Further comet mempool improvements

## v25.1.3

* [#8420](https://github.com/osmosis-labs/osmosis/pull/8420) Remove further unneeded IBC acknowledgements time from CheckTx/RecheckTx
* [#8421](https://github.com/osmosis-labs/osmosis/pull/8421) Block sdk perf improvements by replacing checkTx with cached tx decoder

### Config

* [#8431](https://github.com/osmosis-labs/osmosis/pull/8431) Fix osmosis-indexer config bug that read osmosis-sqs value
* [#8436](https://github.com/osmosis-labs/osmosis/pull/8436) Added default indexer config on `osmosisd init`

## v25.1.2

* [#8415](https://github.com/osmosis-labs/osmosis/pull/8415) Reset cache on pool creation
* [#8417](https://github.com/osmosis-labs/osmosis/pull/8417) Comet bump to fix edge case with block part selection introduced in v25.1.1

## v25.1.1

* [#8394](https://github.com/osmosis-labs/osmosis/pull/8394) Lower timeout commit from 1s to 600ms
* [#8409](https://github.com/osmosis-labs/osmosis/pull/8409) Add mempool filter to combat IBC spam
* [#8408](https://github.com/osmosis-labs/osmosis/pull/8408) Bump block sdk to lower recheck times by 25%

## v25.1.0

* [#8398](https://github.com/osmosis-labs/osmosis/pull/8398) Lower JSON unmarshalling overhead in IBC packet logic

## v25.0.3

* [#8329](https://github.com/osmosis-labs/osmosis/pull/8329) Overwrite `flush_throttle_timeout` to 80ms instead of 10ms

## v25.0.2

### Osmosis

* [#8312](https://github.com/osmosis-labs/osmosis/pull/8312) Overwrite `flush_throttle_timeout` and `peer_gossip_sleep_duration` to 10ms and 50ms respectively
* [#8308](https://github.com/osmosis-labs/osmosis/pull/8308) Remove IBC rate limit and wasm hook times from mempool checkTx's

### CometBFT

* [#73](https://github.com/osmosis-labs/cometbft/pull/73) perf(consensus/blockexec): Add simplistic block validation cache
* [#74](https://github.com/osmosis-labs/cometbft/pull/74) perf(consensus): Minor speedup to mark late vote metrics
* [#75](https://github.com/osmosis-labs/cometbft/pull/75) perf(p2p): 4% speedup to readMsg by removing one allocation
* [#76](https://github.com/osmosis-labs/cometbft/pull/76) perf(consensus): Add LRU caches for blockstore operations used in gossip
* [#77](https://github.com/osmosis-labs/cometbft/pull/77) perf(consensus): Make every gossip thread use its own randomness instance, reducing mutex contention

## v25.0.1

### Osmosis

* [#8293](https://github.com/osmosis-labs/osmosis/pull/8293) Upgrade v25.x to IBC v7.4.1
* [#8128](https://github.com/osmosis-labs/osmosis/pull/8128) Cache the result for poolmanager.GetPoolModule
* [#8253](https://github.com/osmosis-labs/osmosis/pull/8253) Update gogoproto to v1.4.11 and golang.org/x/exp to
* [#8148](https://github.com/osmosis-labs/osmosis/pull/8148) Remove the deserialization time for GetDefaultTakerFee()
* [#8231](https://github.com/osmosis-labs/osmosis/issues/8231) Deprecate authorized quote denom in CL module
* [#8298](https://github.com/osmosis-labs/osmosis/pull/8298) Overwrite timeout commit from 1.5s to 1s

### CometBFT

* [#61](https://github.com/osmosis-labs/cometbft/pull/61) refactor(p2p/connection): Slight refactor to sendManyPackets that helps highlight performance improvements (backport #2953) (#2978)
* [#62](https://github.com/osmosis-labs/cometbft/pull/62) perf(consensus/blockstore): Remove validate basic call from LoadBlock
* [#69](https://github.com/osmosis-labs/cometbft/pull/69) perf: Make mempool update async from block.Commit (#3008)
* [#67](https://github.com/osmosis-labs/cometbft/pull/67) fix: TimeoutTicker returns wrong value/timeout pair when timeouts are scheduled at the same time

### IBC-go

* Upgrade to v7.4.1 which fixes the significant mempool overhead caused by RedundantRelayDecorator

## v25.0.0

### State Breaking

* [#7935](https://github.com/osmosis-labs/osmosis/pull/7935) Add block sdk and top of block auction from skip-mev
* [#7876](https://github.com/osmosis-labs/osmosis/pull/7876) Migrate subset of spread reward accumulators
* [#7005](https://github.com/osmosis-labs/osmosis/pull/7005) Adding deactivated smart account module
* [#8106](https://github.com/osmosis-labs/osmosis/pull/8106) Enable ProtoRev distro on epoch
* [#8053](https://github.com/osmosis-labs/osmosis/pull/8053) Reset validator signing info missed blocks counter
* [#8073](https://github.com/osmosis-labs/osmosis/pull/8073) Speedup CL spread factor calculations, but mildly changes rounding behavior in the final decimal place
* [#8125](https://github.com/osmosis-labs/osmosis/pull/8125) When using smart accounts, fees are deducted directly after the feePayer is authenticated. Regardless of the authentication of other signers
* [#8136](https://github.com/osmosis-labs/osmosis/pull/8136) Don't allow gauge creation/addition with rewards that have no protorev route (i.e. no way to determine if rewards meet minimum epoch value distribution requirements)
* [#8144](https://github.com/osmosis-labs/osmosis/pull/8144) IBC wasm clients can now make stargate queries and support abort
* [#8147](https://github.com/osmosis-labs/osmosis/pull/8147) Process unbonding locks once per minute, rather than every single block
* [#8157](https://github.com/osmosis-labs/osmosis/pull/8157) Speedup protorev by not unmarshalling pools in cost-estimation phase
* [#8177](https://github.com/osmosis-labs/osmosis/pull/8177) Change consensus params to match unbonding period
* [#8189](https://github.com/osmosis-labs/osmosis/pull/8189) Perf: Use local cache for isSmartAccountActive param
* [#8216](https://github.com/osmosis-labs/osmosis/pull/8216) Chore: Add circuit breaker controller to smart account params

### State Compatible

* [#35](https://github.com/osmosis-labs/cometbft/pull/35) Handle last element in PickRandom
* [#38](https://github.com/osmosis-labs/cometbft/pull/38) Remove expensive Logger debug call in PublishEventTx
* [#39](https://github.com/osmosis-labs/cometbft/pull/39) Change finalizeCommit to use applyVerifiedBlock
* [#40](https://github.com/osmosis-labs/cometbft/pull/40) Speedup NewDelimitedWriter
* [#41](https://github.com/osmosis-labs/cometbft/pull/41) Remove unnecessary atomic read
* [#42](https://github.com/osmosis-labs/cometbft/pull/42) Remove a minint call that was appearing in write packet delays
* [#43](https://github.com/osmosis-labs/cometbft/pull/43) Speedup extended commit.BitArray()
* [#8226](https://github.com/osmosis-labs/osmosis/pull/8226) Overwrite timeoutPropose from 3s to 2s

## v24.0.4

* [#8142](https://github.com/osmosis-labs/osmosis/pull/8142) Add query for getting single authenticator and add stargate whitelist for the query
* [#8149](https://github.com/osmosis-labs/osmosis/pull/8149) Default timeoutCommit to 1.5s

## v24.0.3

* [#21](https://github.com/osmosis-labs/cometbft/pull/21) Move websocket logs to Debug
* [#22](https://github.com/osmosis-labs/cometbft/pull/22) Fix txSearch pagination performance issues
* [#25](https://github.com/osmosis-labs/cometbft/pull/25) Optimize merkle tree hashing

## v24.0.2

* [#8006](https://github.com/osmosis-labs/osmosis/pull/8006), [#8014](https://github.com/osmosis-labs/osmosis/pull/8014) Speedup many BigDec operations
* [#8030](https://github.com/osmosis-labs/osmosis/pull/8030) Delete legacy behavior where lockups could not unbond at very small block heights on a testnet
* [#8118](https://github.com/osmosis-labs/osmosis/pull/8118) Config.toml and app.toml overwrite improvements
* [#8131](https://github.com/osmosis-labs/osmosis/pull/8131) Overwrite min-gas-prices to 0uosmo (defaulting to the EIP 1559 calculated value) to combat empty blocks

## v24.0.1

* [#7994](https://github.com/osmosis-labs/osmosis/pull/7994) Async pruning for IAVL v1

## v24.0.0

### Osmosis

* [#7250](https://github.com/osmosis-labs/osmosis/pull/7250) Further filter spam gauges from epoch distribution
* [#7472](https://github.com/osmosis-labs/osmosis/pull/7472) Refactor TWAP keys to only require a single key format. Significantly lowers TWAP-caused writes
* [#7499](https://github.com/osmosis-labs/osmosis/pull/7499) Slight speed/gas improvements to CL CreatePosition and AddToPosition
* [#7564](https://github.com/osmosis-labs/osmosis/pull/7564) Move protorev dev account bank sends from every backrun to once per epoch
* [#7508](https://github.com/osmosis-labs/osmosis/pull/7508) Improve protorev performance by removing iterator and storing base denoms as a single object rather than an array
* [#7509](https://github.com/osmosis-labs/osmosis/pull/7509) Distributing ProtoRev profits to the community pool and burn address
* [#7524](https://github.com/osmosis-labs/osmosis/pull/7524) Poolmanager: ListPoolsByDenom will now skip pools that cannot correctly return their constituent denoms
* [#7550](https://github.com/osmosis-labs/osmosis/pull/7550) Speedup small CL swaps, by only fetching CL uptime accumulators if there is a tick crossing
* [#7555](https://github.com/osmosis-labs/osmosis/pull/7555) Refactor taker fees, distribute via a single module account, track once at epoch
* [#7562](https://github.com/osmosis-labs/osmosis/pull/7562) Speedup Protorev estimation logic by removing unnecessary taker fee simulations
* [#7595](https://github.com/osmosis-labs/osmosis/pull/7595) Fix cosmwasm pool model code ID migration
* [#7615](https://github.com/osmosis-labs/osmosis/pull/7615) Min value param for epoch distribution
* [#7619](https://github.com/osmosis-labs/osmosis/pull/7619) Slight speedup/gas improvement to CL GetTotalPoolLiquidity queries
* [#7622](https://github.com/osmosis-labs/osmosis/pull/7622) Create/remove tick events
* [#7623](https://github.com/osmosis-labs/osmosis/pull/7623) Add query for querying all before send hooks
* [#7622](https://github.com/osmosis-labs/osmosis/pull/7622) Remove duplicate CL accumulator update logic
* [#7665](https://github.com/osmosis-labs/osmosis/pull/7665) feat(x/protorev): Use Transient store to store swap backruns
* [#7685](https://github.com/osmosis-labs/osmosis/pull/7685) Speedup CL actions by only marshalling for CL hooks if they will be used
* [#7503](https://github.com/osmosis-labs/osmosis/pull/7503) Add IBC wasm light clients module
* [#7689](https://github.com/osmosis-labs/osmosis/pull/7689) Make CL price estimations not cause state writes (speed and gas improvements)
* [#7745](https://github.com/osmosis-labs/osmosis/pull/7745) Add gauge id query to stargate whitelist
* [#7747](https://github.com/osmosis-labs/osmosis/pull/7747) Remove redundant call to incentive collection in CL position withdrawal logic
* [#7768](https://github.com/osmosis-labs/osmosis/pull/7768) Allow governance module account to transfer any CL position
* [#7746](https://github.com/osmosis-labs/osmosis/pull/7746) Make forfeited incentives redeposit into the pool instead of sending to community pool
* [#7785](https://github.com/osmosis-labs/osmosis/pull/7785) Remove reward claiming during position transfers
* [#7833](https://github.com/osmosis-labs/osmosis/pull/7833) Bump max gas wanted per tx to 60 mil
* [#7839](https://github.com/osmosis-labs/osmosis/pull/7839) Add ICA controller
* [#7527](https://github.com/osmosis-labs/osmosis/pull/7527) Add 30M gas limit to CW pool contract calls
* [#7855](https://github.com/osmosis-labs/osmosis/pull/7855) Whitelist address parameter for setting fee tokens
* [#7857](https://github.com/osmosis-labs/osmosis/pull/7857) SuperfluidDelegationsByValidatorDenom query now returns equivalent staked amount
* [#7912](https://github.com/osmosis-labs/osmosis/pull/7912) Default timeoutCommit to 2s
* [#7951](https://github.com/osmosis-labs/osmosis/pull/7951) Only migrate selected cl incentives
* [#7938](https://github.com/osmosis-labs/osmosis/pull/7938) Add missing swap events for missing swap event for cw pools
* [#7957](https://github.com/osmosis-labs/osmosis/pull/7957) Update to the latest version of ibc-go
* [#7966](https://github.com/osmosis-labs/osmosis/pull/7966) Update all governance migrated white whale pools to code id 641

### SDK

* [#525](https://github.com/osmosis-labs/cosmos-sdk/pull/525) CacheKV speedups
* [#548](https://github.com/osmosis-labs/cosmos-sdk/pull/548) Implement v0.50 slashing bitmap logic
* [#543](https://github.com/osmosis-labs/cosmos-sdk/pull/543) Make slashing not write sign info every block
* [#513](https://github.com/osmosis-labs/cosmos-sdk/pull/513) Limit expired authz grant pruning to 200 per block
* [#514](https://github.com/osmosis-labs/cosmos-sdk/pull/514) Let gov hooks return an error
* [#580](https://github.com/osmosis-labs/cosmos-sdk/pull/580) Less time intensive slashing migration

### CometBFT

* [#5](https://github.com/osmosis-labs/cometbft/pull/5) Batch verification
* [#11](https://github.com/osmosis-labs/cometbft/pull/11) Skip verification of commit sigs
* [#13](https://github.com/osmosis-labs/cometbft/pull/13) Avoid double-saving ABCI responses
* [#20](https://github.com/osmosis-labs/cometbft/pull/20) Fix the rollback command

## v23.0.12-iavl-v1

* [#7994](https://github.com/osmosis-labs/osmosis/pull/7994) Async pruning for IAVL v1

## v23.0.11-iavl-v1 & v23.0.11

* [#7987](https://github.com/osmosis-labs/osmosis/pull/7987) Added soft-forked-ibc for ASA-2024-007

## v23.0.8-iavl-v1 & v23.0.8

* [#7769](https://github.com/osmosis-labs/osmosis/pull/7769) Set and default timeout commit to 3s. Add flag to prevent custom overrides if not desired.

## v23.0.7-iavl-v1

* [#7750](https://github.com/osmosis-labs/osmosis/pull/7750) IAVL bump to improve pruning

## v23.0.6-iavl-v1 (contains everything in v23.0.6)

* [#558](https://github.com/osmosis-labs/cosmos-sdk/pull/558) Gracefully log when there is a pruning error instead of panic

## v23.0.6

* [#7716](https://github.com/osmosis-labs/osmosis/pull/7716) Unblock WW Pools
* [#7726](https://github.com/osmosis-labs/osmosis/pull/7726) Bump comet for improved P2P logic
* [#7599](https://github.com/osmosis-labs/osmosis/pull/7599) Reduce sqrt calls in TickToSqrtPrice
* [#7692](https://github.com/osmosis-labs/osmosis/pull/7692) Make CL operation mutative
* [#530](https://github.com/osmosis-labs/cosmos-sdk/pull/530) Bump sdk fork Go to 1.20
* [#540](https://github.com/osmosis-labs/cosmos-sdk/pull/540) Slashing speedup with getting params
* [#546](https://github.com/osmosis-labs/cosmos-sdk/pull/546) Speedup to UnmarshalBalanceCompat
* [#560](https://github.com/osmosis-labs/cosmos-sdk/pull/560) Enable fast nodes at a per module level

## v23.0.3-iavl-v1 (contains everything in v23.0.3)

* [#7582](https://github.com/osmosis-labs/osmosis/pull/7582) IAVL v1
* [#537](https://github.com/osmosis-labs/cosmos-sdk/pull/537) Fix IAVL db grow issue

## v23.0.3

* [#7498](https://github.com/osmosis-labs/osmosis/pull/7498) Protorev mutation speedup
* [#7497](https://github.com/osmosis-labs/osmosis/pull/7497) Better key formatting
* [#7541](https://github.com/osmosis-labs/osmosis/pull/7541) Use more mutatitve operations in uptime accumulator operations
* [#7538](https://github.com/osmosis-labs/osmosis/pull/7538) BigDec speedup
* [#7539](https://github.com/osmosis-labs/osmosis/pull/7539) Speedup CL tickToPrice
* [#7535](https://github.com/osmosis-labs/osmosis/pull/7535) Txfees speedup
* [#7563](https://github.com/osmosis-labs/osmosis/pull/7563) No longer emit meaningless superfluid error at epoch
* [#7590](https://github.com/osmosis-labs/osmosis/pull/7590) fix cwpool migration prop disallowing only one of code id or bytecode.
* [#7577](https://github.com/osmosis-labs/osmosis/pull/7577) Update to sdk math v1.3.0
* [#7598](https://github.com/osmosis-labs/osmosis/pull/7598) Remove extra code path in tickToPrice
* [#3](https://github.com/osmosis-labs/cometbft/pull/3) Avoid double-calling types.BlockFromProto
* [#4](https://github.com/osmosis-labs/cometbft/pull/4) Do not validatorBlock twice

## v23.0.0

### State Breaking

* [#7181](https://github.com/osmosis-labs/osmosis/pull/7181) Improve errors for out of gas
* [#7357](https://github.com/osmosis-labs/osmosis/pull/7357) Fix: Ensure rate limits are not applied to packets that aren't ics20s

### State Compatible

* [#7400](https://github.com/osmosis-labs/osmosis/pull/7400) Update CometBFT to v0.37.4 and IBC to v7.3.2

### Bug Fixes

* [#7360](https://github.com/osmosis-labs/osmosis/pull/7360) fix: use gov type for SetScalingFactorController
* [#7341](https://github.com/osmosis-labs/osmosis/pull/7341) fix: support CosmWasm pools in ListPoolsByDenom method

### Misc Improvements

* [#7360](https://github.com/osmosis-labs/osmosis/pull/7360) Bump cometbft-db from 0.8.0 to 0.10.0
* [#7376](https://github.com/osmosis-labs/osmosis/pull/7376) Add uptime validation logic for `NoLock` (CL) gauges and switch CL gauge to pool ID links to be duration-based
* [#7385](https://github.com/osmosis-labs/osmosis/pull/7385) Add missing protobuf interface
* [#7409](https://github.com/osmosis-labs/osmosis/pull/7409) Scaling factor for pool uptime accumulator to avoid truncation
* [#7417](https://github.com/osmosis-labs/osmosis/pull/7417) Update CL gauges to use gauge duration as uptime, falling back to default if unauthorized or invalid
* [#7419](https://github.com/osmosis-labs/osmosis/pull/7419) Use new module param for internal incentive uptimes
* [#7427](https://github.com/osmosis-labs/osmosis/pull/7427) Prune TWAP records over multiple blocks, instead of all at once at epoch

## v22.0.5

### Logging

* [#7395](https://github.com/osmosis-labs/osmosis/pull/7395) Adds logging to track incentive accumulator truncation.

### Misc Improvements

* [#7374](https://github.com/osmosis-labs/osmosis/pull/7374) In place testnet creation CLI
* [#7411](https://github.com/osmosis-labs/osmosis/pull/7411) De-duplicate fetching intermediate accounts in epoch.
* [#7415](https://github.com/osmosis-labs/osmosis/pull/7415) Speed up TWAP pruning logic.

## v22.0.3

### Config

* [#7368](https://github.com/osmosis-labs/osmosis/pull/7368) Overwrite ArbitrageMinGasPriceconfig from .005 to 0.1.

### Misc Improvements

* [#7266](https://github.com/osmosis-labs/osmosis/pull/7266) Remove an iterator call in updating TWAP records

## v22.0.1

### Bug Fixes

* [#7346](https://github.com/osmosis-labs/osmosis/pull/7346) Prevent heavy gRPC load from app hashing nodes

## v22.0.0

### Fee Market Parameter Updates
* [#7285](https://github.com/osmosis-labs/osmosis/pull/7285) The following updates are applied:
   * Dynamic recheck factor based on current base fee value. Under 0.01, the recheck factor is 3.
    In face of continuous spam, will take ~19 blocks from base fee > spam cost, to mempool eviction.
    Above 0.01, the recheck factor is 2.3. In face of continuous spam, will take ~15 blocks from base fee > spam cost, to mempool eviction.
   * Reset interval set to 6000 which is approximately 8.5 hours.
   * Default base fee is reduced by 2 to 0.005.
   * Set target gas to .625 * block_gas_limt = 187.5 million

### State Breaking

### API
* [#6991](https://github.com/osmosis-labs/osmosis/pull/6991) Fix: total liquidity poolmanager grpc gateway query
* [#7237](https://github.com/osmosis-labs/osmosis/pull/7237) Removes tx_fee_tracker from the proto rev tracker, no longer tracks in state.
* [#7240](https://github.com/osmosis-labs/osmosis/pull/7240) Protorev tracker now tracks a coin array to improve gas efficiency.

### Features
* [#6847](https://github.com/osmosis-labs/osmosis/pull/6847) feat: allow sending denoms with URL encoding
* [#7270](https://github.com/osmosis-labs/osmosis/pull/7270) feat: eip target gas from consensus params

### Bug Fixes
* [#7120](https://github.com/osmosis-labs/osmosis/pull/7120) fix: remove duplicate `query gamm pool` subcommand
* [#7139](https://github.com/osmosis-labs/osmosis/pull/7139) fix: add amino signing support to tokenfactory messages
* [#7245](https://github.com/osmosis-labs/osmosis/pull/7245) fix: correcting json tag value for `SwapAmountOutSplitRouteWrapper.OutDenom`
* [#7267](https://github.com/osmosis-labs/osmosis/pull/7267) fix: support CL pools in tx fee module
* [#7220](https://github.com/osmosis-labs/osmosis/pull/7220) Register consensus params; Set MaxGas to 300m and MaxBytes to 5mb.
* [#7300](https://github.com/osmosis-labs/osmosis/pull/7300) fix: update wasm vm as per CWA-2023-004

### Misc Improvements
* [#6993](https://github.com/osmosis-labs/osmosis/pull/6993) chore: add mutative api for BigDec.BigInt()
* [#7074](https://github.com/osmosis-labs/osmosis/pull/7074) perf: don't load all poolmanager params every swap
* [#7243](https://github.com/osmosis-labs/osmosis/pull/7243) chore: update gov metadata length from 256 to 10200
* [#7258](https://github.com/osmosis-labs/osmosis/pull/7258) Remove an iterator call in CL swaps and spot price calls.
* [#7259](https://github.com/osmosis-labs/osmosis/pull/7259) Lower gas and CPU overhead of chargeTakerFee (in every swap)
* [#7249](https://github.com/osmosis-labs/osmosis/pull/7249) Double auth tx size cost per byte from 10 to 20
* [#7272](https://github.com/osmosis-labs/osmosis/pull/7272) Upgrade go 1.20 -> 1.21
* [#7282](https://github.com/osmosis-labs/osmosis/pull/7282) perf:Update sdk fork to no longer utilize reverse denom mapping, reducing gas costs.
* [#7203](https://github.com/osmosis-labs/osmosis/pull/7203) Make a maximum number of pools of 100 billion.
* [#7282](https://github.com/osmosis-labs/osmosis/pull/7282) Update sdk fork to no longer utilize reverse denom mapping, reducing gas costs.
* [#7291](https://github.com/osmosis-labs/osmosis/pull/7291) Raise mempool config's default max gas per tx configs.

## v21.2.2
### Features
* [#7238](https://github.com/osmosis-labs/osmosis/pull/7238) re-add clawback vesting command
* [#7253](https://github.com/osmosis-labs/osmosis/pull/7253) feat: extended app hash logs

### Bug Fixes
* [#7233](https://github.com/osmosis-labs/osmosis/pull/7233) fix: config overwrite ignores app.toml values
* [#7246](https://github.com/osmosis-labs/osmosis/pull/7246) fix: config overwrite fails with exit code 1 if wrong permissions

### Misc Improvements
* [#7254](https://github.com/osmosis-labs/osmosis/pull/7254) chore: remove cl test modules
* [#7269](https://github.com/osmosis-labs/osmosis/pull/7269) chore: go mod dependency updates
* [#7126](https://github.com/osmosis-labs/osmosis/pull/7126) refactor: using coins.Denoms() from sdk instead of osmoutils
* [#7127](https://github.com/osmosis-labs/osmosis/pull/7127) refactor: replace MinCoins with sdk coins.Min()
* [#7214](https://github.com/osmosis-labs/osmosis/pull/7214) Speedup more stable swap math operations

## v21.2.1

* [#7233](https://github.com/osmosis-labs/osmosis/pull/7233) fix: config overwrite ignores app.toml values

## v21.1.5

* [#7210](https://github.com/osmosis-labs/osmosis/pull/7210) Arb filter for new authz exec swap.

## v21.1.4

* [#7180](https://github.com/osmosis-labs/osmosis/pull/7180) Change `consensus.timeout-commit` from 5s to 4s in `config.toml`. Overwrites the existing value on start-up. Default is set to 4s.

## v21.1.3

Epoch and CPU time optimizations

* [#7093](https://github.com/osmosis-labs/osmosis/pull/7093),[#7100](https://github.com/osmosis-labs/osmosis/pull/7100),[#7172](https://github.com/osmosis-labs/osmosis/pull/7172),[#7174](https://github.com/osmosis-labs/osmosis/pull/7174),[#7186](https://github.com/osmosis-labs/osmosis/pull/7186), [#7192](https://github.com/osmosis-labs/osmosis/pull/7192)   Lower CPU overheads of the Osmosis epoch.
* [#7106](https://github.com/osmosis-labs/osmosis/pull/7106) Halve the time of log2 calculation (speeds up TWAP code)

## v21.1.2

* [#7170](https://github.com/osmosis-labs/osmosis/pull/7170) Update mempool-eip1559 params to cause less base fee spikes on mainnet.
* [#7093](https://github.com/osmosis-labs/osmosis/pull/7093),[#7100](https://github.com/osmosis-labs/osmosis/pull/7100),[#7172](https://github.com/osmosis-labs/osmosis/pull/7172),[#7174](https://github.com/osmosis-labs/osmosis/pull/7174),[#7186](https://github.com/osmosis-labs/osmosis/pull/7186), [#7192](https://github.com/osmosis-labs/osmosis/pull/7186)   Lower CPU overheads of the Osmosis epoch.
* [#7106](https://github.com/osmosis-labs/osmosis/pull/7106) Halve the time of log2 calculation (speeds up TWAP code)

## v21.1.1

Epoch optimizations are in this release, see a subset of PR links in v21.1.3 section.

### Bug Fixes

* [#7209](https://github.com/osmosis-labs/osmosis/pull/7209) Charge gas on input context when querying cw contracts.

## v21.0.0

### API

* [#6939](https://github.com/osmosis-labs/osmosis/pull/6939) Fix taker fee GRPC gateway query path in poolmanager.

### Features

* [#6804](https://github.com/osmosis-labs/osmosis/pull/6804) feat: track and query protocol rev across all modules
* [#7139](https://github.com/osmosis-labs/osmosis/pull/7139) feat: add amino signing support to tokenfactory messages

### Fix Localosmosis docker-compose with state.

* Updated the docker-compose for localosmosis with state to be inline with Operations updated process.

### State Breaks

* [#6758](https://github.com/osmosis-labs/osmosis/pull/6758) Add codec for MsgUndelegateFromRebalancedValidatorSet
* [#6836](https://github.com/osmosis-labs/osmosis/pull/6836) Add DenomsMetadata to stargate whitelist and fixs the DenomMetadata response type
* [#6814](https://github.com/osmosis-labs/osmosis/pull/6814) Add EstimateTradeBasedOnPriceImpact to stargate whitelist
* [#6886](https://github.com/osmosis-labs/osmosis/pull/6886) Add Err handling for ABCI Query Route for wasm binded query
* [#6859](https://github.com/osmosis-labs/osmosis/pull/6859) Add hooks to core CL operations (position creation/withdrawal and swaps)
* [#6932](https://github.com/osmosis-labs/osmosis/pull/6932) Allow protorev module to receive tokens
* [#6937](https://github.com/osmosis-labs/osmosis/pull/6937) Update wasmd to v0.45.0 and wasmvm to v1.5.0
* [#6949](https://github.com/osmosis-labs/osmosis/pull/6949) Valset withdraw rewards now considers all validators user is delegated to instead of valset

### Misc Improvements

* [#7147](https://github.com/osmosis-labs/osmosis/pull/7147) Add poolID to collect CL rewards and incentives events.
* [#6788](https://github.com/osmosis-labs/osmosis/pull/6788) Improve error message when CL LP fails due to slippage bound hit.
* [#6858](https://github.com/osmosis-labs/osmosis/pull/6858) Merge mempool improvements from v20
* [#6861](https://github.com/osmosis-labs/osmosis/pull/6861) Protorev address added to reduced taker fee whitelist
* [#6884](https://github.com/osmosis-labs/osmosis/pull/6884) Improve ListPoolsByDenom function filter denom logic
* [#6890](https://github.com/osmosis-labs/osmosis/pull/6890) Enable arb filter for affiliate swap contract
* [#6884](https://github.com/osmosis-labs/osmosis/pull/6914) Update ListPoolsByDenom function by using pool.GetPoolDenoms to filter denom directly
* [#6959](https://github.com/osmosis-labs/osmosis/pull/6959) Increase high gas threshold to 2m from 1m

### API Breaks

* [#6805](https://github.com/osmosis-labs/osmosis/pull/6805) return bucket index of the current tick from LiquidityPerTickRange query
* [#6530](https://github.com/osmosis-labs/osmosis/pull/6530) Improve error message when CL LP fails due to slippage bound hit.

### Bug Fixes

* [#6840](https://github.com/osmosis-labs/osmosis/pull/6840) fix: change TypeMsgUnbondConvertAndStake value to "unbond_convert_and_stake" and improve error message when epoch currentEpochStartHeight less than zero
* [#6769](https://github.com/osmosis-labs/osmosis/pull/6769) fix: improve dust handling in EstimateTradeBasedOnPriceImpact
* [#6841](https://github.com/osmosis-labs/osmosis/pull/6841) fix: fix receive_ack response field and improve error message of InvalidCrosschainSwapsContract and NoDenomTrace

## v20.4.0

### Bug Fixes

* [#6906](https://github.com/osmosis-labs/osmosis/pull/6906) Fix issue with the affiliate swap contract mempool check.

### Misc Improvements

* [#6863](https://github.com/osmosis-labs/osmosis/pull/6863) GetPoolDenoms method on PoolI interface in poolmanager

## v20.3.0

### Configuration Changes

* [#6897](https://github.com/osmosis-labs/osmosis/pull/6897) Enable 1559 mempool by default.

## v20.2.2

### Features
* [#6890](https://github.com/osmosis-labs/osmosis/pull/6890) Enable arb filter for affiliate swap contract

### Misc Improvements

* [#6847](https://github.com/osmosis-labs/osmosis/pull/6847) feat: allow sending denoms with URL encoding
* [#6788](https://github.com/osmosis-labs/osmosis/pull/6788) Improve error message when CL LP fails due to slippage bound hit.

### API Breaks

* [#6805](https://github.com/osmosis-labs/osmosis/pull/6805) return bucket index of the current tick from LiquidityPerTickRange query
* [#6863](https://github.com/osmosis-labs/osmosis/pull/6863) GetPoolDenoms method on PoolI interface in poolmanager

## v20.0.0

### Features

* [#6847](https://github.com/osmosis-labs/osmosis/pull/6847) feat: allow sending denoms with URL encoding
* [#6766](https://github.com/osmosis-labs/osmosis/pull/6766) CLI: Query pool by coin denom
* [#6468](https://github.com/osmosis-labs/osmosis/pull/6468) feat: remove osmo multihop discount
* [#6420](https://github.com/osmosis-labs/osmosis/pull/6420) feat[CL]: Creates a governance set whitelist of addresses that can bypass the normal pool creation restrictions on concentrated liquidity pools
* [#6623](https://github.com/osmosis-labs/osmosis/pull/6420) feat: transfer cl positions to new owner
* [#6632](https://github.com/osmosis-labs/osmosis/pull/6632) Taker fee bypass whitelist
* [#6709](https://github.com/osmosis-labs/osmosis/pull/6709) CLI: Add list-env, all Environment for CLI

### State Breaking

* [#6413](https://github.com/osmosis-labs/osmosis/pull/6413) feat: update sdk to v0.47x
* [#6344](https://github.com/osmosis-labs/osmosis/pull/6344) fix: set name, display and symbol of denom metadata in tokenfactory's CreateDenom
* [#6279](https://github.com/osmosis-labs/osmosis/pull/6279) fix prop-597 introduced issue
* [#6282](https://github.com/osmosis-labs/osmosis/pull/6282) Fix CreateCanonicalConcentratedLiquidityPoolAndMigrationLink overriding migration records
* [#6309](https://github.com/osmosis-labs/osmosis/pull/6309) Add  Cosmwasm Pool Queries to Stargate Query
* [#6493](https://github.com/osmosis-labs/osmosis/pull/6493) Add PoolManager Params query to Stargate Whitelist
* [#6421](https://github.com/osmosis-labs/osmosis/pull/6421) Moves ValidatePermissionlessPoolCreationEnabled out of poolmanager module
* [#5967](https://github.com/osmosis-labs/osmosis/pull/5967) fix ValSet undelegate API out of sync with existing staking
* [#6627](https://github.com/osmosis-labs/osmosis/pull/6627) Limit pow iterations in osmomath.
* [#6586](https://github.com/osmosis-labs/osmosis/pull/6586) add auth.moduleaccounts to the stargate whitelist
* [#6680](https://github.com/osmosis-labs/osmosis/pull/6680) Add Taker Fee query and add it to stargate whitelist
* [#6699](https://github.com/osmosis-labs/osmosis/pull/6699) fix ValSet undelegate API to work with tokens instead of shares

### Bug Fixes
* [#6644](https://github.com/osmosis-labs/osmosis/pull/6644) fix: genesis bug in pool incentives linking NoLock gauges and PoolIDs
* [#6666](https://github.com/osmosis-labs/osmosis/pull/6666) fix: cosmwasmpool state export bug
* [#6674](https://github.com/osmosis-labs/osmosis/pull/6674) fix: remove dragonberry replace directive
* [#6692](https://github.com/osmosis-labs/osmosis/pull/6692) chore: add cur sqrt price to LiquidityNetInDirection return value
* [#6757](https://github.com/osmosis-labs/osmosis/pull/6757) fix: add gas metering to block before send for token factory bank hook
* [#6710](https://github.com/osmosis-labs/osmosis/pull/6710) fix: `{overflow}` bug when querying cosmwasmpool spot price
* [#6734](https://github.com/osmosis-labs/osmosis/pull/6734) fix: PFM serialization error
* [#6767](https://github.com/osmosis-labs/osmosis/pull/6767) fix: typo in ibc lifecycle message in crosschain swap contract

## v19.2.0

### Misc Improvements

* [#6476](https://github.com/osmosis-labs/osmosis/pull/6476) band-aid state export fix for cwpool gauges
* [#6492](https://github.com/osmosis-labs/osmosis/pull/6492) bump IAVL version to v0.19.7


### Features

* [#6427](https://github.com/osmosis-labs/osmosis/pull/6427) sdk.Coins Mul and Quo helpers in osmoutils
* [#6437](https://github.com/osmosis-labs/osmosis/pull/6437) mutative version for QuoRoundUp
* [#6261](https://github.com/osmosis-labs/osmosis/pull/6261) mutative and efficient BigDec truncations with arbitrary decimals
* [#6416](https://github.com/osmosis-labs/osmosis/pull/6416) feat[CL]: add num initialized ticks query
* [#6488](https://github.com/osmosis-labs/osmosis/pull/6488) v2 SpotPrice CLI and GRPC query with 36 decimals in poolmanager

### API Breaks

* [#6487](https://github.com/osmosis-labs/osmosis/pull/6487) make PoolModuleI CalculateSpotPrice API return BigDec
* [#6511](https://github.com/osmosis-labs/osmosis/pull/6511) remove redundant param from CreateGaugeRefKeys in incentives
* [#6510](https://github.com/osmosis-labs/osmosis/pull/6510) remove redundant ctx param from DeleteAllKeysFromPrefix in osmoutils

## v19.1.0

### Features

* [#6427](https://github.com/osmosis-labs/osmosis/pull/6427) sdk.Coins Mul and Quo helpers in osmoutils
* [#6428](https://github.com/osmosis-labs/osmosis/pull/6428) osmomath: QuoTruncateMut
* [#6437](https://github.com/osmosis-labs/osmosis/pull/6437) mutative version for QuoRoundUp
* [#6261](https://github.com/osmosis-labs/osmosis/pull/6261) mutative and efficient BigDec truncations with arbitrary decimals
* [#6416](https://github.com/osmosis-labs/osmosis/pull/6416) feat[CL]: add num initialized ticks query

### Misc Improvements

* [#6392](https://github.com/osmosis-labs/osmosis/pull/6392) Speedup fractional exponentiation

### Bug Fixes

* [#6334](https://github.com/osmosis-labs/osmosis/pull/6334) fix: enable taker fee cli
* [#6352](https://github.com/osmosis-labs/osmosis/pull/6352) Reduce error blow-up in CalcAmount0Delta by changing the order of math operations.
* [#6368](https://github.com/osmosis-labs/osmosis/pull/6368) Stricter rounding behavior in CL math's CalcAmount0Delta and GetNextSqrtPriceFromAmount0InRoundingUp
* [#6409](https://github.com/osmosis-labs/osmosis/pull/6409) CL math: Convert Int to BigDec

### API Breaks

* [#6256](https://github.com/osmosis-labs/osmosis/pull/6256) Refactor CalcPriceToTick to operate on BigDec price to support new price range.
* [#6317](https://github.com/osmosis-labs/osmosis/pull/6317) Remove price return from CL `math.TickToSqrtPrice`
* [#6368](https://github.com/osmosis-labs/osmosis/pull/6368) Convert priceLimit API in CL swaps to BigDec
* [#6371](https://github.com/osmosis-labs/osmosis/pull/6371) Change PoolI.SpotPrice API from Dec (18 decimals) to BigDec (36 decimals), maintain state-compatibility.
* [#6388](https://github.com/osmosis-labs/osmosis/pull/6388) Make cosmwasmpool's create pool cli generic
* [#6238] switch osmomath to sdkmath types and rename BigDec constructors to contain "Big" in the name.

Note: with the update, the Dec and Int do not get initialized to zero values by default in proto marhaling/unmarshaling. Instead, they get set to nil values.
maxDecBitLen has changed by one bit so overflow panic can be triggered sooner.

## v19.0.0

### Features

* [#6034](https://github.com/osmosis-labs/osmosis/pull/6034) Taker fee

### Bug Fixes
* [#6190](https://github.com/osmosis-labs/osmosis/pull/6190) v19 upgrade handler superfluid fix
* [#6195](https://github.com/osmosis-labs/osmosis/pull/6195) (x/tokenfactory) Fix events for `mintTo` and `burnFrom`
* [#6195](https://github.com/osmosis-labs/osmosis/pull/6195) Fix panic edge case in superfluid AfterEpochEnd hook by surrounding CL multiplier update with ApplyFuncIfNoError

### Misc Improvements

### Minor improvements & Bug Fixes

### Security

## v18.0.0

### Misc Improvements

* [#6161](https://github.com/osmosis-labs/osmosis/pull/6161) Reduce CPU time of epochs

### Bug Fixes

* [#6162](https://github.com/osmosis-labs/osmosis/pull/6162) allow zero qualifying balancer shares in CL incentives

### Features

* [#6034](https://github.com/osmosis-labs/osmosis/pull/6034) feat(spike): taker fee
## v18.0.0

Fixes mainnet bugs w/ incorrect accumulation sumtrees, and CL handling for a balancer pool with 0 bonded shares.

### Improvements

* [#6144](https://github.com/osmosis-labs/osmosis/pull/6144) perf: Speedup compute time of Epoch
* [#6144](https://github.com/osmosis-labs/osmosis/pull/6144) misc: Move many Superfluid info logs to debug logs

### API breaks

* [#6167](https://github.com/osmosis-labs/osmosis/pull/6167) add EstimateTradeBasedOnPriceImpact query to x/poolmanager.
* [#6238](https://github.com/osmosis-labs/osmosis/pull/6238) switch osmomath to sdkmath types and rename BigDec constructors to contain "Big" in the name.
   * Note: with the update, the Dec and Int do not get initialized to zero values
   by default in proto marhaling/unmarshaling. Instead, they get set to nil values.
   * maxDecBitLen has changed by one bit so overflow panic can be triggered sooner.
* [#6071](https://github.com/osmosis-labs/osmosis/pull/6071) reduce number of returns for UpdatePosition and TicksToSqrtPrice functions
* [#5906](https://github.com/osmosis-labs/osmosis/pull/5906) Add `AccountLockedCoins` query in lockup module to stargate whitelist.
* [#6053](https://github.com/osmosis-labs/osmosis/pull/6053) monotonic sqrt with 36 decimals

## v17.0.0

### API breaks

* [#6014](https://github.com/osmosis-labs/osmosis/pull/6014) refactor: reduce the number of returns in superfluid migration
* [#5983](https://github.com/osmosis-labs/osmosis/pull/5983) refactor(CL): 6 return values in CL CreatePosition with a struct
* [#6004](https://github.com/osmosis-labs/osmosis/pull/6004) reduce number of returns for creating full range position
* [#6018](https://github.com/osmosis-labs/osmosis/pull/6018) golangci: add unused parameters linter
* [#6033](https://github.com/osmosis-labs/osmosis/pull/6033) change tick API from osmomath.Dec to osmomath.BigDec

### Features

* [#5072](https://github.com/osmosis-labs/osmosis/pull/5072) IBC-hooks: Add support for async acks when processing onRecvPacket

### State Breaking

* [#5532](https://github.com/osmosis-labs/osmosis/pull/5532) fix: Fix x/tokenfactory genesis import denoms reset x/bank existing denom metadata
* [#5863](https://github.com/osmosis-labs/osmosis/pull/5863) fix: swap base/quote asset for CL spot price query
* [#5869](https://github.com/osmosis-labs/osmosis/pull/5869) fix negative interval accumulation with spread rewards
* [#5872](https://github.com/osmosis-labs/osmosis/pull/5872) fix negative interval accumulation with incentive rewards
* [#5883](https://github.com/osmosis-labs/osmosis/pull/5883) feat: Uninitialize empty ticks
* [#5874](https://github.com/osmosis-labs/osmosis/pull/5874) Remove Partial Migration from superfluid migration to CL
* [#5901](https://github.com/osmosis-labs/osmosis/pull/5901) Adding support for CW pools in ProtoRev
* [#5937](https://github.com/osmosis-labs/osmosis/pull/5937) feat: add SetScalingFactorController gov prop
* [#5949](https://github.com/osmosis-labs/osmosis/pull/5949) Add message to convert from superfluid / locks to native staking directly.
* [#5939](https://github.com/osmosis-labs/osmosis/pull/5939) Fix: Flip existing twapRecords base/quote price denoms
* [#5938](https://github.com/osmosis-labs/osmosis/pull/5938) Chore: Fix valset amino codec

### BugFix

* [#5831](https://github.com/osmosis-labs/osmosis/pull/5831) Fix superfluid_delegations query
* [#5835](https://github.com/osmosis-labs/osmosis/pull/5835) Fix println's for "amountZeroInRemainingBigDec before fee" making it into production
* [#5841](https://github.com/osmosis-labs/osmosis/pull/5841) Fix protorev's out of gas erroring of the user's transaction.
* [#5930](https://github.com/osmosis-labs/osmosis/pull/5930) Updating Protorev Binary Search Range Logic with CL Pools
* [#5950](https://github.com/osmosis-labs/osmosis/pull/5950) fix: spot price for cosmwasm pool types

### Misc Improvements

* [#5534](https://github.com/osmosis-labs/osmosis/pull/5534) fix: fix the account number of x/tokenfactory module account
* [#5750](https://github.com/osmosis-labs/osmosis/pull/5750) feat: add cli command for converting proto structs to proto marshalled bytes
* [#5889](https://github.com/osmosis-labs/osmosis/pull/5889) provides an API for protorev to determine max amountIn that can be swapped based on max ticks willing to be traversed
* [#5849](https://github.com/osmosis-labs/osmosis/pull/5849) CL: Lower gas for leaving a position and withdrawing rewards
* [#5855](https://github.com/osmosis-labs/osmosis/pull/5855) feat(x/cosmwasmpool): Sending token_in_max_amount to the contract before running contract msg
* [#5893](https://github.com/osmosis-labs/osmosis/pull/5893) Export createPosition method in CL so other modules can use it in testing
* [#5870](https://github.com/osmosis-labs/osmosis/pull/5870) Remove v14/ separator in protorev rest endpoints
* [#5923](https://github.com/osmosis-labs/osmosis/pull/5923) CL: Lower gas for initializing ticks
* [#5927](https://github.com/osmosis-labs/osmosis/pull/5927) Add gas metering to x/tokenfactory trackBeforeSend hook
* [#5890](https://github.com/osmosis-labs/osmosis/pull/5890) feat: CreateCLPool & LinkCFMMtoCL pool into one gov-prop
* [#5959](https://github.com/osmosis-labs/osmosis/pull/5959) allow testing with different chain-id's in E2E testing
* [#5964](https://github.com/osmosis-labs/osmosis/pull/5964) fix e2e test concurrency bugs
* [#5948](https://github.com/osmosis-labs/osmosis/pull/5948) Parameterizing Pool Type Information in Protorev
* [#6001](https://github.com/osmosis-labs/osmosis/pull/6001) feat: improve set-env CLI cmd
* [#6005](https://github.com/osmosis-labs/osmosis/pull/6005) osmocli: parse Use field's arguments dynamically
* [#5953] (https://github.com/osmosis-labs/osmosis/pull/5953) Supporting two pool routes in ProtoRev
* [#6012](https://github.com/osmosis-labs/osmosis/pull/6012) chore: add autocomplete to makefile
* [#6085](https://github.com/osmosis-labs/osmosis/pull/6085) (v18: feat) Volume-Split, setup gauges to split evenly

### Minor improvements & Bug Fixes

* [#5806](https://github.com/osmosis-labs/osmosis/issues/5806) ci: automatically close issues generated by the Broken Links Check action when a new run occurs.

## v16.1.1

### Security

* [#5824](https://github.com/osmosis-labs/osmosis/pull/5824) chore: cosmovisor hashes and v16.1.0 tag updates

### Features

* [#5796](https://github.com/osmosis-labs/osmosis/pull/5796) chore: add missing cli queries CL

### Misc Improvements & Bug Fixes

* [#5831](https://github.com/osmosis-labs/osmosis/pull/5831) Fix the superfluid query
* [#5784](https://github.com/osmosis-labs/osmosis/pull/5784) Chore: Add amino name for tx msgs

## v16.1.0

### Security

* [#5822](https://github.com/osmosis-labs/osmosis/pull/5822) Revert "feat: lock existing position and sfs"

## v16.0.0
Osmosis Labs is excited to announce the release of v16.0.0, a major upgrade that includes a number of new features and improvements like introduction of new modules, updates existing APIs, and dependency updates. This upgrade aims to enhance capital efficiency by introducing SuperCharged Liquidity, introduce custom liquidity pools backed by CosmWasm smart contracts, and improve overall functionality.

New Modules and Features:

SuperCharged Liquidity Module (x/concentrated-liquidity):
- Introduces a game-changing pool model that enhances captical efficiency in Osmosis.

CosmWasm Pool Module (x/cosmwasmpool):
- Enables the creation and management of liquidity pools backed by CosmWasm smart contracts.

ProtoRev Changes (x/protorev):
- Modifies the payment schedule for the dev account from weekly to after every trade.
- Triggers backruns, joinPool, and exitPool using hooks.

TokenFactory before send hooks (x/tokenfactory):
- This enhancement allows for executing custom logic before sending tokens, providing more flexibility
and control over token transfers.


### Security

* Upgraded wasmvm to 1.2.3 in response to [CWA-2023-002](https://github.com/CosmWasm/advisories/blob/main/CWAs/CWA-2023-002.md)

### Features
  * [#3014](https://github.com/osmosis-labs/osmosis/issues/3014) implement x/concentrated-liquidity module.
  * [#5354](https://github.com/osmosis-labs/osmosis/pull/5354) implement x/cosmwasmpool module.
  * [#4659](https://github.com/osmosis-labs/osmosis/pull/4659) implement AllPools query in x/poolmanager.
  * [#4886](https://github.com/osmosis-labs/osmosis/pull/4886) Implement MsgSplitRouteSwapExactAmountIn and MsgSplitRouteSwapExactAmountOut that supports route splitting.
  * [#5045] (https://github.com/osmosis-labs/osmosis/pull/5045) Implement hook-based backrunning logic for ProtoRev
  * [#5281](https://github.com/osmosis-labs/osmosis/pull/5281) Add option to designate Reward Recipient to Lock and Incentives.
  * [#4827](https://github.com/osmosis-labs/osmosis/pull/4827) Protorev: Change highest liquidity pool updating from weekly to daily and change dev fee payout from weekly to after every trade.
  * [#5409](https://github.com/osmosis-labs/osmosis/pull/5409) x/gov: added expedited quorum param (Note: we set the expedited quorum to 2/3 in the upgrade handler)
  * [#4382](https://github.com/osmosis-labs/osmosis/pull/4382) Tokenfactory: Add Before send hooks

### API breaks
  * [#5375](https://github.com/osmosis-labs/osmosis/pull/5373) Add query and cli for lock reward receiver
  * [#4757](https://github.com/osmosis-labs/osmosis/pull/4752) Pagination for all intermediary accounts
  * [#5066](https://github.com/osmosis-labs/osmosis/pull/5066) Fixed bad stargate query declaration
  * [#4868](https://github.com/osmosis-labs/osmosis/pull/4868) Remove wasmEnabledProposals []wasm.ProposalType from NewOsmosisApp
  * [#4791](https://github.com/osmosis-labs/osmosis/pull/4791) feat(osmoutils): cosmwasm query and message wrappers
  * [#4549](https://github.com/osmosis-labs/osmosis/pull/4549) added single pool query
  * [#4659](https://github.com/osmosis-labs/osmosis/pull/4659) feat: implement AllPools query in x/poolmanager
  * [#4489](https://github.com/osmosis-labs/osmosis/pull/4489) Add unlocking lock id to BeginUnlocking response
  * [#4658](https://github.com/osmosis-labs/osmosis/pull/4658) refactor: unify pool query in pool manager, deprecate x/gamm, remove from CL module
  * [#4682](https://github.com/osmosis-labs/osmosis/pull/4682) feat(CL): x/poolmanager spot price query for concentrated liquidity
  * [#5138](https://github.com/osmosis-labs/osmosis/pull/5138) refactor: rename swap fee to spread factor
  * [#5020](https://github.com/osmosis-labs/osmosis/pull/5020) Add gas config to the client.toml
  * [#5459](https://github.com/osmosis-labs/osmosis/pull/5459) Create locktypes.LockQueryType.NoLock gauge. MsgCreateGauge takes pool id for new gauge type.
  * [#5503](https://github.com/osmosis-labs/osmosis/pull/5503) Deprecate gamm spot price query and add pool manager spot price query to stargate query whitelist.

## State Breaking
  * [#5380](https://github.com/osmosis-labs/osmosis/pull/5380) feat: add ica authorized messages in upgrade handler
  * [#5363](https://github.com/osmosis-labs/osmosis/pull/5363) fix: twap record upgrade handler
  * [#5265](https://github.com/osmosis-labs/osmosis/pull/5265) fix: expect single synthetic lock per native lock ID
  * [#4983](https://github.com/osmosis-labs/osmosis/pull/4983) implement gas consume on denom creation
  * [#4830](https://github.com/osmosis-labs/osmosis/pull/4830) Scale gas costs by denoms in gauge (AddToGaugeReward)
  * [#5511](https://github.com/osmosis-labs/osmosis/pull/5511) Scale gas costs by denoms in gauge (CreateGauge)
  * [#4336](https://github.com/osmosis-labs/osmosis/pull/4336) feat: make epochs standalone
  * [#4801](https://github.com/osmosis-labs/osmosis/pull/4801) refactor: remove GetTotalShares, GetTotalLiquidity and GetExitFee from PoolI
  * [#4951](https://github.com/osmosis-labs/osmosis/pull/4951) feat: implement pool liquidity query in pool manager, deprecate the one in gamm
  * [#5000](https://github.com/osmosis-labs/osmosis/pull/5000) osmomath.Power panics for base < 1 to temporarily restrict broken logic for such base.
  * [#5468](https://github.com/osmosis-labs/osmosis/pull/5468) fix: Reduce tokenfactory denom creation gas fee to 1_000_000

## Dependencies
  * [#4783](https://github.com/osmosis-labs/osmosis/pull/4783) Update wasmd to 0.31
  * [#5404](https://github.com/osmosis-labs/osmosis/pull/5404) Cosmwasm Cherry security patch
  * [#5320](https://github.com/osmosis-labs/osmosis/pull/5320) minor: huckleberry ibc patch

### Misc Improvements
  * [#5356](https://github.com/osmosis-labs/osmosis/pull/5356) Fix wrong restHandler for ReplaceMigrationRecordsProposal
  * [#5020](https://github.com/osmosis-labs/osmosis/pull/5020) Add gas config to the client.toml
  * [#5105](https://github.com/osmosis-labs/osmosis/pull/5105) Lint stableswap in the same manner as all of Osmosis
  * [#5065](https://github.com/osmosis-labs/osmosis/pull/5065) Use cosmossdk.io/errors
  * [#4549](https://github.com/osmosis-labs/osmosis/pull/4549) Add single pool price estimate queries
  * [#4767](https://github.com/osmosis-labs/osmosis/pull/4767) Disable create pool with non-zero exit fee
  * [#4847](https://github.com/osmosis-labs/osmosis/pull/4847) Update `make build` command to build only `osmosisd` binary
  * [#4891](https://github.com/osmosis-labs/osmosis/pull/4891) Enable CORS by default on localosmosis
  * [#4892](https://github.com/osmosis-labs/osmosis/pull/4847) Update Golang to 1.20
  * [#4893](https://github.com/osmosis-labs/osmosis/pull/4893) Update alpine docker base image to `alpine:3.17`
  * [#4907](https://github.com/osmosis-labs/osmosis/pull/4847) Add migrate-position cli
  * [#4912](https://github.com/osmosis-labs/osmosis/pull/4912) Export Position_lock_id mappings to GenesisState
  * [#4974](https://github.com/osmosis-labs/osmosis/pull/4974) Add lock id to `MsgSuperfluidUndelegateAndUnbondLockResponse`
  * [#2741](https://github.com/osmosis-labs/osmosis/pull/2741) Prevent updating the twap record if `ctx.BlockTime <= record.Time` or `ctx.BlockHeight <= record.Height`. Exception, can update the record created when creating the pool in the same block.
  * [#5165](https://github.com/osmosis-labs/osmosis/pull/5165) Improve error message when fully exiting from a pool.
  * [#5187](https://github.com/osmosis-labs/osmosis/pull/5187) Expand `IncentivizedPools` query to include internally incentivized CL pools.
  * [#5239](https://github.com/osmosis-labs/osmosis/pull/5239) Implement `GetTotalPoolShares` public keeper function for GAMM.
  * [#5261](https://github.com/osmosis-labs/osmosis/pull/5261) Allows `UpdateFeeTokenProposal` to take in multiple fee tokens instead of just one.
  * [#5265](https://github.com/osmosis-labs/osmosis/pull/5265) Ensure a lock cannot point to multiple synthetic locks. Deprecates `SyntheticLockupsByLockupID` in favor of `SyntheticLockupByLockupID`.
  * [#4950](https://github.com/osmosis-labs/osmosis/pull/4950) Add in/out tokens to Concentrated Liquidity's AfterConcentratedPoolSwap hook
  * [#4629](https://github.com/osmosis-labs/osmosis/pull/4629) Add amino proto annotations
  * [#4830](https://github.com/osmosis-labs/osmosis/pull/4830) Add gas cost when we AddToGaugeRewards, linearly increase with coins to add
  * [#5000](https://github.com/osmosis-labs/osmosis/pull/5000) osmomath.Power panics for base < 1 to temporarily restrict broken logic for such base.
  * [#4336](https://github.com/osmosis-labs/osmosis/pull/4336) Move epochs module into its own go.mod
  * [#5589](https://github.com/osmosis-labs/osmosis/pull/5589) Include linked balancer pool in incentivized pools query



## v15.1.2

### Security

* Upgraded ibc-go to 4.3.1 in response to [IBC huckleberry security advisory](https://forum.cosmos.network/t/ibc-security-advisory-huckleberry/10731)

### Misc Improvements

  * [#5129](https://github.com/osmosis-labs/osmosis/pull/5129) Relax twap record validation in init genesis to allow one of the spot prices to be non-zero when twap error is observed.

  * [#5134](https://github.com/osmosis-labs/osmosis/pull/5134) Update sdk fork with the change for correct block time in historical queries (#5134)

## v15.1.1

Same changes included in `v15.1.2` but redacted as tagged commit was not part of `v15.x` branch.

## v15.1.0

### Security

* Upgraded wasmvm to 1.1.2 in response to [CWA-2023-002](https://github.com/CosmWasm/advisories/blob/main/CWAs/CWA-2023-002.md)

### Features

* [#4829](https://github.com/osmosis-labs/osmosis/pull/4829) Add highest liquidity pool query in x/protorev
* [#4878](https://github.com/osmosis-labs/osmosis/pull/4878) Emit backrun event upon successful protorev backrun

### Misc Improvements

* [#4582](https://github.com/osmosis-labs/osmosis/pull/4582) Consistently generate build tags metadata, to return a comma-separated list without stray quotes. This affects the output from `version` CLI subcommand and server info API calls.


## v15.0.0

This release contains the following new modules:
- ProtoRev module (x/protorev). This module captures MEV via in-protocol cyclic arbitrage and distributes the revenue back to the protocol based on governance. Developed by the Skip team.
- Validator Set Preference module (x/valset-pref). This module gives users the ability to delegate to multiple validators according to their preference list.
- Pool Manager module (x/poolmanager). This module manages the infrastructure around pool creation and swaps. It serves as a unified entrypoint for any swap related message or query. This module is extracted from the pre-existing `x/gamm`. It is the first milestone on the path towards delivering concentrated liquidity.

### Features

  * [#4107](https://github.com/osmosis-labs/osmosis/pull/4107) Add superfluid unbond partial amount
  * [#4207](https://github.com/osmosis-labs/osmosis/pull/4207) Add support for Async Interchain Queries
  * [#4248](https://github.com/osmosis-labs/osmosis/pull/4248) Add panic recovery to `MultihopEstimateInGivenExactAmountOut`, `MultihopEstimateOutGivenExactAmountIn` and `RouteExactAmountOut`
  * [#3911](https://github.com/osmosis-labs/osmosis/pull/3911) Add Packet Forward Middleware
  * [#4244](https://github.com/osmosis-labs/osmosis/pull/4244) Consensus min gas fee of .0025 uosmo
  * [#4340](https://github.com/osmosis-labs/osmosis/pull/4340) Added rate limits according to: <https://www.mintscan.io/osmosis/proposals/427>
  * [#4207](https://github.com/osmosis-labs/osmosis/pull/4207) Integrate Async ICQ.

### Misc Improvements

  * [#4131](https://github.com/osmosis-labs/osmosis/pull/4141) Add GatherValuesFromStorePrefixWithKeyParser function to osmoutils.
  * [#4388](https://github.com/osmosis-labs/osmosis/pull/4388) Increase the max allowed contract size for non-proposal contracts to 3MB
  * [#4384](https://github.com/osmosis-labs/osmosis/pull/4384) migrate stXXX/XXX constant product pools 833, 817, 810 to stable swap
  * [#4461](https://github.com/osmosis-labs/osmosis/pull/4461) added rate limit quotas for a set of high value tokens
  * [#4819](https://github.com/osmosis-labs/osmosis/pull/4819) remove duplicate denom-authority-metadata query command
  * [#5028](https://github.com/osmosis-labs/osmosis/pull/5028) Change stakingTypes.Bankkeeper to simtypes.Bankkeeper

### API breaks

* [#3766](https://github.com/osmosis-labs/osmosis/pull/3766) Remove Osmosis gamm and twap `bindings` that were previously supported as custom wasm plugins.
* [#3905](https://github.com/osmosis-labs/osmosis/pull/3905) Deprecate gamm queries `NumPools`, `EstimateSwapExactAmountIn` and `EstimateSwapExactAmountOut`.
* [#3907](https://github.com/osmosis-labs/osmosis/pull/3907) Add `NumPools`, `EstimateSwapExactAmountIn` and `EstimateSwapExactAmountOut` query in poolmanager module to stargate whitelist.
* [#3880](https://github.com/osmosis-labs/osmosis/pull/3880) Switch usage of proto-generated SwapAmountInRoute and SwapAmountOutRoute in x/gamm to import the structs from x/poolmanager module.
* [#4489](https://github.com/osmosis-labs/osmosis/pull/4489) Add unlockingLockId to BeginUnlocking response.

### Bug Fix

* [#3715](https://github.com/osmosis-labs/osmosis/pull/3715) Fix x/gamm (golang API) CalculateSpotPrice, balancer.SpotPrice and Stableswap.SpotPrice base and quote asset.
* [#3746](https://github.com/osmosis-labs/osmosis/pull/3746) Make ApplyFuncIfNoErr logic preserve panics for OutOfGas behavior.
* [#4306](https://github.com/osmosis-labs/osmosis/pull/4306) Prevent adding more tokens to an already finished gauge
* [#4359](https://github.com/osmosis-labs/osmosis/pull/4359) Fix incorrect time delta due to nanoseconds in time causing twap jitter.
* [#4250](https://github.com/osmosis-labs/osmosis/pull/4250) Add denom metadata for uosmo, uion


## v14.0.1

### Bug fixes

* [#4132](https://github.com/osmosis-labs/osmosis/pull/4132) Fix CLI for EstimateSwapExactAmountIn and EstimateSwapExactAmountOut in x/gamm.
* [#4262](https://github.com/osmosis-labs/osmosis/pull/4262) Fix geometric twap genesis validation.

## v14.0.0

This release's main features are utility helpers for smart contract developers. This release contains:

- IBC composability work
  - IBC -> wasm hooks now gives sender information
  - IBC contracts can register a callback that forwards into a smart contract
  - This work is importable by external repositories, intended as an ecosystem standards
- Downtime detection tooling
  - There is now an on-chain query, allowing you to test if the chain is recovering from a downtime of a given duration.
    - The querier defines what recovering means, e.g. for a 1 hour downtime, do you consider the chain as recovering until at least 10 minutes since last 1 hr downtime? 
- Geometric TWAP
  - Every AMM pool now exposes a geometric TWAP, in addition to the existing arithmetic TWAP
* IBC features
  * Upgrade to IBC v4.2.0
* Cosmwasm
  * Upgrade to wasmd v0.30.x
* Update go build version to go 1.19

### Features

* [#2387](https://github.com/osmosis-labs/osmosis/pull/3838) Upgrade to IBC v4.2.0, and as a requirement for it wasmd to 0.30.0
* [#3609](https://github.com/osmosis-labs/osmosis/pull/3609) Add Downtime-detection module.
* [#2788](https://github.com/osmosis-labs/osmosis/pull/2788) Add logarithm base 2 implementation.
* [#3677](https://github.com/osmosis-labs/osmosis/pull/3677) Add methods for cloning and mutative multiplication on osmomath.BigDec.
* [#3676](https://github.com/osmosis-labs/osmosis/pull/3676) implement `PowerInteger` function on `osmomath.BigDec`
* [#3678](https://github.com/osmosis-labs/osmosis/pull/3678) implement mutative `PowerIntegerMut` function on `osmomath.BigDec`.
* [#3708](https://github.com/osmosis-labs/osmosis/pull/3708) `Exp2` function to compute 2^decimal.
* [#3693](https://github.com/osmosis-labs/osmosis/pull/3693) Add `EstimateSwapExactAmountOut` query to stargate whitelist
* [#3731](https://github.com/osmosis-labs/osmosis/pull/3731) BigDec Power functions with decimal exponent.
* [#3847](https://github.com/osmosis-labs/osmosis/pull/3847) GeometricTwap and GeometricTwapToNow queries added to Stargate whitelist.
* [#3899](https://github.com/osmosis-labs/osmosis/pull/3899) Fixed osmoutils so its importable by chains that don't use the osmosis CosmosSDK fork
  
### API breaks

* [#3763](https://github.com/osmosis-labs/osmosis/pull/3763) Move binary search and error tolerance code from `osmoutils` into `osmomath`
* [#3817](https://github.com/osmosis-labs/osmosis/pull/3817) Move osmoassert from `app/apptesting/osmoassert` to `osmoutils/osmoassert`.
* [#3771](https://github.com/osmosis-labs/osmosis/pull/3771) Move osmomath into its own go.mod
* [#3827](https://github.com/osmosis-labs/osmosis/pull/3827) Move osmoutils into its own go.mod

### Bug fixes

* [#3608](https://github.com/osmosis-labs/osmosis/pull/3608) Make it possible to state export from any directory.

## v13.1.2

Osmosis v13.1.2 is a minor patch release that includes several bug fixes and updates.

The main bug fix in this release is for the state export feature, which was not working properly in previous versions. This issue has now been resolved, and state export should work as expected in v13.1.2.

Additionally, the swagger files for v13 have been updated to improve compatibility and ensure that all API endpoints are properly documented.

### Misc Improvements

* [#3611](https://github.com/osmosis-labs/osmosis/pull/3611),[#3647](https://github.com/osmosis-labs/osmosis/pull/3647) Introduce osmocli, to automate thousands of lines of CLI boilerplate
* [#3634](https://github.com/osmosis-labs/osmosis/pull/3634) (Makefile) Ensure correct golang version in make build and make install. (Thank you @jhernandezb )
* [#3712](https://github.com/osmosis-labs/osmosis/pull/3712) replace `osmomath.BigDec` `Power` with `PowerInteger`
* [#3711](https://github.com/osmosis-labs/osmosis/pull/3711) Use Dec instead of Int for additive `ErrTolerace` in `osmoutils`.
* [3647](https://github.com/osmosis-labs/osmosis/pull/3647), [3942](https://github.com/osmosis-labs/osmosis/pull/3942) (CLI) re-order the command line arguments for `osmosisd tx gamm join-swap-share-amount-out`

## v13.0.0

This release includes stableswap, and expands the IBC safety & composability functionality of Osmosis. The primary features are:

* Gamm:
  * Introduction of the stableswap pool type
  * Multi-hop spread factor reduction
  * Filtered queries to help front-ends
  * Adding a spot price v2 query
    * spotprice v1beta1 had baseassetdenom and quoteassetdenom backwards.
    * All contracts and integrators should switch to the v2 query from now on.
  * Adding more queries for contract developers
  * Force unpooling is now enableable by governance
* IBC features
  * Upgrade to IBC v3.4.0
  * Added IBC rate limiting, to increase safety of bridged assets
  * Allow ICS-20 to call into cosmwasm contracts
* Cosmwasm
  * Upgrade to cosmwasm v0.29.x
  * Inclusion of requested queries for contract developers

### Features

* [#2739](https://github.com/osmosis-labs/osmosis/pull/2739),[#3356](https://github.com/osmosis-labs/osmosis/pull/3356) Add pool type query, and add it to stargate whitelist
* [#2956](https://github.com/osmosis-labs/osmosis/issues/2956) Add queries for calculating amount of shares/tokens you get by providing X tokens/shares when entering/exiting a pool
* [#3217](https://github.com/osmosis-labs/osmosis/pull/3217) Add `CalcJoinPoolShares`, `CalcExitPoolCoinsFromShares`, `CalcJoinPoolNoSwapShares` to the registered Stargate queries list.
* [#3313](https://github.com/osmosis-labs/osmosis/pull/3313) Upgrade to IBC v3.4.0, allowing for IBC transfers with metadata.
* [#3335](https://github.com/osmosis-labs/osmosis/pull/3335) Add v2 spot price queries
  - The v1beta1 queries actually have base asset and quote asset reversed, so you were always getting 1/correct spot price. People fixed this by reordering the arguments.
  - This PR adds v2 queries for doing the correct thing, and giving people time to migrate from v1beta1 queries to v2.
  - It also changes cosmwasm to only allow the v2 queries, as no contracts on Osmosis mainnet uses the v1beta1 queries.

### Bug fixes

* [#2803](https://github.com/osmosis-labs/osmosis/pull/2803) Fix total pool liquidity CLI query.
* [#2914](https://github.com/osmosis-labs/osmosis/pull/2914) Remove out of gas panics from node logs
* [#2937](https://github.com/osmosis-labs/osmosis/pull/2937) End block ordering - staking after gov and module sorting.
* [#2923](https://github.com/osmosis-labs/osmosis/pull/2923) TWAP calculation now errors if it uses records that have errored previously.
* [#3312](https://github.com/osmosis-labs/osmosis/pull/3312) Add better panic catches within GAMM txs

### Misc Improvements

* [#2804](https://github.com/osmosis-labs/osmosis/pull/2804) Improve error handling and messages when parsing pool assets.
* [#3035](https://github.com/osmosis-labs/osmosis/pull/3035) Remove `PokePool` from `PoolI` interface. Define on a new WeightedPoolExtension` instead.
* [#3214](https://github.com/osmosis-labs/osmosis/pull/3214) Add basic CLI query support for TWAP.


## v12.0.0

This release includes several cosmwasm-developer and appchain-ecosystem affecting upgrades:

* TWAP - Time weighted average prices for all AMM pools
* Cosmwasm contract developer facing features
  * Enabling select queries for cosmwasm contracts
  * Add message responses to gamm messages, to remove the necessity of bindings
  * Allow specifying denom metadata from tokenfactory
* Enabling Interchain accounts (for real this time)
* Upgrading IBC to v3.3.0
* Consistently makes authz work with ledger for all messages

The release also contains the following changes affecting Osmosis users and node operators

* Fixing State Sync
* Enabling expedited proposals

This upgrade also adds a number of safety and API boundary improving changes to the codebase.
While not state machine breaking, this release also includes the revamped Osmosis simulator,
which acts as a fuzz testing tool tailored for the SDK state machine.

### Breaking Changes

* [#2477](https://github.com/osmosis-labs/osmosis/pull/2477) Tokenfactory burn msg clash with sdk
  * TypeMsgBurn: from "burn" to "tf_burn"
  * TypeMsgMint: from "mint" to "tf_mint"
* [#2222](https://github.com/osmosis-labs/osmosis/pull/2222) Add scaling factors to MsgCreateStableswapPool
* [#1889](https://github.com/osmosis-labs/osmosis/pull/1825) Add proto responses to gamm LP messages:
  * MsgJoinPoolResponse: share_out_amount and token_in fields
  * MsgExitPoolResponse: token_out field
* [#1825](https://github.com/osmosis-labs/osmosis/pull/1825) Fixes Interchain Accounts (host side) by adding it to AppModuleBasics
* [#1994](https://github.com/osmosis-labs/osmosis/pull/1994) Removed bech32ibc module
* [#2016](https://github.com/osmosis-labs/osmosis/pull/2016) Add fixed 10000 gas cost for each Balancer swap
* [#2193](https://github.com/osmosis-labs/osmosis/pull/2193) Add TwapKeeper to the Osmosis app
* [#2227](https://github.com/osmosis-labs/osmosis/pull/2227) Enable charging fee in base denom for `CreateGauge` and `AddToGauge`.
* [#2283](https://github.com/osmosis-labs/osmosis/pull/2283) x/incentives: refactor `CreateGauge` and `AddToGauge` fees to use txfees denom
* [#2206](https://github.com/osmosis-labs/osmosis/pull/2283) Register all Amino interfaces and concrete types on the authz Amino codec. This will allow the authz module to properly serialize and de-serializes instances using Amino.
* [#2405](https://github.com/osmosis-labs/osmosis/pull/2405) Make SpotPrice have a max value of 2^160, and no longer be able to panic
* [#2473](https://github.com/osmosis-labs/osmosis/pull/2473) x/superfluid `AddNewSuperfluidAsset` now returns error, if any occurs instead of ignoring it.
* [#2714](https://github.com/osmosis-labs/osmosis/pull/2714) Upgrade wasmd to v0.28.0.
* Remove x/Bech32IBC
* [#3737](https://github.com/osmosis-labs/osmosis/pull/3737) Change FilteredPools MinLiquidity field from sdk.Coins struct to string.


#### Golang API breaks

* [#2160](https://github.com/osmosis-labs/osmosis/pull/2160) Clean up GAMM keeper (move `x/gamm/keeper/params.go` contents into `x/gamm/keeper/keeper.go`, replace all uses of `PoolNumber` with `PoolId`, move `SetStableSwapScalingFactors` to stableswap package, and delete marshal_bench_test.go and grpc_query_internal_test.go)
* [#1987](https://github.com/osmosis-labs/osmosis/pull/1987) Remove `GammKeeper.GetNextPoolNumberAndIncrement` in favor of the non-mutative `GammKeeper.GetNextPoolNumber`.
* [#1667](https://github.com/osmosis-labs/osmosis/pull/1673) Move wasm-bindings code out of app package into its own root level package.
* [#2013](https://github.com/osmosis-labs/osmosis/pull/2013) Make `SetParams`, `SetPool`, `SetTotalLiquidity`, and `SetDenomLiquidity` GAMM APIs private
* [#1857](https://github.com/osmosis-labs/osmosis/pull/1857) x/mint rename GetLastHalvenEpochNum to GetLastReductionEpochNum
* [#2133](https://github.com/osmosis-labs/osmosis/pull/2133) Add `JoinPoolNoSwap` and `CalcJoinPoolNoSwapShares` to GAMM pool interface and route `JoinPoolNoSwap` in pool_service.go to new method in pool interface
* [#2353](https://github.com/osmosis-labs/osmosis/pull/2353) Re-enable stargate query via whitelsit
* [#2394](https://github.com/osmosis-labs/osmosis/pull/2394) Remove unused interface methods from expected keepers of each module
* [#2390](https://github.com/osmosis-labs/osmosis/pull/2390) x/mint remove unused mintCoins parameter from AfterDistributeMintedCoin
* [#2418](https://github.com/osmosis-labs/osmosis/pull/2418) x/mint remove SetInitialSupplyOffsetDuringMigration from keeper
* [#2417](https://github.com/osmosis-labs/osmosis/pull/2417) x/mint unexport keeper `SetLastReductionEpochNum`, `getLastReductionEpochNum`, `CreateDeveloperVestingModuleAccount`, and `MintCoins`
* [#2587](https://github.com/osmosis-labs/osmosis/pull/2587) remove encoding config argument from NewOsmosisApp
x

### Features

* [#2387](https://github.com/osmosis-labs/osmosis/pull/2387) Upgrade to IBC v3.2.0, which allows for sending/receiving IBC tokens with slashes.
* [#1312] Stableswap: Createpool logic
* [#1230] Stableswap CFMM equations
* [#1429] solver for multi-asset CFMM
* [#1539] Superfluid: Combine superfluid and staking query on querying delegation by delegator
* [#2223] Tokenfactory: Add SetMetadata functionality

### Bug Fixes

* [#2086](https://github.com/osmosis-labs/osmosis/pull/2086) `ReplacePoolIncentivesProposal` ProposalType() returns correct value of `ProposalTypeReplacePoolIncentives` instead of `ProposalTypeUpdatePoolIncentives`
* [1930](https://github.com/osmosis-labs/osmosis/pull/1930) Ensure you can't `JoinPoolNoSwap` tokens that are not in the pool
* [2186](https://github.com/osmosis-labs/osmosis/pull/2186) Remove liquidity event that was emitted twice per message.

### Improvements
* [#2515](https://github.com/osmosis-labs/osmosis/pull/2515) Emit events from functions implementing epoch hooks' `panicCatchingEpochHook` cacheCtx
* [#2526](https://github.com/osmosis-labs/osmosis/pull/2526) EpochHooks interface methods (and hence modules implementing the hooks) return error instead of panic

## v11.0.1

#### Golang API breaks
* [#1893](https://github.com/osmosis-labs/osmosis/pull/1893) Change `EpochsKeeper.SetEpochInfo` to `AddEpochInfo`, which has more safety checks with it. (Makes it suitable to be called within upgrades)
* [#2396](https://github.com/osmosis-labs/osmosis/pull/2396) x/mint remove unused mintCoins parameter from AfterDistributeMintedCoin
* [#2399](https://github.com/osmosis-labs/osmosis/pull/2399) Remove unused interface methods from expected keepers of each module
* [#2401](https://github.com/osmosis-labs/osmosis/pull/2401) Update Go import paths to v11

#### Bug Fixes
* [2291](https://github.com/osmosis-labs/osmosis/pull/2291) Remove liquidity event that was emitted twice per message
* [2288](https://github.com/osmosis-labs/osmosis/pull/2288) Fix swagger docs and swagger generation

## v11

#### Improvements
* [#2237](https://github.com/osmosis-labs/osmosis/pull/2237) Enable charging fee in base denom for `CreateGauge` and `AddToGauge`.

#### SDK Upgrades
* [#2245](https://github.com/osmosis-labs/osmosis/pull/2245) Upgrade SDK for to v0.45.0x-osmo-v9.2. Major changes:
   * Minimum deposit on proposer at submission time: <https://github.com/osmosis-labs/cosmos-sdk/pull/302>

## v10.1.1

#### Improvements
* [#2214](https://github.com/osmosis-labs/osmosis/pull/2214) Speedup epoch distribution, superfluid component

## v10.1.0

#### Bug Fixes
* [2011](https://github.com/osmosis-labs/osmosis/pull/2011) Fix bug in TokenFactory initGenesis, relating to denom creation fee param.

#### Improvements
* [#2130](https://github.com/osmosis-labs/osmosis/pull/2130) Introduce errors in mint types.
* [#2000](https://github.com/osmosis-labs/osmosis/pull/2000) Update import paths from v9 to v10.

#### Golang API breaks
* [#1937](https://github.com/osmosis-labs/osmosis/pull/1937) Change `lockupKeeper.ExtendLock` to take in lockID instead of the direct lock struct.
* [#2030](https://github.com/osmosis-labs/osmosis/pull/2030) Rename lockup keeper `ResetAllLocks` to `InitializeAllLocks` and `ResetAllSyntheticLocks` to `InitializeAllSyntheticLocks`.

#### SDK Upgrades
* [#2146](https://github.com/osmosis-labs/osmosis/pull/2146) Upgrade SDK for to v0.45.0x-osmo-v9.1. Major changes:
   * Concurrency query client option: <https://github.com/osmosis-labs/cosmos-sdk/pull/281>
   * Remove redacted message fix: <https://github.com/osmosis-labs/cosmos-sdk/pull/284>
   * Reduce commit store logs (change to Debug): <https://github.com/osmosis-labs/cosmos-sdk/pull/282>
   * Bring back the cliff vesting command: <https://github.com/osmosis-labs/cosmos-sdk/pull/272>
   * Allow ScheduleUpgrade to come from same block: <https://github.com/osmosis-labs/cosmos-sdk/pull/261>


## v10.0.1

This release contains minor CLI bug fixes.
* Restores vesting by duration command
* Fixes pagination in x/incentives module queries

## v10.0.0


## v9.0.1

### Breaking Changes

* [#1699](https://github.com/osmosis-labs/osmosis/pull/1699) Fixes bug in sig fig rounding on spot price queries for small values
* [#1671](https://github.com/osmosis-labs/osmosis/pull/1671) Remove methods that constitute AppModuleSimulation APIs for several modules' AppModules, which implemented no-ops
* [#1671](https://github.com/osmosis-labs/osmosis/pull/1671) Add hourly epochs to `x/epochs` DefaultGenesis.
* [#1665](https://github.com/osmosis-labs/osmosis/pull/1665) Delete app/App interface, instead use simapp.App
* [#1630](https://github.com/osmosis-labs/osmosis/pull/1630) Delete the v043_temp module, now that we're on an updated SDK version.

### Bug Fixes

* [1700](https://github.com/osmosis-labs/osmosis/pull/1700) Upgrade sdk fork with missing snapshot manager fix.
* [1716](https://github.com/osmosis-labs/osmosis/pull/1716) Fix secondary over-LP shares bug with uneven swap amounts in `CalcJoinPoolShares`.
* [1759](https://github.com/osmosis-labs/osmosis/pull/1759) Fix pagination filter in incentives query.
* [1698](https://github.com/osmosis-labs/osmosis/pull/1698) Register wasm snapshotter extension.
* [1931](https://github.com/osmosis-labs/osmosis/pull/1931) Add explicit check for input denoms to `CalcJoinPoolShares`

## [v9.0.0 - Nitrogen](https://github.com/osmosis-labs/osmosis/releases/tag/v9.0.0)

The Nitrogen release brings with it a number of features enabling further cosmwasm development work in Osmosis.
It including breaking changes to the GAMM API's, many developer and node operator improvements for Cosmwasm & IBC, along with new txfee and governance features. In addition to various bug fixes and code quality improvements.

#### GAMM API changes

API changes were done to enable more CFMM's to be implemented within the existing framework.
Integrators will have to update their messages and queries to adapt, please see <https://github.com/osmosis-labs/osmosis/blob/main/x/gamm/breaking_changes_notes.md>

#### Governance Changes

* [#1191](https://github.com/osmosis-labs/osmosis/pull/1191), [#1555](https://github.com/osmosis-labs/osmosis/pull/1555) Superfluid stakers now have their votes override their validators votes
* [sdk #239](https://github.com/osmosis-labs/cosmos-sdk/pull/239) Governance can set a distinct voting period for every proposal type.

#### IBC

* [#1535](https://github.com/osmosis-labs/osmosis/pull/1535) Upgrade to [IBC v3](https://github.com/cosmos/ibc-go/releases/tag/v3.0.0)
* [#1564](https://github.com/osmosis-labs/osmosis/pull/1564) Enable Interchain account host module
  * See [here](https://github.com/osmosis-labs/osmosis/blob/main/app/upgrades/v9/upgrades.go#L49-L71) for the supported messages

#### Txfees

[#1145](https://github.com/osmosis-labs/osmosis/pull/1145) Non-osmo txfees now get swapped into osmo everyday at epoch, and then distributed to stakers.

#### Cosmwasm

Upgrade from wasmd v0.23.x to [v0.27.0](https://github.com/CosmWasm/wasmd/releases/tag/v0.27.0). This has the following features:
  * State sync now works for cosmwasm state
  * Cosmwasm builds on M1 macs
  * Many security fixes

The TokenFactory module is added to the chain, making it possible for users and contracts to make new native tokens.
Cosmwasm bindings have been added, to make swapping and creating these new tokens easier within the contract ecosystem.

* [#1640](https://github.com/osmosis-labs/osmosis/pull/1640) fix: localosmosis to work for testing cosmwasm contracts

### Other Features

* [#1629](https://github.com/osmosis-labs/osmosis/pull/1629) Fix bug in the airdrop claim script
* [#1570](https://github.com/osmosis-labs/osmosis/pull/1570) upgrade sdk with app version fix for state-sync
* [#1554](https://github.com/osmosis-labs/osmosis/pull/1554) local dev environment
* [#1541](https://github.com/osmosis-labs/osmosis/pull/1541) Add arm64 support to Docker
* [#1535](https://github.com/osmosis-labs/osmosis/pull/1535) upgrade wasmd to v0.27.0.rc3-osmo and ibc-go to v3
  * State sync now works for cosmwasm state
  * Cosmwasm builds on M1 macs
* [#1435](https://github.com/osmosis-labs/osmosis/pull/1435) `x/tokenfactory` create denom fee for spam resistance
* [#1253](https://github.com/osmosis-labs/osmosis/pull/1253) Add a message to increase the duration of a bonded lock.
* [#1656](https://github.com/osmosis-labs/osmosis/pull/1656) Change camelCase to snake_case in proto.
* [#1632](https://github.com/osmosis-labs/osmosis/pull/1632) augment SuperfluidDelegationsByDelegator query, return osmo equivalent is staked via superfluid
* [#1723](https://github.com/osmosis-labs/osmosis/pull/1723) fix number of LP shares returned from stableswap pool

## [v8.0.0 - Emergency proposals upgrade](https://github.com/osmosis-labs/osmosis/releases/tag/v8.0.0)

This upgrade is a patch that must be hard forked in, as on-chain governance of Osmosis approved proposal [227](https://www.mintscan.io/osmosis/proposals/227) and proposal [228](https://www.mintscan.io/osmosis/proposals/228).

This upgrade includes:

* Adding height-gated AnteHandler message filter to filter unpooling tx pre-upgrade.
* At block height 4402000 accelerates prop 225, which in turn moves incentives from certain pools according to props 222-224
* Adds a msg allowing unpooling of UST pools.
  * This procedure is initiated by whitelisting pools 560, 562, 567, 578, 592, 610, 612, 615, 642, 679, 580, 635.
  * Unpooling allows exiting whitelisted pools directly, finish unbonding duration with the exited tokens instead of having to wait unbonding duration to swap LP shares back to collaterals.
  * This procedure also includes locks that were already unbonding pre-upgrade and locks that were superfluid delegated.

Every node should upgrade their software version to v8.0.0 before the upgrade block height 4402000. If you use cosmovisor, simply swap out the binary at upgrades/v7/bin to be v8.0.0, and restart the node. Do check cosmovisor version returns v8.0.0

### Features
* {Across many PRs} Initiate emergency upgrade
* [#1481] Emergency upgrade as of prop [226] (<https://www.mintscan.io/osmosis/proposals/226>)
* [#1482] Checking Whitelisted Pools contain UST
* [#1486] Update whitelisted pool IDs
* [#1262] Add a forceprune command to the binaries, that prunes golevelDB data better
* [#1154] Database stability improvements
* [#840] Move lock.go functions into iterator.go, lock_refs.go and store.go
* [#916] And a fn for Unbond and Burn tokens
* [#908] Superfluid slashing code
* [#904] LockAndSuperfluidDelegate

### Minor improvements & Bug Fixes

* [#1428] fix: pool params query (backport #1315)
* [#1390] upgrade sdk to v0.45.0x-osmo-v7.9
* [#1087] Test improvisation for Superfluid (backport #1070)
* [#1022] upgrade iavl to v0.17.3-osmo-v4

### Features

* [#1378](https://github.com/osmosis-labs/osmosis/pull/1378) add .gitpod.yml
* [#1262](https://github.com/osmosis-labs/osmosis/pull/1262) Add a `forceprune` command to the binaries, that prunes golevelDB data better.
* [#1244](https://github.com/osmosis-labs/osmosis/pull/1244) Refactor `x/gamm`'s `ExitSwapExternAmountOut`.
* [#1107](https://github.com/osmosis-labs/osmosis/pull/1107) Update to wasmvm v0.24.0, re-enabling building on M1 macs!
* [#1292](https://github.com/osmosis-labs/osmosis/pull/1292) CLI account-locked-duration

### Minor improvements & Bug Fixes

* [#1442](https://github.com/osmosis-labs/osmosis/pull/1442) Use latest tm-db release for badgerdb and rocksdb improvements
* [#1379](https://github.com/osmosis-labs/osmosis/pull/1379) Introduce `Upgrade` and `Fork` structs, to simplify upgrade logic.
* [#1363](https://github.com/osmosis-labs/osmosis/pull/1363) Switch e2e test setup to create genesis and configs via Dockertest
* [#1335](https://github.com/osmosis-labs/osmosis/pull/1335) Add utility for deriving total orderings from partial orderings.
* [#1308](https://github.com/osmosis-labs/osmosis/pull/1308) Make panics inside of epochs no longer chain halt by default.
* [#1286](https://github.com/osmosis-labs/osmosis/pull/1286) Fix release build scripts.
* [#1203](https://github.com/osmosis-labs/osmosis/pull/1203) cleanup Makefile and ci workflows
* [#1177](https://github.com/osmosis-labs/osmosis/pull/1177) upgrade to go 1.18
* [#1193](https://github.com/osmosis-labs/osmosis/pull/1193) Setup e2e tests on a single chain; add balances query test
* [#1095](https://github.com/osmosis-labs/osmosis/pull/1095) Fix authz being unable to use lockup & superfluid types.
* [#1105](https://github.com/osmosis-labs/osmosis/pull/1105) Add GitHub Actions to automatically push the osmosis Docker image
* [#1114](https://github.com/osmosis-labs/osmosis/pull/1114) Improve CI: remove duplicate runs of test workflow
* [#1127](https://github.com/osmosis-labs/osmosis/pull/1127) Stricter Linting:  bump golangci-lint version and enable additional linters.
* [#1184](https://github.com/osmosis-labs/osmosis/pull/1184) Fix endtime event output on BeginUnlocking

## [v7.1.0](https://github.com/osmosis-labs/osmosis/releases/tag/v7.1.0)

### Minor improvements & Bug Fixes

* [#1052](https://github.com/osmosis-labs/osmosis/pull/1052) Eugen/cherry pick superfluid test scaffolding updates
* [#1070](https://github.com/osmosis-labs/osmosis/pull/1070) Test improvisation for Superfluid
* [#1084](https://github.com/osmosis-labs/osmosis/pull/1084) Superfluid Misc: Improve grpc_query
* [#1081](https://github.com/osmosis-labs/osmosis/pull/1081) Genesis upgrade and add invariant cherry pick
* [#1088](https://github.com/osmosis-labs/osmosis/pull/1088) Genesis import export check for superfluid
* [#1101](https://github.com/osmosis-labs/osmosis/pull/1101) Minor PR adding some code comments
* [#1154](https://github.com/osmosis-labs/osmosis/pull/1154) Database stability improvements

### SDK fork updates

* [sdk-#136](https://github.com/osmosis-labs/cosmos-sdk/pull/136) add after validator slash hook
* [sdk-#137](https://github.com/osmosis-labs/cosmos-sdk/pull/137) backport feat: Modify grpc gateway to be concurrent
* [sdk-#146](https://github.com/osmosis-labs/cosmos-sdk/pull/146) extra logs during commit
* [sdk-#151](https://github.com/osmosis-labs/cosmos-sdk/pull/151) fix logs related to store keys and commit hash
* [sdk-#140](https://github.com/osmosis-labs/cosmos-sdk/pull/140) refactor: snapshot and pruning functionality
* [sdk-#156](https://github.com/osmosis-labs/cosmos-sdk/pull/156) feat: implement querying for commit hash and proofs
* [sdk-#155](https://github.com/osmosis-labs/cosmos-sdk/pull/155) fix: commit info data race
* [sdk-#158](https://github.com/osmosis-labs/cosmos-sdk/pull/158) Fixes the go race tests
* [sdk-#160](https://github.com/osmosis-labs/cosmos-sdk/pull/160) increase setupBaseAppWithSnapshots timeout to 90 seconds
* [sdk-#161](https://github.com/osmosis-labs/cosmos-sdk/pull/155) upgrade iavl to v0.17.3-osmo-v7 with lowered fast node cache size

### IAVL fork updates

* [iavl-35](https://github.com/osmosis-labs/iavl/pull/35) avoid clearing fast node cache during pruning
* [iavl-36](https://github.com/osmosis-labs/iavl/pull/36) fix data race related to VersionExists
* [iavl-37](https://github.com/osmosis-labs/iavl/pull/36) hardcode fast node cache size to 100k

## [v7.0.4](https://github.com/osmosis-labs/osmosis/releases/tag/v7.0.4)

### Minor improvements & Bug Fixes

* [#1061](https://github.com/osmosis-labs/osmosis/pull/1061) upgrade iavl to v0.17.3-osmo-v5 with concurrent map write fix
* [#1071](https://github.com/osmosis-labs/osmosis/pull/1071) improve Dockerfile

### SDK fork updates

* [sdk-#135](https://github.com/osmosis-labs/cosmos-sdk/pull/135) upgrade iavl to v0.17.3-osmo-v5 with concurrent map write fix

### IAVL fork updates

* [iavl-34](https://github.com/osmosis-labs/iavl/pull/34) fix concurrent map panic when querying and committing

## [v7.0.3](https://github.com/osmosis-labs/osmosis/releases/tag/v7.0.3)

### Minor improvements & Bug Fixes

* [#1022](https://github.com/osmosis-labs/osmosis/pull/1022) upgrade iavl to v0.17.3-osmo-v4 - fix state export at an old height
* [#988](https://github.com/osmosis-labs/osmosis/pull/988) Make `SuperfluidUndelegationsByDelegator` query also return synthetic locks
* [#984](https://github.com/osmosis-labs/osmosis/pull/984) Add wasm support to Dockerfile

## [v7.0.2 - Carbon](https://github.com/osmosis-labs/osmosis/releases/tag/v7.0.2)

This release fixes an instance of undefined behaviour present in v7.0.0.
Parts of the code use a function called [`ApplyFuncIfNoErr`]() whose purpose is to catch errors, and if found undo state updates during its execution.
It is intended to also catch panics and undo the problematic code's execution.
Right now a panic in this code block would halt the node, as it would not know how to proceed.
(But no state change would be committed)

## [v7.0.0 - Carbon](https://github.com/osmosis-labs/osmosis/releases/tag/v7.0.0)

The Osmosis Carbon Release! The changes are primarily

The large features include:

* Superfluid Staking - Allowing LP shares be staked to help secure the network
* Adding permissioned cosmwasm to the chain
* IAVL speedups, greatly improving epoch and query performance
* Local mempool filters to charge higher gas for arbitrage txs
* Allow partial unlocking of non-superfluid'd locks

Upgrade instructions for node operators can be found [here](https://github.com/osmosis-labs/osmosis/blob/main/networks/osmosis-1/upgrades/v7/guide.md)

The v7 release introduces Superfluid Staking! This allows governance-approved LP shares to be staked to help secure the network.

### Features

* {Across many PRs} Add superfluid staking
* [#893](https://github.com/osmosis-labs/osmosis/pull/893/) Allow (non-superfluid'd) locks to be partially unlocked.
* [#828](https://github.com/osmosis-labs/osmosis/pull/828) Move docs to their own repository, <https://github.com/osmosis-labs/docs>
* [#804](https://github.com/osmosis-labs/osmosis/pull/804/) Make the Osmosis repo use proper golang module versioning in self-package imports. (Enables other go projects to easily import Osmosis tags)
* [#782](https://github.com/osmosis-labs/osmosis/pull/782) Upgrade to cosmos SDK v0.45.0
* [#777](https://github.com/osmosis-labs/osmosis/pull/777) Add framework for mempool filters for charging different gas rates, add mempool filter for higher gas txs.
* [#772](https://github.com/osmosis-labs/osmosis/pull/772) Fix SDK bug where incorrect sequence number txs wouldn't get removed from blocks.
* [#769](https://github.com/osmosis-labs/osmosis/pull/769/) Add governance permissioned cosmwasm module
* [#680](https://github.com/osmosis-labs/osmosis/pull/680/),[#697](https://github.com/osmosis-labs/osmosis/pull/697/) Change app.go file structure to mitigate risk of keeper reference vs keeper struct bugs. (What caused Osmosis v5 -> v6)

### Minor improvements & Bug Fixes

* [#924](https://github.com/osmosis-labs/osmosis/pull/923) Fix long standing problems with total supply query over-reporting the number of osmo.
* [#872](https://github.com/osmosis-labs/osmosis/pull/872) Add a helper for BeginBlock/EndBlock code to have code segments that atomically revert state if any part errors.
* [#869](https://github.com/osmosis-labs/osmosis/pull/869) Update Dockerfile to use distroless base image.
* [#855](https://github.com/osmosis-labs/osmosis/pull/855) Ensure gauges can only be created for assets that exist on chain.
* [#766](https://github.com/osmosis-labs/osmosis/pull/766) Consolidate code between InitGenesis and CreateGauge
* [#763](https://github.com/osmosis-labs/osmosis/pull/763) Add rocksDB options to Makefile.
* [#740](https://github.com/osmosis-labs/osmosis/pull/740) Simplify AMM swap math / file structure.
* [#731](https://github.com/osmosis-labs/osmosis/pull/731) Add UpdateFeeToken proposal handler to app.go
* [#686](https://github.com/osmosis-labs/osmosis/pull/686) Add silence usage to cli to suppress unnecessary help logs
* [#652](https://github.com/osmosis-labs/osmosis/pull/652) Add logic for deleting a pool
* [#541](https://github.com/osmosis-labs/osmosis/pull/541) Start generalizing the AMM infrastructure

### SDK fork updates

* [sdk-#119](https://github.com/osmosis-labs/cosmos-sdk/pull/119) Add bank supply offsets to let applications have some minted tokens not count in total supply.
* [sdk-#117](https://github.com/osmosis-labs/cosmos-sdk/pull/117) Add an instant undelegate method to staking, for use in superfluid.
* [sdk-#116](https://github.com/osmosis-labs/cosmos-sdk/pull/116) Fix the slashing hooks to be correct.
* [sdk-#108](https://github.com/osmosis-labs/cosmos-sdk/pull/108) upgrade to IAVL fast storage on v0.45.0x-osmo-v7-fast

### Wasmd fork updates

* [wasmd-v.022.0-osmo-v7.2](https://github.com/osmosis-labs/wasmd/releases/tag/v0.22.0-osmo-v7.2) Upgrade SDK and IAVL dependencies to use fast storage

## [v6.4.0](https://github.com/osmosis-labs/osmosis/releases/tag/v6.4.0)

### Minor improvements & Bug Fixes

-[#907](https://github.com/osmosis-labs/osmosis/pull/907) Upgrade IAVL and SDK with RAM improvements and bug fixes for v6.4.0

### SDK fork updates

* [sdk-#114](https://github.com/osmosis-labs/cosmos-sdk/pull/114) upgrading iavl with ram optimizations during migration, and extra logs and fixes for "version X was already saved to a different hash" and "insufficient funds" bugs

### IAVL fork updates

* [iavl-19](https://github.com/osmosis-labs/iavl/pull/19) force GC, no cache during migration, auto heap profile

## [v6.3.1](https://github.com/osmosis-labs/osmosis/releases/tag/v6.3.1)

* [#859](https://github.com/osmosis-labs/osmosis/pull/859) CLI, update default durations to be in better units.

* [#Unknown](https://github.com/osmosis-labs/osmosis/commit/3bf63f1d3b7efee503106a008e84129489bdba8d) Switch to SDK branch with vesting by duration

## Minor improvements & Bug Fixes

* [#795](https://github.com/osmosis-labs/osmosis/pull/795) Annotate app.go
* [#791](https://github.com/osmosis-labs/osmosis/pull/791) Change to dependabot config to only upgrade patch version of tendermint
* [#766](https://github.com/osmosis-labs/osmosis/pull/766) Consolidate code between InitGenesis and CreateGauge

## [v6.3.0](https://github.com/osmosis-labs/osmosis/releases/tag/v6.3.0)

## Features

* [#845](https://github.com/osmosis-labs/osmosis/pull/846) Upgrade iavl and sdk with fast storage
* [#724](https://github.com/osmosis-labs/osmosis/pull/724) Make an ante-handler filter for recognizing High gas txs, and having a min gas price for them.

## Minor improvements & Bug Fixes

* [#795](https://github.com/osmosis-labs/osmosis/pull/795) Annotate app.go
* [#791](https://github.com/osmosis-labs/osmosis/pull/791) Change to dependabot config to only upgrade patch version of tendermint
* [#766](https://github.com/osmosis-labs/osmosis/pull/766) Consolidate code between InitGenesis and CreateGauge

### SDK fork updates

* [sdk-#100](https://github.com/osmosis-labs/cosmos-sdk/pull/100) Upgrade iavl with fast storage

### IAVL fork updates

* [iavl-5](https://github.com/osmosis-labs/iavl/pull/5) Fast storage optimization for queries and iterations

## [v6.2.0](https://github.com/osmosis-labs/osmosis/releases/tag/v6.2.0)

### SDK fork updates

* [sdk-#58](https://github.com/osmosis-labs/cosmos-sdk/pull/58) Fix a bug where recheck would not remove txs with invalid sequence numbers

## Minor improvements & Bug Fixes

* [#765](https://github.com/osmosis-labs/osmosis/pull/765) Fix a bug in `Makefile` regarding the location of localtestnet docker image.

## [v6.1.0](https://github.com/osmosis-labs/osmosis/releases/tag/v6.1.0)

## Features

* Update to Tendermint v0.34.15
* Increase p2p timeouts to alleviate p2p network breaking at epoch
* [#741](https://github.com/osmosis-labs/osmosis/pull/741) Allow node operators to set a second min gas price for arbitrage txs.
* [#623](https://github.com/osmosis-labs/osmosis/pull/623) Use gosec for statically linting for common non-determinism issues in SDK applications.

## Minor improvements & Bug Fixes

* [#722](https://github.com/osmosis-labs/osmosis/issues/722) reuse code for parsing integer slices from string
* [#704](https://github.com/osmosis-labs/osmosis/pull/704) fix rocksdb
* [#666](https://github.com/osmosis-labs/osmosis/pull/666) Fix the `--log-level` and `--log-format` commands on `osmosisd start`
* [#655](https://github.com/osmosis-labs/osmosis/pull/655) Make the default genesis for pool-incentives work by default
* [97ac2a8](https://github.com/osmosis-labs/osmosis/commit/97ac2a86303fc8966a4c169107e0945775107e67) Fix InitGenesis bug for gauges

### SDK fork updates

* [sdk-#52](https://github.com/osmosis-labs/cosmos-sdk/pull/52) Fix inconsistencies in default pruning config, and change defaults. Fix pruning=everything defaults.
  * previously default was actually keeping 3 weeks of state, and every 100th state. (Not that far off from archive nodes)
  * pruning=default now changed to 1 week of state (100k blocks), and keep-every=0. (So a constant number of states stored)
  * pruning=everything now stores the last 10 states, to avoid db corruption errors plaguing everyone who used it. This isn't a significant change, because the pruning interval was anyways 10 blocks, so your node had to store 10 blocks of state anyway.
* [sdk-#51](https://github.com/osmosis-labs/cosmos-sdk/pull/51) Add hooks for superfluid staking
* [sdk-#50](https://github.com/osmosis-labs/cosmos-sdk/pull/50) Make it possible to better permission the bank keeper's minting ability

## [v6.0.0](https://github.com/osmosis-labs/osmosis/releases/tag/v6.0.0)

This upgrade fixes a bug in the v5.0.0 upgrade's app.go, which prevents new IBC channels from being created.
This binary is compatible with v5.0.0 until block height `2464000`, estimated to be at 4PM UTC Monday December 20th.

* [Patch](https://github.com/osmosis-labs/osmosis/commit/907001b08686ed980e0afa3d97a9c5e2f095b79f#diff-a172cedcae47474b615c54d510a5d84a8dea3032e958587430b413538be3f333) - Revert back to passing in the correct staking keeper into the IBC keeper constructor.
* [Height gating change](https://github.com/osmosis-labs/ibc-go/pull/1) - Height gate the change in IBC, to make the v6.0.0 binary compatible until upgrade height.

## [v5.0.0](https://github.com/osmosis-labs/osmosis/releases/tag/v5.0.0) - Boron upgrade

The Osmosis Boron release is made!

Notable features include:

* Upgrading from SDK v0.42 to [SDK v0.44](https://github.com/cosmos/cosmos-sdk/blob/v0.43.0/RELEASE_NOTES.md), bringing efficiency improvements, integrations and Rosetta support.
* Bringing in the new modules [Bech32IBC](https://github.com/osmosis-labs/bech32-ibc/), [Authz](https://github.com/cosmos/cosmos-sdk/tree/main/x/authz), [TxFees](https://github.com/osmosis-labs/osmosis/tree/main/x/txfees)
* Upgrading to IBC v2, allowing for improved Ethereum Bridge and CosmWasm support
* Implementing Osmosis chain governance's [Proposal 32](https://www.mintscan.io/osmosis/proposals/32)
* Large suite of gas bugs fixed. (Including several that we have not seen on chain)
* More queries exposed to aid node operators.
* Blocking the OFAC banned Ethereum addresses.
* Several (linear factor) epoch time improvements. (Most were present in v4.2.0)

Upgrade instructions for node operators can be found [here](https://github.com/osmosis-labs/osmosis/blob/v5.x/networks/osmosis-1/upgrades/v5/guide.md)

## Features

* [\#637](https://github.com/osmosis-labs/osmosis/pull/637) Add [Bech32IBC](https://github.com/osmosis-labs/bech32-ibc/)
* [\#610](https://github.com/osmosis-labs/osmosis/pull/610) Upgrade to Cosmos SDK v0.44.x
  * Numerous large updates, such as making module accounts be 32 bytes, Rosetta support, etc.
  * Adds & integrates the [Authz module](https://github.com/cosmos/cosmos-sdk/tree/master/x/authz)
    See: [SDK v0.43.0 Release Notes](https://github.com/cosmos/cosmos-sdk/releases/tag/v0.43.0) For more details
* [\#610](https://github.com/osmosis-labs/osmosis/pull/610) Upgrade to IBC-v2
* [\#560](https://github.com/osmosis-labs/osmosis/pull/560) Implements Osmosis [prop32](https://www.mintscan.io/osmosis/proposals/32) -- clawing back the final 20% of unclaimed osmo and ion airdrop.
* [\#394](https://github.com/osmosis-labs/osmosis/pull/394) Allow whitelisted tx fee tokens based on conversion rate to OSMO
* [Commit db450f0](https://github.com/osmosis-labs/osmosis/commit/db450f0dce8c595211d920f9bca7ed0f3a136e43) Add blocking of OFAC banned Ethereum addresses

## Minor improvements & Bug Fixes

* {In the Osmosis-labs SDK fork}
  * Increase default IAVL cache size to be in the hundred megabyte range
  * Significantly improve CacheKVStore speed problems, reduced IBC upgrade time from 2hrs to 5min
  * Add debug info to make it clear what's happening during upgrade
* (From a series of commits) Fixes to the claims module to only do the reclaim logic once, not every block.
* (From a series of commits) More logging to the claims module.
* [\#563](https://github.com/osmosis-labs/osmosis/pull/563) Allow zero-weight pool-incentive distribution records
* [\#562](https://github.com/osmosis-labs/osmosis/pull/562) Store block height in epochs module for easier debugging
* [\#544](https://github.com/osmosis-labs/osmosis/pull/544) Update total liquidity tracking to be denom basis, lowering create pool and join pool gas.
* [\#540](https://github.com/osmosis-labs/osmosis/pull/540) Fix git lfs links
* [\#517](https://github.com/osmosis-labs/osmosis/pull/517) Linear time improvement for epoch time
* [\#515](https://github.com/osmosis-labs/osmosis/pull/515) Add debug command for converting secp pubkeys
* [\#510](https://github.com/osmosis-labs/osmosis/pull/510) Performance improvement for gauge distribution
* [\#505](https://github.com/osmosis-labs/osmosis/pull/505) Fix bug in incentives epoch distribution events, used to use raw address, now uses bech32 addr
* [\#464](https://github.com/osmosis-labs/osmosis/pull/464) Increase maximum outbound peers for validator nodes
* [\#444](https://github.com/osmosis-labs/osmosis/pull/444) Add script for state sync
* [\#409](https://github.com/osmosis-labs/osmosis/pull/409) Reduce epoch time growth rate for re-locking assets

## [v4.0.0]

* Significantly speedup epoch times
* Fix bug in the lockup module code that caused it to take a linear amount of gas.
* Make unbonding tokens from the lockup module get automatically claimed when unbonding is done.
* Add events for all tx types in the gamm module.
* Add events for adding LP rewards.
* Make queries to bank total chain balance account for developer vesting correctly.
* Add ability for nodes to query the total amount locked for each denomination.
* Embedded seeds in init.go
* Added changelog and info about changelog format.
* Fix accumulation store only counting bonded tokens, not unbonding tokens, that prevented the front-end from using more correct APY estimates. (Previously, the front-end could only underestimate rewards)

## [v3.1.0](https://github.com/osmosis-labs/osmosis/releases/tag/v3.1.0) - 2021-06-28

* Update the cosmos-sdk version we modify to v0.42.9
* Fix a bug in the min commission rate code that allows validators to be created with commission rates less than the minimum.
* Automatically upgrade any validator with less than the minimum commission rate to the minimum at upgrade time.
* Unbrick on-chain governance, by fixing the deposit parameter to use `uosmo` instead of `osmo`.

## [v1.0.2](https://github.com/osmosis-labs/osmosis/releases/tag/v1.0.2) - 2021-06-18

This release improves the CLI UX of creating and querying gauges.

## [v1.0.1](https://github.com/osmosis-labs/osmosis/releases/tag/v1.0.1) - 2021-06-17

This release fixes a bug in `osmosisd version` always displaying 0.0.1.

## [v1.0.0](https://github.com/osmosis-labs/osmosis/releases/tag/v1.0.0-rc0) - 2021-06-16

Initial Release!<|MERGE_RESOLUTION|>--- conflicted
+++ resolved
@@ -41,16 +41,14 @@
 and this project adheres to [Semantic Versioning](https://semver.org/spec/v2.0.0.html).
 
 ## Unreleased
-
-<<<<<<< HEAD
 * [#9467](https://github.com/osmosis-labs/osmosis/pull/9467) fix: protorev returns incorrect values in posthandler
-=======
+
 ## v30.0.1
 
 ### State Compatible
 
 * [#9473](https://github.com/osmosis-labs/osmosis/pull/9473) chore: bump go version to v1.23.4 
->>>>>>> 1980893e
+
 
 ## v30.0.0
 
