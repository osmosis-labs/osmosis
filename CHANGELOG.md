<!--
Guiding Principles:

Changelogs are for humans, not machines.
There should be an entry for every single version.
The same types of changes should be grouped.
Versions and sections should be linkable.
The latest version comes first.
The release date of each version is displayed.
Mention whether you follow Semantic Versioning.

Usage:

Change log entries are to be added to the Unreleased section under the
appropriate stanza (see below). Each entry should ideally include a tag and
the Github issue reference in the following format:

* (<tag>) \#<issue-number> message

The issue numbers will later be link-ified during the release process so you do
not have to worry about including a link manually, but you can if you wish.

Types of changes (Stanzas):

"Features" for new features.
"Improvements" for changes in existing functionality.
"Deprecated" for soon-to-be removed features.
"Bug Fixes" for any bug fixes.
"Client Breaking" for breaking CLI commands and REST routes used by end-users.
"API Breaking" for breaking exported APIs used by developers building on SDK.
"State Machine Breaking" for any changes that result in a different AppState
given same genesisState and txList.
Ref: https://keepachangelog.com/en/1.0.0/
-->

# Changelog

All notable changes to this project will be documented in this file.

The format is based on [Keep a Changelog](https://keepachangelog.com/en/1.0.0/),
and this project adheres to [Semantic Versioning](https://semver.org/spec/v2.0.0.html).

## Unreleased

### State Breaking

* [#7005](https://github.com/osmosis-labs/osmosis/pull/7005) Adding deactivated smart account module.
* [#8053](https://github.com/osmosis-labs/osmosis/pull/8053) Reset validator signing info missed blocks counter
* [#8106](https://github.com/osmosis-labs/osmosis/pull/8106) Enable ProtoRev distro on epoch.
* [#8030](https://github.com/osmosis-labs/osmosis/pull/8030) Delete legacy behavior where lockups could not unbond at very small block heights on a testnet.
<<<<<<< HEAD
* [#8073](https://github.com/osmosis-labs/osmosis/pull/8073) Speedup CL spread factor calculations, but mildly changes rounding behavior in the final decimal place.

=======
* [#7005](https://github.com/osmosis-labs/osmosis/pull/7005) Adding deactivated smart account module.
* [#8125](https://github.com/osmosis-labs/osmosis/pull/8125) When using smart accounts, fees are deducted directly after the feePayer is authenticated. Regardless of the authentication of other signers.
* [#8144](https://github.com/osmosis-labs/osmosis/pull/8144) IBC wasm clients can now make stargate queries and support abort.
  
>>>>>>> 64cc8a17
### State Compatible

## v24.0.3

* [#21](https://github.com/osmosis-labs/cometbft/pull/21) Move websocket logs to Debug
* [#22](https://github.com/osmosis-labs/cometbft/pull/22) Fix txSearch pagination performance issues
* [#25](https://github.com/osmosis-labs/cometbft/pull/25) Optimize merkle tree hashing

## v24.0.2

* [#8006](https://github.com/osmosis-labs/osmosis/pull/8006), [#8014](https://github.com/osmosis-labs/osmosis/pull/8014) Speedup many BigDec operations
* [#8030](https://github.com/osmosis-labs/osmosis/pull/8030) Delete legacy behavior where lockups could not unbond at very small block heights on a testnet
* [#8118](https://github.com/osmosis-labs/osmosis/pull/8118) Config.toml and app.toml overwrite improvements
* [#8131](https://github.com/osmosis-labs/osmosis/pull/8131) Overwrite min-gas-prices to 0uosmo (defaulting to the EIP 1559 calculated value) to combat empty blocks

## v24.0.1

* [#7994](https://github.com/osmosis-labs/osmosis/pull/7994) Async pruning for IAVL v1

## v24.0.0

### Osmosis

* [#7250](https://github.com/osmosis-labs/osmosis/pull/7250) Further filter spam gauges from epoch distribution
* [#7472](https://github.com/osmosis-labs/osmosis/pull/7472) Refactor TWAP keys to only require a single key format. Significantly lowers TWAP-caused writes
* [#7499](https://github.com/osmosis-labs/osmosis/pull/7499) Slight speed/gas improvements to CL CreatePosition and AddToPosition
* [#7564](https://github.com/osmosis-labs/osmosis/pull/7564) Move protorev dev account bank sends from every backrun to once per epoch
* [#7508](https://github.com/osmosis-labs/osmosis/pull/7508) Improve protorev performance by removing iterator and storing base denoms as a single object rather than an array
* [#7509](https://github.com/osmosis-labs/osmosis/pull/7509) Distributing ProtoRev profits to the community pool and burn address
* [#7524](https://github.com/osmosis-labs/osmosis/pull/7524) Poolmanager: ListPoolsByDenom will now skip pools that cannot correctly return their constituent denoms
* [#7550](https://github.com/osmosis-labs/osmosis/pull/7550) Speedup small CL swaps, by only fetching CL uptime accumulators if there is a tick crossing
* [#7555](https://github.com/osmosis-labs/osmosis/pull/7555) Refactor taker fees, distribute via a single module account, track once at epoch
* [#7562](https://github.com/osmosis-labs/osmosis/pull/7562) Speedup Protorev estimation logic by removing unnecessary taker fee simulations
* [#7595](https://github.com/osmosis-labs/osmosis/pull/7595) Fix cosmwasm pool model code ID migration
* [#7615](https://github.com/osmosis-labs/osmosis/pull/7615) Min value param for epoch distribution
* [#7619](https://github.com/osmosis-labs/osmosis/pull/7619) Slight speedup/gas improvement to CL GetTotalPoolLiquidity queries
* [#7622](https://github.com/osmosis-labs/osmosis/pull/7622) Create/remove tick events
* [#7623](https://github.com/osmosis-labs/osmosis/pull/7623) Add query for querying all before send hooks
* [#7622](https://github.com/osmosis-labs/osmosis/pull/7622) Remove duplicate CL accumulator update logic
* [#7665](https://github.com/osmosis-labs/osmosis/pull/7665) feat(x/protorev): Use Transient store to store swap backruns
* [#7685](https://github.com/osmosis-labs/osmosis/pull/7685) Speedup CL actions by only marshalling for CL hooks if they will be used
* [#7503](https://github.com/osmosis-labs/osmosis/pull/7503) Add IBC wasm light clients module
* [#7689](https://github.com/osmosis-labs/osmosis/pull/7689) Make CL price estimations not cause state writes (speed and gas improvements)
* [#7745](https://github.com/osmosis-labs/osmosis/pull/7745) Add gauge id query to stargate whitelist
* [#7747](https://github.com/osmosis-labs/osmosis/pull/7747) Remove redundant call to incentive collection in CL position withdrawal logic
* [#7768](https://github.com/osmosis-labs/osmosis/pull/7768) Allow governance module account to transfer any CL position
* [#7746](https://github.com/osmosis-labs/osmosis/pull/7746) Make forfeited incentives redeposit into the pool instead of sending to community pool
* [#7785](https://github.com/osmosis-labs/osmosis/pull/7785) Remove reward claiming during position transfers
* [#7833](https://github.com/osmosis-labs/osmosis/pull/7833) Bump max gas wanted per tx to 60 mil
* [#7839](https://github.com/osmosis-labs/osmosis/pull/7839) Add ICA controller
* [#7527](https://github.com/osmosis-labs/osmosis/pull/7527) Add 30M gas limit to CW pool contract calls
* [#7855](https://github.com/osmosis-labs/osmosis/pull/7855) Whitelist address parameter for setting fee tokens
* [#7857](https://github.com/osmosis-labs/osmosis/pull/7857) SuperfluidDelegationsByValidatorDenom query now returns equivalent staked amount
* [#7912](https://github.com/osmosis-labs/osmosis/pull/7912) Default timeoutCommit to 2s
* [#7951](https://github.com/osmosis-labs/osmosis/pull/7951) Only migrate selected cl incentives
* [#7938](https://github.com/osmosis-labs/osmosis/pull/7938) Add missing swap events for missing swap event for cw pools
* [#7957](https://github.com/osmosis-labs/osmosis/pull/7957) Update to the latest version of ibc-go
* [#7966](https://github.com/osmosis-labs/osmosis/pull/7966) Update all governance migrated white whale pools to code id 641

### SDK

* [#525](https://github.com/osmosis-labs/cosmos-sdk/pull/525) CacheKV speedups
* [#548](https://github.com/osmosis-labs/cosmos-sdk/pull/548) Implement v0.50 slashing bitmap logic
* [#543](https://github.com/osmosis-labs/cosmos-sdk/pull/543) Make slashing not write sign info every block
* [#513](https://github.com/osmosis-labs/cosmos-sdk/pull/513) Limit expired authz grant pruning to 200 per block
* [#514](https://github.com/osmosis-labs/cosmos-sdk/pull/514) Let gov hooks return an error
* [#580](https://github.com/osmosis-labs/cosmos-sdk/pull/580) Less time intensive slashing migration

### CometBFT

* [#5](https://github.com/osmosis-labs/cometbft/pull/5) Batch verification
* [#11](https://github.com/osmosis-labs/cometbft/pull/11) Skip verification of commit sigs
* [#13](https://github.com/osmosis-labs/cometbft/pull/13) Avoid double-saving ABCI responses
* [#20](https://github.com/osmosis-labs/cometbft/pull/20) Fix the rollback command

## v23.0.12-iavl-v1

* [#7994](https://github.com/osmosis-labs/osmosis/pull/7994) Async pruning for IAVL v1

## v23.0.11-iavl-v1 & v23.0.11

* [#7987](https://github.com/osmosis-labs/osmosis/pull/7987) Added soft-forked-ibc for ASA-2024-007

## v23.0.8-iavl-v1 & v23.0.8

* [#7769](https://github.com/osmosis-labs/osmosis/pull/7769) Set and default timeout commit to 3s. Add flag to prevent custom overrides if not desired.

## v23.0.7-iavl-v1

* [#7750](https://github.com/osmosis-labs/osmosis/pull/7750) IAVL bump to improve pruning

## v23.0.6-iavl-v1 (contains everything in v23.0.6)

* [#558](https://github.com/osmosis-labs/cosmos-sdk/pull/558) Gracefully log when there is a pruning error instead of panic

## v23.0.6

* [#7716](https://github.com/osmosis-labs/osmosis/pull/7716) Unblock WW Pools
* [#7726](https://github.com/osmosis-labs/osmosis/pull/7726) Bump comet for improved P2P logic
* [#7599](https://github.com/osmosis-labs/osmosis/pull/7599) Reduce sqrt calls in TickToSqrtPrice
* [#7692](https://github.com/osmosis-labs/osmosis/pull/7692) Make CL operation mutative
* [#530](https://github.com/osmosis-labs/cosmos-sdk/pull/530) Bump sdk fork Go to 1.20
* [#540](https://github.com/osmosis-labs/cosmos-sdk/pull/540) Slashing speedup with getting params
* [#546](https://github.com/osmosis-labs/cosmos-sdk/pull/546) Speedup to UnmarshalBalanceCompat
* [#560](https://github.com/osmosis-labs/cosmos-sdk/pull/560) Enable fast nodes at a per module level

## v23.0.3-iavl-v1 (contains everything in v23.0.3)

* [#7582](https://github.com/osmosis-labs/osmosis/pull/7582) IAVL v1
* [#537](https://github.com/osmosis-labs/cosmos-sdk/pull/537) Fix IAVL db grow issue

## v23.0.3

* [#7498](https://github.com/osmosis-labs/osmosis/pull/7498) Protorev mutation speedup
* [#7497](https://github.com/osmosis-labs/osmosis/pull/7497) Better key formatting
* [#7541](https://github.com/osmosis-labs/osmosis/pull/7541) Use more mutatitve operations in uptime accumulator operations
* [#7538](https://github.com/osmosis-labs/osmosis/pull/7538) BigDec speedup
* [#7539](https://github.com/osmosis-labs/osmosis/pull/7539) Speedup CL tickToPrice
* [#7535](https://github.com/osmosis-labs/osmosis/pull/7535) Txfees speedup
* [#7563](https://github.com/osmosis-labs/osmosis/pull/7563) No longer emit meaningless superfluid error at epoch
* [#7590](https://github.com/osmosis-labs/osmosis/pull/7590) fix cwpool migration prop disallowing only one of code id or bytecode.
* [#7577](https://github.com/osmosis-labs/osmosis/pull/7577) Update to sdk math v1.3.0
* [#7598](https://github.com/osmosis-labs/osmosis/pull/7598) Remove extra code path in tickToPrice
* [#3](https://github.com/osmosis-labs/cometbft/pull/3) Avoid double-calling types.BlockFromProto
* [#4](https://github.com/osmosis-labs/cometbft/pull/4) Do not validatorBlock twice

## v23.0.0

### State Breaking

* [#7181](https://github.com/osmosis-labs/osmosis/pull/7181) Improve errors for out of gas
* [#7357](https://github.com/osmosis-labs/osmosis/pull/7357) Fix: Ensure rate limits are not applied to packets that aren't ics20s

### State Compatible

* [#7400](https://github.com/osmosis-labs/osmosis/pull/7400) Update CometBFT to v0.37.4 and IBC to v7.3.2

### Bug Fixes

* [#7360](https://github.com/osmosis-labs/osmosis/pull/7360) fix: use gov type for SetScalingFactorController
* [#7341](https://github.com/osmosis-labs/osmosis/pull/7341) fix: support CosmWasm pools in ListPoolsByDenom method

### Misc Improvements

* [#7360](https://github.com/osmosis-labs/osmosis/pull/7360) Bump cometbft-db from 0.8.0 to 0.10.0
* [#7376](https://github.com/osmosis-labs/osmosis/pull/7376) Add uptime validation logic for `NoLock` (CL) gauges and switch CL gauge to pool ID links to be duration-based
* [#7385](https://github.com/osmosis-labs/osmosis/pull/7385) Add missing protobuf interface
* [#7409](https://github.com/osmosis-labs/osmosis/pull/7409) Scaling factor for pool uptime accumulator to avoid truncation
* [#7417](https://github.com/osmosis-labs/osmosis/pull/7417) Update CL gauges to use gauge duration as uptime, falling back to default if unauthorized or invalid
* [#7419](https://github.com/osmosis-labs/osmosis/pull/7419) Use new module param for internal incentive uptimes
* [#7427](https://github.com/osmosis-labs/osmosis/pull/7427) Prune TWAP records over multiple blocks, instead of all at once at epoch

## v22.0.5

### Logging

* [#7395](https://github.com/osmosis-labs/osmosis/pull/7395) Adds logging to track incentive accumulator truncation.

### Misc Improvements

* [#7374](https://github.com/osmosis-labs/osmosis/pull/7374) In place testnet creation CLI
* [#7411](https://github.com/osmosis-labs/osmosis/pull/7411) De-duplicate fetching intermediate accounts in epoch.
* [#7415](https://github.com/osmosis-labs/osmosis/pull/7415) Speed up TWAP pruning logic.

## v22.0.3

### Config

* [#7368](https://github.com/osmosis-labs/osmosis/pull/7368) Overwrite ArbitrageMinGasPriceconfig from .005 to 0.1.

### Misc Improvements

* [#7266](https://github.com/osmosis-labs/osmosis/pull/7266) Remove an iterator call in updating TWAP records

## v22.0.1

### Bug Fixes

* [#7346](https://github.com/osmosis-labs/osmosis/pull/7346) Prevent heavy gRPC load from app hashing nodes

## v22.0.0

### Fee Market Parameter Updates
* [#7285](https://github.com/osmosis-labs/osmosis/pull/7285) The following updates are applied:
   * Dynamic recheck factor based on current base fee value. Under 0.01, the recheck factor is 3.
    In face of continuous spam, will take ~19 blocks from base fee > spam cost, to mempool eviction.
    Above 0.01, the recheck factor is 2.3. In face of continuous spam, will take ~15 blocks from base fee > spam cost, to mempool eviction.
   * Reset interval set to 6000 which is approximately 8.5 hours.
   * Default base fee is reduced by 2 to 0.005.
   * Set target gas to .625 * block_gas_limt = 187.5 million

### State Breaking

### API
* [#6991](https://github.com/osmosis-labs/osmosis/pull/6991) Fix: total liquidity poolmanager grpc gateway query
* [#7237](https://github.com/osmosis-labs/osmosis/pull/7237) Removes tx_fee_tracker from the proto rev tracker, no longer tracks in state.
* [#7240](https://github.com/osmosis-labs/osmosis/pull/7240) Protorev tracker now tracks a coin array to improve gas efficiency.

### Features
* [#6847](https://github.com/osmosis-labs/osmosis/pull/6847) feat: allow sending denoms with URL encoding
* [#7270](https://github.com/osmosis-labs/osmosis/pull/7270) feat: eip target gas from consensus params

### Bug Fixes
* [#7120](https://github.com/osmosis-labs/osmosis/pull/7120) fix: remove duplicate `query gamm pool` subcommand
* [#7139](https://github.com/osmosis-labs/osmosis/pull/7139) fix: add amino signing support to tokenfactory messages
* [#7245](https://github.com/osmosis-labs/osmosis/pull/7245) fix: correcting json tag value for `SwapAmountOutSplitRouteWrapper.OutDenom`
* [#7267](https://github.com/osmosis-labs/osmosis/pull/7267) fix: support CL pools in tx fee module
* [#7220](https://github.com/osmosis-labs/osmosis/pull/7220) Register consensus params; Set MaxGas to 300m and MaxBytes to 5mb.
* [#7300](https://github.com/osmosis-labs/osmosis/pull/7300) fix: update wasm vm as per CWA-2023-004

### Misc Improvements
* [#6993](https://github.com/osmosis-labs/osmosis/pull/6993) chore: add mutative api for BigDec.BigInt()
* [#7074](https://github.com/osmosis-labs/osmosis/pull/7074) perf: don't load all poolmanager params every swap
* [#7243](https://github.com/osmosis-labs/osmosis/pull/7243) chore: update gov metadata length from 256 to 10200
* [#7258](https://github.com/osmosis-labs/osmosis/pull/7258) Remove an iterator call in CL swaps and spot price calls.
* [#7259](https://github.com/osmosis-labs/osmosis/pull/7259) Lower gas and CPU overhead of chargeTakerFee (in every swap)
* [#7249](https://github.com/osmosis-labs/osmosis/pull/7249) Double auth tx size cost per byte from 10 to 20
* [#7272](https://github.com/osmosis-labs/osmosis/pull/7272) Upgrade go 1.20 -> 1.21
* [#7282](https://github.com/osmosis-labs/osmosis/pull/7282) perf:Update sdk fork to no longer utilize reverse denom mapping, reducing gas costs.
* [#7203](https://github.com/osmosis-labs/osmosis/pull/7203) Make a maximum number of pools of 100 billion.
* [#7282](https://github.com/osmosis-labs/osmosis/pull/7282) Update sdk fork to no longer utilize reverse denom mapping, reducing gas costs.
* [#7291](https://github.com/osmosis-labs/osmosis/pull/7291) Raise mempool config's default max gas per tx configs.

## v21.2.2
### Features
* [#7238](https://github.com/osmosis-labs/osmosis/pull/7238) re-add clawback vesting command
* [#7253](https://github.com/osmosis-labs/osmosis/pull/7253) feat: extended app hash logs

### Bug Fixes
* [#7233](https://github.com/osmosis-labs/osmosis/pull/7233) fix: config overwrite ignores app.toml values
* [#7246](https://github.com/osmosis-labs/osmosis/pull/7246) fix: config overwrite fails with exit code 1 if wrong permissions

### Misc Improvements
* [#7254](https://github.com/osmosis-labs/osmosis/pull/7254) chore: remove cl test modules
* [#7269](https://github.com/osmosis-labs/osmosis/pull/7269) chore: go mod dependency updates
* [#7126](https://github.com/osmosis-labs/osmosis/pull/7126) refactor: using coins.Denoms() from sdk instead of osmoutils
* [#7127](https://github.com/osmosis-labs/osmosis/pull/7127) refactor: replace MinCoins with sdk coins.Min()
* [#7214](https://github.com/osmosis-labs/osmosis/pull/7214) Speedup more stable swap math operations

## v21.2.1

* [#7233](https://github.com/osmosis-labs/osmosis/pull/7233) fix: config overwrite ignores app.toml values

## v21.1.5

* [#7210](https://github.com/osmosis-labs/osmosis/pull/7210) Arb filter for new authz exec swap.

## v21.1.4

* [#7180](https://github.com/osmosis-labs/osmosis/pull/7180) Change `consensus.timeout-commit` from 5s to 4s in `config.toml`. Overwrites the existing value on start-up. Default is set to 4s.

## v21.1.3

Epoch and CPU time optimizations

* [#7093](https://github.com/osmosis-labs/osmosis/pull/7093),[#7100](https://github.com/osmosis-labs/osmosis/pull/7100),[#7172](https://github.com/osmosis-labs/osmosis/pull/7172),[#7174](https://github.com/osmosis-labs/osmosis/pull/7174),[#7186](https://github.com/osmosis-labs/osmosis/pull/7186), [#7192](https://github.com/osmosis-labs/osmosis/pull/7192)   Lower CPU overheads of the Osmosis epoch.
* [#7106](https://github.com/osmosis-labs/osmosis/pull/7106) Halve the time of log2 calculation (speeds up TWAP code)

## v21.1.2

* [#7170](https://github.com/osmosis-labs/osmosis/pull/7170) Update mempool-eip1559 params to cause less base fee spikes on mainnet.
* [#7093](https://github.com/osmosis-labs/osmosis/pull/7093),[#7100](https://github.com/osmosis-labs/osmosis/pull/7100),[#7172](https://github.com/osmosis-labs/osmosis/pull/7172),[#7174](https://github.com/osmosis-labs/osmosis/pull/7174),[#7186](https://github.com/osmosis-labs/osmosis/pull/7186), [#7192](https://github.com/osmosis-labs/osmosis/pull/7186)   Lower CPU overheads of the Osmosis epoch.
* [#7106](https://github.com/osmosis-labs/osmosis/pull/7106) Halve the time of log2 calculation (speeds up TWAP code)

## v21.1.1

Epoch optimizations are in this release, see a subset of PR links in v21.1.3 section.

### Bug Fixes

* [#7209](https://github.com/osmosis-labs/osmosis/pull/7209) Charge gas on input context when querying cw contracts.

## v21.0.0

### API

* [#6939](https://github.com/osmosis-labs/osmosis/pull/6939) Fix taker fee GRPC gateway query path in poolmanager.

### Features

* [#6804](https://github.com/osmosis-labs/osmosis/pull/6804) feat: track and query protocol rev across all modules
* [#7139](https://github.com/osmosis-labs/osmosis/pull/7139) feat: add amino signing support to tokenfactory messages

### Fix Localosmosis docker-compose with state.

* Updated the docker-compose for localosmosis with state to be inline with Operations updated process.

### State Breaks

* [#6758](https://github.com/osmosis-labs/osmosis/pull/6758) Add codec for MsgUndelegateFromRebalancedValidatorSet
* [#6836](https://github.com/osmosis-labs/osmosis/pull/6836) Add DenomsMetadata to stargate whitelist and fixs the DenomMetadata response type
* [#6814](https://github.com/osmosis-labs/osmosis/pull/6814) Add EstimateTradeBasedOnPriceImpact to stargate whitelist
* [#6886](https://github.com/osmosis-labs/osmosis/pull/6886) Add Err handling for ABCI Query Route for wasm binded query
* [#6859](https://github.com/osmosis-labs/osmosis/pull/6859) Add hooks to core CL operations (position creation/withdrawal and swaps)
* [#6932](https://github.com/osmosis-labs/osmosis/pull/6932) Allow protorev module to receive tokens
* [#6937](https://github.com/osmosis-labs/osmosis/pull/6937) Update wasmd to v0.45.0 and wasmvm to v1.5.0
* [#6949](https://github.com/osmosis-labs/osmosis/pull/6949) Valset withdraw rewards now considers all validators user is delegated to instead of valset

### Misc Improvements

* [#7147](https://github.com/osmosis-labs/osmosis/pull/7147) Add poolID to collect CL rewards and incentives events.
* [#6788](https://github.com/osmosis-labs/osmosis/pull/6788) Improve error message when CL LP fails due to slippage bound hit.
* [#6858](https://github.com/osmosis-labs/osmosis/pull/6858) Merge mempool improvements from v20
* [#6861](https://github.com/osmosis-labs/osmosis/pull/6861) Protorev address added to reduced taker fee whitelist
* [#6884](https://github.com/osmosis-labs/osmosis/pull/6884) Improve ListPoolsByDenom function filter denom logic
* [#6890](https://github.com/osmosis-labs/osmosis/pull/6890) Enable arb filter for affiliate swap contract
* [#6884](https://github.com/osmosis-labs/osmosis/pull/6914) Update ListPoolsByDenom function by using pool.GetPoolDenoms to filter denom directly
* [#6959](https://github.com/osmosis-labs/osmosis/pull/6959) Increase high gas threshold to 2m from 1m

### API Breaks

* [#6805](https://github.com/osmosis-labs/osmosis/pull/6805) return bucket index of the current tick from LiquidityPerTickRange query
* [#6530](https://github.com/osmosis-labs/osmosis/pull/6530) Improve error message when CL LP fails due to slippage bound hit.

### Bug Fixes

* [#6840](https://github.com/osmosis-labs/osmosis/pull/6840) fix: change TypeMsgUnbondConvertAndStake value to "unbond_convert_and_stake" and improve error message when epoch currentEpochStartHeight less than zero
* [#6769](https://github.com/osmosis-labs/osmosis/pull/6769) fix: improve dust handling in EstimateTradeBasedOnPriceImpact
* [#6841](https://github.com/osmosis-labs/osmosis/pull/6841) fix: fix receive_ack response field and improve error message of InvalidCrosschainSwapsContract and NoDenomTrace

## v20.4.0

### Bug Fixes

* [#6906](https://github.com/osmosis-labs/osmosis/pull/6906) Fix issue with the affiliate swap contract mempool check.

### Misc Improvements

* [#6863](https://github.com/osmosis-labs/osmosis/pull/6863) GetPoolDenoms method on PoolI interface in poolmanager

## v20.3.0

### Configuration Changes

* [#6897](https://github.com/osmosis-labs/osmosis/pull/6897) Enable 1559 mempool by default.

## v20.2.2

### Features
* [#6890](https://github.com/osmosis-labs/osmosis/pull/6890) Enable arb filter for affiliate swap contract

### Misc Improvements

* [#6847](https://github.com/osmosis-labs/osmosis/pull/6847) feat: allow sending denoms with URL encoding
* [#6788](https://github.com/osmosis-labs/osmosis/pull/6788) Improve error message when CL LP fails due to slippage bound hit.

### API Breaks

* [#6805](https://github.com/osmosis-labs/osmosis/pull/6805) return bucket index of the current tick from LiquidityPerTickRange query
* [#6863](https://github.com/osmosis-labs/osmosis/pull/6863) GetPoolDenoms method on PoolI interface in poolmanager

## v20.0.0

### Features

* [#6847](https://github.com/osmosis-labs/osmosis/pull/6847) feat: allow sending denoms with URL encoding
* [#6766](https://github.com/osmosis-labs/osmosis/pull/6766) CLI: Query pool by coin denom
* [#6468](https://github.com/osmosis-labs/osmosis/pull/6468) feat: remove osmo multihop discount
* [#6420](https://github.com/osmosis-labs/osmosis/pull/6420) feat[CL]: Creates a governance set whitelist of addresses that can bypass the normal pool creation restrictions on concentrated liquidity pools
* [#6623](https://github.com/osmosis-labs/osmosis/pull/6420) feat: transfer cl positions to new owner
* [#6632](https://github.com/osmosis-labs/osmosis/pull/6632) Taker fee bypass whitelist
* [#6709](https://github.com/osmosis-labs/osmosis/pull/6709) CLI: Add list-env, all Environment for CLI

### State Breaking

* [#6413](https://github.com/osmosis-labs/osmosis/pull/6413) feat: update sdk to v0.47x
* [#6344](https://github.com/osmosis-labs/osmosis/pull/6344) fix: set name, display and symbol of denom metadata in tokenfactory's CreateDenom
* [#6279](https://github.com/osmosis-labs/osmosis/pull/6279) fix prop-597 introduced issue
* [#6282](https://github.com/osmosis-labs/osmosis/pull/6282) Fix CreateCanonicalConcentratedLiquidityPoolAndMigrationLink overriding migration records
* [#6309](https://github.com/osmosis-labs/osmosis/pull/6309) Add  Cosmwasm Pool Queries to Stargate Query
* [#6493](https://github.com/osmosis-labs/osmosis/pull/6493) Add PoolManager Params query to Stargate Whitelist
* [#6421](https://github.com/osmosis-labs/osmosis/pull/6421) Moves ValidatePermissionlessPoolCreationEnabled out of poolmanager module
* [#5967](https://github.com/osmosis-labs/osmosis/pull/5967) fix ValSet undelegate API out of sync with existing staking
* [#6627](https://github.com/osmosis-labs/osmosis/pull/6627) Limit pow iterations in osmomath.
* [#6586](https://github.com/osmosis-labs/osmosis/pull/6586) add auth.moduleaccounts to the stargate whitelist
* [#6680](https://github.com/osmosis-labs/osmosis/pull/6680) Add Taker Fee query and add it to stargate whitelist
* [#6699](https://github.com/osmosis-labs/osmosis/pull/6699) fix ValSet undelegate API to work with tokens instead of shares

### Bug Fixes
* [#6644](https://github.com/osmosis-labs/osmosis/pull/6644) fix: genesis bug in pool incentives linking NoLock gauges and PoolIDs
* [#6666](https://github.com/osmosis-labs/osmosis/pull/6666) fix: cosmwasmpool state export bug
* [#6674](https://github.com/osmosis-labs/osmosis/pull/6674) fix: remove dragonberry replace directive
* [#6692](https://github.com/osmosis-labs/osmosis/pull/6692) chore: add cur sqrt price to LiquidityNetInDirection return value
* [#6757](https://github.com/osmosis-labs/osmosis/pull/6757) fix: add gas metering to block before send for token factory bank hook
* [#6710](https://github.com/osmosis-labs/osmosis/pull/6710) fix: `{overflow}` bug when querying cosmwasmpool spot price
* [#6734](https://github.com/osmosis-labs/osmosis/pull/6734) fix: PFM serialization error
* [#6767](https://github.com/osmosis-labs/osmosis/pull/6767) fix: typo in ibc lifecycle message in crosschain swap contract

## v19.2.0

### Misc Improvements

* [#6476](https://github.com/osmosis-labs/osmosis/pull/6476) band-aid state export fix for cwpool gauges
* [#6492](https://github.com/osmosis-labs/osmosis/pull/6492) bump IAVL version to v0.19.7


### Features

* [#6427](https://github.com/osmosis-labs/osmosis/pull/6427) sdk.Coins Mul and Quo helpers in osmoutils
* [#6437](https://github.com/osmosis-labs/osmosis/pull/6437) mutative version for QuoRoundUp
* [#6261](https://github.com/osmosis-labs/osmosis/pull/6261) mutative and efficient BigDec truncations with arbitrary decimals
* [#6416](https://github.com/osmosis-labs/osmosis/pull/6416) feat[CL]: add num initialized ticks query
* [#6488](https://github.com/osmosis-labs/osmosis/pull/6488) v2 SpotPrice CLI and GRPC query with 36 decimals in poolmanager

### API Breaks

* [#6487](https://github.com/osmosis-labs/osmosis/pull/6487) make PoolModuleI CalculateSpotPrice API return BigDec
* [#6511](https://github.com/osmosis-labs/osmosis/pull/6511) remove redundant param from CreateGaugeRefKeys in incentives
* [#6510](https://github.com/osmosis-labs/osmosis/pull/6510) remove redundant ctx param from DeleteAllKeysFromPrefix in osmoutils

## v19.1.0

### Features

* [#6427](https://github.com/osmosis-labs/osmosis/pull/6427) sdk.Coins Mul and Quo helpers in osmoutils
* [#6428](https://github.com/osmosis-labs/osmosis/pull/6428) osmomath: QuoTruncateMut
* [#6437](https://github.com/osmosis-labs/osmosis/pull/6437) mutative version for QuoRoundUp
* [#6261](https://github.com/osmosis-labs/osmosis/pull/6261) mutative and efficient BigDec truncations with arbitrary decimals
* [#6416](https://github.com/osmosis-labs/osmosis/pull/6416) feat[CL]: add num initialized ticks query

### Misc Improvements

* [#6392](https://github.com/osmosis-labs/osmosis/pull/6392) Speedup fractional exponentiation

### Bug Fixes

* [#6334](https://github.com/osmosis-labs/osmosis/pull/6334) fix: enable taker fee cli
* [#6352](https://github.com/osmosis-labs/osmosis/pull/6352) Reduce error blow-up in CalcAmount0Delta by changing the order of math operations.
* [#6368](https://github.com/osmosis-labs/osmosis/pull/6368) Stricter rounding behavior in CL math's CalcAmount0Delta and GetNextSqrtPriceFromAmount0InRoundingUp
* [#6409](https://github.com/osmosis-labs/osmosis/pull/6409) CL math: Convert Int to BigDec

### API Breaks

* [#6256](https://github.com/osmosis-labs/osmosis/pull/6256) Refactor CalcPriceToTick to operate on BigDec price to support new price range.
* [#6317](https://github.com/osmosis-labs/osmosis/pull/6317) Remove price return from CL `math.TickToSqrtPrice`
* [#6368](https://github.com/osmosis-labs/osmosis/pull/6368) Convert priceLimit API in CL swaps to BigDec 
* [#6371](https://github.com/osmosis-labs/osmosis/pull/6371) Change PoolI.SpotPrice API from Dec (18 decimals) to BigDec (36 decimals), maintain state-compatibility. 
* [#6388](https://github.com/osmosis-labs/osmosis/pull/6388) Make cosmwasmpool's create pool cli generic
* [#6238] switch osmomath to sdkmath types and rename BigDec constructors to contain "Big" in the name.

Note: with the update, the Dec and Int do not get initialized to zero values by default in proto marhaling/unmarshaling. Instead, they get set to nil values.
maxDecBitLen has changed by one bit so overflow panic can be triggered sooner.

## v19.0.0

### Features

* [#6034](https://github.com/osmosis-labs/osmosis/pull/6034) Taker fee

### Bug Fixes
* [#6190](https://github.com/osmosis-labs/osmosis/pull/6190) v19 upgrade handler superfluid fix
* [#6195](https://github.com/osmosis-labs/osmosis/pull/6195) (x/tokenfactory) Fix events for `mintTo` and `burnFrom`
* [#6195](https://github.com/osmosis-labs/osmosis/pull/6195) Fix panic edge case in superfluid AfterEpochEnd hook by surrounding CL multiplier update with ApplyFuncIfNoError

### Misc Improvements

### Minor improvements & Bug Fixes

### Security

## v18.0.0

### Misc Improvements

* [#6161](https://github.com/osmosis-labs/osmosis/pull/6161) Reduce CPU time of epochs

### Bug Fixes

* [#6162](https://github.com/osmosis-labs/osmosis/pull/6162) allow zero qualifying balancer shares in CL incentives

### Features

* [#6034](https://github.com/osmosis-labs/osmosis/pull/6034) feat(spike): taker fee
## v18.0.0

Fixes mainnet bugs w/ incorrect accumulation sumtrees, and CL handling for a balancer pool with 0 bonded shares.

### Improvements

* [#6144](https://github.com/osmosis-labs/osmosis/pull/6144) perf: Speedup compute time of Epoch
* [#6144](https://github.com/osmosis-labs/osmosis/pull/6144) misc: Move many Superfluid info logs to debug logs

### API breaks

* [#6167](https://github.com/osmosis-labs/osmosis/pull/6167) add EstimateTradeBasedOnPriceImpact query to x/poolmanager.
* [#6238](https://github.com/osmosis-labs/osmosis/pull/6238) switch osmomath to sdkmath types and rename BigDec constructors to contain "Big" in the name.
   * Note: with the update, the Dec and Int do not get initialized to zero values
   by default in proto marhaling/unmarshaling. Instead, they get set to nil values.
   * maxDecBitLen has changed by one bit so overflow panic can be triggered sooner.
* [#6071](https://github.com/osmosis-labs/osmosis/pull/6071) reduce number of returns for UpdatePosition and TicksToSqrtPrice functions
* [#5906](https://github.com/osmosis-labs/osmosis/pull/5906) Add `AccountLockedCoins` query in lockup module to stargate whitelist.
* [#6053](https://github.com/osmosis-labs/osmosis/pull/6053) monotonic sqrt with 36 decimals

## v17.0.0

### API breaks

* [#6014](https://github.com/osmosis-labs/osmosis/pull/6014) refactor: reduce the number of returns in superfluid migration
* [#5983](https://github.com/osmosis-labs/osmosis/pull/5983) refactor(CL): 6 return values in CL CreatePosition with a struct
* [#6004](https://github.com/osmosis-labs/osmosis/pull/6004) reduce number of returns for creating full range position
* [#6018](https://github.com/osmosis-labs/osmosis/pull/6018) golangci: add unused parameters linter
* [#6033](https://github.com/osmosis-labs/osmosis/pull/6033) change tick API from osmomath.Dec to osmomath.BigDec

### Features

* [#5072](https://github.com/osmosis-labs/osmosis/pull/5072) IBC-hooks: Add support for async acks when processing onRecvPacket

### State Breaking

* [#5532](https://github.com/osmosis-labs/osmosis/pull/5532) fix: Fix x/tokenfactory genesis import denoms reset x/bank existing denom metadata
* [#5863](https://github.com/osmosis-labs/osmosis/pull/5863) fix: swap base/quote asset for CL spot price query
* [#5869](https://github.com/osmosis-labs/osmosis/pull/5869) fix negative interval accumulation with spread rewards
* [#5872](https://github.com/osmosis-labs/osmosis/pull/5872) fix negative interval accumulation with incentive rewards
* [#5883](https://github.com/osmosis-labs/osmosis/pull/5883) feat: Uninitialize empty ticks
* [#5874](https://github.com/osmosis-labs/osmosis/pull/5874) Remove Partial Migration from superfluid migration to CL
* [#5901](https://github.com/osmosis-labs/osmosis/pull/5901) Adding support for CW pools in ProtoRev
* [#5937](https://github.com/osmosis-labs/osmosis/pull/5937) feat: add SetScalingFactorController gov prop
* [#5949](https://github.com/osmosis-labs/osmosis/pull/5949) Add message to convert from superfluid / locks to native staking directly.
* [#5939](https://github.com/osmosis-labs/osmosis/pull/5939) Fix: Flip existing twapRecords base/quote price denoms 
* [#5938](https://github.com/osmosis-labs/osmosis/pull/5938) Chore: Fix valset amino codec

### BugFix

* [#5831](https://github.com/osmosis-labs/osmosis/pull/5831) Fix superfluid_delegations query
* [#5835](https://github.com/osmosis-labs/osmosis/pull/5835) Fix println's for "amountZeroInRemainingBigDec before fee" making it into production
* [#5841](https://github.com/osmosis-labs/osmosis/pull/5841) Fix protorev's out of gas erroring of the user's transcation.
* [#5930](https://github.com/osmosis-labs/osmosis/pull/5930) Updating Protorev Binary Search Range Logic with CL Pools
* [#5950](https://github.com/osmosis-labs/osmosis/pull/5950) fix: spot price for cosmwasm pool types

### Misc Improvements

* [#5534](https://github.com/osmosis-labs/osmosis/pull/5534) fix: fix the account number of x/tokenfactory module account
* [#5750](https://github.com/osmosis-labs/osmosis/pull/5750) feat: add cli command for converting proto structs to proto marshalled bytes
* [#5889](https://github.com/osmosis-labs/osmosis/pull/5889) provides an API for protorev to determine max amountIn that can be swapped based on max ticks willing to be traversed
* [#5849](https://github.com/osmosis-labs/osmosis/pull/5849) CL: Lower gas for leaving a position and withdrawing rewards
* [#5855](https://github.com/osmosis-labs/osmosis/pull/5855) feat(x/cosmwasmpool): Sending token_in_max_amount to the contract before running contract msg
* [#5893](https://github.com/osmosis-labs/osmosis/pull/5893) Export createPosition method in CL so other modules can use it in testing
* [#5870](https://github.com/osmosis-labs/osmosis/pull/5870) Remove v14/ separator in protorev rest endpoints
* [#5923](https://github.com/osmosis-labs/osmosis/pull/5923) CL: Lower gas for initializing ticks
* [#5927](https://github.com/osmosis-labs/osmosis/pull/5927) Add gas metering to x/tokenfactory trackBeforeSend hook
* [#5890](https://github.com/osmosis-labs/osmosis/pull/5890) feat: CreateCLPool & LinkCFMMtoCL pool into one gov-prop
* [#5959](https://github.com/osmosis-labs/osmosis/pull/5959) allow testing with different chain-id's in E2E testing
* [#5964](https://github.com/osmosis-labs/osmosis/pull/5964) fix e2e test concurrency bugs
* [#5948](https://github.com/osmosis-labs/osmosis/pull/5948) Parameterizing Pool Type Information in Protorev
* [#6001](https://github.com/osmosis-labs/osmosis/pull/6001) feat: improve set-env CLI cmd
* [#6005](https://github.com/osmosis-labs/osmosis/pull/6005) osmocli: parse Use field's arguments dynamically
* [#5953] (https://github.com/osmosis-labs/osmosis/pull/5953) Supporting two pool routes in ProtoRev
* [#6012](https://github.com/osmosis-labs/osmosis/pull/6012) chore: add autocomplete to makefile
* [#6085](https://github.com/osmosis-labs/osmosis/pull/6085) (v18: feat) Volume-Split, setup gauges to split evenly

### Minor improvements & Bug Fixes

* [#5806](https://github.com/osmosis-labs/osmosis/issues/5806) ci: automatically close issues generated by the Broken Links Check action when a new run occurs.

## v16.1.1

### Security

* [#5824](https://github.com/osmosis-labs/osmosis/pull/5824) chore: cosmovisor hashes and v16.1.0 tag updates

### Features

* [#5796](https://github.com/osmosis-labs/osmosis/pull/5796) chore: add missing cli queries CL 

### Misc Improvements & Bug Fixes

* [#5831](https://github.com/osmosis-labs/osmosis/pull/5831) Fix the superfluid query
* [#5784](https://github.com/osmosis-labs/osmosis/pull/5784) Chore: Add amino name for tx msgs

## v16.1.0

### Security

* [#5822](https://github.com/osmosis-labs/osmosis/pull/5822) Revert "feat: lock existing position and sfs"

## v16.0.0
Osmosis Labs is excited to announce the release of v16.0.0, a major upgrade that includes a number of new features and improvements like introduction of new modules, updates existing APIs, and dependency updates. This upgrade aims to enhance capital efficiency by introducing SuperCharged Liquidity, introduce custom liquidity pools backed by CosmWasm smart contracts, and improve overall functionality.

New Modules and Features:

SuperCharged Liquidity Module (x/concentrated-liquidity):
- Introduces a game-changing pool model that enhances captical efficiency in Osmosis.

CosmWasm Pool Module (x/cosmwasmpool):
- Enables the creation and management of liquidity pools backed by CosmWasm smart contracts.

ProtoRev Changes (x/protorev):
- Modifies the payment schedule for the dev account from weekly to after every trade.
- Triggers backruns, joinPool, and exitPool using hooks.

TokenFactory before send hooks (x/tokenfactory):
- This enhancement allows for executing custom logic before sending tokens, providing more flexibility
and control over token transfers.


### Security

* Upgraded wasmvm to 1.2.3 in response to [CWA-2023-002](https://github.com/CosmWasm/advisories/blob/main/CWAs/CWA-2023-002.md)

### Features
  * [#3014](https://github.com/osmosis-labs/osmosis/issues/3014) implement x/concentrated-liquidity module.
  * [#5354](https://github.com/osmosis-labs/osmosis/pull/5354) implement x/cosmwasmpool module.
  * [#4659](https://github.com/osmosis-labs/osmosis/pull/4659) implement AllPools query in x/poolmanager.
  * [#4886](https://github.com/osmosis-labs/osmosis/pull/4886) Implement MsgSplitRouteSwapExactAmountIn and MsgSplitRouteSwapExactAmountOut that supports route splitting.
  * [#5045] (https://github.com/osmosis-labs/osmosis/pull/5045) Implement hook-based backrunning logic for ProtoRev
  * [#5281](https://github.com/osmosis-labs/osmosis/pull/5281) Add option to designate Reward Recipient to Lock and Incentives.
  * [#4827](https://github.com/osmosis-labs/osmosis/pull/4827) Protorev: Change highest liquidity pool updating from weekly to daily and change dev fee payout from weekly to after every trade.
  * [#5409](https://github.com/osmosis-labs/osmosis/pull/5409) x/gov: added expedited quorum param (Note: we set the expedited quorum to 2/3 in the upgrade handler)
  * [#4382](https://github.com/osmosis-labs/osmosis/pull/4382) Tokenfactory: Add Before send hooks

### API breaks
  * [#5375](https://github.com/osmosis-labs/osmosis/pull/5373) Add query and cli for lock reward receiver
  * [#4757](https://github.com/osmosis-labs/osmosis/pull/4752) Pagination for all intermediary accounts
  * [#5066](https://github.com/osmosis-labs/osmosis/pull/5066) Fixed bad stargate query declaration
  * [#4868](https://github.com/osmosis-labs/osmosis/pull/4868) Remove wasmEnabledProposals []wasm.ProposalType from NewOsmosisApp
  * [#4791](https://github.com/osmosis-labs/osmosis/pull/4791) feat(osmoutils): cosmwasm query and message wrappers
  * [#4549](https://github.com/osmosis-labs/osmosis/pull/4549) added single pool query
  * [#4659](https://github.com/osmosis-labs/osmosis/pull/4659) feat: implement AllPools query in x/poolmanager
  * [#4489](https://github.com/osmosis-labs/osmosis/pull/4489) Add unlocking lock id to BeginUnlocking response
  * [#4658](https://github.com/osmosis-labs/osmosis/pull/4658) refactor: unify pool query in pool manager, deprecate x/gamm, remove from CL module
  * [#4682](https://github.com/osmosis-labs/osmosis/pull/4682) feat(CL): x/poolmanager spot price query for concentrated liquidity
  * [#5138](https://github.com/osmosis-labs/osmosis/pull/5138) refactor: rename swap fee to spread factor
  * [#5020](https://github.com/osmosis-labs/osmosis/pull/5020) Add gas config to the client.toml
  * [#5459](https://github.com/osmosis-labs/osmosis/pull/5459) Create locktypes.LockQueryType.NoLock gauge. MsgCreateGauge takes pool id for new gauge type.
  * [#5503](https://github.com/osmosis-labs/osmosis/pull/5503) Deprecate gamm spot price query and add pool manager spot price query to stargate query whitelist.

## State Breaking
  * [#5380](https://github.com/osmosis-labs/osmosis/pull/5380) feat: add ica authorized messages in upgrade handler
  * [#5363](https://github.com/osmosis-labs/osmosis/pull/5363) fix: twap record upgrade handler
  * [#5265](https://github.com/osmosis-labs/osmosis/pull/5265) fix: expect single synthetic lock per native lock ID
  * [#4983](https://github.com/osmosis-labs/osmosis/pull/4983) implement gas consume on denom creation
  * [#4830](https://github.com/osmosis-labs/osmosis/pull/4830) Scale gas costs by denoms in gauge (AddToGaugeReward)
  * [#5511](https://github.com/osmosis-labs/osmosis/pull/5511) Scale gas costs by denoms in gauge (CreateGauge)
  * [#4336](https://github.com/osmosis-labs/osmosis/pull/4336) feat: make epochs standalone
  * [#4801](https://github.com/osmosis-labs/osmosis/pull/4801) refactor: remove GetTotalShares, GetTotalLiquidity and GetExitFee from PoolI
  * [#4951](https://github.com/osmosis-labs/osmosis/pull/4951) feat: implement pool liquidity query in pool manager, deprecate the one in gamm
  * [#5000](https://github.com/osmosis-labs/osmosis/pull/5000) osmomath.Power panics for base < 1 to temporarily restrict broken logic for such base.
  * [#5468](https://github.com/osmosis-labs/osmosis/pull/5468) fix: Reduce tokenfactory denom creation gas fee to 1_000_000

## Dependencies
  * [#4783](https://github.com/osmosis-labs/osmosis/pull/4783) Update wasmd to 0.31
  * [#5404](https://github.com/osmosis-labs/osmosis/pull/5404) Cosmwasm Cherry security patch
  * [#5320](https://github.com/osmosis-labs/osmosis/pull/5320) minor: huckleberry ibc patch

### Misc Improvements
  * [#5356](https://github.com/osmosis-labs/osmosis/pull/5356) Fix wrong restHandler for ReplaceMigrationRecordsProposal
  * [#5020](https://github.com/osmosis-labs/osmosis/pull/5020) Add gas config to the client.toml
  * [#5105](https://github.com/osmosis-labs/osmosis/pull/5105) Lint stableswap in the same manner as all of Osmosis
  * [#5065](https://github.com/osmosis-labs/osmosis/pull/5065) Use cosmossdk.io/errors
  * [#4549](https://github.com/osmosis-labs/osmosis/pull/4549) Add single pool price estimate queries
  * [#4767](https://github.com/osmosis-labs/osmosis/pull/4767) Disable create pool with non-zero exit fee
  * [#4847](https://github.com/osmosis-labs/osmosis/pull/4847) Update `make build` command to build only `osmosisd` binary
  * [#4891](https://github.com/osmosis-labs/osmosis/pull/4891) Enable CORS by default on localosmosis
  * [#4892](https://github.com/osmosis-labs/osmosis/pull/4847) Update Golang to 1.20
  * [#4893](https://github.com/osmosis-labs/osmosis/pull/4893) Update alpine docker base image to `alpine:3.17`
  * [#4907](https://github.com/osmosis-labs/osmosis/pull/4847) Add migrate-position cli
  * [#4912](https://github.com/osmosis-labs/osmosis/pull/4912) Export Position_lock_id mappings to GenesisState
  * [#4974](https://github.com/osmosis-labs/osmosis/pull/4974) Add lock id to `MsgSuperfluidUndelegateAndUnbondLockResponse`
  * [#2741](https://github.com/osmosis-labs/osmosis/pull/2741) Prevent updating the twap record if `ctx.BlockTime <= record.Time` or `ctx.BlockHeight <= record.Height`. Exception, can update the record created when creating the pool in the same block.
  * [#5165](https://github.com/osmosis-labs/osmosis/pull/5165) Improve error message when fully exiting from a pool.
  * [#5187](https://github.com/osmosis-labs/osmosis/pull/5187) Expand `IncentivizedPools` query to include internally incentivized CL pools.
  * [#5239](https://github.com/osmosis-labs/osmosis/pull/5239) Implement `GetTotalPoolShares` public keeper function for GAMM.
  * [#5261](https://github.com/osmosis-labs/osmosis/pull/5261) Allows `UpdateFeeTokenProposal` to take in multiple fee tokens instead of just one.
  * [#5265](https://github.com/osmosis-labs/osmosis/pull/5265) Ensure a lock cannot point to multiple synthetic locks. Deprecates `SyntheticLockupsByLockupID` in favor of `SyntheticLockupByLockupID`.
  * [#4950](https://github.com/osmosis-labs/osmosis/pull/4950) Add in/out tokens to Concentrated Liquidity's AfterConcentratedPoolSwap hook
  * [#4629](https://github.com/osmosis-labs/osmosis/pull/4629) Add amino proto annotations
  * [#4830](https://github.com/osmosis-labs/osmosis/pull/4830) Add gas cost when we AddToGaugeRewards, linearly increase with coins to add
  * [#5000](https://github.com/osmosis-labs/osmosis/pull/5000) osmomath.Power panics for base < 1 to temporarily restrict broken logic for such base.
  * [#4336](https://github.com/osmosis-labs/osmosis/pull/4336) Move epochs module into its own go.mod
  * [#5589](https://github.com/osmosis-labs/osmosis/pull/5589) Include linked balancer pool in incentivized pools query



## v15.1.2

### Security

* Upgraded ibc-go to 4.3.1 in response to [IBC huckleberry security advisory](https://forum.cosmos.network/t/ibc-security-advisory-huckleberry/10731)

### Misc Improvements

  * [#5129](https://github.com/osmosis-labs/osmosis/pull/5129) Relax twap record validation in init genesis to allow one of the spot prices to be non-zero when twap error is observed.

  * [#5134](https://github.com/osmosis-labs/osmosis/pull/5134) Update sdk fork with the change for correct block time in historical queries (#5134)

## v15.1.1

Same changes included in `v15.1.2` but redacted as tagged commit was not part of `v15.x` branch.

## v15.1.0

### Security

* Upgraded wasmvm to 1.1.2 in response to [CWA-2023-002](https://github.com/CosmWasm/advisories/blob/main/CWAs/CWA-2023-002.md)

### Features

* [#4829](https://github.com/osmosis-labs/osmosis/pull/4829) Add highest liquidity pool query in x/protorev
* [#4878](https://github.com/osmosis-labs/osmosis/pull/4878) Emit backrun event upon successful protorev backrun

### Misc Improvements

* [#4582](https://github.com/osmosis-labs/osmosis/pull/4582) Consistently generate build tags metadata, to return a comma-separated list without stray quotes. This affects the output from `version` CLI subcommand and server info API calls.


## v15.0.0

This release contains the following new modules:
- ProtoRev module (x/protorev). This module captures MEV via in-protocol cyclic arbitrage and distributes the revenue back to the protocol based on governance. Developed by the Skip team.
- Validator Set Preference module (x/valset-pref). This module gives users the ability to delegate to multiple validators according to their preference list.
- Pool Manager module (x/poolmanager). This module manages the infrastructure around pool creation and swaps. It serves as a unified entrypoint for any swap related message or query. This module is extracted from the pre-existing `x/gamm`. It is the first milestone on the path towards delivering concentrated liquidity.

### Features

  * [#4107](https://github.com/osmosis-labs/osmosis/pull/4107) Add superfluid unbond partial amount
  * [#4207](https://github.com/osmosis-labs/osmosis/pull/4207) Add support for Async Interchain Queries
  * [#4248](https://github.com/osmosis-labs/osmosis/pull/4248) Add panic recovery to `MultihopEstimateInGivenExactAmountOut`, `MultihopEstimateOutGivenExactAmountIn` and `RouteExactAmountOut`
  * [#3911](https://github.com/osmosis-labs/osmosis/pull/3911) Add Packet Forward Middleware
  * [#4244](https://github.com/osmosis-labs/osmosis/pull/4244) Consensus min gas fee of .0025 uosmo
  * [#4340](https://github.com/osmosis-labs/osmosis/pull/4340) Added rate limits according to: <https://www.mintscan.io/osmosis/proposals/427>
  * [#4207](https://github.com/osmosis-labs/osmosis/pull/4207) Integrate Async ICQ.

### Misc Improvements

  * [#4131](https://github.com/osmosis-labs/osmosis/pull/4141) Add GatherValuesFromStorePrefixWithKeyParser function to osmoutils.
  * [#4388](https://github.com/osmosis-labs/osmosis/pull/4388) Increase the max allowed contract size for non-proposal contracts to 3MB
  * [#4384](https://github.com/osmosis-labs/osmosis/pull/4384) migrate stXXX/XXX constant product pools 833, 817, 810 to stable swap
  * [#4461](https://github.com/osmosis-labs/osmosis/pull/4461) added rate limit quotas for a set of high value tokens
  * [#4819](https://github.com/osmosis-labs/osmosis/pull/4819) remove duplicate denom-authority-metadata query command
  * [#5028](https://github.com/osmosis-labs/osmosis/pull/5028) Change stakingTypes.Bankkeeper to simtypes.Bankkeeper

### API breaks

* [#3766](https://github.com/osmosis-labs/osmosis/pull/3766) Remove Osmosis gamm and twap `bindings` that were previously supported as custom wasm plugins.
* [#3905](https://github.com/osmosis-labs/osmosis/pull/3905) Deprecate gamm queries `NumPools`, `EstimateSwapExactAmountIn` and `EstimateSwapExactAmountOut`.
* [#3907](https://github.com/osmosis-labs/osmosis/pull/3907) Add `NumPools`, `EstimateSwapExactAmountIn` and `EstimateSwapExactAmountOut` query in poolmanager module to stargate whitelist.
* [#3880](https://github.com/osmosis-labs/osmosis/pull/3880) Switch usage of proto-generated SwapAmountInRoute and SwapAmountOutRoute in x/gamm to import the structs from x/poolmanager module.
* [#4489](https://github.com/osmosis-labs/osmosis/pull/4489) Add unlockingLockId to BeginUnlocking response.

### Bug Fix

* [#3715](https://github.com/osmosis-labs/osmosis/pull/3715) Fix x/gamm (golang API) CalculateSpotPrice, balancer.SpotPrice and Stableswap.SpotPrice base and quote asset.
* [#3746](https://github.com/osmosis-labs/osmosis/pull/3746) Make ApplyFuncIfNoErr logic preserve panics for OutOfGas behavior.
* [#4306](https://github.com/osmosis-labs/osmosis/pull/4306) Prevent adding more tokens to an already finished gauge
* [#4359](https://github.com/osmosis-labs/osmosis/pull/4359) Fix incorrect time delta due to nanoseconds in time causing twap jitter.
* [#4250](https://github.com/osmosis-labs/osmosis/pull/4250) Add denom metadata for uosmo, uion


## v14.0.1

### Bug fixes

* [#4132](https://github.com/osmosis-labs/osmosis/pull/4132) Fix CLI for EstimateSwapExactAmountIn and EstimateSwapExactAmountOut in x/gamm.
* [#4262](https://github.com/osmosis-labs/osmosis/pull/4262) Fix geometric twap genesis validation.

## v14.0.0

This release's main features are utility helpers for smart contract developers. This release contains:

- IBC composability work
  - IBC -> wasm hooks now gives sender information
  - IBC contracts can register a callback that forwards into a smart contract
  - This work is importable by external repositories, intended as an ecosystem standards
- Downtime detection tooling
  - There is now an on-chain query, allowing you to test if the chain is recovering from a downtime of a given duration.
    - The querier defines what recovering means, e.g. for a 1 hour downtime, do you consider the chain as recovering until at least 10 minutes since last 1 hr downtime? 
- Geometric TWAP
  - Every AMM pool now exposes a geometric TWAP, in addition to the existing arithmetic TWAP
* IBC features
  * Upgrade to IBC v4.2.0
* Cosmwasm
  * Upgrade to wasmd v0.30.x
* Update go build version to go 1.19

### Features

* [#2387](https://github.com/osmosis-labs/osmosis/pull/3838) Upgrade to IBC v4.2.0, and as a requirement for it wasmd to 0.30.0
* [#3609](https://github.com/osmosis-labs/osmosis/pull/3609) Add Downtime-detection module.
* [#2788](https://github.com/osmosis-labs/osmosis/pull/2788) Add logarithm base 2 implementation.
* [#3677](https://github.com/osmosis-labs/osmosis/pull/3677) Add methods for cloning and mutative multiplication on osmomath.BigDec.
* [#3676](https://github.com/osmosis-labs/osmosis/pull/3676) implement `PowerInteger` function on `osmomath.BigDec` 
* [#3678](https://github.com/osmosis-labs/osmosis/pull/3678) implement mutative `PowerIntegerMut` function on `osmomath.BigDec`.
* [#3708](https://github.com/osmosis-labs/osmosis/pull/3708) `Exp2` function to compute 2^decimal.
* [#3693](https://github.com/osmosis-labs/osmosis/pull/3693) Add `EstimateSwapExactAmountOut` query to stargate whitelist
* [#3731](https://github.com/osmosis-labs/osmosis/pull/3731) BigDec Power functions with decimal exponent.
* [#3847](https://github.com/osmosis-labs/osmosis/pull/3847) GeometricTwap and GeometricTwapToNow queries added to Stargate whitelist.
* [#3899](https://github.com/osmosis-labs/osmosis/pull/3899) Fixed osmoutils so its importable by chains that don't use the osmosis CosmosSDK fork 
  
### API breaks

* [#3763](https://github.com/osmosis-labs/osmosis/pull/3763) Move binary search and error tolerance code from `osmoutils` into `osmomath`
* [#3817](https://github.com/osmosis-labs/osmosis/pull/3817) Move osmoassert from `app/apptesting/osmoassert` to `osmoutils/osmoassert`.
* [#3771](https://github.com/osmosis-labs/osmosis/pull/3771) Move osmomath into its own go.mod
* [#3827](https://github.com/osmosis-labs/osmosis/pull/3827) Move osmoutils into its own go.mod

### Bug fixes

* [#3608](https://github.com/osmosis-labs/osmosis/pull/3608) Make it possible to state export from any directory.

## v13.1.2

Osmosis v13.1.2 is a minor patch release that includes several bug fixes and updates.

The main bug fix in this release is for the state export feature, which was not working properly in previous versions. This issue has now been resolved, and state export should work as expected in v13.1.2.

Additionally, the swagger files for v13 have been updated to improve compatibility and ensure that all API endpoints are properly documented.

### Misc Improvements

* [#3611](https://github.com/osmosis-labs/osmosis/pull/3611),[#3647](https://github.com/osmosis-labs/osmosis/pull/3647) Introduce osmocli, to automate thousands of lines of CLI boilerplate
* [#3634](https://github.com/osmosis-labs/osmosis/pull/3634) (Makefile) Ensure correct golang version in make build and make install. (Thank you @jhernandezb )
* [#3712](https://github.com/osmosis-labs/osmosis/pull/3712) replace `osmomath.BigDec` `Power` with `PowerInteger` 
* [#3711](https://github.com/osmosis-labs/osmosis/pull/3711) Use Dec instead of Int for additive `ErrTolerace` in `osmoutils`.
* [3647](https://github.com/osmosis-labs/osmosis/pull/3647), [3942](https://github.com/osmosis-labs/osmosis/pull/3942) (CLI) re-order the command line arguments for `osmosisd tx gamm join-swap-share-amount-out`

## v13.0.0

This release includes stableswap, and expands the IBC safety & composability functionality of Osmosis. The primary features are:

* Gamm:
  * Introduction of the stableswap pool type
  * Multi-hop spread factor reduction
  * Filtered queries to help front-ends
  * Adding a spot price v2 query
    * spotprice v1beta1 had baseassetdenom and quoteassetdenom backwards.
    * All contracts and integrators should switch to the v2 query from now on.
  * Adding more queries for contract developers
  * Force unpooling is now enableable by governance
* IBC features
  * Upgrade to IBC v3.4.0
  * Added IBC rate limiting, to increase safety of bridged assets
  * Allow ICS-20 to call into cosmwasm contracts
* Cosmwasm
  * Upgrade to cosmwasm v0.29.x
  * Inclusion of requested queries for contract developers

### Features

* [#2739](https://github.com/osmosis-labs/osmosis/pull/2739),[#3356](https://github.com/osmosis-labs/osmosis/pull/3356) Add pool type query, and add it to stargate whitelist
* [#2956](https://github.com/osmosis-labs/osmosis/issues/2956) Add queries for calculating amount of shares/tokens you get by providing X tokens/shares when entering/exiting a pool
* [#3217](https://github.com/osmosis-labs/osmosis/pull/3217) Add `CalcJoinPoolShares`, `CalcExitPoolCoinsFromShares`, `CalcJoinPoolNoSwapShares` to the registered Stargate queries list.
* [#3313](https://github.com/osmosis-labs/osmosis/pull/3313) Upgrade to IBC v3.4.0, allowing for IBC transfers with metadata.
* [#3335](https://github.com/osmosis-labs/osmosis/pull/3335) Add v2 spot price queries
  - The v1beta1 queries actually have base asset and quote asset reversed, so you were always getting 1/correct spot price. People fixed this by reordering the arguments.
  - This PR adds v2 queries for doing the correct thing, and giving people time to migrate from v1beta1 queries to v2.
  - It also changes cosmwasm to only allow the v2 queries, as no contracts on Osmosis mainnet uses the v1beta1 queries.

### Bug fixes

* [#2803](https://github.com/osmosis-labs/osmosis/pull/2803) Fix total pool liquidity CLI query.
* [#2914](https://github.com/osmosis-labs/osmosis/pull/2914) Remove out of gas panics from node logs
* [#2937](https://github.com/osmosis-labs/osmosis/pull/2937) End block ordering - staking after gov and module sorting.
* [#2923](https://github.com/osmosis-labs/osmosis/pull/2923) TWAP calculation now errors if it uses records that have errored previously.
* [#3312](https://github.com/osmosis-labs/osmosis/pull/3312) Add better panic catches within GAMM txs

### Misc Improvements

* [#2804](https://github.com/osmosis-labs/osmosis/pull/2804) Improve error handling and messages when parsing pool assets.
* [#3035](https://github.com/osmosis-labs/osmosis/pull/3035) Remove `PokePool` from `PoolI` interface. Define on a new WeightedPoolExtension` instead.
* [#3214](https://github.com/osmosis-labs/osmosis/pull/3214) Add basic CLI query support for TWAP.


## v12.0.0

This release includes several cosmwasm-developer and appchain-ecosystem affecting upgrades:

* TWAP - Time weighted average prices for all AMM pools
* Cosmwasm contract developer facing features
  * Enabling select queries for cosmwasm contracts
  * Add message responses to gamm messages, to remove the necessity of bindings
  * Allow specifying denom metadata from tokenfactory
* Enabling Interchain accounts (for real this time)
* Upgrading IBC to v3.3.0
* Consistently makes authz work with ledger for all messages

The release also contains the following changes affecting Osmosis users and node operators

* Fixing State Sync
* Enabling expedited proposals

This upgrade also adds a number of safety and API boundary improving changes to the codebase.
While not state machine breaking, this release also includes the revamped Osmosis simulator,
which acts as a fuzz testing tool tailored for the SDK state machine.

### Breaking Changes

* [#2477](https://github.com/osmosis-labs/osmosis/pull/2477) Tokenfactory burn msg clash with sdk
  * TypeMsgBurn: from "burn" to "tf_burn"
  * TypeMsgMint: from "mint" to "tf_mint"
* [#2222](https://github.com/osmosis-labs/osmosis/pull/2222) Add scaling factors to MsgCreateStableswapPool
* [#1889](https://github.com/osmosis-labs/osmosis/pull/1825) Add proto responses to gamm LP messages:
  * MsgJoinPoolResponse: share_out_amount and token_in fields 
  * MsgExitPoolResponse: token_out field 
* [#1825](https://github.com/osmosis-labs/osmosis/pull/1825) Fixes Interchain Accounts (host side) by adding it to AppModuleBasics
* [#1994](https://github.com/osmosis-labs/osmosis/pull/1994) Removed bech32ibc module
* [#2016](https://github.com/osmosis-labs/osmosis/pull/2016) Add fixed 10000 gas cost for each Balancer swap
* [#2193](https://github.com/osmosis-labs/osmosis/pull/2193) Add TwapKeeper to the Osmosis app
* [#2227](https://github.com/osmosis-labs/osmosis/pull/2227) Enable charging fee in base denom for `CreateGauge` and `AddToGauge`.
* [#2283](https://github.com/osmosis-labs/osmosis/pull/2283) x/incentives: refactor `CreateGauge` and `AddToGauge` fees to use txfees denom
* [#2206](https://github.com/osmosis-labs/osmosis/pull/2283) Register all Amino interfaces and concrete types on the authz Amino codec. This will allow the authz module to properly serialize and de-serializes instances using Amino.
* [#2405](https://github.com/osmosis-labs/osmosis/pull/2405) Make SpotPrice have a max value of 2^160, and no longer be able to panic
* [#2473](https://github.com/osmosis-labs/osmosis/pull/2473) x/superfluid `AddNewSuperfluidAsset` now returns error, if any occurs instead of ignoring it.
* [#2714](https://github.com/osmosis-labs/osmosis/pull/2714) Upgrade wasmd to v0.28.0.
* Remove x/Bech32IBC
* [#3737](https://github.com/osmosis-labs/osmosis/pull/3737) Change FilteredPools MinLiquidity field from sdk.Coins struct to string.


#### Golang API breaks

* [#2160](https://github.com/osmosis-labs/osmosis/pull/2160) Clean up GAMM keeper (move `x/gamm/keeper/params.go` contents into `x/gamm/keeper/keeper.go`, replace all uses of `PoolNumber` with `PoolId`, move `SetStableSwapScalingFactors` to stableswap package, and delete marshal_bench_test.go and grpc_query_internal_test.go)
* [#1987](https://github.com/osmosis-labs/osmosis/pull/1987) Remove `GammKeeper.GetNextPoolNumberAndIncrement` in favor of the non-mutative `GammKeeper.GetNextPoolNumber`.
* [#1667](https://github.com/osmosis-labs/osmosis/pull/1673) Move wasm-bindings code out of app package into its own root level package.
* [#2013](https://github.com/osmosis-labs/osmosis/pull/2013) Make `SetParams`, `SetPool`, `SetTotalLiquidity`, and `SetDenomLiquidity` GAMM APIs private
* [#1857](https://github.com/osmosis-labs/osmosis/pull/1857) x/mint rename GetLastHalvenEpochNum to GetLastReductionEpochNum
* [#2133](https://github.com/osmosis-labs/osmosis/pull/2133) Add `JoinPoolNoSwap` and `CalcJoinPoolNoSwapShares` to GAMM pool interface and route `JoinPoolNoSwap` in pool_service.go to new method in pool interface
* [#2353](https://github.com/osmosis-labs/osmosis/pull/2353) Re-enable stargate query via whitelsit
* [#2394](https://github.com/osmosis-labs/osmosis/pull/2394) Remove unused interface methods from expected keepers of each module
* [#2390](https://github.com/osmosis-labs/osmosis/pull/2390) x/mint remove unused mintCoins parameter from AfterDistributeMintedCoin
* [#2418](https://github.com/osmosis-labs/osmosis/pull/2418) x/mint remove SetInitialSupplyOffsetDuringMigration from keeper
* [#2417](https://github.com/osmosis-labs/osmosis/pull/2417) x/mint unexport keeper `SetLastReductionEpochNum`, `getLastReductionEpochNum`, `CreateDeveloperVestingModuleAccount`, and `MintCoins`
* [#2587](https://github.com/osmosis-labs/osmosis/pull/2587) remove encoding config argument from NewOsmosisApp
x

### Features

* [#2387](https://github.com/osmosis-labs/osmosis/pull/2387) Upgrade to IBC v3.2.0, which allows for sending/receiving IBC tokens with slashes.
* [#1312] Stableswap: Createpool logic 
* [#1230] Stableswap CFMM equations
* [#1429] solver for multi-asset CFMM
* [#1539] Superfluid: Combine superfluid and staking query on querying delegation by delegator
* [#2223] Tokenfactory: Add SetMetadata functionality

### Bug Fixes

* [#2086](https://github.com/osmosis-labs/osmosis/pull/2086) `ReplacePoolIncentivesProposal` ProposalType() returns correct value of `ProposalTypeReplacePoolIncentives` instead of `ProposalTypeUpdatePoolIncentives`
* [1930](https://github.com/osmosis-labs/osmosis/pull/1930) Ensure you can't `JoinPoolNoSwap` tokens that are not in the pool
* [2186](https://github.com/osmosis-labs/osmosis/pull/2186) Remove liquidity event that was emitted twice per message.

### Improvements
* [#2515](https://github.com/osmosis-labs/osmosis/pull/2515) Emit events from functions implementing epoch hooks' `panicCatchingEpochHook` cacheCtx
* [#2526](https://github.com/osmosis-labs/osmosis/pull/2526) EpochHooks interface methods (and hence modules implementing the hooks) return error instead of panic

## v11.0.1

#### Golang API breaks
* [#1893](https://github.com/osmosis-labs/osmosis/pull/1893) Change `EpochsKeeper.SetEpochInfo` to `AddEpochInfo`, which has more safety checks with it. (Makes it suitable to be called within upgrades)
* [#2396](https://github.com/osmosis-labs/osmosis/pull/2396) x/mint remove unused mintCoins parameter from AfterDistributeMintedCoin
* [#2399](https://github.com/osmosis-labs/osmosis/pull/2399) Remove unused interface methods from expected keepers of each module
* [#2401](https://github.com/osmosis-labs/osmosis/pull/2401) Update Go import paths to v11

#### Bug Fixes
* [2291](https://github.com/osmosis-labs/osmosis/pull/2291) Remove liquidity event that was emitted twice per message
* [2288](https://github.com/osmosis-labs/osmosis/pull/2288) Fix swagger docs and swagger generation

## v11

#### Improvements
* [#2237](https://github.com/osmosis-labs/osmosis/pull/2237) Enable charging fee in base denom for `CreateGauge` and `AddToGauge`.

#### SDK Upgrades
* [#2245](https://github.com/osmosis-labs/osmosis/pull/2245) Upgrade SDK for to v0.45.0x-osmo-v9.2. Major changes:
   * Minimum deposit on proposer at submission time: <https://github.com/osmosis-labs/cosmos-sdk/pull/302>

## v10.1.1

#### Improvements
* [#2214](https://github.com/osmosis-labs/osmosis/pull/2214) Speedup epoch distribution, superfluid component

## v10.1.0

#### Bug Fixes
* [2011](https://github.com/osmosis-labs/osmosis/pull/2011) Fix bug in TokenFactory initGenesis, relating to denom creation fee param.

#### Improvements
* [#2130](https://github.com/osmosis-labs/osmosis/pull/2130) Introduce errors in mint types.
* [#2000](https://github.com/osmosis-labs/osmosis/pull/2000) Update import paths from v9 to v10.

#### Golang API breaks
* [#1937](https://github.com/osmosis-labs/osmosis/pull/1937) Change `lockupKeeper.ExtendLock` to take in lockID instead of the direct lock struct.
* [#2030](https://github.com/osmosis-labs/osmosis/pull/2030) Rename lockup keeper `ResetAllLocks` to `InitializeAllLocks` and `ResetAllSyntheticLocks` to `InitializeAllSyntheticLocks`.

#### SDK Upgrades
* [#2146](https://github.com/osmosis-labs/osmosis/pull/2146) Upgrade SDK for to v0.45.0x-osmo-v9.1. Major changes:
   * Concurrency query client option: <https://github.com/osmosis-labs/cosmos-sdk/pull/281>
   * Remove redacted message fix: <https://github.com/osmosis-labs/cosmos-sdk/pull/284>
   * Reduce commit store logs (change to Debug): <https://github.com/osmosis-labs/cosmos-sdk/pull/282>
   * Bring back the cliff vesting command: <https://github.com/osmosis-labs/cosmos-sdk/pull/272>
   * Allow ScheduleUpgrade to come from same block: <https://github.com/osmosis-labs/cosmos-sdk/pull/261>


## v10.0.1

This release contains minor CLI bug fixes.
* Restores vesting by duration command
* Fixes pagination in x/incentives module queries

## v10.0.0


## v9.0.1

### Breaking Changes

* [#1699](https://github.com/osmosis-labs/osmosis/pull/1699) Fixes bug in sig fig rounding on spot price queries for small values
* [#1671](https://github.com/osmosis-labs/osmosis/pull/1671) Remove methods that constitute AppModuleSimulation APIs for several modules' AppModules, which implemented no-ops
* [#1671](https://github.com/osmosis-labs/osmosis/pull/1671) Add hourly epochs to `x/epochs` DefaultGenesis.
* [#1665](https://github.com/osmosis-labs/osmosis/pull/1665) Delete app/App interface, instead use simapp.App
* [#1630](https://github.com/osmosis-labs/osmosis/pull/1630) Delete the v043_temp module, now that we're on an updated SDK version.

### Bug Fixes

* [1700](https://github.com/osmosis-labs/osmosis/pull/1700) Upgrade sdk fork with missing snapshot manager fix.
* [1716](https://github.com/osmosis-labs/osmosis/pull/1716) Fix secondary over-LP shares bug with uneven swap amounts in `CalcJoinPoolShares`.
* [1759](https://github.com/osmosis-labs/osmosis/pull/1759) Fix pagination filter in incentives query.
* [1698](https://github.com/osmosis-labs/osmosis/pull/1698) Register wasm snapshotter extension.
* [1931](https://github.com/osmosis-labs/osmosis/pull/1931) Add explicit check for input denoms to `CalcJoinPoolShares`

## [v9.0.0 - Nitrogen](https://github.com/osmosis-labs/osmosis/releases/tag/v9.0.0)

The Nitrogen release brings with it a number of features enabling further cosmwasm development work in Osmosis.
It including breaking changes to the GAMM API's, many developer and node operator improvements for Cosmwasm & IBC, along with new txfee and governance features. In addition to various bug fixes and code quality improvements.

#### GAMM API changes

API changes were done to enable more CFMM's to be implemented within the existing framework.
Integrators will have to update their messages and queries to adapt, please see <https://github.com/osmosis-labs/osmosis/blob/main/x/gamm/breaking_changes_notes.md>

#### Governance Changes

* [#1191](https://github.com/osmosis-labs/osmosis/pull/1191), [#1555](https://github.com/osmosis-labs/osmosis/pull/1555) Superfluid stakers now have their votes override their validators votes
* [sdk #239](https://github.com/osmosis-labs/cosmos-sdk/pull/239) Governance can set a distinct voting period for every proposal type.

#### IBC

* [#1535](https://github.com/osmosis-labs/osmosis/pull/1535) Upgrade to [IBC v3](https://github.com/cosmos/ibc-go/releases/tag/v3.0.0)
* [#1564](https://github.com/osmosis-labs/osmosis/pull/1564) Enable Interchain account host module
  * See [here](https://github.com/osmosis-labs/osmosis/blob/main/app/upgrades/v9/upgrades.go#L49-L71) for the supported messages

#### Txfees

[#1145](https://github.com/osmosis-labs/osmosis/pull/1145) Non-osmo txfees now get swapped into osmo everyday at epoch, and then distributed to stakers.

#### Cosmwasm

Upgrade from wasmd v0.23.x to [v0.27.0](https://github.com/CosmWasm/wasmd/releases/tag/v0.27.0). This has the following features:
  * State sync now works for cosmwasm state
  * Cosmwasm builds on M1 macs
  * Many security fixes

The TokenFactory module is added to the chain, making it possible for users and contracts to make new native tokens.
Cosmwasm bindings have been added, to make swapping and creating these new tokens easier within the contract ecosystem.

* [#1640](https://github.com/osmosis-labs/osmosis/pull/1640) fix: localosmosis to work for testing cosmwasm contracts

### Other Features

* [#1629](https://github.com/osmosis-labs/osmosis/pull/1629) Fix bug in the airdrop claim script
* [#1570](https://github.com/osmosis-labs/osmosis/pull/1570) upgrade sdk with app version fix for state-sync
* [#1554](https://github.com/osmosis-labs/osmosis/pull/1554) local dev environment
* [#1541](https://github.com/osmosis-labs/osmosis/pull/1541) Add arm64 support to Docker
* [#1535](https://github.com/osmosis-labs/osmosis/pull/1535) upgrade wasmd to v0.27.0.rc3-osmo and ibc-go to v3
  * State sync now works for cosmwasm state
  * Cosmwasm builds on M1 macs
* [#1435](https://github.com/osmosis-labs/osmosis/pull/1435) `x/tokenfactory` create denom fee for spam resistance 
* [#1253](https://github.com/osmosis-labs/osmosis/pull/1253) Add a message to increase the duration of a bonded lock.
* [#1656](https://github.com/osmosis-labs/osmosis/pull/1656) Change camelCase to snake_case in proto.
* [#1632](https://github.com/osmosis-labs/osmosis/pull/1632) augment SuperfluidDelegationsByDelegator query, return osmo equivalent is staked via superfluid
* [#1723](https://github.com/osmosis-labs/osmosis/pull/1723) fix number of LP shares returned from stableswap pool

## [v8.0.0 - Emergency proposals upgrade](https://github.com/osmosis-labs/osmosis/releases/tag/v8.0.0)

This upgrade is a patch that must be hard forked in, as on-chain governance of Osmosis approved proposal [227](https://www.mintscan.io/osmosis/proposals/227) and proposal [228](https://www.mintscan.io/osmosis/proposals/228).

This upgrade includes:

* Adding height-gated AnteHandler message filter to filter unpooling tx pre-upgrade.
* At block height 4402000 accelerates prop 225, which in turn moves incentives from certain pools according to props 222-224
* Adds a msg allowing unpooling of UST pools. 
  * This procedure is initiated by whitelisting pools 560, 562, 567, 578, 592, 610, 612, 615, 642, 679, 580, 635. 
  * Unpooling allows exiting whitelisted pools directly, finish unbonding duration with the exited tokens instead of having to wait unbonding duration to swap LP shares back to collaterals. 
  * This procedure also includes locks that were already unbonding pre-upgrade and locks that were superfluid delegated.

Every node should upgrade their software version to v8.0.0 before the upgrade block height 4402000. If you use cosmovisor, simply swap out the binary at upgrades/v7/bin to be v8.0.0, and restart the node. Do check cosmovisor version returns v8.0.0

### Features 
* {Across many PRs} Initiate emergency upgrade 
* [#1481] Emergency upgrade as of prop [226] (<https://www.mintscan.io/osmosis/proposals/226>) 
* [#1482] Checking Whitelisted Pools contain UST 
* [#1486] Update whitelisted pool IDs
* [#1262] Add a forceprune command to the binaries, that prunes golevelDB data better
* [#1154] Database stability improvements
* [#840] Move lock.go functions into iterator.go, lock_refs.go and store.go
* [#916] And a fn for Unbond and Burn tokens
* [#908] Superfluid slashing code
* [#904] LockAndSuperfluidDelegate

### Minor improvements & Bug Fixes

* [#1428] fix: pool params query (backport #1315)
* [#1390] upgrade sdk to v0.45.0x-osmo-v7.9
* [#1087] Test improvisation for Superfluid (backport #1070)
* [#1022] upgrade iavl to v0.17.3-osmo-v4

### Features

* [#1378](https://github.com/osmosis-labs/osmosis/pull/1378) add .gitpod.yml
* [#1262](https://github.com/osmosis-labs/osmosis/pull/1262) Add a `forceprune` command to the binaries, that prunes golevelDB data better.
* [#1244](https://github.com/osmosis-labs/osmosis/pull/1244) Refactor `x/gamm`'s `ExitSwapExternAmountOut`.
* [#1107](https://github.com/osmosis-labs/osmosis/pull/1107) Update to wasmvm v0.24.0, re-enabling building on M1 macs!
* [#1292](https://github.com/osmosis-labs/osmosis/pull/1292) CLI account-locked-duration

### Minor improvements & Bug Fixes

* [#1442](https://github.com/osmosis-labs/osmosis/pull/1442) Use latest tm-db release for badgerdb and rocksdb improvements
* [#1379](https://github.com/osmosis-labs/osmosis/pull/1379) Introduce `Upgrade` and `Fork` structs, to simplify upgrade logic.
* [#1363](https://github.com/osmosis-labs/osmosis/pull/1363) Switch e2e test setup to create genesis and configs via Dockertest
* [#1335](https://github.com/osmosis-labs/osmosis/pull/1335) Add utility for deriving total orderings from partial orderings.
* [#1308](https://github.com/osmosis-labs/osmosis/pull/1308) Make panics inside of epochs no longer chain halt by default.
* [#1286](https://github.com/osmosis-labs/osmosis/pull/1286) Fix release build scripts.
* [#1203](https://github.com/osmosis-labs/osmosis/pull/1203) cleanup Makefile and ci workflows
* [#1177](https://github.com/osmosis-labs/osmosis/pull/1177) upgrade to go 1.18
* [#1193](https://github.com/osmosis-labs/osmosis/pull/1193) Setup e2e tests on a single chain; add balances query test
* [#1095](https://github.com/osmosis-labs/osmosis/pull/1095) Fix authz being unable to use lockup & superfluid types.
* [#1105](https://github.com/osmosis-labs/osmosis/pull/1105) Add GitHub Actions to automatically push the osmosis Docker image
* [#1114](https://github.com/osmosis-labs/osmosis/pull/1114) Improve CI: remove duplicate runs of test workflow
* [#1127](https://github.com/osmosis-labs/osmosis/pull/1127) Stricter Linting:  bump golangci-lint version and enable additional linters.
* [#1184](https://github.com/osmosis-labs/osmosis/pull/1184) Fix endtime event output on BeginUnlocking

## [v7.1.0](https://github.com/osmosis-labs/osmosis/releases/tag/v7.1.0)

### Minor improvements & Bug Fixes

* [#1052](https://github.com/osmosis-labs/osmosis/pull/1052) Eugen/cherry pick superfluid test scaffolding updates
* [#1070](https://github.com/osmosis-labs/osmosis/pull/1070) Test improvisation for Superfluid
* [#1084](https://github.com/osmosis-labs/osmosis/pull/1084) Superfluid Misc: Improve grpc_query
* [#1081](https://github.com/osmosis-labs/osmosis/pull/1081) Genesis upgrade and add invariant cherry pick
* [#1088](https://github.com/osmosis-labs/osmosis/pull/1088) Genesis import export check for superfluid
* [#1101](https://github.com/osmosis-labs/osmosis/pull/1101) Minor PR adding some code comments
* [#1154](https://github.com/osmosis-labs/osmosis/pull/1154) Database stability improvements

### SDK fork updates

* [sdk-#136](https://github.com/osmosis-labs/cosmos-sdk/pull/136) add after validator slash hook
* [sdk-#137](https://github.com/osmosis-labs/cosmos-sdk/pull/137) backport feat: Modify grpc gateway to be concurrent
* [sdk-#146](https://github.com/osmosis-labs/cosmos-sdk/pull/146) extra logs during commit
* [sdk-#151](https://github.com/osmosis-labs/cosmos-sdk/pull/151) fix logs related to store keys and commit hash
* [sdk-#140](https://github.com/osmosis-labs/cosmos-sdk/pull/140) refactor: snapshot and pruning functionality
* [sdk-#156](https://github.com/osmosis-labs/cosmos-sdk/pull/156) feat: implement querying for commit hash and proofs
* [sdk-#155](https://github.com/osmosis-labs/cosmos-sdk/pull/155) fix: commit info data race
* [sdk-#158](https://github.com/osmosis-labs/cosmos-sdk/pull/158) Fixes the go race tests
* [sdk-#160](https://github.com/osmosis-labs/cosmos-sdk/pull/160) increase setupBaseAppWithSnapshots timeout to 90 seconds
* [sdk-#161](https://github.com/osmosis-labs/cosmos-sdk/pull/155) upgrade iavl to v0.17.3-osmo-v7 with lowered fast node cache size

### IAVL fork updates

* [iavl-35](https://github.com/osmosis-labs/iavl/pull/35) avoid clearing fast node cache during pruning
* [iavl-36](https://github.com/osmosis-labs/iavl/pull/36) fix data race related to VersionExists
* [iavl-37](https://github.com/osmosis-labs/iavl/pull/36) hardcode fast node cache size to 100k

## [v7.0.4](https://github.com/osmosis-labs/osmosis/releases/tag/v7.0.4)

### Minor improvements & Bug Fixes

* [#1061](https://github.com/osmosis-labs/osmosis/pull/1061) upgrade iavl to v0.17.3-osmo-v5 with concurrent map write fix
* [#1071](https://github.com/osmosis-labs/osmosis/pull/1071) improve Dockerfile

### SDK fork updates

* [sdk-#135](https://github.com/osmosis-labs/cosmos-sdk/pull/135) upgrade iavl to v0.17.3-osmo-v5 with concurrent map write fix

### IAVL fork updates

* [iavl-34](https://github.com/osmosis-labs/iavl/pull/34) fix concurrent map panic when querying and committing

## [v7.0.3](https://github.com/osmosis-labs/osmosis/releases/tag/v7.0.3)

### Minor improvements & Bug Fixes

* [#1022](https://github.com/osmosis-labs/osmosis/pull/1022) upgrade iavl to v0.17.3-osmo-v4 - fix state export at an old height
* [#988](https://github.com/osmosis-labs/osmosis/pull/988) Make `SuperfluidUndelegationsByDelegator` query also return synthetic locks
* [#984](https://github.com/osmosis-labs/osmosis/pull/984) Add wasm support to Dockerfile

## [v7.0.2 - Carbon](https://github.com/osmosis-labs/osmosis/releases/tag/v7.0.2)

This release fixes an instance of undefined behaviour present in v7.0.0.
Parts of the code use a function called [`ApplyFuncIfNoErr`]() whose purpose is to catch errors, and if found undo state updates during its execution.
It is intended to also catch panics and undo the problematic code's execution.
Right now a panic in this code block would halt the node, as it would not know how to proceed.
(But no state change would be committed)

## [v7.0.0 - Carbon](https://github.com/osmosis-labs/osmosis/releases/tag/v7.0.0)

The Osmosis Carbon Release! The changes are primarily

The large features include:

* Superfluid Staking - Allowing LP shares be staked to help secure the network
* Adding permissioned cosmwasm to the chain
* IAVL speedups, greatly improving epoch and query performance
* Local mempool filters to charge higher gas for arbitrage txs
* Allow partial unlocking of non-superfluid'd locks

Upgrade instructions for node operators can be found [here](https://github.com/osmosis-labs/osmosis/blob/main/networks/osmosis-1/upgrades/v7/guide.md)

The v7 release introduces Superfluid Staking! This allows governance-approved LP shares to be staked to help secure the network.

### Features

* {Across many PRs} Add superfluid staking
* [#893](https://github.com/osmosis-labs/osmosis/pull/893/) Allow (non-superfluid'd) locks to be partially unlocked.
* [#828](https://github.com/osmosis-labs/osmosis/pull/828) Move docs to their own repository, <https://github.com/osmosis-labs/docs>
* [#804](https://github.com/osmosis-labs/osmosis/pull/804/) Make the Osmosis repo use proper golang module versioning in self-package imports. (Enables other go projects to easily import Osmosis tags)
* [#782](https://github.com/osmosis-labs/osmosis/pull/782) Upgrade to cosmos SDK v0.45.0
* [#777](https://github.com/osmosis-labs/osmosis/pull/777) Add framework for mempool filters for charging different gas rates, add mempool filter for higher gas txs.
* [#772](https://github.com/osmosis-labs/osmosis/pull/772) Fix SDK bug where incorrect sequence number txs wouldn't get removed from blocks.
* [#769](https://github.com/osmosis-labs/osmosis/pull/769/) Add governance permissioned cosmwasm module
* [#680](https://github.com/osmosis-labs/osmosis/pull/680/),[#697](https://github.com/osmosis-labs/osmosis/pull/697/) Change app.go file structure to mitigate risk of keeper reference vs keeper struct bugs. (What caused Osmosis v5 -> v6)

### Minor improvements & Bug Fixes

* [#924](https://github.com/osmosis-labs/osmosis/pull/923) Fix long standing problems with total supply query over-reporting the number of osmo.
* [#872](https://github.com/osmosis-labs/osmosis/pull/872) Add a helper for BeginBlock/EndBlock code to have code segments that atomically revert state if any part errors.
* [#869](https://github.com/osmosis-labs/osmosis/pull/869) Update Dockerfile to use distroless base image.
* [#855](https://github.com/osmosis-labs/osmosis/pull/855) Ensure gauges can only be created for assets that exist on chain.
* [#766](https://github.com/osmosis-labs/osmosis/pull/766) Consolidate code between InitGenesis and CreateGauge
* [#763](https://github.com/osmosis-labs/osmosis/pull/763) Add rocksDB options to Makefile.
* [#740](https://github.com/osmosis-labs/osmosis/pull/740) Simplify AMM swap math / file structure.
* [#731](https://github.com/osmosis-labs/osmosis/pull/731) Add UpdateFeeToken proposal handler to app.go
* [#686](https://github.com/osmosis-labs/osmosis/pull/686) Add silence usage to cli to suppress unnecessary help logs
* [#652](https://github.com/osmosis-labs/osmosis/pull/652) Add logic for deleting a pool
* [#541](https://github.com/osmosis-labs/osmosis/pull/541) Start generalizing the AMM infrastructure

### SDK fork updates

* [sdk-#119](https://github.com/osmosis-labs/cosmos-sdk/pull/119) Add bank supply offsets to let applications have some minted tokens not count in total supply.
* [sdk-#117](https://github.com/osmosis-labs/cosmos-sdk/pull/117) Add an instant undelegate method to staking, for use in superfluid.
* [sdk-#116](https://github.com/osmosis-labs/cosmos-sdk/pull/116) Fix the slashing hooks to be correct.
* [sdk-#108](https://github.com/osmosis-labs/cosmos-sdk/pull/108) upgrade to IAVL fast storage on v0.45.0x-osmo-v7-fast

### Wasmd fork updates

* [wasmd-v.022.0-osmo-v7.2](https://github.com/osmosis-labs/wasmd/releases/tag/v0.22.0-osmo-v7.2) Upgrade SDK and IAVL dependencies to use fast storage

## [v6.4.0](https://github.com/osmosis-labs/osmosis/releases/tag/v6.4.0)

### Minor improvements & Bug Fixes

-[#907](https://github.com/osmosis-labs/osmosis/pull/907) Upgrade IAVL and SDK with RAM improvements and bug fixes for v6.4.0

### SDK fork updates

* [sdk-#114](https://github.com/osmosis-labs/cosmos-sdk/pull/114) upgrading iavl with ram optimizations during migration, and extra logs and fixes for "version X was already saved to a different hash" and "insufficient funds" bugs

### IAVL fork updates

* [iavl-19](https://github.com/osmosis-labs/iavl/pull/19) force GC, no cache during migration, auto heap profile

## [v6.3.1](https://github.com/osmosis-labs/osmosis/releases/tag/v6.3.1)

* [#859](https://github.com/osmosis-labs/osmosis/pull/859) CLI, update default durations to be in better units.

* [#Unknown](https://github.com/osmosis-labs/osmosis/commit/3bf63f1d3b7efee503106a008e84129489bdba8d) Switch to SDK branch with vesting by duration

## Minor improvements & Bug Fixes

* [#795](https://github.com/osmosis-labs/osmosis/pull/795) Annotate app.go
* [#791](https://github.com/osmosis-labs/osmosis/pull/791) Change to dependabot config to only upgrade patch version of tendermint
* [#766](https://github.com/osmosis-labs/osmosis/pull/766) Consolidate code between InitGenesis and CreateGauge

## [v6.3.0](https://github.com/osmosis-labs/osmosis/releases/tag/v6.3.0)

## Features

* [#845](https://github.com/osmosis-labs/osmosis/pull/846) Upgrade iavl and sdk with fast storage
* [#724](https://github.com/osmosis-labs/osmosis/pull/724) Make an ante-handler filter for recognizing High gas txs, and having a min gas price for them.

## Minor improvements & Bug Fixes

* [#795](https://github.com/osmosis-labs/osmosis/pull/795) Annotate app.go
* [#791](https://github.com/osmosis-labs/osmosis/pull/791) Change to dependabot config to only upgrade patch version of tendermint
* [#766](https://github.com/osmosis-labs/osmosis/pull/766) Consolidate code between InitGenesis and CreateGauge

### SDK fork updates

* [sdk-#100](https://github.com/osmosis-labs/cosmos-sdk/pull/100) Upgrade iavl with fast storage

### IAVL fork updates

* [iavl-5](https://github.com/osmosis-labs/iavl/pull/5) Fast storage optimization for queries and iterations

## [v6.2.0](https://github.com/osmosis-labs/osmosis/releases/tag/v6.2.0)

### SDK fork updates

* [sdk-#58](https://github.com/osmosis-labs/cosmos-sdk/pull/58) Fix a bug where recheck would not remove txs with invalid sequence numbers

## Minor improvements & Bug Fixes

* [#765](https://github.com/osmosis-labs/osmosis/pull/765) Fix a bug in `Makefile` regarding the location of localtestnet docker image.

## [v6.1.0](https://github.com/osmosis-labs/osmosis/releases/tag/v6.1.0)

## Features

* Update to Tendermint v0.34.15
* Increase p2p timeouts to alleviate p2p network breaking at epoch
* [#741](https://github.com/osmosis-labs/osmosis/pull/741) Allow node operators to set a second min gas price for arbitrage txs.
* [#623](https://github.com/osmosis-labs/osmosis/pull/623) Use gosec for statically linting for common non-determinism issues in SDK applications.

## Minor improvements & Bug Fixes

* [#722](https://github.com/osmosis-labs/osmosis/issues/722) reuse code for parsing integer slices from string
* [#704](https://github.com/osmosis-labs/osmosis/pull/704) fix rocksdb
* [#666](https://github.com/osmosis-labs/osmosis/pull/666) Fix the `--log-level` and `--log-format` commands on `osmosisd start`
* [#655](https://github.com/osmosis-labs/osmosis/pull/655) Make the default genesis for pool-incentives work by default
* [97ac2a8](https://github.com/osmosis-labs/osmosis/commit/97ac2a86303fc8966a4c169107e0945775107e67) Fix InitGenesis bug for gauges

### SDK fork updates

* [sdk-#52](https://github.com/osmosis-labs/cosmos-sdk/pull/52) Fix inconsistencies in default pruning config, and change defaults. Fix pruning=everything defaults.
  * previously default was actually keeping 3 weeks of state, and every 100th state. (Not that far off from archive nodes)
  * pruning=default now changed to 1 week of state (100k blocks), and keep-every=0. (So a constant number of states stored)
  * pruning=everything now stores the last 10 states, to avoid db corruption errors plaguing everyone who used it. This isn't a significant change, because the pruning interval was anyways 10 blocks, so your node had to store 10 blocks of state anyway.
* [sdk-#51](https://github.com/osmosis-labs/cosmos-sdk/pull/51) Add hooks for superfluid staking
* [sdk-#50](https://github.com/osmosis-labs/cosmos-sdk/pull/50) Make it possible to better permission the bank keeper's minting ability

## [v6.0.0](https://github.com/osmosis-labs/osmosis/releases/tag/v6.0.0)

This upgrade fixes a bug in the v5.0.0 upgrade's app.go, which prevents new IBC channels from being created.
This binary is compatible with v5.0.0 until block height `2464000`, estimated to be at 4PM UTC Monday December 20th.

* [Patch](https://github.com/osmosis-labs/osmosis/commit/907001b08686ed980e0afa3d97a9c5e2f095b79f#diff-a172cedcae47474b615c54d510a5d84a8dea3032e958587430b413538be3f333) - Revert back to passing in the correct staking keeper into the IBC keeper constructor.
* [Height gating change](https://github.com/osmosis-labs/ibc-go/pull/1) - Height gate the change in IBC, to make the v6.0.0 binary compatible until upgrade height.

## [v5.0.0](https://github.com/osmosis-labs/osmosis/releases/tag/v5.0.0) - Boron upgrade

The Osmosis Boron release is made!

Notable features include:

* Upgrading from SDK v0.42 to [SDK v0.44](https://github.com/cosmos/cosmos-sdk/blob/v0.43.0/RELEASE_NOTES.md), bringing efficiency improvements, integrations and Rosetta support.
* Bringing in the new modules [Bech32IBC](https://github.com/osmosis-labs/bech32-ibc/), [Authz](https://github.com/cosmos/cosmos-sdk/tree/main/x/authz), [TxFees](https://github.com/osmosis-labs/osmosis/tree/main/x/txfees)
* Upgrading to IBC v2, allowing for improved Ethereum Bridge and CosmWasm support
* Implementing Osmosis chain governance's [Proposal 32](https://www.mintscan.io/osmosis/proposals/32)
* Large suite of gas bugs fixed. (Including several that we have not seen on chain)
* More queries exposed to aid node operators.
* Blocking the OFAC banned Ethereum addresses.
* Several (linear factor) epoch time improvements. (Most were present in v4.2.0)

Upgrade instructions for node operators can be found [here](https://github.com/osmosis-labs/osmosis/blob/v5.x/networks/osmosis-1/upgrades/v5/guide.md)

## Features

* [\#637](https://github.com/osmosis-labs/osmosis/pull/637) Add [Bech32IBC](https://github.com/osmosis-labs/bech32-ibc/)
* [\#610](https://github.com/osmosis-labs/osmosis/pull/610) Upgrade to Cosmos SDK v0.44.x
  * Numerous large updates, such as making module accounts be 32 bytes, Rosetta support, etc.
  * Adds & integrates the [Authz module](https://github.com/cosmos/cosmos-sdk/tree/master/x/authz)
    See: [SDK v0.43.0 Release Notes](https://github.com/cosmos/cosmos-sdk/releases/tag/v0.43.0) For more details
* [\#610](https://github.com/osmosis-labs/osmosis/pull/610) Upgrade to IBC-v2
* [\#560](https://github.com/osmosis-labs/osmosis/pull/560) Implements Osmosis [prop32](https://www.mintscan.io/osmosis/proposals/32) -- clawing back the final 20% of unclaimed osmo and ion airdrop.
* [\#394](https://github.com/osmosis-labs/osmosis/pull/394) Allow whitelisted tx fee tokens based on conversion rate to OSMO
* [Commit db450f0](https://github.com/osmosis-labs/osmosis/commit/db450f0dce8c595211d920f9bca7ed0f3a136e43) Add blocking of OFAC banned Ethereum addresses

## Minor improvements & Bug Fixes

* {In the Osmosis-labs SDK fork}
  * Increase default IAVL cache size to be in the hundred megabyte range
  * Significantly improve CacheKVStore speed problems, reduced IBC upgrade time from 2hrs to 5min
  * Add debug info to make it clear what's happening during upgrade
* (From a series of commits) Fixes to the claims module to only do the reclaim logic once, not every block.
* (From a series of commits) More logging to the claims module.
* [\#563](https://github.com/osmosis-labs/osmosis/pull/563) Allow zero-weight pool-incentive distribution records
* [\#562](https://github.com/osmosis-labs/osmosis/pull/562) Store block height in epochs module for easier debugging
* [\#544](https://github.com/osmosis-labs/osmosis/pull/544) Update total liquidity tracking to be denom basis, lowering create pool and join pool gas.
* [\#540](https://github.com/osmosis-labs/osmosis/pull/540) Fix git lfs links
* [\#517](https://github.com/osmosis-labs/osmosis/pull/517) Linear time improvement for epoch time
* [\#515](https://github.com/osmosis-labs/osmosis/pull/515) Add debug command for converting secp pubkeys
* [\#510](https://github.com/osmosis-labs/osmosis/pull/510) Performance improvement for gauge distribution
* [\#505](https://github.com/osmosis-labs/osmosis/pull/505) Fix bug in incentives epoch distribution events, used to use raw address, now uses bech32 addr
* [\#464](https://github.com/osmosis-labs/osmosis/pull/464) Increase maximum outbound peers for validator nodes
* [\#444](https://github.com/osmosis-labs/osmosis/pull/444) Add script for state sync
* [\#409](https://github.com/osmosis-labs/osmosis/pull/409) Reduce epoch time growth rate for re-locking assets

## [v4.0.0]

* Significantly speedup epoch times
* Fix bug in the lockup module code that caused it to take a linear amount of gas.
* Make unbonding tokens from the lockup module get automatically claimed when unbonding is done.
* Add events for all tx types in the gamm module.
* Add events for adding LP rewards.
* Make queries to bank total chain balance account for developer vesting correctly.
* Add ability for nodes to query the total amount locked for each denomination.
* Embedded seeds in init.go
* Added changelog and info about changelog format.
* Fix accumulation store only counting bonded tokens, not unbonding tokens, that prevented the front-end from using more correct APY estimates. (Previously, the front-end could only underestimate rewards)

## [v3.1.0](https://github.com/osmosis-labs/osmosis/releases/tag/v3.1.0) - 2021-06-28

* Update the cosmos-sdk version we modify to v0.42.9
* Fix a bug in the min commission rate code that allows validators to be created with commission rates less than the minimum.
* Automatically upgrade any validator with less than the minimum commission rate to the minimum at upgrade time.
* Unbrick on-chain governance, by fixing the deposit parameter to use `uosmo` instead of `osmo`.

## [v1.0.2](https://github.com/osmosis-labs/osmosis/releases/tag/v1.0.2) - 2021-06-18

This release improves the CLI UX of creating and querying gauges.

## [v1.0.1](https://github.com/osmosis-labs/osmosis/releases/tag/v1.0.1) - 2021-06-17

This release fixes a bug in `osmosisd version` always displaying 0.0.1.

## [v1.0.0](https://github.com/osmosis-labs/osmosis/releases/tag/v1.0.0-rc0) - 2021-06-16

Initial Release!<|MERGE_RESOLUTION|>--- conflicted
+++ resolved
@@ -48,15 +48,10 @@
 * [#8053](https://github.com/osmosis-labs/osmosis/pull/8053) Reset validator signing info missed blocks counter
 * [#8106](https://github.com/osmosis-labs/osmosis/pull/8106) Enable ProtoRev distro on epoch.
 * [#8030](https://github.com/osmosis-labs/osmosis/pull/8030) Delete legacy behavior where lockups could not unbond at very small block heights on a testnet.
-<<<<<<< HEAD
 * [#8073](https://github.com/osmosis-labs/osmosis/pull/8073) Speedup CL spread factor calculations, but mildly changes rounding behavior in the final decimal place.
-
-=======
-* [#7005](https://github.com/osmosis-labs/osmosis/pull/7005) Adding deactivated smart account module.
 * [#8125](https://github.com/osmosis-labs/osmosis/pull/8125) When using smart accounts, fees are deducted directly after the feePayer is authenticated. Regardless of the authentication of other signers.
 * [#8144](https://github.com/osmosis-labs/osmosis/pull/8144) IBC wasm clients can now make stargate queries and support abort.
-  
->>>>>>> 64cc8a17
+
 ### State Compatible
 
 ## v24.0.3
