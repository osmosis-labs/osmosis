<!--
Guiding Principles:

Changelogs are for humans, not machines.
There should be an entry for every single version.
The same types of changes should be grouped.
Versions and sections should be linkable.
The latest version comes first.
The release date of each version is displayed.
Mention whether you follow Semantic Versioning.

Usage:

Change log entries are to be added to the Unreleased section under the
appropriate stanza (see below). Each entry should ideally include a tag and
the Github issue reference in the following format:

* (<tag>) \#<issue-number> message

The issue numbers will later be link-ified during the release process so you do
not have to worry about including a link manually, but you can if you wish.

Types of changes (Stanzas):

"Features" for new features.
"Improvements" for changes in existing functionality.
"Deprecated" for soon-to-be removed features.
"Bug Fixes" for any bug fixes.
"Client Breaking" for breaking CLI commands and REST routes used by end-users.
"API Breaking" for breaking exported APIs used by developers building on SDK.
"State Machine Breaking" for any changes that result in a different AppState
given same genesisState and txList.
Ref: https://keepachangelog.com/en/1.0.0/
-->

# Changelog

All notable changes to this project will be documented in this file.

The format is based on [Keep a Changelog](https://keepachangelog.com/en/1.0.0/),
and this project adheres to [Semantic Versioning](https://semver.org/spec/v2.0.0.html).

## Unreleased

### State Breaking

* [#8996](https://github.com/osmosis-labs/osmosis/pull/8996) chore: upgrade pfm to v8.1.1 
* [#8880](https://github.com/osmosis-labs/osmosis/pull/8880) chore: bump wasmd from 0.53.0 to 0.53.2
<<<<<<< HEAD
* [#9005](https://github.com/osmosis-labs/osmosis/pull/9005) fix: bump ibc-go to v8.6.1

### State Compatible

=======
* [#9011](https://github.com/osmosis-labs/osmosis/pull/9011) feat: Delete superfluid balancer -> CL migration code. Makes the message now just return an error if called.

### State Compatible

* [#8985](https://github.com/osmosis-labs/osmosis/pull/8985) build: block-sdk import now uses forked version
* [#9006](https://github.com/osmosis-labs/osmosis/pull/9006) feat: CosmWasm Pool raw state query

>>>>>>> b218d3e5
## v28.0.4

### State Breaking

### State Compatible

* [#8978](https://github.com/osmosis-labs/osmosis/pull/8978) fix: bump comebft to v0.38.17
* [#8985](https://github.com/osmosis-labs/osmosis/pull/8985) build: block-sdk import now uses forked version
* [#8983](https://github.com/osmosis-labs/osmosis/pull/8983) fix: forceprune logic

## v28.0.3

### State Breaking

### State Compatible

* [#8968](https://github.com/osmosis-labs/osmosis/pull/8968) fix: use forked block-sdk patch
* [#8895](https://github.com/osmosis-labs/osmosis/pull/8895) (xcs) feat: support XCS final hop memos

## v28.0.2

### State Breaking

### State Compatible

* [#8940](https://github.com/osmosis-labs/osmosis/pull/8940) chore: Bump store dependency version to v1.1.1-v0.50.11-v28-osmo-2
* [#8886](https://github.com/osmosis-labs/osmosis/pull/8886) chore: decouple Node releases from SQS

### store v1.1.1-v0.50.11-v28-osmo-2

* [#1026](https://github.com/cosmos/iavl/pull/1026) perf: remove duplicated rootkey fetch inpruning (9% pruning speedup on osmosis)

## v28.0.1

### State Breaking

### State Compatible

* [#8858](https://github.com/osmosis-labs/osmosis/pull/8858) chore: fix event emission for smart account module
* [#8906](https://github.com/osmosis-labs/osmosis/pull/8906) chore: bump cosmos-sdk v0.50.11
* [#8923](https://github.com/osmosis-labs/osmosis/pull/8923) fix: tag osmosis-labs/cosmos-sdk store v1.1.1 to enable async pruning

## v28.0.0

### State Breaking

### State Compatible

* [#8857](https://github.com/osmosis-labs/osmosis/pull/8857) chore: update math package

## v27.0.1

### State Compatible

* [#8831](https://github.com/osmosis-labs/osmosis/pull/8831) chore: bump cometbft
* [#8876](https://github.com/osmosis-labs/osmosis/pull/8876) (xcs) fix: XCS incorrect channel
* [#8922](https://github.com/osmosis-labs/osmosis/pull/8922) fix: untracked tokenfactory ibc-rate-limit inflow


## v27.0.0

### State Breaking

* [#8682](https://github.com/osmosis-labs/osmosis/pull/8682) chore: bump cosmwasm-optimizer
* [#8734](https://github.com/osmosis-labs/osmosis/pull/8734) chore: update cosmwasm vm
* [#8777](https://github.com/osmosis-labs/osmosis/pull/8777) fix: state export for gov module constitution
* [#8751](https://github.com/osmosis-labs/osmosis/pull/8751) fix: supply offsets for osmo token
* [#8764](https://github.com/osmosis-labs/osmosis/pull/8764) chore: add cosmwasm 1_3 feature
* [#8779](https://github.com/osmosis-labs/osmosis/pull/8779) chore: bump cometbft/cosmos-sdk versions
* [#8801](https://github.com/osmosis-labs/osmosis/pull/8801) chore: update tagged submodules for v27
* [#8807](https://github.com/osmosis-labs/osmosis/pull/8807) chore: bump cometbft version
* [#8818](https://github.com/osmosis-labs/osmosis/pull/8818) chore: bump sqsdomain to v0.27.0

### Config


### State Compatible

* [#8754](https://github.com/osmosis-labs/osmosis/pull/8754) Add missing proto files for indexing
* [#8563](https://github.com/osmosis-labs/osmosis/pull/8563) Add additional queries in x/gauges
* [#8726](https://github.com/osmosis-labs/osmosis/pull/8726) fix: multiple temp directories on command executions
* [#8731](https://github.com/osmosis-labs/osmosis/pull/8731) fix: in place testnet logs
* [#8728](https://github.com/osmosis-labs/osmosis/pull/8728) fix unsupported sign-mode issue
* [#8743](https://github.com/osmosis-labs/osmosis/pull/8743) chore: bump sdk and cometbft
* [#8765, 8768](https://github.com/osmosis-labs/osmosis/pull/8765) fix concurrency issue in go test(x/lockup)
* [#8563](https://github.com/osmosis-labs/osmosis/pull/8755) [x/concentratedliquidity]: Fix Incorrect Event Emission
* [#8765](https://github.com/osmosis-labs/osmosis/pull/8765) fix concurrency issue in go test(x/lockup)
* [#8791](https://github.com/osmosis-labs/osmosis/pull/8791) fix: superfluid log for error that should be ignored

### State Machine Breaking

* [#8732](https://github.com/osmosis-labs/osmosis/pull/8732) fix: iterate delegations continue instead of erroring

## v26.0.1

### State Machine Breaking

* [#8732](https://github.com/osmosis-labs/osmosis/pull/8732) fix: iterate delegations continue instead of erroring

## v26.0.0

### State Breaking

* [#8274](https://github.com/osmosis-labs/osmosis/pull/8274) SDK v50 and Comet v0.38 upgrade
* [#8375](https://github.com/osmosis-labs/osmosis/pull/8375) Enforce sub-authenticator to be greater than 1
* [#8509](https://github.com/osmosis-labs/osmosis/pull/8509) Change LiquidityNetInDirection return type to sdk math
* [#8535](https://github.com/osmosis-labs/osmosis/pull/8535) Prevent Setting Invalid Before Send Hook
* [#8310](https://github.com/osmosis-labs/osmosis/pull/8310) Taker fee share
* [#8494](https://github.com/osmosis-labs/osmosis/pull/8494) Add additional events in x/lockup, x/superfluid, x/concentratedliquidity
* [#8581](https://github.com/osmosis-labs/osmosis/pull/8581) feat: add ledger signing to smart account module 
* [#8573](https://github.com/osmosis-labs/osmosis/pull/8573) fix: increase unauthenticated gas to fix fee token issue
* [#8598](https://github.com/osmosis-labs/osmosis/pull/8598) feat: param changes for block and cost per byte 
* [#8609](https://github.com/osmosis-labs/osmosis/pull/8609) Exempt `UnrestrictedPoolCreatorWhitelist` addresses from pool creation fee
* [#8615](https://github.com/osmosis-labs/osmosis/pull/8615) chore: add tagged cosmos-sdk version: v0.50.6-v26-osmo-1
* [#8616](https://github.com/osmosis-labs/osmosis/pull/8616) chore: upgrade wasmd to v0.53.0 and wasmvm to v2.1.2
* [#8628](https://github.com/osmosis-labs/osmosis/pull/8628) chore: add tagged cometbft version: v0.38.11-v26-osmo-1
* [#8649](https://github.com/osmosis-labs/osmosis/pull/8649) chore: update to tagged submodules
* [#8663](https://github.com/osmosis-labs/osmosis/pull/8663) fix: protorev throws a nil pointer
* [#8676](https://github.com/osmosis-labs/osmosis/pull/8676) fix: update enforce sub-authenticator to be greater than 1 error message
* [#8682](https://github.com/osmosis-labs/osmosis/pull/8682) chore: bump cosmwasm-optimizer

### Config

* [#8548](https://github.com/osmosis-labs/osmosis/pull/8548) chore: disable sqs by default in app.toml


### State Compatible

* [#8494](https://github.com/osmosis-labs/osmosis/pull/8494) Add additional events in x/lockup, x/superfluid, x/concentratedliquidity
* [#8543](https://github.com/osmosis-labs/osmosis/pull/8543) Add OTEL wiring and new configs in app.toml
* [#8566](https://github.com/osmosis-labs/osmosis/pull/8566) Minor speedup to CalcExitCFMM shares
* [#8665](https://github.com/osmosis-labs/osmosis/pull/8665) fix: smart account signing checktx error

## v25.2.1
* [#8546](https://github.com/osmosis-labs/osmosis/pull/8546) feat: reduce commit timeout to 500ms to enable faster blocks, and timeout propose to 1.8s

### CosmosSDK 1f1e8bb04f062250af732b6df98e8581e0e0b77b

* [#612](https://github.com/osmosis-labs/cosmos-sdk/pull/612) OTEL wiring in grpcserver interceptor (DataDog POC) (#612)

### CometBFT v0.37.4-v25-osmo-12

* [#128](https://github.com/osmosis-labs/cometbft/pull/128) feat(p2p): render HasChannel(chID) is a public p2p.Peer method (#3510)
* [#126]() Remove p2p allocations for wrapping outbound packets
* [#125]() Fix marshalling and concurrency overhead within broadcast routines
* perf(p2p): Only update send monitor once per batch packet msg send (#3382)
* [#124]() Secret connection read buffer
* [#123](https://github.com/osmosis-labs/cometbft/pull/123) perf(p2p/conn): Remove unneeded global pool buffers in secret connection #3403
* perf(p2p): Delete expensive debug log already slated for deletion #3412
* perf(p2p): Reduce the p2p metrics overhead. #3411
* commit f663bd35153b0b366c1e1e6b41e7f2dcff7963fd : one more debug log deletion
* [#120](https://github.com/osmosis-labs/cometbft/pull/120) perf(consensus): Use TrySend for hasVote/HasBlockPart messages #3407

* [#8504](https://github.com/osmosis-labs/osmosis/pull/8504) Add missing module params query to CLI

## v25.2.0

* [#8455](https://github.com/osmosis-labs/osmosis/pull/8455) Further comet mempool improvements

## v25.1.3

* [#8420](https://github.com/osmosis-labs/osmosis/pull/8420) Remove further unneeded IBC acknowledgements time from CheckTx/RecheckTx
* [#8421](https://github.com/osmosis-labs/osmosis/pull/8421) Block sdk perf improvements by replacing checkTx with cached tx decoder

### Config

* [#8431](https://github.com/osmosis-labs/osmosis/pull/8431) Fix osmosis-indexer config bug that read osmosis-sqs value
* [#8436](https://github.com/osmosis-labs/osmosis/pull/8436) Added default indexer config on `osmosisd init`

## v25.1.2

* [#8415](https://github.com/osmosis-labs/osmosis/pull/8415) Reset cache on pool creation
* [#8417](https://github.com/osmosis-labs/osmosis/pull/8417) Comet bump to fix edge case with block part selection introduced in v25.1.1

## v25.1.1

* [#8394](https://github.com/osmosis-labs/osmosis/pull/8394) Lower timeout commit from 1s to 600ms
* [#8409](https://github.com/osmosis-labs/osmosis/pull/8409) Add mempool filter to combat IBC spam
* [#8408](https://github.com/osmosis-labs/osmosis/pull/8408) Bump block sdk to lower recheck times by 25%

## v25.1.0

* [#8398](https://github.com/osmosis-labs/osmosis/pull/8398) Lower JSON unmarshalling overhead in IBC packet logic

## v25.0.3

* [#8329](https://github.com/osmosis-labs/osmosis/pull/8329) Overwrite `flush_throttle_timeout` to 80ms instead of 10ms

## v25.0.2

### Osmosis

* [#8312](https://github.com/osmosis-labs/osmosis/pull/8312) Overwrite `flush_throttle_timeout` and `peer_gossip_sleep_duration` to 10ms and 50ms respectively
* [#8308](https://github.com/osmosis-labs/osmosis/pull/8308) Remove IBC rate limit and wasm hook times from mempool checkTx's

### CometBFT

* [#73](https://github.com/osmosis-labs/cometbft/pull/73) perf(consensus/blockexec): Add simplistic block validation cache
* [#74](https://github.com/osmosis-labs/cometbft/pull/74) perf(consensus): Minor speedup to mark late vote metrics
* [#75](https://github.com/osmosis-labs/cometbft/pull/75) perf(p2p): 4% speedup to readMsg by removing one allocation
* [#76](https://github.com/osmosis-labs/cometbft/pull/76) perf(consensus): Add LRU caches for blockstore operations used in gossip
* [#77](https://github.com/osmosis-labs/cometbft/pull/77) perf(consensus): Make every gossip thread use its own randomness instance, reducing mutex contention

## v25.0.1

### Osmosis

* [#8293](https://github.com/osmosis-labs/osmosis/pull/8293) Upgrade v25.x to IBC v7.4.1
* [#8128](https://github.com/osmosis-labs/osmosis/pull/8128) Cache the result for poolmanager.GetPoolModule
* [#8253](https://github.com/osmosis-labs/osmosis/pull/8253) Update gogoproto to v1.4.11 and golang.org/x/exp to
* [#8148](https://github.com/osmosis-labs/osmosis/pull/8148) Remove the deserialization time for GetDefaultTakerFee()
* [#8231](https://github.com/osmosis-labs/osmosis/issues/8231) Deprecate authorized quote denom in CL module
* [#8298](https://github.com/osmosis-labs/osmosis/pull/8298) Overwrite timeout commit from 1.5s to 1s

### CometBFT

* [#61](https://github.com/osmosis-labs/cometbft/pull/61) refactor(p2p/connection): Slight refactor to sendManyPackets that helps highlight performance improvements (backport #2953) (#2978)
* [#62](https://github.com/osmosis-labs/cometbft/pull/62) perf(consensus/blockstore): Remove validate basic call from LoadBlock
* [#69](https://github.com/osmosis-labs/cometbft/pull/69) perf: Make mempool update async from block.Commit (#3008)
* [#67](https://github.com/osmosis-labs/cometbft/pull/67) fix: TimeoutTicker returns wrong value/timeout pair when timeouts are scheduled at the same time

### IBC-go

* Upgrade to v7.4.1 which fixes the significant mempool overhead caused by RedundantRelayDecorator

## v25.0.0

### State Breaking

* [#7935](https://github.com/osmosis-labs/osmosis/pull/7935) Add block sdk and top of block auction from skip-mev
* [#7876](https://github.com/osmosis-labs/osmosis/pull/7876) Migrate subset of spread reward accumulators
* [#7005](https://github.com/osmosis-labs/osmosis/pull/7005) Adding deactivated smart account module
* [#8106](https://github.com/osmosis-labs/osmosis/pull/8106) Enable ProtoRev distro on epoch
* [#8053](https://github.com/osmosis-labs/osmosis/pull/8053) Reset validator signing info missed blocks counter
* [#8073](https://github.com/osmosis-labs/osmosis/pull/8073) Speedup CL spread factor calculations, but mildly changes rounding behavior in the final decimal place
* [#8125](https://github.com/osmosis-labs/osmosis/pull/8125) When using smart accounts, fees are deducted directly after the feePayer is authenticated. Regardless of the authentication of other signers
* [#8136](https://github.com/osmosis-labs/osmosis/pull/8136) Don't allow gauge creation/addition with rewards that have no protorev route (i.e. no way to determine if rewards meet minimum epoch value distribution requirements)
* [#8144](https://github.com/osmosis-labs/osmosis/pull/8144) IBC wasm clients can now make stargate queries and support abort
* [#8147](https://github.com/osmosis-labs/osmosis/pull/8147) Process unbonding locks once per minute, rather than every single block
* [#8157](https://github.com/osmosis-labs/osmosis/pull/8157) Speedup protorev by not unmarshalling pools in cost-estimation phase
* [#8177](https://github.com/osmosis-labs/osmosis/pull/8177) Change consensus params to match unbonding period
* [#8189](https://github.com/osmosis-labs/osmosis/pull/8189) Perf: Use local cache for isSmartAccountActive param
* [#8216](https://github.com/osmosis-labs/osmosis/pull/8216) Chore: Add circuit breaker controller to smart account params

### State Compatible

* [#35](https://github.com/osmosis-labs/cometbft/pull/35) Handle last element in PickRandom
* [#38](https://github.com/osmosis-labs/cometbft/pull/38) Remove expensive Logger debug call in PublishEventTx
* [#39](https://github.com/osmosis-labs/cometbft/pull/39) Change finalizeCommit to use applyVerifiedBlock
* [#40](https://github.com/osmosis-labs/cometbft/pull/40) Speedup NewDelimitedWriter
* [#41](https://github.com/osmosis-labs/cometbft/pull/41) Remove unnecessary atomic read
* [#42](https://github.com/osmosis-labs/cometbft/pull/42) Remove a minint call that was appearing in write packet delays
* [#43](https://github.com/osmosis-labs/cometbft/pull/43) Speedup extended commit.BitArray()
* [#8226](https://github.com/osmosis-labs/osmosis/pull/8226) Overwrite timeoutPropose from 3s to 2s

## v24.0.4

* [#8142](https://github.com/osmosis-labs/osmosis/pull/8142) Add query for getting single authenticator and add stargate whitelist for the query
* [#8149](https://github.com/osmosis-labs/osmosis/pull/8149) Default timeoutCommit to 1.5s

## v24.0.3

* [#21](https://github.com/osmosis-labs/cometbft/pull/21) Move websocket logs to Debug
* [#22](https://github.com/osmosis-labs/cometbft/pull/22) Fix txSearch pagination performance issues
* [#25](https://github.com/osmosis-labs/cometbft/pull/25) Optimize merkle tree hashing

## v24.0.2

* [#8006](https://github.com/osmosis-labs/osmosis/pull/8006), [#8014](https://github.com/osmosis-labs/osmosis/pull/8014) Speedup many BigDec operations
* [#8030](https://github.com/osmosis-labs/osmosis/pull/8030) Delete legacy behavior where lockups could not unbond at very small block heights on a testnet
* [#8118](https://github.com/osmosis-labs/osmosis/pull/8118) Config.toml and app.toml overwrite improvements
* [#8131](https://github.com/osmosis-labs/osmosis/pull/8131) Overwrite min-gas-prices to 0uosmo (defaulting to the EIP 1559 calculated value) to combat empty blocks

## v24.0.1

* [#7994](https://github.com/osmosis-labs/osmosis/pull/7994) Async pruning for IAVL v1

## v24.0.0

### Osmosis

* [#7250](https://github.com/osmosis-labs/osmosis/pull/7250) Further filter spam gauges from epoch distribution
* [#7472](https://github.com/osmosis-labs/osmosis/pull/7472) Refactor TWAP keys to only require a single key format. Significantly lowers TWAP-caused writes
* [#7499](https://github.com/osmosis-labs/osmosis/pull/7499) Slight speed/gas improvements to CL CreatePosition and AddToPosition
* [#7564](https://github.com/osmosis-labs/osmosis/pull/7564) Move protorev dev account bank sends from every backrun to once per epoch
* [#7508](https://github.com/osmosis-labs/osmosis/pull/7508) Improve protorev performance by removing iterator and storing base denoms as a single object rather than an array
* [#7509](https://github.com/osmosis-labs/osmosis/pull/7509) Distributing ProtoRev profits to the community pool and burn address
* [#7524](https://github.com/osmosis-labs/osmosis/pull/7524) Poolmanager: ListPoolsByDenom will now skip pools that cannot correctly return their constituent denoms
* [#7550](https://github.com/osmosis-labs/osmosis/pull/7550) Speedup small CL swaps, by only fetching CL uptime accumulators if there is a tick crossing
* [#7555](https://github.com/osmosis-labs/osmosis/pull/7555) Refactor taker fees, distribute via a single module account, track once at epoch
* [#7562](https://github.com/osmosis-labs/osmosis/pull/7562) Speedup Protorev estimation logic by removing unnecessary taker fee simulations
* [#7595](https://github.com/osmosis-labs/osmosis/pull/7595) Fix cosmwasm pool model code ID migration
* [#7615](https://github.com/osmosis-labs/osmosis/pull/7615) Min value param for epoch distribution
* [#7619](https://github.com/osmosis-labs/osmosis/pull/7619) Slight speedup/gas improvement to CL GetTotalPoolLiquidity queries
* [#7622](https://github.com/osmosis-labs/osmosis/pull/7622) Create/remove tick events
* [#7623](https://github.com/osmosis-labs/osmosis/pull/7623) Add query for querying all before send hooks
* [#7622](https://github.com/osmosis-labs/osmosis/pull/7622) Remove duplicate CL accumulator update logic
* [#7665](https://github.com/osmosis-labs/osmosis/pull/7665) feat(x/protorev): Use Transient store to store swap backruns
* [#7685](https://github.com/osmosis-labs/osmosis/pull/7685) Speedup CL actions by only marshalling for CL hooks if they will be used
* [#7503](https://github.com/osmosis-labs/osmosis/pull/7503) Add IBC wasm light clients module
* [#7689](https://github.com/osmosis-labs/osmosis/pull/7689) Make CL price estimations not cause state writes (speed and gas improvements)
* [#7745](https://github.com/osmosis-labs/osmosis/pull/7745) Add gauge id query to stargate whitelist
* [#7747](https://github.com/osmosis-labs/osmosis/pull/7747) Remove redundant call to incentive collection in CL position withdrawal logic
* [#7768](https://github.com/osmosis-labs/osmosis/pull/7768) Allow governance module account to transfer any CL position
* [#7746](https://github.com/osmosis-labs/osmosis/pull/7746) Make forfeited incentives redeposit into the pool instead of sending to community pool
* [#7785](https://github.com/osmosis-labs/osmosis/pull/7785) Remove reward claiming during position transfers
* [#7833](https://github.com/osmosis-labs/osmosis/pull/7833) Bump max gas wanted per tx to 60 mil
* [#7839](https://github.com/osmosis-labs/osmosis/pull/7839) Add ICA controller
* [#7527](https://github.com/osmosis-labs/osmosis/pull/7527) Add 30M gas limit to CW pool contract calls
* [#7855](https://github.com/osmosis-labs/osmosis/pull/7855) Whitelist address parameter for setting fee tokens
* [#7857](https://github.com/osmosis-labs/osmosis/pull/7857) SuperfluidDelegationsByValidatorDenom query now returns equivalent staked amount
* [#7912](https://github.com/osmosis-labs/osmosis/pull/7912) Default timeoutCommit to 2s
* [#7951](https://github.com/osmosis-labs/osmosis/pull/7951) Only migrate selected cl incentives
* [#7938](https://github.com/osmosis-labs/osmosis/pull/7938) Add missing swap events for missing swap event for cw pools
* [#7957](https://github.com/osmosis-labs/osmosis/pull/7957) Update to the latest version of ibc-go
* [#7966](https://github.com/osmosis-labs/osmosis/pull/7966) Update all governance migrated white whale pools to code id 641

### SDK

* [#525](https://github.com/osmosis-labs/cosmos-sdk/pull/525) CacheKV speedups
* [#548](https://github.com/osmosis-labs/cosmos-sdk/pull/548) Implement v0.50 slashing bitmap logic
* [#543](https://github.com/osmosis-labs/cosmos-sdk/pull/543) Make slashing not write sign info every block
* [#513](https://github.com/osmosis-labs/cosmos-sdk/pull/513) Limit expired authz grant pruning to 200 per block
* [#514](https://github.com/osmosis-labs/cosmos-sdk/pull/514) Let gov hooks return an error
* [#580](https://github.com/osmosis-labs/cosmos-sdk/pull/580) Less time intensive slashing migration

### CometBFT

* [#5](https://github.com/osmosis-labs/cometbft/pull/5) Batch verification
* [#11](https://github.com/osmosis-labs/cometbft/pull/11) Skip verification of commit sigs
* [#13](https://github.com/osmosis-labs/cometbft/pull/13) Avoid double-saving ABCI responses
* [#20](https://github.com/osmosis-labs/cometbft/pull/20) Fix the rollback command

## v23.0.12-iavl-v1

* [#7994](https://github.com/osmosis-labs/osmosis/pull/7994) Async pruning for IAVL v1

## v23.0.11-iavl-v1 & v23.0.11

* [#7987](https://github.com/osmosis-labs/osmosis/pull/7987) Added soft-forked-ibc for ASA-2024-007

## v23.0.8-iavl-v1 & v23.0.8

* [#7769](https://github.com/osmosis-labs/osmosis/pull/7769) Set and default timeout commit to 3s. Add flag to prevent custom overrides if not desired.

## v23.0.7-iavl-v1

* [#7750](https://github.com/osmosis-labs/osmosis/pull/7750) IAVL bump to improve pruning

## v23.0.6-iavl-v1 (contains everything in v23.0.6)

* [#558](https://github.com/osmosis-labs/cosmos-sdk/pull/558) Gracefully log when there is a pruning error instead of panic

## v23.0.6

* [#7716](https://github.com/osmosis-labs/osmosis/pull/7716) Unblock WW Pools
* [#7726](https://github.com/osmosis-labs/osmosis/pull/7726) Bump comet for improved P2P logic
* [#7599](https://github.com/osmosis-labs/osmosis/pull/7599) Reduce sqrt calls in TickToSqrtPrice
* [#7692](https://github.com/osmosis-labs/osmosis/pull/7692) Make CL operation mutative
* [#530](https://github.com/osmosis-labs/cosmos-sdk/pull/530) Bump sdk fork Go to 1.20
* [#540](https://github.com/osmosis-labs/cosmos-sdk/pull/540) Slashing speedup with getting params
* [#546](https://github.com/osmosis-labs/cosmos-sdk/pull/546) Speedup to UnmarshalBalanceCompat
* [#560](https://github.com/osmosis-labs/cosmos-sdk/pull/560) Enable fast nodes at a per module level

## v23.0.3-iavl-v1 (contains everything in v23.0.3)

* [#7582](https://github.com/osmosis-labs/osmosis/pull/7582) IAVL v1
* [#537](https://github.com/osmosis-labs/cosmos-sdk/pull/537) Fix IAVL db grow issue

## v23.0.3

* [#7498](https://github.com/osmosis-labs/osmosis/pull/7498) Protorev mutation speedup
* [#7497](https://github.com/osmosis-labs/osmosis/pull/7497) Better key formatting
* [#7541](https://github.com/osmosis-labs/osmosis/pull/7541) Use more mutatitve operations in uptime accumulator operations
* [#7538](https://github.com/osmosis-labs/osmosis/pull/7538) BigDec speedup
* [#7539](https://github.com/osmosis-labs/osmosis/pull/7539) Speedup CL tickToPrice
* [#7535](https://github.com/osmosis-labs/osmosis/pull/7535) Txfees speedup
* [#7563](https://github.com/osmosis-labs/osmosis/pull/7563) No longer emit meaningless superfluid error at epoch
* [#7590](https://github.com/osmosis-labs/osmosis/pull/7590) fix cwpool migration prop disallowing only one of code id or bytecode.
* [#7577](https://github.com/osmosis-labs/osmosis/pull/7577) Update to sdk math v1.3.0
* [#7598](https://github.com/osmosis-labs/osmosis/pull/7598) Remove extra code path in tickToPrice
* [#3](https://github.com/osmosis-labs/cometbft/pull/3) Avoid double-calling types.BlockFromProto
* [#4](https://github.com/osmosis-labs/cometbft/pull/4) Do not validatorBlock twice

## v23.0.0

### State Breaking

* [#7181](https://github.com/osmosis-labs/osmosis/pull/7181) Improve errors for out of gas
* [#7357](https://github.com/osmosis-labs/osmosis/pull/7357) Fix: Ensure rate limits are not applied to packets that aren't ics20s

### State Compatible

* [#7400](https://github.com/osmosis-labs/osmosis/pull/7400) Update CometBFT to v0.37.4 and IBC to v7.3.2

### Bug Fixes

* [#7360](https://github.com/osmosis-labs/osmosis/pull/7360) fix: use gov type for SetScalingFactorController
* [#7341](https://github.com/osmosis-labs/osmosis/pull/7341) fix: support CosmWasm pools in ListPoolsByDenom method

### Misc Improvements

* [#7360](https://github.com/osmosis-labs/osmosis/pull/7360) Bump cometbft-db from 0.8.0 to 0.10.0
* [#7376](https://github.com/osmosis-labs/osmosis/pull/7376) Add uptime validation logic for `NoLock` (CL) gauges and switch CL gauge to pool ID links to be duration-based
* [#7385](https://github.com/osmosis-labs/osmosis/pull/7385) Add missing protobuf interface
* [#7409](https://github.com/osmosis-labs/osmosis/pull/7409) Scaling factor for pool uptime accumulator to avoid truncation
* [#7417](https://github.com/osmosis-labs/osmosis/pull/7417) Update CL gauges to use gauge duration as uptime, falling back to default if unauthorized or invalid
* [#7419](https://github.com/osmosis-labs/osmosis/pull/7419) Use new module param for internal incentive uptimes
* [#7427](https://github.com/osmosis-labs/osmosis/pull/7427) Prune TWAP records over multiple blocks, instead of all at once at epoch

## v22.0.5

### Logging

* [#7395](https://github.com/osmosis-labs/osmosis/pull/7395) Adds logging to track incentive accumulator truncation.

### Misc Improvements

* [#7374](https://github.com/osmosis-labs/osmosis/pull/7374) In place testnet creation CLI
* [#7411](https://github.com/osmosis-labs/osmosis/pull/7411) De-duplicate fetching intermediate accounts in epoch.
* [#7415](https://github.com/osmosis-labs/osmosis/pull/7415) Speed up TWAP pruning logic.

## v22.0.3

### Config

* [#7368](https://github.com/osmosis-labs/osmosis/pull/7368) Overwrite ArbitrageMinGasPriceconfig from .005 to 0.1.

### Misc Improvements

* [#7266](https://github.com/osmosis-labs/osmosis/pull/7266) Remove an iterator call in updating TWAP records

## v22.0.1

### Bug Fixes

* [#7346](https://github.com/osmosis-labs/osmosis/pull/7346) Prevent heavy gRPC load from app hashing nodes

## v22.0.0

### Fee Market Parameter Updates
* [#7285](https://github.com/osmosis-labs/osmosis/pull/7285) The following updates are applied:
   * Dynamic recheck factor based on current base fee value. Under 0.01, the recheck factor is 3.
    In face of continuous spam, will take ~19 blocks from base fee > spam cost, to mempool eviction.
    Above 0.01, the recheck factor is 2.3. In face of continuous spam, will take ~15 blocks from base fee > spam cost, to mempool eviction.
   * Reset interval set to 6000 which is approximately 8.5 hours.
   * Default base fee is reduced by 2 to 0.005.
   * Set target gas to .625 * block_gas_limt = 187.5 million

### State Breaking

### API
* [#6991](https://github.com/osmosis-labs/osmosis/pull/6991) Fix: total liquidity poolmanager grpc gateway query
* [#7237](https://github.com/osmosis-labs/osmosis/pull/7237) Removes tx_fee_tracker from the proto rev tracker, no longer tracks in state.
* [#7240](https://github.com/osmosis-labs/osmosis/pull/7240) Protorev tracker now tracks a coin array to improve gas efficiency.

### Features
* [#6847](https://github.com/osmosis-labs/osmosis/pull/6847) feat: allow sending denoms with URL encoding
* [#7270](https://github.com/osmosis-labs/osmosis/pull/7270) feat: eip target gas from consensus params

### Bug Fixes
* [#7120](https://github.com/osmosis-labs/osmosis/pull/7120) fix: remove duplicate `query gamm pool` subcommand
* [#7139](https://github.com/osmosis-labs/osmosis/pull/7139) fix: add amino signing support to tokenfactory messages
* [#7245](https://github.com/osmosis-labs/osmosis/pull/7245) fix: correcting json tag value for `SwapAmountOutSplitRouteWrapper.OutDenom`
* [#7267](https://github.com/osmosis-labs/osmosis/pull/7267) fix: support CL pools in tx fee module
* [#7220](https://github.com/osmosis-labs/osmosis/pull/7220) Register consensus params; Set MaxGas to 300m and MaxBytes to 5mb.
* [#7300](https://github.com/osmosis-labs/osmosis/pull/7300) fix: update wasm vm as per CWA-2023-004

### Misc Improvements
* [#6993](https://github.com/osmosis-labs/osmosis/pull/6993) chore: add mutative api for BigDec.BigInt()
* [#7074](https://github.com/osmosis-labs/osmosis/pull/7074) perf: don't load all poolmanager params every swap
* [#7243](https://github.com/osmosis-labs/osmosis/pull/7243) chore: update gov metadata length from 256 to 10200
* [#7258](https://github.com/osmosis-labs/osmosis/pull/7258) Remove an iterator call in CL swaps and spot price calls.
* [#7259](https://github.com/osmosis-labs/osmosis/pull/7259) Lower gas and CPU overhead of chargeTakerFee (in every swap)
* [#7249](https://github.com/osmosis-labs/osmosis/pull/7249) Double auth tx size cost per byte from 10 to 20
* [#7272](https://github.com/osmosis-labs/osmosis/pull/7272) Upgrade go 1.20 -> 1.21
* [#7282](https://github.com/osmosis-labs/osmosis/pull/7282) perf:Update sdk fork to no longer utilize reverse denom mapping, reducing gas costs.
* [#7203](https://github.com/osmosis-labs/osmosis/pull/7203) Make a maximum number of pools of 100 billion.
* [#7282](https://github.com/osmosis-labs/osmosis/pull/7282) Update sdk fork to no longer utilize reverse denom mapping, reducing gas costs.
* [#7291](https://github.com/osmosis-labs/osmosis/pull/7291) Raise mempool config's default max gas per tx configs.

## v21.2.2
### Features
* [#7238](https://github.com/osmosis-labs/osmosis/pull/7238) re-add clawback vesting command
* [#7253](https://github.com/osmosis-labs/osmosis/pull/7253) feat: extended app hash logs

### Bug Fixes
* [#7233](https://github.com/osmosis-labs/osmosis/pull/7233) fix: config overwrite ignores app.toml values
* [#7246](https://github.com/osmosis-labs/osmosis/pull/7246) fix: config overwrite fails with exit code 1 if wrong permissions

### Misc Improvements
* [#7254](https://github.com/osmosis-labs/osmosis/pull/7254) chore: remove cl test modules
* [#7269](https://github.com/osmosis-labs/osmosis/pull/7269) chore: go mod dependency updates
* [#7126](https://github.com/osmosis-labs/osmosis/pull/7126) refactor: using coins.Denoms() from sdk instead of osmoutils
* [#7127](https://github.com/osmosis-labs/osmosis/pull/7127) refactor: replace MinCoins with sdk coins.Min()
* [#7214](https://github.com/osmosis-labs/osmosis/pull/7214) Speedup more stable swap math operations

## v21.2.1

* [#7233](https://github.com/osmosis-labs/osmosis/pull/7233) fix: config overwrite ignores app.toml values

## v21.1.5

* [#7210](https://github.com/osmosis-labs/osmosis/pull/7210) Arb filter for new authz exec swap.

## v21.1.4

* [#7180](https://github.com/osmosis-labs/osmosis/pull/7180) Change `consensus.timeout-commit` from 5s to 4s in `config.toml`. Overwrites the existing value on start-up. Default is set to 4s.

## v21.1.3

Epoch and CPU time optimizations

* [#7093](https://github.com/osmosis-labs/osmosis/pull/7093),[#7100](https://github.com/osmosis-labs/osmosis/pull/7100),[#7172](https://github.com/osmosis-labs/osmosis/pull/7172),[#7174](https://github.com/osmosis-labs/osmosis/pull/7174),[#7186](https://github.com/osmosis-labs/osmosis/pull/7186), [#7192](https://github.com/osmosis-labs/osmosis/pull/7192)   Lower CPU overheads of the Osmosis epoch.
* [#7106](https://github.com/osmosis-labs/osmosis/pull/7106) Halve the time of log2 calculation (speeds up TWAP code)

## v21.1.2

* [#7170](https://github.com/osmosis-labs/osmosis/pull/7170) Update mempool-eip1559 params to cause less base fee spikes on mainnet.
* [#7093](https://github.com/osmosis-labs/osmosis/pull/7093),[#7100](https://github.com/osmosis-labs/osmosis/pull/7100),[#7172](https://github.com/osmosis-labs/osmosis/pull/7172),[#7174](https://github.com/osmosis-labs/osmosis/pull/7174),[#7186](https://github.com/osmosis-labs/osmosis/pull/7186), [#7192](https://github.com/osmosis-labs/osmosis/pull/7186)   Lower CPU overheads of the Osmosis epoch.
* [#7106](https://github.com/osmosis-labs/osmosis/pull/7106) Halve the time of log2 calculation (speeds up TWAP code)

## v21.1.1

Epoch optimizations are in this release, see a subset of PR links in v21.1.3 section.

### Bug Fixes

* [#7209](https://github.com/osmosis-labs/osmosis/pull/7209) Charge gas on input context when querying cw contracts.

## v21.0.0

### API

* [#6939](https://github.com/osmosis-labs/osmosis/pull/6939) Fix taker fee GRPC gateway query path in poolmanager.

### Features

* [#6804](https://github.com/osmosis-labs/osmosis/pull/6804) feat: track and query protocol rev across all modules
* [#7139](https://github.com/osmosis-labs/osmosis/pull/7139) feat: add amino signing support to tokenfactory messages

### Fix Localosmosis docker-compose with state.

* Updated the docker-compose for localosmosis with state to be inline with Operations updated process.

### State Breaks

* [#6758](https://github.com/osmosis-labs/osmosis/pull/6758) Add codec for MsgUndelegateFromRebalancedValidatorSet
* [#6836](https://github.com/osmosis-labs/osmosis/pull/6836) Add DenomsMetadata to stargate whitelist and fixs the DenomMetadata response type
* [#6814](https://github.com/osmosis-labs/osmosis/pull/6814) Add EstimateTradeBasedOnPriceImpact to stargate whitelist
* [#6886](https://github.com/osmosis-labs/osmosis/pull/6886) Add Err handling for ABCI Query Route for wasm binded query
* [#6859](https://github.com/osmosis-labs/osmosis/pull/6859) Add hooks to core CL operations (position creation/withdrawal and swaps)
* [#6932](https://github.com/osmosis-labs/osmosis/pull/6932) Allow protorev module to receive tokens
* [#6937](https://github.com/osmosis-labs/osmosis/pull/6937) Update wasmd to v0.45.0 and wasmvm to v1.5.0
* [#6949](https://github.com/osmosis-labs/osmosis/pull/6949) Valset withdraw rewards now considers all validators user is delegated to instead of valset

### Misc Improvements

* [#7147](https://github.com/osmosis-labs/osmosis/pull/7147) Add poolID to collect CL rewards and incentives events.
* [#6788](https://github.com/osmosis-labs/osmosis/pull/6788) Improve error message when CL LP fails due to slippage bound hit.
* [#6858](https://github.com/osmosis-labs/osmosis/pull/6858) Merge mempool improvements from v20
* [#6861](https://github.com/osmosis-labs/osmosis/pull/6861) Protorev address added to reduced taker fee whitelist
* [#6884](https://github.com/osmosis-labs/osmosis/pull/6884) Improve ListPoolsByDenom function filter denom logic
* [#6890](https://github.com/osmosis-labs/osmosis/pull/6890) Enable arb filter for affiliate swap contract
* [#6884](https://github.com/osmosis-labs/osmosis/pull/6914) Update ListPoolsByDenom function by using pool.GetPoolDenoms to filter denom directly
* [#6959](https://github.com/osmosis-labs/osmosis/pull/6959) Increase high gas threshold to 2m from 1m

### API Breaks

* [#6805](https://github.com/osmosis-labs/osmosis/pull/6805) return bucket index of the current tick from LiquidityPerTickRange query
* [#6530](https://github.com/osmosis-labs/osmosis/pull/6530) Improve error message when CL LP fails due to slippage bound hit.

### Bug Fixes

* [#6840](https://github.com/osmosis-labs/osmosis/pull/6840) fix: change TypeMsgUnbondConvertAndStake value to "unbond_convert_and_stake" and improve error message when epoch currentEpochStartHeight less than zero
* [#6769](https://github.com/osmosis-labs/osmosis/pull/6769) fix: improve dust handling in EstimateTradeBasedOnPriceImpact
* [#6841](https://github.com/osmosis-labs/osmosis/pull/6841) fix: fix receive_ack response field and improve error message of InvalidCrosschainSwapsContract and NoDenomTrace

## v20.4.0

### Bug Fixes

* [#6906](https://github.com/osmosis-labs/osmosis/pull/6906) Fix issue with the affiliate swap contract mempool check.

### Misc Improvements

* [#6863](https://github.com/osmosis-labs/osmosis/pull/6863) GetPoolDenoms method on PoolI interface in poolmanager

## v20.3.0

### Configuration Changes

* [#6897](https://github.com/osmosis-labs/osmosis/pull/6897) Enable 1559 mempool by default.

## v20.2.2

### Features
* [#6890](https://github.com/osmosis-labs/osmosis/pull/6890) Enable arb filter for affiliate swap contract

### Misc Improvements

* [#6847](https://github.com/osmosis-labs/osmosis/pull/6847) feat: allow sending denoms with URL encoding
* [#6788](https://github.com/osmosis-labs/osmosis/pull/6788) Improve error message when CL LP fails due to slippage bound hit.

### API Breaks

* [#6805](https://github.com/osmosis-labs/osmosis/pull/6805) return bucket index of the current tick from LiquidityPerTickRange query
* [#6863](https://github.com/osmosis-labs/osmosis/pull/6863) GetPoolDenoms method on PoolI interface in poolmanager

## v20.0.0

### Features

* [#6847](https://github.com/osmosis-labs/osmosis/pull/6847) feat: allow sending denoms with URL encoding
* [#6766](https://github.com/osmosis-labs/osmosis/pull/6766) CLI: Query pool by coin denom
* [#6468](https://github.com/osmosis-labs/osmosis/pull/6468) feat: remove osmo multihop discount
* [#6420](https://github.com/osmosis-labs/osmosis/pull/6420) feat[CL]: Creates a governance set whitelist of addresses that can bypass the normal pool creation restrictions on concentrated liquidity pools
* [#6623](https://github.com/osmosis-labs/osmosis/pull/6420) feat: transfer cl positions to new owner
* [#6632](https://github.com/osmosis-labs/osmosis/pull/6632) Taker fee bypass whitelist
* [#6709](https://github.com/osmosis-labs/osmosis/pull/6709) CLI: Add list-env, all Environment for CLI

### State Breaking

* [#6413](https://github.com/osmosis-labs/osmosis/pull/6413) feat: update sdk to v0.47x
* [#6344](https://github.com/osmosis-labs/osmosis/pull/6344) fix: set name, display and symbol of denom metadata in tokenfactory's CreateDenom
* [#6279](https://github.com/osmosis-labs/osmosis/pull/6279) fix prop-597 introduced issue
* [#6282](https://github.com/osmosis-labs/osmosis/pull/6282) Fix CreateCanonicalConcentratedLiquidityPoolAndMigrationLink overriding migration records
* [#6309](https://github.com/osmosis-labs/osmosis/pull/6309) Add  Cosmwasm Pool Queries to Stargate Query
* [#6493](https://github.com/osmosis-labs/osmosis/pull/6493) Add PoolManager Params query to Stargate Whitelist
* [#6421](https://github.com/osmosis-labs/osmosis/pull/6421) Moves ValidatePermissionlessPoolCreationEnabled out of poolmanager module
* [#5967](https://github.com/osmosis-labs/osmosis/pull/5967) fix ValSet undelegate API out of sync with existing staking
* [#6627](https://github.com/osmosis-labs/osmosis/pull/6627) Limit pow iterations in osmomath.
* [#6586](https://github.com/osmosis-labs/osmosis/pull/6586) add auth.moduleaccounts to the stargate whitelist
* [#6680](https://github.com/osmosis-labs/osmosis/pull/6680) Add Taker Fee query and add it to stargate whitelist
* [#6699](https://github.com/osmosis-labs/osmosis/pull/6699) fix ValSet undelegate API to work with tokens instead of shares

### Bug Fixes
* [#6644](https://github.com/osmosis-labs/osmosis/pull/6644) fix: genesis bug in pool incentives linking NoLock gauges and PoolIDs
* [#6666](https://github.com/osmosis-labs/osmosis/pull/6666) fix: cosmwasmpool state export bug
* [#6674](https://github.com/osmosis-labs/osmosis/pull/6674) fix: remove dragonberry replace directive
* [#6692](https://github.com/osmosis-labs/osmosis/pull/6692) chore: add cur sqrt price to LiquidityNetInDirection return value
* [#6757](https://github.com/osmosis-labs/osmosis/pull/6757) fix: add gas metering to block before send for token factory bank hook
* [#6710](https://github.com/osmosis-labs/osmosis/pull/6710) fix: `{overflow}` bug when querying cosmwasmpool spot price
* [#6734](https://github.com/osmosis-labs/osmosis/pull/6734) fix: PFM serialization error
* [#6767](https://github.com/osmosis-labs/osmosis/pull/6767) fix: typo in ibc lifecycle message in crosschain swap contract

## v19.2.0

### Misc Improvements

* [#6476](https://github.com/osmosis-labs/osmosis/pull/6476) band-aid state export fix for cwpool gauges
* [#6492](https://github.com/osmosis-labs/osmosis/pull/6492) bump IAVL version to v0.19.7


### Features

* [#6427](https://github.com/osmosis-labs/osmosis/pull/6427) sdk.Coins Mul and Quo helpers in osmoutils
* [#6437](https://github.com/osmosis-labs/osmosis/pull/6437) mutative version for QuoRoundUp
* [#6261](https://github.com/osmosis-labs/osmosis/pull/6261) mutative and efficient BigDec truncations with arbitrary decimals
* [#6416](https://github.com/osmosis-labs/osmosis/pull/6416) feat[CL]: add num initialized ticks query
* [#6488](https://github.com/osmosis-labs/osmosis/pull/6488) v2 SpotPrice CLI and GRPC query with 36 decimals in poolmanager

### API Breaks

* [#6487](https://github.com/osmosis-labs/osmosis/pull/6487) make PoolModuleI CalculateSpotPrice API return BigDec
* [#6511](https://github.com/osmosis-labs/osmosis/pull/6511) remove redundant param from CreateGaugeRefKeys in incentives
* [#6510](https://github.com/osmosis-labs/osmosis/pull/6510) remove redundant ctx param from DeleteAllKeysFromPrefix in osmoutils

## v19.1.0

### Features

* [#6427](https://github.com/osmosis-labs/osmosis/pull/6427) sdk.Coins Mul and Quo helpers in osmoutils
* [#6428](https://github.com/osmosis-labs/osmosis/pull/6428) osmomath: QuoTruncateMut
* [#6437](https://github.com/osmosis-labs/osmosis/pull/6437) mutative version for QuoRoundUp
* [#6261](https://github.com/osmosis-labs/osmosis/pull/6261) mutative and efficient BigDec truncations with arbitrary decimals
* [#6416](https://github.com/osmosis-labs/osmosis/pull/6416) feat[CL]: add num initialized ticks query

### Misc Improvements

* [#6392](https://github.com/osmosis-labs/osmosis/pull/6392) Speedup fractional exponentiation

### Bug Fixes

* [#6334](https://github.com/osmosis-labs/osmosis/pull/6334) fix: enable taker fee cli
* [#6352](https://github.com/osmosis-labs/osmosis/pull/6352) Reduce error blow-up in CalcAmount0Delta by changing the order of math operations.
* [#6368](https://github.com/osmosis-labs/osmosis/pull/6368) Stricter rounding behavior in CL math's CalcAmount0Delta and GetNextSqrtPriceFromAmount0InRoundingUp
* [#6409](https://github.com/osmosis-labs/osmosis/pull/6409) CL math: Convert Int to BigDec

### API Breaks

* [#6256](https://github.com/osmosis-labs/osmosis/pull/6256) Refactor CalcPriceToTick to operate on BigDec price to support new price range.
* [#6317](https://github.com/osmosis-labs/osmosis/pull/6317) Remove price return from CL `math.TickToSqrtPrice`
* [#6368](https://github.com/osmosis-labs/osmosis/pull/6368) Convert priceLimit API in CL swaps to BigDec
* [#6371](https://github.com/osmosis-labs/osmosis/pull/6371) Change PoolI.SpotPrice API from Dec (18 decimals) to BigDec (36 decimals), maintain state-compatibility.
* [#6388](https://github.com/osmosis-labs/osmosis/pull/6388) Make cosmwasmpool's create pool cli generic
* [#6238] switch osmomath to sdkmath types and rename BigDec constructors to contain "Big" in the name.

Note: with the update, the Dec and Int do not get initialized to zero values by default in proto marhaling/unmarshaling. Instead, they get set to nil values.
maxDecBitLen has changed by one bit so overflow panic can be triggered sooner.

## v19.0.0

### Features

* [#6034](https://github.com/osmosis-labs/osmosis/pull/6034) Taker fee

### Bug Fixes
* [#6190](https://github.com/osmosis-labs/osmosis/pull/6190) v19 upgrade handler superfluid fix
* [#6195](https://github.com/osmosis-labs/osmosis/pull/6195) (x/tokenfactory) Fix events for `mintTo` and `burnFrom`
* [#6195](https://github.com/osmosis-labs/osmosis/pull/6195) Fix panic edge case in superfluid AfterEpochEnd hook by surrounding CL multiplier update with ApplyFuncIfNoError

### Misc Improvements

### Minor improvements & Bug Fixes

### Security

## v18.0.0

### Misc Improvements

* [#6161](https://github.com/osmosis-labs/osmosis/pull/6161) Reduce CPU time of epochs

### Bug Fixes

* [#6162](https://github.com/osmosis-labs/osmosis/pull/6162) allow zero qualifying balancer shares in CL incentives

### Features

* [#6034](https://github.com/osmosis-labs/osmosis/pull/6034) feat(spike): taker fee
## v18.0.0

Fixes mainnet bugs w/ incorrect accumulation sumtrees, and CL handling for a balancer pool with 0 bonded shares.

### Improvements

* [#6144](https://github.com/osmosis-labs/osmosis/pull/6144) perf: Speedup compute time of Epoch
* [#6144](https://github.com/osmosis-labs/osmosis/pull/6144) misc: Move many Superfluid info logs to debug logs

### API breaks

* [#6167](https://github.com/osmosis-labs/osmosis/pull/6167) add EstimateTradeBasedOnPriceImpact query to x/poolmanager.
* [#6238](https://github.com/osmosis-labs/osmosis/pull/6238) switch osmomath to sdkmath types and rename BigDec constructors to contain "Big" in the name.
   * Note: with the update, the Dec and Int do not get initialized to zero values
   by default in proto marhaling/unmarshaling. Instead, they get set to nil values.
   * maxDecBitLen has changed by one bit so overflow panic can be triggered sooner.
* [#6071](https://github.com/osmosis-labs/osmosis/pull/6071) reduce number of returns for UpdatePosition and TicksToSqrtPrice functions
* [#5906](https://github.com/osmosis-labs/osmosis/pull/5906) Add `AccountLockedCoins` query in lockup module to stargate whitelist.
* [#6053](https://github.com/osmosis-labs/osmosis/pull/6053) monotonic sqrt with 36 decimals

## v17.0.0

### API breaks

* [#6014](https://github.com/osmosis-labs/osmosis/pull/6014) refactor: reduce the number of returns in superfluid migration
* [#5983](https://github.com/osmosis-labs/osmosis/pull/5983) refactor(CL): 6 return values in CL CreatePosition with a struct
* [#6004](https://github.com/osmosis-labs/osmosis/pull/6004) reduce number of returns for creating full range position
* [#6018](https://github.com/osmosis-labs/osmosis/pull/6018) golangci: add unused parameters linter
* [#6033](https://github.com/osmosis-labs/osmosis/pull/6033) change tick API from osmomath.Dec to osmomath.BigDec

### Features

* [#5072](https://github.com/osmosis-labs/osmosis/pull/5072) IBC-hooks: Add support for async acks when processing onRecvPacket

### State Breaking

* [#5532](https://github.com/osmosis-labs/osmosis/pull/5532) fix: Fix x/tokenfactory genesis import denoms reset x/bank existing denom metadata
* [#5863](https://github.com/osmosis-labs/osmosis/pull/5863) fix: swap base/quote asset for CL spot price query
* [#5869](https://github.com/osmosis-labs/osmosis/pull/5869) fix negative interval accumulation with spread rewards
* [#5872](https://github.com/osmosis-labs/osmosis/pull/5872) fix negative interval accumulation with incentive rewards
* [#5883](https://github.com/osmosis-labs/osmosis/pull/5883) feat: Uninitialize empty ticks
* [#5874](https://github.com/osmosis-labs/osmosis/pull/5874) Remove Partial Migration from superfluid migration to CL
* [#5901](https://github.com/osmosis-labs/osmosis/pull/5901) Adding support for CW pools in ProtoRev
* [#5937](https://github.com/osmosis-labs/osmosis/pull/5937) feat: add SetScalingFactorController gov prop
* [#5949](https://github.com/osmosis-labs/osmosis/pull/5949) Add message to convert from superfluid / locks to native staking directly.
* [#5939](https://github.com/osmosis-labs/osmosis/pull/5939) Fix: Flip existing twapRecords base/quote price denoms
* [#5938](https://github.com/osmosis-labs/osmosis/pull/5938) Chore: Fix valset amino codec

### BugFix

* [#5831](https://github.com/osmosis-labs/osmosis/pull/5831) Fix superfluid_delegations query
* [#5835](https://github.com/osmosis-labs/osmosis/pull/5835) Fix println's for "amountZeroInRemainingBigDec before fee" making it into production
* [#5841](https://github.com/osmosis-labs/osmosis/pull/5841) Fix protorev's out of gas erroring of the user's transaction.
* [#5930](https://github.com/osmosis-labs/osmosis/pull/5930) Updating Protorev Binary Search Range Logic with CL Pools
* [#5950](https://github.com/osmosis-labs/osmosis/pull/5950) fix: spot price for cosmwasm pool types

### Misc Improvements

* [#5534](https://github.com/osmosis-labs/osmosis/pull/5534) fix: fix the account number of x/tokenfactory module account
* [#5750](https://github.com/osmosis-labs/osmosis/pull/5750) feat: add cli command for converting proto structs to proto marshalled bytes
* [#5889](https://github.com/osmosis-labs/osmosis/pull/5889) provides an API for protorev to determine max amountIn that can be swapped based on max ticks willing to be traversed
* [#5849](https://github.com/osmosis-labs/osmosis/pull/5849) CL: Lower gas for leaving a position and withdrawing rewards
* [#5855](https://github.com/osmosis-labs/osmosis/pull/5855) feat(x/cosmwasmpool): Sending token_in_max_amount to the contract before running contract msg
* [#5893](https://github.com/osmosis-labs/osmosis/pull/5893) Export createPosition method in CL so other modules can use it in testing
* [#5870](https://github.com/osmosis-labs/osmosis/pull/5870) Remove v14/ separator in protorev rest endpoints
* [#5923](https://github.com/osmosis-labs/osmosis/pull/5923) CL: Lower gas for initializing ticks
* [#5927](https://github.com/osmosis-labs/osmosis/pull/5927) Add gas metering to x/tokenfactory trackBeforeSend hook
* [#5890](https://github.com/osmosis-labs/osmosis/pull/5890) feat: CreateCLPool & LinkCFMMtoCL pool into one gov-prop
* [#5959](https://github.com/osmosis-labs/osmosis/pull/5959) allow testing with different chain-id's in E2E testing
* [#5964](https://github.com/osmosis-labs/osmosis/pull/5964) fix e2e test concurrency bugs
* [#5948](https://github.com/osmosis-labs/osmosis/pull/5948) Parameterizing Pool Type Information in Protorev
* [#6001](https://github.com/osmosis-labs/osmosis/pull/6001) feat: improve set-env CLI cmd
* [#6005](https://github.com/osmosis-labs/osmosis/pull/6005) osmocli: parse Use field's arguments dynamically
* [#5953] (https://github.com/osmosis-labs/osmosis/pull/5953) Supporting two pool routes in ProtoRev
* [#6012](https://github.com/osmosis-labs/osmosis/pull/6012) chore: add autocomplete to makefile
* [#6085](https://github.com/osmosis-labs/osmosis/pull/6085) (v18: feat) Volume-Split, setup gauges to split evenly

### Minor improvements & Bug Fixes

* [#5806](https://github.com/osmosis-labs/osmosis/issues/5806) ci: automatically close issues generated by the Broken Links Check action when a new run occurs.

## v16.1.1

### Security

* [#5824](https://github.com/osmosis-labs/osmosis/pull/5824) chore: cosmovisor hashes and v16.1.0 tag updates

### Features

* [#5796](https://github.com/osmosis-labs/osmosis/pull/5796) chore: add missing cli queries CL

### Misc Improvements & Bug Fixes

* [#5831](https://github.com/osmosis-labs/osmosis/pull/5831) Fix the superfluid query
* [#5784](https://github.com/osmosis-labs/osmosis/pull/5784) Chore: Add amino name for tx msgs

## v16.1.0

### Security

* [#5822](https://github.com/osmosis-labs/osmosis/pull/5822) Revert "feat: lock existing position and sfs"

## v16.0.0
Osmosis Labs is excited to announce the release of v16.0.0, a major upgrade that includes a number of new features and improvements like introduction of new modules, updates existing APIs, and dependency updates. This upgrade aims to enhance capital efficiency by introducing SuperCharged Liquidity, introduce custom liquidity pools backed by CosmWasm smart contracts, and improve overall functionality.

New Modules and Features:

SuperCharged Liquidity Module (x/concentrated-liquidity):
- Introduces a game-changing pool model that enhances captical efficiency in Osmosis.

CosmWasm Pool Module (x/cosmwasmpool):
- Enables the creation and management of liquidity pools backed by CosmWasm smart contracts.

ProtoRev Changes (x/protorev):
- Modifies the payment schedule for the dev account from weekly to after every trade.
- Triggers backruns, joinPool, and exitPool using hooks.

TokenFactory before send hooks (x/tokenfactory):
- This enhancement allows for executing custom logic before sending tokens, providing more flexibility
and control over token transfers.


### Security

* Upgraded wasmvm to 1.2.3 in response to [CWA-2023-002](https://github.com/CosmWasm/advisories/blob/main/CWAs/CWA-2023-002.md)

### Features
  * [#3014](https://github.com/osmosis-labs/osmosis/issues/3014) implement x/concentrated-liquidity module.
  * [#5354](https://github.com/osmosis-labs/osmosis/pull/5354) implement x/cosmwasmpool module.
  * [#4659](https://github.com/osmosis-labs/osmosis/pull/4659) implement AllPools query in x/poolmanager.
  * [#4886](https://github.com/osmosis-labs/osmosis/pull/4886) Implement MsgSplitRouteSwapExactAmountIn and MsgSplitRouteSwapExactAmountOut that supports route splitting.
  * [#5045] (https://github.com/osmosis-labs/osmosis/pull/5045) Implement hook-based backrunning logic for ProtoRev
  * [#5281](https://github.com/osmosis-labs/osmosis/pull/5281) Add option to designate Reward Recipient to Lock and Incentives.
  * [#4827](https://github.com/osmosis-labs/osmosis/pull/4827) Protorev: Change highest liquidity pool updating from weekly to daily and change dev fee payout from weekly to after every trade.
  * [#5409](https://github.com/osmosis-labs/osmosis/pull/5409) x/gov: added expedited quorum param (Note: we set the expedited quorum to 2/3 in the upgrade handler)
  * [#4382](https://github.com/osmosis-labs/osmosis/pull/4382) Tokenfactory: Add Before send hooks

### API breaks
  * [#5375](https://github.com/osmosis-labs/osmosis/pull/5373) Add query and cli for lock reward receiver
  * [#4757](https://github.com/osmosis-labs/osmosis/pull/4752) Pagination for all intermediary accounts
  * [#5066](https://github.com/osmosis-labs/osmosis/pull/5066) Fixed bad stargate query declaration
  * [#4868](https://github.com/osmosis-labs/osmosis/pull/4868) Remove wasmEnabledProposals []wasm.ProposalType from NewOsmosisApp
  * [#4791](https://github.com/osmosis-labs/osmosis/pull/4791) feat(osmoutils): cosmwasm query and message wrappers
  * [#4549](https://github.com/osmosis-labs/osmosis/pull/4549) added single pool query
  * [#4659](https://github.com/osmosis-labs/osmosis/pull/4659) feat: implement AllPools query in x/poolmanager
  * [#4489](https://github.com/osmosis-labs/osmosis/pull/4489) Add unlocking lock id to BeginUnlocking response
  * [#4658](https://github.com/osmosis-labs/osmosis/pull/4658) refactor: unify pool query in pool manager, deprecate x/gamm, remove from CL module
  * [#4682](https://github.com/osmosis-labs/osmosis/pull/4682) feat(CL): x/poolmanager spot price query for concentrated liquidity
  * [#5138](https://github.com/osmosis-labs/osmosis/pull/5138) refactor: rename swap fee to spread factor
  * [#5020](https://github.com/osmosis-labs/osmosis/pull/5020) Add gas config to the client.toml
  * [#5459](https://github.com/osmosis-labs/osmosis/pull/5459) Create locktypes.LockQueryType.NoLock gauge. MsgCreateGauge takes pool id for new gauge type.
  * [#5503](https://github.com/osmosis-labs/osmosis/pull/5503) Deprecate gamm spot price query and add pool manager spot price query to stargate query whitelist.

## State Breaking
  * [#5380](https://github.com/osmosis-labs/osmosis/pull/5380) feat: add ica authorized messages in upgrade handler
  * [#5363](https://github.com/osmosis-labs/osmosis/pull/5363) fix: twap record upgrade handler
  * [#5265](https://github.com/osmosis-labs/osmosis/pull/5265) fix: expect single synthetic lock per native lock ID
  * [#4983](https://github.com/osmosis-labs/osmosis/pull/4983) implement gas consume on denom creation
  * [#4830](https://github.com/osmosis-labs/osmosis/pull/4830) Scale gas costs by denoms in gauge (AddToGaugeReward)
  * [#5511](https://github.com/osmosis-labs/osmosis/pull/5511) Scale gas costs by denoms in gauge (CreateGauge)
  * [#4336](https://github.com/osmosis-labs/osmosis/pull/4336) feat: make epochs standalone
  * [#4801](https://github.com/osmosis-labs/osmosis/pull/4801) refactor: remove GetTotalShares, GetTotalLiquidity and GetExitFee from PoolI
  * [#4951](https://github.com/osmosis-labs/osmosis/pull/4951) feat: implement pool liquidity query in pool manager, deprecate the one in gamm
  * [#5000](https://github.com/osmosis-labs/osmosis/pull/5000) osmomath.Power panics for base < 1 to temporarily restrict broken logic for such base.
  * [#5468](https://github.com/osmosis-labs/osmosis/pull/5468) fix: Reduce tokenfactory denom creation gas fee to 1_000_000

## Dependencies
  * [#4783](https://github.com/osmosis-labs/osmosis/pull/4783) Update wasmd to 0.31
  * [#5404](https://github.com/osmosis-labs/osmosis/pull/5404) Cosmwasm Cherry security patch
  * [#5320](https://github.com/osmosis-labs/osmosis/pull/5320) minor: huckleberry ibc patch

### Misc Improvements
  * [#5356](https://github.com/osmosis-labs/osmosis/pull/5356) Fix wrong restHandler for ReplaceMigrationRecordsProposal
  * [#5020](https://github.com/osmosis-labs/osmosis/pull/5020) Add gas config to the client.toml
  * [#5105](https://github.com/osmosis-labs/osmosis/pull/5105) Lint stableswap in the same manner as all of Osmosis
  * [#5065](https://github.com/osmosis-labs/osmosis/pull/5065) Use cosmossdk.io/errors
  * [#4549](https://github.com/osmosis-labs/osmosis/pull/4549) Add single pool price estimate queries
  * [#4767](https://github.com/osmosis-labs/osmosis/pull/4767) Disable create pool with non-zero exit fee
  * [#4847](https://github.com/osmosis-labs/osmosis/pull/4847) Update `make build` command to build only `osmosisd` binary
  * [#4891](https://github.com/osmosis-labs/osmosis/pull/4891) Enable CORS by default on localosmosis
  * [#4892](https://github.com/osmosis-labs/osmosis/pull/4847) Update Golang to 1.20
  * [#4893](https://github.com/osmosis-labs/osmosis/pull/4893) Update alpine docker base image to `alpine:3.17`
  * [#4907](https://github.com/osmosis-labs/osmosis/pull/4847) Add migrate-position cli
  * [#4912](https://github.com/osmosis-labs/osmosis/pull/4912) Export Position_lock_id mappings to GenesisState
  * [#4974](https://github.com/osmosis-labs/osmosis/pull/4974) Add lock id to `MsgSuperfluidUndelegateAndUnbondLockResponse`
  * [#2741](https://github.com/osmosis-labs/osmosis/pull/2741) Prevent updating the twap record if `ctx.BlockTime <= record.Time` or `ctx.BlockHeight <= record.Height`. Exception, can update the record created when creating the pool in the same block.
  * [#5165](https://github.com/osmosis-labs/osmosis/pull/5165) Improve error message when fully exiting from a pool.
  * [#5187](https://github.com/osmosis-labs/osmosis/pull/5187) Expand `IncentivizedPools` query to include internally incentivized CL pools.
  * [#5239](https://github.com/osmosis-labs/osmosis/pull/5239) Implement `GetTotalPoolShares` public keeper function for GAMM.
  * [#5261](https://github.com/osmosis-labs/osmosis/pull/5261) Allows `UpdateFeeTokenProposal` to take in multiple fee tokens instead of just one.
  * [#5265](https://github.com/osmosis-labs/osmosis/pull/5265) Ensure a lock cannot point to multiple synthetic locks. Deprecates `SyntheticLockupsByLockupID` in favor of `SyntheticLockupByLockupID`.
  * [#4950](https://github.com/osmosis-labs/osmosis/pull/4950) Add in/out tokens to Concentrated Liquidity's AfterConcentratedPoolSwap hook
  * [#4629](https://github.com/osmosis-labs/osmosis/pull/4629) Add amino proto annotations
  * [#4830](https://github.com/osmosis-labs/osmosis/pull/4830) Add gas cost when we AddToGaugeRewards, linearly increase with coins to add
  * [#5000](https://github.com/osmosis-labs/osmosis/pull/5000) osmomath.Power panics for base < 1 to temporarily restrict broken logic for such base.
  * [#4336](https://github.com/osmosis-labs/osmosis/pull/4336) Move epochs module into its own go.mod
  * [#5589](https://github.com/osmosis-labs/osmosis/pull/5589) Include linked balancer pool in incentivized pools query



## v15.1.2

### Security

* Upgraded ibc-go to 4.3.1 in response to [IBC huckleberry security advisory](https://forum.cosmos.network/t/ibc-security-advisory-huckleberry/10731)

### Misc Improvements

  * [#5129](https://github.com/osmosis-labs/osmosis/pull/5129) Relax twap record validation in init genesis to allow one of the spot prices to be non-zero when twap error is observed.

  * [#5134](https://github.com/osmosis-labs/osmosis/pull/5134) Update sdk fork with the change for correct block time in historical queries (#5134)

## v15.1.1

Same changes included in `v15.1.2` but redacted as tagged commit was not part of `v15.x` branch.

## v15.1.0

### Security

* Upgraded wasmvm to 1.1.2 in response to [CWA-2023-002](https://github.com/CosmWasm/advisories/blob/main/CWAs/CWA-2023-002.md)

### Features

* [#4829](https://github.com/osmosis-labs/osmosis/pull/4829) Add highest liquidity pool query in x/protorev
* [#4878](https://github.com/osmosis-labs/osmosis/pull/4878) Emit backrun event upon successful protorev backrun

### Misc Improvements

* [#4582](https://github.com/osmosis-labs/osmosis/pull/4582) Consistently generate build tags metadata, to return a comma-separated list without stray quotes. This affects the output from `version` CLI subcommand and server info API calls.


## v15.0.0

This release contains the following new modules:
- ProtoRev module (x/protorev). This module captures MEV via in-protocol cyclic arbitrage and distributes the revenue back to the protocol based on governance. Developed by the Skip team.
- Validator Set Preference module (x/valset-pref). This module gives users the ability to delegate to multiple validators according to their preference list.
- Pool Manager module (x/poolmanager). This module manages the infrastructure around pool creation and swaps. It serves as a unified entrypoint for any swap related message or query. This module is extracted from the pre-existing `x/gamm`. It is the first milestone on the path towards delivering concentrated liquidity.

### Features

  * [#4107](https://github.com/osmosis-labs/osmosis/pull/4107) Add superfluid unbond partial amount
  * [#4207](https://github.com/osmosis-labs/osmosis/pull/4207) Add support for Async Interchain Queries
  * [#4248](https://github.com/osmosis-labs/osmosis/pull/4248) Add panic recovery to `MultihopEstimateInGivenExactAmountOut`, `MultihopEstimateOutGivenExactAmountIn` and `RouteExactAmountOut`
  * [#3911](https://github.com/osmosis-labs/osmosis/pull/3911) Add Packet Forward Middleware
  * [#4244](https://github.com/osmosis-labs/osmosis/pull/4244) Consensus min gas fee of .0025 uosmo
  * [#4340](https://github.com/osmosis-labs/osmosis/pull/4340) Added rate limits according to: <https://www.mintscan.io/osmosis/proposals/427>
  * [#4207](https://github.com/osmosis-labs/osmosis/pull/4207) Integrate Async ICQ.

### Misc Improvements

  * [#4131](https://github.com/osmosis-labs/osmosis/pull/4141) Add GatherValuesFromStorePrefixWithKeyParser function to osmoutils.
  * [#4388](https://github.com/osmosis-labs/osmosis/pull/4388) Increase the max allowed contract size for non-proposal contracts to 3MB
  * [#4384](https://github.com/osmosis-labs/osmosis/pull/4384) migrate stXXX/XXX constant product pools 833, 817, 810 to stable swap
  * [#4461](https://github.com/osmosis-labs/osmosis/pull/4461) added rate limit quotas for a set of high value tokens
  * [#4819](https://github.com/osmosis-labs/osmosis/pull/4819) remove duplicate denom-authority-metadata query command
  * [#5028](https://github.com/osmosis-labs/osmosis/pull/5028) Change stakingTypes.Bankkeeper to simtypes.Bankkeeper

### API breaks

* [#3766](https://github.com/osmosis-labs/osmosis/pull/3766) Remove Osmosis gamm and twap `bindings` that were previously supported as custom wasm plugins.
* [#3905](https://github.com/osmosis-labs/osmosis/pull/3905) Deprecate gamm queries `NumPools`, `EstimateSwapExactAmountIn` and `EstimateSwapExactAmountOut`.
* [#3907](https://github.com/osmosis-labs/osmosis/pull/3907) Add `NumPools`, `EstimateSwapExactAmountIn` and `EstimateSwapExactAmountOut` query in poolmanager module to stargate whitelist.
* [#3880](https://github.com/osmosis-labs/osmosis/pull/3880) Switch usage of proto-generated SwapAmountInRoute and SwapAmountOutRoute in x/gamm to import the structs from x/poolmanager module.
* [#4489](https://github.com/osmosis-labs/osmosis/pull/4489) Add unlockingLockId to BeginUnlocking response.

### Bug Fix

* [#3715](https://github.com/osmosis-labs/osmosis/pull/3715) Fix x/gamm (golang API) CalculateSpotPrice, balancer.SpotPrice and Stableswap.SpotPrice base and quote asset.
* [#3746](https://github.com/osmosis-labs/osmosis/pull/3746) Make ApplyFuncIfNoErr logic preserve panics for OutOfGas behavior.
* [#4306](https://github.com/osmosis-labs/osmosis/pull/4306) Prevent adding more tokens to an already finished gauge
* [#4359](https://github.com/osmosis-labs/osmosis/pull/4359) Fix incorrect time delta due to nanoseconds in time causing twap jitter.
* [#4250](https://github.com/osmosis-labs/osmosis/pull/4250) Add denom metadata for uosmo, uion


## v14.0.1

### Bug fixes

* [#4132](https://github.com/osmosis-labs/osmosis/pull/4132) Fix CLI for EstimateSwapExactAmountIn and EstimateSwapExactAmountOut in x/gamm.
* [#4262](https://github.com/osmosis-labs/osmosis/pull/4262) Fix geometric twap genesis validation.

## v14.0.0

This release's main features are utility helpers for smart contract developers. This release contains:

- IBC composability work
  - IBC -> wasm hooks now gives sender information
  - IBC contracts can register a callback that forwards into a smart contract
  - This work is importable by external repositories, intended as an ecosystem standards
- Downtime detection tooling
  - There is now an on-chain query, allowing you to test if the chain is recovering from a downtime of a given duration.
    - The querier defines what recovering means, e.g. for a 1 hour downtime, do you consider the chain as recovering until at least 10 minutes since last 1 hr downtime? 
- Geometric TWAP
  - Every AMM pool now exposes a geometric TWAP, in addition to the existing arithmetic TWAP
* IBC features
  * Upgrade to IBC v4.2.0
* Cosmwasm
  * Upgrade to wasmd v0.30.x
* Update go build version to go 1.19

### Features

* [#2387](https://github.com/osmosis-labs/osmosis/pull/3838) Upgrade to IBC v4.2.0, and as a requirement for it wasmd to 0.30.0
* [#3609](https://github.com/osmosis-labs/osmosis/pull/3609) Add Downtime-detection module.
* [#2788](https://github.com/osmosis-labs/osmosis/pull/2788) Add logarithm base 2 implementation.
* [#3677](https://github.com/osmosis-labs/osmosis/pull/3677) Add methods for cloning and mutative multiplication on osmomath.BigDec.
* [#3676](https://github.com/osmosis-labs/osmosis/pull/3676) implement `PowerInteger` function on `osmomath.BigDec`
* [#3678](https://github.com/osmosis-labs/osmosis/pull/3678) implement mutative `PowerIntegerMut` function on `osmomath.BigDec`.
* [#3708](https://github.com/osmosis-labs/osmosis/pull/3708) `Exp2` function to compute 2^decimal.
* [#3693](https://github.com/osmosis-labs/osmosis/pull/3693) Add `EstimateSwapExactAmountOut` query to stargate whitelist
* [#3731](https://github.com/osmosis-labs/osmosis/pull/3731) BigDec Power functions with decimal exponent.
* [#3847](https://github.com/osmosis-labs/osmosis/pull/3847) GeometricTwap and GeometricTwapToNow queries added to Stargate whitelist.
* [#3899](https://github.com/osmosis-labs/osmosis/pull/3899) Fixed osmoutils so its importable by chains that don't use the osmosis CosmosSDK fork
  
### API breaks

* [#3763](https://github.com/osmosis-labs/osmosis/pull/3763) Move binary search and error tolerance code from `osmoutils` into `osmomath`
* [#3817](https://github.com/osmosis-labs/osmosis/pull/3817) Move osmoassert from `app/apptesting/osmoassert` to `osmoutils/osmoassert`.
* [#3771](https://github.com/osmosis-labs/osmosis/pull/3771) Move osmomath into its own go.mod
* [#3827](https://github.com/osmosis-labs/osmosis/pull/3827) Move osmoutils into its own go.mod

### Bug fixes

* [#3608](https://github.com/osmosis-labs/osmosis/pull/3608) Make it possible to state export from any directory.

## v13.1.2

Osmosis v13.1.2 is a minor patch release that includes several bug fixes and updates.

The main bug fix in this release is for the state export feature, which was not working properly in previous versions. This issue has now been resolved, and state export should work as expected in v13.1.2.

Additionally, the swagger files for v13 have been updated to improve compatibility and ensure that all API endpoints are properly documented.

### Misc Improvements

* [#3611](https://github.com/osmosis-labs/osmosis/pull/3611),[#3647](https://github.com/osmosis-labs/osmosis/pull/3647) Introduce osmocli, to automate thousands of lines of CLI boilerplate
* [#3634](https://github.com/osmosis-labs/osmosis/pull/3634) (Makefile) Ensure correct golang version in make build and make install. (Thank you @jhernandezb )
* [#3712](https://github.com/osmosis-labs/osmosis/pull/3712) replace `osmomath.BigDec` `Power` with `PowerInteger`
* [#3711](https://github.com/osmosis-labs/osmosis/pull/3711) Use Dec instead of Int for additive `ErrTolerace` in `osmoutils`.
* [3647](https://github.com/osmosis-labs/osmosis/pull/3647), [3942](https://github.com/osmosis-labs/osmosis/pull/3942) (CLI) re-order the command line arguments for `osmosisd tx gamm join-swap-share-amount-out`

## v13.0.0

This release includes stableswap, and expands the IBC safety & composability functionality of Osmosis. The primary features are:

* Gamm:
  * Introduction of the stableswap pool type
  * Multi-hop spread factor reduction
  * Filtered queries to help front-ends
  * Adding a spot price v2 query
    * spotprice v1beta1 had baseassetdenom and quoteassetdenom backwards.
    * All contracts and integrators should switch to the v2 query from now on.
  * Adding more queries for contract developers
  * Force unpooling is now enableable by governance
* IBC features
  * Upgrade to IBC v3.4.0
  * Added IBC rate limiting, to increase safety of bridged assets
  * Allow ICS-20 to call into cosmwasm contracts
* Cosmwasm
  * Upgrade to cosmwasm v0.29.x
  * Inclusion of requested queries for contract developers

### Features

* [#2739](https://github.com/osmosis-labs/osmosis/pull/2739),[#3356](https://github.com/osmosis-labs/osmosis/pull/3356) Add pool type query, and add it to stargate whitelist
* [#2956](https://github.com/osmosis-labs/osmosis/issues/2956) Add queries for calculating amount of shares/tokens you get by providing X tokens/shares when entering/exiting a pool
* [#3217](https://github.com/osmosis-labs/osmosis/pull/3217) Add `CalcJoinPoolShares`, `CalcExitPoolCoinsFromShares`, `CalcJoinPoolNoSwapShares` to the registered Stargate queries list.
* [#3313](https://github.com/osmosis-labs/osmosis/pull/3313) Upgrade to IBC v3.4.0, allowing for IBC transfers with metadata.
* [#3335](https://github.com/osmosis-labs/osmosis/pull/3335) Add v2 spot price queries
  - The v1beta1 queries actually have base asset and quote asset reversed, so you were always getting 1/correct spot price. People fixed this by reordering the arguments.
  - This PR adds v2 queries for doing the correct thing, and giving people time to migrate from v1beta1 queries to v2.
  - It also changes cosmwasm to only allow the v2 queries, as no contracts on Osmosis mainnet uses the v1beta1 queries.

### Bug fixes

* [#2803](https://github.com/osmosis-labs/osmosis/pull/2803) Fix total pool liquidity CLI query.
* [#2914](https://github.com/osmosis-labs/osmosis/pull/2914) Remove out of gas panics from node logs
* [#2937](https://github.com/osmosis-labs/osmosis/pull/2937) End block ordering - staking after gov and module sorting.
* [#2923](https://github.com/osmosis-labs/osmosis/pull/2923) TWAP calculation now errors if it uses records that have errored previously.
* [#3312](https://github.com/osmosis-labs/osmosis/pull/3312) Add better panic catches within GAMM txs

### Misc Improvements

* [#2804](https://github.com/osmosis-labs/osmosis/pull/2804) Improve error handling and messages when parsing pool assets.
* [#3035](https://github.com/osmosis-labs/osmosis/pull/3035) Remove `PokePool` from `PoolI` interface. Define on a new WeightedPoolExtension` instead.
* [#3214](https://github.com/osmosis-labs/osmosis/pull/3214) Add basic CLI query support for TWAP.


## v12.0.0

This release includes several cosmwasm-developer and appchain-ecosystem affecting upgrades:

* TWAP - Time weighted average prices for all AMM pools
* Cosmwasm contract developer facing features
  * Enabling select queries for cosmwasm contracts
  * Add message responses to gamm messages, to remove the necessity of bindings
  * Allow specifying denom metadata from tokenfactory
* Enabling Interchain accounts (for real this time)
* Upgrading IBC to v3.3.0
* Consistently makes authz work with ledger for all messages

The release also contains the following changes affecting Osmosis users and node operators

* Fixing State Sync
* Enabling expedited proposals

This upgrade also adds a number of safety and API boundary improving changes to the codebase.
While not state machine breaking, this release also includes the revamped Osmosis simulator,
which acts as a fuzz testing tool tailored for the SDK state machine.

### Breaking Changes

* [#2477](https://github.com/osmosis-labs/osmosis/pull/2477) Tokenfactory burn msg clash with sdk
  * TypeMsgBurn: from "burn" to "tf_burn"
  * TypeMsgMint: from "mint" to "tf_mint"
* [#2222](https://github.com/osmosis-labs/osmosis/pull/2222) Add scaling factors to MsgCreateStableswapPool
* [#1889](https://github.com/osmosis-labs/osmosis/pull/1825) Add proto responses to gamm LP messages:
  * MsgJoinPoolResponse: share_out_amount and token_in fields
  * MsgExitPoolResponse: token_out field
* [#1825](https://github.com/osmosis-labs/osmosis/pull/1825) Fixes Interchain Accounts (host side) by adding it to AppModuleBasics
* [#1994](https://github.com/osmosis-labs/osmosis/pull/1994) Removed bech32ibc module
* [#2016](https://github.com/osmosis-labs/osmosis/pull/2016) Add fixed 10000 gas cost for each Balancer swap
* [#2193](https://github.com/osmosis-labs/osmosis/pull/2193) Add TwapKeeper to the Osmosis app
* [#2227](https://github.com/osmosis-labs/osmosis/pull/2227) Enable charging fee in base denom for `CreateGauge` and `AddToGauge`.
* [#2283](https://github.com/osmosis-labs/osmosis/pull/2283) x/incentives: refactor `CreateGauge` and `AddToGauge` fees to use txfees denom
* [#2206](https://github.com/osmosis-labs/osmosis/pull/2283) Register all Amino interfaces and concrete types on the authz Amino codec. This will allow the authz module to properly serialize and de-serializes instances using Amino.
* [#2405](https://github.com/osmosis-labs/osmosis/pull/2405) Make SpotPrice have a max value of 2^160, and no longer be able to panic
* [#2473](https://github.com/osmosis-labs/osmosis/pull/2473) x/superfluid `AddNewSuperfluidAsset` now returns error, if any occurs instead of ignoring it.
* [#2714](https://github.com/osmosis-labs/osmosis/pull/2714) Upgrade wasmd to v0.28.0.
* Remove x/Bech32IBC
* [#3737](https://github.com/osmosis-labs/osmosis/pull/3737) Change FilteredPools MinLiquidity field from sdk.Coins struct to string.


#### Golang API breaks

* [#2160](https://github.com/osmosis-labs/osmosis/pull/2160) Clean up GAMM keeper (move `x/gamm/keeper/params.go` contents into `x/gamm/keeper/keeper.go`, replace all uses of `PoolNumber` with `PoolId`, move `SetStableSwapScalingFactors` to stableswap package, and delete marshal_bench_test.go and grpc_query_internal_test.go)
* [#1987](https://github.com/osmosis-labs/osmosis/pull/1987) Remove `GammKeeper.GetNextPoolNumberAndIncrement` in favor of the non-mutative `GammKeeper.GetNextPoolNumber`.
* [#1667](https://github.com/osmosis-labs/osmosis/pull/1673) Move wasm-bindings code out of app package into its own root level package.
* [#2013](https://github.com/osmosis-labs/osmosis/pull/2013) Make `SetParams`, `SetPool`, `SetTotalLiquidity`, and `SetDenomLiquidity` GAMM APIs private
* [#1857](https://github.com/osmosis-labs/osmosis/pull/1857) x/mint rename GetLastHalvenEpochNum to GetLastReductionEpochNum
* [#2133](https://github.com/osmosis-labs/osmosis/pull/2133) Add `JoinPoolNoSwap` and `CalcJoinPoolNoSwapShares` to GAMM pool interface and route `JoinPoolNoSwap` in pool_service.go to new method in pool interface
* [#2353](https://github.com/osmosis-labs/osmosis/pull/2353) Re-enable stargate query via whitelsit
* [#2394](https://github.com/osmosis-labs/osmosis/pull/2394) Remove unused interface methods from expected keepers of each module
* [#2390](https://github.com/osmosis-labs/osmosis/pull/2390) x/mint remove unused mintCoins parameter from AfterDistributeMintedCoin
* [#2418](https://github.com/osmosis-labs/osmosis/pull/2418) x/mint remove SetInitialSupplyOffsetDuringMigration from keeper
* [#2417](https://github.com/osmosis-labs/osmosis/pull/2417) x/mint unexport keeper `SetLastReductionEpochNum`, `getLastReductionEpochNum`, `CreateDeveloperVestingModuleAccount`, and `MintCoins`
* [#2587](https://github.com/osmosis-labs/osmosis/pull/2587) remove encoding config argument from NewOsmosisApp
x

### Features

* [#2387](https://github.com/osmosis-labs/osmosis/pull/2387) Upgrade to IBC v3.2.0, which allows for sending/receiving IBC tokens with slashes.
* [#1312] Stableswap: Createpool logic
* [#1230] Stableswap CFMM equations
* [#1429] solver for multi-asset CFMM
* [#1539] Superfluid: Combine superfluid and staking query on querying delegation by delegator
* [#2223] Tokenfactory: Add SetMetadata functionality

### Bug Fixes

* [#2086](https://github.com/osmosis-labs/osmosis/pull/2086) `ReplacePoolIncentivesProposal` ProposalType() returns correct value of `ProposalTypeReplacePoolIncentives` instead of `ProposalTypeUpdatePoolIncentives`
* [1930](https://github.com/osmosis-labs/osmosis/pull/1930) Ensure you can't `JoinPoolNoSwap` tokens that are not in the pool
* [2186](https://github.com/osmosis-labs/osmosis/pull/2186) Remove liquidity event that was emitted twice per message.

### Improvements
* [#2515](https://github.com/osmosis-labs/osmosis/pull/2515) Emit events from functions implementing epoch hooks' `panicCatchingEpochHook` cacheCtx
* [#2526](https://github.com/osmosis-labs/osmosis/pull/2526) EpochHooks interface methods (and hence modules implementing the hooks) return error instead of panic

## v11.0.1

#### Golang API breaks
* [#1893](https://github.com/osmosis-labs/osmosis/pull/1893) Change `EpochsKeeper.SetEpochInfo` to `AddEpochInfo`, which has more safety checks with it. (Makes it suitable to be called within upgrades)
* [#2396](https://github.com/osmosis-labs/osmosis/pull/2396) x/mint remove unused mintCoins parameter from AfterDistributeMintedCoin
* [#2399](https://github.com/osmosis-labs/osmosis/pull/2399) Remove unused interface methods from expected keepers of each module
* [#2401](https://github.com/osmosis-labs/osmosis/pull/2401) Update Go import paths to v11

#### Bug Fixes
* [2291](https://github.com/osmosis-labs/osmosis/pull/2291) Remove liquidity event that was emitted twice per message
* [2288](https://github.com/osmosis-labs/osmosis/pull/2288) Fix swagger docs and swagger generation

## v11

#### Improvements
* [#2237](https://github.com/osmosis-labs/osmosis/pull/2237) Enable charging fee in base denom for `CreateGauge` and `AddToGauge`.

#### SDK Upgrades
* [#2245](https://github.com/osmosis-labs/osmosis/pull/2245) Upgrade SDK for to v0.45.0x-osmo-v9.2. Major changes:
   * Minimum deposit on proposer at submission time: <https://github.com/osmosis-labs/cosmos-sdk/pull/302>

## v10.1.1

#### Improvements
* [#2214](https://github.com/osmosis-labs/osmosis/pull/2214) Speedup epoch distribution, superfluid component

## v10.1.0

#### Bug Fixes
* [2011](https://github.com/osmosis-labs/osmosis/pull/2011) Fix bug in TokenFactory initGenesis, relating to denom creation fee param.

#### Improvements
* [#2130](https://github.com/osmosis-labs/osmosis/pull/2130) Introduce errors in mint types.
* [#2000](https://github.com/osmosis-labs/osmosis/pull/2000) Update import paths from v9 to v10.

#### Golang API breaks
* [#1937](https://github.com/osmosis-labs/osmosis/pull/1937) Change `lockupKeeper.ExtendLock` to take in lockID instead of the direct lock struct.
* [#2030](https://github.com/osmosis-labs/osmosis/pull/2030) Rename lockup keeper `ResetAllLocks` to `InitializeAllLocks` and `ResetAllSyntheticLocks` to `InitializeAllSyntheticLocks`.

#### SDK Upgrades
* [#2146](https://github.com/osmosis-labs/osmosis/pull/2146) Upgrade SDK for to v0.45.0x-osmo-v9.1. Major changes:
   * Concurrency query client option: <https://github.com/osmosis-labs/cosmos-sdk/pull/281>
   * Remove redacted message fix: <https://github.com/osmosis-labs/cosmos-sdk/pull/284>
   * Reduce commit store logs (change to Debug): <https://github.com/osmosis-labs/cosmos-sdk/pull/282>
   * Bring back the cliff vesting command: <https://github.com/osmosis-labs/cosmos-sdk/pull/272>
   * Allow ScheduleUpgrade to come from same block: <https://github.com/osmosis-labs/cosmos-sdk/pull/261>


## v10.0.1

This release contains minor CLI bug fixes.
* Restores vesting by duration command
* Fixes pagination in x/incentives module queries

## v10.0.0


## v9.0.1

### Breaking Changes

* [#1699](https://github.com/osmosis-labs/osmosis/pull/1699) Fixes bug in sig fig rounding on spot price queries for small values
* [#1671](https://github.com/osmosis-labs/osmosis/pull/1671) Remove methods that constitute AppModuleSimulation APIs for several modules' AppModules, which implemented no-ops
* [#1671](https://github.com/osmosis-labs/osmosis/pull/1671) Add hourly epochs to `x/epochs` DefaultGenesis.
* [#1665](https://github.com/osmosis-labs/osmosis/pull/1665) Delete app/App interface, instead use simapp.App
* [#1630](https://github.com/osmosis-labs/osmosis/pull/1630) Delete the v043_temp module, now that we're on an updated SDK version.

### Bug Fixes

* [1700](https://github.com/osmosis-labs/osmosis/pull/1700) Upgrade sdk fork with missing snapshot manager fix.
* [1716](https://github.com/osmosis-labs/osmosis/pull/1716) Fix secondary over-LP shares bug with uneven swap amounts in `CalcJoinPoolShares`.
* [1759](https://github.com/osmosis-labs/osmosis/pull/1759) Fix pagination filter in incentives query.
* [1698](https://github.com/osmosis-labs/osmosis/pull/1698) Register wasm snapshotter extension.
* [1931](https://github.com/osmosis-labs/osmosis/pull/1931) Add explicit check for input denoms to `CalcJoinPoolShares`

## [v9.0.0 - Nitrogen](https://github.com/osmosis-labs/osmosis/releases/tag/v9.0.0)

The Nitrogen release brings with it a number of features enabling further cosmwasm development work in Osmosis.
It including breaking changes to the GAMM API's, many developer and node operator improvements for Cosmwasm & IBC, along with new txfee and governance features. In addition to various bug fixes and code quality improvements.

#### GAMM API changes

API changes were done to enable more CFMM's to be implemented within the existing framework.
Integrators will have to update their messages and queries to adapt, please see <https://github.com/osmosis-labs/osmosis/blob/main/x/gamm/breaking_changes_notes.md>

#### Governance Changes

* [#1191](https://github.com/osmosis-labs/osmosis/pull/1191), [#1555](https://github.com/osmosis-labs/osmosis/pull/1555) Superfluid stakers now have their votes override their validators votes
* [sdk #239](https://github.com/osmosis-labs/cosmos-sdk/pull/239) Governance can set a distinct voting period for every proposal type.

#### IBC

* [#1535](https://github.com/osmosis-labs/osmosis/pull/1535) Upgrade to [IBC v3](https://github.com/cosmos/ibc-go/releases/tag/v3.0.0)
* [#1564](https://github.com/osmosis-labs/osmosis/pull/1564) Enable Interchain account host module
  * See [here](https://github.com/osmosis-labs/osmosis/blob/main/app/upgrades/v9/upgrades.go#L49-L71) for the supported messages

#### Txfees

[#1145](https://github.com/osmosis-labs/osmosis/pull/1145) Non-osmo txfees now get swapped into osmo everyday at epoch, and then distributed to stakers.

#### Cosmwasm

Upgrade from wasmd v0.23.x to [v0.27.0](https://github.com/CosmWasm/wasmd/releases/tag/v0.27.0). This has the following features:
  * State sync now works for cosmwasm state
  * Cosmwasm builds on M1 macs
  * Many security fixes

The TokenFactory module is added to the chain, making it possible for users and contracts to make new native tokens.
Cosmwasm bindings have been added, to make swapping and creating these new tokens easier within the contract ecosystem.

* [#1640](https://github.com/osmosis-labs/osmosis/pull/1640) fix: localosmosis to work for testing cosmwasm contracts

### Other Features

* [#1629](https://github.com/osmosis-labs/osmosis/pull/1629) Fix bug in the airdrop claim script
* [#1570](https://github.com/osmosis-labs/osmosis/pull/1570) upgrade sdk with app version fix for state-sync
* [#1554](https://github.com/osmosis-labs/osmosis/pull/1554) local dev environment
* [#1541](https://github.com/osmosis-labs/osmosis/pull/1541) Add arm64 support to Docker
* [#1535](https://github.com/osmosis-labs/osmosis/pull/1535) upgrade wasmd to v0.27.0.rc3-osmo and ibc-go to v3
  * State sync now works for cosmwasm state
  * Cosmwasm builds on M1 macs
* [#1435](https://github.com/osmosis-labs/osmosis/pull/1435) `x/tokenfactory` create denom fee for spam resistance
* [#1253](https://github.com/osmosis-labs/osmosis/pull/1253) Add a message to increase the duration of a bonded lock.
* [#1656](https://github.com/osmosis-labs/osmosis/pull/1656) Change camelCase to snake_case in proto.
* [#1632](https://github.com/osmosis-labs/osmosis/pull/1632) augment SuperfluidDelegationsByDelegator query, return osmo equivalent is staked via superfluid
* [#1723](https://github.com/osmosis-labs/osmosis/pull/1723) fix number of LP shares returned from stableswap pool

## [v8.0.0 - Emergency proposals upgrade](https://github.com/osmosis-labs/osmosis/releases/tag/v8.0.0)

This upgrade is a patch that must be hard forked in, as on-chain governance of Osmosis approved proposal [227](https://www.mintscan.io/osmosis/proposals/227) and proposal [228](https://www.mintscan.io/osmosis/proposals/228).

This upgrade includes:

* Adding height-gated AnteHandler message filter to filter unpooling tx pre-upgrade.
* At block height 4402000 accelerates prop 225, which in turn moves incentives from certain pools according to props 222-224
* Adds a msg allowing unpooling of UST pools.
  * This procedure is initiated by whitelisting pools 560, 562, 567, 578, 592, 610, 612, 615, 642, 679, 580, 635.
  * Unpooling allows exiting whitelisted pools directly, finish unbonding duration with the exited tokens instead of having to wait unbonding duration to swap LP shares back to collaterals.
  * This procedure also includes locks that were already unbonding pre-upgrade and locks that were superfluid delegated.

Every node should upgrade their software version to v8.0.0 before the upgrade block height 4402000. If you use cosmovisor, simply swap out the binary at upgrades/v7/bin to be v8.0.0, and restart the node. Do check cosmovisor version returns v8.0.0

### Features
* {Across many PRs} Initiate emergency upgrade
* [#1481] Emergency upgrade as of prop [226] (<https://www.mintscan.io/osmosis/proposals/226>)
* [#1482] Checking Whitelisted Pools contain UST
* [#1486] Update whitelisted pool IDs
* [#1262] Add a forceprune command to the binaries, that prunes golevelDB data better
* [#1154] Database stability improvements
* [#840] Move lock.go functions into iterator.go, lock_refs.go and store.go
* [#916] And a fn for Unbond and Burn tokens
* [#908] Superfluid slashing code
* [#904] LockAndSuperfluidDelegate

### Minor improvements & Bug Fixes

* [#1428] fix: pool params query (backport #1315)
* [#1390] upgrade sdk to v0.45.0x-osmo-v7.9
* [#1087] Test improvisation for Superfluid (backport #1070)
* [#1022] upgrade iavl to v0.17.3-osmo-v4

### Features

* [#1378](https://github.com/osmosis-labs/osmosis/pull/1378) add .gitpod.yml
* [#1262](https://github.com/osmosis-labs/osmosis/pull/1262) Add a `forceprune` command to the binaries, that prunes golevelDB data better.
* [#1244](https://github.com/osmosis-labs/osmosis/pull/1244) Refactor `x/gamm`'s `ExitSwapExternAmountOut`.
* [#1107](https://github.com/osmosis-labs/osmosis/pull/1107) Update to wasmvm v0.24.0, re-enabling building on M1 macs!
* [#1292](https://github.com/osmosis-labs/osmosis/pull/1292) CLI account-locked-duration

### Minor improvements & Bug Fixes

* [#1442](https://github.com/osmosis-labs/osmosis/pull/1442) Use latest tm-db release for badgerdb and rocksdb improvements
* [#1379](https://github.com/osmosis-labs/osmosis/pull/1379) Introduce `Upgrade` and `Fork` structs, to simplify upgrade logic.
* [#1363](https://github.com/osmosis-labs/osmosis/pull/1363) Switch e2e test setup to create genesis and configs via Dockertest
* [#1335](https://github.com/osmosis-labs/osmosis/pull/1335) Add utility for deriving total orderings from partial orderings.
* [#1308](https://github.com/osmosis-labs/osmosis/pull/1308) Make panics inside of epochs no longer chain halt by default.
* [#1286](https://github.com/osmosis-labs/osmosis/pull/1286) Fix release build scripts.
* [#1203](https://github.com/osmosis-labs/osmosis/pull/1203) cleanup Makefile and ci workflows
* [#1177](https://github.com/osmosis-labs/osmosis/pull/1177) upgrade to go 1.18
* [#1193](https://github.com/osmosis-labs/osmosis/pull/1193) Setup e2e tests on a single chain; add balances query test
* [#1095](https://github.com/osmosis-labs/osmosis/pull/1095) Fix authz being unable to use lockup & superfluid types.
* [#1105](https://github.com/osmosis-labs/osmosis/pull/1105) Add GitHub Actions to automatically push the osmosis Docker image
* [#1114](https://github.com/osmosis-labs/osmosis/pull/1114) Improve CI: remove duplicate runs of test workflow
* [#1127](https://github.com/osmosis-labs/osmosis/pull/1127) Stricter Linting:  bump golangci-lint version and enable additional linters.
* [#1184](https://github.com/osmosis-labs/osmosis/pull/1184) Fix endtime event output on BeginUnlocking

## [v7.1.0](https://github.com/osmosis-labs/osmosis/releases/tag/v7.1.0)

### Minor improvements & Bug Fixes

* [#1052](https://github.com/osmosis-labs/osmosis/pull/1052) Eugen/cherry pick superfluid test scaffolding updates
* [#1070](https://github.com/osmosis-labs/osmosis/pull/1070) Test improvisation for Superfluid
* [#1084](https://github.com/osmosis-labs/osmosis/pull/1084) Superfluid Misc: Improve grpc_query
* [#1081](https://github.com/osmosis-labs/osmosis/pull/1081) Genesis upgrade and add invariant cherry pick
* [#1088](https://github.com/osmosis-labs/osmosis/pull/1088) Genesis import export check for superfluid
* [#1101](https://github.com/osmosis-labs/osmosis/pull/1101) Minor PR adding some code comments
* [#1154](https://github.com/osmosis-labs/osmosis/pull/1154) Database stability improvements

### SDK fork updates

* [sdk-#136](https://github.com/osmosis-labs/cosmos-sdk/pull/136) add after validator slash hook
* [sdk-#137](https://github.com/osmosis-labs/cosmos-sdk/pull/137) backport feat: Modify grpc gateway to be concurrent
* [sdk-#146](https://github.com/osmosis-labs/cosmos-sdk/pull/146) extra logs during commit
* [sdk-#151](https://github.com/osmosis-labs/cosmos-sdk/pull/151) fix logs related to store keys and commit hash
* [sdk-#140](https://github.com/osmosis-labs/cosmos-sdk/pull/140) refactor: snapshot and pruning functionality
* [sdk-#156](https://github.com/osmosis-labs/cosmos-sdk/pull/156) feat: implement querying for commit hash and proofs
* [sdk-#155](https://github.com/osmosis-labs/cosmos-sdk/pull/155) fix: commit info data race
* [sdk-#158](https://github.com/osmosis-labs/cosmos-sdk/pull/158) Fixes the go race tests
* [sdk-#160](https://github.com/osmosis-labs/cosmos-sdk/pull/160) increase setupBaseAppWithSnapshots timeout to 90 seconds
* [sdk-#161](https://github.com/osmosis-labs/cosmos-sdk/pull/155) upgrade iavl to v0.17.3-osmo-v7 with lowered fast node cache size

### IAVL fork updates

* [iavl-35](https://github.com/osmosis-labs/iavl/pull/35) avoid clearing fast node cache during pruning
* [iavl-36](https://github.com/osmosis-labs/iavl/pull/36) fix data race related to VersionExists
* [iavl-37](https://github.com/osmosis-labs/iavl/pull/36) hardcode fast node cache size to 100k

## [v7.0.4](https://github.com/osmosis-labs/osmosis/releases/tag/v7.0.4)

### Minor improvements & Bug Fixes

* [#1061](https://github.com/osmosis-labs/osmosis/pull/1061) upgrade iavl to v0.17.3-osmo-v5 with concurrent map write fix
* [#1071](https://github.com/osmosis-labs/osmosis/pull/1071) improve Dockerfile

### SDK fork updates

* [sdk-#135](https://github.com/osmosis-labs/cosmos-sdk/pull/135) upgrade iavl to v0.17.3-osmo-v5 with concurrent map write fix

### IAVL fork updates

* [iavl-34](https://github.com/osmosis-labs/iavl/pull/34) fix concurrent map panic when querying and committing

## [v7.0.3](https://github.com/osmosis-labs/osmosis/releases/tag/v7.0.3)

### Minor improvements & Bug Fixes

* [#1022](https://github.com/osmosis-labs/osmosis/pull/1022) upgrade iavl to v0.17.3-osmo-v4 - fix state export at an old height
* [#988](https://github.com/osmosis-labs/osmosis/pull/988) Make `SuperfluidUndelegationsByDelegator` query also return synthetic locks
* [#984](https://github.com/osmosis-labs/osmosis/pull/984) Add wasm support to Dockerfile

## [v7.0.2 - Carbon](https://github.com/osmosis-labs/osmosis/releases/tag/v7.0.2)

This release fixes an instance of undefined behaviour present in v7.0.0.
Parts of the code use a function called [`ApplyFuncIfNoErr`]() whose purpose is to catch errors, and if found undo state updates during its execution.
It is intended to also catch panics and undo the problematic code's execution.
Right now a panic in this code block would halt the node, as it would not know how to proceed.
(But no state change would be committed)

## [v7.0.0 - Carbon](https://github.com/osmosis-labs/osmosis/releases/tag/v7.0.0)

The Osmosis Carbon Release! The changes are primarily

The large features include:

* Superfluid Staking - Allowing LP shares be staked to help secure the network
* Adding permissioned cosmwasm to the chain
* IAVL speedups, greatly improving epoch and query performance
* Local mempool filters to charge higher gas for arbitrage txs
* Allow partial unlocking of non-superfluid'd locks

Upgrade instructions for node operators can be found [here](https://github.com/osmosis-labs/osmosis/blob/main/networks/osmosis-1/upgrades/v7/guide.md)

The v7 release introduces Superfluid Staking! This allows governance-approved LP shares to be staked to help secure the network.

### Features

* {Across many PRs} Add superfluid staking
* [#893](https://github.com/osmosis-labs/osmosis/pull/893/) Allow (non-superfluid'd) locks to be partially unlocked.
* [#828](https://github.com/osmosis-labs/osmosis/pull/828) Move docs to their own repository, <https://github.com/osmosis-labs/docs>
* [#804](https://github.com/osmosis-labs/osmosis/pull/804/) Make the Osmosis repo use proper golang module versioning in self-package imports. (Enables other go projects to easily import Osmosis tags)
* [#782](https://github.com/osmosis-labs/osmosis/pull/782) Upgrade to cosmos SDK v0.45.0
* [#777](https://github.com/osmosis-labs/osmosis/pull/777) Add framework for mempool filters for charging different gas rates, add mempool filter for higher gas txs.
* [#772](https://github.com/osmosis-labs/osmosis/pull/772) Fix SDK bug where incorrect sequence number txs wouldn't get removed from blocks.
* [#769](https://github.com/osmosis-labs/osmosis/pull/769/) Add governance permissioned cosmwasm module
* [#680](https://github.com/osmosis-labs/osmosis/pull/680/),[#697](https://github.com/osmosis-labs/osmosis/pull/697/) Change app.go file structure to mitigate risk of keeper reference vs keeper struct bugs. (What caused Osmosis v5 -> v6)

### Minor improvements & Bug Fixes

* [#924](https://github.com/osmosis-labs/osmosis/pull/923) Fix long standing problems with total supply query over-reporting the number of osmo.
* [#872](https://github.com/osmosis-labs/osmosis/pull/872) Add a helper for BeginBlock/EndBlock code to have code segments that atomically revert state if any part errors.
* [#869](https://github.com/osmosis-labs/osmosis/pull/869) Update Dockerfile to use distroless base image.
* [#855](https://github.com/osmosis-labs/osmosis/pull/855) Ensure gauges can only be created for assets that exist on chain.
* [#766](https://github.com/osmosis-labs/osmosis/pull/766) Consolidate code between InitGenesis and CreateGauge
* [#763](https://github.com/osmosis-labs/osmosis/pull/763) Add rocksDB options to Makefile.
* [#740](https://github.com/osmosis-labs/osmosis/pull/740) Simplify AMM swap math / file structure.
* [#731](https://github.com/osmosis-labs/osmosis/pull/731) Add UpdateFeeToken proposal handler to app.go
* [#686](https://github.com/osmosis-labs/osmosis/pull/686) Add silence usage to cli to suppress unnecessary help logs
* [#652](https://github.com/osmosis-labs/osmosis/pull/652) Add logic for deleting a pool
* [#541](https://github.com/osmosis-labs/osmosis/pull/541) Start generalizing the AMM infrastructure

### SDK fork updates

* [sdk-#119](https://github.com/osmosis-labs/cosmos-sdk/pull/119) Add bank supply offsets to let applications have some minted tokens not count in total supply.
* [sdk-#117](https://github.com/osmosis-labs/cosmos-sdk/pull/117) Add an instant undelegate method to staking, for use in superfluid.
* [sdk-#116](https://github.com/osmosis-labs/cosmos-sdk/pull/116) Fix the slashing hooks to be correct.
* [sdk-#108](https://github.com/osmosis-labs/cosmos-sdk/pull/108) upgrade to IAVL fast storage on v0.45.0x-osmo-v7-fast

### Wasmd fork updates

* [wasmd-v.022.0-osmo-v7.2](https://github.com/osmosis-labs/wasmd/releases/tag/v0.22.0-osmo-v7.2) Upgrade SDK and IAVL dependencies to use fast storage

## [v6.4.0](https://github.com/osmosis-labs/osmosis/releases/tag/v6.4.0)

### Minor improvements & Bug Fixes

-[#907](https://github.com/osmosis-labs/osmosis/pull/907) Upgrade IAVL and SDK with RAM improvements and bug fixes for v6.4.0

### SDK fork updates

* [sdk-#114](https://github.com/osmosis-labs/cosmos-sdk/pull/114) upgrading iavl with ram optimizations during migration, and extra logs and fixes for "version X was already saved to a different hash" and "insufficient funds" bugs

### IAVL fork updates

* [iavl-19](https://github.com/osmosis-labs/iavl/pull/19) force GC, no cache during migration, auto heap profile

## [v6.3.1](https://github.com/osmosis-labs/osmosis/releases/tag/v6.3.1)

* [#859](https://github.com/osmosis-labs/osmosis/pull/859) CLI, update default durations to be in better units.

* [#Unknown](https://github.com/osmosis-labs/osmosis/commit/3bf63f1d3b7efee503106a008e84129489bdba8d) Switch to SDK branch with vesting by duration

## Minor improvements & Bug Fixes

* [#795](https://github.com/osmosis-labs/osmosis/pull/795) Annotate app.go
* [#791](https://github.com/osmosis-labs/osmosis/pull/791) Change to dependabot config to only upgrade patch version of tendermint
* [#766](https://github.com/osmosis-labs/osmosis/pull/766) Consolidate code between InitGenesis and CreateGauge

## [v6.3.0](https://github.com/osmosis-labs/osmosis/releases/tag/v6.3.0)

## Features

* [#845](https://github.com/osmosis-labs/osmosis/pull/846) Upgrade iavl and sdk with fast storage
* [#724](https://github.com/osmosis-labs/osmosis/pull/724) Make an ante-handler filter for recognizing High gas txs, and having a min gas price for them.

## Minor improvements & Bug Fixes

* [#795](https://github.com/osmosis-labs/osmosis/pull/795) Annotate app.go
* [#791](https://github.com/osmosis-labs/osmosis/pull/791) Change to dependabot config to only upgrade patch version of tendermint
* [#766](https://github.com/osmosis-labs/osmosis/pull/766) Consolidate code between InitGenesis and CreateGauge

### SDK fork updates

* [sdk-#100](https://github.com/osmosis-labs/cosmos-sdk/pull/100) Upgrade iavl with fast storage

### IAVL fork updates

* [iavl-5](https://github.com/osmosis-labs/iavl/pull/5) Fast storage optimization for queries and iterations

## [v6.2.0](https://github.com/osmosis-labs/osmosis/releases/tag/v6.2.0)

### SDK fork updates

* [sdk-#58](https://github.com/osmosis-labs/cosmos-sdk/pull/58) Fix a bug where recheck would not remove txs with invalid sequence numbers

## Minor improvements & Bug Fixes

* [#765](https://github.com/osmosis-labs/osmosis/pull/765) Fix a bug in `Makefile` regarding the location of localtestnet docker image.

## [v6.1.0](https://github.com/osmosis-labs/osmosis/releases/tag/v6.1.0)

## Features

* Update to Tendermint v0.34.15
* Increase p2p timeouts to alleviate p2p network breaking at epoch
* [#741](https://github.com/osmosis-labs/osmosis/pull/741) Allow node operators to set a second min gas price for arbitrage txs.
* [#623](https://github.com/osmosis-labs/osmosis/pull/623) Use gosec for statically linting for common non-determinism issues in SDK applications.

## Minor improvements & Bug Fixes

* [#722](https://github.com/osmosis-labs/osmosis/issues/722) reuse code for parsing integer slices from string
* [#704](https://github.com/osmosis-labs/osmosis/pull/704) fix rocksdb
* [#666](https://github.com/osmosis-labs/osmosis/pull/666) Fix the `--log-level` and `--log-format` commands on `osmosisd start`
* [#655](https://github.com/osmosis-labs/osmosis/pull/655) Make the default genesis for pool-incentives work by default
* [97ac2a8](https://github.com/osmosis-labs/osmosis/commit/97ac2a86303fc8966a4c169107e0945775107e67) Fix InitGenesis bug for gauges

### SDK fork updates

* [sdk-#52](https://github.com/osmosis-labs/cosmos-sdk/pull/52) Fix inconsistencies in default pruning config, and change defaults. Fix pruning=everything defaults.
  * previously default was actually keeping 3 weeks of state, and every 100th state. (Not that far off from archive nodes)
  * pruning=default now changed to 1 week of state (100k blocks), and keep-every=0. (So a constant number of states stored)
  * pruning=everything now stores the last 10 states, to avoid db corruption errors plaguing everyone who used it. This isn't a significant change, because the pruning interval was anyways 10 blocks, so your node had to store 10 blocks of state anyway.
* [sdk-#51](https://github.com/osmosis-labs/cosmos-sdk/pull/51) Add hooks for superfluid staking
* [sdk-#50](https://github.com/osmosis-labs/cosmos-sdk/pull/50) Make it possible to better permission the bank keeper's minting ability

## [v6.0.0](https://github.com/osmosis-labs/osmosis/releases/tag/v6.0.0)

This upgrade fixes a bug in the v5.0.0 upgrade's app.go, which prevents new IBC channels from being created.
This binary is compatible with v5.0.0 until block height `2464000`, estimated to be at 4PM UTC Monday December 20th.

* [Patch](https://github.com/osmosis-labs/osmosis/commit/907001b08686ed980e0afa3d97a9c5e2f095b79f#diff-a172cedcae47474b615c54d510a5d84a8dea3032e958587430b413538be3f333) - Revert back to passing in the correct staking keeper into the IBC keeper constructor.
* [Height gating change](https://github.com/osmosis-labs/ibc-go/pull/1) - Height gate the change in IBC, to make the v6.0.0 binary compatible until upgrade height.

## [v5.0.0](https://github.com/osmosis-labs/osmosis/releases/tag/v5.0.0) - Boron upgrade

The Osmosis Boron release is made!

Notable features include:

* Upgrading from SDK v0.42 to [SDK v0.44](https://github.com/cosmos/cosmos-sdk/blob/v0.43.0/RELEASE_NOTES.md), bringing efficiency improvements, integrations and Rosetta support.
* Bringing in the new modules [Bech32IBC](https://github.com/osmosis-labs/bech32-ibc/), [Authz](https://github.com/cosmos/cosmos-sdk/tree/main/x/authz), [TxFees](https://github.com/osmosis-labs/osmosis/tree/main/x/txfees)
* Upgrading to IBC v2, allowing for improved Ethereum Bridge and CosmWasm support
* Implementing Osmosis chain governance's [Proposal 32](https://www.mintscan.io/osmosis/proposals/32)
* Large suite of gas bugs fixed. (Including several that we have not seen on chain)
* More queries exposed to aid node operators.
* Blocking the OFAC banned Ethereum addresses.
* Several (linear factor) epoch time improvements. (Most were present in v4.2.0)

Upgrade instructions for node operators can be found [here](https://github.com/osmosis-labs/osmosis/blob/v5.x/networks/osmosis-1/upgrades/v5/guide.md)

## Features

* [\#637](https://github.com/osmosis-labs/osmosis/pull/637) Add [Bech32IBC](https://github.com/osmosis-labs/bech32-ibc/)
* [\#610](https://github.com/osmosis-labs/osmosis/pull/610) Upgrade to Cosmos SDK v0.44.x
  * Numerous large updates, such as making module accounts be 32 bytes, Rosetta support, etc.
  * Adds & integrates the [Authz module](https://github.com/cosmos/cosmos-sdk/tree/master/x/authz)
    See: [SDK v0.43.0 Release Notes](https://github.com/cosmos/cosmos-sdk/releases/tag/v0.43.0) For more details
* [\#610](https://github.com/osmosis-labs/osmosis/pull/610) Upgrade to IBC-v2
* [\#560](https://github.com/osmosis-labs/osmosis/pull/560) Implements Osmosis [prop32](https://www.mintscan.io/osmosis/proposals/32) -- clawing back the final 20% of unclaimed osmo and ion airdrop.
* [\#394](https://github.com/osmosis-labs/osmosis/pull/394) Allow whitelisted tx fee tokens based on conversion rate to OSMO
* [Commit db450f0](https://github.com/osmosis-labs/osmosis/commit/db450f0dce8c595211d920f9bca7ed0f3a136e43) Add blocking of OFAC banned Ethereum addresses

## Minor improvements & Bug Fixes

* {In the Osmosis-labs SDK fork}
  * Increase default IAVL cache size to be in the hundred megabyte range
  * Significantly improve CacheKVStore speed problems, reduced IBC upgrade time from 2hrs to 5min
  * Add debug info to make it clear what's happening during upgrade
* (From a series of commits) Fixes to the claims module to only do the reclaim logic once, not every block.
* (From a series of commits) More logging to the claims module.
* [\#563](https://github.com/osmosis-labs/osmosis/pull/563) Allow zero-weight pool-incentive distribution records
* [\#562](https://github.com/osmosis-labs/osmosis/pull/562) Store block height in epochs module for easier debugging
* [\#544](https://github.com/osmosis-labs/osmosis/pull/544) Update total liquidity tracking to be denom basis, lowering create pool and join pool gas.
* [\#540](https://github.com/osmosis-labs/osmosis/pull/540) Fix git lfs links
* [\#517](https://github.com/osmosis-labs/osmosis/pull/517) Linear time improvement for epoch time
* [\#515](https://github.com/osmosis-labs/osmosis/pull/515) Add debug command for converting secp pubkeys
* [\#510](https://github.com/osmosis-labs/osmosis/pull/510) Performance improvement for gauge distribution
* [\#505](https://github.com/osmosis-labs/osmosis/pull/505) Fix bug in incentives epoch distribution events, used to use raw address, now uses bech32 addr
* [\#464](https://github.com/osmosis-labs/osmosis/pull/464) Increase maximum outbound peers for validator nodes
* [\#444](https://github.com/osmosis-labs/osmosis/pull/444) Add script for state sync
* [\#409](https://github.com/osmosis-labs/osmosis/pull/409) Reduce epoch time growth rate for re-locking assets

## [v4.0.0]

* Significantly speedup epoch times
* Fix bug in the lockup module code that caused it to take a linear amount of gas.
* Make unbonding tokens from the lockup module get automatically claimed when unbonding is done.
* Add events for all tx types in the gamm module.
* Add events for adding LP rewards.
* Make queries to bank total chain balance account for developer vesting correctly.
* Add ability for nodes to query the total amount locked for each denomination.
* Embedded seeds in init.go
* Added changelog and info about changelog format.
* Fix accumulation store only counting bonded tokens, not unbonding tokens, that prevented the front-end from using more correct APY estimates. (Previously, the front-end could only underestimate rewards)

## [v3.1.0](https://github.com/osmosis-labs/osmosis/releases/tag/v3.1.0) - 2021-06-28

* Update the cosmos-sdk version we modify to v0.42.9
* Fix a bug in the min commission rate code that allows validators to be created with commission rates less than the minimum.
* Automatically upgrade any validator with less than the minimum commission rate to the minimum at upgrade time.
* Unbrick on-chain governance, by fixing the deposit parameter to use `uosmo` instead of `osmo`.

## [v1.0.2](https://github.com/osmosis-labs/osmosis/releases/tag/v1.0.2) - 2021-06-18

This release improves the CLI UX of creating and querying gauges.

## [v1.0.1](https://github.com/osmosis-labs/osmosis/releases/tag/v1.0.1) - 2021-06-17

This release fixes a bug in `osmosisd version` always displaying 0.0.1.

## [v1.0.0](https://github.com/osmosis-labs/osmosis/releases/tag/v1.0.0-rc0) - 2021-06-16

Initial Release!<|MERGE_RESOLUTION|>--- conflicted
+++ resolved
@@ -46,12 +46,7 @@
 
 * [#8996](https://github.com/osmosis-labs/osmosis/pull/8996) chore: upgrade pfm to v8.1.1 
 * [#8880](https://github.com/osmosis-labs/osmosis/pull/8880) chore: bump wasmd from 0.53.0 to 0.53.2
-<<<<<<< HEAD
 * [#9005](https://github.com/osmosis-labs/osmosis/pull/9005) fix: bump ibc-go to v8.6.1
-
-### State Compatible
-
-=======
 * [#9011](https://github.com/osmosis-labs/osmosis/pull/9011) feat: Delete superfluid balancer -> CL migration code. Makes the message now just return an error if called.
 
 ### State Compatible
@@ -59,7 +54,6 @@
 * [#8985](https://github.com/osmosis-labs/osmosis/pull/8985) build: block-sdk import now uses forked version
 * [#9006](https://github.com/osmosis-labs/osmosis/pull/9006) feat: CosmWasm Pool raw state query
 
->>>>>>> b218d3e5
 ## v28.0.4
 
 ### State Breaking
