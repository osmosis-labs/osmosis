--- conflicted
+++ resolved
@@ -46,11 +46,8 @@
 * [#9541](https://github.com/osmosis-labs/osmosis/pull/9541) feat: buy back and burn osmo using non osmo taker fee burn portion
 * [#9511](https://github.com/osmosis-labs/osmosis/pull/9511) fix: tokenfactory before send hook gas consumption
 * [#9548](https://github.com/osmosis-labs/osmosis/pull/9548) chore: update swagger
-<<<<<<< HEAD
 * [#9552](https://github.com/osmosis-labs/osmosis/pull/9552) chore: force undelegate and clean up superfluid state
-=======
-* [#9559](https://github.com/osmosis-labs/osmosis/pull/9559) feat: daily staking rewards smoothing 
->>>>>>> d9223a5d
+* [#9559](https://github.com/osmosis-labs/osmosis/pull/9559) feat: daily staking rewards smoothing
 
 ## v30.0.5
 
@@ -62,44 +59,44 @@
 
 ### State Compatible
 * [#9467](https://github.com/osmosis-labs/osmosis/pull/9467) fix: protorev returns incorrect values in posthandler
-* [#9476](https://github.com/osmosis-labs/osmosis/pull/9476) fix: update DefaultBaseFee and cap CurBaseFee when loaded 
+* [#9476](https://github.com/osmosis-labs/osmosis/pull/9476) fix: update DefaultBaseFee and cap CurBaseFee when loaded
 * [#9488](https://github.com/osmosis-labs/osmosis/pull/9488) chore: bump block-sdk to v2.1.8-mempool
-* [#9493](https://github.com/osmosis-labs/osmosis/pull/9493) fix: update block-sdk version that fix staled mempool and add tests 
+* [#9493](https://github.com/osmosis-labs/osmosis/pull/9493) fix: update block-sdk version that fix staled mempool and add tests
 
 
 ## v30.0.1
 
 ### State Compatible
 
-* [#9473](https://github.com/osmosis-labs/osmosis/pull/9473) chore: bump go version to v1.23.4 
+* [#9473](https://github.com/osmosis-labs/osmosis/pull/9473) chore: bump go version to v1.23.4
 
 
 ## v30.0.0
 
 ### State Breaking
 
-* [#9355](https://github.com/osmosis-labs/osmosis/pull/9355) chore: bump go version to v1.23 
-* [#9427](https://github.com/osmosis-labs/osmosis/pull/9427) chore: bump wasmd version 
+* [#9355](https://github.com/osmosis-labs/osmosis/pull/9355) chore: bump go version to v1.23
+* [#9427](https://github.com/osmosis-labs/osmosis/pull/9427) chore: bump wasmd version
 * [#9434](https://github.com/osmosis-labs/osmosis/pull/9434) Taker Fee non-OSMO revenue on separate whitelist to Quote Assets
 
 ### State Compatible
 
 * [#9420](https://github.com/osmosis-labs/osmosis/pull/9420) chore: update seeds for the init command
-* [#9396](https://github.com/osmosis-labs/osmosis/pull/9396) fix: missing coinbase/rosetta-sdk-go/types dependency 
+* [#9396](https://github.com/osmosis-labs/osmosis/pull/9396) fix: missing coinbase/rosetta-sdk-go/types dependency
 * [#9436](https://github.com/osmosis-labs/osmosis/pull/9436) feat: remove authorized quote denom validation
 * [#9440](https://github.com/osmosis-labs/osmosis/pull/9440) feat: increase consensus min fee to 0.01 uosmo / gas
 * [#9455](https://github.com/osmosis-labs/osmosis/pull/9455) chore: bump cosmos-sdk to v0.50.14
 * [#9456](https://github.com/osmosis-labs/osmosis/pull/9456) feat: transfer top of block auction funds to community pool
 * [#9457](https://github.com/osmosis-labs/osmosis/pull/9457) chore: bump submodules
-* [#9460](https://github.com/osmosis-labs/osmosis/pull/9460) fix: mempool-1559 min base fee to match consensus min fee 
-* [#9465](https://github.com/osmosis-labs/osmosis/pull/9465) Fix: Check gas remaining in the parent context's gas meter for tokenfactory hook 
+* [#9460](https://github.com/osmosis-labs/osmosis/pull/9460) fix: mempool-1559 min base fee to match consensus min fee
+* [#9465](https://github.com/osmosis-labs/osmosis/pull/9465) Fix: Check gas remaining in the parent context's gas meter for tokenfactory hook
 ## v29.0.2
 
 ### State Breaking
 
 ### State Compatible
 
-* [#9375](https://github.com/osmosis-labs/osmosis/pull/9375) chore: add fix for pagination of proposals 
+* [#9375](https://github.com/osmosis-labs/osmosis/pull/9375) chore: add fix for pagination of proposals
 
 ### State Breaking
 
@@ -111,13 +108,13 @@
 
 ### State Compatible
 
-* [#9372](https://github.com/osmosis-labs/osmosis/pull/9372) fix: query all proposals codec issues 
+* [#9372](https://github.com/osmosis-labs/osmosis/pull/9372) fix: query all proposals codec issues
 
 ## v29.0.0
 
 ### State Breaking
 
-* [#8996](https://github.com/osmosis-labs/osmosis/pull/8996) chore: upgrade pfm to v8.1.1 
+* [#8996](https://github.com/osmosis-labs/osmosis/pull/8996) chore: upgrade pfm to v8.1.1
 * [#8880](https://github.com/osmosis-labs/osmosis/pull/8880) chore: bump wasmd from 0.53.0 to 0.53.2
 * [#9005](https://github.com/osmosis-labs/osmosis/pull/9005) fix: bump ibc-go to v8.6.1
 * [#9011](https://github.com/osmosis-labs/osmosis/pull/9011) feat: Delete superfluid balancer -> CL migration code. Makes the message now just return an error if called.
@@ -126,25 +123,25 @@
 ### State Compatible
 
 * [#8985](https://github.com/osmosis-labs/osmosis/pull/8985) build: block-sdk import now uses forked version
-* [#9021](https://github.com/osmosis-labs/osmosis/pull/9021) chore: slightly increase blocktime 
+* [#9021](https://github.com/osmosis-labs/osmosis/pull/9021) chore: slightly increase blocktime
 
 ### Removed
 
-* [#9340](https://github.com/osmosis-labs/osmosis/pull/9340) chore: bump IAVL, ignore legacy state if it is broken 
+* [#9340](https://github.com/osmosis-labs/osmosis/pull/9340) chore: bump IAVL, ignore legacy state if it is broken
 
 ## v28.0.6
 
 ### State Compatible
 
-* [#9334](https://github.com/osmosis-labs/osmosis/pull/9334) fix: iavl pruning issue move onto next version if stuck 
+* [#9334](https://github.com/osmosis-labs/osmosis/pull/9334) fix: iavl pruning issue move onto next version if stuck
 * [#9332](https://github.com/osmosis-labs/osmosis/pull/9332) fix(poolmanager): only write to cache in finalize execution mode
-* [#9340](https://github.com/osmosis-labs/osmosis/pull/9340) chore: bump IAVL, ignore legacy state if it is broken 
+* [#9340](https://github.com/osmosis-labs/osmosis/pull/9340) chore: bump IAVL, ignore legacy state if it is broken
 
 ## v28.0.5
 
 ### State Compatible
 
-* [#9050](https://github.com/osmosis-labs/osmosis/pull/9050) chore: bump ibc-go to v8.7.0 
+* [#9050](https://github.com/osmosis-labs/osmosis/pull/9050) chore: bump ibc-go to v8.7.0
 * [#9006](https://github.com/osmosis-labs/osmosis/pull/9006) feat: CosmWasm Pool raw state query
 
 ## v28.0.4
@@ -256,9 +253,9 @@
 * [#8535](https://github.com/osmosis-labs/osmosis/pull/8535) Prevent Setting Invalid Before Send Hook
 * [#8310](https://github.com/osmosis-labs/osmosis/pull/8310) Taker fee share
 * [#8494](https://github.com/osmosis-labs/osmosis/pull/8494) Add additional events in x/lockup, x/superfluid, x/concentratedliquidity
-* [#8581](https://github.com/osmosis-labs/osmosis/pull/8581) feat: add ledger signing to smart account module 
+* [#8581](https://github.com/osmosis-labs/osmosis/pull/8581) feat: add ledger signing to smart account module
 * [#8573](https://github.com/osmosis-labs/osmosis/pull/8573) fix: increase unauthenticated gas to fix fee token issue
-* [#8598](https://github.com/osmosis-labs/osmosis/pull/8598) feat: param changes for block and cost per byte 
+* [#8598](https://github.com/osmosis-labs/osmosis/pull/8598) feat: param changes for block and cost per byte
 * [#8609](https://github.com/osmosis-labs/osmosis/pull/8609) Exempt `UnrestrictedPoolCreatorWhitelist` addresses from pool creation fee
 * [#8615](https://github.com/osmosis-labs/osmosis/pull/8615) chore: add tagged cosmos-sdk version: v0.50.6-v26-osmo-1
 * [#8616](https://github.com/osmosis-labs/osmosis/pull/8616) chore: upgrade wasmd to v0.53.0 and wasmvm to v2.1.2
@@ -1170,7 +1167,7 @@
   - This work is importable by external repositories, intended as an ecosystem standards
 - Downtime detection tooling
   - There is now an on-chain query, allowing you to test if the chain is recovering from a downtime of a given duration.
-    - The querier defines what recovering means, e.g. for a 1 hour downtime, do you consider the chain as recovering until at least 10 minutes since last 1 hr downtime? 
+    - The querier defines what recovering means, e.g. for a 1 hour downtime, do you consider the chain as recovering until at least 10 minutes since last 1 hr downtime?
 - Geometric TWAP
   - Every AMM pool now exposes a geometric TWAP, in addition to the existing arithmetic TWAP
 * IBC features
@@ -1192,7 +1189,7 @@
 * [#3731](https://github.com/osmosis-labs/osmosis/pull/3731) BigDec Power functions with decimal exponent.
 * [#3847](https://github.com/osmosis-labs/osmosis/pull/3847) GeometricTwap and GeometricTwapToNow queries added to Stargate whitelist.
 * [#3899](https://github.com/osmosis-labs/osmosis/pull/3899) Fixed osmoutils so its importable by chains that don't use the osmosis CosmosSDK fork
-  
+
 ### API breaks
 
 * [#3763](https://github.com/osmosis-labs/osmosis/pull/3763) Move binary search and error tolerance code from `osmoutils` into `osmomath`
