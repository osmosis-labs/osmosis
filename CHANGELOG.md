<!--
Guiding Principles:

Changelogs are for humans, not machines.
There should be an entry for every single version.
The same types of changes should be grouped.
Versions and sections should be linkable.
The latest version comes first.
The release date of each version is displayed.
Mention whether you follow Semantic Versioning.

Usage:

Change log entries are to be added to the Unreleased section under the
appropriate stanza (see below). Each entry should ideally include a tag and
the Github issue reference in the following format:

* (<tag>) \#<issue-number> message

The issue numbers will later be link-ified during the release process so you do
not have to worry about including a link manually, but you can if you wish.

Types of changes (Stanzas):

"Features" for new features.
"Improvements" for changes in existing functionality.
"Deprecated" for soon-to-be removed features.
"Bug Fixes" for any bug fixes.
"Client Breaking" for breaking CLI commands and REST routes used by end-users.
"API Breaking" for breaking exported APIs used by developers building on SDK.
"State Machine Breaking" for any changes that result in a different AppState 
given same genesisState and txList.
Ref: https://keepachangelog.com/en/1.0.0/
-->

# Changelog

All notable changes to this project will be documented in this file.

The format is based on [Keep a Changelog](https://keepachangelog.com/en/1.0.0/),
and this project adheres to [Semantic Versioning](https://semver.org/spec/v2.0.0.html).

## Unreleased

<<<<<<< HEAD
### Misc Improvements
* [#2804](https://github.com/osmosis-labs/osmosis/pull/2804) Improve error handling and messages when parsing pool assets.
=======
### Features

* [#2739](https://github.com/osmosis-labs/osmosis/pull/2739) Add pool type query
* [#2803](https://github.com/osmosis-labs/osmosis/pull/2803) Fix total pool liquidity CLI query.
>>>>>>> 309cc9a5

## v12.0.0

This release includes several cosmwasm-developer and appchain-ecosystem affecting upgrades:

* TWAP - Time weighted average prices for all AMM pools
* Cosmwasm contract developer facing features
  * Enabling select queries for cosmwasm contracts
  * Add message responses to gamm messages, to remove the neccessity of bindings
  * Allow specifying denom metadata from tokenfactory
* Enabling Interchain accounts (for real this time)
* Upgrading IBC to v3.3.0
* Consistently makes authz work with ledger for all messages

The release also contains the following changes affecting Osmosis users and node operators

* Fixing State Sync
* Enabling expedited proposals

This upgrade also adds a number of safety and API boundary improving changes to the codebase.
While not state machine breaking, this release also includes the revamped Osmosis simulator,
which acts as a fuzz testing tool tailored for the SDK state machine.

### Breaking Changes

* [#2477](https://github.com/osmosis-labs/osmosis/pull/2477) Tokenfactory burn msg clash with sdk
  * TypeMsgBurn: from "burn" to "tf_burn"
  * TypeMsgMint: from "mint" to "tf_mint"
* [#2222](https://github.com/osmosis-labs/osmosis/pull/2222) Add scaling factors to MsgCreateStableswapPool
* [#1889](https://github.com/osmosis-labs/osmosis/pull/1825) Add proto responses to gamm LP messages:
  * MsgJoinPoolResponse: share_out_amount and token_in fields 
  * MsgExitPoolResponse: token_out field 
* [#1825](https://github.com/osmosis-labs/osmosis/pull/1825) Fixes Interchain Accounts (host side) by adding it to AppModuleBasics
* [#1994](https://github.com/osmosis-labs/osmosis/pull/1994) Removed bech32ibc module
* [#2016](https://github.com/osmosis-labs/osmosis/pull/2016) Add fixed 10000 gas cost for each Balancer swap
* [#2193](https://github.com/osmosis-labs/osmosis/pull/2193) Add TwapKeeper to the Osmosis app
* [#2227](https://github.com/osmosis-labs/osmosis/pull/2227) Enable charging fee in base denom for `CreateGauge` and `AddToGauge`.
* [#2283](https://github.com/osmosis-labs/osmosis/pull/2283) x/incentives: refactor `CreateGauge` and `AddToGauge` fees to use txfees denom
* [#2206](https://github.com/osmosis-labs/osmosis/pull/2283) Register all Amino interfaces and concrete types on the authz Amino codec. This will allow the authz module to properly serialize and de-serializes instances using Amino.
* [#2405](https://github.com/osmosis-labs/osmosis/pull/2405) Make SpotPrice have a max value of 2^160, and no longer be able to panic
* [#2473](https://github.com/osmosis-labs/osmosis/pull/2473) x/superfluid `AddNewSuperfluidAsset` now returns error, if any occurs instead of ignoring it.
* [#2714](https://github.com/osmosis-labs/osmosis/pull/2714) Upgrade wasmd to v0.28.0.
* Remove x/Bech32IBC

#### Golang API breaks

* [#2160](https://github.com/osmosis-labs/osmosis/pull/2160) Clean up GAMM keeper (move `x/gamm/keeper/params.go` contents into `x/gamm/keeper/keeper.go`, replace all uses of `PoolNumber` with `PoolId`, move `SetStableSwapScalingFactors` to stableswap package, and delete marshal_bench_test.go and grpc_query_internal_test.go)
* [#1987](https://github.com/osmosis-labs/osmosis/pull/1987) Remove `GammKeeper.GetNextPoolNumberAndIncrement` in favor of the non-mutative `GammKeeper.GetNextPoolNumber`.
* [#1667](https://github.com/osmosis-labs/osmosis/pull/1673) Move wasm-bindings code out of app package into its own root level package.
* [#2013](https://github.com/osmosis-labs/osmosis/pull/2013) Make `SetParams`, `SetPool`, `SetTotalLiquidity`, and `SetDenomLiquidity` GAMM APIs private
* [#1857](https://github.com/osmosis-labs/osmosis/pull/1857) x/mint rename GetLastHalvenEpochNum to GetLastReductionEpochNum
* [#2133](https://github.com/osmosis-labs/osmosis/pull/2133) Add `JoinPoolNoSwap` and `CalcJoinPoolNoSwapShares` to GAMM pool interface and route `JoinPoolNoSwap` in pool_service.go to new method in pool interface
* [#2353](https://github.com/osmosis-labs/osmosis/pull/2353) Re-enable stargate query via whitelsit
* [#2394](https://github.com/osmosis-labs/osmosis/pull/2394) Remove unused interface methods from expected keepers of each module
* [#2390](https://github.com/osmosis-labs/osmosis/pull/2390) x/mint remove unused mintCoins parameter from AfterDistributeMintedCoin
* [#2418](https://github.com/osmosis-labs/osmosis/pull/2418) x/mint remove SetInitialSupplyOffsetDuringMigration from keeper
* [#2417](https://github.com/osmosis-labs/osmosis/pull/2417) x/mint unexport keeper `SetLastReductionEpochNum`, `getLastReductionEpochNum`, `CreateDeveloperVestingModuleAccount`, and `MintCoins`
* [#2587](https://github.com/osmosis-labs/osmosis/pull/2587) remove encoding config argument from NewOsmosisApp
x

### Features

* [#2387](https://github.com/osmosis-labs/osmosis/pull/2387) Upgrade to IBC v3.2.0, which allows for sending/receiving IBC tokens with slashes.
* [#1312] Stableswap: Createpool logic 
* [#1230] Stableswap CFMM equations
* [#1429] solver for multi-asset CFMM
* [#1539] Superfluid: Combine superfluid and staking query on querying delegation by delegator
* [#2223] Tokenfactory: Add SetMetadata functionality

### Bug Fixes

* [#2086](https://github.com/osmosis-labs/osmosis/pull/2086) `ReplacePoolIncentivesProposal` ProposalType() returns correct value of `ProposalTypeReplacePoolIncentives` instead of `ProposalTypeUpdatePoolIncentives`
* [1930](https://github.com/osmosis-labs/osmosis/pull/1930) Ensure you can't `JoinPoolNoSwap` tokens that are not in the pool
* [2186](https://github.com/osmosis-labs/osmosis/pull/2186) Remove liquidity event that was emitted twice per message.

### Improvements
* [#2515](https://github.com/osmosis-labs/osmosis/pull/2515) Emit events from functions implementing epoch hooks' `panicCatchingEpochHook` cacheCtx
* [#2526](https://github.com/osmosis-labs/osmosis/pull/2526) EpochHooks interface methods (and hence modules implementing the hooks) return error instead of panic

## v11.0.1

#### Golang API breaks
* [#1893](https://github.com/osmosis-labs/osmosis/pull/1893) Change `EpochsKeeper.SetEpochInfo` to `AddEpochInfo`, which has more safety checks with it. (Makes it suitable to be called within upgrades)
* [#2396](https://github.com/osmosis-labs/osmosis/pull/2396) x/mint remove unused mintCoins parameter from AfterDistributeMintedCoin
* [#2399](https://github.com/osmosis-labs/osmosis/pull/2399) Remove unused interface methods from expected keepers of each module
* [#2401](https://github.com/osmosis-labs/osmosis/pull/2401) Update Go import paths to v11

#### Bug Fixes
* [2291](https://github.com/osmosis-labs/osmosis/pull/2291) Remove liquidity event that was emitted twice per message
* [2288](https://github.com/osmosis-labs/osmosis/pull/2288) Fix swagger docs and swagger generation

## v11

#### Improvements
* [#2237](https://github.com/osmosis-labs/osmosis/pull/2237) Enable charging fee in base denom for `CreateGauge` and `AddToGauge`.

#### SDK Upgrades
* [#2245](https://github.com/osmosis-labs/osmosis/pull/2245) Upgrade SDK for to v0.45.0x-osmo-v9.2. Major changes:
   * Minimum deposit on proposer at submission time: https://github.com/osmosis-labs/cosmos-sdk/pull/302

## v10.1.1

#### Improvements
* [#2214](https://github.com/osmosis-labs/osmosis/pull/2214) Speedup epoch distribution, superfluid component

## v10.1.0

#### Bug Fixes
* [2011](https://github.com/osmosis-labs/osmosis/pull/2011) Fix bug in TokenFactory initGenesis, relating to denom creation fee param.

#### Improvements
* [#2130](https://github.com/osmosis-labs/osmosis/pull/2130) Introduce errors in mint types.
* [#2000](https://github.com/osmosis-labs/osmosis/pull/2000) Update import paths from v9 to v10.

#### Golang API breaks
* [#1937](https://github.com/osmosis-labs/osmosis/pull/1937) Change `lockupKeeper.ExtendLock` to take in lockID instead of the direct lock struct.
* [#2030](https://github.com/osmosis-labs/osmosis/pull/2030) Rename lockup keeper `ResetAllLocks` to `InitializeAllLocks` and `ResetAllSyntheticLocks` to `InitializeAllSyntheticLocks`.

#### SDK Upgrades
* [#2146](https://github.com/osmosis-labs/osmosis/pull/2146) Upgrade SDK for to v0.45.0x-osmo-v9.1. Major changes:
   * Concurrency query client option: https://github.com/osmosis-labs/cosmos-sdk/pull/281
   * Remove redacted message fix: https://github.com/osmosis-labs/cosmos-sdk/pull/284
   * Reduce commit store logs (change to Debug): https://github.com/osmosis-labs/cosmos-sdk/pull/282
   * Bring back the cliff vesting command: https://github.com/osmosis-labs/cosmos-sdk/pull/272
   * Allow ScheduleUpgrade to come from same block: https://github.com/osmosis-labs/cosmos-sdk/pull/261


## v10.0.1

This release contains minor CLI bug fixes.
* Restores vesting by duration command
* Fixes pagination in x/incentives module queries

## v10.0.0


## v9.0.1

### Breaking Changes

* [#1699](https://github.com/osmosis-labs/osmosis/pull/1699) Fixes bug in sig fig rounding on spot price queries for small values
* [#1671](https://github.com/osmosis-labs/osmosis/pull/1671) Remove methods that constitute AppModuleSimulation APIs for several modules' AppModules, which implemented no-ops
* [#1671](https://github.com/osmosis-labs/osmosis/pull/1671) Add hourly epochs to `x/epochs` DefaultGenesis.
* [#1665](https://github.com/osmosis-labs/osmosis/pull/1665) Delete app/App interface, instead use simapp.App
* [#1630](https://github.com/osmosis-labs/osmosis/pull/1630) Delete the v043_temp module, now that we're on an updated SDK version.

### Bug Fixes

* [1700](https://github.com/osmosis-labs/osmosis/pull/1700) Upgrade sdk fork with missing snapshot manager fix.
* [1716](https://github.com/osmosis-labs/osmosis/pull/1716) Fix secondary over-LP shares bug with uneven swap amounts in `CalcJoinPoolShares`.
* [1759](https://github.com/osmosis-labs/osmosis/pull/1759) Fix pagination filter in incentives query.
* [1698](https://github.com/osmosis-labs/osmosis/pull/1698) Register wasm snapshotter extension.
* [1931](https://github.com/osmosis-labs/osmosis/pull/1931) Add explicit check for input denoms to `CalcJoinPoolShares`

## [v9.0.0 - Nitrogen](https://github.com/osmosis-labs/osmosis/releases/tag/v9.0.0)

The Nitrogen release brings with it a number of features enabling further cosmwasm development work in Osmosis.
It including breaking changes to the GAMM API's, many developer and node operator improvements for Cosmwasm & IBC, along with new txfee and governance features. In addition to various bug fixes and code quality improvements.

#### GAMM API changes

API changes were done to enable more CFMM's to be implemented within the existing framework.
Integrators will have to update their messages and queries to adapt, please see https://github.com/osmosis-labs/osmosis/blob/main/x/gamm/breaking_changes_notes.md

#### Governance Changes

* [#1191](https://github.com/osmosis-labs/osmosis/pull/1191), [#1555](https://github.com/osmosis-labs/osmosis/pull/1555) Superfluid stakers now have their votes override their validators votes
* [sdk #239](https://github.com/osmosis-labs/cosmos-sdk/pull/239) Governance can set a distinct voting period for every proposal type.

#### IBC

* [#1535](https://github.com/osmosis-labs/osmosis/pull/1535) Upgrade to [IBC v3](https://github.com/cosmos/ibc-go/releases/tag/v3.0.0)
* [#1564](https://github.com/osmosis-labs/osmosis/pull/1564) Enable Interchain account host module
  * See [here](https://github.com/osmosis-labs/osmosis/blob/main/app/upgrades/v9/upgrades.go#L49-L71) for the supported messages

#### Txfees

[#1145](https://github.com/osmosis-labs/osmosis/pull/1145) Non-osmo txfees now get swapped into osmo everyday at epoch, and then distributed to stakers.

#### Cosmwasm

Upgrade from wasmd v0.23.x to [v0.27.0](https://github.com/CosmWasm/wasmd/releases/tag/v0.27.0). This has the following features:
  * State sync now works for cosmwasm state
  * Cosmwasm builds on M1 macs
  * Many security fixes

The TokenFactory module is added to the chain, making it possible for users and contracts to make new native tokens.
Cosmwasm bindings have been added, to make swapping and creating these new tokens easier within the contract ecosystem.

* [#1640](https://github.com/osmosis-labs/osmosis/pull/1640) fix: localosmosis to work for testing cosmwasm contracts

### Other Features

* [#1629](https://github.com/osmosis-labs/osmosis/pull/1629) Fix bug in the airdrop claim script
* [#1570](https://github.com/osmosis-labs/osmosis/pull/1570) upgrade sdk with app version fix for state-sync
* [#1554](https://github.com/osmosis-labs/osmosis/pull/1554) local dev environment
* [#1541](https://github.com/osmosis-labs/osmosis/pull/1541) Add arm64 support to Docker
* [#1535](https://github.com/osmosis-labs/osmosis/pull/1535) upgrade wasmd to v0.27.0.rc3-osmo and ibc-go to v3
  * State sync now works for cosmwasm state
  * Cosmwasm builds on M1 macs
* [#1435](https://github.com/osmosis-labs/osmosis/pull/1435) `x/tokenfactory` create denom fee for spam resistance 
* [#1253](https://github.com/osmosis-labs/osmosis/pull/1253) Add a message to increase the duration of a bonded lock.
* [#1656](https://github.com/osmosis-labs/osmosis/pull/1656) Change camelCase to snake_case in proto.
* [#1632](https://github.com/osmosis-labs/osmosis/pull/1632) augment SuperfluidDelegationsByDelegator query, return osmo equivilent is staked via superfluid
* [#1723](https://github.com/osmosis-labs/osmosis/pull/1723) fix number of LP shares returned from stableswap pool

## [v8.0.0 - Emergency proposals upgrade](https://github.com/osmosis-labs/osmosis/releases/tag/v8.0.0)

This upgrade is a patch that must be hard forked in, as on-chain governance of Osmosis approved proposal [227](https://www.mintscan.io/osmosis/proposals/227) and proposal [228](https://www.mintscan.io/osmosis/proposals/228).

This upgrade includes:

* Adding height-gated AnteHandler message filter to filter unpooling tx pre-upgrade.
* At block height 4402000 accelerates prop 225, which in turn moves incentives from certain pools according to props 222-224
* Adds a msg allowing unpooling of UST pools. 
  * This procedure is initiated by whitelisting pools 560, 562, 567, 578, 592, 610, 612, 615, 642, 679, 580, 635. 
  * Unpooling allows exiting whitelisted pools directly, finish unbonding duration with the exited tokens instead of having to wait unbonding duration to swap LP shares back to collaterals. 
  * This procedure also includes locks that were already unbonding pre-upgrade and locks that were superfluid delegated.

Every node should upgrade their software version to v8.0.0 before the upgrade block height 4402000. If you use cosmovisor, simply swap out the binary at upgrades/v7/bin to be v8.0.0, and restart the node. Do check cosmovisor version returns v8.0.0

### Features 
* {Across many PRs} Initiate emergency upgrade 
* [#1481] Emergency upgrade as of prop [226] (https://www.mintscan.io/osmosis/proposals/226) 
* [#1482] Checking Whitelisted Pools contain UST 
* [#1486] Update whitelisted pool IDs
* [#1262] Add a forceprune command to the binaries, that prunes golevelDB data better
* [#1154] Database stability improvements
* [#840] Move lock.go functions into iterator.go, lock_refs.go and store.go
* [#916] And a fn for Unbond and Burn tokens
* [#908] Superfluid slashing code
* [#904] LockAndSuperfluidDelegate

### Minor improvements & Bug Fixes

* [#1428] fix: pool params query (backport #1315)
* [#1390] upgrade sdk to v0.45.0x-osmo-v7.9
* [#1087] Test improvisation for Superfluid (backport #1070)
* [#1022] upgrade iavl to v0.17.3-osmo-v4

### Features

* [#1378](https://github.com/osmosis-labs/osmosis/pull/1378) add .gitpod.yml
* [#1262](https://github.com/osmosis-labs/osmosis/pull/1262) Add a `forceprune` command to the binaries, that prunes golevelDB data better.
* [#1244](https://github.com/osmosis-labs/osmosis/pull/1244) Refactor `x/gamm`'s `ExitSwapExternAmountOut`.
* [#1107](https://github.com/osmosis-labs/osmosis/pull/1107) Update to wasmvm v0.24.0, re-enabling building on M1 macs!
* [#1292](https://github.com/osmosis-labs/osmosis/pull/1292) CLI account-locked-duration

### Minor improvements & Bug Fixes

* [#1442](https://github.com/osmosis-labs/osmosis/pull/1442) Use latest tm-db release for badgerdb and rocksdb improvments
* [#1379](https://github.com/osmosis-labs/osmosis/pull/1379) Introduce `Upgrade` and `Fork` structs, to simplify upgrade logic.
* [#1363](https://github.com/osmosis-labs/osmosis/pull/1363) Switch e2e test setup to create genesis and configs via Dockertest
* [#1335](https://github.com/osmosis-labs/osmosis/pull/1335) Add utility for deriving total orderings from partial orderings.
* [#1308](https://github.com/osmosis-labs/osmosis/pull/1308) Make panics inside of epochs no longer chain halt by default.
* [#1286](https://github.com/osmosis-labs/osmosis/pull/1286) Fix release build scripts.
* [#1203](https://github.com/osmosis-labs/osmosis/pull/1203) cleanup Makefile and ci workflows
* [#1177](https://github.com/osmosis-labs/osmosis/pull/1177) upgrade to go 1.18
* [#1193](https://github.com/osmosis-labs/osmosis/pull/1193) Setup e2e tests on a single chain; add balances query test
* [#1095](https://github.com/osmosis-labs/osmosis/pull/1095) Fix authz being unable to use lockup & superfluid types.
* [#1105](https://github.com/osmosis-labs/osmosis/pull/1105) Add GitHub Actions to automatically push the osmosis Docker image
* [#1114](https://github.com/osmosis-labs/osmosis/pull/1114) Improve CI: remove duplicate runs of test worflow
* [#1127](https://github.com/osmosis-labs/osmosis/pull/1127) Stricter Linting:  bump golangci-lint version and enable additional linters.
* [#1184](https://github.com/osmosis-labs/osmosis/pull/1184) Fix endtime event output on BeginUnlocking

## [v7.1.0](https://github.com/osmosis-labs/osmosis/releases/tag/v7.1.0)

### Minor improvements & Bug Fixes

* [#1052](https://github.com/osmosis-labs/osmosis/pull/1052) Eugen/cherry pick superfluid test scaffolding updates
* [#1070](https://github.com/osmosis-labs/osmosis/pull/1070) Test improvisation for Superfluid
* [#1084](https://github.com/osmosis-labs/osmosis/pull/1084) Superfluid Misc: Improve grpc_query
* [#1081](https://github.com/osmosis-labs/osmosis/pull/1081) Genesis upgrade and add invariant cherry pick
* [#1088](https://github.com/osmosis-labs/osmosis/pull/1088) Genesis import export check for superfluid
* [#1101](https://github.com/osmosis-labs/osmosis/pull/1101) Minor PR adding some code comments
* [#1154](https://github.com/osmosis-labs/osmosis/pull/1154) Database stability improvements

### SDK fork updates

* [sdk-#136](https://github.com/osmosis-labs/iavl/pull/136) add after validator slash hook
* [sdk-#137](https://github.com/osmosis-labs/iavl/pull/137) backport feat: Modify grpc gateway to be concurrent
* [sdk-#146](https://github.com/osmosis-labs/cosmos-sdk/pull/146) extra logs during commit
* [sdk-#151](https://github.com/osmosis-labs/cosmos-sdk/pull/151) fix logs related to store keys and commit hash
* [sdk-#140](https://github.com/osmosis-labs/cosmos-sdk/pull/140) refactor: snapshot and pruning functionality
* [sdk-#156](https://github.com/osmosis-labs/cosmos-sdk/pull/156) feat: implement querying for commit hash and proofs
* [sdk-#155](https://github.com/osmosis-labs/cosmos-sdk/pull/155) fix: commit info data race
* [sdk-#158](https://github.com/osmosis-labs/cosmos-sdk/pull/158) Fixes the go race tests
* [sdk-#160](https://github.com/osmosis-labs/cosmos-sdk/pull/160) increase setupBaseAppWithSnapshots timeout to 90 seconds
* [sdk-#161](https://github.com/osmosis-labs/cosmos-sdk/pull/155) upgrade iavl to v0.17.3-osmo-v7 with lowered fast node cache size

### IAVL fork updates

* [iavl-35](https://github.com/osmosis-labs/iavl/pull/35) avoid clearing fast node cache during pruning
* [iavl-36](https://github.com/osmosis-labs/iavl/pull/36) fix data race related to VersionExists
* [iavl-37](https://github.com/osmosis-labs/iavl/pull/36) hardcode fast node cache size to 100k

## [v7.0.4](https://github.com/osmosis-labs/osmosis/releases/tag/v7.0.4)

### Minor improvements & Bug Fixes

* [#1061](https://github.com/osmosis-labs/osmosis/pull/1061) upgrade iavl to v0.17.3-osmo-v5 with concurrent map write fix
* [#1071](https://github.com/osmosis-labs/osmosis/pull/1071) improve Dockerfile

### SDK fork updates

* [sdk-#135](https://github.com/osmosis-labs/cosmos-sdk/pull/135) upgrade iavl to v0.17.3-osmo-v5 with concurrent map write fix

### IAVL fork updates

* [iavl-34](https://github.com/osmosis-labs/iavl/pull/34) fix concurrent map panic when querying and committing

## [v7.0.3](https://github.com/osmosis-labs/osmosis/releases/tag/v7.0.3)

### Minor improvements & Bug Fixes

* [#1022](https://github.com/osmosis-labs/osmosis/pull/1022) upgrade iavl to v0.17.3-osmo-v4 - fix state export at an old height
* [#988](https://github.com/osmosis-labs/osmosis/pull/988) Make `SuperfluidUndelegationsByDelegator` query also return synthetic locks
* [#984](https://github.com/osmosis-labs/osmosis/pull/984) Add wasm support to Dockerfile

## [v7.0.2 - Carbon](https://github.com/osmosis-labs/osmosis/releases/tag/v7.0.2)

This release fixes an instance of undefined behaviour present in v7.0.0.
Parts of the code use a function called [`ApplyFuncIfNoErr`]() whose purpose is to catch errors, and if found undo state updates during its execution.
It is intended to also catch panics and undo the problematic code's execution.
Right now a panic in this code block would halt the node, as it would not know how to proceed.
(But no state change would be committed)

## [v7.0.0 - Carbon](https://github.com/osmosis-labs/osmosis/releases/tag/v7.0.0)

The Osmosis Carbon Release! The changes are primarily

The large features include:

* Superfluid Staking - Allowing LP shares be staked to help secure the network
* Adding permissioned cosmwasm to the chain
* IAVL speedups, greatly improving epoch and query performance
* Local mempool filters to charge higher gas for arbitrage txs
* Allow partial unlocking of non-superfluid'd locks

Upgrade instructions for node operators can be found [here](https://github.com/osmosis-labs/osmosis/blob/main/networks/osmosis-1/upgrades/v7/guide.md)

The v7 release introduces Superfluid Staking! This allows governance-approved LP shares to be staked to help secure the network.

### Features

* {Across many PRs} Add superfluid staking
* [#893](https://github.com/osmosis-labs/osmosis/pull/893/) Allow (non-superfluid'd) locks to be partially unlocked.
* [#828](https://github.com/osmosis-labs/osmosis/pull/828) Move docs to their own repository, <https://github.com/osmosis-labs/docs>
* [#804](https://github.com/osmosis-labs/osmosis/pull/804/) Make the Osmosis repo use proper golang module versioning in self-package imports. (Enables other go projects to easily import Osmosis tags)
* [#782](https://github.com/osmosis-labs/osmosis/pull/782) Upgrade to cosmos SDK v0.45.0
* [#777](https://github.com/osmosis-labs/osmosis/pull/777) Add framework for mempool filters for charging different gas rates, add mempool filter for higher gas txs.
* [#772](https://github.com/osmosis-labs/osmosis/pull/772) Fix SDK bug where incorrect sequence number txs wouldn't get removed from blocks.
* [#769](https://github.com/osmosis-labs/osmosis/pull/769/) Add governance permissioned cosmwasm module
* [#680](https://github.com/osmosis-labs/osmosis/pull/680/),[#697](https://github.com/osmosis-labs/osmosis/pull/697/) Change app.go file structure to mitigate risk of keeper reference vs keeper struct bugs. (What caused Osmosis v5 -> v6)

### Minor improvements & Bug Fixes

* [#924](https://github.com/osmosis-labs/osmosis/pull/923) Fix long standing problems with total supply query over-reporting the number of osmo.
* [#872](https://github.com/osmosis-labs/osmosis/pull/872) Add a helper for BeginBlock/EndBlock code to have code segments that atomically revert state if any part errors.
* [#869](https://github.com/osmosis-labs/osmosis/pull/869) Update Dockerfile to use distroless base image.
* [#855](https://github.com/osmosis-labs/osmosis/pull/855) Ensure gauges can only be created for assets that exist on chain.
* [#766](https://github.com/osmosis-labs/osmosis/pull/766) Consolidate code between InitGenesis and CreateGauge
* [#763](https://github.com/osmosis-labs/osmosis/pull/763) Add rocksDB options to Makefile.
* [#740](https://github.com/osmosis-labs/osmosis/pull/740) Simplify AMM swap math / file structure.
* [#731](https://github.com/osmosis-labs/osmosis/pull/731) Add UpdateFeeToken proposal handler to app.go
* [#686](https://github.com/osmosis-labs/osmosis/pull/686) Add silence usage to cli to surpress unnecessary help logs
* [#652](https://github.com/osmosis-labs/osmosis/pull/652) Add logic for deleting a pool
* [#541](https://github.com/osmosis-labs/osmosis/pull/541) Start generalizing the AMM infrastructure

### SDK fork updates

* [sdk-#119](https://github.com/osmosis-labs/cosmos-sdk/pull/119) Add bank supply offsets to let applications have some minted tokens not count in total supply.
* [sdk-#117](https://github.com/osmosis-labs/cosmos-sdk/pull/117) Add an instant undelegate method to staking, for use in superfluid.
* [sdk-#116](https://github.com/osmosis-labs/cosmos-sdk/pull/116) Fix the slashing hooks to be correct.
* [sdk-#108](https://github.com/osmosis-labs/cosmos-sdk/pull/108) upgrade to IAVL fast storage on v0.45.0x-osmo-v7-fast

### Wasmd fork updates

* [wasmd-v.022.0-osmo-v7.2](https://github.com/osmosis-labs/wasmd/releases/tag/v0.22.0-osmo-v7.2) Upgrade SDK and IAVL dependencies to use fast storage

## [v6.4.0](https://github.com/osmosis-labs/osmosis/releases/tag/v6.4.0)

### Minor improvements & Bug Fixes

-[#907](https://github.com/osmosis-labs/osmosis/pull/907) Upgrade IAVL and SDK with RAM improvements and bug fixes for v6.4.0

### SDK fork updates

* [sdk-#114](https://github.com/osmosis-labs/cosmos-sdk/pull/114) upgrading iavl with ram optimizations during migration, and extra logs and fixes for "version X was already saved to a different hash" and "insufficient funds" bugs

### IAVL fork updates

* [iavl-19](https://github.com/osmosis-labs/iavl/pull/19) force GC, no cache during migration, auto heap profile

## [v6.3.1](https://github.com/osmosis-labs/osmosis/releases/tag/v6.3.1)

* [#859](https://github.com/osmosis-labs/osmosis/pull/859) CLI, update default durations to be in better units.

* [#Unknown](https://github.com/osmosis-labs/osmosis/commit/3bf63f1d3b7efee503106a008e84129489bdba8d) Switch to SDK branch with vesting by duration

## Minor improvements & Bug Fixes

* [#795](https://github.com/osmosis-labs/osmosis/pull/795) Annotate app.go
* [#791](https://github.com/osmosis-labs/osmosis/pull/791) Change to dependabot config to only upgrade patch version of tendermint
* [#766](https://github.com/osmosis-labs/osmosis/pull/766) Consolidate code between InitGenesis and CreateGauge

## [v6.3.0](https://github.com/osmosis-labs/osmosis/releases/tag/v6.3.0)

## Features

* [#845](https://github.com/osmosis-labs/osmosis/pull/846) Upgrade iavl and sdk with fast storage
* [#724](https://github.com/osmosis-labs/osmosis/pull/724) Make an ante-handler filter for recognizing High gas txs, and having a min gas price for them.

## Minor improvements & Bug Fixes

* [#795](https://github.com/osmosis-labs/osmosis/pull/795) Annotate app.go
* [#791](https://github.com/osmosis-labs/osmosis/pull/791) Change to dependabot config to only upgrade patch version of tendermint
* [#766](https://github.com/osmosis-labs/osmosis/pull/766) Consolidate code between InitGenesis and CreateGauge

### SDK fork updates

* [sdk-#100](https://github.com/osmosis-labs/cosmos-sdk/pull/100) Upgrade iavl with fast storage

### IAVL fork updates

* [iavl-5](https://github.com/osmosis-labs/iavl/pull/5) Fast storage optimization for queries and iterations

## [v6.2.0](https://github.com/osmosis-labs/osmosis/releases/tag/v6.2.0)

### SDK fork updates

* [sdk-#58](https://github.com/osmosis-labs/cosmos-sdk/pull/58) Fix a bug where recheck would not remove txs with invalid sequence numbers

## Minor improvements & Bug Fixes

* [#765](https://github.com/osmosis-labs/osmosis/pull/765) Fix a bug in `Makefile` regarding the location of localtestnet docker image.

## [v6.1.0](https://github.com/osmosis-labs/osmosis/releases/tag/v6.1.0)

## Features

* Update to Tendermint v0.34.15
* Increase p2p timeouts to alleviate p2p network breaking at epoch
* [#741](https://github.com/osmosis-labs/osmosis/pull/741) Allow node operators to set a second min gas price for arbitrage txs.
* [#623](https://github.com/osmosis-labs/osmosis/pull/623) Use gosec for staticly linting for common non-determinism issues in SDK applications.

## Minor improvements & Bug Fixes

* [#722](https://github.com/osmosis-labs/osmosis/issues/722) reuse code for parsing integer slices from string
* [#704](https://github.com/osmosis-labs/osmosis/pull/704) fix rocksdb
* [#666](https://github.com/osmosis-labs/osmosis/pull/666) Fix the `--log-level` and `--log-format` commands on `osmosisd start`
* [#655](https://github.com/osmosis-labs/osmosis/pull/655) Make the default genesis for pool-incentives work by default
* [97ac2a8](https://github.com/osmosis-labs/osmosis/commit/97ac2a86303fc8966a4c169107e0945775107e67) Fix InitGenesis bug for gauges

### SDK fork updates

* [sdk-#52](https://github.com/osmosis-labs/cosmos-sdk/pull/52) Fix inconsistencies in default pruning config, and change defaults. Fix pruning=everything defaults.
  * previously default was actually keeping 3 weeks of state, and every 100th state. (Not that far off from archive nodes)
  * pruning=default now changed to 1 week of state (100k blocks), and keep-every=0. (So a constant number of states stored)
  * pruning=everything now stores the last 10 states, to avoid db corruption errors plaguing everyone who used it. This isn't a significant change, because the pruning interval was anyways 10 blocks, so your node had to store 10 blocks of state anyway.
* [sdk-#51](https://github.com/osmosis-labs/cosmos-sdk/pull/51) Add hooks for superfluid staking
* [sdk-#50](https://github.com/osmosis-labs/cosmos-sdk/pull/50) Make it possible to better permission the bank keeper's minting ability

## [v6.0.0](https://github.com/osmosis-labs/osmosis/releases/tag/v6.0.0)

This upgrade fixes a bug in the v5.0.0 upgrade's app.go, which prevents new IBC channels from being created.
This binary is compatible with v5.0.0 until block height `2464000`, estimated to be at 4PM UTC Monday December 20th.

* [Patch](https://github.com/osmosis-labs/osmosis/commit/907001b08686ed980e0afa3d97a9c5e2f095b79f#diff-a172cedcae47474b615c54d510a5d84a8dea3032e958587430b413538be3f333) - Revert back to passing in the correct staking keeper into the IBC keeper constructor.
* [Height gating change](https://github.com/osmosis-labs/ibc-go/pull/1) - Height gate the change in IBC, to make the v6.0.0 binary compatible until upgrade height.

## [v5.0.0](https://github.com/osmosis-labs/osmosis/releases/tag/v5.0.0) - Boron upgrade

The Osmosis Boron release is made!

Notable features include:

* Upgrading from SDK v0.42 to [SDK v0.44](https://github.com/cosmos/cosmos-sdk/blob/v0.43.0/RELEASE_NOTES.md), bringing efficiency improvements, integrations and Rosetta support.
* Bringing in the new modules [Bech32IBC](https://github.com/osmosis-labs/bech32-ibc/), [Authz](https://github.com/cosmos/cosmos-sdk/tree/master/x/authz/spec), [TxFees](https://github.com/osmosis-labs/osmosis/tree/main/x/txfees)
* Upgrading to IBC v2, allowing for improved Ethereum Bridge and CosmWasm support
* Implementing Osmosis chain governance's [Proposal 32](https://www.mintscan.io/osmosis/proposals/32)
* Large suite of gas bugs fixed. (Including several that we have not seen on chain)
* More queries exposed to aid node operators.
* Blocking the OFAC banned Ethereum addresses.
* Several (linear factor) epoch time improvements. (Most were present in v4.2.0)

Upgrade instructions for node operators can be found [here](https://github.com/osmosis-labs/osmosis/blob/v5.x/networks/osmosis-1/upgrades/v5/guide.md)

## Features

* [\#637](https://github.com/osmosis-labs/osmosis/pull/637) Add [Bech32IBC](https://github.com/osmosis-labs/bech32-ibc/)
* [\#610](https://github.com/osmosis-labs/osmosis/pull/610) Upgrade to Cosmos SDK v0.44.x
  * Numerous large updates, such as making module accounts be 32 bytes, Rosetta support, etc.
  * Adds & integrates the [Authz module](https://github.com/cosmos/cosmos-sdk/tree/master/x/authz/spec)
    See: [SDK v0.43.0 Release Notes](https://github.com/cosmos/cosmos-sdk/releases/tag/v0.43.0) For more details
* [\#610](https://github.com/osmosis-labs/osmosis/pull/610) Upgrade to IBC-v2
* [\#560](https://github.com/osmosis-labs/osmosis/pull/560) Implements Osmosis [prop32](https://www.mintscan.io/osmosis/proposals/32) -- clawing back the final 20% of unclaimed osmo and ion airdrop.
* [\#394](https://github.com/osmosis-labs/osmosis/pull/394) Allow whitelisted tx fee tokens based on conversion rate to OSMO
* [Commit db450f0](https://github.com/osmosis-labs/osmosis/commit/db450f0dce8c595211d920f9bca7ed0f3a136e43) Add blocking of OFAC banned Ethereum addresses

## Minor improvements & Bug Fixes

* {In the Osmosis-labs SDK fork}
  * Increase default IAVL cache size to be in the hundred megabyte range
  * Significantly improve CacheKVStore speed problems, reduced IBC upgrade time from 2hrs to 5min
  * Add debug info to make it clear whats happening during upgrade
* (From a series of commits) Fixes to the claims module to only do the reclaim logic once, not every block.
* (From a series of commits) More logging to the claims module.
* [\#563](https://github.com/osmosis-labs/osmosis/pull/563) Allow zero-weight pool-incentive distribution records
* [\#562](https://github.com/osmosis-labs/osmosis/pull/562) Store block height in epochs module for easier debugging
* [\#544](https://github.com/osmosis-labs/osmosis/pull/544) Update total liquidity tracking to be denom basis, lowering create pool and join pool gas.
* [\#540](https://github.com/osmosis-labs/osmosis/pull/540) Fix git lfs links
* [\#517](https://github.com/osmosis-labs/osmosis/pull/517) Linear time improvement for epoch time
* [\#515](https://github.com/osmosis-labs/osmosis/pull/515) Add debug command for converting secp pubkeys
* [\#510](https://github.com/osmosis-labs/osmosis/pull/510) Performance improvement for gauge distribution
* [\#505](https://github.com/osmosis-labs/osmosis/pull/505) Fix bug in incentives epoch distribution events, used to use raw address, now uses bech32 addr
* [\#464](https://github.com/osmosis-labs/osmosis/pull/464) Increase maximum outbound peers for validator nodes
* [\#444](https://github.com/osmosis-labs/osmosis/pull/444) Add script for state sync
* [\#409](https://github.com/osmosis-labs/osmosis/pull/409) Reduce epoch time growth rate for re-locking assets

## [v4.0.0]

* Significantly speedup epoch times
* Fix bug in the lockup module code that caused it to take a linear amount of gas.
* Make unbonding tokens from the lockup module get automatically claimed when unbonding is done.
* Add events for all tx types in the gamm module.
* Add events for adding LP rewards.
* Make queries to bank total chain balance account for developer vesting correctly.
* Add ability for nodes to query the total amount locked for each denomination.
* Embedded seeds in init.go
* Added changelog and info about changelog format.
* Fix accumulation store only counting bonded tokens, not unbonding tokens, that prevented the front-end from using more correct APY estimates. (Previously, the front-end could only underestimate rewards)

## [v3.2.0](https://github.com/osmosis/osmosis-labs/releases/tag/v2.0.0) - 2021-06-28

* Update the cosmos-sdk version we modify to v0.42.9
* Fix a bug in the min commission rate code that allows validators to be created with commission rates less than the minimum.
* Automatically upgrade any validator with less than the minimum comission rate to the minimum at upgrade time.
* Unbrick on-chain governance, by fixing the deposit parameter to use `uosmo` instead of `osmo`.

## [v1.0.2](https://github.com/osmosis/osmosis-labs/releases/tag/v1.0.2) - 2021-06-18

This release improves the CLI UX of creating and querying gauges.

## [v1.0.1](https://github.com/osmosis/osmosis-labs/releases/tag/v1.0.1) - 2021-06-17

This release fixes a bug in `osmosisd version` always displaying 0.0.1.

## [v1.0.0](https://github.com/osmosis/osmosis-labs/releases/tag/v1.0.0) - 2021-06-16

Initial Release!<|MERGE_RESOLUTION|>--- conflicted
+++ resolved
@@ -42,15 +42,17 @@
 
 ## Unreleased
 
-<<<<<<< HEAD
+### Features
+
+* [#2739](https://github.com/osmosis-labs/osmosis/pull/2739) Add pool type query
+
+### Bug fixes
+
+* [#2803](https://github.com/osmosis-labs/osmosis/pull/2803) Fix total pool liquidity CLI query.
+
 ### Misc Improvements
+
 * [#2804](https://github.com/osmosis-labs/osmosis/pull/2804) Improve error handling and messages when parsing pool assets.
-=======
-### Features
-
-* [#2739](https://github.com/osmosis-labs/osmosis/pull/2739) Add pool type query
-* [#2803](https://github.com/osmosis-labs/osmosis/pull/2803) Fix total pool liquidity CLI query.
->>>>>>> 309cc9a5
 
 ## v12.0.0
 
