<!--
Guiding Principles:

Changelogs are for humans, not machines.
There should be an entry for every single version.
The same types of changes should be grouped.
Versions and sections should be linkable.
The latest version comes first.
The release date of each version is displayed.
Mention whether you follow Semantic Versioning.

Usage:

Change log entries are to be added to the Unreleased section under the
appropriate stanza (see below). Each entry should ideally include a tag and
the Github issue reference in the following format:

* (<tag>) \#<issue-number> message

The issue numbers will later be link-ified during the release process so you do
not have to worry about including a link manually, but you can if you wish.

Types of changes (Stanzas):

"Features" for new features.
"Improvements" for changes in existing functionality.
"Deprecated" for soon-to-be removed features.
"Bug Fixes" for any bug fixes.
"Client Breaking" for breaking CLI commands and REST routes used by end-users.
"API Breaking" for breaking exported APIs used by developers building on SDK.
"State Machine Breaking" for any changes that result in a different AppState 
given same genesisState and txList.
Ref: https://keepachangelog.com/en/1.0.0/
-->

# Changelog

All notable changes to this project will be documented in this file.

The format is based on [Keep a Changelog](https://keepachangelog.com/en/1.0.0/),
and this project adheres to [Semantic Versioning](https://semver.org/spec/v2.0.0.html).

## Unreleased

* [#2016](https://github.com/osmosis-labs/osmosis/pull/2016) Add fixed 10000 gas cost for each Balancer swap
* [$2147](https://github.com/osmosis-labs/osmosis/pull/2147) Set MaxAgeNumBlocks in v11 Upgrade Handler to two weeks.

### Breaking Changes


* [#1889](https://github.com/osmosis-labs/osmosis/pull/1825) Add proto responses to gamm LP messages:
  * MsgJoinPoolResponse: share_out_amount and token_in fields 
  * MsgExitPoolResponse: token_out field 
* [#1825](https://github.com/osmosis-labs/osmosis/pull/1825) Fixes Interchain Accounts (host side) by adding it to AppModuleBasics
* [#1699](https://github.com/osmosis-labs/osmosis/pull/1699) Fixes bug in sig fig rounding on spot price queries for small values
<<<<<<< HEAD
* [#1699](https://github.com/osmosis-labs/osmosis/pull/1979) `AddToExistingLock` returns error when lock with matching conditions does not exist.
=======
* [#1994](https://github.com/osmosis-labs/osmosis/pull/1994) Removed bech32ibc module
>>>>>>> 84dce392

#### Golang API breaks

* [#1987](https://github.com/osmosis-labs/osmosis/pull/1987) Remove `GammKeeper.GetNextPoolNumberAndIncrement` in favor of the non-mutative `GammKeeper.GetNextPoolNumber`.
* [#1937](https://github.com/osmosis-labs/osmosis/pull/1937) Change `lockupKeeper.ExtendLock` to take in lockID instead of the direct lock struct.
* [#1893](https://github.com/osmosis-labs/osmosis/pull/1893) Change `EpochsKeeper.SetEpochInfo` to `AddEpochInfo`, which has more safety checks with it. (Makes it suitable to be called within upgrades)
* [#1671](https://github.com/osmosis-labs/osmosis/pull/1671) Remove methods that constitute AppModuleSimulation APIs for several modules' AppModules, which implemented no-ops
* [#1671](https://github.com/osmosis-labs/osmosis/pull/1671) Add hourly epochs to `x/epochs` DefaultGenesis.
* [#1665](https://github.com/osmosis-labs/osmosis/pull/1665) Delete app/App interface, instead use simapp.App
* [#1630](https://github.com/osmosis-labs/osmosis/pull/1630) Delete the v043_temp module, now that we're on an updated SDK version.
* [#1667](https://github.com/osmosis-labs/osmosis/pull/1673) Move wasm-bindings code out of app package into its own root level package.
* [#2013](https://github.com/osmosis-labs/osmosis/pull/2013) Make `SetParams`, `SetPool`, `SetTotalLiquidity`, and `SetDenomLiquidity` GAMM APIs private
*[#1857](https://github.com/osmosis-labs/osmosis/pull/1857) x/mint rename GetLastHalvenEpochNum to GetLastReductionEpochNum

### Features

* [#1312] Stableswap: Createpool logic 
* [#1230] Stableswap CFMM equations
* [#1429] solver for multi-asset CFMM
* [#1539] Superfluid: Combine superfluid and staking query on querying delegation by delegator

### Bug Fixes

* [1930](https://github.com/osmosis-labs/osmosis/pull/1930) Ensure you can't `JoinPoolNoSwap` tokens that are not in the pool
* [1700](https://github.com/osmosis-labs/osmosis/pull/1700) Upgrade sdk fork with missing snapshot manager fix.
* [1716](https://github.com/osmosis-labs/osmosis/pull/1716) Fix secondary over-LP shares bug with uneven swap amounts in `CalcJoinPoolShares`.
* [1759](https://github.com/osmosis-labs/osmosis/pull/1759) Fix pagination filter in incentives query.
* [1698](https://github.com/osmosis-labs/osmosis/pull/1698) Register wasm snapshotter extension.
* [1931](https://github.com/osmosis-labs/osmosis/pull/1931) Add explicit check for input denoms to `CalcJoinPoolShares`
* [2011](https://github.com/osmosis-labs/osmosis/pull/2011) Fix bug in TokenFactory initGenesis, relating to denom creation fee param.


## [v9.0.0 - Nitrogen](https://github.com/osmosis-labs/osmosis/releases/tag/v9.0.0)

The Nitrogen release brings with it a number of features enabling further cosmwasm development work in Osmosis.
It including breaking changes to the GAMM API's, many developer and node operator improvements for Cosmwasm & IBC, along with new txfee and governance features. In addition to various bug fixes and code quality improvements.

#### GAMM API changes

API changes were done to enable more CFMM's to be implemented within the existing framework.
Integrators will have to update their messages and queries to adapt, please see https://github.com/osmosis-labs/osmosis/blob/main/x/gamm/breaking_changes_notes.md

#### Governance Changes

* [#1191](https://github.com/osmosis-labs/osmosis/pull/1191), [#1555](https://github.com/osmosis-labs/osmosis/pull/1555) Superfluid stakers now have their votes override their validators votes
* [sdk #239](https://github.com/osmosis-labs/cosmos-sdk/pull/239) Governance can set a distinct voting period for every proposal type.

#### IBC

* [#1535](https://github.com/osmosis-labs/osmosis/pull/1535) Upgrade to [IBC v3](https://github.com/cosmos/ibc-go/releases/tag/v3.0.0)
* [#1564](https://github.com/osmosis-labs/osmosis/pull/1564) Enable Interchain account host module
  * See [here](https://github.com/osmosis-labs/osmosis/blob/main/app/upgrades/v9/upgrades.go#L49-L71) for the supported messages

#### Txfees

[#1145](https://github.com/osmosis-labs/osmosis/pull/1145) Non-osmo txfees now get swapped into osmo everyday at epoch, and then distributed to stakers.

#### Cosmwasm

Upgrade from wasmd v0.23.x to [v0.27.0](https://github.com/CosmWasm/wasmd/releases/tag/v0.27.0). This has the following features:
  * State sync now works for cosmwasm state
  * Cosmwasm builds on M1 macs
  * Many security fixes

The TokenFactory module is added to the chain, making it possible for users and contracts to make new native tokens.
Cosmwasm bindings have been added, to make swapping and creating these new tokens easier within the contract ecosystem.

* [#1640](https://github.com/osmosis-labs/osmosis/pull/1640) fix: localosmosis to work for testing cosmwasm contracts

### Other Features

* [#1629](https://github.com/osmosis-labs/osmosis/pull/1629) Fix bug in the airdrop claim script
* [#1570](https://github.com/osmosis-labs/osmosis/pull/1570) upgrade sdk with app version fix for state-sync
* [#1554](https://github.com/osmosis-labs/osmosis/pull/1554) local dev environment
* [#1541](https://github.com/osmosis-labs/osmosis/pull/1541) Add arm64 support to Docker
* [#1535](https://github.com/osmosis-labs/osmosis/pull/1535) upgrade wasmd to v0.27.0.rc3-osmo and ibc-go to v3
  * State sync now works for cosmwasm state
  * Cosmwasm builds on M1 macs
* [#1435](https://github.com/osmosis-labs/osmosis/pull/1435) `x/tokenfactory` create denom fee for spam resistance 
* [#1253](https://github.com/osmosis-labs/osmosis/pull/1253) Add a message to increase the duration of a bonded lock.
* [#1656](https://github.com/osmosis-labs/osmosis/pull/1656) Change camelCase to snake_case in proto.
* [#1632](https://github.com/osmosis-labs/osmosis/pull/1632) augment SuperfluidDelegationsByDelegator query, return osmo equivilent is staked via superfluid
* [#1723](https://github.com/osmosis-labs/osmosis/pull/1723) fix number of LP shares returned from stableswap pool

## [v8.0.0 - Emergency proposals upgrade](https://github.com/osmosis-labs/osmosis/releases/tag/v8.0.0)

This upgrade is a patch that must be hard forked in, as on-chain governance of Osmosis approved proposal [227](https://www.mintscan.io/osmosis/proposals/227) and proposal [228](https://www.mintscan.io/osmosis/proposals/228).

This upgrade includes:

* Adding height-gated AnteHandler message filter to filter unpooling tx pre-upgrade.
* At block height 4402000 accelerates prop 225, which in turn moves incentives from certain pools according to props 222-224
* Adds a msg allowing unpooling of UST pools. 
  * This procedure is initiated by whitelisting pools 560, 562, 567, 578, 592, 610, 612, 615, 642, 679, 580, 635. 
  * Unpooling allows exiting whitelisted pools directly, finish unbonding duration with the exited tokens instead of having to wait unbonding duration to swap LP shares back to collaterals. 
  * This procedure also includes locks that were already unbonding pre-upgrade and locks that were superfluid delegated.

Every node should upgrade their software version to v8.0.0 before the upgrade block height 4402000. If you use cosmovisor, simply swap out the binary at upgrades/v7/bin to be v8.0.0, and restart the node. Do check cosmovisor version returns v8.0.0

### Features 
* {Across many PRs} Initiate emergency upgrade 
* [#1481] Emergency upgrade as of prop [226] (https://www.mintscan.io/osmosis/proposals/226) 
* [#1482] Checking Whitelisted Pools contain UST 
* [#1486] Update whitelisted pool IDs
* [#1262] Add a forceprune command to the binaries, that prunes golevelDB data better
* [#1154] Database stability improvements
* [#840] Move lock.go functions into iterator.go, lock_refs.go and store.go
* [#916] And a fn for Unbond and Burn tokens
* [#908] Superfluid slashing code
* [#904] LockAndSuperfluidDelegate

### Minor improvements & Bug Fixes

* [#1428] fix: pool params query (backport #1315)
* [#1390] upgrade sdk to v0.45.0x-osmo-v7.9
* [#1087] Test improvisation for Superfluid (backport #1070)
* [#1022] upgrade iavl to v0.17.3-osmo-v4

### Features

* [#1378](https://github.com/osmosis-labs/osmosis/pull/1378) add .gitpod.yml
* [#1262](https://github.com/osmosis-labs/osmosis/pull/1262) Add a `forceprune` command to the binaries, that prunes golevelDB data better.
* [#1244](https://github.com/osmosis-labs/osmosis/pull/1244) Refactor `x/gamm`'s `ExitSwapExternAmountOut`.
* [#1107](https://github.com/osmosis-labs/osmosis/pull/1107) Update to wasmvm v0.24.0, re-enabling building on M1 macs!
* [#1292](https://github.com/osmosis-labs/osmosis/pull/1292) CLI account-locked-duration

### Minor improvements & Bug Fixes

* [#1442](https://github.com/osmosis-labs/osmosis/pull/1442) Use latest tm-db release for badgerdb and rocksdb improvments
* [#1379](https://github.com/osmosis-labs/osmosis/pull/1379) Introduce `Upgrade` and `Fork` structs, to simplify upgrade logic.
* [#1363](https://github.com/osmosis-labs/osmosis/pull/1363) Switch e2e test setup to create genesis and configs via Dockertest
* [#1335](https://github.com/osmosis-labs/osmosis/pull/1335) Add utility for deriving total orderings from partial orderings.
* [#1308](https://github.com/osmosis-labs/osmosis/pull/1308) Make panics inside of epochs no longer chain halt by default.
* [#1286](https://github.com/osmosis-labs/osmosis/pull/1286) Fix release build scripts.
* [#1203](https://github.com/osmosis-labs/osmosis/pull/1203) cleanup Makefile and ci workflows
* [#1177](https://github.com/osmosis-labs/osmosis/pull/1177) upgrade to go 1.18
* [#1193](https://github.com/osmosis-labs/osmosis/pull/1193) Setup e2e tests on a single chain; add balances query test
* [#1095](https://github.com/osmosis-labs/osmosis/pull/1095) Fix authz being unable to use lockup & superfluid types.
* [#1105](https://github.com/osmosis-labs/osmosis/pull/1105) Add GitHub Actions to automatically push the osmosis Docker image
* [#1114](https://github.com/osmosis-labs/osmosis/pull/1114) Improve CI: remove duplicate runs of test worflow
* [#1127](https://github.com/osmosis-labs/osmosis/pull/1127) Stricter Linting:  bump golangci-lint version and enable additional linters.
* [#1184](https://github.com/osmosis-labs/osmosis/pull/1184) Fix endtime event output on BeginUnlocking

## [v7.1.0](https://github.com/osmosis-labs/osmosis/releases/tag/v7.1.0)

### Minor improvements & Bug Fixes

* [#1052](https://github.com/osmosis-labs/osmosis/pull/1052) Eugen/cherry pick superfluid test scaffolding updates
* [#1070](https://github.com/osmosis-labs/osmosis/pull/1070) Test improvisation for Superfluid
* [#1084](https://github.com/osmosis-labs/osmosis/pull/1084) Superfluid Misc: Improve grpc_query
* [#1081](https://github.com/osmosis-labs/osmosis/pull/1081) Genesis upgrade and add invariant cherry pick
* [#1088](https://github.com/osmosis-labs/osmosis/pull/1088) Genesis import export check for superfluid
* [#1101](https://github.com/osmosis-labs/osmosis/pull/1101) Minor PR adding some code comments
* [#1154](https://github.com/osmosis-labs/osmosis/pull/1154) Database stability improvements

### SDK fork updates

* [sdk-#136](https://github.com/osmosis-labs/iavl/pull/136) add after validator slash hook
* [sdk-#137](https://github.com/osmosis-labs/iavl/pull/137) backport feat: Modify grpc gateway to be concurrent
* [sdk-#146](https://github.com/osmosis-labs/cosmos-sdk/pull/146) extra logs during commit
* [sdk-#151](https://github.com/osmosis-labs/cosmos-sdk/pull/151) fix logs related to store keys and commit hash
* [sdk-#140](https://github.com/osmosis-labs/cosmos-sdk/pull/140) refactor: snapshot and pruning functionality
* [sdk-#156](https://github.com/osmosis-labs/cosmos-sdk/pull/156) feat: implement querying for commit hash and proofs
* [sdk-#155](https://github.com/osmosis-labs/cosmos-sdk/pull/155) fix: commit info data race
* [sdk-#158](https://github.com/osmosis-labs/cosmos-sdk/pull/158) Fixes the go race tests
* [sdk-#160](https://github.com/osmosis-labs/cosmos-sdk/pull/160) increase setupBaseAppWithSnapshots timeout to 90 seconds
* [sdk-#161](https://github.com/osmosis-labs/cosmos-sdk/pull/155) upgrade iavl to v0.17.3-osmo-v7 with lowered fast node cache size

### IAVL fork updates

* [iavl-35](https://github.com/osmosis-labs/iavl/pull/35) avoid clearing fast node cache during pruning
* [iavl-36](https://github.com/osmosis-labs/iavl/pull/36) fix data race related to VersionExists
* [iavl-37](https://github.com/osmosis-labs/iavl/pull/36) hardcode fast node cache size to 100k

## [v7.0.4](https://github.com/osmosis-labs/osmosis/releases/tag/v7.0.4)

### Minor improvements & Bug Fixes

* [#1061](https://github.com/osmosis-labs/osmosis/pull/1061) upgrade iavl to v0.17.3-osmo-v5 with concurrent map write fix
* [#1071](https://github.com/osmosis-labs/osmosis/pull/1071) improve Dockerfile

### SDK fork updates

* [sdk-#135](https://github.com/osmosis-labs/cosmos-sdk/pull/135) upgrade iavl to v0.17.3-osmo-v5 with concurrent map write fix

### IAVL fork updates

* [iavl-34](https://github.com/osmosis-labs/iavl/pull/34) fix concurrent map panic when querying and committing

## [v7.0.3](https://github.com/osmosis-labs/osmosis/releases/tag/v7.0.3)

### Minor improvements & Bug Fixes

* [#1022](https://github.com/osmosis-labs/osmosis/pull/1022) upgrade iavl to v0.17.3-osmo-v4 - fix state export at an old height
* [#988](https://github.com/osmosis-labs/osmosis/pull/988) Make `SuperfluidUndelegationsByDelegator` query also return synthetic locks
* [#984](https://github.com/osmosis-labs/osmosis/pull/984) Add wasm support to Dockerfile

## [v7.0.2 - Carbon](https://github.com/osmosis-labs/osmosis/releases/tag/v7.0.2)

This release fixes an instance of undefined behaviour present in v7.0.0.
Parts of the code use a function called [`ApplyFuncIfNoErr`]() whose purpose is to catch errors, and if found undo state updates during its execution.
It is intended to also catch panics and undo the problematic code's execution.
Right now a panic in this code block would halt the node, as it would not know how to proceed.
(But no state change would be committed)

## [v7.0.0 - Carbon](https://github.com/osmosis-labs/osmosis/releases/tag/v7.0.0)

The Osmosis Carbon Release! The changes are primarily

The large features include:

* Superfluid Staking - Allowing LP shares be staked to help secure the network
* Adding permissioned cosmwasm to the chain
* IAVL speedups, greatly improving epoch and query performance
* Local mempool filters to charge higher gas for arbitrage txs
* Allow partial unlocking of non-superfluid'd locks

Upgrade instructions for node operators can be found [here](https://github.com/osmosis-labs/osmosis/blob/main/networks/osmosis-1/upgrades/v7/guide.md)

The v7 release introduces Superfluid Staking! This allows governance-approved LP shares to be staked to help secure the network.

### Features

* {Across many PRs} Add superfluid staking
* [#893](https://github.com/osmosis-labs/osmosis/pull/893/) Allow (non-superfluid'd) locks to be partially unlocked.
* [#828](https://github.com/osmosis-labs/osmosis/pull/828) Move docs to their own repository, <https://github.com/osmosis-labs/docs>
* [#804](https://github.com/osmosis-labs/osmosis/pull/804/) Make the Osmosis repo use proper golang module versioning in self-package imports. (Enables other go projects to easily import Osmosis tags)
* [#782](https://github.com/osmosis-labs/osmosis/pull/782) Upgrade to cosmos SDK v0.45.0
* [#777](https://github.com/osmosis-labs/osmosis/pull/777) Add framework for mempool filters for charging different gas rates, add mempool filter for higher gas txs.
* [#772](https://github.com/osmosis-labs/osmosis/pull/772) Fix SDK bug where incorrect sequence number txs wouldn't get removed from blocks.
* [#769](https://github.com/osmosis-labs/osmosis/pull/769/) Add governance permissioned cosmwasm module
* [#680](https://github.com/osmosis-labs/osmosis/pull/680/),[#697](https://github.com/osmosis-labs/osmosis/pull/697/) Change app.go file structure to mitigate risk of keeper reference vs keeper struct bugs. (What caused Osmosis v5 -> v6)

### Minor improvements & Bug Fixes

* [#924](https://github.com/osmosis-labs/osmosis/pull/923) Fix long standing problems with total supply query over-reporting the number of osmo.
* [#872](https://github.com/osmosis-labs/osmosis/pull/872) Add a helper for BeginBlock/EndBlock code to have code segments that atomically revert state if any part errors.
* [#869](https://github.com/osmosis-labs/osmosis/pull/869) Update Dockerfile to use distroless base image.
* [#855](https://github.com/osmosis-labs/osmosis/pull/855) Ensure gauges can only be created for assets that exist on chain.
* [#766](https://github.com/osmosis-labs/osmosis/pull/766) Consolidate code between InitGenesis and CreateGauge
* [#763](https://github.com/osmosis-labs/osmosis/pull/763) Add rocksDB options to Makefile.
* [#740](https://github.com/osmosis-labs/osmosis/pull/740) Simplify AMM swap math / file structure.
* [#731](https://github.com/osmosis-labs/osmosis/pull/731) Add UpdateFeeToken proposal handler to app.go
* [#686](https://github.com/osmosis-labs/osmosis/pull/686) Add silence usage to cli to surpress unnecessary help logs
* [#652](https://github.com/osmosis-labs/osmosis/pull/652) Add logic for deleting a pool
* [#541](https://github.com/osmosis-labs/osmosis/pull/541) Start generalizing the AMM infrastructure

### SDK fork updates

* [sdk-#119](https://github.com/osmosis-labs/cosmos-sdk/pull/119) Add bank supply offsets to let applications have some minted tokens not count in total supply.
* [sdk-#117](https://github.com/osmosis-labs/cosmos-sdk/pull/117) Add an instant undelegate method to staking, for use in superfluid.
* [sdk-#116](https://github.com/osmosis-labs/cosmos-sdk/pull/116) Fix the slashing hooks to be correct.
* [sdk-#108](https://github.com/osmosis-labs/cosmos-sdk/pull/108) upgrade to IAVL fast storage on v0.45.0x-osmo-v7-fast

### Wasmd fork updates

* [wasmd-v.022.0-osmo-v7.2](https://github.com/osmosis-labs/wasmd/releases/tag/v0.22.0-osmo-v7.2) Upgrade SDK and IAVL dependencies to use fast storage

## [v6.4.0](https://github.com/osmosis-labs/osmosis/releases/tag/v6.4.0)

### Minor improvements & Bug Fixes

-[#907](https://github.com/osmosis-labs/osmosis/pull/907) Upgrade IAVL and SDK with RAM improvements and bug fixes for v6.4.0

### SDK fork updates

* [sdk-#114](https://github.com/osmosis-labs/cosmos-sdk/pull/114) upgrading iavl with ram optimizations during migration, and extra logs and fixes for "version X was already saved to a different hash" and "insufficient funds" bugs

### IAVL fork updates

* [iavl-19](https://github.com/osmosis-labs/iavl/pull/19) force GC, no cache during migration, auto heap profile

## [v6.3.1](https://github.com/osmosis-labs/osmosis/releases/tag/v6.3.1)

* [#859](https://github.com/osmosis-labs/osmosis/pull/859) CLI, update default durations to be in better units.

* [#Unknown](https://github.com/osmosis-labs/osmosis/commit/3bf63f1d3b7efee503106a008e84129489bdba8d) Switch to SDK branch with vesting by duration

## Minor improvements & Bug Fixes

* [#795](https://github.com/osmosis-labs/osmosis/pull/795) Annotate app.go
* [#791](https://github.com/osmosis-labs/osmosis/pull/791) Change to dependabot config to only upgrade patch version of tendermint
* [#766](https://github.com/osmosis-labs/osmosis/pull/766) Consolidate code between InitGenesis and CreateGauge

## [v6.3.0](https://github.com/osmosis-labs/osmosis/releases/tag/v6.3.0)

## Features

* [#845](https://github.com/osmosis-labs/osmosis/pull/846) Upgrade iavl and sdk with fast storage
* [#724](https://github.com/osmosis-labs/osmosis/pull/724) Make an ante-handler filter for recognizing High gas txs, and having a min gas price for them.

## Minor improvements & Bug Fixes

* [#795](https://github.com/osmosis-labs/osmosis/pull/795) Annotate app.go
* [#791](https://github.com/osmosis-labs/osmosis/pull/791) Change to dependabot config to only upgrade patch version of tendermint
* [#766](https://github.com/osmosis-labs/osmosis/pull/766) Consolidate code between InitGenesis and CreateGauge

### SDK fork updates

* [sdk-#100](https://github.com/osmosis-labs/cosmos-sdk/pull/100) Upgrade iavl with fast storage

### IAVL fork updates

* [iavl-5](https://github.com/osmosis-labs/iavl/pull/5) Fast storage optimization for queries and iterations

## [v6.2.0](https://github.com/osmosis-labs/osmosis/releases/tag/v6.2.0)

### SDK fork updates

* [sdk-#58](https://github.com/osmosis-labs/cosmos-sdk/pull/58) Fix a bug where recheck would not remove txs with invalid sequence numbers

## Minor improvements & Bug Fixes

* [#765](https://github.com/osmosis-labs/osmosis/pull/765) Fix a bug in `Makefile` regarding the location of localtestnet docker image.

## [v6.1.0](https://github.com/osmosis-labs/osmosis/releases/tag/v6.1.0)

## Features

* Update to Tendermint v0.34.15
* Increase p2p timeouts to alleviate p2p network breaking at epoch
* [#741](https://github.com/osmosis-labs/osmosis/pull/741) Allow node operators to set a second min gas price for arbitrage txs.
* [#623](https://github.com/osmosis-labs/osmosis/pull/623) Use gosec for staticly linting for common non-determinism issues in SDK applications.

## Minor improvements & Bug Fixes

* [#722](https://github.com/osmosis-labs/osmosis/issues/722) reuse code for parsing integer slices from string
* [#704](https://github.com/osmosis-labs/osmosis/pull/704) fix rocksdb
* [#666](https://github.com/osmosis-labs/osmosis/pull/666) Fix the `--log-level` and `--log-format` commands on `osmosisd start`
* [#655](https://github.com/osmosis-labs/osmosis/pull/655) Make the default genesis for pool-incentives work by default
* [97ac2a8](https://github.com/osmosis-labs/osmosis/commit/97ac2a86303fc8966a4c169107e0945775107e67) Fix InitGenesis bug for gauges

### SDK fork updates

* [sdk-#52](https://github.com/osmosis-labs/cosmos-sdk/pull/52) Fix inconsistencies in default pruning config, and change defaults. Fix pruning=everything defaults.
  * previously default was actually keeping 3 weeks of state, and every 100th state. (Not that far off from archive nodes)
  * pruning=default now changed to 1 week of state (100k blocks), and keep-every=0. (So a constant number of states stored)
  * pruning=everything now stores the last 10 states, to avoid db corruption errors plaguing everyone who used it. This isn't a significant change, because the pruning interval was anyways 10 blocks, so your node had to store 10 blocks of state anyway.
* [sdk-#51](https://github.com/osmosis-labs/cosmos-sdk/pull/51) Add hooks for superfluid staking
* [sdk-#50](https://github.com/osmosis-labs/cosmos-sdk/pull/50) Make it possible to better permission the bank keeper's minting ability

## [v6.0.0](https://github.com/osmosis-labs/osmosis/releases/tag/v6.0.0)

This upgrade fixes a bug in the v5.0.0 upgrade's app.go, which prevents new IBC channels from being created.
This binary is compatible with v5.0.0 until block height `2464000`, estimated to be at 4PM UTC Monday December 20th.

* [Patch](https://github.com/osmosis-labs/osmosis/commit/907001b08686ed980e0afa3d97a9c5e2f095b79f#diff-a172cedcae47474b615c54d510a5d84a8dea3032e958587430b413538be3f333) - Revert back to passing in the correct staking keeper into the IBC keeper constructor.
* [Height gating change](https://github.com/osmosis-labs/ibc-go/pull/1) - Height gate the change in IBC, to make the v6.0.0 binary compatible until upgrade height.

## [v5.0.0](https://github.com/osmosis-labs/osmosis/releases/tag/v5.0.0) - Boron upgrade

The Osmosis Boron release is made!

Notable features include:

* Upgrading from SDK v0.42 to [SDK v0.44](https://github.com/cosmos/cosmos-sdk/blob/v0.43.0/RELEASE_NOTES.md), bringing efficiency improvements, integrations and Rosetta support.
* Bringing in the new modules [Bech32IBC](https://github.com/osmosis-labs/bech32-ibc/), [Authz](https://github.com/cosmos/cosmos-sdk/tree/master/x/authz/spec), [TxFees](https://github.com/osmosis-labs/osmosis/tree/main/x/txfees)
* Upgrading to IBC v2, allowing for improved Ethereum Bridge and CosmWasm support
* Implementing Osmosis chain governance's [Proposal 32](https://www.mintscan.io/osmosis/proposals/32)
* Large suite of gas bugs fixed. (Including several that we have not seen on chain)
* More queries exposed to aid node operators.
* Blocking the OFAC banned Ethereum addresses.
* Several (linear factor) epoch time improvements. (Most were present in v4.2.0)

Upgrade instructions for node operators can be found [here](https://github.com/osmosis-labs/osmosis/blob/v5.x/networks/osmosis-1/upgrades/v5/guide.md)

## Features

* [\#637](https://github.com/osmosis-labs/osmosis/pull/637) Add [Bech32IBC](https://github.com/osmosis-labs/bech32-ibc/)
* [\#610](https://github.com/osmosis-labs/osmosis/pull/610) Upgrade to Cosmos SDK v0.44.x
  * Numerous large updates, such as making module accounts be 32 bytes, Rosetta support, etc.
  * Adds & integrates the [Authz module](https://github.com/cosmos/cosmos-sdk/tree/master/x/authz/spec)
    See: [SDK v0.43.0 Release Notes](https://github.com/cosmos/cosmos-sdk/releases/tag/v0.43.0) For more details
* [\#610](https://github.com/osmosis-labs/osmosis/pull/610) Upgrade to IBC-v2
* [\#560](https://github.com/osmosis-labs/osmosis/pull/560) Implements Osmosis [prop32](https://www.mintscan.io/osmosis/proposals/32) -- clawing back the final 20% of unclaimed osmo and ion airdrop.
* [\#394](https://github.com/osmosis-labs/osmosis/pull/394) Allow whitelisted tx fee tokens based on conversion rate to OSMO
* [Commit db450f0](https://github.com/osmosis-labs/osmosis/commit/db450f0dce8c595211d920f9bca7ed0f3a136e43) Add blocking of OFAC banned Ethereum addresses

## Minor improvements & Bug Fixes

* {In the Osmosis-labs SDK fork}
  * Increase default IAVL cache size to be in the hundred megabyte range
  * Significantly improve CacheKVStore speed problems, reduced IBC upgrade time from 2hrs to 5min
  * Add debug info to make it clear whats happening during upgrade
* (From a series of commits) Fixes to the claims module to only do the reclaim logic once, not every block.
* (From a series of commits) More logging to the claims module.
* [\#563](https://github.com/osmosis-labs/osmosis/pull/563) Allow zero-weight pool-incentive distribution records
* [\#562](https://github.com/osmosis-labs/osmosis/pull/562) Store block height in epochs module for easier debugging
* [\#544](https://github.com/osmosis-labs/osmosis/pull/544) Update total liquidity tracking to be denom basis, lowering create pool and join pool gas.
* [\#540](https://github.com/osmosis-labs/osmosis/pull/540) Fix git lfs links
* [\#517](https://github.com/osmosis-labs/osmosis/pull/517) Linear time improvement for epoch time
* [\#515](https://github.com/osmosis-labs/osmosis/pull/515) Add debug command for converting secp pubkeys
* [\#510](https://github.com/osmosis-labs/osmosis/pull/510) Performance improvement for gauge distribution
* [\#505](https://github.com/osmosis-labs/osmosis/pull/505) Fix bug in incentives epoch distribution events, used to use raw address, now uses bech32 addr
* [\#464](https://github.com/osmosis-labs/osmosis/pull/464) Increase maximum outbound peers for validator nodes
* [\#444](https://github.com/osmosis-labs/osmosis/pull/444) Add script for state sync
* [\#409](https://github.com/osmosis-labs/osmosis/pull/409) Reduce epoch time growth rate for re-locking assets

## [v4.0.0]

* Significantly speedup epoch times
* Fix bug in the lockup module code that caused it to take a linear amount of gas.
* Make unbonding tokens from the lockup module get automatically claimed when unbonding is done.
* Add events for all tx types in the gamm module.
* Add events for adding LP rewards.
* Make queries to bank total chain balance account for developer vesting correctly.
* Add ability for nodes to query the total amount locked for each denomination.
* Embedded seeds in init.go
* Added changelog and info about changelog format.
* Fix accumulation store only counting bonded tokens, not unbonding tokens, that prevented the front-end from using more correct APY estimates. (Previously, the front-end could only underestimate rewards)

## [v3.2.0](https://github.com/osmosis/osmosis-labs/releases/tag/v2.0.0) - 2021-06-28

* Update the cosmos-sdk version we modify to v0.42.9
* Fix a bug in the min commission rate code that allows validators to be created with commission rates less than the minimum.
* Automatically upgrade any validator with less than the minimum comission rate to the minimum at upgrade time.
* Unbrick on-chain governance, by fixing the deposit parameter to use `uosmo` instead of `osmo`.

## [v1.0.2](https://github.com/osmosis/osmosis-labs/releases/tag/v1.0.2) - 2021-06-18

This release improves the CLI UX of creating and querying gauges.

## [v1.0.1](https://github.com/osmosis/osmosis-labs/releases/tag/v1.0.1) - 2021-06-17

This release fixes a bug in `osmosisd version` always displaying 0.0.1.

## [v1.0.0](https://github.com/osmosis/osmosis-labs/releases/tag/v1.0.0) - 2021-06-16

Initial Release!<|MERGE_RESOLUTION|>--- conflicted
+++ resolved
@@ -53,11 +53,8 @@
   * MsgExitPoolResponse: token_out field 
 * [#1825](https://github.com/osmosis-labs/osmosis/pull/1825) Fixes Interchain Accounts (host side) by adding it to AppModuleBasics
 * [#1699](https://github.com/osmosis-labs/osmosis/pull/1699) Fixes bug in sig fig rounding on spot price queries for small values
-<<<<<<< HEAD
 * [#1699](https://github.com/osmosis-labs/osmosis/pull/1979) `AddToExistingLock` returns error when lock with matching conditions does not exist.
-=======
 * [#1994](https://github.com/osmosis-labs/osmosis/pull/1994) Removed bech32ibc module
->>>>>>> 84dce392
 
 #### Golang API breaks
 
