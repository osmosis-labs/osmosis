<!--
Guiding Principles:

Changelogs are for humans, not machines.
There should be an entry for every single version.
The same types of changes should be grouped.
Versions and sections should be linkable.
The latest version comes first.
The release date of each version is displayed.
Mention whether you follow Semantic Versioning.

Usage:

Change log entries are to be added to the Unreleased section under the
appropriate stanza (see below). Each entry should ideally include a tag and
the Github issue reference in the following format:

* (<tag>) \#<issue-number> message

The issue numbers will later be link-ified during the release process so you do
not have to worry about including a link manually, but you can if you wish.

Types of changes (Stanzas):

"Features" for new features.
"Improvements" for changes in existing functionality.
"Deprecated" for soon-to-be removed features.
"Bug Fixes" for any bug fixes.
"Client Breaking" for breaking CLI commands and REST routes used by end-users.
"API Breaking" for breaking exported APIs used by developers building on SDK.
"State Machine Breaking" for any changes that result in a different AppState
given same genesisState and txList.
Ref: https://keepachangelog.com/en/1.0.0/
-->

# Changelog

All notable changes to this project will be documented in this file.

The format is based on [Keep a Changelog](https://keepachangelog.com/en/1.0.0/),
and this project adheres to [Semantic Versioning](https://semver.org/spec/v2.0.0.html).

## Unreleased

### Misc Improvements

* [#6309](https://github.com/osmosis-labs/osmosis/pull/6309) Add  Cosmwasm Pool Queries to Stargate Query
<<<<<<< HEAD
### Features

* [#6416](https://github.com/osmosis-labs/osmosis/pull/6416) feat[CL]: add num initialized ticks query
* [#6420](https://github.com/osmosis-labs/osmosis/pull/6420) feat[CL]: Creates a governance set whitelist of addresses that can bypass the normal pool creation restrictions on concentrated liquidity pools
=======
>>>>>>> 83bad254

### State Breaking

* [#6344](https://github.com/osmosis-labs/osmosis/pull/6344) fix: set name, display and symbol of denom metadata in tokenfactory's CreateDenom
* [#6279](https://github.com/osmosis-labs/osmosis/pull/6279) fix prop-597 introduced issue
* [#6282](https://github.com/osmosis-labs/osmosis/pull/6282) Fix CreateCanonicalConcentratedLiquidityPoolAndMigrationLink overriding migration records

## v19.1.0

### Features

* [#6427](https://github.com/osmosis-labs/osmosis/pull/6427) sdk.Coins Mul and Quo helpers in osmoutils
* [#6428](https://github.com/osmosis-labs/osmosis/pull/6428) osmomath: QuoTruncateMut
* [#6437](https://github.com/osmosis-labs/osmosis/pull/6437) mutative version for QuoRoundUp
* [#6261](https://github.com/osmosis-labs/osmosis/pull/6261) mutative and efficient BigDec truncations with arbitrary decimals
* [#6416](https://github.com/osmosis-labs/osmosis/pull/6416) feat[CL]: add num initialized ticks query

### Misc Improvements

* [#6392](https://github.com/osmosis-labs/osmosis/pull/6392) Speedup fractional exponentiation

### Bug Fixes

* [#6334](https://github.com/osmosis-labs/osmosis/pull/6334) fix: enable taker fee cli
* [#6352](https://github.com/osmosis-labs/osmosis/pull/6352) Reduce error blow-up in CalcAmount0Delta by changing the order of math operations.
* [#6368](https://github.com/osmosis-labs/osmosis/pull/6368) Stricter rounding behavior in CL math's CalcAmount0Delta and GetNextSqrtPriceFromAmount0InRoundingUp
* [#6409](https://github.com/osmosis-labs/osmosis/pull/6409) CL math: Convert Int to BigDec

### API Breaks

* [#6256](https://github.com/osmosis-labs/osmosis/pull/6256) Refactor CalcPriceToTick to operate on BigDec price to support new price range.
* [#6317](https://github.com/osmosis-labs/osmosis/pull/6317) Remove price return from CL `math.TickToSqrtPrice`
* [#6368](https://github.com/osmosis-labs/osmosis/pull/6368) Convert priceLimit API in CL swaps to BigDec 
* [#6371](https://github.com/osmosis-labs/osmosis/pull/6371) Change PoolI.SpotPrice API from Dec (18 decimals) to BigDec (36 decimals), maintain state-compatibility. 
* [#6388](https://github.com/osmosis-labs/osmosis/pull/6388) Make cosmwasmpool's create pool cli generic
* [#6238] switch osmomath to sdkmath types and rename BigDec constructors to contain "Big" in the name.

Note: with the update, the Dec and Int do not get initialized to zero values by default in proto marhaling/unmarshaling. Instead, they get set to nil values.
maxDecBitLen has changed by one bit so overflow panic can be triggerred sooner.

## v19.0.0

### Features

* [#6034](https://github.com/osmosis-labs/osmosis/pull/6034) Taker fee

### Bug Fixes
* [#6190](https://github.com/osmosis-labs/osmosis/pull/6190) v19 upgrade handler superfluid fix
* [#6195](https://github.com/osmosis-labs/osmosis/pull/6195) (x/tokenfactory) Fix events for `mintTo` and `burnFrom`
* [#6195](https://github.com/osmosis-labs/osmosis/pull/6195) Fix panic edge case in superfluid AfterEpochEnd hook by surrounding CL multipler update with ApplyFuncIfNoError

### Misc Improvements

### Minor improvements & Bug Fixes

### Security

## v18.0.0

### Misc Improvements

* [#6161](https://github.com/osmosis-labs/osmosis/pull/6161) Reduce CPU time of epochs

### Bug Fixes

* [#6162](https://github.com/osmosis-labs/osmosis/pull/6162) allow zero qualifying balancer shares in CL incentives

### Features

* [#6034](https://github.com/osmosis-labs/osmosis/pull/6034) feat(spike): taker fee
## v18.0.0

Fixes mainnet bugs w/ incorrect accumulation sumtrees, and CL handling for a balancer pool with 0 bonded shares.

### Improvements

* [#6144](https://github.com/osmosis-labs/osmosis/pull/6144) perf: Speedup compute time of Epoch
* [#6144](https://github.com/osmosis-labs/osmosis/pull/6144) misc: Move many Superfluid info logs to debug logs

### API breaks

* [#6238](https://github.com/osmosis-labs/osmosis/pull/6238) switch osmomath to sdkmath types and rename BigDec constructors to contain "Big" in the name.
   * Note: with the update, the Dec and Int do not get initialized to zero values
   by default in proto marhaling/unmarshaling. Instead, they get set to nil values.
   * maxDecBitLen has changed by one bit so overflow panic can be triggerred sooner.
* [#6071](https://github.com/osmosis-labs/osmosis/pull/6071) reduce number of returns for UpdatePosition and TicksToSqrtPrice functions
* [#5906](https://github.com/osmosis-labs/osmosis/pull/5906) Add `AccountLockedCoins` query in lockup module to stargate whitelist.
* [#6053](https://github.com/osmosis-labs/osmosis/pull/6053) monotonic sqrt with 36 decimals

## v17.0.0

### API breaks

* [#6014](https://github.com/osmosis-labs/osmosis/pull/6014) refactor: reduce the number of returns in superfluid migration
* [#5983](https://github.com/osmosis-labs/osmosis/pull/5983) refactor(CL): 6 return values in CL CreatePosition with a struct
* [#6004](https://github.com/osmosis-labs/osmosis/pull/6004) reduce number of returns for creating full range position
* [#6018](https://github.com/osmosis-labs/osmosis/pull/6018) golangci: add unused parameters linter
* [#6033](https://github.com/osmosis-labs/osmosis/pull/6033) change tick API from osmomath.Dec to osmomath.BigDec

### Features

* [#5072](https://github.com/osmosis-labs/osmosis/pull/5072) IBC-hooks: Add support for async acks when processing onRecvPacket

### State Breaking

* [#5532](https://github.com/osmosis-labs/osmosis/pull/5532) fix: Fix x/tokenfactory genesis import denoms reset x/bank existing denom metadata
* [#5863](https://github.com/osmosis-labs/osmosis/pull/5863) fix: swap base/quote asset for CL spot price query
* [#5869](https://github.com/osmosis-labs/osmosis/pull/5869) fix negative interval accumulation with spread rewards
* [#5872](https://github.com/osmosis-labs/osmosis/pull/5872) fix negative interval accumulation with incentive rewards
* [#5883](https://github.com/osmosis-labs/osmosis/pull/5883) feat: Uninitialize empty ticks
* [#5874](https://github.com/osmosis-labs/osmosis/pull/5874) Remove Partial Migration from superfluid migration to CL
* [#5901](https://github.com/osmosis-labs/osmosis/pull/5901) Adding support for CW pools in ProtoRev
* [#5937](https://github.com/osmosis-labs/osmosis/pull/5937) feat: add SetScalingFactorController gov prop
* [#5949](https://github.com/osmosis-labs/osmosis/pull/5949) Add message to convert from superfluid / locks to native staking directly.
* [#5939](https://github.com/osmosis-labs/osmosis/pull/5939) Fix: Flip existing twapRecords base/quote price denoms 
* [#5938](https://github.com/osmosis-labs/osmosis/pull/5938) Chore: Fix valset amino codec

### BugFix

* [#5831](https://github.com/osmosis-labs/osmosis/pull/5831) Fix superfluid_delegations query
* [#5835](https://github.com/osmosis-labs/osmosis/pull/5835) Fix println's for "amountZeroInRemainingBigDec before fee" making it into production
* [#5841](https://github.com/osmosis-labs/osmosis/pull/5841) Fix protorev's out of gas erroring of the user's transcation.
* [#5930](https://github.com/osmosis-labs/osmosis/pull/5930) Updating Protorev Binary Search Range Logic with CL Pools
* [#5950](https://github.com/osmosis-labs/osmosis/pull/5950) fix: spot price for cosmwasm pool types

### Misc Improvements

* [#5534](https://github.com/osmosis-labs/osmosis/pull/5534) fix: fix the account number of x/tokenfactory module account
* [#5750](https://github.com/osmosis-labs/osmosis/pull/5750) feat: add cli commmand for converting proto structs to proto marshalled bytes
* [#5889](https://github.com/osmosis-labs/osmosis/pull/5889) provides an API for protorev to determine max amountIn that can be swapped based on max ticks willing to be traversed
* [#5849](https://github.com/osmosis-labs/osmosis/pull/5849) CL: Lower gas for leaving a position and withdrawing rewards
* [#5855](https://github.com/osmosis-labs/osmosis/pull/5855) feat(x/cosmwasmpool): Sending token_in_max_amount to the contract before running contract msg
* [#5893](https://github.com/osmosis-labs/osmosis/pull/5893) Export createPosition method in CL so other modules can use it in testing
* [#5870](https://github.com/osmosis-labs/osmosis/pull/5870) Remove v14/ separator in protorev rest endpoints
* [#5923](https://github.com/osmosis-labs/osmosis/pull/5923) CL: Lower gas for initializing ticks
* [#5927](https://github.com/osmosis-labs/osmosis/pull/5927) Add gas metering to x/tokenfactory trackBeforeSend hook
* [#5890](https://github.com/osmosis-labs/osmosis/pull/5890) feat: CreateCLPool & LinkCFMMtoCL pool into one gov-prop
* [#5959](https://github.com/osmosis-labs/osmosis/pull/5959) allow testing with different chain-id's in E2E testing
* [#5964](https://github.com/osmosis-labs/osmosis/pull/5964) fix e2e test concurrency bugs
* [#5948](https://github.com/osmosis-labs/osmosis/pull/5948) Parameterizing Pool Type Information in Protorev
* [#6001](https://github.com/osmosis-labs/osmosis/pull/6001) feat: improve set-env CLI cmd
* [#6005](https://github.com/osmosis-labs/osmosis/pull/6005) osmocli: parse Use field's arguments dynamically
* [#5953] (https://github.com/osmosis-labs/osmosis/pull/5953) Supporting two pool routes in ProtoRev
* [#6012](https://github.com/osmosis-labs/osmosis/pull/6012) chore: add autocomplete to makefile
* [#6085](https://github.com/osmosis-labs/osmosis/pull/6085) (v18: feat) Volume-Split, setup gauges to split evenly

### Minor improvements & Bug Fixes

* [#5806](https://github.com/osmosis-labs/osmosis/issues/5806) ci: automatically close issues generated by the Broken Links Check action when a new run occurs.

## v16.1.1

### Security

* [#5824](https://github.com/osmosis-labs/osmosis/pull/5824) chore: cosmovisor hashes and v16.1.0 tag updates

### Features

* [#5796](https://github.com/osmosis-labs/osmosis/pull/5796) chore: add missing cli queries CL 

### Misc Improvements & Bug Fixes

* [#5831](https://github.com/osmosis-labs/osmosis/pull/5831) Fix the superfluid query
* [#5784](https://github.com/osmosis-labs/osmosis/pull/5784) Chore: Add amino name for tx msgs

## v16.1.0

### Security

* [#5822](https://github.com/osmosis-labs/osmosis/pull/5822) Revert "feat: lock existing position and sfs"

## v16.0.0
Osmosis Labs is excited to announce the release of v16.0.0, a major upgrade that includes a number of new features and improvements like introduction of new modules, updates existing APIs, and dependency updates. This upgrade aims to enhance capital efficiency by introducing SuperCharged Liquidity, introduce custom liquidity pools backed by CosmWasm smart contracts, and improve overall functionality.

New Modules and Features:

SuperCharged Liquidity Module (x/concentrated-liquidity):
- Introduces a game-changing pool model that enhances captical efficiency in Osmosis.

CosmWasm Pool Module (x/cosmwasmpool):
- Enables the creation and management of liquidity pools backed by CosmWasm smart contracts.

ProtoRev Changes (x/protorev):
- Modifies the payment schedule for the dev account from weekly to after every trade.
- Triggers backruns, joinPool, and exitPool using hooks.

TokenFactory before send hooks (x/tokenfactory):
- This enhancement allows for executing custom logic before sending tokens, providing more flexibility
and control over token transfers.


### Security

* Upgraded wasmvm to 1.2.3 in response to [CWA-2023-002](https://github.com/CosmWasm/advisories/blob/main/CWAs/CWA-2023-002.md)

### Features
  * [#3014](https://github.com/osmosis-labs/osmosis/issues/3014) implement x/concentrated-liquidity module.
  * [#5354](https://github.com/osmosis-labs/osmosis/pull/5354) implement x/cosmwasmpool module.
  * [#4659](https://github.com/osmosis-labs/osmosis/pull/4659) implement AllPools query in x/poolmanager.
  * [#4886](https://github.com/osmosis-labs/osmosis/pull/4886) Implement MsgSplitRouteSwapExactAmountIn and MsgSplitRouteSwapExactAmountOut that supports route splitting.
  * [#5045] (https://github.com/osmosis-labs/osmosis/pull/5045) Implement hook-based backrunning logic for ProtoRev
  * [#5281](https://github.com/osmosis-labs/osmosis/pull/5281) Add option to designate Reward Recipient to Lock and Incentives.
  * [#4827](https://github.com/osmosis-labs/osmosis/pull/4827) Protorev: Change highest liquidity pool updating from weekly to daily and change dev fee payout from weekly to after every trade.
  * [#5409](https://github.com/osmosis-labs/osmosis/pull/5409) x/gov: added expedited quorum param (Note: we set the expedited quorum to 2/3 in the upgrade handler)
  * [#4382](https://github.com/osmosis-labs/osmosis/pull/4382) Tokenfactory: Add Before send hooks

### API breaks
  * [#5375](https://github.com/osmosis-labs/osmosis/pull/5373) Add query and cli for lock reward receiver
  * [#4757](https://github.com/osmosis-labs/osmosis/pull/4752) Pagination for all intermediary accounts
  * [#5066](https://github.com/osmosis-labs/osmosis/pull/5066) Fixed bad stargate query declaration
  * [#4868](https://github.com/osmosis-labs/osmosis/pull/4868) Remove wasmEnabledProposals []wasm.ProposalType from NewOsmosisApp
  * [#4791](https://github.com/osmosis-labs/osmosis/pull/4791) feat(osmoutils): cosmwasm query and message wrappers
  * [#4549](https://github.com/osmosis-labs/osmosis/pull/4549) added single pool query
  * [#4659](https://github.com/osmosis-labs/osmosis/pull/4659) feat: implement AllPools query in x/poolmanager
  * [#4489](https://github.com/osmosis-labs/osmosis/pull/4489) Add unlocking lock id to BeginUnlocking response
  * [#4658](https://github.com/osmosis-labs/osmosis/pull/4658) refactor: unify pool query in pool manager, deprecate x/gamm, remove from CL module
  * [#4682](https://github.com/osmosis-labs/osmosis/pull/4682) feat(CL): x/poolmanager spot price query for concentrated liquidity
  * [#5138](https://github.com/osmosis-labs/osmosis/pull/5138) refactor: rename swap fee to spread factor
  * [#5020](https://github.com/osmosis-labs/osmosis/pull/5020) Add gas config to the client.toml
  * [#5459](https://github.com/osmosis-labs/osmosis/pull/5459) Create locktypes.LockQueryType.NoLock gauge. MsgCreateGauge takes pool id for new gauge type.
  * [#5503](https://github.com/osmosis-labs/osmosis/pull/5503) Deprecate gamm spot price query and add pool manager spot price query to stargate query whitelist.

## State Breaking
  * [#5380](https://github.com/osmosis-labs/osmosis/pull/5380) feat: add ica authorized messages in upgrade handler
  * [#5363](https://github.com/osmosis-labs/osmosis/pull/5363) fix: twap record upgrade handler
  * [#5265](https://github.com/osmosis-labs/osmosis/pull/5265) fix: expect single synthetic lock per native lock ID
  * [#4983](https://github.com/osmosis-labs/osmosis/pull/4983) implement gas consume on denom creation
  * [#4830](https://github.com/osmosis-labs/osmosis/pull/4830) Scale gas costs by denoms in gauge (AddToGaugeReward)
  * [#5511](https://github.com/osmosis-labs/osmosis/pull/5511) Scale gas costs by denoms in gauge (CreateGauge)
  * [#4336](https://github.com/osmosis-labs/osmosis/pull/4336) feat: make epochs standalone
  * [#4801](https://github.com/osmosis-labs/osmosis/pull/4801) refactor: remove GetTotalShares, GetTotalLiquidity and GetExitFee from PoolI
  * [#4951](https://github.com/osmosis-labs/osmosis/pull/4951) feat: implement pool liquidity query in pool manager, deprecate the one in gamm
  * [#5000](https://github.com/osmosis-labs/osmosis/pull/5000) osmomath.Power panics for base < 1 to temporarily restrict broken logic for such base.
  * [#5468](https://github.com/osmosis-labs/osmosis/pull/5468) fix: Reduce tokenfactory denom creation gas fee to 1_000_000

## Dependencies
  * [#4783](https://github.com/osmosis-labs/osmosis/pull/4783) Update wasmd to 0.31
  * [#5404](https://github.com/osmosis-labs/osmosis/pull/5404) Cosmwasm Cherry security patch
  * [#5320](https://github.com/osmosis-labs/osmosis/pull/5320) minor: huckleberry ibc patch

### Misc Improvements
  * [#5356](https://github.com/osmosis-labs/osmosis/pull/5356) Fix wrong restHandler for ReplaceMigrationRecordsProposal
  * [#5020](https://github.com/osmosis-labs/osmosis/pull/5020) Add gas config to the client.toml
  * [#5105](https://github.com/osmosis-labs/osmosis/pull/5105) Lint stableswap in the same manner as all of Osmosis
  * [#5065](https://github.com/osmosis-labs/osmosis/pull/5065) Use cosmossdk.io/errors
  * [#4549](https://github.com/osmosis-labs/osmosis/pull/4549) Add single pool price estimate queries
  * [#4767](https://github.com/osmosis-labs/osmosis/pull/4767) Disable create pool with non-zero exit fee
  * [#4847](https://github.com/osmosis-labs/osmosis/pull/4847) Update `make build` command to build only `osmosisd` binary
  * [#4891](https://github.com/osmosis-labs/osmosis/pull/4891) Enable CORS by default on localosmosis
  * [#4892](https://github.com/osmosis-labs/osmosis/pull/4847) Update Golang to 1.20
  * [#4893](https://github.com/osmosis-labs/osmosis/pull/4893) Update alpine docker base image to `alpine:3.17`
  * [#4907](https://github.com/osmosis-labs/osmosis/pull/4847) Add migrate-position cli
  * [#4912](https://github.com/osmosis-labs/osmosis/pull/4912) Export Position_lock_id mappings to GenesisState
  * [#4974](https://github.com/osmosis-labs/osmosis/pull/4974) Add lock id to `MsgSuperfluidUndelegateAndUnbondLockResponse`
  * [#2741](https://github.com/osmosis-labs/osmosis/pull/2741) Prevent updating the twap record if `ctx.BlockTime <= record.Time` or `ctx.BlockHeight <= record.Height`. Exception, can update the record created when creating the pool in the same block.
  * [#5165](https://github.com/osmosis-labs/osmosis/pull/5165) Improve error message when fully exiting from a pool.
  * [#5187](https://github.com/osmosis-labs/osmosis/pull/5187) Expand `IncentivizedPools` query to include internally incentivized CL pools.
  * [#5239](https://github.com/osmosis-labs/osmosis/pull/5239) Implement `GetTotalPoolShares` public keeper function for GAMM.
  * [#5261](https://github.com/osmosis-labs/osmosis/pull/5261) Allows `UpdateFeeTokenProposal` to take in multiple fee tokens instead of just one.
  * [#5265](https://github.com/osmosis-labs/osmosis/pull/5265) Ensure a lock cannot point to multiple synthetic locks. Deprecates `SyntheticLockupsByLockupID` in favor of `SyntheticLockupByLockupID`.
  * [#4950](https://github.com/osmosis-labs/osmosis/pull/4950) Add in/out tokens to Concentrated Liquidity's AfterConcentratedPoolSwap hook
  * [#4629](https://github.com/osmosis-labs/osmosis/pull/4629) Add amino proto annotations
  * [#4830](https://github.com/osmosis-labs/osmosis/pull/4830) Add gas cost when we AddToGaugeRewards, linearly increase with coins to add
  * [#5000](https://github.com/osmosis-labs/osmosis/pull/5000) osmomath.Power panics for base < 1 to temporarily restrict broken logic for such base.
  * [#4336](https://github.com/osmosis-labs/osmosis/pull/4336) Move epochs module into its own go.mod
  * [#5589](https://github.com/osmosis-labs/osmosis/pull/5589) Include linked balancer pool in incentivized pools query



## v15.1.2

### Security

* Upgraded ibc-go to 4.3.1 in response to [IBC huckleberry security advisory](https://forum.cosmos.network/t/ibc-security-advisory-huckleberry/10731)

### Misc Improvements

  * [#5129](https://github.com/osmosis-labs/osmosis/pull/5129) Relax twap record validation in init genesis to allow one of the spot prices to be non-zero when twap error is observed.

  * [#5134](https://github.com/osmosis-labs/osmosis/pull/5134) Update sdk fork with the change for correct block time in historical queries (#5134)

## v15.1.1

Same changes included in `v15.1.2` but redacted as tagged commit was not part of `v15.x` branch.

## v15.1.0

### Security

* Upgraded wasmvm to 1.1.2 in response to [CWA-2023-002](https://github.com/CosmWasm/advisories/blob/main/CWAs/CWA-2023-002.md)

### Features

* [#4829](https://github.com/osmosis-labs/osmosis/pull/4829) Add highest liquidity pool query in x/protorev
* [#4878](https://github.com/osmosis-labs/osmosis/pull/4878) Emit backrun event upon successful protorev backrun

### Misc Improvements

* [#4582](https://github.com/osmosis-labs/osmosis/pull/4582) Consistently generate build tags metadata, to return a comma-separated list without stray quotes. This affects the output from `version` CLI subcommand and server info API calls.


## v15.0.0

This release containts the following new modules:
- ProtoRev module (x/protorev). This module captures MEV via in-protocol cyclic arbitrage and distributes the revenue back to the protocol based on governance. Developed by the Skip team.
- Validator Set Preference module (x/valset-pref). This module gives users the ability to delegate to multiple validators according to their preference list.
- Pool Manager module (x/poolmanager). This module manages the infrastructure around pool creation and swaps. It serves as a unified entrypoint for any swap related message or query. This module is extracted from the pre-existing `x/gamm`. It is the first milestone on the path towards delivering concentrated liquidity.

### Features

  * [#4107](https://github.com/osmosis-labs/osmosis/pull/4107) Add superfluid unbond partial amount
  * [#4207](https://github.com/osmosis-labs/osmosis/pull/4207) Add support for Async Interchain Queries
  * [#4248](https://github.com/osmosis-labs/osmosis/pull/4248) Add panic recovery to `MultihopEstimateInGivenExactAmountOut`, `MultihopEstimateOutGivenExactAmountIn` and `RouteExactAmountOut`
  * [#3911](https://github.com/osmosis-labs/osmosis/pull/3911) Add Packet Forward Middleware
  * [#4244](https://github.com/osmosis-labs/osmosis/pull/4244) Consensus min gas fee of .0025 uosmo
  * [#4340](https://github.com/osmosis-labs/osmosis/pull/4340) Added rate limits according to: <https://www.mintscan.io/osmosis/proposals/427>
  * [#4207](https://github.com/osmosis-labs/osmosis/pull/4207) Integrate Async ICQ.

### Misc Improvements

  * [#4131](https://github.com/osmosis-labs/osmosis/pull/4141) Add GatherValuesFromStorePrefixWithKeyParser function to osmoutils.
  * [#4388](https://github.com/osmosis-labs/osmosis/pull/4388) Increase the max allowed contract size for non-proposal contracts to 3MB
  * [#4384](https://github.com/osmosis-labs/osmosis/pull/4384) migrate stXXX/XXX constant product pools 833, 817, 810 to stable swap
  * [#4461](https://github.com/osmosis-labs/osmosis/pull/4461) added rate limit quotas for a set of high value tokens
  * [#4819](https://github.com/osmosis-labs/osmosis/pull/4819) remove duplicate denom-authority-metadata query command
  * [#5028](https://github.com/osmosis-labs/osmosis/pull/5028) Change stakingTypes.Bankkeeper to simtypes.Bankkeeper

### API breaks

* [#3766](https://github.com/osmosis-labs/osmosis/pull/3766) Remove Osmosis gamm and twap `bindings` that were previously supported as custom wasm plugins.
* [#3905](https://github.com/osmosis-labs/osmosis/pull/3905) Deprecate gamm queries `NumPools`, `EstimateSwapExactAmountIn` and `EstimateSwapExactAmountOut`.
* [#3907](https://github.com/osmosis-labs/osmosis/pull/3907) Add `NumPools`, `EstimateSwapExactAmountIn` and `EstimateSwapExactAmountOut` query in poolmanager module to stargate whitelist.
* [#3880](https://github.com/osmosis-labs/osmosis/pull/3880) Switch usage of proto-generated SwapAmountInRoute and SwapAmountOutRoute in x/gamm to import the structs from x/poolmanager module.
* [#4489](https://github.com/osmosis-labs/osmosis/pull/4489) Add unlockingLockId to BeginUnlocking response.

### Bug Fix

* [#3715](https://github.com/osmosis-labs/osmosis/pull/3715) Fix x/gamm (golang API) CalculateSpotPrice, balancer.SpotPrice and Stableswap.SpotPrice base and quote asset.
* [#3746](https://github.com/osmosis-labs/osmosis/pull/3746) Make ApplyFuncIfNoErr logic preserve panics for OutOfGas behavior.
* [#4306](https://github.com/osmosis-labs/osmosis/pull/4306) Prevent adding more tokens to an already finished gauge
* [#4359](https://github.com/osmosis-labs/osmosis/pull/4359) Fix incorrect time delta due to nanoseconds in time causing twap jitter.
* [#4250](https://github.com/osmosis-labs/osmosis/pull/4250) Add denom metadata for uosmo, uion


## v14.0.1

### Bug fixes

* [#4132](https://github.com/osmosis-labs/osmosis/pull/4132) Fix CLI for EstimateSwapExactAmountIn and EstimateSwapExactAmountOut in x/gamm.
* [#4262](https://github.com/osmosis-labs/osmosis/pull/4262) Fix geometric twap genesis validation.

## v14.0.0

This release's main features are utility helpers for smart contract developers. This release contains:

- IBC composability work
  - IBC -> wasm hooks now gives sender information
  - IBC contracts can register a callback that forwards into a smart contract
  - This work is importable by external repositories, intended as an ecosystem standards
- Downtime detection tooling
  - There is now an on-chain query, allowing you to test if the chain is recovering from a downtime of a given duration.
    - The querier defines what recovering means, e.g. for a 1 hour downtime, do you consider the chain as recovering until at least 10 minutes since last 1 hr downtime? 
- Geometric TWAP
  - Every AMM pool now exposes a geometric TWAP, in addition to the existing arithmetic TWAP
* IBC features
  * Upgrade to IBC v4.2.0
* Cosmwasm
  * Upgrade to wasmd v0.30.x
* Update go build version to go 1.19

### Features

* [#2387](https://github.com/osmosis-labs/osmosis/pull/3838) Upgrade to IBC v4.2.0, and as a requirement for it wasmd to 0.30.0
* [#3609](https://github.com/osmosis-labs/osmosis/pull/3609) Add Downtime-detection module.
* [#2788](https://github.com/osmosis-labs/osmosis/pull/2788) Add logarithm base 2 implementation.
* [#3677](https://github.com/osmosis-labs/osmosis/pull/3677) Add methods for cloning and mutative multiplication on osmomath.BigDec.
* [#3676](https://github.com/osmosis-labs/osmosis/pull/3676) implement `PowerInteger` function on `osmomath.BigDec` 
* [#3678](https://github.com/osmosis-labs/osmosis/pull/3678) implement mutative `PowerIntegerMut` function on `osmomath.BigDec`.
* [#3708](https://github.com/osmosis-labs/osmosis/pull/3708) `Exp2` function to compute 2^decimal.
* [#3693](https://github.com/osmosis-labs/osmosis/pull/3693) Add `EstimateSwapExactAmountOut` query to stargate whitelist
* [#3731](https://github.com/osmosis-labs/osmosis/pull/3731) BigDec Power functions with decimal exponent.
* [#3847](https://github.com/osmosis-labs/osmosis/pull/3847) GeometricTwap and GeometricTwapToNow queries added to Stargate whitelist.
* [#3899](https://github.com/osmosis-labs/osmosis/pull/3899) Fixed osmoutils so its importable by chains that don't use the osmosis CosmosSDK fork 
  
### API breaks

* [#3763](https://github.com/osmosis-labs/osmosis/pull/3763) Move binary search and error tolerance code from `osmoutils` into `osmomath`
* [#3817](https://github.com/osmosis-labs/osmosis/pull/3817) Move osmoassert from `app/apptesting/osmoassert` to `osmoutils/osmoassert`.
* [#3771](https://github.com/osmosis-labs/osmosis/pull/3771) Move osmomath into its own go.mod
* [#3827](https://github.com/osmosis-labs/osmosis/pull/3827) Move osmoutils into its own go.mod

### Bug fixes

* [#3608](https://github.com/osmosis-labs/osmosis/pull/3608) Make it possible to state export from any directory.

## v13.1.2

Osmosis v13.1.2 is a minor patch release that includes several bug fixes and updates.

The main bug fix in this release is for the state export feature, which was not working properly in previous versions. This issue has now been resolved, and state export should work as expected in v13.1.2.

Additionally, the swagger files for v13 have been updated to improve compatibility and ensure that all API endpoints are properly documented.

### Misc Improvements

* [#3611](https://github.com/osmosis-labs/osmosis/pull/3611),[#3647](https://github.com/osmosis-labs/osmosis/pull/3647) Introduce osmocli, to automate thousands of lines of CLI boilerplate
* [#3634](https://github.com/osmosis-labs/osmosis/pull/3634) (Makefile) Ensure correct golang version in make build and make install. (Thank you @jhernandezb )
* [#3712](https://github.com/osmosis-labs/osmosis/pull/3712) replace `osmomath.BigDec` `Power` with `PowerInteger` 
* [#3711](https://github.com/osmosis-labs/osmosis/pull/3711) Use Dec instead of Int for additive `ErrTolerace` in `osmoutils`.
* [3647](https://github.com/osmosis-labs/osmosis/pull/3647), [3942](https://github.com/osmosis-labs/osmosis/pull/3942) (CLI) re-order the command line arguments for `osmosisd tx gamm join-swap-share-amount-out`

## v13.0.0

This release includes stableswap, and expands the IBC safety & composability functionality of Osmosis. The primary features are:

* Gamm:
  * Introduction of the stableswap pool type
  * Multi-hop spread factor reduction
  * Filtered queries to help front-ends
  * Adding a spot price v2 query
    * spotprice v1beta1 had baseassetdenom and quoteassetdenom backwards.
    * All contracts and integrators should switch to the v2 query from now on.
  * Adding more queries for contract developers
  * Force unpooling is now enableable by governance
* IBC features
  * Upgrade to IBC v3.4.0
  * Added IBC rate limiting, to increase safety of bridged assets
  * Allow ICS-20 to call into cosmwasm contracts
* Cosmwasm
  * Upgrade to cosmwasm v0.29.x
  * Inclusion of requested queries for contract developers

### Features

* [#2739](https://github.com/osmosis-labs/osmosis/pull/2739),[#3356](https://github.com/osmosis-labs/osmosis/pull/3356) Add pool type query, and add it to stargate whitelist
* [#2956](https://github.com/osmosis-labs/osmosis/issues/2956) Add queries for calculating amount of shares/tokens you get by providing X tokens/shares when entering/exiting a pool
* [#3217](https://github.com/osmosis-labs/osmosis/pull/3217) Add `CalcJoinPoolShares`, `CalcExitPoolCoinsFromShares`, `CalcJoinPoolNoSwapShares` to the registered Stargate queries list.
* [#3313](https://github.com/osmosis-labs/osmosis/pull/3313) Upgrade to IBC v3.4.0, allowing for IBC transfers with metadata.
* [#3335](https://github.com/osmosis-labs/osmosis/pull/3335) Add v2 spot price queries
  - The v1beta1 queries actually have base asset and quote asset reversed, so you were always getting 1/correct spot price. People fixed this by reordering the arguments.
  - This PR adds v2 queries for doing the correct thing, and giving people time to migrate from v1beta1 queries to v2.
  - It also changes cosmwasm to only allow the v2 queries, as no contracts on Osmosis mainnet uses the v1beta1 queries.

### Bug fixes

* [#2803](https://github.com/osmosis-labs/osmosis/pull/2803) Fix total pool liquidity CLI query.
* [#2914](https://github.com/osmosis-labs/osmosis/pull/2914) Remove out of gas panics from node logs
* [#2937](https://github.com/osmosis-labs/osmosis/pull/2937) End block ordering - staking after gov and module sorting.
* [#2923](https://github.com/osmosis-labs/osmosis/pull/2923) TWAP calculation now errors if it uses records that have errored previously.
* [#3312](https://github.com/osmosis-labs/osmosis/pull/3312) Add better panic catches within GAMM txs

### Misc Improvements

* [#2804](https://github.com/osmosis-labs/osmosis/pull/2804) Improve error handling and messages when parsing pool assets.
* [#3035](https://github.com/osmosis-labs/osmosis/pull/3035) Remove `PokePool` from `PoolI` interface. Define on a new WeightedPoolExtension` instead.
* [#3214](https://github.com/osmosis-labs/osmosis/pull/3214) Add basic CLI query support for TWAP.


## v12.0.0

This release includes several cosmwasm-developer and appchain-ecosystem affecting upgrades:

* TWAP - Time weighted average prices for all AMM pools
* Cosmwasm contract developer facing features
  * Enabling select queries for cosmwasm contracts
  * Add message responses to gamm messages, to remove the neccessity of bindings
  * Allow specifying denom metadata from tokenfactory
* Enabling Interchain accounts (for real this time)
* Upgrading IBC to v3.3.0
* Consistently makes authz work with ledger for all messages

The release also contains the following changes affecting Osmosis users and node operators

* Fixing State Sync
* Enabling expedited proposals

This upgrade also adds a number of safety and API boundary improving changes to the codebase.
While not state machine breaking, this release also includes the revamped Osmosis simulator,
which acts as a fuzz testing tool tailored for the SDK state machine.

### Breaking Changes

* [#2477](https://github.com/osmosis-labs/osmosis/pull/2477) Tokenfactory burn msg clash with sdk
  * TypeMsgBurn: from "burn" to "tf_burn"
  * TypeMsgMint: from "mint" to "tf_mint"
* [#2222](https://github.com/osmosis-labs/osmosis/pull/2222) Add scaling factors to MsgCreateStableswapPool
* [#1889](https://github.com/osmosis-labs/osmosis/pull/1825) Add proto responses to gamm LP messages:
  * MsgJoinPoolResponse: share_out_amount and token_in fields 
  * MsgExitPoolResponse: token_out field 
* [#1825](https://github.com/osmosis-labs/osmosis/pull/1825) Fixes Interchain Accounts (host side) by adding it to AppModuleBasics
* [#1994](https://github.com/osmosis-labs/osmosis/pull/1994) Removed bech32ibc module
* [#2016](https://github.com/osmosis-labs/osmosis/pull/2016) Add fixed 10000 gas cost for each Balancer swap
* [#2193](https://github.com/osmosis-labs/osmosis/pull/2193) Add TwapKeeper to the Osmosis app
* [#2227](https://github.com/osmosis-labs/osmosis/pull/2227) Enable charging fee in base denom for `CreateGauge` and `AddToGauge`.
* [#2283](https://github.com/osmosis-labs/osmosis/pull/2283) x/incentives: refactor `CreateGauge` and `AddToGauge` fees to use txfees denom
* [#2206](https://github.com/osmosis-labs/osmosis/pull/2283) Register all Amino interfaces and concrete types on the authz Amino codec. This will allow the authz module to properly serialize and de-serializes instances using Amino.
* [#2405](https://github.com/osmosis-labs/osmosis/pull/2405) Make SpotPrice have a max value of 2^160, and no longer be able to panic
* [#2473](https://github.com/osmosis-labs/osmosis/pull/2473) x/superfluid `AddNewSuperfluidAsset` now returns error, if any occurs instead of ignoring it.
* [#2714](https://github.com/osmosis-labs/osmosis/pull/2714) Upgrade wasmd to v0.28.0.
* Remove x/Bech32IBC
* [#3737](https://github.com/osmosis-labs/osmosis/pull/3737) Change FilteredPools MinLiquidity field from sdk.Coins struct to string.


#### Golang API breaks

* [#2160](https://github.com/osmosis-labs/osmosis/pull/2160) Clean up GAMM keeper (move `x/gamm/keeper/params.go` contents into `x/gamm/keeper/keeper.go`, replace all uses of `PoolNumber` with `PoolId`, move `SetStableSwapScalingFactors` to stableswap package, and delete marshal_bench_test.go and grpc_query_internal_test.go)
* [#1987](https://github.com/osmosis-labs/osmosis/pull/1987) Remove `GammKeeper.GetNextPoolNumberAndIncrement` in favor of the non-mutative `GammKeeper.GetNextPoolNumber`.
* [#1667](https://github.com/osmosis-labs/osmosis/pull/1673) Move wasm-bindings code out of app package into its own root level package.
* [#2013](https://github.com/osmosis-labs/osmosis/pull/2013) Make `SetParams`, `SetPool`, `SetTotalLiquidity`, and `SetDenomLiquidity` GAMM APIs private
* [#1857](https://github.com/osmosis-labs/osmosis/pull/1857) x/mint rename GetLastHalvenEpochNum to GetLastReductionEpochNum
* [#2133](https://github.com/osmosis-labs/osmosis/pull/2133) Add `JoinPoolNoSwap` and `CalcJoinPoolNoSwapShares` to GAMM pool interface and route `JoinPoolNoSwap` in pool_service.go to new method in pool interface
* [#2353](https://github.com/osmosis-labs/osmosis/pull/2353) Re-enable stargate query via whitelsit
* [#2394](https://github.com/osmosis-labs/osmosis/pull/2394) Remove unused interface methods from expected keepers of each module
* [#2390](https://github.com/osmosis-labs/osmosis/pull/2390) x/mint remove unused mintCoins parameter from AfterDistributeMintedCoin
* [#2418](https://github.com/osmosis-labs/osmosis/pull/2418) x/mint remove SetInitialSupplyOffsetDuringMigration from keeper
* [#2417](https://github.com/osmosis-labs/osmosis/pull/2417) x/mint unexport keeper `SetLastReductionEpochNum`, `getLastReductionEpochNum`, `CreateDeveloperVestingModuleAccount`, and `MintCoins`
* [#2587](https://github.com/osmosis-labs/osmosis/pull/2587) remove encoding config argument from NewOsmosisApp
x

### Features

* [#2387](https://github.com/osmosis-labs/osmosis/pull/2387) Upgrade to IBC v3.2.0, which allows for sending/receiving IBC tokens with slashes.
* [#1312] Stableswap: Createpool logic 
* [#1230] Stableswap CFMM equations
* [#1429] solver for multi-asset CFMM
* [#1539] Superfluid: Combine superfluid and staking query on querying delegation by delegator
* [#2223] Tokenfactory: Add SetMetadata functionality

### Bug Fixes

* [#2086](https://github.com/osmosis-labs/osmosis/pull/2086) `ReplacePoolIncentivesProposal` ProposalType() returns correct value of `ProposalTypeReplacePoolIncentives` instead of `ProposalTypeUpdatePoolIncentives`
* [1930](https://github.com/osmosis-labs/osmosis/pull/1930) Ensure you can't `JoinPoolNoSwap` tokens that are not in the pool
* [2186](https://github.com/osmosis-labs/osmosis/pull/2186) Remove liquidity event that was emitted twice per message.

### Improvements
* [#2515](https://github.com/osmosis-labs/osmosis/pull/2515) Emit events from functions implementing epoch hooks' `panicCatchingEpochHook` cacheCtx
* [#2526](https://github.com/osmosis-labs/osmosis/pull/2526) EpochHooks interface methods (and hence modules implementing the hooks) return error instead of panic

## v11.0.1

#### Golang API breaks
* [#1893](https://github.com/osmosis-labs/osmosis/pull/1893) Change `EpochsKeeper.SetEpochInfo` to `AddEpochInfo`, which has more safety checks with it. (Makes it suitable to be called within upgrades)
* [#2396](https://github.com/osmosis-labs/osmosis/pull/2396) x/mint remove unused mintCoins parameter from AfterDistributeMintedCoin
* [#2399](https://github.com/osmosis-labs/osmosis/pull/2399) Remove unused interface methods from expected keepers of each module
* [#2401](https://github.com/osmosis-labs/osmosis/pull/2401) Update Go import paths to v11

#### Bug Fixes
* [2291](https://github.com/osmosis-labs/osmosis/pull/2291) Remove liquidity event that was emitted twice per message
* [2288](https://github.com/osmosis-labs/osmosis/pull/2288) Fix swagger docs and swagger generation

## v11

#### Improvements
* [#2237](https://github.com/osmosis-labs/osmosis/pull/2237) Enable charging fee in base denom for `CreateGauge` and `AddToGauge`.

#### SDK Upgrades
* [#2245](https://github.com/osmosis-labs/osmosis/pull/2245) Upgrade SDK for to v0.45.0x-osmo-v9.2. Major changes:
   * Minimum deposit on proposer at submission time: <https://github.com/osmosis-labs/cosmos-sdk/pull/302>

## v10.1.1

#### Improvements
* [#2214](https://github.com/osmosis-labs/osmosis/pull/2214) Speedup epoch distribution, superfluid component

## v10.1.0

#### Bug Fixes
* [2011](https://github.com/osmosis-labs/osmosis/pull/2011) Fix bug in TokenFactory initGenesis, relating to denom creation fee param.

#### Improvements
* [#2130](https://github.com/osmosis-labs/osmosis/pull/2130) Introduce errors in mint types.
* [#2000](https://github.com/osmosis-labs/osmosis/pull/2000) Update import paths from v9 to v10.

#### Golang API breaks
* [#1937](https://github.com/osmosis-labs/osmosis/pull/1937) Change `lockupKeeper.ExtendLock` to take in lockID instead of the direct lock struct.
* [#2030](https://github.com/osmosis-labs/osmosis/pull/2030) Rename lockup keeper `ResetAllLocks` to `InitializeAllLocks` and `ResetAllSyntheticLocks` to `InitializeAllSyntheticLocks`.

#### SDK Upgrades
* [#2146](https://github.com/osmosis-labs/osmosis/pull/2146) Upgrade SDK for to v0.45.0x-osmo-v9.1. Major changes:
   * Concurrency query client option: <https://github.com/osmosis-labs/cosmos-sdk/pull/281>
   * Remove redacted message fix: <https://github.com/osmosis-labs/cosmos-sdk/pull/284>
   * Reduce commit store logs (change to Debug): <https://github.com/osmosis-labs/cosmos-sdk/pull/282>
   * Bring back the cliff vesting command: <https://github.com/osmosis-labs/cosmos-sdk/pull/272>
   * Allow ScheduleUpgrade to come from same block: <https://github.com/osmosis-labs/cosmos-sdk/pull/261>


## v10.0.1

This release contains minor CLI bug fixes.
* Restores vesting by duration command
* Fixes pagination in x/incentives module queries

## v10.0.0


## v9.0.1

### Breaking Changes

* [#1699](https://github.com/osmosis-labs/osmosis/pull/1699) Fixes bug in sig fig rounding on spot price queries for small values
* [#1671](https://github.com/osmosis-labs/osmosis/pull/1671) Remove methods that constitute AppModuleSimulation APIs for several modules' AppModules, which implemented no-ops
* [#1671](https://github.com/osmosis-labs/osmosis/pull/1671) Add hourly epochs to `x/epochs` DefaultGenesis.
* [#1665](https://github.com/osmosis-labs/osmosis/pull/1665) Delete app/App interface, instead use simapp.App
* [#1630](https://github.com/osmosis-labs/osmosis/pull/1630) Delete the v043_temp module, now that we're on an updated SDK version.

### Bug Fixes

* [1700](https://github.com/osmosis-labs/osmosis/pull/1700) Upgrade sdk fork with missing snapshot manager fix.
* [1716](https://github.com/osmosis-labs/osmosis/pull/1716) Fix secondary over-LP shares bug with uneven swap amounts in `CalcJoinPoolShares`.
* [1759](https://github.com/osmosis-labs/osmosis/pull/1759) Fix pagination filter in incentives query.
* [1698](https://github.com/osmosis-labs/osmosis/pull/1698) Register wasm snapshotter extension.
* [1931](https://github.com/osmosis-labs/osmosis/pull/1931) Add explicit check for input denoms to `CalcJoinPoolShares`

## [v9.0.0 - Nitrogen](https://github.com/osmosis-labs/osmosis/releases/tag/v9.0.0)

The Nitrogen release brings with it a number of features enabling further cosmwasm development work in Osmosis.
It including breaking changes to the GAMM API's, many developer and node operator improvements for Cosmwasm & IBC, along with new txfee and governance features. In addition to various bug fixes and code quality improvements.

#### GAMM API changes

API changes were done to enable more CFMM's to be implemented within the existing framework.
Integrators will have to update their messages and queries to adapt, please see <https://github.com/osmosis-labs/osmosis/blob/main/x/gamm/breaking_changes_notes.md>

#### Governance Changes

* [#1191](https://github.com/osmosis-labs/osmosis/pull/1191), [#1555](https://github.com/osmosis-labs/osmosis/pull/1555) Superfluid stakers now have their votes override their validators votes
* [sdk #239](https://github.com/osmosis-labs/cosmos-sdk/pull/239) Governance can set a distinct voting period for every proposal type.

#### IBC

* [#1535](https://github.com/osmosis-labs/osmosis/pull/1535) Upgrade to [IBC v3](https://github.com/cosmos/ibc-go/releases/tag/v3.0.0)
* [#1564](https://github.com/osmosis-labs/osmosis/pull/1564) Enable Interchain account host module
  * See [here](https://github.com/osmosis-labs/osmosis/blob/main/app/upgrades/v9/upgrades.go#L49-L71) for the supported messages

#### Txfees

[#1145](https://github.com/osmosis-labs/osmosis/pull/1145) Non-osmo txfees now get swapped into osmo everyday at epoch, and then distributed to stakers.

#### Cosmwasm

Upgrade from wasmd v0.23.x to [v0.27.0](https://github.com/CosmWasm/wasmd/releases/tag/v0.27.0). This has the following features:
  * State sync now works for cosmwasm state
  * Cosmwasm builds on M1 macs
  * Many security fixes

The TokenFactory module is added to the chain, making it possible for users and contracts to make new native tokens.
Cosmwasm bindings have been added, to make swapping and creating these new tokens easier within the contract ecosystem.

* [#1640](https://github.com/osmosis-labs/osmosis/pull/1640) fix: localosmosis to work for testing cosmwasm contracts

### Other Features

* [#1629](https://github.com/osmosis-labs/osmosis/pull/1629) Fix bug in the airdrop claim script
* [#1570](https://github.com/osmosis-labs/osmosis/pull/1570) upgrade sdk with app version fix for state-sync
* [#1554](https://github.com/osmosis-labs/osmosis/pull/1554) local dev environment
* [#1541](https://github.com/osmosis-labs/osmosis/pull/1541) Add arm64 support to Docker
* [#1535](https://github.com/osmosis-labs/osmosis/pull/1535) upgrade wasmd to v0.27.0.rc3-osmo and ibc-go to v3
  * State sync now works for cosmwasm state
  * Cosmwasm builds on M1 macs
* [#1435](https://github.com/osmosis-labs/osmosis/pull/1435) `x/tokenfactory` create denom fee for spam resistance 
* [#1253](https://github.com/osmosis-labs/osmosis/pull/1253) Add a message to increase the duration of a bonded lock.
* [#1656](https://github.com/osmosis-labs/osmosis/pull/1656) Change camelCase to snake_case in proto.
* [#1632](https://github.com/osmosis-labs/osmosis/pull/1632) augment SuperfluidDelegationsByDelegator query, return osmo equivilent is staked via superfluid
* [#1723](https://github.com/osmosis-labs/osmosis/pull/1723) fix number of LP shares returned from stableswap pool

## [v8.0.0 - Emergency proposals upgrade](https://github.com/osmosis-labs/osmosis/releases/tag/v8.0.0)

This upgrade is a patch that must be hard forked in, as on-chain governance of Osmosis approved proposal [227](https://www.mintscan.io/osmosis/proposals/227) and proposal [228](https://www.mintscan.io/osmosis/proposals/228).

This upgrade includes:

* Adding height-gated AnteHandler message filter to filter unpooling tx pre-upgrade.
* At block height 4402000 accelerates prop 225, which in turn moves incentives from certain pools according to props 222-224
* Adds a msg allowing unpooling of UST pools. 
  * This procedure is initiated by whitelisting pools 560, 562, 567, 578, 592, 610, 612, 615, 642, 679, 580, 635. 
  * Unpooling allows exiting whitelisted pools directly, finish unbonding duration with the exited tokens instead of having to wait unbonding duration to swap LP shares back to collaterals. 
  * This procedure also includes locks that were already unbonding pre-upgrade and locks that were superfluid delegated.

Every node should upgrade their software version to v8.0.0 before the upgrade block height 4402000. If you use cosmovisor, simply swap out the binary at upgrades/v7/bin to be v8.0.0, and restart the node. Do check cosmovisor version returns v8.0.0

### Features 
* {Across many PRs} Initiate emergency upgrade 
* [#1481] Emergency upgrade as of prop [226] (<https://www.mintscan.io/osmosis/proposals/226>) 
* [#1482] Checking Whitelisted Pools contain UST 
* [#1486] Update whitelisted pool IDs
* [#1262] Add a forceprune command to the binaries, that prunes golevelDB data better
* [#1154] Database stability improvements
* [#840] Move lock.go functions into iterator.go, lock_refs.go and store.go
* [#916] And a fn for Unbond and Burn tokens
* [#908] Superfluid slashing code
* [#904] LockAndSuperfluidDelegate

### Minor improvements & Bug Fixes

* [#1428] fix: pool params query (backport #1315)
* [#1390] upgrade sdk to v0.45.0x-osmo-v7.9
* [#1087] Test improvisation for Superfluid (backport #1070)
* [#1022] upgrade iavl to v0.17.3-osmo-v4

### Features

* [#1378](https://github.com/osmosis-labs/osmosis/pull/1378) add .gitpod.yml
* [#1262](https://github.com/osmosis-labs/osmosis/pull/1262) Add a `forceprune` command to the binaries, that prunes golevelDB data better.
* [#1244](https://github.com/osmosis-labs/osmosis/pull/1244) Refactor `x/gamm`'s `ExitSwapExternAmountOut`.
* [#1107](https://github.com/osmosis-labs/osmosis/pull/1107) Update to wasmvm v0.24.0, re-enabling building on M1 macs!
* [#1292](https://github.com/osmosis-labs/osmosis/pull/1292) CLI account-locked-duration

### Minor improvements & Bug Fixes

* [#1442](https://github.com/osmosis-labs/osmosis/pull/1442) Use latest tm-db release for badgerdb and rocksdb improvments
* [#1379](https://github.com/osmosis-labs/osmosis/pull/1379) Introduce `Upgrade` and `Fork` structs, to simplify upgrade logic.
* [#1363](https://github.com/osmosis-labs/osmosis/pull/1363) Switch e2e test setup to create genesis and configs via Dockertest
* [#1335](https://github.com/osmosis-labs/osmosis/pull/1335) Add utility for deriving total orderings from partial orderings.
* [#1308](https://github.com/osmosis-labs/osmosis/pull/1308) Make panics inside of epochs no longer chain halt by default.
* [#1286](https://github.com/osmosis-labs/osmosis/pull/1286) Fix release build scripts.
* [#1203](https://github.com/osmosis-labs/osmosis/pull/1203) cleanup Makefile and ci workflows
* [#1177](https://github.com/osmosis-labs/osmosis/pull/1177) upgrade to go 1.18
* [#1193](https://github.com/osmosis-labs/osmosis/pull/1193) Setup e2e tests on a single chain; add balances query test
* [#1095](https://github.com/osmosis-labs/osmosis/pull/1095) Fix authz being unable to use lockup & superfluid types.
* [#1105](https://github.com/osmosis-labs/osmosis/pull/1105) Add GitHub Actions to automatically push the osmosis Docker image
* [#1114](https://github.com/osmosis-labs/osmosis/pull/1114) Improve CI: remove duplicate runs of test worflow
* [#1127](https://github.com/osmosis-labs/osmosis/pull/1127) Stricter Linting:  bump golangci-lint version and enable additional linters.
* [#1184](https://github.com/osmosis-labs/osmosis/pull/1184) Fix endtime event output on BeginUnlocking

## [v7.1.0](https://github.com/osmosis-labs/osmosis/releases/tag/v7.1.0)

### Minor improvements & Bug Fixes

* [#1052](https://github.com/osmosis-labs/osmosis/pull/1052) Eugen/cherry pick superfluid test scaffolding updates
* [#1070](https://github.com/osmosis-labs/osmosis/pull/1070) Test improvisation for Superfluid
* [#1084](https://github.com/osmosis-labs/osmosis/pull/1084) Superfluid Misc: Improve grpc_query
* [#1081](https://github.com/osmosis-labs/osmosis/pull/1081) Genesis upgrade and add invariant cherry pick
* [#1088](https://github.com/osmosis-labs/osmosis/pull/1088) Genesis import export check for superfluid
* [#1101](https://github.com/osmosis-labs/osmosis/pull/1101) Minor PR adding some code comments
* [#1154](https://github.com/osmosis-labs/osmosis/pull/1154) Database stability improvements

### SDK fork updates

* [sdk-#136](https://github.com/osmosis-labs/cosmos-sdk/pull/136) add after validator slash hook
* [sdk-#137](https://github.com/osmosis-labs/cosmos-sdk/pull/137) backport feat: Modify grpc gateway to be concurrent
* [sdk-#146](https://github.com/osmosis-labs/cosmos-sdk/pull/146) extra logs during commit
* [sdk-#151](https://github.com/osmosis-labs/cosmos-sdk/pull/151) fix logs related to store keys and commit hash
* [sdk-#140](https://github.com/osmosis-labs/cosmos-sdk/pull/140) refactor: snapshot and pruning functionality
* [sdk-#156](https://github.com/osmosis-labs/cosmos-sdk/pull/156) feat: implement querying for commit hash and proofs
* [sdk-#155](https://github.com/osmosis-labs/cosmos-sdk/pull/155) fix: commit info data race
* [sdk-#158](https://github.com/osmosis-labs/cosmos-sdk/pull/158) Fixes the go race tests
* [sdk-#160](https://github.com/osmosis-labs/cosmos-sdk/pull/160) increase setupBaseAppWithSnapshots timeout to 90 seconds
* [sdk-#161](https://github.com/osmosis-labs/cosmos-sdk/pull/155) upgrade iavl to v0.17.3-osmo-v7 with lowered fast node cache size

### IAVL fork updates

* [iavl-35](https://github.com/osmosis-labs/iavl/pull/35) avoid clearing fast node cache during pruning
* [iavl-36](https://github.com/osmosis-labs/iavl/pull/36) fix data race related to VersionExists
* [iavl-37](https://github.com/osmosis-labs/iavl/pull/36) hardcode fast node cache size to 100k

## [v7.0.4](https://github.com/osmosis-labs/osmosis/releases/tag/v7.0.4)

### Minor improvements & Bug Fixes

* [#1061](https://github.com/osmosis-labs/osmosis/pull/1061) upgrade iavl to v0.17.3-osmo-v5 with concurrent map write fix
* [#1071](https://github.com/osmosis-labs/osmosis/pull/1071) improve Dockerfile

### SDK fork updates

* [sdk-#135](https://github.com/osmosis-labs/cosmos-sdk/pull/135) upgrade iavl to v0.17.3-osmo-v5 with concurrent map write fix

### IAVL fork updates

* [iavl-34](https://github.com/osmosis-labs/iavl/pull/34) fix concurrent map panic when querying and committing

## [v7.0.3](https://github.com/osmosis-labs/osmosis/releases/tag/v7.0.3)

### Minor improvements & Bug Fixes

* [#1022](https://github.com/osmosis-labs/osmosis/pull/1022) upgrade iavl to v0.17.3-osmo-v4 - fix state export at an old height
* [#988](https://github.com/osmosis-labs/osmosis/pull/988) Make `SuperfluidUndelegationsByDelegator` query also return synthetic locks
* [#984](https://github.com/osmosis-labs/osmosis/pull/984) Add wasm support to Dockerfile

## [v7.0.2 - Carbon](https://github.com/osmosis-labs/osmosis/releases/tag/v7.0.2)

This release fixes an instance of undefined behaviour present in v7.0.0.
Parts of the code use a function called [`ApplyFuncIfNoErr`]() whose purpose is to catch errors, and if found undo state updates during its execution.
It is intended to also catch panics and undo the problematic code's execution.
Right now a panic in this code block would halt the node, as it would not know how to proceed.
(But no state change would be committed)

## [v7.0.0 - Carbon](https://github.com/osmosis-labs/osmosis/releases/tag/v7.0.0)

The Osmosis Carbon Release! The changes are primarily

The large features include:

* Superfluid Staking - Allowing LP shares be staked to help secure the network
* Adding permissioned cosmwasm to the chain
* IAVL speedups, greatly improving epoch and query performance
* Local mempool filters to charge higher gas for arbitrage txs
* Allow partial unlocking of non-superfluid'd locks

Upgrade instructions for node operators can be found [here](https://github.com/osmosis-labs/osmosis/blob/main/networks/osmosis-1/upgrades/v7/guide.md)

The v7 release introduces Superfluid Staking! This allows governance-approved LP shares to be staked to help secure the network.

### Features

* {Across many PRs} Add superfluid staking
* [#893](https://github.com/osmosis-labs/osmosis/pull/893/) Allow (non-superfluid'd) locks to be partially unlocked.
* [#828](https://github.com/osmosis-labs/osmosis/pull/828) Move docs to their own repository, <https://github.com/osmosis-labs/docs>
* [#804](https://github.com/osmosis-labs/osmosis/pull/804/) Make the Osmosis repo use proper golang module versioning in self-package imports. (Enables other go projects to easily import Osmosis tags)
* [#782](https://github.com/osmosis-labs/osmosis/pull/782) Upgrade to cosmos SDK v0.45.0
* [#777](https://github.com/osmosis-labs/osmosis/pull/777) Add framework for mempool filters for charging different gas rates, add mempool filter for higher gas txs.
* [#772](https://github.com/osmosis-labs/osmosis/pull/772) Fix SDK bug where incorrect sequence number txs wouldn't get removed from blocks.
* [#769](https://github.com/osmosis-labs/osmosis/pull/769/) Add governance permissioned cosmwasm module
* [#680](https://github.com/osmosis-labs/osmosis/pull/680/),[#697](https://github.com/osmosis-labs/osmosis/pull/697/) Change app.go file structure to mitigate risk of keeper reference vs keeper struct bugs. (What caused Osmosis v5 -> v6)

### Minor improvements & Bug Fixes

* [#924](https://github.com/osmosis-labs/osmosis/pull/923) Fix long standing problems with total supply query over-reporting the number of osmo.
* [#872](https://github.com/osmosis-labs/osmosis/pull/872) Add a helper for BeginBlock/EndBlock code to have code segments that atomically revert state if any part errors.
* [#869](https://github.com/osmosis-labs/osmosis/pull/869) Update Dockerfile to use distroless base image.
* [#855](https://github.com/osmosis-labs/osmosis/pull/855) Ensure gauges can only be created for assets that exist on chain.
* [#766](https://github.com/osmosis-labs/osmosis/pull/766) Consolidate code between InitGenesis and CreateGauge
* [#763](https://github.com/osmosis-labs/osmosis/pull/763) Add rocksDB options to Makefile.
* [#740](https://github.com/osmosis-labs/osmosis/pull/740) Simplify AMM swap math / file structure.
* [#731](https://github.com/osmosis-labs/osmosis/pull/731) Add UpdateFeeToken proposal handler to app.go
* [#686](https://github.com/osmosis-labs/osmosis/pull/686) Add silence usage to cli to surpress unnecessary help logs
* [#652](https://github.com/osmosis-labs/osmosis/pull/652) Add logic for deleting a pool
* [#541](https://github.com/osmosis-labs/osmosis/pull/541) Start generalizing the AMM infrastructure

### SDK fork updates

* [sdk-#119](https://github.com/osmosis-labs/cosmos-sdk/pull/119) Add bank supply offsets to let applications have some minted tokens not count in total supply.
* [sdk-#117](https://github.com/osmosis-labs/cosmos-sdk/pull/117) Add an instant undelegate method to staking, for use in superfluid.
* [sdk-#116](https://github.com/osmosis-labs/cosmos-sdk/pull/116) Fix the slashing hooks to be correct.
* [sdk-#108](https://github.com/osmosis-labs/cosmos-sdk/pull/108) upgrade to IAVL fast storage on v0.45.0x-osmo-v7-fast

### Wasmd fork updates

* [wasmd-v.022.0-osmo-v7.2](https://github.com/osmosis-labs/wasmd/releases/tag/v0.22.0-osmo-v7.2) Upgrade SDK and IAVL dependencies to use fast storage

## [v6.4.0](https://github.com/osmosis-labs/osmosis/releases/tag/v6.4.0)

### Minor improvements & Bug Fixes

-[#907](https://github.com/osmosis-labs/osmosis/pull/907) Upgrade IAVL and SDK with RAM improvements and bug fixes for v6.4.0

### SDK fork updates

* [sdk-#114](https://github.com/osmosis-labs/cosmos-sdk/pull/114) upgrading iavl with ram optimizations during migration, and extra logs and fixes for "version X was already saved to a different hash" and "insufficient funds" bugs

### IAVL fork updates

* [iavl-19](https://github.com/osmosis-labs/iavl/pull/19) force GC, no cache during migration, auto heap profile

## [v6.3.1](https://github.com/osmosis-labs/osmosis/releases/tag/v6.3.1)

* [#859](https://github.com/osmosis-labs/osmosis/pull/859) CLI, update default durations to be in better units.

* [#Unknown](https://github.com/osmosis-labs/osmosis/commit/3bf63f1d3b7efee503106a008e84129489bdba8d) Switch to SDK branch with vesting by duration

## Minor improvements & Bug Fixes

* [#795](https://github.com/osmosis-labs/osmosis/pull/795) Annotate app.go
* [#791](https://github.com/osmosis-labs/osmosis/pull/791) Change to dependabot config to only upgrade patch version of tendermint
* [#766](https://github.com/osmosis-labs/osmosis/pull/766) Consolidate code between InitGenesis and CreateGauge

## [v6.3.0](https://github.com/osmosis-labs/osmosis/releases/tag/v6.3.0)

## Features

* [#845](https://github.com/osmosis-labs/osmosis/pull/846) Upgrade iavl and sdk with fast storage
* [#724](https://github.com/osmosis-labs/osmosis/pull/724) Make an ante-handler filter for recognizing High gas txs, and having a min gas price for them.

## Minor improvements & Bug Fixes

* [#795](https://github.com/osmosis-labs/osmosis/pull/795) Annotate app.go
* [#791](https://github.com/osmosis-labs/osmosis/pull/791) Change to dependabot config to only upgrade patch version of tendermint
* [#766](https://github.com/osmosis-labs/osmosis/pull/766) Consolidate code between InitGenesis and CreateGauge

### SDK fork updates

* [sdk-#100](https://github.com/osmosis-labs/cosmos-sdk/pull/100) Upgrade iavl with fast storage

### IAVL fork updates

* [iavl-5](https://github.com/osmosis-labs/iavl/pull/5) Fast storage optimization for queries and iterations

## [v6.2.0](https://github.com/osmosis-labs/osmosis/releases/tag/v6.2.0)

### SDK fork updates

* [sdk-#58](https://github.com/osmosis-labs/cosmos-sdk/pull/58) Fix a bug where recheck would not remove txs with invalid sequence numbers

## Minor improvements & Bug Fixes

* [#765](https://github.com/osmosis-labs/osmosis/pull/765) Fix a bug in `Makefile` regarding the location of localtestnet docker image.

## [v6.1.0](https://github.com/osmosis-labs/osmosis/releases/tag/v6.1.0)

## Features

* Update to Tendermint v0.34.15
* Increase p2p timeouts to alleviate p2p network breaking at epoch
* [#741](https://github.com/osmosis-labs/osmosis/pull/741) Allow node operators to set a second min gas price for arbitrage txs.
* [#623](https://github.com/osmosis-labs/osmosis/pull/623) Use gosec for staticly linting for common non-determinism issues in SDK applications.

## Minor improvements & Bug Fixes

* [#722](https://github.com/osmosis-labs/osmosis/issues/722) reuse code for parsing integer slices from string
* [#704](https://github.com/osmosis-labs/osmosis/pull/704) fix rocksdb
* [#666](https://github.com/osmosis-labs/osmosis/pull/666) Fix the `--log-level` and `--log-format` commands on `osmosisd start`
* [#655](https://github.com/osmosis-labs/osmosis/pull/655) Make the default genesis for pool-incentives work by default
* [97ac2a8](https://github.com/osmosis-labs/osmosis/commit/97ac2a86303fc8966a4c169107e0945775107e67) Fix InitGenesis bug for gauges

### SDK fork updates

* [sdk-#52](https://github.com/osmosis-labs/cosmos-sdk/pull/52) Fix inconsistencies in default pruning config, and change defaults. Fix pruning=everything defaults.
  * previously default was actually keeping 3 weeks of state, and every 100th state. (Not that far off from archive nodes)
  * pruning=default now changed to 1 week of state (100k blocks), and keep-every=0. (So a constant number of states stored)
  * pruning=everything now stores the last 10 states, to avoid db corruption errors plaguing everyone who used it. This isn't a significant change, because the pruning interval was anyways 10 blocks, so your node had to store 10 blocks of state anyway.
* [sdk-#51](https://github.com/osmosis-labs/cosmos-sdk/pull/51) Add hooks for superfluid staking
* [sdk-#50](https://github.com/osmosis-labs/cosmos-sdk/pull/50) Make it possible to better permission the bank keeper's minting ability

## [v6.0.0](https://github.com/osmosis-labs/osmosis/releases/tag/v6.0.0)

This upgrade fixes a bug in the v5.0.0 upgrade's app.go, which prevents new IBC channels from being created.
This binary is compatible with v5.0.0 until block height `2464000`, estimated to be at 4PM UTC Monday December 20th.

* [Patch](https://github.com/osmosis-labs/osmosis/commit/907001b08686ed980e0afa3d97a9c5e2f095b79f#diff-a172cedcae47474b615c54d510a5d84a8dea3032e958587430b413538be3f333) - Revert back to passing in the correct staking keeper into the IBC keeper constructor.
* [Height gating change](https://github.com/osmosis-labs/ibc-go/pull/1) - Height gate the change in IBC, to make the v6.0.0 binary compatible until upgrade height.

## [v5.0.0](https://github.com/osmosis-labs/osmosis/releases/tag/v5.0.0) - Boron upgrade

The Osmosis Boron release is made!

Notable features include:

* Upgrading from SDK v0.42 to [SDK v0.44](https://github.com/cosmos/cosmos-sdk/blob/v0.43.0/RELEASE_NOTES.md), bringing efficiency improvements, integrations and Rosetta support.
* Bringing in the new modules [Bech32IBC](https://github.com/osmosis-labs/bech32-ibc/), [Authz](https://github.com/cosmos/cosmos-sdk/tree/main/x/authz), [TxFees](https://github.com/osmosis-labs/osmosis/tree/main/x/txfees)
* Upgrading to IBC v2, allowing for improved Ethereum Bridge and CosmWasm support
* Implementing Osmosis chain governance's [Proposal 32](https://www.mintscan.io/osmosis/proposals/32)
* Large suite of gas bugs fixed. (Including several that we have not seen on chain)
* More queries exposed to aid node operators.
* Blocking the OFAC banned Ethereum addresses.
* Several (linear factor) epoch time improvements. (Most were present in v4.2.0)

Upgrade instructions for node operators can be found [here](https://github.com/osmosis-labs/osmosis/blob/v5.x/networks/osmosis-1/upgrades/v5/guide.md)

## Features

* [\#637](https://github.com/osmosis-labs/osmosis/pull/637) Add [Bech32IBC](https://github.com/osmosis-labs/bech32-ibc/)
* [\#610](https://github.com/osmosis-labs/osmosis/pull/610) Upgrade to Cosmos SDK v0.44.x
  * Numerous large updates, such as making module accounts be 32 bytes, Rosetta support, etc.
  * Adds & integrates the [Authz module](https://github.com/cosmos/cosmos-sdk/tree/master/x/authz/spec)
    See: [SDK v0.43.0 Release Notes](https://github.com/cosmos/cosmos-sdk/releases/tag/v0.43.0) For more details
* [\#610](https://github.com/osmosis-labs/osmosis/pull/610) Upgrade to IBC-v2
* [\#560](https://github.com/osmosis-labs/osmosis/pull/560) Implements Osmosis [prop32](https://www.mintscan.io/osmosis/proposals/32) -- clawing back the final 20% of unclaimed osmo and ion airdrop.
* [\#394](https://github.com/osmosis-labs/osmosis/pull/394) Allow whitelisted tx fee tokens based on conversion rate to OSMO
* [Commit db450f0](https://github.com/osmosis-labs/osmosis/commit/db450f0dce8c595211d920f9bca7ed0f3a136e43) Add blocking of OFAC banned Ethereum addresses

## Minor improvements & Bug Fixes

* {In the Osmosis-labs SDK fork}
  * Increase default IAVL cache size to be in the hundred megabyte range
  * Significantly improve CacheKVStore speed problems, reduced IBC upgrade time from 2hrs to 5min
  * Add debug info to make it clear whats happening during upgrade
* (From a series of commits) Fixes to the claims module to only do the reclaim logic once, not every block.
* (From a series of commits) More logging to the claims module.
* [\#563](https://github.com/osmosis-labs/osmosis/pull/563) Allow zero-weight pool-incentive distribution records
* [\#562](https://github.com/osmosis-labs/osmosis/pull/562) Store block height in epochs module for easier debugging
* [\#544](https://github.com/osmosis-labs/osmosis/pull/544) Update total liquidity tracking to be denom basis, lowering create pool and join pool gas.
* [\#540](https://github.com/osmosis-labs/osmosis/pull/540) Fix git lfs links
* [\#517](https://github.com/osmosis-labs/osmosis/pull/517) Linear time improvement for epoch time
* [\#515](https://github.com/osmosis-labs/osmosis/pull/515) Add debug command for converting secp pubkeys
* [\#510](https://github.com/osmosis-labs/osmosis/pull/510) Performance improvement for gauge distribution
* [\#505](https://github.com/osmosis-labs/osmosis/pull/505) Fix bug in incentives epoch distribution events, used to use raw address, now uses bech32 addr
* [\#464](https://github.com/osmosis-labs/osmosis/pull/464) Increase maximum outbound peers for validator nodes
* [\#444](https://github.com/osmosis-labs/osmosis/pull/444) Add script for state sync
* [\#409](https://github.com/osmosis-labs/osmosis/pull/409) Reduce epoch time growth rate for re-locking assets

## [v4.0.0]

* Significantly speedup epoch times
* Fix bug in the lockup module code that caused it to take a linear amount of gas.
* Make unbonding tokens from the lockup module get automatically claimed when unbonding is done.
* Add events for all tx types in the gamm module.
* Add events for adding LP rewards.
* Make queries to bank total chain balance account for developer vesting correctly.
* Add ability for nodes to query the total amount locked for each denomination.
* Embedded seeds in init.go
* Added changelog and info about changelog format.
* Fix accumulation store only counting bonded tokens, not unbonding tokens, that prevented the front-end from using more correct APY estimates. (Previously, the front-end could only underestimate rewards)

## [v3.1.0](https://github.com/osmosis-labs/osmosis/releases/tag/v3.1.0) - 2021-06-28

* Update the cosmos-sdk version we modify to v0.42.9
* Fix a bug in the min commission rate code that allows validators to be created with commission rates less than the minimum.
* Automatically upgrade any validator with less than the minimum comission rate to the minimum at upgrade time.
* Unbrick on-chain governance, by fixing the deposit parameter to use `uosmo` instead of `osmo`.

## [v1.0.2](https://github.com/osmosis-labs/osmosis/releases/tag/v1.0.2) - 2021-06-18

This release improves the CLI UX of creating and querying gauges.

## [v1.0.1](https://github.com/osmosis/osmosis-labs/releases/tag/v1.0.1) - 2021-06-17

This release fixes a bug in `osmosisd version` always displaying 0.0.1.

## [v1.0.0](https://github.com/osmosis-labs/osmosis/releases/tag/v1.0.0-rc0) - 2021-06-16

Initial Release!<|MERGE_RESOLUTION|>--- conflicted
+++ resolved
@@ -45,13 +45,11 @@
 ### Misc Improvements
 
 * [#6309](https://github.com/osmosis-labs/osmosis/pull/6309) Add  Cosmwasm Pool Queries to Stargate Query
-<<<<<<< HEAD
+
 ### Features
 
 * [#6416](https://github.com/osmosis-labs/osmosis/pull/6416) feat[CL]: add num initialized ticks query
 * [#6420](https://github.com/osmosis-labs/osmosis/pull/6420) feat[CL]: Creates a governance set whitelist of addresses that can bypass the normal pool creation restrictions on concentrated liquidity pools
-=======
->>>>>>> 83bad254
 
 ### State Breaking
 
