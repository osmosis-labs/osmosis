<!--
Guiding Principles:

Changelogs are for humans, not machines.
There should be an entry for every single version.
The same types of changes should be grouped.
Versions and sections should be linkable.
The latest version comes first.
The release date of each version is displayed.
Mention whether you follow Semantic Versioning.

Usage:

Change log entries are to be added to the Unreleased section under the
appropriate stanza (see below). Each entry should ideally include a tag and
the Github issue reference in the following format:

* (<tag>) \#<issue-number> message

The issue numbers will later be link-ified during the release process so you do
not have to worry about including a link manually, but you can if you wish.

Types of changes (Stanzas):

"Features" for new features.
"Improvements" for changes in existing functionality.
"Deprecated" for soon-to-be removed features.
"Bug Fixes" for any bug fixes.
"Client Breaking" for breaking CLI commands and REST routes used by end-users.
"API Breaking" for breaking exported APIs used by developers building on SDK.
"State Machine Breaking" for any changes that result in a different AppState 
given same genesisState and txList.
Ref: https://keepachangelog.com/en/1.0.0/
-->

# Changelog

All notable changes to this project will be documented in this file.

The format is based on [Keep a Changelog](https://keepachangelog.com/en/1.0.0/),
and this project adheres to [Semantic Versioning](https://semver.org/spec/v2.0.0.html).

## [Unreleased]

### Features

  * [#4659](https://github.com/osmosis-labs/osmosis/pull/4659) implement AllPools query in x/poolmanager.
  * [#4783](https://github.com/osmosis-labs/osmosis/pull/4783) Update wasmd to 0.31.0

### Misc Improvements

  * [#4582](https://github.com/osmosis-labs/osmosis/pull/4582) Consistently generate build tags metadata, to return a comma-separated list without stray quotes. This affects the output from `version` CLI subcommand and server info API calls.
  * [#4549](https://github.com/osmosis-labs/osmosis/pull/4549) Add single pool price estimate queries
  * [#4767](https://github.com/osmosis-labs/osmosis/pull/4767) Disable create pool with non-zero exit fee
  * [#4847](https://github.com/osmosis-labs/osmosis/pull/4847) Update `make build` command to build only `osmosisd` binary
<<<<<<< HEAD
  * [#4892](https://github.com/osmosis-labs/osmosis/pull/4847) Update Golang to 1.20
=======
  * [#4891](https://github.com/osmosis-labs/osmosis/pull/4891) Enable CORS by default on localosmosis
  * [#4893](https://github.com/osmosis-labs/osmosis/pull/4893) Update alpine docker base image to `alpine:3.17`
>>>>>>> 91e61673

### API Breaks

### API breaks

* [#4336](https://github.com/osmosis-labs/osmosis/pull/4336) Move epochs module into its own go.mod
* [#4658](https://github.com/osmosis-labs/osmosis/pull/4658) Deprecate x/gamm Pool query. The new one is located in x/poolmanager.
* [#4682](https://github.com/osmosis-labs/osmosis/pull/4682) Deprecate x/gamm SpotPrice v2 query. The new one is located in x/poolmanager.
* [#4801](https://github.com/osmosis-labs/osmosis/pull/4801) remove GetTotalShares, GetTotalLiquidity and GetExitFee from PoolI. Define all on CFMMPoolI, define GetTotalLiquidity on PoolModuleI only.
* [#4868](https://github.com/osmosis-labs/osmosis/pull/4868) Remove wasmEnabledProposals []wasm.ProposalType from NewOsmosisApp


## v15.0.0

This release containts the following new modules:
- ProtoRev module (x/protorev). This module captures MEV via in-protocol cyclic arbitrage and distributes the revenue back to the protocol based on governance. Developed by the Skip team.
- Validator Set Preference module (x/valset-pref). This module gives users the ability to delegate to multiple validators according to their preference list.
- Pool Manager module (x/poolmanager). This module manages the infrastructure around pool creation and swaps. It serves as a unified entrypoint for any swap related message or query. This module is extracted from the pre-existing `x/gamm`. It is the first milestone on the path towards delivering concentrated liquidity.

### Features

  * [#4107](https://github.com/osmosis-labs/osmosis/pull/4107) Add superfluid unbond partial amount
  * [#4207](https://github.com/osmosis-labs/osmosis/pull/4207) Add support for Async Interchain Queries
  * [#4248](https://github.com/osmosis-labs/osmosis/pull/4248) Add panic recovery to `MultihopEstimateInGivenExactAmountOut`, `MultihopEstimateOutGivenExactAmountIn` and `RouteExactAmountOut`
  * [#3911](https://github.com/osmosis-labs/osmosis/pull/3911) Add Packet Forward Middleware
  * [#4244](https://github.com/osmosis-labs/osmosis/pull/4244) Consensus min gas fee of .0025 uosmo
  * [#4340](https://github.com/osmosis-labs/osmosis/pull/4340) Added rate limits according to: https://www.mintscan.io/osmosis/proposals/427
  * [#4207](https://github.com/osmosis-labs/osmosis/pull/4207) Integrate Async ICQ.

### Misc Improvements
  * [#4131](https://github.com/osmosis-labs/osmosis/pull/4141) Add GatherValuesFromStorePrefixWithKeyParser function to osmoutils.
  * [#4388](https://github.com/osmosis-labs/osmosis/pull/4388) Increase the max allowed contract size for non-proposal contracts to 3MB
  * [#4384](https://github.com/osmosis-labs/osmosis/pull/4384) migrate stXXX/XXX constant product pools 833, 817, 810 to stable swap
  * [#4461](https://github.com/osmosis-labs/osmosis/pull/4461) added rate limit quotas for a set of high value tokens

### API breaks

* [#3766](https://github.com/osmosis-labs/osmosis/pull/3766) Remove Osmosis gamm and twap `bindings` that were previously supported as custom wasm plugins.
* [#3905](https://github.com/osmosis-labs/osmosis/pull/3905) Deprecate gamm queries `NumPools`, `EstimateSwapExactAmountIn` and `EstimateSwapExactAmountOut`.
* [#3907](https://github.com/osmosis-labs/osmosis/pull/3907) Add `NumPools`, `EstimateSwapExactAmountIn` and `EstimateSwapExactAmountOut` query in poolmanager module to stargate whitelist.
* [#3880](https://github.com/osmosis-labs/osmosis/pull/3880) Switch usage of proto-generated SwapAmountInRoute and SwapAmountOutRoute in x/gamm to import the structs from x/poolmanager module.
* [#4489](https://github.com/osmosis-labs/osmosis/pull/4489) Add unlockingLockId to BeginUnlocking response.

### Bug Fix

* [#3715](https://github.com/osmosis-labs/osmosis/pull/3715) Fix x/gamm (golang API) CalculateSpotPrice, balancer.SpotPrice and Stableswap.SpotPrice base and quote asset.
* [#3746](https://github.com/osmosis-labs/osmosis/pull/3746) Make ApplyFuncIfNoErr logic preserve panics for OutOfGas behavior.
* [#4306](https://github.com/osmosis-labs/osmosis/pull/4306) Prevent adding more tokens to an already finished gauge
* [#4359](https://github.com/osmosis-labs/osmosis/pull/4359) Fix incorrect time delta due to nanoseconds in time causing twap jitter.
* [#4250](https://github.com/osmosis-labs/osmosis/pull/4250) Add denom metadata for uosmo, uion


## v14.0.1

### Bug fixes

* [#4132](https://github.com/osmosis-labs/osmosis/pull/4132) Fix CLI for EstimateSwapExactAmountIn and EstimateSwapExactAmountOut in x/gamm.
* [#4262](https://github.com/osmosis-labs/osmosis/pull/4262) Fix geometric twap genesis validation.

## v14.0.0

This release's main features are utility helpers for smart contract developers. This release contains:

- IBC composability work
  - IBC -> wasm hooks now gives sender information
  - IBC contracts can register a callback that forwards into a smart contract
  - This work is importable by external repositories, intended as an ecosystem standards
- Downtime detection tooling
  - There is now an on-chain query, allowing you to test if the chain is recovering from a downtime of a given duration.
    - The querier defines what recovering means, e.g. for a 1 hour downtime, do you consider the chain as recovering until at least 10 minutes since last 1 hr downtime? 
- Geometric TWAP
  - Every AMM pool now exposes a geometric TWAP, in addition to the existing arithmetic TWAP
* IBC features
  * Upgrade to IBC v4.2.0
* Cosmwasm
  * Upgrade to wasmd v0.30.x
* Update go build version to go 1.19

### Features

* [#2387](https://github.com/osmosis-labs/osmosis/pull/3838) Upgrade to IBC v4.2.0, and as a requirement for it wasmd to 0.30.0
* [#3609](https://github.com/osmosis-labs/osmosis/pull/3609) Add Downtime-detection module.
* [#2788](https://github.com/osmosis-labs/osmosis/pull/2788) Add logarithm base 2 implementation.
* [#3677](https://github.com/osmosis-labs/osmosis/pull/3677) Add methods for cloning and mutative multiplication on osmomath.BigDec.
* [#3676](https://github.com/osmosis-labs/osmosis/pull/3676) implement `PowerInteger` function on `osmomath.BigDec` 
* [#3678](https://github.com/osmosis-labs/osmosis/pull/3678) implement mutative `PowerIntegerMut` function on `osmomath.BigDec`.
* [#3708](https://github.com/osmosis-labs/osmosis/pull/3708) `Exp2` function to compute 2^decimal.
* [#3693](https://github.com/osmosis-labs/osmosis/pull/3693) Add `EstimateSwapExactAmountOut` query to stargate whitelist
* [#3731](https://github.com/osmosis-labs/osmosis/pull/3731) BigDec Power functions with decimal exponent.
* [#3847](https://github.com/osmosis-labs/osmosis/pull/3847) GeometricTwap and GeometricTwapToNow queries added to Stargate whitelist.
* [#3899](https://github.com/osmosis-labs/osmosis/pull/3899) Fixed osmoutils so its importable by chains that don't use the osmosis CosmosSDK fork 
  
### API breaks

* [#3763](https://github.com/osmosis-labs/osmosis/pull/3763) Move binary search and error tolerance code from `osmoutils` into `osmomath`
* [#3817](https://github.com/osmosis-labs/osmosis/pull/3817) Move osmoassert from `app/apptesting/osmoassert` to `osmoutils/osmoassert`.
* [#3771](https://github.com/osmosis-labs/osmosis/pull/3771) Move osmomath into its own go.mod
* [#3827](https://github.com/osmosis-labs/osmosis/pull/3827) Move osmoutils into its own go.mod

### Bug fixes

* [#3608](https://github.com/osmosis-labs/osmosis/pull/3608) Make it possible to state export from any directory.

## v13.1.2

Osmosis v13.1.2 is a minor patch release that includes several bug fixes and updates.

The main bug fix in this release is for the state export feature, which was not working properly in previous versions. This issue has now been resolved, and state export should work as expected in v13.1.2.

Additionally, the swagger files for v13 have been updated to improve compatibility and ensure that all API endpoints are properly documented.

### Misc Improvements

* [#3611](https://github.com/osmosis-labs/osmosis/pull/3611),[#3647](https://github.com/osmosis-labs/osmosis/pull/3647) Introduce osmocli, to automate thousands of lines of CLI boilerplate
* [#3634](https://github.com/osmosis-labs/osmosis/pull/3634) (Makefile) Ensure correct golang version in make build and make install. (Thank you @jhernandezb )
* [#3712](https://github.com/osmosis-labs/osmosis/pull/3712) replace `osmomath.BigDec` `Power` with `PowerInteger` 
* [#3711](https://github.com/osmosis-labs/osmosis/pull/3711) Use Dec instead of Int for additive `ErrTolerace` in `osmoutils`.
* [3647](https://github.com/osmosis-labs/osmosis/pull/3647), [3942](https://github.com/osmosis-labs/osmosis/pull/3942) (CLI) re-order the command line arguments for `osmosisd tx gamm join-swap-share-amount-out`

## v13.0.0

This release includes stableswap, and expands the IBC safety & composability functionality of Osmosis. The primary features are:

* Gamm:
  * Introduction of the stableswap pool type
  * Multi-hop swapfee reduction
  * Filtered queries to help front-ends
  * Adding a spot price v2 query
    * spotprice v1beta1 had baseassetdenom and quoteassetdenom backwards.
    * All contracts and integrators should switch to the v2 query from now on.
  * Adding more queries for contract developers
  * Force unpooling is now enableable by governance
* IBC features
  * Upgrade to IBC v3.4.0
  * Added IBC rate limiting, to increase safety of bridged assets
  * Allow ICS-20 to call into cosmwasm contracts
* Cosmwasm
  * Upgrade to cosmwasm v0.29.x
  * Inclusion of requested queries for contract developers

### Features

* [#2739](https://github.com/osmosis-labs/osmosis/pull/2739),[#3356](https://github.com/osmosis-labs/osmosis/pull/3356) Add pool type query, and add it to stargate whitelist
* [#2956](https://github.com/osmosis-labs/osmosis/issues/2956) Add queries for calculating amount of shares/tokens you get by providing X tokens/shares when entering/exiting a pool
* [#3217](https://github.com/osmosis-labs/osmosis/pull/3217) Add `CalcJoinPoolShares`, `CalcExitPoolCoinsFromShares`, `CalcJoinPoolNoSwapShares` to the registered Stargate queries list.
* [#3313](https://github.com/osmosis-labs/osmosis/pull/3313) Upgrade to IBC v3.4.0, allowing for IBC transfers with metadata.
* [#3335](https://github.com/osmosis-labs/osmosis/pull/3335) Add v2 spot price queries
  - The v1beta1 queries actually have base asset and quote asset reversed, so you were always getting 1/correct spot price. People fixed this by reordering the arguments.
  - This PR adds v2 queries for doing the correct thing, and giving people time to migrate from v1beta1 queries to v2.
  - It also changes cosmwasm to only allow the v2 queries, as no contracts on Osmosis mainnet uses the v1beta1 queries.

### Bug fixes

* [#2803](https://github.com/osmosis-labs/osmosis/pull/2803) Fix total pool liquidity CLI query.
* [#2914](https://github.com/osmosis-labs/osmosis/pull/2914) Remove out of gas panics from node logs
* [#2937](https://github.com/osmosis-labs/osmosis/pull/2937) End block ordering - staking after gov and module sorting.
* [#2923](https://github.com/osmosis-labs/osmosis/pull/2923) TWAP calculation now errors if it uses records that have errored previously.
* [#3312](https://github.com/osmosis-labs/osmosis/pull/3312) Add better panic catches within GAMM txs

### Misc Improvements

* [#2804](https://github.com/osmosis-labs/osmosis/pull/2804) Improve error handling and messages when parsing pool assets.
* [#3035](https://github.com/osmosis-labs/osmosis/pull/3035) Remove `PokePool` from `PoolI` interface. Define on a new WeightedPoolExtension` instead.
* [#3214](https://github.com/osmosis-labs/osmosis/pull/3214) Add basic CLI query support for TWAP.


## v12.0.0

This release includes several cosmwasm-developer and appchain-ecosystem affecting upgrades:

* TWAP - Time weighted average prices for all AMM pools
* Cosmwasm contract developer facing features
  * Enabling select queries for cosmwasm contracts
  * Add message responses to gamm messages, to remove the neccessity of bindings
  * Allow specifying denom metadata from tokenfactory
* Enabling Interchain accounts (for real this time)
* Upgrading IBC to v3.3.0
* Consistently makes authz work with ledger for all messages

The release also contains the following changes affecting Osmosis users and node operators

* Fixing State Sync
* Enabling expedited proposals

This upgrade also adds a number of safety and API boundary improving changes to the codebase.
While not state machine breaking, this release also includes the revamped Osmosis simulator,
which acts as a fuzz testing tool tailored for the SDK state machine.

### Breaking Changes

* [#2477](https://github.com/osmosis-labs/osmosis/pull/2477) Tokenfactory burn msg clash with sdk
  * TypeMsgBurn: from "burn" to "tf_burn"
  * TypeMsgMint: from "mint" to "tf_mint"
* [#2222](https://github.com/osmosis-labs/osmosis/pull/2222) Add scaling factors to MsgCreateStableswapPool
* [#1889](https://github.com/osmosis-labs/osmosis/pull/1825) Add proto responses to gamm LP messages:
  * MsgJoinPoolResponse: share_out_amount and token_in fields 
  * MsgExitPoolResponse: token_out field 
* [#1825](https://github.com/osmosis-labs/osmosis/pull/1825) Fixes Interchain Accounts (host side) by adding it to AppModuleBasics
* [#1994](https://github.com/osmosis-labs/osmosis/pull/1994) Removed bech32ibc module
* [#2016](https://github.com/osmosis-labs/osmosis/pull/2016) Add fixed 10000 gas cost for each Balancer swap
* [#2193](https://github.com/osmosis-labs/osmosis/pull/2193) Add TwapKeeper to the Osmosis app
* [#2227](https://github.com/osmosis-labs/osmosis/pull/2227) Enable charging fee in base denom for `CreateGauge` and `AddToGauge`.
* [#2283](https://github.com/osmosis-labs/osmosis/pull/2283) x/incentives: refactor `CreateGauge` and `AddToGauge` fees to use txfees denom
* [#2206](https://github.com/osmosis-labs/osmosis/pull/2283) Register all Amino interfaces and concrete types on the authz Amino codec. This will allow the authz module to properly serialize and de-serializes instances using Amino.
* [#2405](https://github.com/osmosis-labs/osmosis/pull/2405) Make SpotPrice have a max value of 2^160, and no longer be able to panic
* [#2473](https://github.com/osmosis-labs/osmosis/pull/2473) x/superfluid `AddNewSuperfluidAsset` now returns error, if any occurs instead of ignoring it.
* [#2714](https://github.com/osmosis-labs/osmosis/pull/2714) Upgrade wasmd to v0.28.0.
* Remove x/Bech32IBC
* [#3737](https://github.com/osmosis-labs/osmosis/pull/3737) Change FilteredPools MinLiquidity field from sdk.Coins struct to string.


#### Golang API breaks

* [#2160](https://github.com/osmosis-labs/osmosis/pull/2160) Clean up GAMM keeper (move `x/gamm/keeper/params.go` contents into `x/gamm/keeper/keeper.go`, replace all uses of `PoolNumber` with `PoolId`, move `SetStableSwapScalingFactors` to stableswap package, and delete marshal_bench_test.go and grpc_query_internal_test.go)
* [#1987](https://github.com/osmosis-labs/osmosis/pull/1987) Remove `GammKeeper.GetNextPoolNumberAndIncrement` in favor of the non-mutative `GammKeeper.GetNextPoolNumber`.
* [#1667](https://github.com/osmosis-labs/osmosis/pull/1673) Move wasm-bindings code out of app package into its own root level package.
* [#2013](https://github.com/osmosis-labs/osmosis/pull/2013) Make `SetParams`, `SetPool`, `SetTotalLiquidity`, and `SetDenomLiquidity` GAMM APIs private
* [#1857](https://github.com/osmosis-labs/osmosis/pull/1857) x/mint rename GetLastHalvenEpochNum to GetLastReductionEpochNum
* [#2133](https://github.com/osmosis-labs/osmosis/pull/2133) Add `JoinPoolNoSwap` and `CalcJoinPoolNoSwapShares` to GAMM pool interface and route `JoinPoolNoSwap` in pool_service.go to new method in pool interface
* [#2353](https://github.com/osmosis-labs/osmosis/pull/2353) Re-enable stargate query via whitelsit
* [#2394](https://github.com/osmosis-labs/osmosis/pull/2394) Remove unused interface methods from expected keepers of each module
* [#2390](https://github.com/osmosis-labs/osmosis/pull/2390) x/mint remove unused mintCoins parameter from AfterDistributeMintedCoin
* [#2418](https://github.com/osmosis-labs/osmosis/pull/2418) x/mint remove SetInitialSupplyOffsetDuringMigration from keeper
* [#2417](https://github.com/osmosis-labs/osmosis/pull/2417) x/mint unexport keeper `SetLastReductionEpochNum`, `getLastReductionEpochNum`, `CreateDeveloperVestingModuleAccount`, and `MintCoins`
* [#2587](https://github.com/osmosis-labs/osmosis/pull/2587) remove encoding config argument from NewOsmosisApp
x

### Features

* [#2387](https://github.com/osmosis-labs/osmosis/pull/2387) Upgrade to IBC v3.2.0, which allows for sending/receiving IBC tokens with slashes.
* [#1312] Stableswap: Createpool logic 
* [#1230] Stableswap CFMM equations
* [#1429] solver for multi-asset CFMM
* [#1539] Superfluid: Combine superfluid and staking query on querying delegation by delegator
* [#2223] Tokenfactory: Add SetMetadata functionality

### Bug Fixes

* [#2086](https://github.com/osmosis-labs/osmosis/pull/2086) `ReplacePoolIncentivesProposal` ProposalType() returns correct value of `ProposalTypeReplacePoolIncentives` instead of `ProposalTypeUpdatePoolIncentives`
* [1930](https://github.com/osmosis-labs/osmosis/pull/1930) Ensure you can't `JoinPoolNoSwap` tokens that are not in the pool
* [2186](https://github.com/osmosis-labs/osmosis/pull/2186) Remove liquidity event that was emitted twice per message.

### Improvements
* [#2515](https://github.com/osmosis-labs/osmosis/pull/2515) Emit events from functions implementing epoch hooks' `panicCatchingEpochHook` cacheCtx
* [#2526](https://github.com/osmosis-labs/osmosis/pull/2526) EpochHooks interface methods (and hence modules implementing the hooks) return error instead of panic

## v11.0.1

#### Golang API breaks
* [#1893](https://github.com/osmosis-labs/osmosis/pull/1893) Change `EpochsKeeper.SetEpochInfo` to `AddEpochInfo`, which has more safety checks with it. (Makes it suitable to be called within upgrades)
* [#2396](https://github.com/osmosis-labs/osmosis/pull/2396) x/mint remove unused mintCoins parameter from AfterDistributeMintedCoin
* [#2399](https://github.com/osmosis-labs/osmosis/pull/2399) Remove unused interface methods from expected keepers of each module
* [#2401](https://github.com/osmosis-labs/osmosis/pull/2401) Update Go import paths to v11

#### Bug Fixes
* [2291](https://github.com/osmosis-labs/osmosis/pull/2291) Remove liquidity event that was emitted twice per message
* [2288](https://github.com/osmosis-labs/osmosis/pull/2288) Fix swagger docs and swagger generation

## v11

#### Improvements
* [#2237](https://github.com/osmosis-labs/osmosis/pull/2237) Enable charging fee in base denom for `CreateGauge` and `AddToGauge`.

#### SDK Upgrades
* [#2245](https://github.com/osmosis-labs/osmosis/pull/2245) Upgrade SDK for to v0.45.0x-osmo-v9.2. Major changes:
   * Minimum deposit on proposer at submission time: https://github.com/osmosis-labs/cosmos-sdk/pull/302

## v10.1.1

#### Improvements
* [#2214](https://github.com/osmosis-labs/osmosis/pull/2214) Speedup epoch distribution, superfluid component

## v10.1.0

#### Bug Fixes
* [2011](https://github.com/osmosis-labs/osmosis/pull/2011) Fix bug in TokenFactory initGenesis, relating to denom creation fee param.

#### Improvements
* [#2130](https://github.com/osmosis-labs/osmosis/pull/2130) Introduce errors in mint types.
* [#2000](https://github.com/osmosis-labs/osmosis/pull/2000) Update import paths from v9 to v10.

#### Golang API breaks
* [#1937](https://github.com/osmosis-labs/osmosis/pull/1937) Change `lockupKeeper.ExtendLock` to take in lockID instead of the direct lock struct.
* [#2030](https://github.com/osmosis-labs/osmosis/pull/2030) Rename lockup keeper `ResetAllLocks` to `InitializeAllLocks` and `ResetAllSyntheticLocks` to `InitializeAllSyntheticLocks`.

#### SDK Upgrades
* [#2146](https://github.com/osmosis-labs/osmosis/pull/2146) Upgrade SDK for to v0.45.0x-osmo-v9.1. Major changes:
   * Concurrency query client option: https://github.com/osmosis-labs/cosmos-sdk/pull/281
   * Remove redacted message fix: https://github.com/osmosis-labs/cosmos-sdk/pull/284
   * Reduce commit store logs (change to Debug): https://github.com/osmosis-labs/cosmos-sdk/pull/282
   * Bring back the cliff vesting command: https://github.com/osmosis-labs/cosmos-sdk/pull/272
   * Allow ScheduleUpgrade to come from same block: https://github.com/osmosis-labs/cosmos-sdk/pull/261


## v10.0.1

This release contains minor CLI bug fixes.
* Restores vesting by duration command
* Fixes pagination in x/incentives module queries

## v10.0.0


## v9.0.1

### Breaking Changes

* [#1699](https://github.com/osmosis-labs/osmosis/pull/1699) Fixes bug in sig fig rounding on spot price queries for small values
* [#1671](https://github.com/osmosis-labs/osmosis/pull/1671) Remove methods that constitute AppModuleSimulation APIs for several modules' AppModules, which implemented no-ops
* [#1671](https://github.com/osmosis-labs/osmosis/pull/1671) Add hourly epochs to `x/epochs` DefaultGenesis.
* [#1665](https://github.com/osmosis-labs/osmosis/pull/1665) Delete app/App interface, instead use simapp.App
* [#1630](https://github.com/osmosis-labs/osmosis/pull/1630) Delete the v043_temp module, now that we're on an updated SDK version.

### Bug Fixes

* [1700](https://github.com/osmosis-labs/osmosis/pull/1700) Upgrade sdk fork with missing snapshot manager fix.
* [1716](https://github.com/osmosis-labs/osmosis/pull/1716) Fix secondary over-LP shares bug with uneven swap amounts in `CalcJoinPoolShares`.
* [1759](https://github.com/osmosis-labs/osmosis/pull/1759) Fix pagination filter in incentives query.
* [1698](https://github.com/osmosis-labs/osmosis/pull/1698) Register wasm snapshotter extension.
* [1931](https://github.com/osmosis-labs/osmosis/pull/1931) Add explicit check for input denoms to `CalcJoinPoolShares`

## [v9.0.0 - Nitrogen](https://github.com/osmosis-labs/osmosis/releases/tag/v9.0.0)

The Nitrogen release brings with it a number of features enabling further cosmwasm development work in Osmosis.
It including breaking changes to the GAMM API's, many developer and node operator improvements for Cosmwasm & IBC, along with new txfee and governance features. In addition to various bug fixes and code quality improvements.

#### GAMM API changes

API changes were done to enable more CFMM's to be implemented within the existing framework.
Integrators will have to update their messages and queries to adapt, please see https://github.com/osmosis-labs/osmosis/blob/main/x/gamm/breaking_changes_notes.md

#### Governance Changes

* [#1191](https://github.com/osmosis-labs/osmosis/pull/1191), [#1555](https://github.com/osmosis-labs/osmosis/pull/1555) Superfluid stakers now have their votes override their validators votes
* [sdk #239](https://github.com/osmosis-labs/cosmos-sdk/pull/239) Governance can set a distinct voting period for every proposal type.

#### IBC

* [#1535](https://github.com/osmosis-labs/osmosis/pull/1535) Upgrade to [IBC v3](https://github.com/cosmos/ibc-go/releases/tag/v3.0.0)
* [#1564](https://github.com/osmosis-labs/osmosis/pull/1564) Enable Interchain account host module
  * See [here](https://github.com/osmosis-labs/osmosis/blob/main/app/upgrades/v9/upgrades.go#L49-L71) for the supported messages

#### Txfees

[#1145](https://github.com/osmosis-labs/osmosis/pull/1145) Non-osmo txfees now get swapped into osmo everyday at epoch, and then distributed to stakers.

#### Cosmwasm

Upgrade from wasmd v0.23.x to [v0.27.0](https://github.com/CosmWasm/wasmd/releases/tag/v0.27.0). This has the following features:
  * State sync now works for cosmwasm state
  * Cosmwasm builds on M1 macs
  * Many security fixes

The TokenFactory module is added to the chain, making it possible for users and contracts to make new native tokens.
Cosmwasm bindings have been added, to make swapping and creating these new tokens easier within the contract ecosystem.

* [#1640](https://github.com/osmosis-labs/osmosis/pull/1640) fix: localosmosis to work for testing cosmwasm contracts

### Other Features

* [#1629](https://github.com/osmosis-labs/osmosis/pull/1629) Fix bug in the airdrop claim script
* [#1570](https://github.com/osmosis-labs/osmosis/pull/1570) upgrade sdk with app version fix for state-sync
* [#1554](https://github.com/osmosis-labs/osmosis/pull/1554) local dev environment
* [#1541](https://github.com/osmosis-labs/osmosis/pull/1541) Add arm64 support to Docker
* [#1535](https://github.com/osmosis-labs/osmosis/pull/1535) upgrade wasmd to v0.27.0.rc3-osmo and ibc-go to v3
  * State sync now works for cosmwasm state
  * Cosmwasm builds on M1 macs
* [#1435](https://github.com/osmosis-labs/osmosis/pull/1435) `x/tokenfactory` create denom fee for spam resistance 
* [#1253](https://github.com/osmosis-labs/osmosis/pull/1253) Add a message to increase the duration of a bonded lock.
* [#1656](https://github.com/osmosis-labs/osmosis/pull/1656) Change camelCase to snake_case in proto.
* [#1632](https://github.com/osmosis-labs/osmosis/pull/1632) augment SuperfluidDelegationsByDelegator query, return osmo equivilent is staked via superfluid
* [#1723](https://github.com/osmosis-labs/osmosis/pull/1723) fix number of LP shares returned from stableswap pool

## [v8.0.0 - Emergency proposals upgrade](https://github.com/osmosis-labs/osmosis/releases/tag/v8.0.0)

This upgrade is a patch that must be hard forked in, as on-chain governance of Osmosis approved proposal [227](https://www.mintscan.io/osmosis/proposals/227) and proposal [228](https://www.mintscan.io/osmosis/proposals/228).

This upgrade includes:

* Adding height-gated AnteHandler message filter to filter unpooling tx pre-upgrade.
* At block height 4402000 accelerates prop 225, which in turn moves incentives from certain pools according to props 222-224
* Adds a msg allowing unpooling of UST pools. 
  * This procedure is initiated by whitelisting pools 560, 562, 567, 578, 592, 610, 612, 615, 642, 679, 580, 635. 
  * Unpooling allows exiting whitelisted pools directly, finish unbonding duration with the exited tokens instead of having to wait unbonding duration to swap LP shares back to collaterals. 
  * This procedure also includes locks that were already unbonding pre-upgrade and locks that were superfluid delegated.

Every node should upgrade their software version to v8.0.0 before the upgrade block height 4402000. If you use cosmovisor, simply swap out the binary at upgrades/v7/bin to be v8.0.0, and restart the node. Do check cosmovisor version returns v8.0.0

### Features 
* {Across many PRs} Initiate emergency upgrade 
* [#1481] Emergency upgrade as of prop [226] (https://www.mintscan.io/osmosis/proposals/226) 
* [#1482] Checking Whitelisted Pools contain UST 
* [#1486] Update whitelisted pool IDs
* [#1262] Add a forceprune command to the binaries, that prunes golevelDB data better
* [#1154] Database stability improvements
* [#840] Move lock.go functions into iterator.go, lock_refs.go and store.go
* [#916] And a fn for Unbond and Burn tokens
* [#908] Superfluid slashing code
* [#904] LockAndSuperfluidDelegate

### Minor improvements & Bug Fixes

* [#1428] fix: pool params query (backport #1315)
* [#1390] upgrade sdk to v0.45.0x-osmo-v7.9
* [#1087] Test improvisation for Superfluid (backport #1070)
* [#1022] upgrade iavl to v0.17.3-osmo-v4

### Features

* [#1378](https://github.com/osmosis-labs/osmosis/pull/1378) add .gitpod.yml
* [#1262](https://github.com/osmosis-labs/osmosis/pull/1262) Add a `forceprune` command to the binaries, that prunes golevelDB data better.
* [#1244](https://github.com/osmosis-labs/osmosis/pull/1244) Refactor `x/gamm`'s `ExitSwapExternAmountOut`.
* [#1107](https://github.com/osmosis-labs/osmosis/pull/1107) Update to wasmvm v0.24.0, re-enabling building on M1 macs!
* [#1292](https://github.com/osmosis-labs/osmosis/pull/1292) CLI account-locked-duration

### Minor improvements & Bug Fixes

* [#1442](https://github.com/osmosis-labs/osmosis/pull/1442) Use latest tm-db release for badgerdb and rocksdb improvments
* [#1379](https://github.com/osmosis-labs/osmosis/pull/1379) Introduce `Upgrade` and `Fork` structs, to simplify upgrade logic.
* [#1363](https://github.com/osmosis-labs/osmosis/pull/1363) Switch e2e test setup to create genesis and configs via Dockertest
* [#1335](https://github.com/osmosis-labs/osmosis/pull/1335) Add utility for deriving total orderings from partial orderings.
* [#1308](https://github.com/osmosis-labs/osmosis/pull/1308) Make panics inside of epochs no longer chain halt by default.
* [#1286](https://github.com/osmosis-labs/osmosis/pull/1286) Fix release build scripts.
* [#1203](https://github.com/osmosis-labs/osmosis/pull/1203) cleanup Makefile and ci workflows
* [#1177](https://github.com/osmosis-labs/osmosis/pull/1177) upgrade to go 1.18
* [#1193](https://github.com/osmosis-labs/osmosis/pull/1193) Setup e2e tests on a single chain; add balances query test
* [#1095](https://github.com/osmosis-labs/osmosis/pull/1095) Fix authz being unable to use lockup & superfluid types.
* [#1105](https://github.com/osmosis-labs/osmosis/pull/1105) Add GitHub Actions to automatically push the osmosis Docker image
* [#1114](https://github.com/osmosis-labs/osmosis/pull/1114) Improve CI: remove duplicate runs of test worflow
* [#1127](https://github.com/osmosis-labs/osmosis/pull/1127) Stricter Linting:  bump golangci-lint version and enable additional linters.
* [#1184](https://github.com/osmosis-labs/osmosis/pull/1184) Fix endtime event output on BeginUnlocking

## [v7.1.0](https://github.com/osmosis-labs/osmosis/releases/tag/v7.1.0)

### Minor improvements & Bug Fixes

* [#1052](https://github.com/osmosis-labs/osmosis/pull/1052) Eugen/cherry pick superfluid test scaffolding updates
* [#1070](https://github.com/osmosis-labs/osmosis/pull/1070) Test improvisation for Superfluid
* [#1084](https://github.com/osmosis-labs/osmosis/pull/1084) Superfluid Misc: Improve grpc_query
* [#1081](https://github.com/osmosis-labs/osmosis/pull/1081) Genesis upgrade and add invariant cherry pick
* [#1088](https://github.com/osmosis-labs/osmosis/pull/1088) Genesis import export check for superfluid
* [#1101](https://github.com/osmosis-labs/osmosis/pull/1101) Minor PR adding some code comments
* [#1154](https://github.com/osmosis-labs/osmosis/pull/1154) Database stability improvements

### SDK fork updates

* [sdk-#136](https://github.com/osmosis-labs/iavl/pull/136) add after validator slash hook
* [sdk-#137](https://github.com/osmosis-labs/iavl/pull/137) backport feat: Modify grpc gateway to be concurrent
* [sdk-#146](https://github.com/osmosis-labs/cosmos-sdk/pull/146) extra logs during commit
* [sdk-#151](https://github.com/osmosis-labs/cosmos-sdk/pull/151) fix logs related to store keys and commit hash
* [sdk-#140](https://github.com/osmosis-labs/cosmos-sdk/pull/140) refactor: snapshot and pruning functionality
* [sdk-#156](https://github.com/osmosis-labs/cosmos-sdk/pull/156) feat: implement querying for commit hash and proofs
* [sdk-#155](https://github.com/osmosis-labs/cosmos-sdk/pull/155) fix: commit info data race
* [sdk-#158](https://github.com/osmosis-labs/cosmos-sdk/pull/158) Fixes the go race tests
* [sdk-#160](https://github.com/osmosis-labs/cosmos-sdk/pull/160) increase setupBaseAppWithSnapshots timeout to 90 seconds
* [sdk-#161](https://github.com/osmosis-labs/cosmos-sdk/pull/155) upgrade iavl to v0.17.3-osmo-v7 with lowered fast node cache size

### IAVL fork updates

* [iavl-35](https://github.com/osmosis-labs/iavl/pull/35) avoid clearing fast node cache during pruning
* [iavl-36](https://github.com/osmosis-labs/iavl/pull/36) fix data race related to VersionExists
* [iavl-37](https://github.com/osmosis-labs/iavl/pull/36) hardcode fast node cache size to 100k

## [v7.0.4](https://github.com/osmosis-labs/osmosis/releases/tag/v7.0.4)

### Minor improvements & Bug Fixes

* [#1061](https://github.com/osmosis-labs/osmosis/pull/1061) upgrade iavl to v0.17.3-osmo-v5 with concurrent map write fix
* [#1071](https://github.com/osmosis-labs/osmosis/pull/1071) improve Dockerfile

### SDK fork updates

* [sdk-#135](https://github.com/osmosis-labs/cosmos-sdk/pull/135) upgrade iavl to v0.17.3-osmo-v5 with concurrent map write fix

### IAVL fork updates

* [iavl-34](https://github.com/osmosis-labs/iavl/pull/34) fix concurrent map panic when querying and committing

## [v7.0.3](https://github.com/osmosis-labs/osmosis/releases/tag/v7.0.3)

### Minor improvements & Bug Fixes

* [#1022](https://github.com/osmosis-labs/osmosis/pull/1022) upgrade iavl to v0.17.3-osmo-v4 - fix state export at an old height
* [#988](https://github.com/osmosis-labs/osmosis/pull/988) Make `SuperfluidUndelegationsByDelegator` query also return synthetic locks
* [#984](https://github.com/osmosis-labs/osmosis/pull/984) Add wasm support to Dockerfile

## [v7.0.2 - Carbon](https://github.com/osmosis-labs/osmosis/releases/tag/v7.0.2)

This release fixes an instance of undefined behaviour present in v7.0.0.
Parts of the code use a function called [`ApplyFuncIfNoErr`]() whose purpose is to catch errors, and if found undo state updates during its execution.
It is intended to also catch panics and undo the problematic code's execution.
Right now a panic in this code block would halt the node, as it would not know how to proceed.
(But no state change would be committed)

## [v7.0.0 - Carbon](https://github.com/osmosis-labs/osmosis/releases/tag/v7.0.0)

The Osmosis Carbon Release! The changes are primarily

The large features include:

* Superfluid Staking - Allowing LP shares be staked to help secure the network
* Adding permissioned cosmwasm to the chain
* IAVL speedups, greatly improving epoch and query performance
* Local mempool filters to charge higher gas for arbitrage txs
* Allow partial unlocking of non-superfluid'd locks

Upgrade instructions for node operators can be found [here](https://github.com/osmosis-labs/osmosis/blob/main/networks/osmosis-1/upgrades/v7/guide.md)

The v7 release introduces Superfluid Staking! This allows governance-approved LP shares to be staked to help secure the network.

### Features

* {Across many PRs} Add superfluid staking
* [#893](https://github.com/osmosis-labs/osmosis/pull/893/) Allow (non-superfluid'd) locks to be partially unlocked.
* [#828](https://github.com/osmosis-labs/osmosis/pull/828) Move docs to their own repository, <https://github.com/osmosis-labs/docs>
* [#804](https://github.com/osmosis-labs/osmosis/pull/804/) Make the Osmosis repo use proper golang module versioning in self-package imports. (Enables other go projects to easily import Osmosis tags)
* [#782](https://github.com/osmosis-labs/osmosis/pull/782) Upgrade to cosmos SDK v0.45.0
* [#777](https://github.com/osmosis-labs/osmosis/pull/777) Add framework for mempool filters for charging different gas rates, add mempool filter for higher gas txs.
* [#772](https://github.com/osmosis-labs/osmosis/pull/772) Fix SDK bug where incorrect sequence number txs wouldn't get removed from blocks.
* [#769](https://github.com/osmosis-labs/osmosis/pull/769/) Add governance permissioned cosmwasm module
* [#680](https://github.com/osmosis-labs/osmosis/pull/680/),[#697](https://github.com/osmosis-labs/osmosis/pull/697/) Change app.go file structure to mitigate risk of keeper reference vs keeper struct bugs. (What caused Osmosis v5 -> v6)

### Minor improvements & Bug Fixes

* [#924](https://github.com/osmosis-labs/osmosis/pull/923) Fix long standing problems with total supply query over-reporting the number of osmo.
* [#872](https://github.com/osmosis-labs/osmosis/pull/872) Add a helper for BeginBlock/EndBlock code to have code segments that atomically revert state if any part errors.
* [#869](https://github.com/osmosis-labs/osmosis/pull/869) Update Dockerfile to use distroless base image.
* [#855](https://github.com/osmosis-labs/osmosis/pull/855) Ensure gauges can only be created for assets that exist on chain.
* [#766](https://github.com/osmosis-labs/osmosis/pull/766) Consolidate code between InitGenesis and CreateGauge
* [#763](https://github.com/osmosis-labs/osmosis/pull/763) Add rocksDB options to Makefile.
* [#740](https://github.com/osmosis-labs/osmosis/pull/740) Simplify AMM swap math / file structure.
* [#731](https://github.com/osmosis-labs/osmosis/pull/731) Add UpdateFeeToken proposal handler to app.go
* [#686](https://github.com/osmosis-labs/osmosis/pull/686) Add silence usage to cli to surpress unnecessary help logs
* [#652](https://github.com/osmosis-labs/osmosis/pull/652) Add logic for deleting a pool
* [#541](https://github.com/osmosis-labs/osmosis/pull/541) Start generalizing the AMM infrastructure

### SDK fork updates

* [sdk-#119](https://github.com/osmosis-labs/cosmos-sdk/pull/119) Add bank supply offsets to let applications have some minted tokens not count in total supply.
* [sdk-#117](https://github.com/osmosis-labs/cosmos-sdk/pull/117) Add an instant undelegate method to staking, for use in superfluid.
* [sdk-#116](https://github.com/osmosis-labs/cosmos-sdk/pull/116) Fix the slashing hooks to be correct.
* [sdk-#108](https://github.com/osmosis-labs/cosmos-sdk/pull/108) upgrade to IAVL fast storage on v0.45.0x-osmo-v7-fast

### Wasmd fork updates

* [wasmd-v.022.0-osmo-v7.2](https://github.com/osmosis-labs/wasmd/releases/tag/v0.22.0-osmo-v7.2) Upgrade SDK and IAVL dependencies to use fast storage

## [v6.4.0](https://github.com/osmosis-labs/osmosis/releases/tag/v6.4.0)

### Minor improvements & Bug Fixes

-[#907](https://github.com/osmosis-labs/osmosis/pull/907) Upgrade IAVL and SDK with RAM improvements and bug fixes for v6.4.0

### SDK fork updates

* [sdk-#114](https://github.com/osmosis-labs/cosmos-sdk/pull/114) upgrading iavl with ram optimizations during migration, and extra logs and fixes for "version X was already saved to a different hash" and "insufficient funds" bugs

### IAVL fork updates

* [iavl-19](https://github.com/osmosis-labs/iavl/pull/19) force GC, no cache during migration, auto heap profile

## [v6.3.1](https://github.com/osmosis-labs/osmosis/releases/tag/v6.3.1)

* [#859](https://github.com/osmosis-labs/osmosis/pull/859) CLI, update default durations to be in better units.

* [#Unknown](https://github.com/osmosis-labs/osmosis/commit/3bf63f1d3b7efee503106a008e84129489bdba8d) Switch to SDK branch with vesting by duration

## Minor improvements & Bug Fixes

* [#795](https://github.com/osmosis-labs/osmosis/pull/795) Annotate app.go
* [#791](https://github.com/osmosis-labs/osmosis/pull/791) Change to dependabot config to only upgrade patch version of tendermint
* [#766](https://github.com/osmosis-labs/osmosis/pull/766) Consolidate code between InitGenesis and CreateGauge

## [v6.3.0](https://github.com/osmosis-labs/osmosis/releases/tag/v6.3.0)

## Features

* [#845](https://github.com/osmosis-labs/osmosis/pull/846) Upgrade iavl and sdk with fast storage
* [#724](https://github.com/osmosis-labs/osmosis/pull/724) Make an ante-handler filter for recognizing High gas txs, and having a min gas price for them.

## Minor improvements & Bug Fixes

* [#795](https://github.com/osmosis-labs/osmosis/pull/795) Annotate app.go
* [#791](https://github.com/osmosis-labs/osmosis/pull/791) Change to dependabot config to only upgrade patch version of tendermint
* [#766](https://github.com/osmosis-labs/osmosis/pull/766) Consolidate code between InitGenesis and CreateGauge

### SDK fork updates

* [sdk-#100](https://github.com/osmosis-labs/cosmos-sdk/pull/100) Upgrade iavl with fast storage

### IAVL fork updates

* [iavl-5](https://github.com/osmosis-labs/iavl/pull/5) Fast storage optimization for queries and iterations

## [v6.2.0](https://github.com/osmosis-labs/osmosis/releases/tag/v6.2.0)

### SDK fork updates

* [sdk-#58](https://github.com/osmosis-labs/cosmos-sdk/pull/58) Fix a bug where recheck would not remove txs with invalid sequence numbers

## Minor improvements & Bug Fixes

* [#765](https://github.com/osmosis-labs/osmosis/pull/765) Fix a bug in `Makefile` regarding the location of localtestnet docker image.

## [v6.1.0](https://github.com/osmosis-labs/osmosis/releases/tag/v6.1.0)

## Features

* Update to Tendermint v0.34.15
* Increase p2p timeouts to alleviate p2p network breaking at epoch
* [#741](https://github.com/osmosis-labs/osmosis/pull/741) Allow node operators to set a second min gas price for arbitrage txs.
* [#623](https://github.com/osmosis-labs/osmosis/pull/623) Use gosec for staticly linting for common non-determinism issues in SDK applications.

## Minor improvements & Bug Fixes

* [#722](https://github.com/osmosis-labs/osmosis/issues/722) reuse code for parsing integer slices from string
* [#704](https://github.com/osmosis-labs/osmosis/pull/704) fix rocksdb
* [#666](https://github.com/osmosis-labs/osmosis/pull/666) Fix the `--log-level` and `--log-format` commands on `osmosisd start`
* [#655](https://github.com/osmosis-labs/osmosis/pull/655) Make the default genesis for pool-incentives work by default
* [97ac2a8](https://github.com/osmosis-labs/osmosis/commit/97ac2a86303fc8966a4c169107e0945775107e67) Fix InitGenesis bug for gauges

### SDK fork updates

* [sdk-#52](https://github.com/osmosis-labs/cosmos-sdk/pull/52) Fix inconsistencies in default pruning config, and change defaults. Fix pruning=everything defaults.
  * previously default was actually keeping 3 weeks of state, and every 100th state. (Not that far off from archive nodes)
  * pruning=default now changed to 1 week of state (100k blocks), and keep-every=0. (So a constant number of states stored)
  * pruning=everything now stores the last 10 states, to avoid db corruption errors plaguing everyone who used it. This isn't a significant change, because the pruning interval was anyways 10 blocks, so your node had to store 10 blocks of state anyway.
* [sdk-#51](https://github.com/osmosis-labs/cosmos-sdk/pull/51) Add hooks for superfluid staking
* [sdk-#50](https://github.com/osmosis-labs/cosmos-sdk/pull/50) Make it possible to better permission the bank keeper's minting ability

## [v6.0.0](https://github.com/osmosis-labs/osmosis/releases/tag/v6.0.0)

This upgrade fixes a bug in the v5.0.0 upgrade's app.go, which prevents new IBC channels from being created.
This binary is compatible with v5.0.0 until block height `2464000`, estimated to be at 4PM UTC Monday December 20th.

* [Patch](https://github.com/osmosis-labs/osmosis/commit/907001b08686ed980e0afa3d97a9c5e2f095b79f#diff-a172cedcae47474b615c54d510a5d84a8dea3032e958587430b413538be3f333) - Revert back to passing in the correct staking keeper into the IBC keeper constructor.
* [Height gating change](https://github.com/osmosis-labs/ibc-go/pull/1) - Height gate the change in IBC, to make the v6.0.0 binary compatible until upgrade height.

## [v5.0.0](https://github.com/osmosis-labs/osmosis/releases/tag/v5.0.0) - Boron upgrade

The Osmosis Boron release is made!

Notable features include:

* Upgrading from SDK v0.42 to [SDK v0.44](https://github.com/cosmos/cosmos-sdk/blob/v0.43.0/RELEASE_NOTES.md), bringing efficiency improvements, integrations and Rosetta support.
* Bringing in the new modules [Bech32IBC](https://github.com/osmosis-labs/bech32-ibc/), [Authz](https://github.com/cosmos/cosmos-sdk/tree/master/x/authz/spec), [TxFees](https://github.com/osmosis-labs/osmosis/tree/main/x/txfees)
* Upgrading to IBC v2, allowing for improved Ethereum Bridge and CosmWasm support
* Implementing Osmosis chain governance's [Proposal 32](https://www.mintscan.io/osmosis/proposals/32)
* Large suite of gas bugs fixed. (Including several that we have not seen on chain)
* More queries exposed to aid node operators.
* Blocking the OFAC banned Ethereum addresses.
* Several (linear factor) epoch time improvements. (Most were present in v4.2.0)

Upgrade instructions for node operators can be found [here](https://github.com/osmosis-labs/osmosis/blob/v5.x/networks/osmosis-1/upgrades/v5/guide.md)

## Features

* [\#637](https://github.com/osmosis-labs/osmosis/pull/637) Add [Bech32IBC](https://github.com/osmosis-labs/bech32-ibc/)
* [\#610](https://github.com/osmosis-labs/osmosis/pull/610) Upgrade to Cosmos SDK v0.44.x
  * Numerous large updates, such as making module accounts be 32 bytes, Rosetta support, etc.
  * Adds & integrates the [Authz module](https://github.com/cosmos/cosmos-sdk/tree/master/x/authz/spec)
    See: [SDK v0.43.0 Release Notes](https://github.com/cosmos/cosmos-sdk/releases/tag/v0.43.0) For more details
* [\#610](https://github.com/osmosis-labs/osmosis/pull/610) Upgrade to IBC-v2
* [\#560](https://github.com/osmosis-labs/osmosis/pull/560) Implements Osmosis [prop32](https://www.mintscan.io/osmosis/proposals/32) -- clawing back the final 20% of unclaimed osmo and ion airdrop.
* [\#394](https://github.com/osmosis-labs/osmosis/pull/394) Allow whitelisted tx fee tokens based on conversion rate to OSMO
* [Commit db450f0](https://github.com/osmosis-labs/osmosis/commit/db450f0dce8c595211d920f9bca7ed0f3a136e43) Add blocking of OFAC banned Ethereum addresses

## Minor improvements & Bug Fixes

* {In the Osmosis-labs SDK fork}
  * Increase default IAVL cache size to be in the hundred megabyte range
  * Significantly improve CacheKVStore speed problems, reduced IBC upgrade time from 2hrs to 5min
  * Add debug info to make it clear whats happening during upgrade
* (From a series of commits) Fixes to the claims module to only do the reclaim logic once, not every block.
* (From a series of commits) More logging to the claims module.
* [\#563](https://github.com/osmosis-labs/osmosis/pull/563) Allow zero-weight pool-incentive distribution records
* [\#562](https://github.com/osmosis-labs/osmosis/pull/562) Store block height in epochs module for easier debugging
* [\#544](https://github.com/osmosis-labs/osmosis/pull/544) Update total liquidity tracking to be denom basis, lowering create pool and join pool gas.
* [\#540](https://github.com/osmosis-labs/osmosis/pull/540) Fix git lfs links
* [\#517](https://github.com/osmosis-labs/osmosis/pull/517) Linear time improvement for epoch time
* [\#515](https://github.com/osmosis-labs/osmosis/pull/515) Add debug command for converting secp pubkeys
* [\#510](https://github.com/osmosis-labs/osmosis/pull/510) Performance improvement for gauge distribution
* [\#505](https://github.com/osmosis-labs/osmosis/pull/505) Fix bug in incentives epoch distribution events, used to use raw address, now uses bech32 addr
* [\#464](https://github.com/osmosis-labs/osmosis/pull/464) Increase maximum outbound peers for validator nodes
* [\#444](https://github.com/osmosis-labs/osmosis/pull/444) Add script for state sync
* [\#409](https://github.com/osmosis-labs/osmosis/pull/409) Reduce epoch time growth rate for re-locking assets

## [v4.0.0]

* Significantly speedup epoch times
* Fix bug in the lockup module code that caused it to take a linear amount of gas.
* Make unbonding tokens from the lockup module get automatically claimed when unbonding is done.
* Add events for all tx types in the gamm module.
* Add events for adding LP rewards.
* Make queries to bank total chain balance account for developer vesting correctly.
* Add ability for nodes to query the total amount locked for each denomination.
* Embedded seeds in init.go
* Added changelog and info about changelog format.
* Fix accumulation store only counting bonded tokens, not unbonding tokens, that prevented the front-end from using more correct APY estimates. (Previously, the front-end could only underestimate rewards)

## [v3.2.0](https://github.com/osmosis/osmosis-labs/releases/tag/v2.0.0) - 2021-06-28

* Update the cosmos-sdk version we modify to v0.42.9
* Fix a bug in the min commission rate code that allows validators to be created with commission rates less than the minimum.
* Automatically upgrade any validator with less than the minimum comission rate to the minimum at upgrade time.
* Unbrick on-chain governance, by fixing the deposit parameter to use `uosmo` instead of `osmo`.

## [v1.0.2](https://github.com/osmosis/osmosis-labs/releases/tag/v1.0.2) - 2021-06-18

This release improves the CLI UX of creating and querying gauges.

## [v1.0.1](https://github.com/osmosis/osmosis-labs/releases/tag/v1.0.1) - 2021-06-17

This release fixes a bug in `osmosisd version` always displaying 0.0.1.

## [v1.0.0](https://github.com/osmosis/osmosis-labs/releases/tag/v1.0.0) - 2021-06-16

Initial Release!<|MERGE_RESOLUTION|>--- conflicted
+++ resolved
@@ -53,12 +53,9 @@
   * [#4549](https://github.com/osmosis-labs/osmosis/pull/4549) Add single pool price estimate queries
   * [#4767](https://github.com/osmosis-labs/osmosis/pull/4767) Disable create pool with non-zero exit fee
   * [#4847](https://github.com/osmosis-labs/osmosis/pull/4847) Update `make build` command to build only `osmosisd` binary
-<<<<<<< HEAD
+  * [#4891](https://github.com/osmosis-labs/osmosis/pull/4891) Enable CORS by default on localosmosis
   * [#4892](https://github.com/osmosis-labs/osmosis/pull/4847) Update Golang to 1.20
-=======
-  * [#4891](https://github.com/osmosis-labs/osmosis/pull/4891) Enable CORS by default on localosmosis
   * [#4893](https://github.com/osmosis-labs/osmosis/pull/4893) Update alpine docker base image to `alpine:3.17`
->>>>>>> 91e61673
 
 ### API Breaks
 
