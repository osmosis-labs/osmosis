<!--
Guiding Principles:

Changelogs are for humans, not machines.
There should be an entry for every single version.
The same types of changes should be grouped.
Versions and sections should be linkable.
The latest version comes first.
The release date of each version is displayed.
Mention whether you follow Semantic Versioning.

Usage:

Change log entries are to be added to the Unreleased section under the
appropriate stanza (see below). Each entry should ideally include a tag and
the Github issue reference in the following format:

* (<tag>) \#<issue-number> message

The issue numbers will later be link-ified during the release process so you do
not have to worry about including a link manually, but you can if you wish.

Types of changes (Stanzas):

"Features" for new features.
"Improvements" for changes in existing functionality.
"Deprecated" for soon-to-be removed features.
"Bug Fixes" for any bug fixes.
"Client Breaking" for breaking CLI commands and REST routes used by end-users.
"API Breaking" for breaking exported APIs used by developers building on SDK.
"State Machine Breaking" for any changes that result in a different AppState
given same genesisState and txList.
Ref: https://keepachangelog.com/en/1.0.0/
-->

# Changelog

All notable changes to this project will be documented in this file.

The format is based on [Keep a Changelog](https://keepachangelog.com/en/1.0.0/),
and this project adheres to [Semantic Versioning](https://semver.org/spec/v2.0.0.html).

## Unreleased

### Features

* [#6427](https://github.com/osmosis-labs/osmosis/pull/6427) sdk.Coins Mul and Quo helpers in osmoutils
* [#6437](https://github.com/osmosis-labs/osmosis/pull/6437) mutative version for QuoRoundUp
* [#6468](https://github.com/osmosis-labs/osmosis/pull/6468) feat: remove osmo multihop discount
* [#6261](https://github.com/osmosis-labs/osmosis/pull/6261) mutative and efficient BigDec truncations with arbitrary decimals

### Misc Improvements

* [#6309](https://github.com/osmosis-labs/osmosis/pull/6309) Add  Cosmwasm Pool Queries to Stargate Query
* [#6476](https://github.com/osmosis-labs/osmosis/pull/6476) band-aid state export fix for cwpool gauges
* [#6492](https://github.com/osmosis-labs/osmosis/pull/6492) bump IAVL version to v0.19.7
* [#6493](https://github.com/osmosis-labs/osmosis/pull/6493) Add PoolManager Params query to Stargate Whitelist
* [#6421](https://github.com/osmosis-labs/osmosis/pull/6421) Moves ValidatePermissionlessPoolCreationEnabled out of poolmanager module

### Features

* [#6416](https://github.com/osmosis-labs/osmosis/pull/6416) feat[CL]: add num initialized ticks query
* [#6420](https://github.com/osmosis-labs/osmosis/pull/6420) feat[CL]: Creates a governance set whitelist of addresses that can bypass the normal pool creation restrictions on concentrated liquidity pools
<<<<<<< HEAD
* [#6488](https://github.com/osmosis-labs/osmosis/pull/6488) v2 SpotPrice CLI and GRPC query with 36 decimals in poolmanager
=======
* [#6535](https://github.com/osmosis-labs/osmosis/pull/6535) makefile: add target that tidies all submodules at once
>>>>>>> 3db3efdb

### State Breaking

* [#6344](https://github.com/osmosis-labs/osmosis/pull/6344) fix: set name, display and symbol of denom metadata in tokenfactory's CreateDenom
* [#6279](https://github.com/osmosis-labs/osmosis/pull/6279) fix prop-597 introduced issue
* [#6282](https://github.com/osmosis-labs/osmosis/pull/6282) Fix CreateCanonicalConcentratedLiquidityPoolAndMigrationLink overriding migration records

### API Breaks

* [#6487](https://github.com/osmosis-labs/osmosis/pull/6487) make PoolModuleI CalculateSpotPrice API return BigDec
* [#6511](https://github.com/osmosis-labs/osmosis/pull/6511) remove redundant param from CreateGaugeRefKeys in incentives
* [#6510](https://github.com/osmosis-labs/osmosis/pull/6510) remove redundant ctx param from DeleteAllKeysFromPrefix in osmoutils

## v19.1.0

### Features

* [#6427](https://github.com/osmosis-labs/osmosis/pull/6427) sdk.Coins Mul and Quo helpers in osmoutils
* [#6428](https://github.com/osmosis-labs/osmosis/pull/6428) osmomath: QuoTruncateMut
* [#6437](https://github.com/osmosis-labs/osmosis/pull/6437) mutative version for QuoRoundUp
* [#6261](https://github.com/osmosis-labs/osmosis/pull/6261) mutative and efficient BigDec truncations with arbitrary decimals
* [#6416](https://github.com/osmosis-labs/osmosis/pull/6416) feat[CL]: add num initialized ticks query

### Misc Improvements

* [#6392](https://github.com/osmosis-labs/osmosis/pull/6392) Speedup fractional exponentiation

### Bug Fixes

* [#6334](https://github.com/osmosis-labs/osmosis/pull/6334) fix: enable taker fee cli
* [#6352](https://github.com/osmosis-labs/osmosis/pull/6352) Reduce error blow-up in CalcAmount0Delta by changing the order of math operations.
* [#6368](https://github.com/osmosis-labs/osmosis/pull/6368) Stricter rounding behavior in CL math's CalcAmount0Delta and GetNextSqrtPriceFromAmount0InRoundingUp
* [#6409](https://github.com/osmosis-labs/osmosis/pull/6409) CL math: Convert Int to BigDec

### API Breaks

* [#6256](https://github.com/osmosis-labs/osmosis/pull/6256) Refactor CalcPriceToTick to operate on BigDec price to support new price range.
* [#6317](https://github.com/osmosis-labs/osmosis/pull/6317) Remove price return from CL `math.TickToSqrtPrice`
* [#6368](https://github.com/osmosis-labs/osmosis/pull/6368) Convert priceLimit API in CL swaps to BigDec 
* [#6371](https://github.com/osmosis-labs/osmosis/pull/6371) Change PoolI.SpotPrice API from Dec (18 decimals) to BigDec (36 decimals), maintain state-compatibility. 
* [#6388](https://github.com/osmosis-labs/osmosis/pull/6388) Make cosmwasmpool's create pool cli generic
* [#6238] switch osmomath to sdkmath types and rename BigDec constructors to contain "Big" in the name.

Note: with the update, the Dec and Int do not get initialized to zero values by default in proto marhaling/unmarshaling. Instead, they get set to nil values.
maxDecBitLen has changed by one bit so overflow panic can be triggerred sooner.

## v19.0.0

### Features

* [#6034](https://github.com/osmosis-labs/osmosis/pull/6034) Taker fee

### Bug Fixes
* [#6190](https://github.com/osmosis-labs/osmosis/pull/6190) v19 upgrade handler superfluid fix
* [#6195](https://github.com/osmosis-labs/osmosis/pull/6195) (x/tokenfactory) Fix events for `mintTo` and `burnFrom`
* [#6195](https://github.com/osmosis-labs/osmosis/pull/6195) Fix panic edge case in superfluid AfterEpochEnd hook by surrounding CL multipler update with ApplyFuncIfNoError

### Misc Improvements

### Minor improvements & Bug Fixes

### Security

## v18.0.0

### Misc Improvements

* [#6161](https://github.com/osmosis-labs/osmosis/pull/6161) Reduce CPU time of epochs

### Bug Fixes

* [#6162](https://github.com/osmosis-labs/osmosis/pull/6162) allow zero qualifying balancer shares in CL incentives

### Features

* [#6034](https://github.com/osmosis-labs/osmosis/pull/6034) feat(spike): taker fee
## v18.0.0

Fixes mainnet bugs w/ incorrect accumulation sumtrees, and CL handling for a balancer pool with 0 bonded shares.

### Improvements

* [#6144](https://github.com/osmosis-labs/osmosis/pull/6144) perf: Speedup compute time of Epoch
* [#6144](https://github.com/osmosis-labs/osmosis/pull/6144) misc: Move many Superfluid info logs to debug logs

### API breaks

* [#6238](https://github.com/osmosis-labs/osmosis/pull/6238) switch osmomath to sdkmath types and rename BigDec constructors to contain "Big" in the name.
   * Note: with the update, the Dec and Int do not get initialized to zero values
   by default in proto marhaling/unmarshaling. Instead, they get set to nil values.
   * maxDecBitLen has changed by one bit so overflow panic can be triggerred sooner.
* [#6071](https://github.com/osmosis-labs/osmosis/pull/6071) reduce number of returns for UpdatePosition and TicksToSqrtPrice functions
* [#5906](https://github.com/osmosis-labs/osmosis/pull/5906) Add `AccountLockedCoins` query in lockup module to stargate whitelist.
* [#6053](https://github.com/osmosis-labs/osmosis/pull/6053) monotonic sqrt with 36 decimals

## v17.0.0

### API breaks

* [#6014](https://github.com/osmosis-labs/osmosis/pull/6014) refactor: reduce the number of returns in superfluid migration
* [#5983](https://github.com/osmosis-labs/osmosis/pull/5983) refactor(CL): 6 return values in CL CreatePosition with a struct
* [#6004](https://github.com/osmosis-labs/osmosis/pull/6004) reduce number of returns for creating full range position
* [#6018](https://github.com/osmosis-labs/osmosis/pull/6018) golangci: add unused parameters linter
* [#6033](https://github.com/osmosis-labs/osmosis/pull/6033) change tick API from osmomath.Dec to osmomath.BigDec

### Features

* [#5072](https://github.com/osmosis-labs/osmosis/pull/5072) IBC-hooks: Add support for async acks when processing onRecvPacket

### State Breaking

* [#5532](https://github.com/osmosis-labs/osmosis/pull/5532) fix: Fix x/tokenfactory genesis import denoms reset x/bank existing denom metadata
* [#5863](https://github.com/osmosis-labs/osmosis/pull/5863) fix: swap base/quote asset for CL spot price query
* [#5869](https://github.com/osmosis-labs/osmosis/pull/5869) fix negative interval accumulation with spread rewards
* [#5872](https://github.com/osmosis-labs/osmosis/pull/5872) fix negative interval accumulation with incentive rewards
* [#5883](https://github.com/osmosis-labs/osmosis/pull/5883) feat: Uninitialize empty ticks
* [#5874](https://github.com/osmosis-labs/osmosis/pull/5874) Remove Partial Migration from superfluid migration to CL
* [#5901](https://github.com/osmosis-labs/osmosis/pull/5901) Adding support for CW pools in ProtoRev
* [#5937](https://github.com/osmosis-labs/osmosis/pull/5937) feat: add SetScalingFactorController gov prop
* [#5949](https://github.com/osmosis-labs/osmosis/pull/5949) Add message to convert from superfluid / locks to native staking directly.
* [#5939](https://github.com/osmosis-labs/osmosis/pull/5939) Fix: Flip existing twapRecords base/quote price denoms 
* [#5938](https://github.com/osmosis-labs/osmosis/pull/5938) Chore: Fix valset amino codec

### BugFix

* [#5831](https://github.com/osmosis-labs/osmosis/pull/5831) Fix superfluid_delegations query
* [#5835](https://github.com/osmosis-labs/osmosis/pull/5835) Fix println's for "amountZeroInRemainingBigDec before fee" making it into production
* [#5841](https://github.com/osmosis-labs/osmosis/pull/5841) Fix protorev's out of gas erroring of the user's transcation.
* [#5930](https://github.com/osmosis-labs/osmosis/pull/5930) Updating Protorev Binary Search Range Logic with CL Pools
* [#5950](https://github.com/osmosis-labs/osmosis/pull/5950) fix: spot price for cosmwasm pool types

### Misc Improvements

* [#5534](https://github.com/osmosis-labs/osmosis/pull/5534) fix: fix the account number of x/tokenfactory module account
* [#5750](https://github.com/osmosis-labs/osmosis/pull/5750) feat: add cli commmand for converting proto structs to proto marshalled bytes
* [#5889](https://github.com/osmosis-labs/osmosis/pull/5889) provides an API for protorev to determine max amountIn that can be swapped based on max ticks willing to be traversed
* [#5849](https://github.com/osmosis-labs/osmosis/pull/5849) CL: Lower gas for leaving a position and withdrawing rewards
* [#5855](https://github.com/osmosis-labs/osmosis/pull/5855) feat(x/cosmwasmpool): Sending token_in_max_amount to the contract before running contract msg
* [#5893](https://github.com/osmosis-labs/osmosis/pull/5893) Export createPosition method in CL so other modules can use it in testing
* [#5870](https://github.com/osmosis-labs/osmosis/pull/5870) Remove v14/ separator in protorev rest endpoints
* [#5923](https://github.com/osmosis-labs/osmosis/pull/5923) CL: Lower gas for initializing ticks
* [#5927](https://github.com/osmosis-labs/osmosis/pull/5927) Add gas metering to x/tokenfactory trackBeforeSend hook
* [#5890](https://github.com/osmosis-labs/osmosis/pull/5890) feat: CreateCLPool & LinkCFMMtoCL pool into one gov-prop
* [#5959](https://github.com/osmosis-labs/osmosis/pull/5959) allow testing with different chain-id's in E2E testing
* [#5964](https://github.com/osmosis-labs/osmosis/pull/5964) fix e2e test concurrency bugs
* [#5948](https://github.com/osmosis-labs/osmosis/pull/5948) Parameterizing Pool Type Information in Protorev
* [#6001](https://github.com/osmosis-labs/osmosis/pull/6001) feat: improve set-env CLI cmd
* [#6005](https://github.com/osmosis-labs/osmosis/pull/6005) osmocli: parse Use field's arguments dynamically
* [#5953] (https://github.com/osmosis-labs/osmosis/pull/5953) Supporting two pool routes in ProtoRev
* [#6012](https://github.com/osmosis-labs/osmosis/pull/6012) chore: add autocomplete to makefile
* [#6085](https://github.com/osmosis-labs/osmosis/pull/6085) (v18: feat) Volume-Split, setup gauges to split evenly

### Minor improvements & Bug Fixes

* [#5806](https://github.com/osmosis-labs/osmosis/issues/5806) ci: automatically close issues generated by the Broken Links Check action when a new run occurs.

## v16.1.1

### Security

* [#5824](https://github.com/osmosis-labs/osmosis/pull/5824) chore: cosmovisor hashes and v16.1.0 tag updates

### Features

* [#5796](https://github.com/osmosis-labs/osmosis/pull/5796) chore: add missing cli queries CL 

### Misc Improvements & Bug Fixes

* [#5831](https://github.com/osmosis-labs/osmosis/pull/5831) Fix the superfluid query
* [#5784](https://github.com/osmosis-labs/osmosis/pull/5784) Chore: Add amino name for tx msgs

## v16.1.0

### Security

* [#5822](https://github.com/osmosis-labs/osmosis/pull/5822) Revert "feat: lock existing position and sfs"

## v16.0.0
Osmosis Labs is excited to announce the release of v16.0.0, a major upgrade that includes a number of new features and improvements like introduction of new modules, updates existing APIs, and dependency updates. This upgrade aims to enhance capital efficiency by introducing SuperCharged Liquidity, introduce custom liquidity pools backed by CosmWasm smart contracts, and improve overall functionality.

New Modules and Features:

SuperCharged Liquidity Module (x/concentrated-liquidity):
- Introduces a game-changing pool model that enhances captical efficiency in Osmosis.

CosmWasm Pool Module (x/cosmwasmpool):
- Enables the creation and management of liquidity pools backed by CosmWasm smart contracts.

ProtoRev Changes (x/protorev):
- Modifies the payment schedule for the dev account from weekly to after every trade.
- Triggers backruns, joinPool, and exitPool using hooks.

TokenFactory before send hooks (x/tokenfactory):
- This enhancement allows for executing custom logic before sending tokens, providing more flexibility
and control over token transfers.


### Security

* Upgraded wasmvm to 1.2.3 in response to [CWA-2023-002](https://github.com/CosmWasm/advisories/blob/main/CWAs/CWA-2023-002.md)

### Features
  * [#3014](https://github.com/osmosis-labs/osmosis/issues/3014) implement x/concentrated-liquidity module.
  * [#5354](https://github.com/osmosis-labs/osmosis/pull/5354) implement x/cosmwasmpool module.
  * [#4659](https://github.com/osmosis-labs/osmosis/pull/4659) implement AllPools query in x/poolmanager.
  * [#4886](https://github.com/osmosis-labs/osmosis/pull/4886) Implement MsgSplitRouteSwapExactAmountIn and MsgSplitRouteSwapExactAmountOut that supports route splitting.
  * [#5045] (https://github.com/osmosis-labs/osmosis/pull/5045) Implement hook-based backrunning logic for ProtoRev
  * [#5281](https://github.com/osmosis-labs/osmosis/pull/5281) Add option to designate Reward Recipient to Lock and Incentives.
  * [#4827](https://github.com/osmosis-labs/osmosis/pull/4827) Protorev: Change highest liquidity pool updating from weekly to daily and change dev fee payout from weekly to after every trade.
  * [#5409](https://github.com/osmosis-labs/osmosis/pull/5409) x/gov: added expedited quorum param (Note: we set the expedited quorum to 2/3 in the upgrade handler)
  * [#4382](https://github.com/osmosis-labs/osmosis/pull/4382) Tokenfactory: Add Before send hooks

### API breaks
  * [#5375](https://github.com/osmosis-labs/osmosis/pull/5373) Add query and cli for lock reward receiver
  * [#4757](https://github.com/osmosis-labs/osmosis/pull/4752) Pagination for all intermediary accounts
  * [#5066](https://github.com/osmosis-labs/osmosis/pull/5066) Fixed bad stargate query declaration
  * [#4868](https://github.com/osmosis-labs/osmosis/pull/4868) Remove wasmEnabledProposals []wasm.ProposalType from NewOsmosisApp
  * [#4791](https://github.com/osmosis-labs/osmosis/pull/4791) feat(osmoutils): cosmwasm query and message wrappers
  * [#4549](https://github.com/osmosis-labs/osmosis/pull/4549) added single pool query
  * [#4659](https://github.com/osmosis-labs/osmosis/pull/4659) feat: implement AllPools query in x/poolmanager
  * [#4489](https://github.com/osmosis-labs/osmosis/pull/4489) Add unlocking lock id to BeginUnlocking response
  * [#4658](https://github.com/osmosis-labs/osmosis/pull/4658) refactor: unify pool query in pool manager, deprecate x/gamm, remove from CL module
  * [#4682](https://github.com/osmosis-labs/osmosis/pull/4682) feat(CL): x/poolmanager spot price query for concentrated liquidity
  * [#5138](https://github.com/osmosis-labs/osmosis/pull/5138) refactor: rename swap fee to spread factor
  * [#5020](https://github.com/osmosis-labs/osmosis/pull/5020) Add gas config to the client.toml
  * [#5459](https://github.com/osmosis-labs/osmosis/pull/5459) Create locktypes.LockQueryType.NoLock gauge. MsgCreateGauge takes pool id for new gauge type.
  * [#5503](https://github.com/osmosis-labs/osmosis/pull/5503) Deprecate gamm spot price query and add pool manager spot price query to stargate query whitelist.

## State Breaking
  * [#5380](https://github.com/osmosis-labs/osmosis/pull/5380) feat: add ica authorized messages in upgrade handler
  * [#5363](https://github.com/osmosis-labs/osmosis/pull/5363) fix: twap record upgrade handler
  * [#5265](https://github.com/osmosis-labs/osmosis/pull/5265) fix: expect single synthetic lock per native lock ID
  * [#4983](https://github.com/osmosis-labs/osmosis/pull/4983) implement gas consume on denom creation
  * [#4830](https://github.com/osmosis-labs/osmosis/pull/4830) Scale gas costs by denoms in gauge (AddToGaugeReward)
  * [#5511](https://github.com/osmosis-labs/osmosis/pull/5511) Scale gas costs by denoms in gauge (CreateGauge)
  * [#4336](https://github.com/osmosis-labs/osmosis/pull/4336) feat: make epochs standalone
  * [#4801](https://github.com/osmosis-labs/osmosis/pull/4801) refactor: remove GetTotalShares, GetTotalLiquidity and GetExitFee from PoolI
  * [#4951](https://github.com/osmosis-labs/osmosis/pull/4951) feat: implement pool liquidity query in pool manager, deprecate the one in gamm
  * [#5000](https://github.com/osmosis-labs/osmosis/pull/5000) osmomath.Power panics for base < 1 to temporarily restrict broken logic for such base.
  * [#5468](https://github.com/osmosis-labs/osmosis/pull/5468) fix: Reduce tokenfactory denom creation gas fee to 1_000_000

## Dependencies
  * [#4783](https://github.com/osmosis-labs/osmosis/pull/4783) Update wasmd to 0.31
  * [#5404](https://github.com/osmosis-labs/osmosis/pull/5404) Cosmwasm Cherry security patch
  * [#5320](https://github.com/osmosis-labs/osmosis/pull/5320) minor: huckleberry ibc patch

### Misc Improvements
  * [#5356](https://github.com/osmosis-labs/osmosis/pull/5356) Fix wrong restHandler for ReplaceMigrationRecordsProposal
  * [#5020](https://github.com/osmosis-labs/osmosis/pull/5020) Add gas config to the client.toml
  * [#5105](https://github.com/osmosis-labs/osmosis/pull/5105) Lint stableswap in the same manner as all of Osmosis
  * [#5065](https://github.com/osmosis-labs/osmosis/pull/5065) Use cosmossdk.io/errors
  * [#4549](https://github.com/osmosis-labs/osmosis/pull/4549) Add single pool price estimate queries
  * [#4767](https://github.com/osmosis-labs/osmosis/pull/4767) Disable create pool with non-zero exit fee
  * [#4847](https://github.com/osmosis-labs/osmosis/pull/4847) Update `make build` command to build only `osmosisd` binary
  * [#4891](https://github.com/osmosis-labs/osmosis/pull/4891) Enable CORS by default on localosmosis
  * [#4892](https://github.com/osmosis-labs/osmosis/pull/4847) Update Golang to 1.20
  * [#4893](https://github.com/osmosis-labs/osmosis/pull/4893) Update alpine docker base image to `alpine:3.17`
  * [#4907](https://github.com/osmosis-labs/osmosis/pull/4847) Add migrate-position cli
  * [#4912](https://github.com/osmosis-labs/osmosis/pull/4912) Export Position_lock_id mappings to GenesisState
  * [#4974](https://github.com/osmosis-labs/osmosis/pull/4974) Add lock id to `MsgSuperfluidUndelegateAndUnbondLockResponse`
  * [#2741](https://github.com/osmosis-labs/osmosis/pull/2741) Prevent updating the twap record if `ctx.BlockTime <= record.Time` or `ctx.BlockHeight <= record.Height`. Exception, can update the record created when creating the pool in the same block.
  * [#5165](https://github.com/osmosis-labs/osmosis/pull/5165) Improve error message when fully exiting from a pool.
  * [#5187](https://github.com/osmosis-labs/osmosis/pull/5187) Expand `IncentivizedPools` query to include internally incentivized CL pools.
  * [#5239](https://github.com/osmosis-labs/osmosis/pull/5239) Implement `GetTotalPoolShares` public keeper function for GAMM.
  * [#5261](https://github.com/osmosis-labs/osmosis/pull/5261) Allows `UpdateFeeTokenProposal` to take in multiple fee tokens instead of just one.
  * [#5265](https://github.com/osmosis-labs/osmosis/pull/5265) Ensure a lock cannot point to multiple synthetic locks. Deprecates `SyntheticLockupsByLockupID` in favor of `SyntheticLockupByLockupID`.
  * [#4950](https://github.com/osmosis-labs/osmosis/pull/4950) Add in/out tokens to Concentrated Liquidity's AfterConcentratedPoolSwap hook
  * [#4629](https://github.com/osmosis-labs/osmosis/pull/4629) Add amino proto annotations
  * [#4830](https://github.com/osmosis-labs/osmosis/pull/4830) Add gas cost when we AddToGaugeRewards, linearly increase with coins to add
  * [#5000](https://github.com/osmosis-labs/osmosis/pull/5000) osmomath.Power panics for base < 1 to temporarily restrict broken logic for such base.
  * [#4336](https://github.com/osmosis-labs/osmosis/pull/4336) Move epochs module into its own go.mod
  * [#5589](https://github.com/osmosis-labs/osmosis/pull/5589) Include linked balancer pool in incentivized pools query



## v15.1.2

### Security

* Upgraded ibc-go to 4.3.1 in response to [IBC huckleberry security advisory](https://forum.cosmos.network/t/ibc-security-advisory-huckleberry/10731)

### Misc Improvements

  * [#5129](https://github.com/osmosis-labs/osmosis/pull/5129) Relax twap record validation in init genesis to allow one of the spot prices to be non-zero when twap error is observed.

  * [#5134](https://github.com/osmosis-labs/osmosis/pull/5134) Update sdk fork with the change for correct block time in historical queries (#5134)

## v15.1.1

Same changes included in `v15.1.2` but redacted as tagged commit was not part of `v15.x` branch.

## v15.1.0

### Security

* Upgraded wasmvm to 1.1.2 in response to [CWA-2023-002](https://github.com/CosmWasm/advisories/blob/main/CWAs/CWA-2023-002.md)

### Features

* [#4829](https://github.com/osmosis-labs/osmosis/pull/4829) Add highest liquidity pool query in x/protorev
* [#4878](https://github.com/osmosis-labs/osmosis/pull/4878) Emit backrun event upon successful protorev backrun

### Misc Improvements

* [#4582](https://github.com/osmosis-labs/osmosis/pull/4582) Consistently generate build tags metadata, to return a comma-separated list without stray quotes. This affects the output from `version` CLI subcommand and server info API calls.


## v15.0.0

This release containts the following new modules:
- ProtoRev module (x/protorev). This module captures MEV via in-protocol cyclic arbitrage and distributes the revenue back to the protocol based on governance. Developed by the Skip team.
- Validator Set Preference module (x/valset-pref). This module gives users the ability to delegate to multiple validators according to their preference list.
- Pool Manager module (x/poolmanager). This module manages the infrastructure around pool creation and swaps. It serves as a unified entrypoint for any swap related message or query. This module is extracted from the pre-existing `x/gamm`. It is the first milestone on the path towards delivering concentrated liquidity.

### Features

  * [#4107](https://github.com/osmosis-labs/osmosis/pull/4107) Add superfluid unbond partial amount
  * [#4207](https://github.com/osmosis-labs/osmosis/pull/4207) Add support for Async Interchain Queries
  * [#4248](https://github.com/osmosis-labs/osmosis/pull/4248) Add panic recovery to `MultihopEstimateInGivenExactAmountOut`, `MultihopEstimateOutGivenExactAmountIn` and `RouteExactAmountOut`
  * [#3911](https://github.com/osmosis-labs/osmosis/pull/3911) Add Packet Forward Middleware
  * [#4244](https://github.com/osmosis-labs/osmosis/pull/4244) Consensus min gas fee of .0025 uosmo
  * [#4340](https://github.com/osmosis-labs/osmosis/pull/4340) Added rate limits according to: <https://www.mintscan.io/osmosis/proposals/427>
  * [#4207](https://github.com/osmosis-labs/osmosis/pull/4207) Integrate Async ICQ.

### Misc Improvements

  * [#4131](https://github.com/osmosis-labs/osmosis/pull/4141) Add GatherValuesFromStorePrefixWithKeyParser function to osmoutils.
  * [#4388](https://github.com/osmosis-labs/osmosis/pull/4388) Increase the max allowed contract size for non-proposal contracts to 3MB
  * [#4384](https://github.com/osmosis-labs/osmosis/pull/4384) migrate stXXX/XXX constant product pools 833, 817, 810 to stable swap
  * [#4461](https://github.com/osmosis-labs/osmosis/pull/4461) added rate limit quotas for a set of high value tokens
  * [#4819](https://github.com/osmosis-labs/osmosis/pull/4819) remove duplicate denom-authority-metadata query command
  * [#5028](https://github.com/osmosis-labs/osmosis/pull/5028) Change stakingTypes.Bankkeeper to simtypes.Bankkeeper

### API breaks

* [#3766](https://github.com/osmosis-labs/osmosis/pull/3766) Remove Osmosis gamm and twap `bindings` that were previously supported as custom wasm plugins.
* [#3905](https://github.com/osmosis-labs/osmosis/pull/3905) Deprecate gamm queries `NumPools`, `EstimateSwapExactAmountIn` and `EstimateSwapExactAmountOut`.
* [#3907](https://github.com/osmosis-labs/osmosis/pull/3907) Add `NumPools`, `EstimateSwapExactAmountIn` and `EstimateSwapExactAmountOut` query in poolmanager module to stargate whitelist.
* [#3880](https://github.com/osmosis-labs/osmosis/pull/3880) Switch usage of proto-generated SwapAmountInRoute and SwapAmountOutRoute in x/gamm to import the structs from x/poolmanager module.
* [#4489](https://github.com/osmosis-labs/osmosis/pull/4489) Add unlockingLockId to BeginUnlocking response.

### Bug Fix

* [#3715](https://github.com/osmosis-labs/osmosis/pull/3715) Fix x/gamm (golang API) CalculateSpotPrice, balancer.SpotPrice and Stableswap.SpotPrice base and quote asset.
* [#3746](https://github.com/osmosis-labs/osmosis/pull/3746) Make ApplyFuncIfNoErr logic preserve panics for OutOfGas behavior.
* [#4306](https://github.com/osmosis-labs/osmosis/pull/4306) Prevent adding more tokens to an already finished gauge
* [#4359](https://github.com/osmosis-labs/osmosis/pull/4359) Fix incorrect time delta due to nanoseconds in time causing twap jitter.
* [#4250](https://github.com/osmosis-labs/osmosis/pull/4250) Add denom metadata for uosmo, uion


## v14.0.1

### Bug fixes

* [#4132](https://github.com/osmosis-labs/osmosis/pull/4132) Fix CLI for EstimateSwapExactAmountIn and EstimateSwapExactAmountOut in x/gamm.
* [#4262](https://github.com/osmosis-labs/osmosis/pull/4262) Fix geometric twap genesis validation.

## v14.0.0

This release's main features are utility helpers for smart contract developers. This release contains:

- IBC composability work
  - IBC -> wasm hooks now gives sender information
  - IBC contracts can register a callback that forwards into a smart contract
  - This work is importable by external repositories, intended as an ecosystem standards
- Downtime detection tooling
  - There is now an on-chain query, allowing you to test if the chain is recovering from a downtime of a given duration.
    - The querier defines what recovering means, e.g. for a 1 hour downtime, do you consider the chain as recovering until at least 10 minutes since last 1 hr downtime? 
- Geometric TWAP
  - Every AMM pool now exposes a geometric TWAP, in addition to the existing arithmetic TWAP
* IBC features
  * Upgrade to IBC v4.2.0
* Cosmwasm
  * Upgrade to wasmd v0.30.x
* Update go build version to go 1.19

### Features

* [#2387](https://github.com/osmosis-labs/osmosis/pull/3838) Upgrade to IBC v4.2.0, and as a requirement for it wasmd to 0.30.0
* [#3609](https://github.com/osmosis-labs/osmosis/pull/3609) Add Downtime-detection module.
* [#2788](https://github.com/osmosis-labs/osmosis/pull/2788) Add logarithm base 2 implementation.
* [#3677](https://github.com/osmosis-labs/osmosis/pull/3677) Add methods for cloning and mutative multiplication on osmomath.BigDec.
* [#3676](https://github.com/osmosis-labs/osmosis/pull/3676) implement `PowerInteger` function on `osmomath.BigDec` 
* [#3678](https://github.com/osmosis-labs/osmosis/pull/3678) implement mutative `PowerIntegerMut` function on `osmomath.BigDec`.
* [#3708](https://github.com/osmosis-labs/osmosis/pull/3708) `Exp2` function to compute 2^decimal.
* [#3693](https://github.com/osmosis-labs/osmosis/pull/3693) Add `EstimateSwapExactAmountOut` query to stargate whitelist
* [#3731](https://github.com/osmosis-labs/osmosis/pull/3731) BigDec Power functions with decimal exponent.
* [#3847](https://github.com/osmosis-labs/osmosis/pull/3847) GeometricTwap and GeometricTwapToNow queries added to Stargate whitelist.
* [#3899](https://github.com/osmosis-labs/osmosis/pull/3899) Fixed osmoutils so its importable by chains that don't use the osmosis CosmosSDK fork 
  
### API breaks

* [#3763](https://github.com/osmosis-labs/osmosis/pull/3763) Move binary search and error tolerance code from `osmoutils` into `osmomath`
* [#3817](https://github.com/osmosis-labs/osmosis/pull/3817) Move osmoassert from `app/apptesting/osmoassert` to `osmoutils/osmoassert`.
* [#3771](https://github.com/osmosis-labs/osmosis/pull/3771) Move osmomath into its own go.mod
* [#3827](https://github.com/osmosis-labs/osmosis/pull/3827) Move osmoutils into its own go.mod

### Bug fixes

* [#3608](https://github.com/osmosis-labs/osmosis/pull/3608) Make it possible to state export from any directory.

## v13.1.2

Osmosis v13.1.2 is a minor patch release that includes several bug fixes and updates.

The main bug fix in this release is for the state export feature, which was not working properly in previous versions. This issue has now been resolved, and state export should work as expected in v13.1.2.

Additionally, the swagger files for v13 have been updated to improve compatibility and ensure that all API endpoints are properly documented.

### Misc Improvements

* [#3611](https://github.com/osmosis-labs/osmosis/pull/3611),[#3647](https://github.com/osmosis-labs/osmosis/pull/3647) Introduce osmocli, to automate thousands of lines of CLI boilerplate
* [#3634](https://github.com/osmosis-labs/osmosis/pull/3634) (Makefile) Ensure correct golang version in make build and make install. (Thank you @jhernandezb )
* [#3712](https://github.com/osmosis-labs/osmosis/pull/3712) replace `osmomath.BigDec` `Power` with `PowerInteger` 
* [#3711](https://github.com/osmosis-labs/osmosis/pull/3711) Use Dec instead of Int for additive `ErrTolerace` in `osmoutils`.
* [3647](https://github.com/osmosis-labs/osmosis/pull/3647), [3942](https://github.com/osmosis-labs/osmosis/pull/3942) (CLI) re-order the command line arguments for `osmosisd tx gamm join-swap-share-amount-out`

## v13.0.0

This release includes stableswap, and expands the IBC safety & composability functionality of Osmosis. The primary features are:

* Gamm:
  * Introduction of the stableswap pool type
  * Multi-hop spread factor reduction
  * Filtered queries to help front-ends
  * Adding a spot price v2 query
    * spotprice v1beta1 had baseassetdenom and quoteassetdenom backwards.
    * All contracts and integrators should switch to the v2 query from now on.
  * Adding more queries for contract developers
  * Force unpooling is now enableable by governance
* IBC features
  * Upgrade to IBC v3.4.0
  * Added IBC rate limiting, to increase safety of bridged assets
  * Allow ICS-20 to call into cosmwasm contracts
* Cosmwasm
  * Upgrade to cosmwasm v0.29.x
  * Inclusion of requested queries for contract developers

### Features

* [#2739](https://github.com/osmosis-labs/osmosis/pull/2739),[#3356](https://github.com/osmosis-labs/osmosis/pull/3356) Add pool type query, and add it to stargate whitelist
* [#2956](https://github.com/osmosis-labs/osmosis/issues/2956) Add queries for calculating amount of shares/tokens you get by providing X tokens/shares when entering/exiting a pool
* [#3217](https://github.com/osmosis-labs/osmosis/pull/3217) Add `CalcJoinPoolShares`, `CalcExitPoolCoinsFromShares`, `CalcJoinPoolNoSwapShares` to the registered Stargate queries list.
* [#3313](https://github.com/osmosis-labs/osmosis/pull/3313) Upgrade to IBC v3.4.0, allowing for IBC transfers with metadata.
* [#3335](https://github.com/osmosis-labs/osmosis/pull/3335) Add v2 spot price queries
  - The v1beta1 queries actually have base asset and quote asset reversed, so you were always getting 1/correct spot price. People fixed this by reordering the arguments.
  - This PR adds v2 queries for doing the correct thing, and giving people time to migrate from v1beta1 queries to v2.
  - It also changes cosmwasm to only allow the v2 queries, as no contracts on Osmosis mainnet uses the v1beta1 queries.

### Bug fixes

* [#2803](https://github.com/osmosis-labs/osmosis/pull/2803) Fix total pool liquidity CLI query.
* [#2914](https://github.com/osmosis-labs/osmosis/pull/2914) Remove out of gas panics from node logs
* [#2937](https://github.com/osmosis-labs/osmosis/pull/2937) End block ordering - staking after gov and module sorting.
* [#2923](https://github.com/osmosis-labs/osmosis/pull/2923) TWAP calculation now errors if it uses records that have errored previously.
* [#3312](https://github.com/osmosis-labs/osmosis/pull/3312) Add better panic catches within GAMM txs

### Misc Improvements

* [#2804](https://github.com/osmosis-labs/osmosis/pull/2804) Improve error handling and messages when parsing pool assets.
* [#3035](https://github.com/osmosis-labs/osmosis/pull/3035) Remove `PokePool` from `PoolI` interface. Define on a new WeightedPoolExtension` instead.
* [#3214](https://github.com/osmosis-labs/osmosis/pull/3214) Add basic CLI query support for TWAP.


## v12.0.0

This release includes several cosmwasm-developer and appchain-ecosystem affecting upgrades:

* TWAP - Time weighted average prices for all AMM pools
* Cosmwasm contract developer facing features
  * Enabling select queries for cosmwasm contracts
  * Add message responses to gamm messages, to remove the neccessity of bindings
  * Allow specifying denom metadata from tokenfactory
* Enabling Interchain accounts (for real this time)
* Upgrading IBC to v3.3.0
* Consistently makes authz work with ledger for all messages

The release also contains the following changes affecting Osmosis users and node operators

* Fixing State Sync
* Enabling expedited proposals

This upgrade also adds a number of safety and API boundary improving changes to the codebase.
While not state machine breaking, this release also includes the revamped Osmosis simulator,
which acts as a fuzz testing tool tailored for the SDK state machine.

### Breaking Changes

* [#2477](https://github.com/osmosis-labs/osmosis/pull/2477) Tokenfactory burn msg clash with sdk
  * TypeMsgBurn: from "burn" to "tf_burn"
  * TypeMsgMint: from "mint" to "tf_mint"
* [#2222](https://github.com/osmosis-labs/osmosis/pull/2222) Add scaling factors to MsgCreateStableswapPool
* [#1889](https://github.com/osmosis-labs/osmosis/pull/1825) Add proto responses to gamm LP messages:
  * MsgJoinPoolResponse: share_out_amount and token_in fields 
  * MsgExitPoolResponse: token_out field 
* [#1825](https://github.com/osmosis-labs/osmosis/pull/1825) Fixes Interchain Accounts (host side) by adding it to AppModuleBasics
* [#1994](https://github.com/osmosis-labs/osmosis/pull/1994) Removed bech32ibc module
* [#2016](https://github.com/osmosis-labs/osmosis/pull/2016) Add fixed 10000 gas cost for each Balancer swap
* [#2193](https://github.com/osmosis-labs/osmosis/pull/2193) Add TwapKeeper to the Osmosis app
* [#2227](https://github.com/osmosis-labs/osmosis/pull/2227) Enable charging fee in base denom for `CreateGauge` and `AddToGauge`.
* [#2283](https://github.com/osmosis-labs/osmosis/pull/2283) x/incentives: refactor `CreateGauge` and `AddToGauge` fees to use txfees denom
* [#2206](https://github.com/osmosis-labs/osmosis/pull/2283) Register all Amino interfaces and concrete types on the authz Amino codec. This will allow the authz module to properly serialize and de-serializes instances using Amino.
* [#2405](https://github.com/osmosis-labs/osmosis/pull/2405) Make SpotPrice have a max value of 2^160, and no longer be able to panic
* [#2473](https://github.com/osmosis-labs/osmosis/pull/2473) x/superfluid `AddNewSuperfluidAsset` now returns error, if any occurs instead of ignoring it.
* [#2714](https://github.com/osmosis-labs/osmosis/pull/2714) Upgrade wasmd to v0.28.0.
* Remove x/Bech32IBC
* [#3737](https://github.com/osmosis-labs/osmosis/pull/3737) Change FilteredPools MinLiquidity field from sdk.Coins struct to string.


#### Golang API breaks

* [#2160](https://github.com/osmosis-labs/osmosis/pull/2160) Clean up GAMM keeper (move `x/gamm/keeper/params.go` contents into `x/gamm/keeper/keeper.go`, replace all uses of `PoolNumber` with `PoolId`, move `SetStableSwapScalingFactors` to stableswap package, and delete marshal_bench_test.go and grpc_query_internal_test.go)
* [#1987](https://github.com/osmosis-labs/osmosis/pull/1987) Remove `GammKeeper.GetNextPoolNumberAndIncrement` in favor of the non-mutative `GammKeeper.GetNextPoolNumber`.
* [#1667](https://github.com/osmosis-labs/osmosis/pull/1673) Move wasm-bindings code out of app package into its own root level package.
* [#2013](https://github.com/osmosis-labs/osmosis/pull/2013) Make `SetParams`, `SetPool`, `SetTotalLiquidity`, and `SetDenomLiquidity` GAMM APIs private
* [#1857](https://github.com/osmosis-labs/osmosis/pull/1857) x/mint rename GetLastHalvenEpochNum to GetLastReductionEpochNum
* [#2133](https://github.com/osmosis-labs/osmosis/pull/2133) Add `JoinPoolNoSwap` and `CalcJoinPoolNoSwapShares` to GAMM pool interface and route `JoinPoolNoSwap` in pool_service.go to new method in pool interface
* [#2353](https://github.com/osmosis-labs/osmosis/pull/2353) Re-enable stargate query via whitelsit
* [#2394](https://github.com/osmosis-labs/osmosis/pull/2394) Remove unused interface methods from expected keepers of each module
* [#2390](https://github.com/osmosis-labs/osmosis/pull/2390) x/mint remove unused mintCoins parameter from AfterDistributeMintedCoin
* [#2418](https://github.com/osmosis-labs/osmosis/pull/2418) x/mint remove SetInitialSupplyOffsetDuringMigration from keeper
* [#2417](https://github.com/osmosis-labs/osmosis/pull/2417) x/mint unexport keeper `SetLastReductionEpochNum`, `getLastReductionEpochNum`, `CreateDeveloperVestingModuleAccount`, and `MintCoins`
* [#2587](https://github.com/osmosis-labs/osmosis/pull/2587) remove encoding config argument from NewOsmosisApp
x

### Features

* [#2387](https://github.com/osmosis-labs/osmosis/pull/2387) Upgrade to IBC v3.2.0, which allows for sending/receiving IBC tokens with slashes.
* [#1312] Stableswap: Createpool logic 
* [#1230] Stableswap CFMM equations
* [#1429] solver for multi-asset CFMM
* [#1539] Superfluid: Combine superfluid and staking query on querying delegation by delegator
* [#2223] Tokenfactory: Add SetMetadata functionality

### Bug Fixes

* [#2086](https://github.com/osmosis-labs/osmosis/pull/2086) `ReplacePoolIncentivesProposal` ProposalType() returns correct value of `ProposalTypeReplacePoolIncentives` instead of `ProposalTypeUpdatePoolIncentives`
* [1930](https://github.com/osmosis-labs/osmosis/pull/1930) Ensure you can't `JoinPoolNoSwap` tokens that are not in the pool
* [2186](https://github.com/osmosis-labs/osmosis/pull/2186) Remove liquidity event that was emitted twice per message.

### Improvements
* [#2515](https://github.com/osmosis-labs/osmosis/pull/2515) Emit events from functions implementing epoch hooks' `panicCatchingEpochHook` cacheCtx
* [#2526](https://github.com/osmosis-labs/osmosis/pull/2526) EpochHooks interface methods (and hence modules implementing the hooks) return error instead of panic

## v11.0.1

#### Golang API breaks
* [#1893](https://github.com/osmosis-labs/osmosis/pull/1893) Change `EpochsKeeper.SetEpochInfo` to `AddEpochInfo`, which has more safety checks with it. (Makes it suitable to be called within upgrades)
* [#2396](https://github.com/osmosis-labs/osmosis/pull/2396) x/mint remove unused mintCoins parameter from AfterDistributeMintedCoin
* [#2399](https://github.com/osmosis-labs/osmosis/pull/2399) Remove unused interface methods from expected keepers of each module
* [#2401](https://github.com/osmosis-labs/osmosis/pull/2401) Update Go import paths to v11

#### Bug Fixes
* [2291](https://github.com/osmosis-labs/osmosis/pull/2291) Remove liquidity event that was emitted twice per message
* [2288](https://github.com/osmosis-labs/osmosis/pull/2288) Fix swagger docs and swagger generation

## v11

#### Improvements
* [#2237](https://github.com/osmosis-labs/osmosis/pull/2237) Enable charging fee in base denom for `CreateGauge` and `AddToGauge`.

#### SDK Upgrades
* [#2245](https://github.com/osmosis-labs/osmosis/pull/2245) Upgrade SDK for to v0.45.0x-osmo-v9.2. Major changes:
   * Minimum deposit on proposer at submission time: <https://github.com/osmosis-labs/cosmos-sdk/pull/302>

## v10.1.1

#### Improvements
* [#2214](https://github.com/osmosis-labs/osmosis/pull/2214) Speedup epoch distribution, superfluid component

## v10.1.0

#### Bug Fixes
* [2011](https://github.com/osmosis-labs/osmosis/pull/2011) Fix bug in TokenFactory initGenesis, relating to denom creation fee param.

#### Improvements
* [#2130](https://github.com/osmosis-labs/osmosis/pull/2130) Introduce errors in mint types.
* [#2000](https://github.com/osmosis-labs/osmosis/pull/2000) Update import paths from v9 to v10.

#### Golang API breaks
* [#1937](https://github.com/osmosis-labs/osmosis/pull/1937) Change `lockupKeeper.ExtendLock` to take in lockID instead of the direct lock struct.
* [#2030](https://github.com/osmosis-labs/osmosis/pull/2030) Rename lockup keeper `ResetAllLocks` to `InitializeAllLocks` and `ResetAllSyntheticLocks` to `InitializeAllSyntheticLocks`.

#### SDK Upgrades
* [#2146](https://github.com/osmosis-labs/osmosis/pull/2146) Upgrade SDK for to v0.45.0x-osmo-v9.1. Major changes:
   * Concurrency query client option: <https://github.com/osmosis-labs/cosmos-sdk/pull/281>
   * Remove redacted message fix: <https://github.com/osmosis-labs/cosmos-sdk/pull/284>
   * Reduce commit store logs (change to Debug): <https://github.com/osmosis-labs/cosmos-sdk/pull/282>
   * Bring back the cliff vesting command: <https://github.com/osmosis-labs/cosmos-sdk/pull/272>
   * Allow ScheduleUpgrade to come from same block: <https://github.com/osmosis-labs/cosmos-sdk/pull/261>


## v10.0.1

This release contains minor CLI bug fixes.
* Restores vesting by duration command
* Fixes pagination in x/incentives module queries

## v10.0.0


## v9.0.1

### Breaking Changes

* [#1699](https://github.com/osmosis-labs/osmosis/pull/1699) Fixes bug in sig fig rounding on spot price queries for small values
* [#1671](https://github.com/osmosis-labs/osmosis/pull/1671) Remove methods that constitute AppModuleSimulation APIs for several modules' AppModules, which implemented no-ops
* [#1671](https://github.com/osmosis-labs/osmosis/pull/1671) Add hourly epochs to `x/epochs` DefaultGenesis.
* [#1665](https://github.com/osmosis-labs/osmosis/pull/1665) Delete app/App interface, instead use simapp.App
* [#1630](https://github.com/osmosis-labs/osmosis/pull/1630) Delete the v043_temp module, now that we're on an updated SDK version.

### Bug Fixes

* [1700](https://github.com/osmosis-labs/osmosis/pull/1700) Upgrade sdk fork with missing snapshot manager fix.
* [1716](https://github.com/osmosis-labs/osmosis/pull/1716) Fix secondary over-LP shares bug with uneven swap amounts in `CalcJoinPoolShares`.
* [1759](https://github.com/osmosis-labs/osmosis/pull/1759) Fix pagination filter in incentives query.
* [1698](https://github.com/osmosis-labs/osmosis/pull/1698) Register wasm snapshotter extension.
* [1931](https://github.com/osmosis-labs/osmosis/pull/1931) Add explicit check for input denoms to `CalcJoinPoolShares`

## [v9.0.0 - Nitrogen](https://github.com/osmosis-labs/osmosis/releases/tag/v9.0.0)

The Nitrogen release brings with it a number of features enabling further cosmwasm development work in Osmosis.
It including breaking changes to the GAMM API's, many developer and node operator improvements for Cosmwasm & IBC, along with new txfee and governance features. In addition to various bug fixes and code quality improvements.

#### GAMM API changes

API changes were done to enable more CFMM's to be implemented within the existing framework.
Integrators will have to update their messages and queries to adapt, please see <https://github.com/osmosis-labs/osmosis/blob/main/x/gamm/breaking_changes_notes.md>

#### Governance Changes

* [#1191](https://github.com/osmosis-labs/osmosis/pull/1191), [#1555](https://github.com/osmosis-labs/osmosis/pull/1555) Superfluid stakers now have their votes override their validators votes
* [sdk #239](https://github.com/osmosis-labs/cosmos-sdk/pull/239) Governance can set a distinct voting period for every proposal type.

#### IBC

* [#1535](https://github.com/osmosis-labs/osmosis/pull/1535) Upgrade to [IBC v3](https://github.com/cosmos/ibc-go/releases/tag/v3.0.0)
* [#1564](https://github.com/osmosis-labs/osmosis/pull/1564) Enable Interchain account host module
  * See [here](https://github.com/osmosis-labs/osmosis/blob/main/app/upgrades/v9/upgrades.go#L49-L71) for the supported messages

#### Txfees

[#1145](https://github.com/osmosis-labs/osmosis/pull/1145) Non-osmo txfees now get swapped into osmo everyday at epoch, and then distributed to stakers.

#### Cosmwasm

Upgrade from wasmd v0.23.x to [v0.27.0](https://github.com/CosmWasm/wasmd/releases/tag/v0.27.0). This has the following features:
  * State sync now works for cosmwasm state
  * Cosmwasm builds on M1 macs
  * Many security fixes

The TokenFactory module is added to the chain, making it possible for users and contracts to make new native tokens.
Cosmwasm bindings have been added, to make swapping and creating these new tokens easier within the contract ecosystem.

* [#1640](https://github.com/osmosis-labs/osmosis/pull/1640) fix: localosmosis to work for testing cosmwasm contracts

### Other Features

* [#1629](https://github.com/osmosis-labs/osmosis/pull/1629) Fix bug in the airdrop claim script
* [#1570](https://github.com/osmosis-labs/osmosis/pull/1570) upgrade sdk with app version fix for state-sync
* [#1554](https://github.com/osmosis-labs/osmosis/pull/1554) local dev environment
* [#1541](https://github.com/osmosis-labs/osmosis/pull/1541) Add arm64 support to Docker
* [#1535](https://github.com/osmosis-labs/osmosis/pull/1535) upgrade wasmd to v0.27.0.rc3-osmo and ibc-go to v3
  * State sync now works for cosmwasm state
  * Cosmwasm builds on M1 macs
* [#1435](https://github.com/osmosis-labs/osmosis/pull/1435) `x/tokenfactory` create denom fee for spam resistance 
* [#1253](https://github.com/osmosis-labs/osmosis/pull/1253) Add a message to increase the duration of a bonded lock.
* [#1656](https://github.com/osmosis-labs/osmosis/pull/1656) Change camelCase to snake_case in proto.
* [#1632](https://github.com/osmosis-labs/osmosis/pull/1632) augment SuperfluidDelegationsByDelegator query, return osmo equivilent is staked via superfluid
* [#1723](https://github.com/osmosis-labs/osmosis/pull/1723) fix number of LP shares returned from stableswap pool

## [v8.0.0 - Emergency proposals upgrade](https://github.com/osmosis-labs/osmosis/releases/tag/v8.0.0)

This upgrade is a patch that must be hard forked in, as on-chain governance of Osmosis approved proposal [227](https://www.mintscan.io/osmosis/proposals/227) and proposal [228](https://www.mintscan.io/osmosis/proposals/228).

This upgrade includes:

* Adding height-gated AnteHandler message filter to filter unpooling tx pre-upgrade.
* At block height 4402000 accelerates prop 225, which in turn moves incentives from certain pools according to props 222-224
* Adds a msg allowing unpooling of UST pools. 
  * This procedure is initiated by whitelisting pools 560, 562, 567, 578, 592, 610, 612, 615, 642, 679, 580, 635. 
  * Unpooling allows exiting whitelisted pools directly, finish unbonding duration with the exited tokens instead of having to wait unbonding duration to swap LP shares back to collaterals. 
  * This procedure also includes locks that were already unbonding pre-upgrade and locks that were superfluid delegated.

Every node should upgrade their software version to v8.0.0 before the upgrade block height 4402000. If you use cosmovisor, simply swap out the binary at upgrades/v7/bin to be v8.0.0, and restart the node. Do check cosmovisor version returns v8.0.0

### Features 
* {Across many PRs} Initiate emergency upgrade 
* [#1481] Emergency upgrade as of prop [226] (<https://www.mintscan.io/osmosis/proposals/226>) 
* [#1482] Checking Whitelisted Pools contain UST 
* [#1486] Update whitelisted pool IDs
* [#1262] Add a forceprune command to the binaries, that prunes golevelDB data better
* [#1154] Database stability improvements
* [#840] Move lock.go functions into iterator.go, lock_refs.go and store.go
* [#916] And a fn for Unbond and Burn tokens
* [#908] Superfluid slashing code
* [#904] LockAndSuperfluidDelegate

### Minor improvements & Bug Fixes

* [#1428] fix: pool params query (backport #1315)
* [#1390] upgrade sdk to v0.45.0x-osmo-v7.9
* [#1087] Test improvisation for Superfluid (backport #1070)
* [#1022] upgrade iavl to v0.17.3-osmo-v4

### Features

* [#1378](https://github.com/osmosis-labs/osmosis/pull/1378) add .gitpod.yml
* [#1262](https://github.com/osmosis-labs/osmosis/pull/1262) Add a `forceprune` command to the binaries, that prunes golevelDB data better.
* [#1244](https://github.com/osmosis-labs/osmosis/pull/1244) Refactor `x/gamm`'s `ExitSwapExternAmountOut`.
* [#1107](https://github.com/osmosis-labs/osmosis/pull/1107) Update to wasmvm v0.24.0, re-enabling building on M1 macs!
* [#1292](https://github.com/osmosis-labs/osmosis/pull/1292) CLI account-locked-duration

### Minor improvements & Bug Fixes

* [#1442](https://github.com/osmosis-labs/osmosis/pull/1442) Use latest tm-db release for badgerdb and rocksdb improvments
* [#1379](https://github.com/osmosis-labs/osmosis/pull/1379) Introduce `Upgrade` and `Fork` structs, to simplify upgrade logic.
* [#1363](https://github.com/osmosis-labs/osmosis/pull/1363) Switch e2e test setup to create genesis and configs via Dockertest
* [#1335](https://github.com/osmosis-labs/osmosis/pull/1335) Add utility for deriving total orderings from partial orderings.
* [#1308](https://github.com/osmosis-labs/osmosis/pull/1308) Make panics inside of epochs no longer chain halt by default.
* [#1286](https://github.com/osmosis-labs/osmosis/pull/1286) Fix release build scripts.
* [#1203](https://github.com/osmosis-labs/osmosis/pull/1203) cleanup Makefile and ci workflows
* [#1177](https://github.com/osmosis-labs/osmosis/pull/1177) upgrade to go 1.18
* [#1193](https://github.com/osmosis-labs/osmosis/pull/1193) Setup e2e tests on a single chain; add balances query test
* [#1095](https://github.com/osmosis-labs/osmosis/pull/1095) Fix authz being unable to use lockup & superfluid types.
* [#1105](https://github.com/osmosis-labs/osmosis/pull/1105) Add GitHub Actions to automatically push the osmosis Docker image
* [#1114](https://github.com/osmosis-labs/osmosis/pull/1114) Improve CI: remove duplicate runs of test worflow
* [#1127](https://github.com/osmosis-labs/osmosis/pull/1127) Stricter Linting:  bump golangci-lint version and enable additional linters.
* [#1184](https://github.com/osmosis-labs/osmosis/pull/1184) Fix endtime event output on BeginUnlocking

## [v7.1.0](https://github.com/osmosis-labs/osmosis/releases/tag/v7.1.0)

### Minor improvements & Bug Fixes

* [#1052](https://github.com/osmosis-labs/osmosis/pull/1052) Eugen/cherry pick superfluid test scaffolding updates
* [#1070](https://github.com/osmosis-labs/osmosis/pull/1070) Test improvisation for Superfluid
* [#1084](https://github.com/osmosis-labs/osmosis/pull/1084) Superfluid Misc: Improve grpc_query
* [#1081](https://github.com/osmosis-labs/osmosis/pull/1081) Genesis upgrade and add invariant cherry pick
* [#1088](https://github.com/osmosis-labs/osmosis/pull/1088) Genesis import export check for superfluid
* [#1101](https://github.com/osmosis-labs/osmosis/pull/1101) Minor PR adding some code comments
* [#1154](https://github.com/osmosis-labs/osmosis/pull/1154) Database stability improvements

### SDK fork updates

* [sdk-#136](https://github.com/osmosis-labs/cosmos-sdk/pull/136) add after validator slash hook
* [sdk-#137](https://github.com/osmosis-labs/cosmos-sdk/pull/137) backport feat: Modify grpc gateway to be concurrent
* [sdk-#146](https://github.com/osmosis-labs/cosmos-sdk/pull/146) extra logs during commit
* [sdk-#151](https://github.com/osmosis-labs/cosmos-sdk/pull/151) fix logs related to store keys and commit hash
* [sdk-#140](https://github.com/osmosis-labs/cosmos-sdk/pull/140) refactor: snapshot and pruning functionality
* [sdk-#156](https://github.com/osmosis-labs/cosmos-sdk/pull/156) feat: implement querying for commit hash and proofs
* [sdk-#155](https://github.com/osmosis-labs/cosmos-sdk/pull/155) fix: commit info data race
* [sdk-#158](https://github.com/osmosis-labs/cosmos-sdk/pull/158) Fixes the go race tests
* [sdk-#160](https://github.com/osmosis-labs/cosmos-sdk/pull/160) increase setupBaseAppWithSnapshots timeout to 90 seconds
* [sdk-#161](https://github.com/osmosis-labs/cosmos-sdk/pull/155) upgrade iavl to v0.17.3-osmo-v7 with lowered fast node cache size

### IAVL fork updates

* [iavl-35](https://github.com/osmosis-labs/iavl/pull/35) avoid clearing fast node cache during pruning
* [iavl-36](https://github.com/osmosis-labs/iavl/pull/36) fix data race related to VersionExists
* [iavl-37](https://github.com/osmosis-labs/iavl/pull/36) hardcode fast node cache size to 100k

## [v7.0.4](https://github.com/osmosis-labs/osmosis/releases/tag/v7.0.4)

### Minor improvements & Bug Fixes

* [#1061](https://github.com/osmosis-labs/osmosis/pull/1061) upgrade iavl to v0.17.3-osmo-v5 with concurrent map write fix
* [#1071](https://github.com/osmosis-labs/osmosis/pull/1071) improve Dockerfile

### SDK fork updates

* [sdk-#135](https://github.com/osmosis-labs/cosmos-sdk/pull/135) upgrade iavl to v0.17.3-osmo-v5 with concurrent map write fix

### IAVL fork updates

* [iavl-34](https://github.com/osmosis-labs/iavl/pull/34) fix concurrent map panic when querying and committing

## [v7.0.3](https://github.com/osmosis-labs/osmosis/releases/tag/v7.0.3)

### Minor improvements & Bug Fixes

* [#1022](https://github.com/osmosis-labs/osmosis/pull/1022) upgrade iavl to v0.17.3-osmo-v4 - fix state export at an old height
* [#988](https://github.com/osmosis-labs/osmosis/pull/988) Make `SuperfluidUndelegationsByDelegator` query also return synthetic locks
* [#984](https://github.com/osmosis-labs/osmosis/pull/984) Add wasm support to Dockerfile

## [v7.0.2 - Carbon](https://github.com/osmosis-labs/osmosis/releases/tag/v7.0.2)

This release fixes an instance of undefined behaviour present in v7.0.0.
Parts of the code use a function called [`ApplyFuncIfNoErr`]() whose purpose is to catch errors, and if found undo state updates during its execution.
It is intended to also catch panics and undo the problematic code's execution.
Right now a panic in this code block would halt the node, as it would not know how to proceed.
(But no state change would be committed)

## [v7.0.0 - Carbon](https://github.com/osmosis-labs/osmosis/releases/tag/v7.0.0)

The Osmosis Carbon Release! The changes are primarily

The large features include:

* Superfluid Staking - Allowing LP shares be staked to help secure the network
* Adding permissioned cosmwasm to the chain
* IAVL speedups, greatly improving epoch and query performance
* Local mempool filters to charge higher gas for arbitrage txs
* Allow partial unlocking of non-superfluid'd locks

Upgrade instructions for node operators can be found [here](https://github.com/osmosis-labs/osmosis/blob/main/networks/osmosis-1/upgrades/v7/guide.md)

The v7 release introduces Superfluid Staking! This allows governance-approved LP shares to be staked to help secure the network.

### Features

* {Across many PRs} Add superfluid staking
* [#893](https://github.com/osmosis-labs/osmosis/pull/893/) Allow (non-superfluid'd) locks to be partially unlocked.
* [#828](https://github.com/osmosis-labs/osmosis/pull/828) Move docs to their own repository, <https://github.com/osmosis-labs/docs>
* [#804](https://github.com/osmosis-labs/osmosis/pull/804/) Make the Osmosis repo use proper golang module versioning in self-package imports. (Enables other go projects to easily import Osmosis tags)
* [#782](https://github.com/osmosis-labs/osmosis/pull/782) Upgrade to cosmos SDK v0.45.0
* [#777](https://github.com/osmosis-labs/osmosis/pull/777) Add framework for mempool filters for charging different gas rates, add mempool filter for higher gas txs.
* [#772](https://github.com/osmosis-labs/osmosis/pull/772) Fix SDK bug where incorrect sequence number txs wouldn't get removed from blocks.
* [#769](https://github.com/osmosis-labs/osmosis/pull/769/) Add governance permissioned cosmwasm module
* [#680](https://github.com/osmosis-labs/osmosis/pull/680/),[#697](https://github.com/osmosis-labs/osmosis/pull/697/) Change app.go file structure to mitigate risk of keeper reference vs keeper struct bugs. (What caused Osmosis v5 -> v6)

### Minor improvements & Bug Fixes

* [#924](https://github.com/osmosis-labs/osmosis/pull/923) Fix long standing problems with total supply query over-reporting the number of osmo.
* [#872](https://github.com/osmosis-labs/osmosis/pull/872) Add a helper for BeginBlock/EndBlock code to have code segments that atomically revert state if any part errors.
* [#869](https://github.com/osmosis-labs/osmosis/pull/869) Update Dockerfile to use distroless base image.
* [#855](https://github.com/osmosis-labs/osmosis/pull/855) Ensure gauges can only be created for assets that exist on chain.
* [#766](https://github.com/osmosis-labs/osmosis/pull/766) Consolidate code between InitGenesis and CreateGauge
* [#763](https://github.com/osmosis-labs/osmosis/pull/763) Add rocksDB options to Makefile.
* [#740](https://github.com/osmosis-labs/osmosis/pull/740) Simplify AMM swap math / file structure.
* [#731](https://github.com/osmosis-labs/osmosis/pull/731) Add UpdateFeeToken proposal handler to app.go
* [#686](https://github.com/osmosis-labs/osmosis/pull/686) Add silence usage to cli to surpress unnecessary help logs
* [#652](https://github.com/osmosis-labs/osmosis/pull/652) Add logic for deleting a pool
* [#541](https://github.com/osmosis-labs/osmosis/pull/541) Start generalizing the AMM infrastructure

### SDK fork updates

* [sdk-#119](https://github.com/osmosis-labs/cosmos-sdk/pull/119) Add bank supply offsets to let applications have some minted tokens not count in total supply.
* [sdk-#117](https://github.com/osmosis-labs/cosmos-sdk/pull/117) Add an instant undelegate method to staking, for use in superfluid.
* [sdk-#116](https://github.com/osmosis-labs/cosmos-sdk/pull/116) Fix the slashing hooks to be correct.
* [sdk-#108](https://github.com/osmosis-labs/cosmos-sdk/pull/108) upgrade to IAVL fast storage on v0.45.0x-osmo-v7-fast

### Wasmd fork updates

* [wasmd-v.022.0-osmo-v7.2](https://github.com/osmosis-labs/wasmd/releases/tag/v0.22.0-osmo-v7.2) Upgrade SDK and IAVL dependencies to use fast storage

## [v6.4.0](https://github.com/osmosis-labs/osmosis/releases/tag/v6.4.0)

### Minor improvements & Bug Fixes

-[#907](https://github.com/osmosis-labs/osmosis/pull/907) Upgrade IAVL and SDK with RAM improvements and bug fixes for v6.4.0

### SDK fork updates

* [sdk-#114](https://github.com/osmosis-labs/cosmos-sdk/pull/114) upgrading iavl with ram optimizations during migration, and extra logs and fixes for "version X was already saved to a different hash" and "insufficient funds" bugs

### IAVL fork updates

* [iavl-19](https://github.com/osmosis-labs/iavl/pull/19) force GC, no cache during migration, auto heap profile

## [v6.3.1](https://github.com/osmosis-labs/osmosis/releases/tag/v6.3.1)

* [#859](https://github.com/osmosis-labs/osmosis/pull/859) CLI, update default durations to be in better units.

* [#Unknown](https://github.com/osmosis-labs/osmosis/commit/3bf63f1d3b7efee503106a008e84129489bdba8d) Switch to SDK branch with vesting by duration

## Minor improvements & Bug Fixes

* [#795](https://github.com/osmosis-labs/osmosis/pull/795) Annotate app.go
* [#791](https://github.com/osmosis-labs/osmosis/pull/791) Change to dependabot config to only upgrade patch version of tendermint
* [#766](https://github.com/osmosis-labs/osmosis/pull/766) Consolidate code between InitGenesis and CreateGauge

## [v6.3.0](https://github.com/osmosis-labs/osmosis/releases/tag/v6.3.0)

## Features

* [#845](https://github.com/osmosis-labs/osmosis/pull/846) Upgrade iavl and sdk with fast storage
* [#724](https://github.com/osmosis-labs/osmosis/pull/724) Make an ante-handler filter for recognizing High gas txs, and having a min gas price for them.

## Minor improvements & Bug Fixes

* [#795](https://github.com/osmosis-labs/osmosis/pull/795) Annotate app.go
* [#791](https://github.com/osmosis-labs/osmosis/pull/791) Change to dependabot config to only upgrade patch version of tendermint
* [#766](https://github.com/osmosis-labs/osmosis/pull/766) Consolidate code between InitGenesis and CreateGauge

### SDK fork updates

* [sdk-#100](https://github.com/osmosis-labs/cosmos-sdk/pull/100) Upgrade iavl with fast storage

### IAVL fork updates

* [iavl-5](https://github.com/osmosis-labs/iavl/pull/5) Fast storage optimization for queries and iterations

## [v6.2.0](https://github.com/osmosis-labs/osmosis/releases/tag/v6.2.0)

### SDK fork updates

* [sdk-#58](https://github.com/osmosis-labs/cosmos-sdk/pull/58) Fix a bug where recheck would not remove txs with invalid sequence numbers

## Minor improvements & Bug Fixes

* [#765](https://github.com/osmosis-labs/osmosis/pull/765) Fix a bug in `Makefile` regarding the location of localtestnet docker image.

## [v6.1.0](https://github.com/osmosis-labs/osmosis/releases/tag/v6.1.0)

## Features

* Update to Tendermint v0.34.15
* Increase p2p timeouts to alleviate p2p network breaking at epoch
* [#741](https://github.com/osmosis-labs/osmosis/pull/741) Allow node operators to set a second min gas price for arbitrage txs.
* [#623](https://github.com/osmosis-labs/osmosis/pull/623) Use gosec for staticly linting for common non-determinism issues in SDK applications.

## Minor improvements & Bug Fixes

* [#722](https://github.com/osmosis-labs/osmosis/issues/722) reuse code for parsing integer slices from string
* [#704](https://github.com/osmosis-labs/osmosis/pull/704) fix rocksdb
* [#666](https://github.com/osmosis-labs/osmosis/pull/666) Fix the `--log-level` and `--log-format` commands on `osmosisd start`
* [#655](https://github.com/osmosis-labs/osmosis/pull/655) Make the default genesis for pool-incentives work by default
* [97ac2a8](https://github.com/osmosis-labs/osmosis/commit/97ac2a86303fc8966a4c169107e0945775107e67) Fix InitGenesis bug for gauges

### SDK fork updates

* [sdk-#52](https://github.com/osmosis-labs/cosmos-sdk/pull/52) Fix inconsistencies in default pruning config, and change defaults. Fix pruning=everything defaults.
  * previously default was actually keeping 3 weeks of state, and every 100th state. (Not that far off from archive nodes)
  * pruning=default now changed to 1 week of state (100k blocks), and keep-every=0. (So a constant number of states stored)
  * pruning=everything now stores the last 10 states, to avoid db corruption errors plaguing everyone who used it. This isn't a significant change, because the pruning interval was anyways 10 blocks, so your node had to store 10 blocks of state anyway.
* [sdk-#51](https://github.com/osmosis-labs/cosmos-sdk/pull/51) Add hooks for superfluid staking
* [sdk-#50](https://github.com/osmosis-labs/cosmos-sdk/pull/50) Make it possible to better permission the bank keeper's minting ability

## [v6.0.0](https://github.com/osmosis-labs/osmosis/releases/tag/v6.0.0)

This upgrade fixes a bug in the v5.0.0 upgrade's app.go, which prevents new IBC channels from being created.
This binary is compatible with v5.0.0 until block height `2464000`, estimated to be at 4PM UTC Monday December 20th.

* [Patch](https://github.com/osmosis-labs/osmosis/commit/907001b08686ed980e0afa3d97a9c5e2f095b79f#diff-a172cedcae47474b615c54d510a5d84a8dea3032e958587430b413538be3f333) - Revert back to passing in the correct staking keeper into the IBC keeper constructor.
* [Height gating change](https://github.com/osmosis-labs/ibc-go/pull/1) - Height gate the change in IBC, to make the v6.0.0 binary compatible until upgrade height.

## [v5.0.0](https://github.com/osmosis-labs/osmosis/releases/tag/v5.0.0) - Boron upgrade

The Osmosis Boron release is made!

Notable features include:

* Upgrading from SDK v0.42 to [SDK v0.44](https://github.com/cosmos/cosmos-sdk/blob/v0.43.0/RELEASE_NOTES.md), bringing efficiency improvements, integrations and Rosetta support.
* Bringing in the new modules [Bech32IBC](https://github.com/osmosis-labs/bech32-ibc/), [Authz](https://github.com/cosmos/cosmos-sdk/tree/main/x/authz), [TxFees](https://github.com/osmosis-labs/osmosis/tree/main/x/txfees)
* Upgrading to IBC v2, allowing for improved Ethereum Bridge and CosmWasm support
* Implementing Osmosis chain governance's [Proposal 32](https://www.mintscan.io/osmosis/proposals/32)
* Large suite of gas bugs fixed. (Including several that we have not seen on chain)
* More queries exposed to aid node operators.
* Blocking the OFAC banned Ethereum addresses.
* Several (linear factor) epoch time improvements. (Most were present in v4.2.0)

Upgrade instructions for node operators can be found [here](https://github.com/osmosis-labs/osmosis/blob/v5.x/networks/osmosis-1/upgrades/v5/guide.md)

## Features

* [\#637](https://github.com/osmosis-labs/osmosis/pull/637) Add [Bech32IBC](https://github.com/osmosis-labs/bech32-ibc/)
* [\#610](https://github.com/osmosis-labs/osmosis/pull/610) Upgrade to Cosmos SDK v0.44.x
  * Numerous large updates, such as making module accounts be 32 bytes, Rosetta support, etc.
  * Adds & integrates the [Authz module](https://github.com/cosmos/cosmos-sdk/tree/master/x/authz/spec)
    See: [SDK v0.43.0 Release Notes](https://github.com/cosmos/cosmos-sdk/releases/tag/v0.43.0) For more details
* [\#610](https://github.com/osmosis-labs/osmosis/pull/610) Upgrade to IBC-v2
* [\#560](https://github.com/osmosis-labs/osmosis/pull/560) Implements Osmosis [prop32](https://www.mintscan.io/osmosis/proposals/32) -- clawing back the final 20% of unclaimed osmo and ion airdrop.
* [\#394](https://github.com/osmosis-labs/osmosis/pull/394) Allow whitelisted tx fee tokens based on conversion rate to OSMO
* [Commit db450f0](https://github.com/osmosis-labs/osmosis/commit/db450f0dce8c595211d920f9bca7ed0f3a136e43) Add blocking of OFAC banned Ethereum addresses

## Minor improvements & Bug Fixes

* {In the Osmosis-labs SDK fork}
  * Increase default IAVL cache size to be in the hundred megabyte range
  * Significantly improve CacheKVStore speed problems, reduced IBC upgrade time from 2hrs to 5min
  * Add debug info to make it clear whats happening during upgrade
* (From a series of commits) Fixes to the claims module to only do the reclaim logic once, not every block.
* (From a series of commits) More logging to the claims module.
* [\#563](https://github.com/osmosis-labs/osmosis/pull/563) Allow zero-weight pool-incentive distribution records
* [\#562](https://github.com/osmosis-labs/osmosis/pull/562) Store block height in epochs module for easier debugging
* [\#544](https://github.com/osmosis-labs/osmosis/pull/544) Update total liquidity tracking to be denom basis, lowering create pool and join pool gas.
* [\#540](https://github.com/osmosis-labs/osmosis/pull/540) Fix git lfs links
* [\#517](https://github.com/osmosis-labs/osmosis/pull/517) Linear time improvement for epoch time
* [\#515](https://github.com/osmosis-labs/osmosis/pull/515) Add debug command for converting secp pubkeys
* [\#510](https://github.com/osmosis-labs/osmosis/pull/510) Performance improvement for gauge distribution
* [\#505](https://github.com/osmosis-labs/osmosis/pull/505) Fix bug in incentives epoch distribution events, used to use raw address, now uses bech32 addr
* [\#464](https://github.com/osmosis-labs/osmosis/pull/464) Increase maximum outbound peers for validator nodes
* [\#444](https://github.com/osmosis-labs/osmosis/pull/444) Add script for state sync
* [\#409](https://github.com/osmosis-labs/osmosis/pull/409) Reduce epoch time growth rate for re-locking assets

## [v4.0.0]

* Significantly speedup epoch times
* Fix bug in the lockup module code that caused it to take a linear amount of gas.
* Make unbonding tokens from the lockup module get automatically claimed when unbonding is done.
* Add events for all tx types in the gamm module.
* Add events for adding LP rewards.
* Make queries to bank total chain balance account for developer vesting correctly.
* Add ability for nodes to query the total amount locked for each denomination.
* Embedded seeds in init.go
* Added changelog and info about changelog format.
* Fix accumulation store only counting bonded tokens, not unbonding tokens, that prevented the front-end from using more correct APY estimates. (Previously, the front-end could only underestimate rewards)

## [v3.1.0](https://github.com/osmosis-labs/osmosis/releases/tag/v3.1.0) - 2021-06-28

* Update the cosmos-sdk version we modify to v0.42.9
* Fix a bug in the min commission rate code that allows validators to be created with commission rates less than the minimum.
* Automatically upgrade any validator with less than the minimum comission rate to the minimum at upgrade time.
* Unbrick on-chain governance, by fixing the deposit parameter to use `uosmo` instead of `osmo`.

## [v1.0.2](https://github.com/osmosis-labs/osmosis/releases/tag/v1.0.2) - 2021-06-18

This release improves the CLI UX of creating and querying gauges.

## [v1.0.1](https://github.com/osmosis/osmosis-labs/releases/tag/v1.0.1) - 2021-06-17

This release fixes a bug in `osmosisd version` always displaying 0.0.1.

## [v1.0.0](https://github.com/osmosis-labs/osmosis/releases/tag/v1.0.0-rc0) - 2021-06-16

Initial Release!<|MERGE_RESOLUTION|>--- conflicted
+++ resolved
@@ -61,11 +61,8 @@
 
 * [#6416](https://github.com/osmosis-labs/osmosis/pull/6416) feat[CL]: add num initialized ticks query
 * [#6420](https://github.com/osmosis-labs/osmosis/pull/6420) feat[CL]: Creates a governance set whitelist of addresses that can bypass the normal pool creation restrictions on concentrated liquidity pools
-<<<<<<< HEAD
 * [#6488](https://github.com/osmosis-labs/osmosis/pull/6488) v2 SpotPrice CLI and GRPC query with 36 decimals in poolmanager
-=======
 * [#6535](https://github.com/osmosis-labs/osmosis/pull/6535) makefile: add target that tidies all submodules at once
->>>>>>> 3db3efdb
 
 ### State Breaking
 
