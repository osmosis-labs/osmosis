--- conflicted
+++ resolved
@@ -42,11 +42,8 @@
 ## [Unreleased]
 
 * Fix bug in incentives epoch distribution events, used to use raw address, now uses bech32 addr
-<<<<<<< HEAD
 * Created a pull request template
-=======
 * Update Notional Labs seed node in cmd/osmosisd/cmd/init.go
->>>>>>> d0b9346b
 
 ## [v4.0.0]
 
