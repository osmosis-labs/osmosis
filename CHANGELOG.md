--- conflicted
+++ resolved
@@ -44,11 +44,8 @@
 
 ### State Breaking
 
-<<<<<<< HEAD
 * [#7876](https://github.com/osmosis-labs/osmosis/pull/7876) Migrate subset of spread reward accumulators
-=======
 * [#8030](https://github.com/osmosis-labs/osmosis/pull/8030) Delete legacy behavior where lockups could not unbond at very small block heights on a testnet.
->>>>>>> e98d0233
 
 ### State Compatible
 
