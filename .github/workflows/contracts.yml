--- conflicted
+++ resolved
@@ -18,14 +18,9 @@
       matrix:
         contract: [
           {workdir: ./x/ibc-rate-limit/, bytecode: x/ibc-rate-limit/bytecode/rate_limiter.wasm, build: artifacts/rate_limiter.wasm, name: rate_limiter},
-<<<<<<< HEAD
-          {workdir: ./x/ibc-hooks/, bytecode: tests/ibc-hooks/bytecode/crosschain_swaps.wasm, build: artifacts/crosschain_swaps.wasm, name: crosschain_swaps},
-          {workdir: ./x/ibc-hooks/, bytecode: tests/ibc-hooks/bytecode/swaprouter.wasm, build: artifacts/swaprouter.wasm, name: swaprouter},
-          {workdir: ./x/ibc-hooks/, bytecode: tests/ibc-hooks/bytecode/outpost.wasm, build: artifacts/outpost.wasm, name: outpost},
-=======
           {workdir: ./cosmwasm/, bytecode: tests/ibc-hooks/bytecode/crosschain_swaps.wasm, build: artifacts/crosschain_swaps.wasm, name: crosschain_swaps},
           {workdir: ./cosmwasm/, bytecode: tests/ibc-hooks/bytecode/swaprouter.wasm, build: artifacts/swaprouter.wasm, name: swaprouter},
->>>>>>> 07de0b4c
+          {workdir: ./cosmwasm/, bytecode: tests/ibc-hooks/bytecode/outpost.wasm, build: artifacts/outpost.wasm, name: outpost},
         ]
 
     steps:
@@ -79,14 +74,9 @@
       matrix:
         contract: [
           {workdir: ./x/ibc-rate-limit/, bytecode: x/ibc-rate-limit/bytecode/rate_limiter.wasm, build: artifacts/rate_limiter.wasm, name: rate_limiter},
-<<<<<<< HEAD
-          {workdir: ./x/ibc-hooks/, bytecode: tests/ibc-hooks/bytecode/crosschain_swaps.wasm, build: artifacts/crosschain_swaps.wasm, name: crosschain_swaps},
-          {workdir: ./x/ibc-hooks/, bytecode: tests/ibc-hooks/bytecode/swaprouter.wasm, build: artifacts/swaprouter.wasm, name: swaprouter},
-          {workdir: ./x/ibc-hooks/, bytecode: tests/ibc-hooks/bytecode/outpost.wasm, build: artifacts/outpost.wasm, name: outpost},
-=======
           {workdir: ./cosmwasm/, bytecode: tests/ibc-hooks/bytecode/crosschain_swaps.wasm, build: artifacts/crosschain_swaps.wasm, name: crosschain_swaps},
           {workdir: ./cosmwasm/, bytecode: tests/ibc-hooks/bytecode/swaprouter.wasm, build: artifacts/swaprouter.wasm, name: swaprouter},
->>>>>>> 07de0b4c
+          {workdir: ./cosmwasm/, bytecode: tests/ibc-hooks/bytecode/outpost.wasm, build: artifacts/outpost.wasm, name: outpost},
         ]
 
     steps:
