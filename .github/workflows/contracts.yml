name: Cosmwasm Contracts
on:
  pull_request:
    branches:
      - "**"
  push:
    branches:
      - "main"
      - "v[0-9]**"
  workflow_dispatch:


jobs:
  test:
    name: Optimize Cosmwasm Contracts
    runs-on: ubuntu-latest
    strategy:
      matrix:
        contract: [
<<<<<<< HEAD
          {workdir: ./x/ibc-rate-limit/, output: bytecode/rate_limiter.wasm, build: artifacts/rate_limiter.wasm, name: rate_limiter},
          {workdir: ./x/ibc-hooks/, output: bytecode/crosschain_swaps.wasm, build: artifacts/crosschain_swaps.wasm, name: crosschain_swaps},
          {workdir: ./x/ibc-hooks/, output: bytecode/swaprouter.wasm, build: artifacts/swaprouter.wasm, name: swaprouter},
=======
          {workdir: ./x/ibc-rate-limit/, bytecode: x/ibc-rate-limit/bytecode/rate_limiter.wasm, build: artifacts/rate_limiter.wasm, name: rate_limiter},
          {workdir: ./cosmwasm/, bytecode: tests/ibc-hooks/bytecode/crosschain_swaps.wasm, build: artifacts/crosschain_swaps.wasm, name: crosschain_swaps},
          {workdir: ./cosmwasm/, bytecode: tests/ibc-hooks/bytecode/swaprouter.wasm, build: artifacts/swaprouter.wasm, name: swaprouter},
          {workdir: ./cosmwasm/, bytecode: tests/ibc-hooks/bytecode/outpost.wasm, build: artifacts/outpost.wasm, name: outpost},
>>>>>>> 1e29a19b
        ]

    steps:
      - name: Checkout sources
        uses: actions/checkout@v3
      - uses: technote-space/get-diff-action@v6.0.1
        with:
          PATTERNS: |
            **/**/*.wasm
            **/**.rs
            **/**Cargo.toml
            **/**Cargo.lock

      - name: Optimize
        working-directory: ${{ matrix.contract.workdir }}
        run: >
          docker run --rm -v "$(pwd)":/code \
            --mount type=volume,source="$(basename "$(pwd)")_cache",target=/code/target \
            --mount type=volume,source=registry_cache,target=/usr/local/cargo/registry \
            cosmwasm/workspace-optimizer:0.12.10
        if: env.GIT_DIFF

      - name: 'Upload optimized contract artifact'
        uses: actions/upload-artifact@v3
        with:
          name: ${{ matrix.contract.name }}
          path: ${{ matrix.contract.workdir }}${{ matrix.contract.build }}
          retention-days: 1
        if: env.GIT_DIFF

      - name: 'Upload Cargo.lock artifact'
        uses: actions/upload-artifact@v3
        with:
          name: Cargo.lock
          path: ${{ matrix.contract.workdir }}Cargo.lock
          retention-days: 1
        if: env.GIT_DIFF

      # TODO: workspace optimizer compiles all contracts in the workspace, so we could just run that once
      # and then check the diff of all the bytecode files
      - name: Check Test Data
        working-directory: ${{ matrix.contract.workdir }}
        if: env.GIT_DIFF
        run: >
          diff "${GITHUB_WORKSPACE}/${{ matrix.contract.bytecode }}" ${{ matrix.contract.build }}

  tests:
    name: Test Cosmwasm Contracts
    runs-on: ubuntu-latest
    strategy:
      matrix:
        contract: [
          {workdir: ./x/ibc-rate-limit/, bytecode: x/ibc-rate-limit/bytecode/rate_limiter.wasm, build: artifacts/rate_limiter.wasm, name: rate_limiter},
          {workdir: ./cosmwasm/, bytecode: tests/ibc-hooks/bytecode/crosschain_swaps.wasm, build: artifacts/crosschain_swaps.wasm, name: crosschain_swaps},
          {workdir: ./cosmwasm/, bytecode: tests/ibc-hooks/bytecode/swaprouter.wasm, build: artifacts/swaprouter.wasm, name: swaprouter},
          {workdir: ./cosmwasm/, bytecode: tests/ibc-hooks/bytecode/outpost.wasm, build: artifacts/outpost.wasm, name: outpost},
        ]

    steps:
      - name: Checkout sources
        uses: actions/checkout@v3
      - uses: technote-space/get-diff-action@v6.0.1
        with:
          PATTERNS: |
            **/bytecode/*.wasm
            **/**.rs
            **/**Cargo.toml
            **/**Cargo.lock
      - name: Install toolchain
        uses: dtolnay/rust-toolchain@1.65.0
        with:
          target: wasm32-unknown-unknown
        if: env.GIT_DIFF

      - name: Add the wasm target
        working-directory: ${{ matrix.contract.workdir }}
        run: >
          rustup target add wasm32-unknown-unknown;
        if: env.GIT_DIFF

      - name: Test
        working-directory: ${{ matrix.contract.workdir }}
        run: >
          cargo test
        if: env.GIT_DIFF


  lints:
    name: Cosmwasm Lints
    runs-on: ubuntu-latest
    strategy:
      matrix:
<<<<<<< HEAD
        workdir: [./x/ibc-rate-limit, ./x/ibc-hooks/]
=======
        workdir: [./x/ibc-rate-limit, ./cosmwasm]
>>>>>>> 1e29a19b

    steps:
      - name: Checkout sources
        uses: actions/checkout@v3
      - uses: technote-space/get-diff-action@v6.0.1
        with:
          PATTERNS: |
            **/**.rs
            **/**Cargo.toml
            **/**Cargo.lock
      - name: Install toolchain
        uses: dtolnay/rust-toolchain@1.65.0
        with:
          components: rustfmt, clippy
        if: env.GIT_DIFF

      - name: Format
        working-directory: ${{ matrix.workdir }}
        run: >
          cargo fmt --all -- --check
        if: env.GIT_DIFF

      - name: run cargo clippy
        working-directory: ${{ matrix.workdir }}
        run: >
          cargo clippy -- -D warnings
        if: env.GIT_DIFF
<|MERGE_RESOLUTION|>--- conflicted
+++ resolved
@@ -17,16 +17,10 @@
     strategy:
       matrix:
         contract: [
-<<<<<<< HEAD
-          {workdir: ./x/ibc-rate-limit/, output: bytecode/rate_limiter.wasm, build: artifacts/rate_limiter.wasm, name: rate_limiter},
-          {workdir: ./x/ibc-hooks/, output: bytecode/crosschain_swaps.wasm, build: artifacts/crosschain_swaps.wasm, name: crosschain_swaps},
-          {workdir: ./x/ibc-hooks/, output: bytecode/swaprouter.wasm, build: artifacts/swaprouter.wasm, name: swaprouter},
-=======
           {workdir: ./x/ibc-rate-limit/, bytecode: x/ibc-rate-limit/bytecode/rate_limiter.wasm, build: artifacts/rate_limiter.wasm, name: rate_limiter},
           {workdir: ./cosmwasm/, bytecode: tests/ibc-hooks/bytecode/crosschain_swaps.wasm, build: artifacts/crosschain_swaps.wasm, name: crosschain_swaps},
           {workdir: ./cosmwasm/, bytecode: tests/ibc-hooks/bytecode/swaprouter.wasm, build: artifacts/swaprouter.wasm, name: swaprouter},
           {workdir: ./cosmwasm/, bytecode: tests/ibc-hooks/bytecode/outpost.wasm, build: artifacts/outpost.wasm, name: outpost},
->>>>>>> 1e29a19b
         ]
 
     steps:
@@ -119,11 +113,7 @@
     runs-on: ubuntu-latest
     strategy:
       matrix:
-<<<<<<< HEAD
-        workdir: [./x/ibc-rate-limit, ./x/ibc-hooks/]
-=======
         workdir: [./x/ibc-rate-limit, ./cosmwasm]
->>>>>>> 1e29a19b
 
     steps:
       - name: Checkout sources
