--- conflicted
+++ resolved
@@ -7,12 +7,9 @@
       - concentrated-liquidity-main
 
 env:
-<<<<<<< HEAD
-  GO_VERSION: '1.21'
-=======
-  GO_VERSION: "1.20.5"
+  GO_VERSION: "1.21"
   GIT_DIFF:
->>>>>>> f425e922
+
 
 jobs:
   golangci:
