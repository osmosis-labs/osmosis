# This workflow builds the osmosisd binary for amd64 and arm64 on Darwin and Linux.
#
# This workflow runs:
# - on pushes to main
# - on every pull requests
# - when manually triggered
#
# Caching strategy
# This code will store the Go modules cache based on the hash of your go.sum file,
# ensuring that the cache will be invalidated when your dependencies change.
# The cache will be stored on a per-branch basis, which should prevent cache pollution issues between different branches.

name: Build osmosisd

on:
  pull_request:
    branches:
      - "**"
  push:
    branches:
      - "main"
      - "v[0-9]**"
  workflow_dispatch:

env:
  GO_VERSION: '1.20.5'

<<<<<<< HEAD
=======
concurrency:
  group: ${{ github.workflow }}-${{ github.head_ref || github.run_id }}
  cancel-in-progress: true

>>>>>>> 396e7223
jobs:
  build:
    name: osmosisd-${{ matrix.targetos }}-${{ matrix.arch }}
    runs-on: ubuntu-latest

    strategy:
      matrix:
        arch: [amd64, arm64]
        targetos: [darwin, linux]
        include:
          - targetos: darwin
            arch: arm64

    steps:
      -
        name: Check out repository code
        uses: actions/checkout@v3
      -
        name: Get git diff
        uses: technote-space/get-diff-action@v6.1.2
        with:
          PATTERNS: |
            **/**.wasm
            **/**.go
            go.mod
            go.sum
            Makefile
            .github/workflows/build.yml
      -
        name: 🐿 Setup Golang
        uses: actions/setup-go@v4
        if: env.GIT_DIFF
        with:
          go-version: ${{env.GO_VERSION}}
        env:
          GOOS: ${{ matrix.targetos }}
          GOARCH: ${{ matrix.arch }}
      -
        name: Download Dependencies
        if: env.GIT_DIFF
        run: go mod download
      -
        name: Build osmosisd
        if: env.GIT_DIFF
        run: |
          GOWRK=off go build cmd/osmosisd/main.go
      -
        name: Upload osmosisd artifact
        if: env.GIT_DIFF
        uses: actions/upload-artifact@v3
        with:
          name: osmosisd-${{ matrix.targetos }}-${{ matrix.arch }}
          path: cmd/osmosisd/osmosisd<|MERGE_RESOLUTION|>--- conflicted
+++ resolved
@@ -25,13 +25,10 @@
 env:
   GO_VERSION: '1.20.5'
 
-<<<<<<< HEAD
-=======
 concurrency:
   group: ${{ github.workflow }}-${{ github.head_ref || github.run_id }}
   cancel-in-progress: true
 
->>>>>>> 396e7223
 jobs:
   build:
     name: osmosisd-${{ matrix.targetos }}-${{ matrix.arch }}
