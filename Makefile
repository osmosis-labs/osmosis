#!/usr/bin/make -f

PACKAGES_SIMTEST=$(shell go list ./... | grep '/simulation')
VERSION := $(shell echo $(shell git describe --tags) | sed 's/^v//')
COMMIT := $(shell git log -1 --format='%H')
LEDGER_ENABLED ?= true
SDK_PACK := $(shell go list -m github.com/cosmos/cosmos-sdk | sed  's/ /\@/g')
DOCKER := $(shell which docker)
BUILDDIR ?= $(CURDIR)/build
TEST_DOCKER_REPO=osmosis-labs/osmosisdnode

export GO111MODULE = on

# process build tags

build_tags = netgo
ifeq ($(LEDGER_ENABLED),true)
  ifeq ($(OS),Windows_NT)
    GCCEXE = $(shell where gcc.exe 2> NUL)
    ifeq ($(GCCEXE),)
      $(error gcc.exe not installed for ledger support, please install or set LEDGER_ENABLED=false)
    else
      build_tags += ledger
    endif
  else
    UNAME_S = $(shell uname -s)
    ifeq ($(UNAME_S),OpenBSD)
      $(warning OpenBSD detected, disabling ledger support (https://github.com/cosmos/cosmos-sdk/issues/1988))
    else
      GCC = $(shell command -v gcc 2> /dev/null)
      ifeq ($(GCC),)
        $(error gcc not installed for ledger support, please install or set LEDGER_ENABLED=false)
      else
        build_tags += ledger
      endif
    endif
  endif
endif

ifeq (cleveldb,$(findstring cleveldb,$(OSMOSIS_BUILD_OPTIONS)))
  build_tags += gcc
else ifeq (rocksdb,$(findstring rocksdb,$(OSMOSIS_BUILD_OPTIONS)))
  build_tags += gcc
endif
build_tags += $(BUILD_TAGS)
build_tags := $(strip $(build_tags))

whitespace :=
whitespace += $(whitespace)
comma := ,
build_tags_comma_sep := $(subst $(whitespace),$(comma),$(build_tags))

# process linker flags

ldflags = -X github.com/cosmos/cosmos-sdk/version.Name=osmosis \
		  -X github.com/cosmos/cosmos-sdk/version.AppName=osmosisd \
		  -X github.com/cosmos/cosmos-sdk/version.Version=$(VERSION) \
		  -X github.com/cosmos/cosmos-sdk/version.Commit=$(COMMIT) \
		  -X "github.com/cosmos/cosmos-sdk/version.BuildTags=$(build_tags_comma_sep)"

ifeq (cleveldb,$(findstring cleveldb,$(OSMOSIS_BUILD_OPTIONS)))
  ldflags += -X github.com/cosmos/cosmos-sdk/types.DBBackend=cleveldb
else ifeq (rocksdb,$(findstring rocksdb,$(OSMOSIS_BUILD_OPTIONS)))
  ldflags += -X github.com/cosmos/cosmos-sdk/types.DBBackend=rocksdb
endif
ifeq (,$(findstring nostrip,$(OSMOSIS_BUILD_OPTIONS)))
  ldflags += -w -s
endif
ifeq ($(LINK_STATICALLY),true)
	ldflags += -linkmode=external -extldflags "-L/usr/local/lib/ -lwasmvm_muslc -Wl,-z,muldefs -static"
endif
ldflags += $(LDFLAGS)
ldflags := $(strip $(ldflags))

BUILD_FLAGS := -tags "$(build_tags)" -ldflags '$(ldflags)'
# check for nostrip option
ifeq (,$(findstring nostrip,$(OSMOSIS_BUILD_OPTIONS)))
  BUILD_FLAGS += -trimpath
endif

# The below include contains the tools target.
include contrib/devtools/Makefile

###############################################################################
###                                  Build                                  ###
###############################################################################

all: install lint test

BUILD_TARGETS := build install

build: BUILD_ARGS=-o $(BUILDDIR)/

$(BUILD_TARGETS): go.sum $(BUILDDIR)/
	go $@ -mod=readonly $(BUILD_FLAGS) $(BUILD_ARGS) ./...

$(BUILDDIR)/:
	mkdir -p $(BUILDDIR)/

build-reproducible: go.sum
	$(DOCKER) rm latest-build || true
	$(DOCKER) run --volume=$(CURDIR):/sources:ro \
	--env TARGET_PLATFORMS='linux/amd64' \
	--env APP=osmosisd \
	--env VERSION=$(VERSION) \
	--env COMMIT=$(COMMIT) \
	--env LEDGER_ENABLED=$(LEDGER_ENABLED) \
	--name latest-build osmolabs/rbuilder:latest
	$(DOCKER) cp -a latest-build:/home/builder/artifacts/ $(CURDIR)/

build-linux: go.sum
	LEDGER_ENABLED=false GOOS=linux GOARCH=amd64 $(MAKE) build

build-contract-tests-hooks:
	mkdir -p $(BUILDDIR)
	go build -mod=readonly $(BUILD_FLAGS) -o $(BUILDDIR)/ ./cmd/contract_tests

build-e2e-chain-init:
	mkdir -p $(BUILDDIR)
	go build -mod=readonly $(BUILD_FLAGS) -o $(BUILDDIR)/ ./tests/e2e/chain_init

go-mod-cache: go.sum
	@echo "--> Download go modules to local cache"
	@go mod download

go.sum: go.mod
	@echo "--> Ensure dependencies have not been modified"
	@go mod verify

draw-deps:
	@# requires brew install graphviz or apt-get install graphviz
	go get github.com/RobotsAndPencils/goviz
	@goviz -i ./cmd/osmosisd -d 2 | dot -Tpng -o dependency-graph.png

clean:
	rm -rf $(CURDIR)/artifacts/

distclean: clean
	rm -rf vendor/

###############################################################################
###                                  Proto                                  ###
###############################################################################

proto-all: proto-format proto-gen

proto:
	@echo
	@echo "=========== Generate Message ============"
	@echo
	./scripts/protocgen.sh
	@echo
	@echo "=========== Generate Complete ============"
	@echo

test:
	@go test -v ./x/...

docs:
	@echo
	@echo "=========== Generate Message ============"
	@echo
	./scripts/generate-docs.sh

	statik -src=client/docs/static -dest=client/docs -f -m
	@if [ -n "$(git status --porcelain)" ]; then \
        echo "\033[91mSwagger docs are out of sync!!!\033[0m";\
        exit 1;\
    else \
        echo "\033[92mSwagger docs are in sync\033[0m";\
    fi
	@echo
	@echo "=========== Generate Complete ============"
	@echo

protoVer=v0.2
protoImageName=tendermintdev/sdk-proto-gen:$(protoVer)
containerProtoGen=osmosis-proto-gen-$(protoVer)
containerProtoFmt=osmosis-proto-fmt-$(protoVer)

proto-gen:
	@echo "Generating Protobuf files"
	@if docker ps -a --format '{{.Names}}' | grep -Eq "^${containerProtoGen}$$"; then docker start -a $(containerProtoGen); else docker run --name $(containerProtoGen) -v $(CURDIR):/workspace --workdir /workspace $(protoImageName) \
		sh ./scripts/protocgen.sh; fi

proto-format:
	@echo "Formatting Protobuf files"
	@if docker ps -a --format '{{.Names}}' | grep -Eq "^${containerProtoFmt}$$"; then docker start -a $(containerProtoFmt); else docker run --name $(containerProtoFmt) -v $(CURDIR):/workspace --workdir /workspace tendermintdev/docker-build-proto \
		find ./ -not -path "./third_party/*" -name "*.proto" -exec clang-format -i {} \; ; fi

###############################################################################
###                                 Devdoc                                  ###
###############################################################################

build-docs:
	@cd docs && \
	while read p; do \
		(git checkout $${p} && npm install && VUEPRESS_BASE="/$${p}/" npm run build) ; \
		mkdir -p ~/output/$${p} ; \
		cp -r .vuepress/dist/* ~/output/$${p}/ ; \
		cp ~/output/$${p}/index.html ~/output ; \
	done < versions ;

sync-docs:
	cd ~/output && \
	echo "role_arn = ${DEPLOYMENT_ROLE_ARN}" >> /root/.aws/config ; \
	echo "CI job = ${CIRCLE_BUILD_URL}" >> version.html ; \
	aws s3 sync . s3://${WEBSITE_BUCKET} --profile terraform --delete ; \
	aws cloudfront create-invalidation --distribution-id ${CF_DISTRIBUTION_ID} --profile terraform --path "/*" ;
.PHONY: sync-docs


###############################################################################
###                           Tests & Simulation                            ###
###############################################################################

PACKAGES_UNIT=$(shell go list ./... | grep -E -v 'simapp|e2e')
PACKAGES_E2E=$(shell go list ./... | grep '/e2e')
PACKAGES_SIM=$(shell go list ./... | grep '/simapp')
TEST_PACKAGES=./...

include sims.mk

test: test-unit test-build

test-all: check test-race test-cover

test-unit:
	@VERSION=$(VERSION) go test -mod=readonly -tags='ledger test_ledger_mock norace' $(PACKAGES_UNIT)

test-race:
	@VERSION=$(VERSION) go test -mod=readonly -race -tags='ledger test_ledger_mock' $(PACKAGES_UNIT)

test-cover:
	@VERSION=$(VERSION) go test -mod=readonly -timeout 30m -coverprofile=coverage.txt -tags='norace' -covermode=atomic $(PACKAGES_UNIT)

test-sim:
	@VERSION=$(VERSION) go test -mod=readonly $(PACKAGES_SIM)

test-e2e:
	@VERSION=$(VERSION) go test -mod=readonly -timeout=25m -v $(PACKAGES_E2E)

benchmark:
	@go test -mod=readonly -bench=. $(PACKAGES_UNIT)

docker-build-debug:
	@docker build -t osmosis:debug --build-arg BASE_IMG_TAG=debug -f Dockerfile .

docker-build-e2e-chain-init:
	@docker build -t osmosis-e2e-chain-init:debug -f tests/e2e/chain_init/chain-init.Dockerfile .

###############################################################################
###                                Linting                                  ###
###############################################################################

lint:
	@echo "--> Running linter"
	@go run github.com/golangci/golangci-lint/cmd/golangci-lint run --timeout=10m

format:
	find . -name '*.go' -type f -not -path "./vendor*" -not -path "*.git*" -not -path "./client/lcd/statik/statik.go" | xargs gofmt -w -s
	find . -name '*.go' -type f -not -path "./vendor*" -not -path "*.git*" -not -path "./client/lcd/statik/statik.go" | xargs misspell -w
	find . -name '*.go' -type f -not -path "./vendor*" -not -path "*.git*" -not -path "./client/lcd/statik/statik.go" | xargs goimports -w -local github.com/cosmos/cosmos-sdk

###############################################################################
###                                Localnet                                 ###
###############################################################################

<<<<<<< HEAD
build-docker-osmosisdnode:
	$(MAKE) -C contrib/localtestnet

<<<<<<< HEAD
# Run a 4-node testnet locally
localnet-start: build-linux build-docker-osmosisdnode # localnet-stop
	@if ! [ -f $(BUILDDIR)/node0/osmosisd/config/genesis.json ]; \
	then docker run --rm -v $(BUILDDIR):/osmosisd:Z osmosis-labs/osmosisdnode testnet --v 4 -o . --starting-ip-address 192.168.10.2 --keyring-backend=test ; \
	fi
	docker-compose up -d

# Stop testnet
=======
localnet-build-state-export:
	@docker build -t local:osmosis-se --build-arg ID=$(ID) -f tests/localosmosis/mainnet_state/Dockerfile-stateExport .
=======
localnet-keys:
	. tests/localosmosis/keys.sh

localnet-build:
	@docker build -t local:osmosis -f tests/localosmosis/Dockerfile .
>>>>>>> 6e6e8a15

localnet-start:
	@docker-compose -f tests/localosmosis/docker-compose.yml up

<<<<<<< HEAD
localnet-start-state-export:
	@docker-compose -f tests/localosmosis/mainnet_state/docker-compose-state-export.yml up

>>>>>>> 8043e65 (tests: add mainnet state to localosmosis (#1627))
localnet-stop:
	docker-compose down

clean-localnet: localnet-stop
	rm -rf $(BUILDDIR)/node* $(BUILDDIR)/gentxs

test-docker:
	@docker build -f contrib/Dockerfile.test -t ${TEST_DOCKER_REPO}:$(shell git rev-parse --short HEAD) .
	@docker tag ${TEST_DOCKER_REPO}:$(shell git rev-parse --short HEAD) ${TEST_DOCKER_REPO}:$(shell git rev-parse --abbrev-ref HEAD | sed 's#/#_#g')
	@docker tag ${TEST_DOCKER_REPO}:$(shell git rev-parse --short HEAD) ${TEST_DOCKER_REPO}:latest

test-docker-push: test-docker
	@docker push ${TEST_DOCKER_REPO}:$(shell git rev-parse --short HEAD)
	@docker push ${TEST_DOCKER_REPO}:$(shell git rev-parse --abbrev-ref HEAD | sed 's#/#_#g')
	@docker push ${TEST_DOCKER_REPO}:latest
=======
localnet-remove:
	@docker-compose -f tests/localosmosis/docker-compose.yml down
>>>>>>> 6e6e8a15

localnet-remove-state-export:
	@docker-compose -f tests/localosmosis/mainnet_state/docker-compose-state-export.yml down

.PHONY: all build-linux install format lint \
	go-mod-cache draw-deps clean build \
	setup-transactions setup-contract-tests-data start-osmosis run-lcd-contract-tests contract-tests \
	test test-all test-build test-cover test-unit test-race \
	benchmark \
	build-docker-osmosisdnode localnet-start localnet-stop \
	docker-single-node<|MERGE_RESOLUTION|>--- conflicted
+++ resolved
@@ -266,65 +266,31 @@
 ###                                Localnet                                 ###
 ###############################################################################
 
-<<<<<<< HEAD
-build-docker-osmosisdnode:
-	$(MAKE) -C contrib/localtestnet
-
-<<<<<<< HEAD
-# Run a 4-node testnet locally
-localnet-start: build-linux build-docker-osmosisdnode # localnet-stop
-	@if ! [ -f $(BUILDDIR)/node0/osmosisd/config/genesis.json ]; \
-	then docker run --rm -v $(BUILDDIR):/osmosisd:Z osmosis-labs/osmosisdnode testnet --v 4 -o . --starting-ip-address 192.168.10.2 --keyring-backend=test ; \
-	fi
-	docker-compose up -d
-
-# Stop testnet
-=======
+localnet-keys:
+	. tests/localosmosis/keys.sh
+
+localnet-build:
+	@docker build -t local:osmosis -f tests/localosmosis/Dockerfile .
+
 localnet-build-state-export:
 	@docker build -t local:osmosis-se --build-arg ID=$(ID) -f tests/localosmosis/mainnet_state/Dockerfile-stateExport .
-=======
-localnet-keys:
-	. tests/localosmosis/keys.sh
-
-localnet-build:
-	@docker build -t local:osmosis -f tests/localosmosis/Dockerfile .
->>>>>>> 6e6e8a15
 
 localnet-start:
 	@docker-compose -f tests/localosmosis/docker-compose.yml up
 
-<<<<<<< HEAD
 localnet-start-state-export:
 	@docker-compose -f tests/localosmosis/mainnet_state/docker-compose-state-export.yml up
 
->>>>>>> 8043e65 (tests: add mainnet state to localosmosis (#1627))
 localnet-stop:
-	docker-compose down
-
-clean-localnet: localnet-stop
-	rm -rf $(BUILDDIR)/node* $(BUILDDIR)/gentxs
-
-test-docker:
-	@docker build -f contrib/Dockerfile.test -t ${TEST_DOCKER_REPO}:$(shell git rev-parse --short HEAD) .
-	@docker tag ${TEST_DOCKER_REPO}:$(shell git rev-parse --short HEAD) ${TEST_DOCKER_REPO}:$(shell git rev-parse --abbrev-ref HEAD | sed 's#/#_#g')
-	@docker tag ${TEST_DOCKER_REPO}:$(shell git rev-parse --short HEAD) ${TEST_DOCKER_REPO}:latest
-
-test-docker-push: test-docker
-	@docker push ${TEST_DOCKER_REPO}:$(shell git rev-parse --short HEAD)
-	@docker push ${TEST_DOCKER_REPO}:$(shell git rev-parse --abbrev-ref HEAD | sed 's#/#_#g')
-	@docker push ${TEST_DOCKER_REPO}:latest
-=======
-localnet-remove:
 	@docker-compose -f tests/localosmosis/docker-compose.yml down
->>>>>>> 6e6e8a15
+
+localnet-remove: localnet-stop
+	PWD=$(shell pwd)
+	@docker run --user root -v ${PWD}/tests/localosmosis/.osmosisd:/root/osmosis ubuntu /bin/sh -c "rm -rf /root/osmosis/*"
 
 localnet-remove-state-export:
 	@docker-compose -f tests/localosmosis/mainnet_state/docker-compose-state-export.yml down
 
 .PHONY: all build-linux install format lint \
-	go-mod-cache draw-deps clean build \
-	setup-transactions setup-contract-tests-data start-osmosis run-lcd-contract-tests contract-tests \
-	test test-all test-build test-cover test-unit test-race \
-	benchmark \
-	build-docker-osmosisdnode localnet-start localnet-stop \
-	docker-single-node+	go-mod-cache draw-deps clean build build-contract-tests-hooks \
+	test test-all test-build test-cover test-unit test-race benchmark