#!/usr/bin/make -f

PACKAGES_SIMTEST=$(shell go list ./... | grep '/simulation')
VERSION := "0.0.1" # $(shell echo $(shell git describe --tags) | sed 's/^v//')
COMMIT := $(shell git log -1 --format='%H')
LEDGER_ENABLED ?= true
SDK_PACK := $(shell go list -m github.com/cosmos/cosmos-sdk | sed  's/ /\@/g')
DOCKER := $(shell which docker)
BUILDDIR ?= $(CURDIR)/build
TEST_DOCKER_REPO=c-osmosis/osmosisdnode

export GO111MODULE = on

# process build tags

build_tags = netgo
ifeq ($(LEDGER_ENABLED),true)
  ifeq ($(OS),Windows_NT)
    GCCEXE = $(shell where gcc.exe 2> NUL)
    ifeq ($(GCCEXE),)
      $(error gcc.exe not installed for ledger support, please install or set LEDGER_ENABLED=false)
    else
      build_tags += ledger
    endif
  else
    UNAME_S = $(shell uname -s)
    ifeq ($(UNAME_S),OpenBSD)
      $(warning OpenBSD detected, disabling ledger support (https://github.com/cosmos/cosmos-sdk/issues/1988))
    else
      GCC = $(shell command -v gcc 2> /dev/null)
      ifeq ($(GCC),)
        $(error gcc not installed for ledger support, please install or set LEDGER_ENABLED=false)
      else
        build_tags += ledger
      endif
    endif
  endif
endif

ifeq (cleveldb,$(findstring cleveldb,$(OSMOSIS_BUILD_OPTIONS)))
  build_tags += gcc
endif
build_tags += $(BUILD_TAGS)
build_tags := $(strip $(build_tags))

whitespace :=
whitespace += $(whitespace)
comma := ,
build_tags_comma_sep := $(subst $(whitespace),$(comma),$(build_tags))

# process linker flags

ldflags = -X github.com/cosmos/cosmos-sdk/version.Name=osmosis \
		  -X github.com/cosmos/cosmos-sdk/version.AppName=osmosisd \
		  -X github.com/cosmos/cosmos-sdk/version.Version=$(VERSION) \
		  -X github.com/cosmos/cosmos-sdk/version.Commit=$(COMMIT) \
		  -X "github.com/cosmos/cosmos-sdk/version.BuildTags=$(build_tags_comma_sep)"

ifeq (cleveldb,$(findstring cleveldb,$(OSMOSIS_BUILD_OPTIONS)))
  ldflags += -X github.com/cosmos/cosmos-sdk/types.DBBackend=cleveldb
endif
ifeq (,$(findstring nostrip,$(OSMOSIS_BUILD_OPTIONS)))
  ldflags += -w -s
endif
ldflags += $(LDFLAGS)
ldflags := $(strip $(ldflags))

BUILD_FLAGS := -tags "$(build_tags)" -ldflags '$(ldflags)'
# check for nostrip option
ifeq (,$(findstring nostrip,$(OSMOSIS_BUILD_OPTIONS)))
  BUILD_FLAGS += -trimpath
endif

# The below include contains the tools target.
include contrib/devtools/Makefile

###############################################################################
###                                  Build                                  ###
###############################################################################

all: install lint test

BUILD_TARGETS := build install

build: BUILD_ARGS=-o $(BUILDDIR)/

$(BUILD_TARGETS): go.sum $(BUILDDIR)/
	go $@ -mod=readonly $(BUILD_FLAGS) $(BUILD_ARGS) ./...

$(BUILDDIR)/:
	mkdir -p $(BUILDDIR)/

build-reproducible: go.sum
	$(DOCKER) rm latest-build || true
	$(DOCKER) run --volume=$(CURDIR):/sources:ro \
        --env TARGET_PLATFORMS='linux/amd64 darwin/amd64 linux/arm64 windows/amd64' \
        --env APP=osmosisd \
        --env VERSION=$(VERSION) \
        --env COMMIT=$(COMMIT) \
        --env LEDGER_ENABLED=$(LEDGER_ENABLED) \
        --name latest-build cosmossdk/rbuilder:latest
	$(DOCKER) cp -a latest-build:/home/builder/artifacts/ $(CURDIR)/

build-linux: go.sum
	LEDGER_ENABLED=false GOOS=linux GOARCH=amd64 $(MAKE) build

build-contract-tests-hooks:
	mkdir -p $(BUILDDIR)
	go build -mod=readonly $(BUILD_FLAGS) -o $(BUILDDIR)/ ./cmd/contract_tests

go-mod-cache: go.sum
	@echo "--> Download go modules to local cache"
	@go mod download

go.sum: go.mod
	@echo "--> Ensure dependencies have not been modified"
	@go mod verify

draw-deps:
	@# requires brew install graphviz or apt-get install graphviz
	go get github.com/RobotsAndPencils/goviz
	@goviz -i ./cmd/osmosisd -d 2 | dot -Tpng -o dependency-graph.png

clean:
	rm -rf $(BUILDDIR)/ artifacts/

distclean: clean
	rm -rf vendor/

###############################################################################
###                                  Proto                                  ###
###############################################################################

proto-all: proto-format proto-gen

proto:
	@echo
	@echo "=========== Generate Message ============"
	@echo
	./scripts/protocgen.sh
	@echo
	@echo "=========== Generate Complete ============"
	@echo

<<<<<<< HEAD
test:
	@go test -v ./x/...
docs:
	@echo
	@echo "=========== Generate Message ============"
	@echo
	./scripts/generate-docs.sh

	statik -src=client/docs/static -dest=client/docs -f -m
	@if [ -n "$(git status --porcelain)" ]; then \
        echo "\033[91mSwagger docs are out of sync!!!\033[0m";\
        exit 1;\
    else \
    	echo "\033[92mSwagger docs are in sync\033[0m";\
    fi
	@echo
	@echo "=========== Generate Complete ============"
	@echo
=======
proto-gen:
	@echo "Generating Protobuf files"
	$(DOCKER) run --rm -v $(CURDIR):/workspace --workdir /workspace tendermintdev/sdk-proto-gen sh ./scripts/protocgen.sh

proto-format:
	@echo "Formatting Protobuf files"
	$(DOCKER) run --rm -v $(CURDIR):/workspace \
	--workdir /workspace tendermintdev/docker-build-proto \
	find ./ -not -path "./third_party/*" -name *.proto -exec clang-format -i {} \;

###############################################################################
###                                 Devdoc                                  ###
###############################################################################

build-docs:
	@cd docs && \
	while read p; do \
		(git checkout $${p} && npm install && VUEPRESS_BASE="/$${p}/" npm run build) ; \
		mkdir -p ~/output/$${p} ; \
		cp -r .vuepress/dist/* ~/output/$${p}/ ; \
		cp ~/output/$${p}/index.html ~/output ; \
	done < versions ;

sync-docs:
	cd ~/output && \
	echo "role_arn = ${DEPLOYMENT_ROLE_ARN}" >> /root/.aws/config ; \
	echo "CI job = ${CIRCLE_BUILD_URL}" >> version.html ; \
	aws s3 sync . s3://${WEBSITE_BUCKET} --profile terraform --delete ; \
	aws cloudfront create-invalidation --distribution-id ${CF_DISTRIBUTION_ID} --profile terraform --path "/*" ;
.PHONY: sync-docs


###############################################################################
###                           Tests & Simulation                            ###
###############################################################################

include sims.mk

test: test-unit test-build

test-all: check test-race test-cover

test-unit:
	@VERSION=$(VERSION) go test -mod=readonly -tags='ledger test_ledger_mock' ./...

test-race:
	@VERSION=$(VERSION) go test -mod=readonly -race -tags='ledger test_ledger_mock' ./...

test-cover:
	@go test -mod=readonly -timeout 30m -race -coverprofile=coverage.txt -covermode=atomic -tags='ledger test_ledger_mock' ./...

benchmark:
	@go test -mod=readonly -bench=. ./...


###############################################################################
###                                Linting                                  ###
###############################################################################

lint:
	golangci-lint run
	find . -name '*.go' -type f -not -path "./vendor*" -not -path "*.git*" | xargs gofmt -d -s

format:
	find . -name '*.go' -type f -not -path "./vendor*" -not -path "*.git*" -not -path "./client/lcd/statik/statik.go" | xargs gofmt -w -s
	find . -name '*.go' -type f -not -path "./vendor*" -not -path "*.git*" -not -path "./client/lcd/statik/statik.go" | xargs misspell -w
	find . -name '*.go' -type f -not -path "./vendor*" -not -path "*.git*" -not -path "./client/lcd/statik/statik.go" | xargs goimports -w -local github.com/cosmos/cosmos-sdk

###############################################################################
###                                Localnet                                 ###
###############################################################################

build-docker-osmosisdnode:
	$(MAKE) -C networks/local

# Run a 4-node testnet locally
localnet-start: build-linux localnet-stop
	@if ! [ -f build/node0/osmosisd/config/genesis.json ]; then docker run --rm -v $(CURDIR)/build:/osmosisd:Z c-osmosis/osmosisdnode testnet --v 4 -o . --starting-ip-address 192.168.10.2 --keyring-backend=test ; fi
	docker-compose up -d

# Stop testnet
localnet-stop:
	docker-compose down

test-docker:
	@docker build -f contrib/Dockerfile.test -t ${TEST_DOCKER_REPO}:$(shell git rev-parse --short HEAD) .
	@docker tag ${TEST_DOCKER_REPO}:$(shell git rev-parse --short HEAD) ${TEST_DOCKER_REPO}:$(shell git rev-parse --abbrev-ref HEAD | sed 's#/#_#g')
	@docker tag ${TEST_DOCKER_REPO}:$(shell git rev-parse --short HEAD) ${TEST_DOCKER_REPO}:latest

test-docker-push: test-docker
	@docker push ${TEST_DOCKER_REPO}:$(shell git rev-parse --short HEAD)
	@docker push ${TEST_DOCKER_REPO}:$(shell git rev-parse --abbrev-ref HEAD | sed 's#/#_#g')
	@docker push ${TEST_DOCKER_REPO}:latest

.PHONY: all build-linux install format lint \
	go-mod-cache draw-deps clean build \
	setup-transactions setup-contract-tests-data start-osmosis run-lcd-contract-tests contract-tests \
	test test-all test-build test-cover test-unit test-race \
	benchmark \
	build-docker-osmosisdnode localnet-start localnet-stop \
	docker-single-node
>>>>>>> 5841ec88
<|MERGE_RESOLUTION|>--- conflicted
+++ resolved
@@ -142,9 +142,9 @@
 	@echo "=========== Generate Complete ============"
 	@echo
 
-<<<<<<< HEAD
 test:
 	@go test -v ./x/...
+
 docs:
 	@echo
 	@echo "=========== Generate Message ============"
@@ -161,7 +161,7 @@
 	@echo
 	@echo "=========== Generate Complete ============"
 	@echo
-=======
+
 proto-gen:
 	@echo "Generating Protobuf files"
 	$(DOCKER) run --rm -v $(CURDIR):/workspace --workdir /workspace tendermintdev/sdk-proto-gen sh ./scripts/protocgen.sh
@@ -262,5 +262,4 @@
 	test test-all test-build test-cover test-unit test-race \
 	benchmark \
 	build-docker-osmosisdnode localnet-start localnet-stop \
-	docker-single-node
->>>>>>> 5841ec88
+	docker-single-node