#!/usr/bin/make -f

VERSION := $(shell echo $(shell git describe --tags) | sed 's/^v//')
COMMIT := $(shell git log -1 --format='%H')
LEDGER_ENABLED ?= true
SDK_PACK := $(shell go list -m github.com/cosmos/cosmos-sdk | sed  's/ /\@/g')
GO_VERSION := $(shell cat go.mod | grep -E 'go [0-9].[0-9]+' | cut -d ' ' -f 2)
GO_MODULE := $(shell cat go.mod | grep "module " | cut -d ' ' -f 2)
BUILDDIR ?= $(CURDIR)/build
DOCKER := $(shell which docker)
E2E_UPGRADE_VERSION := "v16"


GO_MAJOR_VERSION = $(shell go version | cut -c 14- | cut -d' ' -f1 | cut -d'.' -f1)
GO_MINOR_VERSION = $(shell go version | cut -c 14- | cut -d' ' -f1 | cut -d'.' -f2)

export GO111MODULE = on

# process build tags

build_tags = netgo
ifeq ($(LEDGER_ENABLED),true)
  ifeq ($(OS),Windows_NT)
    GCCEXE = $(shell where gcc.exe 2> NUL)
    ifeq ($(GCCEXE),)
      $(error gcc.exe not installed for ledger support, please install or set LEDGER_ENABLED=false)
    else
      build_tags += ledger
    endif
  else
    UNAME_S = $(shell uname -s)
    ifeq ($(UNAME_S),OpenBSD)
      $(warning OpenBSD detected, disabling ledger support (https://github.com/cosmos/cosmos-sdk/issues/1988))
    else
      GCC = $(shell command -v gcc 2> /dev/null)
      ifeq ($(GCC),)
        $(error gcc not installed for ledger support, please install or set LEDGER_ENABLED=false)
      else
        build_tags += ledger
      endif
    endif
  endif
endif

ifeq (cleveldb,$(findstring cleveldb,$(OSMOSIS_BUILD_OPTIONS)))
  build_tags += gcc
else ifeq (rocksdb,$(findstring rocksdb,$(OSMOSIS_BUILD_OPTIONS)))
  build_tags += gcc
endif
build_tags += $(BUILD_TAGS)
build_tags := $(strip $(build_tags))

whitespace :=
whitespace := $(whitespace) $(whitespace)
comma := ,
build_tags_comma_sep := $(subst $(whitespace),$(comma),$(build_tags))

# process linker flags

ldflags = -X github.com/cosmos/cosmos-sdk/version.Name=osmosis \
		  -X github.com/cosmos/cosmos-sdk/version.AppName=osmosisd \
		  -X github.com/cosmos/cosmos-sdk/version.Version=$(VERSION) \
		  -X github.com/cosmos/cosmos-sdk/version.Commit=$(COMMIT) \
		  -X "github.com/cosmos/cosmos-sdk/version.BuildTags=$(build_tags_comma_sep)"

ifeq (cleveldb,$(findstring cleveldb,$(OSMOSIS_BUILD_OPTIONS)))
  ldflags += -X github.com/cosmos/cosmos-sdk/types.DBBackend=cleveldb
else ifeq (rocksdb,$(findstring rocksdb,$(OSMOSIS_BUILD_OPTIONS)))
  ldflags += -X github.com/cosmos/cosmos-sdk/types.DBBackend=rocksdb
endif
ifeq (,$(findstring nostrip,$(OSMOSIS_BUILD_OPTIONS)))
  ldflags += -w -s
endif
ifeq ($(LINK_STATICALLY),true)
	ldflags += -linkmode=external -extldflags "-Wl,-z,muldefs -static"
endif
ldflags += $(LDFLAGS)
ldflags := $(strip $(ldflags))

BUILD_FLAGS := -tags "$(build_tags)" -ldflags '$(ldflags)'
# check for nostrip option
ifeq (,$(findstring nostrip,$(OSMOSIS_BUILD_OPTIONS)))
  BUILD_FLAGS += -trimpath
endif

# Note that this skips certain tests that are not supported on WSL
# This is a workaround to enable quickly running full unit test suite locally
# on WSL without failures. The failures are stemming from trying to upload
# wasm code. An OS permissioning issue.
is_wsl := $(shell uname -a | grep -i Microsoft)
ifeq ($(is_wsl),)
    # Not in WSL
    SKIP_WASM_WSL_TESTS := "false"
else
    # In WSL
    SKIP_WASM_WSL_TESTS := "true"
endif

###############################################################################
###                                  Build                                  ###
###############################################################################

check_version:
ifneq ($(GO_MINOR_VERSION),20)
	@echo "ERROR: Go version 1.20 is required for this version of Osmosis."
	exit 1
endif

all: install lint test

build: check_version go.sum
	mkdir -p $(BUILDDIR)/
	GOWORK=off go build -mod=readonly  $(BUILD_FLAGS) -o $(BUILDDIR)/ $(GO_MODULE)/cmd/osmosisd

build-all: check_version go.sum
	mkdir -p $(BUILDDIR)/
	GOWORK=off go build -mod=readonly $(BUILD_FLAGS) -o $(BUILDDIR)/ ./...

install: check_version go.sum
	GOWORK=off go install -mod=readonly $(BUILD_FLAGS) $(GO_MODULE)/cmd/osmosisd

# Cross-building for arm64 from amd64 (or viceversa) takes
# a lot of time due to QEMU virtualization but it's the only way (afaik)
# to get a statically linked binary with CosmWasm

build-reproducible: build-reproducible-amd64 build-reproducible-arm64

build-reproducible-amd64: go.sum
	mkdir -p $(BUILDDIR)
	$(DOCKER) buildx create --name osmobuilder || true
	$(DOCKER) buildx use osmobuilder
	$(DOCKER) buildx build \
		--build-arg GO_VERSION=$(GO_VERSION) \
		--build-arg GIT_VERSION=$(VERSION) \
		--build-arg GIT_COMMIT=$(COMMIT) \
		--build-arg RUNNER_IMAGE=alpine:3.17 \
		--platform linux/amd64 \
		-t osmosis:local-amd64 \
		--load \
		-f Dockerfile .
	$(DOCKER) rm -f osmobinary || true
	$(DOCKER) create -ti --name osmobinary osmosis:local-amd64
	$(DOCKER) cp osmobinary:/bin/osmosisd $(BUILDDIR)/osmosisd-linux-amd64
	$(DOCKER) rm -f osmobinary

build-reproducible-arm64: go.sum
	mkdir -p $(BUILDDIR)
	$(DOCKER) buildx create --name osmobuilder || true
	$(DOCKER) buildx use osmobuilder
	$(DOCKER) buildx build \
		--build-arg GO_VERSION=$(GO_VERSION) \
		--build-arg GIT_VERSION=$(VERSION) \
		--build-arg GIT_COMMIT=$(COMMIT) \
		--build-arg RUNNER_IMAGE=alpine:3.17 \
		--platform linux/arm64 \
		-t osmosis:local-arm64 \
		--load \
		-f Dockerfile .
	$(DOCKER) rm -f osmobinary || true
	$(DOCKER) create -ti --name osmobinary osmosis:local-arm64
	$(DOCKER) cp osmobinary:/bin/osmosisd $(BUILDDIR)/osmosisd-linux-arm64
	$(DOCKER) rm -f osmobinary

build-linux: go.sum
	LEDGER_ENABLED=false GOOS=linux GOARCH=amd64 $(MAKE) build

build-contract-tests-hooks:
	mkdir -p $(BUILDDIR)
	go build -mod=readonly $(BUILD_FLAGS) -o $(BUILDDIR)/ ./cmd/contract_tests

go-mod-cache: go.sum
	@echo "--> Download go modules to local cache"
	@go mod download

go.sum: go.mod
	@echo "--> Ensure dependencies have not been modified"
	@GOWORK=off go mod verify

draw-deps:
	@# requires brew install graphviz or apt-get install graphviz
	go get github.com/RobotsAndPencils/goviz
	@goviz -i ./cmd/osmosisd -d 2 | dot -Tpng -o dependency-graph.png

clean:
	rm -rf $(CURDIR)/artifacts/

distclean: clean
	rm -rf vendor/

###############################################################################
###                                  Proto                                  ###
###############################################################################

proto-all: proto-format proto-gen

proto:
	@echo
	@echo "=========== Generate Message ============"
	@echo
	./scripts/protocgen.sh
	@echo
	@echo "=========== Generate Complete ============"
	@echo

test:
	@go test -v ./x/...

docs:
	@echo
	@echo "=========== Generate Message ============"
	@echo
	./scripts/generate-docs.sh

	statik -src=client/docs/static -dest=client/docs -f -m
	@if [ -n "$(git status --porcelain)" ]; then \
        echo "\033[91mSwagger docs are out of sync!!!\033[0m";\
        exit 1;\
    else \
        echo "\033[92mSwagger docs are in sync\033[0m";\
    fi
	@echo
	@echo "=========== Generate Complete ============"
	@echo
.PHONY: docs

protoVer=v0.9
protoImageName=osmolabs/osmo-proto-gen:$(protoVer)
containerProtoGen=cosmos-sdk-proto-gen-$(protoVer)
containerProtoFmt=cosmos-sdk-proto-fmt-$(protoVer)

proto-gen:
	@echo "Generating Protobuf files"
	@if docker ps -a --format '{{.Names}}' | grep -Eq "^${containerProtoGen}$$"; then docker start -a $(containerProtoGen); else docker run --name $(containerProtoGen) -v $(CURDIR):/workspace --workdir /workspace $(protoImageName) \
		sh ./scripts/protocgen.sh; fi

proto-format:
	@echo "Formatting Protobuf files"
	@if docker ps -a --format '{{.Names}}' | grep -Eq "^${containerProtoFmt}$$"; then docker start -a $(containerProtoFmt); else docker run --name $(containerProtoFmt) -v $(CURDIR):/workspace --workdir /workspace tendermintdev/docker-build-proto \
		find ./ -not -path "./third_party/*" -name "*.proto" -exec clang-format -i {} \; ; fi

proto-image-build:
	@DOCKER_BUILDKIT=1 docker build -t $(protoImageName) -f ./proto/Dockerfile ./proto

proto-image-push:
	docker push $(protoImageName)

###############################################################################
###                                Querygen                                 ###
###############################################################################

run-querygen:
	@go run cmd/querygen/main.go

###############################################################################
###                           Tests & Simulation                            ###
###############################################################################

PACKAGES_UNIT=$(shell go list ./... ./osmomath/... ./osmoutils/... ./x/ibc-hooks/... ./x/epochs | grep -E -v 'tests/simulator|e2e')
PACKAGES_E2E=$(shell go list ./... | grep '/e2e')
PACKAGES_SIM=$(shell go list ./... | grep '/tests/simulator')
TEST_PACKAGES=./...

test: test-unit test-build

test-all: test-race test-cover

test-unit:
	@VERSION=$(VERSION) SKIP_WASM_WSL_TESTS=$(SKIP_WASM_WSL_TESTS) go test -mod=readonly -tags='ledger test_ledger_mock norace' $(PACKAGES_UNIT)

test-race:
	@VERSION=$(VERSION) go test -mod=readonly -race -tags='ledger test_ledger_mock' $(PACKAGES_UNIT)

test-cover:
	@VERSION=$(VERSION) go test -mod=readonly -timeout 30m -coverprofile=coverage.txt -tags='norace' -covermode=atomic $(PACKAGES_UNIT)

test-sim-suite:
	@VERSION=$(VERSION) go test -mod=readonly $(PACKAGES_SIM)

test-sim-app:
	@VERSION=$(VERSION) go test -mod=readonly -run ^TestFullAppSimulation -v $(PACKAGES_SIM)

test-sim-determinism:
	@VERSION=$(VERSION) go test -mod=readonly -run ^TestAppStateDeterminism -v $(PACKAGES_SIM)

test-sim-bench:
	@VERSION=$(VERSION) go test -benchmem -run ^BenchmarkFullAppSimulation -bench ^BenchmarkFullAppSimulation -cpuprofile cpu.out $(PACKAGES_SIM)

# test-e2e runs a full e2e test suite
# deletes any pre-existing Osmosis containers before running.
#
# Deletes Docker resources at the end.
# Utilizes Go cache.
test-e2e: e2e-setup test-e2e-ci e2e-remove-resources

# test-e2e-ci runs a full e2e test suite
# does not do any validation about the state of the Docker environment
# As a result, avoid using this locally.
test-e2e-ci:
	@VERSION=$(VERSION) OSMOSIS_E2E=True OSMOSIS_E2E_DEBUG_LOG=False OSMOSIS_E2E_UPGRADE_VERSION=$(E2E_UPGRADE_VERSION) go test -mod=readonly -timeout=25m -v $(PACKAGES_E2E) -p 4

# test-e2e-debug runs a full e2e test suite but does
# not attempt to delete Docker resources at the end.
test-e2e-debug: e2e-setup
	@VERSION=$(VERSION) OSMOSIS_E2E=True OSMOSIS_E2E_DEBUG_LOG=True OSMOSIS_E2E_UPGRADE_VERSION=$(E2E_UPGRADE_VERSION) OSMOSIS_E2E_SKIP_CLEANUP=True go test -mod=readonly -timeout=25m -v $(PACKAGES_E2E) -count=1

# test-e2e-short runs the e2e test with only short tests.
# Does not delete any of the containers after running.
# Deletes any existing containers before running.
# Does not use Go cache.
test-e2e-short: e2e-setup
	@VERSION=$(VERSION) OSMOSIS_E2E=True OSMOSIS_E2E_DEBUG_LOG=True OSMOSIS_E2E_SKIP_UPGRADE=True OSMOSIS_E2E_SKIP_IBC=True OSMOSIS_E2E_SKIP_STATE_SYNC=True OSMOSIS_E2E_SKIP_CLEANUP=True go test -mod=readonly -timeout=25m -v $(PACKAGES_E2E) -count=1

test-mutation:
	@bash scripts/mutation-test.sh $(MODULES)

benchmark:
	@go test -mod=readonly -bench=. $(PACKAGES_UNIT)

build-e2e-script:
	mkdir -p $(BUILDDIR)
	go build -mod=readonly $(BUILD_FLAGS) -o $(BUILDDIR)/ ./tests/e2e/initialization/$(E2E_SCRIPT_NAME)

docker-build-debug:
	@DOCKER_BUILDKIT=1 docker build -t osmosis:${COMMIT} --build-arg BASE_IMG_TAG=debug --build-arg RUNNER_IMAGE=$(RUNNER_BASE_IMAGE_ALPINE) -f Dockerfile .
	@DOCKER_BUILDKIT=1 docker tag osmosis:${COMMIT} osmosis:debug

docker-build-e2e-init-chain:
	@DOCKER_BUILDKIT=1 docker build -t osmolabs/osmosis-e2e-init-chain:debug --build-arg E2E_SCRIPT_NAME=chain --platform=linux/x86_64 -f tests/e2e/initialization/init.Dockerfile .

docker-build-e2e-init-node:
	@DOCKER_BUILDKIT=1 docker build -t osmosis-e2e-init-node:debug --build-arg E2E_SCRIPT_NAME=node --platform=linux/x86_64 -f tests/e2e/initialization/init.Dockerfile .

e2e-setup: e2e-check-image-sha e2e-remove-resources
	@echo Finished e2e environment setup, ready to start the test

e2e-check-image-sha:
	tests/e2e/scripts/run/check_image_sha.sh

e2e-remove-resources:
	tests/e2e/scripts/run/remove_stale_resources.sh

.PHONY: test-mutation

###############################################################################
###                                Docker                                  ###
###############################################################################

RUNNER_BASE_IMAGE_DISTROLESS := gcr.io/distroless/static-debian11
RUNNER_BASE_IMAGE_ALPINE := alpine:3.17
RUNNER_BASE_IMAGE_NONROOT := gcr.io/distroless/static-debian11:nonroot

docker-build:
	@DOCKER_BUILDKIT=1 docker build \
		-t osmosis:local \
		-t osmosis:local-distroless \
		--build-arg GO_VERSION=$(GO_VERSION) \
		--build-arg RUNNER_IMAGE=$(RUNNER_BASE_IMAGE_DISTROLESS) \
		--build-arg GIT_VERSION=$(VERSION) \
		--build-arg GIT_COMMIT=$(COMMIT) \
		-f Dockerfile .

docker-build-distroless: docker-build

docker-build-alpine:
	@DOCKER_BUILDKIT=1 docker build \
		-t osmosis:local-alpine \
		--build-arg GO_VERSION=$(GO_VERSION) \
		--build-arg RUNNER_IMAGE=$(RUNNER_BASE_IMAGE_ALPINE) \
		--build-arg GIT_VERSION=$(VERSION) \
		--build-arg GIT_COMMIT=$(COMMIT) \
		-f Dockerfile .

docker-build-nonroot:
	@DOCKER_BUILDKIT=1 docker build \
		-t osmosis:local-nonroot \
		--build-arg GO_VERSION=$(GO_VERSION) \
		--build-arg RUNNER_IMAGE=$(RUNNER_BASE_IMAGE_NONROOT) \
		--build-arg GIT_VERSION=$(VERSION) \
		--build-arg GIT_COMMIT=$(COMMIT) \
		-f Dockerfile .

###############################################################################
###                                Linting                                  ###
###############################################################################

lint:
	@echo "--> Running linter"
	@go run github.com/golangci/golangci-lint/cmd/golangci-lint run --timeout=10m
	@docker run -v $(PWD):/workdir ghcr.io/igorshubovych/markdownlint-cli:latest "**/*.md"

format:
	@go run github.com/golangci/golangci-lint/cmd/golangci-lint run ./... --fix
	@go run mvdan.cc/gofumpt -l -w x/ app/ ante/ tests/
	@docker run -v $(PWD):/workdir ghcr.io/igorshubovych/markdownlint-cli:latest "**/*.md" --fix

mdlint:
	@echo "--> Running markdown linter"
	@docker run -v $(PWD):/workdir ghcr.io/igorshubovych/markdownlint-cli:latest "**/*.md"

markdown:
	@docker run -v $(PWD):/workdir ghcr.io/igorshubovych/markdownlint-cli:latest "**/*.md" --fix

###############################################################################
###                                Localnet                                 ###
###############################################################################

localnet-keys:
	. tests/localosmosis/scripts/add_keys.sh

localnet-init: localnet-clean localnet-build

localnet-build:
	@DOCKER_BUILDKIT=1 COMPOSE_DOCKER_CLI_BUILD=1 docker-compose -f tests/localosmosis/docker-compose.yml build

localnet-start:
	@STATE="" docker-compose -f tests/localosmosis/docker-compose.yml up

localnet-start-with-state:
	@STATE=-s docker-compose -f tests/localosmosis/docker-compose.yml up

localnet-startd:
	@STATE="" docker-compose -f tests/localosmosis/docker-compose.yml up -d

localnet-startd-with-state:
	@STATE=-s docker-compose -f tests/localosmosis/docker-compose.yml up -d

localnet-stop:
	@STATE="" docker-compose -f tests/localosmosis/docker-compose.yml down

localnet-clean:
	@rm -rfI $(HOME)/.osmosisd-local/

localnet-state-export-init: localnet-state-export-clean localnet-state-export-build 

localnet-state-export-build:
	@DOCKER_BUILDKIT=1 COMPOSE_DOCKER_CLI_BUILD=1 docker-compose -f tests/localosmosis/state_export/docker-compose.yml build

localnet-state-export-start:
	@docker-compose -f tests/localosmosis/state_export/docker-compose.yml up

localnet-state-export-startd:
	@docker-compose -f tests/localosmosis/state_export/docker-compose.yml up -d

localnet-state-export-stop:
	@docker-compose -f tests/localosmosis/docker-compose.yml down

localnet-state-export-clean: localnet-clean

# create 100 concentrated-liquidity positions in localosmosis at pool id 1
localnet-cl-create-positions:
	go run tests/cl-go-client/main.go --operation 0

# does 100 small randomized swaps in localosmosis at pool id 1
localnet-cl-small-swap:
	go run tests/cl-go-client/main.go --operation 1

# does 100 large swaps where the output of the previous swap is swapped back at the
# next swap. localosmosis at pool id 1
localnet-cl-large-swap:
	go run tests/cl-go-client/main.go --operation 2

# creates a gauge and waits for one epoch so that the gauge
# is converted into an incentive record for pool id 1.
localnet-cl-external-incentive:
	go run tests/cl-go-client/main.go --operation 3

# attempts to create a CL pool at id 1.
# if pool already exists, this is a no-op.
# if pool with different id is desired, tweak expectedPoolId
# in the script.
localnet-cl-create-pool:
	go run tests/cl-go-client/main.go --operation 4

<<<<<<< HEAD
# claims spread rewards for a random account for a random
# subset of positions.
localnet-cl-claim-spread-rewards:
	go run tests/cl-go-client/main.go --operation 5

# claims incentives for a random account for a random
# subset of positions.
localnet-cl-claim-incentives:
	go run tests/cl-go-client/main.go --operation 6

=======
localnet-cl-add-to-positions:
	go run tests/cl-go-client/main.go --operation 5

localnet-cl-withdraw-positions:
	go run tests/cl-go-client/main.go --operation 6


>>>>>>> d61bac2b
# does both of localnet-cl-create-positions and localnet-cl-small-swap
localnet-cl-positions-small-swaps: localnet-cl-create-positions localnet-cl-small-swap

# does both of localnet-cl-create-positions and localnet-cl-large-swap
localnet-cl-positions-large-swaps: localnet-cl-create-positions localnet-cl-large-swap

# This script retrieves Uniswap v3 Ethereum position data
# from subgraph. It uses WETH / USDC pool. This is helpful
# for setting up somewhat realistic positions for testing
# in localosmosis. It writes the file under
# tests/cl-genesis-positions/subgraph_positions.json
cl-refresh-subgraph-positions:
	go run ./tests/cl-genesis-positions --operation 0

# This script converts the positions data created by the
# cl-refresh-subgraph-positions makefile step into an Osmosis
# genesis. It writes the file under tests/cl-genesis-positions/genesis.json
cl-refresh-subgraph-genesis:
	go run ./tests/cl-genesis-positions --operation 1

# This script converts the positions data created by the
# cl-refresh-subgraph-positions makefile step into a Big Bang
# configuration file for spinning up testnets.
# It writes the file under tests/cl-genesis-positions/bigbang_positions.json
cl-create-bigbang-config:
	go run ./tests/cl-genesis-positions --operation 1 --big-bang

###############################################################################
###                                Go Mock                                  ###
###############################################################################

go-mock-update:
	mockgen -source=x/poolmanager/types/routes.go -destination=tests/mocks/pool_module.go -package=mocks
	mockgen -source=x/poolmanager/types/pool.go -destination=tests/mocks/pool.go -package=mocks
	mockgen -source=x/gamm/types/pool.go -destination=tests/mocks/cfmm_pool.go -package=mocks
	mockgen -source=x/concentrated-liquidity/types/cl_pool_extensionI.go -destination=tests/mocks/cl_pool.go -package=mocks

.PHONY: all build-linux install format lint \
	go-mod-cache draw-deps clean build build-contract-tests-hooks \
	test test-all test-build test-cover test-unit test-race benchmark<|MERGE_RESOLUTION|>--- conflicted
+++ resolved
@@ -471,7 +471,6 @@
 localnet-cl-create-pool:
 	go run tests/cl-go-client/main.go --operation 4
 
-<<<<<<< HEAD
 # claims spread rewards for a random account for a random
 # subset of positions.
 localnet-cl-claim-spread-rewards:
@@ -482,15 +481,13 @@
 localnet-cl-claim-incentives:
 	go run tests/cl-go-client/main.go --operation 6
 
-=======
 localnet-cl-add-to-positions:
-	go run tests/cl-go-client/main.go --operation 5
+	go run tests/cl-go-client/main.go --operation 7
 
 localnet-cl-withdraw-positions:
-	go run tests/cl-go-client/main.go --operation 6
-
-
->>>>>>> d61bac2b
+	go run tests/cl-go-client/main.go --operation 8
+
+
 # does both of localnet-cl-create-positions and localnet-cl-small-swap
 localnet-cl-positions-small-swaps: localnet-cl-create-positions localnet-cl-small-swap
 
