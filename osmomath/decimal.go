package osmomath

import (
	"encoding/json"
	"errors"
	"fmt"
	"math/big"
	"strconv"
	"strings"
	"testing"

	sdk "github.com/cosmos/cosmos-sdk/types"
)

// NOTE: never use new(BigDec) or else we will panic unmarshalling into the
// nil embedded big.Int
type BigDec struct {
	i *big.Int
}

const (
	// number of decimal places
	PrecisionBigDec = 36

	// bytes required to represent the above precision
	// Ceiling[Log2[10**Precision - 1]]
	BigDecimalPrecisionBits = 120

	maxDecBitLen = maxBitLen + BigDecimalPrecisionBits

	// max number of iterations in ApproxRoot function
	maxApproxRootIterations = 100

	// max number of iterations in Log2 function
	maxLog2Iterations = 300
)

var (
	precisionReuse        = new(big.Int).Exp(big.NewInt(10), big.NewInt(PrecisionBigDec), nil)
	squaredPrecisionReuse = new(big.Int).Mul(precisionReuse, precisionReuse)
	precisionReuseSDK     = new(big.Int).Exp(big.NewInt(10), big.NewInt(PrecisionDec), nil)
	fivePrecision         = new(big.Int).Quo(precisionReuse, big.NewInt(2))
	precisionMultipliers  []*big.Int
	zeroInt               = big.NewInt(0)
	oneInt                = big.NewInt(1)
	tenInt                = big.NewInt(10)

	// log_2(e)
	// From: https://www.wolframalpha.com/input?i=log_2%28e%29+with+37+digits
	logOfEbase2 = MustNewBigDecFromStr("1.442695040888963407359924681001892137")

	// log_2(1.0001)
	// From: https://www.wolframalpha.com/input?i=log_2%281.0001%29+to+33+digits
	tickLogOf2 = MustNewBigDecFromStr("0.000144262291094554178391070900057480")
	// initialized in init() since requires
	// precision to be defined.
	twoBigDec BigDec = MustNewBigDecFromStr("2")

	// precisionFactors are used to adjust the scale of big.Int values to match the desired precision
	precisionFactors = make(map[int64]*big.Int)
)

// Decimal errors
var (
	ErrEmptyDecimalStr      = errors.New("decimal string cannot be empty")
	ErrInvalidDecimalLength = errors.New("invalid decimal length")
	ErrInvalidDecimalStr    = errors.New("invalid decimal string")
)

// Set precision multipliers
func init() {
	precisionMultipliers = make([]*big.Int, PrecisionBigDec+1)
	for i := 0; i <= PrecisionBigDec; i++ {
		precisionMultipliers[i] = calcPrecisionMultiplier(int64(i))
	}

	for precision := int64(0); precision <= PrecisionBigDec; precision++ {
		precisionFactor := new(big.Int).Exp(big.NewInt(10), big.NewInt(PrecisionBigDec-precision), nil)
		precisionFactors[precision] = precisionFactor
	}
}

func precisionInt() *big.Int {
	return new(big.Int).Set(precisionReuse)
}

func ZeroBigDec() BigDec     { return BigDec{new(big.Int).Set(zeroInt)} }
func OneBigDec() BigDec      { return BigDec{precisionInt()} }
func SmallestBigDec() BigDec { return BigDec{new(big.Int).Set(oneInt)} }

// calculate the precision multiplier
func calcPrecisionMultiplier(prec int64) *big.Int {
	if prec > PrecisionBigDec {
		panic(fmt.Sprintf("too much precision, maximum %v, provided %v", PrecisionBigDec, prec))
	}
	zerosToAdd := PrecisionBigDec - prec
	multiplier := new(big.Int).Exp(tenInt, big.NewInt(zerosToAdd), nil)
	return multiplier
}

// get the precision multiplier, do not mutate result
func precisionMultiplier(prec int64) *big.Int {
	if prec > PrecisionBigDec {
		panic(fmt.Sprintf("too much precision, maximum %v, provided %v", PrecisionBigDec, prec))
	}
	return precisionMultipliers[prec]
}

// create a new NewBigDec from integer assuming whole number
func NewBigDec(i int64) BigDec {
	return NewBigDecWithPrec(i, 0)
}

// create a new BigDec from integer with decimal place at prec
// CONTRACT: prec <= PrecisionBigDec
func NewBigDecWithPrec(i, prec int64) BigDec {
	return BigDec{
		new(big.Int).Mul(big.NewInt(i), precisionMultiplier(prec)),
	}
}

// create a new BigDec from big integer assuming whole numbers
// CONTRACT: prec <= PrecisionBigDec
func NewBigDecFromBigInt(i *big.Int) BigDec {
	return NewBigDecFromBigIntWithPrec(i, 0)
}

// create a new BigDec from big integer assuming whole numbers
// CONTRACT: prec <= PrecisionBigDec
func NewBigDecFromBigIntWithPrec(i *big.Int, prec int64) BigDec {
	return BigDec{
		new(big.Int).Mul(i, precisionMultiplier(prec)),
	}
}

// create a new BigDec from big integer assuming whole numbers
// CONTRACT: prec <= PrecisionBigDec
func NewBigDecFromInt(i BigInt) BigDec {
	return NewBigDecFromIntWithPrec(i, 0)
}

// create a new BigDec from big integer with decimal place at prec
// CONTRACT: prec <= PrecisionBigDec
func NewBigDecFromIntWithPrec(i BigInt, prec int64) BigDec {
	return BigDec{
		new(big.Int).Mul(i.BigInt(), precisionMultiplier(prec)),
	}
}

// create a decimal from an input decimal string.
// valid must come in the form:
//
//	(-) whole integers (.) decimal integers
//
// examples of acceptable input include:
//
//	-123.456
//	456.7890
//	345
//	-456789
//
// NOTE - An error will return if more decimal places
// are provided in the string than the constant Precision.
//
// CONTRACT - This function does not mutate the input str.
func NewBigDecFromStr(str string) (BigDec, error) {
	if len(str) == 0 {
		return BigDec{}, ErrEmptyDecimalStr
	}

	// first extract any negative symbol
	neg := false
	if str[0] == '-' {
		neg = true
		str = str[1:]
	}

	if len(str) == 0 {
		return BigDec{}, ErrEmptyDecimalStr
	}

	strs := strings.Split(str, ".")
	lenDecs := 0
	combinedStr := strs[0]

	if len(strs) == 2 { // has a decimal place
		lenDecs = len(strs[1])
		if lenDecs == 0 || len(combinedStr) == 0 {
			return BigDec{}, ErrInvalidDecimalLength
		}
		combinedStr += strs[1]
	} else if len(strs) > 2 {
		return BigDec{}, ErrInvalidDecimalStr
	}

	if lenDecs > PrecisionBigDec {
		return BigDec{}, fmt.Errorf("invalid precision; max: %d, got: %d", PrecisionBigDec, lenDecs)
	}

	// add some extra zero's to correct to the Precision factor
	zerosToAdd := PrecisionBigDec - lenDecs
	zeros := fmt.Sprintf(`%0`+strconv.Itoa(zerosToAdd)+`s`, "")
	combinedStr += zeros

	combined, ok := new(big.Int).SetString(combinedStr, 10) // base 10
	if !ok {
		return BigDec{}, fmt.Errorf("failed to set decimal string: %s", combinedStr)
	}
	if combined.BitLen() > maxBitLen {
		return BigDec{}, fmt.Errorf("decimal out of range; bitLen: got %d, max %d", combined.BitLen(), maxBitLen)
	}
	if neg {
		combined = new(big.Int).Neg(combined)
	}

	return BigDec{combined}, nil
}

// Decimal from string, panic on error
func MustNewBigDecFromStr(s string) BigDec {
	dec, err := NewBigDecFromStr(s)
	if err != nil {
		panic(err)
	}
	return dec
}

func (d BigDec) IsNil() bool          { return d.i == nil }                    // is decimal nil
func (d BigDec) IsZero() bool         { return (d.i).Sign() == 0 }             // is equal to zero
func (d BigDec) IsNegative() bool     { return (d.i).Sign() == -1 }            // is negative
func (d BigDec) IsPositive() bool     { return (d.i).Sign() == 1 }             // is positive
func (d BigDec) Equal(d2 BigDec) bool { return (d.i).Cmp(d2.i) == 0 }          // equal decimals
func (d BigDec) GT(d2 BigDec) bool    { return (d.i).Cmp(d2.i) > 0 }           // greater than
func (d BigDec) GTE(d2 BigDec) bool   { return (d.i).Cmp(d2.i) >= 0 }          // greater than or equal
func (d BigDec) LT(d2 BigDec) bool    { return (d.i).Cmp(d2.i) < 0 }           // less than
func (d BigDec) LTE(d2 BigDec) bool   { return (d.i).Cmp(d2.i) <= 0 }          // less than or equal
func (d BigDec) Neg() BigDec          { return BigDec{new(big.Int).Neg(d.i)} } // reverse the decimal sign
// nolint: stylecheck
func (d BigDec) Abs() BigDec { return BigDec{new(big.Int).Abs(d.i)} } // absolute value

// BigInt returns a copy of the underlying big.Int.
func (d BigDec) BigInt() *big.Int {
	if d.IsNil() {
		return nil
	}

	cp := new(big.Int)
	return cp.Set(d.i)
}

// addition
func (d BigDec) Add(d2 BigDec) BigDec {
	copy := d.Clone()
	copy.AddMut(d2)
	return copy
}

// mutative addition
func (d BigDec) AddMut(d2 BigDec) BigDec {
	d.i.Add(d.i, d2.i)

	if d.i.BitLen() > maxDecBitLen {
		panic("Int overflow")
	}

	return d
}

// subtraction
func (d BigDec) Sub(d2 BigDec) BigDec {
	res := new(big.Int).Sub(d.i, d2.i)

	if res.BitLen() > maxDecBitLen {
		panic("Int overflow")
	}
	return BigDec{res}
}

// Clone performs a deep copy of the receiver
// and returns the new result.
func (d BigDec) Clone() BigDec {
	copy := BigDec{new(big.Int)}
	copy.i.Set(d.i)
	return copy
}

// Mut performs non-mutative multiplication.
// The receiver is not modifier but the result is.
func (d BigDec) Mul(d2 BigDec) BigDec {
	copy := d.Clone()
	copy.MulMut(d2)
	return copy
}

// Mut performs non-mutative multiplication.
// The receiver is not modifier but the result is.
func (d BigDec) MulMut(d2 BigDec) BigDec {
	d.i.Mul(d.i, d2.i)
	d.i = chopPrecisionAndRound(d.i)

	if d.i.BitLen() > maxDecBitLen {
		panic("Int overflow")
	}
	return BigDec{d.i}
}

// multiplication truncate
func (d BigDec) MulTruncate(d2 BigDec) BigDec {
	mul := new(big.Int).Mul(d.i, d2.i)
	chopped := chopPrecisionAndTruncate(mul)

	if chopped.BitLen() > maxDecBitLen {
		panic("Int overflow")
	}
	return BigDec{chopped}
}

// multiplication round up
func (d BigDec) MulRoundUp(d2 BigDec) BigDec {
	mul := new(big.Int).Mul(d.i, d2.i)
	chopped := chopPrecisionAndRoundUpBigDec(mul)

	if chopped.BitLen() > maxDecBitLen {
		panic("Int overflow")
	}
	return BigDec{chopped}
}

// multiplication
func (d BigDec) MulInt(i BigInt) BigDec {
	mul := new(big.Int).Mul(d.i, i.i)

	if mul.BitLen() > maxDecBitLen {
		panic("Int overflow")
	}
	return BigDec{mul}
}

// MulInt64 - multiplication with int64
func (d BigDec) MulInt64(i int64) BigDec {
	mul := new(big.Int).Mul(d.i, big.NewInt(i))

	if mul.BitLen() > maxDecBitLen {
		panic("Int overflow")
	}
	return BigDec{mul}
}

// quotient
func (d BigDec) Quo(d2 BigDec) BigDec {
	copy := d.Clone()
	copy.QuoMut(d2)
	return copy
}

// mutative quotient
func (d BigDec) QuoMut(d2 BigDec) BigDec {
	// multiply precision twice
	d.i.Mul(d.i, precisionReuse)
	d.i.Mul(d.i, precisionReuse)

	d.i.Quo(d.i, d2.i)
	chopPrecisionAndRound(d.i)

	if d.i.BitLen() > maxDecBitLen {
		panic("Int overflow")
	}
	return d
}
func (d BigDec) QuoRaw(d2 int64) BigDec {
	// multiply precision, so we can chop it later
	mul := new(big.Int).Mul(d.i, precisionReuse)

	quo := mul.Quo(mul, big.NewInt(d2))
	chopped := chopPrecisionAndRound(quo)

	if chopped.BitLen() > maxDecBitLen {
		panic("Int overflow")
	}
	return BigDec{chopped}
}

// quotient truncate
func (d BigDec) QuoTruncate(d2 BigDec) BigDec {
	// multiply precision twice
	mul := new(big.Int).Mul(d.i, precisionReuse)
	mul.Mul(mul, precisionReuse)

	quo := mul.Quo(mul, d2.i)
	chopped := chopPrecisionAndTruncate(quo)

	if chopped.BitLen() > maxDecBitLen {
		panic("Int overflow")
	}
	return BigDec{chopped}
}

// quotient, round up
func (d BigDec) QuoRoundUp(d2 BigDec) BigDec {
	// multiply precision twice
	mul := new(big.Int).Mul(d.i, precisionReuse)
	mul.Mul(mul, precisionReuse)

	quo := new(big.Int).Quo(mul, d2.i)
	chopped := chopPrecisionAndRoundUpBigDec(quo)

	if chopped.BitLen() > maxDecBitLen {
		panic("Int overflow")
	}
	return BigDec{chopped}
}

// quotient, round up (mutative)
func (d BigDec) QuoRoundUpMut(d2 BigDec) BigDec {
	// multiply precision twice
	d.i.Mul(d.i, squaredPrecisionReuse)
	d.i.Quo(d.i, d2.i)

	chopPrecisionAndRoundUpMut(d.i, precisionReuse)

	if d.i.BitLen() > maxDecBitLen {
		panic("Int overflow")
	}
	return BigDec{d.i}
}

// quotient
func (d BigDec) QuoInt(i BigInt) BigDec {
	mul := new(big.Int).Quo(d.i, i.i)
	return BigDec{mul}
}

// QuoInt64 - quotient with int64
func (d BigDec) QuoInt64(i int64) BigDec {
	mul := new(big.Int).Quo(d.i, big.NewInt(i))
	return BigDec{mul}
}

// ApproxRoot returns an approximate estimation of a Dec's positive real nth root
// using Newton's method (where n is positive). The algorithm starts with some guess and
// computes the sequence of improved guesses until an answer converges to an
// approximate answer.  It returns `|d|.ApproxRoot() * -1` if input is negative.
// A maximum number of 100 iterations is used a backup boundary condition for
// cases where the answer never converges enough to satisfy the main condition.
func (d BigDec) ApproxRoot(root uint64) (guess BigDec, err error) {
	defer func() {
		if r := recover(); r != nil {
			var ok bool
			err, ok = r.(error)
			if !ok {
				err = errors.New("out of bounds")
			}
		}
	}()

	if d.IsNegative() {
		absRoot, err := d.MulInt64(-1).ApproxRoot(root)
		return absRoot.MulInt64(-1), err
	}

	if root == 1 || d.IsZero() || d.Equal(OneBigDec()) {
		return d, nil
	}

	if root == 0 {
		return OneBigDec(), nil
	}

	rootInt := NewBigIntFromUint64(root)
	guess, delta := OneBigDec(), OneBigDec()

	for iter := 0; delta.Abs().GT(SmallestBigDec()) && iter < maxApproxRootIterations; iter++ {
		prev := guess.PowerInteger(root - 1)
		if prev.IsZero() {
			prev = SmallestBigDec()
		}
		delta = d.Quo(prev)
		delta = delta.Sub(guess)
		delta = delta.QuoInt(rootInt)

		guess = guess.Add(delta)
	}

	return guess, nil
}

// ApproxSqrt is a wrapper around ApproxRoot for the common special case
// of finding the square root of a number. It returns -(sqrt(abs(d)) if input is negative.
func (d BigDec) ApproxSqrt() (BigDec, error) {
	return d.ApproxRoot(2)
}

// is integer, e.g. decimals are zero
func (d BigDec) IsInteger() bool {
	return new(big.Int).Rem(d.i, precisionReuse).Sign() == 0
}

// format decimal state
func (d BigDec) Format(s fmt.State, verb rune) {
	_, err := s.Write([]byte(d.String()))
	if err != nil {
		panic(err)
	}
}

// String returns a BigDec as a string.
func (d BigDec) String() string {
	if d.i == nil {
		return d.i.String()
	}

	isNeg := d.IsNegative()

	if isNeg {
		d = d.Neg()
	}

	bzInt, err := d.i.MarshalText()
	if err != nil {
		return ""
	}
	inputSize := len(bzInt)

	var bzStr []byte

	// TODO: Remove trailing zeros
	// case 1, purely decimal
	if inputSize <= PrecisionBigDec {
		bzStr = make([]byte, PrecisionBigDec+2)

		// 0. prefix
		bzStr[0] = byte('0')
		bzStr[1] = byte('.')

		// set relevant digits to 0
		for i := 0; i < PrecisionBigDec-inputSize; i++ {
			bzStr[i+2] = byte('0')
		}

		// set final digits
		copy(bzStr[2+(PrecisionBigDec-inputSize):], bzInt)
	} else {
		// inputSize + 1 to account for the decimal point that is being added
		bzStr = make([]byte, inputSize+1)
		decPointPlace := inputSize - PrecisionBigDec

		copy(bzStr, bzInt[:decPointPlace])                   // pre-decimal digits
		bzStr[decPointPlace] = byte('.')                     // decimal point
		copy(bzStr[decPointPlace+1:], bzInt[decPointPlace:]) // post-decimal digits
	}

	if isNeg {
		return "-" + string(bzStr)
	}

	return string(bzStr)
}

// Float64 returns the float64 representation of a BigDec.
// Will return the error if the conversion failed.
func (d BigDec) Float64() (float64, error) {
	return strconv.ParseFloat(d.String(), 64)
}

// MustFloat64 returns the float64 representation of a BigDec.
// Would panic if the conversion failed.
func (d BigDec) MustFloat64() float64 {
	if value, err := strconv.ParseFloat(d.String(), 64); err != nil {
		panic(err)
	} else {
		return value
	}
}

// Dec returns the osmomath.Dec representation of a BigDec.
// Values in any additional decimal places are truncated.
func (d BigDec) Dec() Dec {
	return d.DecWithPrecision(PrecisionDec)
}

// DecWithPrecision converts BigDec to Dec with desired precision
// Example:
// BigDec: 1.010100000000153000000000000000000000
// precision: 4
// Output Dec: 1.010100000000000000
func (d BigDec) DecWithPrecision(precision int64) Dec {
	var precisionFactor *big.Int
	if precision > PrecisionDec {
		panic(fmt.Sprintf("maximum Dec precision is (%v), provided (%v)", PrecisionDec, precision))
	} else {
		precisionFactor = precisionFactors[precision]
	}

	// Truncate any additional decimal values that exist due to BigDec's additional precision
	// This relies on big.Int's Quo function doing floor division
	intRepresentation := new(big.Int).Quo(d.BigInt(), precisionFactor)

	// convert int representation back to SDK Dec precision
	truncatedDec := NewDecFromBigIntWithPrec(intRepresentation, precision)

	return truncatedDec
}

// ChopPrecisionMut truncates all decimals after precision numbers after decimal point. Mutative
// CONTRACT: precision <= PrecisionBigDec
func (d *BigDec) ChopPrecisionMut(precision int64) BigDec {
	precisionFactor := precisionFactors[precision]
	// big.Quo truncates numbers that would have been after decimal point
	d.i.Quo(d.i, precisionFactor)
	d.i.Mul(d.i, precisionFactor)
	return BigDec{d.i}
}

// ChopPrecision truncates all decimals after precision numbers after decimal point
// CONTRACT: precision <= PrecisionBigDec
func (d *BigDec) ChopPrecision(precision int64) BigDec {
	copy := d.Clone()
	return copy.ChopPrecisionMut(precision)
}

// DecRoundUp returns the osmomath.Dec representation of a BigDec.
// Round up at precision end.
// Values in any additional decimal places are truncated.
func (d BigDec) DecRoundUp() Dec {
	return NewDecFromBigIntWithPrec(chopPrecisionAndRoundUpDec(d.i), PrecisionDec)
}

// BigDecFromDec returns the BigDec representation of an Dec.
// Values in any additional decimal places are truncated.
func BigDecFromDec(d Dec) BigDec {
	return NewBigDecFromBigIntWithPrec(d.BigInt(), PrecisionDec)
}

// BigDecFromSDKInt returns the BigDec representation of an sdkInt.
// Values in any additional decimal places are truncated.
func BigDecFromSDKInt(i Int) BigDec {
	return NewBigDecFromBigIntWithPrec(i.BigInt(), 0)
}

// BigDecFromDecSlice returns the []BigDec representation of an []Dec.
// Values in any additional decimal places are truncated.
func BigDecFromDecSlice(ds []Dec) []BigDec {
	result := make([]BigDec, len(ds))
	for i, d := range ds {
		result[i] = NewBigDecFromBigIntWithPrec(d.BigInt(), PrecisionDec)
	}
	return result
}

// BigDecFromDecSlice returns the []BigDec representation of an []Dec.
// Values in any additional decimal places are truncated.
func BigDecFromDecCoinSlice(ds []sdk.DecCoin) []BigDec {
	result := make([]BigDec, len(ds))
	for i, d := range ds {
		result[i] = NewBigDecFromBigIntWithPrec(d.Amount.BigInt(), PrecisionDec)
	}
	return result
}

//     ____
//  __|    |__   "chop 'em
//       ` \     round!"
// ___||  ~  _     -bankers
// |         |      __
// |       | |   __|__|__
// |_____:  /   | $$$    |
//              |________|

// Remove a Precision amount of rightmost digits and perform bankers rounding
// on the remainder (gaussian rounding) on the digits which have been removed.
//
// Mutates the input. Use the non-mutative version if that is undesired
func chopPrecisionAndRound(d *big.Int) *big.Int {
	// remove the negative and add it back when returning
	if d.Sign() == -1 {
		// make d positive, compute chopped value, and then un-mutate d
		d = d.Neg(d)
		d = chopPrecisionAndRound(d)
		d = d.Neg(d)
		return d
	}

	// get the truncated quotient and remainder
	quo, rem := d, big.NewInt(0)
	quo, rem = quo.QuoRem(d, precisionReuse, rem)

	if rem.Sign() == 0 { // remainder is zero
		return quo
	}

	switch rem.Cmp(fivePrecision) {
	case -1:
		return quo
	case 1:
		return quo.Add(quo, oneInt)
	default: // bankers rounding must take place
		// always round to an even number
		if quo.Bit(0) == 0 {
			return quo
		}
		return quo.Add(quo, oneInt)
	}
}

// chopPrecisionAndRoundUpBigDec removes a Precision amount of rightmost digits and rounds up.
// Non-mutative.
func chopPrecisionAndRoundUpBigDec(d *big.Int) *big.Int {
	// make copy
	copy := new(big.Int).Set(d)
	return chopPrecisionAndRoundUpMut(copy, precisionReuse)
}

<<<<<<< HEAD
// chopPrecisionAndRoundUpDec removes PrecisionDec amount of rightmost digits and rounds up.
=======
// chopPrecisionAndRoundUpDec removes  sdk.Precision amount of rightmost digits and rounds up.
// Non-mutative.
>>>>>>> c54e222f
func chopPrecisionAndRoundUpDec(d *big.Int) *big.Int {
	copy := new(big.Int).Set(d)
	return chopPrecisionAndRoundUpMut(copy, precisionReuseSDK)
}

// chopPrecisionAndRoundUp removes a Precision amount of rightmost digits and rounds up.
// Mutates input d.
// Mutations occur:
// - By calling chopPrecisionAndTruncateMut.
// - Using input d directly in QuoRem.
func chopPrecisionAndRoundUpMut(d *big.Int, precisionReuse *big.Int) *big.Int {
	// remove the negative and add it back when returning
	if d.Sign() == -1 {
		// make d positive, compute chopped value, and then un-mutate d
		d = d.Neg(d)
		// truncate since d is negative...
		d = chopPrecisionAndTruncateMut(d)
		d = d.Neg(d)
		return d
	}

	// get the truncated quotient and remainder
	_, rem := d.QuoRem(d, precisionReuse, big.NewInt(0))

	if rem.Sign() == 0 { // remainder is zero
		return d
	}

	return d.Add(d, oneInt)
}

func chopPrecisionAndRoundNonMutative(d *big.Int) *big.Int {
	tmp := new(big.Int).Set(d)
	return chopPrecisionAndRound(tmp)
}

// RoundInt64 rounds the decimal using bankers rounding
func (d BigDec) RoundInt64() int64 {
	chopped := chopPrecisionAndRoundNonMutative(d.i)
	if !chopped.IsInt64() {
		panic("Int64() out of bound")
	}
	return chopped.Int64()
}

// RoundInt round the decimal using bankers rounding
func (d BigDec) RoundInt() BigInt {
	return NewBigIntFromBigInt(chopPrecisionAndRoundNonMutative(d.i))
}

// chopPrecisionAndTruncate is similar to chopPrecisionAndRound,
// but always rounds down. It does not mutate the input.
func chopPrecisionAndTruncate(d *big.Int) *big.Int {
	return new(big.Int).Quo(d, precisionReuse)
}

// chopPrecisionAndTruncate is similar to chopPrecisionAndRound,
// but always rounds down. It mutates the input.
func chopPrecisionAndTruncateMut(d *big.Int) *big.Int {
	return d.Quo(d, precisionReuse)
}

// TruncateInt64 truncates the decimals from the number and returns an int64
func (d BigDec) TruncateInt64() int64 {
	chopped := chopPrecisionAndTruncate(d.i)
	if !chopped.IsInt64() {
		panic("Int64() out of bound")
	}
	return chopped.Int64()
}

// TruncateInt truncates the decimals from the number and returns an Int
func (d BigDec) TruncateInt() BigInt {
	return NewBigIntFromBigInt(chopPrecisionAndTruncate(d.i))
}

// TruncateDec truncates the decimals from the number and returns a Dec
func (d BigDec) TruncateDec() BigDec {
	return NewBigDecFromBigInt(chopPrecisionAndTruncate(d.i))
}

// Ceil returns the smallest interger value (as a decimal) that is greater than
// or equal to the given decimal.
func (d BigDec) Ceil() BigDec {
	tmp := new(big.Int).Set(d.i)

	quo, rem := tmp, big.NewInt(0)
	quo, rem = quo.QuoRem(tmp, precisionReuse, rem)

	// no need to round with a zero remainder regardless of sign
	if rem.Cmp(zeroInt) == 0 {
		return NewBigDecFromBigInt(quo)
	}

	if rem.Sign() == -1 {
		return NewBigDecFromBigInt(quo)
	}

	return NewBigDecFromBigInt(quo.Add(quo, oneInt))
}

// MaxSortableDec is the largest Dec that can be passed into SortableDecBytes()
// Its negative form is the least Dec that can be passed in.
var MaxSortableDec = OneBigDec().Quo(SmallestBigDec())

// ValidSortableDec ensures that a Dec is within the sortable bounds,
// a BigDec can't have a precision of less than 10^-18.
// Max sortable decimal was set to the reciprocal of SmallestDec.
func ValidSortableDec(dec BigDec) bool {
	return dec.Abs().LTE(MaxSortableDec)
}

// SortableDecBytes returns a byte slice representation of a Dec that can be sorted.
// Left and right pads with 0s so there are 18 digits to left and right of the decimal point.
// For this reason, there is a maximum and minimum value for this, enforced by ValidSortableDec.
func SortableDecBytes(dec BigDec) []byte {
	if !ValidSortableDec(dec) {
		panic("dec must be within bounds")
	}
	// Instead of adding an extra byte to all sortable decs in order to handle max sortable, we just
	// makes its bytes be "max" which comes after all numbers in ASCIIbetical order
	if dec.Equal(MaxSortableDec) {
		return []byte("max")
	}
	// For the same reason, we make the bytes of minimum sortable dec be --, which comes before all numbers.
	if dec.Equal(MaxSortableDec.Neg()) {
		return []byte("--")
	}
	// We move the negative sign to the front of all the left padded 0s, to make negative numbers come before positive numbers
	if dec.IsNegative() {
		return append([]byte("-"), []byte(fmt.Sprintf(fmt.Sprintf("%%0%ds", PrecisionBigDec*2+1), dec.Abs().String()))...)
	}
	return []byte(fmt.Sprintf(fmt.Sprintf("%%0%ds", PrecisionBigDec*2+1), dec.String()))
}

// reuse nil values
var nilJSON []byte

func init() {
	empty := new(big.Int)
	bz, _ := empty.MarshalText()
	nilJSON, _ = json.Marshal(string(bz))
}

// MarshalJSON marshals the decimal
func (d BigDec) MarshalJSON() ([]byte, error) {
	if d.i == nil {
		return nilJSON, nil
	}
	return json.Marshal(d.String())
}

// UnmarshalJSON defines custom decoding scheme
func (d *BigDec) UnmarshalJSON(bz []byte) error {
	if d.i == nil {
		d.i = new(big.Int)
	}

	var text string
	err := json.Unmarshal(bz, &text)
	if err != nil {
		return err
	}

	// TODO: Reuse dec allocation
	newDec, err := NewBigDecFromStr(text)
	if err != nil {
		return err
	}

	d.i = newDec.i
	return nil
}

// MarshalYAML returns the YAML representation.
func (d BigDec) MarshalYAML() (interface{}, error) {
	return d.String(), nil
}

// Marshal implements the gogo proto custom type interface.
func (d BigDec) Marshal() ([]byte, error) {
	if d.i == nil {
		d.i = new(big.Int)
	}
	return d.i.MarshalText()
}

// MarshalTo implements the gogo proto custom type interface.
func (d *BigDec) MarshalTo(data []byte) (n int, err error) {
	if d.i == nil {
		d.i = new(big.Int)
	}

	if d.i.Cmp(zeroInt) == 0 {
		copy(data, []byte{0x30})
		return 1, nil
	}

	bz, err := d.Marshal()
	if err != nil {
		return 0, err
	}

	copy(data, bz)
	return len(bz), nil
}

// Unmarshal implements the gogo proto custom type interface.
func (d *BigDec) Unmarshal(data []byte) error {
	if len(data) == 0 {
		d = nil
		return nil
	}

	if d.i == nil {
		d.i = new(big.Int)
	}

	if err := d.i.UnmarshalText(data); err != nil {
		return err
	}

	if d.i.BitLen() > maxBitLen {
		return fmt.Errorf("decimal out of range; got: %d, max: %d", d.i.BitLen(), maxBitLen)
	}

	return nil
}

// Size implements the gogo proto custom type interface.
func (d *BigDec) Size() int {
	bz, _ := d.Marshal()
	return len(bz)
}

// Override Amino binary serialization by proxying to protobuf.
func (d BigDec) MarshalAmino() ([]byte, error)   { return d.Marshal() }
func (d *BigDec) UnmarshalAmino(bz []byte) error { return d.Unmarshal(bz) }

// helpers

// DecsEqual tests if two decimal arrays are equal
func DecsEqual(d1s, d2s []BigDec) bool {
	if len(d1s) != len(d2s) {
		return false
	}

	for i, d1 := range d1s {
		if !d1.Equal(d2s[i]) {
			return false
		}
	}
	return true
}

// MinBigDec gets minimum decimal between two
func MinBigDec(d1, d2 BigDec) BigDec {
	if d1.LT(d2) {
		return d1
	}
	return d2
}

// MaxBigDec gets maximum decimal between two
func MaxBigDec(d1, d2 BigDec) BigDec {
	if d1.LT(d2) {
		return d2
	}
	return d1
}

// DecEq returns true if two given decimals are equal.
// Intended to be used with require/assert:  require.True(t, DecEq(...))
//
//nolint:thelper
func DecEq(t *testing.T, exp, got BigDec) (*testing.T, bool, string, string, string) {
	return t, exp.Equal(got), "expected:\t%v\ngot:\t\t%v", exp.String(), got.String()
}

// DecApproxEq returns true if the differences between two given decimals are smaller than the tolerance range.
// Intended to be used with require/assert:  require.True(t, DecEq(...))
//
//nolint:thelper
func DecApproxEq(t *testing.T, d1 BigDec, d2 BigDec, tol BigDec) (*testing.T, bool, string, string, string) {
	diff := d1.Sub(d2).Abs()
	return t, diff.LTE(tol), "expected |d1 - d2| <:\t%v\ngot |d1 - d2| = \t\t%v", tol.String(), diff.String()
}

// LogBase2 returns log_2 {x}.
// Rounds down by truncations during division and right shifting.
// Accurate up to 32 precision digits.
// Implementation is based on:
// https://stm32duinoforum.com/forum/dsp/BinaryLogarithm.pdf
func (x BigDec) LogBase2() BigDec {
	// create a new decimal to avoid mutating
	// the receiver's int buffer.
	xCopy := ZeroBigDec()
	xCopy.i = new(big.Int).Set(x.i)
	if xCopy.LTE(ZeroBigDec()) {
		panic(fmt.Sprintf("log is not defined at <= 0, given (%s)", xCopy))
	}

	// Normalize x to be 1 <= x < 2.

	// y is the exponent that results in a whole multiple of 2.
	y := ZeroBigDec()

	// repeat until: x >= 1.
	for xCopy.LT(OneBigDec()) {
		xCopy.i.Lsh(xCopy.i, 1)
		y = y.Sub(OneBigDec())
	}

	// repeat until: x < 2.
	for xCopy.GTE(twoBigDec) {
		xCopy.i.Rsh(xCopy.i, 1)
		y = y.Add(OneBigDec())
	}

	b := OneBigDec().Quo(twoBigDec)

	// N.B. At this point x is a positive real number representing
	// mantissa of the log. We estimate it using the following
	// algorithm:
	// https://stm32duinoforum.com/forum/dsp/BinaryLogarithm.pdf
	// This has shown precision of 32 digits relative
	// to Wolfram Alpha in tests.
	for i := 0; i < maxLog2Iterations; i++ {
		xCopy = xCopy.Mul(xCopy)
		if xCopy.GTE(twoBigDec) {
			xCopy.i.Rsh(xCopy.i, 1)
			y = y.Add(b)
		}
		b.i.Rsh(b.i, 1)
	}

	return y
}

// Natural logarithm of x.
// Formula: ln(x) = log_2(x) / log_2(e)
func (x BigDec) Ln() BigDec {
	log2x := x.LogBase2()

	y := log2x.Quo(logOfEbase2)

	return y
}

// log_1.0001(x) "tick" base logarithm
// Formula: log_1.0001(b) = log_2(b) / log_2(1.0001)
func (x BigDec) TickLog() BigDec {
	log2x := x.LogBase2()

	y := log2x.Quo(tickLogOf2)

	return y
}

// log_a(x) custom base logarithm
// Formula: log_a(b) = log_2(b) / log_2(a)
func (x BigDec) CustomBaseLog(base BigDec) BigDec {
	if base.LTE(ZeroBigDec()) || base.Equal(OneBigDec()) {
		panic(fmt.Sprintf("log is not defined at base <= 0 or base == 1, base given (%s)", base))
	}

	log2x_argument := x.LogBase2()
	log2x_base := base.LogBase2()

	y := log2x_argument.Quo(log2x_base)

	return y
}

// PowerInteger takes a given decimal to an integer power
// and returns the result. Non-mutative. Uses square and multiply
// algorithm for performing the calculation.
func (d BigDec) PowerInteger(power uint64) BigDec {
	clone := d.Clone()
	return clone.PowerIntegerMut(power)
}

// PowerIntegerMut takes a given decimal to an integer power
// and returns the result. Mutative. Uses square and multiply
// algorithm for performing the calculation.
func (d BigDec) PowerIntegerMut(power uint64) BigDec {
	if power == 0 {
		return OneBigDec()
	}
	tmp := OneBigDec()

	for i := power; i > 1; {
		if i%2 != 0 {
			tmp = tmp.MulMut(d)
		}
		i /= 2
		d = d.MulMut(d)
	}

	return d.MulMut(tmp)
}

// Power returns a result of raising the given big dec to
// a positive decimal power. Panics if the power is negative.
// Panics if the base is negative. Does not mutate the receiver.
// The max supported exponent is defined by the global maxSupportedExponent.
// If a greater exponent is given, the function panics.
// The error is not bounded but expected to be around 10^-18, use with care.
// See the underlying Exp2, LogBase2 and Mul for the details of their bounds.
// WARNING: This function is broken for base < 1. The reason is that logarithm function is
// negative between zero and 1, and the Exp2(k) is undefined for negative k.
// As a result, this function panics if called for d < 1.
func (d BigDec) Power(power BigDec) BigDec {
	if d.IsNegative() {
		panic(fmt.Sprintf("negative base is not supported for Power(), base was (%s)", d))
	}
	if power.IsNegative() {
		panic(fmt.Sprintf("negative power is not supported for Power(), power was (%s)", power))
	}
	if power.Abs().GT(maxSupportedExponent) {
		panic(fmt.Sprintf("integer exponent %s is too large, max (%s)", power, maxSupportedExponent))
	}
	if power.IsInteger() {
		return d.PowerInteger(power.TruncateInt().Uint64())
	}
	if power.IsZero() {
		return OneBigDec()
	}
	if d.IsZero() {
		return ZeroBigDec()
	}
	if d.LT(OneBigDec()) {
		panic(fmt.Sprintf("Power() is not supported for base < 1, base was (%s)", d))
	}
	if d.Equal(twoBigDec) {
		return Exp2(power)
	}

	// d^power = exp2(power * log_2{base})
	result := Exp2(d.LogBase2().Mul(power))

	return result
}<|MERGE_RESOLUTION|>--- conflicted
+++ resolved
@@ -710,12 +710,8 @@
 	return chopPrecisionAndRoundUpMut(copy, precisionReuse)
 }
 
-<<<<<<< HEAD
-// chopPrecisionAndRoundUpDec removes PrecisionDec amount of rightmost digits and rounds up.
-=======
-// chopPrecisionAndRoundUpDec removes  sdk.Precision amount of rightmost digits and rounds up.
+// chopPrecisionAndRoundUpDec removes  PrecisionDec amount of rightmost digits and rounds up.
 // Non-mutative.
->>>>>>> c54e222f
 func chopPrecisionAndRoundUpDec(d *big.Int) *big.Int {
 	copy := new(big.Int).Set(d)
 	return chopPrecisionAndRoundUpMut(copy, precisionReuseSDK)
