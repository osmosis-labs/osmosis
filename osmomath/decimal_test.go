--- conflicted
+++ resolved
@@ -1536,11 +1536,7 @@
 		s.Run(name, func() {
 			osmomath.ConditionalPanic(s.T(), tc.expPanic, func() {
 				var got osmomath.Dec
-<<<<<<< HEAD
-				if tc.precision == osmomath.PrecisionDec {
-=======
 				if tc.precision == osmomath.DecPrecision {
->>>>>>> 41597183
 					got = tc.d.Dec()
 				} else {
 					got = tc.d.DecWithPrecision(tc.precision)
@@ -1571,15 +1567,9 @@
 		// 0.1009312548(3952)
 		{osmomath.NewBigDecWithPrec(10093125483952, 14), osmomath.MustNewBigDecFromStr("0.1009312548"), 10, false},
 		// Edge case: max precision. Should remain unchanged
-<<<<<<< HEAD
-		{osmomath.MustNewBigDecFromStr("1.000000000000000000000000000000000001"), osmomath.MustNewBigDecFromStr("1.000000000000000000000000000000000001"), osmomath.PrecisionBigDec, false},
-		// Precision exceeds max precision - panic
-		{osmomath.MustNewBigDecFromStr("1.000000000000000000000000000000000001"), osmomath.MustNewBigDecFromStr("1.000000000000000000000000000000000001"), osmomath.PrecisionBigDec + 1, true},
-=======
 		{osmomath.MustNewBigDecFromStr("1.000000000000000000000000000000000001"), osmomath.MustNewBigDecFromStr("1.000000000000000000000000000000000001"), osmomath.BigDecPrecision, false},
 		// Precision exceeds max precision - panic
 		{osmomath.MustNewBigDecFromStr("1.000000000000000000000000000000000001"), osmomath.MustNewBigDecFromStr("1.000000000000000000000000000000000001"), osmomath.BigDecPrecision + 1, true},
->>>>>>> 41597183
 	}
 	for id, tc := range tests {
 		name := "testcase_" + fmt.Sprint(id)
@@ -1587,16 +1577,11 @@
 			osmomath.ConditionalPanic(s.T(), tc.expPanic, func() {
 				startMut := tc.startValue.Clone()
 				startNonMut := tc.startValue.Clone()
-<<<<<<< HEAD
-
+        
 				resultMut := startMut.ChopPrecisionMut(tc.precision)
 				resultNonMut := startNonMut.ChopPrecision(tc.precision)
 
-=======
-				resultMut := startMut.ChopPrecisionMut(tc.precision)
-				resultNonMut := startNonMut.ChopPrecision(tc.precision)
->>>>>>> 41597183
-				s.assertMutResult(tc.expectedMutResult, tc.startValue, resultMut, resultNonMut, startMut, startNonMut)
+        s.assertMutResult(tc.expectedMutResult, tc.startValue, resultMut, resultNonMut, startMut, startNonMut)
 			})
 		})
 	}
