--- conflicted
+++ resolved
@@ -1533,19 +1533,6 @@
 	}
 
 	for tcIndex, tc := range tests {
-<<<<<<< HEAD
-		if tc.expPanic {
-			s.Require().Panics(func() { tc.d.DecWithPrecision(tc.precision) })
-		} else {
-			var got osmomath.Dec
-			if tc.precision == osmomath.DecPrecision {
-				got = tc.d.Dec()
-			} else {
-				got = tc.d.DecWithPrecision(tc.precision)
-			}
-			s.Require().Equal(tc.want, got, "bad Dec conversion, index: %v", tcIndex)
-		}
-=======
 		name := "testcase_" + fmt.Sprint(tcIndex)
 		s.Run(name, func() {
 			osmomath.ConditionalPanic(s.T(), tc.expPanic, func() {
@@ -1558,7 +1545,6 @@
 				s.Require().Equal(tc.want, got, "bad Dec conversion, index: %v", tcIndex)
 			})
 		})
->>>>>>> 1985c871
 	}
 }
 
@@ -1582,13 +1568,9 @@
 		// 0.1009312548(3952)
 		{osmomath.NewBigDecWithPrec(10093125483952, 14), osmomath.MustNewBigDecFromStr("0.1009312548"), 10, false},
 		// Edge case: max precision. Should remain unchanged
-<<<<<<< HEAD
-		{osmomath.MustNewBigDecFromStr("1.000000000000000000000000000000000001"), osmomath.MustNewBigDecFromStr("1.000000000000000000000000000000000001"), osmomath.BigDecPrecision},
-=======
 		{osmomath.MustNewBigDecFromStr("1.000000000000000000000000000000000001"), osmomath.MustNewBigDecFromStr("1.000000000000000000000000000000000001"), osmomath.PrecisionBigDec, false},
 		// Precision exceeds max precision - panic
 		{osmomath.MustNewBigDecFromStr("1.000000000000000000000000000000000001"), osmomath.MustNewBigDecFromStr("1.000000000000000000000000000000000001"), osmomath.PrecisionBigDec + 1, true},
->>>>>>> 1985c871
 	}
 	for id, tc := range tests {
 		name := "testcase_" + fmt.Sprint(id)
