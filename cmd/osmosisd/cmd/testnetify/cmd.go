package testnetify

import (
	"encoding/json"
	"io/ioutil"
	"os"

	"github.com/osmosis-labs/osmosis/app"
	"github.com/spf13/cobra"
)

// get cmd to convert any bech32 address to an osmo prefix
func StateExportToTestnetGenesis() *cobra.Command {
	cmd := &cobra.Command{
		Use:   "testnetify [state_export_path] -p [testnet_params]",
		Short: "Convert state export to be a testnet",
		Long: `Fill this out plz
	`,
		Args: cobra.ExactArgs(1),
		RunE: func(cmd *cobra.Command, args []string) error {
			testnetParams, err := loadTestnetParams(cmd)
			if err != nil {
				return err
			}

			state_export_path := args[0]
			file, err := ioutil.ReadFile(state_export_path)
			if err != nil {
				// failed to read file
				return err
			}
			var genesis app.GenesisState
			err = json.Unmarshal([]byte(file), &genesis)
			if err != nil {
				return err
			}

			replaceValidatorDetails(genesis, testnetParams)
			updateChainId(genesis)
			clearIBC(genesis)

			cmd.Println("Writing new genesis to: ", testnetParams.OutputExportFilepath)
			err = writeGenesis(genesis, testnetParams.OutputExportFilepath)
			if err != nil {
				// failed to read file
				return err
			}
			return nil
		},
	}

	cmd.Flags().StringP(flagTestnetParams, "p", "params", "Testnet params json")

	return cmd
}

func writeGenesis(genesis app.GenesisState, path string) error {
	file, err := os.OpenFile(path, os.O_CREATE, os.ModePerm)
	if err != nil {
		// failed to read file
		return err
	}
	defer file.Close()
	encoder := json.NewEncoder(file)
<<<<<<< HEAD
	err = encoder.Encode(genesis)
	if err != nil {
		return err
	}
	return nil
=======
	return encoder.Encode(genesis)
>>>>>>> 0a105c96
}<|MERGE_RESOLUTION|>--- conflicted
+++ resolved
@@ -62,13 +62,5 @@
 	}
 	defer file.Close()
 	encoder := json.NewEncoder(file)
-<<<<<<< HEAD
-	err = encoder.Encode(genesis)
-	if err != nil {
-		return err
-	}
-	return nil
-=======
 	return encoder.Encode(genesis)
->>>>>>> 0a105c96
 }