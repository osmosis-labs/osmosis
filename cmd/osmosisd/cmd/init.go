--- conflicted
+++ resolved
@@ -90,13 +90,8 @@
 			}
 
 			//Override default settings in config.toml
-<<<<<<< HEAD
 			config.P2P.Seeds = strings.Join(seeds[:],",")
 			config.P2P.MaxNumInboundPeers = 320
-=======
-			config.P2P.Seeds = strings.Join(seeds[:], ",")
-			config.P2P.MaxNumInboundPeers = 150
->>>>>>> 0929265a
 			config.P2P.MaxNumOutboundPeers = 40
 			config.Mempool.Size = 10000
 			config.StateSync.TrustPeriod = 112 * time.Hour
