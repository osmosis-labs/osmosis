--- conflicted
+++ resolved
@@ -194,13 +194,9 @@
 	}()
 
 	balances := pi.bankKeeper.GetAllBalances(ctx, pool.GetAddress())
-	poolDenoms := pool.GetPoolDenoms(ctx)
-	poolDenomsMap := map[string]struct{}{}
-
-	// Convert pool denoms to map
-	for _, poolDenom := range poolDenoms {
-		poolDenomsMap[poolDenom] = struct{}{}
-	}
+
+	// Convert pool denoms to map for faster lookup.
+	poolDenomsMap := getPoolDenomsMap(pool.GetPoolDenoms(ctx))
 
 	spreadFactor := pool.GetSpreadFactor(ctx)
 
@@ -220,7 +216,6 @@
 
 		balances = cwPool.GetTotalPoolLiquidity(ctx)
 
-<<<<<<< HEAD
 		// This must never happen, but if it does, and there is no checks, the query will fail silently
 		// so we panic here to make sure we catch this error
 		if pi.wasmKeeper == nil {
@@ -261,12 +256,6 @@
 			}
 		}
 	}
-=======
-	// Convert pool denoms to map for faster lookup.
-	poolDenomsMap := getPoolDenomsMap(pool.GetPoolDenoms(ctx))
->>>>>>> 74f725e3
-
-	osmoPoolTVL := osmomath.ZeroInt()
 
 	// Note that this must follow the call to GetPoolDenoms() and GetSpreadFactor.
 	// Otherwise, the CosmWasmPool model panics.
@@ -283,13 +272,6 @@
 
 	// Join error strings for pool liquidity cap.
 	poolLiquidityCapErrorStr = strings.Join([]string{poolLiquidityCapErrorStr, poolLiquidityCapUSDCErrorStr}, " ")
-
-	// Get pool denoms. Although these can be inferred from balances, this is safer.
-	// If we used balances, for pools with no liquidity, we would not be able to get the denoms.
-	denoms, err := pi.poolManagerKeeper.RouteGetPoolDenoms(ctx, pool.GetId())
-	if err != nil {
-		return nil, err
-	}
 
 	// Sort denoms for consistent ordering.
 	sort.Strings(denoms)
@@ -334,6 +316,7 @@
 			Balances:              filteredBalances,
 			PoolDenoms:            denoms,
 			SpreadFactor:          spreadFactor,
+			CosmWasmPoolModel:     cosmWasmPoolModel,
 		},
 		TickModel: tickModel,
 	}, nil
@@ -457,27 +440,12 @@
 			}
 		}
 
-<<<<<<< HEAD
-		tvlAddition := osmomath.BigDecFromSDKInt(balance.Amount).QuoMut(routingInfo.Price).Dec().TruncateInt()
-		osmoPoolTVL = osmoPoolTVL.Add(tvlAddition)
-	}
-
-	// Sort denoms for consistent ordering.
-	sort.Strings(denoms)
-
-	// Mutates denomPairToTakerFeeMap with the taker fee for every uniquer denom pair in the denoms list.
-	err = retrieveTakerFeeToMapIfNotExists(ctx, denoms, denomPairToTakerFeeMap, pi.poolManagerKeeper)
-	if err != nil {
-		return nil, err
-	}
-=======
 		liquidityCapContribution := osmomath.BigDecFromSDKInt(balance.Amount).QuoMut(uosmoBaseAssetSpotPrice).Dec().TruncateInt()
 		poolLiquidityCap = poolLiquidityCap.Add(liquidityCapContribution)
 	}
 
 	return poolLiquidityCap, poolLiquidityCapErrorStr
 }
->>>>>>> 74f725e3
 
 // computeUSDCPoolLiquidityCapFromUOSMO computes the pool liquidity cap in USDC from UOSMO.
 // If the pool liquidity cap in UOSMO is zero, it returns zero.
@@ -503,19 +471,7 @@
 		}
 	}
 
-<<<<<<< HEAD
-	return &sqsdomain.PoolWrapper{
-		ChainModel: pool,
-		SQSModel: sqsdomain.SQSPool{
-			TotalValueLockedUSDC:  osmoPoolTVL,
-			TotalValueLockedError: errorInTVLStr,
-			Balances:              filteredBalances,
-			PoolDenoms:            denoms,
-			SpreadFactor:          spreadFactor,
-			CosmWasmPoolModel:     cosmWasmPoolModel,
-		},
-		TickModel: tickModel,
-	}, nil
+	return poolLiquidityCapUOSMO, noPoolLiquidityCapError
 }
 
 func (pi *poolTransformer) updateAlloyTrasmuterInfo(
@@ -571,7 +527,4 @@
 	}
 
 	return nil
-=======
-	return poolLiquidityCapUOSMO, noPoolLiquidityCapError
->>>>>>> 74f725e3
 }