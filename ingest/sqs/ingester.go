--- conflicted
+++ resolved
@@ -38,16 +38,6 @@
 
 	goCtx := sdk.WrapSDKContext(ctx)
 
-<<<<<<< HEAD
-	// Begin by flushing all previous writes
-	// TODO: we need to make this clear only pools data
-	// while keeping the routes cache.
-	if err := tx.ClearAll(goCtx); err != nil {
-		return err
-	}
-
-=======
->>>>>>> ff62dbdf
 	// Process block by reading and writing data and ingesting data into sinks
 	if err := i.poolsIngester.ProcessBlock(ctx, tx); err != nil {
 		return err
