--- conflicted
+++ resolved
@@ -4,365 +4,13 @@
 
 Please find the sidecar query server [here](https://github.com/osmosis-labs/sqs)
 
-<<<<<<< HEAD
 The use case for this is performing certain data and computationally intensive tasks outside of
 the chain node or the clients. For example, routing falls under this category because it requires
 all pool data for performing the complex routing algorithm.
 
+SQS is meant to offload the query load from the chain node to a separate server. Primarily, we use it for swap routing.
+
 ## Integrator Guide
 
 Follow [this link](https://hackmd.io/@3DOBr1TJQ3mQAFDEO0BXgg/S1bsqPAr6) to find a guide on how to 
-integrate with the sidecar query server.
-
-## Supported Endpoints
-
-## Pools Resource
-
-1. GET `/pools/all`
-
-Description: returns all pools in the chain state instrumented with denoms and TVL if available
-
-Parameters: none
-
-Response example:
-```bash
-curl "https://sqs.osmosis.zone/pools/all" | jq .
-[
-  {
-    "underlying_pool": {
-      "address": "osmo164pg0key096kxe7940h45csw5w9cmf4nc2a83m73e8tc0u2eymeqj7t0rm",
-      "incentives_address": "osmo1z6ae7saxlwnnd6whl2svw0k3zhsjdvzaap9ya2lcj8m3c0r02a6svtuzn2",
-      "spread_rewards_address": "osmo1jhzypnueeg75cm8tps7srn7ujva9qe4msjmtkajwaqpj0kyvdjjqu0xule",
-      "id": 1323,
-      "current_tick_liquidity": "1000000.000000000000100000",
-      "token0": "ibc/ECBE78BF7677320A93E7BA1761D144BCBF0CBC247C290C049655E106FE5DC68E",
-      "token1": "uosmo",
-      "current_sqrt_price": "1.000000000000000000000000000000000000",
-      "tick_spacing": 100,
-      "exponent_at_price_one": -6,
-      "spread_factor": "0.000500000000000000",
-      "last_liquidity_update": "2023-12-06T14:36:29.772040341Z"
-    },
-    "sqs_model": {
-      "total_value_locked_uosmo": "1000000",
-      "total_value_locked_error": "error getting token precision ibc/ECBE78BF7677320A93E7BA1761D144BCBF0CBC247C290C049655E106FE5DC68E",
-      "balances": [
-        {
-          "denom": "ibc/ECBE78BF7677320A93E7BA1761D144BCBF0CBC247C290C049655E106FE5DC68E",
-          "amount": "1000000"
-        },
-        {
-          "denom": "uosmo",
-          "amount": "1000000"
-        }
-      ],
-      "pool_denoms": [
-        "ibc/ECBE78BF7677320A93E7BA1761D144BCBF0CBC247C290C049655E106FE5DC68E",
-        "uosmo"
-      ],
-      "spread_factor": "0.000500000000000000"
-    }
-  },
-  ...
-]
-```
-
-## Router Resource
-
-
-1. GET `/router/quote?tokenIn=<tokenIn>&tokenOutDenom=<tokenOutDenom>`
-
-Description: returns the best quote it can compute for the given tokenIn and tokenOutDenom
-
-Parameters:
-- `tokenIn` the string representation of the sdk.Coin for the token in
-- `tokenOutDenom` the string representing the denom of the token out
-
-Response example:
-
-```bash
-curl "https://sqs.osmosis.zone/router/quote?tokenIn=1000000uosmo&tokenOutDenom=uion" | jq .
-{
-  "amount_in": {
-    "denom": "uosmo",
-    "amount": "1000000"
-  },
-  "amount_out": "1803",
-  "route": [
-    {
-      "pools": [
-        {
-          "id": 2,
-          "type": 0,
-          "balances": [],
-          "spread_factor": "0.005000000000000000",
-          "token_out_denom": "uion",
-          "taker_fee": "0.001000000000000000"
-        }
-      ],
-      "out_amount": "1803",
-      "in_amount": "1000000"
-    }
-  ],
-  "effective_fee": "0.006000000000000000"
-}
-```
-
-2. GET `/router/single-quote?tokenIn=<tokenIn>&tokenOutDenom=<tokenOutDenom>`
-
-Description: returns the best quote it can compute w/o performing route splits,
-performing single direct route estimates only.
-
-Parameters:
-- `tokenIn` the string representation of the sdk.Coin for the token in
-- `tokenOutDenom` the string representing the denom of the token out
-
-Response example:
-```bash
-curl "https://sqs.osmosis.zone/router/single-quote?tokenIn=1000000uosmo&tokenOutDenom=uion" | jq .
-{
-  "amount_in": {
-    "denom": "uosmo",
-    "amount": "1000000"
-  },
-  "amount_out": "1803",
-  "route": [
-    {
-      "pools": [
-        {
-          "id": 2,
-          "type": 0,
-          "balances": [],
-          "spread_factor": "0.005000000000000000",
-          "token_out_denom": "uion",
-          "taker_fee": "0.001000000000000000"
-        }
-      ],
-      "out_amount": "1803",
-      "in_amount": "1000000"
-    }
-  ],
-  "effective_fee": "0.006000000000000000"
-}
-```
-
-3. GET `/router/routes?tokenIn=<tokenIn>&tokenOutDenom=<tokenOutDenom>`
-
-Description: returns all routes that can be used for routing from tokenIn to tokenOutDenom
-
-Parameters:
-- `tokenIn` the string representation of the denom of the token in
-- `tokenOutDenom` the string representing the denom of the token out
-
-
-Response example:
-```bash
-curl "https://sqs.osmosis.zone/routes?tokenIn=uosmo&tokenOutDenom=uion" | jq .
-{
-  "Routes": [
-    {
-      "Pools": [
-        {
-          "ID": 1100,
-          "TokenOutDenom": "uion"
-        }
-      ]
-    },
-    {
-      "Pools": [
-        {
-          "ID": 2,
-          "TokenOutDenom": "uion"
-        }
-      ]
-    },
-    {
-      "Pools": [
-        {
-          "ID": 1013,
-          "TokenOutDenom": "uion"
-        }
-      ]
-    },
-    {
-      "Pools": [
-        {
-          "ID": 1092,
-          "TokenOutDenom": "ibc/E6931F78057F7CC5DA0FD6CEF82FF39373A6E0452BF1FD76910B93292CF356C1"
-        },
-        {
-          "ID": 476,
-          "TokenOutDenom": "uion"
-        }
-      ]
-    },
-    {
-      "Pools": [
-        {
-          "ID": 1108,
-          "TokenOutDenom": "ibc/9712DBB13B9631EDFA9BF61B55F1B2D290B2ADB67E3A4EB3A875F3B6081B3B84"
-        },
-        {
-          "ID": 26,
-          "TokenOutDenom": "uion"
-        }
-      ]
-    }
-  ],
-  "UniquePoolIDs": {
-    "1013": {},
-    "1092": {},
-    "1100": {},
-    "1108": {},
-    "2": {},
-    "26": {},
-    "476": {}
-  }
-}
-```
-
-4. GET `/router/custom-quote?tokenIn=<tokenIn>&tokenOutDenom=<tokenOutDenom>&poolIDs=<poolIDs>`
-
-Description: returns the quote over route with the given poolIDs. If such route does not exist, returns error.
-
-Parameters:
-- `tokenIn` the string representation of the sdk.Coin for the token in
-- `tokenOutDenom` the string representing the denom of the token out
-- `poolIDs` comma-separated list of pool IDs
-
-Response example:
-```bash
-curl "https://sqs.osmosis.zone/router/custom-quote?tokenIn=1000000uosmo&tokenOutDenom=uion?poolIDs=2" | jq .
-{
-  "amount_in": {
-    "denom": "uosmo",
-    "amount": "1000000"
-  },
-  "amount_out": "1803",
-  "route": [
-    {
-      "pools": [
-        {
-          "id": 2,
-          "type": 0,
-          "balances": [],
-          "spread_factor": "0.005000000000000000",
-          "token_out_denom": "uion",
-          "taker_fee": "0.001000000000000000"
-        }
-      ],
-      "out_amount": "1803",
-      "in_amount": "1000000"
-    }
-  ],
-  "effective_fee": "0.006000000000000000"
-}
-```
-
-5. POST `/router/store-state`
-
-Description: stores the current state of the router in a JSON file locally. Used for debugging purposes.
-This endpoint should be disabled in production.
-
-Parameters: none
-
-## System Resource
-
-1. GET `/system/healthcheck`
-
-Description: returns 200 if the server is healthy.
-Validates the following conditions:
-- Redis is reachable
-- Node is reachable
-- Node is not synching
-- The latest height in Redis is within threshold of the latest height in the node
-- The latest height in Redis was updated within a configurable number of seconds
-
-2. GET `/system/metrics`
-
-Description: returns the prometheus metrics for the server
-
-## Development Setup
-
-### Mainnet
-
-To setup a development environment against mainnet, sync the node in the default
-home directory and then run the following commands:
-
-```bash
-# Starts a detached redis container, to stop: 'make redis-stop'
-make redis-start
-
-# Rebuild the binary and start the node with sqs enabled in-process
-make sqs-start
-```
-
-### Localosmosis
-
-It is also possible to run the sidecar query server against a localosmosis node.
-
-```bash
-# Starts localosmosis with all services enabled and a few pools pre-created
-# make localnset-start for empty state
-# See localosmosis docs for more details
-make localnet-start-with-state
-```
-
-## Data
-
-### Pools
-
-For every chain pool, its pool model is written to Redis.
-
-Additionally, we instrument each pool model with bank balances and OSMO-denominated TVL.
-
-Some pool models do not contain balances by default. As a result, clients have to requery balance
-for each pool model directly from chain. Having the balances in Redis allows us to avoid this and serve
-pools with balances directly.
-
-The routing algorithm requires the knowledge of TVL for prioritizing pools. As a result, each pool model
-is instrumented with OSMO-denominated TVL.
-
-### Router
-
-For routing, we must know about the taker fee for every denom pair. As a result, in the router
-repository, we stote the taker fee keyed by the denom pair.
-
-These taker fees are then read from Redis to initialize the router.
-
-### Token Precision
-
-The chain is agnostic to token precision. As a result, to compute OSMO-denominated TVL,
-we query [chain registry file](https://github.com/osmosis-labs/assetlists/blob/main/osmosis-1/osmosis-1.assetlist.json)
-parse the precision exponent and use it scaling the spot price to the right value.
-
-The following are the tokens that are either malformed or are missing from the chain registry file:
-```md
-ibc/CD942F878C80FBE9DEAB8F8E57F592C7252D06335F193635AF002ACBD69139CC
-ibc/FE2CD1E6828EC0FAB8AF39BAC45BC25B965BA67CCBC50C13A14BD610B0D1E2C4
-ibc/4F3B0EC2FE2D370D10C3671A1B7B06D2A964C721470C305CBB846ED60E6CAA20
-ibc/CD20AC50CE57F1CF2EA680D7D47733DA9213641D2D116C5806A880F508609A7A
-ibc/52E12CF5CA2BB903D84F5298B4BFD725D66CAB95E09AA4FC75B2904CA5485FEB
-ibc/49C2B2C444B7C5F0066657A4DBF19D676E0D185FF721CFD3E14FA253BCB9BC04
-ibc/7ABF696369EFB3387DF22B6A24204459FE5EFD010220E8E5618DC49DB877047B
-ibc/E27CD305D33F150369AB526AEB6646A76EC3FFB1A6CA58A663B5DE657A89D55D
-factory/osmo130w50f7ta00dxkzpxemuxw7vnj6ks5mhe0fr8v/oDOGE
-ibc/5BBB6F9C8ECA31508EE5B68F2E27B57532E1595C57D0AE5C8D64E1FBCB756247
-ibc/00BC6883C29D45EAA021A55CFDD5884CA8EFF9D39F698A9FEF79E13819FF94F8
-ibc/BCDB35B7390806F35E716D275E1E017999F8281A81B6F128F087EF34D1DFA761
-ibc/020F5162B7BC40656FC5432622647091F00D53E82EE8D21757B43D3282F25424
-ibc/D3A1900B2B520E45608B5671ADA461E1109628E89B4289099557C6D3996F7DAA
-ibc/1271ACDB6421652A2230DECCAA365312A32770579C2B22D2B60A89FE39106611
-ibc/DEA3B0BB0006C69E75D2247E8DC57878758790556487067F67748FDC237CE2AE
-ibc/72D0C53912C461FC9251E3135459746380E9030C0BFDA13D45D3BAC47AE2910E
-ibc/0E30775281643124D79B8670ACD3F478AC5FAB2B1CA1E32903D0775D8A8BB064
-ibc/4E2A6E691D0EB60A25AE582F29D19B20671F723DF6978258F4043DA5692120AE
-ibc/F2F19568D75125D7B88303ADC021653267443679780D6A0FD3E1EC318E0C51FD
-factory/osmo19pw5d0jset8jlhawvkscj2gsfuyd5v524tfgek/TURKEY
-```
-
-Any pool containing these tokens would have the TVL error error set to
-non-empty string, leading to the pool being deprioritized from the router.
-=======
-SQS is meant to offload the query load from the chain node to a separate server. Primarily, we use it for swap routing.
->>>>>>> ff62dbdf
+integrate with the sidecar query server.