--- conflicted
+++ resolved
@@ -38,8 +38,6 @@
 	if err != nil {
 		return 0, err
 	}
-<<<<<<< HEAD
-=======
 
 	// Current UTC time
 	currentTimeUTC := time.Now().UTC()
@@ -78,6 +76,5 @@
 		return 0, err
 	}
 
->>>>>>> 0f87b2ab
 	return latestHeight, nil
 }