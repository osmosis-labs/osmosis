--- conflicted
+++ resolved
@@ -24,14 +24,11 @@
 	DefaultCfmmPoolHeight          = int64(12346)
 	DefaultCfmmPoolTime            = time.Now()
 	DefaultCfmmPoolTxnHash         = "txhash2"
-<<<<<<< HEAD
-	defaultError                   = errors.New("default error")
-=======
 	NonExistentPoolId              = uint64(999)
 	NonExistentPoolHeight          = int64(12347)
 	NonExistentPoolTime            = time.Now()
 	NonExistentPoolTxnHash         = "txhash3"
->>>>>>> f0a195f3
+	defaultError                   = errors.New("default error")  
 )
 
 func NewPoolCreation(poolId uint64, blockHeight int64, blockTime time.Time, txnHash string) commondomain.PoolCreation {
