package service

import (
	"context"
	"encoding/hex"
	"errors"
	"strconv"
	"strings"
	"sync"

	"github.com/cometbft/cometbft/abci/types"
	"github.com/cometbft/cometbft/crypto/tmhash"
	"github.com/cometbft/cometbft/libs/log"
	"github.com/cosmos/cosmos-sdk/baseapp"
	storetypes "github.com/cosmos/cosmos-sdk/store/types"
	sdk "github.com/cosmos/cosmos-sdk/types"
	"github.com/cosmos/gogoproto/proto"

	commondomain "github.com/osmosis-labs/osmosis/v25/ingest/common/domain"
	"github.com/osmosis-labs/osmosis/v25/ingest/indexer/domain"
	"github.com/osmosis-labs/osmosis/v25/ingest/indexer/service/blockprocessor"
	sqsdomain "github.com/osmosis-labs/osmosis/v25/ingest/sqs/domain"

	"github.com/osmosis-labs/osmosis/osmomath"
	concentratedliquiditytypes "github.com/osmosis-labs/osmosis/v25/x/concentrated-liquidity/types"
	gammtypes "github.com/osmosis-labs/osmosis/v25/x/gamm/types"
	poolmanagertypes "github.com/osmosis-labs/osmosis/v25/x/poolmanager/types"
)

var (
	_      baseapp.StreamingService = (*indexerStreamingService)(nil)
	oneDec                          = osmomath.OneDec()
)

// ind is a streaming service that processes block data and ingests it into the indexer
type indexerStreamingService struct {
	writeListeners map[storetypes.StoreKey][]storetypes.WriteListener

	// manages tracking of whether the node is code started
	// manages tracking of whether all the data should be processed or only the changed in the block
	blockProcessStrategyManager commondomain.BlockProcessStrategyManager

	client domain.Publisher

	keepers domain.Keepers

	txDecoder sdk.TxDecoder

	txnIndexId int
	// extracts the pools from chain state
	poolExtractor commondomain.PoolExtractor

	poolTracker sqsdomain.BlockPoolUpdateTracker

	logger log.Logger
}

// New creates a new sqsStreamingService.
// writeListeners is a map of store keys to write listeners.
// sqsIngester is an ingester that ingests the block data into SQS.
// poolTracker is a tracker that tracks the pools that were changed in the block.
// nodeStatusChecker is a checker that checks if the node is syncing.
func New(writeListeners map[storetypes.StoreKey][]storetypes.WriteListener, blockProcessStrategyManager commondomain.BlockProcessStrategyManager, client domain.Publisher, poolExtractor commondomain.PoolExtractor, poolTracker sqsdomain.BlockPoolUpdateTracker, keepers domain.Keepers, txDecoder sdk.TxDecoder, logger log.Logger) *indexerStreamingService {
	return &indexerStreamingService{
		blockProcessStrategyManager: blockProcessStrategyManager,

		writeListeners: writeListeners,

		poolExtractor: poolExtractor,

		poolTracker: poolTracker,

		client: client,

		keepers: keepers,

		txDecoder: txDecoder,

		logger: logger,
	}
}

// Close implements baseapp.StreamingService.
func (s *indexerStreamingService) Close() error {
	return nil
}

// ListenBeginBlock implements baseapp.StreamingService.
func (s *indexerStreamingService) ListenBeginBlock(ctx context.Context, req types.RequestBeginBlock, res types.ResponseBeginBlock) error {
	return nil
}

// ListenCommit implements baseapp.StreamingService.
func (s *indexerStreamingService) ListenCommit(ctx context.Context, res types.ResponseCommit) error {
	return nil
}

// ListenDeliverTx implements baseapp.StreamingService.
func (s *indexerStreamingService) ListenDeliverTx(ctx context.Context, req types.RequestDeliverTx, res types.ResponseDeliverTx) error {
	// Increment the transaction index after delivering the transaction
	defer func() {
		s.txnIndexId++
	}()

	// Publish the transaction data
	err := s.publishTxn(ctx, req, res)
	if err != nil {
		s.logger.Error("Error publishing transaction data", "error", err)
		return err
	}
	return nil
}

// publishBlock publishes the block data to the indexer.
func (s *indexerStreamingService) publishBlock(ctx context.Context, req types.RequestEndBlock) error {
	sdkCtx := sdk.UnwrapSDKContext(ctx)
	height := (uint64)(req.GetHeight())
	timeEndBlock := sdkCtx.BlockTime().UTC()
	chainId := sdkCtx.ChainID()
	gasConsumed := sdkCtx.GasMeter().GasConsumed()
	block := domain.Block{
		ChainId:     chainId,
		Height:      height,
		BlockTime:   timeEndBlock,
		GasConsumed: gasConsumed,
	}
	return s.client.PublishBlock(sdkCtx, block)
}

// adjustAmountBySpreadFactor adjusts the amount by the spread factor.
// This is done to adjust the amount of tokens in the token_swapped event by the spread factor,
// as the amount in the event is the amount AFTER the spread factor is applied.
// therefore, we need to adjust the amount by the spread factor to get the amount BEFORE the spread factor is applied.
// NOTE: This applies to CL pools only
func (s *indexerStreamingService) adjustTokenInAmountBySpreadFactor(ctx context.Context, event *types.Event) error {
	if event.Type != gammtypes.TypeEvtTokenSwapped {
		return nil
	}
	sdkCtx := sdk.UnwrapSDKContext(ctx)
	var poolIdStr string
	var afterTokensIn string
	var afterTokensInIndex int
	attributes := event.Attributes
	// Find the pool id and tokens in attributes from the token_swapped
	for index, attribute := range attributes {
		if poolIdStr != "" && afterTokensIn != "" {
			break
		}
		if attribute.Key == concentratedliquiditytypes.AttributeKeyPoolId {
			poolIdStr = attribute.Value
		}
		if attribute.Key == concentratedliquiditytypes.AttributeKeyTokensIn {
			afterTokensIn = attribute.Value
			afterTokensInIndex = index
		}
	}
	if poolIdStr == "" || afterTokensIn == "" {
		return errors.New("pool id or tokens in not found")
	}
	poolId, err := strconv.ParseInt(poolIdStr, 10, 64)
	if err != nil {
		return errors.New("failed to parse pool id")
	}
	pool, err := s.keepers.PoolManagerKeeper.GetPool(sdkCtx, uint64(poolId))
	if err != nil {
		return errors.New("failed to get pool")
	}
	// Adjustment required only for CL pools
	if pool.GetType() != poolmanagertypes.Concentrated {
		return nil
	}
	spreadFactor := pool.GetSpreadFactor(sdkCtx)
	coins, err := sdk.ParseCoinsNormalized(afterTokensIn)
	if err != nil {
		return errors.New("failed to parse tokens in")
	}
	tokenInAmount := coins[0].Amount.ToLegacyDec()
	// Adjust the amount by the spread factor, i.e. before = after/(1 - spreadFactor)
	adjustedAmt := tokenInAmount.Quo(oneDec.Sub(spreadFactor))
	attributes[afterTokensInIndex].Value = adjustedAmt.String() + coins[0].Denom
	return nil
}

func (s *indexerStreamingService) addTokenLiquidity(ctx context.Context, event *types.Event) error {
	if event.Type != gammtypes.TypeEvtTokenSwapped {
		return nil
	}
	sdkCtx := sdk.UnwrapSDKContext(ctx)
	var poolIdStr string
	attributes := event.Attributes
	// Find the pool id from the token_swapped
	for _, attribute := range attributes {
		if attribute.Key == concentratedliquiditytypes.AttributeKeyPoolId {
			poolIdStr = attribute.Value
			break
		}
	}
	if poolIdStr == "" {
		return errors.New("pool id not found")
	}
	poolId, err := strconv.ParseInt(poolIdStr, 10, 64)
	if err != nil {
		return err
	}
	coins, err := s.keepers.PoolManagerKeeper.GetTotalPoolLiquidity(sdkCtx, uint64(poolId))
	if err != nil {
		return err
	}
	// Store the liquidity of the token in the attributes map of the event, keyed by "liquidity_" + coin.Denom
	for _, coin := range coins {
		event.Attributes = append(event.Attributes, types.EventAttribute{
			Key:   "liquidity_" + coin.Denom,
			Value: coin.Amount.String(),
		})
	}
	return nil
}

// publishTxn publishes the transaction data to the indexer.
func (s *indexerStreamingService) publishTxn(ctx context.Context, req types.RequestDeliverTx, res types.ResponseDeliverTx) error {
	sdkCtx := sdk.UnwrapSDKContext(ctx)
	// Decode the transaction
	tx, err := s.txDecoder(req.GetTx())
	if err != nil {
		return err
	}

	// Calculate the transaction hash
	txHash := strings.ToUpper(hex.EncodeToString(tmhash.Sum(req.GetTx())))

	// Gas data
	gasWanted := res.GasWanted
	gasUsed := res.GasUsed

	// Fee data
	feeTx, _ := tx.(sdk.FeeTx)
	fee := feeTx.GetFee()

	// Message type
	txMessages := tx.GetMsgs()
	msgType := proto.MessageName(txMessages[0])

	// Include these events only:
	// - token_swapped
	// - pool_joined
	// - pool_exited
	// - create_position
	// - withdraw_position
	events := res.GetEvents()
	var includedEvents []domain.EventWrapper
	for i, event := range events {
		clonedEvent := deepCloneEvent(&event)
		err := s.adjustTokenInAmountBySpreadFactor(ctx, clonedEvent)
		if err != nil {
			s.logger.Error("Error adjusting amount by spread factor", "error", err)
			continue
		}
<<<<<<< HEAD
		err = s.addTokenLiquidity(ctx, &event)
=======
		err = s.addTokenLiquidity(ctx, clonedEvent)
>>>>>>> 5b3e7918
		if err != nil {
			s.logger.Error("Error adding reserves to event", "error", err)
			continue
		}
<<<<<<< HEAD
		eventType := event.Type
=======
		eventType := clonedEvent.Type
>>>>>>> 5b3e7918
		if eventType == gammtypes.TypeEvtTokenSwapped || eventType == gammtypes.TypeEvtPoolJoined || eventType == gammtypes.TypeEvtPoolExited || eventType == concentratedliquiditytypes.TypeEvtCreatePosition || eventType == concentratedliquiditytypes.TypeEvtWithdrawPosition {
			includedEvents = append(includedEvents, domain.EventWrapper{Index: i, Event: *clonedEvent})
		}
	}

	// Publish the transaction
	txn := domain.Transaction{
		Height:             uint64(sdkCtx.BlockHeight()),
		BlockTime:          sdkCtx.BlockTime().UTC(),
		GasWanted:          uint64(gasWanted),
		GasUsed:            uint64(gasUsed),
		Fees:               fee,
		MessageType:        msgType,
		TransactionHash:    txHash,
		TransactionIndexId: s.txnIndexId,
		Events:             includedEvents,
	}
	return s.client.PublishTransaction(sdkCtx, txn)
}

// addTokenLiquidity adds the token liquidity to the event.
// It refers to the pooled amount of each asset after a swap event has occurred.
func (s *indexerStreamingService) addTokenLiquidity(ctx context.Context, event *types.Event) error {
	if event.Type != gammtypes.TypeEvtTokenSwapped {
		return nil
	}
	sdkCtx := sdk.UnwrapSDKContext(ctx)
	var poolIdStr string
	attributes := event.Attributes
	// Find the pool id from the token_swapped
	for _, attribute := range attributes {
		if attribute.Key == concentratedliquiditytypes.AttributeKeyPoolId {
			poolIdStr = attribute.Value
			break
		}
	}
	if poolIdStr == "" {
		return errors.New("pool id not found")
	}
	poolId, err := strconv.ParseUint(poolIdStr, 10, 64)
	if err != nil {
		return err
	}
	coins, err := s.keepers.PoolManagerKeeper.GetTotalPoolLiquidity(sdkCtx, poolId)
	if err != nil {
		return err
	}
	// Store the liquidity of the token in the attributes map of the event, keyed by "liquidity_" + coin.Denom
	for _, coin := range coins {
		event.Attributes = append(event.Attributes, types.EventAttribute{
			Key:   "liquidity_" + coin.Denom,
			Value: coin.Amount.String(),
		})
	}
	return nil
}

// ListenEndBlock implements baseapp.StreamingService.
func (s *indexerStreamingService) ListenEndBlock(ctx context.Context, req types.RequestEndBlock, res types.ResponseEndBlock) error {
	// Reset the transaction index id on end block
	defer func() {
		s.txnIndexId = 0
	}()
	// Publish the block data
	err := s.publishBlock(ctx, req)
	if err != nil {
		s.logger.Error("Error publishing block data", "error", err)
		return err
	}

	sdkCtx := sdk.UnwrapSDKContext(ctx)

	defer func() {
		// Reset the pool tracker after processing the block.
		s.poolTracker.Reset()
	}()

	// Create block processor
	blockProcessor := blockprocessor.NewBlockProcessor(s.blockProcessStrategyManager, s.client, s.poolExtractor, s.keepers)

	// Process block.
	if err := blockProcessor.ProcessBlock(sdkCtx); err != nil {
		return err
	}

	return nil
}

// Listeners implements baseapp.StreamingService.
func (s *indexerStreamingService) Listeners() map[storetypes.StoreKey][]storetypes.WriteListener {
	return s.writeListeners
}

// Stream implements baseapp.StreamingService.
func (s *indexerStreamingService) Stream(wg *sync.WaitGroup) error {
	return nil
}

// deepCloneEvent deep clones the event.
func deepCloneEvent(event *types.Event) *types.Event {
	clone := *event
	clone.Attributes = make([]types.EventAttribute, len(event.Attributes))
	copy(clone.Attributes, event.Attributes)
	return &clone
}<|MERGE_RESOLUTION|>--- conflicted
+++ resolved
@@ -178,41 +178,6 @@
 	// Adjust the amount by the spread factor, i.e. before = after/(1 - spreadFactor)
 	adjustedAmt := tokenInAmount.Quo(oneDec.Sub(spreadFactor))
 	attributes[afterTokensInIndex].Value = adjustedAmt.String() + coins[0].Denom
-	return nil
-}
-
-func (s *indexerStreamingService) addTokenLiquidity(ctx context.Context, event *types.Event) error {
-	if event.Type != gammtypes.TypeEvtTokenSwapped {
-		return nil
-	}
-	sdkCtx := sdk.UnwrapSDKContext(ctx)
-	var poolIdStr string
-	attributes := event.Attributes
-	// Find the pool id from the token_swapped
-	for _, attribute := range attributes {
-		if attribute.Key == concentratedliquiditytypes.AttributeKeyPoolId {
-			poolIdStr = attribute.Value
-			break
-		}
-	}
-	if poolIdStr == "" {
-		return errors.New("pool id not found")
-	}
-	poolId, err := strconv.ParseInt(poolIdStr, 10, 64)
-	if err != nil {
-		return err
-	}
-	coins, err := s.keepers.PoolManagerKeeper.GetTotalPoolLiquidity(sdkCtx, uint64(poolId))
-	if err != nil {
-		return err
-	}
-	// Store the liquidity of the token in the attributes map of the event, keyed by "liquidity_" + coin.Denom
-	for _, coin := range coins {
-		event.Attributes = append(event.Attributes, types.EventAttribute{
-			Key:   "liquidity_" + coin.Denom,
-			Value: coin.Amount.String(),
-		})
-	}
 	return nil
 }
 
@@ -255,20 +220,12 @@
 			s.logger.Error("Error adjusting amount by spread factor", "error", err)
 			continue
 		}
-<<<<<<< HEAD
-		err = s.addTokenLiquidity(ctx, &event)
-=======
 		err = s.addTokenLiquidity(ctx, clonedEvent)
->>>>>>> 5b3e7918
 		if err != nil {
 			s.logger.Error("Error adding reserves to event", "error", err)
 			continue
 		}
-<<<<<<< HEAD
-		eventType := event.Type
-=======
 		eventType := clonedEvent.Type
->>>>>>> 5b3e7918
 		if eventType == gammtypes.TypeEvtTokenSwapped || eventType == gammtypes.TypeEvtPoolJoined || eventType == gammtypes.TypeEvtPoolExited || eventType == concentratedliquiditytypes.TypeEvtCreatePosition || eventType == concentratedliquiditytypes.TypeEvtWithdrawPosition {
 			includedEvents = append(includedEvents, domain.EventWrapper{Index: i, Event: *clonedEvent})
 		}
