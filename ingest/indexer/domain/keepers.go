--- conflicted
+++ resolved
@@ -10,12 +10,8 @@
 
 type PoolManagerKeeperI interface {
 	GetTradingPairTakerFee(ctx sdk.Context, denom0, denom1 string) (osmomath.Dec, error)
-<<<<<<< HEAD
 	GetTotalPoolLiquidity(ctx sdk.Context, poolId uint64) (sdk.Coins, error)
-=======
 	GetPool(ctx sdk.Context, poolId uint64) (types.PoolI, error)
-	GetPoolType(ctx sdk.Context, poolId uint64) (types.PoolType, error)
->>>>>>> bfe47ba3
 }
 
 type Keepers struct {
