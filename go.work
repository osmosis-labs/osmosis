go 1.19

use ./osmomath

use ./osmoutils

use ./x/ibc-hooks

use ./tests/cl-go-client

use .
<<<<<<< HEAD
=======
use ./x/epochs
>>>>>>> 19371937
<|MERGE_RESOLUTION|>--- conflicted
+++ resolved
@@ -9,7 +9,5 @@
 use ./tests/cl-go-client
 
 use .
-<<<<<<< HEAD
-=======
-use ./x/epochs
->>>>>>> 19371937
+
+use ./x/epochs