--- conflicted
+++ resolved
@@ -6,10 +6,6 @@
 
 use ./x/ibc-hooks
 
-<<<<<<< HEAD
-use .
-=======
 use ./tests/cl-go-client
 
 use .
->>>>>>> 77971f2d
