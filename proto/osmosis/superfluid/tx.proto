syntax = "proto3";
package osmosis.superfluid;

import "gogoproto/gogo.proto";
import "google/protobuf/duration.proto";
import "cosmos/base/v1beta1/coin.proto";
import "osmosis/superfluid/superfluid.proto";

option go_package = "github.com/osmosis-labs/osmosis/v7/x/superfluid/types";

// Msg defines the Msg service.
<<<<<<< HEAD
service Msg {}

// For now, module just supports gov messages
=======
service Msg {
  // Execute superfluid delegation for a lockup
  rpc SuperfluidDelegate(MsgSuperfluidDelegate)
      returns (MsgSuperfluidDelegateResponse);
  // Execute superfluid undelegation for a lockup
  rpc SuperfluidUndelegate(MsgSuperfluidUndelegate)
      returns (MsgSuperfluidUndelegateResponse);
  // Execute superfluid redelegation for a lockup
  // rpc SuperfluidRedelegate(MsgSuperfluidRedelegate) returns
  // (MsgSuperfluidRedelegateResponse);
}

message MsgSuperfluidDelegate {
  string sender = 1 [ (gogoproto.moretags) = "yaml:\"sender\"" ];
  uint64 lock_id = 2;
  string val_addr = 3;
}
message MsgSuperfluidDelegateResponse {}

message MsgSuperfluidUndelegate {
  string sender = 1 [ (gogoproto.moretags) = "yaml:\"sender\"" ];
  uint64 lock_id = 2;
}
message MsgSuperfluidUndelegateResponse {}

// message MsgSuperfluidRedelegate {
//   string sender = 1 [ (gogoproto.moretags) = "yaml:\"sender\"" ];
//   uint64 lock_id = 2;
//   string new_val_addr = 3;
// }
// message MsgSuperfluidRedelegateResponse {}
>>>>>>> e7ab6697
<|MERGE_RESOLUTION|>--- conflicted
+++ resolved
@@ -9,11 +9,6 @@
 option go_package = "github.com/osmosis-labs/osmosis/v7/x/superfluid/types";
 
 // Msg defines the Msg service.
-<<<<<<< HEAD
-service Msg {}
-
-// For now, module just supports gov messages
-=======
 service Msg {
   // Execute superfluid delegation for a lockup
   rpc SuperfluidDelegate(MsgSuperfluidDelegate)
@@ -44,5 +39,4 @@
 //   uint64 lock_id = 2;
 //   string new_val_addr = 3;
 // }
-// message MsgSuperfluidRedelegateResponse {}
->>>>>>> e7ab6697
+// message MsgSuperfluidRedelegateResponse {}