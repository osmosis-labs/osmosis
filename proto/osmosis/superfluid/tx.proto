--- conflicted
+++ resolved
@@ -293,15 +293,11 @@
 
   string sender = 1 [ (gogoproto.moretags) = "yaml:\"sender\"" ];
   string denom = 2 [ (gogoproto.moretags) = "yaml:\"denom\"" ];
-<<<<<<< HEAD
-  string risk_factor = 3 [ (gogoproto.moretags) = "yaml:\"risk_factor\"" ];
-=======
   string risk_factor = 3 [
     (gogoproto.moretags) = "yaml:\"risk_factor\"",
     (gogoproto.customtype) = "cosmossdk.io/math.LegacyDec",
     (gogoproto.nullable) = false
   ];
->>>>>>> c8a99b7c
 }
 message MsgSetDenomRiskFactorResponse {}
 
