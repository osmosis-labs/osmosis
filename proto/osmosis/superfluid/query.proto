syntax = "proto3";
package osmosis.superfluid;

import "gogoproto/gogo.proto";
import "cosmos/base/v1beta1/coin.proto";
import "google/api/annotations.proto";
import "google/protobuf/timestamp.proto";
import "google/protobuf/duration.proto";
import "osmosis/superfluid/superfluid.proto";
import "osmosis/superfluid/params.proto";
import "osmosis/lockup/lock.proto";
import "cosmos/base/query/v1beta1/pagination.proto";
import "cosmos/staking/v1beta1/staking.proto";

option go_package = "github.com/osmosis-labs/osmosis/v17/x/superfluid/types";

// Query defines the gRPC querier service.
service Query {
  // Params returns the total set of superfluid parameters.
  rpc Params(QueryParamsRequest) returns (QueryParamsResponse) {
    option (google.api.http).get = "/osmosis/superfluid/v1beta1/params";
  }

  // Returns superfluid asset type, whether if it's a native asset or an lp
  // share.
  rpc AssetType(AssetTypeRequest) returns (AssetTypeResponse) {
    option (google.api.http).get = "/osmosis/superfluid/v1beta1/asset_type";
  }

  // Returns all registered superfluid assets.
  rpc AllAssets(AllAssetsRequest) returns (AllAssetsResponse) {
    option (google.api.http).get = "/osmosis/superfluid/v1beta1/all_assets";
  }

  // Returns the osmo equivalent multiplier used in the most recent epoch.
  rpc AssetMultiplier(AssetMultiplierRequest)
      returns (AssetMultiplierResponse) {
    option (google.api.http).get =
        "/osmosis/superfluid/v1beta1/asset_multiplier";
  }

  // Returns all superfluid intermediary accounts.
  rpc AllIntermediaryAccounts(AllIntermediaryAccountsRequest)
      returns (AllIntermediaryAccountsResponse) {
    option (google.api.http).get =
        "/osmosis/superfluid/v1beta1/all_intermediary_accounts";
  }

  // Returns intermediary account connected to a superfluid staked lock by id
  rpc ConnectedIntermediaryAccount(ConnectedIntermediaryAccountRequest)
      returns (ConnectedIntermediaryAccountResponse) {
    option (google.api.http).get =
        "/osmosis/superfluid/v1beta1/connected_intermediary_account/{lock_id}";
  }

  // Returns the amount of delegations of specific denom for all validators
  rpc TotalDelegationByValidatorForDenom(
      QueryTotalDelegationByValidatorForDenomRequest)
      returns (QueryTotalDelegationByValidatorForDenomResponse) {}

  // Returns the total amount of osmo superfluidly staked.
  // Response is denominated in uosmo.
  rpc TotalSuperfluidDelegations(TotalSuperfluidDelegationsRequest)
      returns (TotalSuperfluidDelegationsResponse) {
    option (google.api.http).get =
        "/osmosis/superfluid/v1beta1/all_superfluid_delegations";
  }

  // Returns the coins superfluid delegated for the delegator, validator, denom
  // triplet
  rpc SuperfluidDelegationAmount(SuperfluidDelegationAmountRequest)
      returns (SuperfluidDelegationAmountResponse) {
    option (google.api.http).get =
        "/osmosis/superfluid/v1beta1/superfluid_delegation_amount";
  }

  // Returns all the delegated superfluid poistions for a specific delegator.
  rpc SuperfluidDelegationsByDelegator(SuperfluidDelegationsByDelegatorRequest)
      returns (SuperfluidDelegationsByDelegatorResponse) {
    option (google.api.http).get = "/osmosis/superfluid/v1beta1/"
                                   "superfluid_delegations/{delegator_address}";
  }

  // Returns all the undelegating superfluid poistions for a specific delegator.
  rpc SuperfluidUndelegationsByDelegator(
      SuperfluidUndelegationsByDelegatorRequest)
      returns (SuperfluidUndelegationsByDelegatorResponse) {
    option (google.api.http).get =
        "/osmosis/superfluid/v1beta1/"
        "superfluid_undelegations_by_delegator/{delegator_address}";
  }

  // Returns all the superfluid positions of a specific denom delegated to one
  // validator
  rpc SuperfluidDelegationsByValidatorDenom(
      SuperfluidDelegationsByValidatorDenomRequest)
      returns (SuperfluidDelegationsByValidatorDenomResponse) {
    option (google.api.http).get =
        "/osmosis/superfluid/v1beta1/superfluid_delegations_by_validator_denom";
  }

  // Returns the amount of a specific denom delegated to a specific validator
  // This is labeled an estimate, because the way it calculates the amount can
  // lead rounding errors from the true delegated amount
  rpc EstimateSuperfluidDelegatedAmountByValidatorDenom(
      EstimateSuperfluidDelegatedAmountByValidatorDenomRequest)
      returns (EstimateSuperfluidDelegatedAmountByValidatorDenomResponse) {
    option (google.api.http).get =
        "/osmosis/superfluid/v1beta1/"
        "estimate_superfluid_delegation_amount_by_validator_denom";
  }

  // Returns the specified delegations for a specific delegator
  rpc TotalDelegationByDelegator(QueryTotalDelegationByDelegatorRequest)
      returns (QueryTotalDelegationByDelegatorResponse) {
    option (google.api.http).get =
        "/osmosis/superfluid/v1beta1/"
        "total_delegation_by_delegator/{delegator_address}";
  }

  // Returns a list of whitelisted pool ids to unpool.
  rpc UnpoolWhitelist(QueryUnpoolWhitelistRequest)
      returns (QueryUnpoolWhitelistResponse) {
    option (google.api.http).get = "/osmosis/superfluid/v1beta1/"
                                   "unpool_whitelist";
  }

<<<<<<< HEAD
=======
  // Returns all of a user's full range CL positions that are superfluid staked.
>>>>>>> 396e7223
  rpc UserConcentratedSuperfluidPositionsDelegated(
      UserConcentratedSuperfluidPositionsDelegatedRequest)
      returns (UserConcentratedSuperfluidPositionsDelegatedResponse) {
    option (google.api.http).get = "/osmosis/superfluid/v1beta1/"
                                   "account_delegated_cl_positions/"
                                   "{delegator_address}";
  }

  rpc UserConcentratedSuperfluidPositionsUndelegating(
      UserConcentratedSuperfluidPositionsUndelegatingRequest)
      returns (UserConcentratedSuperfluidPositionsUndelegatingResponse) {
    option (google.api.http).get = "/osmosis/superfluid/v1beta1/"
                                   "account_undelegating_cl_positions/"
                                   "{delegator_address}";
  }
}

message QueryParamsRequest {}
message QueryParamsResponse {
  // params defines the parameters of the module.
  Params params = 1 [ (gogoproto.nullable) = false ];
}

message AssetTypeRequest { string denom = 1; };
message AssetTypeResponse { SuperfluidAssetType asset_type = 1; };

message AllAssetsRequest {};
message AllAssetsResponse {
  repeated SuperfluidAsset assets = 1 [ (gogoproto.nullable) = false ];
};

message AssetMultiplierRequest { string denom = 1; };
message AssetMultiplierResponse {
  OsmoEquivalentMultiplierRecord osmo_equivalent_multiplier = 1;
};

message SuperfluidIntermediaryAccountInfo {
  string denom = 1;
  string val_addr = 2;
  uint64 gauge_id = 3;
  string address = 4;
}
message AllIntermediaryAccountsRequest {
  cosmos.base.query.v1beta1.PageRequest pagination = 1;
};
message AllIntermediaryAccountsResponse {
  repeated SuperfluidIntermediaryAccountInfo accounts = 1
      [ (gogoproto.nullable) = false ];
  cosmos.base.query.v1beta1.PageResponse pagination = 2;
};

message ConnectedIntermediaryAccountRequest { uint64 lock_id = 1; }
message ConnectedIntermediaryAccountResponse {
  SuperfluidIntermediaryAccountInfo account = 1;
}

message QueryTotalDelegationByValidatorForDenomRequest { string denom = 1; }
message QueryTotalDelegationByValidatorForDenomResponse {
  repeated Delegations assets = 1 [ (gogoproto.nullable) = false ];
}

message Delegations {
  string val_addr = 1;
  string amount_sfsd = 2 [
    (gogoproto.customtype) = "github.com/cosmos/cosmos-sdk/types.Int",
    (gogoproto.moretags) = "yaml:\"amount_sfsd\"",
    (gogoproto.nullable) = false
  ];
  string osmo_equivalent = 3 [
    (gogoproto.customtype) = "github.com/cosmos/cosmos-sdk/types.Int",
    (gogoproto.moretags) = "yaml:\"osmo_equivalent\"",
    (gogoproto.nullable) = false
  ];
}
message TotalSuperfluidDelegationsRequest {}

message TotalSuperfluidDelegationsResponse {
  string total_delegations = 1 [
    (gogoproto.customtype) = "github.com/cosmos/cosmos-sdk/types.Int",
    (gogoproto.moretags) = "yaml:\"total_superfluid_delegations\"",
    (gogoproto.nullable) = false
  ];
}

message SuperfluidDelegationAmountRequest {
  string delegator_address = 1;
  string validator_address = 2;
  string denom = 3;
}

message SuperfluidDelegationAmountResponse {
  repeated cosmos.base.v1beta1.Coin amount = 1 [
    (gogoproto.nullable) = false,
    (gogoproto.castrepeated) = "github.com/cosmos/cosmos-sdk/types.Coins"
  ];
}

message SuperfluidDelegationsByDelegatorRequest {
  string delegator_address = 1;
}

message SuperfluidDelegationsByDelegatorResponse {
  repeated SuperfluidDelegationRecord superfluid_delegation_records = 1
      [ (gogoproto.nullable) = false ];
  repeated cosmos.base.v1beta1.Coin total_delegated_coins = 2 [
    (gogoproto.nullable) = false,
    (gogoproto.castrepeated) = "github.com/cosmos/cosmos-sdk/types.Coins"
  ];
  cosmos.base.v1beta1.Coin total_equivalent_staked_amount = 3 [
    (gogoproto.nullable) = false,
    (gogoproto.castrepeated) = "github.com/cosmos/cosmos-sdk/types.Coin"
  ];
}

message SuperfluidUndelegationsByDelegatorRequest {
  string delegator_address = 1;
  string denom = 2;
}

message SuperfluidUndelegationsByDelegatorResponse {
  repeated SuperfluidDelegationRecord superfluid_delegation_records = 1
      [ (gogoproto.nullable) = false ];
  repeated cosmos.base.v1beta1.Coin total_undelegated_coins = 2 [
    (gogoproto.nullable) = false,
    (gogoproto.castrepeated) = "github.com/cosmos/cosmos-sdk/types.Coins"
  ];
  repeated osmosis.lockup.SyntheticLock synthetic_locks = 3
      [ (gogoproto.nullable) = false ];
}

message SuperfluidDelegationsByValidatorDenomRequest {
  string validator_address = 1;
  string denom = 2;
}

message SuperfluidDelegationsByValidatorDenomResponse {
  repeated SuperfluidDelegationRecord superfluid_delegation_records = 1
      [ (gogoproto.nullable) = false ];
}

message EstimateSuperfluidDelegatedAmountByValidatorDenomRequest {
  string validator_address = 1;
  string denom = 2;
}

message EstimateSuperfluidDelegatedAmountByValidatorDenomResponse {
  repeated cosmos.base.v1beta1.Coin total_delegated_coins = 1 [
    (gogoproto.nullable) = false,
    (gogoproto.castrepeated) = "github.com/cosmos/cosmos-sdk/types.Coins"
  ];
}

message QueryTotalDelegationByDelegatorRequest { string delegator_address = 1; }

message QueryTotalDelegationByDelegatorResponse {
  repeated SuperfluidDelegationRecord superfluid_delegation_records = 1
      [ (gogoproto.nullable) = false ];

  repeated cosmos.staking.v1beta1.DelegationResponse delegation_response = 2
      [ (gogoproto.nullable) = false ];
  repeated cosmos.base.v1beta1.Coin total_delegated_coins = 3 [
    (gogoproto.nullable) = false,
    (gogoproto.castrepeated) = "github.com/cosmos/cosmos-sdk/types.Coins"
  ];
  cosmos.base.v1beta1.Coin total_equivalent_staked_amount = 4 [
    (gogoproto.nullable) = false,
    (gogoproto.castrepeated) = "github.com/cosmos/cosmos-sdk/types.Coin"
  ];
}

message QueryUnpoolWhitelistRequest {}

message QueryUnpoolWhitelistResponse { repeated uint64 pool_ids = 1; }

message UserConcentratedSuperfluidPositionsDelegatedRequest {
  string delegator_address = 1;
}

message UserConcentratedSuperfluidPositionsDelegatedResponse {
  repeated ConcentratedPoolUserPositionRecord cl_pool_user_position_records = 1
      [ (gogoproto.nullable) = false ];
}

message UserConcentratedSuperfluidPositionsUndelegatingRequest {
  string delegator_address = 1;
}

message UserConcentratedSuperfluidPositionsUndelegatingResponse {
  repeated ConcentratedPoolUserPositionRecord cl_pool_user_position_records = 1
      [ (gogoproto.nullable) = false ];
}<|MERGE_RESOLUTION|>--- conflicted
+++ resolved
@@ -125,10 +125,7 @@
                                    "unpool_whitelist";
   }
 
-<<<<<<< HEAD
-=======
   // Returns all of a user's full range CL positions that are superfluid staked.
->>>>>>> 396e7223
   rpc UserConcentratedSuperfluidPositionsDelegated(
       UserConcentratedSuperfluidPositionsDelegatedRequest)
       returns (UserConcentratedSuperfluidPositionsDelegatedResponse) {
