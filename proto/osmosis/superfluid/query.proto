--- conflicted
+++ resolved
@@ -43,13 +43,6 @@
 
 message AssetTypeRequest { string denom = 1; };
 message AssetTypeResponse { SuperfluidAssetType asset_type = 1; };
-<<<<<<< HEAD
-
-message AllAssetsRequest {};
-message AllAssetsResponse {
-  repeated SuperfluidAsset assets = 1 [ (gogoproto.nullable) = false ];
-};
-=======
 
 message AllAssetsRequest {};
 message AllAssetsResponse {
@@ -77,5 +70,4 @@
 message ConnectedIntermediaryAccountRequest { uint64 lock_id = 1; }
 message ConnectedIntermediaryAccountResponse {
   SuperfluidIntermediaryAccountInfo account = 1;
-}
->>>>>>> e7ab6697
+}