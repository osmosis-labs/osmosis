--- conflicted
+++ resolved
@@ -12,20 +12,24 @@
 // at a specific time. It stores owner, duration, unlock time and the amount of
 // coins locked.
 message PeriodLock {
-<<<<<<< HEAD
-	uint64 ID = 1;
-	bytes owner = 2 
-		[(gogoproto.casttype) = "github.com/cosmos/cosmos-sdk/types.AccAddress"];
-	google.protobuf.Duration duration = 3 [
-		(gogoproto.nullable)    = false,
-		(gogoproto.stdduration) = true,
-		(gogoproto.jsontag)     = "duration,omitempty",
-		(gogoproto.moretags)    = "yaml:\"duration\""
-	];
-    google.protobuf.Timestamp end_time = 4
-        [(gogoproto.stdtime) = true, (gogoproto.nullable) = false, (gogoproto.moretags) = "yaml:\"end_time\""];
-	repeated cosmos.base.v1beta1.Coin coins = 5
-		[(gogoproto.nullable) = false, (gogoproto.castrepeated) = "github.com/cosmos/cosmos-sdk/types.Coins"];
+  uint64 ID = 1;
+  bytes owner = 2 [ (gogoproto.casttype) =
+                        "github.com/cosmos/cosmos-sdk/types.AccAddress" ];
+  google.protobuf.Duration duration = 3 [
+    (gogoproto.nullable) = false,
+    (gogoproto.stdduration) = true,
+    (gogoproto.jsontag) = "duration,omitempty",
+    (gogoproto.moretags) = "yaml:\"duration\""
+  ];
+  google.protobuf.Timestamp end_time = 4 [
+    (gogoproto.stdtime) = true,
+    (gogoproto.nullable) = false,
+    (gogoproto.moretags) = "yaml:\"end_time\""
+  ];
+  repeated cosmos.base.v1beta1.Coin coins = 5 [
+    (gogoproto.nullable) = false,
+    (gogoproto.castrepeated) = "github.com/cosmos/cosmos-sdk/types.Coins"
+  ];
 }
 
 enum LockQueryType {
@@ -44,24 +48,4 @@
 	// valid when query condition is ByTime
 	google.protobuf.Timestamp timestamp = 4
 	  [(gogoproto.stdtime) = true, (gogoproto.nullable) = false, (gogoproto.moretags) = "yaml:\"timestamp\""];
-=======
-  uint64 ID = 1;
-  bytes owner = 2 [ (gogoproto.casttype) =
-                        "github.com/cosmos/cosmos-sdk/types.AccAddress" ];
-  google.protobuf.Duration duration = 3 [
-    (gogoproto.nullable) = false,
-    (gogoproto.stdduration) = true,
-    (gogoproto.jsontag) = "duration,omitempty",
-    (gogoproto.moretags) = "yaml:\"duration\""
-  ];
-  google.protobuf.Timestamp end_time = 4 [
-    (gogoproto.stdtime) = true,
-    (gogoproto.nullable) = false,
-    (gogoproto.moretags) = "yaml:\"end_time\""
-  ];
-  repeated cosmos.base.v1beta1.Coin coins = 5 [
-    (gogoproto.nullable) = false,
-    (gogoproto.castrepeated) = "github.com/cosmos/cosmos-sdk/types.Coins"
-  ];
->>>>>>> 6c07c006
 }