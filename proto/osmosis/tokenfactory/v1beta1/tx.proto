syntax = "proto3";
package osmosis.tokenfactory.v1beta1;

import "gogoproto/gogo.proto";
import "amino/amino.proto";
import "cosmos/base/v1beta1/coin.proto";
import "cosmos/bank/v1beta1/bank.proto";

option go_package = "github.com/osmosis-labs/osmosis/v17/x/tokenfactory/types";

// Msg defines the tokefactory module's gRPC message service.
service Msg {
  rpc CreateDenom(MsgCreateDenom) returns (MsgCreateDenomResponse);
  rpc Mint(MsgMint) returns (MsgMintResponse);
  rpc Burn(MsgBurn) returns (MsgBurnResponse);
  rpc ChangeAdmin(MsgChangeAdmin) returns (MsgChangeAdminResponse);
  rpc SetDenomMetadata(MsgSetDenomMetadata)
      returns (MsgSetDenomMetadataResponse);
  rpc ForceTransfer(MsgForceTransfer) returns (MsgForceTransferResponse);
}

// MsgCreateDenom defines the message structure for the CreateDenom gRPC service
// method. It allows an account to create a new denom. It requires a sender
// address and a sub denomination. The (sender_address, sub_denomination) tuple
// must be unique and cannot be re-used.
//
// The resulting denom created is defined as
// <factory/{creatorAddress}/{subdenom}>. The resulting denom's admin is
// originally set to be the creator, but this can be changed later. The token
// denom does not indicate the current admin.
message MsgCreateDenom {
  option (amino.name) = "osmosis/tokenfactory/create-denom";

  string sender = 1 [ (gogoproto.moretags) = "yaml:\"sender\"" ];
  // subdenom can be up to 44 "alphanumeric" characters long.
  string subdenom = 2 [ (gogoproto.moretags) = "yaml:\"subdenom\"" ];
}

// MsgCreateDenomResponse is the return value of MsgCreateDenom
// It returns the full string of the newly created denom
message MsgCreateDenomResponse {
  string new_token_denom = 1
      [ (gogoproto.moretags) = "yaml:\"new_token_denom\"" ];
}

// MsgMint is the sdk.Msg type for allowing an admin account to mint
// more of a token.  For now, we only support minting to the sender account
message MsgMint {
  option (amino.name) = "osmosis/tokenfactory/mint";

  string sender = 1 [ (gogoproto.moretags) = "yaml:\"sender\"" ];
  cosmos.base.v1beta1.Coin amount = 2 [
    (gogoproto.moretags) = "yaml:\"amount\"",
    (gogoproto.nullable) = false
  ];
  string mintToAddress = 3
      [ (gogoproto.moretags) = "yaml:\"mint_to_address\"" ];
}

message MsgMintResponse {}

// MsgBurn is the sdk.Msg type for allowing an admin account to burn
// a token.  For now, we only support burning from the sender account.
message MsgBurn {
  option (amino.name) = "osmosis/tokenfactory/burn";

  string sender = 1 [ (gogoproto.moretags) = "yaml:\"sender\"" ];
  cosmos.base.v1beta1.Coin amount = 2 [
    (gogoproto.moretags) = "yaml:\"amount\"",
    (gogoproto.nullable) = false
  ];
  string burnFromAddress = 3
      [ (gogoproto.moretags) = "yaml:\"burn_from_address\"" ];
}

message MsgBurnResponse {}

// MsgChangeAdmin is the sdk.Msg type for allowing an admin account to reassign
// adminship of a denom to a new account
message MsgChangeAdmin {
  option (amino.name) = "osmosis/tokenfactory/change-admin";

  string sender = 1 [ (gogoproto.moretags) = "yaml:\"sender\"" ];
  string denom = 2 [ (gogoproto.moretags) = "yaml:\"denom\"" ];
  string new_admin = 3 [ (gogoproto.moretags) = "yaml:\"new_admin\"" ];
}

// MsgChangeAdminResponse defines the response structure for an executed
// MsgChangeAdmin message.
message MsgChangeAdminResponse {}

<<<<<<< HEAD
// // MsgSetBeforeSendHook is the sdk.Msg type for allowing an admin account to
// // assign a CosmWasm contract to call with a BeforeSend hook
// message MsgSetBeforeSendHook {
//   string sender = 1 [ (gogoproto.moretags) = "yaml:\"sender\"" ];
//   string denom = 2 [ (gogoproto.moretags) = "yaml:\"denom\"" ];
//   string cosmwasm_address = 3
//       [ (gogoproto.moretags) = "yaml:\"cosmwasm_address\"" ];
// }
=======
// MsgSetBeforeSendHook is the sdk.Msg type for allowing an admin account to
// assign a CosmWasm contract to call with a BeforeSend hook
message MsgSetBeforeSendHook {
  option (amino.name) = "osmosis/tokenfactory/set-beforesend-hook";

  string sender = 1 [ (gogoproto.moretags) = "yaml:\"sender\"" ];
  string denom = 2 [ (gogoproto.moretags) = "yaml:\"denom\"" ];
  string cosmwasm_address = 3
      [ (gogoproto.moretags) = "yaml:\"cosmwasm_address\"" ];
}
>>>>>>> 396e7223

// // MsgSetBeforeSendHookResponse defines the response structure for an
// executed
// // MsgSetBeforeSendHook message.
// message MsgSetBeforeSendHookResponse {}

// MsgSetDenomMetadata is the sdk.Msg type for allowing an admin account to set
// the denom's bank metadata
message MsgSetDenomMetadata {
  string sender = 1 [ (gogoproto.moretags) = "yaml:\"sender\"" ];
  cosmos.bank.v1beta1.Metadata metadata = 2 [
    (gogoproto.moretags) = "yaml:\"metadata\"",
    (gogoproto.nullable) = false
  ];
}

// MsgSetDenomMetadataResponse defines the response structure for an executed
// MsgSetDenomMetadata message.
message MsgSetDenomMetadataResponse {}

message MsgForceTransfer {
  option (amino.name) = "osmosis/tokenfactory/force-transfer";

  string sender = 1 [ (gogoproto.moretags) = "yaml:\"sender\"" ];
  cosmos.base.v1beta1.Coin amount = 2 [
    (gogoproto.moretags) = "yaml:\"amount\"",
    (gogoproto.nullable) = false
  ];
  string transferFromAddress = 3
      [ (gogoproto.moretags) = "yaml:\"transfer_from_address\"" ];
  string transferToAddress = 4
      [ (gogoproto.moretags) = "yaml:\"transfer_to_address\"" ];
}

message MsgForceTransferResponse {}<|MERGE_RESOLUTION|>--- conflicted
+++ resolved
@@ -89,16 +89,6 @@
 // MsgChangeAdmin message.
 message MsgChangeAdminResponse {}
 
-<<<<<<< HEAD
-// // MsgSetBeforeSendHook is the sdk.Msg type for allowing an admin account to
-// // assign a CosmWasm contract to call with a BeforeSend hook
-// message MsgSetBeforeSendHook {
-//   string sender = 1 [ (gogoproto.moretags) = "yaml:\"sender\"" ];
-//   string denom = 2 [ (gogoproto.moretags) = "yaml:\"denom\"" ];
-//   string cosmwasm_address = 3
-//       [ (gogoproto.moretags) = "yaml:\"cosmwasm_address\"" ];
-// }
-=======
 // MsgSetBeforeSendHook is the sdk.Msg type for allowing an admin account to
 // assign a CosmWasm contract to call with a BeforeSend hook
 message MsgSetBeforeSendHook {
@@ -109,7 +99,6 @@
   string cosmwasm_address = 3
       [ (gogoproto.moretags) = "yaml:\"cosmwasm_address\"" ];
 }
->>>>>>> 396e7223
 
 // // MsgSetBeforeSendHookResponse defines the response structure for an
 // executed
