syntax = "proto3";
package osmosis.gamm.v1beta1;

import "gogoproto/gogo.proto";
<<<<<<< HEAD

=======
import "osmosis/gamm/v1beta1/balancerPool.proto";
>>>>>>> 4641e151
import "osmosis/gamm/v1beta1/tx.proto";
import "osmosis/gamm/v1beta1/pool.proto";

import "cosmos/base/v1beta1/coin.proto";
import "cosmos/base/query/v1beta1/pagination.proto";
import "google/api/annotations.proto";
import "google/protobuf/any.proto";
import "cosmos_proto/cosmos.proto";

option go_package = "github.com/osmosis-labs/osmosis/x/gamm/types";

service Query {
  rpc Pools(QueryPoolsRequest) returns (QueryPoolsResponse) {
    option (google.api.http).get = "/osmosis/gamm/v1beta1/pools";
  }
  rpc NumPools(QueryNumPoolsRequest) returns (QueryNumPoolsResponse) {
    option (google.api.http).get = "/osmosis/gamm/v1beta1/num_pools";
  }
  rpc TotalLiquidity(QueryTotalLiquidityRequest)
      returns (QueryTotalLiquidityResponse) {
    option (google.api.http).get = "/osmosis/gamm/v1beta1/total_liquidity";
  }

  // Per Pool gRPC Endpoints
  rpc Pool(QueryPoolRequest) returns (QueryPoolResponse) {
    option (google.api.http).get = "/osmosis/gamm/v1beta1/pools/{poolId}";
  }
  rpc PoolParams(QueryPoolParamsRequest) returns (QueryPoolParamsResponse) {
    option (google.api.http).get =
        "/osmosis/gamm/v1beta1/pools/{poolId}/params";
  }

  rpc TotalShares(QueryTotalSharesRequest) returns (QueryTotalSharesResponse) {
    option (google.api.http).get =
        "/osmosis/gamm/v1beta1/pools/{poolId}/total_shares";
  }
  rpc PoolAssets(QueryPoolAssetsRequest) returns (QueryPoolAssetsResponse) {
    option (google.api.http).get =
        "/osmosis/gamm/v1beta1/pools/{poolId}/tokens";
  }
  rpc SpotPrice(QuerySpotPriceRequest) returns (QuerySpotPriceResponse) {
    option (google.api.http).get =
        "/osmosis/gamm/v1beta1/pools/{poolId}/prices";
  }

  // Estimate the swap.
  rpc EstimateSwapExactAmountIn(QuerySwapExactAmountInRequest)
      returns (QuerySwapExactAmountInResponse) {
    option (google.api.http).get =
        "/osmosis/gamm/v1beta1/{poolId}/estimate/swap_exact_amount_in";
  }
  rpc EstimateSwapExactAmountOut(QuerySwapExactAmountOutRequest)
      returns (QuerySwapExactAmountOutResponse) {
    option (google.api.http).get =
        "/osmosis/gamm/v1beta1/{poolId}/estimate/swap_exact_amount_out";
  }
}

//=============================== Pool
message QueryPoolRequest {
  uint64 poolId = 1 [ (gogoproto.moretags) = "yaml:\"pool_id\"" ];
}
message QueryPoolResponse {
  google.protobuf.Any pool = 1 [ (cosmos_proto.accepts_interface) = "PoolI" ];
}

//=============================== Pools
message QueryPoolsRequest {
  // pagination defines an optional pagination for the request.
  cosmos.base.query.v1beta1.PageRequest pagination = 2;
}
message QueryPoolsResponse {
  repeated google.protobuf.Any pools = 1
      [ (cosmos_proto.accepts_interface) = "PoolI" ];

  // pagination defines the pagination in the response.
  cosmos.base.query.v1beta1.PageResponse pagination = 2;
}

//=============================== NumPools
message QueryNumPoolsRequest {}
message QueryNumPoolsResponse {
  uint64 numPools = 1 [ (gogoproto.moretags) = "yaml:\"num_pools\"" ];
}

//=============================== PoolParams
message QueryPoolParamsRequest {
  uint64 poolId = 1 [ (gogoproto.moretags) = "yaml:\"pool_id\"" ];
}
<<<<<<< HEAD
message QueryPoolParamsResponse { google.protobuf.Any params = 1; }
=======
message QueryPoolParamsResponse {
  oneof params { BalancerPoolParams balancerPoolParams = 1; }
}
>>>>>>> 4641e151

//=============================== TotalShares
message QueryTotalSharesRequest {
  uint64 poolId = 1 [ (gogoproto.moretags) = "yaml:\"pool_id\"" ];
}
message QueryTotalSharesResponse {
  cosmos.base.v1beta1.Coin totalShares = 1 [
    (gogoproto.moretags) = "yaml:\"total_shares\"",
    (gogoproto.nullable) = false
  ];
}

//=============================== PoolAssets
message QueryPoolAssetsRequest {
  uint64 poolId = 1 [ (gogoproto.moretags) = "yaml:\"pool_id\"" ];
}
message QueryPoolAssetsResponse {
  repeated PoolAsset poolAssets = 1 [ (gogoproto.nullable) = false ];
}

//=============================== SpotPrice
message QuerySpotPriceRequest {
  uint64 poolId = 1 [ (gogoproto.moretags) = "yaml:\"pool_id\"" ];
  string tokenInDenom = 2 [ (gogoproto.moretags) = "yaml:\"token_in_denom\"" ];
  string tokenOutDenom = 3
      [ (gogoproto.moretags) = "yaml:\"token_out_denom\"" ];
  bool withSwapFee = 4 [ (gogoproto.moretags) = "yaml:\"with_swap_fee\"" ];
}
message QuerySpotPriceResponse {
  // String of the Dec. Ex) 10.203uatom
  string spotPrice = 1 [ (gogoproto.moretags) = "yaml:\"spot_price\"" ];
}

//=============================== EstimateSwapExactAmountIn
message QuerySwapExactAmountInRequest {
  string sender = 1 [ (gogoproto.moretags) = "yaml:\"sender\"" ];
  uint64 poolId = 2 [ (gogoproto.moretags) = "yaml:\"pool_id\"" ];
  string tokenIn = 3 [ (gogoproto.moretags) = "yaml:\"token_in\"" ];
  repeated SwapAmountInRoute routes = 4 [
    (gogoproto.moretags) = "yaml:\"routes\"",
    (gogoproto.nullable) = false
  ];
}

message QuerySwapExactAmountInResponse {
  string tokenOutAmount = 1 [
    (gogoproto.customtype) = "github.com/cosmos/cosmos-sdk/types.Int",
    (gogoproto.moretags) = "yaml:\"token_out_amount\"",
    (gogoproto.nullable) = false
  ];
}

//=============================== EstimateSwapExactAmountOut
message QuerySwapExactAmountOutRequest {
  string sender = 1 [ (gogoproto.moretags) = "yaml:\"sender\"" ];
  uint64 poolId = 2 [ (gogoproto.moretags) = "yaml:\"pool_id\"" ];
  repeated SwapAmountOutRoute routes = 3 [
    (gogoproto.moretags) = "yaml:\"routes\"",
    (gogoproto.nullable) = false
  ];
  string tokenOut = 4 [ (gogoproto.moretags) = "yaml:\"token_out\"" ];
}

message QuerySwapExactAmountOutResponse {
  string tokenInAmount = 1 [
    (gogoproto.customtype) = "github.com/cosmos/cosmos-sdk/types.Int",
    (gogoproto.moretags) = "yaml:\"token_in_amount\"",
    (gogoproto.nullable) = false
  ];
}

message QueryTotalLiquidityRequest {}

message QueryTotalLiquidityResponse {
  repeated cosmos.base.v1beta1.Coin liquidity = 1 [
    (gogoproto.castrepeated) = "github.com/cosmos/cosmos-sdk/types.Coins",
    (gogoproto.moretags) = "yaml:\"liquidity\"",
    (gogoproto.nullable) = false
  ];
}<|MERGE_RESOLUTION|>--- conflicted
+++ resolved
@@ -2,11 +2,6 @@
 package osmosis.gamm.v1beta1;
 
 import "gogoproto/gogo.proto";
-<<<<<<< HEAD
-
-=======
-import "osmosis/gamm/v1beta1/balancerPool.proto";
->>>>>>> 4641e151
 import "osmosis/gamm/v1beta1/tx.proto";
 import "osmosis/gamm/v1beta1/pool.proto";
 
@@ -96,13 +91,7 @@
 message QueryPoolParamsRequest {
   uint64 poolId = 1 [ (gogoproto.moretags) = "yaml:\"pool_id\"" ];
 }
-<<<<<<< HEAD
 message QueryPoolParamsResponse { google.protobuf.Any params = 1; }
-=======
-message QueryPoolParamsResponse {
-  oneof params { BalancerPoolParams balancerPoolParams = 1; }
-}
->>>>>>> 4641e151
 
 //=============================== TotalShares
 message QueryTotalSharesRequest {
