syntax = "proto3";
// This is a legacy package that requires additional migration logic
// in order to use the correct package. Decision made to use legacy package path
// until clear steps for migration logic and the unknowns for state breaking are
// investigated for changing proto package.
package osmosis.concentratedliquidity.v1beta1;

import "cosmos_proto/cosmos.proto";
import "gogoproto/gogo.proto";
import "google/protobuf/timestamp.proto";

option go_package = "github.com/osmosis-labs/osmosis/v15/x/concentrated-liquidity/model";

message Pool {
  option (gogoproto.goproto_getters) = false;
  option (gogoproto.goproto_stringer) = false;
  option (cosmos_proto.implements_interface) = "PoolI";

  // pool's address holding all liquidity tokens.
  string address = 1 [ (gogoproto.moretags) = "yaml:\"address\"" ];

  // address holding the incentives liquidity.
  string incentives_address = 2
      [ (gogoproto.moretags) = "yaml:\"incentives_address\"" ];

  // address holding fees from swaps.
  string fees_address = 3 [ (gogoproto.moretags) = "yaml:\"fees_address\"" ];

  uint64 id = 4;

  // Amount of total liquidity
  string current_tick_liquidity = 5 [
    (gogoproto.customtype) = "github.com/cosmos/cosmos-sdk/types.Dec",
    (gogoproto.moretags) = "yaml:\"current_tick_liquidity\"",
    (gogoproto.nullable) = false
  ];

  string token0 = 6;
  string token1 = 7;

  string current_sqrt_price = 8 [
    (gogoproto.customtype) = "github.com/cosmos/cosmos-sdk/types.Dec",
    (gogoproto.moretags) = "yaml:\"spot_price\"",
    (gogoproto.nullable) = false
  ];
  int64 current_tick = 9 [ (gogoproto.moretags) = "yaml:\"current_tick\"" ];
  // tick_spacing must be one of the authorized_tick_spacing values set in the
  // concentrated-liquidity parameters
  uint64 tick_spacing = 10 [ (gogoproto.moretags) = "yaml:\"tick_spacing\"" ];
  int64 exponent_at_price_one = 11
      [ (gogoproto.moretags) = "yaml:\"exponent_at_price_one\"" ];

<<<<<<< HEAD
  // spread_factor is the ratio that is charged on the amount of token in.
  string spread_factor = 11 [
=======
  // swap_fee is the ratio that is charged on the amount of token in.
  string swap_fee = 12 [
>>>>>>> 806f32ca
    (gogoproto.customtype) = "github.com/cosmos/cosmos-sdk/types.Dec",
    (gogoproto.moretags) = "yaml:\"spread_factor\"",
    (gogoproto.nullable) = false
  ];

  // last_liquidity_update is the last time either the pool liquidity or the
  // active tick changed
  google.protobuf.Timestamp last_liquidity_update = 13 [
    (gogoproto.nullable) = false,
    (gogoproto.stdtime) = true,
    (gogoproto.moretags) = "yaml:\"last_liquidity_update\""
  ];
}<|MERGE_RESOLUTION|>--- conflicted
+++ resolved
@@ -50,13 +50,8 @@
   int64 exponent_at_price_one = 11
       [ (gogoproto.moretags) = "yaml:\"exponent_at_price_one\"" ];
 
-<<<<<<< HEAD
   // spread_factor is the ratio that is charged on the amount of token in.
-  string spread_factor = 11 [
-=======
-  // swap_fee is the ratio that is charged on the amount of token in.
-  string swap_fee = 12 [
->>>>>>> 806f32ca
+  string spread_factor = 12 [
     (gogoproto.customtype) = "github.com/cosmos/cosmos-sdk/types.Dec",
     (gogoproto.moretags) = "yaml:\"spread_factor\"",
     (gogoproto.nullable) = false
