syntax = "proto3";
package osmosis.concentratedliquidity.v1beta1;

import "gogoproto/gogo.proto";
import "osmosis/concentrated-liquidity/params.proto";

import "cosmos/base/v1beta1/coin.proto";
import "cosmos/base/query/v1beta1/pagination.proto";
import "google/api/annotations.proto";
import "google/protobuf/any.proto";
import "cosmos_proto/cosmos.proto";
import "google/protobuf/timestamp.proto";

option go_package = "github.com/osmosis-labs/osmosis/v14/x/concentrated-liquidity/types";

service Query {
  // Pools returns all concentrated liquidity pools
  rpc Pools(QueryPoolsRequest) returns (QueryPoolsResponse) {
    option (google.api.http).get =
        "/osmosis/concentratedliquidity/v1beta1/pools";
  }

  // Pool returns the Pool specified by the pool id
  rpc Pool(QueryPoolRequest) returns (QueryPoolResponse) {
    option (google.api.http).get =
        "/osmosis/concentratedliquidity/v1beta1/pools/{pool_id}";
  }

  // Params returns concentrated liquidity module params.
  rpc Params(QueryParamsRequest) returns (QueryParamsResponse) {
    option (google.api.http).get =
        "/osmosis/concentratedliquidity/v1beta1/params";
  }

<<<<<<< HEAD
  // LiquidityDepthsForRange returns Liqiudity Depths for given range
  rpc LiquidityDepthsForRange(QueryLiquidityDepthsForRangeRequest)
      returns (QueryLiquidityDepthsForRangeResponse) {
    option (google.api.http).get =
        "/osmosis/concentratedliquidity/v1beta1/liquidity_depths_for_range";
  }
=======
  // UserPositions returns all concentrated postitions of some address.
  rpc UserPositions(QueryUserPositionsRequest)
      returns (QueryUserPositionsResponse) {
    option (google.api.http).get =
        "/osmosis/concentratedliquidity/v1beta1/positions/{address}";
  }
}

//=============================== Positions
message QueryUserPositionsRequest {
  string address = 1 [ (gogoproto.moretags) = "yaml:\"address\"" ];
}

message QueryUserPositionsResponse {
  repeated FullPositionByOwnerResult positions = 1
      [ (gogoproto.nullable) = false ];
}

message FullPositionByOwnerResult {
  uint64 pool_id = 1 [ (gogoproto.moretags) = "yaml:\"pool_id\"" ];
  int64 lower_tick = 2;
  int64 upper_tick = 3;
  google.protobuf.Timestamp frozen_until = 4 [
    (gogoproto.nullable) = false,
    (gogoproto.stdtime) = true,
    (gogoproto.moretags) = "yaml:\"frozen_until\""
  ];
  string liquidity = 5 [
    (gogoproto.customtype) = "github.com/cosmos/cosmos-sdk/types.Dec",
    (gogoproto.moretags) = "yaml:\"liquidity\"",
    (gogoproto.nullable) = false
  ];
>>>>>>> 0dbb56a7
}

//=============================== Pool
message QueryPoolRequest {
  uint64 pool_id = 1 [ (gogoproto.moretags) = "yaml:\"pool_id\"" ];
}
message QueryPoolResponse {
  google.protobuf.Any pool = 1 [ (cosmos_proto.accepts_interface) = "PoolI" ];
}

//=============================== Pools
message QueryPoolsRequest {
  // pagination defines an optional pagination for the request.
  cosmos.base.query.v1beta1.PageRequest pagination = 2;
}
message QueryPoolsResponse {
  repeated google.protobuf.Any pools = 1
      [ (cosmos_proto.accepts_interface) = "PoolI" ];

  // pagination defines the pagination in the response.
  cosmos.base.query.v1beta1.PageResponse pagination = 2;
}

//=============================== ModuleParams
message QueryParamsRequest {}
message QueryParamsResponse {
  Params params = 1 [ (gogoproto.nullable) = false ];
}

//=============================== LiquidityDepthsForRange
message QueryLiquidityDepthsForRangeRequest {
  uint64 pool_id = 1 [ (gogoproto.moretags) = "yaml:\"pool_id\"" ];
  string lower_tick = 2 [
    (gogoproto.customtype) = "github.com/cosmos/cosmos-sdk/types.Int",
    (gogoproto.moretags) = "yaml:\"lower_tick\"",
    (gogoproto.nullable) = false
  ];
  string upper_tick = 3 [
    (gogoproto.customtype) = "github.com/cosmos/cosmos-sdk/types.Int",
    (gogoproto.moretags) = "yaml:\"upper_tick\"",
    (gogoproto.nullable) = false
  ];
}
message QueryLiquidityDepthsForRangeResponse {
  repeated LiquidityDepth liquidity_depths = 1 [ (gogoproto.nullable) = false ];
}

message LiquidityDepth {
  string liquidity_net = 1 [
    (gogoproto.customtype) = "github.com/cosmos/cosmos-sdk/types.Dec",
    (gogoproto.moretags) = "yaml:\"liquidity_net\"",
    (gogoproto.nullable) = false
  ];
  string tick_index = 2 [
    (gogoproto.customtype) = "github.com/cosmos/cosmos-sdk/types.Int",
    (gogoproto.moretags) = "yaml:\"tick\"",
    (gogoproto.nullable) = false
  ];
}<|MERGE_RESOLUTION|>--- conflicted
+++ resolved
@@ -32,14 +32,12 @@
         "/osmosis/concentratedliquidity/v1beta1/params";
   }
 
-<<<<<<< HEAD
   // LiquidityDepthsForRange returns Liqiudity Depths for given range
   rpc LiquidityDepthsForRange(QueryLiquidityDepthsForRangeRequest)
       returns (QueryLiquidityDepthsForRangeResponse) {
     option (google.api.http).get =
         "/osmosis/concentratedliquidity/v1beta1/liquidity_depths_for_range";
   }
-=======
   // UserPositions returns all concentrated postitions of some address.
   rpc UserPositions(QueryUserPositionsRequest)
       returns (QueryUserPositionsResponse) {
@@ -72,7 +70,6 @@
     (gogoproto.moretags) = "yaml:\"liquidity\"",
     (gogoproto.nullable) = false
   ];
->>>>>>> 0dbb56a7
 }
 
 //=============================== Pool
