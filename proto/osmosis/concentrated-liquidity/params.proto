syntax = "proto3";
package osmosis.concentratedliquidity;

import "gogoproto/gogo.proto";
import "cosmos_proto/cosmos.proto";

option go_package = "github.com/osmosis-labs/osmosis/v15/x/concentrated-liquidity/types";

message Params {
  // authorized_tick_spacing is an array of uint64s that represents the tick
  // spacing values concentrated-liquidity pools can be created with. For
  // example, an authorized_tick_spacing of [1, 10, 30] allows for pools
  // to be created with tick spacing of 1, 10, or 30.
  repeated uint64 authorized_tick_spacing = 1
      [ (gogoproto.moretags) = "yaml:\"authorized_tick_spacing\"" ];
  repeated string authorized_swap_fees = 2 [
    (gogoproto.customtype) = "github.com/cosmos/cosmos-sdk/types.Dec",
    (gogoproto.moretags) = "yaml:\"authorized_swap_fees\"",
    (gogoproto.nullable) = false
  ];
<<<<<<< HEAD

  // balancer_shares_reward_discount is the rate by which incentives flowing
  // from CL to Balancer pools will be discounted to encourage LPs to migrate.
  // e.g. a rate of 0.05 means Balancer LPs get 5% less incentives than full
  // range CL LPs.
  string balancer_shares_reward_discount = 3 [
    (gogoproto.customtype) = "github.com/cosmos/cosmos-sdk/types.Dec",
    (gogoproto.moretags) = "yaml:\"balancer_shares_reward_discount\"",
    (gogoproto.nullable) = false
  ];
=======
  // authorized_quote_denoms is a list of quote denoms that can be used as
  // token1 when creating a pool. We limit the quote assets to a small set for
  // the purposes of having convinient price increments stemming from tick to
  // price conversion. These increments are in a human readable magnitude only
  // for token1 as a quote. For limit orders in the future, this will be a
  // desirable property in terms of UX as to allow users to set limit orders at
  // prices in terms of token1 (quote asset) that are easy to reason about.
  repeated string authorized_quote_denoms = 3
      [ (gogoproto.moretags) = "yaml:\"authorized_quote_denoms\"" ];
>>>>>>> 3fe2968d
}<|MERGE_RESOLUTION|>--- conflicted
+++ resolved
@@ -18,8 +18,6 @@
     (gogoproto.moretags) = "yaml:\"authorized_swap_fees\"",
     (gogoproto.nullable) = false
   ];
-<<<<<<< HEAD
-
   // balancer_shares_reward_discount is the rate by which incentives flowing
   // from CL to Balancer pools will be discounted to encourage LPs to migrate.
   // e.g. a rate of 0.05 means Balancer LPs get 5% less incentives than full
@@ -29,7 +27,6 @@
     (gogoproto.moretags) = "yaml:\"balancer_shares_reward_discount\"",
     (gogoproto.nullable) = false
   ];
-=======
   // authorized_quote_denoms is a list of quote denoms that can be used as
   // token1 when creating a pool. We limit the quote assets to a small set for
   // the purposes of having convinient price increments stemming from tick to
@@ -37,7 +34,6 @@
   // for token1 as a quote. For limit orders in the future, this will be a
   // desirable property in terms of UX as to allow users to set limit orders at
   // prices in terms of token1 (quote asset) that are easy to reason about.
-  repeated string authorized_quote_denoms = 3
+  repeated string authorized_quote_denoms = 4
       [ (gogoproto.moretags) = "yaml:\"authorized_quote_denoms\"" ];
->>>>>>> 3fe2968d
 }