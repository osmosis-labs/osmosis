--- conflicted
+++ resolved
@@ -37,22 +37,19 @@
   // prices in terms of token1 (quote asset) that are easy to reason about.
   repeated string authorized_quote_denoms = 4
       [ (gogoproto.moretags) = "yaml:\"authorized_quote_denoms\"" ];
-<<<<<<< HEAD
   repeated google.protobuf.Duration authorized_uptimes = 5 [
     (gogoproto.nullable) = false,
     (gogoproto.stdduration) = true,
     (gogoproto.jsontag) = "duration,omitempty",
     (gogoproto.moretags) = "yaml:\"authorized_uptimes\""
   ];
-=======
 
   // is_permissionless_pool_creation_enabled is a boolean that determines if
   // concentrated liquidity pools can be created via message. At launch,
   // we consider allowing only governance to create pools, and then later
   // allowing permissionless pool creation by switching this flag to true
   // with a governance proposal.
-  bool is_permissionless_pool_creation_enabled = 5
+  bool is_permissionless_pool_creation_enabled = 6
       [ (gogoproto.moretags) =
             "yaml:\"is_permissionless_pool_creation_enabled\"" ];
->>>>>>> 448a572e
 }