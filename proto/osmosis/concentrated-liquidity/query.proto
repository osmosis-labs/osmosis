syntax = "proto3";
package osmosis.concentratedliquidity.v1beta1;

import "gogoproto/gogo.proto";
import "osmosis/concentrated-liquidity/params.proto";
import "osmosis/concentrated-liquidity/tickInfo.proto";

import "cosmos/base/v1beta1/coin.proto";
import "cosmos/base/query/v1beta1/pagination.proto";
import "google/api/annotations.proto";
import "google/protobuf/any.proto";
import "cosmos_proto/cosmos.proto";
import "google/protobuf/timestamp.proto";
import "google/protobuf/duration.proto";

import "osmosis/concentrated-liquidity/position.proto";
import "osmosis/concentrated-liquidity/incentive_record.proto";

option go_package = "github.com/osmosis-labs/osmosis/v16/x/concentrated-liquidity/client/queryproto";

service Query {
  // Pools returns all concentrated liquidity pools
  rpc Pools(PoolsRequest) returns (PoolsResponse) {
    option (google.api.http).get =
        "/osmosis/concentratedliquidity/v1beta1/pools";
  }

  // Params returns concentrated liquidity module params.
  rpc Params(ParamsRequest) returns (ParamsResponse) {
    option (google.api.http).get =
        "/osmosis/concentratedliquidity/v1beta1/params";
  }

  // UserPositions returns all concentrated postitions of some address.
  rpc UserPositions(UserPositionsRequest) returns (UserPositionsResponse) {
    option (google.api.http).get =
        "/osmosis/concentratedliquidity/v1beta1/positions/{address}";
  }

  // LiquidityPerTickRange returns the amount of liquidity per every tick range
  // existing within the given pool
  rpc LiquidityPerTickRange(LiquidityPerTickRangeRequest)
      returns (LiquidityPerTickRangeResponse) {
    option (google.api.http).get =
        "/osmosis/concentratedliquidity/v1beta1/liquidity_per_tick_range";
  }

  // LiquidityNetInDirection returns liquidity net in the direction given.
  // Uses the bound if specified, if not uses either min tick / max tick
  // depending on the direction.
  rpc LiquidityNetInDirection(LiquidityNetInDirectionRequest)
      returns (LiquidityNetInDirectionResponse) {
    option (google.api.http).get = "/osmosis/concentratedliquidity/v1beta1/"
                                   "liquidity_net_in_direction";
  }

  // ClaimableSpreadRewards returns the amount of spread rewards that can be
  // claimed by a position with the given id.
  rpc ClaimableSpreadRewards(ClaimableSpreadRewardsRequest)
      returns (ClaimableSpreadRewardsResponse) {
    option (google.api.http).get =
        "/osmosis/concentratedliquidity/v1beta1/claimable_spread_rewards";
  };

  // ClaimableIncentives returns the amount of incentives that can be claimed
  // and how many would be forfeited by a position with the given id.
  rpc ClaimableIncentives(ClaimableIncentivesRequest)
      returns (ClaimableIncentivesResponse) {
    option (google.api.http).get =
        "/osmosis/concentratedliquidity/v1beta1/claimable_incentives";
  };

  // PositionById returns a position with the given id.
  rpc PositionById(PositionByIdRequest) returns (PositionByIdResponse) {
    option (google.api.http).get =
        "/osmosis/concentratedliquidity/v1beta1/position_by_id";
  };

  // PoolAccumulatorRewards returns the pool-global accumulator rewards.
  // Contains spread factor rewards and uptime rewards.
  rpc PoolAccumulatorRewards(PoolAccumulatorRewardsRequest)
      returns (PoolAccumulatorRewardsResponse) {
    option (google.api.http).get =
        "/osmosis/concentratedliquidity/v1beta1/pool_accum_rewards";
  }

  // IncentiveRecords returns the incentive records for a given poolId
  rpc IncentiveRecords(IncentiveRecordsRequest)
      returns (IncentiveRecordsResponse) {
    option (google.api.http).get =
        "/osmosis/concentratedliquidity/v1beta1/incentive_records";
  };

  // TickAccumulatorTrackers returns the tick accumulator trackers.
  // Contains spread factor and uptime accumulator trackers.
  rpc TickAccumulatorTrackers(TickAccumulatorTrackersRequest)
      returns (TickAccumulatorTrackersResponse) {
    option (google.api.http).get =
        "/osmosis/concentratedliquidity/v1beta1/tick_accum_trackers";
  };

  // CFMMPoolIdLinkFromConcentratedPoolId returns the pool id of the CFMM
  // pool that is linked with the given concentrated pool.
  rpc CFMMPoolIdLinkFromConcentratedPoolId(
      CFMMPoolIdLinkFromConcentratedPoolIdRequest)
      returns (CFMMPoolIdLinkFromConcentratedPoolIdResponse) {
    option (google.api.http).get = "/osmosis/concentratedliquidity/v1beta1/"
                                   "cfmm_pool_id_link_from_concentrated/"
                                   "{concentrated_pool_id}";
  }

<<<<<<< HEAD
  rpc UserUnbondingPositions(UserUnbondingPositionsRequest)
      returns (UserUnbondingPositionsResponse) {
    option (google.api.http).get = "/osmosis/concentratedliquidity/v1beta1/"
                                   "user_unbonding_positions/"
                                   "{address}";
=======
  // GetTotalLiquidity returns total liquidity across all cl pools.
  rpc GetTotalLiquidity(GetTotalLiquidityRequest)
      returns (GetTotalLiquidityResponse) {
    option (google.api.http).get =
        "/osmosis/concentratedliquidity/v1beta1/get_total_liquidity";
>>>>>>> e44b5cda
  }
}

//=============================== UserPositions
message UserPositionsRequest {
  string address = 1 [ (gogoproto.moretags) = "yaml:\"address\"" ];
  uint64 pool_id = 2 [ (gogoproto.moretags) = "yaml:\"pool_id\"" ];
  cosmos.base.query.v1beta1.PageRequest pagination = 3;
}

message UserPositionsResponse {
  repeated FullPositionBreakdown positions = 1 [ (gogoproto.nullable) = false ];
  cosmos.base.query.v1beta1.PageResponse pagination = 2;
}

//=============================== PositionById
message PositionByIdRequest {
  uint64 position_id = 1 [ (gogoproto.moretags) = "yaml:\"position_id\"" ];
}

message PositionByIdResponse {
  FullPositionBreakdown position = 1 [ (gogoproto.nullable) = false ];
}

//=============================== Pools
message PoolsRequest {
  // pagination defines an optional pagination for the request.
  cosmos.base.query.v1beta1.PageRequest pagination = 2;
}
message PoolsResponse {
  repeated google.protobuf.Any pools = 1
      [ (cosmos_proto.accepts_interface) = "PoolI" ];

  // pagination defines the pagination in the response.
  cosmos.base.query.v1beta1.PageResponse pagination = 2;
}

//=============================== ModuleParams
message ParamsRequest {}
message ParamsResponse { Params params = 1 [ (gogoproto.nullable) = false ]; }

message TickLiquidityNet {
  string liquidity_net = 1 [
    (gogoproto.customtype) = "github.com/cosmos/cosmos-sdk/types.Dec",
    (gogoproto.moretags) = "yaml:\"liquidity_net\"",
    (gogoproto.nullable) = false
  ];
  int64 tick_index = 2 [ (gogoproto.moretags) = "yaml:\"tick_index\"" ];
}

message LiquidityDepthWithRange {
  string liquidity_amount = 1 [
    (gogoproto.customtype) = "github.com/cosmos/cosmos-sdk/types.Dec",
    (gogoproto.moretags) = "yaml:\"liquidity_net\"",
    (gogoproto.nullable) = false
  ];
  int64 lower_tick = 2 [ (gogoproto.moretags) = "yaml:\"lower_tick\"" ];
  int64 upper_tick = 3 [ (gogoproto.moretags) = "yaml:\"upper_tick\"" ];
}

//=============================== LiquidityNetInDirection
message LiquidityNetInDirectionRequest {
  uint64 pool_id = 1 [ (gogoproto.moretags) = "yaml:\"pool_id\"" ];
  string token_in = 2 [ (gogoproto.moretags) = "yaml:\"token_in\"" ];
  int64 start_tick = 3 [ (gogoproto.moretags) = "yaml:\"start_tick\"" ];
  bool use_cur_tick = 4 [ (gogoproto.moretags) = "yaml:\"use_cur_tick\"" ];
  int64 bound_tick = 5 [ (gogoproto.moretags) = "yaml:\"bound_tick\"" ];
  bool use_no_bound = 6 [ (gogoproto.moretags) = "yaml:\"use_no_bound\"" ];
}
message LiquidityNetInDirectionResponse {
  repeated TickLiquidityNet liquidity_depths = 1
      [ (gogoproto.nullable) = false ];
  int64 current_tick = 2;
  string current_liquidity = 3 [
    (gogoproto.customtype) = "github.com/cosmos/cosmos-sdk/types.Dec",
    (gogoproto.moretags) = "yaml:\"current_liquidity\"",
    (gogoproto.nullable) = false
  ];
}

//=============================== LiquidityPerTickRange
message LiquidityPerTickRangeRequest {
  uint64 pool_id = 1 [ (gogoproto.moretags) = "yaml:\"pool_id\"" ];
}
message LiquidityPerTickRangeResponse {
  repeated LiquidityDepthWithRange liquidity = 1
      [ (gogoproto.nullable) = false ];
}

// ===================== QueryClaimableSpreadRewards
message ClaimableSpreadRewardsRequest {
  uint64 position_id = 1 [ (gogoproto.moretags) = "yaml:\"position_id\"" ];
}

message ClaimableSpreadRewardsResponse {
  repeated cosmos.base.v1beta1.Coin claimable_spread_rewards = 1 [
    (gogoproto.moretags) = "yaml:\"claimable_spread_rewards\"",
    (gogoproto.nullable) = false
  ];
}

// ===================== QueryClaimableIncentives
message ClaimableIncentivesRequest {
  uint64 position_id = 1 [ (gogoproto.moretags) = "yaml:\"position_id\"" ];
}

message ClaimableIncentivesResponse {
  repeated cosmos.base.v1beta1.Coin claimable_incentives = 1 [
    (gogoproto.moretags) = "yaml:\"claimable_incentives\"",
    (gogoproto.nullable) = false
  ];
  repeated cosmos.base.v1beta1.Coin forfeited_incentives = 2 [
    (gogoproto.moretags) = "yaml:\"forfeited_incentives\"",
    (gogoproto.nullable) = false
  ];
}

// ===================== QueryPoolAccumulatorRewards
message PoolAccumulatorRewardsRequest {
  uint64 pool_id = 1 [ (gogoproto.moretags) = "yaml:\"pool_id\"" ];
}

message PoolAccumulatorRewardsResponse {
  repeated cosmos.base.v1beta1.DecCoin spread_reward_growth_global = 1 [
    (gogoproto.castrepeated) = "github.com/cosmos/cosmos-sdk/types.DecCoins",
    (gogoproto.nullable) = false
  ];
  repeated UptimeTracker uptime_growth_global = 2 [
    (gogoproto.moretags) = "yaml:\"uptime_growth_global\"",
    (gogoproto.nullable) = false
  ];
}

// ===================== QueryTickAccumulatorTrackers
message TickAccumulatorTrackersRequest {
  uint64 pool_id = 1 [ (gogoproto.moretags) = "yaml:\"pool_id\"" ];
  int64 tick_index = 2 [ (gogoproto.moretags) = "yaml:\"tick_index\"" ];
}

message TickAccumulatorTrackersResponse {
  repeated cosmos.base.v1beta1.DecCoin
      spread_reward_growth_opposite_direction_of_last_traversal = 1 [
    (gogoproto.castrepeated) = "github.com/cosmos/cosmos-sdk/types.DecCoins",
    (gogoproto.nullable) = false
  ];
  repeated UptimeTracker uptime_trackers = 2 [
    (gogoproto.moretags) = "yaml:\"uptime_trackers\"",
    (gogoproto.nullable) = false
  ];
}

// ===================== QueryIncentiveRecords
message IncentiveRecordsRequest {
  uint64 pool_id = 1 [ (gogoproto.moretags) = "yaml:\"pool_id\"" ];
  cosmos.base.query.v1beta1.PageRequest pagination = 2;
}

message IncentiveRecordsResponse {
  repeated IncentiveRecord incentive_records = 1
      [ (gogoproto.nullable) = false ];
  // pagination defines the pagination in the response.
  cosmos.base.query.v1beta1.PageResponse pagination = 2;
}

//=============================== CFMMPoolIdLinkFromConcentratedPoolId
message CFMMPoolIdLinkFromConcentratedPoolIdRequest {
  uint64 concentrated_pool_id = 1
      [ (gogoproto.moretags) = "yaml:\"concentrated_pool_id\"" ];
}

message CFMMPoolIdLinkFromConcentratedPoolIdResponse {
  uint64 cfmm_pool_id = 1 [ (gogoproto.moretags) = "yaml:\"cfmm_pool_id\"" ];
}

<<<<<<< HEAD
//=============================== UserUnbondingPositions
message UserUnbondingPositionsRequest {
  string address = 1 [ (gogoproto.moretags) = "yaml:\"address\"" ];
}

message UserUnbondingPositionsResponse {
  repeated PositionWithPeriodLock positions_with_period_lock = 1
      [ (gogoproto.nullable) = false ];
=======
//=============================== GetTotalLiquidity
message GetTotalLiquidityRequest {}
message GetTotalLiquidityResponse {
  repeated cosmos.base.v1beta1.Coin total_liquidity = 1 [
    (gogoproto.nullable) = false,
    (gogoproto.castrepeated) = "github.com/cosmos/cosmos-sdk/types.Coins"
  ];
>>>>>>> e44b5cda
}<|MERGE_RESOLUTION|>--- conflicted
+++ resolved
@@ -109,19 +109,20 @@
                                    "{concentrated_pool_id}";
   }
 
-<<<<<<< HEAD
+  // UserUnbondingPositions returns the position and lock info of unbonding positions
+  // of the given address.
   rpc UserUnbondingPositions(UserUnbondingPositionsRequest)
       returns (UserUnbondingPositionsResponse) {
     option (google.api.http).get = "/osmosis/concentratedliquidity/v1beta1/"
                                    "user_unbonding_positions/"
                                    "{address}";
-=======
+  }
+
   // GetTotalLiquidity returns total liquidity across all cl pools.
   rpc GetTotalLiquidity(GetTotalLiquidityRequest)
       returns (GetTotalLiquidityResponse) {
     option (google.api.http).get =
         "/osmosis/concentratedliquidity/v1beta1/get_total_liquidity";
->>>>>>> e44b5cda
   }
 }
 
@@ -296,7 +297,6 @@
   uint64 cfmm_pool_id = 1 [ (gogoproto.moretags) = "yaml:\"cfmm_pool_id\"" ];
 }
 
-<<<<<<< HEAD
 //=============================== UserUnbondingPositions
 message UserUnbondingPositionsRequest {
   string address = 1 [ (gogoproto.moretags) = "yaml:\"address\"" ];
@@ -305,7 +305,8 @@
 message UserUnbondingPositionsResponse {
   repeated PositionWithPeriodLock positions_with_period_lock = 1
       [ (gogoproto.nullable) = false ];
-=======
+}
+
 //=============================== GetTotalLiquidity
 message GetTotalLiquidityRequest {}
 message GetTotalLiquidityResponse {
@@ -313,5 +314,4 @@
     (gogoproto.nullable) = false,
     (gogoproto.castrepeated) = "github.com/cosmos/cosmos-sdk/types.Coins"
   ];
->>>>>>> e44b5cda
 }