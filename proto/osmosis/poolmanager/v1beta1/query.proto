--- conflicted
+++ resolved
@@ -112,13 +112,13 @@
         "/osmosis/poolmanager/v1beta1/pools/total_liquidity";
   }
 
-<<<<<<< HEAD
   // TotalVolumeForPool returns the total volume of the specified pool.
   rpc TotalVolumeForPool(TotalVolumeForPoolRequest)
       returns (TotalVolumeForPoolResponse) {
     option (google.api.http).get =
         "/osmosis/poolmanager/v1beta1/pools/{pool_id}/total_volume";
-=======
+  }
+
   // EstimateTradeBasedOnPriceImpact returns an estimated trade based on price
   // impact, if a trade cannot be estimated a 0 input and 0 output would be
   // returned.
@@ -126,7 +126,6 @@
       returns (EstimateTradeBasedOnPriceImpactResponse) {
     option (google.api.http).get =
         "/osmosis/poolmanager/v1beta1/{pool_id}/estimate_trade";
->>>>>>> 3b3df31f
   }
 }
 
@@ -269,7 +268,6 @@
   ];
 }
 
-<<<<<<< HEAD
 //=============================== TotalVolumeForPool
 message TotalVolumeForPoolRequest {
   uint64 pool_id = 1 [ (gogoproto.moretags) = "yaml:\"pool_id\"" ];
@@ -281,7 +279,8 @@
     (gogoproto.moretags) = "yaml:\"volume\"",
     (gogoproto.nullable) = false
   ];
-=======
+}
+
 //=============================== EstimateTradeBasedOnPriceImpact
 
 // EstimateTradeBasedOnPriceImpactRequest represents a request to estimate a
@@ -327,5 +326,4 @@
   // output_coin is the amount of tokens of the ToCoinDenom type
   // that will be received for the actual InputCoin trade.
   cosmos.base.v1beta1.Coin output_coin = 2 [ (gogoproto.nullable) = false ];
->>>>>>> 3b3df31f
 }