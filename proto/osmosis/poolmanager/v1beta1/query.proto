syntax = "proto3";
package osmosis.poolmanager.v1beta1;

import "gogoproto/gogo.proto";
import "osmosis/poolmanager/v1beta1/genesis.proto";
import "osmosis/poolmanager/v1beta1/tx.proto";
import "osmosis/poolmanager/v1beta1/swap_route.proto";

import "cosmos/base/v1beta1/coin.proto";
import "cosmos/base/query/v1beta1/pagination.proto";
import "google/api/annotations.proto";
import "google/protobuf/any.proto";
import "cosmos_proto/cosmos.proto";
import "google/protobuf/timestamp.proto";

option go_package = "github.com/osmosis-labs/osmosis/v15/x/poolmanager/client/queryproto";

service Query {
  rpc Params(ParamsRequest) returns (ParamsResponse) {
    option (google.api.http).get = "/osmosis/poolmanager/v1beta1/Params";
  }

  // Estimates swap amount out given in.
  rpc EstimateSwapExactAmountIn(EstimateSwapExactAmountInRequest)
      returns (EstimateSwapExactAmountInResponse) {
    option (google.api.http).get =
        "/osmosis/gamm/v1beta1/{pool_id}/estimate/swap_exact_amount_in";
  }

  // Estimates swap amount in given out.
  rpc EstimateSwapExactAmountOut(EstimateSwapExactAmountOutRequest)
      returns (EstimateSwapExactAmountOutResponse) {
    option (google.api.http).get =
        "/osmosis/gamm/v1beta1/{pool_id}/estimate/swap_exact_amount_out";
  }

  // Returns the total number of pools existing in Osmosis.
  rpc NumPools(NumPoolsRequest) returns (NumPoolsResponse) {
    option (google.api.http).get = "/osmosis/poolmanager/v1beta1/num_pools";
  }

  // Pool returns the Pool specified by the pool id
  rpc Pool(PoolRequest) returns (PoolResponse) {
    option (google.api.http).get =
        "/osmosis/poolmanager/v1beta1/pools/{pool_id}";
  }

<<<<<<< HEAD
  // SpotPrice defines a gRPC query handler that returns the spot price given
  // a base denomination and a quote denomination.
  rpc SpotPrice(SpotPriceRequest) returns (SpotPriceResponse) {
    option (google.api.http).get =
        "/osmosis/poolmanager/pools/{pool_id}/prices";
=======
  // AllPools returns all pools on the Osmosis chain sorted by IDs.
  rpc AllPools(AllPoolsRequest) returns (AllPoolsResponse) {
    option (google.api.http).get = "/osmosis/poolmanager/v1beta1/all-pools";
>>>>>>> 931ed16d
  }
}

//=============================== Params
message ParamsRequest {}
message ParamsResponse { Params params = 1 [ (gogoproto.nullable) = false ]; }

//=============================== EstimateSwapExactAmountIn
message EstimateSwapExactAmountInRequest {
  // TODO: CHANGE THIS TO RESERVED IN A PATCH RELEASE
  string sender = 1 [ (gogoproto.moretags) = "yaml:\"sender\"" ];
  uint64 pool_id = 2 [ (gogoproto.moretags) = "yaml:\"pool_id\"" ];
  string token_in = 3 [ (gogoproto.moretags) = "yaml:\"token_in\"" ];
  repeated SwapAmountInRoute routes = 4 [
    (gogoproto.moretags) = "yaml:\"routes\"",
    (gogoproto.nullable) = false
  ];
}

message EstimateSwapExactAmountInResponse {
  string token_out_amount = 1 [
    (gogoproto.customtype) = "github.com/cosmos/cosmos-sdk/types.Int",
    (gogoproto.moretags) = "yaml:\"token_out_amount\"",
    (gogoproto.nullable) = false
  ];
}

//=============================== EstimateSwapExactAmountOut
message EstimateSwapExactAmountOutRequest {
  // TODO: CHANGE THIS TO RESERVED IN A PATCH RELEASE
  string sender = 1 [ (gogoproto.moretags) = "yaml:\"sender\"" ];
  uint64 pool_id = 2 [ (gogoproto.moretags) = "yaml:\"pool_id\"" ];
  repeated SwapAmountOutRoute routes = 3 [
    (gogoproto.moretags) = "yaml:\"routes\"",
    (gogoproto.nullable) = false
  ];
  string token_out = 4 [ (gogoproto.moretags) = "yaml:\"token_out\"" ];
}

message EstimateSwapExactAmountOutResponse {
  string token_in_amount = 1 [
    (gogoproto.customtype) = "github.com/cosmos/cosmos-sdk/types.Int",
    (gogoproto.moretags) = "yaml:\"token_in_amount\"",
    (gogoproto.nullable) = false
  ];
}

//=============================== NumPools
message NumPoolsRequest {}
message NumPoolsResponse {
  uint64 num_pools = 1 [ (gogoproto.moretags) = "yaml:\"num_pools\"" ];
}

//=============================== Pool
message PoolRequest {
  uint64 pool_id = 1 [ (gogoproto.moretags) = "yaml:\"pool_id\"" ];
}
message PoolResponse {
  google.protobuf.Any pool = 1 [ (cosmos_proto.accepts_interface) = "PoolI" ];
}

<<<<<<< HEAD
// SpotPriceRequest defines the gRPC request structure for a SpotPrice
// query.
message SpotPriceRequest {
  uint64 pool_id = 1 [ (gogoproto.moretags) = "yaml:\"pool_id\"" ];
  string base_asset_denom = 2
      [ (gogoproto.moretags) = "yaml:\"base_asset_denom\"" ];
  string quote_asset_denom = 3
      [ (gogoproto.moretags) = "yaml:\"quote_asset_denom\"" ];
}

// SpotPriceResponse defines the gRPC response structure for a SpotPrice
// query.
message SpotPriceResponse {
  // String of the Dec. Ex) 10.203uatom
  string spot_price = 1 [ (gogoproto.moretags) = "yaml:\"spot_price\"" ];
=======
//=============================== AllPools
message AllPoolsRequest {
  uint64 pool_id = 1 [ (gogoproto.moretags) = "yaml:\"pool_id\"" ];
}
message AllPoolsResponse {
  repeated google.protobuf.Any pools = 1
      [ (cosmos_proto.accepts_interface) = "PoolI" ];
>>>>>>> 931ed16d
}<|MERGE_RESOLUTION|>--- conflicted
+++ resolved
@@ -45,17 +45,16 @@
         "/osmosis/poolmanager/v1beta1/pools/{pool_id}";
   }
 
-<<<<<<< HEAD
+  // AllPools returns all pools on the Osmosis chain sorted by IDs.
+  rpc AllPools(AllPoolsRequest) returns (AllPoolsResponse) {
+    option (google.api.http).get = "/osmosis/poolmanager/v1beta1/all-pools";
+  }
+
   // SpotPrice defines a gRPC query handler that returns the spot price given
   // a base denomination and a quote denomination.
   rpc SpotPrice(SpotPriceRequest) returns (SpotPriceResponse) {
     option (google.api.http).get =
         "/osmosis/poolmanager/pools/{pool_id}/prices";
-=======
-  // AllPools returns all pools on the Osmosis chain sorted by IDs.
-  rpc AllPools(AllPoolsRequest) returns (AllPoolsResponse) {
-    option (google.api.http).get = "/osmosis/poolmanager/v1beta1/all-pools";
->>>>>>> 931ed16d
   }
 }
 
@@ -117,7 +116,15 @@
   google.protobuf.Any pool = 1 [ (cosmos_proto.accepts_interface) = "PoolI" ];
 }
 
-<<<<<<< HEAD
+//=============================== AllPools
+message AllPoolsRequest {
+  uint64 pool_id = 1 [ (gogoproto.moretags) = "yaml:\"pool_id\"" ];
+}
+message AllPoolsResponse {
+  repeated google.protobuf.Any pools = 1
+      [ (cosmos_proto.accepts_interface) = "PoolI" ];
+}
+
 // SpotPriceRequest defines the gRPC request structure for a SpotPrice
 // query.
 message SpotPriceRequest {
@@ -133,13 +140,4 @@
 message SpotPriceResponse {
   // String of the Dec. Ex) 10.203uatom
   string spot_price = 1 [ (gogoproto.moretags) = "yaml:\"spot_price\"" ];
-=======
-//=============================== AllPools
-message AllPoolsRequest {
-  uint64 pool_id = 1 [ (gogoproto.moretags) = "yaml:\"pool_id\"" ];
-}
-message AllPoolsResponse {
-  repeated google.protobuf.Any pools = 1
-      [ (cosmos_proto.accepts_interface) = "PoolI" ];
->>>>>>> 931ed16d
 }