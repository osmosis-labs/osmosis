--- conflicted
+++ resolved
@@ -111,7 +111,6 @@
     option (google.api.http).get =
         "/osmosis/poolmanager/v1beta1/pools/total_liquidity";
   }
-<<<<<<< HEAD
 
   // EstimateTradeBasedOnPriceImpact returns an estimated trade based on price
   // impact.
@@ -120,8 +119,6 @@
     option (google.api.http).get =
         "/osmosis/poolmanager/v1beta1/{pool_id}/estimate_trade";
   }
-=======
->>>>>>> 396e7223
 }
 
 //=============================== Params
@@ -259,7 +256,6 @@
     (gogoproto.moretags) = "yaml:\"liquidity\"",
     (gogoproto.nullable) = false
   ];
-<<<<<<< HEAD
 }
 
 //=============================== EstimateTradeBasedOnPriceImpact
@@ -280,6 +276,4 @@
 message EstimateTradeBasedOnPriceImpactResponse {
   cosmos.base.v1beta1.Coin input_coin = 1 [ (gogoproto.nullable) = false ];
   cosmos.base.v1beta1.Coin output_coin = 2 [ (gogoproto.nullable) = false ];
-=======
->>>>>>> 396e7223
 }