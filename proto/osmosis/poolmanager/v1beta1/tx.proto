syntax = "proto3";
package osmosis.poolmanager.v1beta1;

import "gogoproto/gogo.proto";
import "amino/amino.proto";
import "cosmos/base/v1beta1/coin.proto";
import "osmosis/poolmanager/v1beta1/swap_route.proto";

option go_package = "github.com/osmosis-labs/osmosis/v19/x/poolmanager/types";

service Msg {
  rpc SwapExactAmountIn(MsgSwapExactAmountIn)
      returns (MsgSwapExactAmountInResponse);
  rpc SwapExactAmountOut(MsgSwapExactAmountOut)
      returns (MsgSwapExactAmountOutResponse);
  rpc SplitRouteSwapExactAmountIn(MsgSplitRouteSwapExactAmountIn)
      returns (MsgSplitRouteSwapExactAmountInResponse);
  rpc SplitRouteSwapExactAmountOut(MsgSplitRouteSwapExactAmountOut)
      returns (MsgSplitRouteSwapExactAmountOutResponse);
  rpc SetDenomPairTakerFee(MsgSetDenomPairTakerFee)
      returns (MsgSetDenomPairTakerFeeResponse);
}

// ===================== MsgSwapExactAmountIn
message MsgSwapExactAmountIn {
  option (amino.name) = "osmosis/poolmanager/swap-exact-amount-in";

  string sender = 1 [ (gogoproto.moretags) = "yaml:\"sender\"" ];
  repeated SwapAmountInRoute routes = 2 [ (gogoproto.nullable) = false ];
  cosmos.base.v1beta1.Coin token_in = 3 [
    (gogoproto.moretags) = "yaml:\"token_in\"",
    (gogoproto.nullable) = false
  ];
  string token_out_min_amount = 4 [
    (gogoproto.customtype) = "github.com/cosmos/cosmos-sdk/types.Int",
    (gogoproto.moretags) = "yaml:\"token_out_min_amount\"",
    (gogoproto.nullable) = false
  ];
}

message MsgSwapExactAmountInResponse {
  string token_out_amount = 1 [
    (gogoproto.customtype) = "github.com/cosmos/cosmos-sdk/types.Int",
    (gogoproto.moretags) = "yaml:\"token_out_amount\"",
    (gogoproto.nullable) = false
  ];
}

// ===================== MsgSplitRouteSwapExactAmountIn
message MsgSplitRouteSwapExactAmountIn {
  option (amino.name) = "osmosis/poolmanager/split-amount-in";

  string sender = 1 [ (gogoproto.moretags) = "yaml:\"sender\"" ];
  repeated SwapAmountInSplitRoute routes = 2 [ (gogoproto.nullable) = false ];
  string token_in_denom = 3
      [ (gogoproto.moretags) = "yaml:\"token_in_denom\"" ];
  string token_out_min_amount = 4 [
    (gogoproto.customtype) = "github.com/cosmos/cosmos-sdk/types.Int",
    (gogoproto.moretags) = "yaml:\"token_out_min_amount\"",
    (gogoproto.nullable) = false
  ];
}

message MsgSplitRouteSwapExactAmountInResponse {
  string token_out_amount = 1 [
    (gogoproto.customtype) = "github.com/cosmos/cosmos-sdk/types.Int",
    (gogoproto.moretags) = "yaml:\"token_out_amount\"",
    (gogoproto.nullable) = false
  ];
}

// ===================== MsgSwapExactAmountOut
message MsgSwapExactAmountOut {
  option (amino.name) = "osmosis/poolmanager/swap-exact-amount-out";

  string sender = 1 [ (gogoproto.moretags) = "yaml:\"sender\"" ];
  repeated SwapAmountOutRoute routes = 2 [ (gogoproto.nullable) = false ];
  string token_in_max_amount = 3 [
    (gogoproto.customtype) = "github.com/cosmos/cosmos-sdk/types.Int",
    (gogoproto.moretags) = "yaml:\"token_in_max_amount\"",
    (gogoproto.nullable) = false
  ];
  cosmos.base.v1beta1.Coin token_out = 4 [
    (gogoproto.moretags) = "yaml:\"token_out\"",
    (gogoproto.nullable) = false
  ];
}

message MsgSwapExactAmountOutResponse {
  string token_in_amount = 1 [
    (gogoproto.customtype) = "github.com/cosmos/cosmos-sdk/types.Int",
    (gogoproto.moretags) = "yaml:\"token_in_amount\"",
    (gogoproto.nullable) = false
  ];
}

// ===================== MsgSplitRouteSwapExactAmountOut
message MsgSplitRouteSwapExactAmountOut {
  option (amino.name) = "osmosis/poolmanager/split-amount-out";

  string sender = 1 [ (gogoproto.moretags) = "yaml:\"sender\"" ];
  repeated SwapAmountOutSplitRoute routes = 2 [ (gogoproto.nullable) = false ];
  string token_out_denom = 3
      [ (gogoproto.moretags) = "yaml:\"token_out_denom\"" ];
  string token_in_max_amount = 4 [
    (gogoproto.customtype) = "github.com/cosmos/cosmos-sdk/types.Int",
    (gogoproto.moretags) = "yaml:\"token_in_max_amount\"",
    (gogoproto.nullable) = false
  ];
}

message MsgSplitRouteSwapExactAmountOutResponse {
  string token_in_amount = 1 [
    (gogoproto.customtype) = "github.com/cosmos/cosmos-sdk/types.Int",
    (gogoproto.moretags) = "yaml:\"token_in_amount\"",
    (gogoproto.nullable) = false
  ];
}

// ===================== MsgSetDenomPairTakerFee
message MsgSetDenomPairTakerFee {
  option (amino.name) = "osmosis/poolmanager/set-denom-pair-taker-fee";

  string sender = 1 [ (gogoproto.moretags) = "yaml:\"sender\"" ];
  repeated DenomPairTakerFee denom_pair_taker_fee = 2 [
    (gogoproto.moretags) = "yaml:\"denom_pair_taker_fee\"",
    (gogoproto.nullable) = false
  ];
}

message MsgSetDenomPairTakerFeeResponse { bool success = 1; }

message DenomPairTakerFee {
<<<<<<< HEAD
  // denom0 and denom1 get automatically lexigographically sorted
  // when being stored, so the order of input here does not matter.
=======
>>>>>>> ad9ac7cb
  string denom0 = 1 [ (gogoproto.moretags) = "yaml:\"denom0\"" ];
  string denom1 = 2 [ (gogoproto.moretags) = "yaml:\"denom1\"" ];
  string taker_fee = 3 [
    (gogoproto.customtype) = "github.com/cosmos/cosmos-sdk/types.Dec",
    (gogoproto.moretags) = "yaml:\"taker_fee\"",
    (gogoproto.nullable) = false
  ];
}<|MERGE_RESOLUTION|>--- conflicted
+++ resolved
@@ -131,11 +131,8 @@
 message MsgSetDenomPairTakerFeeResponse { bool success = 1; }
 
 message DenomPairTakerFee {
-<<<<<<< HEAD
   // denom0 and denom1 get automatically lexigographically sorted
   // when being stored, so the order of input here does not matter.
-=======
->>>>>>> ad9ac7cb
   string denom0 = 1 [ (gogoproto.moretags) = "yaml:\"denom0\"" ];
   string denom1 = 2 [ (gogoproto.moretags) = "yaml:\"denom1\"" ];
   string taker_fee = 3 [
