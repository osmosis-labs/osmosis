syntax = "proto3";
package osmosis.poolmanager.v1beta1;

import "gogoproto/gogo.proto";
import "amino/amino.proto";
import "cosmos/base/v1beta1/coin.proto";
import "osmosis/poolmanager/v1beta1/swap_route.proto";
import "cosmos/msg/v1/msg.proto";

option go_package = "github.com/osmosis-labs/osmosis/v25/x/poolmanager/types";

service Msg {
  rpc SwapExactAmountIn(MsgSwapExactAmountIn)
      returns (MsgSwapExactAmountInResponse);
  rpc SwapExactAmountOut(MsgSwapExactAmountOut)
      returns (MsgSwapExactAmountOutResponse);
  rpc SplitRouteSwapExactAmountIn(MsgSplitRouteSwapExactAmountIn)
      returns (MsgSplitRouteSwapExactAmountInResponse);
  rpc SplitRouteSwapExactAmountOut(MsgSplitRouteSwapExactAmountOut)
      returns (MsgSplitRouteSwapExactAmountOutResponse);
  rpc SetDenomPairTakerFee(MsgSetDenomPairTakerFee)
      returns (MsgSetDenomPairTakerFeeResponse);
  rpc SetTakerFeeShareAgreementForDenom(MsgSetTakerFeeShareAgreementForDenom)
      returns (MsgSetTakerFeeShareAgreementForDenomResponse);
  rpc SetRegisteredAlloyedPool(MsgSetRegisteredAlloyedPool)
      returns (MsgSetRegisteredAlloyedPoolResponse);
}

// ===================== MsgSwapExactAmountIn
message MsgSwapExactAmountIn {
  option (amino.name) = "osmosis/poolmanager/swap-exact-amount-in";
  option (cosmos.msg.v1.signer) = "sender";

  string sender = 1 [ (gogoproto.moretags) = "yaml:\"sender\"" ];
  repeated SwapAmountInRoute routes = 2 [ (gogoproto.nullable) = false ];
  cosmos.base.v1beta1.Coin token_in = 3 [
    (gogoproto.moretags) = "yaml:\"token_in\"",
    (gogoproto.nullable) = false
  ];
  string token_out_min_amount = 4 [

    (gogoproto.customtype) = "cosmossdk.io/math.Int",
    (gogoproto.moretags) = "yaml:\"token_out_min_amount\"",
    (gogoproto.nullable) = false
  ];
}

message MsgSwapExactAmountInResponse {
  string token_out_amount = 1 [

    (gogoproto.customtype) = "cosmossdk.io/math.Int",
    (gogoproto.moretags) = "yaml:\"token_out_amount\"",
    (gogoproto.nullable) = false
  ];
}

// ===================== MsgSplitRouteSwapExactAmountIn
message MsgSplitRouteSwapExactAmountIn {
  option (amino.name) = "osmosis/poolmanager/split-amount-in";
  option (cosmos.msg.v1.signer) = "sender";

  string sender = 1 [ (gogoproto.moretags) = "yaml:\"sender\"" ];
  repeated SwapAmountInSplitRoute routes = 2 [ (gogoproto.nullable) = false ];
  string token_in_denom = 3
      [ (gogoproto.moretags) = "yaml:\"token_in_denom\"" ];
  string token_out_min_amount = 4 [

    (gogoproto.customtype) = "cosmossdk.io/math.Int",
    (gogoproto.moretags) = "yaml:\"token_out_min_amount\"",
    (gogoproto.nullable) = false
  ];
}

message MsgSplitRouteSwapExactAmountInResponse {
  string token_out_amount = 1 [

    (gogoproto.customtype) = "cosmossdk.io/math.Int",
    (gogoproto.moretags) = "yaml:\"token_out_amount\"",
    (gogoproto.nullable) = false
  ];
}

// ===================== MsgSwapExactAmountOut
message MsgSwapExactAmountOut {
  option (amino.name) = "osmosis/poolmanager/swap-exact-amount-out";
  option (cosmos.msg.v1.signer) = "sender";

  string sender = 1 [ (gogoproto.moretags) = "yaml:\"sender\"" ];
  repeated SwapAmountOutRoute routes = 2 [ (gogoproto.nullable) = false ];
  string token_in_max_amount = 3 [

    (gogoproto.customtype) = "cosmossdk.io/math.Int",
    (gogoproto.moretags) = "yaml:\"token_in_max_amount\"",
    (gogoproto.nullable) = false
  ];
  cosmos.base.v1beta1.Coin token_out = 4 [
    (gogoproto.moretags) = "yaml:\"token_out\"",
    (gogoproto.nullable) = false
  ];
}

message MsgSwapExactAmountOutResponse {
  string token_in_amount = 1 [

    (gogoproto.customtype) = "cosmossdk.io/math.Int",
    (gogoproto.moretags) = "yaml:\"token_in_amount\"",
    (gogoproto.nullable) = false
  ];
}

// ===================== MsgSplitRouteSwapExactAmountOut
message MsgSplitRouteSwapExactAmountOut {
  option (amino.name) = "osmosis/poolmanager/split-amount-out";
  option (cosmos.msg.v1.signer) = "sender";

  string sender = 1 [ (gogoproto.moretags) = "yaml:\"sender\"" ];
  repeated SwapAmountOutSplitRoute routes = 2 [ (gogoproto.nullable) = false ];
  string token_out_denom = 3
      [ (gogoproto.moretags) = "yaml:\"token_out_denom\"" ];
  string token_in_max_amount = 4 [

    (gogoproto.customtype) = "cosmossdk.io/math.Int",
    (gogoproto.moretags) = "yaml:\"token_in_max_amount\"",
    (gogoproto.nullable) = false
  ];
}

message MsgSplitRouteSwapExactAmountOutResponse {
  string token_in_amount = 1 [

    (gogoproto.customtype) = "cosmossdk.io/math.Int",
    (gogoproto.moretags) = "yaml:\"token_in_amount\"",
    (gogoproto.nullable) = false
  ];
}

// ===================== MsgSetDenomPairTakerFee
message MsgSetDenomPairTakerFee {
  option (amino.name) = "osmosis/poolmanager/set-denom-pair-taker-fee";
  option (cosmos.msg.v1.signer) = "sender";

  string sender = 1 [ (gogoproto.moretags) = "yaml:\"sender\"" ];
  repeated DenomPairTakerFee denom_pair_taker_fee = 2 [
    (gogoproto.moretags) = "yaml:\"denom_pair_taker_fee\"",
    (gogoproto.nullable) = false
  ];
}

message MsgSetDenomPairTakerFeeResponse { bool success = 1; }

// ===================== MsgSetTakerFeeShareAgreementForDenom
message MsgSetTakerFeeShareAgreementForDenom {
  option (amino.name) =
      "osmosis/poolmanager/set-taker-fee-share-agreement-for-denom";
  option (cosmos.msg.v1.signer) = "sender";

  string sender = 1 [ (gogoproto.moretags) = "yaml:\"sender\"" ];

  // denom is the denom that the taker fee share agreement is being set for.
  // Ex. If this is set to "nBTC", then any trade route that includes "nBTC"
  // will have the skim_percent skimmed from the taker fees and sent to the
  // skim_address.
  string denom = 2 [ (gogoproto.moretags) = "yaml:\"denom\"" ];

  // skim_percent is the percentage of taker fees that will be skimmed for the
  // bridge provider, in the event that the bridge provider's denom is included
  // in the swap route.
  string skim_percent = 3 [
    (gogoproto.customtype) = "cosmossdk.io/math.LegacyDec",
    (gogoproto.moretags) = "yaml:\"skim_percent\"",
    (gogoproto.nullable) = false
  ];

  // skim_address is the address belonging to the respective bridge provider
  // that the skimmed taker fees will be sent to at the end of each epoch.
  string skim_address = 4 [ (gogoproto.moretags) = "yaml:\"skim_address\"" ];
}

message MsgSetTakerFeeShareAgreementForDenomResponse {}

// ===================== MsgSetRegisteredAlloyedPool
message MsgSetRegisteredAlloyedPool {
  option (amino.name) = "osmosis/poolmanager/set-registered-alloyed-pool";
  option (cosmos.msg.v1.signer) = "sender";

  string sender = 1 [ (gogoproto.moretags) = "yaml:\"sender\"" ];

  // pool_id is the id of the pool that is being registered as an alloyed pool.
  // Only alloyed pools that intend to be used in taker fee revenue sharing
  // should be registered.
  uint64 pool_id = 2 [ (gogoproto.moretags) = "yaml:\"pool_id\"" ];
}

message MsgSetRegisteredAlloyedPoolResponse {}

message DenomPairTakerFee {
<<<<<<< HEAD
  // We now use tokenInDenom and tokenOutDenom instead of denom0 and denom1,
  // for better clarity due to taker fee pairs now being uni-directional.
  string denom0 = 1
      [ (gogoproto.moretags) = "yaml:\"denom0\"", deprecated = true ];
  string denom1 = 2
      [ (gogoproto.moretags) = "yaml:\"denom1\"", deprecated = true ];
=======
  // DEPRECATED: Now that we are using uni-directional trading pairs, we are
  // using tokenInDenom and tokenOutDenom instead of denom0 and denom1 to
  // prevent confusion.
  string denom0 = 1 [
    (gogoproto.moretags) = "yaml:\"denom0\",deprecated:\"true\"",
    deprecated = true
  ];
  string denom1 = 2 [
    (gogoproto.moretags) = "yaml:\"denom1\",deprecated:\"true\"",
    deprecated = true
  ];
>>>>>>> e5895ce4
  string taker_fee = 3 [
    (gogoproto.customtype) = "cosmossdk.io/math.LegacyDec",
    (gogoproto.moretags) = "yaml:\"taker_fee\"",
    (gogoproto.nullable) = false
  ];
  string tokenInDenom = 4 [ (gogoproto.moretags) = "yaml:\"token_in_denom\"" ];
  string tokenOutDenom = 5
      [ (gogoproto.moretags) = "yaml:\"token_out_denom\"" ];
}<|MERGE_RESOLUTION|>--- conflicted
+++ resolved
@@ -194,14 +194,6 @@
 message MsgSetRegisteredAlloyedPoolResponse {}
 
 message DenomPairTakerFee {
-<<<<<<< HEAD
-  // We now use tokenInDenom and tokenOutDenom instead of denom0 and denom1,
-  // for better clarity due to taker fee pairs now being uni-directional.
-  string denom0 = 1
-      [ (gogoproto.moretags) = "yaml:\"denom0\"", deprecated = true ];
-  string denom1 = 2
-      [ (gogoproto.moretags) = "yaml:\"denom1\"", deprecated = true ];
-=======
   // DEPRECATED: Now that we are using uni-directional trading pairs, we are
   // using tokenInDenom and tokenOutDenom instead of denom0 and denom1 to
   // prevent confusion.
@@ -213,7 +205,6 @@
     (gogoproto.moretags) = "yaml:\"denom1\",deprecated:\"true\"",
     deprecated = true
   ];
->>>>>>> e5895ce4
   string taker_fee = 3 [
     (gogoproto.customtype) = "cosmossdk.io/math.LegacyDec",
     (gogoproto.moretags) = "yaml:\"taker_fee\"",
