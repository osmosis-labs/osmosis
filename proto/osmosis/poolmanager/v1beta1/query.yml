--- conflicted
+++ resolved
@@ -72,17 +72,14 @@
       query_func: "k.TotalLiquidity"
     cli:
       cmd: "TotalLiquidity"
-<<<<<<< HEAD
   TotalVolumeForPool:
     proto_wrapper:
       query_func: "k.GetTotalVolumeForPool"
     cli:
       cmd: "TotalVolumeForPool"
-=======
   EstimateTradeBasedOnPriceImpact:
     proto_wrapper:
       query_func: "k.EstimateTradeBasedOnPriceImpact"
       response: "*queryproto.EstimateTradeBasedOnPriceImpactResponse"
     cli:
-      cmd: "EstimateTradeBasedOnPriceImpact"
->>>>>>> 3b3df31f
+      cmd: "EstimateTradeBasedOnPriceImpact"