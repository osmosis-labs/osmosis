--- conflicted
+++ resolved
@@ -95,11 +95,7 @@
   // denoms and how much.
   DistributionProportions distribution_proportions = 6
       [ (gogoproto.nullable) = false ];
-<<<<<<< HEAD
-  // weighted_developer_rewards_receivers the address to receive developer
-=======
   // weighted_developer_rewards_receivers is the address to receive developer
->>>>>>> 8c873a3f
   // rewards with weights assignedt to each address. The final amount that each
   // address receives is: epoch_provisions *
   // distribution_proportions.developer_rewards * Address's Weight.
