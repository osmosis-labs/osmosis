syntax = "proto3";
package osmosis.protorev.v1beta1;

import "gogoproto/gogo.proto";
import "amino/amino.proto";
import "google/api/annotations.proto";
import "osmosis/protorev/v1beta1/protorev.proto";
import "cosmos_proto/cosmos.proto";

option go_package = "github.com/osmosis-labs/osmosis/v17/x/protorev/types";

service Msg {
  // SetHotRoutes sets the hot routes that will be explored when creating
  // cyclic arbitrage routes. Can only be called by the admin account.
  rpc SetHotRoutes(MsgSetHotRoutes) returns (MsgSetHotRoutesResponse) {
    option (google.api.http).post = "/osmosis/protorev/set_hot_routes";
  };

  // SetDeveloperAccount sets the account that can withdraw a portion of the
  // profits from the protorev module. This will be Skip's address.
  rpc SetDeveloperAccount(MsgSetDeveloperAccount)
      returns (MsgSetDeveloperAccountResponse) {
    option (google.api.http).post = "/osmosis/protorev/set_developer_account";
  };

  // SetMaxPoolPointsPerTx sets the maximum number of pool points that can be
  // consumed per transaction. Can only be called by the admin account.
  rpc SetMaxPoolPointsPerTx(MsgSetMaxPoolPointsPerTx)
      returns (MsgSetMaxPoolPointsPerTxResponse) {
    option (google.api.http).post =
        "/osmosis/protorev/set_max_pool_points_per_tx";
  };

  // SetMaxPoolPointsPerBlock sets the maximum number of pool points that can be
  // consumed per block. Can only be called by the admin account.
  rpc SetMaxPoolPointsPerBlock(MsgSetMaxPoolPointsPerBlock)
      returns (MsgSetMaxPoolPointsPerBlockResponse) {
    option (google.api.http).post =
        "/osmosis/protorev/set_max_pool_points_per_block";
  };

  // SetInfoByPoolType sets the pool type information needed to make smart
  // assumptions about swapping on different pool types
  rpc SetInfoByPoolType(MsgSetInfoByPoolType)
      returns (MsgSetInfoByPoolTypeResponse) {
    option (google.api.http).post = "/osmosis/protorev/set_info_by_pool_type";
  };

  // SetBaseDenoms sets the base denoms that will be used to create cyclic
  // arbitrage routes. Can only be called by the admin account.
  rpc SetBaseDenoms(MsgSetBaseDenoms) returns (MsgSetBaseDenomsResponse) {
    option (google.api.http).post = "/osmosis/protorev/set_base_denoms";
  };
}

// MsgSetHotRoutes defines the Msg/SetHotRoutes request type.
message MsgSetHotRoutes {
  option (amino.name) = "osmosis/MsgSetHotRoutes";

  // admin is the account that is authorized to set the hot routes.
  string admin = 1 [
    (gogoproto.moretags) = "yaml:\"admin\"",
    (cosmos_proto.scalar) = "cosmos.AddressString"
  ];
  // hot_routes is the list of hot routes to set.
  repeated TokenPairArbRoutes hot_routes = 2 [
    (gogoproto.moretags) = "yaml:\"hot_routes\"",
    (gogoproto.nullable) = false
  ];
}

// MsgSetHotRoutesResponse defines the Msg/SetHotRoutes response type.
message MsgSetHotRoutesResponse {}

// MsgSetDeveloperAccount defines the Msg/SetDeveloperAccount request type.
message MsgSetDeveloperAccount {
  option (amino.name) = "osmosis/MsgSetDeveloperAccount";

  // admin is the account that is authorized to set the developer account.
  string admin = 1 [
    (gogoproto.moretags) = "yaml:\"admin\"",
    (cosmos_proto.scalar) = "cosmos.AddressString"
  ];
  // developer_account is the account that will receive a portion of the profits
  // from the protorev module.
  string developer_account = 2
      [ (gogoproto.moretags) = "yaml:\"developer_account\"" ];
}

// MsgSetDeveloperAccountResponse defines the Msg/SetDeveloperAccount response
// type.
message MsgSetDeveloperAccountResponse {}

<<<<<<< HEAD
// MsgSetPoolWeights defines the Msg/SetPoolWeights request type.
message MsgSetPoolWeights {
  option (amino.name) = "osmosis/MsgSetPoolWeights";
=======
// MsgSetInfoByPoolType defines the Msg/SetInfoByPoolType request type.
message MsgSetInfoByPoolType {
  option (amino.name) = "osmosis/MsgSetInfoByPoolType";
>>>>>>> 396e7223

  // admin is the account that is authorized to set the pool weights.
  string admin = 1 [
    (gogoproto.moretags) = "yaml:\"admin\"",
    (cosmos_proto.scalar) = "cosmos.AddressString"
  ];
  // info_by_pool_type contains information about the pool types.
  InfoByPoolType info_by_pool_type = 2 [
    (gogoproto.moretags) = "yaml:\"info_by_pool_type\"",
    (gogoproto.nullable) = false
  ];
}

// MsgSetInfoByPoolTypeResponse defines the Msg/SetInfoByPoolType response type.
message MsgSetInfoByPoolTypeResponse {}

// MsgSetMaxPoolPointsPerTx defines the Msg/SetMaxPoolPointsPerTx request type.
message MsgSetMaxPoolPointsPerTx {
  option (amino.name) = "osmosis/MsgSetMaxPoolPointsPerTx";

  // admin is the account that is authorized to set the max pool points per tx.
  string admin = 1 [
    (gogoproto.moretags) = "yaml:\"admin\"",
    (cosmos_proto.scalar) = "cosmos.AddressString"
  ];
  // max_pool_points_per_tx is the maximum number of pool points that can be
  // consumed per transaction.
  uint64 max_pool_points_per_tx = 2
      [ (gogoproto.moretags) = "yaml:\"max_pool_points_per_tx\"" ];
}

// MsgSetMaxPoolPointsPerTxResponse defines the Msg/SetMaxPoolPointsPerTx
// response type.
message MsgSetMaxPoolPointsPerTxResponse {}

// MsgSetMaxPoolPointsPerBlock defines the Msg/SetMaxPoolPointsPerBlock request
// type.
message MsgSetMaxPoolPointsPerBlock {
  option (amino.name) = "osmosis/MsgSetPoolWeights";

  // admin is the account that is authorized to set the max pool points per
  // block.
  string admin = 1 [
    (gogoproto.moretags) = "yaml:\"admin\"",
    (cosmos_proto.scalar) = "cosmos.AddressString"
  ];
  // max_pool_points_per_block is the maximum number of pool points that can be
  // consumed per block.
  uint64 max_pool_points_per_block = 2
      [ (gogoproto.moretags) = "yaml:\"max_pool_points_per_block\"" ];
}

// MsgSetMaxPoolPointsPerBlockResponse defines the
// Msg/SetMaxPoolPointsPerBlock response type.
message MsgSetMaxPoolPointsPerBlockResponse {}

// MsgSetBaseDenoms defines the Msg/SetBaseDenoms request type.
message MsgSetBaseDenoms {
  option (amino.name) = "osmosis/MsgSetBaseDenoms";

  // admin is the account that is authorized to set the base denoms.
  string admin = 1 [
    (gogoproto.moretags) = "yaml:\"admin\"",
    (cosmos_proto.scalar) = "cosmos.AddressString"
  ];
  // base_denoms is the list of base denoms to set.
  repeated BaseDenom base_denoms = 2 [
    (gogoproto.moretags) = "yaml:\"base_denoms\"",
    (gogoproto.nullable) = false
  ];
}

// MsgSetBaseDenomsResponse defines the Msg/SetBaseDenoms response type.
message MsgSetBaseDenomsResponse {}<|MERGE_RESOLUTION|>--- conflicted
+++ resolved
@@ -91,15 +91,9 @@
 // type.
 message MsgSetDeveloperAccountResponse {}
 
-<<<<<<< HEAD
-// MsgSetPoolWeights defines the Msg/SetPoolWeights request type.
-message MsgSetPoolWeights {
-  option (amino.name) = "osmosis/MsgSetPoolWeights";
-=======
 // MsgSetInfoByPoolType defines the Msg/SetInfoByPoolType request type.
 message MsgSetInfoByPoolType {
   option (amino.name) = "osmosis/MsgSetInfoByPoolType";
->>>>>>> 396e7223
 
   // admin is the account that is authorized to set the pool weights.
   string admin = 1 [
