module github.com/osmosis-labs/osmosis/v17

go 1.20

require (
	cosmossdk.io/errors v1.0.0
	github.com/CosmWasm/wasmd v0.31.0
	github.com/cosmos/cosmos-proto v1.0.0-beta.3
	github.com/cosmos/cosmos-sdk v0.47.4
	github.com/cosmos/go-bip39 v1.0.0
	github.com/cosmos/ibc-apps/middleware/packet-forward-middleware/v4 v4.1.0
	github.com/cosmos/ibc-apps/modules/async-icq/v4 v4.0.0-20230803151532-5c60ac789ef7
	github.com/cosmos/ibc-go/v4 v4.3.1
	github.com/gogo/protobuf v1.3.3
	github.com/golang/mock v1.6.0
	github.com/golang/protobuf v1.5.3
	github.com/golangci/golangci-lint v1.54.1
	github.com/gorilla/mux v1.8.0
	github.com/grpc-ecosystem/grpc-gateway v1.16.0
	github.com/iancoleman/orderedmap v0.3.0
	github.com/mattn/go-sqlite3 v1.14.17
	github.com/ory/dockertest/v3 v3.10.0
	github.com/osmosis-labs/go-mutesting v0.0.0-20221208041716-b43bcd97b3b3
	github.com/osmosis-labs/osmosis/osmomath v0.0.3-dev.0.20230804142026-a81cfe3ddde7
	github.com/osmosis-labs/osmosis/osmoutils v0.0.0-20230807183608-16c217dedde5
	github.com/osmosis-labs/osmosis/x/epochs v0.0.0-20230328024000-175ec88e4304
	github.com/osmosis-labs/osmosis/x/ibc-hooks v0.0.0-20230807183608-16c217dedde5
	github.com/pkg/errors v0.9.1
	github.com/rakyll/statik v0.1.7
	github.com/spf13/cast v1.5.1
	github.com/spf13/cobra v1.7.0
	github.com/spf13/pflag v1.0.5
	github.com/spf13/viper v1.16.0
	github.com/stretchr/testify v1.8.4
	github.com/tendermint/tendermint v0.37.0-rc1
	github.com/tendermint/tm-db v0.6.8-0.20220506192307-f628bb5dc95b
	github.com/tidwall/btree v1.6.0
	github.com/tidwall/gjson v1.16.0
	go.uber.org/multierr v1.11.0
	golang.org/x/exp v0.0.0-20230510235704-dd950f8aeaea
	google.golang.org/genproto/googleapis/api v0.0.0-20230706204954-ccb25ca9f130
	google.golang.org/grpc v1.56.2
	gopkg.in/yaml.v2 v2.4.0
	mvdan.cc/gofumpt v0.5.0
)

require (
	4d63.com/gocheckcompilerdirectives v1.2.1 // indirect
	github.com/4meepo/tagalign v1.3.2 // indirect
	github.com/Abirdcfly/dupword v0.0.12 // indirect
	github.com/Djarvur/go-err113 v0.1.0 // indirect
	github.com/GaijinEntertainment/go-exhaustruct/v3 v3.1.0 // indirect
	github.com/OpenPeeDeeP/depguard/v2 v2.1.0 // indirect
	github.com/alexkohler/nakedret/v2 v2.0.2 // indirect
	github.com/alingse/asasalint v0.0.11 // indirect
	github.com/benbjohnson/clock v1.3.0 // indirect
<<<<<<< HEAD
=======
	github.com/butuzov/mirror v1.1.0 // indirect
>>>>>>> b94dbe64
	github.com/bytedance/sonic v1.10.0 // indirect
	github.com/cosmos/gogoproto v1.4.6 // indirect
	github.com/cosmos/iavl v0.19.5 // indirect
	github.com/creachadair/taskgroup v0.3.2 // indirect
	github.com/curioswitch/go-reassign v0.2.0 // indirect
	github.com/docker/distribution v2.8.2+incompatible // indirect
	github.com/felixge/httpsnoop v1.0.2 // indirect
	github.com/go-playground/validator/v10 v10.14.0 // indirect
	github.com/goccy/go-json v0.10.2 // indirect
	github.com/gogo/gateway v1.1.0 // indirect
	github.com/google/btree v1.1.2 // indirect
	github.com/kkHAIKE/contextcheck v1.1.4 // indirect
	github.com/maratori/testableexamples v1.0.0 // indirect
	github.com/nunnatsa/ginkgolinter v0.13.3 // indirect
	github.com/regen-network/cosmos-proto v0.3.1 // indirect
	github.com/sashamelentyev/interfacebloat v1.1.0 // indirect
	github.com/sashamelentyev/usestdlibvars v1.23.0 // indirect
	github.com/sivchari/nosnakecase v1.7.0 // indirect
	github.com/t-yuki/gocover-cobertura v0.0.0-20180217150009-aaee18c8195c // indirect
	github.com/tidwall/match v1.1.1 // indirect
	github.com/tidwall/pretty v1.2.0 // indirect
	github.com/timonwong/loggercheck v0.9.4 // indirect
	github.com/ugorji/go/codec v1.2.11 // indirect
	github.com/xen0n/gosmopolitan v1.2.1 // indirect
	github.com/ykadowak/zerologlint v0.1.3 // indirect
	github.com/zimmski/go-mutesting v0.0.0-20210610104036-6d9217011a00 // indirect
	github.com/zondax/ledger-go v0.14.1 // indirect
	go.tmz.dev/musttag v0.7.1 // indirect
	go.uber.org/atomic v1.10.0 // indirect
	go.uber.org/goleak v1.1.12 // indirect
	go.uber.org/zap v1.24.0 // indirect
	google.golang.org/genproto v0.0.0-20230726155614-23370e0ffb3e // indirect
	google.golang.org/genproto/googleapis/rpc v0.0.0-20230706204954-ccb25ca9f130 // indirect
)

require (
	4d63.com/gochecknoglobals v0.2.1 // indirect
	filippo.io/edwards25519 v1.0.0-rc.1 // indirect
	github.com/99designs/go-keychain v0.0.0-20191008050251-8e49817e8af4 // indirect
	github.com/99designs/keyring v1.2.1 // indirect
	github.com/Antonboom/errname v0.1.10 // indirect
	github.com/Antonboom/nilnil v0.1.5 // indirect
	github.com/Azure/go-ansiterm v0.0.0-20210617225240-d185dfc1b5a1 // indirect
	github.com/BurntSushi/toml v1.3.2 // indirect
	github.com/ChainSafe/go-schnorrkel v0.0.0-20200405005733-88cbf1b4c40d // indirect
	github.com/CosmWasm/wasmvm v1.2.1
	github.com/Masterminds/semver v1.5.0 // indirect
	github.com/Microsoft/go-winio v0.6.0 // indirect
	github.com/Nvveen/Gotty v0.0.0-20120604004816-cd527374f1e5 // indirect
	github.com/Workiva/go-datastructures v1.0.53 // indirect
	github.com/alexkohler/prealloc v1.0.0 // indirect
	github.com/armon/go-metrics v0.4.1 // indirect
	github.com/ashanbrown/forbidigo v1.6.0 // indirect
	github.com/ashanbrown/makezero v1.1.1 // indirect
	github.com/beorn7/perks v1.0.1 // indirect
	github.com/bgentry/speakeasy v0.1.1-0.20220910012023-760eaf8b6816 // indirect
	github.com/bkielbasa/cyclop v1.2.1 // indirect
	github.com/blizzy78/varnamelen v0.8.0 // indirect
	github.com/bombsimon/wsl/v3 v3.4.0 // indirect
	github.com/breml/bidichk v0.2.4 // indirect
	github.com/breml/errchkjson v0.3.1 // indirect
	github.com/btcsuite/btcd v0.22.3 // indirect
	github.com/butuzov/ireturn v0.2.0 // indirect
	github.com/cenkalti/backoff/v4 v4.1.3 // indirect
	github.com/cespare/xxhash v1.1.0 // indirect
	github.com/cespare/xxhash/v2 v2.2.0 // indirect
	github.com/charithe/durationcheck v0.0.10 // indirect
	github.com/chavacava/garif v0.0.0-20230227094218-b8c73b2037b8 // indirect
	github.com/coinbase/rosetta-sdk-go v0.7.9 // indirect
	github.com/confio/ics23/go v0.9.0 // indirect
	github.com/containerd/continuity v0.3.0 // indirect
	github.com/cosmos/btcutil v1.0.5
	github.com/cosmos/gorocksdb v1.2.0 // indirect
	github.com/cosmos/ledger-cosmos-go v0.12.2 // indirect
	github.com/daixiang0/gci v0.11.0 // indirect
	github.com/danieljoos/wincred v1.1.2 // indirect
	github.com/davecgh/go-spew v1.1.1 // indirect
	github.com/denis-tingaikin/go-header v0.4.3 // indirect
	github.com/desertbit/timer v0.0.0-20180107155436-c41aec40b27f // indirect
	github.com/dgraph-io/badger/v3 v3.2103.2 // indirect
	github.com/dgraph-io/ristretto v0.1.0 // indirect
	github.com/docker/cli v20.10.17+incompatible // indirect
	github.com/docker/docker v20.10.24+incompatible // indirect
	github.com/docker/go-connections v0.4.0 // indirect
	github.com/docker/go-units v0.5.0 // indirect
	github.com/dustin/go-humanize v1.0.1-0.20200219035652-afde56e7acac // indirect
	github.com/dvsekhvalnov/jose2go v1.5.0 // indirect
	github.com/esimonov/ifshort v1.0.4 // indirect
	github.com/ettle/strcase v0.1.1 // indirect
	github.com/fatih/color v1.15.0 // indirect
	github.com/fatih/structtag v1.2.0 // indirect
	github.com/firefart/nonamedreturns v1.0.4 // indirect
	github.com/fsnotify/fsnotify v1.6.0 // indirect
	github.com/fzipp/gocyclo v0.6.0 // indirect
	github.com/go-critic/go-critic v0.9.0 // indirect
	github.com/go-kit/kit v0.12.0 // indirect
	github.com/go-kit/log v0.2.1 // indirect
	github.com/go-logfmt/logfmt v0.5.1 // indirect
	github.com/go-toolsmith/astcast v1.1.0 // indirect
	github.com/go-toolsmith/astcopy v1.1.0 // indirect
	github.com/go-toolsmith/astequal v1.1.0 // indirect
	github.com/go-toolsmith/astfmt v1.1.0 // indirect
	github.com/go-toolsmith/astp v1.1.0 // indirect
	github.com/go-toolsmith/strparse v1.1.0 // indirect
	github.com/go-toolsmith/typep v1.1.0 // indirect
	github.com/go-xmlfmt/xmlfmt v1.1.2 // indirect
	github.com/gobwas/glob v0.2.3 // indirect
	github.com/godbus/dbus v0.0.0-20190726142602-4481cbc300e2 // indirect
	github.com/gofrs/flock v0.8.1 // indirect
	github.com/golang/glog v1.1.1 // indirect
	github.com/golang/groupcache v0.0.0-20210331224755-41bb18bfe9da // indirect
	github.com/golang/snappy v0.0.4 // indirect
	github.com/golangci/check v0.0.0-20180506172741-cfe4005ccda2 // indirect
	github.com/golangci/dupl v0.0.0-20180902072040-3e9179ac440a // indirect
	github.com/golangci/go-misc v0.0.0-20220329215616-d24fe342adfe // indirect
	github.com/golangci/gofmt v0.0.0-20220901101216-f2edd75033f2 // indirect
	github.com/golangci/lint-1 v0.0.0-20191013205115-297bf364a8e0 // indirect
	github.com/golangci/maligned v0.0.0-20180506175553-b1d89398deca // indirect
	github.com/golangci/misspell v0.4.1 // indirect
	github.com/golangci/revgrep v0.0.0-20220804021717-745bb2f7c2e6 // indirect
	github.com/golangci/unconvert v0.0.0-20180507085042-28b1c447d1f4 // indirect
	github.com/google/flatbuffers v2.0.8+incompatible // indirect
	github.com/google/go-cmp v0.5.9 // indirect
	github.com/google/gofuzz v1.2.0 // indirect
	github.com/google/orderedcode v0.0.1 // indirect
	github.com/google/shlex v0.0.0-20191202100458-e7afc7fbc510 // indirect
	github.com/gordonklaus/ineffassign v0.0.0-20230610083614-0e73809eb601 // indirect
	github.com/gorilla/handlers v1.5.1 // indirect
	github.com/gorilla/websocket v1.5.0 // indirect
	github.com/gostaticanalysis/analysisutil v0.7.1 // indirect
	github.com/gostaticanalysis/comment v1.4.2 // indirect
	github.com/gostaticanalysis/forcetypeassert v0.1.0 // indirect
	github.com/gostaticanalysis/nilerr v0.1.1 // indirect
	github.com/grpc-ecosystem/go-grpc-middleware v1.3.0 // indirect
	github.com/gsterjov/go-libsecret v0.0.0-20161001094733-a6f4afe4910c // indirect
	github.com/gtank/merlin v0.1.1 // indirect
	github.com/gtank/ristretto255 v0.1.2 // indirect
	github.com/hashicorp/errwrap v1.1.0 // indirect
	github.com/hashicorp/go-immutable-radix v1.3.1 // indirect
	github.com/hashicorp/go-multierror v1.1.1 // indirect
	github.com/hashicorp/go-version v1.6.0 // indirect
	github.com/hashicorp/golang-lru v0.5.5-0.20210104140557-80c98217689d // indirect
	github.com/hashicorp/hcl v1.0.0 // indirect
	github.com/hdevalence/ed25519consensus v0.0.0-20220222234857-c00d1f31bab3 // indirect
	github.com/hexops/gotextdiff v1.0.3 // indirect
	github.com/imdario/mergo v0.3.13 // indirect
	github.com/improbable-eng/grpc-web v0.15.0 // indirect
	github.com/inconshreveable/mousetrap v1.1.0 // indirect
	github.com/jessevdk/go-flags v1.4.0 // indirect
	github.com/jgautheron/goconst v1.5.1 // indirect
	github.com/jingyugao/rowserrcheck v1.1.1 // indirect
	github.com/jirfag/go-printf-func-name v0.0.0-20200119135958-7558a9eaa5af // indirect
	github.com/jmhodges/levigo v1.0.0 // indirect
	github.com/joho/godotenv v1.5.1
	github.com/julz/importas v0.1.0 // indirect
	github.com/kisielk/errcheck v1.6.3 // indirect
	github.com/kisielk/gotool v1.0.0 // indirect
	github.com/klauspost/compress v1.15.11 // indirect
	github.com/kulti/thelper v0.6.3 // indirect
	github.com/kunwardeep/paralleltest v1.0.8 // indirect
	github.com/kyoh86/exportloopref v0.1.11 // indirect
	github.com/ldez/gomoddirectives v0.2.3 // indirect
	github.com/ldez/tagliatelle v0.5.0 // indirect
	github.com/leonklingele/grouper v1.1.1 // indirect
	github.com/lib/pq v1.10.9 // indirect
	github.com/libp2p/go-buffer-pool v0.1.0 // indirect
	github.com/lufeee/execinquery v1.2.1 // indirect
	github.com/magiconair/properties v1.8.7 // indirect
	github.com/maratori/testpackage v1.1.1 // indirect
	github.com/matoous/godox v0.0.0-20230222163458-006bad1f9d26 // indirect
	github.com/mattn/go-colorable v0.1.13 // indirect
	github.com/mattn/go-isatty v0.0.19 // indirect
	github.com/mattn/go-runewidth v0.0.10 // indirect
	github.com/matttproud/golang_protobuf_extensions v1.0.4 // indirect
	github.com/mbilski/exhaustivestruct v1.2.0 // indirect
	github.com/mgechev/revive v1.3.2 // indirect
	github.com/mimoo/StrobeGo v0.0.0-20210601165009-122bf33a46e0 // indirect
	github.com/minio/highwayhash v1.0.2 // indirect
	github.com/mitchellh/go-homedir v1.1.0 // indirect
	github.com/mitchellh/mapstructure v1.5.0 // indirect
	github.com/moby/term v0.0.0-20220808134915-39b0c02b01ae // indirect
	github.com/moricho/tparallel v0.3.1 // indirect
	github.com/mtibben/percent v0.2.1 // indirect
	github.com/nakabonne/nestif v0.3.1 // indirect
	github.com/nbutton23/zxcvbn-go v0.0.0-20210217022336-fa2cb2858354 // indirect
	github.com/nishanths/exhaustive v0.11.0 // indirect
	github.com/nishanths/predeclared v0.2.2 // indirect
	github.com/olekukonko/tablewriter v0.0.5 // indirect
	github.com/opencontainers/go-digest v1.0.0 // indirect
	github.com/opencontainers/image-spec v1.1.0-rc2 // indirect
	github.com/opencontainers/runc v1.1.5 // indirect
	github.com/pelletier/go-toml/v2 v2.0.8 // indirect
	github.com/petermattis/goid v0.0.0-20180202154549-b0b1615b78e5 // indirect
	github.com/pmezard/go-difflib v1.0.0 // indirect
	github.com/polyfloyd/go-errorlint v1.4.3 // indirect
	github.com/prometheus/client_golang v1.16.0
	github.com/prometheus/client_model v0.3.0 // indirect
	github.com/prometheus/common v0.42.0 // indirect
	github.com/prometheus/procfs v0.10.1 // indirect
	github.com/quasilyte/go-ruleguard v0.4.0 // indirect
	github.com/quasilyte/gogrep v0.5.0 // indirect
	github.com/quasilyte/regex/syntax v0.0.0-20210819130434-b3f0c404a727 // indirect
	github.com/quasilyte/stdinfo v0.0.0-20220114132959-f7386bf02567 // indirect
	github.com/rcrowley/go-metrics v0.0.0-20201227073835-cf1acfcdf475 // indirect
	github.com/rivo/uniseg v0.2.0 // indirect
	github.com/rs/cors v1.8.2 // indirect
	github.com/rs/zerolog v1.27.0 // indirect
	github.com/ryancurrah/gomodguard v1.3.0 // indirect
	github.com/ryanrolds/sqlclosecheck v0.4.0 // indirect
	github.com/sanposhiho/wastedassign/v2 v2.0.7 // indirect
	github.com/sasha-s/go-deadlock v0.3.1 // indirect
	github.com/securego/gosec/v2 v2.16.0 // indirect
	github.com/shazow/go-diff v0.0.0-20160112020656-b6b7b6733b8c // indirect
	github.com/sirupsen/logrus v1.9.3 // indirect
	github.com/sivchari/containedctx v1.0.3 // indirect
	github.com/sivchari/tenv v1.7.1 // indirect
	github.com/sonatard/noctx v0.0.2 // indirect
	github.com/sourcegraph/go-diff v0.7.0 // indirect
	github.com/spf13/afero v1.9.5 // indirect
	github.com/spf13/jwalterweatherman v1.1.0 // indirect
	github.com/ssgreg/nlreturn/v2 v2.2.1 // indirect
	github.com/stbenjam/no-sprintf-host-port v0.1.1 // indirect
	github.com/stretchr/objx v0.5.0 // indirect
	github.com/subosito/gotenv v1.4.2 // indirect
	github.com/syndtr/goleveldb v1.0.1-0.20210819022825-2ae1ddf74ef7
	github.com/tdakkota/asciicheck v0.2.0 // indirect
	github.com/tendermint/btcd v0.1.1 // indirect
	github.com/tendermint/crypto v0.0.0-20191022145703-50d29ede1e15 // indirect
	github.com/tendermint/go-amino v0.16.0 // indirect
	github.com/tetafro/godot v1.4.11 // indirect
	github.com/timakin/bodyclose v0.0.0-20230421092635-574207250966 // indirect
	github.com/tomarrell/wrapcheck/v2 v2.8.1 // indirect
	github.com/tommy-muehle/go-mnd/v2 v2.5.1 // indirect
	github.com/ultraware/funlen v0.1.0 // indirect
	github.com/ultraware/whitespace v0.0.5 // indirect
	github.com/uudashr/gocognit v1.0.7 // indirect
	github.com/xeipuuv/gojsonpointer v0.0.0-20190905194746-02993c407bfb // indirect
	github.com/xeipuuv/gojsonreference v0.0.0-20180127040603-bd5ef7bd5415 // indirect
	github.com/xeipuuv/gojsonschema v1.2.0 // indirect
	github.com/yagipy/maintidx v1.0.0 // indirect
	github.com/yeya24/promlinter v0.2.0 // indirect
	github.com/zimmski/go-tool v0.0.0-20150119110811-2dfdc9ac8439 // indirect
	github.com/zimmski/osutil v0.0.0-20190128123334-0d0b3ca231ac // indirect
	github.com/zondax/hid v0.9.1 // indirect
	gitlab.com/bosi/decorder v0.4.0 // indirect
	go.etcd.io/bbolt v1.3.6 // indirect
	go.opencensus.io v0.24.0 // indirect
	golang.org/x/crypto v0.12.0 // indirect
	golang.org/x/exp/typeparams v0.0.0-20230307190834-24139beb5833 // indirect
	golang.org/x/mod v0.12.0 // indirect
	golang.org/x/net v0.14.0 // indirect
	golang.org/x/sync v0.3.0 // indirect
	golang.org/x/sys v0.11.0 // indirect
	golang.org/x/term v0.11.0 // indirect
	golang.org/x/text v0.12.0 // indirect
	golang.org/x/tools v0.12.0 // indirect
	google.golang.org/protobuf v1.31.0 // indirect
	gopkg.in/ini.v1 v1.67.0 // indirect
	gopkg.in/yaml.v3 v3.0.1
	honnef.co/go/tools v0.4.3 // indirect
	mvdan.cc/interfacer v0.0.0-20180901003855-c20040233aed // indirect
	mvdan.cc/lint v0.0.0-20170908181259-adc824a0674b // indirect
	mvdan.cc/unparam v0.0.0-20221223090309-7455f1af531d // indirect
	nhooyr.io/websocket v1.8.7 // indirect
)

replace (
	// osmosis-patched wasmd.
	github.com/CosmWasm/wasmd => github.com/osmosis-labs/wasmd v0.31.0-osmo-v16
	// Security patch for wasmvm. See https://github.com/CosmWasm/advisories/blob/main/CWAs/CWA-2023-002.md
	github.com/CosmWasm/wasmvm => github.com/CosmWasm/wasmvm v1.2.3
	// dragonberry
	github.com/confio/ics23/go => github.com/cosmos/cosmos-sdk/ics23/go v0.8.0
	// Our cosmos-sdk branch is:  https://github.com/osmosis-labs/cosmos-sdk, current branch: v16.x. Direct commit link: https://github.com/osmosis-labs/cosmos-sdk/commit/ed4eb883f2a65bd5343e9d2f6186060f45294cb2
	github.com/cosmos/cosmos-sdk => github.com/osmosis-labs/cosmos-sdk v0.45.0-rc1.0.20230703010110-ed4eb883f2a6

	// N.B. v0.19.5 contains a breaking change to the IAVL API
	github.com/cosmos/iavl v0.19.5 => github.com/cosmos/iavl v0.19.4
	// use cosmos-compatible protobufs
	github.com/gogo/protobuf => github.com/regen-network/protobuf v1.3.3-alpha.regen.1

	// Informal Tendermint fork
	github.com/tendermint/tendermint => github.com/informalsystems/tendermint v0.34.24
	// use grpc compatible with cosmos protobufs
	google.golang.org/grpc => google.golang.org/grpc v1.33.2
)<|MERGE_RESOLUTION|>--- conflicted
+++ resolved
@@ -54,10 +54,7 @@
 	github.com/alexkohler/nakedret/v2 v2.0.2 // indirect
 	github.com/alingse/asasalint v0.0.11 // indirect
 	github.com/benbjohnson/clock v1.3.0 // indirect
-<<<<<<< HEAD
-=======
 	github.com/butuzov/mirror v1.1.0 // indirect
->>>>>>> b94dbe64
 	github.com/bytedance/sonic v1.10.0 // indirect
 	github.com/cosmos/gogoproto v1.4.6 // indirect
 	github.com/cosmos/iavl v0.19.5 // indirect
