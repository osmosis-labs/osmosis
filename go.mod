module github.com/osmosis-labs/osmosis/v24

go 1.21.4

toolchain go1.22.0

require (
	cosmossdk.io/api v0.3.1
	cosmossdk.io/errors v1.0.1
	cosmossdk.io/math v1.3.0
	cosmossdk.io/tools/rosetta v0.2.1
	github.com/CosmWasm/wasmd v0.45.1-0.20231128163306-4b9b61faeaa3
	github.com/CosmWasm/wasmvm v1.5.2
	github.com/cometbft/cometbft v0.37.4
	github.com/cometbft/cometbft-db v0.11.0
	github.com/cosmos/cosmos-proto v1.0.0-beta.3
	github.com/cosmos/cosmos-sdk v0.47.8
	github.com/cosmos/go-bip39 v1.0.0
	github.com/cosmos/gogoproto v1.4.11
	github.com/cosmos/ibc-apps/middleware/packet-forward-middleware/v7 v7.1.3
	github.com/cosmos/ibc-apps/modules/async-icq/v7 v7.1.1
	github.com/cosmos/ibc-go/modules/light-clients/08-wasm v0.1.1-ibc-go-v7.3-wasmvm-v1.5
	github.com/cosmos/ibc-go/v7 v7.4.0
	github.com/golang/mock v1.6.0
	github.com/golang/protobuf v1.5.4
	github.com/golangci/golangci-lint v1.56.2
	github.com/gorilla/mux v1.8.1
	github.com/grpc-ecosystem/grpc-gateway v1.16.0
	github.com/iancoleman/orderedmap v0.3.0
	github.com/mattn/go-sqlite3 v1.14.17
	github.com/ory/dockertest/v3 v3.10.0
	github.com/osmosis-labs/go-mutesting v0.0.0-20221208041716-b43bcd97b3b3
	github.com/osmosis-labs/osmosis/osmomath v0.0.12-0.20240417073936-6421bb194a2f
	github.com/osmosis-labs/osmosis/osmoutils v0.0.12-0.20240417073936-6421bb194a2f
	github.com/osmosis-labs/osmosis/x/epochs v0.0.8-0.20240411125512-cb0fada2dee8
	github.com/osmosis-labs/osmosis/x/ibc-hooks v0.0.14-0.20240418073227-bc05dc507bff
	github.com/osmosis-labs/sqs/sqsdomain v0.0.0-20240404053421-41aab009fb04
	github.com/pkg/errors v0.9.1
	github.com/rakyll/statik v0.1.7
	github.com/skip-mev/block-sdk v1.4.2
	github.com/spf13/cast v1.6.0
	github.com/spf13/cobra v1.8.0
	github.com/spf13/pflag v1.0.5
	github.com/spf13/viper v1.18.2
	github.com/stretchr/testify v1.9.0
	github.com/tidwall/btree v1.6.0
	github.com/tidwall/gjson v1.17.1
	go.uber.org/multierr v1.11.0
	golang.org/x/exp v0.0.0-20240103183307-be819d1f06fc
	google.golang.org/genproto/googleapis/api v0.0.0-20240227224415-6ceb2ff114de
	google.golang.org/grpc v1.63.2
	google.golang.org/protobuf v1.33.0
	gopkg.in/yaml.v2 v2.4.0
	gopkg.in/yaml.v3 v3.0.1
	gotest.tools v2.2.0+incompatible
	mvdan.cc/gofumpt v0.6.0
)

require (
	4d63.com/gocheckcompilerdirectives v1.2.1 // indirect
	cloud.google.com/go v0.112.0 // indirect
	cloud.google.com/go/compute v1.24.0 // indirect
	cloud.google.com/go/compute/metadata v0.2.3 // indirect
	cloud.google.com/go/iam v1.1.6 // indirect
	cloud.google.com/go/storage v1.37.0 // indirect
	cosmossdk.io/core v0.5.1 // indirect
	cosmossdk.io/depinject v1.0.0-alpha.4 // indirect
	cosmossdk.io/log v1.3.0 // indirect
	github.com/4meepo/tagalign v1.3.3 // indirect
	github.com/Abirdcfly/dupword v0.0.13 // indirect
	github.com/Antonboom/testifylint v1.1.2 // indirect
	github.com/DataDog/zstd v1.4.5 // indirect
	github.com/Djarvur/go-err113 v0.1.0 // indirect
	github.com/GaijinEntertainment/go-exhaustruct/v3 v3.2.0 // indirect
	github.com/OpenPeeDeeP/depguard/v2 v2.2.0 // indirect
	github.com/alecthomas/go-check-sumtype v0.1.4 // indirect
	github.com/alexkohler/nakedret/v2 v2.0.2 // indirect
	github.com/alingse/asasalint v0.0.11 // indirect
	github.com/aws/aws-sdk-go v1.44.224 // indirect
	github.com/bgentry/go-netrc v0.0.0-20140422174119-9fd32a8b3d3d // indirect
	github.com/bits-and-blooms/bitset v1.8.0 // indirect
	github.com/bombsimon/wsl/v4 v4.2.1 // indirect
	github.com/btcsuite/btcd/btcec/v2 v2.3.2 // indirect
	github.com/butuzov/mirror v1.1.0 // indirect
	github.com/catenacyber/perfsprint v0.6.0 // indirect
	github.com/ccojocar/zxcvbn-go v1.0.2 // indirect
	github.com/chzyer/readline v1.5.1 // indirect
	github.com/cockroachdb/apd/v2 v2.0.2 // indirect
	github.com/cockroachdb/errors v1.11.1 // indirect
	github.com/cockroachdb/logtags v0.0.0-20230118201751-21c54148d20b // indirect
	github.com/cockroachdb/pebble v1.1.0 // indirect
	github.com/cockroachdb/redact v1.1.5 // indirect
	github.com/cockroachdb/tokenbucket v0.0.0-20230807174530-cc333fc44b06 // indirect
	github.com/coinbase/rosetta-sdk-go/types v1.0.0 // indirect
	github.com/cosmos/cosmos-db v1.0.0 // indirect
	github.com/cosmos/gogogateway v1.2.0 // indirect
	github.com/cosmos/iavl v1.1.2-0.20240405173644-e52f7630d3b7 // indirect
	github.com/cosmos/ics23/go v0.10.0 // indirect
	github.com/cosmos/rosetta-sdk-go v0.10.0 // indirect
	github.com/creachadair/taskgroup v0.4.2 // indirect
	github.com/curioswitch/go-reassign v0.2.0 // indirect
	github.com/decred/dcrd/dcrec/secp256k1/v4 v4.2.0 // indirect
	github.com/dgraph-io/badger/v2 v2.2007.4 // indirect
	github.com/dgryski/go-farm v0.0.0-20200201041132-a6ae2369ad13 // indirect
	github.com/docker/distribution v2.8.2+incompatible // indirect
	github.com/emicklei/dot v1.4.2 // indirect
	github.com/felixge/httpsnoop v1.0.4 // indirect
	github.com/getsentry/sentry-go v0.23.0 // indirect
	github.com/ghostiam/protogetter v0.3.4 // indirect
	github.com/go-logr/logr v1.4.1 // indirect
	github.com/go-logr/stdr v1.2.2 // indirect
	github.com/go-playground/locales v0.14.1 // indirect
	github.com/go-viper/mapstructure/v2 v2.0.0-alpha.1 // indirect
	github.com/gobwas/httphead v0.1.0 // indirect
	github.com/gobwas/pool v0.2.1 // indirect
	github.com/gogo/googleapis v1.4.1 // indirect
	github.com/google/btree v1.1.2 // indirect
	github.com/google/s2a-go v0.1.7 // indirect
	github.com/google/uuid v1.6.0 // indirect
	github.com/googleapis/enterprise-certificate-proxy v0.3.2 // indirect
	github.com/googleapis/gax-go/v2 v2.12.0 // indirect
	github.com/hashicorp/go-cleanhttp v0.5.2 // indirect
	github.com/hashicorp/go-getter v1.7.1 // indirect
	github.com/hashicorp/go-safetemp v1.0.0 // indirect
	github.com/huandu/skiplist v1.2.0 // indirect
	github.com/jjti/go-spancheck v0.5.2 // indirect
	github.com/jmespath/go-jmespath v0.4.0 // indirect
	github.com/kkHAIKE/contextcheck v1.1.4 // indirect
	github.com/kr/pretty v0.3.1 // indirect
	github.com/kr/text v0.2.0 // indirect
	github.com/linxGnu/grocksdb v1.8.12 // indirect
	github.com/macabu/inamedparam v0.1.3 // indirect
	github.com/manifoldco/promptui v0.9.0 // indirect
	github.com/maratori/testableexamples v1.0.0 // indirect
	github.com/mitchellh/go-testing-interface v1.14.1 // indirect
	github.com/nunnatsa/ginkgolinter v0.15.2 // indirect
	github.com/oasisprotocol/curve25519-voi v0.0.0-20220708102147-0a8a51822cae // indirect
	github.com/rogpeppe/go-internal v1.12.0 // indirect
	github.com/sagikazarmark/locafero v0.4.0 // indirect
	github.com/sagikazarmark/slog-shim v0.1.0 // indirect
	github.com/sashamelentyev/interfacebloat v1.1.0 // indirect
	github.com/sashamelentyev/usestdlibvars v1.25.0 // indirect
	github.com/sivchari/nosnakecase v1.7.0 // indirect
	github.com/sourcegraph/conc v0.3.0 // indirect
	github.com/t-yuki/gocover-cobertura v0.0.0-20180217150009-aaee18c8195c // indirect
	github.com/tidwall/match v1.1.1 // indirect
	github.com/tidwall/pretty v1.2.0 // indirect
	github.com/timonwong/loggercheck v0.9.4 // indirect
	github.com/ulikunitz/xz v0.5.11 // indirect
	github.com/xen0n/gosmopolitan v1.2.2 // indirect
	github.com/ykadowak/zerologlint v0.1.5 // indirect
	github.com/zimmski/go-mutesting v0.0.0-20210610104036-6d9217011a00 // indirect
	github.com/zondax/ledger-go v0.14.3 // indirect
	go-simpler.org/musttag v0.8.0 // indirect
	go-simpler.org/sloglint v0.4.0 // indirect
	go.opentelemetry.io/contrib/instrumentation/google.golang.org/grpc/otelgrpc v0.47.0 // indirect
	go.opentelemetry.io/contrib/instrumentation/net/http/otelhttp v0.49.0 // indirect
	go.opentelemetry.io/otel v1.24.0 // indirect
	go.opentelemetry.io/otel/metric v1.24.0 // indirect
	go.opentelemetry.io/otel/trace v1.24.0 // indirect
	go.uber.org/zap v1.26.0 // indirect
	golang.org/x/oauth2 v0.17.0 // indirect
	golang.org/x/time v0.5.0 // indirect
	google.golang.org/api v0.162.0 // indirect
	google.golang.org/appengine v1.6.8 // indirect
	google.golang.org/genproto v0.0.0-20240227224415-6ceb2ff114de // indirect
	google.golang.org/genproto/googleapis/rpc v0.0.0-20240227224415-6ceb2ff114de // indirect
	pgregory.net/rapid v0.5.5 // indirect
	sigs.k8s.io/yaml v1.4.0 // indirect
)

require (
	4d63.com/gochecknoglobals v0.2.1 // indirect
	filippo.io/edwards25519 v1.0.0 // indirect
	github.com/99designs/go-keychain v0.0.0-20191008050251-8e49817e8af4 // indirect
	github.com/99designs/keyring v1.2.1 // indirect
	github.com/Antonboom/errname v0.1.12 // indirect
	github.com/Antonboom/nilnil v0.1.7 // indirect
	github.com/Azure/go-ansiterm v0.0.0-20230124172434-306776ec8161 // indirect
	github.com/BurntSushi/toml v1.3.2 // indirect
	github.com/Masterminds/semver v1.5.0 // indirect
	github.com/Microsoft/go-winio v0.6.1 // indirect
	github.com/Nvveen/Gotty v0.0.0-20120604004816-cd527374f1e5 // indirect
	github.com/alexkohler/prealloc v1.0.0 // indirect
	github.com/armon/go-metrics v0.4.1
	github.com/ashanbrown/forbidigo v1.6.0 // indirect
	github.com/ashanbrown/makezero v1.1.1 // indirect
	github.com/beorn7/perks v1.0.1 // indirect
	github.com/bgentry/speakeasy v0.1.1-0.20220910012023-760eaf8b6816 // indirect
	github.com/bkielbasa/cyclop v1.2.1 // indirect
	github.com/blizzy78/varnamelen v0.8.0 // indirect
	github.com/breml/bidichk v0.2.7 // indirect
	github.com/breml/errchkjson v0.3.6 // indirect
	github.com/butuzov/ireturn v0.3.0 // indirect
	github.com/cenkalti/backoff/v4 v4.2.1 // indirect
	github.com/cespare/xxhash v1.1.0 // indirect
	github.com/cespare/xxhash/v2 v2.2.0 // indirect
	github.com/charithe/durationcheck v0.0.10 // indirect
	github.com/chavacava/garif v0.1.0 // indirect
	github.com/confio/ics23/go v0.9.1 // indirect
	github.com/containerd/continuity v0.3.0 // indirect
	github.com/cosmos/btcutil v1.0.5
	github.com/cosmos/ledger-cosmos-go v0.12.4 // indirect
	github.com/daixiang0/gci v0.12.1 // indirect
	github.com/danieljoos/wincred v1.1.2 // indirect
	github.com/davecgh/go-spew v1.1.2-0.20180830191138-d8f796af33cc // indirect
	github.com/denis-tingaikin/go-header v0.4.3 // indirect
	github.com/desertbit/timer v0.0.0-20180107155436-c41aec40b27f // indirect
	github.com/dgraph-io/ristretto v0.1.1 // indirect
	github.com/docker/cli v23.0.1+incompatible // indirect
	github.com/docker/docker v24.0.9+incompatible // indirect
	github.com/docker/go-connections v0.4.0 // indirect
	github.com/docker/go-units v0.5.0 // indirect
	github.com/dustin/go-humanize v1.0.1 // indirect
	github.com/dvsekhvalnov/jose2go v1.6.0 // indirect
	github.com/esimonov/ifshort v1.0.4 // indirect
	github.com/ettle/strcase v0.2.0 // indirect
	github.com/fatih/color v1.16.0 // indirect
	github.com/fatih/structtag v1.2.0 // indirect
	github.com/firefart/nonamedreturns v1.0.4 // indirect
	github.com/fsnotify/fsnotify v1.7.0 // indirect
	github.com/fzipp/gocyclo v0.6.0 // indirect
	github.com/go-critic/go-critic v0.11.1 // indirect
	github.com/go-kit/kit v0.12.0 // indirect
	github.com/go-kit/log v0.2.1 // indirect
	github.com/go-logfmt/logfmt v0.6.0 // indirect
	github.com/go-toolsmith/astcast v1.1.0 // indirect
	github.com/go-toolsmith/astcopy v1.1.0 // indirect
	github.com/go-toolsmith/astequal v1.2.0 // indirect
	github.com/go-toolsmith/astfmt v1.1.0 // indirect
	github.com/go-toolsmith/astp v1.1.0 // indirect
	github.com/go-toolsmith/strparse v1.1.0 // indirect
	github.com/go-toolsmith/typep v1.1.0 // indirect
	github.com/go-xmlfmt/xmlfmt v1.1.2 // indirect
	github.com/gobwas/glob v0.2.3 // indirect
	github.com/godbus/dbus v0.0.0-20190726142602-4481cbc300e2 // indirect
	github.com/gofrs/flock v0.8.1 // indirect
	github.com/gogo/protobuf v1.3.3
	github.com/golang/glog v1.2.0 // indirect
	github.com/golang/groupcache v0.0.0-20210331224755-41bb18bfe9da // indirect
	github.com/golang/snappy v0.0.4 // indirect
	github.com/golangci/check v0.0.0-20180506172741-cfe4005ccda2 // indirect
	github.com/golangci/dupl v0.0.0-20180902072040-3e9179ac440a // indirect
	github.com/golangci/go-misc v0.0.0-20220329215616-d24fe342adfe // indirect
	github.com/golangci/gofmt v0.0.0-20231018234816-f50ced29576e // indirect
	github.com/golangci/lint-1 v0.0.0-20191013205115-297bf364a8e0 // indirect
	github.com/golangci/maligned v0.0.0-20180506175553-b1d89398deca // indirect
	github.com/golangci/misspell v0.4.1 // indirect
	github.com/golangci/revgrep v0.5.2 // indirect
	github.com/golangci/unconvert v0.0.0-20180507085042-28b1c447d1f4 // indirect
	github.com/google/go-cmp v0.6.0 // indirect
	github.com/google/gofuzz v1.2.0 // indirect
	github.com/google/orderedcode v0.0.1 // indirect
	github.com/google/shlex v0.0.0-20191202100458-e7afc7fbc510 // indirect
	github.com/gordonklaus/ineffassign v0.1.0 // indirect
	github.com/gorilla/handlers v1.5.1 // indirect
	github.com/gorilla/websocket v1.5.1 // indirect
	github.com/gostaticanalysis/analysisutil v0.7.1 // indirect
	github.com/gostaticanalysis/comment v1.4.2 // indirect
	github.com/gostaticanalysis/forcetypeassert v0.1.0 // indirect
	github.com/gostaticanalysis/nilerr v0.1.1 // indirect
	github.com/grpc-ecosystem/go-grpc-middleware v1.4.0 // indirect
	github.com/gsterjov/go-libsecret v0.0.0-20161001094733-a6f4afe4910c // indirect
	github.com/hashicorp/go-immutable-radix v1.3.1 // indirect
	github.com/hashicorp/go-version v1.6.0 // indirect
	github.com/hashicorp/golang-lru v0.5.5-0.20210104140557-80c98217689d // indirect
	github.com/hashicorp/hcl v1.0.0 // indirect
	github.com/hdevalence/ed25519consensus v0.1.0 // indirect
	github.com/hexops/gotextdiff v1.0.3 // indirect
	github.com/imdario/mergo v0.3.15 // indirect
	github.com/improbable-eng/grpc-web v0.15.0 // indirect
	github.com/inconshreveable/mousetrap v1.1.0 // indirect
	github.com/jessevdk/go-flags v1.5.0 // indirect
	github.com/jgautheron/goconst v1.7.0 // indirect
	github.com/jingyugao/rowserrcheck v1.1.1 // indirect
	github.com/jirfag/go-printf-func-name v0.0.0-20200119135958-7558a9eaa5af // indirect
	github.com/jmhodges/levigo v1.0.0 // indirect
	github.com/joho/godotenv v1.5.1
	github.com/julz/importas v0.1.0 // indirect
	github.com/kisielk/errcheck v1.7.0 // indirect
	github.com/kisielk/gotool v1.0.0 // indirect
	github.com/klauspost/compress v1.17.0 // indirect
	github.com/kulti/thelper v0.6.3 // indirect
	github.com/kunwardeep/paralleltest v1.0.9 // indirect
	github.com/kyoh86/exportloopref v0.1.11 // indirect
	github.com/ldez/gomoddirectives v0.2.3 // indirect
	github.com/ldez/tagliatelle v0.5.0 // indirect
	github.com/leonklingele/grouper v1.1.1 // indirect
	github.com/lib/pq v1.10.9 // indirect
	github.com/libp2p/go-buffer-pool v0.1.0 // indirect
	github.com/lufeee/execinquery v1.2.1 // indirect
	github.com/magiconair/properties v1.8.7 // indirect
	github.com/maratori/testpackage v1.1.1 // indirect
	github.com/matoous/godox v0.0.0-20230222163458-006bad1f9d26 // indirect
	github.com/mattn/go-colorable v0.1.13 // indirect
	github.com/mattn/go-isatty v0.0.20 // indirect
	github.com/mattn/go-runewidth v0.0.14 // indirect
	github.com/mbilski/exhaustivestruct v1.2.0 // indirect
	github.com/mgechev/revive v1.3.7 // indirect
	github.com/minio/highwayhash v1.0.2 // indirect
	github.com/mitchellh/go-homedir v1.1.0 // indirect
	github.com/mitchellh/mapstructure v1.5.0 // indirect
	github.com/moby/term v0.0.0-20221205130635-1aeaba878587 // indirect
	github.com/moricho/tparallel v0.3.1 // indirect
	github.com/mtibben/percent v0.2.1 // indirect
	github.com/nakabonne/nestif v0.3.1 // indirect
	github.com/nishanths/exhaustive v0.12.0 // indirect
	github.com/nishanths/predeclared v0.2.2 // indirect
	github.com/olekukonko/tablewriter v0.0.5 // indirect
	github.com/opencontainers/go-digest v1.0.0 // indirect
	github.com/opencontainers/image-spec v1.1.0-rc2 // indirect
	github.com/opencontainers/runc v1.1.12 // indirect
	github.com/pelletier/go-toml/v2 v2.1.0 // indirect
	github.com/petermattis/goid v0.0.0-20230317030725-371a4b8eda08 // indirect
	github.com/pmezard/go-difflib v1.0.1-0.20181226105442-5d4384ee4fb2 // indirect
	github.com/polyfloyd/go-errorlint v1.4.8 // indirect
	github.com/prometheus/client_golang v1.19.0
	github.com/prometheus/client_model v0.5.0 // indirect
	github.com/prometheus/common v0.48.0 // indirect
	github.com/prometheus/procfs v0.12.0 // indirect
	github.com/quasilyte/go-ruleguard v0.4.0 // indirect
	github.com/quasilyte/gogrep v0.5.0 // indirect
	github.com/quasilyte/regex/syntax v0.0.0-20210819130434-b3f0c404a727 // indirect
	github.com/quasilyte/stdinfo v0.0.0-20220114132959-f7386bf02567 // indirect
	github.com/rcrowley/go-metrics v0.0.0-20201227073835-cf1acfcdf475 // indirect
	github.com/rivo/uniseg v0.4.4 // indirect
	github.com/rs/cors v1.9.0 // indirect
	github.com/rs/zerolog v1.31.0 // indirect
	github.com/ryancurrah/gomodguard v1.3.0 // indirect
	github.com/ryanrolds/sqlclosecheck v0.5.1 // indirect
	github.com/sanposhiho/wastedassign/v2 v2.0.7 // indirect
	github.com/sasha-s/go-deadlock v0.3.1 // indirect
	github.com/securego/gosec/v2 v2.19.0 // indirect
	github.com/shazow/go-diff v0.0.0-20160112020656-b6b7b6733b8c // indirect
	github.com/sirupsen/logrus v1.9.3 // indirect
	github.com/sivchari/containedctx v1.0.3 // indirect
	github.com/sivchari/tenv v1.7.1 // indirect
	github.com/sonatard/noctx v0.0.2 // indirect
	github.com/sourcegraph/go-diff v0.7.0 // indirect
	github.com/spf13/afero v1.11.0 // indirect
	github.com/ssgreg/nlreturn/v2 v2.2.1 // indirect
	github.com/stbenjam/no-sprintf-host-port v0.1.1 // indirect
	github.com/stretchr/objx v0.5.2 // indirect
	github.com/subosito/gotenv v1.6.0 // indirect
	github.com/syndtr/goleveldb v1.0.1-0.20220721030215-126854af5e6d
	github.com/tdakkota/asciicheck v0.2.0 // indirect
	github.com/tendermint/go-amino v0.16.0 // indirect
	github.com/tetafro/godot v1.4.16 // indirect
	github.com/timakin/bodyclose v0.0.0-20230421092635-574207250966 // indirect
	github.com/tomarrell/wrapcheck/v2 v2.8.1 // indirect
	github.com/tommy-muehle/go-mnd/v2 v2.5.1 // indirect
	github.com/ultraware/funlen v0.1.0 // indirect
	github.com/ultraware/whitespace v0.1.0 // indirect
	github.com/uudashr/gocognit v1.1.2 // indirect
	github.com/xeipuuv/gojsonpointer v0.0.0-20190905194746-02993c407bfb // indirect
	github.com/xeipuuv/gojsonreference v0.0.0-20180127040603-bd5ef7bd5415 // indirect
	github.com/xeipuuv/gojsonschema v1.2.0 // indirect
	github.com/yagipy/maintidx v1.0.0 // indirect
	github.com/yeya24/promlinter v0.2.0 // indirect
	github.com/zimmski/go-tool v0.0.0-20150119110811-2dfdc9ac8439 // indirect
	github.com/zimmski/osutil v0.0.0-20190128123334-0d0b3ca231ac // indirect
	github.com/zondax/hid v0.9.2 // indirect
	gitlab.com/bosi/decorder v0.4.1 // indirect
	go.etcd.io/bbolt v1.3.8 // indirect
	go.opencensus.io v0.24.0 // indirect
<<<<<<< HEAD
	golang.org/x/crypto v0.19.0 // indirect
	golang.org/x/exp/typeparams v0.0.0-20231219180239-dc181d75b848 // indirect
	golang.org/x/mod v0.15.0 // indirect
	golang.org/x/net v0.21.0 // indirect
=======
	golang.org/x/crypto v0.21.0 // indirect
	golang.org/x/exp/typeparams v0.0.0-20230307190834-24139beb5833 // indirect
	golang.org/x/mod v0.14.0 // indirect
	golang.org/x/net v0.23.0 // indirect
>>>>>>> 2aa08ee5
	golang.org/x/sync v0.6.0 // indirect
	golang.org/x/sys v0.18.0 // indirect
	golang.org/x/term v0.18.0 // indirect
	golang.org/x/text v0.14.0 // indirect
	golang.org/x/tools v0.18.0 // indirect
	gopkg.in/ini.v1 v1.67.0 // indirect
	honnef.co/go/tools v0.4.6 // indirect
	mvdan.cc/interfacer v0.0.0-20180901003855-c20040233aed // indirect
	mvdan.cc/lint v0.0.0-20170908181259-adc824a0674b // indirect
	mvdan.cc/unparam v0.0.0-20240104100049-c549a3470d14 // indirect
	nhooyr.io/websocket v1.8.7 // indirect
)

replace (
	// adds expedited proposal support and 1000MB cache default
	// https://github.com/osmosis-labs/wasmd/releases/tag/v0.45.0-osmo
	github.com/CosmWasm/wasmd => github.com/osmosis-labs/wasmd v0.45.0-osmo

	// Using branch osmo-v24/v0.37.4
	// https://github.com/osmosis-labs/cometbft/releases/tag/v0.37.4-v24-osmo-3
	github.com/cometbft/cometbft => github.com/osmosis-labs/cometbft v0.37.4-v24-osmo-3

	// v1.0.0-beta.3 is incompatible, so we use v1.0.0-beta.2
	github.com/cosmos/cosmos-proto => github.com/cosmos/cosmos-proto v1.0.0-beta.2

	// Our cosmos-sdk branch is: https://github.com/osmosis-labs/cosmos-sdk/tree/osmo/v0.47.5, current branch: osmo/v0.47.5. Direct commit link: https://github.com/osmosis-labs/cosmos-sdk/commit/2384e2b96adf19abed82f7320da9ab314bcfba98
	// https://github.com/osmosis-labs/cosmos-sdk/releases/tag/v0.47.5-v24-osmo-5
	github.com/cosmos/cosmos-sdk => github.com/osmosis-labs/cosmos-sdk v0.47.5-v24-osmo-5
	github.com/cosmos/gogoproto => github.com/cosmos/gogoproto v1.4.10

	github.com/cosmos/iavl => github.com/cosmos/iavl v1.1.2-0.20240405172238-7f92c6b356ac
	github.com/gogo/protobuf => github.com/regen-network/protobuf v1.3.3-alpha.regen.1

	github.com/osmosis-labs/sqs/sqsdomain => github.com/osmosis-labs/sqs/sqsdomain v0.0.0-20240404053421-41aab009fb04

	// replace as directed by sdk upgrading.md https://github.com/cosmos/cosmos-sdk/blob/393de266c8675dc16cc037c1a15011b1e990975f/UPGRADING.md?plain=1#L713
	github.com/syndtr/goleveldb => github.com/syndtr/goleveldb v1.0.1-0.20210819022825-2ae1ddf74ef7

	// newer versions of exp treat sorting differently, which is incompatible with the current version of cosmos-sdk
	golang.org/x/exp => golang.org/x/exp v0.0.0-20230711153332-06a737ee72cb

// Local replaces commented for development
// github.com/osmosis-labs/osmosis/osmomath => ./osmomath
// github.com/osmosis-labs/osmosis/osmoutils => ./osmoutils
// github.com/osmosis-labs/osmosis/x/epochs => ./x/epochs
// github.com/osmosis-labs/osmosis/x/ibc-hooks => ./x/ibc-hooks
)

// exclusion so we use v1.0.0
exclude github.com/coinbase/rosetta-sdk-go v0.7.9

exclude github.com/cosmos/cosmos-sdk v0.50.1

exclude github.com/cometbft/cometbft v0.38.0<|MERGE_RESOLUTION|>--- conflicted
+++ resolved
@@ -363,17 +363,10 @@
 	gitlab.com/bosi/decorder v0.4.1 // indirect
 	go.etcd.io/bbolt v1.3.8 // indirect
 	go.opencensus.io v0.24.0 // indirect
-<<<<<<< HEAD
-	golang.org/x/crypto v0.19.0 // indirect
+	golang.org/x/crypto v0.21.0 // indirect
 	golang.org/x/exp/typeparams v0.0.0-20231219180239-dc181d75b848 // indirect
 	golang.org/x/mod v0.15.0 // indirect
-	golang.org/x/net v0.21.0 // indirect
-=======
-	golang.org/x/crypto v0.21.0 // indirect
-	golang.org/x/exp/typeparams v0.0.0-20230307190834-24139beb5833 // indirect
-	golang.org/x/mod v0.14.0 // indirect
 	golang.org/x/net v0.23.0 // indirect
->>>>>>> 2aa08ee5
 	golang.org/x/sync v0.6.0 // indirect
 	golang.org/x/sys v0.18.0 // indirect
 	golang.org/x/term v0.18.0 // indirect
