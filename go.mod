--- conflicted
+++ resolved
@@ -3,12 +3,8 @@
 go 1.17
 
 require (
-<<<<<<< HEAD
-	github.com/cosmos/cosmos-sdk v0.45.1
-=======
 	github.com/CosmWasm/wasmd v0.22.0
 	github.com/cosmos/cosmos-sdk v0.45.0
->>>>>>> e8642532
 	github.com/cosmos/go-bip39 v1.0.0
 	github.com/cosmos/iavl v0.17.3
 	github.com/cosmos/ibc-go/v2 v2.0.2
@@ -32,9 +28,6 @@
 	gopkg.in/yaml.v2 v2.4.0
 )
 
-<<<<<<< HEAD
-require github.com/dgraph-io/badger/v2 v2.2007.3 // indirect
-=======
 require (
 	filippo.io/edwards25519 v1.0.0-beta.2 // indirect
 	github.com/99designs/keyring v1.1.6 // indirect
@@ -131,7 +124,6 @@
 	gopkg.in/yaml.v3 v3.0.0-20210107192922-496545a6307b // indirect
 	nhooyr.io/websocket v1.8.6 // indirect
 )
->>>>>>> e8642532
 
 replace (
 	// Our cosmos-sdk branch is:  https://github.com/osmosis-labs/cosmos-sdk v0.45.0x-osmo-v7
