--- conflicted
+++ resolved
@@ -49,17 +49,10 @@
 	github.com/pkg/errors v0.9.1
 	github.com/rakyll/statik v0.1.7
 	github.com/skip-mev/block-sdk/v2 v2.1.6
-<<<<<<< HEAD
 	github.com/spf13/cast v1.10.0
-	github.com/spf13/cobra v1.8.1
+	github.com/spf13/cobra v1.10.1
 	github.com/spf13/pflag v1.0.10
 	github.com/spf13/viper v1.21.0
-=======
-	github.com/spf13/cast v1.8.0
-	github.com/spf13/cobra v1.10.1
-	github.com/spf13/pflag v1.0.10
-	github.com/spf13/viper v1.19.0
->>>>>>> 986d2052
 	github.com/stretchr/testify v1.11.1
 	github.com/tidwall/btree v1.7.0
 	github.com/tidwall/gjson v1.18.0
@@ -77,6 +70,8 @@
 	gotest.tools v2.2.0+incompatible
 	mvdan.cc/gofumpt v0.8.0
 )
+
+require go.yaml.in/yaml/v2 v2.4.2 // indirect
 
 require (
 	cel.dev/expr v0.20.0 // indirect
@@ -185,11 +180,7 @@
 	go.opentelemetry.io/otel/sdk/metric v1.34.0 // indirect
 	go.opentelemetry.io/otel/trace v1.36.0 // indirect
 	go.opentelemetry.io/proto/otlp v1.6.0 // indirect
-<<<<<<< HEAD
 	go.yaml.in/yaml/v3 v3.0.4 // indirect
-=======
-	go.yaml.in/yaml/v2 v2.4.2 // indirect
->>>>>>> 986d2052
 	golang.org/x/arch v0.15.0 // indirect
 	golang.org/x/oauth2 v0.30.0 // indirect
 	golang.org/x/time v0.11.0 // indirect
@@ -288,16 +279,6 @@
 	github.com/zondax/hid v0.9.2 // indirect
 	go.etcd.io/bbolt v1.4.0-alpha.0.0.20240404170359-43604f3112c5 // indirect
 	go.opencensus.io v0.24.0 // indirect
-<<<<<<< HEAD
-	golang.org/x/crypto v0.40.0 // indirect
-	golang.org/x/mod v0.26.0 // indirect
-	golang.org/x/net v0.42.0 // indirect
-	golang.org/x/sync v0.16.0 // indirect
-	golang.org/x/sys v0.34.0 // indirect
-	golang.org/x/term v0.33.0 // indirect
-	golang.org/x/text v0.28.0 // indirect
-	golang.org/x/tools v0.35.0 // indirect
-=======
 	golang.org/x/crypto v0.41.0 // indirect
 	golang.org/x/mod v0.26.0 // indirect
 	golang.org/x/net v0.43.0 // indirect
@@ -306,8 +287,6 @@
 	golang.org/x/term v0.34.0 // indirect
 	golang.org/x/text v0.28.0 // indirect
 	golang.org/x/tools v0.35.0 // indirect
-	gopkg.in/ini.v1 v1.67.0 // indirect
->>>>>>> 986d2052
 	nhooyr.io/websocket v1.8.10 // indirect
 )
 
