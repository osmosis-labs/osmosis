/// B+ tree implementation on KVStore

package store

import (
	"bytes"
	"encoding/binary"
	"fmt"

	"github.com/gogo/protobuf/proto"

	store "github.com/cosmos/cosmos-sdk/store"
	stypes "github.com/cosmos/cosmos-sdk/store/types"
	sdk "github.com/cosmos/cosmos-sdk/types"
)

// Tree is an augmented B+ tree implementation.
// Branches have m sized key index slice. Each key index represents
// the starting index of the child node's index(inclusive), and the
// ending index of the previous node of the child node's index(exclusive).
// TODO: We should abstract out the leaves of this tree to allow more data aside from
// the accumulation value to go there.
type Tree struct {
	store store.KVStore
	m     uint8
}

func NewTree(store store.KVStore, m uint8) Tree {
	tree := Tree{store, m}
<<<<<<< HEAD
	if tree.IsEmpty() {
		tree.Set(nil, sdk.ZeroInt())
	}
=======
	tree.Set(nil, sdk.Int{})
>>>>>>> 6d006046
	return tree
}

func (t Tree) IsEmpty() bool {
	return !t.store.Has(t.leafKey(nil))
}

func (t Tree) Set(key []byte, acc sdk.Int) {
	ptr := t.ptrGet(0, key)
	leaf := NewLeaf(key, acc)
	ptr.setLeaf(leaf)

	ptr.parent().push(leaf.Leaf)
}

func (t Tree) Remove(key []byte) {
	node := t.ptrGet(0, key)
	if !node.exists() {
		return
	}
	parent := node.parent()
	node.delete()
	parent.pull(key)
}

// ptr is pointer to a specific node inside the tree
type ptr struct {
	tree  Tree
	level uint16
	key   []byte
	// XXX: cache stored value?
}

// ptrIterator iterates over ptrs in a given level. It only iterates directly over the pointers
// to the nodes, not the actual nodes themselves, to save loading additional data into memory.
type ptrIterator struct {
	tree  Tree
	level uint16
	store.Iterator
}

func (iter ptrIterator) ptr() *ptr {
	if !iter.Valid() {
		return nil
	}
	res := ptr{
		tree:  iter.tree,
		level: iter.level,
		key:   iter.Key()[7:],
	}
	// ptrIterator becomes invalid once retrieve ptr
	iter.Close()
	return &res
}

// nodeKey takes in a nodes layer, and its key, and constructs the
// its key in the underlying datastore.
func (t Tree) nodeKey(level uint16, key []byte) []byte {
	bz := make([]byte, 2)
	binary.BigEndian.PutUint16(bz, level)
	return append(append([]byte("node/"), bz...), key...)
}

// leafKey constructs a key for a node pointer representing a leaf node.
func (t Tree) leafKey(key []byte) []byte {
	return t.nodeKey(0, key)
}

func (t Tree) root() *ptr {
	iter := stypes.KVStoreReversePrefixIterator(t.store, []byte("node/"))
	defer iter.Close()
	if !iter.Valid() {
		return nil
	}
	key := iter.Key()[5:]
	return &ptr{
		tree:  t,
		level: binary.BigEndian.Uint16(key[:2]),
		key:   key[2:],
	}
}

// Get returns the (sdk.Int) accumulation value at a given leaf.
func (t Tree) Get(key []byte) sdk.Int {
	res := new(Leaf)
	keybz := t.leafKey(key)
	if !t.store.Has(keybz) {
		return sdk.ZeroInt()
	}
	bz := t.store.Get(keybz)
	err := proto.Unmarshal(bz, res)
	if err != nil {
		panic(err)
	}
	return res.Leaf.Accumulation
}

func (ptr *ptr) create(node *Node) {
	keybz := ptr.tree.nodeKey(ptr.level, ptr.key)
	bz, err := proto.Marshal(node)
	if err != nil {
		panic(err)
	}
	ptr.tree.store.Set(keybz, bz)
}

func (t Tree) ptrGet(level uint16, key []byte) *ptr {
	return &ptr{
		tree:  t,
		level: level,
		key:   key,
	}
}

func (t Tree) ptrIterator(level uint16, begin, end []byte) ptrIterator {
	var endBytes []byte
	if end != nil {
		endBytes = t.nodeKey(level, end)
	} else {
		endBytes = stypes.PrefixEndBytes(t.nodeKey(level, nil))
	}
	return ptrIterator{
		tree:     t,
		level:    level,
		Iterator: t.store.Iterator(t.nodeKey(level, begin), endBytes),
	}
}

func (t Tree) ptrReverseIterator(level uint16, begin, end []byte) ptrIterator {
	var endBytes []byte
	if end != nil {
		endBytes = t.nodeKey(level, end)
	} else {
		endBytes = stypes.PrefixEndBytes(t.nodeKey(level, nil))
	}
	return ptrIterator{
		tree:     t,
		level:    level,
		Iterator: t.store.ReverseIterator(t.nodeKey(level, begin), endBytes),
	}
}

func (t Tree) Iterator(begin, end []byte) store.Iterator {
	return t.ptrIterator(0, begin, end)
}

func (t Tree) ReverseIterator(begin, end []byte) store.Iterator {
	return t.ptrReverseIterator(0, begin, end)
}

// accumulationSplit returns the accumulated value for all of the following:
// left: all leaves under nodePointer with key < provided key
// exact: leaf with key = provided key
// right: all leaves under nodePointer with key > provided key
// Note that the equalities here are _exclusive_.
func (ptr *ptr) accumulationSplit(key []byte) (left sdk.Int, exact sdk.Int, right sdk.Int) {
	left, exact, right = sdk.ZeroInt(), sdk.ZeroInt(), sdk.ZeroInt()
	if ptr.isLeaf() {
		var leaf Leaf
		bz := ptr.tree.store.Get(ptr.tree.leafKey(ptr.key))
		err := proto.Unmarshal(bz, &leaf)
		if err != nil {
			panic(err)
		}
		// Check if the leaf key is to the left of the input key,
		// if so this value is on the left. Similar for the other cases.
		// Recall that all of the output arguments default to 0, if unset internally.
		switch bytes.Compare(ptr.key, key) {
		case -1:
			left = leaf.Leaf.Accumulation
		case 0:
			exact = leaf.Leaf.Accumulation
		case 1:
			right = leaf.Leaf.Accumulation
		}
		return
	}

	node := ptr.node()
	idx, match := node.find(key)
	if !match {
		idx--
	}
	left, exact, right = ptr.tree.ptrGet(ptr.level-1, node.Children[idx].Index).accumulationSplit(key)
	left = left.Add(NewNode(node.Children[:idx]...).accumulate())
	right = right.Add(NewNode(node.Children[idx+1:]...).accumulate())
	return
}

// TotalAccumulatedValue returns the sum of the weights for all leaves
func (t Tree) TotalAccumulatedValue() sdk.Int {
	return t.SubsetAccumulation(nil, nil)
}

// Prefix sum returns the total weight of all leaves with keys <= to the provided key.
func (t Tree) PrefixSum(key []byte) sdk.Int {
	return t.SubsetAccumulation(nil, key)
}

// SubsetAccumulation returns the total value of all leaves with keys
// between start and end (inclusive of both ends)
// if start is nil, it is the beginning of the tree.
// if end is nil, it is the end of the tree.
func (t Tree) SubsetAccumulation(start []byte, end []byte) sdk.Int {
	if start == nil {
		left, exact, _ := t.root().accumulationSplit(end)
		return left.Add(exact)
	}
	if end == nil {
		_, exact, right := t.root().accumulationSplit(start)
		return exact.Add(right)
	}
	_, leftexact, leftrest := t.root().accumulationSplit(start)
	_, _, rightest := t.root().accumulationSplit(end)
	return leftexact.Add(leftrest).Sub(rightest)
}

func (t Tree) SplitAcc(key []byte) (sdk.Int, sdk.Int, sdk.Int) {
	return t.root().accumulationSplit(key)
}

func (ptr *ptr) visualize(depth int, acc sdk.Int) {
	if !ptr.exists() {
		return
	}
	for i := 0; i < depth; i++ {
		fmt.Printf(" ")
	}
	fmt.Printf("- ")
	fmt.Printf("{%d %+v %v}\n", ptr.level, ptr.key, acc)
	for i, child := range ptr.node().Children {
		childnode := ptr.child(uint16(i))
		childnode.visualize(depth+1, child.Accumulation)
	}
}

// DebugVisualize prints the entire tree to stdout
func (t Tree) DebugVisualize() {
	t.root().visualize(0, sdk.Int{})
}<|MERGE_RESOLUTION|>--- conflicted
+++ resolved
@@ -27,13 +27,9 @@
 
 func NewTree(store store.KVStore, m uint8) Tree {
 	tree := Tree{store, m}
-<<<<<<< HEAD
 	if tree.IsEmpty() {
 		tree.Set(nil, sdk.ZeroInt())
 	}
-=======
-	tree.Set(nil, sdk.Int{})
->>>>>>> 6d006046
 	return tree
 }
 
