package simulation

import (
	"encoding/json"
	"fmt"
	"math/rand"
	"testing"

	"github.com/cosmos/cosmos-sdk/baseapp"
	"github.com/cosmos/cosmos-sdk/client"
	"github.com/cosmos/cosmos-sdk/codec"
	sdk "github.com/cosmos/cosmos-sdk/types"
	simulation "github.com/cosmos/cosmos-sdk/types/simulation"

	simtypes "github.com/osmosis-labs/osmosis/v7/simulation/types"
)

func getTestingMode(tb testing.TB) (testingMode bool, t *testing.T, b *testing.B) {
	testingMode = false

	if _t, ok := tb.(*testing.T); ok {
		t = _t
		testingMode = true
	} else {
		//nolint:forcetypeassert
		b = tb.(*testing.B)
	}

	return testingMode, t, b
}

// getBlockSize returns a block size as determined from the transition matrix.
// It targets making average block size the provided parameter. The three
// states it moves between are:
//  - "over stuffed" blocks with average size of 2 * avgblocksize,
//  - normal sized blocks, hitting avgBlocksize on average,
//  - and empty blocks, with no txs / only txs scheduled from the past.
func getBlockSize(simCtx *simtypes.SimCtx, params Params, lastBlockSizeState, avgBlockSize int) (state, blockSize int) {
	r := simCtx.GetSeededRand("get block size")
	// TODO: Make default blocksize transition matrix actually make the average
	// blocksize equal to avgBlockSize.
	state = params.BlockSizeTransitionMatrix().NextState(r, lastBlockSizeState)

	switch state {
	case 0:
		blockSize = r.Intn(avgBlockSize * 4)

	case 1:
		blockSize = r.Intn(avgBlockSize * 2)

	default:
		blockSize = 0
	}

	return state, blockSize
}

func mustMarshalJSONIndent(o interface{}) []byte {
	bz, err := json.MarshalIndent(o, "", "  ")
	if err != nil {
		panic(fmt.Sprintf("failed to JSON encode: %s", err))
	}

	return bz
}

// OperationInput is a struct that holds all the needed values to generate a tx and deliver it
type OperationInput struct {
	R               *rand.Rand
	App             *baseapp.BaseApp
	TxGen           client.TxConfig
	Cdc             *codec.ProtoCodec
	Msg             sdk.Msg
	MsgType         string
	CoinsSpentInMsg sdk.Coins
	Context         sdk.Context
	SimAccount      simulation.Account
	AccountKeeper   AccountKeeper
	Bankkeeper      BankKeeper
	ModuleName      string
<<<<<<< HEAD
}

// GenAndDeliverTxWithRandFees generates a transaction with a random fee and delivers it.
func GenAndDeliverTxWithRandFees(txCtx OperationInput) (simulation.OperationMsg, []simulation.FutureOperation, error) {
	account := txCtx.AccountKeeper.GetAccount(txCtx.Context, txCtx.SimAccount.Address)
	spendable := txCtx.Bankkeeper.SpendableCoins(txCtx.Context, account.GetAddress())

	var fees sdk.Coins
	var err error

	coins, hasNeg := spendable.SafeSub(txCtx.CoinsSpentInMsg)
	if hasNeg {
		return simulation.NoOpMsg(txCtx.ModuleName, txCtx.MsgType, "message doesn't leave room for fees"), nil, err
	}

	spendableFeeCoins := coins.FilterDenoms([]string{sdk.DefaultBondDenom})
	fees, err = simulation.RandomFees(txCtx.R, txCtx.Context, spendableFeeCoins)
	if err != nil {
		return simulation.NoOpMsg(txCtx.ModuleName, txCtx.MsgType, "unable to generate fees"), nil, err
	}
	return GenAndDeliverTx(txCtx, fees)
}

// GenAndDeliverTx generates a transactions and delivers it.
func GenAndDeliverTx(txCtx OperationInput, fees sdk.Coins) (simulation.OperationMsg, []simulation.FutureOperation, error) {
	account := txCtx.AccountKeeper.GetAccount(txCtx.Context, txCtx.SimAccount.Address)
	tx, err := helpers.GenTx(
		txCtx.TxGen,
		[]sdk.Msg{txCtx.Msg},
		fees,
		helpers.DefaultGenTxGas,
		txCtx.Context.ChainID(),
		[]uint64{account.GetAccountNumber()},
		[]uint64{account.GetSequence()},
		txCtx.SimAccount.PrivKey,
	)
	if err != nil {
		return simulation.NoOpMsg(txCtx.ModuleName, txCtx.MsgType, "unable to generate mock tx"), nil, err
	}

	_, _, err = txCtx.App.Deliver(txCtx.TxGen.TxEncoder(), tx)
	if err != nil {
		return simulation.NoOpMsg(txCtx.ModuleName, txCtx.MsgType, "unable to deliver tx"), nil, err
	}

	return simulation.NewOperationMsg(txCtx.Msg, true, "", txCtx.Cdc), nil, nil
=======
>>>>>>> 1486c847
}<|MERGE_RESOLUTION|>--- conflicted
+++ resolved
@@ -78,53 +78,4 @@
 	AccountKeeper   AccountKeeper
 	Bankkeeper      BankKeeper
 	ModuleName      string
-<<<<<<< HEAD
-}
-
-// GenAndDeliverTxWithRandFees generates a transaction with a random fee and delivers it.
-func GenAndDeliverTxWithRandFees(txCtx OperationInput) (simulation.OperationMsg, []simulation.FutureOperation, error) {
-	account := txCtx.AccountKeeper.GetAccount(txCtx.Context, txCtx.SimAccount.Address)
-	spendable := txCtx.Bankkeeper.SpendableCoins(txCtx.Context, account.GetAddress())
-
-	var fees sdk.Coins
-	var err error
-
-	coins, hasNeg := spendable.SafeSub(txCtx.CoinsSpentInMsg)
-	if hasNeg {
-		return simulation.NoOpMsg(txCtx.ModuleName, txCtx.MsgType, "message doesn't leave room for fees"), nil, err
-	}
-
-	spendableFeeCoins := coins.FilterDenoms([]string{sdk.DefaultBondDenom})
-	fees, err = simulation.RandomFees(txCtx.R, txCtx.Context, spendableFeeCoins)
-	if err != nil {
-		return simulation.NoOpMsg(txCtx.ModuleName, txCtx.MsgType, "unable to generate fees"), nil, err
-	}
-	return GenAndDeliverTx(txCtx, fees)
-}
-
-// GenAndDeliverTx generates a transactions and delivers it.
-func GenAndDeliverTx(txCtx OperationInput, fees sdk.Coins) (simulation.OperationMsg, []simulation.FutureOperation, error) {
-	account := txCtx.AccountKeeper.GetAccount(txCtx.Context, txCtx.SimAccount.Address)
-	tx, err := helpers.GenTx(
-		txCtx.TxGen,
-		[]sdk.Msg{txCtx.Msg},
-		fees,
-		helpers.DefaultGenTxGas,
-		txCtx.Context.ChainID(),
-		[]uint64{account.GetAccountNumber()},
-		[]uint64{account.GetSequence()},
-		txCtx.SimAccount.PrivKey,
-	)
-	if err != nil {
-		return simulation.NoOpMsg(txCtx.ModuleName, txCtx.MsgType, "unable to generate mock tx"), nil, err
-	}
-
-	_, _, err = txCtx.App.Deliver(txCtx.TxGen.TxEncoder(), tx)
-	if err != nil {
-		return simulation.NoOpMsg(txCtx.ModuleName, txCtx.MsgType, "unable to deliver tx"), nil, err
-	}
-
-	return simulation.NewOperationMsg(txCtx.Msg, true, "", txCtx.Cdc), nil, nil
-=======
->>>>>>> 1486c847
 }