use cosmwasm_schema::cw_serde;
use cosmwasm_std::{Coin, Deps, Timestamp};
use crosschain_swaps::ibc::MsgTransfer;
use itertools::Itertools;

pub use crate::error::RegistryError;
use crate::{
    helpers::{hash_denom_trace, DenomTrace, QueryDenomTraceRequest},
    msg::QueryMsg,
};
use std::convert::AsRef;

// IBC transfer port
const TRANSFER_PORT: &str = "transfer";
// IBC timeout
pub const PACKET_LIFETIME: u64 = 604_800u64; // One week in seconds

#[cw_serde]
pub struct Chain(String);
#[cw_serde]
pub struct ChannelId(String);

impl ChannelId {
    pub fn new(channel_id: &str) -> Result<Self, RegistryError> {
        if !ChannelId::validate(channel_id) {
            return Err(RegistryError::InvalidChannelId(channel_id.to_string()));
        }
        Ok(Self(channel_id.to_string()))
    }

    pub fn validate(channel_id: &str) -> bool {
        if !channel_id.starts_with("channel-") {
            return false;
        }
        // Check that what comes after "channel-" is a valid int
        let channel_num = &channel_id[8..];
        if channel_num.parse::<u64>().is_err() {
            return false;
        }
        true
    }
}

impl AsRef<str> for ChannelId {
    fn as_ref(&self) -> &str {
        &self.0
    }
}

impl AsRef<str> for Chain {
    fn as_ref(&self) -> &str {
        &self.0
    }
}

#[cw_serde]
pub struct ForwardingMemo {
    pub receiver: String,
    pub port: String,
    pub channel: ChannelId,
    #[serde(skip_serializing_if = "Option::is_none")]
    pub next: Option<Box<Memo>>,
}

#[cw_serde]
pub struct Memo {
    forward: ForwardingMemo,
}

// We will assume here that chains use the standard ibc-go formats. This is ok
// because we will be checking the channels in the registry and failing if they
// are not valid. We also need to enforce that all ports are explicitly "transfer"
#[cw_serde]
pub struct MultiHopDenom {
    pub local_denom: String,
    pub on: Chain,
    pub via: Option<ChannelId>, // This is optional because native tokens have no channel
}

pub struct Registries<'a> {
    pub deps: Deps<'a>,
    pub registry_contract: String,
}

impl<'a> Registries<'a> {
    pub fn new(deps: Deps<'a>, registry_contract: String) -> Result<Self, RegistryError> {
        deps.api.addr_validate(&registry_contract)?;
        Ok(Self {
            deps,
            registry_contract,
        })
    }

    #[allow(dead_code)]
    fn default(deps: Deps<'a>) -> Self {
        Self {
            deps,
            registry_contract: "todo: hard code the addr here".to_string(),
        }
    }

<<<<<<< HEAD
    /// Get a contract address by its alias
    /// Example: get_contract("registries") -> "osmo1..."
=======
>>>>>>> 77971f2d
    pub fn get_contract(self, alias: String) -> Result<String, RegistryError> {
        self.deps
            .querier
            .query_wasm_smart(
                &self.registry_contract,
                &QueryMsg::GetAddressFromAlias {
                    contract_alias: alias.clone(),
                },
            )
            .map_err(|_e| RegistryError::AliasDoesNotExist { alias })
    }

    /// Get a the name of the chain connected via channel `via_channel` on chain `on_chain`.
    /// Example: get_connected_chain("osmosis", "channel-42") -> "juno"
    pub fn get_connected_chain(
        &self,
        on_chain: &str,
        via_channel: &str,
    ) -> Result<String, RegistryError> {
        self.deps
            .querier
            .query_wasm_smart(
                &self.registry_contract,
                &QueryMsg::GetDestinationChainFromSourceChainViaChannel {
                    on_chain: on_chain.to_string(),
                    via_channel: via_channel.to_string(),
                },
            )
            .map_err(|_e| RegistryError::ChannelToChainChainLinkDoesNotExist {
                channel_id: via_channel.to_string(),
                source_chain: on_chain.to_string(),
            })
    }

<<<<<<< HEAD
    /// Get the channel id for the channel connecting chain `on_chain` to chain `for_chain`.
    /// Example: get_channel("osmosis", "juno") -> "channel-42"
    /// Example: get_channel("juno", "osmosis") -> "channel-0"
=======
>>>>>>> 77971f2d
    pub fn get_channel(&self, for_chain: &str, on_chain: &str) -> Result<String, RegistryError> {
        self.deps
            .querier
            .query_wasm_smart(
                &self.registry_contract,
                &QueryMsg::GetChannelFromChainPair {
                    source_chain: on_chain.to_string(),
                    destination_chain: for_chain.to_string(),
                },
            )
            .map_err(|_e| RegistryError::ChainChannelLinkDoesNotExist {
                source_chain: on_chain.to_string(),
                destination_chain: for_chain.to_string(),
            })
    }

<<<<<<< HEAD
    /// Re-encodes the bech32 address for the receiving chain
    /// Example: encode_addr_for_chain("osmo1...", "juno") -> "juno1..."
=======
>>>>>>> 77971f2d
    pub fn encode_addr_for_chain(&self, addr: &str, chain: &str) -> Result<String, RegistryError> {
        let (_, data, variant) = bech32::decode(addr).map_err(|e| RegistryError::Bech32Error {
            action: "decoding".into(),
            addr: addr.into(),
            source: e,
        })?;

        let response: String = self.deps.querier.query_wasm_smart(
            &self.registry_contract,
            &QueryMsg::GetBech32PrefixFromChainName {
                chain_name: chain.to_string(),
            },
        )?;

        let receiver =
            bech32::encode(&response, data, variant).map_err(|e| RegistryError::Bech32Error {
                action: "encoding".into(),
                addr: addr.into(),
                source: e,
            })?;

        Ok(receiver)
    }

<<<<<<< HEAD
    /// Get the bech32 prefix for the given chain
    /// Example: get_bech32_prefix("osmosis") -> "osmo"
    pub fn get_bech32_prefix(&self, chain: &str) -> Result<String, RegistryError> {
        self.deps
            .api
            .debug(&format!("Getting prefix for chain: {chain}"));
        let prefix: String = self
            .deps
            .querier
            .query_wasm_smart(
                &self.registry_contract,
                &QueryMsg::GetBech32PrefixFromChainName {
                    chain_name: chain.to_string(),
                },
            )
            .map_err(|e| {
                self.deps.api.debug(&format!("Got error: {e}"));
                RegistryError::Bech32PrefixDoesNotExist {
                    chain: chain.into(),
                }
            })?;
        if prefix.is_empty() {
            return Err(RegistryError::Bech32PrefixDoesNotExist {
                chain: chain.into(),
            });
        }
        Ok(prefix)
    }

    /// Returns the IBC path the denom has taken to get to the current chain
    /// Example: unwrap_denom_path("ibc/0A...") -> [{"local_denom":"ibc/0A","on":"osmosis","via":"channel-17"},{"local_denom":"ibc/1B","on":"middle_chain","via":"channel-75"},{"local_denom":"token0","on":"source_chain","via":null}
    pub fn unwrap_denom_path(&self, denom: &str) -> Result<Vec<MultiHopDenom>, RegistryError> {
        self.deps.api.debug(&format!("Unwrapping denom {denom}"));
=======
    pub fn unwrap_denom_path(&self, denom: &str) -> Result<Vec<MultiHopDenom>, RegistryError> {
        self.deps.api.debug(&format!("Unwrapping denom {}", denom));
>>>>>>> 77971f2d
        // Check that the denom is an IBC denom
        if !denom.starts_with("ibc/") {
            return Err(RegistryError::InvalidIBCDenom {
                denom: denom.into(),
            });
        }

        // Get the denom trace
        let res = QueryDenomTraceRequest {
            hash: denom.to_string(),
        }
        .query(&self.deps.querier)?;

        let DenomTrace { path, base_denom } = match res.denom_trace {
            Some(denom_trace) => Ok(denom_trace),
            None => Err(RegistryError::NoDenomTrace {
                denom: denom.into(),
            }),
        }?;

        self.deps
            .api
            .debug(&format!("procesing denom trace {path}"));
        // Let's iterate over the parts of the denom trace and extract the
        // chain/channels into a more useful structure: MultiHopDenom
        let mut hops: Vec<MultiHopDenom> = vec![];
        let mut current_chain = "osmosis".to_string(); // The initial chain is always osmosis
        let mut rest: &str = &path;
        let parts = path.split('/');

        for chunk in &parts.chunks(2) {
            let Some((port, channel)) = chunk.take(2).collect_tuple() else {
                return Err(RegistryError::InvalidDenomTracePath{ path: path.clone(), denom: denom.into() });
            };

            // Check that the port is "transfer"
            if port != TRANSFER_PORT {
                return Err(RegistryError::InvalidTransferPort { port: port.into() });
            }

            // Check that the channel is valid
            let full_trace = rest.to_owned() + "/" + &base_denom;
            hops.push(MultiHopDenom {
                local_denom: hash_denom_trace(&full_trace),
                on: Chain(current_chain.clone().to_string()),
                via: Some(ChannelId::new(channel)?),
            });

            current_chain = self.get_connected_chain(&current_chain, channel)?;
            rest = rest
                .trim_start_matches(&format!("{port}/{channel}"))
                .trim_start_matches('/'); // hops other than first and last will have this slash
        }

        hops.push(MultiHopDenom {
            local_denom: base_denom,
            on: Chain(current_chain),
            via: None,
        });

        Ok(hops)
    }

    /// Returns an IBC MsgTransfer that with a packet forward middleware memo that will send the
    /// coin back to its original chain and then to the receiver in `into_chain`.
    /// If the receiver `into_chain` is not specified, the chain this function is called on is assumed.
    /// `own_addr` must the the address of the contract that is calling this function.
    /// `block_time` is the current block time. This is needed to calculate the timeout timestamp.
    pub fn unwrap_coin_into(
        &self,
        coin: Coin,
        receiver: String,
        into_chain: Option<&str>,
        own_addr: String,
        block_time: Timestamp,
    ) -> Result<MsgTransfer, RegistryError> {
<<<<<<< HEAD
        let path = self.unwrap_denom_path(&coin.denom)?;
=======
        let into_chain = receiver_chain.unwrap_or("osmosis");
        let path = self.unwrap_denom_path(&coin.denom)?;

        if path.len() < 2 {
            return Err(RegistryError::InvalidMultiHopLengthMin {
                length: path.len(),
                min: 2,
            });
        }

        let MultiHopDenom {
            local_denom: base_denom,
            on: destination_chain,
            via: _,
        } = path
            .last()
            .ok_or_else(|| RegistryError::InvalidDenomTracePath {
                path: format!("{:?}", path.clone()),
                denom: coin.denom.clone(),
            })?;

        let expected_channel = self.get_channel(destination_chain.as_ref(), into_chain)?;
        let expected_denom =
            hash_denom_trace(&format!("{TRANSFER_PORT}/{expected_channel}/{base_denom}"));
>>>>>>> 77971f2d
        self.deps.api.debug(&format!(
            "Generating unwrap transfer message for: {path:?}"
        ));
        if path.len() < 2 {
            return Err(RegistryError::InvalidMultiHopLengthMin {
                length: path.len(),
                min: 2,
            });
        }

        let MultiHopDenom {
            local_denom: _,
            on: first_chain,
            via: first_channel,
        } = path
            .first()
            .ok_or_else(|| RegistryError::InvalidDenomTracePath {
                path: format!("{:?}", path.clone()),
                denom: coin.denom.clone(),
            })?;

        let first_channel = match first_channel {
            Some(channel) => Ok(channel),
            None => Err(RegistryError::InvalidDenomTrace {
                error: "First hop must contain a channel".to_string(),
            }),
        }?;
<<<<<<< HEAD
=======

        // TODO: Make receiver chain customizable. For now, assume it's the same as the first chain
>>>>>>> 77971f2d

        // default the receiver chain to the first chain if it isn't provided
        let receiver_chain = match into_chain {
            Some(chain) => chain,
            None => first_chain.as_ref(),
        };
        let receiver_chain: &str = &receiver_chain.to_lowercase();

        // validate the receiver matches the chain
        let receiver_prefix = self.get_bech32_prefix(receiver_chain)?;
        if receiver[..receiver_prefix.len()] != receiver_prefix {
            return Err(RegistryError::InvalidReceiverPrefix {
                receiver,
                chain: receiver_chain.into(),
            });
        }

        let ts = block_time.plus_seconds(PACKET_LIFETIME);
        let path_iter = path.iter().skip(1);

        let mut next: Option<Box<Memo>> = None;
        let mut prev_chain: &str = receiver_chain;

        for hop in path_iter.rev() {
            // If the last hop is the same as the receiver chain, we don't need
            // to forward anymore
            if hop.via.is_none() && hop.on.as_ref() == receiver_chain {
                continue;
            }

            // To unwrap we use the channel through which the token came, but once on the native
            // chain, we need to get the channel that connects that chain to the receiver.
            let channel = match &hop.via {
                Some(channel) => channel.to_owned(),
                None => ChannelId(self.get_channel(prev_chain, hop.on.as_ref())?),
            };

            next = Some(Box::new(Memo {
                forward: ForwardingMemo {
                    receiver: self.encode_addr_for_chain(&receiver, prev_chain)?,
                    port: TRANSFER_PORT.to_string(),
                    channel,
                    next,
                },
            }));
            prev_chain = hop.on.as_ref();
        }

        let memo =
            serde_json_wasm::to_string(&next).map_err(|e| RegistryError::SerialiaztionError {
                error: e.to_string(),
            })?;
<<<<<<< HEAD

        // encode the receiver address for the first chain
        let first_receiver = self.encode_addr_for_chain(&receiver, first_chain.as_ref())?;
=======
        self.deps.api.debug(&format!("Memo: {}", memo));
>>>>>>> 77971f2d

        Ok(MsgTransfer {
            source_port: TRANSFER_PORT.to_string(),
            source_channel: first_channel.to_owned().as_ref().to_string(),
            token: Some(coin.into()),
            sender: own_addr,
            receiver: first_receiver,
            timeout_height: None,
            timeout_timestamp: Some(ts.nanos()),
            memo,
        })
    }
}

#[cfg(test)]
mod test {
    use super::*;

    #[test]
    fn test_channel_id() {
        assert!(ChannelId::validate("channel-0"));
        assert!(ChannelId::validate("channel-1"));
        assert!(ChannelId::validate("channel-1234567890"));
        assert!(!ChannelId::validate("channel-"));
        assert!(!ChannelId::validate("channel-abc"));
        assert!(!ChannelId::validate("channel-1234567890a"));
        assert!(!ChannelId::validate("channel-1234567890-"));
        assert!(!ChannelId::validate("channel-1234567890-abc"));
        assert!(!ChannelId::validate("channel-1234567890-1234567890"));
    }

    #[test]
    fn test_forwarding_memo() {
        let memo = Memo {
            forward: ForwardingMemo {
                receiver: "receiver".to_string(),
                port: "port".to_string(),
                channel: ChannelId::new("channel-0").unwrap(),
                next: Some(Box::new(Memo {
                    forward: ForwardingMemo {
                        receiver: "receiver2".to_string(),
                        port: "port2".to_string(),
                        channel: ChannelId::new("channel-1").unwrap(),
                        next: None,
                    },
                })),
            },
        };
        let encoded = serde_json_wasm::to_string(&memo).unwrap();
        let decoded: Memo = serde_json_wasm::from_str(&encoded).unwrap();
        assert_eq!(memo, decoded);
        assert_eq!(
            encoded,
            r#"{"forward":{"receiver":"receiver","port":"port","channel":"channel-0","next":{"forward":{"receiver":"receiver2","port":"port2","channel":"channel-1"}}}}"#
        )
    }
}<|MERGE_RESOLUTION|>--- conflicted
+++ resolved
@@ -99,11 +99,8 @@
         }
     }
 
-<<<<<<< HEAD
     /// Get a contract address by its alias
     /// Example: get_contract("registries") -> "osmo1..."
-=======
->>>>>>> 77971f2d
     pub fn get_contract(self, alias: String) -> Result<String, RegistryError> {
         self.deps
             .querier
@@ -138,12 +135,9 @@
             })
     }
 
-<<<<<<< HEAD
     /// Get the channel id for the channel connecting chain `on_chain` to chain `for_chain`.
     /// Example: get_channel("osmosis", "juno") -> "channel-42"
     /// Example: get_channel("juno", "osmosis") -> "channel-0"
-=======
->>>>>>> 77971f2d
     pub fn get_channel(&self, for_chain: &str, on_chain: &str) -> Result<String, RegistryError> {
         self.deps
             .querier
@@ -160,11 +154,8 @@
             })
     }
 
-<<<<<<< HEAD
     /// Re-encodes the bech32 address for the receiving chain
     /// Example: encode_addr_for_chain("osmo1...", "juno") -> "juno1..."
-=======
->>>>>>> 77971f2d
     pub fn encode_addr_for_chain(&self, addr: &str, chain: &str) -> Result<String, RegistryError> {
         let (_, data, variant) = bech32::decode(addr).map_err(|e| RegistryError::Bech32Error {
             action: "decoding".into(),
@@ -189,7 +180,6 @@
         Ok(receiver)
     }
 
-<<<<<<< HEAD
     /// Get the bech32 prefix for the given chain
     /// Example: get_bech32_prefix("osmosis") -> "osmo"
     pub fn get_bech32_prefix(&self, chain: &str) -> Result<String, RegistryError> {
@@ -223,10 +213,6 @@
     /// Example: unwrap_denom_path("ibc/0A...") -> [{"local_denom":"ibc/0A","on":"osmosis","via":"channel-17"},{"local_denom":"ibc/1B","on":"middle_chain","via":"channel-75"},{"local_denom":"token0","on":"source_chain","via":null}
     pub fn unwrap_denom_path(&self, denom: &str) -> Result<Vec<MultiHopDenom>, RegistryError> {
         self.deps.api.debug(&format!("Unwrapping denom {denom}"));
-=======
-    pub fn unwrap_denom_path(&self, denom: &str) -> Result<Vec<MultiHopDenom>, RegistryError> {
-        self.deps.api.debug(&format!("Unwrapping denom {}", denom));
->>>>>>> 77971f2d
         // Check that the denom is an IBC denom
         if !denom.starts_with("ibc/") {
             return Err(RegistryError::InvalidIBCDenom {
@@ -303,37 +289,10 @@
         own_addr: String,
         block_time: Timestamp,
     ) -> Result<MsgTransfer, RegistryError> {
-<<<<<<< HEAD
         let path = self.unwrap_denom_path(&coin.denom)?;
-=======
-        let into_chain = receiver_chain.unwrap_or("osmosis");
-        let path = self.unwrap_denom_path(&coin.denom)?;
-
-        if path.len() < 2 {
-            return Err(RegistryError::InvalidMultiHopLengthMin {
-                length: path.len(),
-                min: 2,
-            });
-        }
-
-        let MultiHopDenom {
-            local_denom: base_denom,
-            on: destination_chain,
-            via: _,
-        } = path
-            .last()
-            .ok_or_else(|| RegistryError::InvalidDenomTracePath {
-                path: format!("{:?}", path.clone()),
-                denom: coin.denom.clone(),
-            })?;
-
-        let expected_channel = self.get_channel(destination_chain.as_ref(), into_chain)?;
-        let expected_denom =
-            hash_denom_trace(&format!("{TRANSFER_PORT}/{expected_channel}/{base_denom}"));
->>>>>>> 77971f2d
-        self.deps.api.debug(&format!(
-            "Generating unwrap transfer message for: {path:?}"
-        ));
+        self.deps
+            .api
+            .debug(&format!("Generating unwrap transfer message for: {path:?}"));
         if path.len() < 2 {
             return Err(RegistryError::InvalidMultiHopLengthMin {
                 length: path.len(),
@@ -358,11 +317,6 @@
                 error: "First hop must contain a channel".to_string(),
             }),
         }?;
-<<<<<<< HEAD
-=======
-
-        // TODO: Make receiver chain customizable. For now, assume it's the same as the first chain
->>>>>>> 77971f2d
 
         // default the receiver chain to the first chain if it isn't provided
         let receiver_chain = match into_chain {
@@ -415,13 +369,9 @@
             serde_json_wasm::to_string(&next).map_err(|e| RegistryError::SerialiaztionError {
                 error: e.to_string(),
             })?;
-<<<<<<< HEAD
 
         // encode the receiver address for the first chain
         let first_receiver = self.encode_addr_for_chain(&receiver, first_chain.as_ref())?;
-=======
-        self.deps.api.debug(&format!("Memo: {}", memo));
->>>>>>> 77971f2d
 
         Ok(MsgTransfer {
             source_port: TRANSFER_PORT.to_string(),
