--- conflicted
+++ resolved
@@ -16,29 +16,17 @@
     #[error("unauthorized")]
     Unauthorized {},
 
-<<<<<<< HEAD
-    #[error("Chain validation not started for {chain}")]
-    ValidationNotFound { chain: String },
-
-    #[error("coin from invalid chain. It belongs to {supplied_chain} and should be from {expected_chain}")]
-    CoinFronInvalidChain {
-=======
     #[error("chain validation not started for {chain}")]
     ValidationNotFound { chain: String },
 
     #[error("coin from invalid chain. It belongs to {supplied_chain} and should be from {expected_chain}")]
     CoinFromInvalidChain {
->>>>>>> 0cb644e5
         supplied_chain: String,
         expected_chain: String,
     },
 
     #[error(
-<<<<<<< HEAD
-        "Only messages initialized by the address of this contract in another chain are allowed. Expected {expected_sender} but got {actual_sender}"
-=======
         "only messages initialized by the address of this contract in another chain are allowed. Expected {expected_sender} but got {actual_sender}"
->>>>>>> 0cb644e5
     )]
     InvalidSender {
         expected_sender: String,
