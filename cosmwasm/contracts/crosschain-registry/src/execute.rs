use crate::contract::CONTRACT_CHAIN;
use crate::helpers::*;
use crate::state::{
    ChainPFM, CHAIN_ADMIN_MAP, CHAIN_MAINTAINER_MAP, CHAIN_PFM_MAP, CHAIN_TO_BECH32_PREFIX_MAP,
    CHAIN_TO_BECH32_PREFIX_REVERSE_MAP, CHAIN_TO_CHAIN_CHANNEL_MAP, CHANNEL_ON_CHAIN_CHAIN_MAP,
    CONTRACT_ALIAS_MAP, GLOBAL_ADMIN_MAP,
};
use cosmwasm_schema::cw_serde;
use cosmwasm_std::{Addr, DepsMut, Env, MessageInfo, Response};
use cw_storage_plus::Map;
use registry::msg::Callback;
use registry::{Registry, RegistryError};

use crate::ContractError;

// Enum to represent the operation to be performed
#[cw_serde]
pub enum Operation {
    Set,
    Change,
    Remove,
}

// Enum to represent the operation to be performed (including enable/disable)
#[cw_serde]
pub enum FullOperation {
    Set,
    Change,
    Remove,
    Enable,
    Disable,
}

// Contract Registry

// Struct for input data for a single contract alias
#[cw_serde]
pub struct ContractAliasInput {
    pub operation: Operation,
    pub alias: String,
    pub address: Option<String>,
    pub new_alias: Option<String>,
}

pub fn propose_pfm(
    ctx: (DepsMut, Env, MessageInfo),
    chain: String,
) -> Result<Response, ContractError> {
    let (deps, env, info) = ctx;

    // enforce lowercase
    let chain = chain.to_lowercase();

    // validation
    let registry = Registry::default(deps.as_ref());
    let coin = cw_utils::one_coin(&info)?;
    let native_chain = registry.get_native_chain(&coin.denom)?;

    if native_chain.as_ref() != chain {
<<<<<<< HEAD
        return Err(ContractError::CoinFronInvalidChain {
=======
        return Err(ContractError::CoinFromInvalidChain {
>>>>>>> 0cb644e5
            supplied_chain: native_chain.as_ref().to_string(),
            expected_chain: chain,
        });
    }

    // check if the chain is already registered or is in progress
    if let Some(chain_pfm) = CHAIN_PFM_MAP.may_load(deps.storage, &chain)? {
        if chain_pfm.is_validated() {
            // Only authorized addresses can ask for a validated PFM to be re-checked
            // If sender is the contract governor, then they are authorized to do do this to any chain
            // Otherwise, they must be authorized to do manage the chain they are attempting to modify
            let user_permission =
                check_is_authorized(deps.as_ref(), info.sender, Some(chain.clone()))?;
            check_action_permission(FullOperation::Change, user_permission)?;
        } else {
            return Err(ContractError::PFMValidationAlreadyInProgress {
                chain: chain.clone(),
            });
        }
    };

    // Store the chain to validate
    CHAIN_PFM_MAP.save(deps.storage, &chain, &ChainPFM::default())?;

    let own_addr = env.contract.address;

    // redeclaring (shadowing) registry to avoid issues with the borrow checker
    let registry = Registry::default(deps.as_ref());
    let ibc_transfer = registry.unwrap_coin_into(
        coin,
        own_addr.to_string(),
        None,
        own_addr.to_string(),
        env.block.time,
<<<<<<< HEAD
        format!(r#"{{"ibc_callback":"{own_addr}"}}"#),
        Some(Callback {
            contract: own_addr,
            msg: format!(r#"{{"validate_pfm": {{"chain": "{chain}"}} }}"#).try_into()?,
=======
        format!(r#"{{"ibc_callback":"{}"}}"#, own_addr),
        Some(Callback {
            contract: own_addr,
            msg: format!(r#"{{"validate_pfm": {{"chain": "{}"}} }}"#, chain).try_into()?,
>>>>>>> 0cb644e5
        }),
        true,
    )?;

    Ok(Response::default().add_message(ibc_transfer))
}

pub fn validate_pfm(
    ctx: (DepsMut, Env, MessageInfo),
    chain: String,
) -> Result<Response, ContractError> {
    let (deps, env, info) = ctx;

    let chain = chain.to_lowercase();

    let registry = Registry::default(deps.as_ref());
    let channel = registry.get_channel(&chain, CONTRACT_CHAIN)?;
    let own_addr = env.contract.address.as_str();
    let original_sender = registry.encode_addr_for_chain(own_addr, &chain)?;
    let expected_sender = registry::derive_wasmhooks_sender(&channel, &original_sender, "osmo")?;
    if expected_sender != info.sender {
        return Err(ContractError::InvalidSender {
            expected_sender,
            actual_sender: info.sender.into_string(),
        });
    }

    let mut chain_pfm = CHAIN_PFM_MAP.load(deps.storage, &chain).map_err(|_| {
        ContractError::ValidationNotFound {
            chain: chain.clone(),
        }
    })?;

    chain_pfm.validated = true;

    CHAIN_PFM_MAP.save(deps.storage, &chain, &chain_pfm)?;

    Ok(Response::default())
}

// Set, change, or remove a contract alias to an address
pub fn contract_alias_operations(
    deps: DepsMut,
    sender: Addr,
    operations: Vec<ContractAliasInput>,
) -> Result<Response, ContractError> {
    // Only contract governor can call contract alias CRUD operations
    check_is_contract_governor(deps.as_ref(), sender)?;

    let response = Response::new();
    for operation in operations {
        match operation.operation {
            Operation::Set => {
                if CONTRACT_ALIAS_MAP.has(deps.storage, &operation.alias) {
                    return Err(ContractError::AliasAlreadyExists {
                        alias: operation.alias,
                    });
                }
                CONTRACT_ALIAS_MAP.save(
                    deps.storage,
                    &operation.alias,
                    &operation.address.ok_or(ContractError::MissingField {
                        field: "address".to_string(),
                    })?,
                )?;
                response
                    .clone()
                    .add_attribute("set_contract_alias", operation.alias.to_string());
            }
            Operation::Change => {
                let address = CONTRACT_ALIAS_MAP
                    .load(deps.storage, &operation.alias)
                    .map_err(|_| RegistryError::AliasDoesNotExist {
                        alias: operation.alias.clone(),
                    })?;
                let new_alias = operation.new_alias.clone().unwrap_or_default().to_string();
                CONTRACT_ALIAS_MAP.save(deps.storage, &new_alias, &address)?;
                CONTRACT_ALIAS_MAP.remove(deps.storage, &operation.alias);
                response
                    .clone()
                    .add_attribute("change_contract_alias", operation.alias.to_string());
            }
            Operation::Remove => {
                CONTRACT_ALIAS_MAP
                    .load(deps.storage, &operation.alias)
                    .map_err(|_| RegistryError::AliasDoesNotExist {
                        alias: operation.alias.clone(),
                    })?;
                CONTRACT_ALIAS_MAP.remove(deps.storage, &operation.alias);
                response
                    .clone()
                    .add_attribute("remove_contract_alias", operation.alias.to_string());
            }
        }
    }
    Ok(response)
}

// Chain Channel Registry

// Struct for input data for a single connection
#[cw_serde]
pub struct ConnectionInput {
    pub operation: FullOperation,
    pub source_chain: String,
    pub destination_chain: String,
    pub channel_id: Option<String>,
    pub new_source_chain: Option<String>,
    pub new_destination_chain: Option<String>,
    pub new_channel_id: Option<String>,
}

// Set, change, or remove a source chain, destination chain, and channel connection
pub fn connection_operations(
    deps: DepsMut,
    sender: Addr,
    operations: Vec<ConnectionInput>,
) -> Result<Response, ContractError> {
    let response = Response::new();
    for operation in operations {
        let source_chain = operation.source_chain.to_lowercase();
        let destination_chain = operation.destination_chain.to_lowercase();
        let provided_action = operation.operation.clone();

        // Only authorized addresses can call connection CRUD operations
        // If sender is the contract governor, then they are authorized to do CRUD operations on any chain
        // Otherwise, they must be authorized to do CRUD operations on the source_chain they are attempting to modify
        let user_permission =
            check_is_authorized(deps.as_ref(), sender.clone(), Some(source_chain.clone()))?;
        check_action_permission(provided_action, user_permission)?;

        match operation.operation {
            FullOperation::Set => {
                let channel_id = operation
                    .channel_id
                    .ok_or_else(|| ContractError::InvalidInput {
                        message: "channel_id is required for set operation".to_string(),
                    })?
                    .to_lowercase();
                if CHAIN_TO_CHAIN_CHANNEL_MAP.has(deps.storage, (&source_chain, &destination_chain))
                {
                    return Err(ContractError::ChainToChainChannelLinkAlreadyExists {
                        source_chain,
                        destination_chain,
                    });
                }
                CHAIN_TO_CHAIN_CHANNEL_MAP.save(
                    deps.storage,
                    (&source_chain, &destination_chain),
                    &(channel_id.clone(), true).into(),
                )?;
                if CHANNEL_ON_CHAIN_CHAIN_MAP.has(deps.storage, (&channel_id, &source_chain)) {
                    return Err(ContractError::ChannelToChainChainLinkAlreadyExists {
                        channel_id,
                        source_chain,
                    });
                }
                CHANNEL_ON_CHAIN_CHAIN_MAP.save(
                    deps.storage,
                    (&channel_id, &source_chain),
                    &(destination_chain.clone(), true).into(),
                )?;
                response.clone().add_attribute(
                    "set_connection",
                    format!("{source_chain}-{destination_chain}"),
                );
            }
            FullOperation::Change => {
                let chain_to_chain_map = CHAIN_TO_CHAIN_CHANNEL_MAP
                    .load(deps.storage, (&source_chain, &destination_chain))
                    .map_err(|_| RegistryError::ChainChannelLinkDoesNotExist {
                        source_chain: source_chain.clone(),
                        destination_chain: destination_chain.clone(),
                    })?;
                let channel_on_chain_map = CHANNEL_ON_CHAIN_CHAIN_MAP
                    .load(deps.storage, (&chain_to_chain_map.value, &source_chain))
                    .map_err(|_| RegistryError::ChannelDoesNotExistOnChain {
                        channel_id: chain_to_chain_map.value.clone(),
                        source_chain: source_chain.clone(),
                    })?;
                if let Some(new_channel_id) = operation.new_channel_id {
                    let new_channel_id = new_channel_id.to_lowercase();
                    CHAIN_TO_CHAIN_CHANNEL_MAP.save(
                        deps.storage,
                        (&source_chain, &destination_chain),
                        &(new_channel_id.clone(), chain_to_chain_map.enabled).into(),
                    )?;
                    CHANNEL_ON_CHAIN_CHAIN_MAP
                        .remove(deps.storage, (&chain_to_chain_map.value, &source_chain));
                    CHANNEL_ON_CHAIN_CHAIN_MAP.save(
                        deps.storage,
                        (&new_channel_id, &source_chain),
                        &channel_on_chain_map,
                    )?;
                    response.clone().add_attribute(
                        "change_connection",
                        format!("{source_chain}-{destination_chain}"),
                    );
                } else if let Some(new_destination_chain) = operation.new_destination_chain {
                    let new_destination_chain = new_destination_chain.to_lowercase();
                    CHAIN_TO_CHAIN_CHANNEL_MAP
                        .remove(deps.storage, (&source_chain, &destination_chain));
                    CHAIN_TO_CHAIN_CHANNEL_MAP.save(
                        deps.storage,
                        (&source_chain, &new_destination_chain),
                        &chain_to_chain_map,
                    )?;
                    CHANNEL_ON_CHAIN_CHAIN_MAP
                        .remove(deps.storage, (&chain_to_chain_map.value, &source_chain));
                    CHANNEL_ON_CHAIN_CHAIN_MAP.save(
                        deps.storage,
                        (&chain_to_chain_map.value, &source_chain),
                        &(new_destination_chain, channel_on_chain_map.enabled).into(),
                    )?;
                    response.clone().add_attribute(
                        "change_connection",
                        format!("{source_chain}-{destination_chain}"),
                    );
                } else if let Some(new_source_chain) = operation.new_source_chain {
                    let new_source_chain = new_source_chain.to_lowercase();
                    CHAIN_TO_CHAIN_CHANNEL_MAP
                        .remove(deps.storage, (&source_chain, &destination_chain));
                    CHAIN_TO_CHAIN_CHANNEL_MAP.save(
                        deps.storage,
                        (&new_source_chain, &destination_chain),
                        &chain_to_chain_map,
                    )?;
                    CHANNEL_ON_CHAIN_CHAIN_MAP
                        .remove(deps.storage, (&chain_to_chain_map.value, &source_chain));
                    CHANNEL_ON_CHAIN_CHAIN_MAP.save(
                        deps.storage,
                        (&chain_to_chain_map.value, &new_source_chain),
                        &channel_on_chain_map,
                    )?;
                    response.clone().add_attribute(
                        "change_connection",
                        format!("{source_chain}-{destination_chain}"),
                    );
                } else {
                    return Err(ContractError::InvalidInput {
                        message: "Either new_channel_id, new_destination_chain or new_source_chain must be provided for change operation".to_string(),
                    });
                }
                response.clone().add_attribute(
                    "change_connection",
                    format!("{source_chain}-{destination_chain}"),
                );
            }
            FullOperation::Remove => {
                let chain_to_chain_map = CHAIN_TO_CHAIN_CHANNEL_MAP
                    .load(deps.storage, (&source_chain, &destination_chain))
                    .map_err(|_| RegistryError::ChainChannelLinkDoesNotExist {
                        source_chain: source_chain.clone(),
                        destination_chain: destination_chain.clone(),
                    })?;
                CHAIN_TO_CHAIN_CHANNEL_MAP
                    .remove(deps.storage, (&source_chain, &destination_chain));
                CHANNEL_ON_CHAIN_CHAIN_MAP
                    .remove(deps.storage, (&chain_to_chain_map.value, &source_chain));
                response.clone().add_attribute(
                    "remove_connection",
                    format!("{source_chain}-{destination_chain}"),
                );
            }
            FullOperation::Enable => {
                let chain_to_chain_map = CHAIN_TO_CHAIN_CHANNEL_MAP
                    .load(deps.storage, (&source_chain, &destination_chain))
                    .map_err(|_| RegistryError::ChainChannelLinkDoesNotExist {
                        source_chain: source_chain.clone(),
                        destination_chain: destination_chain.clone(),
                    })?;
                let channel_on_chain_map = CHANNEL_ON_CHAIN_CHAIN_MAP
                    .load(deps.storage, (&chain_to_chain_map.value, &source_chain))
                    .map_err(|_| RegistryError::ChannelDoesNotExistOnChain {
                        channel_id: chain_to_chain_map.value.clone(),
                        source_chain: source_chain.clone(),
                    })?;
                CHAIN_TO_CHAIN_CHANNEL_MAP.save(
                    deps.storage,
                    (&source_chain, &destination_chain),
                    &(&chain_to_chain_map.value, true).into(),
                )?;
                CHANNEL_ON_CHAIN_CHAIN_MAP.save(
                    deps.storage,
                    (&chain_to_chain_map.value, &source_chain),
                    &(channel_on_chain_map.value, true).into(),
                )?;
                response.clone().add_attribute(
                    "enable_connection",
                    format!("{source_chain}-{destination_chain}"),
                );
            }
            FullOperation::Disable => {
                let chain_to_chain_map = CHAIN_TO_CHAIN_CHANNEL_MAP
                    .load(deps.storage, (&source_chain, &destination_chain))
                    .map_err(|_| RegistryError::ChainChannelLinkDoesNotExist {
                        source_chain: source_chain.clone(),
                        destination_chain: destination_chain.clone(),
                    })?;
                let channel_on_chain_map = CHANNEL_ON_CHAIN_CHAIN_MAP
                    .load(deps.storage, (&chain_to_chain_map.value, &source_chain))
                    .map_err(|_| RegistryError::ChannelDoesNotExistOnChain {
                        channel_id: chain_to_chain_map.value.clone(),
                        source_chain: source_chain.clone(),
                    })?;
                CHAIN_TO_CHAIN_CHANNEL_MAP.save(
                    deps.storage,
                    (&source_chain, &destination_chain),
                    &(&chain_to_chain_map.value, false).into(),
                )?;
                CHANNEL_ON_CHAIN_CHAIN_MAP.save(
                    deps.storage,
                    (&chain_to_chain_map.value, &source_chain),
                    &(channel_on_chain_map.value, false).into(),
                )?;
                response.clone().add_attribute(
                    "disable_connection",
                    format!("{source_chain}-{destination_chain}"),
                );
            }
        }
    }
    Ok(response)
}

// Struct for input data for a single chain to bech32 prefix operation
#[cw_serde]
pub struct ChainToBech32PrefixInput {
    pub operation: FullOperation,
    pub chain_name: String,
    pub prefix: String,
    pub new_prefix: Option<String>,
}

pub fn chain_to_prefix_operations(
    deps: DepsMut,
    sender: Addr,
    operations: Vec<ChainToBech32PrefixInput>,
) -> Result<Response, ContractError> {
    let response = Response::new();
    for operation in operations {
        let chain_name = operation.chain_name.to_lowercase();
        let provided_action = operation.operation.clone();

        // Only authorized addresses can call connection CRUD operations
        // If sender is the contract governor, then they are authorized to do CRUD operations on any chain
        // Otherwise, they must be authorized to do CRUD operations on the source_chain they are attempting to modify
        let user_permission =
            check_is_authorized(deps.as_ref(), sender.clone(), Some(chain_name.clone()))?;
        check_action_permission(provided_action, user_permission)?;

        match operation.operation {
            FullOperation::Set => {
                if CHAIN_TO_BECH32_PREFIX_MAP.has(deps.storage, &chain_name) {
                    return Err(ContractError::AliasAlreadyExists { alias: chain_name });
                }
                let prefix = operation.prefix.to_lowercase();
                CHAIN_TO_BECH32_PREFIX_MAP.save(
                    deps.storage,
                    &chain_name,
                    &(prefix.clone(), true).into(),
                )?;

                push_to_map_value(
                    deps.storage,
                    &CHAIN_TO_BECH32_PREFIX_REVERSE_MAP,
                    &prefix,
                    chain_name.clone(),
                )?;

                response
                    .clone()
                    .add_attribute("set_chain_to_prefix", chain_name);
            }
            FullOperation::Change => {
                let map_entry = CHAIN_TO_BECH32_PREFIX_MAP
                    .load(deps.storage, &chain_name)
                    .map_err(|_| RegistryError::AliasDoesNotExist {
                        alias: chain_name.clone(),
                    })?;

                let is_enabled = map_entry.enabled;

                let old_prefix = operation.prefix.to_lowercase();
                let new_prefix = operation
                    .new_prefix
                    .unwrap_or_default()
                    .to_string()
                    .to_lowercase();
                CHAIN_TO_BECH32_PREFIX_MAP.save(
                    deps.storage,
                    &chain_name,
                    &(new_prefix.clone(), is_enabled).into(),
                )?;

                // Remove from the reverse map of the old prefix
                remove_from_map_value(
                    deps.storage,
                    &CHAIN_TO_BECH32_PREFIX_REVERSE_MAP,
                    &old_prefix,
                    chain_name.clone(),
                )?;

                // Add to the reverse map of the new prefix
                push_to_map_value(
                    deps.storage,
                    &CHAIN_TO_BECH32_PREFIX_REVERSE_MAP,
                    &new_prefix,
                    chain_name.clone(),
                )?;

                response
                    .clone()
                    .add_attribute("change_chain_to_prefix", chain_name);
            }
            FullOperation::Remove => {
                CONTRACT_ALIAS_MAP
                    .load(deps.storage, &chain_name)
                    .map_err(|_| RegistryError::AliasDoesNotExist {
                        alias: chain_name.clone(),
                    })?;
                CHAIN_TO_BECH32_PREFIX_MAP.remove(deps.storage, &chain_name);

                let old_prefix = operation.prefix.to_lowercase();
                // Remove from the reverse map of the old prefix
                remove_from_map_value(
                    deps.storage,
                    &CHAIN_TO_BECH32_PREFIX_REVERSE_MAP,
                    &old_prefix,
                    chain_name.clone(),
                )?;

                response
                    .clone()
                    .add_attribute("remove_chain_to_prefix", chain_name);
            }
            FullOperation::Enable => {
                let map_entry = CHAIN_TO_BECH32_PREFIX_MAP
                    .load(deps.storage, &chain_name)
                    .map_err(|_| RegistryError::AliasDoesNotExist {
                        alias: chain_name.clone(),
                    })?;
                CHAIN_TO_BECH32_PREFIX_MAP.save(
                    deps.storage,
                    &chain_name,
                    &(map_entry.value.clone(), true).into(),
                )?;
                // Add to the reverse map of the enabled prefix
                push_to_map_value(
                    deps.storage,
                    &CHAIN_TO_BECH32_PREFIX_REVERSE_MAP,
                    &map_entry.value,
                    chain_name.clone(),
                )?;
                response
                    .clone()
                    .add_attribute("enable_chain_to_prefix", chain_name);
            }
            FullOperation::Disable => {
                let map_entry = CHAIN_TO_BECH32_PREFIX_MAP
                    .load(deps.storage, &chain_name)
                    .map_err(|_| RegistryError::AliasDoesNotExist {
                        alias: chain_name.clone(),
                    })?;
                CHAIN_TO_BECH32_PREFIX_MAP.save(
                    deps.storage,
                    &chain_name,
                    &(map_entry.value.clone(), false).into(),
                )?;
                // Remove from the reverse map of the disabled prefix
                remove_from_map_value(
                    deps.storage,
                    &CHAIN_TO_BECH32_PREFIX_REVERSE_MAP,
                    &map_entry.value,
                    chain_name.clone(),
                )?;

                response
                    .clone()
                    .add_attribute("disable_chain_to_prefix", chain_name);
            }
        }
    }
    Ok(response)
}

// Struct for input data for a single chain to authorized address operation
#[cw_serde]
pub struct AuthorizedAddressInput {
    pub operation: Operation,
    pub source_chain: String,
    pub addr: Addr,
    pub permission: Option<Permission>,
    pub new_addr: Option<Addr>,
}

#[cw_serde]
pub enum Permission {
    GlobalAdmin,
    ChainAdmin,
    ChainMaintainer,
}

fn permission_to_map(permission: &Permission) -> &Map<&str, Addr> {
    match permission {
        Permission::GlobalAdmin => &GLOBAL_ADMIN_MAP,
        Permission::ChainAdmin => &CHAIN_ADMIN_MAP,
        Permission::ChainMaintainer => &CHAIN_MAINTAINER_MAP,
    }
}

pub fn authorized_address_operations(
    deps: DepsMut,
    sender: Addr,
    operation: Vec<AuthorizedAddressInput>,
) -> Result<Response, ContractError> {
    let response = Response::new();
    for operation in operation {
        let addr = operation.addr;
        let source_chain = operation.source_chain.to_lowercase();
        let requested_permission = operation.permission.unwrap();

        // Check if the sender is authorized to make changes to the map of addresses authorized for the given permission
        // GlobalAdmins can add addresses to any map
        // ChainAdmins can modify the ChainAdmin and ChainMaintainer for their own chain
        // ChainMaintainers can only modify the ChainMaintainer for their own chain
        let max_permission =
            check_is_authorized(deps.as_ref(), sender.clone(), Some(source_chain.clone()))?;
        check_permission(requested_permission.clone(), max_permission)?;

        // Pull the correct map from the permission
        let address_map = permission_to_map(&requested_permission);

        match operation.operation {
            Operation::Set => {
                if address_map.has(deps.storage, &source_chain) {
                    return Err(ContractError::ChainAuthorizedAddressAlreadyExists {
                        source_chain,
                    });
                }

                address_map.save(deps.storage, &source_chain, &addr)?;
                response
                    .clone()
                    .add_attribute("set_authorized_address", format!("{source_chain}-{addr}"));
            }
            Operation::Change => {
                address_map.load(deps.storage, &source_chain).map_err(|_| {
                    RegistryError::ChainAuthorizedAddressDoesNotExist {
                        source_chain: source_chain.clone(),
                    }
                })?;

                let new_addr = operation.new_addr.unwrap();

                address_map.remove(deps.storage, &source_chain);
                address_map.save(deps.storage, &source_chain, &new_addr)?;
                response.clone().add_attribute(
                    "change_authorized_address",
                    format!("{source_chain}-{addr}"),
                );
            }
            Operation::Remove => {
                address_map.load(deps.storage, &source_chain).map_err(|_| {
                    RegistryError::ChainAuthorizedAddressDoesNotExist {
                        source_chain: source_chain.clone(),
                    }
                })?;

                address_map.remove(deps.storage, &source_chain);
                response.clone().add_attribute(
                    "remove_authorized_address",
                    format!("{source_chain}-{addr}"),
                );
            }
        }
    }
    Ok(response)
}

#[cfg(test)]
mod tests {
    use super::*;
    use crate::msg::ExecuteMsg;
    use crate::{contract, helpers::test::initialize_contract};
    use cosmwasm_std::testing::{mock_dependencies, mock_env, mock_info};
    static CREATOR_ADDRESS: &str = "creator";
    static CHAIN_ADMIN: &str = "chain_admin";
    static CHAIN_MAINTAINER: &str = "chain_maintainer";
    static UNAUTHORIZED_ADDRESS: &str = "unauthorized_address";

    #[test]
    fn test_set_contract_alias() {
        let mut deps = mock_dependencies();
        initialize_contract(deps.as_mut());
        let alias = "swap_router".to_string();
        let address = "osmo12smx2wdlyttvyzvzg54y2vnqwq2qjatel8rck9".to_string();

        // Set contract alias swap_router to an address
        let msg = ExecuteMsg::ModifyContractAlias {
            operations: vec![ContractAliasInput {
                operation: Operation::Set,
                alias: alias.clone(),
                address: Some(address),
                new_alias: None,
            }],
        };

        let info = mock_info(CREATOR_ADDRESS, &[]);
        let res = contract::execute(deps.as_mut(), mock_env(), info.clone(), msg).unwrap();
        assert_eq!(0, res.messages.len());
        assert_eq!(
            CONTRACT_ALIAS_MAP
                .load(&deps.storage, "swap_router")
                .unwrap(),
            "osmo12smx2wdlyttvyzvzg54y2vnqwq2qjatel8rck9"
        );

        // Attempt to set contract alias swap_router to a different address
        let msg = ExecuteMsg::ModifyContractAlias {
            operations: vec![ContractAliasInput {
                operation: Operation::Set,
                alias: alias.clone(),
                address: Some("osmo1fsdaf7dsfasndjklk3jndskajnfkdjsfjn3jka".to_string()),
                new_alias: None,
            }],
        };
        let res = contract::execute(deps.as_mut(), mock_env(), info, msg).unwrap_err();
        assert_eq!(res, ContractError::AliasAlreadyExists { alias });

        // Verify that the alias was not updated
        assert_eq!(
            CONTRACT_ALIAS_MAP
                .load(&deps.storage, "swap_router")
                .unwrap(),
            "osmo12smx2wdlyttvyzvzg54y2vnqwq2qjatel8rck9"
        );

        // Attempt to set a new contract alias new_contract_alias to an address via an unauthorized address
        let msg = ExecuteMsg::ModifyContractAlias {
            operations: vec![ContractAliasInput {
                operation: Operation::Set,
                alias: "new_contract_alias".to_string(),
                address: Some("osmo1nna7k5lywn99cd63elcfqm6p8c5c4qcuqwwflx".to_string()),
                new_alias: None,
            }],
        };
        let unauthorized_info = mock_info(UNAUTHORIZED_ADDRESS, &[]);
        let res = contract::execute(deps.as_mut(), mock_env(), unauthorized_info, msg).unwrap_err();
        assert_eq!(res, ContractError::Unauthorized {});

        // Verify that the new alias was not set
        assert!(!CONTRACT_ALIAS_MAP.has(&deps.storage, "new_contract_alias"));
    }

    #[test]
    fn test_modify_contract_alias() {
        let mut deps = mock_dependencies();
        initialize_contract(deps.as_mut());

        let creator_info = mock_info(CREATOR_ADDRESS, &[]);
        let external_unauthorized_info = mock_info(UNAUTHORIZED_ADDRESS, &[]);

        let alias = "swap_router".to_string();
        let address = "osmo12smx2wdlyttvyzvzg54y2vnqwq2qjatel8rck9".to_string();
        let new_alias = "new_swap_router".to_string();
        let new_alias_unauthorized = "new_new_swap_router".to_string();

        // Set the contract alias swap_router to an address
        let set_alias_msg = ExecuteMsg::ModifyContractAlias {
            operations: vec![ContractAliasInput {
                operation: Operation::Set,
                alias: alias.clone(),
                address: Some(address.clone()),
                new_alias: None,
            }],
        };
        let set_alias_result = contract::execute(
            deps.as_mut(),
            mock_env(),
            creator_info.clone(),
            set_alias_msg,
        );
        assert!(set_alias_result.is_ok());

        // Change the contract alias swap_router to new_swap_router
        let change_alias_msg = ExecuteMsg::ModifyContractAlias {
            operations: vec![ContractAliasInput {
                operation: Operation::Change,
                alias: alias.clone(),
                address: None,
                new_alias: Some(new_alias.clone()),
            }],
        };
        let change_alias_result = contract::execute(
            deps.as_mut(),
            mock_env(),
            creator_info.clone(),
            change_alias_msg,
        );
        assert!(change_alias_result.is_ok());

        // Verify that the contract alias has changed from "swap_router" to "new_swap_router"
        assert_eq!(
            CONTRACT_ALIAS_MAP.load(&deps.storage, &new_alias).unwrap(),
            address
        );

        // Attempt to change an alias that does not exist
        let invalid_alias_msg = ExecuteMsg::ModifyContractAlias {
            operations: vec![ContractAliasInput {
                operation: Operation::Change,
                alias: alias.clone(),
                address: None,
                new_alias: Some(new_alias.clone()),
            }],
        };
        let invalid_alias_result =
            contract::execute(deps.as_mut(), mock_env(), creator_info, invalid_alias_msg);
        let expected_error = ContractError::from(RegistryError::AliasDoesNotExist { alias });
        assert_eq!(invalid_alias_result.unwrap_err(), expected_error);

        // Attempt to change an existing alias to a new alias but with an unauthorized address
        let unauthorized_alias_msg = ExecuteMsg::ModifyContractAlias {
            operations: vec![ContractAliasInput {
                operation: Operation::Change,
                alias: new_alias,
                address: None,
                new_alias: Some(new_alias_unauthorized.clone()),
            }],
        };
        let unauthorized_alias_result = contract::execute(
            deps.as_mut(),
            mock_env(),
            external_unauthorized_info,
            unauthorized_alias_msg,
        );
        let expected_error = ContractError::Unauthorized {};
        assert_eq!(unauthorized_alias_result.unwrap_err(), expected_error);
        assert!(!CONTRACT_ALIAS_MAP.has(&deps.storage, &new_alias_unauthorized));
    }

    #[test]
    fn test_remove_contract_alias() {
        let mut deps = mock_dependencies();
        initialize_contract(deps.as_mut());

        let alias = "swap_router".to_string();
        let address = "osmo12smx2wdlyttvyzvzg54y2vnqwq2qjatel8rck9".to_string();

        // Set contract alias "swap_router" to an address
        let set_alias_msg = ExecuteMsg::ModifyContractAlias {
            operations: vec![ContractAliasInput {
                operation: Operation::Set,
                alias: alias.clone(),
                address: Some(address.clone()),
                new_alias: None,
            }],
        };
        let creator_info = mock_info(CREATOR_ADDRESS, &[]);
        contract::execute(
            deps.as_mut(),
            mock_env(),
            creator_info.clone(),
            set_alias_msg,
        )
        .unwrap();

        // Remove the alias
        let remove_alias_msg = ExecuteMsg::ModifyContractAlias {
            operations: vec![ContractAliasInput {
                operation: Operation::Remove,
                alias: alias.clone(),
                address: Some(address.clone()),
                new_alias: None,
            }],
        };
        contract::execute(
            deps.as_mut(),
            mock_env(),
            creator_info.clone(),
            remove_alias_msg,
        )
        .unwrap();

        // Verify that the alias no longer exists
        let alias_exists = CONTRACT_ALIAS_MAP
            .may_load(&deps.storage, "swap_router")
            .unwrap()
            .is_some();
        assert!(!alias_exists, "alias should not exist");

        // Attempt to remove an alias that does not exist
        let non_existing_alias_msg = ExecuteMsg::ModifyContractAlias {
            operations: vec![ContractAliasInput {
                operation: Operation::Remove,
                alias: "non_existing_alias".to_string(),
                address: Some(address.clone()),
                new_alias: None,
            }],
        };
        let result = contract::execute(
            deps.as_mut(),
            mock_env(),
            creator_info.clone(),
            non_existing_alias_msg,
        );

        let expected_error = ContractError::from(RegistryError::AliasDoesNotExist {
            alias: "non_existing_alias".to_string(),
        });
        assert_eq!(result.unwrap_err(), expected_error);

        // Reset the contract alias "swap_router" to an address
        let reset_alias_msg = ExecuteMsg::ModifyContractAlias {
            operations: vec![ContractAliasInput {
                operation: Operation::Set,
                alias: alias.clone(),
                address: Some(address.clone()),
                new_alias: None,
            }],
        };
        contract::execute(deps.as_mut(), mock_env(), creator_info, reset_alias_msg).unwrap();

        // Attempt to remove an alias with an unauthorized address
        let unauthorized_remove_msg = ExecuteMsg::ModifyContractAlias {
            operations: vec![ContractAliasInput {
                operation: Operation::Remove,
                alias,
                address: Some(address),
                new_alias: None,
            }],
        };
        let unauthorized_info = mock_info(UNAUTHORIZED_ADDRESS, &[]);
        let result = contract::execute(
            deps.as_mut(),
            mock_env(),
            unauthorized_info,
            unauthorized_remove_msg,
        );

        let expected_error = ContractError::Unauthorized {};
        assert_eq!(result.unwrap_err(), expected_error);
    }

    #[test]
    fn test_set_chain_channel_link() {
        let mut deps = mock_dependencies();
        initialize_contract(deps.as_mut());

        // Set the canonical channel link between osmosis and cosmos to channel-0
        let msg = ExecuteMsg::ModifyChainChannelLinks {
            operations: vec![ConnectionInput {
                operation: FullOperation::Set,
                source_chain: CONTRACT_CHAIN.to_string(),
                destination_chain: "COSMOS".to_string(),
                channel_id: Some("CHANNEL-0".to_string()),
                new_source_chain: None,
                new_destination_chain: None,
                new_channel_id: None,
            }],
        };
        let info = mock_info(CREATOR_ADDRESS, &[]);
        contract::execute(deps.as_mut(), mock_env(), info, msg).unwrap();

        assert_eq!(
            CHAIN_TO_CHAIN_CHANNEL_MAP
                .load(&deps.storage, (CONTRACT_CHAIN, "cosmos"))
                .unwrap(),
            ("channel-0", true).into()
        );

        // Verify that channel-0 on osmosis is linked to cosmos
        assert_eq!(
            CHANNEL_ON_CHAIN_CHAIN_MAP
                .load(&deps.storage, ("channel-0", CONTRACT_CHAIN))
                .unwrap(),
            ("cosmos", true).into()
        );

        // Attempt to set the canonical channel link between osmosis and cosmos to channel-150
        // This should fail because the link already exists
        let msg = ExecuteMsg::ModifyChainChannelLinks {
            operations: vec![ConnectionInput {
                operation: FullOperation::Set,
                source_chain: CONTRACT_CHAIN.to_string(),
                destination_chain: "cosmos".to_string(),
                channel_id: Some("channel-150".to_string()),
                new_source_chain: None,
                new_destination_chain: None,
                new_channel_id: None,
            }],
        };
        let info_creator = mock_info(CREATOR_ADDRESS, &[]);
        let result = contract::execute(deps.as_mut(), mock_env(), info_creator, msg);
        assert!(result.is_err());

        let expected_error = ContractError::ChainToChainChannelLinkAlreadyExists {
            source_chain: CONTRACT_CHAIN.to_string(),
            destination_chain: "cosmos".to_string(),
        };
        assert_eq!(result.unwrap_err(), expected_error);
        assert_eq!(
            CHAIN_TO_CHAIN_CHANNEL_MAP
                .load(&deps.storage, (CONTRACT_CHAIN, "cosmos"))
                .unwrap(),
            ("channel-0", true).into()
        );
        assert_eq!(
            CHANNEL_ON_CHAIN_CHAIN_MAP
                .load(&deps.storage, ("channel-0", CONTRACT_CHAIN))
                .unwrap(),
            ("cosmos", true).into()
        );

        // Attempt to set the canonical channel link between mars and osmosis to channel-1 with an unauthorized address
        let msg = ExecuteMsg::ModifyChainChannelLinks {
            operations: vec![ConnectionInput {
                operation: FullOperation::Set,
                source_chain: "mars".to_string(),
                destination_chain: CONTRACT_CHAIN.to_string(),
                channel_id: Some("channel-1".to_string()),
                new_source_chain: None,
                new_destination_chain: None,
                new_channel_id: None,
            }],
        };
        let info_unauthorized = mock_info(UNAUTHORIZED_ADDRESS, &[]);
        let result = contract::execute(deps.as_mut(), mock_env(), info_unauthorized, msg.clone());
        assert!(result.is_err());

        let expected_error = ContractError::Unauthorized {};
        assert_eq!(result.unwrap_err(), expected_error);
        assert!(!CHAIN_TO_CHAIN_CHANNEL_MAP.has(&deps.storage, ("mars", CONTRACT_CHAIN)));

        // Set the canonical channel link between mars and osmosis to channel-1 with a mars chain admin address
        let chain_admin_info = mock_info(CHAIN_ADMIN, &[]);
        contract::execute(deps.as_mut(), mock_env(), chain_admin_info.clone(), msg).unwrap();
        assert_eq!(
            CHAIN_TO_CHAIN_CHANNEL_MAP
                .load(&deps.storage, ("mars", CONTRACT_CHAIN))
                .unwrap(),
            ("channel-1", true).into()
        );
        assert_eq!(
            CHANNEL_ON_CHAIN_CHAIN_MAP
                .load(&deps.storage, ("channel-1", "mars"))
                .unwrap(),
            (CONTRACT_CHAIN, true).into()
        );

        // Set the canonical channel link between juno and mars to channel-2 with a juno chain maintainer address
        let msg = ExecuteMsg::ModifyChainChannelLinks {
            operations: vec![ConnectionInput {
                operation: FullOperation::Set,
                source_chain: "juno".to_string(),
                destination_chain: "mars".to_string(),
                channel_id: Some("channel-2".to_string()),
                new_source_chain: None,
                new_destination_chain: None,
                new_channel_id: None,
            }],
        };
        // Note: the chain admin address for mars and osmo is the chain maintainer for juno
        // This is used to test privilege escalation next
        let chain_admin_and_maintainer_info = mock_info(CHAIN_ADMIN, &[]);
        contract::execute(
            deps.as_mut(),
            mock_env(),
            chain_admin_and_maintainer_info.clone(),
            msg,
        )
        .unwrap();
        assert_eq!(
            CHAIN_TO_CHAIN_CHANNEL_MAP
                .load(&deps.storage, ("juno", "mars"))
                .unwrap(),
            ("channel-2", true).into()
        );
        assert_eq!(
            CHANNEL_ON_CHAIN_CHAIN_MAP
                .load(&deps.storage, ("channel-2", "juno"))
                .unwrap(),
            ("mars", true).into()
        );

        // Separate test to ensure that the chain maintainer for juno but a chain admin elsewhere
        // cannot perform a chain admin action (ensure no accidental privilege escalation)
        let msg = ExecuteMsg::ModifyChainChannelLinks {
            operations: vec![ConnectionInput {
                operation: FullOperation::Remove,
                source_chain: "juno".to_string(),
                destination_chain: "mars".to_string(),
                channel_id: None,
                new_source_chain: None,
                new_destination_chain: None,
                new_channel_id: None,
            }],
        };
        let result = contract::execute(
            deps.as_mut(),
            mock_env(),
            chain_admin_and_maintainer_info,
            msg,
        );
        assert!(result.is_err());

        let expected_error = ContractError::Unauthorized {};
        assert_eq!(result.unwrap_err(), expected_error);

        // Attempt to set the canonical channel link between regen and mars to channel-3 with a mars chain admin address
        // This should fail because mars should not be able to set a link for regen
        let msg = ExecuteMsg::ModifyChainChannelLinks {
            operations: vec![ConnectionInput {
                operation: FullOperation::Set,
                source_chain: "regen".to_string(),
                destination_chain: "mars".to_string(),
                channel_id: Some("channel-3".to_string()),
                new_source_chain: None,
                new_destination_chain: None,
                new_channel_id: None,
            }],
        };
        let result = contract::execute(deps.as_mut(), mock_env(), chain_admin_info, msg);
        assert!(result.is_err());

        let expected_error = ContractError::Unauthorized {};
        assert_eq!(result.unwrap_err(), expected_error);
        assert!(!CHAIN_TO_CHAIN_CHANNEL_MAP.has(&deps.storage, ("regen", "mars")));
    }

    #[test]
    fn test_change_chain_channel_link() {
        let mut deps = mock_dependencies();
        initialize_contract(deps.as_mut());

        // Set the canonical channel link between osmosis and cosmos to channel-0
        let msg = ExecuteMsg::ModifyChainChannelLinks {
            operations: vec![ConnectionInput {
                operation: FullOperation::Set,
                source_chain: CONTRACT_CHAIN.to_string(),
                destination_chain: "COSMOS".to_string(),
                channel_id: Some("CHANNEL-0".to_string()),
                new_source_chain: None,
                new_destination_chain: None,
                new_channel_id: None,
            }],
        };
        let info_creator = mock_info(CREATOR_ADDRESS, &[]);
        let result = contract::execute(deps.as_mut(), mock_env(), info_creator.clone(), msg);
        assert!(result.is_ok());

        // Change the canonical channel link between osmosis and cosmos to channel-150 with the global admin address
        let msg = ExecuteMsg::ModifyChainChannelLinks {
            operations: vec![ConnectionInput {
                operation: FullOperation::Change,
                source_chain: CONTRACT_CHAIN.to_string(),
                destination_chain: "cosmos".to_string(),
                channel_id: None,
                new_source_chain: None,
                new_destination_chain: None,
                new_channel_id: Some("channel-150".to_string()),
            }],
        };
        let result = contract::execute(deps.as_mut(), mock_env(), info_creator.clone(), msg);
        assert!(result.is_ok());

        // Verify that the channel between osmosis and cosmos has changed from channel-0 to channel-150
        assert_eq!(
            CHAIN_TO_CHAIN_CHANNEL_MAP
                .load(&deps.storage, (CONTRACT_CHAIN, "cosmos"))
                .unwrap(),
            ("channel-150", true).into()
        );

        // Attempt to change a channel link that does not exist
        let msg = ExecuteMsg::ModifyChainChannelLinks {
            operations: vec![ConnectionInput {
                operation: FullOperation::Change,
                source_chain: CONTRACT_CHAIN.to_string(),
                destination_chain: "regen".to_string(),
                channel_id: None,
                new_source_chain: None,
                new_destination_chain: None,
                new_channel_id: Some("channel-1".to_string()),
            }],
        };
        let result = contract::execute(deps.as_mut(), mock_env(), info_creator.clone(), msg);
        assert!(result.is_err());

        let expected_error = ContractError::from(RegistryError::ChainChannelLinkDoesNotExist {
            source_chain: CONTRACT_CHAIN.to_string(),
            destination_chain: "regen".to_string(),
        });
        assert_eq!(result.unwrap_err(), expected_error);

        // Change channel-0 link of osmosis from cosmos to regen with the global admin address
        let msg = ExecuteMsg::ModifyChainChannelLinks {
            operations: vec![ConnectionInput {
                operation: FullOperation::Change,
                source_chain: CONTRACT_CHAIN.to_string(),
                destination_chain: "cosmos".to_string(),
                channel_id: None,
                new_source_chain: None,
                new_destination_chain: Some("regen".to_string()),
                new_channel_id: None,
            }],
        };
        let result = contract::execute(deps.as_mut(), mock_env(), info_creator, msg);
        assert!(result.is_ok());

        // Verify that channel-150 on osmosis is linked to regen
        assert_eq!(
            CHANNEL_ON_CHAIN_CHAIN_MAP
                .load(&deps.storage, ("channel-150", CONTRACT_CHAIN))
                .unwrap(),
            ("regen", true).into()
        );

        // Attempt to change the canonical channel link between osmosis and regen to channel-2 with an unauthorized address
        let msg = ExecuteMsg::ModifyChainChannelLinks {
            operations: vec![ConnectionInput {
                operation: FullOperation::Change,
                source_chain: CONTRACT_CHAIN.to_string(),
                destination_chain: "regen".to_string(),
                channel_id: None,
                new_source_chain: None,
                new_destination_chain: None,
                new_channel_id: Some("channel-2".to_string()),
            }],
        };
        let info_unauthorized = mock_info(UNAUTHORIZED_ADDRESS, &[]);
        let result = contract::execute(deps.as_mut(), mock_env(), info_unauthorized, msg.clone());
        assert!(result.is_err());

        let expected_error = ContractError::Unauthorized {};
        assert_eq!(result.unwrap_err(), expected_error);

        // Set the canonical channel link between mars and osmosis to channel-1 with a chain admin address
        let info_chain_admin = mock_info(CHAIN_ADMIN, &[]);
        contract::execute(deps.as_mut(), mock_env(), info_chain_admin, msg).unwrap();
        assert_eq!(
            CHAIN_TO_CHAIN_CHANNEL_MAP
                .load(&deps.storage, (CONTRACT_CHAIN, "regen"))
                .unwrap(),
            ("channel-2", true).into()
        );

        // Attempt to change a link that does not exist
        let msg = ExecuteMsg::ModifyChainChannelLinks {
            operations: vec![ConnectionInput {
                operation: FullOperation::Change,
                source_chain: CONTRACT_CHAIN.to_string(),
                destination_chain: "cosmos".to_string(),
                channel_id: None,
                new_source_chain: None,
                new_destination_chain: None,
                new_channel_id: Some("channel-0".to_string()),
            }],
        };
        let info = mock_info(CREATOR_ADDRESS, &[]);
        let result = contract::execute(deps.as_mut(), mock_env(), info, msg);

        let expected_error = ContractError::from(RegistryError::ChainChannelLinkDoesNotExist {
            source_chain: CONTRACT_CHAIN.to_string(),
            destination_chain: "cosmos".to_string(),
        });
        assert_eq!(result.unwrap_err(), expected_error);

        // Attempt to update a osmosis channel link with a osmosis chain maintainer address
        // Should fail because chain maintainer is not authorized to update any channel links
        let chain_maintainer_info = mock_info(CHAIN_MAINTAINER, &[]);
        let msg = ExecuteMsg::ModifyChainChannelLinks {
            operations: vec![ConnectionInput {
                operation: FullOperation::Change,
                source_chain: CONTRACT_CHAIN.to_string(),
                destination_chain: "regen".to_string(),
                channel_id: None,
                new_source_chain: None,
                new_destination_chain: None,
                new_channel_id: Some("channel-4".to_string()),
            }],
        };
        let result = contract::execute(deps.as_mut(), mock_env(), chain_maintainer_info, msg);
        assert!(result.is_err());

        let expected_error = ContractError::Unauthorized {};
        assert_eq!(result.unwrap_err(), expected_error);
    }

    #[test]
    fn test_remove_chain_channel_link() {
        let mut deps = mock_dependencies();
        initialize_contract(deps.as_mut());

        // Set up channels
        let msg = ExecuteMsg::ModifyChainChannelLinks {
            operations: vec![
                ConnectionInput {
                    operation: FullOperation::Set,
                    source_chain: CONTRACT_CHAIN.to_string(),
                    destination_chain: "COSMOS".to_string(),
                    channel_id: Some("CHANNEL-0".to_string()),
                    new_source_chain: None,
                    new_destination_chain: None,
                    new_channel_id: None,
                },
                ConnectionInput {
                    operation: FullOperation::Set,
                    source_chain: CONTRACT_CHAIN.to_string(),
                    destination_chain: "REGEN".to_string(),
                    channel_id: Some("CHANNEL-1".to_string()),
                    new_source_chain: None,
                    new_destination_chain: None,
                    new_channel_id: None,
                },
            ],
        };
        let info = mock_info(CREATOR_ADDRESS, &[]);
        contract::execute(deps.as_mut(), mock_env(), info, msg).unwrap();

        // Remove the osmosis cosmos link with a global admin address
        let msg = ExecuteMsg::ModifyChainChannelLinks {
            operations: vec![ConnectionInput {
                operation: FullOperation::Remove,
                source_chain: CONTRACT_CHAIN.to_string(),
                destination_chain: "cosmos".to_string(),
                channel_id: None,
                new_source_chain: None,
                new_destination_chain: None,
                new_channel_id: None,
            }],
        };
        let info = mock_info(CREATOR_ADDRESS, &[]);
        contract::execute(deps.as_mut(), mock_env(), info, msg.clone()).unwrap();

        // Verify that the link no longer exists
        assert!(!CHAIN_TO_CHAIN_CHANNEL_MAP.has(&deps.storage, (CONTRACT_CHAIN, "cosmos")));

        let info = mock_info(CREATOR_ADDRESS, &[]);
        let result = contract::execute(deps.as_mut(), mock_env(), info, msg);

        let expected_error = ContractError::from(RegistryError::ChainChannelLinkDoesNotExist {
            source_chain: CONTRACT_CHAIN.to_string(),
            destination_chain: "cosmos".to_string(),
        });
        assert_eq!(result.unwrap_err(), expected_error);

        // Attempt to remove the osmosis regen link with a osmosis chain maintainer address
        // Should fail because chain maintainer is not authorized to remove any channel links
        let chain_maintainer_info = mock_info(CHAIN_MAINTAINER, &[]);
        let msg = ExecuteMsg::ModifyChainChannelLinks {
            operations: vec![ConnectionInput {
                operation: FullOperation::Remove,
                source_chain: CONTRACT_CHAIN.to_string(),
                destination_chain: "regen".to_string(),
                channel_id: None,
                new_source_chain: None,
                new_destination_chain: None,
                new_channel_id: None,
            }],
        };
        let result = contract::execute(deps.as_mut(), mock_env(), chain_maintainer_info, msg);
        assert!(result.is_err());

        let expected_error = ContractError::Unauthorized {};
        assert_eq!(result.unwrap_err(), expected_error);
    }

    #[test]
    fn test_set_bech32_prefix_to_chain() {
        let mut deps = mock_dependencies();
        initialize_contract(deps.as_mut());

        // Set the canonical channel link between osmosis and cosmos to channel-0
        let msg = ExecuteMsg::ModifyBech32Prefixes {
            operations: vec![ChainToBech32PrefixInput {
                operation: FullOperation::Set,
                chain_name: CONTRACT_CHAIN.to_string(),
                prefix: "OSMO".to_string(),
                new_prefix: None,
            }],
        };
        let info = mock_info(CREATOR_ADDRESS, &[]);
        contract::execute(deps.as_mut(), mock_env(), info.clone(), msg).unwrap();

        assert_eq!(
            CHAIN_TO_BECH32_PREFIX_MAP
                .load(&deps.storage, CONTRACT_CHAIN)
                .unwrap(),
            ("osmo", true).into()
        );
        assert_eq!(
            CHAIN_TO_BECH32_PREFIX_REVERSE_MAP
                .load(&deps.storage, "osmo")
                .unwrap(),
            vec![CONTRACT_CHAIN]
        );

        // Set another chain with the same prefix
        let msg = ExecuteMsg::ModifyBech32Prefixes {
            operations: vec![ChainToBech32PrefixInput {
                operation: FullOperation::Set,
                chain_name: "ISMISIS".to_string(),
                prefix: "OSMO".to_string(),
                new_prefix: None,
            }],
        };
        contract::execute(deps.as_mut(), mock_env(), info.clone(), msg).unwrap();

        assert_eq!(
            CHAIN_TO_BECH32_PREFIX_MAP
                .load(&deps.storage, "ismisis")
                .unwrap(),
            ("osmo", true).into()
        );
        assert_eq!(
            CHAIN_TO_BECH32_PREFIX_REVERSE_MAP
                .load(&deps.storage, "osmo")
                .unwrap(),
            vec![CONTRACT_CHAIN, "ismisis"]
        );

        // Set another chain with the same prefix
        let msg = ExecuteMsg::ModifyBech32Prefixes {
            operations: vec![ChainToBech32PrefixInput {
                operation: FullOperation::Disable,
                chain_name: CONTRACT_CHAIN.to_string(),
                prefix: "OSMO".to_string(),
                new_prefix: None,
            }],
        };
        contract::execute(deps.as_mut(), mock_env(), info.clone(), msg).unwrap();
        assert_eq!(
            CHAIN_TO_BECH32_PREFIX_MAP
                .load(&deps.storage, CONTRACT_CHAIN)
                .unwrap(),
            ("osmo", false).into()
        );
        assert_eq!(
            CHAIN_TO_BECH32_PREFIX_REVERSE_MAP
                .load(&deps.storage, "osmo")
                .unwrap(),
            vec!["ismisis"]
        );

        // Set another chain with the same prefix
        let msg = ExecuteMsg::ModifyBech32Prefixes {
            operations: vec![ChainToBech32PrefixInput {
                operation: FullOperation::Enable,
                chain_name: CONTRACT_CHAIN.to_string(),
                prefix: "OSMO".to_string(),
                new_prefix: None,
            }],
        };
        contract::execute(deps.as_mut(), mock_env(), info.clone(), msg).unwrap();
        assert_eq!(
            CHAIN_TO_BECH32_PREFIX_MAP
                .load(&deps.storage, CONTRACT_CHAIN)
                .unwrap(),
            ("osmo", true).into()
        );
        assert_eq!(
            CHAIN_TO_BECH32_PREFIX_REVERSE_MAP
                .load(&deps.storage, "osmo")
                .unwrap(),
            vec!["ismisis", CONTRACT_CHAIN]
        );

        // Set another chain with the same prefix
        let msg = ExecuteMsg::ModifyBech32Prefixes {
            operations: vec![ChainToBech32PrefixInput {
                operation: FullOperation::Remove,
                chain_name: CONTRACT_CHAIN.to_string(),
                prefix: "OSMO".to_string(),
                new_prefix: None,
            }],
        };
        contract::execute(deps.as_mut(), mock_env(), info, msg).unwrap();
        assert_eq!(
            CHAIN_TO_BECH32_PREFIX_MAP
                .load(&deps.storage, "ismisis")
                .unwrap(),
            ("osmo", true).into()
        );
        assert_eq!(
            CHAIN_TO_BECH32_PREFIX_REVERSE_MAP
                .load(&deps.storage, "osmo")
                .unwrap(),
            vec!["ismisis"]
        );

        CHAIN_TO_BECH32_PREFIX_MAP
            .load(&deps.storage, CONTRACT_CHAIN)
            .unwrap_err();
    }
}<|MERGE_RESOLUTION|>--- conflicted
+++ resolved
@@ -57,11 +57,7 @@
     let native_chain = registry.get_native_chain(&coin.denom)?;
 
     if native_chain.as_ref() != chain {
-<<<<<<< HEAD
-        return Err(ContractError::CoinFronInvalidChain {
-=======
         return Err(ContractError::CoinFromInvalidChain {
->>>>>>> 0cb644e5
             supplied_chain: native_chain.as_ref().to_string(),
             expected_chain: chain,
         });
@@ -96,17 +92,10 @@
         None,
         own_addr.to_string(),
         env.block.time,
-<<<<<<< HEAD
         format!(r#"{{"ibc_callback":"{own_addr}"}}"#),
         Some(Callback {
             contract: own_addr,
             msg: format!(r#"{{"validate_pfm": {{"chain": "{chain}"}} }}"#).try_into()?,
-=======
-        format!(r#"{{"ibc_callback":"{}"}}"#, own_addr),
-        Some(Callback {
-            contract: own_addr,
-            msg: format!(r#"{{"validate_pfm": {{"chain": "{}"}} }}"#, chain).try_into()?,
->>>>>>> 0cb644e5
         }),
         true,
     )?;
