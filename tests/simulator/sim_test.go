--- conflicted
+++ resolved
@@ -95,11 +95,7 @@
 	}
 
 	// Run randomized simulation:
-<<<<<<< HEAD
-	_, _, simErr := osmosim.SimulateFromSeed(
-=======
 	_, simErr := osmosim.SimulateFromSeed(
->>>>>>> 53216a4e
 		tb,
 		os.Stdout,
 		osmosis,
@@ -108,14 +104,6 @@
 		config,
 		osmosis.AppCodec(),
 	)
-<<<<<<< HEAD
-
-	// export state and simParams before the simulation error is checked
-	// if err = sdkSimapp.CheckExportSimulation(osmosis, config, simParams); err != nil {
-	// 	tb.Fatal(err)
-	// }
-=======
->>>>>>> 53216a4e
 
 	if simErr != nil {
 		tb.Fatal(simErr)
