package main

import (
	"encoding/json"
	"fmt"
	"math/rand"
	"os"

	"github.com/cosmos/cosmos-sdk/baseapp"
	"github.com/cosmos/cosmos-sdk/simapp"
	sdk "github.com/cosmos/cosmos-sdk/types"
	banktypes "github.com/cosmos/cosmos-sdk/x/bank/types"

	"github.com/osmosis-labs/osmosis/osmomath"
	"github.com/osmosis-labs/osmosis/osmoutils/accum"
	"github.com/osmosis-labs/osmosis/v15/app"
	"github.com/osmosis-labs/osmosis/v15/app/apptesting"
	cl "github.com/osmosis-labs/osmosis/v15/x/concentrated-liquidity"
	"github.com/osmosis-labs/osmosis/v15/x/concentrated-liquidity/math"
	"github.com/osmosis-labs/osmosis/v15/x/concentrated-liquidity/model"
	cltypes "github.com/osmosis-labs/osmosis/v15/x/concentrated-liquidity/types"
	clgenesis "github.com/osmosis-labs/osmosis/v15/x/concentrated-liquidity/types/genesis"
)

type BigBangPositions struct {
	PositionsData []clgenesis.PositionData `json:"position_data"`
}

type OsmosisApp struct {
	App         *app.OsmosisApp
	Ctx         sdk.Context
	QueryHelper *baseapp.QueryServiceTestHelper
	TestAccs    []sdk.AccAddress
}

var osmosisPrecision = 6

func ReadSubgraphDataFromDisk(subgraphFilePath string) []SubgraphPosition {
	// read in the data from file
	data, err := os.ReadFile(subgraphFilePath)
	if err != nil {
		fmt.Println("Error reading file:", err)
		os.Exit(1)
	}

	// unmarshal the data into a slice of Position structs
	var positions []SubgraphPosition
	err = json.Unmarshal(data, &positions)
	if err != nil {
		fmt.Println("Error unmarshalling data:", err)
		os.Exit(1)
	}

	return positions
}

func ConvertSubgraphToOsmosisGenesis(positionCreatorAddresses []sdk.AccAddress, subgraphFilePath string) (*clgenesis.GenesisState, *banktypes.GenesisState) {
	positions := ReadSubgraphDataFromDisk(subgraphFilePath)

	osmosis := apptesting.KeeperTestHelper{}
	osmosis.Setup()

	if len(positionCreatorAddresses) == 0 {
		panic("no accounts found")
	}

	osmosis.TestAccs = make([]sdk.AccAddress, len(positionCreatorAddresses))
	for i := 0; i < len(positionCreatorAddresses); i++ {
		osmosis.TestAccs[i] = positionCreatorAddresses[i]
		fmt.Println(osmosis.TestAccs[i].String())
	}

	initAmounts := sdk.NewCoins(
		sdk.NewCoin(denom0, sdk.NewInt(1000000000000000000)),
		sdk.NewCoin(denom1, sdk.NewInt(1000000000000000000)),
	)

	// fund all accounts
	for _, acc := range osmosis.TestAccs {
		err := simapp.FundAccount(osmosis.App.BankKeeper, osmosis.Ctx, acc, initAmounts)
		if err != nil {
			panic(err)
		}
	}

	msgCreatePool := model.MsgCreateConcentratedPool{
		Sender:      osmosis.TestAccs[0].String(),
		Denom0:      denom0,
		Denom1:      denom1,
		TickSpacing: 100,
		SwapFee:     sdk.MustNewDecFromStr("0.0005"),
	}

	err := msgCreatePool.ValidateBasic()
	if err != nil {
		panic(err)
	}

	poolId, err := osmosis.App.PoolManagerKeeper.CreatePool(osmosis.Ctx, msgCreatePool)
	if err != nil {
		panic(err)
	}

	fmt.Println("Created pool id of: ", poolId)

	pool, err := osmosis.App.ConcentratedLiquidityKeeper.GetConcentratedPoolById(osmosis.Ctx, poolId)
	if err != nil {
		panic(err)
	}

	// Initialize first position to be 1:1 price
	// this is because the first position must have non-zero token0 and token1 to initialize the price
	// however, our data has first position with non-zero amount.
	_, _, _, _, _, err = osmosis.App.ConcentratedLiquidityKeeper.CreateFullRangePosition(osmosis.Ctx, pool.GetId(), osmosis.TestAccs[0], sdk.NewCoins(sdk.NewCoin(msgCreatePool.Denom0, sdk.NewInt(100)), sdk.NewCoin(msgCreatePool.Denom1, sdk.NewInt(100))))
	if err != nil {
		panic(err)
	}

	clMsgServer := cl.NewMsgServerImpl(osmosis.App.ConcentratedLiquidityKeeper)

	numberOfSuccesfulPositions := 0

	bigBangPositions := make([]clgenesis.PositionData, 0)

	for _, uniV3Position := range positions {
		lowerPrice := parsePrice(uniV3Position.TickLower.Price0)
		upperPrice := parsePrice(uniV3Position.TickUpper.Price0)
		if err != nil {
			panic(err)
		}

		if lowerPrice.GTE(upperPrice) {
			fmt.Printf("lowerPrice (%s) >= upperPrice (%s), skipping", lowerPrice, upperPrice)
			continue
		}

		lowerTickOsmosis, err := math.PriceToTickRoundDown(lowerPrice, pool.GetTickSpacing())
		if err != nil {
			panic(err)
		}

		upperTickOsmosis, err := math.PriceToTickRoundDown(upperPrice, pool.GetTickSpacing())
		if err != nil {
			panic(err)
		}

		if lowerTickOsmosis > upperTickOsmosis {
			fmt.Printf("lowerTickOsmosis (%s) > upperTickOsmosis (%s), skipping", lowerTickOsmosis, upperTickOsmosis)
			continue
		}

		if lowerTickOsmosis == upperTickOsmosis {
			// bump up the upper tick by one. We don't care about having exactly the same tick range
			// Just a roughly similar breakdown
			upperTickOsmosis = upperTickOsmosis + 1
		}

		depositedAmount0, failedParsing := parseStringToInt(uniV3Position.DepositedToken0)
		if failedParsing {
			fmt.Printf("Failed parsing %s, skipping", uniV3Position.DepositedToken0)
			continue
		}

		depositedAmount1, failedParsing := parseStringToInt(uniV3Position.DepositedToken1)
		if failedParsing {
			fmt.Printf("Failed parsing %s, skipping", uniV3Position.DepositedToken0)
			continue
		}

		tokensProvided := sdk.NewCoins(sdk.NewCoin(msgCreatePool.Denom0, depositedAmount0), sdk.NewCoin(msgCreatePool.Denom1, depositedAmount1))

		randomCreator := osmosis.TestAccs[rand.Intn(len(osmosis.TestAccs))]

		position, err := clMsgServer.CreatePosition(sdk.WrapSDKContext(osmosis.Ctx), &cltypes.MsgCreatePosition{
			PoolId:          poolId,
			Sender:          randomCreator.String(),
			LowerTick:       lowerTickOsmosis,
			UpperTick:       upperTickOsmosis,
			TokensProvided:  tokensProvided,
			TokenMinAmount0: sdk.ZeroInt(),
			TokenMinAmount1: sdk.ZeroInt(),
		})
		if err != nil {
			fmt.Printf("\n\n\nWARNING: Failed to create position: %v\n\n\n", err)
			fmt.Printf("attempted creation between ticks (%s) and (%s), desired amount 0: (%s), desired amount 1 (%s)\n", lowerTickOsmosis, upperTickOsmosis, depositedAmount0, depositedAmount1)
			fmt.Println()
			continue
		}

		fmt.Printf("created position with liquidity (%s) between ticks (%s) and (%s)\n", position.LiquidityCreated, lowerTickOsmosis, upperTickOsmosis)
		numberOfSuccesfulPositions++

<<<<<<< HEAD
		bigBangPositions = append(bigBangPositions, clgenesis.PositionData{
			Position: &model.Position{
				Address:    randomCreator.String(),
				PoolId:     poolId,
				JoinTime:   osmosis.Ctx.BlockTime(),
				Liquidity:  position.LiquidityCreated,
				PositionId: position.PositionId,
				LowerTick:  lowerTickOsmosis.Int64(),
				UpperTick:  upperTickOsmosis.Int64(),
			},
			FeeAccumRecord: accum.Record{
				NumShares: position.LiquidityCreated,
			},
=======
		bigBangPositions = append(bigBangPositions, BigBangPosition{
			Address:    randomCreator.String(),
			PoolID:     strconv.FormatUint(poolId, 10),
			JoinTime:   osmosis.Ctx.BlockTime().Format("2006-01-02T15:04:05Z"), // ISO 8601
			Liquidity:  position.LiquidityCreated.String(),
			PositionID: strconv.FormatUint(position.PositionId, 10),
			LowerTick:  strconv.FormatInt(lowerTickOsmosis, 10),
			UpperTick:  strconv.FormatInt(upperTickOsmosis, 10),
>>>>>>> db52bebe
		})
	}

	fmt.Printf("\nout of %d uniswap positions, %d were successfully created\n", len(positions), numberOfSuccesfulPositions)

	if writeBigBangConfigToDisk {
		writeBigBangPositionsToState(bigBangPositions)
	}

	if writeGenesisToDisk {
		state := osmosis.App.ExportState(osmosis.Ctx)
		writeStateToDisk(state)
	}

	clGenesis := osmosis.App.ConcentratedLiquidityKeeper.ExportGenesis(osmosis.Ctx)
	bankGenesis := osmosis.App.BankKeeper.ExportGenesis(osmosis.Ctx)
	return clGenesis, bankGenesis
}

func parsePrice(strPrice string) (result sdk.Dec) {
	defer func() {
		r := recover()
		if r != nil {
			fmt.Printf("Recovered in price parsing %s, %s\n", r, strPrice)
			if strPrice[0] == '0' {
				result = cltypes.MinSpotPrice
			} else {
				result = cltypes.MaxSpotPrice
			}
		}

		if result.GT(cltypes.MaxSpotPrice) {
			result = cltypes.MaxSpotPrice
		}

		if result.LT(cltypes.MinSpotPrice) {
			result = cltypes.MinSpotPrice
		}
	}()
	result = osmomath.MustNewDecFromStr(strPrice).SDKDec()
	return result
}

func parseStringToInt(strInt string) (result sdk.Int, failedParsing bool) {
	defer func() {
		r := recover()
		if r != nil {
			fmt.Printf("Recovered in int parsing %s, %s\n", r, strInt)
			failedParsing = true
		}
	}()
	result = osmomath.MustNewDecFromStr(strInt).SDKDec().MulInt64(int64(osmosisPrecision)).TruncateInt()
	return result, failedParsing
}

func writeStateToDisk(state map[string]json.RawMessage) {
	stateBz, err := json.MarshalIndent(state, "", "    ")
	if err != nil {
		panic(err)
	}

	err = os.WriteFile(pathToFilesFromRoot+osmosisGenesisFileName, stateBz, 0o644)
	if err != nil {
		panic(err)
	}
}

func writeBigBangPositionsToState(positions []clgenesis.PositionData) {
	fmt.Println("writing big bang positions to disk")
	positionsBytes, err := json.MarshalIndent(BigBangPositions{
		PositionsData: positions,
	}, "", "    ")
	if err != nil {
		panic(err)
	}
	err = os.WriteFile(pathToFilesFromRoot+bigbangPosiionsFileName, positionsBytes, 0o644)
	if err != nil {
		panic(err)
	}
}<|MERGE_RESOLUTION|>--- conflicted
+++ resolved
@@ -145,7 +145,7 @@
 		}
 
 		if lowerTickOsmosis > upperTickOsmosis {
-			fmt.Printf("lowerTickOsmosis (%s) > upperTickOsmosis (%s), skipping", lowerTickOsmosis, upperTickOsmosis)
+			fmt.Printf("lowerTickOsmosis (%d) > upperTickOsmosis (%d), skipping", lowerTickOsmosis, upperTickOsmosis)
 			continue
 		}
 
@@ -182,15 +182,14 @@
 		})
 		if err != nil {
 			fmt.Printf("\n\n\nWARNING: Failed to create position: %v\n\n\n", err)
-			fmt.Printf("attempted creation between ticks (%s) and (%s), desired amount 0: (%s), desired amount 1 (%s)\n", lowerTickOsmosis, upperTickOsmosis, depositedAmount0, depositedAmount1)
+			fmt.Printf("attempted creation between ticks (%d) and (%d), desired amount 0: (%s), desired amount 1 (%s)\n", lowerTickOsmosis, upperTickOsmosis, depositedAmount0, depositedAmount1)
 			fmt.Println()
 			continue
 		}
 
-		fmt.Printf("created position with liquidity (%s) between ticks (%s) and (%s)\n", position.LiquidityCreated, lowerTickOsmosis, upperTickOsmosis)
+		fmt.Printf("created position with liquidity (%s) between ticks (%d) and (%d)\n", position.LiquidityCreated, lowerTickOsmosis, upperTickOsmosis)
 		numberOfSuccesfulPositions++
 
-<<<<<<< HEAD
 		bigBangPositions = append(bigBangPositions, clgenesis.PositionData{
 			Position: &model.Position{
 				Address:    randomCreator.String(),
@@ -198,22 +197,12 @@
 				JoinTime:   osmosis.Ctx.BlockTime(),
 				Liquidity:  position.LiquidityCreated,
 				PositionId: position.PositionId,
-				LowerTick:  lowerTickOsmosis.Int64(),
-				UpperTick:  upperTickOsmosis.Int64(),
+				LowerTick:  lowerTickOsmosis,
+				UpperTick:  upperTickOsmosis,
 			},
 			FeeAccumRecord: accum.Record{
 				NumShares: position.LiquidityCreated,
 			},
-=======
-		bigBangPositions = append(bigBangPositions, BigBangPosition{
-			Address:    randomCreator.String(),
-			PoolID:     strconv.FormatUint(poolId, 10),
-			JoinTime:   osmosis.Ctx.BlockTime().Format("2006-01-02T15:04:05Z"), // ISO 8601
-			Liquidity:  position.LiquidityCreated.String(),
-			PositionID: strconv.FormatUint(position.PositionId, 10),
-			LowerTick:  strconv.FormatInt(lowerTickOsmosis, 10),
-			UpperTick:  strconv.FormatInt(upperTickOsmosis, 10),
->>>>>>> db52bebe
 		})
 	}
 
