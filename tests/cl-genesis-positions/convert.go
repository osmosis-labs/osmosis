--- conflicted
+++ resolved
@@ -145,11 +145,7 @@
 		}
 
 		if lowerTickOsmosis > upperTickOsmosis {
-<<<<<<< HEAD
-			fmt.Printf("lowerTickOsmosis (%s) > upperTickOsmosis (%s), skipping", lowerTickOsmosis, upperTickOsmosis)
-=======
 			fmt.Printf("lowerTickOsmosis (%d) > upperTickOsmosis (%d), skipping", lowerTickOsmosis, upperTickOsmosis)
->>>>>>> 1a6f96ed
 			continue
 		}
 
@@ -194,16 +190,6 @@
 		fmt.Printf("created position with liquidity (%s) between ticks (%d) and (%d)\n", position.LiquidityCreated, lowerTickOsmosis, upperTickOsmosis)
 		numberOfSuccesfulPositions++
 
-<<<<<<< HEAD
-		bigBangPositions = append(bigBangPositions, BigBangPosition{
-			Address:    randomCreator.String(),
-			PoolID:     strconv.FormatUint(poolId, 10),
-			JoinTime:   osmosis.Ctx.BlockTime().Format("2006-01-02T15:04:05Z"), // ISO 8601
-			Liquidity:  position.LiquidityCreated.String(),
-			PositionID: strconv.FormatUint(position.PositionId, 10),
-			LowerTick:  strconv.FormatInt(lowerTickOsmosis, 10),
-			UpperTick:  strconv.FormatInt(upperTickOsmosis, 10),
-=======
 		bigBangPositions = append(bigBangPositions, clgenesis.PositionData{
 			Position: &model.Position{
 				Address:    randomCreator.String(),
@@ -217,7 +203,6 @@
 			FeeAccumRecord: accum.Record{
 				NumShares: position.LiquidityCreated,
 			},
->>>>>>> 1a6f96ed
 		})
 	}
 
