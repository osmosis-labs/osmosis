--- conflicted
+++ resolved
@@ -184,16 +184,6 @@
 		randomCreator := osmosis.TestAccs[rand.Intn(len(osmosis.TestAccs))]
 
 		position, err := clMsgServer.CreatePosition(sdk.WrapSDKContext(osmosis.Ctx), &cltypes.MsgCreatePosition{
-<<<<<<< HEAD
-			PoolId:              poolId,
-			Sender:              randomCreator.String(),
-			LowerTick:           lowerTickOsmosis.Int64(),
-			UpperTick:           upperTickOsmosis.Int64(),
-			TokenDesiredAmount0: depositedAmount0,
-			TokenDesiredAmount1: depositedAmount1,
-			TokenMinAmount0:     sdk.ZeroInt(),
-			TokenMinAmount1:     sdk.ZeroInt(),
-=======
 			PoolId:          poolId,
 			Sender:          randomCreator.String(),
 			LowerTick:       lowerTickOsmosis.Int64(),
@@ -201,7 +191,6 @@
 			TokensProvided:  tokensProvided,
 			TokenMinAmount0: sdk.ZeroInt(),
 			TokenMinAmount1: sdk.ZeroInt(),
->>>>>>> f68f67b6
 		})
 		if err != nil {
 			fmt.Printf("\n\n\nWARNING: Failed to create position: %v\n\n\n", err)
