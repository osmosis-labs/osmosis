--- conflicted
+++ resolved
@@ -265,13 +265,8 @@
     #     context: ../../
     #     dockerfile: Dockerfile
     #     args:
-<<<<<<< HEAD
-    #     RUNNER_IMAGE: alpine:3.16
+    #     RUNNER_IMAGE: alpine:3.17
     #     GO_VERSION: 1.20
-=======
-    #     RUNNER_IMAGE: alpine:3.17
-    #     GO_VERSION: 1.19
->>>>>>> 91e61673
 ```
 
 2. Checkout the Osmosis repository to a different `ref` that includes the new version, and then rebuild and restart LocalOsmosis using `make localnet-start`. Make sure to don't delete your `~/.osmosisd-local` folder.