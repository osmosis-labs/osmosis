--- conflicted
+++ resolved
@@ -23,7 +23,7 @@
 
 5. To remove all block history and start from scratch, run `make localnet-remove`
 
-<<<<<<< HEAD
+6. To stop the chain but keep the state, run `make localnet-stop`
 
 ## LocalOsmosis with Mainnet State
 
@@ -114,9 +114,6 @@
 
 Note: At some point, all the validators (except yours) will get jailed at the same block due to them being offline. When this happens, it make take a little bit of time to process. Once all validators are jailed, you will continue to hit blocks as you did before. If you are only running the validator for a short period of time (< 24 hours) you will not experience this.
 
-=======
-6. To stop the chain but keep the state, run `make localnet-stop`
->>>>>>> 479bd0f0
 
 ## Accounts
 
