package e2e

import (
	"context"
	"encoding/json"
	"fmt"
	"io"
	"net/http"
	"os"
	"path"
	"path/filepath"
	"strconv"
	"testing"
	"time"

	"github.com/ory/dockertest/v3/docker"
	"github.com/stretchr/testify/require"
	"github.com/stretchr/testify/suite"

	rpchttp "github.com/tendermint/tendermint/rpc/client/http"

	"github.com/osmosis-labs/osmosis/v7/tests/e2e/chain"
	"github.com/osmosis-labs/osmosis/v7/tests/e2e/containers"
	"github.com/osmosis-labs/osmosis/v7/tests/e2e/util"
)

type status struct {
	LatestHeight string `json:"latest_block_height"`
}

type syncInfo struct {
	SyncInfo status `json:"SyncInfo"`
}

type validatorConfig struct {
	validator       chain.Validator
	operatorAddress string
}

type chainConfig struct {
	// voting period is number of blocks it takes to deposit, 1.2 seconds per validator to vote on the prop, and a buffer.
	votingPeriod float32
	// upgrade proposal height for chain.
	propHeight int
	forkHeight int
	// Indexes of the validators to skip from running during initialization.
	// This is needed for testing functionality like state-sync where we would
	// like to start a node during tests post-initialization.
	skipRunValidatorIndexes map[int]struct{}
	latestProposalNumber    int
	latestLockNumber        int
	meta                    chain.ChainMeta
	validators              []*validatorConfig
}

const (
	// Environment variable name to skip the upgrade tests
	skipUpgradeEnv = "OSMOSIS_E2E_SKIP_UPGRADE"
	// Environment variable name to skip the IBC tests
	skipIBCEnv = "OSMOSIS_E2E_SKIP_IBC"
	// Environment variable name to determine if this upgrade is a fork
	forkHeightEnv = "OSMOSIS_E2E_FORK_HEIGHT"
	// Environment variable name to skip cleaning up Docker resources in teardown
	skipCleanupEnv = "OSMOSIS_E2E_SKIP_CLEANUP"
	// Environment variable name to determine what version we are upgrading to
	upgradeVersionEnv = "OSMOSIS_E2E_UPGRADE_VERSION"
<<<<<<< HEAD
=======
	// osmosis version being upgraded to (folder must exist here https://github.com/osmosis-labs/osmosis/tree/main/app/upgrades)
	upgradeVersion string = "v10"
>>>>>>> 4745ffa6
	// if not skipping upgrade, how many blocks we allow for fork to run pre upgrade state creation
	forkHeightPreUpgradeOffset int = 60
	// estimated number of blocks it takes to submit for a proposal
	propSubmitBlocks float32 = 10
	// estimated number of blocks it takes to deposit for a proposal
	propDepositBlocks float32 = 10
	// number of blocks it takes to vote for a single validator to vote for a proposal
	propVoteBlocks float32 = 1.2
	// number of blocks used as a calculation buffer
	propBufferBlocks float32 = 5
	// max retries for json unmarshalling
	maxRetries = 60
)

var (
	// whatever number of validator configs get posted here are how many validators that will spawn on chain A and B respectively
	validatorConfigsChainA = []*chain.ValidatorConfig{
		{
			Pruning:            "default",
			PruningKeepRecent:  "0",
			PruningInterval:    "0",
			SnapshotInterval:   1500,
			SnapshotKeepRecent: 2,
		},
		{
			Pruning:            "nothing",
			PruningKeepRecent:  "0",
			PruningInterval:    "0",
			SnapshotInterval:   1500,
			SnapshotKeepRecent: 2,
		},
		{
			Pruning:            "custom",
			PruningKeepRecent:  "10000",
			PruningInterval:    "13",
			SnapshotInterval:   1500,
			SnapshotKeepRecent: 2,
		},
		{
			Pruning:            "everything",
			PruningKeepRecent:  "0",
			PruningInterval:    "0",
			SnapshotInterval:   0,
			SnapshotKeepRecent: 0,
		},
	}
	validatorConfigsChainB = []*chain.ValidatorConfig{
		{
			Pruning:            "default",
			PruningKeepRecent:  "0",
			PruningInterval:    "0",
			SnapshotInterval:   1500,
			SnapshotKeepRecent: 2,
		},
		{
			Pruning:            "nothing",
			PruningKeepRecent:  "0",
			PruningInterval:    "0",
			SnapshotInterval:   1500,
			SnapshotKeepRecent: 2,
		},
		{
			Pruning:            "custom",
			PruningKeepRecent:  "10000",
			PruningInterval:    "13",
			SnapshotInterval:   1500,
			SnapshotKeepRecent: 2,
		},
	}
)

type IntegrationTestSuite struct {
	suite.Suite

	tmpDirs          []string
	chainConfigs     []*chainConfig
	containerManager *containers.Manager
	skipUpgrade      bool
	skipIBC          bool
	isFork           bool
	forkHeight       int
	upgradeVersion   string
}

func TestIntegrationTestSuite(t *testing.T) {
	suite.Run(t, new(IntegrationTestSuite))
}

func (s *IntegrationTestSuite) SetupSuite() {
	s.T().Log("setting up e2e integration test suite...")
	var forkHeight64 int64
	var err error

	s.chainConfigs = make([]*chainConfig, 0, 2)

	// The e2e test flow is as follows:
	//
	// 1. Configure two chains - chan A and chain B.
	//   * For each chain, set up two validators
	//   * Initialize configs and genesis for all validators.
	// 2. Start both networks.
	// 3. Run IBC relayer betweeen the two chains.
	// 4. Execute various e2e tests, including IBC.

	if str := os.Getenv(skipUpgradeEnv); len(str) > 0 {
		s.skipUpgrade, err = strconv.ParseBool(str)
		s.Require().NoError(err)

		if s.skipUpgrade {
			s.T().Log(fmt.Sprintf("%s was true, skipping upgrade tests", skipIBCEnv))
		}
	}

	if str := os.Getenv(forkHeightEnv); len(str) > 0 {
		forkHeight64, err = strconv.ParseInt(str, 0, 64)
<<<<<<< HEAD
		s.forkHeight = int(forkHeight64)
		s.Require().NoError(err)
		s.isFork = true

		if s.forkHeight != 0 {
			s.T().Log(fmt.Sprintf("%s was set to height %v", forkHeightEnv, s.forkHeight))
		}
=======
		s.Require().NoError(err)
		s.forkHeight = int(forkHeight64)
		s.isFork = true

		s.T().Log(fmt.Sprintf("fork upgrade is enabled, %s was set to height %v", forkHeightEnv, s.forkHeight))
>>>>>>> 4745ffa6
	}

	if str := os.Getenv(skipIBCEnv); len(str) > 0 {
		s.skipIBC, err = strconv.ParseBool(str)
		s.Require().NoError(err)

		if s.skipIBC {
			s.T().Log(fmt.Sprintf("%s was true, skipping IBC tests", skipIBCEnv))

			if !s.skipUpgrade {
				s.T().Fatal("If upgrade is enabled, IBC must be enabled as well.")
			}
		}
	}

	if str := os.Getenv(upgradeVersionEnv); len(str) > 0 {
		s.upgradeVersion = str

<<<<<<< HEAD
		if s.upgradeVersion != "" {
			s.T().Log(fmt.Sprintf("upgrade version set to %s", s.upgradeVersion))
		}
=======
		s.T().Log(fmt.Sprintf("upgrade version set to %s", s.upgradeVersion))
>>>>>>> 4745ffa6
	}

	s.containerManager, err = containers.NewManager(!s.skipUpgrade, s.isFork)
	require.NoError(s.T(), err)

	s.configureChain(chain.ChainAID, validatorConfigsChainA, map[int]struct{}{
		3: {}, // skip validator at index 3
	})

	// We don't need a second chain if IBC is disabled
	if !s.skipIBC {
		s.configureChain(chain.ChainBID, validatorConfigsChainB, map[int]struct{}{})
	}

	for i, chainConfig := range s.chainConfigs {
		s.runValidators(chainConfig, i*10)
		s.extractValidatorOperatorAddresses(chainConfig)
	}

	if !s.skipIBC {
		// Run a relayer between every possible pair of chains.
		for i := 0; i < len(s.chainConfigs); i++ {
			for j := i + 1; j < len(s.chainConfigs); j++ {
				s.runIBCRelayer(s.chainConfigs[i], s.chainConfigs[j])
			}
		}
	}

	switch {
	case !s.skipUpgrade && !s.isFork:
		s.createPreUpgradeState()
<<<<<<< HEAD
		s.upgrade()
		s.runPostUpgradeTests()
	case !s.skipUpgrade && s.isFork:
		s.createPreUpgradeState()
		s.upgradeFork()
		s.runPostUpgradeTests()
	case s.skipUpgrade:
		s.runPostUpgradeTests()
=======

		if s.isFork {
			s.upgradeFork()
		} else {
			s.upgrade()
		}
>>>>>>> 4745ffa6
	}

	s.runPostUpgradeTests()
}

func (s *IntegrationTestSuite) TearDownSuite() {
	if str := os.Getenv(skipCleanupEnv); len(str) > 0 {
		skipCleanup, err := strconv.ParseBool(str)
		s.Require().NoError(err)

		if skipCleanup {
			s.T().Log("skipping e2e resources clean up...")
			return
		}
	}

	s.T().Log("tearing down e2e integration test suite...")

	err := s.containerManager.ClearResources()
	s.Require().NoError(err)

	for _, chainConfig := range s.chainConfigs {
		os.RemoveAll(chainConfig.meta.DataDir)
	}

	for _, td := range s.tmpDirs {
		os.RemoveAll(td)
	}
}

func (s *IntegrationTestSuite) runValidators(chainConfig *chainConfig, portOffset int) {
	s.T().Logf("starting %s validator containers...", chainConfig.meta.Id)
	for i, val := range chainConfig.validators {
		// Skip some validators from running during set up.
		// This is needed for testing functionality like
		// state-sync where we might want to start some validators during tests.
		if _, ok := chainConfig.skipRunValidatorIndexes[i]; ok {
			s.T().Logf("skipping %s validator with index %d from running...", val.validator.Name, i)
			continue
		}

		validatorResource, err := s.containerManager.RunValidatorResource(chainConfig.meta.Id, val.validator.Name, val.validator.ConfigDir)
		require.NoError(s.T(), err)
		s.T().Logf("started %s validator container: %s", validatorResource.Container.Name[1:], validatorResource.Container.ID)
	}

	validatorHostPort, err := s.containerManager.GetValidatorHostPort(chainConfig.meta.Id, 0, "26657/tcp")
	require.NoError(s.T(), err)

	rpcClient, err := rpchttp.New(fmt.Sprintf("tcp://%s", validatorHostPort), "/websocket")
	s.Require().NoError(err)

	s.Require().Eventually(
		func() bool {
			ctx, cancel := context.WithTimeout(context.Background(), time.Second*5)
			defer cancel()

			status, err := rpcClient.Status(ctx)
			if err != nil {
				return false
			}

			// let the node produce a few blocks
			if status.SyncInfo.CatchingUp || status.SyncInfo.LatestBlockHeight < 3 {
				return false
			}

			return true
		},
		5*time.Minute,
		time.Second,
		"Osmosis node failed to produce blocks",
	)
}

func (s *IntegrationTestSuite) runIBCRelayer(chainA *chainConfig, chainB *chainConfig) {
	s.T().Log("starting Hermes relayer container...")

	tmpDir, err := os.MkdirTemp("", "osmosis-e2e-testnet-hermes-")
	s.Require().NoError(err)
	s.tmpDirs = append(s.tmpDirs, tmpDir)

	osmoAVal := chainA.validators[0].validator
	osmoBVal := chainB.validators[0].validator
	hermesCfgPath := path.Join(tmpDir, "hermes")

	s.Require().NoError(os.MkdirAll(hermesCfgPath, 0o755))
	_, err = util.CopyFile(
		filepath.Join("./scripts/", "hermes_bootstrap.sh"),
		filepath.Join(hermesCfgPath, "hermes_bootstrap.sh"),
	)
	s.Require().NoError(err)

	hermesResource, err := s.containerManager.RunHermesResource(chainA.meta.Id, osmoAVal.Mnemonic, chainB.meta.Id, osmoBVal.Mnemonic, hermesCfgPath)
	require.NoError(s.T(), err)

	endpoint := fmt.Sprintf("http://%s/state", hermesResource.GetHostPort("3031/tcp"))
	s.Require().Eventually(
		func() bool {
			resp, err := http.Get(endpoint)
			if err != nil {
				return false
			}

			defer resp.Body.Close()

			bz, err := io.ReadAll(resp.Body)
			if err != nil {
				return false
			}

			var respBody map[string]interface{}
			if err := json.Unmarshal(bz, &respBody); err != nil {
				return false
			}

			status := respBody["status"].(string)
			result := respBody["result"].(map[string]interface{})

			return status == "success" && len(result["chains"].([]interface{})) == 2
		},
		5*time.Minute,
		time.Second,
		"hermes relayer not healthy",
	)

	s.T().Logf("started Hermes relayer container: %s", hermesResource.Container.ID)

	// XXX: Give time to both networks to start, otherwise we might see gRPC
	// transport errors.
	time.Sleep(10 * time.Second)

	// create the client, connection and channel between the two Osmosis chains
	s.connectIBCChains(chainA, chainB)
}

func (s *IntegrationTestSuite) configureChain(chainId string, validatorConfigs []*chain.ValidatorConfig, skipValidatorIndexes map[int]struct{}) {
	s.T().Logf("starting e2e infrastructure for chain-id: %s", chainId)
	tmpDir, err := os.MkdirTemp("", "osmosis-e2e-testnet-")

	s.T().Logf("temp directory for chain-id %v: %v", chainId, tmpDir)
	s.Require().NoError(err)

	validatorConfigBytes, err := json.Marshal(validatorConfigs)
	s.Require().NoError(err)

	numVal := float32(len(validatorConfigs))

	newChainConfig := chainConfig{
		votingPeriod:            propDepositBlocks + numVal*propVoteBlocks + propBufferBlocks,
		skipRunValidatorIndexes: skipValidatorIndexes,
	}

	// If upgrade is skipped, we can use the chain initialization logic from
	// current branch directly. As a result, there is no need to run this
	// via Docker.

	if s.skipUpgrade {
		initializedChain, err := chain.Init(chainId, tmpDir, validatorConfigs, time.Duration(newChainConfig.votingPeriod), s.forkHeight)
		s.Require().NoError(err)
		s.initializeChainConfig(&newChainConfig, initializedChain)
		return
	}

<<<<<<< HEAD
	if s.isFork {
		s.forkHeight = s.forkHeight - forkHeightPreUpgradeOffset
	}

=======
	s.forkHeight = s.forkHeight - forkHeightPreUpgradeOffset
>>>>>>> 4745ffa6
	initResource, err := s.containerManager.RunChainInitResource(chainId, int(newChainConfig.votingPeriod), validatorConfigBytes, tmpDir, s.forkHeight)
	s.Require().NoError(err)

	fileName := fmt.Sprintf("%v/%v-encode", tmpDir, chainId)
	s.T().Logf("serialized init file for chain-id %v: %v", chainId, fileName)
	var initializedChain chain.Chain
	// loop through the reading and unmarshaling of the init file a total of maxRetries or until error is nil
	// without this, test attempts to unmarshal file before docker container is finished writing
	for i := 0; i < maxRetries; i++ {
		encJson, _ := os.ReadFile(fileName)
		// err = json.Unmarshal(encJson, &newChainConfig.validators)
		err = json.Unmarshal(encJson, &initializedChain)
		if err == nil {
			break
		}

		if i == maxRetries-1 {
			s.Require().NoError(err)
		}

		if i > 0 {
			time.Sleep(1 * time.Second)
		}
	}

	s.Require().NoError(s.containerManager.PurgeResource(initResource))

	s.initializeChainConfig(&newChainConfig, &initializedChain)
}

func (s *IntegrationTestSuite) initializeChainConfig(chainConfig *chainConfig, initializedChain *chain.Chain) {
	chainConfig.meta.DataDir = initializedChain.ChainMeta.DataDir
	chainConfig.meta.Id = initializedChain.ChainMeta.Id

	chainConfig.validators = make([]*validatorConfig, 0, len(initializedChain.Validators))
	for _, val := range initializedChain.Validators {
		chainConfig.validators = append(chainConfig.validators, &validatorConfig{validator: *val})
	}

	s.chainConfigs = append(s.chainConfigs, chainConfig)
}

func noRestart(config *docker.HostConfig) {
	// in this case we don't want the nodes to restart on failure
	config.RestartPolicy = docker.RestartPolicy{
		Name: "no",
	}
}

func (s *IntegrationTestSuite) upgrade() {
	// submit, deposit, and vote for upgrade proposal
	// prop height = current height + voting period + time it takes to submit proposal + small buffer
	for _, chainConfig := range s.chainConfigs {
		currentHeight := s.getCurrentChainHeight(chainConfig, 0)
		chainConfig.propHeight = currentHeight + int(chainConfig.votingPeriod) + int(propSubmitBlocks) + int(propBufferBlocks)
		s.submitUpgradeProposal(chainConfig)
		s.depositProposal(chainConfig)
		s.voteProposal(chainConfig)
	}

	// wait till all chains halt at upgrade height
	for _, chainConfig := range s.chainConfigs {
		for i := range chainConfig.validators {
			if _, ok := chainConfig.skipRunValidatorIndexes[i]; ok {
				continue
			}

			validatorResource, exists := s.containerManager.GetValidatorResource(chainConfig.meta.Id, i)
			require.True(s.T(), exists)
			containerId := validatorResource.Container.ID
			containerName := validatorResource.Container.Name[1:]

			// use counter to ensure no new blocks are being created
			counter := 0
			s.T().Logf("waiting to reach upgrade height on %s validator container: %s", containerName, containerId)
			s.Require().Eventually(
				func() bool {
					currentHeight := s.getCurrentChainHeight(chainConfig, i)
					if currentHeight != chainConfig.propHeight {
						s.T().Logf("current block height on %s is %v, waiting for block %v container: %s", containerName, currentHeight, chainConfig.propHeight, containerId)
					}
					if currentHeight > chainConfig.propHeight {
						panic("chain did not halt at upgrade height")
					}
					if currentHeight == chainConfig.propHeight {
						counter++
					}
					return counter == 3
				},
				5*time.Minute,
				time.Second,
			)
			s.T().Logf("reached upgrade height on %s container: %s", containerName, containerId)
		}
	}

	// remove all containers so we can upgrade them to the new version
	for _, chainConfig := range s.chainConfigs {
		for valIdx, val := range chainConfig.validators {
			if _, ok := chainConfig.skipRunValidatorIndexes[valIdx]; ok {
				continue
			}
			containerName := val.validator.Name
			err := s.containerManager.RemoveValidatorResource(chainConfig.meta.Id, containerName)
			s.Require().NoError(err)
			s.T().Logf("removed container: %s", containerName)
		}
	}

	for _, chainConfig := range s.chainConfigs {
		s.upgradeContainers(chainConfig, chainConfig.propHeight)
	}
}

func (s *IntegrationTestSuite) upgradeFork() {

	for _, chainConfig := range s.chainConfigs {

		for i := range chainConfig.validators {
			if _, ok := chainConfig.skipRunValidatorIndexes[i]; ok {
				continue
			}

			validatorResource, exists := s.containerManager.GetValidatorResource(chainConfig.meta.Id, i)
			require.True(s.T(), exists)
			containerId := validatorResource.Container.ID
			containerName := validatorResource.Container.Name[1:]

			s.T().Logf("waiting to reach fork height on %s validator container: %s", containerName, containerId)
			s.Require().Eventually(
				func() bool {
					currentHeight := s.getCurrentChainHeight(chainConfig, i)
					if currentHeight < s.forkHeight {
						s.T().Logf("current block height on %s is %v, waiting for block %v container: %s", containerName, currentHeight, s.forkHeight, containerId)
						return false
					}
<<<<<<< HEAD
					if currentHeight > s.forkHeight {
						return true
					}
=======
>>>>>>> 4745ffa6
					return true
				},
				5*time.Minute,
				time.Second,
			)
			s.T().Logf("successfully got past fork height on %s container: %s", containerName, containerId)
		}
	}
}

func (s *IntegrationTestSuite) upgradeContainers(chainConfig *chainConfig, propHeight int) {
	// upgrade containers to the locally compiled daemon
	chain := chainConfig
	s.T().Logf("starting upgrade for chain-id: %s...", chain.meta.Id)

	s.containerManager.OsmosisRepository = containers.CurrentBranchOsmoRepository
	s.containerManager.OsmosisTag = containers.CurrentBranchOsmoTag

	for i, val := range chain.validators {
		if _, ok := chainConfig.skipRunValidatorIndexes[i]; ok {
			continue
		}
		validatorResource, err := s.containerManager.RunValidatorResource(chainConfig.meta.Id, val.validator.Name, val.validator.ConfigDir)
		require.NoError(s.T(), err)
		s.T().Logf("started %s validator container: %s", validatorResource.Container.Name[1:], validatorResource.Container.ID)
	}

	// check that we are creating blocks again
	for i := range chain.validators {
		if _, ok := chainConfig.skipRunValidatorIndexes[i]; ok {
			continue
		}

		validatorResource, exists := s.containerManager.GetValidatorResource(chainConfig.meta.Id, i)
		require.True(s.T(), exists)

		s.Require().Eventually(
			func() bool {
				currentHeight := s.getCurrentChainHeight(chainConfig, i)
				if currentHeight <= propHeight {
					s.T().Logf("current block height on %s is %v, waiting to create blocks container: %s", validatorResource.Container.Name[1:], currentHeight, validatorResource.Container.ID)
				}
				return currentHeight > propHeight
			},
			5*time.Minute,
			time.Second,
		)
		s.T().Logf("upgrade successful on %s validator container: %s", validatorResource.Container.Name[1:], validatorResource.Container.ID)
	}
}

func (s *IntegrationTestSuite) createPreUpgradeState() {
	chainA := s.chainConfigs[0]
	chainB := s.chainConfigs[1]

	s.sendIBC(chainA, chainB, chainB.validators[0].validator.PublicAddress, chain.OsmoToken)
	s.sendIBC(chainB, chainA, chainA.validators[0].validator.PublicAddress, chain.OsmoToken)
	s.sendIBC(chainA, chainB, chainB.validators[0].validator.PublicAddress, chain.StakeToken)
	s.sendIBC(chainB, chainA, chainA.validators[0].validator.PublicAddress, chain.StakeToken)
	s.createPool(chainA, "pool1A.json")
	s.createPool(chainB, "pool1B.json")
}

func (s *IntegrationTestSuite) runPostUpgradeTests() {
	chainA := s.chainConfigs[0]
	chainB := s.chainConfigs[1]

	s.sendIBC(chainA, chainB, chainB.validators[0].validator.PublicAddress, chain.OsmoToken)
	s.sendIBC(chainB, chainA, chainA.validators[0].validator.PublicAddress, chain.OsmoToken)
	s.sendIBC(chainA, chainB, chainB.validators[0].validator.PublicAddress, chain.StakeToken)
	s.sendIBC(chainB, chainA, chainA.validators[0].validator.PublicAddress, chain.StakeToken)
	s.createPool(chainA, "pool2A.json")
	s.createPool(chainB, "pool2B.json")
}<|MERGE_RESOLUTION|>--- conflicted
+++ resolved
@@ -64,11 +64,6 @@
 	skipCleanupEnv = "OSMOSIS_E2E_SKIP_CLEANUP"
 	// Environment variable name to determine what version we are upgrading to
 	upgradeVersionEnv = "OSMOSIS_E2E_UPGRADE_VERSION"
-<<<<<<< HEAD
-=======
-	// osmosis version being upgraded to (folder must exist here https://github.com/osmosis-labs/osmosis/tree/main/app/upgrades)
-	upgradeVersion string = "v10"
->>>>>>> 4745ffa6
 	// if not skipping upgrade, how many blocks we allow for fork to run pre upgrade state creation
 	forkHeightPreUpgradeOffset int = 60
 	// estimated number of blocks it takes to submit for a proposal
@@ -184,21 +179,11 @@
 
 	if str := os.Getenv(forkHeightEnv); len(str) > 0 {
 		forkHeight64, err = strconv.ParseInt(str, 0, 64)
-<<<<<<< HEAD
-		s.forkHeight = int(forkHeight64)
-		s.Require().NoError(err)
-		s.isFork = true
-
-		if s.forkHeight != 0 {
-			s.T().Log(fmt.Sprintf("%s was set to height %v", forkHeightEnv, s.forkHeight))
-		}
-=======
 		s.Require().NoError(err)
 		s.forkHeight = int(forkHeight64)
 		s.isFork = true
 
 		s.T().Log(fmt.Sprintf("fork upgrade is enabled, %s was set to height %v", forkHeightEnv, s.forkHeight))
->>>>>>> 4745ffa6
 	}
 
 	if str := os.Getenv(skipIBCEnv); len(str) > 0 {
@@ -217,13 +202,7 @@
 	if str := os.Getenv(upgradeVersionEnv); len(str) > 0 {
 		s.upgradeVersion = str
 
-<<<<<<< HEAD
-		if s.upgradeVersion != "" {
-			s.T().Log(fmt.Sprintf("upgrade version set to %s", s.upgradeVersion))
-		}
-=======
 		s.T().Log(fmt.Sprintf("upgrade version set to %s", s.upgradeVersion))
->>>>>>> 4745ffa6
 	}
 
 	s.containerManager, err = containers.NewManager(!s.skipUpgrade, s.isFork)
@@ -255,23 +234,12 @@
 	switch {
 	case !s.skipUpgrade && !s.isFork:
 		s.createPreUpgradeState()
-<<<<<<< HEAD
-		s.upgrade()
-		s.runPostUpgradeTests()
-	case !s.skipUpgrade && s.isFork:
-		s.createPreUpgradeState()
-		s.upgradeFork()
-		s.runPostUpgradeTests()
-	case s.skipUpgrade:
-		s.runPostUpgradeTests()
-=======
 
 		if s.isFork {
 			s.upgradeFork()
 		} else {
 			s.upgrade()
 		}
->>>>>>> 4745ffa6
 	}
 
 	s.runPostUpgradeTests()
@@ -436,14 +404,10 @@
 		return
 	}
 
-<<<<<<< HEAD
 	if s.isFork {
 		s.forkHeight = s.forkHeight - forkHeightPreUpgradeOffset
 	}
 
-=======
-	s.forkHeight = s.forkHeight - forkHeightPreUpgradeOffset
->>>>>>> 4745ffa6
 	initResource, err := s.containerManager.RunChainInitResource(chainId, int(newChainConfig.votingPeriod), validatorConfigBytes, tmpDir, s.forkHeight)
 	s.Require().NoError(err)
 
@@ -580,12 +544,6 @@
 						s.T().Logf("current block height on %s is %v, waiting for block %v container: %s", containerName, currentHeight, s.forkHeight, containerId)
 						return false
 					}
-<<<<<<< HEAD
-					if currentHeight > s.forkHeight {
-						return true
-					}
-=======
->>>>>>> 4745ffa6
 					return true
 				},
 				5*time.Minute,
