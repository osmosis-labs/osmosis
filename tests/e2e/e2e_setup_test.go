--- conflicted
+++ resolved
@@ -134,22 +134,11 @@
 type IntegrationTestSuite struct {
 	suite.Suite
 
-<<<<<<< HEAD
-	tmpDirs        []string
-	chainConfigs   []*chainConfig
-	dkrPool        *dockertest.Pool
-	dkrNet         *dockertest.Network
-	hermesResource *dockertest.Resource
-	initResource   *dockertest.Resource
-	valResources   map[string][]*dockertest.Resource
-	dockerImages   dockerconfig.ImageConfig
-	skipUpgrade    bool
-	skipIBC        bool
-=======
 	tmpDirs          []string
 	chainConfigs     []*chainConfig
 	containerManager *containers.Manager
->>>>>>> 4aeb5155
+	skipUpgrade      bool
+	skipIBC          bool
 }
 
 func TestIntegrationTestSuite(t *testing.T) {
@@ -195,12 +184,8 @@
 		}
 	}
 
-<<<<<<< HEAD
-	s.dockerImages = *dockerconfig.NewImageConfig(!s.skipUpgrade)
-=======
-	s.containerManager, err = containers.NewManager(!skipUpgrade)
+	s.containerManager, err = containers.NewManager(!s.skipUpgrade)
 	require.NoError(s.T(), err)
->>>>>>> 4aeb5155
 
 	s.configureChain(chain.ChainAID, validatorConfigsChainA, map[int]struct{}{
 		3: {}, // skip validator at index 3
@@ -380,9 +365,6 @@
 		skipRunValidatorIndexes: skipValidatorIndexes,
 	}
 
-<<<<<<< HEAD
-	votingPeriodDuration := time.Duration(int(newChainConfig.votingPeriod) * 1000000000)
-
 	// If upgrade is skipped, we can use the chain initialization logic from
 	// current branch directly. As a result, there is no need to run this
 	// via Docker.
@@ -393,28 +375,7 @@
 		return
 	}
 
-	s.initResource, err = s.dkrPool.RunWithOptions(
-		&dockertest.RunOptions{
-			Name:       fmt.Sprintf("%s", chainId),
-			Repository: s.dockerImages.InitRepository,
-			Tag:        s.dockerImages.InitTag,
-			NetworkID:  s.dkrNet.Network.ID,
-			Cmd: []string{
-				fmt.Sprintf("--data-dir=%s", tmpDir),
-				fmt.Sprintf("--chain-id=%s", chainId),
-				fmt.Sprintf("--config=%s", validatorConfigBytes),
-				fmt.Sprintf("--voting-period=%v", votingPeriodDuration),
-			},
-			User: "root:root",
-			Mounts: []string{
-				fmt.Sprintf("%s:%s", tmpDir, tmpDir),
-			},
-		},
-		noRestart,
-	)
-=======
 	initResource, err := s.containerManager.RunChainInitResource(chainId, int(newChainConfig.votingPeriod), validatorConfigBytes, tmpDir)
->>>>>>> 4aeb5155
 	s.Require().NoError(err)
 
 	fileName := fmt.Sprintf("%v/%v-encode", tmpDir, chainId)
