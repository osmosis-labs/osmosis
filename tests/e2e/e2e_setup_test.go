package e2e

import (
	"context"
	"encoding/json"
	"fmt"
	"io"
	"io/ioutil"
	"net/http"
	"os"
	"path"
	"path/filepath"
	"strconv"
	"strings"
	"testing"
	"time"

	"github.com/cosmos/cosmos-sdk/server"
	srvconfig "github.com/cosmos/cosmos-sdk/server/config"
	sdk "github.com/cosmos/cosmos-sdk/types"
	banktypes "github.com/cosmos/cosmos-sdk/x/bank/types"
	genutiltypes "github.com/cosmos/cosmos-sdk/x/genutil/types"
	"github.com/ory/dockertest/v3"
	"github.com/ory/dockertest/v3/docker"
	"github.com/spf13/viper"
	"github.com/stretchr/testify/suite"
	tmconfig "github.com/tendermint/tendermint/config"
	tmjson "github.com/tendermint/tendermint/libs/json"
	rpchttp "github.com/tendermint/tendermint/rpc/client/http"
)

const (
	// common
	osmoDenom   = "uosmo"
	stakeDenom  = "stake"
	minGasPrice = "0.00001"
	// chainA
	chainAName    = "osmo-test-a"
	osmoBalanceA  = 200000000000
	stakeBalanceA = 110000000000
	stakeAmountA  = 100000000000
	// chainB
	chainBName    = "osmo-test-b"
	osmoBalanceB  = 500000000000
	stakeBalanceB = 440000000000
	stakeAmountB  = 400000000000
)

var (
<<<<<<< HEAD
	initBalanceStrA    = fmt.Sprintf("%d%s,%d%s", osmoBalanceA, osmoDenom, stakeBalanceA, stakeDenom)
	initBalanceStrB    = fmt.Sprintf("%d%s,%d%s", osmoBalanceB, osmoDenom, stakeBalanceB, stakeDenom)
	stakeAmountIntA, _ = sdk.NewIntFromString(fmt.Sprintf("%d", stakeAmountA))
	stakeAmountCoinA   = sdk.NewCoin(stakeDenom, stakeAmountIntA)
	stakeAmountIntB, _ = sdk.NewIntFromString(fmt.Sprintf("%d", stakeAmountB))
	stakeAmountCoinB   = sdk.NewCoin(stakeDenom, stakeAmountIntB)
=======
	initBalanceStrA  = fmt.Sprintf("%d%s,%d%s", osmoBalanceA, osmoDenom, stakeBalanceA, stakeDenom)
	initBalanceStrB  = fmt.Sprintf("%d%s,%d%s", osmoBalanceB, osmoDenom, stakeBalanceB, stakeDenom)
	stakeAmountIntA  = sdk.NewInt(stakeAmountA)
	stakeAmountCoinA = sdk.NewCoin(stakeDenom, stakeAmountIntA)
	stakeAmountIntB  = sdk.NewInt(stakeAmountB)
	stakeAmountCoinB = sdk.NewCoin(stakeDenom, stakeAmountIntB)
>>>>>>> e9cf9f65
)

type IntegrationTestSuite struct {
	suite.Suite

<<<<<<< HEAD
	tmpDirs        []string
	chainA         *chain
	chainB         *chain
	dkrPool        *dockertest.Pool
	dkrNet         *dockertest.Network
	hermesResource *dockertest.Resource
	valResources   map[string][]*dockertest.Resource
=======
	tmpDirs      []string
	chainA       *chain
	chainB       *chain
	dkrPool      *dockertest.Pool
	dkrNet       *dockertest.Network
	valResources map[string][]*dockertest.Resource
>>>>>>> e9cf9f65
}

func TestIntegrationTestSuite(t *testing.T) {
	suite.Run(t, new(IntegrationTestSuite))
}

func (s *IntegrationTestSuite) SetupSuite() {
	s.T().Log("setting up e2e integration test suite...")

	var err error
	s.chainA, err = newChain(chainAName)
	s.Require().NoError(err)

	s.chainB, err = newChain(chainBName)
	s.Require().NoError(err)

	s.dkrPool, err = dockertest.NewPool("")
	s.Require().NoError(err)

	s.dkrNet, err = s.dkrPool.CreateNetwork(fmt.Sprintf("%s-%s-testnet", s.chainA.id, s.chainB.id))
	s.Require().NoError(err)

	s.valResources = make(map[string][]*dockertest.Resource)

	// The boostrapping phase is as follows:
	//
	// 1. Initialize Osmosis validator nodes.
<<<<<<< HEAD
	// 2. Create and initialize Osmosis validator genesis files (one chain)
=======
	// 2. Create and initialize Osmosis validator genesis files (both chains)
	// 3. Start both networks.
>>>>>>> e9cf9f65

	s.T().Logf("starting e2e infrastructure for chain A; chain-id: %s; datadir: %s", s.chainA.id, s.chainA.dataDir)
	s.initNodes(s.chainA)
	s.initGenesis(s.chainA)
	s.initValidatorConfigs(s.chainA)
	s.runValidators(s.chainA, 0)

	s.T().Logf("starting e2e infrastructure for chain B; chain-id: %s; datadir: %s", s.chainB.id, s.chainB.dataDir)
	s.initNodes(s.chainB)
	s.initGenesis(s.chainB)
	s.initValidatorConfigs(s.chainB)
	s.runValidators(s.chainB, 10)
<<<<<<< HEAD

	s.runIBCRelayer()
=======
>>>>>>> e9cf9f65
}

func (s *IntegrationTestSuite) TearDownSuite() {
	if str := os.Getenv("OSMOSIS_E2E_SKIP_CLEANUP"); len(str) > 0 {
		skipCleanup, err := strconv.ParseBool(str)
		s.Require().NoError(err)

		if skipCleanup {
			return
		}
	}

	s.T().Log("tearing down e2e integration test suite...")

	s.Require().NoError(s.dkrPool.Purge(s.hermesResource))

	for _, vr := range s.valResources {
		for _, r := range vr {
			s.Require().NoError(s.dkrPool.Purge(r))
		}
	}

	s.Require().NoError(s.dkrPool.RemoveNetwork(s.dkrNet))

	os.RemoveAll(s.chainA.dataDir)
	os.RemoveAll(s.chainB.dataDir)

	for _, td := range s.tmpDirs {
		os.RemoveAll(td)
	}
}

func (s *IntegrationTestSuite) initNodes(c *chain) {
	s.Require().NoError(c.createAndInitValidators(2))

	// initialize a genesis file for the first validator
	val0ConfigDir := c.validators[0].configDir()
	for _, val := range c.validators {
		if c.id == chainAName {
			s.Require().NoError(
				addGenesisAccount(val0ConfigDir, "", initBalanceStrA, val.keyInfo.GetAddress()),
			)
		} else if c.id == chainBName {
			s.Require().NoError(
				addGenesisAccount(val0ConfigDir, "", initBalanceStrB, val.keyInfo.GetAddress()),
			)
		}
	}

	// copy the genesis file to the remaining validators
	for _, val := range c.validators[1:] {
		_, err := copyFile(
			filepath.Join(val0ConfigDir, "config", "genesis.json"),
			filepath.Join(val.configDir(), "config", "genesis.json"),
		)
		s.Require().NoError(err)
	}
}

func (s *IntegrationTestSuite) initGenesis(c *chain) {
	serverCtx := server.NewDefaultContext()
	config := serverCtx.Config

	config.SetRoot(c.validators[0].configDir())
	config.Moniker = c.validators[0].moniker

	genFilePath := config.GenesisFile()
	appGenState, genDoc, err := genutiltypes.GenesisStateFromGenFile(genFilePath)
	s.Require().NoError(err)

	var bankGenState banktypes.GenesisState
	s.Require().NoError(cdc.UnmarshalJSON(appGenState[banktypes.ModuleName], &bankGenState))

	bankGenState.DenomMetadata = append(bankGenState.DenomMetadata, banktypes.Metadata{
		Description: "An example stable token",
		Display:     osmoDenom,
		Base:        osmoDenom,
		Symbol:      osmoDenom,
		Name:        osmoDenom,
		DenomUnits: []*banktypes.DenomUnit{
			{
				Denom:    osmoDenom,
				Exponent: 0,
			},
		},
	})

	bz, err := cdc.MarshalJSON(&bankGenState)
	s.Require().NoError(err)
	appGenState[banktypes.ModuleName] = bz

	var genUtilGenState genutiltypes.GenesisState
	s.Require().NoError(cdc.UnmarshalJSON(appGenState[genutiltypes.ModuleName], &genUtilGenState))

	// generate genesis txs
	genTxs := make([]json.RawMessage, len(c.validators))
	for i, val := range c.validators {
		stakeAmountCoin := stakeAmountCoinA
<<<<<<< HEAD
		if c.id == chainAName {
			stakeAmountCoin = stakeAmountCoinA

		} else {
=======
		if c.id != chainAName {
>>>>>>> e9cf9f65
			stakeAmountCoin = stakeAmountCoinB
		}
		createValmsg, err := val.buildCreateValidatorMsg(stakeAmountCoin)
		s.Require().NoError(err)

		signedTx, err := val.signMsg(createValmsg)
		s.Require().NoError(err)

		txRaw, err := cdc.MarshalJSON(signedTx)
		s.Require().NoError(err)

		genTxs[i] = txRaw
	}

	genUtilGenState.GenTxs = genTxs

	bz, err = cdc.MarshalJSON(&genUtilGenState)
	s.Require().NoError(err)
	appGenState[genutiltypes.ModuleName] = bz

	bz, err = json.MarshalIndent(appGenState, "", "  ")
	s.Require().NoError(err)

	genDoc.AppState = bz

	bz, err = tmjson.MarshalIndent(genDoc, "", "  ")
	s.Require().NoError(err)

	// write the updated genesis file to each validator
	for _, val := range c.validators {
		writeFile(filepath.Join(val.configDir(), "config", "genesis.json"), bz)
	}
}

func (s *IntegrationTestSuite) initValidatorConfigs(c *chain) {
	for i, val := range c.validators {
		tmCfgPath := filepath.Join(val.configDir(), "config", "config.toml")

		vpr := viper.New()
		vpr.SetConfigFile(tmCfgPath)
		s.Require().NoError(vpr.ReadInConfig())

		valConfig := &tmconfig.Config{}
		s.Require().NoError(vpr.Unmarshal(valConfig))

		valConfig.P2P.ListenAddress = "tcp://0.0.0.0:26656"
		valConfig.P2P.AddrBookStrict = false
		valConfig.P2P.ExternalAddress = fmt.Sprintf("%s:%d", val.instanceName(), 26656)
		valConfig.RPC.ListenAddress = "tcp://0.0.0.0:26657"
		valConfig.StateSync.Enable = false
		valConfig.LogLevel = "info"

		var peers []string

		for j := 0; j < len(c.validators); j++ {
			if i == j {
				continue
			}

			peer := c.validators[j]
			peerID := fmt.Sprintf("%s@%s%d:26656", peer.nodeKey.ID(), peer.moniker, j)
			peers = append(peers, peerID)
		}

		valConfig.P2P.PersistentPeers = strings.Join(peers, ",")

		tmconfig.WriteConfigFile(tmCfgPath, valConfig)

		// set application configuration
		appCfgPath := filepath.Join(val.configDir(), "config", "app.toml")

		appConfig := srvconfig.DefaultConfig()
		appConfig.API.Enable = true
		appConfig.MinGasPrices = fmt.Sprintf("%s%s", minGasPrice, osmoDenom)

		srvconfig.WriteConfigFile(appCfgPath, appConfig)
	}
}

func (s *IntegrationTestSuite) runValidators(c *chain, portOffset int) {
	s.T().Logf("starting Osmosis %s validator containers...", c.id)

	s.valResources[c.id] = make([]*dockertest.Resource, len(c.validators))
	for i, val := range c.validators {
		runOpts := &dockertest.RunOptions{
			Name:      val.instanceName(),
			NetworkID: s.dkrNet.Network.ID,
			Mounts: []string{
				fmt.Sprintf("%s/:/osmosis/.osmosisd", val.configDir()),
			},
			Repository: "osmolabs/osmosisd-e2e",
		}

		// expose the first validator for debugging and communication
		if val.index == 0 {
			runOpts.PortBindings = map[docker.Port][]docker.PortBinding{
				"1317/tcp":  {{HostIP: "", HostPort: fmt.Sprintf("%d", 1317+portOffset)}},
				"6060/tcp":  {{HostIP: "", HostPort: fmt.Sprintf("%d", 6060+portOffset)}},
				"6061/tcp":  {{HostIP: "", HostPort: fmt.Sprintf("%d", 6061+portOffset)}},
				"6062/tcp":  {{HostIP: "", HostPort: fmt.Sprintf("%d", 6062+portOffset)}},
				"6063/tcp":  {{HostIP: "", HostPort: fmt.Sprintf("%d", 6063+portOffset)}},
				"6064/tcp":  {{HostIP: "", HostPort: fmt.Sprintf("%d", 6064+portOffset)}},
				"6065/tcp":  {{HostIP: "", HostPort: fmt.Sprintf("%d", 6065+portOffset)}},
				"9090/tcp":  {{HostIP: "", HostPort: fmt.Sprintf("%d", 9090+portOffset)}},
				"26656/tcp": {{HostIP: "", HostPort: fmt.Sprintf("%d", 26656+portOffset)}},
				"26657/tcp": {{HostIP: "", HostPort: fmt.Sprintf("%d", 26657+portOffset)}},
			}
		}

		resource, err := s.dkrPool.RunWithOptions(runOpts, noRestart)
		s.Require().NoError(err)

		s.valResources[c.id][i] = resource
		s.T().Logf("started Osmosis %s validator container: %s", c.id, resource.Container.ID)
	}

	rpcClient, err := rpchttp.New("tcp://localhost:26657", "/websocket")
	s.Require().NoError(err)

	s.Require().Eventually(
		func() bool {
			ctx, cancel := context.WithTimeout(context.Background(), time.Second*5)
			defer cancel()

			status, err := rpcClient.Status(ctx)
			if err != nil {
				return false
			}

			// let the node produce a few blocks
			if status.SyncInfo.CatchingUp || status.SyncInfo.LatestBlockHeight < 3 {
				return false
			}

			return true
		},
		5*time.Minute,
		time.Second,
		"Osmosis node failed to produce blocks",
	)
}

func (s *IntegrationTestSuite) runIBCRelayer() {
	s.T().Log("starting Hermes relayer container...")

	tmpDir, err := ioutil.TempDir("", "gaia-e2e-testnet-hermes-")
	s.Require().NoError(err)
	s.tmpDirs = append(s.tmpDirs, tmpDir)

	gaiaAVal := s.chainA.validators[0]
	gaiaBVal := s.chainB.validators[0]
	hermesCfgPath := path.Join(tmpDir, "hermes")

	s.Require().NoError(os.MkdirAll(hermesCfgPath, 0755))
	_, err = copyFile(
		filepath.Join("./scripts/", "hermes_bootstrap.sh"),
		filepath.Join(hermesCfgPath, "hermes_bootstrap.sh"),
	)
	s.Require().NoError(err)

	s.hermesResource, err = s.dkrPool.RunWithOptions(
		&dockertest.RunOptions{
			Name:       fmt.Sprintf("%s-%s-relayer", s.chainA.id, s.chainB.id),
			Repository: "ghcr.io/cosmos/hermes-e2e",
			Tag:        "latest",
			NetworkID:  s.dkrNet.Network.ID,
			Mounts: []string{
				fmt.Sprintf("%s/:/root/hermes", hermesCfgPath),
			},
			PortBindings: map[docker.Port][]docker.PortBinding{
				"3031/tcp": {{HostIP: "", HostPort: "3031"}},
			},
			Env: []string{
				fmt.Sprintf("GAIA_A_E2E_CHAIN_ID=%s", s.chainA.id),
				fmt.Sprintf("GAIA_B_E2E_CHAIN_ID=%s", s.chainB.id),
				fmt.Sprintf("GAIA_A_E2E_VAL_MNEMONIC=%s", gaiaAVal.mnemonic),
				fmt.Sprintf("GAIA_B_E2E_VAL_MNEMONIC=%s", gaiaBVal.mnemonic),
				fmt.Sprintf("GAIA_A_E2E_VAL_HOST=%s", s.valResources[s.chainA.id][0].Container.Name[1:]),
				fmt.Sprintf("GAIA_B_E2E_VAL_HOST=%s", s.valResources[s.chainB.id][0].Container.Name[1:]),
			},
			Entrypoint: []string{
				"sh",
				"-c",
				"chmod +x /root/hermes/hermes_bootstrap.sh && /root/hermes/hermes_bootstrap.sh",
			},
		},
		noRestart,
	)
	s.Require().NoError(err)

	endpoint := fmt.Sprintf("http://%s/state", s.hermesResource.GetHostPort("3031/tcp"))
	s.Require().Eventually(
		func() bool {
			resp, err := http.Get(endpoint)
			if err != nil {
				return false
			}

			defer resp.Body.Close()

			bz, err := io.ReadAll(resp.Body)
			if err != nil {
				return false
			}

			var respBody map[string]interface{}
			if err := json.Unmarshal(bz, &respBody); err != nil {
				return false
			}

			status := respBody["status"].(string)
			result := respBody["result"].(map[string]interface{})

			return status == "success" && len(result["chains"].([]interface{})) == 2
		},
		5*time.Minute,
		time.Second,
		"hermes relayer not healthy",
	)

	s.T().Logf("started Hermes relayer container: %s", s.hermesResource.Container.ID)

	// XXX: Give time to both networks to start, otherwise we might see gRPC
	// transport errors.
	time.Sleep(10 * time.Second)

	// create the client, connection and channel between the two Gaia chains
	s.connectIBCChains()
}

func noRestart(config *docker.HostConfig) {
	// in this case we don't want the nodes to restart on failure
	config.RestartPolicy = docker.RestartPolicy{
		Name: "no",
	}
}<|MERGE_RESOLUTION|>--- conflicted
+++ resolved
@@ -47,27 +47,17 @@
 )
 
 var (
-<<<<<<< HEAD
-	initBalanceStrA    = fmt.Sprintf("%d%s,%d%s", osmoBalanceA, osmoDenom, stakeBalanceA, stakeDenom)
-	initBalanceStrB    = fmt.Sprintf("%d%s,%d%s", osmoBalanceB, osmoDenom, stakeBalanceB, stakeDenom)
-	stakeAmountIntA, _ = sdk.NewIntFromString(fmt.Sprintf("%d", stakeAmountA))
-	stakeAmountCoinA   = sdk.NewCoin(stakeDenom, stakeAmountIntA)
-	stakeAmountIntB, _ = sdk.NewIntFromString(fmt.Sprintf("%d", stakeAmountB))
-	stakeAmountCoinB   = sdk.NewCoin(stakeDenom, stakeAmountIntB)
-=======
 	initBalanceStrA  = fmt.Sprintf("%d%s,%d%s", osmoBalanceA, osmoDenom, stakeBalanceA, stakeDenom)
 	initBalanceStrB  = fmt.Sprintf("%d%s,%d%s", osmoBalanceB, osmoDenom, stakeBalanceB, stakeDenom)
 	stakeAmountIntA  = sdk.NewInt(stakeAmountA)
 	stakeAmountCoinA = sdk.NewCoin(stakeDenom, stakeAmountIntA)
 	stakeAmountIntB  = sdk.NewInt(stakeAmountB)
 	stakeAmountCoinB = sdk.NewCoin(stakeDenom, stakeAmountIntB)
->>>>>>> e9cf9f65
 )
 
 type IntegrationTestSuite struct {
 	suite.Suite
 
-<<<<<<< HEAD
 	tmpDirs        []string
 	chainA         *chain
 	chainB         *chain
@@ -75,14 +65,6 @@
 	dkrNet         *dockertest.Network
 	hermesResource *dockertest.Resource
 	valResources   map[string][]*dockertest.Resource
-=======
-	tmpDirs      []string
-	chainA       *chain
-	chainB       *chain
-	dkrPool      *dockertest.Pool
-	dkrNet       *dockertest.Network
-	valResources map[string][]*dockertest.Resource
->>>>>>> e9cf9f65
 }
 
 func TestIntegrationTestSuite(t *testing.T) {
@@ -110,12 +92,8 @@
 	// The boostrapping phase is as follows:
 	//
 	// 1. Initialize Osmosis validator nodes.
-<<<<<<< HEAD
-	// 2. Create and initialize Osmosis validator genesis files (one chain)
-=======
 	// 2. Create and initialize Osmosis validator genesis files (both chains)
 	// 3. Start both networks.
->>>>>>> e9cf9f65
 
 	s.T().Logf("starting e2e infrastructure for chain A; chain-id: %s; datadir: %s", s.chainA.id, s.chainA.dataDir)
 	s.initNodes(s.chainA)
@@ -128,11 +106,8 @@
 	s.initGenesis(s.chainB)
 	s.initValidatorConfigs(s.chainB)
 	s.runValidators(s.chainB, 10)
-<<<<<<< HEAD
 
 	s.runIBCRelayer()
-=======
->>>>>>> e9cf9f65
 }
 
 func (s *IntegrationTestSuite) TearDownSuite() {
@@ -231,14 +206,7 @@
 	genTxs := make([]json.RawMessage, len(c.validators))
 	for i, val := range c.validators {
 		stakeAmountCoin := stakeAmountCoinA
-<<<<<<< HEAD
-		if c.id == chainAName {
-			stakeAmountCoin = stakeAmountCoinA
-
-		} else {
-=======
 		if c.id != chainAName {
->>>>>>> e9cf9f65
 			stakeAmountCoin = stakeAmountCoinB
 		}
 		createValmsg, err := val.buildCreateValidatorMsg(stakeAmountCoin)
