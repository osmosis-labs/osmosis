--- conflicted
+++ resolved
@@ -231,11 +231,7 @@
 			s.T().Logf("changing %s validator genesis with index %d...", val.validator.Name, i)
 			genesis := fmt.Sprintf("%s/config/genesis.json", val.validator.ConfigDir)
 			byteValue, err := ioutil.ReadFile(genesis)
-<<<<<<< HEAD
 			s.Require().NoError(err)
-=======
-                        s.Require().NoError(err)
->>>>>>> 45ff3752
 
 			var result map[string]interface{}
 			var forkHeightStr string
@@ -245,7 +241,7 @@
 			if skipUpgrade == true {
 				forkHeightStr = strconv.Itoa(forkHeight)
 			} else {
-				forkHeightStr = strconv.Itoa(forkHeight - forkHeightOffset)
+				forkHeightStr = strconv.Itoa(forkHeight - forkHeightPreUpgradeOffset)
 			}
 
 			result["initial_height"] = forkHeightStr
