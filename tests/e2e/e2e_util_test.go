package e2e

import (
	"bytes"
	"context"
	"encoding/json"
	"fmt"
	"io"
	"net/http"
	"regexp"
	"strconv"
	"strings"
	"time"

	sdk "github.com/cosmos/cosmos-sdk/types"
	banktypes "github.com/cosmos/cosmos-sdk/x/bank/types"
	govtypes "github.com/cosmos/cosmos-sdk/x/gov/types"
	stakingtypes "github.com/cosmos/cosmos-sdk/x/staking/types"
	"github.com/ory/dockertest/v3/docker"

	superfluidtypes "github.com/osmosis-labs/osmosis/v7/x/superfluid/types"

	"github.com/osmosis-labs/osmosis/v7/tests/e2e/chain"
	"github.com/osmosis-labs/osmosis/v7/tests/e2e/util"
)

func (s *IntegrationTestSuite) ExecTx(chainId string, validatorIndex int, command []string, success string) (bytes.Buffer, bytes.Buffer, error) {
	ctx, cancel := context.WithTimeout(context.Background(), time.Minute)
	defer cancel()
	var containerId string
	if chainId == "" {
		containerId = s.hermesResource.Container.ID
	} else {
		containerId = s.valResources[chainId][validatorIndex].Container.ID
	}

	var (
		outBuf bytes.Buffer
		errBuf bytes.Buffer
	)

	s.Require().Eventually(
		func() bool {
			exec, err := s.dkrPool.Client.CreateExec(docker.CreateExecOptions{
				Context:      ctx,
				AttachStdout: true,
				AttachStderr: true,
				Container:    containerId,
				User:         "root",
				Cmd:          command,
			})
			s.Require().NoError(err)

			err = s.dkrPool.Client.StartExec(exec.ID, docker.StartExecOptions{
				Context:      ctx,
				Detach:       false,
				OutputStream: &outBuf,
				ErrorStream:  &errBuf,
			})
			if err != nil {
				return false
			}

			if err != nil {
				return false
			}

			if success != "" {
				return strings.Contains(outBuf.String(), success) || strings.Contains(errBuf.String(), success)
			}

			return true
		},
		time.Minute,
		time.Second,
		"tx returned a non-zero code; stdout: %s, stderr: %s", outBuf.String(), errBuf.String(),
	)

	return outBuf, errBuf, nil
}

func (s *IntegrationTestSuite) ExecQueryRPC(path string) ([]byte, error) {
	var err error
	var resp *http.Response
	retriesLeft := 5
	for {
		resp, err = http.Get(path)

		if resp.StatusCode == http.StatusServiceUnavailable {
			retriesLeft--
			if retriesLeft == 0 {
				return nil, err
			}
			time.Sleep(10 * time.Second)
		} else {
			break
		}
	}

	if err != nil {
		return nil, fmt.Errorf("failed to execute HTTP request: %w", err)
	}

	defer resp.Body.Close()

	bz, err := io.ReadAll(resp.Body)
	if err != nil {
		return nil, err
	}
	return bz, nil
}

func (s *IntegrationTestSuite) connectIBCChains(chainA *chainConfig, chainB *chainConfig) {
	s.T().Logf("connecting %s and %s chains via IBC", chainA.meta.Id, chainB.meta.Id)
	cmd := []string{"hermes", "create", "channel", chainA.meta.Id, chainB.meta.Id, "--port-a=transfer", "--port-b=transfer"}
	s.ExecTx("", 0, cmd, "successfully opened init channel")
	s.T().Logf("connected %s and %s chains via IBC", chainA.meta.Id, chainB.meta.Id)
}

func (s *IntegrationTestSuite) sendIBC(srcChain *chainConfig, dstChain *chainConfig, recipient string, token sdk.Coin) {
	cmd := []string{"hermes", "tx", "raw", "ft-transfer", dstChain.meta.Id, srcChain.meta.Id, "transfer", "channel-0", token.Amount.String(), fmt.Sprintf("--denom=%s", token.Denom), fmt.Sprintf("--receiver=%s", recipient), "--timeout-height-offset=1000"}
	s.ExecTx("", 0, cmd, "Success")

	s.T().Logf("sending %s from %s to %s (%s)", token, srcChain.meta.Id, dstChain.meta.Id, recipient)
	balancesBPre, err := s.queryBalances(dstChain, 0, recipient)
	s.Require().NoError(err)

	s.Require().Eventually(
		func() bool {
			balancesBPost, err := s.queryBalances(dstChain, 0, recipient)
			s.Require().NoError(err)
			ibcCoin := balancesBPost.Sub(balancesBPre)
			if ibcCoin.Len() == 1 {
				tokenPre := balancesBPre.AmountOfNoDenomValidation(ibcCoin[0].Denom)
				tokenPost := balancesBPost.AmountOfNoDenomValidation(ibcCoin[0].Denom)
				resPre := chain.OsmoToken.Amount
				resPost := tokenPost.Sub(tokenPre)
				return resPost.Uint64() == resPre.Uint64()
			} else {
				return false
			}
		},
		5*time.Minute,
		time.Second,
		"tx not received on destination chain",
	)

	s.T().Log("successfully sent IBC tokens")
}

func (s *IntegrationTestSuite) submitUpgradeProposal(c *chainConfig) {
	upgradeHeightStr := strconv.Itoa(c.propHeight)
	s.T().Logf("submitting upgrade proposal on %s container: %s", s.valResources[c.meta.Id][0].Container.Name[1:], s.valResources[c.meta.Id][0].Container.ID)
	cmd := []string{"osmosisd", "tx", "gov", "submit-proposal", "software-upgrade", upgradeVersion, fmt.Sprintf("--title=\"%s upgrade\"", upgradeVersion), "--description=\"upgrade proposal submission\"", fmt.Sprintf("--upgrade-height=%s", upgradeHeightStr), "--upgrade-info=\"\"", fmt.Sprintf("--chain-id=%s", c.meta.Id), "--from=val", "-b=block", "--yes", "--keyring-backend=test", "--log_format=json"}
	s.ExecTx(c.meta.Id, 0, cmd, "code: 0")
	s.T().Log("successfully submitted upgrade proposal")
	c.latestProposalNumber = c.latestProposalNumber + 1
}

func (s *IntegrationTestSuite) submitSuperfluidProposal(c *chainConfig, asset string) {
	s.T().Logf("submitting superfluid proposal for asset %s on %s container: %s", asset, s.valResources[c.meta.Id][0].Container.Name[1:], s.valResources[c.meta.Id][0].Container.ID)
	cmd := []string{"osmosisd", "tx", "gov", "submit-proposal", "set-superfluid-assets-proposal", fmt.Sprintf("--superfluid-assets=%s", asset), fmt.Sprintf("--title=\"%s superfluid asset\"", asset), fmt.Sprintf("--description=\"%s superfluid asset\"", asset), "--from=val", "-b=block", "--yes", "--keyring-backend=test", "--log_format=json", fmt.Sprintf("--chain-id=%s", c.meta.Id)}
	s.ExecTx(c.meta.Id, 0, cmd, "code: 0")
	s.T().Log("successfully submitted superfluid proposal")
	c.latestProposalNumber = c.latestProposalNumber + 1
}

func (s *IntegrationTestSuite) submitTextProposal(c *chainConfig, text string) {
	s.T().Logf("submitting text proposal on %s container: %s", s.valResources[c.meta.Id][0].Container.Name[1:], s.valResources[c.meta.Id][0].Container.ID)
	cmd := []string{"osmosisd", "tx", "gov", "submit-proposal", "--type=text", fmt.Sprintf("--title=\"%s\"", text), "--description=\"test text proposal\"", "--from=val", "-b=block", "--yes", "--keyring-backend=test", "--log_format=json", fmt.Sprintf("--chain-id=%s", c.meta.Id)}
	s.ExecTx(c.meta.Id, 0, cmd, "code: 0")
	s.T().Log("successfully submitted text proposal")
	c.latestProposalNumber = c.latestProposalNumber + 1
}

func (s *IntegrationTestSuite) depositProposal(c *chainConfig) {
	propStr := strconv.Itoa(c.latestProposalNumber)
	s.T().Logf("depositing to proposal from %s container: %s", s.valResources[c.meta.Id][0].Container.Name[1:], s.valResources[c.meta.Id][0].Container.ID)
	cmd := []string{"osmosisd", "tx", "gov", "deposit", propStr, "500000000uosmo", "--from=val", fmt.Sprintf("--chain-id=%s", c.meta.Id), "-b=block", "--yes", "--keyring-backend=test"}
	s.ExecTx(c.meta.Id, 0, cmd, "code: 0")
	s.T().Log("successfully deposited to proposal")
}

func (s *IntegrationTestSuite) voteProposal(c *chainConfig) {
	propStr := strconv.Itoa(c.latestProposalNumber)
	s.T().Logf("voting yes on proposal for chain-id: %s", c.meta.Id)
	cmd := []string{"osmosisd", "tx", "gov", "vote", propStr, "yes", "--from=val", fmt.Sprintf("--chain-id=%s", c.meta.Id), "-b=block", "--yes", "--keyring-backend=test"}
	for i := range c.validators {
		if _, ok := c.skipRunValidatorIndexes[i]; ok {
			continue
		}
		s.ExecTx(c.meta.Id, i, cmd, "code: 0")
		s.T().Logf("successfully voted yes on proposal from %s container: %s", s.valResources[c.meta.Id][i].Container.Name[1:], s.valResources[c.meta.Id][i].Container.ID)
	}
}

func (s *IntegrationTestSuite) voteNoProposal(c *chainConfig, i int, from string) {
	propStr := strconv.Itoa(c.latestProposalNumber)
	s.T().Logf("voting no on proposal for chain-id: %s", c.meta.Id)
	cmd := []string{"osmosisd", "tx", "gov", "vote", propStr, "no", fmt.Sprintf("--from=%s", from), fmt.Sprintf("--chain-id=%s", c.meta.Id), "-b=block", "--yes", "--keyring-backend=test"}
	s.ExecTx(c.meta.Id, i, cmd, "code: 0")
	s.T().Logf("successfully voted no for proposal from %s container: %s", s.valResources[c.meta.Id][i].Container.Name[1:], s.valResources[c.meta.Id][i].Container.ID)
}

func (s *IntegrationTestSuite) chainStatus(c *chainConfig, i int) []byte {
	cmd := []string{"osmosisd", "status"}
	_, errBuf, err := s.ExecTx(c.meta.Id, i, cmd, "")
	s.Require().NoError(err)
	return errBuf.Bytes()

}

func (s *IntegrationTestSuite) getCurrentChainHeight(c *chainConfig, i int) int {
	var block syncInfo
	s.Require().Eventually(
		func() bool {
			out := s.chainStatus(c, i)
			err := json.Unmarshal(out, &block)
			if err != nil {
				return false
			}
			return true
		},
		1*time.Minute,
		time.Second,
		"Osmosis node failed to retrieve height info",
	)
<<<<<<< HEAD

	s.T().Log("successfully deposited to proposal")
}

func (s *IntegrationTestSuite) voteProposal(chainConfig *chainConfig) {
	ctx, cancel := context.WithTimeout(context.Background(), time.Minute)
	defer cancel()
	chain := chainConfig.chain

	s.T().Logf("voting for upgrade proposal for chain-id: %s", chain.ChainMeta.Id)
	for i := range chain.Validators {
		if _, ok := chainConfig.skipRunValidatorIndexes[i]; ok {
			continue
		}

		var (
			outBuf bytes.Buffer
			errBuf bytes.Buffer
		)

		s.Require().Eventually(
			func() bool {
				exec, err := s.dkrPool.Client.CreateExec(docker.CreateExecOptions{
					Context:      ctx,
					AttachStdout: true,
					AttachStderr: true,
					Container:    s.valResources[chain.ChainMeta.Id][i].Container.ID,
					User:         "root",
					Cmd: []string{
						"osmosisd", "tx", "gov", "vote", "1", "yes", "--from=val", fmt.Sprintf("--chain-id=%s", chain.ChainMeta.Id), "-b=block", "--yes", "--keyring-backend=test",
					},
				})
				s.Require().NoError(err)

				err = s.dkrPool.Client.StartExec(exec.ID, docker.StartExecOptions{
					Context:      ctx,
					Detach:       false,
					OutputStream: &outBuf,
					ErrorStream:  &errBuf,
				})
				return strings.Contains(outBuf.String(), "code: 0")
			},
			time.Minute,
			time.Second,
			"tx returned a non-zero code; stdout: %s, stderr: %s", outBuf.String(), errBuf.String(),
		)

		s.T().Logf("successfully voted for proposal from %s container: %s", s.valResources[chain.ChainMeta.Id][i].Container.Name[1:], s.valResources[chain.ChainMeta.Id][i].Container.ID)
	}
=======
	currentHeight, err := strconv.Atoi(block.SyncInfo.LatestHeight)
	s.Require().NoError(err)
	return currentHeight
>>>>>>> a2871c42
}

func (s *IntegrationTestSuite) queryBalances(c *chainConfig, i int, addr string) (sdk.Coins, error) {
	cmd := []string{"osmosisd", "query", "bank", "balances", addr, "--output=json"}
	outBuf, _, err := s.ExecTx(c.meta.Id, i, cmd, "")
	s.Require().NoError(err)

	var balancesResp banktypes.QueryAllBalancesResponse
	err = util.Cdc.UnmarshalJSON(outBuf.Bytes(), &balancesResp)
	s.Require().NoError(err)

	return balancesResp.GetBalances(), nil

}

func (s *IntegrationTestSuite) queryPropTally(endpoint, addr string) (sdk.Int, sdk.Int, sdk.Int, sdk.Int, error) {
	path := fmt.Sprintf(
		"%s/cosmos/gov/v1beta1/proposals/%s/tally",
		endpoint, addr,
	)
	bz, err := s.ExecQueryRPC(path)
	s.Require().NoError(err)

<<<<<<< HEAD
	errBufByte := errBuf.Bytes()
	return errBufByte
=======
	var balancesResp govtypes.QueryTallyResultResponse
	if err := util.Cdc.UnmarshalJSON(bz, &balancesResp); err != nil {
		return sdk.ZeroInt(), sdk.ZeroInt(), sdk.ZeroInt(), sdk.ZeroInt(), err
	}
	noTotal := balancesResp.Tally.No
	yesTotal := balancesResp.Tally.Yes
	noWithVetoTotal := balancesResp.Tally.NoWithVeto
	abstainTotal := balancesResp.Tally.Abstain

	return noTotal, yesTotal, noWithVetoTotal, abstainTotal, nil
>>>>>>> a2871c42
}

func (s *IntegrationTestSuite) createPool(c *chainConfig, poolFile string) {
	s.T().Logf("creating pool for chain-id: %s", c.meta.Id)
	cmd := []string{"osmosisd", "tx", "gamm", "create-pool", fmt.Sprintf("--pool-file=/osmosis/%s", poolFile), fmt.Sprintf("--chain-id=%s", c.meta.Id), "--from=val", "-b=block", "--yes", "--keyring-backend=test"}
	s.ExecTx(c.meta.Id, 0, cmd, "code: 0")
	s.T().Logf("successfully created pool from %s container: %s", s.valResources[c.meta.Id][0].Container.Name[1:], s.valResources[c.meta.Id][0].Container.ID)
}

func (s *IntegrationTestSuite) lockTokens(config *chainConfig, i int, tokens string, duration string, from string) {
	s.T().Logf("locking %s for %s on chain-id: %s", tokens, duration, config.meta.Id)
	cmd := []string{"osmosisd", "tx", "lockup", "lock-tokens", tokens, fmt.Sprintf("--chain-id=%s", config.meta.Id), fmt.Sprintf("--duration=%s", duration), fmt.Sprintf("--from=%s", from), "-b=block", "--yes", "--keyring-backend=test"}
	s.ExecTx(config.meta.Id, i, cmd, "code: 0")
	s.T().Logf("successfully created lock %v from %s container: %s", config.latestLockNumber, s.valResources[config.meta.Id][i].Container.Name[1:], s.valResources[config.meta.Id][i].Container.ID)
	config.latestLockNumber = config.latestLockNumber + 1

}

func (s *IntegrationTestSuite) superfluidDelegate(config *chainConfig, valAddress string, from string) {
	lockStr := strconv.Itoa(config.latestLockNumber)
	s.T().Logf("superfluid delegating lock %s to %s on chain-id: %s", lockStr, valAddress, config.meta.Id)
	cmd := []string{"osmosisd", "tx", "superfluid", "delegate", lockStr, valAddress, fmt.Sprintf("--chain-id=%s", config.meta.Id), fmt.Sprintf("--from=%s", from), "-b=block", "--yes", "--keyring-backend=test"}
	s.ExecTx(config.meta.Id, 0, cmd, "code: 0")
	s.T().Logf("successfully superfluid delegated from %s container: %s", s.valResources[config.meta.Id][0].Container.Name[1:], s.valResources[config.meta.Id][0].Container.ID)

}

func (s *IntegrationTestSuite) sendTx(c *chainConfig, i int, amount string, sendAddress string, receiveAddress string) {
	s.T().Logf("sending %s from %s to %s on chain-id: %s", amount, sendAddress, receiveAddress, c.meta.Id)
	cmd := []string{"osmosisd", "tx", "bank", "send", sendAddress, receiveAddress, amount, fmt.Sprintf("--chain-id=%s", c.meta.Id), "--from=val", "-b=block", "--yes", "--keyring-backend=test"}
	s.ExecTx(c.meta.Id, i, cmd, "code: 0")
	s.T().Logf("successfully sent tx from %s container: %s", s.valResources[c.meta.Id][i].Container.Name[1:], s.valResources[c.meta.Id][i].Container.ID)

}

<<<<<<< HEAD
	return balancesResp.GetBalances(), nil
=======
func (s *IntegrationTestSuite) extractValidatorOperatorAddresses(config *chainConfig) {

	for i, val := range config.validators {
		if _, ok := config.skipRunValidatorIndexes[i]; ok {
			s.T().Logf("skipping %s validator with index %d from running...", val.validator.Name, i)
			continue
		}
		cmd := []string{"osmosisd", "debug", "addr", val.validator.PublicKey}
		s.T().Logf("extracting validator operator addresses for chain-id: %s", config.meta.Id)
		_, errBuf, err := s.ExecTx(config.meta.Id, i, cmd, "")
		s.Require().NoError(err)
		re := regexp.MustCompile("osmovaloper(.{39})")
		operAddr := fmt.Sprintf("%s\n", re.FindString(errBuf.String()))
		config.validators[i].operatorAddress = strings.TrimSuffix(operAddr, "\n")
	}
>>>>>>> a2871c42
}

func (s *IntegrationTestSuite) queryIntermediaryAccount(c *chainConfig, endpoint string, denom string, valAddr string) (int, error) {
	intAccount := superfluidtypes.GetSuperfluidIntermediaryAccountAddr(denom, valAddr)
	path := fmt.Sprintf(
		"%s/cosmos/staking/v1beta1/validators/%s/delegations/%s",
		endpoint, valAddr, intAccount,
	)
	bz, err := s.ExecQueryRPC(path)
	s.Require().NoError(err)

	var stakingResp stakingtypes.QueryDelegationResponse
	err = util.Cdc.UnmarshalJSON(bz, &stakingResp)
	s.Require().NoError(err)

	intAccBalance := stakingResp.DelegationResponse.Balance.Amount.String()
	intAccountBalance, err := strconv.Atoi(intAccBalance)
	s.Require().NoError(err)
	return intAccountBalance, err

<<<<<<< HEAD
	s.T().Logf("successfully created pool from %s container: %s", s.valResources[c.ChainMeta.Id][0].Container.Name[1:], s.valResources[c.ChainMeta.Id][0].Container.ID)
=======
}

func (s *IntegrationTestSuite) createWallet(c *chainConfig, index int, walletName string) string {
	cmd := []string{"osmosisd", "keys", "add", walletName, "--keyring-backend=test"}
	outBuf, _, err := s.ExecTx(c.meta.Id, index, cmd, "")
	s.Require().NoError(err)
	re := regexp.MustCompile("osmo1(.{38})")
	walletAddr := fmt.Sprintf("%s\n", re.FindString(outBuf.String()))
	walletAddr = strings.TrimSuffix(walletAddr, "\n")
	return walletAddr
>>>>>>> a2871c42
}<|MERGE_RESOLUTION|>--- conflicted
+++ resolved
@@ -225,61 +225,9 @@
 		time.Second,
 		"Osmosis node failed to retrieve height info",
 	)
-<<<<<<< HEAD
-
-	s.T().Log("successfully deposited to proposal")
-}
-
-func (s *IntegrationTestSuite) voteProposal(chainConfig *chainConfig) {
-	ctx, cancel := context.WithTimeout(context.Background(), time.Minute)
-	defer cancel()
-	chain := chainConfig.chain
-
-	s.T().Logf("voting for upgrade proposal for chain-id: %s", chain.ChainMeta.Id)
-	for i := range chain.Validators {
-		if _, ok := chainConfig.skipRunValidatorIndexes[i]; ok {
-			continue
-		}
-
-		var (
-			outBuf bytes.Buffer
-			errBuf bytes.Buffer
-		)
-
-		s.Require().Eventually(
-			func() bool {
-				exec, err := s.dkrPool.Client.CreateExec(docker.CreateExecOptions{
-					Context:      ctx,
-					AttachStdout: true,
-					AttachStderr: true,
-					Container:    s.valResources[chain.ChainMeta.Id][i].Container.ID,
-					User:         "root",
-					Cmd: []string{
-						"osmosisd", "tx", "gov", "vote", "1", "yes", "--from=val", fmt.Sprintf("--chain-id=%s", chain.ChainMeta.Id), "-b=block", "--yes", "--keyring-backend=test",
-					},
-				})
-				s.Require().NoError(err)
-
-				err = s.dkrPool.Client.StartExec(exec.ID, docker.StartExecOptions{
-					Context:      ctx,
-					Detach:       false,
-					OutputStream: &outBuf,
-					ErrorStream:  &errBuf,
-				})
-				return strings.Contains(outBuf.String(), "code: 0")
-			},
-			time.Minute,
-			time.Second,
-			"tx returned a non-zero code; stdout: %s, stderr: %s", outBuf.String(), errBuf.String(),
-		)
-
-		s.T().Logf("successfully voted for proposal from %s container: %s", s.valResources[chain.ChainMeta.Id][i].Container.Name[1:], s.valResources[chain.ChainMeta.Id][i].Container.ID)
-	}
-=======
 	currentHeight, err := strconv.Atoi(block.SyncInfo.LatestHeight)
 	s.Require().NoError(err)
 	return currentHeight
->>>>>>> a2871c42
 }
 
 func (s *IntegrationTestSuite) queryBalances(c *chainConfig, i int, addr string) (sdk.Coins, error) {
@@ -292,7 +240,6 @@
 	s.Require().NoError(err)
 
 	return balancesResp.GetBalances(), nil
-
 }
 
 func (s *IntegrationTestSuite) queryPropTally(endpoint, addr string) (sdk.Int, sdk.Int, sdk.Int, sdk.Int, error) {
@@ -303,10 +250,6 @@
 	bz, err := s.ExecQueryRPC(path)
 	s.Require().NoError(err)
 
-<<<<<<< HEAD
-	errBufByte := errBuf.Bytes()
-	return errBufByte
-=======
 	var balancesResp govtypes.QueryTallyResultResponse
 	if err := util.Cdc.UnmarshalJSON(bz, &balancesResp); err != nil {
 		return sdk.ZeroInt(), sdk.ZeroInt(), sdk.ZeroInt(), sdk.ZeroInt(), err
@@ -317,7 +260,6 @@
 	abstainTotal := balancesResp.Tally.Abstain
 
 	return noTotal, yesTotal, noWithVetoTotal, abstainTotal, nil
->>>>>>> a2871c42
 }
 
 func (s *IntegrationTestSuite) createPool(c *chainConfig, poolFile string) {
@@ -353,9 +295,6 @@
 
 }
 
-<<<<<<< HEAD
-	return balancesResp.GetBalances(), nil
-=======
 func (s *IntegrationTestSuite) extractValidatorOperatorAddresses(config *chainConfig) {
 
 	for i, val := range config.validators {
@@ -371,7 +310,6 @@
 		operAddr := fmt.Sprintf("%s\n", re.FindString(errBuf.String()))
 		config.validators[i].operatorAddress = strings.TrimSuffix(operAddr, "\n")
 	}
->>>>>>> a2871c42
 }
 
 func (s *IntegrationTestSuite) queryIntermediaryAccount(c *chainConfig, endpoint string, denom string, valAddr string) (int, error) {
@@ -392,9 +330,6 @@
 	s.Require().NoError(err)
 	return intAccountBalance, err
 
-<<<<<<< HEAD
-	s.T().Logf("successfully created pool from %s container: %s", s.valResources[c.ChainMeta.Id][0].Container.Name[1:], s.valResources[c.ChainMeta.Id][0].Container.ID)
-=======
 }
 
 func (s *IntegrationTestSuite) createWallet(c *chainConfig, index int, walletName string) string {
@@ -405,5 +340,4 @@
 	walletAddr := fmt.Sprintf("%s\n", re.FindString(outBuf.String()))
 	walletAddr = strings.TrimSuffix(walletAddr, "\n")
 	return walletAddr
->>>>>>> a2871c42
 }