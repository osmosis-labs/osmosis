package e2e

import (
	"encoding/json"
	"fmt"
	"os"
	"path/filepath"
	"strconv"
	"strings"
	"time"

	transfertypes "github.com/cosmos/ibc-go/v7/modules/apps/transfer/types"
	"github.com/iancoleman/orderedmap"

	"github.com/osmosis-labs/osmosis/v15/tests/e2e/configurer/chain"
	"github.com/osmosis-labs/osmosis/v15/tests/e2e/util"

	packetforwardingtypes "github.com/strangelove-ventures/packet-forward-middleware/v4/router/types"

	ibchookskeeper "github.com/osmosis-labs/osmosis/x/ibc-hooks/keeper"

	ibcratelimittypes "github.com/osmosis-labs/osmosis/v15/x/ibc-rate-limit/types"
	poolmanagertypes "github.com/osmosis-labs/osmosis/v15/x/poolmanager/types"

	coretypes "github.com/cometbft/cometbft/rpc/core/types"
	sdk "github.com/cosmos/cosmos-sdk/types"

	"github.com/osmosis-labs/osmosis/osmoutils/osmoassert"
	appparams "github.com/osmosis-labs/osmosis/v15/app/params"
	v16 "github.com/osmosis-labs/osmosis/v15/app/upgrades/v16"
	"github.com/osmosis-labs/osmosis/v15/tests/e2e/configurer/config"
	"github.com/osmosis-labs/osmosis/v15/tests/e2e/initialization"
	cl "github.com/osmosis-labs/osmosis/v15/x/concentrated-liquidity"
	cltypes "github.com/osmosis-labs/osmosis/v15/x/concentrated-liquidity/types"
)

// Reusable Checks

// TestProtoRev is a test that ensures that the protorev module is working as expected. In particular, this tests and ensures that:
// 1. The protorev module is correctly configured on init
// 2. The protorev module can correctly back run a swap
// 3. the protorev module correctly tracks statistics
func (s *IntegrationTestSuite) TestProtoRev() {
	const (
		poolFile1 = "protorevPool1.json"
		poolFile2 = "protorevPool2.json"
		poolFile3 = "protorevPool3.json"

		walletName = "swap-that-creates-an-arb"

		denomIn      = initialization.LuncIBCDenom
		denomOut     = initialization.UstIBCDenom
		amount       = "10000"
		minAmountOut = "1"

		epochIdentifier = "week"
	)

	chainA := s.configurer.GetChainConfig(0)
	chainANode, err := chainA.GetDefaultNode()
	s.NoError(err)

	// --------------- Module init checks ---------------- //
	// The module should be enabled by default.
	enabled, err := chainANode.QueryProtoRevEnabled()
	s.T().Logf("checking that the protorev module is enabled: %t", enabled)
	s.Require().NoError(err)
	s.Require().True(enabled)

	// The module should have no new hot routes by default.
	hotRoutes, err := chainANode.QueryProtoRevTokenPairArbRoutes()
	s.T().Logf("checking that the protorev module has no new hot routes: %v", hotRoutes)
	s.Require().NoError(err)
	s.Require().Len(hotRoutes, 0)

	// The module should have no trades by default.
	_, err = chainANode.QueryProtoRevNumberOfTrades()
	s.T().Logf("checking that the protorev module has no trades on init: %s", err)
	s.Require().Error(err)

	// The module should have pool weights by default.
	poolWeights, err := chainANode.QueryProtoRevPoolWeights()
	s.T().Logf("checking that the protorev module has pool weights on init: %v", poolWeights)
	s.Require().NoError(err)
	s.Require().NotNil(poolWeights)

	// The module should have max pool points per tx by default.
	maxPoolPointsPerTx, err := chainANode.QueryProtoRevMaxPoolPointsPerTx()
	s.T().Logf("checking that the protorev module has max pool points per tx on init: %d", maxPoolPointsPerTx)
	s.Require().NoError(err)

	// The module should have max pool points per block by default.
	maxPoolPointsPerBlock, err := chainANode.QueryProtoRevMaxPoolPointsPerBlock()
	s.T().Logf("checking that the protorev module has max pool points per block on init: %d", maxPoolPointsPerBlock)
	s.Require().NoError(err)

	// The module should have only osmosis as a supported base denom by default.
	supportedBaseDenoms, err := chainANode.QueryProtoRevBaseDenoms()
	s.T().Logf("checking that the protorev module has only osmosis as a supported base denom on init: %v", supportedBaseDenoms)
	s.Require().NoError(err)
	s.Require().Len(supportedBaseDenoms, 1)
	s.Require().Equal(supportedBaseDenoms[0].Denom, "uosmo")

	// The module should have no developer account by default.
	_, err = chainANode.QueryProtoRevDeveloperAccount()
	s.T().Logf("checking that the protorev module has no developer account on init: %s", err)
	s.Require().Error(err)

	// --------------- Set up for a calculated backrun ---------------- //
	// Create all of the pools that will be used in the test.
	chainANode.CreateBalancerPool(poolFile1, initialization.ValidatorWalletName)
	swapPoolId := chainANode.CreateBalancerPool(poolFile2, initialization.ValidatorWalletName)
	chainANode.CreateBalancerPool(poolFile3, initialization.ValidatorWalletName)

	// Wait for the creation to be propogated to the other nodes + for the protorev module to
	// correctly update the highest liquidity pools.
	s.T().Logf("waiting for the protorev module to update the highest liquidity pools (wait %.f sec) after the week epoch duration", initialization.EpochWeekDuration.Seconds())
	chainA.WaitForNumEpochs(1, epochIdentifier)

	// Create a wallet to use for the swap txs.
	swapWalletAddr := chainANode.CreateWallet(walletName)
	coinIn := fmt.Sprintf("%s%s", amount, denomIn)
	chainANode.BankSend(coinIn, chainA.NodeConfigs[0].PublicAddress, swapWalletAddr)

	// Check supplies before swap.
	supplyBefore, err := chainANode.QuerySupply()
	s.Require().NoError(err)
	s.Require().NotNil(supplyBefore)

	// Performing the swap that creates a cyclic arbitrage opportunity.
	s.T().Logf("performing a swap that creates a cyclic arbitrage opportunity")
	chainANode.SwapExactAmountIn(coinIn, minAmountOut, fmt.Sprintf("%d", swapPoolId), denomOut, swapWalletAddr)

	// --------------- Module checks after a calculated backrun ---------------- //
	// Check that the supplies have not changed.
	s.T().Logf("checking that the supplies have not changed")
	supplyAfter, err := chainANode.QuerySupply()
	s.Require().NoError(err)
	s.Require().NotNil(supplyAfter)
	s.Require().Equal(supplyBefore, supplyAfter)

	// Check that the number of trades executed by the protorev module is 1.
	numTrades, err := chainANode.QueryProtoRevNumberOfTrades()
	s.T().Logf("checking that the protorev module has executed 1 trade")
	s.Require().NoError(err)
	s.Require().NotNil(numTrades)
	s.Require().Equal(uint64(1), numTrades.Uint64())

	// Check that the profits of the protorev module are not nil.
	profits, err := chainANode.QueryProtoRevProfits()
	s.T().Logf("checking that the protorev module has non-nil profits: %s", profits)
	s.Require().NoError(err)
	s.Require().NotNil(profits)
	s.Require().Len(profits, 1)

	// Check that the route statistics of the protorev module are not nil.
	routeStats, err := chainANode.QueryProtoRevAllRouteStatistics()
	s.T().Logf("checking that the protorev module has non-nil route statistics: %x", routeStats)
	s.Require().NoError(err)
	s.Require().NotNil(routeStats)
	s.Require().Len(routeStats, 1)
	s.Require().Equal(sdk.OneInt(), routeStats[0].NumberOfTrades)
	s.Require().Equal([]uint64{swapPoolId - 1, swapPoolId, swapPoolId + 1}, routeStats[0].Route)
	s.Require().Equal(profits, routeStats[0].Profits)
}

// CheckBalance Checks the balance of an address
func (s *IntegrationTestSuite) CheckBalance(node *chain.NodeConfig, addr, denom string, amount int64) {
	// check the balance of the contract
	s.Require().Eventually(func() bool {
		balance, err := node.QueryBalances(addr)
		s.Require().NoError(err)
		if len(balance) == 0 {
			return false
		}
		// check that the amount is in one of the balances inside the balance list
		for _, b := range balance {
			if b.Denom == denom && b.Amount.Int64() == amount {
				return true
			}
		}
		return false
	},
		1*time.Minute,
		10*time.Millisecond,
	)
}

func (s *IntegrationTestSuite) TestConcentratedLiquidity() {
	chainA := s.configurer.GetChainConfig(0)
	chainANode, err := chainA.GetDefaultNode()
	s.Require().NoError(err)

	var (
		denom0             = "uion"
		denom1             = "uosmo"
		tickSpacing uint64 = 100
		swapFee            = "0.001" // 0.1%
		swapFeeDec         = sdk.MustNewDecFromStr("0.001")
	)

	// Get the permisionless pool creation parameter.
	isPermisionlessCreationEnabledStr := chainANode.QueryParams(cltypes.ModuleName, string(cltypes.KeyIsPermisionlessPoolCreationEnabled))
	if !strings.EqualFold(isPermisionlessCreationEnabledStr, "false") {
		s.T().Fatal("concentrated liquidity pool creation is enabled when should not have been")
	}

	// Change the parameter to enable permisionless pool creation.
	err = chainA.SubmitParamChangeProposal("concentratedliquidity", string(cltypes.KeyIsPermisionlessPoolCreationEnabled), []byte("true"))
	s.Require().NoError(err)

	// Confirm that the parameter has been changed.
	isPermisionlessCreationEnabledStr = chainANode.QueryParams(cltypes.ModuleName, string(cltypes.KeyIsPermisionlessPoolCreationEnabled))
	if !strings.EqualFold(isPermisionlessCreationEnabledStr, "true") {
		s.T().Fatal("concentrated liquidity pool creation is not enabled")
	}

	// Create concentrated liquidity pool when permisionless pool creation is enabled.
	poolID, err := chainANode.CreateConcentratedPool(initialization.ValidatorWalletName, denom0, denom1, tickSpacing, swapFee)
	s.Require().NoError(err)

	concentratedPool := s.updatedPool(chainANode, poolID)

	// Sanity check that pool initialized with valid parameters (the ones that we haven't explicitly specified)
	s.Require().Equal(concentratedPool.GetCurrentTick(), sdk.ZeroInt())
	s.Require().Equal(concentratedPool.GetCurrentSqrtPrice(), sdk.ZeroDec())
	s.Require().Equal(concentratedPool.GetLiquidity(), sdk.ZeroDec())

	// Assert contents of the pool are valid (that we explicitly specified)
	s.Require().Equal(concentratedPool.GetId(), poolID)
	s.Require().Equal(concentratedPool.GetToken0(), denom0)
	s.Require().Equal(concentratedPool.GetToken1(), denom1)
	s.Require().Equal(concentratedPool.GetTickSpacing(), tickSpacing)
	s.Require().Equal(concentratedPool.GetExponentAtPriceOne(), cltypes.ExponentAtPriceOne)
	s.Require().Equal(concentratedPool.GetSwapFee(sdk.Context{}), sdk.MustNewDecFromStr(swapFee))

	fundTokens := []string{"100000000uosmo", "100000000uion", "100000000stake"}

	// Get 3 addresses to create positions
	address1 := chainANode.CreateWalletAndFund("addr1", fundTokens)
	address2 := chainANode.CreateWalletAndFund("addr2", fundTokens)
	address3 := chainANode.CreateWalletAndFund("addr3", fundTokens)

	// Create 2 positions for address1: overlap together, overlap with 2 address3 positions
	chainANode.CreateConcentratedPosition(address1, "[-120000]", "40000", fmt.Sprintf("10000000%s,10000000%s", denom0, denom1), 0, 0, poolID)
	chainANode.CreateConcentratedPosition(address1, "[-40000]", "120000", fmt.Sprintf("10000000%s,10000000%s", denom0, denom1), 0, 0, poolID)

	// Create 1 position for address2: does not overlap with anything, ends at maximum
	chainANode.CreateConcentratedPosition(address2, "220000", fmt.Sprintf("%d", cltypes.MaxTick), fmt.Sprintf("10000000%s,10000000%s", denom0, denom1), 0, 0, poolID)

	// Create 2 positions for address3: overlap together, overlap with 2 address1 positions, one position starts from minimum
	chainANode.CreateConcentratedPosition(address3, "[-160000]", "[-20000]", fmt.Sprintf("10000000%s,10000000%s", denom0, denom1), 0, 0, poolID)
	chainANode.CreateConcentratedPosition(address3, fmt.Sprintf("[%d]", cltypes.MinTick), "140000", fmt.Sprintf("10000000%s,10000000%s", denom0, denom1), 0, 0, poolID)

	// Get newly created positions
	positionsAddress1 := chainANode.QueryConcentratedPositions(address1)
	positionsAddress2 := chainANode.QueryConcentratedPositions(address2)
	positionsAddress3 := chainANode.QueryConcentratedPositions(address3)

	concentratedPool = s.updatedPool(chainANode, poolID)

	// Assert number of positions per address
	s.Require().Equal(len(positionsAddress1), 2)
	s.Require().Equal(len(positionsAddress2), 1)
	s.Require().Equal(len(positionsAddress3), 2)

	// Assert positions for address1
	addr1position1 := positionsAddress1[0].Position
	addr1position2 := positionsAddress1[1].Position
	// First position first address
	s.validateCLPosition(addr1position1, poolID, -120000, 40000)
	// Second position second address
	s.validateCLPosition(addr1position2, poolID, -40000, 120000)

	// Assert positions for address2
	addr2position1 := positionsAddress2[0].Position
	// First position second address
	s.validateCLPosition(addr2position1, poolID, 220000, cltypes.MaxTick)

	// Assert positions for address3
	addr3position1 := positionsAddress3[0].Position
	addr3position2 := positionsAddress3[1].Position
	// First position third address
	s.validateCLPosition(addr3position1, poolID, -160000, -20000)
	// Second position third address
	s.validateCLPosition(addr3position2, poolID, cltypes.MinTick, 140000)

	// Collect Fees

	var (
		// feeGrowthGlobal is a variable for tracking global fee growth
		feeGrowthGlobal = sdk.ZeroDec()
		outMinAmt       = "1"
	)

	// Swap 1
	// Not crossing initialized ticks => performed in one swap step
	// Swap affects 3 positions: both that address1 has and one of address3's positions
	// Asserts that fees are correctly collected for non cross-tick swaps
	var (
		// Swap parameters
		uosmoInDec_Swap1 = sdk.NewDec(3465198)
		uosmoIn_Swap1    = fmt.Sprintf("%suosmo", uosmoInDec_Swap1.String())
	)
	// Perform swap (not crossing initialized ticks)
	chainANode.SwapExactAmountIn(uosmoIn_Swap1, outMinAmt, fmt.Sprintf("%d", poolID), denom0, initialization.ValidatorWalletName)
	// Calculate and track global fee growth for swap 1
	feeGrowthGlobal.AddMut(calculateFeeGrowthGlobal(uosmoInDec_Swap1, swapFeeDec, concentratedPool.GetLiquidity()))

	// Update pool and track liquidity and sqrt price
	liquidityBeforeSwap := concentratedPool.GetLiquidity()
	sqrtPriceBeforeSwap := concentratedPool.GetCurrentSqrtPrice()

	concentratedPool = s.updatedPool(chainANode, poolID)

	liquidityAfterSwap := concentratedPool.GetLiquidity()
	sqrtPriceAfterSwap := concentratedPool.GetCurrentSqrtPrice()

	// Assert swaps don't change pool's liquidity amount
	s.Require().Equal(liquidityAfterSwap.String(), liquidityBeforeSwap.String())

	// Assert current sqrt price
	inAmountSubFee := uosmoInDec_Swap1.Mul(sdk.OneDec().Sub(swapFeeDec))
	expectedSqrtPriceDelta := inAmountSubFee.QuoTruncate(concentratedPool.GetLiquidity()) // Δ(sqrtPrice) = Δy / L
	expectedSqrtPrice := sqrtPriceBeforeSwap.Add(expectedSqrtPriceDelta)

	s.Require().Equal(expectedSqrtPrice.String(), sqrtPriceAfterSwap.String())

	// Collect Fees: Swap 1

	// Track balances for address1 position1
	addr1BalancesBefore := s.addrBalance(chainANode, address1)
	chainANode.CollectFees(address1, fmt.Sprint(positionsAddress1[0].Position.PositionId))
	addr1BalancesAfter := s.addrBalance(chainANode, address1)

	// Assert that the balance changed only for tokenIn (uosmo)
	s.assertBalancesInvariants(addr1BalancesBefore, addr1BalancesAfter, false, true)

	// Assert Balances: Swap 1

	// Calculate uncollected fees for address1 position1
	feesUncollectedAddress1Position1_Swap1 := calculateUncollectedFees(
		positionsAddress1[0].Position.Liquidity,
		sdk.ZeroDec(), // no growth below
		sdk.ZeroDec(), // no growth above
		sdk.ZeroDec(), // no feeGrowthInsideLast - it is the first swap
		feeGrowthGlobal,
	)

	// Assert
	s.Require().Equal(
		addr1BalancesBefore.AmountOf("uosmo").Add(feesUncollectedAddress1Position1_Swap1.TruncateInt()).String(),
		addr1BalancesAfter.AmountOf("uosmo").String(),
	)

	// Swap 2
	//
	// Cross-tick swap:
	// * Part of swap happens in range of liquidity of 3 positions: both of address1 and one for address3 (until tick 40000 - upper tick of address1 position1)
	// * Another part happens in range of liquidity of 2 positions: one from address1 and address3
	//
	// Asserts:
	// * Net liquidity is kicked out when crossing initialized tick
	// * Liquidity of position that was kicked out after first swap step does not earn rewards from second swap step
	// * Uncollected fees from multiple swaps are correctly summed up and collected

	// tickOffset is a tick index after the next initialized tick to which this swap needs to move the current price
	tickOffset := sdk.NewInt(300)
	sqrtPriceBeforeSwap = concentratedPool.GetCurrentSqrtPrice()
	liquidityBeforeSwap = concentratedPool.GetLiquidity()
	nextInitTick := sdk.NewInt(40000) // address1 position1's upper tick

	// Calculate sqrtPrice after and at the next initialized tick (upperTick of address1 position1 - 40000)
	sqrtPriceAfterNextInitializedTick, err := cl.TickToSqrtPrice(nextInitTick.Add(tickOffset))
	s.Require().NoError(err)
	sqrtPriceAtNextInitializedTick, err := cl.TickToSqrtPrice(nextInitTick)
	s.Require().NoError(err)

	// Calculate Δ(sqrtPrice):
	// deltaSqrtPriceAfterNextInitializedTick = ΔsqrtP(40300) - ΔsqrtP(40000)
	// deltaSqrtPriceAtNextInitializedTick = ΔsqrtP(40000) - ΔsqrtP(currentTick)
	deltaSqrtPriceAfterNextInitializedTick := sqrtPriceAfterNextInitializedTick.Sub(sqrtPriceAtNextInitializedTick)
	deltaSqrtPriceAtNextInitializedTick := sqrtPriceAtNextInitializedTick.Sub(sqrtPriceBeforeSwap)

	// Calculate the amount of osmo required to:
	// * amountInToGetToTickAfterInitialized - move price from next initialized tick (40000) to destination tick (40000 + tickOffset)
	// * amountInToGetToNextInitTick - move price from current tick to next initialized tick
	// Formula is as follows:
	// Δy = L * Δ(sqrtPrice)
	amountInToGetToTickAfterInitialized := deltaSqrtPriceAfterNextInitializedTick.Mul(liquidityBeforeSwap.Sub(positionsAddress1[0].Position.Liquidity))
	amountInToGetToNextInitTick := deltaSqrtPriceAtNextInitializedTick.Mul(liquidityBeforeSwap)

	var (
		// Swap parameters

		// uosmoInDec_Swap2_NoFee is calculated such that swapping this amount (not considering fee) moves the price over the next initialized tick
		uosmoInDec_Swap2_NoFee = amountInToGetToNextInitTick.Add(amountInToGetToTickAfterInitialized)
		uosmoInDec_Swap2       = uosmoInDec_Swap2_NoFee.Quo(sdk.OneDec().Sub(swapFeeDec)).TruncateDec() // account for swap fee of 1%
		uosmoIn_Swap2          = fmt.Sprintf("%suosmo", uosmoInDec_Swap2.String())

		feeGrowthGlobal_Swap1 = feeGrowthGlobal.Clone()
	)
	// Perform a swap
	chainANode.SwapExactAmountIn(uosmoIn_Swap2, outMinAmt, fmt.Sprintf("%d", poolID), denom0, initialization.ValidatorWalletName)

	// Calculate the amount of liquidity of the position that was kicked out during swap (address1 position1)
	liquidityOfKickedOutPosition := positionsAddress1[0].Position.Liquidity

	// Update pool and track pool's liquidity
	concentratedPool = s.updatedPool(chainANode, poolID)

	liquidityAfterSwap = concentratedPool.GetLiquidity()

	// Assert that net liquidity of kicked out position was successfully removed from current pool's liquidity
	s.Require().Equal(liquidityBeforeSwap.Sub(liquidityOfKickedOutPosition), liquidityAfterSwap)

	// Collect fees: Swap 2

	// Calculate fee charges per each step

	// Step1: amountIn is uosmo tokens that are swapped + uosmo tokens that are paid for fee
	// hasReachedTarget in SwapStep is true, hence, to find fees, calculate:
	// feeCharge = amountIn * swapFee / (1 - swapFee)
	feeCharge_Swap2_Step1 := amountInToGetToNextInitTick.Mul(swapFeeDec).Quo(sdk.OneDec().Sub(swapFeeDec))

	// Step2: hasReachedTarget in SwapStep is false (nextTick is 120000), hence, to find fees, calculate:
	// feeCharge = amountRemaining - amountOne
	amountRemainingAfterStep1 := uosmoInDec_Swap2.Sub(amountInToGetToNextInitTick).Sub(feeCharge_Swap2_Step1)
	feeCharge_Swap2_Step2 := amountRemainingAfterStep1.Sub(amountInToGetToTickAfterInitialized)

	// per unit of virtual liquidity
	feeCharge_Swap2_Step1.QuoMut(liquidityBeforeSwap)
	feeCharge_Swap2_Step2.QuoMut(liquidityAfterSwap)

	// Update feeGrowthGlobal
	feeGrowthGlobal.AddMut(feeCharge_Swap2_Step1.Add(feeCharge_Swap2_Step2))

	// Assert Balances: Swap 2

	// Assert that address1 position1 earned fees only from first swap step

	// Track balances for address1 position1
	addr1BalancesBefore = s.addrBalance(chainANode, address1)
	chainANode.CollectFees(address1, fmt.Sprint(positionsAddress1[0].Position.PositionId))
	addr1BalancesAfter = s.addrBalance(chainANode, address1)

	// Assert that the balance changed only for tokenIn (uosmo)
	s.assertBalancesInvariants(addr1BalancesBefore, addr1BalancesAfter, false, true)

	// Calculate uncollected fees for position, which liquidity will only be live part of the swap
	feesUncollectedAddress1Position1_Swap2 := calculateUncollectedFees(
		positionsAddress1[0].Position.Liquidity,
		sdk.ZeroDec(),
		sdk.ZeroDec(),
		calculateFeeGrowthInside(feeGrowthGlobal_Swap1, sdk.ZeroDec(), sdk.ZeroDec()),
		feeGrowthGlobal_Swap1.Add(feeCharge_Swap2_Step1), // cannot use feeGrowthGlobal, it was already increased by second swap's step
	)

	// Assert
	s.Require().Equal(
		addr1BalancesBefore.AmountOf("uosmo").Add(feesUncollectedAddress1Position1_Swap2.TruncateInt()),
		addr1BalancesAfter.AmountOf("uosmo"),
	)

	// Assert that address3 position2 earned rewards from first and second swaps

	// Track balance off address3 position2: check that position that has not been kicked out earned full rewards
	addr3BalancesBefore := s.addrBalance(chainANode, address3)
	chainANode.CollectFees(address3, fmt.Sprint(positionsAddress3[1].Position.PositionId))
	addr3BalancesAfter := s.addrBalance(chainANode, address3)

	// Calculate uncollected fees for address3 position2 earned from Swap 1
	feesUncollectedAddress3Position2_Swap1 := calculateUncollectedFees(
		positionsAddress3[1].Position.Liquidity,
		sdk.ZeroDec(),
		sdk.ZeroDec(),
		sdk.ZeroDec(),
		feeGrowthGlobal_Swap1,
	)

	// Calculate uncollected fees for address3 position2 (was active throughout both swap steps): Swap2
	feesUncollectedAddress3Position2_Swap2 := calculateUncollectedFees(
		positionsAddress3[1].Position.Liquidity,
		sdk.ZeroDec(),
		sdk.ZeroDec(),
		calculateFeeGrowthInside(feeGrowthGlobal_Swap1, sdk.ZeroDec(), sdk.ZeroDec()),
		feeGrowthGlobal,
	)

	// Total fees earned by address3 position2 from 2 swaps
	totalUncollectedFeesAddress3Position2 := feesUncollectedAddress3Position2_Swap1.Add(feesUncollectedAddress3Position2_Swap2)

	// Assert
	s.Require().Equal(
		addr3BalancesBefore.AmountOf("uosmo").Add(totalUncollectedFeesAddress3Position2.TruncateInt()),
		addr3BalancesAfter.AmountOf("uosmo"),
	)

	// Swap 3
	// Asserts:
	// * swapping amountZero for amountOne works correctly
	// * liquidity of positions that come in range are correctly kicked in

	// tickOffset is a tick index after the next initialized tick to which this swap needs to move the current price
	tickOffset = sdk.NewInt(300)
	sqrtPriceBeforeSwap = concentratedPool.GetCurrentSqrtPrice()
	liquidityBeforeSwap = concentratedPool.GetLiquidity()
	nextInitTick = sdk.NewInt(40000)

	// Calculate amount required to get to
	// 1) next initialized tick
	// 2) tick below next initialized (-300)
	// Using: CalcAmount0Delta = liquidity * ((sqrtPriceB - sqrtPriceA) / (sqrtPriceB * sqrtPriceA))

	// Calculate sqrtPrice after and at the next initialized tick (which is upperTick of address1 position1 - 40000)
	sqrtPricebBelowNextInitializedTick, err := cl.TickToSqrtPrice(nextInitTick.Sub(tickOffset))
	s.Require().NoError(err)
	sqrtPriceAtNextInitializedTick, err = cl.TickToSqrtPrice(nextInitTick)
	s.Require().NoError(err)

	// Calculate numerators
	numeratorBelowNextInitializedTick := sqrtPriceAtNextInitializedTick.Sub(sqrtPricebBelowNextInitializedTick)
	numeratorNextInitializedTick := sqrtPriceBeforeSwap.Sub(sqrtPriceAtNextInitializedTick)

	// Calculate denominators
	denominatorBelowNextInitializedTick := sqrtPriceAtNextInitializedTick.Mul(sqrtPricebBelowNextInitializedTick)
	denominatorNextInitializedTick := sqrtPriceBeforeSwap.Mul(sqrtPriceAtNextInitializedTick)

	// Calculate fractions
	fractionBelowNextInitializedTick := numeratorBelowNextInitializedTick.Quo(denominatorBelowNextInitializedTick)
	fractionAtNextInitializedTick := numeratorNextInitializedTick.Quo(denominatorNextInitializedTick)

	// Calculate amounts of uionIn needed
	amountInToGetToTickBelowInitialized := liquidityBeforeSwap.Add(positionsAddress1[0].Position.Liquidity).Mul(fractionBelowNextInitializedTick)
	amountInToGetToNextInitTick = liquidityBeforeSwap.Mul(fractionAtNextInitializedTick)

	var (
		// Swap parameters
		uionInDec_Swap3_NoFee = amountInToGetToNextInitTick.Add(amountInToGetToTickBelowInitialized)  // amount of uion to move price from current to desired (not considering swapFee)
		uionInDec_Swap3       = uionInDec_Swap3_NoFee.Quo(sdk.OneDec().Sub(swapFeeDec)).TruncateDec() // consider swapFee
		uionIn_Swap3          = fmt.Sprintf("%suion", uionInDec_Swap3.String())

		// Save variables from previous swaps
		feeGrowthGlobal_Swap2                = feeGrowthGlobal.Clone()
		feeGrowthInsideAddress1Position1Last = feeGrowthGlobal_Swap1.Add(feeCharge_Swap2_Step1)
	)
	// Collect fees for address1 position1 to avoid overhead computations (swap2 already asserted fees are aggregated correctly from multiple swaps)
	chainANode.CollectFees(address1, fmt.Sprint(positionsAddress1[0].Position.PositionId))

	// Perform a swap
	chainANode.SwapExactAmountIn(uionIn_Swap3, outMinAmt, fmt.Sprintf("%d", poolID), denom1, initialization.ValidatorWalletName)

	// Assert liquidity of kicked in position was successfully added to the pool
	concentratedPool = s.updatedPool(chainANode, poolID)

	liquidityAfterSwap = concentratedPool.GetLiquidity()
	s.Require().Equal(liquidityBeforeSwap.Add(positionsAddress1[0].Position.Liquidity), liquidityAfterSwap)

	// Track balance of address1
	addr1BalancesBefore = s.addrBalance(chainANode, address1)
	chainANode.CollectFees(address1, fmt.Sprint(positionsAddress1[0].Position.PositionId))
	addr1BalancesAfter = s.addrBalance(chainANode, address1)

	// Assert that the balance changed only for tokenIn (uion)
	s.assertBalancesInvariants(addr1BalancesBefore, addr1BalancesAfter, true, false)

	// Assert the amount of collected fees:

	// Step1: amountIn is uion tokens that are swapped + uion tokens that are paid for fee
	// hasReachedTarget in SwapStep is true, hence, to find fees, calculate:
	// feeCharge = amountIn * swapFee / (1 - swapFee)
	feeCharge_Swap3_Step1 := amountInToGetToNextInitTick.Mul(swapFeeDec).Quo(sdk.OneDec().Sub(swapFeeDec))

	// Step2: hasReachedTarget in SwapStep is false (next initialized tick is -20000), hence, to find fees, calculate:
	// feeCharge = amountRemaining - amountZero
	amountRemainingAfterStep1 = uionInDec_Swap3.Sub(amountInToGetToNextInitTick).Sub(feeCharge_Swap3_Step1)
	feeCharge_Swap3_Step2 := amountRemainingAfterStep1.Sub(amountInToGetToTickBelowInitialized)

	// Per unit of virtual liquidity
	feeCharge_Swap3_Step1.QuoMut(liquidityBeforeSwap)
	feeCharge_Swap3_Step2.QuoMut(liquidityAfterSwap)

	// Update feeGrowthGlobal
	feeGrowthGlobal.AddMut(feeCharge_Swap3_Step1.Add(feeCharge_Swap3_Step2))

	// Assert position that was active throughout second swap step (address1 position1) only earned fees for this step:

	// Only collects fees for second swap step
	feesUncollectedAddress1Position1_Swap3 := calculateUncollectedFees(
		positionsAddress1[0].Position.Liquidity,
		sdk.ZeroDec(),
		feeCharge_Swap2_Step2.Add(feeCharge_Swap3_Step1), // fees acquired by swap2 step2 and swap3 step1 (steps happened above upper tick of this position)
		feeGrowthInsideAddress1Position1Last,             // feeGrowthInside from first and second swaps
		feeGrowthGlobal,
	)

	// Assert
	s.Require().Equal(
		addr1BalancesBefore.AmountOf("uion").Add(feesUncollectedAddress1Position1_Swap3.TruncateInt()),
		addr1BalancesAfter.AmountOf("uion"),
	)

	// Assert position that was active throughout the whole swap:

	// Track balance of address3
	addr3BalancesBefore = s.addrBalance(chainANode, address3)
	chainANode.CollectFees(address3, fmt.Sprint(positionsAddress3[1].Position.PositionId))
	addr3BalancesAfter = s.addrBalance(chainANode, address3)

	// Assert that the balance changed only for tokenIn (uion)
	s.assertBalancesInvariants(addr3BalancesBefore, addr3BalancesAfter, true, false)

	// Was active throughout the whole swap, collects fees from 2 steps

	// Step 1
	feesUncollectedAddress3Position2_Swap3_Step1 := calculateUncollectedFees(
		positionsAddress3[1].Position.Liquidity,
		sdk.ZeroDec(), // no growth below
		sdk.ZeroDec(), // no growth above
		calculateFeeGrowthInside(feeGrowthGlobal_Swap2, sdk.ZeroDec(), sdk.ZeroDec()), // snapshot of fee growth at swap 2
		feeGrowthGlobal.Sub(feeCharge_Swap3_Step2),                                    // step 1 hasn't earned fees from step 2
	)

	// Step 2
	feesUncollectedAddress3Position2_Swap3_Step2 := calculateUncollectedFees(
		positionsAddress3[1].Position.Liquidity,
		sdk.ZeroDec(), // no growth below
		sdk.ZeroDec(), // no growth above
		calculateFeeGrowthInside(feeGrowthGlobal_Swap2, sdk.ZeroDec(), sdk.ZeroDec()), // snapshot of fee growth at swap 2
		feeGrowthGlobal.Sub(feeCharge_Swap3_Step1),                                    // step 2 hasn't earned fees from step 1
	)

	// Calculate total fees acquired by address3 position2 from all swap steps
	totalUncollectedFeesAddress3Position2 = feesUncollectedAddress3Position2_Swap3_Step1.Add(feesUncollectedAddress3Position2_Swap3_Step2)

	// Assert
	s.Require().Equal(
		addr3BalancesBefore.AmountOf("uion").Add(totalUncollectedFeesAddress3Position2.TruncateInt()),
		addr3BalancesAfter.AmountOf("uion"),
	)

	// Collect Fees: Sanity Checks

	// Assert that positions, which were not included in swaps, were not affected

	// Address3 Position1: [-160000; -20000]
	addr3BalancesBefore = s.addrBalance(chainANode, address3)
	chainANode.CollectFees(address3, fmt.Sprint(positionsAddress3[0].Position.PositionId))
	addr3BalancesAfter = s.addrBalance(chainANode, address3)

	// Assert that balances did not change for any token
	s.assertBalancesInvariants(addr3BalancesBefore, addr3BalancesAfter, true, true)

	// Address2's only position: [220000; 342000]
	addr2BalancesBefore := s.addrBalance(chainANode, address2)
	chainANode.CollectFees(address2, fmt.Sprint(positionsAddress2[0].Position.PositionId))
	addr2BalancesAfter := s.addrBalance(chainANode, address2)

	// Assert the balances did not change for every token
	s.assertBalancesInvariants(addr2BalancesBefore, addr2BalancesAfter, true, true)

	// Withdraw Position

	// Withdraw Position parameters
	var defaultLiquidityRemoval string = "1000"

	chainA.WaitForNumHeights(2)

	// Assert removing some liquidity
	// address1: check removing some amount of liquidity
	address1position1liquidityBefore := positionsAddress1[0].Position.Liquidity
	chainANode.WithdrawPosition(address1, defaultLiquidityRemoval, positionsAddress1[0].Position.PositionId)
	// assert
	positionsAddress1 = chainANode.QueryConcentratedPositions(address1)
	s.Require().Equal(address1position1liquidityBefore, positionsAddress1[0].Position.Liquidity.Add(sdk.MustNewDecFromStr(defaultLiquidityRemoval)))

	// address2: check removing some amount of liquidity
	address2position1liquidityBefore := positionsAddress2[0].Position.Liquidity
	chainANode.WithdrawPosition(address2, defaultLiquidityRemoval, positionsAddress2[0].Position.PositionId)
	// assert
	positionsAddress2 = chainANode.QueryConcentratedPositions(address2)
	s.Require().Equal(address2position1liquidityBefore, positionsAddress2[0].Position.Liquidity.Add(sdk.MustNewDecFromStr(defaultLiquidityRemoval)))

	// address3: check removing some amount of liquidity
	address3position1liquidityBefore := positionsAddress3[0].Position.Liquidity
	chainANode.WithdrawPosition(address3, defaultLiquidityRemoval, positionsAddress3[0].Position.PositionId)
	// assert
	positionsAddress3 = chainANode.QueryConcentratedPositions(address3)
	s.Require().Equal(address3position1liquidityBefore, positionsAddress3[0].Position.Liquidity.Add(sdk.MustNewDecFromStr(defaultLiquidityRemoval)))

	// Assert removing all liquidity
	// address2: no more positions left
	allLiquidityAddress2Position1 := positionsAddress2[0].Position.Liquidity
	chainANode.WithdrawPosition(address2, allLiquidityAddress2Position1.String(), positionsAddress2[0].Position.PositionId)
	positionsAddress2 = chainANode.QueryConcentratedPositions(address2)
	s.Require().Empty(positionsAddress2)

	// address1: one position left
	allLiquidityAddress1Position1 := positionsAddress1[0].Position.Liquidity
	chainANode.WithdrawPosition(address1, allLiquidityAddress1Position1.String(), positionsAddress1[0].Position.PositionId)
	positionsAddress1 = chainANode.QueryConcentratedPositions(address1)
	s.Require().Equal(len(positionsAddress1), 1)

	// Test tick spacing reduction proposal

	// Get the current tick spacing
	currentTickSpacing := concentratedPool.GetTickSpacing()

	// Get the index of the current tick spacing in relation to authorized tick spacings
	indexOfCurrentTickSpacing := uint64(0)
	for i, tickSpacing := range cltypes.AuthorizedTickSpacing {
		if tickSpacing == currentTickSpacing {
			indexOfCurrentTickSpacing = uint64(i)
			break
		}
	}

	// The new tick spacing will be the next lowest authorized tick spacing
	newTickSpacing := cltypes.AuthorizedTickSpacing[indexOfCurrentTickSpacing-1]

	// Run the tick spacing reduction proposal
	chainANode.SubmitTickSpacingReductionProposal(fmt.Sprintf("%d,%d", poolID, newTickSpacing), sdk.NewCoin(appparams.BaseCoinUnit, sdk.NewInt(config.InitialMinExpeditedDeposit)), true)
	chainA.LatestProposalNumber += 1
	chainANode.DepositProposal(chainA.LatestProposalNumber, true)
	totalTimeChan := make(chan time.Duration, 1)
	go chainANode.QueryPropStatusTimed(chainA.LatestProposalNumber, "PROPOSAL_STATUS_PASSED", totalTimeChan)
	for _, node := range chainA.NodeConfigs {
		node.VoteYesProposal(initialization.ValidatorWalletName, chainA.LatestProposalNumber)
	}

	// if querying proposal takes longer than timeoutPeriod, stop the goroutine and error
	timeoutPeriod := 2 * time.Minute
	select {
	case <-time.After(timeoutPeriod):
		err := fmt.Errorf("go routine took longer than %s", timeoutPeriod)
		s.Require().NoError(err)
	case <-totalTimeChan:
		// The goroutine finished before the timeout period, continue execution.
	}

	// Check that the tick spacing was reduced to the expected new tick spacing
	concentratedPool = s.updatedPool(chainANode, poolID)
	s.Require().Equal(newTickSpacing, concentratedPool.GetTickSpacing())
}

func (s *IntegrationTestSuite) TestStableSwapPostUpgrade() {
	if s.skipUpgrade {
		s.T().Skip("Skipping StableSwapPostUpgrade test")
	}

	chainA := s.configurer.GetChainConfig(0)
	chainANode, err := chainA.GetDefaultNode()
	s.Require().NoError(err)

	const (
		denomA = "stake"
		denomB = "uosmo"

		minAmountOut = "1"
	)

	coinAIn, coinBIn := fmt.Sprintf("20000%s", denomA), fmt.Sprintf("1%s", denomB)

	chainANode.BankSend(initialization.WalletFeeTokens.String(), chainA.NodeConfigs[0].PublicAddress, config.StableswapWallet)
	chainANode.BankSend(coinAIn, chainA.NodeConfigs[0].PublicAddress, config.StableswapWallet)
	chainANode.BankSend(coinBIn, chainA.NodeConfigs[0].PublicAddress, config.StableswapWallet)

	s.T().Log("performing swaps")
	chainANode.SwapExactAmountIn(coinAIn, minAmountOut, fmt.Sprintf("%d", config.PreUpgradeStableSwapPoolId), denomB, config.StableswapWallet)
	chainANode.SwapExactAmountIn(coinBIn, minAmountOut, fmt.Sprintf("%d", config.PreUpgradeStableSwapPoolId), denomA, config.StableswapWallet)
}

// TestGeometricTwapMigration tests that the geometric twap record
// migration runs successfully. It does so by attempting to execute
// the swap on the pool created pre-upgrade. When a pool is created
// pre-upgrade, twap records are initialized for a pool. By runnning
// a swap post-upgrade, we confirm that the geometric twap was initialized
// correctly and does not cause a chain halt. This test was created
// in-response to a testnet incident when performing the geometric twap
// upgrade. Upon adding the migrations logic, the tests began to pass.
func (s *IntegrationTestSuite) TestGeometricTwapMigration() {
	if s.skipUpgrade {
		s.T().Skip("Skipping upgrade tests")
	}

	const (
		// Configurations for tests/e2e/scripts/pool1A.json
		// This pool gets initialized pre-upgrade.
		minAmountOut    = "1"
		otherDenom      = "ibc/ED07A3391A112B175915CD8FAF43A2DA8E4790EDE12566649D0C2F97716B8518"
		migrationWallet = "migration"
	)

	chainA := s.configurer.GetChainConfig(0)
	node, err := chainA.GetDefaultNode()
	s.Require().NoError(err)

	uosmoIn := fmt.Sprintf("1000000%s", "uosmo")

	swapWalletAddr := node.CreateWallet(migrationWallet)

	node.BankSend(uosmoIn, chainA.NodeConfigs[0].PublicAddress, swapWalletAddr)

	// Swap to create new twap records on the pool that was created pre-upgrade.
	node.SwapExactAmountIn(uosmoIn, minAmountOut, fmt.Sprintf("%d", config.PreUpgradePoolId), otherDenom, swapWalletAddr)
}

// TestIBCTokenTransfer tests that IBC token transfers work as expected.
// Additionally, it attempst to create a pool with IBC denoms.
func (s *IntegrationTestSuite) TestIBCTokenTransferAndCreatePool() {
	if s.skipIBC {
		s.T().Skip("Skipping IBC tests")
	}
	chainA := s.configurer.GetChainConfig(0)
	chainB := s.configurer.GetChainConfig(1)
	chainA.SendIBC(chainB, chainB.NodeConfigs[0].PublicAddress, initialization.OsmoToken)
	chainB.SendIBC(chainA, chainA.NodeConfigs[0].PublicAddress, initialization.OsmoToken)
	chainA.SendIBC(chainB, chainB.NodeConfigs[0].PublicAddress, initialization.StakeToken)
	chainB.SendIBC(chainA, chainA.NodeConfigs[0].PublicAddress, initialization.StakeToken)

	chainANode, err := chainA.GetDefaultNode()
	s.NoError(err)
	chainANode.CreateBalancerPool("ibcDenomPool.json", initialization.ValidatorWalletName)
}

// TestSuperfluidVoting tests that superfluid voting is functioning as expected.
// It does so by doing the following:
// - creating a pool
// - attempting to submit a proposal to enable superfluid voting in that pool
// - voting yes on the proposal from the validator wallet
// - voting no on the proposal from the delegator wallet
// - ensuring that delegator's wallet overwrites the validator's vote
func (s *IntegrationTestSuite) TestSuperfluidVoting() {
	chainA := s.configurer.GetChainConfig(0)
	chainANode, err := chainA.GetDefaultNode()
	s.NoError(err)

	poolId := chainANode.CreateBalancerPool("nativeDenomPool.json", chainA.NodeConfigs[0].PublicAddress)

	// enable superfluid assets
	chainA.EnableSuperfluidAsset(fmt.Sprintf("gamm/pool/%d", poolId))

	// setup wallets and send gamm tokens to these wallets (both chains)
	superfluidVotingWallet := chainANode.CreateWallet("TestSuperfluidVoting")
	chainANode.BankSend(fmt.Sprintf("10000000000000000000gamm/pool/%d", poolId), chainA.NodeConfigs[0].PublicAddress, superfluidVotingWallet)
	chainANode.LockTokens(fmt.Sprintf("%v%s", sdk.NewInt(1000000000000000000), fmt.Sprintf("gamm/pool/%d", poolId)), "240s", superfluidVotingWallet)
	chainA.LatestLockNumber += 1
	chainANode.SuperfluidDelegate(chainA.LatestLockNumber, chainA.NodeConfigs[1].OperatorAddress, superfluidVotingWallet)

	// create a text prop, deposit and vote yes
	chainANode.SubmitTextProposal("superfluid vote overwrite test", sdk.NewCoin(appparams.BaseCoinUnit, sdk.NewInt(config.InitialMinDeposit)), false)
	chainA.LatestProposalNumber += 1
	chainANode.DepositProposal(chainA.LatestProposalNumber, false)
	for _, node := range chainA.NodeConfigs {
		node.VoteYesProposal(initialization.ValidatorWalletName, chainA.LatestProposalNumber)
	}

	// set delegator vote to no
	chainANode.VoteNoProposal(superfluidVotingWallet, chainA.LatestProposalNumber)

	s.Eventually(
		func() bool {
			noTotal, yesTotal, noWithVetoTotal, abstainTotal, err := chainANode.QueryPropTally(chainA.LatestProposalNumber)
			if err != nil {
				return false
			}
			if abstainTotal.Int64()+noTotal.Int64()+noWithVetoTotal.Int64()+yesTotal.Int64() <= 0 {
				return false
			}
			return true
		},
		1*time.Minute,
		10*time.Millisecond,
		"Osmosis node failed to retrieve prop tally",
	)
	noTotal, _, _, _, _ := chainANode.QueryPropTally(chainA.LatestProposalNumber)
	noTotalFinal, err := strconv.Atoi(noTotal.String())
	s.NoError(err)

	s.Eventually(
		func() bool {
			intAccountBalance, err := chainANode.QueryIntermediaryAccount(fmt.Sprintf("gamm/pool/%d", poolId), chainA.NodeConfigs[1].OperatorAddress)
			s.Require().NoError(err)
			if err != nil {
				return false
			}
			if noTotalFinal != intAccountBalance {
				fmt.Printf("noTotalFinal %v does not match intAccountBalance %v", noTotalFinal, intAccountBalance)
				return false
			}
			return true
		},
		1*time.Minute,
		10*time.Millisecond,
		"superfluid delegation vote overwrite not working as expected",
	)
}

func (s *IntegrationTestSuite) TestCreateConcentratedLiquidityPoolVoting() {
	chainA := s.configurer.GetChainConfig(0)
	chainANode, err := chainA.GetDefaultNode()
	s.NoError(err)

	err = chainA.SubmitCreateConcentratedPoolProposal()
	s.NoError(err)

	var (
		expectedDenom0      = "stake"
		expectedDenom1      = "uosmo"
		expectedTickspacing = uint64(100)
		expectedSwapFee     = "0.001000000000000000"
	)

	poolId := chainANode.QueryNumPools()
	s.Eventually(
		func() bool {
			concentratedPool := s.updatedPool(chainANode, poolId)
			s.Require().Equal(poolmanagertypes.Concentrated, concentratedPool.GetType())
			s.Require().Equal(expectedDenom0, concentratedPool.GetToken0())
			s.Require().Equal(expectedDenom1, concentratedPool.GetToken1())
			s.Require().Equal(expectedTickspacing, concentratedPool.GetTickSpacing())
			s.Require().Equal(expectedSwapFee, concentratedPool.GetSwapFee(sdk.Context{}).String())

			return true
		},
		1*time.Minute,
		10*time.Millisecond,
		"create concentrated liquidity pool was not successful.",
	)
}

func (s *IntegrationTestSuite) TestIBCTokenTransferRateLimiting() {
	if s.skipIBC {
		s.T().Skip("Skipping IBC tests")
	}
	chainA := s.configurer.GetChainConfig(0)
	chainB := s.configurer.GetChainConfig(1)

	node, err := chainA.GetDefaultNode()
	s.Require().NoError(err)

	// If the RL param is already set. Remember it to set it back at the end
	param := node.QueryParams(ibcratelimittypes.ModuleName, string(ibcratelimittypes.KeyContractAddress))
	fmt.Println("param", param)

	osmoSupply, err := node.QuerySupplyOf("uosmo")
	s.Require().NoError(err)

	f, err := osmoSupply.ToDec().Float64()
	s.Require().NoError(err)

	over := f * 0.02

	paths := fmt.Sprintf(`{"channel_id": "channel-0", "denom": "%s", "quotas": [{"name":"testQuota", "duration": 86400, "send_recv": [1, 1]}] }`, initialization.OsmoToken.Denom)

	// Sending >1%
	chainA.SendIBC(chainB, chainB.NodeConfigs[0].PublicAddress, sdk.NewInt64Coin(initialization.OsmoDenom, int64(over)))

	contract, err := chainA.SetupRateLimiting(paths, chainA.NodeConfigs[0].PublicAddress)
	s.Require().NoError(err)

	s.Eventually(
		func() bool {
			val := node.QueryParams(ibcratelimittypes.ModuleName, string(ibcratelimittypes.KeyContractAddress))
			return strings.Contains(val, contract)
		},
		1*time.Minute,
		10*time.Millisecond,
		"Osmosis node failed to retrieve params",
	)

	// Sending <1%. Should work
	chainA.SendIBC(chainB, chainB.NodeConfigs[0].PublicAddress, sdk.NewInt64Coin(initialization.OsmoDenom, 1))
	// Sending >1%. Should fail
	node.FailIBCTransfer(initialization.ValidatorWalletName, chainB.NodeConfigs[0].PublicAddress, fmt.Sprintf("%duosmo", int(over)))

	// Removing the rate limit so it doesn't affect other tests
	node.WasmExecute(contract, `{"remove_path": {"channel_id": "channel-0", "denom": "uosmo"}}`, initialization.ValidatorWalletName)
	// reset the param to the original contract if it existed
	if param != "" {
		err = chainA.SubmitParamChangeProposal(
			ibcratelimittypes.ModuleName,
			string(ibcratelimittypes.KeyContractAddress),
			[]byte(param),
		)
		s.Require().NoError(err)
		s.Eventually(func() bool {
			val := node.QueryParams(ibcratelimittypes.ModuleName, string(ibcratelimittypes.KeyContractAddress))
			return strings.Contains(val, param)
		}, time.Second*30, time.Millisecond*500)
	}
}

func (s *IntegrationTestSuite) TestLargeWasmUpload() {
	chainA := s.configurer.GetChainConfig(0)
	node, err := chainA.GetDefaultNode()
	s.NoError(err)
	node.StoreWasmCode("bytecode/large.wasm", initialization.ValidatorWalletName)
}

func (s *IntegrationTestSuite) UploadAndInstantiateCounter(chain *chain.Config) string {
	// copy the contract from tests/ibc-hooks/bytecode
	wd, err := os.Getwd()
	s.NoError(err)
	// co up two levels
	projectDir := filepath.Dir(filepath.Dir(wd))
	_, err = util.CopyFile(projectDir+"/tests/ibc-hooks/bytecode/counter.wasm", wd+"/scripts/counter.wasm")
	s.NoError(err)
	node, err := chain.GetDefaultNode()
	s.NoError(err)

	node.StoreWasmCode("counter.wasm", initialization.ValidatorWalletName)
	chain.LatestCodeId = int(node.QueryLatestWasmCodeID())
	node.InstantiateWasmContract(
		strconv.Itoa(chain.LatestCodeId),
		`{"count": 0}`,
		initialization.ValidatorWalletName)

	contracts, err := node.QueryContractsFromId(chain.LatestCodeId)
	s.NoError(err)
	s.Require().Len(contracts, 1, "Wrong number of contracts for the counter")
	contractAddr := contracts[0]
	return contractAddr
}

func (s *IntegrationTestSuite) TestIBCWasmHooks() {
	if s.skipIBC {
		s.T().Skip("Skipping IBC tests")
	}
	chainA := s.configurer.GetChainConfig(0)
	chainB := s.configurer.GetChainConfig(1)

	nodeA, err := chainA.GetDefaultNode()
	s.NoError(err)
	nodeB, err := chainB.GetDefaultNode()
	s.NoError(err)

	contractAddr := s.UploadAndInstantiateCounter(chainA)

	transferAmount := int64(10)
	validatorAddr := nodeB.GetWallet(initialization.ValidatorWalletName)
	nodeB.SendIBCTransfer(validatorAddr, contractAddr, fmt.Sprintf("%duosmo", transferAmount),
		fmt.Sprintf(`{"wasm":{"contract":"%s","msg": {"increment": {}} }}`, contractAddr))

	// check the balance of the contract
	denomTrace := transfertypes.ParseDenomTrace(transfertypes.GetPrefixedDenom("transfer", "channel-0", "uosmo"))
	ibcDenom := denomTrace.IBCDenom()
	s.CheckBalance(nodeA, contractAddr, ibcDenom, transferAmount)

	// sender wasm addr
	senderBech32, err := ibchookskeeper.DeriveIntermediateSender("channel-0", validatorAddr, "osmo")

	var response map[string]interface{}
	s.Require().Eventually(func() bool {
		response, err = nodeA.QueryWasmSmartObject(contractAddr, fmt.Sprintf(`{"get_total_funds": {"addr": "%s"}}`, senderBech32))
		if err != nil {
			return false
		}

		totalFundsIface, ok := response["total_funds"].([]interface{})
		if !ok || len(totalFundsIface) == 0 {
			return false
		}

		totalFunds, ok := totalFundsIface[0].(map[string]interface{})
		if !ok {
			return false
		}

		amount, ok := totalFunds["amount"].(string)
		if !ok {
			return false
		}

		denom, ok := totalFunds["denom"].(string)
		if !ok {
			return false
		}

		// check if denom contains "uosmo"
		return amount == strconv.FormatInt(transferAmount, 10) && strings.Contains(denom, "ibc")
	},

		15*time.Second,
		10*time.Millisecond,
	)
}

// TestPacketForwarding sends a packet from chainA to chainB, and forwards it
// back to chainA with a custom memo to execute the counter contract on chain A
func (s *IntegrationTestSuite) TestPacketForwarding() {
	if s.skipIBC {
		s.T().Skip("Skipping IBC tests")
	}
	chainA := s.configurer.GetChainConfig(0)

	nodeA, err := chainA.GetDefaultNode()
	s.NoError(err)

	// Instantiate the counter contract on chain A
	contractAddr := s.UploadAndInstantiateCounter(chainA)

	transferAmount := int64(10)
	validatorAddr := nodeA.GetWallet(initialization.ValidatorWalletName)
	// Specify that the counter contract should be called on chain A when the packet is received
	contractCallMemo := []byte(fmt.Sprintf(`{"wasm":{"contract":"%s","msg": {"increment": {}} }}`, contractAddr))
	// Generate the forward metadata
	forwardMetadata := packetforwardingtypes.ForwardMetadata{
		Receiver: contractAddr,
		Port:     "transfer",
		Channel:  "channel-0",
		Next:     packetforwardingtypes.NewJSONObject(false, contractCallMemo, orderedmap.OrderedMap{}), // The packet sent to chainA will have this memo
	}
	memoData := packetforwardingtypes.PacketMetadata{Forward: &forwardMetadata}
	forwardMemo, err := json.Marshal(memoData)
	s.NoError(err)
	// Send the transfer from chainA to chainB. ChainB will parse the memo and forward the packet back to chainA
	nodeA.SendIBCTransfer(validatorAddr, validatorAddr, fmt.Sprintf("%duosmo", transferAmount), string(forwardMemo))

	// check the balance of the contract
	s.CheckBalance(nodeA, contractAddr, "uosmo", transferAmount)

	// sender wasm addr
	senderBech32, err := ibchookskeeper.DeriveIntermediateSender("channel-0", validatorAddr, "osmo")
	s.Require().NoError(err)
	s.Require().Eventually(func() bool {
		response, err := nodeA.QueryWasmSmartObject(contractAddr, fmt.Sprintf(`{"get_count": {"addr": "%s"}}`, senderBech32))
		if err != nil {
			return false
		}
		countValue, ok := response["count"].(float64)
		if !ok {
			return false
		}
		return countValue == 0
	},
		15*time.Second,
		10*time.Millisecond,
	)
}

// TestAddToExistingLockPostUpgrade ensures addToExistingLock works for locks created preupgrade.
func (s *IntegrationTestSuite) TestAddToExistingLockPostUpgrade() {
	if s.skipUpgrade {
		s.T().Skip("Skipping AddToExistingLockPostUpgrade test")
	}
	chainA := s.configurer.GetChainConfig(0)
	chainANode, err := chainA.GetDefaultNode()
	s.NoError(err)
	// ensure we can add to existing locks and superfluid locks that existed pre upgrade on chainA
	// we use the hardcoded gamm/pool/1 and these specific wallet names to match what was created pre upgrade
	preUpgradePoolShareDenom := fmt.Sprintf("gamm/pool/%d", config.PreUpgradePoolId)

	lockupWalletAddr, lockupWalletSuperfluidAddr := chainANode.GetWallet("lockup-wallet"), chainANode.GetWallet("lockup-wallet-superfluid")
	chainANode.AddToExistingLock(sdk.NewInt(1000000000000000000), preUpgradePoolShareDenom, "240s", lockupWalletAddr)
	chainANode.AddToExistingLock(sdk.NewInt(1000000000000000000), preUpgradePoolShareDenom, "240s", lockupWalletSuperfluidAddr)
}

// TestAddToExistingLock tests lockups to both regular and superfluid locks.
func (s *IntegrationTestSuite) TestAddToExistingLock() {
	chainA := s.configurer.GetChainConfig(0)
	chainANode, err := chainA.GetDefaultNode()
	s.NoError(err)
	funder := chainA.NodeConfigs[0].PublicAddress
	// ensure we can add to new locks and superfluid locks
	// create pool and enable superfluid assets
	poolId := chainANode.CreateBalancerPool("nativeDenomPool.json", funder)
	chainA.EnableSuperfluidAsset(fmt.Sprintf("gamm/pool/%d", poolId))

	// setup wallets and send gamm tokens to these wallets on chainA
	gammShares := fmt.Sprintf("10000000000000000000gamm/pool/%d", poolId)
	fundTokens := []string{gammShares, initialization.WalletFeeTokens.String()}
	lockupWalletAddr := chainANode.CreateWalletAndFundFrom("TestAddToExistingLock", funder, fundTokens)
	lockupWalletSuperfluidAddr := chainANode.CreateWalletAndFundFrom("TestAddToExistingLockSuperfluid", funder, fundTokens)

	// ensure we can add to new locks and superfluid locks on chainA
	chainA.LockAndAddToExistingLock(sdk.NewInt(1000000000000000000), fmt.Sprintf("gamm/pool/%d", poolId), lockupWalletAddr, lockupWalletSuperfluidAddr)
}

// TestArithmeticTWAP tests TWAP by creating a pool, performing a swap.
// These two operations should create TWAP records.
// Then, we wait until the epoch for the records to be pruned.
// The records are guaranteed to be pruned at the next epoch
// because twap keep time = epoch time / 4 and we use a timer
// to wait for at least the twap keep time.
func (s *IntegrationTestSuite) TestArithmeticTWAP() {
	s.T().Skip("TODO: investigate further: https://github.com/osmosis-labs/osmosis/issues/4342")

	const (
		poolFile   = "nativeDenomThreeAssetPool.json"
		walletName = "arithmetic-twap-wallet"

		denomA = "stake"
		denomB = "uion"
		denomC = "uosmo"

		minAmountOut = "1"

		epochIdentifier = "day"
	)

	coinAIn, coinBIn, coinCIn := fmt.Sprintf("2000000%s", denomA), fmt.Sprintf("2000000%s", denomB), fmt.Sprintf("2000000%s", denomC)

	chainA := s.configurer.GetChainConfig(0)
	chainANode, err := chainA.GetDefaultNode()
	s.NoError(err)

	// Triggers the creation of TWAP records.
	poolId := chainANode.CreateBalancerPool(poolFile, initialization.ValidatorWalletName)
	swapWalletAddr := chainANode.CreateWalletAndFund(walletName, []string{initialization.WalletFeeTokens.String()})

	timeBeforeSwap := chainANode.QueryLatestBlockTime()
	// Wait for the next height so that the requested twap
	// start time (timeBeforeSwap) is not equal to the block time.
	chainA.WaitForNumHeights(2)

	s.T().Log("querying for the first TWAP to now before swap")
	twapFromBeforeSwapToBeforeSwapOneAB, err := chainANode.QueryArithmeticTwapToNow(poolId, denomA, denomB, timeBeforeSwap)
	s.Require().NoError(err)
	twapFromBeforeSwapToBeforeSwapOneBC, err := chainANode.QueryArithmeticTwapToNow(poolId, denomB, denomC, timeBeforeSwap)
	s.Require().NoError(err)
	twapFromBeforeSwapToBeforeSwapOneCA, err := chainANode.QueryArithmeticTwapToNow(poolId, denomC, denomA, timeBeforeSwap)
	s.Require().NoError(err)

	chainANode.BankSend(coinAIn, chainA.NodeConfigs[0].PublicAddress, swapWalletAddr)
	chainANode.BankSend(coinBIn, chainA.NodeConfigs[0].PublicAddress, swapWalletAddr)
	chainANode.BankSend(coinCIn, chainA.NodeConfigs[0].PublicAddress, swapWalletAddr)

	s.T().Log("querying for the second TWAP to now before swap, must equal to first")
	twapFromBeforeSwapToBeforeSwapTwoAB, err := chainANode.QueryArithmeticTwapToNow(poolId, denomA, denomB, timeBeforeSwap.Add(50*time.Millisecond))
	s.Require().NoError(err)
	twapFromBeforeSwapToBeforeSwapTwoBC, err := chainANode.QueryArithmeticTwapToNow(poolId, denomB, denomC, timeBeforeSwap.Add(50*time.Millisecond))
	s.Require().NoError(err)
	twapFromBeforeSwapToBeforeSwapTwoCA, err := chainANode.QueryArithmeticTwapToNow(poolId, denomC, denomA, timeBeforeSwap.Add(50*time.Millisecond))
	s.Require().NoError(err)

	// Since there were no swaps between the two queries, the TWAPs should be the same.
	osmoassert.DecApproxEq(s.T(), twapFromBeforeSwapToBeforeSwapOneAB, twapFromBeforeSwapToBeforeSwapTwoAB, sdk.NewDecWithPrec(1, 3))
	osmoassert.DecApproxEq(s.T(), twapFromBeforeSwapToBeforeSwapOneBC, twapFromBeforeSwapToBeforeSwapTwoBC, sdk.NewDecWithPrec(1, 3))
	osmoassert.DecApproxEq(s.T(), twapFromBeforeSwapToBeforeSwapOneCA, twapFromBeforeSwapToBeforeSwapTwoCA, sdk.NewDecWithPrec(1, 3))

	s.T().Log("performing swaps")
	chainANode.SwapExactAmountIn(coinAIn, minAmountOut, fmt.Sprintf("%d", poolId), denomB, swapWalletAddr)
	chainANode.SwapExactAmountIn(coinBIn, minAmountOut, fmt.Sprintf("%d", poolId), denomC, swapWalletAddr)
	chainANode.SwapExactAmountIn(coinCIn, minAmountOut, fmt.Sprintf("%d", poolId), denomA, swapWalletAddr)

	keepPeriodCountDown := time.NewTimer(initialization.TWAPPruningKeepPeriod)

	// Make sure that we are still producing blocks and move far enough for the swap TWAP record to be created
	// so that we can measure start time post-swap (timeAfterSwap).
	chainA.WaitForNumHeights(2)

	// Measure time after swap and wait for a few blocks to be produced.
	// This is needed to ensure that start time is before the block time
	// when we query for TWAP.
	timeAfterSwap := chainANode.QueryLatestBlockTime()
	chainA.WaitForNumHeights(2)

	// TWAP "from before to after swap" should be different from "from before to before swap"
	// because swap introduces a new record with a different spot price.
	s.T().Log("querying for the TWAP from before swap to now after swap")
	twapFromBeforeSwapToAfterSwapAB, err := chainANode.QueryArithmeticTwapToNow(poolId, denomA, denomB, timeBeforeSwap)
	s.Require().NoError(err)
	twapFromBeforeSwapToAfterSwapBC, err := chainANode.QueryArithmeticTwapToNow(poolId, denomB, denomC, timeBeforeSwap)
	s.Require().NoError(err)
	twapFromBeforeSwapToAfterSwapCA, err := chainANode.QueryArithmeticTwapToNow(poolId, denomC, denomA, timeBeforeSwap)
	s.Require().NoError(err)
	// We had a swap of 2000000stake for some amount of uion,
	// 2000000uion for some amount of uosmo, and
	// 2000000uosmo for some amount of stake
	// Because we traded the same amount of all three assets, we expect the asset with the greatest
	// initial value (B, or uion) to have a largest negative price impact,
	// to the benefit (positive price impact) of the other two assets (A&C, or stake and uosmo)
	s.Require().True(twapFromBeforeSwapToAfterSwapAB.GT(twapFromBeforeSwapToBeforeSwapOneAB))
	s.Require().True(twapFromBeforeSwapToAfterSwapBC.LT(twapFromBeforeSwapToBeforeSwapOneBC))
	s.Require().True(twapFromBeforeSwapToAfterSwapCA.GT(twapFromBeforeSwapToBeforeSwapOneCA))

	s.T().Log("querying for the TWAP from after swap to now")
	twapFromAfterToNowAB, err := chainANode.QueryArithmeticTwapToNow(poolId, denomA, denomB, timeAfterSwap)
	s.Require().NoError(err)
	twapFromAfterToNowBC, err := chainANode.QueryArithmeticTwapToNow(poolId, denomB, denomC, timeAfterSwap)
	s.Require().NoError(err)
	twapFromAfterToNowCA, err := chainANode.QueryArithmeticTwapToNow(poolId, denomC, denomA, timeAfterSwap)
	s.Require().NoError(err)
	// Because twapFromAfterToNow has a higher time weight for the after swap period,
	// we expect the results to be flipped from the previous comparison to twapFromBeforeSwapToBeforeSwapOne
	s.Require().True(twapFromBeforeSwapToAfterSwapAB.LT(twapFromAfterToNowAB))
	s.Require().True(twapFromBeforeSwapToAfterSwapBC.GT(twapFromAfterToNowBC))
	s.Require().True(twapFromBeforeSwapToAfterSwapCA.LT(twapFromAfterToNowCA))

	s.T().Log("querying for the TWAP from after swap to after swap + 10ms")
	twapAfterSwapBeforePruning10MsAB, err := chainANode.QueryArithmeticTwap(poolId, denomA, denomB, timeAfterSwap, timeAfterSwap.Add(10*time.Millisecond))
	s.Require().NoError(err)
	twapAfterSwapBeforePruning10MsBC, err := chainANode.QueryArithmeticTwap(poolId, denomB, denomC, timeAfterSwap, timeAfterSwap.Add(10*time.Millisecond))
	s.Require().NoError(err)
	twapAfterSwapBeforePruning10MsCA, err := chainANode.QueryArithmeticTwap(poolId, denomC, denomA, timeAfterSwap, timeAfterSwap.Add(10*time.Millisecond))
	s.Require().NoError(err)
	// Again, because twapAfterSwapBeforePruning10Ms has a higher time weight for the after swap period between the two,
	// we expect no change in the inequality
	s.Require().True(twapFromBeforeSwapToAfterSwapAB.LT(twapAfterSwapBeforePruning10MsAB))
	s.Require().True(twapFromBeforeSwapToAfterSwapBC.GT(twapAfterSwapBeforePruning10MsBC))
	s.Require().True(twapFromBeforeSwapToAfterSwapCA.LT(twapAfterSwapBeforePruning10MsCA))

	// These must be equal because they are calculated over time ranges with the stable and equal spot price.
	// There are potential rounding errors requiring us to approximate the comparison.
	osmoassert.DecApproxEq(s.T(), twapAfterSwapBeforePruning10MsAB, twapFromAfterToNowAB, sdk.NewDecWithPrec(2, 3))
	osmoassert.DecApproxEq(s.T(), twapAfterSwapBeforePruning10MsBC, twapFromAfterToNowBC, sdk.NewDecWithPrec(2, 3))
	osmoassert.DecApproxEq(s.T(), twapAfterSwapBeforePruning10MsCA, twapFromAfterToNowCA, sdk.NewDecWithPrec(2, 3))

	// Make sure that the pruning keep period has passed.
	s.T().Logf("waiting for pruning keep period of (%.f) seconds to pass", initialization.TWAPPruningKeepPeriod.Seconds())
	<-keepPeriodCountDown.C

	// Epoch end triggers the prunning of TWAP records.
	// Records before swap should be pruned.
	chainA.WaitForNumEpochs(1, epochIdentifier)

	// We should not be able to get TWAP before swap since it should have been pruned.
	s.T().Log("pruning is now complete, querying TWAP for period that should be pruned")
	_, err = chainANode.QueryArithmeticTwapToNow(poolId, denomA, denomB, timeBeforeSwap)
	s.Require().ErrorContains(err, "too old")
	_, err = chainANode.QueryArithmeticTwapToNow(poolId, denomB, denomC, timeBeforeSwap)
	s.Require().ErrorContains(err, "too old")
	_, err = chainANode.QueryArithmeticTwapToNow(poolId, denomC, denomA, timeBeforeSwap)
	s.Require().ErrorContains(err, "too old")

	// TWAPs for the same time range should be the same when we query for them before and after pruning.
	s.T().Log("querying for TWAP for period before pruning took place but should not have been pruned")
	twapAfterPruning10msAB, err := chainANode.QueryArithmeticTwap(poolId, denomA, denomB, timeAfterSwap, timeAfterSwap.Add(10*time.Millisecond))
	s.Require().NoError(err)
	twapAfterPruning10msBC, err := chainANode.QueryArithmeticTwap(poolId, denomB, denomC, timeAfterSwap, timeAfterSwap.Add(10*time.Millisecond))
	s.Require().NoError(err)
	twapAfterPruning10msCA, err := chainANode.QueryArithmeticTwap(poolId, denomC, denomA, timeAfterSwap, timeAfterSwap.Add(10*time.Millisecond))
	s.Require().NoError(err)
	s.Require().Equal(twapAfterSwapBeforePruning10MsAB, twapAfterPruning10msAB)
	s.Require().Equal(twapAfterSwapBeforePruning10MsBC, twapAfterPruning10msBC)
	s.Require().Equal(twapAfterSwapBeforePruning10MsCA, twapAfterPruning10msCA)

	// TWAP "from after to after swap" should equal to "from after swap to after pruning"
	// These must be equal because they are calculated over time ranges with the stable and equal spot price.
	timeAfterPruning := chainANode.QueryLatestBlockTime()
	s.T().Log("querying for TWAP from after swap to after pruning")
	twapToNowPostPruningAB, err := chainANode.QueryArithmeticTwap(poolId, denomA, denomB, timeAfterSwap, timeAfterPruning)
	s.Require().NoError(err)
	twapToNowPostPruningBC, err := chainANode.QueryArithmeticTwap(poolId, denomB, denomC, timeAfterSwap, timeAfterPruning)
	s.Require().NoError(err)
	twapToNowPostPruningCA, err := chainANode.QueryArithmeticTwap(poolId, denomC, denomA, timeAfterSwap, timeAfterPruning)
	s.Require().NoError(err)
	// There are potential rounding errors requiring us to approximate the comparison.
	osmoassert.DecApproxEq(s.T(), twapToNowPostPruningAB, twapAfterSwapBeforePruning10MsAB, sdk.NewDecWithPrec(1, 3))
	osmoassert.DecApproxEq(s.T(), twapToNowPostPruningBC, twapAfterSwapBeforePruning10MsBC, sdk.NewDecWithPrec(1, 3))
	osmoassert.DecApproxEq(s.T(), twapToNowPostPruningCA, twapAfterSwapBeforePruning10MsCA, sdk.NewDecWithPrec(1, 3))
}

func (s *IntegrationTestSuite) TestStateSync() {
	if s.skipStateSync {
		s.T().Skip()
	}

	chainA := s.configurer.GetChainConfig(0)
	runningNode, err := chainA.GetDefaultNode()
	s.Require().NoError(err)

	persistentPeers := chainA.GetPersistentPeers()

	stateSyncHostPort := fmt.Sprintf("%s:26657", runningNode.Name)
	stateSyncRPCServers := []string{stateSyncHostPort, stateSyncHostPort}

	// get trust height and trust hash.
	trustHeight, err := runningNode.QueryCurrentHeight()
	s.Require().NoError(err)

	trustHash, err := runningNode.QueryHashFromBlock(trustHeight)
	s.Require().NoError(err)

	stateSynchingNodeConfig := &initialization.NodeConfig{
		Name:               "state-sync",
		Pruning:            "default",
		PruningKeepRecent:  "0",
		PruningInterval:    "0",
		SnapshotInterval:   1500,
		SnapshotKeepRecent: 2,
	}

	tempDir, err := os.MkdirTemp("", "osmosis-e2e-statesync-")
	s.Require().NoError(err)

	// configure genesis and config files for the state-synchin node.
	nodeInit, err := initialization.InitSingleNode(
		chainA.Id,
		tempDir,
		filepath.Join(runningNode.ConfigDir, "config", "genesis.json"),
		stateSynchingNodeConfig,
		time.Duration(chainA.VotingPeriod),
		// time.Duration(chainA.ExpeditedVotingPeriod),
		trustHeight,
		trustHash,
		stateSyncRPCServers,
		persistentPeers,
	)
	s.Require().NoError(err)

	stateSynchingNode := chainA.CreateNode(nodeInit)

	// ensure that the running node has snapshots at a height > trustHeight.
	hasSnapshotsAvailable := func(syncInfo coretypes.SyncInfo) bool {
		snapshotHeight := runningNode.SnapshotInterval
		if uint64(syncInfo.LatestBlockHeight) < snapshotHeight {
			s.T().Logf("snapshot height is not reached yet, current (%d), need (%d)", syncInfo.LatestBlockHeight, snapshotHeight)
			return false
		}

		snapshots, err := runningNode.QueryListSnapshots()
		s.Require().NoError(err)

		for _, snapshot := range snapshots {
			if snapshot.Height > uint64(trustHeight) {
				s.T().Log("found state sync snapshot after trust height")
				return true
			}
		}
		s.T().Log("state sync snashot after trust height is not found")
		return false
	}
	runningNode.WaitUntil(hasSnapshotsAvailable)

	// start the state synchin node.
	err = stateSynchingNode.Run()
	s.Require().NoError(err)

	// ensure that the state synching node cathes up to the running node.
	s.Require().Eventually(func() bool {
		stateSyncNodeHeight, err := stateSynchingNode.QueryCurrentHeight()
		s.Require().NoError(err)
		runningNodeHeight, err := runningNode.QueryCurrentHeight()
		s.Require().NoError(err)
		return stateSyncNodeHeight == runningNodeHeight
	},
		3*time.Minute,
		500*time.Millisecond,
	)

	// stop the state synching node.
	err = chainA.RemoveNode(stateSynchingNode.Name)
	s.Require().NoError(err)
}

func (s *IntegrationTestSuite) TestExpeditedProposals() {
	chainA := s.configurer.GetChainConfig(0)
	chainANode, err := chainA.GetDefaultNode()
	s.NoError(err)

	chainANode.SubmitTextProposal("expedited text proposal", sdk.NewCoin(appparams.BaseCoinUnit, sdk.NewInt(config.InitialMinExpeditedDeposit)), true)
	chainA.LatestProposalNumber += 1
	chainANode.DepositProposal(chainA.LatestProposalNumber, true)
	totalTimeChan := make(chan time.Duration, 1)
	go chainANode.QueryPropStatusTimed(chainA.LatestProposalNumber, "PROPOSAL_STATUS_PASSED", totalTimeChan)
	for _, node := range chainA.NodeConfigs {
		node.VoteYesProposal(initialization.ValidatorWalletName, chainA.LatestProposalNumber)
	}
	// if querying proposal takes longer than timeoutPeriod, stop the goroutine and error
	var elapsed time.Duration
	timeoutPeriod := 2 * time.Minute
	select {
	case elapsed = <-totalTimeChan:
	case <-time.After(timeoutPeriod):
		err := fmt.Errorf("go routine took longer than %s", timeoutPeriod)
		s.Require().NoError(err)
	}

	// compare the time it took to reach pass status to expected expedited voting period
	expeditedVotingPeriodDuration := time.Duration(chainA.ExpeditedVotingPeriod * float32(time.Second))
	timeDelta := elapsed - expeditedVotingPeriodDuration
	// ensure delta is within two seconds of expected time
	s.Require().Less(timeDelta, 2*time.Second)
	s.T().Logf("expeditedVotingPeriodDuration within two seconds of expected time: %v", timeDelta)
	close(totalTimeChan)
}

// TestGeometricTWAP tests geometric twap.
// It does the following:  creates a pool, queries twap, performs a swap , and queries twap again.
// Twap is expected to change after the swap.
// The pool is created with 1_000_000 uosmo and 2_000_000 stake and equal weights.
// Assuming base asset is uosmo, the initial twap is 2
// Upon swapping 1_000_000 uosmo for stake, supply changes, making uosmo less expensive.
// As a result of the swap, twap changes to 0.5.
func (s *IntegrationTestSuite) TestGeometricTWAP() {
	const (
		// This pool contains 1_000_000 uosmo and 2_000_000 stake.
		// Equals weights.
		poolFile   = "geometricPool.json"
		walletName = "geometric-twap-wallet"

		denomA = "uosmo" // 1_000_000 uosmo
		denomB = "stake" // 2_000_000 stake

		minAmountOut = "1"
	)

	chainA := s.configurer.GetChainConfig(0)
	chainANode, err := chainA.GetDefaultNode()
	s.NoError(err)

	// Triggers the creation of TWAP records.
	poolId := chainANode.CreateBalancerPool(poolFile, initialization.ValidatorWalletName)
	swapWalletAddr := chainANode.CreateWalletAndFund(walletName, []string{initialization.WalletFeeTokens.String()})

	// We add 5 ms to avoid landing directly on block time in twap. If block time
	// is provided as start time, the latest spot price is used. Otherwise
	// interpolation is done.
	timeBeforeSwapPlus5ms := chainANode.QueryLatestBlockTime().Add(5 * time.Millisecond)
	s.T().Log("geometric twap, start time ", timeBeforeSwapPlus5ms.Unix())

	// Wait for the next height so that the requested twap
	// start time (timeBeforeSwap) is not equal to the block time.
	chainA.WaitForNumHeights(2)

	s.T().Log("querying for the first geometric TWAP to now (before swap)")
	// Assume base = uosmo, quote = stake
	// At pool creation time, the twap should be:
	// quote assset supply / base asset supply = 2_000_000 / 1_000_000 = 2
	curBlockTime := chainANode.QueryLatestBlockTime().Unix()
	s.T().Log("geometric twap, end time ", curBlockTime)

	initialTwapBOverA, err := chainANode.QueryGeometricTwapToNow(poolId, denomA, denomB, timeBeforeSwapPlus5ms)
	s.Require().NoError(err)
	s.Require().Equal(sdk.NewDec(2), initialTwapBOverA)

	// Assume base = stake, quote = uosmo
	// At pool creation time, the twap should be:
	// quote assset supply / base asset supply = 1_000_000 / 2_000_000 = 0.5
	initialTwapAOverB, err := chainANode.QueryGeometricTwapToNow(poolId, denomB, denomA, timeBeforeSwapPlus5ms)
	s.Require().NoError(err)
	s.Require().Equal(sdk.NewDecWithPrec(5, 1), initialTwapAOverB)

	coinAIn := fmt.Sprintf("1000000%s", denomA)
	chainANode.BankSend(coinAIn, chainA.NodeConfigs[0].PublicAddress, swapWalletAddr)

	s.T().Logf("performing swap of %s for %s", coinAIn, denomB)

	// stake out = stake supply * (1 - (uosmo supply before / uosmo supply after)^(uosmo weight / stake weight))
	//           = 2_000_000 * (1 - (1_000_000 / 2_000_000)^1)
	//           = 2_000_000 * 0.5
	//           = 1_000_000
	chainANode.SwapExactAmountIn(coinAIn, minAmountOut, fmt.Sprintf("%d", poolId), denomB, swapWalletAddr)

	// New supply post swap:
	// stake = 2_000_000 - 1_000_000 - 1_000_000
	// uosmo = 1_000_000 + 1_000_000 = 2_000_000

	timeAfterSwap := chainANode.QueryLatestBlockTime()
	chainA.WaitForNumHeights(1)
	timeAfterSwapPlus1Height := chainANode.QueryLatestBlockTime()

	s.T().Log("querying for the TWAP from after swap to now")
	afterSwapTwapBOverA, err := chainANode.QueryGeometricTwap(poolId, denomA, denomB, timeAfterSwap, timeAfterSwapPlus1Height)
	s.Require().NoError(err)

	// We swap uosmo so uosmo's supply will increase and stake will decrease.
	// The the price after will be smaller than the previous one.
	s.Require().True(initialTwapBOverA.GT(afterSwapTwapBOverA))

	// Assume base = uosmo, quote = stake
	// At pool creation, we had:
	// quote assset supply / base asset supply = 2_000_000 / 1_000_000 = 2
	// Next, we swapped 1_000_000 uosmo for stake.
	// Now, we roughly have
	// uatom = 1_000_000
	// uosmo = 2_000_000
	// quote assset supply / base asset supply = 1_000_000 / 2_000_000 = 0.5
	osmoassert.DecApproxEq(s.T(), sdk.NewDecWithPrec(5, 1), afterSwapTwapBOverA, sdk.NewDecWithPrec(1, 2))
}

// Tests that v16 upgrade correctly creates the canonical OSMO-DAI pool in the upgrade.
// Prefixed with "A" to run before TestConcentratedLiquidity that resets the pool creation
// parameter.
func (s *IntegrationTestSuite) TestAConcentratedLiquidity_CanonicalPool_And_Parameters() {
	if s.skipUpgrade {
		s.T().Skip("Skipping v16 canonical pool creation test because upgrade is not enabled")
	}

<<<<<<< HEAD
	// Taken from: https://app.osmosis.zone/pool/674
=======
>>>>>>> 52fcea8b
	expectedFee := sdk.MustNewDecFromStr("0.002")

	chainA := s.configurer.GetChainConfig(0)
	chainANode, err := chainA.GetDefaultNode()
	s.Require().NoError(err)

	// Taken from: https://app.osmosis.zone/pool/674
	concentratedPoolId := chainANode.QueryConcentratedPooIdLinkFromCFMM(config.DaiOsmoPoolIdv16)

	concentratedPool := s.updatedPool(chainANode, concentratedPoolId)

	s.Require().Equal(poolmanagertypes.Concentrated, concentratedPool.GetType())
	s.Require().Equal(v16.DesiredDenom0, concentratedPool.GetToken0())
	s.Require().Equal(v16.DAIIBCDenom, concentratedPool.GetToken1())
	s.Require().Equal(uint64(v16.TickSpacing), concentratedPool.GetTickSpacing())
	s.Require().Equal(expectedFee.String(), concentratedPool.GetSwapFee(sdk.Context{}).String())

	// Get the permisionless pool creation parameter.
	isPermisionlessCreationEnabledStr := chainANode.QueryParams(cltypes.ModuleName, string(cltypes.KeyIsPermisionlessPoolCreationEnabled))
	if !strings.EqualFold(isPermisionlessCreationEnabledStr, "false") {
		s.T().Fatal("concentrated liquidity pool creation is enabled when should not have been after v16 upgrade")
	}
}<|MERGE_RESOLUTION|>--- conflicted
+++ resolved
@@ -1579,10 +1579,6 @@
 		s.T().Skip("Skipping v16 canonical pool creation test because upgrade is not enabled")
 	}
 
-<<<<<<< HEAD
-	// Taken from: https://app.osmosis.zone/pool/674
-=======
->>>>>>> 52fcea8b
 	expectedFee := sdk.MustNewDecFromStr("0.002")
 
 	chainA := s.configurer.GetChainConfig(0)
