--- conflicted
+++ resolved
@@ -662,11 +662,7 @@
 	// Withdraw Position
 
 	// Withdraw Position parameters
-<<<<<<< HEAD
-	var defaultLiquidityRemoval string = "1000"
-=======
 	defaultLiquidityRemoval := "1000"
->>>>>>> 707d2afc
 
 	chainA.WaitForNumHeights(2)
 
@@ -1583,10 +1579,6 @@
 		s.T().Skip("Skipping v16 canonical pool creation test because upgrade is not enabled")
 	}
 
-<<<<<<< HEAD
-	// Taken from: https://app.osmosis.zone/pool/674
-=======
->>>>>>> 707d2afc
 	expectedFee := sdk.MustNewDecFromStr("0.002")
 
 	chainA := s.configurer.GetChainConfig(0)
@@ -1609,7 +1601,25 @@
 	if !strings.EqualFold(isPermisionlessCreationEnabledStr, "false") {
 		s.T().Fatal("concentrated liquidity pool creation is enabled when should not have been after v16 upgrade")
 	}
-<<<<<<< HEAD
+
+	// Check that the cl pool denom is now an authorized superfluid denom.
+	superfluidAssets := chainANode.QueryAllSuperfluidAssets()
+
+	found := false
+	for _, superfluidAsset := range superfluidAssets {
+		if superfluidAsset.Denom == cltypes.GetConcentratedLockupDenomFromPoolId(concentratedPoolId) {
+			found = true
+			break
+		}
+	}
+
+	s.Require().True(found, "concentrated liquidity pool denom not found in superfluid assets")
+
+	// This spot price is taken from the balancer pool that was initiated pre upgrade.
+	balancerDaiOsmoPool := s.updatedCFMMPool(chainANode, config.DaiOsmoPoolIdv16)
+	expectedSpotPrice, err := balancerDaiOsmoPool.SpotPrice(sdk.Context{}, v16.DAIIBCDenom, v16.DesiredDenom0)
+	s.Require().NoError(err)
+	osmoassert.DecApproxEq(s.T(), expectedSpotPrice, concentratedPool.GetCurrentSqrtPrice().Power(2), sdk.NewDecWithPrec(1, 3))
 }
 
 func (s *IntegrationTestSuite) TestPoolMigration() {
@@ -1661,25 +1671,4 @@
 	// minTick, maxTick := cl.GetMinAndMaxTicksFromExponentAtPriceOne(clPool.GetPrecisionFactorAtPriceOne())
 
 	// Note balancer pool balance after joining balancer pool
-=======
-
-	// Check that the cl pool denom is now an authorized superfluid denom.
-	superfluidAssets := chainANode.QueryAllSuperfluidAssets()
-
-	found := false
-	for _, superfluidAsset := range superfluidAssets {
-		if superfluidAsset.Denom == cltypes.GetConcentratedLockupDenomFromPoolId(concentratedPoolId) {
-			found = true
-			break
-		}
-	}
-
-	s.Require().True(found, "concentrated liquidity pool denom not found in superfluid assets")
-
-	// This spot price is taken from the balancer pool that was initiated pre upgrade.
-	balancerDaiOsmoPool := s.updatedCFMMPool(chainANode, config.DaiOsmoPoolIdv16)
-	expectedSpotPrice, err := balancerDaiOsmoPool.SpotPrice(sdk.Context{}, v16.DAIIBCDenom, v16.DesiredDenom0)
-	s.Require().NoError(err)
-	osmoassert.DecApproxEq(s.T(), expectedSpotPrice, concentratedPool.GetCurrentSqrtPrice().Power(2), sdk.NewDecWithPrec(1, 3))
->>>>>>> 707d2afc
 }