--- conflicted
+++ resolved
@@ -191,20 +191,11 @@
 	s.Require().NoError(err)
 
 	var (
-<<<<<<< HEAD
 		denom0                    string = "uion"
 		denom1                    string = "uosmo"
 		tickSpacing               uint64 = 1
-		precisionFactorAtPriceOne int64  = -1
+		exponentAtPriceOne        int64  = -1
 		swapFee                          = "0.01"
-=======
-		denom0             string = "uion"
-		denom1             string = "uosmo"
-		tickSpacing        uint64 = 1
-		exponentAtPriceOne int64  = -1
-		freezeDuration            = time.Duration(time.Second)
-		swapFee                   = "0.01"
->>>>>>> b605c240
 	)
 
 	// helpers
