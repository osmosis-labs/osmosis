package containers

// ImageConfig contains all images and their respective tags
// needed for running e2e tests.
type ImageConfig struct {
	InitRepository string
	InitTag        string

	OsmosisRepository string
	OsmosisTag        string

	RelayerRepository string
	RelayerTag        string
}

//nolint:deadcode
const (
	// Current Git branch osmosis repo/version. It is meant to be built locally.
	// It is used when skipping upgrade by setting OSMOSIS_E2E_SKIP_UPGRADE to true).
	// This image should be pre-built with `make e2e-docker-build-debug` either in CI or locally.
	CurrentBranchOsmoRepository = "osmosis"
	CurrentBranchOsmoTag        = "debug"
	// Pre-upgrade osmosis repo/tag to pull.
	// It should be uploaded to Docker Hub. OSMOSIS_E2E_SKIP_UPGRADE should be unset
	// for this functionality to be used.
<<<<<<< HEAD
	previousVersionOsmoRepository = "osmolabs/osmosis-dev"
	previousVersionOsmoTag        = "v24.x-5e98d923-1711747900"
	// Pre-upgrade repo/tag for osmosis initialization (this should be one version below upgradeVersion)
	previousVersionInitRepository = "osmolabs/osmosis-e2e-init-chain"
	previousVersionInitTag        = "v24.x-5e98d923-1711747900"
=======
	previousVersionOsmoRepository = "osmolabs/osmosis"
	previousVersionOsmoTag        = "24.0.0-alpine"
	// Pre-upgrade repo/tag for osmosis initialization (this should be one version below upgradeVersion)
	previousVersionInitRepository = "osmolabs/osmosis-e2e-init-chain"
	previousVersionInitTag        = "24.0.0"
>>>>>>> 4b58243f
	// Hermes repo/version for relayer
	relayerRepository = "osmolabs/relayer"
	relayerTag        = "1.5.1"
)

// Returns ImageConfig needed for running e2e test.
// If isUpgrade is true, returns images for running the upgrade
// If isFork is true, utilizes provided fork height to initiate fork logic
func NewImageConfig(isUpgrade, isFork bool) ImageConfig {
	config := ImageConfig{
		RelayerRepository: relayerRepository,
		RelayerTag:        relayerTag,
	}

	if !isUpgrade {
		// If upgrade is not tested, we do not need InitRepository and InitTag
		// because we directly call the initialization logic without
		// the need for Docker.
		config.OsmosisRepository = CurrentBranchOsmoRepository
		config.OsmosisTag = CurrentBranchOsmoTag
		return config
	}

	// If upgrade is tested, we need to utilize InitRepository and InitTag
	// to initialize older state with Docker
	config.InitRepository = previousVersionInitRepository
	config.InitTag = previousVersionInitTag

	if isFork {
		// Forks are state compatible with earlier versions before fork height.
		// Normally, validators switch the binaries pre-fork height
		// Then, once the fork height is reached, the state breaking-logic
		// is run.
		config.OsmosisRepository = CurrentBranchOsmoRepository
		config.OsmosisTag = CurrentBranchOsmoTag
	} else {
		// Upgrades are run at the time when upgrade height is reached
		// and are submitted via a governance proposal. Therefore, we
		// must start running the previous Osmosis version. Then, the node
		// should auto-upgrade, at which point we can restart the updated
		// Osmosis validator container.
		config.OsmosisRepository = previousVersionOsmoRepository
		config.OsmosisTag = previousVersionOsmoTag
	}

	return config
}<|MERGE_RESOLUTION|>--- conflicted
+++ resolved
@@ -23,19 +23,11 @@
 	// Pre-upgrade osmosis repo/tag to pull.
 	// It should be uploaded to Docker Hub. OSMOSIS_E2E_SKIP_UPGRADE should be unset
 	// for this functionality to be used.
-<<<<<<< HEAD
-	previousVersionOsmoRepository = "osmolabs/osmosis-dev"
-	previousVersionOsmoTag        = "v24.x-5e98d923-1711747900"
-	// Pre-upgrade repo/tag for osmosis initialization (this should be one version below upgradeVersion)
-	previousVersionInitRepository = "osmolabs/osmosis-e2e-init-chain"
-	previousVersionInitTag        = "v24.x-5e98d923-1711747900"
-=======
 	previousVersionOsmoRepository = "osmolabs/osmosis"
 	previousVersionOsmoTag        = "24.0.0-alpine"
 	// Pre-upgrade repo/tag for osmosis initialization (this should be one version below upgradeVersion)
 	previousVersionInitRepository = "osmolabs/osmosis-e2e-init-chain"
 	previousVersionInitTag        = "24.0.0"
->>>>>>> 4b58243f
 	// Hermes repo/version for relayer
 	relayerRepository = "osmolabs/relayer"
 	relayerTag        = "1.5.1"
