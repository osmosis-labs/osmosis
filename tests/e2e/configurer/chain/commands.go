package chain

import (
	"encoding/json"
	"fmt"
	"os"
	"regexp"
	"strconv"
	"strings"
	"time"

	"github.com/tendermint/tendermint/libs/bytes"

	appparams "github.com/osmosis-labs/osmosis/v15/app/params"
	"github.com/osmosis-labs/osmosis/v15/tests/e2e/configurer/config"
	"github.com/osmosis-labs/osmosis/v15/tests/e2e/initialization"
	"github.com/osmosis-labs/osmosis/v15/tests/e2e/util"

	lockuptypes "github.com/osmosis-labs/osmosis/v15/x/lockup/types"

	sdk "github.com/cosmos/cosmos-sdk/types"

	cryptotypes "github.com/cosmos/cosmos-sdk/crypto/types"
	"github.com/stretchr/testify/require"
	"github.com/tendermint/tendermint/p2p"
	coretypes "github.com/tendermint/tendermint/rpc/core/types"

	app "github.com/osmosis-labs/osmosis/v15/app"
)

// The value is returned as a string, so we have to unmarshal twice
type params struct {
	Key      string `json:"key"`
	Subspace string `json:"subspace"`
	Value    string `json:"value"`
}

func (n *NodeConfig) CreateBalancerPool(poolFile, from string) uint64 {
	n.LogActionF("creating balancer pool from file %s", poolFile)
	cmd := []string{"osmosisd", "tx", "gamm", "create-pool", fmt.Sprintf("--pool-file=/osmosis/%s", poolFile), fmt.Sprintf("--from=%s", from)}
	_, _, err := n.containerManager.ExecTxCmd(n.t, n.chainId, n.Name, cmd)
	require.NoError(n.t, err)

	poolID := n.QueryNumPools()
	n.LogActionF("successfully created balancer pool %d", poolID)
	return poolID
}

func (n *NodeConfig) CreateStableswapPool(poolFile, from string) uint64 {
	n.LogActionF("creating stableswap pool from file %s", poolFile)
	cmd := []string{"osmosisd", "tx", "gamm", "create-pool", fmt.Sprintf("--pool-file=/osmosis/%s", poolFile), "--pool-type=stableswap", fmt.Sprintf("--from=%s", from)}
	_, _, err := n.containerManager.ExecTxCmd(n.t, n.chainId, n.Name, cmd)
	require.NoError(n.t, err)

	poolID := n.QueryNumPools()
	n.LogActionF("successfully created stableswap pool with ID %d", poolID)
	return poolID
}

// CollectFees collects fees earned by concentrated position in range of [lowerTick; upperTick] in pool with id of poolId
func (n *NodeConfig) CollectFees(from, positionIds string) {
	n.LogActionF("collecting fees from concentrated position")
	cmd := []string{"osmosisd", "tx", "concentratedliquidity", "collect-fees", positionIds, fmt.Sprintf("--from=%s", from)}
	_, _, err := n.containerManager.ExecTxCmd(n.t, n.chainId, n.Name, cmd)
	require.NoError(n.t, err)

	n.LogActionF("successfully collected fees for account %s", from)
}

// CreateConcentratedPool creates a concentrated pool.
// Returns pool id of newly created pool on success
func (n *NodeConfig) CreateConcentratedPool(from, denom1, denom2 string, tickSpacing uint64, spreadFactor string) (uint64, error) {
	n.LogActionF("creating concentrated pool")

<<<<<<< HEAD
	cmd := []string{"osmosisd", "tx", "concentratedliquidity", "create-concentrated-pool", denom1, denom2, fmt.Sprintf("%d", tickSpacing), spreadFactor, fmt.Sprintf("--from=%s", from)}
=======
	cmd := []string{"osmosisd", "tx", "concentratedliquidity", "create-pool", denom1, denom2, fmt.Sprintf("%d", tickSpacing), swapFee, fmt.Sprintf("--from=%s", from)}
>>>>>>> 806f32ca
	_, _, err := n.containerManager.ExecTxCmd(n.t, n.chainId, n.Name, cmd)
	if err != nil {
		return 0, err
	}

	poolID := n.QueryNumPools()
	n.LogActionF("successfully created concentrated pool with ID %d", poolID)
	return poolID, nil
}

// CreateConcentratedPosition creates a concentrated position from [lowerTick; upperTick] in pool with id of poolId
// token{0,1} - liquidity to create position with
func (n *NodeConfig) CreateConcentratedPosition(from, lowerTick, upperTick string, tokens string, token0MinAmt, token1MinAmt int64, poolId uint64) uint64 {
	n.LogActionF("creating concentrated position")
	// gas = 50,000 because e2e  default to 40,000, we hardcoded extra 10k gas to initialize tick
	// fees = 1250 (because 50,000 * 0.0025 = 1250)
	cmd := []string{"osmosisd", "tx", "concentratedliquidity", "create-position", fmt.Sprint(poolId), lowerTick, upperTick, tokens, fmt.Sprintf("%d", token0MinAmt), fmt.Sprintf("%d", token1MinAmt), fmt.Sprintf("--from=%s", from), "--gas=500000", "--fees=1250uosmo", "-o json"}
	outJson, _, err := n.containerManager.ExecTxCmdWithSuccessString(n.t, n.chainId, n.Name, cmd, "code\":0")
	require.NoError(n.t, err)

	var txResponse map[string]interface{}
	err = json.Unmarshal(outJson.Bytes(), &txResponse)
	require.NoError(n.t, err)

	positionIDString, err := GetPositionID(txResponse)
	require.NoError(n.t, err)

	positionID, err := strconv.ParseUint(positionIDString, 10, 64)
	require.NoError(n.t, err)

	n.LogActionF("successfully created concentrated position from %s to %s", lowerTick, upperTick)

	return positionID
}

func (n *NodeConfig) StoreWasmCode(wasmFile, from string) {
	n.LogActionF("storing wasm code from file %s", wasmFile)
	cmd := []string{"osmosisd", "tx", "wasm", "store", wasmFile, fmt.Sprintf("--from=%s", from), "--gas=auto", "--gas-prices=0.1uosmo", "--gas-adjustment=1.3"}
	_, _, err := n.containerManager.ExecTxCmd(n.t, n.chainId, n.Name, cmd)
	require.NoError(n.t, err)
	n.LogActionF("successfully stored")
}

func (n *NodeConfig) WithdrawPosition(from, liquidityOut string, positionId uint64) {
	n.LogActionF("withdrawing liquidity from position")
	cmd := []string{"osmosisd", "tx", "concentratedliquidity", "withdraw-position", fmt.Sprint(positionId), liquidityOut, fmt.Sprintf("--from=%s", from), "--gas=650000", "--fees=5000uosmo"}
	_, _, err := n.containerManager.ExecTxCmd(n.t, n.chainId, n.Name, cmd)
	require.NoError(n.t, err)
	n.LogActionF("successfully withdrew %s liquidity from position %d", liquidityOut, positionId)
}

func (n *NodeConfig) InstantiateWasmContract(codeId, initMsg, from string) {
	n.LogActionF("instantiating wasm contract %s with %s", codeId, initMsg)
	cmd := []string{"osmosisd", "tx", "wasm", "instantiate", codeId, initMsg, fmt.Sprintf("--from=%s", from), "--no-admin", "--label=contract"}
	n.LogActionF(strings.Join(cmd, " "))
	_, _, err := n.containerManager.ExecTxCmd(n.t, n.chainId, n.Name, cmd)
	require.NoError(n.t, err)
	n.LogActionF("successfully initialized")
}

func (n *NodeConfig) WasmExecute(contract, execMsg, from string) {
	n.LogActionF("executing %s on wasm contract %s from %s", execMsg, contract, from)
	cmd := []string{"osmosisd", "tx", "wasm", "execute", contract, execMsg, fmt.Sprintf("--from=%s", from)}
	n.LogActionF(strings.Join(cmd, " "))
	_, _, err := n.containerManager.ExecTxCmd(n.t, n.chainId, n.Name, cmd)
	require.NoError(n.t, err)
	n.LogActionF("successfully executed")
}

// QueryParams extracts the params for a given subspace and key. This is done generically via json to avoid having to
// specify the QueryParamResponse type (which may not exist for all params).
func (n *NodeConfig) QueryParams(subspace, key string) string {
	cmd := []string{"osmosisd", "query", "params", "subspace", subspace, key, "--output=json"}

	out, _, err := n.containerManager.ExecCmd(n.t, n.Name, cmd, "")
	require.NoError(n.t, err)

	result := &params{}
	err = json.Unmarshal(out.Bytes(), &result)
	require.NoError(n.t, err)
	return result.Value
}

func (n *NodeConfig) QueryGovModuleAccount() string {
	cmd := []string{"osmosisd", "query", "auth", "module-accounts", "--output=json"}

	out, _, err := n.containerManager.ExecCmd(n.t, n.Name, cmd, "")
	require.NoError(n.t, err)
	var result map[string][]interface{}
	err = json.Unmarshal(out.Bytes(), &result)
	require.NoError(n.t, err)
	for _, acc := range result["accounts"] {
		account, ok := acc.(map[string]interface{})
		require.True(n.t, ok)
		if account["name"] == "gov" {
			moduleAccount, ok := account["base_account"].(map[string]interface{})["address"].(string)
			require.True(n.t, ok)
			return moduleAccount
		}
	}
	require.True(n.t, false, "gov module account not found")
	return ""
}

func (n *NodeConfig) SubmitParamChangeProposal(proposalJson, from string) {
	n.LogActionF("submitting param change proposal %s", proposalJson)
	// ToDo: Is there a better way to do this?
	wd, err := os.Getwd()
	require.NoError(n.t, err)
	localProposalFile := wd + "/scripts/param_change_proposal.json"
	f, err := os.Create(localProposalFile)
	require.NoError(n.t, err)
	_, err = f.WriteString(proposalJson)
	require.NoError(n.t, err)
	err = f.Close()
	require.NoError(n.t, err)

	cmd := []string{"osmosisd", "tx", "gov", "submit-proposal", "param-change", "/osmosis/param_change_proposal.json", fmt.Sprintf("--from=%s", from)}

	_, _, err = n.containerManager.ExecTxCmd(n.t, n.chainId, n.Name, cmd)
	require.NoError(n.t, err)

	err = os.Remove(localProposalFile)
	require.NoError(n.t, err)

	n.LogActionF("successfully submitted param change proposal")
}

func (n *NodeConfig) SendIBCTransfer(from, recipient, amount, memo string) {
	n.LogActionF("IBC sending %s from %s to %s. memo: %s", amount, from, recipient, memo)

	cmd := []string{"osmosisd", "tx", "ibc-transfer", "transfer", "transfer", "channel-0", recipient, amount, fmt.Sprintf("--from=%s", from), "--memo", memo}

	_, _, err := n.containerManager.ExecTxCmd(n.t, n.chainId, n.Name, cmd)
	require.NoError(n.t, err)

	n.LogActionF("successfully submitted sent IBC transfer")
}

func (n *NodeConfig) FailIBCTransfer(from, recipient, amount string) {
	n.LogActionF("IBC sending %s from %s to %s", amount, from, recipient)

	cmd := []string{"osmosisd", "tx", "ibc-transfer", "transfer", "transfer", "channel-0", recipient, amount, fmt.Sprintf("--from=%s", from)}

	_, _, err := n.containerManager.ExecTxCmdWithSuccessString(n.t, n.chainId, n.Name, cmd, "rate limit exceeded")
	require.NoError(n.t, err)

	n.LogActionF("Failed to send IBC transfer (as expected)")
}

// SwapExactAmountIn swaps tokenInCoin to get at least tokenOutMinAmountInt of the other token's pool out.
// swapRoutePoolIds is the comma separated list of pool ids to swap through.
// swapRouteDenoms is the comma separated list of denoms to swap through.
// To reproduce locally:
// docker container exec <container id> osmosisd tx gamm swap-exact-amount-in <tokeinInCoin> <tokenOutMinAmountInt> --swap-route-pool-ids <swapRoutePoolIds> --swap-route-denoms <swapRouteDenoms> --chain-id=<id>--from=<address> --keyring-backend=test -b=block --yes --log_format=json
func (n *NodeConfig) SwapExactAmountIn(tokenInCoin, tokenOutMinAmountInt string, swapRoutePoolIds string, swapRouteDenoms string, from string) {
	n.LogActionF("swapping %s to get a minimum of %s with pool id routes (%s) and denom routes (%s)", tokenInCoin, tokenOutMinAmountInt, swapRoutePoolIds, swapRouteDenoms)
	cmd := []string{"osmosisd", "tx", "gamm", "swap-exact-amount-in", tokenInCoin, tokenOutMinAmountInt, fmt.Sprintf("--swap-route-pool-ids=%s", swapRoutePoolIds), fmt.Sprintf("--swap-route-denoms=%s", swapRouteDenoms), fmt.Sprintf("--from=%s", from)}
	_, _, err := n.containerManager.ExecTxCmd(n.t, n.chainId, n.Name, cmd)
	require.NoError(n.t, err)
	n.LogActionF("successfully swapped")
}

func (n *NodeConfig) JoinPoolExactAmountIn(tokenIn string, poolId uint64, shareOutMinAmount string, from string) {
	n.LogActionF("join-swap-extern-amount-in (%s)  (%s) from (%s), pool id (%d)", tokenIn, shareOutMinAmount, from, poolId)
	cmd := []string{"osmosisd", "tx", "gamm", "join-swap-extern-amount-in", tokenIn, shareOutMinAmount, fmt.Sprintf("--pool-id=%d", poolId), fmt.Sprintf("--from=%s", from)}
	_, _, err := n.containerManager.ExecTxCmd(n.t, n.chainId, n.Name, cmd)
	require.NoError(n.t, err)
	n.LogActionF("successfully joined pool")
}

func (n *NodeConfig) ExitPool(from, minAmountsOut string, poolId uint64, shareAmountIn string) {
	n.LogActionF("exiting gamm pool")
	cmd := []string{"osmosisd", "tx", "gamm", "exit-pool", fmt.Sprintf("--min-amounts-out=%s", minAmountsOut), fmt.Sprintf("--share-amount-in=%s", shareAmountIn), fmt.Sprintf("--pool-id=%d", poolId), fmt.Sprintf("--from=%s", from)}
	_, _, err := n.containerManager.ExecTxCmd(n.t, n.chainId, n.Name, cmd)
	require.NoError(n.t, err)
	n.LogActionF("successfully exited pool %d, minAmountsOut %s, shareAmountIn %s", poolId, minAmountsOut, shareAmountIn)
}

func (n *NodeConfig) SubmitUpgradeProposal(upgradeVersion string, upgradeHeight int64, initialDeposit sdk.Coin) {
	n.LogActionF("submitting upgrade proposal %s for height %d", upgradeVersion, upgradeHeight)
	cmd := []string{"osmosisd", "tx", "gov", "submit-proposal", "software-upgrade", upgradeVersion, fmt.Sprintf("--title=\"%s upgrade\"", upgradeVersion), "--description=\"upgrade proposal submission\"", fmt.Sprintf("--upgrade-height=%d", upgradeHeight), "--upgrade-info=\"\"", "--from=val", fmt.Sprintf("--deposit=%s", initialDeposit)}
	_, _, err := n.containerManager.ExecTxCmd(n.t, n.chainId, n.Name, cmd)
	require.NoError(n.t, err)
	n.LogActionF("successfully submitted upgrade proposal")
}

func (n *NodeConfig) SubmitSuperfluidProposal(asset string, initialDeposit sdk.Coin) {
	n.LogActionF("submitting superfluid proposal for asset %s", asset)
	cmd := []string{"osmosisd", "tx", "gov", "submit-proposal", "set-superfluid-assets-proposal", fmt.Sprintf("--superfluid-assets=%s", asset), fmt.Sprintf("--title=\"%s superfluid asset\"", asset), fmt.Sprintf("--description=\"%s superfluid asset\"", asset), "--from=val", fmt.Sprintf("--deposit=%s", initialDeposit)}
	_, _, err := n.containerManager.ExecTxCmd(n.t, n.chainId, n.Name, cmd)
	require.NoError(n.t, err)
	n.LogActionF("successfully submitted superfluid proposal for asset %s", asset)
}

func (n *NodeConfig) SubmitCreateConcentratedPoolProposal(initialDeposit sdk.Coin) {
	n.LogActionF("Cretaing concentrated liquidity pool")
	cmd := []string{"osmosisd", "tx", "gov", "submit-proposal", "create-concentratedliquidity-pool-proposal", "stake", "uosmo", "100", "0.001", "--title=\"create concentrated pool\"", "--description=\"create concentrated pool", "--from=val", fmt.Sprintf("--deposit=%s", initialDeposit)}
	_, _, err := n.containerManager.ExecTxCmd(n.t, n.chainId, n.Name, cmd)
	require.NoError(n.t, err)
	n.LogActionF("successfully created a create concentrated liquidity pool proposal")
}

func (n *NodeConfig) SubmitTextProposal(text string, initialDeposit sdk.Coin, isExpedited bool) {
	n.LogActionF("submitting text gov proposal")
	cmd := []string{"osmosisd", "tx", "gov", "submit-proposal", "--type=text", fmt.Sprintf("--title=\"%s\"", text), "--description=\"test text proposal\"", "--from=val", fmt.Sprintf("--deposit=%s", initialDeposit)}
	if isExpedited {
		cmd = append(cmd, "--is-expedited=true")
	}
	_, _, err := n.containerManager.ExecTxCmd(n.t, n.chainId, n.Name, cmd)
	require.NoError(n.t, err)
	n.LogActionF("successfully submitted text gov proposal")
}

func (n *NodeConfig) SubmitTickSpacingReductionProposal(poolTickSpacingRecords string, initialDeposit sdk.Coin, isExpedited bool) {
	n.LogActionF("submitting tick spacing reduction gov proposal")
	cmd := []string{"osmosisd", "tx", "gov", "submit-proposal", "tick-spacing-decrease-proposal", "--title=\"test tick spacing reduction proposal title\"", "--description=\"test tick spacing reduction proposal\"", "--from=val", fmt.Sprintf("--deposit=%s", initialDeposit), fmt.Sprintf("--pool-tick-spacing-records=%s", poolTickSpacingRecords)}
	if isExpedited {
		cmd = append(cmd, "--is-expedited=true")
	}
	_, _, err := n.containerManager.ExecTxCmd(n.t, n.chainId, n.Name, cmd)
	require.NoError(n.t, err)
	n.LogActionF("successfully submitted tick spacing reduction gov proposal")
}

func (n *NodeConfig) DepositProposal(proposalNumber int, isExpedited bool) {
	n.LogActionF("depositing on proposal: %d", proposalNumber)
	deposit := sdk.NewCoin(appparams.BaseCoinUnit, sdk.NewInt(config.MinDepositValue)).String()
	if isExpedited {
		deposit = sdk.NewCoin(appparams.BaseCoinUnit, sdk.NewInt(config.MinExpeditedDepositValue)).String()
	}
	cmd := []string{"osmosisd", "tx", "gov", "deposit", fmt.Sprintf("%d", proposalNumber), deposit, "--from=val"}
	_, _, err := n.containerManager.ExecTxCmd(n.t, n.chainId, n.Name, cmd)
	require.NoError(n.t, err)
	n.LogActionF("successfully deposited on proposal %d", proposalNumber)
}

func (n *NodeConfig) VoteYesProposal(from string, proposalNumber int) {
	n.LogActionF("voting yes on proposal: %d", proposalNumber)
	cmd := []string{"osmosisd", "tx", "gov", "vote", fmt.Sprintf("%d", proposalNumber), "yes", fmt.Sprintf("--from=%s", from)}
	_, _, err := n.containerManager.ExecTxCmd(n.t, n.chainId, n.Name, cmd)
	require.NoError(n.t, err)
	n.LogActionF("successfully voted yes on proposal %d", proposalNumber)
}

func (n *NodeConfig) VoteNoProposal(from string, proposalNumber int) {
	n.LogActionF("voting no on proposal: %d", proposalNumber)
	cmd := []string{"osmosisd", "tx", "gov", "vote", fmt.Sprintf("%d", proposalNumber), "no", fmt.Sprintf("--from=%s", from)}
	_, _, err := n.containerManager.ExecTxCmd(n.t, n.chainId, n.Name, cmd)
	require.NoError(n.t, err)
	n.LogActionF("successfully voted no on proposal: %d", proposalNumber)
}

func (n *NodeConfig) LockTokens(tokens string, duration string, from string) {
	n.LogActionF("locking %s for %s", tokens, duration)
	cmd := []string{"osmosisd", "tx", "lockup", "lock-tokens", tokens, fmt.Sprintf("--duration=%s", duration), fmt.Sprintf("--from=%s", from)}
	_, _, err := n.containerManager.ExecTxCmd(n.t, n.chainId, n.Name, cmd)
	require.NoError(n.t, err)
	n.LogActionF("successfully created lock")
}

func (n *NodeConfig) AddToExistingLock(tokens sdk.Int, denom, duration, from string) {
	n.LogActionF("retrieving existing lock ID")
	durationPath := fmt.Sprintf("/osmosis/lockup/v1beta1/account_locked_longer_duration/%s?duration=%s", from, duration)
	bz, err := n.QueryGRPCGateway(durationPath)
	require.NoError(n.t, err)
	var accountLockedDurationResp lockuptypes.AccountLockedDurationResponse
	err = util.Cdc.UnmarshalJSON(bz, &accountLockedDurationResp)
	require.NoError(n.t, err)
	var lockID string
	for _, periodLock := range accountLockedDurationResp.Locks {
		if periodLock.Coins.AmountOf(denom).GT(sdk.ZeroInt()) {
			lockID = fmt.Sprintf("%v", periodLock.ID)
			break
		}
	}
	n.LogActionF("noting previous lockup amount")
	path := fmt.Sprintf("/osmosis/lockup/v1beta1/locked_by_id/%s", lockID)
	bz, err = n.QueryGRPCGateway(path)
	require.NoError(n.t, err)
	var lockedResp lockuptypes.LockedResponse
	err = util.Cdc.UnmarshalJSON(bz, &lockedResp)
	require.NoError(n.t, err)
	previousLockupAmount := lockedResp.Lock.Coins.AmountOf(denom)
	n.LogActionF("previous lockup amount is %v", previousLockupAmount)
	n.LogActionF("locking %s for %s", tokens, duration)
	cmd := []string{"osmosisd", "tx", "lockup", "lock-tokens", fmt.Sprintf("%s%s", tokens, denom), fmt.Sprintf("--duration=%s", duration), fmt.Sprintf("--from=%s", from)}
	_, _, err = n.containerManager.ExecTxCmd(n.t, n.chainId, n.Name, cmd)
	require.NoError(n.t, err)
	n.LogActionF("noting new lockup amount")
	bz, err = n.QueryGRPCGateway(path)
	require.NoError(n.t, err)
	err = util.Cdc.UnmarshalJSON(bz, &lockedResp)
	require.NoError(n.t, err)
	newLockupAmount := lockedResp.Lock.Coins.AmountOf(denom)
	n.LogActionF("new lockup amount is %v", newLockupAmount)
	lockupDelta := newLockupAmount.Sub(previousLockupAmount)
	require.True(n.t, lockupDelta.Equal(tokens))
	n.LogActionF("successfully added to existing lock")
}

func (n *NodeConfig) SuperfluidDelegate(lockNumber int, valAddress string, from string) {
	lockStr := strconv.Itoa(lockNumber)
	n.LogActionF("superfluid delegating lock %s to %s", lockStr, valAddress)
	cmd := []string{"osmosisd", "tx", "superfluid", "delegate", lockStr, valAddress, fmt.Sprintf("--from=%s", from)}
	_, _, err := n.containerManager.ExecTxCmd(n.t, n.chainId, n.Name, cmd)
	require.NoError(n.t, err)
	n.LogActionF("successfully superfluid delegated lock %s to %s", lockStr, valAddress)
}

func (n *NodeConfig) BankSend(amount string, sendAddress string, receiveAddress string) {
	n.LogActionF("bank sending %s from address %s to %s", amount, sendAddress, receiveAddress)
	cmd := []string{"osmosisd", "tx", "bank", "send", sendAddress, receiveAddress, amount, "--from=val"}
	_, _, err := n.containerManager.ExecTxCmd(n.t, n.chainId, n.Name, cmd)
	require.NoError(n.t, err)
	n.LogActionF("successfully sent bank sent %s from address %s to %s", amount, sendAddress, receiveAddress)
}

// This method also funds fee tokens from the `initialization.ValidatorWalletName` account.
// TODO: Abstract this to be a fee token provider account.
func (n *NodeConfig) CreateWallet(walletName string) string {
	n.LogActionF("creating wallet %s", walletName)
	cmd := []string{"osmosisd", "keys", "add", walletName, "--keyring-backend=test"}
	outBuf, _, err := n.containerManager.ExecCmd(n.t, n.Name, cmd, "")
	require.NoError(n.t, err)
	re := regexp.MustCompile("osmo1(.{38})")
	walletAddr := fmt.Sprintf("%s\n", re.FindString(outBuf.String()))
	walletAddr = strings.TrimSuffix(walletAddr, "\n")
	n.LogActionF("created wallet %s, wallet address - %s", walletName, walletAddr)
	n.BankSend(initialization.WalletFeeTokens.String(), initialization.ValidatorWalletName, walletAddr)
	n.LogActionF("Sent fee tokens from %s", initialization.ValidatorWalletName)
	return walletAddr
}

func (n *NodeConfig) CreateWalletAndFund(walletName string, tokensToFund []string) string {
	return n.CreateWalletAndFundFrom(walletName, initialization.ValidatorWalletName, tokensToFund)
}

func (n *NodeConfig) CreateWalletAndFundFrom(newWalletName string, fundingWalletName string, tokensToFund []string) string {
	n.LogActionF("Sending tokens to %s", newWalletName)

	walletAddr := n.CreateWallet(newWalletName)
	for _, tokenToFund := range tokensToFund {
		n.BankSend(tokenToFund, fundingWalletName, walletAddr)
	}

	n.LogActionF("Successfully sent tokens to %s", newWalletName)
	return walletAddr
}

func (n *NodeConfig) GetWallet(walletName string) string {
	n.LogActionF("retrieving wallet %s", walletName)
	cmd := []string{"osmosisd", "keys", "show", walletName, "--keyring-backend=test"}
	outBuf, _, err := n.containerManager.ExecCmd(n.t, n.Name, cmd, "")
	require.NoError(n.t, err)
	re := regexp.MustCompile("osmo1(.{38})")
	walletAddr := fmt.Sprintf("%s\n", re.FindString(outBuf.String()))
	walletAddr = strings.TrimSuffix(walletAddr, "\n")
	n.LogActionF("wallet %s found, waller address - %s", walletName, walletAddr)
	return walletAddr
}

func (n *NodeConfig) QueryPropStatusTimed(proposalNumber int, desiredStatus string, totalTime chan time.Duration) {
	start := time.Now()
	require.Eventually(
		n.t,
		func() bool {
			status, err := n.QueryPropStatus(proposalNumber)
			if err != nil {
				return false
			}

			return status == desiredStatus
		},
		1*time.Minute,
		10*time.Millisecond,
		"Osmosis node failed to retrieve prop tally",
	)
	elapsed := time.Since(start)
	totalTime <- elapsed
}

type validatorInfo struct {
	Address     bytes.HexBytes
	PubKey      cryptotypes.PubKey
	VotingPower int64
}

// ResultStatus is node's info, same as Tendermint, except that we use our own
// PubKey.
type resultStatus struct {
	NodeInfo      p2p.DefaultNodeInfo
	SyncInfo      coretypes.SyncInfo
	ValidatorInfo validatorInfo
}

func (n *NodeConfig) Status() (resultStatus, error) {
	cmd := []string{"osmosisd", "status"}
	_, errBuf, err := n.containerManager.ExecCmd(n.t, n.Name, cmd, "")
	if err != nil {
		return resultStatus{}, err
	}

	cfg := app.MakeEncodingConfig()
	legacyAmino := cfg.Amino
	var result resultStatus
	err = legacyAmino.UnmarshalJSON(errBuf.Bytes(), &result)
	fmt.Println("result", result)

	if err != nil {
		return resultStatus{}, err
	}
	return result, nil
}

func GetPositionID(responseJson map[string]interface{}) (string, error) {
	logs, ok := responseJson["logs"].([]interface{})
	if !ok {
		return "", fmt.Errorf("logs field not found in response")
	}

	if len(logs) == 0 {
		return "", fmt.Errorf("empty logs field in response")
	}

	log, ok := logs[0].(map[string]interface{})
	if !ok {
		return "", fmt.Errorf("invalid format of logs field")
	}

	events, ok := log["events"].([]interface{})
	if !ok {
		return "", fmt.Errorf("events field not found in logs")
	}

	for _, event := range events {
		attributes, ok := event.(map[string]interface{})["attributes"].([]interface{})
		if !ok {
			return "", fmt.Errorf("attributes field not found in event")
		}

		for _, attr := range attributes {
			switch v := attr.(type) {
			case map[string]interface{}:
				if v["key"] == "position_id" {
					positionID, ok := v["value"].(string)
					if !ok {
						return "", fmt.Errorf("invalid format of position_id field")
					}
					return positionID, nil
				}
			default:
				return "", fmt.Errorf("invalid type for attributes field")
			}
		}
	}

	return "", fmt.Errorf("position_id field not found in response")
}<|MERGE_RESOLUTION|>--- conflicted
+++ resolved
@@ -72,11 +72,7 @@
 func (n *NodeConfig) CreateConcentratedPool(from, denom1, denom2 string, tickSpacing uint64, spreadFactor string) (uint64, error) {
 	n.LogActionF("creating concentrated pool")
 
-<<<<<<< HEAD
-	cmd := []string{"osmosisd", "tx", "concentratedliquidity", "create-concentrated-pool", denom1, denom2, fmt.Sprintf("%d", tickSpacing), spreadFactor, fmt.Sprintf("--from=%s", from)}
-=======
-	cmd := []string{"osmosisd", "tx", "concentratedliquidity", "create-pool", denom1, denom2, fmt.Sprintf("%d", tickSpacing), swapFee, fmt.Sprintf("--from=%s", from)}
->>>>>>> 806f32ca
+	cmd := []string{"osmosisd", "tx", "concentratedliquidity", "create-pool", denom1, denom2, fmt.Sprintf("%d", tickSpacing), spreadFactor, fmt.Sprintf("--from=%s", from)}
 	_, _, err := n.containerManager.ExecTxCmd(n.t, n.chainId, n.Name, cmd)
 	if err != nil {
 		return 0, err
