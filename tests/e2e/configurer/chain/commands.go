--- conflicted
+++ resolved
@@ -215,7 +215,6 @@
 	// var result map[string][]interface{}
 	var result interface{}
 	err = json.Unmarshal(out.Bytes(), &result)
-<<<<<<< HEAD
 	fmt.Println("=====passed json unmarshal")
 	require.NoError(n.t, err)
 	fmt.Println("=====passed no err")
@@ -242,20 +241,6 @@
 	// 		}
 	// 	}
 	// }
-=======
-	require.NoError(n.t, err)
-	for _, acc := range result["accounts"] {
-		account, ok := acc.(map[string]interface{})
-		require.True(n.t, ok)
-		value, ok := account["value"].(map[string]interface{})
-		require.True(n.t, ok)
-		if value["name"] == "gov" {
-			moduleAccount, ok := value["address"].(string)
-			require.True(n.t, ok)
-			return moduleAccount
-		}
-	}
->>>>>>> 09ff5a2d
 	require.True(n.t, false, "gov module account not found")
 	return ""
 }
