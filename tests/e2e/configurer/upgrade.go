package configurer

import (
	"encoding/json"
	"fmt"
	"os"
<<<<<<< HEAD
	"strconv"
=======
	"sync"
>>>>>>> f1929850
	"testing"
	"time"

	sdk "github.com/cosmos/cosmos-sdk/types"
	"github.com/gogo/protobuf/proto"
	"github.com/stretchr/testify/require"

	appparams "github.com/osmosis-labs/osmosis/v16/app/params"
	v16 "github.com/osmosis-labs/osmosis/v16/app/upgrades/v16"
	"github.com/osmosis-labs/osmosis/v16/tests/e2e/configurer/chain"
	"github.com/osmosis-labs/osmosis/v16/tests/e2e/configurer/config"
	"github.com/osmosis-labs/osmosis/v16/tests/e2e/containers"
	"github.com/osmosis-labs/osmosis/v16/tests/e2e/initialization"
	gammtypes "github.com/osmosis-labs/osmosis/v16/x/gamm/types"
)

type UpgradeSettings struct {
	IsEnabled  bool
	Version    string
	ForkHeight int64 // non-zero height implies that this is a fork upgrade.
}

type UpgradeConfigurer struct {
	baseConfigurer
	upgradeVersion string
	forkHeight     int64 // forkHeight > 0 implies that this is a fork upgrade. Otherwise, proposal upgrade.
}

var _ Configurer = (*UpgradeConfigurer)(nil)

func NewUpgradeConfigurer(t *testing.T, chainConfigs []*chain.Config, setupTests setupFn, containerManager *containers.Manager, upgradeVersion string, forkHeight int64) Configurer {
	t.Helper()
	return &UpgradeConfigurer{
		baseConfigurer: baseConfigurer{
			chainConfigs:     chainConfigs,
			containerManager: containerManager,
			setupTests:       setupTests,
			syncUntilHeight:  forkHeight + defaultSyncUntilHeight,
			t:                t,
		},
		forkHeight:     forkHeight,
		upgradeVersion: upgradeVersion,
	}
}

func (uc *UpgradeConfigurer) ConfigureChains() error {
	for _, chainConfig := range uc.chainConfigs {
		if err := uc.ConfigureChain(chainConfig); err != nil {
			return err
		}
	}
	return nil
}

func (uc *UpgradeConfigurer) ConfigureChain(chainConfig *chain.Config) error {
	uc.t.Logf("starting upgrade e2e infrastructure for chain-id: %s", chainConfig.Id)
	tmpDir, err := os.MkdirTemp("", "osmosis-e2e-testnet-")
	if err != nil {
		return err
	}

	validatorConfigBytes, err := json.Marshal(chainConfig.ValidatorInitConfigs)
	if err != nil {
		return err
	}

	forkHeight := uc.forkHeight
	if forkHeight > 0 {
		forkHeight = forkHeight - config.ForkHeightPreUpgradeOffset
	}

	chainInitResource, err := uc.containerManager.RunChainInitResource(chainConfig.Id, int(chainConfig.VotingPeriod), int(chainConfig.ExpeditedVotingPeriod), validatorConfigBytes, tmpDir, int(forkHeight))
	if err != nil {
		return err
	}

	fileName := fmt.Sprintf("%v/%v-encode", tmpDir, chainConfig.Id)
	uc.t.Logf("serialized init file for chain-id %v: %v", chainConfig.Id, fileName)

	// loop through the reading and unmarshaling of the init file a total of maxRetries or until error is nil
	// without this, test attempts to unmarshal file before docker container is finished writing
	var initializedChain initialization.Chain
	for i := 0; i < config.MaxRetries; i++ {
		initializedChainBytes, _ := os.ReadFile(fileName)
		err = json.Unmarshal(initializedChainBytes, &initializedChain)
		if err == nil {
			break
		}

		if i == config.MaxRetries-1 {
			if err != nil {
				return err
			}
		}

		if i > 0 {
			time.Sleep(1 * time.Second)
		}
	}
	if err := uc.containerManager.PurgeResource(chainInitResource); err != nil {
		return err
	}
	uc.initializeChainConfigFromInitChain(&initializedChain, chainConfig)
	return nil
}

func (uc *UpgradeConfigurer) CreatePreUpgradeState() error {
	// Create a WaitGroup to wait for all goroutines to complete
	var wg sync.WaitGroup
	chainA := uc.chainConfigs[0]
	chainANode, err := chainA.GetDefaultNode()
	if err != nil {
		return err
	}
	chainB := uc.chainConfigs[1]
	chainBNode, err := chainB.GetDefaultNode()
	if err != nil {
		return err
	}

	wg.Add(2)

	go func() {
		defer wg.Done()
		chainA.SendIBC(chainB, chainB.NodeConfigs[0].PublicAddress, initialization.OsmoToken)
		chainA.SendIBC(chainB, chainB.NodeConfigs[0].PublicAddress, initialization.StakeToken)
	}()

	go func() {
		defer wg.Done()
		chainB.SendIBC(chainA, chainA.NodeConfigs[0].PublicAddress, initialization.OsmoToken)
		chainB.SendIBC(chainA, chainA.NodeConfigs[0].PublicAddress, initialization.StakeToken)
	}()

	// Wait for all goroutines to complete
	wg.Wait()

	wg.Add(2)

	var daiOsmoPoolIdv16 uint64

	go func() {
		defer wg.Done()
		daiOsmoPoolIdv16 = chainANode.CreateBalancerPool("daiosmov16.json", initialization.ValidatorWalletName)
		daiOsmoShareDenom := fmt.Sprintf("gamm/pool/%d", daiOsmoPoolIdv16)
		chainANode.EnableSuperfluidAsset(chainA, daiOsmoShareDenom)
	}()

	go func() {
		defer wg.Done()
		chainBNode.CreateBalancerPool("daiosmov16.json", initialization.ValidatorWalletName)
	}()

	// Wait for all goroutines to complete
	wg.Wait()

	config.DaiOsmoPoolIdv16 = daiOsmoPoolIdv16

	var (
		poolShareDenom             string
		preUpgradePoolId           uint64
		preUpgradeStableSwapPoolId uint64
	)

	// Increment the WaitGroup counter for each goroutine
	wg.Add(4)

	go func() {
		defer wg.Done()
		preUpgradePoolId = chainANode.CreateBalancerPool("pool1A.json", initialization.ValidatorWalletName)
		poolShareDenom = fmt.Sprintf("gamm/pool/%d", preUpgradePoolId)
		chainANode.EnableSuperfluidAsset(chainA, poolShareDenom)
	}()

	go func() {
		defer wg.Done()
		chainBNode.CreateBalancerPool("pool1B.json", initialization.ValidatorWalletName)
	}()

	go func() {
		defer wg.Done()
		preUpgradeStableSwapPoolId = chainANode.CreateStableswapPool("stablePool.json", initialization.ValidatorWalletName)
	}()

	go func() {
		defer wg.Done()
		chainBNode.CreateStableswapPool("stablePool.json", initialization.ValidatorWalletName)
	}()

	// Wait for all goroutines to complete
	wg.Wait()

	config.PreUpgradePoolId = preUpgradePoolId
	config.PreUpgradeStableSwapPoolId = preUpgradeStableSwapPoolId

	fmt.Println("poolShareDenom: ", poolShareDenom)

	var (
		lockupWallet           string
		lockupWalletSuperfluid string
		stableswapWallet       string
	)

	wg.Add(3)

	go func() {
		defer wg.Done()
		// Setup wallets and send tokens to wallets (only chainA)
		lockupWallet = chainANode.CreateWalletAndFund(config.LockupWallet, []string{
			"10000000000000000000" + poolShareDenom,
		})
	}()

	go func() {
		defer wg.Done()
		lockupWalletSuperfluid = chainANode.CreateWalletAndFund(config.LockupWalletSuperfluid, []string{
			"10000000000000000000" + poolShareDenom,
		})
	}()

	go func() {
		defer wg.Done()
		stableswapWallet = chainANode.CreateWalletAndFund(config.StableswapWallet, []string{
			"100000stake",
		})
	}()

	// Wait for all goroutines to complete
	wg.Wait()

	config.LockupWallet = lockupWallet
	config.LockupWalletSuperfluid = lockupWalletSuperfluid
	config.StableswapWallet = stableswapWallet

	wg.Add(6)

	var errCh = make(chan error, 2)

<<<<<<< HEAD
	// deploy stargate contract for stargate query
	chainANode.StoreWasmCode("bytecode/cw_stargate_reflect.wasm", initialization.ValidatorWalletName)
	config.StargateContractCodeID = int(chainANode.QueryLatestWasmCodeID())
	chainANode.InstantiateWasmContract(
		strconv.Itoa(config.StargateContractCodeID),
		"{}",
		initialization.ValidatorWalletName,
	)
	stargateContracts, err := chainANode.QueryContractsFromId(config.StargateContractCodeID)
	if err != nil {
		return err
	}
	require.Equal(uc.t, len(stargateContracts), 1, "Wrong number of contracts for the counter")
	stargateContract := stargateContracts[len(stargateContracts)-1]

	queryRequest := &gammtypes.QueryNumPoolsRequest{}

	// Marshal the message into JSON format
	jsonData, err := proto.Marshal(queryRequest)
	if err != nil {
		return err
	}
	println(jsonData)
	println(string(jsonData))
	result, err := chainANode.QueryStargate(stargateContract, "/osmosis.gamm.v1beta1.Query/NumPools", string(jsonData))
	if err != nil {
		return err
	}
	fmt.Print("123456", result)
	// fund the community pool with one dai
=======
>>>>>>> f1929850
	oneDai := sdk.NewCoin(v16.DAIIBCDenom, sdk.NewInt(1000000000000000000))

	go func() {
		defer wg.Done()
		// test swap exact amount in for stable swap pool (only chainA)A
		chainANode.SwapExactAmountIn("2000stake", "1", fmt.Sprintf("%d", config.PreUpgradeStableSwapPoolId), "uosmo", config.StableswapWallet)
	}()

	// Upload the rate limiting contract to both chains (as they both will be updated)
	go func() {
		defer wg.Done()
		uc.t.Logf("Uploading rate limiting contract to chainA")
		_, err := chainANode.SetupRateLimiting("", chainANode.QueryGovModuleAccount(), chainA)
		errCh <- err
	}()

	go func() {
		defer wg.Done()
		uc.t.Logf("Uploading rate limiting contract to chainB")
		_, err := chainBNode.SetupRateLimiting("", chainBNode.QueryGovModuleAccount(), chainB)
		errCh <- err
	}()

	go func() {
		defer wg.Done()
		uc.t.Logf("Lock and add to existing lock for both regular and superfluid lockups on chainA")
		chainANode.LockAndAddToExistingLock(chainA, sdk.NewInt(1000000000000000000), poolShareDenom, config.LockupWallet, config.LockupWalletSuperfluid)
	}()

	go func() {
		defer wg.Done()
		uc.t.Logf("Funding chainA's community pool with 1 DAI to be used for the upgrade")
		communityPoolFunder := chainANode.CreateWalletAndFund("communityPoolFunder", []string{
			oneDai.String(),
		})
		chainANode.FundCommunityPool(communityPoolFunder, oneDai.String())
	}()

	go func() {
		defer wg.Done()
		uc.t.Logf("Funding chainB's community pool with 1 DAI to be used for the upgrade")
		communityPoolFunder := chainBNode.CreateWalletAndFund("communityPoolFunder", []string{
			oneDai.String(),
		})
		chainBNode.FundCommunityPool(communityPoolFunder, oneDai.String())
	}()

	wg.Wait()

	close(errCh)

	for err := range errCh {
		if err != nil {
			return err
		}
	}

	return nil
}

func (uc *UpgradeConfigurer) RunSetup() error {
	return uc.setupTests(uc)
}

func (uc *UpgradeConfigurer) RunUpgrade() error {
	var err error
	if uc.forkHeight > 0 {
		err = uc.runForkUpgrade()
	} else {
		err = uc.runProposalUpgrade()
	}
	if err != nil {
		return err
	}

	// Check if the nodes are running
	for chainIndex, chainConfig := range uc.chainConfigs {
		chain := uc.baseConfigurer.GetChainConfig(chainIndex)
		for validatorIdx := range chainConfig.NodeConfigs {
			node := chain.NodeConfigs[validatorIdx]
			// Check node status
			_, err = node.Status()
			if err != nil {
				uc.t.Errorf("node is not running after upgrade, chain-id %s, node %s", chainConfig.Id, node.Name)
				return err
			}
			uc.t.Logf("node %s upgraded successfully, address %s", node.Name, node.PublicAddress)
		}
	}
	return nil
}

func (uc *UpgradeConfigurer) runProposalUpgrade() error {
	// submit, deposit, and vote for upgrade proposal
	// prop height = current height + voting period + time it takes to submit proposal + small buffer
	for _, chainConfig := range uc.chainConfigs {
		node, err := chainConfig.GetDefaultNode()
		if err != nil {
			return err
		}
		currentHeight, err := node.QueryCurrentHeight()
		if err != nil {
			return err
		}
		chainConfig.UpgradePropHeight = currentHeight + int64(chainConfig.VotingPeriod) + int64(config.PropSubmitBlocks) + int64(config.PropBufferBlocks)
		node.SubmitUpgradeProposal(uc.upgradeVersion, chainConfig.UpgradePropHeight, sdk.NewCoin(appparams.BaseCoinUnit, sdk.NewInt(config.InitialMinDeposit)))
		chainConfig.LatestProposalNumber += 1
		node.DepositProposal(chainConfig.LatestProposalNumber, false)
		propNumber := chainConfig.LatestProposalNumber

		var wg sync.WaitGroup

		for _, node := range chainConfig.NodeConfigs {
			wg.Add(1)
			go func(nodeConfig *chain.NodeConfig) {
				defer wg.Done()
				nodeConfig.VoteYesProposal(initialization.ValidatorWalletName, propNumber)
			}(node)
		}

		wg.Wait()
	}

	// wait till all chains halt at upgrade height
	for _, chainConfig := range uc.chainConfigs {
		uc.t.Logf("waiting to reach upgrade height on chain %s", chainConfig.Id)
		chainConfig.WaitUntilHeight(chainConfig.UpgradePropHeight)
		uc.t.Logf("upgrade height reached on chain %s", chainConfig.Id)
	}

	// remove all containers so we can upgrade them to the new version
	for _, chainConfig := range uc.chainConfigs {
		for _, validatorConfig := range chainConfig.NodeConfigs {
			err := uc.containerManager.RemoveNodeResource(validatorConfig.Name)
			if err != nil {
				return err
			}
		}
	}

	// remove all containers so we can upgrade them to the new version
	for _, chainConfig := range uc.chainConfigs {
		if err := uc.upgradeContainers(chainConfig, chainConfig.UpgradePropHeight); err != nil {
			return err
		}
	}
	return nil
}

func (uc *UpgradeConfigurer) runForkUpgrade() error {
	for _, chainConfig := range uc.chainConfigs {
		uc.t.Logf("waiting to reach fork height on chain %s", chainConfig.Id)
		chainConfig.WaitUntilHeight(uc.forkHeight)
		uc.t.Logf("fork height reached on chain %s", chainConfig.Id)
	}
	return nil
}

func (uc *UpgradeConfigurer) upgradeContainers(chainConfig *chain.Config, propHeight int64) error {
	// upgrade containers to the locally compiled daemon
	uc.t.Logf("starting upgrade for chain-id: %s...", chainConfig.Id)
	uc.containerManager.OsmosisRepository = containers.CurrentBranchOsmoRepository
	uc.containerManager.OsmosisTag = containers.CurrentBranchOsmoTag

	for _, node := range chainConfig.NodeConfigs {
		if err := node.Run(); err != nil {
			return err
		}
	}

	uc.t.Logf("waiting to upgrade containers on chain %s", chainConfig.Id)
	chainConfig.WaitUntilHeight(propHeight)
	uc.t.Logf("upgrade successful on chain %s", chainConfig.Id)
	return nil
}<|MERGE_RESOLUTION|>--- conflicted
+++ resolved
@@ -4,17 +4,11 @@
 	"encoding/json"
 	"fmt"
 	"os"
-<<<<<<< HEAD
-	"strconv"
-=======
 	"sync"
->>>>>>> f1929850
 	"testing"
 	"time"
 
 	sdk "github.com/cosmos/cosmos-sdk/types"
-	"github.com/gogo/protobuf/proto"
-	"github.com/stretchr/testify/require"
 
 	appparams "github.com/osmosis-labs/osmosis/v16/app/params"
 	v16 "github.com/osmosis-labs/osmosis/v16/app/upgrades/v16"
@@ -22,7 +16,6 @@
 	"github.com/osmosis-labs/osmosis/v16/tests/e2e/configurer/config"
 	"github.com/osmosis-labs/osmosis/v16/tests/e2e/containers"
 	"github.com/osmosis-labs/osmosis/v16/tests/e2e/initialization"
-	gammtypes "github.com/osmosis-labs/osmosis/v16/x/gamm/types"
 )
 
 type UpgradeSettings struct {
@@ -247,39 +240,6 @@
 
 	var errCh = make(chan error, 2)
 
-<<<<<<< HEAD
-	// deploy stargate contract for stargate query
-	chainANode.StoreWasmCode("bytecode/cw_stargate_reflect.wasm", initialization.ValidatorWalletName)
-	config.StargateContractCodeID = int(chainANode.QueryLatestWasmCodeID())
-	chainANode.InstantiateWasmContract(
-		strconv.Itoa(config.StargateContractCodeID),
-		"{}",
-		initialization.ValidatorWalletName,
-	)
-	stargateContracts, err := chainANode.QueryContractsFromId(config.StargateContractCodeID)
-	if err != nil {
-		return err
-	}
-	require.Equal(uc.t, len(stargateContracts), 1, "Wrong number of contracts for the counter")
-	stargateContract := stargateContracts[len(stargateContracts)-1]
-
-	queryRequest := &gammtypes.QueryNumPoolsRequest{}
-
-	// Marshal the message into JSON format
-	jsonData, err := proto.Marshal(queryRequest)
-	if err != nil {
-		return err
-	}
-	println(jsonData)
-	println(string(jsonData))
-	result, err := chainANode.QueryStargate(stargateContract, "/osmosis.gamm.v1beta1.Query/NumPools", string(jsonData))
-	if err != nil {
-		return err
-	}
-	fmt.Print("123456", result)
-	// fund the community pool with one dai
-=======
->>>>>>> f1929850
 	oneDai := sdk.NewCoin(v16.DAIIBCDenom, sdk.NewInt(1000000000000000000))
 
 	go func() {
