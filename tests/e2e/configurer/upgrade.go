package configurer

import (
	"encoding/json"
	"fmt"
	"os"
	"sync"
	"testing"
	"time"

	sdk "github.com/cosmos/cosmos-sdk/types"

	appparams "github.com/osmosis-labs/osmosis/v16/app/params"
	v16 "github.com/osmosis-labs/osmosis/v16/app/upgrades/v16"
	"github.com/osmosis-labs/osmosis/v16/tests/e2e/configurer/chain"
	"github.com/osmosis-labs/osmosis/v16/tests/e2e/configurer/config"
	"github.com/osmosis-labs/osmosis/v16/tests/e2e/containers"
	"github.com/osmosis-labs/osmosis/v16/tests/e2e/initialization"
)

type UpgradeSettings struct {
	IsEnabled  bool
	Version    string
	ForkHeight int64 // non-zero height implies that this is a fork upgrade.
}

type UpgradeConfigurer struct {
	baseConfigurer
	upgradeVersion string
	forkHeight     int64 // forkHeight > 0 implies that this is a fork upgrade. Otherwise, proposal upgrade.
}

var _ Configurer = (*UpgradeConfigurer)(nil)

func NewUpgradeConfigurer(t *testing.T, chainConfigs []*chain.Config, setupTests setupFn, containerManager *containers.Manager, upgradeVersion string, forkHeight int64) Configurer {
	t.Helper()
	return &UpgradeConfigurer{
		baseConfigurer: baseConfigurer{
			chainConfigs:     chainConfigs,
			containerManager: containerManager,
			setupTests:       setupTests,
			syncUntilHeight:  forkHeight + defaultSyncUntilHeight,
			t:                t,
		},
		forkHeight:     forkHeight,
		upgradeVersion: upgradeVersion,
	}
}

func (uc *UpgradeConfigurer) ConfigureChains() error {
	for _, chainConfig := range uc.chainConfigs {
		if err := uc.ConfigureChain(chainConfig); err != nil {
			return err
		}
	}
	return nil
}

func (uc *UpgradeConfigurer) ConfigureChain(chainConfig *chain.Config) error {
	uc.t.Logf("starting upgrade e2e infrastructure for chain-id: %s", chainConfig.Id)
	tmpDir, err := os.MkdirTemp("", "osmosis-e2e-testnet-")
	if err != nil {
		return err
	}

	validatorConfigBytes, err := json.Marshal(chainConfig.ValidatorInitConfigs)
	if err != nil {
		return err
	}

	forkHeight := uc.forkHeight
	if forkHeight > 0 {
		forkHeight = forkHeight - config.ForkHeightPreUpgradeOffset
	}

	chainInitResource, err := uc.containerManager.RunChainInitResource(chainConfig.Id, int(chainConfig.VotingPeriod), int(chainConfig.ExpeditedVotingPeriod), validatorConfigBytes, tmpDir, int(forkHeight))
	if err != nil {
		return err
	}

	fileName := fmt.Sprintf("%v/%v-encode", tmpDir, chainConfig.Id)
	uc.t.Logf("serialized init file for chain-id %v: %v", chainConfig.Id, fileName)

	// loop through the reading and unmarshaling of the init file a total of maxRetries or until error is nil
	// without this, test attempts to unmarshal file before docker container is finished writing
	var initializedChain initialization.Chain
	for i := 0; i < config.MaxRetries; i++ {
		initializedChainBytes, _ := os.ReadFile(fileName)
		err = json.Unmarshal(initializedChainBytes, &initializedChain)
		if err == nil {
			break
		}

		if i == config.MaxRetries-1 {
			if err != nil {
				return err
			}
		}

		if i > 0 {
			time.Sleep(1 * time.Second)
		}
	}
	if err := uc.containerManager.PurgeResource(chainInitResource); err != nil {
		return err
	}
	uc.initializeChainConfigFromInitChain(&initializedChain, chainConfig)
	return nil
}

func (uc *UpgradeConfigurer) CreatePreUpgradeState() error {
	// Create a WaitGroup to wait for all goroutines to complete
	var wg sync.WaitGroup
	chainA := uc.chainConfigs[0]
	chainANode, err := chainA.GetDefaultNode()
	if err != nil {
		return err
	}
	chainB := uc.chainConfigs[1]
	chainBNode, err := chainB.GetDefaultNode()
	if err != nil {
		return err
	}

	wg.Add(2)

	go func() {
		defer wg.Done()
		chainA.SendIBC(chainB, chainB.NodeConfigs[0].PublicAddress, initialization.OsmoToken)
		chainA.SendIBC(chainB, chainB.NodeConfigs[0].PublicAddress, initialization.StakeToken)
	}()

	go func() {
		defer wg.Done()
		chainB.SendIBC(chainA, chainA.NodeConfigs[0].PublicAddress, initialization.OsmoToken)
		chainB.SendIBC(chainA, chainA.NodeConfigs[0].PublicAddress, initialization.StakeToken)
	}()

	// Wait for all goroutines to complete
	wg.Wait()

	wg.Add(2)

	var daiOsmoPoolIdv16 uint64

	go func() {
		defer wg.Done()
		daiOsmoPoolIdv16 = chainANode.CreateBalancerPool("daiosmov16.json", initialization.ValidatorWalletName)
		daiOsmoShareDenom := fmt.Sprintf("gamm/pool/%d", daiOsmoPoolIdv16)
		chainANode.EnableSuperfluidAsset(chainA, daiOsmoShareDenom)
	}()

	go func() {
		defer wg.Done()
		chainBNode.CreateBalancerPool("daiosmov16.json", initialization.ValidatorWalletName)
	}()

	// Wait for all goroutines to complete
	wg.Wait()

	config.DaiOsmoPoolIdv16 = daiOsmoPoolIdv16

	var (
		poolShareDenom             string
		preUpgradePoolId           uint64
		preUpgradeStableSwapPoolId uint64
	)

	// Increment the WaitGroup counter for each goroutine
	wg.Add(4)

	go func() {
		defer wg.Done()
		preUpgradePoolId = chainANode.CreateBalancerPool("pool1A.json", initialization.ValidatorWalletName)
		poolShareDenom = fmt.Sprintf("gamm/pool/%d", preUpgradePoolId)
		chainANode.EnableSuperfluidAsset(chainA, poolShareDenom)
	}()

	go func() {
		defer wg.Done()
		chainBNode.CreateBalancerPool("pool1B.json", initialization.ValidatorWalletName)
	}()

	go func() {
		defer wg.Done()
		preUpgradeStableSwapPoolId = chainANode.CreateStableswapPool("stablePool.json", initialization.ValidatorWalletName)
	}()

	go func() {
		defer wg.Done()
		chainBNode.CreateStableswapPool("stablePool.json", initialization.ValidatorWalletName)
	}()

	// Wait for all goroutines to complete
	wg.Wait()

	config.PreUpgradePoolId = preUpgradePoolId
	config.PreUpgradeStableSwapPoolId = preUpgradeStableSwapPoolId

	fmt.Println("poolShareDenom: ", poolShareDenom)

	var (
		lockupWallet           string
		lockupWalletSuperfluid string
		stableswapWallet       string
	)

	wg.Add(3)

	go func() {
		defer wg.Done()
		// Setup wallets and send tokens to wallets (only chainA)
		lockupWallet = chainANode.CreateWalletAndFund(config.LockupWallet, []string{
			"10000000000000000000" + poolShareDenom,
		})
	}()

	go func() {
		defer wg.Done()
		lockupWalletSuperfluid = chainANode.CreateWalletAndFund(config.LockupWalletSuperfluid, []string{
			"10000000000000000000" + poolShareDenom,
		})
	}()

	go func() {
		defer wg.Done()
		stableswapWallet = chainANode.CreateWalletAndFund(config.StableswapWallet, []string{
			"100000stake",
		})
	}()

	// Wait for all goroutines to complete
	wg.Wait()

	config.LockupWallet = lockupWallet
	config.LockupWalletSuperfluid = lockupWalletSuperfluid
	config.StableswapWallet = stableswapWallet

	wg.Add(4)

	var errCh = make(chan error, 2)

	go func() {
		defer wg.Done()
		// test swap exact amount in for stable swap pool (only chainA)A
		chainANode.SwapExactAmountIn("2000stake", "1", fmt.Sprintf("%d", config.PreUpgradeStableSwapPoolId), "uosmo", config.StableswapWallet)
	}()

	// Upload the rate limiting contract to both chains (as they both will be updated)
	go func() {
		defer wg.Done()
		uc.t.Logf("Uploading rate limiting contract to both chains")
		_, err := chainANode.SetupRateLimiting("", chainANode.QueryGovModuleAccount(), chainA)
		errCh <- err
	}()

	go func() {
		defer wg.Done()
		uc.t.Logf("Uploading rate limiting contract to both chains")
		_, err := chainBNode.SetupRateLimiting("", chainBNode.QueryGovModuleAccount(), chainB)
		errCh <- err
	}()

	go func() {
		defer wg.Done()
		// test lock and add to existing lock for both regular and superfluid lockups (only chainA)
		chainANode.LockAndAddToExistingLock(chainA, sdk.NewInt(1000000000000000000), poolShareDenom, config.LockupWallet, config.LockupWalletSuperfluid)
	}()

	wg.Wait()

	close(errCh)

	for err := range errCh {
		if err != nil {
			return err
		}
	}

<<<<<<< HEAD
=======
	// test lock and add to existing lock for both regular and superfluid lockups (only chainA)
	chainA.LockAndAddToExistingLock(sdk.NewInt(1000000000000000000), poolShareDenom, config.LockupWallet, config.LockupWalletSuperfluid)

	// fund the community pool with one dai
	oneDai := sdk.NewCoin(v16.DAIIBCDenom, sdk.NewInt(1000000000000000000))
	communityPoolFunder := chainANode.CreateWalletAndFund("communityPoolFunder", []string{
		oneDai.String(),
	})
	chainANode.FundCommunityPool(communityPoolFunder, oneDai.String())

	communityPoolFunder = chainBNode.CreateWalletAndFund("communityPoolFunder", []string{
		oneDai.String(),
	})
	chainBNode.FundCommunityPool(communityPoolFunder, oneDai.String())

>>>>>>> 893403f6
	return nil
}

func (uc *UpgradeConfigurer) RunSetup() error {
	return uc.setupTests(uc)
}

func (uc *UpgradeConfigurer) RunUpgrade() error {
	var err error
	if uc.forkHeight > 0 {
		err = uc.runForkUpgrade()
	} else {
		err = uc.runProposalUpgrade()
	}
	if err != nil {
		return err
	}

	// Check if the nodes are running
	for chainIndex, chainConfig := range uc.chainConfigs {
		chain := uc.baseConfigurer.GetChainConfig(chainIndex)
		for validatorIdx := range chainConfig.NodeConfigs {
			node := chain.NodeConfigs[validatorIdx]
			// Check node status
			_, err = node.Status()
			if err != nil {
				uc.t.Errorf("node is not running after upgrade, chain-id %s, node %s", chainConfig.Id, node.Name)
				return err
			}
			uc.t.Logf("node %s upgraded successfully, address %s", node.Name, node.PublicAddress)
		}
	}
	return nil
}

func (uc *UpgradeConfigurer) runProposalUpgrade() error {
	// submit, deposit, and vote for upgrade proposal
	// prop height = current height + voting period + time it takes to submit proposal + small buffer
	for _, chainConfig := range uc.chainConfigs {
		node, err := chainConfig.GetDefaultNode()
		if err != nil {
			return err
		}
		currentHeight, err := node.QueryCurrentHeight()
		if err != nil {
			return err
		}
		chainConfig.UpgradePropHeight = currentHeight + int64(chainConfig.VotingPeriod) + int64(config.PropSubmitBlocks) + int64(config.PropBufferBlocks)
		node.SubmitUpgradeProposal(uc.upgradeVersion, chainConfig.UpgradePropHeight, sdk.NewCoin(appparams.BaseCoinUnit, sdk.NewInt(config.InitialMinDeposit)))
		chainConfig.LatestProposalNumber += 1
		node.DepositProposal(chainConfig.LatestProposalNumber, false)
		propNumber := chainConfig.LatestProposalNumber

		var wg sync.WaitGroup

		for _, node := range chainConfig.NodeConfigs {
			wg.Add(1)
			go func(nodeConfig *chain.NodeConfig) {
				defer wg.Done()
				nodeConfig.VoteYesProposal(initialization.ValidatorWalletName, propNumber)
			}(node)
		}

		wg.Wait()
	}

	// wait till all chains halt at upgrade height
	for _, chainConfig := range uc.chainConfigs {
		uc.t.Logf("waiting to reach upgrade height on chain %s", chainConfig.Id)
		chainConfig.WaitUntilHeight(chainConfig.UpgradePropHeight)
		uc.t.Logf("upgrade height reached on chain %s", chainConfig.Id)
	}

	// remove all containers so we can upgrade them to the new version
	for _, chainConfig := range uc.chainConfigs {
		for _, validatorConfig := range chainConfig.NodeConfigs {
			err := uc.containerManager.RemoveNodeResource(validatorConfig.Name)
			if err != nil {
				return err
			}
		}
	}

	// remove all containers so we can upgrade them to the new version
	for _, chainConfig := range uc.chainConfigs {
		if err := uc.upgradeContainers(chainConfig, chainConfig.UpgradePropHeight); err != nil {
			return err
		}
	}
	return nil
}

func (uc *UpgradeConfigurer) runForkUpgrade() error {
	for _, chainConfig := range uc.chainConfigs {
		uc.t.Logf("waiting to reach fork height on chain %s", chainConfig.Id)
		chainConfig.WaitUntilHeight(uc.forkHeight)
		uc.t.Logf("fork height reached on chain %s", chainConfig.Id)
	}
	return nil
}

func (uc *UpgradeConfigurer) upgradeContainers(chainConfig *chain.Config, propHeight int64) error {
	// upgrade containers to the locally compiled daemon
	uc.t.Logf("starting upgrade for chain-id: %s...", chainConfig.Id)
	uc.containerManager.OsmosisRepository = containers.CurrentBranchOsmoRepository
	uc.containerManager.OsmosisTag = containers.CurrentBranchOsmoTag

	for _, node := range chainConfig.NodeConfigs {
		if err := node.Run(); err != nil {
			return err
		}
	}

	uc.t.Logf("waiting to upgrade containers on chain %s", chainConfig.Id)
	chainConfig.WaitUntilHeight(propHeight)
	uc.t.Logf("upgrade successful on chain %s", chainConfig.Id)
	return nil
}<|MERGE_RESOLUTION|>--- conflicted
+++ resolved
@@ -277,11 +277,6 @@
 		}
 	}
 
-<<<<<<< HEAD
-=======
-	// test lock and add to existing lock for both regular and superfluid lockups (only chainA)
-	chainA.LockAndAddToExistingLock(sdk.NewInt(1000000000000000000), poolShareDenom, config.LockupWallet, config.LockupWalletSuperfluid)
-
 	// fund the community pool with one dai
 	oneDai := sdk.NewCoin(v16.DAIIBCDenom, sdk.NewInt(1000000000000000000))
 	communityPoolFunder := chainANode.CreateWalletAndFund("communityPoolFunder", []string{
@@ -294,7 +289,6 @@
 	})
 	chainBNode.FundCommunityPool(communityPoolFunder, oneDai.String())
 
->>>>>>> 893403f6
 	return nil
 }
 
