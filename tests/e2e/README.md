--- conflicted
+++ resolved
@@ -17,11 +17,7 @@
 then checks that operations that worked before still work as intended. If
 testing a fork, the test suite instead starts the chain a few blocks before
 the set fork height and ensures the chain continues after the fork triggers
-<<<<<<< HEAD
-the upgrade.
-=======
 the upgrade. Note that a regular upgrade and a fork upgrade are mutually exclusive. 
->>>>>>> 4745ffa6
 
 The file e2e\_setup\_test.go defines the testing suite and contains the
 core bootstrapping logic that creates a testing environment via Docker
@@ -121,11 +117,6 @@
 - `OSMOSIS_E2E_SKIP_CLEANUP` - when true, avoids cleaning up the e2e Docker
 containers.
 
-<<<<<<< HEAD
-- `OSMOSIS_E2E_IS_FORK` - when true, utilizes fork logic over traditional upgrade logic
-
-=======
->>>>>>> 4745ffa6
 - `OSMOSIS_E2E_FORK_HEIGHT` - when the above "IS_FORK" env variable is set to true, this is the string
 of the height in which the network should fork. This should match the ForkHeight set in constants.go
 
