--- conflicted
+++ resolved
@@ -122,9 +122,6 @@
 minimize the differences between our test suite and the production
 environment.
 
-<<<<<<< HEAD
-## Running From Current Branch
-=======
 ## `containers` Package
 
 Introduces an abstraction necessary for creating and managing
@@ -132,8 +129,7 @@
 with a name of the corresponding validator struct that is initialized
 in the `chain` package. 
 
-## Running Locally
->>>>>>> 4b15c514
+## Running From Current Branch
 
 ### To build the binary that initializes the chain
 
