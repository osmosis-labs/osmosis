package ibc_hooks_test

import (
	"encoding/json"
	"fmt"
	"testing"
	"time"

	ibchookskeeper "github.com/osmosis-labs/osmosis/x/ibc-hooks/keeper"

	wasmkeeper "github.com/CosmWasm/wasmd/x/wasm/keeper"

	"github.com/osmosis-labs/osmosis/osmoutils"
	"github.com/osmosis-labs/osmosis/v14/x/gamm/pool-models/balancer"
	gammtypes "github.com/osmosis-labs/osmosis/v14/x/gamm/types"
	minttypes "github.com/osmosis-labs/osmosis/v14/x/mint/types"

	"github.com/osmosis-labs/osmosis/v14/app/apptesting"

	"github.com/stretchr/testify/suite"

	sdk "github.com/cosmos/cosmos-sdk/types"

	transfertypes "github.com/cosmos/ibc-go/v4/modules/apps/transfer/types"
	clienttypes "github.com/cosmos/ibc-go/v4/modules/core/02-client/types"
	channeltypes "github.com/cosmos/ibc-go/v4/modules/core/04-channel/types"
	ibctesting "github.com/cosmos/ibc-go/v4/testing"

	osmosisibctesting "github.com/osmosis-labs/osmosis/v14/x/ibc-rate-limit/testutil"

	"github.com/osmosis-labs/osmosis/v14/tests/ibc-hooks/testutils"
)

type HooksTestSuite struct {
	apptesting.KeeperTestHelper

	coordinator *ibctesting.Coordinator

	chainA *osmosisibctesting.TestChain
	chainB *osmosisibctesting.TestChain

	path *ibctesting.Path
}

func (suite *HooksTestSuite) SetupTest() {
	suite.Setup()
	ibctesting.DefaultTestingAppInit = osmosisibctesting.SetupTestingApp
	suite.coordinator = ibctesting.NewCoordinator(suite.T(), 2)
	suite.chainA = &osmosisibctesting.TestChain{
		TestChain: suite.coordinator.GetChain(ibctesting.GetChainID(1)),
	}
	suite.chainB = &osmosisibctesting.TestChain{
		TestChain: suite.coordinator.GetChain(ibctesting.GetChainID(2)),
	}
	err := suite.chainA.MoveEpochsToTheFuture()
	suite.Require().NoError(err)
	err = suite.chainB.MoveEpochsToTheFuture()
	suite.Require().NoError(err)
	suite.path = NewTransferPath(suite.chainA, suite.chainB)
	suite.coordinator.Setup(suite.path)
}

func TestIBCHooksTestSuite(t *testing.T) {
	suite.Run(t, new(HooksTestSuite))
}

// ToDo: Move this to osmosistesting to avoid repetition
func NewTransferPath(chainA, chainB *osmosisibctesting.TestChain) *ibctesting.Path {
	path := ibctesting.NewPath(chainA.TestChain, chainB.TestChain)
	path.EndpointA.ChannelConfig.PortID = ibctesting.TransferPort
	path.EndpointB.ChannelConfig.PortID = ibctesting.TransferPort
	path.EndpointA.ChannelConfig.Version = transfertypes.Version
	path.EndpointB.ChannelConfig.Version = transfertypes.Version

	return path
}

func (suite *HooksTestSuite) TestOnRecvPacketHooks() {
	var (
		trace    transfertypes.DenomTrace
		amount   sdk.Int
		receiver string
		status   testutils.Status
	)

	testCases := []struct {
		msg      string
		malleate func(*testutils.Status)
		expPass  bool
	}{
		{"override", func(status *testutils.Status) {
			suite.chainB.GetOsmosisApp().TransferStack.
				ICS4Middleware.Hooks = testutils.TestRecvOverrideHooks{Status: status}
		}, true},
		{"before and after", func(status *testutils.Status) {
			suite.chainB.GetOsmosisApp().TransferStack.
				ICS4Middleware.Hooks = testutils.TestRecvBeforeAfterHooks{Status: status}
		}, true},
	}

	for _, tc := range testCases {
		tc := tc
		suite.Run(tc.msg, func() {
			suite.SetupTest() // reset

			path := NewTransferPath(suite.chainA, suite.chainB)
			suite.coordinator.Setup(path)
			receiver = suite.chainB.SenderAccount.GetAddress().String() // must be explicitly changed in malleate
			status = testutils.Status{}

			amount = sdk.NewInt(100) // must be explicitly changed in malleate
			seq := uint64(1)

			trace = transfertypes.ParseDenomTrace(sdk.DefaultBondDenom)

			// send coin from chainA to chainB
			transferMsg := transfertypes.NewMsgTransfer(path.EndpointA.ChannelConfig.PortID, path.EndpointA.ChannelID, sdk.NewCoin(trace.IBCDenom(), amount), suite.chainA.SenderAccount.GetAddress().String(), receiver, clienttypes.NewHeight(1, 110), 0)
			_, err := suite.chainA.SendMsgs(transferMsg)
			suite.Require().NoError(err) // message committed

			tc.malleate(&status)

			data := transfertypes.NewFungibleTokenPacketData(trace.GetFullDenomPath(), amount.String(), suite.chainA.SenderAccount.GetAddress().String(), receiver)
			packet := channeltypes.NewPacket(data.GetBytes(), seq, path.EndpointA.ChannelConfig.PortID, path.EndpointA.ChannelID, path.EndpointB.ChannelConfig.PortID, path.EndpointB.ChannelID, clienttypes.NewHeight(1, 100), 0)

			ack := suite.chainB.GetOsmosisApp().TransferStack.
				OnRecvPacket(suite.chainB.GetContext(), packet, suite.chainA.SenderAccount.GetAddress())

			if tc.expPass {
				suite.Require().True(ack.Success())
			} else {
				suite.Require().False(ack.Success())
			}

			if _, ok := suite.chainB.GetOsmosisApp().TransferStack.
				ICS4Middleware.Hooks.(testutils.TestRecvOverrideHooks); ok {
				suite.Require().True(status.OverrideRan)
				suite.Require().False(status.BeforeRan)
				suite.Require().False(status.AfterRan)
			}

			if _, ok := suite.chainB.GetOsmosisApp().TransferStack.
				ICS4Middleware.Hooks.(testutils.TestRecvBeforeAfterHooks); ok {
				suite.Require().False(status.OverrideRan)
				suite.Require().True(status.BeforeRan)
				suite.Require().True(status.AfterRan)
			}
		})
	}
}

func (suite *HooksTestSuite) makeMockPacket(receiver, memo string, prevSequence uint64) channeltypes.Packet {
	packetData := transfertypes.FungibleTokenPacketData{
		Denom:    sdk.DefaultBondDenom,
		Amount:   "1",
		Sender:   suite.chainB.SenderAccount.GetAddress().String(),
		Receiver: receiver,
		Memo:     memo,
	}

	return channeltypes.NewPacket(
		packetData.GetBytes(),
		prevSequence+1,
		suite.path.EndpointB.ChannelConfig.PortID,
		suite.path.EndpointB.ChannelID,
		suite.path.EndpointA.ChannelConfig.PortID,
		suite.path.EndpointA.ChannelID,
		clienttypes.NewHeight(0, 100),
		0,
	)
}

func (suite *HooksTestSuite) receivePacket(receiver, memo string) []byte {
	return suite.receivePacketWithSequence(receiver, memo, 0)
}

func (suite *HooksTestSuite) receivePacketWithSequence(receiver, memo string, prevSequence uint64) []byte {
	channelCap := suite.chainB.GetChannelCapability(
		suite.path.EndpointB.ChannelConfig.PortID,
		suite.path.EndpointB.ChannelID)

	packet := suite.makeMockPacket(receiver, memo, prevSequence)

	err := suite.chainB.GetOsmosisApp().HooksICS4Wrapper.SendPacket(
		suite.chainB.GetContext(), channelCap, packet)
	suite.Require().NoError(err, "IBC send failed. Expected success. %s", err)

	// Update both clients
	err = suite.path.EndpointB.UpdateClient()
	suite.Require().NoError(err)
	err = suite.path.EndpointA.UpdateClient()
	suite.Require().NoError(err)

	// recv in chain a
	res, err := suite.path.EndpointA.RecvPacketWithResult(packet)

	// get the ack from the chain a's response
	ack, err := ibctesting.ParseAckFromEvents(res.GetEvents())
	suite.Require().NoError(err)

	// manually send the acknowledgement to chain b
	err = suite.path.EndpointA.AcknowledgePacket(packet, ack)
	suite.Require().NoError(err)
	return ack
}

func (suite *HooksTestSuite) TestRecvTransferWithMetadata() {
	// Setup contract
	suite.chainA.StoreContractCode(&suite.Suite, "./bytecode/echo.wasm")
	addr := suite.chainA.InstantiateContract(&suite.Suite, "{}", 1)

	ackBytes := suite.receivePacket(addr.String(), fmt.Sprintf(`{"wasm": {"contract": "%s", "msg": {"echo": {"msg": "test"} } } }`, addr))
	ackStr := string(ackBytes)
	fmt.Println(ackStr)
	var ack map[string]string // This can't be unmarshalled to Acknowledgement because it's fetched from the events
	err := json.Unmarshal(ackBytes, &ack)
	suite.Require().NoError(err)
	suite.Require().NotContains(ack, "error")
	suite.Require().Equal(ack["result"], "eyJjb250cmFjdF9yZXN1bHQiOiJkR2hwY3lCemFHOTFiR1FnWldOb2J3PT0iLCJpYmNfYWNrIjoiZXlKeVpYTjFiSFFpT2lKQlVUMDlJbjA9In0=")
}

// After successfully executing a wasm call, the contract should have the funds sent via IBC
func (suite *HooksTestSuite) TestFundsAreTransferredToTheContract() {
	// Setup contract
	suite.chainA.StoreContractCode(&suite.Suite, "./bytecode/echo.wasm")
	addr := suite.chainA.InstantiateContract(&suite.Suite, "{}", 1)

	// Check that the contract has no funds
	localDenom := osmoutils.MustExtractDenomFromPacketOnRecv(suite.makeMockPacket("", "", 0))
	balance := suite.chainA.GetOsmosisApp().BankKeeper.GetBalance(suite.chainA.GetContext(), addr, localDenom)
	suite.Require().Equal(sdk.NewInt(0), balance.Amount)

	// Execute the contract via IBC
	ackBytes := suite.receivePacket(addr.String(), fmt.Sprintf(`{"wasm": {"contract": "%s", "msg": {"echo": {"msg": "test"} } } }`, addr))
	ackStr := string(ackBytes)
	fmt.Println(ackStr)
	var ack map[string]string // This can't be unmarshalled to Acknowledgement because it's fetched from the events
	err := json.Unmarshal(ackBytes, &ack)
	suite.Require().NoError(err)
	suite.Require().NotContains(ack, "error")
	suite.Require().Equal(ack["result"], "eyJjb250cmFjdF9yZXN1bHQiOiJkR2hwY3lCemFHOTFiR1FnWldOb2J3PT0iLCJpYmNfYWNrIjoiZXlKeVpYTjFiSFFpT2lKQlVUMDlJbjA9In0=")

	// Check that the token has now been transferred to the contract
	balance = suite.chainA.GetOsmosisApp().BankKeeper.GetBalance(suite.chainA.GetContext(), addr, localDenom)
	suite.Require().Equal(sdk.NewInt(1), balance.Amount)
}

// If the wasm call wails, the contract acknowledgement should be an error and the funds returned
func (suite *HooksTestSuite) TestFundsAreReturnedOnFailedContractExec() {
	// Setup contract
	suite.chainA.StoreContractCode(&suite.Suite, "./bytecode/echo.wasm")
	addr := suite.chainA.InstantiateContract(&suite.Suite, "{}", 1)

	// Check that the contract has no funds
	localDenom := osmoutils.MustExtractDenomFromPacketOnRecv(suite.makeMockPacket("", "", 0))
	balance := suite.chainA.GetOsmosisApp().BankKeeper.GetBalance(suite.chainA.GetContext(), addr, localDenom)
	suite.Require().Equal(sdk.NewInt(0), balance.Amount)

	// Execute the contract via IBC with a message that the contract will reject
	ackBytes := suite.receivePacket(addr.String(), fmt.Sprintf(`{"wasm": {"contract": "%s", "msg": {"not_echo": {"msg": "test"} } } }`, addr))
	ackStr := string(ackBytes)
	fmt.Println(ackStr)
	var ack map[string]string // This can't be unmarshalled to Acknowledgement because it's fetched from the events
	err := json.Unmarshal(ackBytes, &ack)
	suite.Require().NoError(err)
	suite.Require().Contains(ack, "error")

	// Check that the token has now been transferred to the contract
	balance = suite.chainA.GetOsmosisApp().BankKeeper.GetBalance(suite.chainA.GetContext(), addr, localDenom)
	fmt.Println(balance)
	suite.Require().Equal(sdk.NewInt(0), balance.Amount)
}

func (suite *HooksTestSuite) TestPacketsThatShouldBeSkipped() {
	var sequence uint64
	receiver := suite.chainB.SenderAccount.GetAddress().String()

	testCases := []struct {
		memo           string
		expPassthrough bool
	}{
		{"", true},
		{"{01]", true}, // bad json
		{"{}", true},
		{`{"something": ""}`, true},
		{`{"wasm": "test"}`, false},
		{`{"wasm": []`, true}, // invalid top level JSON
		{`{"wasm": {}`, true}, // invalid top level JSON
		{`{"wasm": []}`, false},
		{`{"wasm": {}}`, false},
		{`{"wasm": {"contract": "something"}}`, false},
		{`{"wasm": {"contract": "osmo1clpqr4nrk4khgkxj78fcwwh6dl3uw4epasmvnj"}}`, false},
		{`{"wasm": {"msg": "something"}}`, false},
		// invalid receiver
		{`{"wasm": {"contract": "osmo1clpqr4nrk4khgkxj78fcwwh6dl3uw4epasmvnj", "msg": {}}}`, false},
		// msg not an object
		{fmt.Sprintf(`{"wasm": {"contract": "%s", "msg": 1}}`, receiver), false},
	}

	for _, tc := range testCases {
		ackBytes := suite.receivePacketWithSequence(receiver, tc.memo, sequence)
		ackStr := string(ackBytes)
		fmt.Println(ackStr)
		var ack map[string]string // This can't be unmarshalled to Acknowledgement because it's fetched from the events
		err := json.Unmarshal(ackBytes, &ack)
		suite.Require().NoError(err)
		if tc.expPassthrough {
			suite.Require().Equal("AQ==", ack["result"], tc.memo)
		} else {
			suite.Require().Contains(ackStr, "error", tc.memo)
		}
		sequence += 1
	}
}

// After successfully executing a wasm call, the contract should have the funds sent via IBC
func (suite *HooksTestSuite) TestFundTracking() {
	// Setup contract
	suite.chainA.StoreContractCode(&suite.Suite, "./bytecode/counter.wasm")
	addr := suite.chainA.InstantiateContract(&suite.Suite, `{"count": 0}`, 1)

	// Check that the contract has no funds
	localDenom := osmoutils.MustExtractDenomFromPacketOnRecv(suite.makeMockPacket("", "", 0))
	balance := suite.chainA.GetOsmosisApp().BankKeeper.GetBalance(suite.chainA.GetContext(), addr, localDenom)
	suite.Require().Equal(sdk.NewInt(0), balance.Amount)

	// Execute the contract via IBC
	suite.receivePacket(
		addr.String(),
		fmt.Sprintf(`{"wasm": {"contract": "%s", "msg": {"increment": {} } } }`, addr))

	senderLocalAcc, err := ibchookskeeper.DeriveIntermediateSender("channel-0", suite.chainB.SenderAccount.GetAddress().String(), "osmo")
	suite.Require().NoError(err)

	state := suite.chainA.QueryContract(
		&suite.Suite, addr,
		[]byte(fmt.Sprintf(`{"get_count": {"addr": "%s"}}`, senderLocalAcc)))
	suite.Require().Equal(`{"count":0}`, state)

	state = suite.chainA.QueryContract(
		&suite.Suite, addr,
		[]byte(fmt.Sprintf(`{"get_total_funds": {"addr": "%s"}}`, senderLocalAcc)))
	suite.Require().Equal(`{"total_funds":[{"denom":"ibc/C053D637CCA2A2BA030E2C5EE1B28A16F71CCB0E45E8BE52766DC1B241B77878","amount":"1"}]}`, state)

	suite.receivePacketWithSequence(
		addr.String(),
		fmt.Sprintf(`{"wasm": {"contract": "%s", "msg": {"increment": {} } } }`, addr), 1)

	state = suite.chainA.QueryContract(
		&suite.Suite, addr,
		[]byte(fmt.Sprintf(`{"get_count": {"addr": "%s"}}`, senderLocalAcc)))
	suite.Require().Equal(`{"count":1}`, state)

	state = suite.chainA.QueryContract(
		&suite.Suite, addr,
		[]byte(fmt.Sprintf(`{"get_total_funds": {"addr": "%s"}}`, senderLocalAcc)))
	suite.Require().Equal(`{"total_funds":[{"denom":"ibc/C053D637CCA2A2BA030E2C5EE1B28A16F71CCB0E45E8BE52766DC1B241B77878","amount":"2"}]}`, state)

	// Check that the token has now been transferred to the contract
	balance = suite.chainA.GetOsmosisApp().BankKeeper.GetBalance(suite.chainA.GetContext(), addr, localDenom)
	suite.Require().Equal(sdk.NewInt(2), balance.Amount)
}

// custom MsgTransfer constructor that supports Memo
func NewMsgTransfer(
	token sdk.Coin, sender, receiver string, memo string,
) *transfertypes.MsgTransfer {
	return &transfertypes.MsgTransfer{
		SourcePort:       "transfer",
		SourceChannel:    "channel-0",
		Token:            token,
		Sender:           sender,
		Receiver:         receiver,
		TimeoutHeight:    clienttypes.NewHeight(0, 100),
		TimeoutTimestamp: 0,
		Memo:             memo,
	}
}

type Direction int64

const (
	AtoB Direction = iota
	BtoA
)

func (suite *HooksTestSuite) GetEndpoints(direction Direction) (sender *ibctesting.Endpoint, receiver *ibctesting.Endpoint) {
	switch direction {
	case AtoB:
		sender = suite.path.EndpointA
		receiver = suite.path.EndpointB
	case BtoA:
		sender = suite.path.EndpointB
		receiver = suite.path.EndpointA
	}
	return sender, receiver
}

func (suite *HooksTestSuite) RelayPacket(packet channeltypes.Packet, direction Direction) (*sdk.Result, []byte) {
	sender, receiver := suite.GetEndpoints(direction)

	err := receiver.UpdateClient()
	suite.Require().NoError(err)

	// receiver Receives
	receiveResult, err := receiver.RecvPacketWithResult(packet)
	suite.Require().NoError(err)

	ack, err := ibctesting.ParseAckFromEvents(receiveResult.GetEvents())
	suite.Require().NoError(err)

	// sender Acknowledges
	err = sender.AcknowledgePacket(packet, ack)
	suite.Require().NoError(err)

	err = sender.UpdateClient()
	suite.Require().NoError(err)
	err = receiver.UpdateClient()
	suite.Require().NoError(err)

	return receiveResult, ack
}

func (suite *HooksTestSuite) FullSend(msg sdk.Msg, direction Direction) (*sdk.Result, *sdk.Result, string, error) {
	var sender *osmosisibctesting.TestChain
	switch direction {
	case AtoB:
		sender = suite.chainA
	case BtoA:
		sender = suite.chainB
	}
	sendResult, err := sender.SendMsgsNoCheck(msg)
	suite.Require().NoError(err)

	packet, err := ibctesting.ParsePacketFromEvents(sendResult.GetEvents())
	suite.Require().NoError(err)

	receiveResult, ack := suite.RelayPacket(packet, direction)

	return sendResult, receiveResult, string(ack), err
}

func (suite *HooksTestSuite) TestAcks() {
	suite.chainA.StoreContractCode(&suite.Suite, "./bytecode/counter.wasm")
	addr := suite.chainA.InstantiateContract(&suite.Suite, `{"count": 0}`, 1)

	// Generate swap instructions for the contract
	callbackMemo := fmt.Sprintf(`{"ibc_callback":"%s"}`, addr)
	// Send IBC transfer with the memo with crosschain-swap instructions
	transferMsg := NewMsgTransfer(sdk.NewCoin(sdk.DefaultBondDenom, sdk.NewInt(1000)), suite.chainA.SenderAccount.GetAddress().String(), addr.String(), callbackMemo)
	suite.FullSend(transferMsg, AtoB)

	// The test contract will increment the counter for itself every time it receives an ack
	state := suite.chainA.QueryContract(
		&suite.Suite, addr,
		[]byte(fmt.Sprintf(`{"get_count": {"addr": "%s"}}`, addr)))
	suite.Require().Equal(`{"count":1}`, state)

	suite.FullSend(transferMsg, AtoB)
	state = suite.chainA.QueryContract(
		&suite.Suite, addr,
		[]byte(fmt.Sprintf(`{"get_count": {"addr": "%s"}}`, addr)))
	suite.Require().Equal(`{"count":2}`, state)

}

func (suite *HooksTestSuite) TestTimeouts() {
	suite.chainA.StoreContractCode(&suite.Suite, "./bytecode/counter.wasm")
	addr := suite.chainA.InstantiateContract(&suite.Suite, `{"count": 0}`, 1)

	// Generate swap instructions for the contract
	callbackMemo := fmt.Sprintf(`{"ibc_callback":"%s"}`, addr)
	// Send IBC transfer with the memo with crosschain-swap instructions
	transferMsg := NewMsgTransfer(sdk.NewCoin(sdk.DefaultBondDenom, sdk.NewInt(1000)), suite.chainA.SenderAccount.GetAddress().String(), addr.String(), callbackMemo)
	transferMsg.TimeoutTimestamp = uint64(suite.coordinator.CurrentTime.Add(time.Minute).UnixNano())
	sendResult, err := suite.chainA.SendMsgsNoCheck(transferMsg)
	suite.Require().NoError(err)

	packet, err := ibctesting.ParsePacketFromEvents(sendResult.GetEvents())
	suite.Require().NoError(err)

	// Move chainB forward one block
	suite.chainB.NextBlock()
	// One month later
	suite.coordinator.IncrementTimeBy(time.Hour)
	err = suite.path.EndpointA.UpdateClient()
	suite.Require().NoError(err)

	err = suite.path.EndpointA.TimeoutPacket(packet)
	suite.Require().NoError(err)

	// The test contract will increment the counter for itself by 10 when a packet times out
	state := suite.chainA.QueryContract(
		&suite.Suite, addr,
		[]byte(fmt.Sprintf(`{"get_count": {"addr": "%s"}}`, addr)))
	suite.Require().Equal(`{"count":10}`, state)

}

func (suite *HooksTestSuite) TestSendWithoutMemo() {
	// Sending a packet without memo to ensure that the ibc_callback middleware doesn't interfere with a regular send
	transferMsg := NewMsgTransfer(sdk.NewCoin(sdk.DefaultBondDenom, sdk.NewInt(1000)), suite.chainA.SenderAccount.GetAddress().String(), suite.chainA.SenderAccount.GetAddress().String(), "")
	_, _, ack, err := suite.FullSend(transferMsg, AtoB)
	suite.Require().NoError(err)
	suite.Require().Contains(ack, "result")
}

type Chain int64

const (
	ChainA Chain = iota
	ChainB
)

func (suite *HooksTestSuite) GetChain(name Chain) *osmosisibctesting.TestChain {
	if name == ChainA {
		return suite.chainA
	} else {
		return suite.chainB
	}
}

// This is a copy of the SetupGammPoolsWithBondDenomMultiplier from the  test helpers, but using chainA instead of the default
func (suite *HooksTestSuite) SetupPools(chainName Chain, multipliers []sdk.Dec) []gammtypes.CFMMPoolI {
	chain := suite.GetChain(chainName)
	acc1 := chain.SenderAccount.GetAddress()
	bondDenom := chain.GetOsmosisApp().StakingKeeper.BondDenom(chain.GetContext())

	pools := []gammtypes.CFMMPoolI{}
	for index, multiplier := range multipliers {
		token := fmt.Sprintf("token%d", index)
		uosmoAmount := gammtypes.InitPoolSharesSupply.ToDec().Mul(multiplier).RoundInt()

		var (
			defaultFutureGovernor = ""

			// pool assets
			defaultFooAsset = balancer.PoolAsset{
				Weight: sdk.NewInt(100),
				Token:  sdk.NewCoin(bondDenom, uosmoAmount),
			}
			defaultBarAsset = balancer.PoolAsset{
				Weight: sdk.NewInt(100),
				Token:  sdk.NewCoin(token, sdk.NewInt(10000)),
			}

			poolAssets = []balancer.PoolAsset{defaultFooAsset, defaultBarAsset}
		)

		poolParams := balancer.PoolParams{
			SwapFee: sdk.NewDecWithPrec(1, 2),
			ExitFee: sdk.NewDecWithPrec(1, 2),
		}
		msg := balancer.NewMsgCreateBalancerPool(acc1, poolParams, poolAssets, defaultFutureGovernor)

		poolId, err := chain.GetOsmosisApp().PoolManagerKeeper.CreatePool(chain.GetContext(), msg)
		suite.Require().NoError(err)

		pool, err := chain.GetOsmosisApp().GAMMKeeper.GetPoolAndPoke(chain.GetContext(), poolId)
		suite.Require().NoError(err)

		pools = append(pools, pool)
	}

	return pools
}

func (suite *HooksTestSuite) SetupCrosschainSwaps(chainName Chain) (sdk.AccAddress, sdk.AccAddress) {
	chain := suite.GetChain(chainName)
	owner := chain.SenderAccount.GetAddress()

	// Fund the account with some uosmo and some stake
	bankKeeper := chain.GetOsmosisApp().BankKeeper
	i, ok := sdk.NewIntFromString("20000000000000000000000")
	suite.Require().True(ok)
	amounts := sdk.NewCoins(sdk.NewCoin("uosmo", i), sdk.NewCoin("stake", i), sdk.NewCoin("token0", i), sdk.NewCoin("token1", i))
	err := bankKeeper.MintCoins(chain.GetContext(), minttypes.ModuleName, amounts)
	suite.Require().NoError(err)
	err = bankKeeper.SendCoinsFromModuleToAccount(chain.GetContext(), minttypes.ModuleName, owner, amounts)
	suite.Require().NoError(err)

	suite.SetupPools(chainName, []sdk.Dec{sdk.NewDec(20), sdk.NewDec(20)})

	// Setup contract
	chain.StoreContractCode(&suite.Suite, "./bytecode/swaprouter.wasm")
	swaprouterAddr := chain.InstantiateContract(&suite.Suite,
		fmt.Sprintf(`{"owner": "%s"}`, owner), 1)
	chain.StoreContractCode(&suite.Suite, "./bytecode/crosschain_swaps.wasm")

	// Configuring two prefixes for the same channel here. This is so that we can test bad acks when the receiver can't handle the receiving addr
	channels := `[["osmo", "channel-0"],["juno", "channel-0"]]`
	crosschainAddr := chain.InstantiateContract(&suite.Suite,
		fmt.Sprintf(`{"swap_contract": "%s", "channels": %s}`, swaprouterAddr, channels), 2)

	osmosisApp := chain.GetOsmosisApp()
	contractKeeper := wasmkeeper.NewDefaultPermissionKeeper(osmosisApp.WasmKeeper)

	ctx := chain.GetContext()

	// ctx sdk.Context, contractAddress sdk.AccAddress, caller sdk.AccAddress, msg []byte, coins sdk.Coins
	msg := `{"set_route":{"input_denom":"token0","output_denom":"token1","pool_route":[{"pool_id":"1","token_out_denom":"stake"},{"pool_id":"2","token_out_denom":"token1"}]}}`
	_, err = contractKeeper.Execute(ctx, swaprouterAddr, owner, []byte(msg), sdk.NewCoins())
	suite.Require().NoError(err)

	// Move forward one block
	chain.NextBlock()
	chain.Coordinator.IncrementTime()

	// Update both clients
	err = suite.path.EndpointA.UpdateClient()
	suite.Require().NoError(err)
	err = suite.path.EndpointB.UpdateClient()
	suite.Require().NoError(err)

	return swaprouterAddr, crosschainAddr
}

func (suite *HooksTestSuite) TestCrosschainSwaps() {
	owner := suite.chainA.SenderAccount.GetAddress()
	_, crosschainAddr := suite.SetupCrosschainSwaps(ChainA)
	osmosisApp := suite.chainA.GetOsmosisApp()
	contractKeeper := wasmkeeper.NewDefaultPermissionKeeper(osmosisApp.WasmKeeper)

	balanceSender := osmosisApp.BankKeeper.GetBalance(suite.chainA.GetContext(), owner, "token0")

	ctx := suite.chainA.GetContext()

	msg := fmt.Sprintf(`{"osmosis_swap":{"swap_amount": "1000","output_denom":"token1","slippage":{"twap": {"window_seconds": 1, "slippage_percentage":"20"}},"receiver":"%s", "on_failed_delivery": "do_nothing"}}`,
		suite.chainB.SenderAccount.GetAddress(),
	)
	res, err := contractKeeper.Execute(ctx, crosschainAddr, owner, []byte(msg), sdk.NewCoins(sdk.NewCoin("token0", sdk.NewInt(1000))))
	suite.Require().NoError(err)
	suite.Require().Contains(string(res), "Sent")
	suite.Require().Contains(string(res), "token1")
	suite.Require().Contains(string(res), fmt.Sprintf("to channel-0/%s", suite.chainB.SenderAccount.GetAddress()))

	balanceSender2 := osmosisApp.BankKeeper.GetBalance(suite.chainA.GetContext(), owner, "token0")
	suite.Require().Equal(int64(1000), balanceSender.Amount.Sub(balanceSender2.Amount).Int64())
}

func (suite *HooksTestSuite) TestCrosschainSwapsViaIBCTest() {
	initializer := suite.chainB.SenderAccount.GetAddress()
	_, crosschainAddr := suite.SetupCrosschainSwaps(ChainA)
	// Send some token0 tokens to B so that there are ibc tokens to send to A and crosschain-swap
	transferMsg := NewMsgTransfer(sdk.NewCoin("token0", sdk.NewInt(2000)), suite.chainA.SenderAccount.GetAddress().String(), initializer.String(), "")
	suite.FullSend(transferMsg, AtoB)

	// Calculate the names of the tokens when swapped via IBC
	denomTrace0 := transfertypes.ParseDenomTrace(transfertypes.GetPrefixedDenom("transfer", "channel-0", "token0"))
	token0IBC := denomTrace0.IBCDenom()
	denomTrace1 := transfertypes.ParseDenomTrace(transfertypes.GetPrefixedDenom("transfer", "channel-0", "token1"))
	token1IBC := denomTrace1.IBCDenom()

	osmosisAppB := suite.chainB.GetOsmosisApp()
	balanceToken0 := osmosisAppB.BankKeeper.GetBalance(suite.chainB.GetContext(), initializer, token0IBC)
	receiver := initializer
	balanceToken1 := osmosisAppB.BankKeeper.GetBalance(suite.chainB.GetContext(), receiver, token1IBC)

	suite.Require().Equal(int64(0), balanceToken1.Amount.Int64())

	// Generate swap instructions for the contract
	swapMsg := fmt.Sprintf(`{"osmosis_swap":{"swap_amount":"1000","output_denom":"token1","slippage":{"twap": {"window_seconds": 1, "slippage_percentage":"20"}},"receiver":"%s", "on_failed_delivery": "do_nothing", "next_memo":{}}}`,
		receiver,
	)
	// Generate full memo
	msg := fmt.Sprintf(`{"wasm": {"contract": "%s", "msg": %s } }`, crosschainAddr, swapMsg)
	// Send IBC transfer with the memo with crosschain-swap instructions
	transferMsg = NewMsgTransfer(sdk.NewCoin(token0IBC, sdk.NewInt(1000)), suite.chainB.SenderAccount.GetAddress().String(), crosschainAddr.String(), msg)
	_, receiveResult, _, err := suite.FullSend(transferMsg, BtoA)

	// We use the receive result here because the receive adds another packet to be sent back
	suite.Require().NoError(err)
	suite.Require().NotNil(receiveResult)

	// "Relay the packet" by executing the receive on chain B
	packet, err := ibctesting.ParsePacketFromEvents(receiveResult.GetEvents())
	suite.Require().NoError(err)
	suite.RelayPacket(packet, AtoB)

	balanceToken0After := osmosisAppB.BankKeeper.GetBalance(suite.chainB.GetContext(), initializer, token0IBC)
	suite.Require().Equal(int64(1000), balanceToken0.Amount.Sub(balanceToken0After.Amount).Int64())

	balanceToken1After := osmosisAppB.BankKeeper.GetBalance(suite.chainB.GetContext(), receiver, token1IBC)
	suite.Require().Greater(balanceToken1After.Amount.Int64(), int64(0))
}

// This is a copy of the above to test bad acks. Lots of repetition here could be abstracted, but keeping as-is for
// now to avoid complexity
// The main difference between this test and the above one is that the receiver specified in the memo does not
// exist on chain B
func (suite *HooksTestSuite) TestCrosschainSwapsViaIBCBadAck() {
	initializer := suite.chainB.SenderAccount.GetAddress()
	_, crosschainAddr := suite.SetupCrosschainSwaps(ChainA)
	// Send some token0 tokens to B so that there are ibc tokens to send to A and crosschain-swap
	transferMsg := NewMsgTransfer(sdk.NewCoin("token0", sdk.NewInt(2000)), suite.chainA.SenderAccount.GetAddress().String(), initializer.String(), "")
	suite.FullSend(transferMsg, AtoB)

	// Calculate the names of the tokens when swapped via IBC
	denomTrace0 := transfertypes.ParseDenomTrace(transfertypes.GetPrefixedDenom("transfer", "channel-0", "token0"))
	token0IBC := denomTrace0.IBCDenom()

	osmosisAppB := suite.chainB.GetOsmosisApp()
	balanceToken0 := osmosisAppB.BankKeeper.GetBalance(suite.chainB.GetContext(), initializer, token0IBC)
	receiver := "juno1ka8v934kgrw6679fs9cuu0kesyl0ljjy4tmycx" // Will not exist on chainB

	// Generate swap instructions for the contract. This will send correctly on chainA, but fail to be received on chainB
	recoverAddr := suite.chainA.SenderAccounts[8].SenderAccount.GetAddress()
	swapMsg := fmt.Sprintf(`{"osmosis_swap":{"swap_amount":"1000","output_denom":"token1","slippage":{"twap": {"window_seconds": 1, "slippage_percentage":"20"}},"receiver":"%s","on_failed_delivery": {"local_recovery_addr": "%s"}}}`,
		receiver, // Note that this is the chain A account, which does not exist on chain B
		recoverAddr,
	)
	// Generate full memo
	msg := fmt.Sprintf(`{"wasm": {"contract": "%s", "msg": %s } }`, crosschainAddr, swapMsg)
	// Send IBC transfer with the memo with crosschain-swap instructions
	transferMsg = NewMsgTransfer(sdk.NewCoin(token0IBC, sdk.NewInt(1000)), suite.chainB.SenderAccount.GetAddress().String(), crosschainAddr.String(), msg)
	_, receiveResult, _, err := suite.FullSend(transferMsg, BtoA)

	// We use the receive result here because the receive adds another packet to be sent back
	suite.Require().NoError(err)
	suite.Require().NotNil(receiveResult)

	// "Relay the packet" by executing the receive on chain B
	packet, err := ibctesting.ParsePacketFromEvents(receiveResult.GetEvents())
	suite.Require().NoError(err)
	_, ack2 := suite.RelayPacket(packet, AtoB)
	fmt.Println(string(ack2))

	balanceToken0After := osmosisAppB.BankKeeper.GetBalance(suite.chainB.GetContext(), initializer, token0IBC)
	suite.Require().Equal(int64(1000), balanceToken0.Amount.Sub(balanceToken0After.Amount).Int64())

	// The balance is stuck in the contract
	osmosisAppA := suite.chainA.GetOsmosisApp()
	balanceContract := osmosisAppA.BankKeeper.GetBalance(suite.chainA.GetContext(), crosschainAddr, "token1")
	suite.Require().Greater(balanceContract.Amount.Int64(), int64(0))

	// check that the contract knows this
	state := suite.chainA.QueryContract(
		&suite.Suite, crosschainAddr,
		[]byte(fmt.Sprintf(`{"recoverable": {"addr": "%s"}}`, recoverAddr)))
	suite.Require().Contains(state, "token1")
	suite.Require().Contains(state, `"sequence":2`)

	// Recover the stuck amount
	recoverMsg := `{"recover": {}}`
	contractKeeper := wasmkeeper.NewDefaultPermissionKeeper(osmosisAppA.WasmKeeper)
	_, err = contractKeeper.Execute(suite.chainA.GetContext(), crosschainAddr, recoverAddr, []byte(recoverMsg), sdk.NewCoins())
	suite.Require().NoError(err)

	balanceRecovery := osmosisAppA.BankKeeper.GetBalance(suite.chainA.GetContext(), recoverAddr, "token1")
	suite.Require().Greater(balanceRecovery.Amount.Int64(), int64(0))
}

// CrosschainSwapsViaIBCBadSwap tests that if the crosschain-swap fails, the tokens are returned to the sender
// This is very similar to the two tests above, but the swap is done incorrectly
func (suite *HooksTestSuite) TestCrosschainSwapsViaIBCBadSwap() {
	initializer := suite.chainB.SenderAccount.GetAddress()
	_, crosschainAddr := suite.SetupCrosschainSwaps(ChainA)
	// Send some token0 tokens to B so that there are ibc tokens to send to A and crosschain-swap
	transferMsg := NewMsgTransfer(sdk.NewCoin("token0", sdk.NewInt(2000)), suite.chainA.SenderAccount.GetAddress().String(), initializer.String(), "")
	suite.FullSend(transferMsg, AtoB)

	// Calculate the names of the tokens when swapped via IBC
	denomTrace0 := transfertypes.ParseDenomTrace(transfertypes.GetPrefixedDenom("transfer", "channel-0", "token0"))
	token0IBC := denomTrace0.IBCDenom()
	denomTrace1 := transfertypes.ParseDenomTrace(transfertypes.GetPrefixedDenom("transfer", "channel-0", "token1"))
	token1IBC := denomTrace1.IBCDenom()

	osmosisAppB := suite.chainB.GetOsmosisApp()
	balanceToken0 := osmosisAppB.BankKeeper.GetBalance(suite.chainB.GetContext(), initializer, token0IBC)
	receiver := initializer
	balanceToken1 := osmosisAppB.BankKeeper.GetBalance(suite.chainB.GetContext(), receiver, token1IBC)

	suite.Require().Equal(int64(0), balanceToken1.Amount.Int64())

	// Generate swap instructions for the contract. The min output amount here is too high, so the swap will fail
	swapMsg := fmt.Sprintf(`{"osmosis_swap":{"swap_amount":"1000","output_denom":"token1","slippage":{"min_output_amount":"50000"},"receiver":"%s", "on_failed_delivery": "do_nothing"}}`,
		receiver,
	)
	// Generate full memo
	msg := fmt.Sprintf(`{"wasm": {"contract": "%s", "msg": %s } }`, crosschainAddr, swapMsg)
	// Send IBC transfer with the memo with crosschain-swap instructions
	transferMsg = NewMsgTransfer(sdk.NewCoin(token0IBC, sdk.NewInt(1000)), suite.chainB.SenderAccount.GetAddress().String(), crosschainAddr.String(), msg)
	_, receiveResult, ack, err := suite.FullSend(transferMsg, BtoA)

	// We use the receive result here because the receive adds another packet to be sent back
	suite.Require().NoError(err)
	suite.Require().NotNil(receiveResult)
	suite.Require().Contains(ack, "ABCI code: 6") // calculated amount is lesser than min output amount

	balanceToken0After := osmosisAppB.BankKeeper.GetBalance(suite.chainB.GetContext(), initializer, token0IBC)
	suite.Require().Equal(balanceToken0.Amount, balanceToken0After.Amount)

	balanceToken1After := osmosisAppB.BankKeeper.GetBalance(suite.chainB.GetContext(), receiver, token1IBC)
	suite.Require().Equal(balanceToken1After.Amount.Int64(), int64(0))
}

func (suite *HooksTestSuite) TestBadCrosschainSwapsNextMemoMessages() {
	initializer := suite.chainB.SenderAccount.GetAddress()
	_, crosschainAddr := suite.SetupCrosschainSwaps(ChainA)
	// Send some token0 tokens to B so that there are ibc tokens to send to A and crosschain-swap
	transferMsg := NewMsgTransfer(sdk.NewCoin("token0", sdk.NewInt(20000)), suite.chainA.SenderAccount.GetAddress().String(), initializer.String(), "")
	suite.FullSend(transferMsg, AtoB)

	// Calculate the names of the tokens when swapped via IBC
	denomTrace0 := transfertypes.ParseDenomTrace(transfertypes.GetPrefixedDenom("transfer", "channel-0", "token0"))
	token0IBC := denomTrace0.IBCDenom()

	recoverAddr := suite.chainA.SenderAccounts[8].SenderAccount.GetAddress()
	receiver := initializer

<<<<<<< HEAD
=======
	// next_memo is set to `%s` after the SprintF. It is then format replaced in each test case.
>>>>>>> 22d3c346
	innerMsg := fmt.Sprintf(`{"osmosis_swap":{"swap_amount":"10","output_denom":"token1","slippage":{"twap": {"window_seconds": 1, "slippage_percentage":"20"}},"receiver":"%s","on_failed_delivery": {"local_recovery_addr": "%s"},"next_memo":%%s}}`,
		receiver, // Note that this is the chain A account, which does not exist on chain B
		recoverAddr)

	testCases := []struct {
		memo    string
		expPass bool
	}{
		{fmt.Sprintf(innerMsg, `1`), false},
		{fmt.Sprintf(innerMsg, `""`), false},
		{fmt.Sprintf(innerMsg, `null`), true},
		{fmt.Sprintf(innerMsg, `"{\"ibc_callback\": \"something\"}"`), false},
<<<<<<< HEAD
		{fmt.Sprintf(innerMsg, `"{\"myKey\": \"myValue\"}"`), false},
=======
		{fmt.Sprintf(innerMsg, `"{\"myKey\": \"myValue\"}"`), false}, // JSON memo should not be escaped
>>>>>>> 22d3c346
		{fmt.Sprintf(innerMsg, `"{}""`), true}, // wasm not routed
		{fmt.Sprintf(innerMsg, `{}`), true},
		{fmt.Sprintf(innerMsg, `{"myKey": "myValue"}`), true},
	}

	for _, tc := range testCases {
		// Generate swap instructions for the contract. This will send correctly on chainA, but fail to be received on chainB
		// Generate full memo
		msg := fmt.Sprintf(`{"wasm": {"contract": "%s", "msg": %s } }`, crosschainAddr, tc.memo)
		// Send IBC transfer with the memo with crosschain-swap instructions
		fmt.Println(msg)
		transferMsg = NewMsgTransfer(sdk.NewCoin(token0IBC, sdk.NewInt(10)), suite.chainB.SenderAccount.GetAddress().String(), crosschainAddr.String(), msg)
		_, _, ack, _ := suite.FullSend(transferMsg, BtoA)
		if tc.expPass {
			fmt.Println(ack)
			suite.Require().Contains(ack, "result", tc.memo)
		} else {
			suite.Require().Contains(ack, "error", tc.memo)
		}
	}
}

func (suite *HooksTestSuite) CreateIBCPoolOnChainB() {
	chain := suite.GetChain(ChainB)
	acc1 := chain.SenderAccount.GetAddress()
	bondDenom := chain.GetOsmosisApp().StakingKeeper.BondDenom(chain.GetContext())

	multiplier := sdk.NewDec(20)
	denomTrace1 := transfertypes.ParseDenomTrace(transfertypes.GetPrefixedDenom("transfer", "channel-0", "token1"))
	token1IBC := denomTrace1.IBCDenom()

	uosmoAmount := gammtypes.InitPoolSharesSupply.ToDec().Mul(multiplier).RoundInt()

	defaultFutureGovernor := ""

	// pool assets
	defaultFooAsset := balancer.PoolAsset{
		Weight: sdk.NewInt(100),
		Token:  sdk.NewCoin(bondDenom, uosmoAmount),
	}
	defaultBarAsset := balancer.PoolAsset{
		Weight: sdk.NewInt(100),
		Token:  sdk.NewCoin(token1IBC, sdk.NewInt(10000)),
	}

	poolAssets := []balancer.PoolAsset{defaultFooAsset, defaultBarAsset}

	poolParams := balancer.PoolParams{
		SwapFee: sdk.NewDecWithPrec(1, 2),
		ExitFee: sdk.NewDecWithPrec(1, 2),
	}
	msg := balancer.NewMsgCreateBalancerPool(acc1, poolParams, poolAssets, defaultFutureGovernor)

	poolId, err := chain.GetOsmosisApp().PoolManagerKeeper.CreatePool(chain.GetContext(), msg)
	suite.Require().NoError(err)

	_, err = chain.GetOsmosisApp().GAMMKeeper.GetPoolAndPoke(chain.GetContext(), poolId)
	suite.Require().NoError(err)

}

func (suite *HooksTestSuite) SetupIBCRouteOnChainB(poolmanagerAddr, owner sdk.AccAddress) {
	chain := suite.GetChain(ChainB)
	denomTrace1 := transfertypes.ParseDenomTrace(transfertypes.GetPrefixedDenom("transfer", "channel-0", "token1"))
	token1IBC := denomTrace1.IBCDenom()

	msg := fmt.Sprintf(`{"set_route":{"input_denom":"%s","output_denom":"token0","pool_route":[{"pool_id":"3","token_out_denom":"stake"},{"pool_id":"1","token_out_denom":"token0"}]}}`,
		token1IBC)
	osmosisApp := chain.GetOsmosisApp()
	contractKeeper := wasmkeeper.NewDefaultPermissionKeeper(osmosisApp.WasmKeeper)
	_, err := contractKeeper.Execute(chain.GetContext(), poolmanagerAddr, owner, []byte(msg), sdk.NewCoins())
	suite.Require().NoError(err)

	// Move forward one block
	chain.NextBlock()
	chain.Coordinator.IncrementTime()

	// Update both clients
	err = suite.path.EndpointA.UpdateClient()
	suite.Require().NoError(err)
	err = suite.path.EndpointB.UpdateClient()
	suite.Require().NoError(err)

}

// TestCrosschainForwardWithMemo tests the that the next_memo field is correctly forwarded to the other chain on the IBC transfer.
// The second chain also has crosschain swaps setup and will execute a crosschain swap on receiving the response
func (suite *HooksTestSuite) TestCrosschainForwardWithMemo() {
	initializer := suite.chainB.SenderAccount.GetAddress()
	receiver := suite.chainA.SenderAccount.GetAddress()

	_, crosschainAddrA := suite.SetupCrosschainSwaps(ChainA)
	poolManagerAddrB, crosschainAddrB := suite.SetupCrosschainSwaps(ChainB)
	// Send some token0 and token1 tokens to B so that there are ibc token0 to send to A and crosschain-swap, and token1 to create the pool
	transferMsg := NewMsgTransfer(sdk.NewCoin("token0", sdk.NewInt(500000)), suite.chainA.SenderAccount.GetAddress().String(), initializer.String(), "")
	suite.FullSend(transferMsg, AtoB)
	transferMsg1 := NewMsgTransfer(sdk.NewCoin("token1", sdk.NewInt(500000)), suite.chainA.SenderAccount.GetAddress().String(), initializer.String(), "")
	suite.FullSend(transferMsg1, AtoB)
	suite.CreateIBCPoolOnChainB()
	suite.SetupIBCRouteOnChainB(poolManagerAddrB, suite.chainB.SenderAccount.GetAddress())

	// Calculate the names of the tokens when swapped via IBC
	denomTrace0 := transfertypes.ParseDenomTrace(transfertypes.GetPrefixedDenom("transfer", "channel-0", "token0"))
	token0IBC := denomTrace0.IBCDenom()

	balanceToken0IBCBefore := suite.chainA.GetOsmosisApp().BankKeeper.GetBalance(suite.chainA.GetContext(), receiver, token0IBC)
	fmt.Println("receiver now has: ", balanceToken0IBCBefore)
	suite.Require().Equal(int64(0), balanceToken0IBCBefore.Amount.Int64())

	//suite.Require().Equal(int64(0), balanceToken1.Amount.Int64())

	// Generate swap instructions for the contract
	nextMemo := fmt.Sprintf(`{"wasm": {"contract": "%s", "msg": {"osmosis_swap":{"swap_amount":"800","output_denom":"token0","slippage":{"twap": {"window_seconds": 1, "slippage_percentage":"20"}},"receiver":"%s", "on_failed_delivery": "do_nothing"}}}}`,
		crosschainAddrB,
		receiver,
	)
	swapMsg := fmt.Sprintf(`{"osmosis_swap":{"swap_amount":"1000","output_denom":"token1","slippage":{"twap": {"window_seconds": 1, "slippage_percentage":"20"}},"receiver":"%s", "on_failed_delivery": "do_nothing", "next_memo": %s}}`,
		crosschainAddrB,
		nextMemo,
	)
	fmt.Println(swapMsg)
	// Generate full memo
	msg := fmt.Sprintf(`{"wasm": {"contract": "%s", "msg": %s } }`, crosschainAddrA, swapMsg)
	// Send IBC transfer with the memo with crosschain-swap instructions
	transferMsg = NewMsgTransfer(sdk.NewCoin(token0IBC, sdk.NewInt(1000)), suite.chainB.SenderAccount.GetAddress().String(), crosschainAddrA.String(), msg)
	_, receiveResult, _, err := suite.FullSend(transferMsg, BtoA)

	// We use the receive result here because the receive adds another packet to be sent back
	suite.Require().NoError(err)
	suite.Require().NotNil(receiveResult)

	// "Relay the packet" by executing the receive on chain B
	packet, err := ibctesting.ParsePacketFromEvents(receiveResult.GetEvents())
	suite.Require().NoError(err)
	relayResult, _ := suite.RelayPacket(packet, AtoB)

	// Now that chain B has processed it, it should be sending a message to chain A. Relay the response
	packet2, err := ibctesting.ParsePacketFromEvents(relayResult.GetEvents())
	suite.Require().NoError(err)
	suite.RelayPacket(packet2, BtoA)

	balanceToken0IBCAfter := suite.chainA.GetOsmosisApp().BankKeeper.GetBalance(suite.chainA.GetContext(), receiver, token0IBC)
	fmt.Println("receiver now has: ", balanceToken0IBCAfter)
	suite.Require().Greater(balanceToken0IBCAfter.Amount.Int64(), int64(0))
}

func (suite *HooksTestSuite) ExecuteOutpostSwap(initializer, receiverAddr sdk.AccAddress, receiver string) {
	// Setup
	_, crosschainAddr := suite.SetupCrosschainSwaps(ChainA)
	// Store and instantiate the outpost on chainB
	suite.chainB.StoreContractCode(&suite.Suite, "./bytecode/outpost.wasm")
	outpostAddr := suite.chainB.InstantiateContract(&suite.Suite,
		fmt.Sprintf(`{"crosschain_swaps_contract": "%s", "osmosis_channel": "channel-0"}`, crosschainAddr), 1)

	// Send some token0 tokens to B so that there are ibc tokens to send to A and crosschain-swap
	transferMsg := NewMsgTransfer(sdk.NewCoin("token0", sdk.NewInt(2000)), suite.chainA.SenderAccount.GetAddress().String(), initializer.String(), "")
	suite.FullSend(transferMsg, AtoB)

	// Calculate the names of the tokens when swapped via IBC
	denomTrace0 := transfertypes.ParseDenomTrace(transfertypes.GetPrefixedDenom("transfer", "channel-0", "token0"))
	token0IBC := denomTrace0.IBCDenom()
	denomTrace1 := transfertypes.ParseDenomTrace(transfertypes.GetPrefixedDenom("transfer", "channel-0", "token1"))
	token1IBC := denomTrace1.IBCDenom()

	osmosisAppB := suite.chainB.GetOsmosisApp()
	balanceToken0 := osmosisAppB.BankKeeper.GetBalance(suite.chainB.GetContext(), initializer, token0IBC)
	balanceToken1 := osmosisAppB.BankKeeper.GetBalance(suite.chainB.GetContext(), receiverAddr, token1IBC)

	suite.Require().Equal(int64(0), balanceToken1.Amount.Int64())

	// Generate swap instructions for the contract
	swapMsg := fmt.Sprintf(`{"osmosis_swap":{"swap_amount": "1000","output_denom":"token1","slippage":{"twap": {"window_seconds": 1, "slippage_percentage":"20"}},"receiver":"%s", "on_failed_delivery": "do_nothing"}}`,
		receiver,
	)

	// Call the outpost
	contractKeeper := wasmkeeper.NewDefaultPermissionKeeper(osmosisAppB.WasmKeeper)
	ctxB := suite.chainB.GetContext()
	_, err := contractKeeper.Execute(ctxB, outpostAddr, initializer, []byte(swapMsg), sdk.NewCoins(sdk.NewCoin(token0IBC, sdk.NewInt(1000))))
	suite.Require().NoError(err)
	suite.chainB.NextBlock()
	err = suite.path.EndpointA.UpdateClient()
	suite.Require().NoError(err)

	// "Relay the packet" by executing the receive on chain A
	packet, err := ibctesting.ParsePacketFromEvents(ctxB.EventManager().Events())
	suite.Require().NoError(err)
	receiveResult, _ := suite.RelayPacket(packet, BtoA)

	suite.chainA.NextBlock()
	err = suite.path.EndpointB.UpdateClient()
	suite.Require().NoError(err)

	// The chain A should execute the cross chain swaps and add a new packet
	// "Relay the packet" by executing the receive on chain B
	packet, err = ibctesting.ParsePacketFromEvents(receiveResult.GetEvents())
	suite.Require().NoError(err)
	suite.RelayPacket(packet, AtoB)

	// The sender has 1000token0IBC less
	balanceToken0After := osmosisAppB.BankKeeper.GetBalance(suite.chainB.GetContext(), initializer, token0IBC)
	suite.Require().Equal(int64(1000), balanceToken0.Amount.Sub(balanceToken0After.Amount).Int64())

	// But the receiver now has some token1IBC
	balanceToken1After := osmosisAppB.BankKeeper.GetBalance(suite.chainB.GetContext(), receiverAddr, token1IBC)
	//fmt.Println("receiver now has: ", balanceToken1After)
	suite.Require().Greater(balanceToken1After.Amount.Int64(), int64(0))
}

func (suite *HooksTestSuite) TestOutpostSimplified() {
	initializer := suite.chainB.SenderAccount.GetAddress()
	suite.ExecuteOutpostSwap(initializer, initializer, initializer.String())
}

func (suite *HooksTestSuite) TestOutpostExplicit() {
	initializer := suite.chainB.SenderAccount.GetAddress()
	suite.ExecuteOutpostSwap(initializer, initializer, fmt.Sprintf(`ibc:channel-0/%s`, initializer.String()))
}<|MERGE_RESOLUTION|>--- conflicted
+++ resolved
@@ -808,10 +808,7 @@
 	recoverAddr := suite.chainA.SenderAccounts[8].SenderAccount.GetAddress()
 	receiver := initializer
 
-<<<<<<< HEAD
-=======
 	// next_memo is set to `%s` after the SprintF. It is then format replaced in each test case.
->>>>>>> 22d3c346
 	innerMsg := fmt.Sprintf(`{"osmosis_swap":{"swap_amount":"10","output_denom":"token1","slippage":{"twap": {"window_seconds": 1, "slippage_percentage":"20"}},"receiver":"%s","on_failed_delivery": {"local_recovery_addr": "%s"},"next_memo":%%s}}`,
 		receiver, // Note that this is the chain A account, which does not exist on chain B
 		recoverAddr)
@@ -824,11 +821,7 @@
 		{fmt.Sprintf(innerMsg, `""`), false},
 		{fmt.Sprintf(innerMsg, `null`), true},
 		{fmt.Sprintf(innerMsg, `"{\"ibc_callback\": \"something\"}"`), false},
-<<<<<<< HEAD
-		{fmt.Sprintf(innerMsg, `"{\"myKey\": \"myValue\"}"`), false},
-=======
 		{fmt.Sprintf(innerMsg, `"{\"myKey\": \"myValue\"}"`), false}, // JSON memo should not be escaped
->>>>>>> 22d3c346
 		{fmt.Sprintf(innerMsg, `"{}""`), true}, // wasm not routed
 		{fmt.Sprintf(innerMsg, `{}`), true},
 		{fmt.Sprintf(innerMsg, `{"myKey": "myValue"}`), true},
