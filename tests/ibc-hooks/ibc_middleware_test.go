package ibc_hooks_test

import (
	"encoding/json"
	"fmt"
	"strings"
	"testing"
	"time"

	"github.com/tidwall/gjson"

	"github.com/CosmWasm/wasmd/x/wasm/types"

	ibchookskeeper "github.com/osmosis-labs/osmosis/x/ibc-hooks/keeper"

	wasmkeeper "github.com/CosmWasm/wasmd/x/wasm/keeper"

	"github.com/osmosis-labs/osmosis/osmoutils"
	"github.com/osmosis-labs/osmosis/v15/x/gamm/pool-models/balancer"
	gammtypes "github.com/osmosis-labs/osmosis/v15/x/gamm/types"
	minttypes "github.com/osmosis-labs/osmosis/v15/x/mint/types"
	txfeetypes "github.com/osmosis-labs/osmosis/v15/x/txfees/types"

	"github.com/osmosis-labs/osmosis/v15/app/apptesting"

	"github.com/stretchr/testify/suite"

	sdk "github.com/cosmos/cosmos-sdk/types"

	transfertypes "github.com/cosmos/ibc-go/v4/modules/apps/transfer/types"
	clienttypes "github.com/cosmos/ibc-go/v4/modules/core/02-client/types"
	channeltypes "github.com/cosmos/ibc-go/v4/modules/core/04-channel/types"
	ibctesting "github.com/cosmos/ibc-go/v4/testing"

	"github.com/osmosis-labs/osmosis/v15/tests/osmosisibctesting"

	"github.com/osmosis-labs/osmosis/v15/tests/ibc-hooks/testutils"
)

type HooksTestSuite struct {
	apptesting.KeeperTestHelper

	coordinator *ibctesting.Coordinator

	chainA *osmosisibctesting.TestChain
	chainB *osmosisibctesting.TestChain
	chainC *osmosisibctesting.TestChain

	pathAB *ibctesting.Path
	pathAC *ibctesting.Path
	pathBC *ibctesting.Path
	// This is used to test cw20s. It will only get assigned in the cw20 test
	pathCW20 *ibctesting.Path
}

var oldConsensusMinFee = txfeetypes.ConsensusMinFee

const defaultPoolAmount int64 = 100000

// TODO: This needs to get removed. Waiting on https://github.com/cosmos/ibc-go/issues/3123
func (suite *HooksTestSuite) TearDownSuite() {
	txfeetypes.ConsensusMinFee = oldConsensusMinFee
}

func TestIBCHooksTestSuite(t *testing.T) {
	suite.Run(t, new(HooksTestSuite))
}

func (suite *HooksTestSuite) SetupTest() {
	suite.SkipIfWSL()
	// TODO: This needs to get removed. Waiting on https://github.com/cosmos/ibc-go/issues/3123
	txfeetypes.ConsensusMinFee = sdk.ZeroDec()

	suite.Setup()
	ibctesting.DefaultTestingAppInit = osmosisibctesting.SetupTestingApp
	suite.coordinator = ibctesting.NewCoordinator(suite.T(), 3)
	suite.chainA = &osmosisibctesting.TestChain{
		TestChain: suite.coordinator.GetChain(ibctesting.GetChainID(1)),
	}
	suite.chainB = &osmosisibctesting.TestChain{
		TestChain: suite.coordinator.GetChain(ibctesting.GetChainID(2)),
	}
	suite.chainC = &osmosisibctesting.TestChain{
		TestChain: suite.coordinator.GetChain(ibctesting.GetChainID(3)),
	}
	err := suite.chainA.MoveEpochsToTheFuture()
	suite.Require().NoError(err)
	err = suite.chainB.MoveEpochsToTheFuture()
	suite.Require().NoError(err)
	err = suite.chainC.MoveEpochsToTheFuture()
	suite.Require().NoError(err)
	suite.pathAB = NewTransferPath(suite.chainA, suite.chainB)
	suite.coordinator.Setup(suite.pathAB)
	suite.pathBC = NewTransferPath(suite.chainB, suite.chainC)
	suite.coordinator.Setup(suite.pathBC)
	suite.pathAC = NewTransferPath(suite.chainA, suite.chainC)
	suite.coordinator.Setup(suite.pathAC)
}

func NewTransferPath(chainA, chainB *osmosisibctesting.TestChain) *ibctesting.Path {
	path := ibctesting.NewPath(chainA.TestChain, chainB.TestChain)
	path.EndpointA.ChannelConfig.PortID = ibctesting.TransferPort
	path.EndpointB.ChannelConfig.PortID = ibctesting.TransferPort
	path.EndpointA.ChannelConfig.Version = transfertypes.Version
	path.EndpointB.ChannelConfig.Version = transfertypes.Version

	return path
}

type Chain int64

const (
	ChainA Chain = iota
	ChainB
	ChainC
)

func (suite *HooksTestSuite) GetChain(name Chain) *osmosisibctesting.TestChain {
	switch name {
	case ChainA:
		return suite.chainA
	case ChainB:
		return suite.chainB
	case ChainC:
		return suite.chainC
	}
	return nil
}

type Direction int64

const (
	AtoB Direction = iota
	BtoA
	AtoC
	CtoA
	BtoC
	CtoB
	CW20toA
	AtoCW20
)

func (suite *HooksTestSuite) GetEndpoints(direction Direction) (sender *ibctesting.Endpoint, receiver *ibctesting.Endpoint) {
	switch direction {
	case AtoB:
		sender = suite.pathAB.EndpointA
		receiver = suite.pathAB.EndpointB
	case BtoA:
		sender = suite.pathAB.EndpointB
		receiver = suite.pathAB.EndpointA
	case AtoC:
		sender = suite.pathAC.EndpointA
		receiver = suite.pathAC.EndpointB
	case CtoA:
		sender = suite.pathAC.EndpointB
		receiver = suite.pathAC.EndpointA
	case BtoC:
		sender = suite.pathBC.EndpointA
		receiver = suite.pathBC.EndpointB
	case CtoB:
		sender = suite.pathBC.EndpointB
		receiver = suite.pathBC.EndpointA
	case CW20toA:
		sender = suite.pathCW20.EndpointB
		receiver = suite.pathCW20.EndpointA
	case AtoCW20:
		sender = suite.pathCW20.EndpointA
		receiver = suite.pathCW20.EndpointB
	default:
		panic("invalid direction")
	}
	return sender, receiver
}

// Get direction from chain pair
func (suite *HooksTestSuite) GetDirection(chainA, chainB Chain) Direction {
	switch {
	case chainA == ChainA && chainB == ChainB:
		return AtoB
	case chainA == ChainB && chainB == ChainA:
		return BtoA
	case chainA == ChainA && chainB == ChainC:
		return AtoC
	case chainA == ChainC && chainB == ChainA:
		return CtoA
	case chainA == ChainB && chainB == ChainC:
		return BtoC
	case chainA == ChainC && chainB == ChainB:
		return CtoB
	default:
		fmt.Println(chainA, chainB)
		panic("invalid chain pair")
	}
}

func (suite *HooksTestSuite) GetSenderChannel(chainA, chainB Chain) string {
	sender, _ := suite.GetEndpoints(suite.GetDirection(chainA, chainB))
	return sender.ChannelID
}

func (suite *HooksTestSuite) GetReceiverChannel(chainA, chainB Chain) string {
	_, receiver := suite.GetEndpoints(suite.GetDirection(chainA, chainB))
	return receiver.ChannelID
}

func (suite *HooksTestSuite) TestDeriveIntermediateSender() {

	testCases := []struct {
		channel         string
		originalSender  string
		bech32Prefix    string
		expectedAddress string
	}{
		{
			channel:         "channel-0",
			originalSender:  "cosmos1tfejvgp5yzd8ypvn9t0e2uv2kcjf2laa8upya8",
			bech32Prefix:    "osmo",
			expectedAddress: "osmo1sguz3gtyl2tjsdulwxmtprd68xtd43yyep6g5c554utz642sr8rqcgw0q6",
		},
		{
			channel:         "channel-1",
			originalSender:  "cosmos1tfejvgp5yzd8ypvn9t0e2uv2kcjf2laa8upya8",
			bech32Prefix:    "osmo",
			expectedAddress: "osmo1svnare87kluww5hnltv24m4dg72hst0qqwm5xslsvnwd22gftcussaz5l7",
		},
		{
			channel:         "channel-0",
			originalSender:  "osmo12smx2wdlyttvyzvzg54y2vnqwq2qjateuf7thj",
			bech32Prefix:    "osmo",
			expectedAddress: "osmo1vz8evs4ek3vnz4f8wy86nw9ayzn67y28vtxzjgxv6achc4pa8gesqldfz0",
		},
		{
			channel:         "channel-0",
			originalSender:  "osmo12smx2wdlyttvyzvzg54y2vnqwq2qjateuf7thj",
			bech32Prefix:    "cosmos",
			expectedAddress: "cosmos1vz8evs4ek3vnz4f8wy86nw9ayzn67y28vtxzjgxv6achc4pa8ges4z434f",
		},
	}

	for _, tc := range testCases {
		suite.Run(fmt.Sprintf("Test failed for case (channel=%s, originalSender=%s, bech32Prefix=%s).",
			tc.channel, tc.originalSender, tc.bech32Prefix), func() {
			actualAddress, err := ibchookskeeper.DeriveIntermediateSender(tc.channel, tc.originalSender, tc.bech32Prefix)
			suite.Require().NoError(err)
			suite.Require().Equal(tc.expectedAddress, actualAddress)
		})
	}
}

func (suite *HooksTestSuite) TestOnRecvPacketHooks() {
	var (
		trace    transfertypes.DenomTrace
		amount   sdk.Int
		receiver string
		status   testutils.Status
	)

	testCases := []struct {
		msg      string
		malleate func(*testutils.Status)
		expPass  bool
	}{
		{"override", func(status *testutils.Status) {
			suite.chainB.GetOsmosisApp().TransferStack.
				ICS4Middleware.Hooks = testutils.TestRecvOverrideHooks{Status: status}
		}, true},
		{"before and after", func(status *testutils.Status) {
			suite.chainB.GetOsmosisApp().TransferStack.
				ICS4Middleware.Hooks = testutils.TestRecvBeforeAfterHooks{Status: status}
		}, true},
	}

	for _, tc := range testCases {
		tc := tc
		suite.Run(tc.msg, func() {
			suite.SetupTest() // reset

			path := NewTransferPath(suite.chainA, suite.chainB)
			suite.coordinator.Setup(path)
			receiver = suite.chainB.SenderAccount.GetAddress().String() // must be explicitly changed in malleate
			status = testutils.Status{}

			amount = sdk.NewInt(100) // must be explicitly changed in malleate
			seq := uint64(1)

			trace = transfertypes.ParseDenomTrace(sdk.DefaultBondDenom)

			// send coin from chainA to chainB
			transferMsg := transfertypes.NewMsgTransfer(path.EndpointA.ChannelConfig.PortID, path.EndpointA.ChannelID, sdk.NewCoin(trace.IBCDenom(), amount), suite.chainA.SenderAccount.GetAddress().String(), receiver, clienttypes.NewHeight(1, 110), 0)
			_, err := suite.chainA.SendMsgs(transferMsg)
			suite.Require().NoError(err) // message committed

			tc.malleate(&status)

			data := transfertypes.NewFungibleTokenPacketData(trace.GetFullDenomPath(), amount.String(), suite.chainA.SenderAccount.GetAddress().String(), receiver)
			packet := channeltypes.NewPacket(data.GetBytes(), seq, path.EndpointA.ChannelConfig.PortID, path.EndpointA.ChannelID, path.EndpointB.ChannelConfig.PortID, path.EndpointB.ChannelID, clienttypes.NewHeight(1, 100), 0)

			ack := suite.chainB.GetOsmosisApp().TransferStack.
				OnRecvPacket(suite.chainB.GetContext(), packet, suite.chainA.SenderAccount.GetAddress())

			if tc.expPass {
				suite.Require().True(ack.Success())
			} else {
				suite.Require().False(ack.Success())
			}

			if _, ok := suite.chainB.GetOsmosisApp().TransferStack.
				ICS4Middleware.Hooks.(testutils.TestRecvOverrideHooks); ok {
				suite.Require().True(status.OverrideRan)
				suite.Require().False(status.BeforeRan)
				suite.Require().False(status.AfterRan)
			}

			if _, ok := suite.chainB.GetOsmosisApp().TransferStack.
				ICS4Middleware.Hooks.(testutils.TestRecvBeforeAfterHooks); ok {
				suite.Require().False(status.OverrideRan)
				suite.Require().True(status.BeforeRan)
				suite.Require().True(status.AfterRan)
			}
		})
	}
}

func (suite *HooksTestSuite) makeMockPacket(receiver, memo string, prevSequence uint64) channeltypes.Packet {
	packetData := transfertypes.FungibleTokenPacketData{
		Denom:    sdk.DefaultBondDenom,
		Amount:   "1",
		Sender:   suite.chainB.SenderAccount.GetAddress().String(),
		Receiver: receiver,
		Memo:     memo,
	}

	return channeltypes.NewPacket(
		packetData.GetBytes(),
		prevSequence+1,
		suite.pathAB.EndpointB.ChannelConfig.PortID,
		suite.pathAB.EndpointB.ChannelID,
		suite.pathAB.EndpointA.ChannelConfig.PortID,
		suite.pathAB.EndpointA.ChannelID,
		clienttypes.NewHeight(0, 100),
		0,
	)
}

func (suite *HooksTestSuite) receivePacket(receiver, memo string) []byte {
	return suite.receivePacketWithSequence(receiver, memo, 0)
}

func (suite *HooksTestSuite) receivePacketWithSequence(receiver, memo string, prevSequence uint64) []byte {
	channelCap := suite.chainB.GetChannelCapability(
		suite.pathAB.EndpointB.ChannelConfig.PortID,
		suite.pathAB.EndpointB.ChannelID)

	packet := suite.makeMockPacket(receiver, memo, prevSequence)

	err := suite.chainB.GetOsmosisApp().HooksICS4Wrapper.SendPacket(
		suite.chainB.GetContext(), channelCap, packet)
	suite.Require().NoError(err, "IBC send failed. Expected success. %s", err)

	// Update both clients
	err = suite.pathAB.EndpointB.UpdateClient()
	suite.Require().NoError(err)
	err = suite.pathAB.EndpointA.UpdateClient()
	suite.Require().NoError(err)

	// recv in chain a
	res, err := suite.pathAB.EndpointA.RecvPacketWithResult(packet)
	suite.Require().NoError(err)

	// get the ack from the chain a's response
	ack, err := ibctesting.ParseAckFromEvents(res.GetEvents())
	suite.Require().NoError(err)

	// manually send the acknowledgement to chain b
	err = suite.pathAB.EndpointA.AcknowledgePacket(packet, ack)
	suite.Require().NoError(err)
	return ack
}

func (suite *HooksTestSuite) TestRecvTransferWithMetadata() {
	// Setup contract
	suite.chainA.StoreContractCode(&suite.Suite, "./bytecode/echo.wasm")
	addr := suite.chainA.InstantiateContract(&suite.Suite, "{}", 1)

	ackBytes := suite.receivePacket(addr.String(), fmt.Sprintf(`{"wasm": {"contract": "%s", "msg": {"echo": {"msg": "test"} } } }`, addr))
	ackStr := string(ackBytes)
	fmt.Println(ackStr)
	var ack map[string]string // This can't be unmarshalled to Acknowledgement because it's fetched from the events
	err := json.Unmarshal(ackBytes, &ack)
	suite.Require().NoError(err)
	suite.Require().NotContains(ack, "error")
	suite.Require().Equal(ack["result"], "eyJjb250cmFjdF9yZXN1bHQiOiJkR2hwY3lCemFHOTFiR1FnWldOb2J3PT0iLCJpYmNfYWNrIjoiZXlKeVpYTjFiSFFpT2lKQlVUMDlJbjA9In0=")
}

// After successfully executing a wasm call, the contract should have the funds sent via IBC
func (suite *HooksTestSuite) TestFundsAreTransferredToTheContract() {
	// Setup contract
	suite.chainA.StoreContractCode(&suite.Suite, "./bytecode/echo.wasm")
	addr := suite.chainA.InstantiateContract(&suite.Suite, "{}", 1)

	// Check that the contract has no funds
	localDenom := osmoutils.MustExtractDenomFromPacketOnRecv(suite.makeMockPacket("", "", 0))
	balance := suite.chainA.GetOsmosisApp().BankKeeper.GetBalance(suite.chainA.GetContext(), addr, localDenom)
	suite.Require().Equal(sdk.NewInt(0), balance.Amount)

	// Execute the contract via IBC
	ackBytes := suite.receivePacket(addr.String(), fmt.Sprintf(`{"wasm": {"contract": "%s", "msg": {"echo": {"msg": "test"} } } }`, addr))
	ackStr := string(ackBytes)
	fmt.Println(ackStr)
	var ack map[string]string // This can't be unmarshalled to Acknowledgement because it's fetched from the events
	err := json.Unmarshal(ackBytes, &ack)
	suite.Require().NoError(err)
	suite.Require().NotContains(ack, "error")
	suite.Require().Equal(ack["result"], "eyJjb250cmFjdF9yZXN1bHQiOiJkR2hwY3lCemFHOTFiR1FnWldOb2J3PT0iLCJpYmNfYWNrIjoiZXlKeVpYTjFiSFFpT2lKQlVUMDlJbjA9In0=")

	// Check that the token has now been transferred to the contract
	balance = suite.chainA.GetOsmosisApp().BankKeeper.GetBalance(suite.chainA.GetContext(), addr, localDenom)
	suite.Require().Equal(sdk.NewInt(1), balance.Amount)
}

// If the wasm call wails, the contract acknowledgement should be an error and the funds returned
func (suite *HooksTestSuite) TestFundsAreReturnedOnFailedContractExec() {
	// Setup contract
	suite.chainA.StoreContractCode(&suite.Suite, "./bytecode/echo.wasm")
	addr := suite.chainA.InstantiateContract(&suite.Suite, "{}", 1)

	// Check that the contract has no funds
	localDenom := osmoutils.MustExtractDenomFromPacketOnRecv(suite.makeMockPacket("", "", 0))
	balance := suite.chainA.GetOsmosisApp().BankKeeper.GetBalance(suite.chainA.GetContext(), addr, localDenom)
	suite.Require().Equal(sdk.NewInt(0), balance.Amount)

	// Execute the contract via IBC with a message that the contract will reject
	ackBytes := suite.receivePacket(addr.String(), fmt.Sprintf(`{"wasm": {"contract": "%s", "msg": {"not_echo": {"msg": "test"} } } }`, addr))
	ackStr := string(ackBytes)
	fmt.Println(ackStr)
	var ack map[string]string // This can't be unmarshalled to Acknowledgement because it's fetched from the events
	err := json.Unmarshal(ackBytes, &ack)
	suite.Require().NoError(err)
	suite.Require().Contains(ack, "error")

	// Check that the token has now been transferred to the contract
	balance = suite.chainA.GetOsmosisApp().BankKeeper.GetBalance(suite.chainA.GetContext(), addr, localDenom)
	fmt.Println(balance)
	suite.Require().Equal(sdk.NewInt(0), balance.Amount)
}

func (suite *HooksTestSuite) TestPacketsThatShouldBeSkipped() {
	var sequence uint64
	receiver := suite.chainB.SenderAccount.GetAddress().String()

	testCases := []struct {
		memo           string
		expPassthrough bool
	}{
		{"", true},
		{"{01]", true}, // bad json
		{"{}", true},
		{`{"something": ""}`, true},
		{`{"wasm": "test"}`, false},
		{`{"wasm": []`, true}, // invalid top level JSON
		{`{"wasm": {}`, true}, // invalid top level JSON
		{`{"wasm": []}`, false},
		{`{"wasm": {}}`, false},
		{`{"wasm": {"contract": "something"}}`, false},
		{`{"wasm": {"contract": "osmo1clpqr4nrk4khgkxj78fcwwh6dl3uw4epasmvnj"}}`, false},
		{`{"wasm": {"msg": "something"}}`, false},
		// invalid receiver
		{`{"wasm": {"contract": "osmo1clpqr4nrk4khgkxj78fcwwh6dl3uw4epasmvnj", "msg": {}}}`, false},
		// msg not an object
		{fmt.Sprintf(`{"wasm": {"contract": "%s", "msg": 1}}`, receiver), false},
	}

	for _, tc := range testCases {
		ackBytes := suite.receivePacketWithSequence(receiver, tc.memo, sequence)
		ackStr := string(ackBytes)
		fmt.Println(ackStr)
		var ack map[string]string // This can't be unmarshalled to Acknowledgement because it's fetched from the events
		err := json.Unmarshal(ackBytes, &ack)
		suite.Require().NoError(err)
		if tc.expPassthrough {
			suite.Require().Equal("AQ==", ack["result"], tc.memo)
		} else {
			suite.Require().Contains(ackStr, "error", tc.memo)
		}
		sequence += 1
	}
}

// After successfully executing a wasm call, the contract should have the funds sent via IBC
func (suite *HooksTestSuite) TestFundTracking() {
	// Setup contract
	suite.chainA.StoreContractCode(&suite.Suite, "./bytecode/counter.wasm")
	addr := suite.chainA.InstantiateContract(&suite.Suite, `{"count": 0}`, 1)

	// Check that the contract has no funds
	localDenom := osmoutils.MustExtractDenomFromPacketOnRecv(suite.makeMockPacket("", "", 0))
	balance := suite.chainA.GetOsmosisApp().BankKeeper.GetBalance(suite.chainA.GetContext(), addr, localDenom)
	suite.Require().Equal(sdk.NewInt(0), balance.Amount)

	// Execute the contract via IBC
	suite.receivePacket(
		addr.String(),
		fmt.Sprintf(`{"wasm": {"contract": "%s", "msg": {"increment": {} } } }`, addr))

	senderLocalAcc, err := ibchookskeeper.DeriveIntermediateSender("channel-0", suite.chainB.SenderAccount.GetAddress().String(), "osmo")
	suite.Require().NoError(err)

	state := suite.chainA.QueryContract(
		&suite.Suite, addr,
		[]byte(fmt.Sprintf(`{"get_count": {"addr": "%s"}}`, senderLocalAcc)))
	suite.Require().Equal(`{"count":0}`, state)

	state = suite.chainA.QueryContract(
		&suite.Suite, addr,
		[]byte(fmt.Sprintf(`{"get_total_funds": {"addr": "%s"}}`, senderLocalAcc)))
	suite.Require().Equal(`{"total_funds":[{"denom":"ibc/C053D637CCA2A2BA030E2C5EE1B28A16F71CCB0E45E8BE52766DC1B241B77878","amount":"1"}]}`, state)

	suite.receivePacketWithSequence(
		addr.String(),
		fmt.Sprintf(`{"wasm": {"contract": "%s", "msg": {"increment": {} } } }`, addr), 1)

	state = suite.chainA.QueryContract(
		&suite.Suite, addr,
		[]byte(fmt.Sprintf(`{"get_count": {"addr": "%s"}}`, senderLocalAcc)))
	suite.Require().Equal(`{"count":1}`, state)

	state = suite.chainA.QueryContract(
		&suite.Suite, addr,
		[]byte(fmt.Sprintf(`{"get_total_funds": {"addr": "%s"}}`, senderLocalAcc)))
	suite.Require().Equal(`{"total_funds":[{"denom":"ibc/C053D637CCA2A2BA030E2C5EE1B28A16F71CCB0E45E8BE52766DC1B241B77878","amount":"2"}]}`, state)

	// Check that the token has now been transferred to the contract
	balance = suite.chainA.GetOsmosisApp().BankKeeper.GetBalance(suite.chainA.GetContext(), addr, localDenom)
	suite.Require().Equal(sdk.NewInt(2), balance.Amount)
}

// custom MsgTransfer constructor that supports Memo
func NewMsgTransfer(token sdk.Coin, sender, receiver, channel, memo string) *transfertypes.MsgTransfer {
	return &transfertypes.MsgTransfer{
		SourcePort:       "transfer",
		SourceChannel:    channel,
		Token:            token,
		Sender:           sender,
		Receiver:         receiver,
		TimeoutHeight:    clienttypes.NewHeight(0, 500),
		TimeoutTimestamp: 0,
		Memo:             memo,
	}
}

func (suite *HooksTestSuite) RelayPacket(packet channeltypes.Packet, direction Direction) (*sdk.Result, []byte) {
	sender, receiver := suite.GetEndpoints(direction)

	err := receiver.UpdateClient()
	suite.Require().NoError(err)

	// receiver Receives
	receiveResult, err := receiver.RecvPacketWithResult(packet)
	suite.Require().NoError(err)

	ack, err := ibctesting.ParseAckFromEvents(receiveResult.GetEvents())
	suite.Require().NoError(err)

	if strings.Contains(string(ack), "error") {
		errorCtx := gjson.Get(receiveResult.Log, "0.events.#(type==ibc-acknowledgement-error)#.attributes.#(key==error-context)#.value")
		fmt.Println("ibc-ack-error:", errorCtx)
	}

	// sender Acknowledges
	err = sender.AcknowledgePacket(packet, ack)
	suite.Require().NoError(err)

	err = sender.UpdateClient()
	suite.Require().NoError(err)
	err = receiver.UpdateClient()
	suite.Require().NoError(err)

	return receiveResult, ack
}

func (suite *HooksTestSuite) RelayPacketNoAck(packet channeltypes.Packet, direction Direction) *sdk.Result {
	sender, receiver := suite.GetEndpoints(direction)

	err := receiver.UpdateClient()
	suite.Require().NoError(err)

	// receiver Receives
	receiveResult, err := receiver.RecvPacketWithResult(packet)
	suite.Require().NoError(err)

	err = sender.UpdateClient()
	suite.Require().NoError(err)
	err = receiver.UpdateClient()
	suite.Require().NoError(err)

	return receiveResult
}

func (suite *HooksTestSuite) FullSend(msg sdk.Msg, direction Direction) (*sdk.Result, *sdk.Result, string, error) {
	var sender *osmosisibctesting.TestChain
	switch direction {
	case AtoB:
		sender = suite.chainA
	case BtoA:
		sender = suite.chainB
	case BtoC:
		sender = suite.chainB
	case CtoB:
		sender = suite.chainC
	case AtoC:
		sender = suite.chainA
	case CtoA:
		sender = suite.chainC
	case CW20toA:
		sender = suite.chainB
	case AtoCW20:
		sender = suite.chainA
	default:
		panic("invalid direction")
	}
	sendResult, err := sender.SendMsgsNoCheck(msg)
	suite.Require().NoError(err)

	packet, err := ibctesting.ParsePacketFromEvents(sendResult.GetEvents())
	suite.Require().NoError(err)

	receiveResult, ack := suite.RelayPacket(packet, direction)
	if strings.Contains(string(ack), "error") {
		errorCtx := gjson.Get(receiveResult.Log, "0.events.#(type==ibc-acknowledgement-error)#.attributes.#(key==error-context)#.value")
		fmt.Println("ibc-ack-error:", errorCtx)
	}
	return sendResult, receiveResult, string(ack), err
}

func (suite *HooksTestSuite) TestAcks() {
	suite.chainA.StoreContractCode(&suite.Suite, "./bytecode/counter.wasm")
	addr := suite.chainA.InstantiateContract(&suite.Suite, `{"count": 0}`, 1)

	// Generate swap instructions for the contract
	callbackMemo := fmt.Sprintf(`{"ibc_callback":"%s"}`, addr)
	// Send IBC transfer with the memo with crosschain-swap instructions
	transferMsg := NewMsgTransfer(sdk.NewCoin(sdk.DefaultBondDenom, sdk.NewInt(1000)), suite.chainA.SenderAccount.GetAddress().String(), addr.String(), "channel-0", callbackMemo)
	_, _, _, err := suite.FullSend(transferMsg, AtoB)
	suite.Require().NoError(err)

	// The test contract will increment the counter for itself every time it receives an ack
	state := suite.chainA.QueryContract(
		&suite.Suite, addr,
		[]byte(fmt.Sprintf(`{"get_count": {"addr": "%s"}}`, addr)))
	suite.Require().Equal(`{"count":1}`, state)

	_, _, _, err = suite.FullSend(transferMsg, AtoB)
	suite.Require().NoError(err)
	state = suite.chainA.QueryContract(
		&suite.Suite, addr,
		[]byte(fmt.Sprintf(`{"get_count": {"addr": "%s"}}`, addr)))
	suite.Require().Equal(`{"count":2}`, state)
}

func (suite *HooksTestSuite) TestTimeouts() {
	suite.chainA.StoreContractCode(&suite.Suite, "./bytecode/counter.wasm")
	addr := suite.chainA.InstantiateContract(&suite.Suite, `{"count": 0}`, 1)

	// Generate swap instructions for the contract
	callbackMemo := fmt.Sprintf(`{"ibc_callback":"%s"}`, addr)
	// Send IBC transfer with the memo with crosschain-swap instructions
	transferMsg := NewMsgTransfer(sdk.NewCoin(sdk.DefaultBondDenom, sdk.NewInt(1000)), suite.chainA.SenderAccount.GetAddress().String(), addr.String(), "channel-0", callbackMemo)
	transferMsg.TimeoutTimestamp = uint64(suite.coordinator.CurrentTime.Add(time.Minute).UnixNano())
	sendResult, err := suite.chainA.SendMsgsNoCheck(transferMsg)
	suite.Require().NoError(err)

	packet, err := ibctesting.ParsePacketFromEvents(sendResult.GetEvents())
	suite.Require().NoError(err)

	// Move chainB forward one block
	suite.chainB.NextBlock()
	// One month later
	suite.coordinator.IncrementTimeBy(time.Hour)
	err = suite.pathAB.EndpointA.UpdateClient()
	suite.Require().NoError(err)

	err = suite.pathAB.EndpointA.TimeoutPacket(packet)
	suite.Require().NoError(err)

	// The test contract will increment the counter for itself by 10 when a packet times out
	state := suite.chainA.QueryContract(
		&suite.Suite, addr,
		[]byte(fmt.Sprintf(`{"get_count": {"addr": "%s"}}`, addr)))
	suite.Require().Equal(`{"count":10}`, state)
}

func (suite *HooksTestSuite) TestSendWithoutMemo() {
	// Sending a packet without memo to ensure that the ibc_callback middleware doesn't interfere with a regular send
	transferMsg := NewMsgTransfer(sdk.NewCoin(sdk.DefaultBondDenom, sdk.NewInt(1000)), suite.chainA.SenderAccount.GetAddress().String(), suite.chainA.SenderAccount.GetAddress().String(), "channel-0", "")
	_, _, ack, err := suite.FullSend(transferMsg, AtoB)
	suite.Require().NoError(err)
	suite.Require().Contains(ack, "result")
}

// This is a copy of the SetupGammPoolsWithBondDenomMultiplier from the  test helpers, but using chainA instead of the default
func (suite *HooksTestSuite) SetupPools(chainName Chain, multipliers []sdk.Dec) []gammtypes.CFMMPoolI {
	chain := suite.GetChain(chainName)
	acc1 := chain.SenderAccount.GetAddress()
	bondDenom := chain.GetOsmosisApp().StakingKeeper.BondDenom(chain.GetContext())

	pools := []gammtypes.CFMMPoolI{}
	for index, multiplier := range multipliers {
		token := fmt.Sprintf("token%d", index)
		uosmoAmount := gammtypes.InitPoolSharesSupply.ToDec().Mul(multiplier).RoundInt()

		var (
			defaultFutureGovernor = ""

			// pool assets
			defaultFooAsset = balancer.PoolAsset{
				Weight: sdk.NewInt(100),
				Token:  sdk.NewCoin(bondDenom, uosmoAmount),
			}
			defaultBarAsset = balancer.PoolAsset{
				Weight: sdk.NewInt(100),
				Token:  sdk.NewCoin(token, sdk.NewInt(10000)),
			}

			poolAssets = []balancer.PoolAsset{defaultFooAsset, defaultBarAsset}
		)

		poolParams := balancer.PoolParams{
			SwapFee: sdk.NewDecWithPrec(1, 2),
			ExitFee: sdk.ZeroDec(),
		}
		msg := balancer.NewMsgCreateBalancerPool(acc1, poolParams, poolAssets, defaultFutureGovernor)

		poolId, err := chain.GetOsmosisApp().PoolManagerKeeper.CreatePool(chain.GetContext(), msg)
		suite.Require().NoError(err)

		pool, err := chain.GetOsmosisApp().GAMMKeeper.GetPoolAndPoke(chain.GetContext(), poolId)
		suite.Require().NoError(err)

		pools = append(pools, pool)
	}

	return pools
}

func (suite *HooksTestSuite) SetupCrosschainSwaps(chainName Chain, setupForwarding bool) (sdk.AccAddress, sdk.AccAddress) {
	chain := suite.GetChain(chainName)
	owner := chain.SenderAccount.GetAddress()

	registryAddr, _, _, _ := suite.SetupCrosschainRegistry(chainName)
	suite.setChainChannelLinks(registryAddr, chainName)
	suite.setAllPrefixesToOsmo(registryAddr, chainName)
	if setupForwarding {
		suite.setForwardingOnAllChains(registryAddr)
	}

	// Fund the account with some uosmo and some stake
	bankKeeper := chain.GetOsmosisApp().BankKeeper
	i, ok := sdk.NewIntFromString("20000000000000000000000")
	suite.Require().True(ok)
	amounts := sdk.NewCoins(sdk.NewCoin("uosmo", i), sdk.NewCoin(sdk.DefaultBondDenom, i), sdk.NewCoin("token0", i), sdk.NewCoin("token1", i))
	err := bankKeeper.MintCoins(chain.GetContext(), minttypes.ModuleName, amounts)
	suite.Require().NoError(err)
	err = bankKeeper.SendCoinsFromModuleToAccount(chain.GetContext(), minttypes.ModuleName, owner, amounts)
	suite.Require().NoError(err)

	suite.SetupPools(chainName, []sdk.Dec{sdk.NewDec(20), sdk.NewDec(20)})

	// Setup contract
	chain.StoreContractCode(&suite.Suite, "./bytecode/swaprouter.wasm")
	swaprouterAddr := chain.InstantiateContract(&suite.Suite,
		fmt.Sprintf(`{"owner": "%s"}`, owner), 2)
	chain.StoreContractCode(&suite.Suite, "./bytecode/crosschain_swaps.wasm")

	crosschainAddr := chain.InstantiateContract(&suite.Suite,
		fmt.Sprintf(`{"swap_contract": "%s", "governor": "%s"}`, swaprouterAddr, owner),
		3)

	osmosisApp := chain.GetOsmosisApp()
	contractKeeper := wasmkeeper.NewDefaultPermissionKeeper(osmosisApp.WasmKeeper)
	ctx := chain.GetContext()

<<<<<<< HEAD
	msg := `{"set_route":{"input_denom":"token0","output_denom":"token1","pool_route":[{"pool_id":"1","token_out_denom":"stake"},{"pool_id":"2","token_out_denom":"token1"}]}}`
=======
	// Configuring two prefixes for the same channel here. This is so that we can test bad acks when the receiver can't handle the receiving addr
	msg := `{  
		"modify_bech32_prefixes": {
		  "operations": [
			{"operation": "set", "chain_name": "osmosis", "prefix": "osmo"},
			{"operation": "set", "chain_name": "chainB", "prefix": "osmo"},
			{"operation": "set", "chain_name": "chainB-cw20", "prefix": "osmo"},
			{"operation": "set", "chain_name": "chainC", "prefix": "osmo"}
		  ]
		}
	  }
	  `
	_, err = contractKeeper.Execute(ctx, registryAddr, owner, []byte(msg), sdk.NewCoins())
	suite.Require().NoError(err)

	// ctx sdk.Context, contractAddress sdk.AccAddress, caller sdk.AccAddress, msg []byte, coins sdk.Coins
	msg = fmt.Sprintf(`{"set_route":{"input_denom":"token0","output_denom":"token1","pool_route":[{"pool_id":"1","token_out_denom":"%s"},{"pool_id":"2","token_out_denom":"token1"}]}}`, sdk.DefaultBondDenom)
>>>>>>> 9b67c3c4
	_, err = contractKeeper.Execute(ctx, swaprouterAddr, owner, []byte(msg), sdk.NewCoins())
	suite.Require().NoError(err)

	// Move forward one block
	chain.NextBlock()
	chain.Coordinator.IncrementTime()

	// Update both clients
	err = suite.pathAB.EndpointA.UpdateClient()
	suite.Require().NoError(err)
	err = suite.pathAB.EndpointB.UpdateClient()
	suite.Require().NoError(err)

	return swaprouterAddr, crosschainAddr
}

func (suite *HooksTestSuite) fundAccount(chain *osmosisibctesting.TestChain, owner sdk.AccAddress) {
	// TODO: allow this function to fund with custom token names (calling them tokenA, tokenB, etc. would make tests easier to read, I think)
	bankKeeper := chain.GetOsmosisApp().BankKeeper
	i, ok := sdk.NewIntFromString("20000000000000000000000")
	suite.Require().True(ok)
	amounts := sdk.NewCoins(sdk.NewCoin("uosmo", i), sdk.NewCoin(sdk.DefaultBondDenom, i), sdk.NewCoin("token0", i), sdk.NewCoin("token1", i))
	err := bankKeeper.MintCoins(chain.GetContext(), minttypes.ModuleName, amounts)
	suite.Require().NoError(err)
	err = bankKeeper.SendCoinsFromModuleToAccount(chain.GetContext(), minttypes.ModuleName, owner, amounts)
	suite.Require().NoError(err)
}

func (suite *HooksTestSuite) SetupCrosschainRegistry(chainName Chain) (sdk.AccAddress, string, string, string) {
	chain := suite.GetChain(chainName)
	owner := chain.SenderAccount.GetAddress()

	// Fund the account with some uosmo and some stake.
	for _, ch := range []*osmosisibctesting.TestChain{suite.chainA, suite.chainB, suite.chainC} {
		suite.fundAccount(ch, ch.SenderAccount.GetAddress())
	}

	// Setup pools
	suite.SetupPools(chainName, []sdk.Dec{sdk.NewDec(20), sdk.NewDec(20)})

	// Setup contract
	chain.StoreContractCode(&suite.Suite, "./bytecode/crosschain_registry.wasm")
	registryAddr := chain.InstantiateContract(&suite.Suite, fmt.Sprintf(`{"owner": "%s"}`, owner), 1)
	_, err := sdk.Bech32ifyAddressBytes("osmo", registryAddr)
	suite.Require().NoError(err)

	// Send some token0 tokens from C to B
	transferMsg := NewMsgTransfer(sdk.NewCoin("token0", sdk.NewInt(2000)), suite.chainC.SenderAccount.GetAddress().String(), suite.chainB.SenderAccount.GetAddress().String(), "channel-0", "")
	_, _, _, err = suite.FullSend(transferMsg, CtoB)
	suite.Require().NoError(err)

	// Send some token0 tokens from B to A
	transferMsg = NewMsgTransfer(sdk.NewCoin("token0", sdk.NewInt(2000)), suite.chainB.SenderAccount.GetAddress().String(), suite.chainA.SenderAccount.GetAddress().String(), "channel-0", "")
	_, _, _, err = suite.FullSend(transferMsg, BtoA)
	suite.Require().NoError(err)

	// Send some token0 tokens from C to B to A
	denomTrace0CB := transfertypes.ParseDenomTrace(transfertypes.GetPrefixedDenom("transfer", suite.pathBC.EndpointA.ChannelID, "token0"))
	token0CB := denomTrace0CB.IBCDenom()
	transferMsg = NewMsgTransfer(sdk.NewCoin(token0CB, sdk.NewInt(2000)), suite.chainB.SenderAccount.GetAddress().String(), suite.chainA.SenderAccount.GetAddress().String(), "channel-0", "")
	_, _, _, err = suite.FullSend(transferMsg, BtoA)
	suite.Require().NoError(err)

	// Denom traces
	CBAPath := fmt.Sprintf("transfer/%s/transfer/%s", suite.pathAB.EndpointA.ChannelID, suite.pathBC.EndpointA.ChannelID)
	denomTrace0CBA := transfertypes.DenomTrace{Path: CBAPath, BaseDenom: "token0"}
	token0CBA := denomTrace0CBA.IBCDenom()

	// Move forward one block
	chain.NextBlock()
	chain.Coordinator.IncrementTime()

	// Update both clients
	err = suite.pathAB.EndpointA.UpdateClient()
	suite.Require().NoError(err)
	err = suite.pathAB.EndpointB.UpdateClient()
	suite.Require().NoError(err)
	err = suite.pathBC.EndpointB.UpdateClient()
	suite.Require().NoError(err)

	return registryAddr, token0CB, token0CBA, CBAPath
}

func (suite *HooksTestSuite) setChainChannelLinks(registryAddr sdk.AccAddress, chainName Chain) {
	chain := suite.GetChain(chainName)
	ctx := chain.GetContext()
	owner := chain.SenderAccount.GetAddress()
	osmosisApp := chain.GetOsmosisApp()
	contractKeeper := wasmkeeper.NewDefaultPermissionKeeper(osmosisApp.WasmKeeper)

	// Add all chain channel links in a single message
	msg := `{
		"modify_chain_channel_links": {
		  "operations": [
			{"operation": "set","source_chain": "chainB","destination_chain": "osmosis","channel_id": "channel-0"},
			{"operation": "set","source_chain": "osmosis","destination_chain": "chainB","channel_id": "channel-0"},
			{"operation": "set","source_chain": "chainB","destination_chain": "chainC","channel_id": "channel-1"},
			{"operation": "set","source_chain": "chainC","destination_chain": "chainB","channel_id": "channel-0"},
			{"operation": "set","source_chain": "osmosis","destination_chain": "chainC","channel_id": "channel-1"},
			{"operation": "set","source_chain": "chainC","destination_chain": "osmosis","channel_id": "channel-1"},
			{"operation": "set","source_chain": "osmosis","destination_chain": "chainB-cw20","channel_id": "channel-2"},
			{"operation": "set","source_chain": "chainB-cw20","destination_chain": "osmosis","channel_id": "channel-2"}
		  ]
		}
	  }
	  `
	_, err := contractKeeper.Execute(ctx, registryAddr, owner, []byte(msg), sdk.NewCoins())
	suite.Require().NoError(err)

}

func (suite *HooksTestSuite) setAllPrefixesToOsmo(registryAddr sdk.AccAddress, chainName Chain) {
	chain := suite.GetChain(chainName)
	ctx := chain.GetContext()
	owner := chain.SenderAccount.GetAddress()
	osmosisApp := chain.GetOsmosisApp()
	contractKeeper := wasmkeeper.NewDefaultPermissionKeeper(osmosisApp.WasmKeeper)

	// Add all chain channel links in a single message
	msg := fmt.Sprintf(`{
		"modify_bech32_prefixes": {
		  "operations": [
			{"operation": "set", "chain_name": "osmosis", "prefix": "osmo"},
			{"operation": "set", "chain_name": "chainB", "prefix": "osmo"},
			{"operation": "set", "chain_name": "chainB-cw20", "prefix": "osmo"},
			{"operation": "set", "chain_name": "chainC", "prefix": "osmo"}
		  ]
		}
	  }
	  `)
	_, err := contractKeeper.Execute(ctx, registryAddr, owner, []byte(msg), sdk.NewCoins())
	suite.Require().NoError(err)
}

func (suite *HooksTestSuite) setForwardingOnAllChains(registryAddr sdk.AccAddress) {
	suite.SetupAndTestPFM(ChainB, "chainB", registryAddr)
	suite.SetupAndTestPFM(ChainC, "chainC", registryAddr)
}

// modifyChainChannelLinks modifies the chain channel links in the crosschain registry utilizing set, remove, and change operations
func (suite *HooksTestSuite) modifyChainChannelLinks(registryAddr sdk.AccAddress, chainName Chain) {
	chain := suite.GetChain(chainName)
	ctx := chain.GetContext()
	owner := chain.SenderAccount.GetAddress()
	osmosisApp := chain.GetOsmosisApp()
	contractKeeper := wasmkeeper.NewDefaultPermissionKeeper(osmosisApp.WasmKeeper)

	msg := `{
		"modify_chain_channel_links": {
		  "operations": [
			{"operation": "remove","source_chain": "chainB","destination_chain": "chainC","channel_id": "channel-1"},
			{"operation": "set","source_chain": "chainD","destination_chain": "ChainC","channel_id": "channel-1"},
			{"operation": "remove","source_chain": "chainC","destination_chain": "chainB","channel_id": "channel-0"},
			{"operation": "set","source_chain": "ChainC","destination_chain": "chainD","channel_id": "channel-0"},
			{"operation": "change","source_chain": "chainB","destination_chain": "osmosis","new_source_chain": "chainD"},
			{"operation": "change","source_chain": "osmosis","destination_chain": "chainB","new_destination_chain": "chainD"}
		  ]
		}
	  }
	  `
	_, err := contractKeeper.Execute(ctx, registryAddr, owner, []byte(msg), sdk.NewCoins())
	suite.Require().NoError(err)
}

// modifyChainChannelLinks modifies the chain channel links in the crosschain registry utilizing set, remove, and change operations
func (suite *HooksTestSuite) setContractAlias(registryAddr sdk.AccAddress, contractAlias string, chainName Chain) {
	chain := suite.GetChain(chainName)
	ctx := chain.GetContext()
	owner := chain.SenderAccount.GetAddress()
	osmosisApp := chain.GetOsmosisApp()
	contractKeeper := wasmkeeper.NewDefaultPermissionKeeper(osmosisApp.WasmKeeper)

	msg := fmt.Sprintf(`{
		"modify_contract_alias": {
		  "operations": [
			{"operation": "set", "alias": "%s", "address": "%s"}
		  ]
		}
	  }
	  `, contractAlias, registryAddr)
	_, err := contractKeeper.Execute(ctx, registryAddr, owner, []byte(msg), sdk.NewCoins())
	suite.Require().NoError(err)
}

func (suite *HooksTestSuite) TestCrosschainRegistry() {
	// Instantiate contract and set up three chains with funds sent between each
	registryAddr, _, token0CBA, CBAPath := suite.SetupCrosschainRegistry(ChainA)

	// Set the registry address to an alias
	contractAlias := "osmosis_registry_contract"
	suite.setContractAlias(registryAddr, contractAlias, ChainA)

	// Retrieve the registry address from the alias
	contractAddressFromAliasQuery := fmt.Sprintf(`{"get_address_from_alias": {"contract_alias": "%s"}}`, contractAlias)
	contractAddressFromAliasQueryResponse := suite.chainA.QueryContract(&suite.Suite, registryAddr, []byte(contractAddressFromAliasQuery))
	expectedAddressFromAliasQueryResponse := fmt.Sprintf(`{"address":"%s"}`, registryAddr)
	suite.Require().Equal(expectedAddressFromAliasQueryResponse, contractAddressFromAliasQueryResponse)

	// Add chain channel links to the registry on chain A
	suite.setChainChannelLinks(registryAddr, ChainA)

	// Query the denom trace of token0CB and check that it is as expected
	denomTraceQuery := fmt.Sprintf(`{"get_denom_trace": {"ibc_denom": "%s"}}`, token0CBA)
	denomTraceQueryResponse := suite.chainA.QueryContract(&suite.Suite, registryAddr, []byte(denomTraceQuery))
	expectedDenomTrace := fmt.Sprintf(`{"path":"%s","base_denom":"token0"}`, CBAPath)
	suite.Require().Equal(expectedDenomTrace, denomTraceQueryResponse)

	// Unwrap token0CB and check that it is as expected
	channelQuery := `{"get_channel_from_chain_pair": {"source_chain": "osmosis", "destination_chain": "chainB"}}`
	channelQueryResponse := suite.chainA.QueryContractJson(&suite.Suite, registryAddr, []byte(channelQuery))

	suite.Require().Equal("channel-0", channelQueryResponse.Str)

	// Remove, set, and change links on the registry on chain A
	suite.modifyChainChannelLinks(registryAddr, ChainA)

	_, err := suite.chainA.GetOsmosisApp().WasmKeeper.QuerySmart(suite.chainA.GetContext(), registryAddr, []byte(channelQuery))
	suite.Require().Error(err)
	suite.Require().Contains(err.Error(), "RegistryValue not found")

	// Unwrap token0CB and check that the path has changed
	channelQuery = `{"get_channel_from_chain_pair": {"source_chain": "osmosis", "destination_chain": "chainD"}}`
	channelQueryResponse = suite.chainA.QueryContractJson(&suite.Suite, registryAddr, []byte(channelQuery))
	suite.Require().Equal("channel-0", channelQueryResponse.Str)
}

func (suite *HooksTestSuite) TestUnwrapToken() {
	// Instantiate contract and set up three chains with funds sent between each
	registryAddr, _, token0CBA, _ := suite.SetupCrosschainRegistry(ChainA)
	suite.setChainChannelLinks(registryAddr, ChainA)
	suite.setAllPrefixesToOsmo(registryAddr, ChainA)
	suite.setForwardingOnAllChains(registryAddr)

	chain := suite.GetChain(ChainA)
	owner := chain.SenderAccount.GetAddress()
	receiver := chain.SenderAccounts[1].SenderAccount.GetAddress()
	osmosisApp := chain.GetOsmosisApp()

<<<<<<< HEAD
=======
	contractKeeper := wasmkeeper.NewDefaultPermissionKeeper(osmosisApp.WasmKeeper)

	msg := `{
		"modify_bech32_prefixes": {
		  "operations": [
			{"operation": "set", "chain_name": "osmosis", "prefix": "osmo"},
			{"operation": "set", "chain_name": "chainA", "prefix": "osmo"},
			{"operation": "set", "chain_name": "chainB", "prefix": "osmo"},
			{"operation": "set", "chain_name": "chainC", "prefix": "osmo"}
		  ]
		}
	  }
	  `
	_, err := contractKeeper.Execute(ctx, registryAddr, owner, []byte(msg), sdk.NewCoins())
	suite.Require().NoError(err)

>>>>>>> 9b67c3c4
	// Check that the balances are correct: token0CB should be >100, token0CBA should be 0
	denomTrace0CA := transfertypes.ParseDenomTrace(transfertypes.GetPrefixedDenom("transfer", suite.pathAC.EndpointA.ChannelID, "token0"))
	token0CA := denomTrace0CA.IBCDenom()
	denomTrace0CB := transfertypes.ParseDenomTrace(transfertypes.GetPrefixedDenom("transfer", suite.pathBC.EndpointA.ChannelID, "token0"))
	token0CB := denomTrace0CB.IBCDenom()
	denomTrace0BA := transfertypes.ParseDenomTrace(transfertypes.GetPrefixedDenom("transfer", suite.pathAB.EndpointA.ChannelID, "token0"))
	token0BA := denomTrace0BA.IBCDenom()
	denomTrace0BC := transfertypes.ParseDenomTrace(transfertypes.GetPrefixedDenom("transfer", suite.pathBC.EndpointB.ChannelID, "token0"))
	token0BC := denomTrace0BC.IBCDenom()

	testCases := []struct {
		intoChain     Chain
		intoChainName string
		sentToken     string
		receivedToken string
		relayChain    []Direction
	}{
		{ChainA, "osmosis", token0CBA, token0CA, []Direction{AtoB, BtoC, CtoA}},
		{ChainB, "chainB", token0CBA, token0CB, []Direction{AtoB, BtoC, CtoB}},
		{ChainC, "chainC", token0BA, token0BC, []Direction{AtoB, BtoC}},
		{ChainC, "chainC", token0CBA, "token0", []Direction{AtoB, BtoC}},
	}

	for _, tc := range testCases {
		receiverChain := suite.GetChain(tc.intoChain)
		receiverApp := receiverChain.GetOsmosisApp()
		initialSenderBalance := osmosisApp.BankKeeper.GetBalance(suite.chainA.GetContext(), owner, tc.sentToken)
		sentAmount := sdk.NewInt(100)
		suite.Require().Greater(initialSenderBalance.Amount.Int64(), sentAmount.Int64())
		initialReceiverBalance := receiverApp.BankKeeper.GetBalance(receiverChain.GetContext(), receiver, tc.receivedToken)
		suite.Require().Equal(sdk.NewInt(0), initialReceiverBalance.Amount)

		msg := fmt.Sprintf(`{
		"unwrap_coin": {
			"receiver": "%s",
            "into_chain": "%s" 
    		}
	     }
	    `, receiver, tc.intoChainName)
		var exec sdk.Msg = &types.MsgExecuteContract{Contract: registryAddr.String(), Msg: []byte(msg), Sender: owner.String(), Funds: sdk.NewCoins(sdk.NewCoin(tc.sentToken, sentAmount))}
		res, err := chain.SendMsgsNoCheck(exec)
		suite.Require().NoError(err)

		for i, direction := range tc.relayChain {
			packet, err := ibctesting.ParsePacketFromEvents(res.GetEvents())
			suite.Require().NoError(err)
			if i != len(tc.relayChain)-1 { // Only check the ack on the last hop
				res = suite.RelayPacketNoAck(packet, direction)
			} else {
				_, ack := suite.RelayPacket(packet, direction)
				suite.Require().Contains(string(ack), "result")
			}
		}

		// Check the balances are correct
		finalSenderBalance := osmosisApp.BankKeeper.GetBalance(suite.chainA.GetContext(), owner, tc.sentToken)
		suite.Require().Equal(initialSenderBalance.Amount.Sub(sentAmount), finalSenderBalance.Amount)
		finalReceiverBalance := receiverApp.BankKeeper.GetBalance(receiverChain.GetContext(), receiver, tc.receivedToken)
		suite.Require().Equal(sentAmount, finalReceiverBalance.Amount)
	}
}

func (suite *HooksTestSuite) TestCrosschainSwaps() {
	owner := suite.chainA.SenderAccount.GetAddress()
	_, crosschainAddr := suite.SetupCrosschainSwaps(ChainA, true)
	osmosisApp := suite.chainA.GetOsmosisApp()
	contractKeeper := wasmkeeper.NewDefaultPermissionKeeper(osmosisApp.WasmKeeper)

	balanceSender := osmosisApp.BankKeeper.GetBalance(suite.chainA.GetContext(), owner, "token0")

	ctx := suite.chainA.GetContext()

	msg := fmt.Sprintf(`{"osmosis_swap":{"output_denom":"token1","slippage":{"twap": {"window_seconds": 1, "slippage_percentage":"20"}},"receiver":"chainB/%s", "on_failed_delivery": "do_nothing"}}`,
		suite.chainB.SenderAccount.GetAddress(),
	)
	res, err := contractKeeper.Execute(ctx, crosschainAddr, owner, []byte(msg), sdk.NewCoins(sdk.NewCoin("token0", sdk.NewInt(1000))))
	suite.Require().NoError(err)
	var responseJson map[string]interface{}
	err = json.Unmarshal(res, &responseJson)
	suite.Require().NoError(err)
	sentAmount, ok := responseJson["sent_amount"].(string)
	suite.Require().True(ok)
	suite.Require().Len(sentAmount, 3) // Not using exact amount in case calculations change

	denom, ok := responseJson["denom"].(string)
	suite.Require().True(ok)
	suite.Require().Equal(denom, "token1")

	channelID, ok := responseJson["channel_id"].(string)
	suite.Require().True(ok)
	suite.Require().Equal(channelID, "channel-0")

	receiver, ok := responseJson["receiver"].(string)
	suite.Require().True(ok)
	suite.Require().Equal(receiver, suite.chainB.SenderAccount.GetAddress().String())

	packetSequence, ok := responseJson["packet_sequence"].(float64)
	suite.Require().True(ok)
	suite.Require().Equal(packetSequence, 2.0)

	balanceSender2 := osmosisApp.BankKeeper.GetBalance(suite.chainA.GetContext(), owner, "token0")
	suite.Require().Equal(int64(1000), balanceSender.Amount.Sub(balanceSender2.Amount).Int64())
}

func (suite *HooksTestSuite) TestCrosschainSwapsViaIBCTest() {
	initializer := suite.chainB.SenderAccount.GetAddress()
	_, crosschainAddr := suite.SetupCrosschainSwaps(ChainA, true)
	// Send some token0 tokens to B so that there are ibc tokens to send to A and crosschain-swap
	transferMsg := NewMsgTransfer(sdk.NewCoin("token0", sdk.NewInt(2000)), suite.chainA.SenderAccount.GetAddress().String(), initializer.String(), "channel-0", "")
	_, _, _, err := suite.FullSend(transferMsg, AtoB)
	suite.Require().NoError(err)

	// Calculate the names of the tokens when swapped via IBC
	denomTrace0 := transfertypes.ParseDenomTrace(transfertypes.GetPrefixedDenom("transfer", "channel-0", "token0"))
	token0IBC := denomTrace0.IBCDenom()
	denomTrace1 := transfertypes.ParseDenomTrace(transfertypes.GetPrefixedDenom("transfer", "channel-0", "token1"))
	token1IBC := denomTrace1.IBCDenom()

	osmosisAppB := suite.chainB.GetOsmosisApp()
	balanceToken0 := osmosisAppB.BankKeeper.GetBalance(suite.chainB.GetContext(), initializer, token0IBC)
	receiver := initializer
	balanceToken1 := osmosisAppB.BankKeeper.GetBalance(suite.chainB.GetContext(), receiver, token1IBC)

	suite.Require().Equal(int64(0), balanceToken1.Amount.Int64())

	// Generate swap instructions for the contract
	swapMsg := fmt.Sprintf(`{"osmosis_swap":{"output_denom":"token1","slippage":{"twap": {"window_seconds": 1, "slippage_percentage":"20"}},"receiver":"chainB/%s", "on_failed_delivery": "do_nothing", "next_memo":{}}}`,
		receiver,
	)
	// Generate full memo
	msg := fmt.Sprintf(`{"wasm": {"contract": "%s", "msg": %s } }`, crosschainAddr, swapMsg)
	// Send IBC transfer with the memo with crosschain-swap instructions
	transferMsg = NewMsgTransfer(sdk.NewCoin(token0IBC, sdk.NewInt(1000)), suite.chainB.SenderAccount.GetAddress().String(), crosschainAddr.String(), "channel-0", msg)
	_, receiveResult, _, err := suite.FullSend(transferMsg, BtoA)

	// We use the receive result here because the receive adds another packet to be sent back
	suite.Require().NoError(err)
	suite.Require().NotNil(receiveResult)

	// "Relay the packet" by executing the receive on chain B
	packet, err := ibctesting.ParsePacketFromEvents(receiveResult.GetEvents())
	suite.Require().NoError(err)
	suite.RelayPacket(packet, AtoB)

	balanceToken0After := osmosisAppB.BankKeeper.GetBalance(suite.chainB.GetContext(), initializer, token0IBC)
	suite.Require().Equal(int64(1000), balanceToken0.Amount.Sub(balanceToken0After.Amount).Int64())

	balanceToken1After := osmosisAppB.BankKeeper.GetBalance(suite.chainB.GetContext(), receiver, token1IBC)
	suite.Require().Greater(balanceToken1After.Amount.Int64(), int64(0))
}

// This is a copy of the above to test bad acks. Lots of repetition here could be abstracted, but keeping as-is for
// now to avoid complexity
// The main difference between this test and the above one is that the receiver specified in the memo does not
// exist on chain B
func (suite *HooksTestSuite) TestCrosschainSwapsViaIBCBadAck() {
	initializer := suite.chainB.SenderAccount.GetAddress()
	_, crosschainAddr := suite.SetupCrosschainSwaps(ChainA, true)
	// Send some token0 tokens to B so that there are ibc tokens to send to A and crosschain-swap
	transferMsg := NewMsgTransfer(sdk.NewCoin("token0", sdk.NewInt(2000)), suite.chainA.SenderAccount.GetAddress().String(), initializer.String(), "channel-0", "")
	_, _, _, err := suite.FullSend(transferMsg, AtoB)
	suite.Require().NoError(err)

	// Calculate the names of the tokens when swapped via IBC
	denomTrace0 := transfertypes.ParseDenomTrace(transfertypes.GetPrefixedDenom("transfer", "channel-0", "token0"))
	token0IBC := denomTrace0.IBCDenom()

	osmosisAppB := suite.chainB.GetOsmosisApp()
	balanceToken0 := osmosisAppB.BankKeeper.GetBalance(suite.chainB.GetContext(), initializer, token0IBC)
	receiver := suite.chainB.SenderAccounts[5].SenderAccount.GetAddress().String()

	// Generate swap instructions for the contract. This will send correctly on chainA, but fail to be received on chainB
	recoverAddr := suite.chainA.SenderAccounts[8].SenderAccount.GetAddress()
	// we can no longer test by using a bad prefix as this is checked by the contracts. We will use a bad wasm memo to ensure the forward fails
	swapMsg := fmt.Sprintf(`{"osmosis_swap":{"output_denom":"token1","slippage":{"twap": {"window_seconds": 1, "slippage_percentage":"20"}},"receiver":"chainB/%s","on_failed_delivery": {"local_recovery_addr": "%s"}, "next_memo": %s }}`,
		receiver,
		recoverAddr,
		`{"wasm": "bad wasm specifier"}`,
	)
	// Generate full memo
	msg := fmt.Sprintf(`{"wasm": {"contract": "%s", "msg": %s } }`, crosschainAddr, swapMsg)
	// Send IBC transfer with the memo with crosschain-swap instructions
	transferMsg = NewMsgTransfer(sdk.NewCoin(token0IBC, sdk.NewInt(1000)), suite.chainB.SenderAccount.GetAddress().String(), crosschainAddr.String(), "channel-0", msg)
	_, receiveResult, _, err := suite.FullSend(transferMsg, BtoA)

	// We use the receive result here because the receive adds another packet to be sent back
	suite.Require().NoError(err)
	suite.Require().NotNil(receiveResult)

	// "Relay the packet" by executing the receive on chain B
	packet, err := ibctesting.ParsePacketFromEvents(receiveResult.GetEvents())
	suite.Require().NoError(err)
	_, ack2 := suite.RelayPacket(packet, AtoB)
	fmt.Println(string(ack2))

	balanceToken0After := osmosisAppB.BankKeeper.GetBalance(suite.chainB.GetContext(), initializer, token0IBC)
	suite.Require().Equal(int64(1000), balanceToken0.Amount.Sub(balanceToken0After.Amount).Int64())

	// The balance is stuck in the contract
	osmosisAppA := suite.chainA.GetOsmosisApp()
	balanceContract := osmosisAppA.BankKeeper.GetBalance(suite.chainA.GetContext(), crosschainAddr, "token1")
	suite.Require().Greater(balanceContract.Amount.Int64(), int64(0))

	// Send a second bad transfer from  with another recovery addr
	recoverAddr2 := suite.chainA.SenderAccounts[9].SenderAccount.GetAddress()
	swapMsg2 := fmt.Sprintf(`{"osmosis_swap":{"output_denom":"token1","slippage":{"twap": {"window_seconds": 1, "slippage_percentage":"20"}},"receiver":"chainB/%s","on_failed_delivery": {"local_recovery_addr": "%s"}, "next_memo": %s }}`,
		receiver,
		recoverAddr2,
		`{"wasm": "bad wasm specifier"}`,
	)
	// Generate full memo
	msg2 := fmt.Sprintf(`{"wasm": {"contract": "%s", "msg": %s } }`, crosschainAddr, swapMsg2)
	transferMsg = NewMsgTransfer(sdk.NewCoin(token0IBC, sdk.NewInt(1000)), suite.chainB.SenderAccount.GetAddress().String(), crosschainAddr.String(), "channel-0", msg2)
	_, receiveResult, _, err = suite.FullSend(transferMsg, BtoA)

	// We use the receive result here because the receive adds another packet to be sent back
	suite.Require().NoError(err)
	suite.Require().NotNil(receiveResult)

	// "Relay the packet" by executing the receive on chain B
	packet, err = ibctesting.ParsePacketFromEvents(receiveResult.GetEvents())
	suite.Require().NoError(err)
	_, ack2 = suite.RelayPacket(packet, AtoB)
	fmt.Println(string(ack2))

	balanceContract2 := osmosisAppA.BankKeeper.GetBalance(suite.chainA.GetContext(), crosschainAddr, "token1")
	suite.Require().Greater(balanceContract2.Amount.Int64(), balanceContract.Amount.Int64())

	// check that the contract knows this
	state := suite.chainA.QueryContract(
		&suite.Suite, crosschainAddr,
		[]byte(fmt.Sprintf(`{"recoverable": {"addr": "%s"}}`, recoverAddr)))
	suite.Require().Contains(state, "token1")
	suite.Require().Contains(state, `"sequence":3`)

	// Recover the stuck amount
	recoverMsg := `{"recover": {}}`
	contractKeeper := wasmkeeper.NewDefaultPermissionKeeper(osmosisAppA.WasmKeeper)
	_, err = contractKeeper.Execute(suite.chainA.GetContext(), crosschainAddr, recoverAddr2, []byte(recoverMsg), sdk.NewCoins())
	suite.Require().NoError(err)

	balanceRecovery := osmosisAppA.BankKeeper.GetBalance(suite.chainA.GetContext(), recoverAddr2, "token1")
	suite.Require().Equal(balanceContract2.Sub(balanceContract).Amount.Int64(), balanceRecovery.Amount.Int64())

	// Calling recovery again should fail
	_, err = contractKeeper.Execute(suite.chainA.GetContext(), crosschainAddr, recoverAddr2, []byte(recoverMsg), sdk.NewCoins())
	suite.Require().Error(err)
}

// CrosschainSwapsViaIBCBadSwap tests that if the crosschain-swap fails, the tokens are returned to the sender
// This is very similar to the two tests above, but the swap is done incorrectly
func (suite *HooksTestSuite) TestCrosschainSwapsViaIBCBadSwap() {
	initializer := suite.chainB.SenderAccount.GetAddress()
	_, crosschainAddr := suite.SetupCrosschainSwaps(ChainA, true)
	// Send some token0 tokens to B so that there are ibc tokens to send to A and crosschain-swap
	transferMsg := NewMsgTransfer(sdk.NewCoin("token0", sdk.NewInt(2000)), suite.chainA.SenderAccount.GetAddress().String(), initializer.String(), "channel-0", "")
	_, _, _, err := suite.FullSend(transferMsg, AtoB)
	suite.Require().NoError(err)

	// Calculate the names of the tokens when swapped via IBC
	denomTrace0 := transfertypes.ParseDenomTrace(transfertypes.GetPrefixedDenom("transfer", "channel-0", "token0"))
	token0IBC := denomTrace0.IBCDenom()
	denomTrace1 := transfertypes.ParseDenomTrace(transfertypes.GetPrefixedDenom("transfer", "channel-0", "token1"))
	token1IBC := denomTrace1.IBCDenom()

	osmosisAppB := suite.chainB.GetOsmosisApp()
	balanceToken0 := osmosisAppB.BankKeeper.GetBalance(suite.chainB.GetContext(), initializer, token0IBC)
	receiver := initializer
	balanceToken1 := osmosisAppB.BankKeeper.GetBalance(suite.chainB.GetContext(), receiver, token1IBC)

	suite.Require().Equal(int64(0), balanceToken1.Amount.Int64())

	// Generate swap instructions for the contract. The min output amount here is too high, so the swap will fail
	swapMsg := fmt.Sprintf(`{"osmosis_swap":{"output_denom":"token1","slippage":{"min_output_amount":"50000"},"receiver":"chainB/%s", "on_failed_delivery": "do_nothing"}}`,
		receiver,
	)
	// Generate full memo
	msg := fmt.Sprintf(`{"wasm": {"contract": "%s", "msg": %s } }`, crosschainAddr, swapMsg)
	// Send IBC transfer with the memo with crosschain-swap instructions
	transferMsg = NewMsgTransfer(sdk.NewCoin(token0IBC, sdk.NewInt(1000)), suite.chainB.SenderAccount.GetAddress().String(), crosschainAddr.String(), "channel-0", msg)
	_, receiveResult, ack, err := suite.FullSend(transferMsg, BtoA)

	// We use the receive result here because the receive adds another packet to be sent back
	suite.Require().NoError(err)
	suite.Require().NotNil(receiveResult)
	suite.Require().Contains(ack, "ABCI code: 6") // calculated amount is lesser than min output amount

	balanceToken0After := osmosisAppB.BankKeeper.GetBalance(suite.chainB.GetContext(), initializer, token0IBC)
	suite.Require().Equal(balanceToken0.Amount, balanceToken0After.Amount)

	balanceToken1After := osmosisAppB.BankKeeper.GetBalance(suite.chainB.GetContext(), receiver, token1IBC)
	suite.Require().Equal(balanceToken1After.Amount.Int64(), int64(0))
}

func (suite *HooksTestSuite) TestBadCrosschainSwapsNextMemoMessages() {
	initializer := suite.chainB.SenderAccount.GetAddress()
	_, crosschainAddr := suite.SetupCrosschainSwaps(ChainA, true)
	// Send some token0 tokens to B so that there are ibc tokens to send to A and crosschain-swap
	transferMsg := NewMsgTransfer(sdk.NewCoin("token0", sdk.NewInt(20000)), suite.chainA.SenderAccount.GetAddress().String(), initializer.String(), "channel-0", "")
	_, _, _, err := suite.FullSend(transferMsg, AtoB)
	suite.Require().NoError(err)

	// Calculate the names of the tokens when swapped via IBC
	denomTrace0 := transfertypes.ParseDenomTrace(transfertypes.GetPrefixedDenom("transfer", "channel-0", "token0"))
	token0IBC := denomTrace0.IBCDenom()

	recoverAddr := suite.chainA.SenderAccounts[8].SenderAccount.GetAddress()
	receiver := initializer

	// next_memo is set to `%s` after the SprintF. It is then format replaced in each test case.
	innerMsg := fmt.Sprintf(`{"osmosis_swap":{"output_denom":"token1","slippage":{"twap": {"window_seconds": 1, "slippage_percentage":"20"}},"receiver":"chainB/%s","on_failed_delivery": {"local_recovery_addr": "%s"},"next_memo":%%s}}`,
		receiver, // Note that this is the chain A account, which does not exist on chain B
		recoverAddr)

	testCases := []struct {
		memo    string
		expPass bool
	}{
		{fmt.Sprintf(innerMsg, `1`), false},
		{fmt.Sprintf(innerMsg, `""`), false},
		{fmt.Sprintf(innerMsg, `null`), true},
		{fmt.Sprintf(innerMsg, `"{\"ibc_callback\": \"something\"}"`), false},
		{fmt.Sprintf(innerMsg, `"{\"myKey\": \"myValue\"}"`), false}, // JSON memo should not be escaped
		{fmt.Sprintf(innerMsg, `"{}""`), true},                       // wasm not routed
		{fmt.Sprintf(innerMsg, `{}`), true},
		{fmt.Sprintf(innerMsg, `{"myKey": "myValue"}`), true},
	}

	for _, tc := range testCases {
		// Generate swap instructions for the contract. This will send correctly on chainA, but fail to be received on chainB
		// Generate full memo
		msg := fmt.Sprintf(`{"wasm": {"contract": "%s", "msg": %s } }`, crosschainAddr, tc.memo)
		// Send IBC transfer with the memo with crosschain-swap instructions
		fmt.Println(msg)
		transferMsg = NewMsgTransfer(sdk.NewCoin(token0IBC, sdk.NewInt(10)), suite.chainB.SenderAccount.GetAddress().String(), crosschainAddr.String(), "channel-0", msg)
		_, _, ack, _ := suite.FullSend(transferMsg, BtoA)
		if tc.expPass {
			fmt.Println(ack)
			suite.Require().Contains(ack, "result", tc.memo)
		} else {
			suite.Require().Contains(ack, "error", tc.memo)
		}
	}
}

func (suite *HooksTestSuite) CreateIBCPoolOnChain(chainName Chain, denom1, denom2 string, amount1 sdk.Int) uint64 {
	chain := suite.GetChain(chainName)
	acc1 := chain.SenderAccount.GetAddress()

	defaultFutureGovernor := ""

	// pool assets
	defaultFooAsset := balancer.PoolAsset{
		Weight: sdk.NewInt(100),
		Token:  sdk.NewCoin(denom1, amount1),
	}
	defaultBarAsset := balancer.PoolAsset{
		Weight: sdk.NewInt(100),
		Token:  sdk.NewCoin(denom2, sdk.NewInt(defaultPoolAmount)),
	}

	poolAssets := []balancer.PoolAsset{defaultFooAsset, defaultBarAsset}

	poolParams := balancer.PoolParams{
		SwapFee: sdk.NewDecWithPrec(1, 2),
		ExitFee: sdk.ZeroDec(),
	}
	msg := balancer.NewMsgCreateBalancerPool(acc1, poolParams, poolAssets, defaultFutureGovernor)
	poolId, err := chain.GetOsmosisApp().PoolManagerKeeper.CreatePool(chain.GetContext(), msg)
	suite.Require().NoError(err)

	_, err = chain.GetOsmosisApp().GAMMKeeper.GetPoolAndPoke(chain.GetContext(), poolId)
	suite.Require().NoError(err)
	return poolId
}

func (suite *HooksTestSuite) CreateIBCNativePoolOnChain(chainName Chain, denom string) uint64 {
	chain := suite.GetChain(chainName)
	bondDenom := chain.GetOsmosisApp().StakingKeeper.BondDenom(chain.GetContext())

	multiplier := sdk.NewDec(20)

	uosmoAmount := gammtypes.InitPoolSharesSupply.ToDec().Mul(multiplier).RoundInt()

	return suite.CreateIBCPoolOnChain(chainName, bondDenom, denom, uosmoAmount)
}

func (suite *HooksTestSuite) SetupIBCRouteOnChain(swaprouterAddr, owner sdk.AccAddress, poolId uint64, chainName Chain, denom string) {
	chain := suite.GetChain(chainName)
	osmosisApp := chain.GetOsmosisApp()
	contractKeeper := wasmkeeper.NewDefaultPermissionKeeper(osmosisApp.WasmKeeper)

	msg := fmt.Sprintf(`{"set_route":{"input_denom":"%s","output_denom":"token0","pool_route":[{"pool_id":"%v","token_out_denom":"%s"},{"pool_id":"1","token_out_denom":"token0"}]}}`,
		denom, poolId, sdk.DefaultBondDenom)
	_, err := contractKeeper.Execute(chain.GetContext(), swaprouterAddr, owner, []byte(msg), sdk.NewCoins())
	suite.Require().NoError(err)

	msg2 := fmt.Sprintf(`{"set_route":{"input_denom":"token0","output_denom":"%s","pool_route":[{"pool_id":"1","token_out_denom":"%s"},{"pool_id":"%v","token_out_denom":"%s"}]}}`,
		denom, sdk.DefaultBondDenom, poolId, denom)
	_, err = contractKeeper.Execute(chain.GetContext(), swaprouterAddr, owner, []byte(msg2), sdk.NewCoins())
	suite.Require().NoError(err)

	// Move forward one block
	chain.NextBlock()
	chain.Coordinator.IncrementTime()

	// Update both clients
	err = suite.pathAB.EndpointA.UpdateClient()
	suite.Require().NoError(err)
	err = suite.pathAB.EndpointB.UpdateClient()
	suite.Require().NoError(err)
}

func (suite *HooksTestSuite) SetupIBCSimpleRouteOnChain(swaprouterAddr, owner sdk.AccAddress, poolId uint64, chainName Chain, denom1, denom2 string) {
	chain := suite.GetChain(chainName)
	osmosisApp := chain.GetOsmosisApp()
	contractKeeper := wasmkeeper.NewDefaultPermissionKeeper(osmosisApp.WasmKeeper)

	msg := fmt.Sprintf(`{"set_route":{"input_denom":"%s","output_denom":"%s","pool_route":[{"pool_id":"%v","token_out_denom":"%s"}]}}`,
		denom1, denom2, poolId, denom2)
	_, err := contractKeeper.Execute(chain.GetContext(), swaprouterAddr, owner, []byte(msg), sdk.NewCoins())
	suite.Require().NoError(err)

	msg2 := fmt.Sprintf(`{"set_route":{"input_denom":"%s","output_denom":"%s","pool_route":[{"pool_id":"%v","token_out_denom":"%s"}]}}`,
		denom2, denom1, poolId, denom1)
	_, err = contractKeeper.Execute(chain.GetContext(), swaprouterAddr, owner, []byte(msg2), sdk.NewCoins())
	suite.Require().NoError(err)

	// Move forward one block
	chain.NextBlock()
	chain.Coordinator.IncrementTime()

	// Update both clients
	err = suite.pathAB.EndpointA.UpdateClient()
	suite.Require().NoError(err)
	err = suite.pathAB.EndpointB.UpdateClient()
	suite.Require().NoError(err)
}

// TestCrosschainForwardWithMemo tests the that the next_memo field is correctly forwarded to the other chain on the IBC transfer.
// The second chain also has crosschain swaps setup and will execute a crosschain swap on receiving the response
func (suite *HooksTestSuite) TestCrosschainForwardWithMemo() {
	initializer := suite.chainB.SenderAccount.GetAddress()
	receiver := suite.chainA.SenderAccounts[5].SenderAccount.GetAddress()

	_, crosschainAddrA := suite.SetupCrosschainSwaps(ChainA, true)
	swaprouterAddrB, crosschainAddrB := suite.SetupCrosschainSwaps(ChainB, false)
	// Send some token0 and token1 tokens to B so that there are ibc token0 to send to A and crosschain-swap, and token1 to create the pool
	transferMsg := NewMsgTransfer(sdk.NewCoin("token0", sdk.NewInt(500000)), suite.chainA.SenderAccount.GetAddress().String(), initializer.String(), "channel-0", "")
	_, _, _, err := suite.FullSend(transferMsg, AtoB)
	suite.Require().NoError(err)
	transferMsg1 := NewMsgTransfer(sdk.NewCoin("token1", sdk.NewInt(500000)), suite.chainA.SenderAccount.GetAddress().String(), initializer.String(), "channel-0", "")
	_, _, _, err = suite.FullSend(transferMsg1, AtoB)
	suite.Require().NoError(err)
	denom := suite.GetIBCDenom(ChainA, ChainB, "token1")
	poolId := suite.CreateIBCNativePoolOnChain(ChainB, denom)
	suite.SetupIBCRouteOnChain(swaprouterAddrB, suite.chainB.SenderAccount.GetAddress(), poolId, ChainB, denom)

	// Calculate the names of the tokens when swapped via IBC
	denomTrace0 := transfertypes.ParseDenomTrace(transfertypes.GetPrefixedDenom("transfer", "channel-0", "token0"))
	token0IBC := denomTrace0.IBCDenom()

	balanceToken0IBCBefore := suite.chainA.GetOsmosisApp().BankKeeper.GetBalance(suite.chainA.GetContext(), receiver, token0IBC)
	fmt.Println("receiver now has: ", balanceToken0IBCBefore)
	suite.Require().Equal(int64(0), balanceToken0IBCBefore.Amount.Int64())

	// suite.Require().Equal(int64(0), balanceToken1.Amount.Int64())

	// Generate swap instructions for the contract
	//
	// Note: Both chains think of themselves as "osmosis" and the other as "chainB". That is, the registry
	// contracts on each test chain are not in sync. That's ok for this test, but a bit confusing.
	//
	// There is still an open question about how to handle verification and
	// forwarding if the user has manually specified the channel and/or memo that may
	// be relevant here
	nextMemo := fmt.Sprintf(`{"wasm": {"contract": "%s", "msg": {"osmosis_swap":{"output_denom":"token0","slippage":{"twap": {"window_seconds": 1, "slippage_percentage":"20"}},"receiver":"ibc:channel-0/%s", "on_failed_delivery": "do_nothing"}}}}`,
		crosschainAddrB,
		receiver,
	)
	swapMsg := fmt.Sprintf(`{"osmosis_swap":{"output_denom":"token1","slippage":{"twap": {"window_seconds": 1, "slippage_percentage":"20"}},"receiver":"ibc:channel-0/%s", "on_failed_delivery": "do_nothing", "next_memo": %s}}`,
		crosschainAddrB,
		nextMemo,
	)
	fmt.Println(swapMsg)
	// Generate full memo
	msg := fmt.Sprintf(`{"wasm": {"contract": "%s", "msg": %s } }`, crosschainAddrA, swapMsg)
	// Send IBC transfer with the memo with crosschain-swap instructions
	transferMsg = NewMsgTransfer(sdk.NewCoin(token0IBC, sdk.NewInt(1000)), suite.chainB.SenderAccount.GetAddress().String(), crosschainAddrA.String(), "channel-0", msg)
	_, receiveResult, _, err := suite.FullSend(transferMsg, BtoA)

	// We use the receive result here because the receive adds another packet to be sent back
	suite.Require().NoError(err)
	suite.Require().NotNil(receiveResult)

	// "Relay the packet" by executing the receive on chain B
	packet, err := ibctesting.ParsePacketFromEvents(receiveResult.GetEvents())
	suite.Require().NoError(err)
	relayResult, _ := suite.RelayPacket(packet, AtoB)

	// Now that chain B has processed it, it should be sending a message to chain A. Relay the response
	packet2, err := ibctesting.ParsePacketFromEvents(relayResult.GetEvents())
	suite.Require().NoError(err)
	suite.RelayPacket(packet2, BtoA)

	balanceToken0IBCAfter := suite.chainA.GetOsmosisApp().BankKeeper.GetBalance(suite.chainA.GetContext(), receiver, token0IBC)
	fmt.Println("receiver now has: ", balanceToken0IBCAfter)
	suite.Require().Greater(balanceToken0IBCAfter.Amount.Int64(), int64(0))
}

// This test will send tokens from A->C->B so that B has token0CBA and then
// execute a crosschain swap on A to obtain B's native token0
func (suite *HooksTestSuite) TestCrosschainSwapsViaIBCMultiHop() {
	accountA := suite.chainA.SenderAccount.GetAddress()
	accountB := suite.chainB.SenderAccount.GetAddress()
	accountC := suite.chainC.SenderAccount.GetAddress()

	_, crosschainAddr := suite.SetupCrosschainSwaps(ChainA, true)

	// Send A's token0 all the way to B (A->C->B)
	transferMsg := NewMsgTransfer(
		sdk.NewCoin("token0", sdk.NewInt(2000)),
		accountA.String(),
		accountC.String(),
		suite.pathAC.EndpointA.ChannelID,
		"",
	)
	_, _, _, err := suite.FullSend(transferMsg, AtoC)
	suite.Require().NoError(err)

	token0AC := transfertypes.ParseDenomTrace(transfertypes.GetPrefixedDenom("transfer", suite.pathAC.EndpointB.ChannelID, "token0")).IBCDenom()
	transferMsg = NewMsgTransfer(
		sdk.NewCoin(token0AC, sdk.NewInt(2000)),
		accountC.String(),
		accountB.String(),
		suite.pathBC.EndpointB.ChannelID,
		"",
	)
	_, _, _, err = suite.FullSend(transferMsg, CtoB)
	suite.Require().NoError(err)

	// Calculate the names of the tokens when sent via IBC
	ACBPath := fmt.Sprintf("transfer/%s/transfer/%s", suite.pathAC.EndpointB.ChannelID, suite.pathBC.EndpointA.ChannelID)
	denomTrace0ACB := transfertypes.DenomTrace{Path: ACBPath, BaseDenom: "token0"}
	token0ACB := denomTrace0ACB.IBCDenom()

	denomTrace1AB := transfertypes.DenomTrace{Path: fmt.Sprintf("transfer/%s", suite.pathAB.EndpointB.ChannelID), BaseDenom: "token1"}
	token1AB := denomTrace1AB.IBCDenom()

	osmosisAppB := suite.chainB.GetOsmosisApp()
	balanceToken0 := osmosisAppB.BankKeeper.GetBalance(suite.chainB.GetContext(), accountB, token0ACB)
	balanceToken1 := osmosisAppB.BankKeeper.GetBalance(suite.chainB.GetContext(), accountB, token1AB)

	suite.Require().Equal(int64(0), balanceToken1.Amount.Int64())

	// Generate swap instructions for the contract
	swapMsg := fmt.Sprintf(`{"osmosis_swap":{"output_denom":"token1","slippage":{"twap": {"window_seconds": 1, "slippage_percentage":"20"}},"receiver":"chainB/%s", "on_failed_delivery": "do_nothing", "next_memo":{}}}`,
		accountB,
	)
	// Generate full memo
	msg := fmt.Sprintf(`{"wasm": {"contract": "%s", "msg": %s } }`, crosschainAddr, swapMsg)
	// Send IBC transfer with the memo with crosschain-swap instructions
	transferMsg = NewMsgTransfer(sdk.NewCoin(token0ACB, sdk.NewInt(1000)), suite.chainB.SenderAccount.GetAddress().String(), crosschainAddr.String(), "channel-0", msg)
	_, res, _, err := suite.FullSend(transferMsg, BtoA)
	// We use the receive result here because the receive adds another packet to be sent back
	suite.Require().NoError(err)
	suite.Require().NotNil(res)

	// Now that chain A has processed it, it should be sending a new packet to chain C with the proper forward memo
	// First to B
	packet, err := ibctesting.ParsePacketFromEvents(res.GetEvents())
	suite.Require().NoError(err)
	res = suite.RelayPacketNoAck(packet, AtoB)

	// B forwards to C
	packet, err = ibctesting.ParsePacketFromEvents(res.GetEvents())
	suite.Require().NoError(err)
	res = suite.RelayPacketNoAck(packet, BtoC)

	// C forwards to A
	packet, err = ibctesting.ParsePacketFromEvents(res.GetEvents())
	suite.Require().NoError(err)
	res = suite.RelayPacketNoAck(packet, CtoA)

	// Now the swwap can actually execute on A via the callback and generate a new packet with the swapped token to B
	packet, err = ibctesting.ParsePacketFromEvents(res.GetEvents())
	suite.Require().NoError(err)
	_ = suite.RelayPacketNoAck(packet, AtoB)

	balanceToken0After := osmosisAppB.BankKeeper.GetBalance(suite.chainB.GetContext(), accountB, token0ACB)
	suite.Require().Equal(int64(1000), balanceToken0.Amount.Sub(balanceToken0After.Amount).Int64())

	balanceToken1After := osmosisAppB.BankKeeper.GetBalance(suite.chainB.GetContext(), accountB, token1AB)
	suite.Require().Greater(balanceToken1After.Amount.Int64(), int64(0))
}

// simple transfer
func (suite *HooksTestSuite) SimpleNativeTransfer(token string, amount sdk.Int, path []Chain) string {
	prev := path[0]
	prevPrefix := ""
	denom := token
	for i, path := range path {
		if i == 0 {
			continue
		}
		fromChain := prev
		toChain := path
		transferMsg := NewMsgTransfer(
			sdk.NewCoin(denom, amount),
			suite.GetChain(prev).SenderAccount.GetAddress().String(),
			suite.GetChain(path).SenderAccount.GetAddress().String(),
			suite.GetSenderChannel(fromChain, toChain),
			"",
		)
		_, _, _, err := suite.FullSend(transferMsg, suite.GetDirection(fromChain, toChain))
		suite.Require().NoError(err)
		receiveChannel := suite.GetSenderChannel(toChain, fromChain)
		prevPrefix += "/" + strings.TrimRight(transfertypes.GetDenomPrefix("transfer", receiveChannel), "/")
		prevPrefix = strings.TrimLeft(prevPrefix, "/")
		denom = transfertypes.DenomTrace{Path: prevPrefix, BaseDenom: token}.IBCDenom()
		prev = toChain
	}
	return denom
}

func (suite *HooksTestSuite) GetPath(chain1, chain2 Chain) string {
	return fmt.Sprintf("transfer/%s", suite.GetReceiverChannel(chain1, chain2))
}

func (suite *HooksTestSuite) GetIBCDenom(a Chain, b Chain, denom string) string {
	return transfertypes.DenomTrace{Path: suite.GetPath(a, b), BaseDenom: denom}.IBCDenom()
}

type ChainActorDefinition struct {
	Chain
	name    string
	address sdk.AccAddress
}

func (suite *HooksTestSuite) TestMultiHopXCS() {
	accountB := suite.chainB.SenderAccount.GetAddress()

	swapRouterAddr, crosschainAddr := suite.SetupCrosschainSwaps(ChainA, true)

	sendAmount := sdk.NewInt(100)

	actorChainB := ChainActorDefinition{
		Chain:   ChainB,
		name:    "chainB",
		address: accountB,
	}

	testCases := []struct {
		name              string
		sender            ChainActorDefinition
		swapFor           string
		receiver          ChainActorDefinition
		receivedToken     string
		setupInitialToken func() string
		relayChain        []Direction
		requireAck        []bool
	}{
		{
			name:          "A's token0 in B wrapped as B.C.A, send to A for unwrapping and then swap for A's token1, receive into B",
			sender:        actorChainB,
			swapFor:       "token1",
			receiver:      actorChainB,
			receivedToken: transfertypes.DenomTrace{Path: suite.GetPath(ChainA, ChainB), BaseDenom: "token1"}.IBCDenom(),
			setupInitialToken: func() string {
				return suite.SimpleNativeTransfer("token0", sendAmount, []Chain{ChainA, ChainC, ChainB})
			},
			relayChain: []Direction{AtoB, BtoC, CtoA, AtoB},
			requireAck: []bool{false, false, true, true},
		},

		{
			name:          "C's token0 in B wrapped as B.C, send to A for unwrapping and then swap for A's token0, receive into B",
			sender:        actorChainB,
			swapFor:       "token0",
			receiver:      actorChainB,
			receivedToken: suite.GetIBCDenom(ChainA, ChainB, "token0"),
			setupInitialToken: func() string {
				suite.SimpleNativeTransfer("token0", sdk.NewInt(defaultPoolAmount), []Chain{ChainC, ChainA})

				denom := suite.GetIBCDenom(ChainC, ChainA, "token0")
				poolId := suite.CreateIBCNativePoolOnChain(ChainA, denom)
				suite.SetupIBCRouteOnChain(swapRouterAddr, suite.chainA.SenderAccount.GetAddress(), poolId, ChainA, denom)

				return suite.SimpleNativeTransfer("token0", sendAmount, []Chain{ChainC, ChainB})
			},
			relayChain: []Direction{AtoB, BtoC, CtoA, AtoB},
			requireAck: []bool{false, false, true, true},
		},

		{
			name: "Native to OsmoNative into same chain",
			// This is currently failing when running all tests together but not individually. TODO: Figure out why
			sender:        actorChainB,
			swapFor:       "token0",
			receiver:      actorChainB,
			receivedToken: transfertypes.DenomTrace{Path: suite.GetPath(ChainA, ChainB), BaseDenom: "token0"}.IBCDenom(),
			setupInitialToken: func() string {
				suite.SimpleNativeTransfer("token1", sdk.NewInt(defaultPoolAmount), []Chain{ChainB, ChainA})

				suite.SimpleNativeTransfer("token1", sdk.NewInt(10000), []Chain{ChainB, ChainA})
				denom := suite.GetIBCDenom(ChainB, ChainA, "token1")
				poolId := suite.CreateIBCNativePoolOnChain(ChainA, denom)
				suite.SetupIBCRouteOnChain(swapRouterAddr, suite.chainA.SenderAccount.GetAddress(), poolId, ChainA, denom)

				return "token1"
			},
			relayChain: []Direction{AtoB},
			requireAck: []bool{true},
		},

		{
			name:          "OsmoNative to Native into same chain",
			sender:        actorChainB,
			swapFor:       transfertypes.DenomTrace{Path: suite.GetPath(ChainA, ChainB), BaseDenom: "token1"}.IBCDenom(),
			receiver:      actorChainB,
			receivedToken: "token1",
			setupInitialToken: func() string {
				// Send ibc token to chainB
				suite.SimpleNativeTransfer("token0", sdk.NewInt(500), []Chain{ChainA, ChainB})

				// Setup pool
				suite.SimpleNativeTransfer("token1", sdk.NewInt(defaultPoolAmount), []Chain{ChainB, ChainA})
				denom := suite.GetIBCDenom(ChainB, ChainA, "token1")
				poolId := suite.CreateIBCNativePoolOnChain(ChainA, denom)
				suite.SetupIBCRouteOnChain(swapRouterAddr, suite.chainA.SenderAccount.GetAddress(), poolId, ChainA, denom)

				return suite.GetIBCDenom(ChainB, ChainA, "token0")
			},
			relayChain: []Direction{AtoB},
			requireAck: []bool{true},
		},

		{
			name:          "Swap two IBC'd tokens",
			sender:        actorChainB,
			swapFor:       suite.GetIBCDenom(ChainC, ChainA, "token0"),
			receiver:      actorChainB,
			receivedToken: suite.GetIBCDenom(ChainC, ChainB, "token0"),
			setupInitialToken: func() string {
				suite.SimpleNativeTransfer("token0", sdk.NewInt(12000000), []Chain{ChainC, ChainA})
				suite.SimpleNativeTransfer("token0", sdk.NewInt(12000000), []Chain{ChainB, ChainA})

				token0BA := suite.GetIBCDenom(ChainB, ChainA, "token0")
				token0CA := suite.GetIBCDenom(ChainC, ChainA, "token0")

				// Setup pool
				poolId := suite.CreateIBCPoolOnChain(ChainA, token0BA, token0CA, sdk.NewInt(defaultPoolAmount))
				suite.SetupIBCSimpleRouteOnChain(swapRouterAddr, suite.chainA.SenderAccount.GetAddress(), poolId, ChainA, token0BA, token0CA)

				return "token0"
			},
			relayChain: []Direction{AtoC, CtoB},
			requireAck: []bool{false, true},
		},

		{
			name:    "Swap two IBC'd tokens with unwrapping before and after",
			sender:  actorChainB,
			swapFor: suite.GetIBCDenom(ChainB, ChainA, "token0"),
			receiver: ChainActorDefinition{
				Chain:   ChainC,
				name:    "chainC",
				address: accountB,
			},
			receivedToken: suite.GetIBCDenom(ChainB, ChainC, "token0"),
			setupInitialToken: func() string {
				suite.SimpleNativeTransfer("token0", sdk.NewInt(12000000), []Chain{ChainC, ChainA})
				suite.SimpleNativeTransfer("token0", sdk.NewInt(12000000), []Chain{ChainB, ChainA})
				suite.SimpleNativeTransfer("token0", sdk.NewInt(12000000), []Chain{ChainC, ChainB})

				token0BA := suite.GetIBCDenom(ChainB, ChainA, "token0")
				token0CB := suite.GetIBCDenom(ChainC, ChainB, "token0")
				token0CA := suite.GetIBCDenom(ChainC, ChainA, "token0")

				// Setup pool
				poolId := suite.CreateIBCPoolOnChain(ChainA, token0BA, token0CA, sdk.NewInt(defaultPoolAmount))
				suite.SetupIBCSimpleRouteOnChain(swapRouterAddr, suite.chainA.SenderAccount.GetAddress(), poolId, ChainA, token0BA, token0CA)

				return token0CB
			},
			relayChain: []Direction{AtoB, BtoC, CtoA, AtoB, BtoC},
			requireAck: []bool{false, false, true, false, true},
		},
	}

	for _, tc := range testCases {
		suite.Run(tc.name, func() {
			senderChain := suite.GetChain(tc.sender.Chain)
			receiverChain := suite.GetChain(tc.receiver.Chain)

			initialToken := tc.setupInitialToken()

			// Check that the balances are correct
			// check sender balance
			sentTokenBalance := senderChain.GetOsmosisApp().BankKeeper.GetBalance(senderChain.GetContext(), tc.sender.address, initialToken)
			fmt.Println("sentTokenBalance", sentTokenBalance)
			suite.Require().True(sentTokenBalance.Amount.GTE(sendAmount))
			// get receiver balance
			receivedTokenBalance := receiverChain.GetOsmosisApp().BankKeeper.GetBalance(receiverChain.GetContext(), tc.receiver.address, tc.receivedToken)

			// Generate swap instructions for the contract
			swapMsg := fmt.Sprintf(`{"osmosis_swap":{"output_denom":"%s","slippage":{"twap": {"window_seconds": 1, "slippage_percentage":"20"}},"receiver":"%s/%s", "on_failed_delivery": "do_nothing", "next_memo":{}}}`,
				tc.swapFor, tc.receiver.name, tc.receiver.address,
			)
			// Generate full memo
			msg := fmt.Sprintf(`{"wasm": {"contract": "%s", "msg": %s } }`, crosschainAddr, swapMsg)
			// Send IBC transfer with the memo with crosschain-swap instructions
			transferMsg := NewMsgTransfer(sdk.NewCoin(initialToken, sendAmount), tc.sender.address.String(), crosschainAddr.String(), suite.GetSenderChannel(tc.sender.Chain, ChainA), msg)
			_, res, _, err := suite.FullSend(transferMsg, BtoA)
			// We use the receive result here because the receive adds another packet to be sent back
			suite.Require().NoError(err)
			suite.Require().NotNil(res)

			var ack []byte
			for i, direction := range tc.relayChain {
				packet, err := ibctesting.ParsePacketFromEvents(res.GetEvents())
				suite.Require().NoError(err)
				if tc.requireAck[i] {
					res, ack = suite.RelayPacket(packet, direction)
					suite.Require().Contains(string(ack), "result")
				} else {
					res = suite.RelayPacketNoAck(packet, direction)
				}
			}

			sentTokenAfter := senderChain.GetOsmosisApp().BankKeeper.GetBalance(senderChain.GetContext(), tc.sender.address, initialToken)
			suite.Require().Equal(sendAmount.Int64(), sentTokenBalance.Amount.Sub(sentTokenAfter.Amount).Int64())

			fmt.Println(receiverChain.GetOsmosisApp().BankKeeper.GetAllBalances(receiverChain.GetContext(), tc.receiver.address))

			receivedTokenAfter := receiverChain.GetOsmosisApp().BankKeeper.GetBalance(receiverChain.GetContext(), tc.receiver.address, tc.receivedToken)
			suite.Require().True(receivedTokenAfter.Amount.GT(receivedTokenBalance.Amount))
		})
	}
}

// This sends a packet (setup to use PFM) through a path and ensures acks are returned to the sender
func (suite *HooksTestSuite) SendAndAckPacketThroughPath(packetPath []Direction, initialPacket channeltypes.Packet) {
	var res *sdk.Result
	var err error

	packetStack := make([]channeltypes.Packet, 0)
	packet := initialPacket

	for i, direction := range packetPath {
		packetStack = append(packetStack, packet)
		suite.Require().NoError(err)
		res = suite.RelayPacketNoAck(packet, direction)
		if i != len(packetPath)-1 {
			packet, err = ibctesting.ParsePacketFromEvents(res.GetEvents())
			suite.Require().NoError(err)
		}

		senderEndpoint, receiverEndpoint := suite.GetEndpoints(direction)
		receiverEndpoint.Chain.NextBlock()
		err = receiverEndpoint.UpdateClient()
		suite.Require().NoError(err)
		senderEndpoint.Chain.NextBlock()
		err = senderEndpoint.UpdateClient()
		suite.Require().NoError(err)
	}
	ack, err := ibctesting.ParseAckFromEvents(res.GetEvents())
	suite.Require().NoError(err)

	for i, _ := range packetPath {
		packet = packetStack[len(packetStack)-i-1]
		direction := packetPath[len(packetPath)-i-1]
		// sender Acknowledges
		senderEndpoint, receiverEndpoint := suite.GetEndpoints(direction)

		senderEndpoint.Chain.NextBlock()
		err = senderEndpoint.UpdateClient()
		suite.Require().NoError(err)
		receiverEndpoint.Chain.NextBlock()
		err = receiverEndpoint.UpdateClient()
		suite.Require().NoError(err)
		err = senderEndpoint.AcknowledgePacket(packet, ack)
		suite.Require().NoError(err)
	}

}

func (suite *HooksTestSuite) TestSwapErrorAfterPreSwapUnwind() {
	// setup
	accountB := suite.chainB.SenderAccount.GetAddress()

	swapRouterAddr, crosschainAddr := suite.SetupCrosschainSwaps(ChainA, true)

	sendAmount := sdk.NewInt(100)

	sender := ChainActorDefinition{
		Chain:   ChainB,
		name:    "chainB",
		address: accountB,
	}
	swapFor := suite.GetIBCDenom(ChainB, ChainA, "token0")
	receiver := ChainActorDefinition{
		Chain:   ChainC,
		name:    "chainC",
		address: accountB,
	}

	//setup initial tokens
	suite.SimpleNativeTransfer("token0", sdk.NewInt(12000000), []Chain{ChainC, ChainA})
	suite.SimpleNativeTransfer("token0", sdk.NewInt(12000000), []Chain{ChainB, ChainA})
	suite.SimpleNativeTransfer("token0", sdk.NewInt(12000000), []Chain{ChainC, ChainB})

	token0BA := suite.GetIBCDenom(ChainB, ChainA, "token0")
	token0CB := suite.GetIBCDenom(ChainC, ChainB, "token0")
	token0CA := suite.GetIBCDenom(ChainC, ChainA, "token0")

	// Setup pool
	poolId := suite.CreateIBCPoolOnChain(ChainA, token0BA, token0CA, sdk.NewInt(defaultPoolAmount))
	suite.SetupIBCSimpleRouteOnChain(swapRouterAddr, suite.chainA.SenderAccount.GetAddress(), poolId, ChainA, token0BA, token0CA)

	initialToken := token0CB

	// execute
	// In this test, we will send chainC's native from chain B to chain A. The XCS contract will then send it back
	// for unwinding before executing the swap. The swap is setup to fail at this step. The contract should then
	// allow users to recover these tokens when the ack of the unwind is received.
	senderChain := suite.GetChain(sender.Chain)

	sentTokenBalance := senderChain.GetOsmosisApp().BankKeeper.GetBalance(senderChain.GetContext(), sender.address, initialToken)
	suite.Require().True(sentTokenBalance.Amount.GTE(sendAmount))

	// Generate swap instructions for the contract
	swapMsg := fmt.Sprintf(`{"osmosis_swap":{"output_denom":"%s","slippage":{"twap": {"window_seconds": 1, "slippage_percentage":"0"}},"receiver":"%s/%s", "on_failed_delivery": {"local_recovery_addr": "%s"}, "next_memo":{}}}`,
		swapFor, receiver.name, receiver.address, sender.address,
	)
	// Generate full memo
	msg := fmt.Sprintf(`{"wasm": {"contract": "%s", "msg": %s } }`, crosschainAddr, swapMsg)
	// Send IBC transfer with the memo with crosschain-swap instructions
	transferMsg := NewMsgTransfer(sdk.NewCoin(initialToken, sendAmount), sender.address.String(), crosschainAddr.String(), suite.GetSenderChannel(sender.Chain, ChainA), msg)
	_, res, _, err := suite.FullSend(transferMsg, BtoA)
	// We use the receive result here because the receive adds another packet to be sent back
	suite.Require().NoError(err)
	suite.Require().NotNil(res)

	packet, err := ibctesting.ParsePacketFromEvents(res.GetEvents())
	suite.SendAndAckPacketThroughPath([]Direction{AtoB, BtoC, CtoA}, packet)

	recoverableQuery := fmt.Sprintf(`{"recoverable": {"addr": "%s"}}`, sender.address)
	recoverableQueryResponse := suite.chainA.QueryContractJson(&suite.Suite, crosschainAddr, []byte(recoverableQuery))
	suite.Require().Equal(1, len(recoverableQueryResponse.Array()))
	suite.Require().Equal(sender.address.String(), recoverableQueryResponse.Get("0.recovery_addr").String())
	suite.Require().Equal(sendAmount.String(), recoverableQueryResponse.Get("0.amount").String())

}

func (suite *HooksTestSuite) ExecuteOutpostSwap(initializer, receiverAddr sdk.AccAddress, receiver string) {
	// Setup
	_, crosschainAddr := suite.SetupCrosschainSwaps(ChainA, true)
	// Store and instantiate the outpost on chainB
	suite.chainB.StoreContractCode(&suite.Suite, "./bytecode/outpost.wasm")
	outpostAddr := suite.chainB.InstantiateContract(&suite.Suite,
		fmt.Sprintf(`{"crosschain_swaps_contract": "%s", "osmosis_channel": "channel-0"}`, crosschainAddr), 1)

	// Send some token0 tokens to B so that there are ibc tokens to send to A and crosschain-swap
	transferMsg := NewMsgTransfer(sdk.NewCoin("token0", sdk.NewInt(2000)), suite.chainA.SenderAccount.GetAddress().String(), initializer.String(), "channel-0", "")
	_, _, _, err := suite.FullSend(transferMsg, AtoB)
	suite.Require().NoError(err)

	// Calculate the names of the tokens when swapped via IBC
	denomTrace0 := transfertypes.ParseDenomTrace(transfertypes.GetPrefixedDenom("transfer", "channel-0", "token0"))
	token0IBC := denomTrace0.IBCDenom()
	denomTrace1 := transfertypes.ParseDenomTrace(transfertypes.GetPrefixedDenom("transfer", "channel-0", "token1"))
	token1IBC := denomTrace1.IBCDenom()

	osmosisAppB := suite.chainB.GetOsmosisApp()
	balanceToken0 := osmosisAppB.BankKeeper.GetBalance(suite.chainB.GetContext(), initializer, token0IBC)
	balanceToken1 := osmosisAppB.BankKeeper.GetBalance(suite.chainB.GetContext(), receiverAddr, token1IBC)

	suite.Require().Equal(int64(0), balanceToken1.Amount.Int64())

	// Generate swap instructions for the contract
	swapMsg := fmt.Sprintf(`{"osmosis_swap":{"output_denom":"token1","slippage":{"twap": {"window_seconds": 1, "slippage_percentage":"20"}},"receiver":"%s", "on_failed_delivery": "do_nothing"}}`,
		receiver,
	)

	// Call the outpost
	contractKeeper := wasmkeeper.NewDefaultPermissionKeeper(osmosisAppB.WasmKeeper)
	ctxB := suite.chainB.GetContext()
	_, err = contractKeeper.Execute(ctxB, outpostAddr, initializer, []byte(swapMsg), sdk.NewCoins(sdk.NewCoin(token0IBC, sdk.NewInt(1000))))
	suite.Require().NoError(err)
	suite.chainB.NextBlock()
	err = suite.pathAB.EndpointA.UpdateClient()
	suite.Require().NoError(err)

	// "Relay the packet" by executing the receive on chain A
	packet, err := ibctesting.ParsePacketFromEvents(ctxB.EventManager().Events())
	suite.Require().NoError(err)
	receiveResult, _ := suite.RelayPacket(packet, BtoA)

	suite.chainA.NextBlock()
	err = suite.pathAB.EndpointB.UpdateClient()
	suite.Require().NoError(err)

	// The chain A should execute the cross chain swaps and add a new packet
	// "Relay the packet" by executing the receive on chain B
	packet, err = ibctesting.ParsePacketFromEvents(receiveResult.GetEvents())
	suite.Require().NoError(err)
	suite.RelayPacket(packet, AtoB)

	// The sender has 1000token0IBC less
	balanceToken0After := osmosisAppB.BankKeeper.GetBalance(suite.chainB.GetContext(), initializer, token0IBC)
	suite.Require().Equal(int64(1000), balanceToken0.Amount.Sub(balanceToken0After.Amount).Int64())

	// But the receiver now has some token1IBC
	balanceToken1After := osmosisAppB.BankKeeper.GetBalance(suite.chainB.GetContext(), receiverAddr, token1IBC)
	// fmt.Println("receiver now has: ", balanceToken1After)
	suite.Require().Greater(balanceToken1After.Amount.Int64(), int64(0))
}

func (suite *HooksTestSuite) TestOutpostSimplified() {
	initializer := suite.chainB.SenderAccount.GetAddress()
	suite.ExecuteOutpostSwap(initializer, initializer, fmt.Sprintf(`chainB/%s`, initializer.String()))
}

func (suite *HooksTestSuite) TestOutpostExplicit() {
	initializer := suite.chainB.SenderAccount.GetAddress()
	suite.ExecuteOutpostSwap(initializer, initializer, fmt.Sprintf(`ibc:channel-0/%s`, initializer.String()))
}<|MERGE_RESOLUTION|>--- conflicted
+++ resolved
@@ -779,27 +779,7 @@
 	contractKeeper := wasmkeeper.NewDefaultPermissionKeeper(osmosisApp.WasmKeeper)
 	ctx := chain.GetContext()
 
-<<<<<<< HEAD
 	msg := `{"set_route":{"input_denom":"token0","output_denom":"token1","pool_route":[{"pool_id":"1","token_out_denom":"stake"},{"pool_id":"2","token_out_denom":"token1"}]}}`
-=======
-	// Configuring two prefixes for the same channel here. This is so that we can test bad acks when the receiver can't handle the receiving addr
-	msg := `{  
-		"modify_bech32_prefixes": {
-		  "operations": [
-			{"operation": "set", "chain_name": "osmosis", "prefix": "osmo"},
-			{"operation": "set", "chain_name": "chainB", "prefix": "osmo"},
-			{"operation": "set", "chain_name": "chainB-cw20", "prefix": "osmo"},
-			{"operation": "set", "chain_name": "chainC", "prefix": "osmo"}
-		  ]
-		}
-	  }
-	  `
-	_, err = contractKeeper.Execute(ctx, registryAddr, owner, []byte(msg), sdk.NewCoins())
-	suite.Require().NoError(err)
-
-	// ctx sdk.Context, contractAddress sdk.AccAddress, caller sdk.AccAddress, msg []byte, coins sdk.Coins
-	msg = fmt.Sprintf(`{"set_route":{"input_denom":"token0","output_denom":"token1","pool_route":[{"pool_id":"1","token_out_denom":"%s"},{"pool_id":"2","token_out_denom":"token1"}]}}`, sdk.DefaultBondDenom)
->>>>>>> 9b67c3c4
 	_, err = contractKeeper.Execute(ctx, swaprouterAddr, owner, []byte(msg), sdk.NewCoins())
 	suite.Require().NoError(err)
 
@@ -1038,25 +1018,6 @@
 	receiver := chain.SenderAccounts[1].SenderAccount.GetAddress()
 	osmosisApp := chain.GetOsmosisApp()
 
-<<<<<<< HEAD
-=======
-	contractKeeper := wasmkeeper.NewDefaultPermissionKeeper(osmosisApp.WasmKeeper)
-
-	msg := `{
-		"modify_bech32_prefixes": {
-		  "operations": [
-			{"operation": "set", "chain_name": "osmosis", "prefix": "osmo"},
-			{"operation": "set", "chain_name": "chainA", "prefix": "osmo"},
-			{"operation": "set", "chain_name": "chainB", "prefix": "osmo"},
-			{"operation": "set", "chain_name": "chainC", "prefix": "osmo"}
-		  ]
-		}
-	  }
-	  `
-	_, err := contractKeeper.Execute(ctx, registryAddr, owner, []byte(msg), sdk.NewCoins())
-	suite.Require().NoError(err)
-
->>>>>>> 9b67c3c4
 	// Check that the balances are correct: token0CB should be >100, token0CBA should be 0
 	denomTrace0CA := transfertypes.ParseDenomTrace(transfertypes.GetPrefixedDenom("transfer", suite.pathAC.EndpointA.ChannelID, "token0"))
 	token0CA := denomTrace0CA.IBCDenom()
