{
<<<<<<< HEAD
    "$schema": "http://json-schema.org/draft-07/schema#",
    "git_repo": "https://github.com/osmosis-labs/osmosis",
    "recommended_version": "v10.0.0",
    "compatible_version": ["v10.0.0"],
    "binaries": {
      "linux/amd64": "https://github.com/osmosis-labs/osmosis/releases/download/v10.0.0/osmosis-10.0.0-linux-amd64",
      "linux/arm64": "https://github.com/osmosis-labs/osmosis/releases/download/v10.0.0/osmosis-10.0.0-linux-arm64"
    }
=======
  "$schema": "http://json-schema.org/draft-07/schema#",
  "codebase":{
    "git_repo": "https://github.com/osmosis-labs/osmosis",
    "recommended_version": "v10.0.1",
    "compatible_versions": ["v10.0.0", "v10.0.1"],
    "binaries": {
      "linux/amd64": "https://github.com/osmosis-labs/osmosis/releases/download/v10.0.0/osmosis-10.0.0-linux-amd64",
      "linux/arm64": "https://github.com/osmosis-labs/osmosis/releases/download/v10.0.0/osmosis-10.0.0-linux-arm64"
    }
  }
>>>>>>> b46472836781dfdaa1c26c42ffa546948920a4e3
}<|MERGE_RESOLUTION|>--- conflicted
+++ resolved
@@ -1,14 +1,4 @@
 {
-<<<<<<< HEAD
-    "$schema": "http://json-schema.org/draft-07/schema#",
-    "git_repo": "https://github.com/osmosis-labs/osmosis",
-    "recommended_version": "v10.0.0",
-    "compatible_version": ["v10.0.0"],
-    "binaries": {
-      "linux/amd64": "https://github.com/osmosis-labs/osmosis/releases/download/v10.0.0/osmosis-10.0.0-linux-amd64",
-      "linux/arm64": "https://github.com/osmosis-labs/osmosis/releases/download/v10.0.0/osmosis-10.0.0-linux-arm64"
-    }
-=======
   "$schema": "http://json-schema.org/draft-07/schema#",
   "codebase":{
     "git_repo": "https://github.com/osmosis-labs/osmosis",
@@ -19,5 +9,4 @@
       "linux/arm64": "https://github.com/osmosis-labs/osmosis/releases/download/v10.0.0/osmosis-10.0.0-linux-arm64"
     }
   }
->>>>>>> b46472836781dfdaa1c26c42ffa546948920a4e3
 }