--- conflicted
+++ resolved
@@ -7,11 +7,7 @@
 )
 
 // Creates a new position at accumulator's current value with a specific number of shares and unclaimed rewards
-<<<<<<< HEAD
-func createNewPosition(accum AccumulatorObject, accumulatorValue sdk.DecCoins, addr sdk.AccAddress, numShareUnits sdk.Dec, unclaimedRewards sdk.DecCoins, options *Options) {
-=======
-func createNewPosition(accum AccumulatorObject, index string, numShareUnits sdk.Dec, unclaimedRewards sdk.DecCoins, options *Options) {
->>>>>>> 010d4cf6
+func createNewPosition(accum AccumulatorObject, accumulatorValue sdk.DecCoins, index string, numShareUnits sdk.Dec, unclaimedRewards sdk.DecCoins, options *Options) {
 	position := Record{
 		NumShares:        numShareUnits,
 		InitAccumValue:   accumulatorValue,
