package accum_test

import (
	"math/rand"
	"testing"

	"github.com/cosmos/cosmos-sdk/store"
	iavlstore "github.com/cosmos/cosmos-sdk/store/iavl"
	sdk "github.com/cosmos/cosmos-sdk/types"
	"github.com/cosmos/iavl"
	"github.com/gogo/protobuf/proto"
	"github.com/stretchr/testify/suite"
	dbm "github.com/tendermint/tm-db"

	"github.com/osmosis-labs/osmosis/osmoutils"
	accumPackage "github.com/osmosis-labs/osmosis/osmoutils/accum"
	"github.com/osmosis-labs/osmosis/osmoutils/osmoassert"
)

type AccumTestSuite struct {
	suite.Suite

	store store.KVStore
}

var (
	testAddressOne   = sdk.AccAddress([]byte("addr1_______________")).String()
	testAddressTwo   = sdk.AccAddress([]byte("addr2_______________")).String()
	testAddressThree = sdk.AccAddress([]byte("addr3_______________")).String()

	emptyPositionOptions = accumPackage.Options{}
	testNameOne          = "myaccumone"
	testNameTwo          = "myaccumtwo"
	testNameThree        = "myaccumthree"
	denomOne             = "denomone"
	denomTwo             = "denomtwo"
	denomThree           = "denomthree"

	emptyCoins = sdk.DecCoins(nil)
	emptyDec   = sdk.NewDec(0)

	initialValueOne       = sdk.MustNewDecFromStr("100.1")
	initialCoinDenomOne   = sdk.NewDecCoinFromDec(denomOne, initialValueOne)
	initialCoinDenomTwo   = sdk.NewDecCoinFromDec(denomTwo, initialValueOne)
	initialCoinDenomThree = sdk.NewDecCoinFromDec(denomThree, initialValueOne)
	initialCoinsDenomOne  = sdk.NewDecCoins(initialCoinDenomOne)

	positionOne = accumPackage.Record{
		NumShares:        sdk.NewDec(100),
		InitAccumValue:   emptyCoins,
		UnclaimedRewards: emptyCoins,
	}

	positionOneV2 = accumPackage.Record{
		NumShares:        sdk.NewDec(150),
		InitAccumValue:   emptyCoins,
		UnclaimedRewards: emptyCoins,
	}

	positionTwo = accumPackage.Record{
		NumShares:        sdk.NewDec(200),
		InitAccumValue:   emptyCoins,
		UnclaimedRewards: emptyCoins,
	}

	positionThree = accumPackage.Record{
		NumShares:        sdk.NewDec(300),
		InitAccumValue:   emptyCoins,
		UnclaimedRewards: emptyCoins,
	}

	validPositionName   = testAddressThree
	invalidPositionName = testAddressTwo
	negativeCoins       = sdk.DecCoins{sdk.DecCoin{Denom: initialCoinsDenomOne[0].Denom, Amount: sdk.OneDec().Neg()}}
)

func withInitialAccumValue(record accumPackage.Record, initialAccum sdk.DecCoins) accumPackage.Record {
	record.InitAccumValue = initialAccum
	return record
}

func withUnclaimedRewards(record accumPackage.Record, unclaimedRewards sdk.DecCoins) accumPackage.Record {
	record.UnclaimedRewards = unclaimedRewards
	return record
}

// Sets/resets KVStore to use for tests under `suite.store`
func (suite *AccumTestSuite) SetupTest() {
	db := dbm.NewMemDB()
	tree, err := iavl.NewMutableTree(db, 100, false)
	suite.Require().NoError(err)
	_, _, err = tree.SaveVersion()
	suite.Require().Nil(err)
	kvstore := iavlstore.UnsafeNewStore(tree)
	suite.store = kvstore
}

func TestAccumTestSuite(t *testing.T) {
	suite.Run(t, new(AccumTestSuite))
}

func (suite *AccumTestSuite) TestMakeAndGetAccum() {
	// We set up store once at beginning so we can test duplicates
	suite.SetupTest()

	type testcase struct {
		testName   string
		accumName  string
		expAccum   accumPackage.AccumulatorObject
		expSetPass bool
		expGetPass bool
	}

	tests := []testcase{
		{
			testName:   "create valid accumulator",
			accumName:  "fee-accumulator",
			expSetPass: true,
			expGetPass: true,
		},
		{
			testName:   "create duplicate accumulator",
			accumName:  "fee-accumulator",
			expSetPass: false,
			expGetPass: true,
		},
	}

	for _, tc := range tests {
		tc := tc
		suite.Run(tc.testName, func() {
			// Creates raw accumulator object with test case's accum name and zero initial value
			expAccum := accumPackage.MakeTestAccumulator(suite.store, tc.accumName, emptyCoins, emptyDec)

			err := accumPackage.MakeAccumulator(suite.store, tc.accumName)

			if !tc.expSetPass {
				suite.Require().Error(err)
			}

			retrievedAccum, err := accumPackage.GetAccumulator(suite.store, tc.accumName)

			if tc.expGetPass {
				suite.Require().NoError(err)
				suite.Require().Equal(expAccum, retrievedAccum)
			} else {
				suite.Require().Error(err)
			}
		})
	}
}

func (suite *AccumTestSuite) TestMakeAccumulatorWithValueAndShares() {
	// We set up store once at beginning so we can test duplicates
	suite.SetupTest()

	type testcase struct {
		testName    string
		accumName   string
		accumValue  sdk.DecCoins
		totalShares sdk.Dec
		expAccum    accumPackage.AccumulatorObject
		expSetPass  bool
		expGetPass  bool
	}

	tests := []testcase{
		{
			testName:    "create valid accumulator",
			accumName:   "fee-accumulator",
			accumValue:  sdk.NewDecCoins(sdk.NewDecCoin("foo", sdk.NewInt(10)), sdk.NewDecCoin("bar", sdk.NewInt(20))),
			totalShares: sdk.NewDec(30),
			expSetPass:  true,
			expGetPass:  true,
		},
		{
			testName:    "create duplicate accumulator",
			accumName:   "fee-accumulator",
			accumValue:  sdk.NewDecCoins(sdk.NewDecCoin("foo", sdk.NewInt(10)), sdk.NewDecCoin("bar", sdk.NewInt(20))),
			totalShares: sdk.NewDec(30),
			expSetPass:  false,
			expGetPass:  true,
		},
	}

	for _, tc := range tests {
		tc := tc
		suite.Run(tc.testName, func() {
			// Creates raw accumulator object with test case's accum name and zero initial value
			expAccum := accumPackage.MakeTestAccumulator(suite.store, tc.accumName, emptyCoins, emptyDec)

			err := accumPackage.MakeAccumulatorWithValueAndShare(suite.store, tc.accumName, tc.accumValue, tc.totalShares)

			if !tc.expSetPass {
				suite.Require().Error(err)
			}

			retrievedAccum, err := accumPackage.GetAccumulator(suite.store, tc.accumName)

			if tc.expGetPass {
				suite.Require().NoError(err)
				suite.Require().Equal(expAccum, retrievedAccum)
			} else {
				suite.Require().Error(err)
			}
		})
	}
}

func (suite *AccumTestSuite) TestNewPosition() {
	// We setup store and accum
	// once at beginning so we can test duplicate positions
	suite.SetupTest()

	// Setup.
	defaultAccObject := accumPackage.MakeTestAccumulator(suite.store, testNameOne, emptyCoins, emptyDec)

	nonEmptyAccObject := accumPackage.MakeTestAccumulator(suite.store, testNameTwo, initialCoinsDenomOne, emptyDec)

	tests := map[string]struct {
		accObject        *accumPackage.AccumulatorObject
		name             string
		numShareUnits    sdk.Dec
		options          *accumPackage.Options
		expectedPosition accumPackage.Record
	}{
		"test address one - position created": {
			accObject:        &defaultAccObject,
			name:             testAddressOne,
			numShareUnits:    positionOne.NumShares,
			expectedPosition: positionOne,
		},
		"test address two (non-nil options) - position created": {
			accObject:        &defaultAccObject,
			name:             testAddressTwo,
			numShareUnits:    positionTwo.NumShares,
			expectedPosition: positionTwo,
			options:          &emptyPositionOptions,
		},
		"test address one - position overwritten": {
			accObject:        &defaultAccObject,
			name:             testAddressOne,
			numShareUnits:    positionOneV2.NumShares,
			expectedPosition: positionOneV2,
		},
		"test address three - added": {
			accObject:        &defaultAccObject,
			name:             testAddressThree,
			numShareUnits:    positionThree.NumShares,
			expectedPosition: positionThree,
		},
		"test address one with non-empty accumulator - position created": {
			accObject:        &nonEmptyAccObject,
			name:             testAddressOne,
			numShareUnits:    positionOne.NumShares,
			expectedPosition: withInitialAccumValue(positionOne, initialCoinsDenomOne),
		},
	}

	for name, tc := range tests {
		tc := tc
		suite.Run(name, func() {
			originalAccValue := tc.accObject.GetTotalShareField()
			expectedAccValue := originalAccValue.Add(tc.numShareUnits)

			// System under test.
			err := tc.accObject.NewPosition(tc.name, tc.numShareUnits, tc.options)
			suite.Require().NoError(err)

			// Assertions.
			position := tc.accObject.MustGetPosition(tc.name)

			suite.Require().Equal(tc.expectedPosition.NumShares, position.NumShares)
			suite.Require().Equal(tc.expectedPosition.InitAccumValue, position.InitAccumValue)
			suite.Require().Equal(tc.expectedPosition.UnclaimedRewards, position.UnclaimedRewards)

			// ensure receiver was mutated
			suite.Require().Equal(expectedAccValue, tc.accObject.GetTotalShareField())
			// ensure state was mutated
			globalSharesFromState, err := tc.accObject.GetTotalShares()
			suite.Require().NoError(err)
			suite.Require().Equal(expectedAccValue, globalSharesFromState)

			if tc.options == nil {
				suite.Require().Nil(position.Options)
				return
			}

			suite.Require().Equal(*tc.options, *position.Options)
		})
	}
}

func (suite *AccumTestSuite) TestNewPositionCustomAcc() {
	// We setup store and accum
	// once at beginning so we can test duplicate positions
	suite.SetupTest()

	// Setup.
	defaultAccObject := accumPackage.MakeTestAccumulator(suite.store, testNameOne, initialCoinsDenomOne, emptyDec)

	tests := map[string]struct {
		accObject        *accumPackage.AccumulatorObject
		name             string
		numShareUnits    sdk.Dec
		customAcc        sdk.DecCoins
		options          *accumPackage.Options
		expectedPosition accumPackage.Record
		expectedError    error
	}{
		"custom acc value equals to acc": {
			accObject:     &defaultAccObject,
			name:          testAddressOne,
			numShareUnits: positionOne.NumShares,
			customAcc:     defaultAccObject.GetValue(),
			expectedPosition: accumPackage.Record{
				NumShares:        positionOne.NumShares,
				InitAccumValue:   defaultAccObject.GetValue(),
				UnclaimedRewards: emptyCoins,
			},
		},
		"custom acc value does not equal to acc": {
			accObject:     &defaultAccObject,
			name:          testAddressTwo,
			numShareUnits: positionTwo.NumShares,
			customAcc:     defaultAccObject.GetValue().MulDec(sdk.NewDec(2)),
			expectedPosition: accumPackage.Record{
				NumShares:        positionTwo.NumShares,
				InitAccumValue:   defaultAccObject.GetValue().MulDec(sdk.NewDec(2)),
				UnclaimedRewards: emptyCoins,
			},
			options: &emptyPositionOptions,
		},
		"negative acc value - error": {
			accObject:     &defaultAccObject,
			name:          testAddressOne,
			numShareUnits: positionOne.NumShares,
			customAcc:     defaultAccObject.GetValue().MulDec(sdk.NewDec(-1)),
			expectedError: accumPackage.NegativeCustomAccError{defaultAccObject.GetValue().MulDec(sdk.NewDec(-1))},
		},
	}

	for name, tc := range tests {
		tc := tc
		suite.Run(name, func() {
			originalAccValue := tc.accObject.GetTotalShareField()
			expectedAccValue := originalAccValue.Add(tc.numShareUnits)

			// System under test.
			err := tc.accObject.NewPositionCustomAcc(tc.name, tc.numShareUnits, tc.customAcc, tc.options)

			if tc.expectedError != nil {
				suite.Require().Error(err)
				suite.Require().Equal(tc.expectedError, err)
				return
			}
			suite.Require().NoError(err)

			// Assertions.
			position := tc.accObject.MustGetPosition(tc.name)

			suite.Require().Equal(tc.expectedPosition.NumShares, position.NumShares)
			suite.Require().Equal(tc.expectedPosition.InitAccumValue, position.InitAccumValue)
			suite.Require().Equal(tc.expectedPosition.UnclaimedRewards, position.UnclaimedRewards)

			// ensure receiver was mutated
			suite.Require().Equal(expectedAccValue, tc.accObject.GetTotalShareField())
			// ensure state was mutated
			globalSharesFromState, err := tc.accObject.GetTotalShares()
			suite.Require().NoError(err)
			suite.Require().Equal(expectedAccValue, globalSharesFromState)

			if tc.options == nil {
				suite.Require().Nil(position.Options)
				return
			}

			suite.Require().Equal(*tc.options, *position.Options)
		})
	}
}

func (suite *AccumTestSuite) TestClaimRewards() {
	var (
		doubleCoinsDenomOne = sdk.NewDecCoinFromDec(denomOne, initialValueOne.MulInt64(2))

		tripleDenomOneAndTwo = sdk.NewDecCoins(
			sdk.NewDecCoinFromDec(denomOne, initialValueOne),
			sdk.NewDecCoinFromDec(denomTwo, sdk.NewDec(3)))
	)

	// single output convenience wrapper.
	toCoins := func(decCoins sdk.DecCoins) sdk.Coins {
		coins, _ := decCoins.TruncateDecimal()
		return coins
	}

	// We setup store and accum
	// once at beginning so we can test duplicate positions
	suite.SetupTest()

	// Setup.

	// 1. No rewards, 2 position accumulator.
	accumNoRewards := accumPackage.MakeTestAccumulator(suite.store, testNameOne, emptyCoins, emptyDec)

	// Create positions at testAddressOne and testAddressTwo.
	accumNoRewards.NewPosition(testAddressOne, positionOne.NumShares, nil)
	accumNoRewards.NewPosition(testAddressTwo, positionTwo.NumShares, nil)

	// 2. One accumulator reward coin, 1 position accumulator, no unclaimed rewards in position.
	accumOneReward := accumPackage.MakeTestAccumulator(suite.store, testNameTwo, initialCoinsDenomOne, emptyDec)

	// Create position at testAddressThree.
	accumOneReward = accumPackage.WithPosition(accumOneReward, testAddressThree, withInitialAccumValue(positionThree, initialCoinsDenomOne))

	// Double the accumulator value.
	accumOneReward.SetValue(sdk.NewDecCoins(doubleCoinsDenomOne))

	// 3. Multi accumulator rewards, 2 position accumulator, some unclaimed rewards.
	accumThreeRewards := accumPackage.MakeTestAccumulator(suite.store, testNameThree, sdk.NewDecCoins(), emptyDec)

	// Create positions at testAddressOne
	// This position has unclaimed rewards set.
	accumThreeRewards = accumPackage.WithPosition(accumThreeRewards, testAddressOne, withUnclaimedRewards(positionOne, initialCoinsDenomOne))

	// Create positions at testAddressThree with no unclaimed rewards.
	accumThreeRewards.NewPosition(testAddressTwo, positionTwo.NumShares, nil)

	// Triple the accumulator value.
	accumThreeRewards.SetValue(tripleDenomOneAndTwo)

	tests := []struct {
		testName              string
		accObject             accumPackage.AccumulatorObject
		accName               string
		expectedResult        sdk.Coins
		updateNumSharesToZero bool
		expectError           error
	}{
		{
			testName:       "claim at testAddressOne with no rewards - success",
			accObject:      accumNoRewards,
			accName:        testAddressOne,
			expectedResult: toCoins(emptyCoins),
		},
		{
			testName:              "delete accum - claim at testAddressOne with no rewards - success",
			accObject:             accumNoRewards,
			accName:               testAddressOne,
			updateNumSharesToZero: true,
			expectedResult:        toCoins(emptyCoins),
		},
		{
			testName:       "claim at testAddressTwo with no rewards - success",
			accObject:      accumNoRewards,
			accName:        testAddressTwo,
			expectedResult: toCoins(emptyCoins),
		},
		{
			testName:    "claim at testAddressTwo with no rewards - error - no position",
			accObject:   accumNoRewards,
			accName:     testAddressThree,
			expectError: accumPackage.NoPositionError{Name: testAddressThree},
		},
		{
			testName:  "claim at testAddressThree with single reward token - success",
			accObject: accumOneReward,
			accName:   testAddressThree,
			// denomOne: (200.2 - 100.1) * 300 (accum diff * share count) = 30030
			expectedResult: toCoins(initialCoinsDenomOne.MulDec(positionThree.NumShares)),
		},
		{
			testName:  "claim at testAddressOne with multiple reward tokens and unclaimed rewards - success",
			accObject: accumThreeRewards,
			accName:   testAddressOne,
			// denomOne: (300.3 - 0) * 100 (accum diff * share count) + 100.1 (unclaimed rewards) = 30130.1
			// denomTwo: (3 - 0) * 100 (accum diff * share count) = 300
			expectedResult: toCoins(tripleDenomOneAndTwo.MulDec(positionOne.NumShares).Add(initialCoinDenomOne)),
		},
		{
			testName:              "delete accum - claim at testAddressOne with multiple reward tokens and unclaimed rewards - success",
			accObject:             accumThreeRewards,
			accName:               testAddressOne,
			updateNumSharesToZero: true,
			// all claimed during the previous test
			expectedResult: toCoins(emptyCoins),
		},
		{
			testName:  "claim at testAddressTwo with multiple reward tokens and no unclaimed rewards - success",
			accObject: accumThreeRewards,
			accName:   testAddressTwo,
			// denomOne: (100.1 - 0) * 200 (accum diff * share count) = 200020
			// denomTwo: (3 - 0) * 200  (accum diff * share count) = 600
			expectedResult: toCoins(tripleDenomOneAndTwo.MulDec(positionTwo.NumShares)),
		},
	}

	for _, tc := range tests {
		tc := tc
		suite.Run(tc.testName, func() {
			if tc.updateNumSharesToZero {
				positionSize, err := tc.accObject.GetPositionSize(tc.accName)
				suite.Require().NoError(err)
				err = tc.accObject.UpdatePosition(tc.accName, positionSize.Neg())
				suite.Require().NoError(err)
			}
			// System under test.
			actualResult, _, err := tc.accObject.ClaimRewards(tc.accName)

			// Assertions.

			if tc.expectError != nil {
				suite.Require().Error(err)
				suite.Require().Equal(tc.expectError, err)
				return
			}

			suite.Require().NoError(err)
			suite.Require().Equal(tc.expectedResult.String(), actualResult.String())

			osmoassert.ConditionalPanic(suite.T(), tc.updateNumSharesToZero, func() {
				finalPosition := tc.accObject.MustGetPosition(tc.accName)
				suite.Require().NoError(err)

				// Unclaimed rewards are reset.
				suite.Require().Equal(emptyCoins, finalPosition.UnclaimedRewards)
			})
		})
	}
}

func (suite *AccumTestSuite) TestAddToPosition() {
	type testcase struct {
		startingNumShares        sdk.Dec
		startingUnclaimedRewards sdk.DecCoins
		newShares                sdk.Dec

		// accumInit and expAccumDelta specify the initial accum value
		// and how much it has changed since the position being added
		// to was created
		accumInit     sdk.DecCoins
		expAccumDelta sdk.DecCoins

		addrDoesNotExist bool
		expPass          bool
	}

	tests := map[string]testcase{
		"zero shares with no new rewards": {
			startingNumShares:        sdk.ZeroDec(),
			startingUnclaimedRewards: sdk.NewDecCoins(),
			newShares:                sdk.OneDec(),
			accumInit:                sdk.NewDecCoins(),
			// unchanged accum value, so no unclaimed rewards
			expAccumDelta: sdk.NewDecCoins(),
			expPass:       true,
		},
		"non-zero shares with no new rewards": {
			startingNumShares:        initialValueOne,
			startingUnclaimedRewards: sdk.NewDecCoins(),
			newShares:                sdk.NewDec(10),
			accumInit:                sdk.NewDecCoins(),
			// unchanged accum value, so no unclaimed rewards
			expAccumDelta: sdk.NewDecCoins(),
			expPass:       true,
		},
		"non-zero shares with new rewards in one denom": {
			startingNumShares:        initialValueOne,
			startingUnclaimedRewards: sdk.NewDecCoins(),
			newShares:                sdk.OneDec(),
			accumInit:                sdk.NewDecCoins(),
			// unclaimed rewards since last update
			expAccumDelta: sdk.NewDecCoins(initialCoinDenomOne),
			expPass:       true,
		},
		"non-zero shares with new rewards in two denoms": {
			startingNumShares:        initialValueOne,
			startingUnclaimedRewards: sdk.NewDecCoins(),
			newShares:                sdk.OneDec(),
			accumInit:                sdk.NewDecCoins(),
			expAccumDelta:            sdk.NewDecCoins(initialCoinDenomOne, initialCoinDenomTwo),
			expPass:                  true,
		},
		"non-zero shares with both existing and new rewards": {
			startingNumShares:        initialValueOne,
			startingUnclaimedRewards: sdk.NewDecCoins(sdk.NewDecCoin(denomOne, sdk.NewInt(11)), sdk.NewDecCoin(denomTwo, sdk.NewInt(11))),
			newShares:                sdk.OneDec(),
			accumInit:                sdk.NewDecCoins(),
			expAccumDelta:            sdk.NewDecCoins(initialCoinDenomOne, initialCoinDenomTwo),
			expPass:                  true,
		},
		"non-zero shares with both existing (one denom) and new rewards (two denoms)": {
			startingNumShares:        initialValueOne,
			startingUnclaimedRewards: sdk.NewDecCoins(initialCoinDenomOne),
			newShares:                sdk.OneDec(),
			accumInit:                sdk.NewDecCoins(),
			expAccumDelta:            sdk.NewDecCoins(initialCoinDenomOne, initialCoinDenomTwo),
			expPass:                  true,
		},
		"non-zero shares with both existing (one denom) and new rewards (two new denoms)": {
			startingNumShares:        initialValueOne,
			startingUnclaimedRewards: sdk.NewDecCoins(initialCoinDenomOne),
			newShares:                sdk.OneDec(),
			accumInit:                sdk.NewDecCoins(),
			expAccumDelta:            sdk.NewDecCoins(initialCoinDenomTwo, initialCoinDenomThree),
			expPass:                  true,
		},
		"nonzero accumulator starting value, delta with same denoms": {
			startingNumShares:        initialValueOne,
			startingUnclaimedRewards: sdk.NewDecCoins(initialCoinDenomOne),
			newShares:                sdk.OneDec(),
			accumInit:                sdk.NewDecCoins(initialCoinDenomOne, initialCoinDenomTwo),
			expAccumDelta:            sdk.NewDecCoins(initialCoinDenomOne, initialCoinDenomTwo),
			expPass:                  true,
		},
		"nonzero accumulator starting value, delta with new denoms": {
			startingNumShares:        initialValueOne,
			startingUnclaimedRewards: sdk.NewDecCoins(initialCoinDenomOne),
			newShares:                sdk.OneDec(),
			accumInit:                sdk.NewDecCoins(initialCoinDenomOne, initialCoinDenomTwo),
			expAccumDelta:            sdk.NewDecCoins(initialCoinDenomTwo, initialCoinDenomThree),
			expPass:                  true,
		},
		"decimal shares with new rewards in two denoms": {
			startingNumShares:        initialValueOne,
			startingUnclaimedRewards: sdk.NewDecCoins(),
			newShares:                sdk.NewDecWithPrec(983429874321, 5),
			accumInit:                sdk.NewDecCoins(),
			expAccumDelta:            sdk.NewDecCoins(initialCoinDenomOne, initialCoinDenomTwo),
			expPass:                  true,
		},

		// error catching
		"account does not exist": {
			addrDoesNotExist: true,
			expPass:          false,

			startingNumShares:        sdk.OneDec(),
			startingUnclaimedRewards: emptyCoins,
			newShares:                sdk.OneDec(),
			accumInit:                emptyCoins,
			expAccumDelta:            sdk.NewDecCoins(),
		},
		"attempt to add zero shares": {
			startingNumShares:        initialValueOne,
			startingUnclaimedRewards: emptyCoins,
			newShares:                sdk.ZeroDec(),
			accumInit:                emptyCoins,
			expAccumDelta:            sdk.NewDecCoins(),
			expPass:                  false,
		},
		"attempt to add negative shares": {
			startingNumShares:        initialValueOne,
			startingUnclaimedRewards: emptyCoins,
			newShares:                sdk.OneDec().Neg(),
			accumInit:                emptyCoins,
			expAccumDelta:            sdk.NewDecCoins(),
			expPass:                  false,
		},
	}

	for name, tc := range tests {
		suite.Run(name, func() {
			// We reset the store for each test
			suite.SetupTest()
			positionName := osmoutils.CreateRandomAccounts(1)[0].String()

			// Create a new accumulator with initial value specified by test case
			curAccum := accumPackage.MakeTestAccumulator(suite.store, testNameOne, tc.accumInit, emptyDec)

			// Create new position in store (raw to minimize dependencies)
			if !tc.addrDoesNotExist {
				accumPackage.InitOrUpdatePosition(curAccum, curAccum.GetValue(), positionName, tc.startingNumShares, tc.startingUnclaimedRewards, nil)
			}

			// Update accumulator with expAccumDelta (increasing position's rewards by a proportional amount)
			curAccum = accumPackage.MakeTestAccumulator(suite.store, testNameOne, tc.accumInit.Add(tc.expAccumDelta...), emptyDec)

			// Add newShares to position
			err := curAccum.AddToPosition(positionName, tc.newShares)

			if tc.expPass {
				suite.Require().NoError(err)

				// Get updated position for comparison
				newPosition, err := accumPackage.GetPosition(curAccum, positionName)
				suite.Require().NoError(err)

				// Ensure position's accumulator value is moved up to init + delta
				suite.Require().Equal(tc.accumInit.Add(tc.expAccumDelta...), newPosition.InitAccumValue)

				// Ensure accrued rewards are moved into UnclaimedRewards (both when it starts empty and not)
				suite.Require().Equal(tc.startingUnclaimedRewards.Add(tc.expAccumDelta.MulDec(tc.startingNumShares)...), newPosition.UnclaimedRewards)

				// Ensure address's position properly reflects new number of shares
				suite.Require().Equal(tc.startingNumShares.Add(tc.newShares), newPosition.NumShares)

				// Ensure a new position isn't created or removed from memory
				allAccumPositions, err := curAccum.GetAllPositions()
				suite.Require().NoError(err)
				suite.Require().True(len(allAccumPositions) == 1)

				// Note: only new because we create a raw accumulator.
				expectedAccValue := tc.newShares
				// ensure receiver was mutated
				suite.Require().Equal(expectedAccValue, curAccum.GetTotalShareField())
				// ensure state was mutated
				globalSharesFromState, err := curAccum.GetTotalShares()
				suite.Require().NoError(err)
				suite.Require().Equal(expectedAccValue, globalSharesFromState)
			} else {
				suite.Require().Error(err)

				// Further checks to ensure state was not mutated upon error
				if !tc.addrDoesNotExist {
					// Get new position for comparison
					newPosition, err := accumPackage.GetPosition(curAccum, positionName)
					suite.Require().NoError(err)

					// Ensure that numShares, accumulator value, and unclaimed rewards are unchanged
					suite.Require().Equal(tc.startingNumShares, newPosition.NumShares)
					suite.Require().Equal(tc.accumInit, newPosition.InitAccumValue)
					suite.Require().Equal(tc.startingUnclaimedRewards, newPosition.UnclaimedRewards)
				}
			}
		})
	}
}

// TestAddToPositionCustomAcc this test only focuses on testing the
// custom accumulator value functionality of adding to position.
func (suite *AccumTestSuite) TestAddToPositionCustomAcc() {
	// We setup store and accum
	// once at beginning so we can test duplicate positions
	suite.SetupTest()

	// Setup.
	accObject := accumPackage.MakeTestAccumulator(suite.store, testNameOne, initialCoinsDenomOne, emptyDec)

	tests := map[string]struct {
		accObject        *accumPackage.AccumulatorObject
		name             string
		numShareUnits    sdk.Dec
		customAcc        sdk.DecCoins
		expectedPosition accumPackage.Record
		expectedError    error
	}{
		"custom acc value equals to acc": {
			accObject:     &accObject,
			name:          testAddressOne,
			numShareUnits: positionOne.NumShares,
			customAcc:     accObject.GetValue(),
			expectedPosition: accumPackage.Record{
				NumShares:        positionOne.NumShares,
				InitAccumValue:   accObject.GetValue(),
				UnclaimedRewards: emptyCoins,
			},
		},
		"custom acc value does not equal to acc": {
			accObject:     &accObject,
			name:          testAddressTwo,
			numShareUnits: positionTwo.NumShares,
			customAcc:     accObject.GetValue().MulDec(sdk.NewDec(2)),
			expectedPosition: accumPackage.Record{
				NumShares:        positionTwo.NumShares,
				InitAccumValue:   accObject.GetValue().MulDec(sdk.NewDec(2)),
				UnclaimedRewards: emptyCoins,
			},
		},
	}

	for name, tc := range tests {
		tc := tc
		suite.Run(name, func() {
			expectedAccValue := tc.accObject.GetTotalShareField()
			expectedAccValue = expectedAccValue.Add(tc.numShareUnits)

			// Setup
			err := tc.accObject.NewPositionCustomAcc(tc.name, sdk.ZeroDec(), tc.accObject.GetValue(), nil)
			suite.Require().NoError(err)

			// System under test.
			err = tc.accObject.AddToPositionCustomAcc(tc.name, tc.numShareUnits, tc.customAcc)

			if tc.expectedError != nil {
				suite.Require().Error(err)
				suite.Require().Equal(tc.expectedError, err)
				return
			}
			suite.Require().NoError(err)

			// Assertions.
			position := tc.accObject.MustGetPosition(tc.name)

			suite.Require().Equal(tc.expectedPosition.NumShares, position.NumShares)
			suite.Require().Equal(tc.expectedPosition.InitAccumValue, position.InitAccumValue)
			suite.Require().Equal(tc.expectedPosition.UnclaimedRewards, position.UnclaimedRewards)
			suite.Require().Nil(position.Options)

			// ensure receiver was mutated
			suite.Require().Equal(expectedAccValue, tc.accObject.GetTotalShareField())
			// ensure state was mutated
			globalSharesFromState, err := tc.accObject.GetTotalShares()
			suite.Require().NoError(err)
			suite.Require().Equal(expectedAccValue, globalSharesFromState)
		})
	}
}

func (suite *AccumTestSuite) TestRemoveFromPosition() {
	type testcase struct {
		startingNumShares        sdk.Dec
		startingUnclaimedRewards sdk.DecCoins
		removedShares            sdk.Dec

		// accumInit and expAccumDelta specify the initial accum value
		// and how much it has changed since the position being added
		// to was created
		accumInit     sdk.DecCoins
		expAccumDelta sdk.DecCoins

		addrDoesNotExist bool
		expPass          bool
	}

	tests := map[string]testcase{
		"no new rewards": {
			startingNumShares:        initialValueOne,
			startingUnclaimedRewards: sdk.NewDecCoins(),
			removedShares:            sdk.OneDec(),
			accumInit:                sdk.NewDecCoins(),
			// unchanged accum value, so no unclaimed rewards
			expAccumDelta: sdk.NewDecCoins(),
			expPass:       true,
		},
		"new rewards in one denom": {
			startingNumShares:        initialValueOne,
			startingUnclaimedRewards: sdk.NewDecCoins(),
			removedShares:            sdk.OneDec(),
			accumInit:                sdk.NewDecCoins(),
			// unclaimed rewards since last update
			expAccumDelta: sdk.NewDecCoins(initialCoinDenomOne),
			expPass:       true,
		},
		"new rewards in two denoms": {
			startingNumShares:        initialValueOne,
			startingUnclaimedRewards: sdk.NewDecCoins(),
			removedShares:            sdk.OneDec(),
			accumInit:                sdk.NewDecCoins(),
			expAccumDelta:            sdk.NewDecCoins(initialCoinDenomOne, initialCoinDenomTwo),
			expPass:                  true,
		},
		"both existing and new rewards": {
			startingNumShares:        initialValueOne,
			startingUnclaimedRewards: sdk.NewDecCoins(sdk.NewDecCoin(denomOne, sdk.NewInt(11)), sdk.NewDecCoin(denomTwo, sdk.NewInt(11))),
			removedShares:            sdk.OneDec(),
			accumInit:                sdk.NewDecCoins(),
			expAccumDelta:            sdk.NewDecCoins(initialCoinDenomOne, initialCoinDenomTwo),
			expPass:                  true,
		},
		"both existing (one denom) and new rewards (two denoms, one overlapping)": {
			startingNumShares:        initialValueOne,
			startingUnclaimedRewards: sdk.NewDecCoins(initialCoinDenomOne),
			removedShares:            sdk.OneDec(),
			accumInit:                sdk.NewDecCoins(),
			expAccumDelta:            sdk.NewDecCoins(initialCoinDenomOne, initialCoinDenomTwo),
			expPass:                  true,
		},
		"both existing (one denom) and new rewards (two new denoms)": {
			startingNumShares:        initialValueOne,
			startingUnclaimedRewards: sdk.NewDecCoins(initialCoinDenomOne),
			removedShares:            sdk.OneDec(),
			accumInit:                sdk.NewDecCoins(),
			expAccumDelta:            sdk.NewDecCoins(initialCoinDenomTwo, initialCoinDenomThree),
			expPass:                  true,
		},
		"nonzero accumulator starting value, delta with same denoms": {
			startingNumShares:        initialValueOne,
			startingUnclaimedRewards: sdk.NewDecCoins(initialCoinDenomOne),
			removedShares:            sdk.OneDec(),
			accumInit:                sdk.NewDecCoins(initialCoinDenomOne, initialCoinDenomTwo),
			expAccumDelta:            sdk.NewDecCoins(initialCoinDenomOne, initialCoinDenomTwo),
			expPass:                  true,
		},
		"nonzero accumulator starting value, delta with new denoms": {
			startingNumShares:        initialValueOne,
			startingUnclaimedRewards: sdk.NewDecCoins(initialCoinDenomOne),
			removedShares:            sdk.OneDec(),
			accumInit:                sdk.NewDecCoins(initialCoinDenomOne, initialCoinDenomTwo),
			expAccumDelta:            sdk.NewDecCoins(initialCoinDenomTwo, initialCoinDenomThree),
			expPass:                  true,
		},
		"remove decimal shares with new rewards in two denoms": {
			startingNumShares:        sdk.NewDec(1000000),
			startingUnclaimedRewards: sdk.NewDecCoins(),
			removedShares:            sdk.NewDecWithPrec(7489274134, 5),
			accumInit:                sdk.NewDecCoins(),
			expAccumDelta:            sdk.NewDecCoins(initialCoinDenomOne, initialCoinDenomTwo),
			expPass:                  true,
		},
		"attempt to remove exactly numShares": {
			startingNumShares:        sdk.OneDec(),
			startingUnclaimedRewards: emptyCoins,
			removedShares:            sdk.OneDec(),
			accumInit:                emptyCoins,
			expAccumDelta:            sdk.NewDecCoins(),
			expPass:                  true,
		},

		// error catching
		"account does not exist": {
			addrDoesNotExist: true,
			expPass:          false,

			startingNumShares:        initialValueOne,
			startingUnclaimedRewards: emptyCoins,
			removedShares:            sdk.OneDec(),
			accumInit:                emptyCoins,
			expAccumDelta:            sdk.NewDecCoins(),
		},
		"attempt to remove zero shares": {
			startingNumShares:        initialValueOne,
			startingUnclaimedRewards: emptyCoins,
			removedShares:            sdk.ZeroDec(),
			accumInit:                emptyCoins,
			expAccumDelta:            sdk.NewDecCoins(),
			expPass:                  false,
		},
		"attempt to remove negative shares": {
			startingNumShares:        sdk.OneDec(),
			startingUnclaimedRewards: emptyCoins,
			removedShares:            sdk.OneDec().Neg(),
			accumInit:                emptyCoins,
			expAccumDelta:            sdk.NewDecCoins(),
			expPass:                  false,
		},
	}

	for name, tc := range tests {
		suite.Run(name, func() {
			// We reset the store for each test
			suite.SetupTest()
			positionName := osmoutils.CreateRandomAccounts(1)[0].String()

			// Create a new accumulator with initial value specified by test case
			curAccum := accumPackage.MakeTestAccumulator(suite.store, testNameOne, tc.accumInit, emptyDec)

			// Create new position in store (raw to minimize dependencies)
			if !tc.addrDoesNotExist {
				accumPackage.InitOrUpdatePosition(curAccum, curAccum.GetValue(), positionName, tc.startingNumShares, tc.startingUnclaimedRewards, nil)
			}

			// Update accumulator with expAccumDelta (increasing position's rewards by a proportional amount)
			curAccum = accumPackage.MakeTestAccumulator(suite.store, testNameOne, tc.accumInit.Add(tc.expAccumDelta...), tc.startingNumShares)
			expectedGlobalNumShares := tc.startingNumShares.Sub(tc.removedShares)

			// Remove removedShares from position
			err := curAccum.RemoveFromPosition(positionName, tc.removedShares)

			if tc.expPass {
				suite.Require().NoError(err)

				// Get updated position for comparison
				newPosition, err := accumPackage.GetPosition(curAccum, positionName)
				suite.Require().NoError(err)

				// Ensure position's accumulator value is moved up to init + delta
				suite.Require().Equal(tc.accumInit.Add(tc.expAccumDelta...), newPosition.InitAccumValue)

				// Ensure accrued rewards are moved into UnclaimedRewards (both when it starts empty and not)
				suite.Require().Equal(tc.startingUnclaimedRewards.Add(tc.expAccumDelta.MulDec(tc.startingNumShares)...), newPosition.UnclaimedRewards)

				// Ensure address's position properly reflects new number of shares
				if (tc.startingNumShares.Sub(tc.removedShares)).Equal(sdk.ZeroDec()) {
					suite.Require().Equal(emptyDec, newPosition.NumShares)
				} else {
					suite.Require().Equal(tc.startingNumShares.Sub(tc.removedShares), newPosition.NumShares)
				}

				// Ensure a new position isn't created in memory (only old one is overwritten)
				allAccumPositions, err := curAccum.GetAllPositions()
				suite.Require().NoError(err)
				suite.Require().True(len(allAccumPositions) == 1)

				// ensure receiver was mutated
				suite.Require().Equal(expectedGlobalNumShares, curAccum.GetTotalShareField())
				// ensure state was mutated
				globalSharesFromState, err := curAccum.GetTotalShares()
				suite.Require().NoError(err)
				suite.Require().Equal(expectedGlobalNumShares.String(), globalSharesFromState.String())
			} else {
				suite.Require().Error(err)

				// Further checks to ensure state was not mutated upon error
				if !tc.addrDoesNotExist {
					// Get new position for comparison
					newPosition, err := accumPackage.GetPosition(curAccum, positionName)
					suite.Require().NoError(err)

					// Ensure that numShares, accumulator value, and unclaimed rewards are unchanged
					suite.Require().Equal(tc.startingNumShares, newPosition.NumShares)
					suite.Require().Equal(tc.accumInit, newPosition.InitAccumValue)
					suite.Require().Equal(tc.startingUnclaimedRewards, newPosition.UnclaimedRewards)
				}
			}
		})
	}
}

// TestRemoveFromPositionCustomAcc this test only focuses on testing the
// custom accumulator value functionality of removing from a position.
func (suite *AccumTestSuite) TestRemoveFromPositionCustomAcc() {
	// We setup store and accum
	// once at beginning so we can test duplicate positions
	suite.SetupTest()

	baseAccumValue := initialCoinsDenomOne

	// Setup.
	accObject := accumPackage.MakeTestAccumulator(suite.store, testNameOne, baseAccumValue, emptyDec)

	tests := map[string]struct {
		accObject        accumPackage.AccumulatorObject
		name             string
		numShareUnits    sdk.Dec
		customAcc        sdk.DecCoins
		expectedPosition accumPackage.Record
		expectedError    error
	}{
		"custom acc value equals to acc": {
			accObject:     accObject,
			name:          testAddressOne,
			numShareUnits: positionOne.NumShares,
			customAcc:     baseAccumValue,
			expectedPosition: accumPackage.Record{
				NumShares:      sdk.ZeroDec(),
				InitAccumValue: baseAccumValue,
				// base value - 0.5 * base = base value
				UnclaimedRewards: baseAccumValue.MulDec(sdk.NewDecWithPrec(5, 1)).MulDec(positionOne.NumShares),
			},
		},
		"custom acc value does not equal to acc": {
			accObject:     accObject,
			name:          testAddressTwo,
			numShareUnits: positionTwo.NumShares,
			customAcc:     baseAccumValue.MulDec(sdk.NewDecWithPrec(75, 2)),
			expectedPosition: accumPackage.Record{
				NumShares:      sdk.ZeroDec(),
				InitAccumValue: baseAccumValue.MulDec(sdk.NewDecWithPrec(75, 2)),
				// base value - 0.75 * base = 0.25 * base
				UnclaimedRewards: baseAccumValue.MulDec(sdk.NewDecWithPrec(25, 2)).MulDec(positionTwo.NumShares),
			},
		},
	}

	for name, tc := range tests {
		tc := tc
		suite.Run(name, func() {
			// Setup

			expectedGlobalAccValue := tc.accObject.GetTotalShareField()

			// Original position's accum is always set to 0.5 * base value.
			err := tc.accObject.NewPositionCustomAcc(tc.name, tc.numShareUnits, initialCoinsDenomOne.MulDec(sdk.NewDecWithPrec(5, 1)), nil)
			suite.Require().NoError(err)

			tc.accObject.SetValue(tc.customAcc)

			// System under test.
			err = tc.accObject.RemoveFromPositionCustomAcc(tc.name, tc.numShareUnits, tc.customAcc)

			if tc.expectedError != nil {
				suite.Require().Error(err)
				suite.Require().Equal(tc.expectedError, err)
				return
			}
			suite.Require().NoError(err)

			// Assertions.
			position := tc.accObject.MustGetPosition(tc.name)

			suite.Require().Equal(tc.expectedPosition.NumShares, position.NumShares)
			suite.Require().Equal(tc.expectedPosition.InitAccumValue, position.InitAccumValue)
			suite.Require().Equal(tc.expectedPosition.UnclaimedRewards, position.UnclaimedRewards)
			suite.Require().Nil(position.Options)

			// ensure receiver was mutated
			suite.Require().Equal(expectedGlobalAccValue.String(), tc.accObject.GetTotalShareField().String())
			// ensure state was mutated
			globalSharesFromState, err := tc.accObject.GetTotalShares()
			suite.Require().NoError(err)
			suite.Require().Equal(expectedGlobalAccValue, globalSharesFromState)
		})
	}
}

func (suite *AccumTestSuite) TestGetPositionSize() {
	type testcase struct {
		numShares     sdk.Dec
		changedShares sdk.Dec

		// accumInit and expAccumDelta specify the initial accum value
		// and how much it has changed since the position being added
		// to was created
		accumInit     sdk.DecCoins
		expAccumDelta sdk.DecCoins

		addrDoesNotExist bool
		expPass          bool
	}

	tests := map[string]testcase{
		"unchanged accumulator": {
			numShares:     sdk.OneDec(),
			accumInit:     sdk.NewDecCoins(),
			expAccumDelta: sdk.NewDecCoins(),
			changedShares: sdk.ZeroDec(),
			expPass:       true,
		},
		"changed accumulator": {
			numShares:     sdk.OneDec(),
			accumInit:     sdk.NewDecCoins(),
			expAccumDelta: sdk.NewDecCoins(initialCoinDenomOne, initialCoinDenomTwo),
			changedShares: sdk.ZeroDec(),
			expPass:       true,
		},
		"changed number of shares": {
			numShares:     sdk.OneDec(),
			accumInit:     sdk.NewDecCoins(),
			expAccumDelta: sdk.NewDecCoins(),
			changedShares: sdk.OneDec(),
			expPass:       true,
		},
		"account does not exist": {
			addrDoesNotExist: true,
			expPass:          false,

			numShares:     sdk.OneDec(),
			accumInit:     sdk.NewDecCoins(),
			expAccumDelta: sdk.NewDecCoins(),
			changedShares: sdk.ZeroDec(),
		},
	}

	for name, tc := range tests {
		suite.Run(name, func() {
			// We reset the store for each test
			suite.SetupTest()
			positionName := osmoutils.CreateRandomAccounts(1)[0].String()

			// Create a new accumulator with initial value specified by test case
			curAccum := accumPackage.MakeTestAccumulator(suite.store, testNameOne, tc.accumInit, emptyDec)

			// Create new position in store (raw to minimize dependencies)
			if !tc.addrDoesNotExist {
				accumPackage.InitOrUpdatePosition(curAccum, curAccum.GetValue(), positionName, tc.numShares, sdk.NewDecCoins(), nil)
			}

			// Update accumulator with expAccumDelta (increasing position's rewards by a proportional amount)
			curAccum = accumPackage.MakeTestAccumulator(suite.store, testNameOne, tc.accumInit.Add(tc.expAccumDelta...), emptyDec)

			// Get position size from valid address (or from nonexistant if address does not exist)
			positionSize, err := curAccum.GetPositionSize(positionName)

			if tc.changedShares.GT(sdk.ZeroDec()) {
				accumPackage.InitOrUpdatePosition(curAccum, curAccum.GetValue(), positionName, tc.numShares.Add(tc.changedShares), sdk.NewDecCoins(), nil)
			}

			positionSize, err = curAccum.GetPositionSize(positionName)

			if tc.expPass {
				suite.Require().NoError(err)
				suite.Require().Equal(tc.numShares.Add(tc.changedShares), positionSize)

				// Ensure nothing was added or removed from store
				allAccumPositions, err := curAccum.GetAllPositions()
				suite.Require().NoError(err)
				suite.Require().True(len(allAccumPositions) == 1)
			} else {
				suite.Require().Error(err)
			}
		})
	}
}

// TestMarhsalUnmarshalRecord displays that we may use Records without options
// For records with nil options, adding new fields to `Options`, should not
// require future migrations.
func (suite *AccumTestSuite) TestMarhsalUnmarshalRecord() {
	suite.SetupTest()

	recordNoOptions := accumPackage.Record{
		NumShares: sdk.OneDec(),
		InitAccumValue: sdk.NewDecCoins(
			sdk.NewDecCoinFromDec(denomOne, sdk.OneDec()),
		),
		UnclaimedRewards: sdk.NewDecCoins(
			sdk.NewDecCoinFromDec(denomOne, sdk.OneDec()),
		),
	}

	bz, err := proto.Marshal(&recordNoOptions)
	suite.Require().NoError(err)

	var unmarshaledRecord accumPackage.Record
	proto.Unmarshal(bz, &unmarshaledRecord)
	// Options should be nil, not an empty struct
	suite.Require().True(unmarshaledRecord.Options == nil)
}

func (suite *AccumTestSuite) TestAddToAccumulator() {
	tests := map[string]struct {
		updateAmount sdk.DecCoins

		expectedValue sdk.DecCoins
	}{
		"positive": {
			updateAmount: initialCoinsDenomOne,

			expectedValue: initialCoinsDenomOne,
		},
		"negative": {
			updateAmount: initialCoinsDenomOne.MulDec(sdk.NewDec(-1)),

			expectedValue: initialCoinsDenomOne.MulDec(sdk.NewDec(-1)),
		},
		"multiple coins": {
			updateAmount: initialCoinsDenomOne.Add(initialCoinDenomTwo),

			expectedValue: initialCoinsDenomOne.Add(initialCoinDenomTwo),
		},
	}

	for name, tc := range tests {
		suite.Run(name, func() {
			// Setup
			suite.SetupTest()

			err := accumPackage.MakeAccumulator(suite.store, testNameOne)
			suite.Require().NoError(err)
			originalAccum, err := accumPackage.GetAccumulator(suite.store, testNameOne)
			suite.Require().NoError(err)

			// System under test.
			originalAccum.AddToAccumulator(tc.updateAmount)

			// Validations.

			// validate that the reciever is mutated.
			suite.Require().Equal(tc.expectedValue, originalAccum.GetValue())

			accumFromStore, err := accumPackage.GetAccumulator(suite.store, testNameOne)
			suite.Require().NoError(err)

			// validate that store is updated.
			suite.Require().Equal(tc.expectedValue, accumFromStore.GetValue())
			// ensure receiver was mutated
			suite.Require().Equal(tc.expectedValue.String(), originalAccum.GetValueField().String())
		})
	}
}

func (suite *AccumTestSuite) TestUpdatePosition() {
	// Setup.
	accObject := accumPackage.MakeTestAccumulator(suite.store, testNameOne, initialCoinsDenomOne, emptyDec)

	tests := map[string]struct {
		name             string
		numShares        sdk.Dec
		expectedPosition accumPackage.Record
		expectError      error
	}{
		"positive - acts as AddToPosition": {
			name:      testAddressOne,
			numShares: sdk.OneDec(),

			expectedPosition: accumPackage.Record{
				NumShares:        sdk.OneDec().MulInt64(2),
				InitAccumValue:   initialCoinsDenomOne,
				UnclaimedRewards: emptyCoins,
			},
		},
		"negative - acts as RemoveFromPosition": {
			name:      testAddressOne,
			numShares: sdk.OneDec().Neg(),

			expectedPosition: accumPackage.Record{
				NumShares:        sdk.ZeroDec(),
				InitAccumValue:   initialCoinsDenomOne,
				UnclaimedRewards: emptyCoins,
			},
		},
		"zero - error": {
			name:      testAddressOne,
			numShares: sdk.ZeroDec(),

			expectError: accumPackage.ZeroSharesError,
		},
	}

	for name, tc := range tests {
		suite.Run(name, func() {
			suite.SetupTest()

			expectedGlobalAccValue := accObject.GetTotalShareField().Add(tc.numShares).Add(sdk.OneDec())

			err := accObject.NewPosition(tc.name, sdk.OneDec(), nil)
			suite.Require().NoError(err)

			err = accObject.UpdatePosition(tc.name, tc.numShares)

			if tc.expectError != nil {
				suite.Require().Error(err)
				suite.Require().ErrorIs(err, tc.expectError)
				return
			}
			suite.Require().NoError(err)

			updatedPosition := accObject.MustGetPosition(tc.name)

			// Assertions.
			position := accObject.MustGetPosition(tc.name)

			suite.Require().Equal(tc.expectedPosition.NumShares, updatedPosition.NumShares)
			suite.Require().Equal(tc.expectedPosition.InitAccumValue, updatedPosition.InitAccumValue)
			suite.Require().Equal(tc.expectedPosition.UnclaimedRewards, updatedPosition.UnclaimedRewards)
			suite.Require().Nil(position.Options)

			// ensure receiver was mutated
			suite.Require().Equal(expectedGlobalAccValue.String(), accObject.GetTotalShareField().String())
			// ensure state was mutated
			globalSharesFromState, err := accObject.GetTotalShares()
			suite.Require().NoError(err)
<<<<<<< HEAD
			suite.Require().Equal(expectedGlobalAccValue, globalSharesFromState)
=======
			suite.Require().Equal(expectedGlobalAccValue.String(), globalSharesFromState.String())
>>>>>>> 65d21f6a
		})
	}
}

// TestUpdatePositionCustomAcc this test only focuses on testing the
// custom accumulator value functionality of updating a position.
func (suite *AccumTestSuite) TestUpdatePositionCustomAcc() {
	tests := []struct {
		testName         string
		initialShares    sdk.Dec
		initialAccum     sdk.DecCoins
		accName          string
		numShareUnits    sdk.Dec
		customAcc        sdk.DecCoins
		expectedPosition accumPackage.Record
		expectedError    error
	}{
		{
			testName:      "custom acc value equals to acc; positive shares -> acts as AddToPosition",
			initialShares: sdk.ZeroDec(),
			initialAccum:  initialCoinsDenomOne,
			accName:       testAddressOne,
			numShareUnits: positionOne.NumShares,
			customAcc:     initialCoinsDenomOne,
			expectedPosition: accumPackage.Record{
				NumShares:        positionOne.NumShares,
				InitAccumValue:   initialCoinsDenomOne,
				UnclaimedRewards: emptyCoins,
			},
		},
		{
			testName:      "custom acc value does not equal to acc; remove same amount -> acts as RemoveFromPosition",
			initialShares: positionTwo.NumShares,
			initialAccum:  initialCoinsDenomOne,
			accName:       testAddressTwo,
			numShareUnits: positionTwo.NumShares.Neg(), // note: negative shares
			customAcc:     initialCoinsDenomOne.MulDec(sdk.NewDec(2)),
			expectedPosition: accumPackage.Record{
				NumShares:        sdk.ZeroDec(), // results in 0 shares (200 - 200)
				InitAccumValue:   initialCoinsDenomOne.MulDec(sdk.NewDec(2)),
				UnclaimedRewards: emptyCoins,
			},
		},
		{
			testName:      "custom acc value does not equal to acc; remove diff amount -> acts as RemoveFromPosition",
			initialShares: positionTwo.NumShares,
			initialAccum:  initialCoinsDenomOne,
			accName:       testAddressTwo,
			numShareUnits: positionOne.NumShares.Neg(), // note: negative shares
			customAcc:     initialCoinsDenomOne.MulDec(sdk.NewDec(2)),
			expectedPosition: accumPackage.Record{
				NumShares:        positionOne.NumShares, // results in 100 shares (200 - 100)
				InitAccumValue:   initialCoinsDenomOne.MulDec(sdk.NewDec(2)),
				UnclaimedRewards: emptyCoins,
			},
		},
	}

	for _, tc := range tests {
		tc := tc
		suite.Run(tc.testName, func() {
			suite.SetupTest()

			// make accumualtor based off of tc.accObject
			err := accumPackage.MakeAccumulator(suite.store, testNameOne)
			suite.Require().NoError(err)

			accumObject, err := accumPackage.GetAccumulator(suite.store, testNameOne)
			suite.Require().NoError(err)

			expectedGlobalAccValue := tc.initialShares.Add(tc.numShareUnits)

			// manually update accumulator value
			accumObject.AddToAccumulator(initialCoinsDenomOne)

			// Setup
			err = accumObject.NewPositionCustomAcc(tc.accName, tc.initialShares, tc.initialAccum, nil)
			suite.Require().NoError(err)

			// System under test.
			err = accumObject.UpdatePositionCustomAcc(tc.accName, tc.numShareUnits, tc.customAcc)

			if tc.expectedError != nil {
				suite.Require().Error(err)
				suite.Require().Equal(tc.expectedError, err)
				return
			}
			suite.Require().NoError(err)

			accumObject, err = accumPackage.GetAccumulator(suite.store, testNameOne)
			suite.Require().NoError(err)

			position := accumObject.MustGetPosition(tc.accName)
			// Assertions.

			suite.Require().Equal(tc.expectedPosition.NumShares, position.NumShares)
			suite.Require().Equal(tc.expectedPosition.InitAccumValue, position.InitAccumValue)
			suite.Require().Equal(tc.expectedPosition.UnclaimedRewards, position.UnclaimedRewards)
			suite.Require().Nil(position.Options)

			// ensure receiver was mutated
			suite.Require().Equal(expectedGlobalAccValue.String(), accumObject.GetTotalShareField().String())
			// ensure state was mutated
			globalSharesFromState, err := accumObject.GetTotalShares()
			suite.Require().NoError(err)
			suite.Require().Equal(expectedGlobalAccValue.String(), globalSharesFromState.String())
		})
	}
}

func (suite *AccumTestSuite) TestHasPosition() {
	// We setup store and accum
	// once at beginning.
	suite.SetupTest()

	const (
		defaultPositionName = "posname"
	)

	// Setup.
	accObject := accumPackage.MakeTestAccumulator(suite.store, testNameOne, initialCoinsDenomOne, emptyDec)

	tests := []struct {
		name              string
		preCreatePosition bool
	}{
		{
			name:              "position does not exist -> false",
			preCreatePosition: false,
		},
		{
			name:              "position exists -> true",
			preCreatePosition: true,
		},
	}

	for _, tc := range tests {
		tc := tc
		suite.Run(tc.name, func() {
			// Setup
			if tc.preCreatePosition {
				err := accObject.NewPosition(defaultPositionName, sdk.ZeroDec(), nil)
				suite.Require().NoError(err)
			}

			hasPosition, err := accObject.HasPosition(defaultPositionName)
			suite.NoError(err)

			suite.Equal(tc.preCreatePosition, hasPosition)
		})
	}
}

func (suite *AccumTestSuite) TestSetPositionCustomAcc() {
	// We setup store and accum
	// once at beginning.
	suite.SetupTest()

	// Setup.
	var (
		accObject = accumPackage.MakeTestAccumulator(suite.store, testNameOne, initialCoinsDenomOne, emptyDec)
	)

	tests := map[string]struct {
		positionName           string
		customAccumulatorValue sdk.DecCoins
		expectedError          error
	}{
		"valid update greater than initial value": {
			positionName:           validPositionName,
			customAccumulatorValue: initialCoinsDenomOne.Add(initialCoinDenomOne),
		},
		"valid update equal to the initial value": {
			positionName:           validPositionName,
			customAccumulatorValue: initialCoinsDenomOne,
		},
		"invalid position - different name": {
			positionName:  invalidPositionName,
			expectedError: accumPackage.NoPositionError{Name: invalidPositionName},
		},
	}

	for name, tc := range tests {
		suite.Run(name, func() {

			// Setup
			err := accObject.NewPositionCustomAcc(validPositionName, sdk.OneDec(), initialCoinsDenomOne, nil)
			suite.Require().NoError(err)

			// System under test.
			err = accObject.SetPositionCustomAcc(tc.positionName, tc.customAccumulatorValue)

			// Assertions.
			if tc.expectedError != nil {
				suite.Require().Error(err)
				suite.Require().Equal(tc.expectedError, err)
				return
			}
			suite.Require().NoError(err)

			position := accObject.MustGetPosition(tc.positionName)
			suite.Require().Equal(tc.customAccumulatorValue, position.GetInitAccumValue())
			// unchanged
			suite.Require().Equal(sdk.OneDec(), position.NumShares)
			suite.Require().Equal(emptyCoins, position.GetUnclaimedRewards())
		})
	}
}

// We run a series of partially random operations on two accumulators to ensure that total shares are properly tracked in state
func (suite *AccumTestSuite) TestGetTotalShares() {
	suite.SetupTest()

	// Set seed to make tests deterministic
	rand.Seed(1)

	// Set up two accumulators to ensure we can test all relevant behavior
	err := accumPackage.MakeAccumulator(suite.store, testNameOne)
	suite.Require().NoError(err)
	err = accumPackage.MakeAccumulator(suite.store, testNameTwo)
	suite.Require().NoError(err)

	// Fetch both accumulators for initial sanity tests
	accumOne, err := accumPackage.GetAccumulator(suite.store, testNameOne)
	suite.Require().NoError(err)
	accumTwo, err := accumPackage.GetAccumulator(suite.store, testNameTwo)
	suite.Require().NoError(err)

	// Ensure that both accums start at zero shares
	accumOneShares, err := accumOne.GetTotalShares()
	suite.Require().NoError(err)
	accumTwoShares, err := accumTwo.GetTotalShares()
	suite.Require().NoError(err)
	suite.Require().Equal(sdk.ZeroDec(), accumOneShares)
	suite.Require().Equal(sdk.ZeroDec(), accumTwoShares)

	// Create position on first accum and pull new accum objects from state
	err = accumOne.NewPosition(testAddressOne, sdk.OneDec(), nil)
	suite.Require().NoError(err)
	accumOne, err = accumPackage.GetAccumulator(suite.store, testNameOne)
	suite.Require().NoError(err)
	accumTwo, err = accumPackage.GetAccumulator(suite.store, testNameTwo)
	suite.Require().NoError(err)

	// Check that total shares for accum one has updated properly and accum two shares are unchanged
	accumOneShares, err = accumOne.GetTotalShares()
	suite.Require().NoError(err)
	accumTwoShares, err = accumTwo.GetTotalShares()
	suite.Require().NoError(err)
	suite.Require().Equal(sdk.OneDec(), accumOneShares)
	suite.Require().Equal(sdk.ZeroDec(), accumTwoShares)

	// Run a number of NewPosition, AddToPosition, and RemoveFromPosition operations on each accum
	testAddresses := []string{testAddressOne, testAddressTwo, testAddressThree}
	accums := []accumPackage.AccumulatorObject{accumOne, accumTwo}
	expectedShares := []sdk.Dec{sdk.OneDec(), sdk.ZeroDec()}

	for i := 1; i <= 10; i++ {
		// Cycle through accounts and accumulators
		curAddr := testAddresses[i%3]
		curAccum := accums[i%2]

		// We set a baseAmt that varies with the iteration to increase coverage
		baseAmt := sdk.NewDec(int64(i)).Mul(sdk.NewDec(10))

		// If addr doesn't have a position yet, we make one
		positionExists, err := curAccum.HasPosition(curAddr)
		suite.Require().NoError(err)
		if !positionExists {
			err = curAccum.NewPosition(curAddr, baseAmt, nil)
			suite.Require().NoError(err)
		}

		// We generate a random binary value (0 or 1) to determine
		// whether we will add and/or remove liquidity this loop
		addShares := sdk.NewDec(int64(rand.Int()) % 2)
		removeShares := sdk.NewDec(int64(rand.Int()) % 2)

		// Half the time, we add to the new position
		addAmt := baseAmt.Mul(addShares)
		if addAmt.GT(sdk.ZeroDec()) {
			err = curAccum.AddToPosition(curAddr, addAmt)
			suite.Require().NoError(err)
		}

		// Half the time, we remove one share from the position
		amtToRemove := sdk.OneDec().Mul(removeShares)
		if amtToRemove.GT(sdk.ZeroDec()) {
			err = curAccum.RemoveFromPosition(curAddr, amtToRemove)
			suite.Require().NoError(err)
		}

		// Finally, we update our expected number of shares for the accumulator
		// we targeted in this loop
		if !positionExists {
			// If a new position was created, we factor its new shares in
			expectedShares[i%2] = expectedShares[i%2].Add(baseAmt)
		}
		expectedShares[i%2] = expectedShares[i%2].Add(addAmt).Sub(amtToRemove)
	}

	// Get updated accums from state to validate results
	accumOne, err = accumPackage.GetAccumulator(suite.store, testNameOne)
	suite.Require().NoError(err)
	accumTwo, err = accumPackage.GetAccumulator(suite.store, testNameTwo)
	suite.Require().NoError(err)

	// Ensure that total shares in each accum matches our expected number of shares
	accumOneShares, err = accumOne.GetTotalShares()
	suite.Require().NoError(err)
	accumTwoShares, err = accumTwo.GetTotalShares()
	suite.Require().NoError(err)
	suite.Require().Equal(expectedShares[0], accumOneShares)
	suite.Require().Equal(expectedShares[1], accumTwoShares)
}

func (suite *AccumTestSuite) TestAddToUnclaimedRewards() {
	// We setup store and accum
	// once at beginning.
	suite.SetupTest()

	// Setup.
	var (
		accObject = accumPackage.MakeTestAccumulator(suite.store, testNameOne, initialCoinsDenomOne, emptyDec)
	)

	tests := map[string]struct {
		positionName             string
		unclaimedRewardsAddition sdk.DecCoins
		expectedError            error
	}{
		"valid update": {
			positionName:             validPositionName,
			unclaimedRewardsAddition: initialCoinsDenomOne,
		},
		"zero rewards - no op": {
			positionName:             validPositionName,
			unclaimedRewardsAddition: emptyCoins,
		},
		"error: negative addition": {
			positionName:             validPositionName,
			unclaimedRewardsAddition: negativeCoins,
			expectedError:            accumPackage.NegativeRewardsAdditionError{AccumName: accObject.GetName(), PositionName: validPositionName},
		},
		"invalid position - different name": {
			positionName:  invalidPositionName,
			expectedError: accumPackage.NoPositionError{Name: invalidPositionName},
		},
	}

	for name, tc := range tests {
		suite.Run(name, func() {

			// Setup
			err := accObject.NewPositionCustomAcc(validPositionName, sdk.OneDec(), initialCoinsDenomOne, nil)
			suite.Require().NoError(err)

			// Update global accumulator.
			accObject.AddToAccumulator(initialCoinsDenomOne)

			// System under test.
			err = accObject.AddToUnclaimedRewards(tc.positionName, tc.unclaimedRewardsAddition)

			// Assertions.
			if tc.expectedError != nil {
				suite.Require().Error(err)
				suite.Require().Equal(tc.expectedError, err)
				return
			}
			suite.Require().NoError(err)

			position := accObject.MustGetPosition(tc.positionName)
			suite.Require().Equal(initialCoinsDenomOne, position.GetInitAccumValue())
			//
			suite.Require().Equal(tc.unclaimedRewardsAddition, position.GetUnclaimedRewards())
		})
	}
}

func (suite *AccumTestSuite) TestDeletePosition() {
	// We setup store and accum
	// once at beginning.
	suite.SetupTest()

	tests := map[string]struct {
		positionName             string
		globalGrowth             sdk.DecCoins
		numShares                int64
		expectedUnclaimedRewards sdk.DecCoins
		expectedError            error
	}{
		"base": {
			positionName:             validPositionName,
			globalGrowth:             initialCoinsDenomOne,
			numShares:                1,
			expectedUnclaimedRewards: initialCoinsDenomOne,
		},
		"no global growth": {
			positionName:             validPositionName,
			globalGrowth:             emptyCoins,
			numShares:                1,
			expectedUnclaimedRewards: emptyCoins,
		},
		"2 shares": {
			positionName:             validPositionName,
			globalGrowth:             initialCoinsDenomOne,
			numShares:                2,
			expectedUnclaimedRewards: initialCoinsDenomOne.Add(initialCoinsDenomOne...),
		},
		"invalid position - different name": {
			positionName:  invalidPositionName,
			numShares:     1,
			expectedError: accumPackage.NoPositionError{Name: invalidPositionName},
		},
	}

	for name, tc := range tests {
		tc := tc
		suite.Run(name, func() {
			suite.SetupTest()

			// Setup.
			accObject := accumPackage.MakeTestAccumulator(suite.store, testNameOne, initialCoinsDenomOne, emptyDec)

			err := accObject.NewPosition(validPositionName, sdk.NewDec(tc.numShares), nil)
			suite.Require().NoError(err)

			// Update global accumulator.
			accObject.AddToAccumulator(tc.globalGrowth)

			// System under test.
			unclaimedRewards, err := accObject.DeletePosition(tc.positionName)

			// Assertions.
			if tc.expectedError != nil {
				suite.Require().Error(err)
				suite.Require().ErrorIs(err, tc.expectedError)
				return
			}
			suite.Require().NoError(err)

			hasPosition, err := accObject.HasPosition(tc.positionName)
			suite.Require().NoError(err)
			suite.Require().False(hasPosition)

			// Check rewards.
			suite.Require().Equal(tc.expectedUnclaimedRewards, unclaimedRewards)

			// Check that global accumulator value is updated
			totalShares, err := accObject.GetTotalShares()
			suite.Require().NoError(err)
			suite.Require().Equal(sdk.ZeroDec(), totalShares)
			// Check that accumulator receiver is mutated.
			suite.Require().Equal(sdk.ZeroDec().String(), accObject.GetTotalShareField().String())
		})
	}
}<|MERGE_RESOLUTION|>--- conflicted
+++ resolved
@@ -1332,11 +1332,7 @@
 			// ensure state was mutated
 			globalSharesFromState, err := accObject.GetTotalShares()
 			suite.Require().NoError(err)
-<<<<<<< HEAD
-			suite.Require().Equal(expectedGlobalAccValue, globalSharesFromState)
-=======
 			suite.Require().Equal(expectedGlobalAccValue.String(), globalSharesFromState.String())
->>>>>>> 65d21f6a
 		})
 	}
 }
