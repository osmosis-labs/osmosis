package accum_test

import (
	"testing"

	"github.com/cosmos/cosmos-sdk/store"
	iavlstore "github.com/cosmos/cosmos-sdk/store/iavl"
	sdk "github.com/cosmos/cosmos-sdk/types"
	"github.com/cosmos/iavl"
	"github.com/stretchr/testify/suite"
	dbm "github.com/tendermint/tm-db"

<<<<<<< HEAD
	"github.com/osmosis-labs/osmosis/osmoutils"
	accumPackage "github.com/osmosis-labs/osmosis/osmoutils/accum"

	iavlstore "github.com/cosmos/cosmos-sdk/store/iavl"
=======
	"github.com/osmosis-labs/osmosis/osmoutils/accum"
>>>>>>> 59fa4cb6
)

type AccumTestSuite struct {
	suite.Suite

	store store.KVStore
}

var (
	testAddressOne   = sdk.AccAddress([]byte("addr1_______________"))
	testAddressTwo   = sdk.AccAddress([]byte("addr2_______________"))
	testAddressThree = sdk.AccAddress([]byte("addr3_______________"))

	emptyPositionOptions = accum.PositionOptions{}
	testNameOne          = "myaccumone"
	testNameTwo          = "myaccumtwo"
	testNameThree        = "myaccumthree"
	denomOne             = "denomone"
	denomTwo             = "denomtwo"

	emptyCoins = sdk.DecCoins(nil)

	initialValueOne      = sdk.MustNewDecFromStr("100.1")
	initialCoinDenomOne  = sdk.NewDecCoinFromDec(denomOne, initialValueOne)
	initialCoinsDenomOne = sdk.NewDecCoins(initialCoinDenomOne)

	positionOne = accum.Record{
		NumShares:        sdk.NewDec(100),
		InitAccumValue:   emptyCoins,
		UnclaimedRewards: emptyCoins,
	}

	positionOneV2 = accum.Record{
		NumShares:        sdk.NewDec(150),
		InitAccumValue:   emptyCoins,
		UnclaimedRewards: emptyCoins,
	}

	positionTwo = accum.Record{
		NumShares:        sdk.NewDec(200),
		InitAccumValue:   emptyCoins,
		UnclaimedRewards: emptyCoins,
	}

	positionThree = accum.Record{
		NumShares:        sdk.NewDec(300),
		InitAccumValue:   emptyCoins,
		UnclaimedRewards: emptyCoins,
	}
)

func withInitialAccumValue(record accum.Record, initialAccum sdk.DecCoins) accum.Record {
	record.InitAccumValue = initialAccum
	return record
}

func withUnclaimedRewards(record accum.Record, unclaimedRewards sdk.DecCoins) accum.Record {
	record.UnclaimedRewards = unclaimedRewards
	return record
}

// Sets/resets KVStore to use for tests under `suite.store`
func (suite *AccumTestSuite) SetupTest() {
	db := dbm.NewMemDB()
	tree, err := iavl.NewMutableTree(db, 100, false)
	suite.Require().NoError(err)
	_, _, err = tree.SaveVersion()
	suite.Require().Nil(err)
	kvstore := iavlstore.UnsafeNewStore(tree)
	suite.store = kvstore
}

func TestTreeTestSuite(t *testing.T) {
	suite.Run(t, new(AccumTestSuite))
}

func (suite *AccumTestSuite) TestMakeAndGetAccum() {
	// We set up store once at beginning so we can test duplicates
	suite.SetupTest()

	type testcase struct {
		accumName  string
		expAccum   accumPackage.AccumulatorObject
		expSetPass bool
		expGetPass bool
	}

	tests := map[string]testcase{
		"create valid accumulator": {
			accumName:  "fee-accumulator",
			expSetPass: true,
			expGetPass: true,
		},
		"create duplicate accumulator": {
			accumName:  "fee-accumulator",
			expSetPass: false,
			expGetPass: true,
		},
	}

	for name, tc := range tests {
		tc := tc
		suite.Run(name, func() {
			// Creates raw accumulator object with test case's accum name and zero initial value
			expAccum := accumPackage.CreateRawAccumObject(suite.store, tc.accumName, sdk.DecCoins(nil))

			err := accumPackage.MakeAccumulator(suite.store, tc.accumName)

			if !tc.expSetPass {
				suite.Require().Error(err)
			}

			actualAccum, err := accumPackage.GetAccumulator(suite.store, tc.accumName)

			if tc.expGetPass {
				suite.Require().NoError(err)
				suite.Require().Equal(expAccum, actualAccum)
			} else {
				suite.Require().Error(err)
			}
		})
	}
}

<<<<<<< HEAD
func (suite *AccumTestSuite) TestAddToPosition() {
	type testcase struct {
		startingNumShares sdk.Dec
		startingUnclaimedRewards sdk.DecCoins
		newShares   sdk.Dec

		// accumInit and accumDelta specify the initial accum value 
		// and how much it has changed since the position being added 
		// to was created
		accumInit	sdk.DecCoins
		accumDelta  sdk.DecCoins

		// Address does not exist
		addrDNE bool
		expPass bool
	}

	tests := map[string]testcase{
		"zero shares with no new rewards": {
			startingNumShares: sdk.ZeroDec(),
			startingUnclaimedRewards: sdk.NewDecCoins(),
			newShares: sdk.OneDec(),
			accumInit: sdk.NewDecCoins(),
			// unchanged accum value, so no unclaimed rewards
			accumDelta: sdk.NewDecCoins(),
			expPass: true,
		},
		"non-zero shares with no new rewards": {
			startingNumShares: sdk.OneDec(),
			startingUnclaimedRewards: sdk.NewDecCoins(),
			newShares: sdk.OneDec(),
			accumInit: sdk.NewDecCoins(),
			// unchanged accum value, so no unclaimed rewards
			accumDelta: sdk.NewDecCoins(),
			expPass: true,
		},
		"non-zero shares with new rewards in one denom": {
			startingNumShares: sdk.OneDec(),
			startingUnclaimedRewards: sdk.NewDecCoins(),
			newShares: sdk.OneDec(),
			accumInit: sdk.NewDecCoins(),
			// unclaimed rewards since last update
			accumDelta: sdk.NewDecCoins(sdk.NewDecCoin("foo", sdk.NewInt(10))),
			expPass: true,
		},
		"non-zero shares with new rewards in two denoms": {
			startingNumShares: sdk.OneDec(),
			startingUnclaimedRewards: sdk.NewDecCoins(),
			newShares: sdk.OneDec(),
			accumInit: sdk.NewDecCoins(),
			accumDelta: sdk.NewDecCoins(sdk.NewDecCoin("foo", sdk.NewInt(10)), sdk.NewDecCoin("bar", sdk.NewInt(10))),
			expPass: true,
		},
		"non-zero shares with both existing and new rewards": {
			startingNumShares: sdk.OneDec(),
			startingUnclaimedRewards: sdk.NewDecCoins(sdk.NewDecCoin("foo", sdk.NewInt(11)), sdk.NewDecCoin("bar", sdk.NewInt(11))),
			newShares: sdk.OneDec(),
			accumInit: sdk.NewDecCoins(),
			accumDelta: sdk.NewDecCoins(sdk.NewDecCoin("foo", sdk.NewInt(10)), sdk.NewDecCoin("bar", sdk.NewInt(10))),
			expPass: true,
		},
		"non-zero shares with both existing (one denom) and new rewards (two denoms)": {
			startingNumShares: sdk.OneDec(),
			startingUnclaimedRewards: sdk.NewDecCoins(sdk.NewDecCoin("foo", sdk.NewInt(10))),
			newShares: sdk.OneDec(),
			accumInit: sdk.NewDecCoins(),
			accumDelta: sdk.NewDecCoins(sdk.NewDecCoin("foo", sdk.NewInt(10)), sdk.NewDecCoin("bar", sdk.NewInt(10))),
			expPass: true,
		},
		"non-zero shares with both existing (one denom) and new rewards (two new denoms)": {
			startingNumShares: sdk.OneDec(),
			startingUnclaimedRewards: sdk.NewDecCoins(sdk.NewDecCoin("foo", sdk.NewInt(10))),
			newShares: sdk.OneDec(),
			accumInit: sdk.NewDecCoins(),
			accumDelta: sdk.NewDecCoins(sdk.NewDecCoin("bar", sdk.NewInt(10)), sdk.NewDecCoin("baz", sdk.NewInt(10))),
			expPass: true,
		},
		"nonzero accumulator starting value, delta with same denoms": {
			startingNumShares: sdk.OneDec(),
			startingUnclaimedRewards: sdk.NewDecCoins(sdk.NewDecCoin("foo", sdk.NewInt(10))),
			newShares: sdk.OneDec(),
			accumInit: sdk.NewDecCoins(sdk.NewDecCoin("foo", sdk.NewInt(10)), sdk.NewDecCoin("bar", sdk.NewInt(10))),
			accumDelta: sdk.NewDecCoins(sdk.NewDecCoin("foo", sdk.NewInt(10)), sdk.NewDecCoin("bar", sdk.NewInt(10))),
			expPass: true,
		},
		"nonzero accumulator starting value, delta with new denoms": {
			startingNumShares: sdk.OneDec(),
			startingUnclaimedRewards: sdk.NewDecCoins(sdk.NewDecCoin("foo", sdk.NewInt(10))),
			newShares: sdk.OneDec(),
			accumInit: sdk.NewDecCoins(sdk.NewDecCoin("foo", sdk.NewInt(10)), sdk.NewDecCoin("bar", sdk.NewInt(10))),
			accumDelta: sdk.NewDecCoins(sdk.NewDecCoin("bar", sdk.NewInt(10)), sdk.NewDecCoin("baz", sdk.NewInt(10))),
			expPass: true,
		},

		// error catching
		"account does not exist": {
			addrDNE: true,
			expPass: false,

			startingNumShares: sdk.ZeroDec(),
			startingUnclaimedRewards: sdk.NewDecCoins(),
			newShares: sdk.OneDec(),
			accumInit: sdk.NewDecCoins(),
			accumDelta: sdk.NewDecCoins(),
		},
		"attempt to add zero shares": {
			startingNumShares: sdk.OneDec(),
			startingUnclaimedRewards: sdk.NewDecCoins(),
			newShares: sdk.ZeroDec(),
			accumInit: sdk.NewDecCoins(),
			// unchanged accum value, so no unclaimed rewards
			accumDelta: sdk.NewDecCoins(),
			expPass: false,
		},
		"attempt to add negative shares": {
			startingNumShares: sdk.OneDec(),
			startingUnclaimedRewards: sdk.NewDecCoins(),
			newShares: sdk.OneDec().Neg(),
			accumInit: sdk.NewDecCoins(),
			// unchanged accum value, so no unclaimed rewards
			accumDelta: sdk.NewDecCoins(),
			expPass: false,
=======
func (suite *AccumTestSuite) TestNewPosition() {
	// We setup store and accum
	// once at beginning so we can test duplicate positions
	suite.SetupTest()

	// Setup.
	accObject := accum.CreateRawAccumObject(suite.store, testNameOne, emptyCoins)

	tests := map[string]struct {
		accObject        accum.AccumulatorObject
		addr             sdk.AccAddress
		numShareUnits    sdk.Dec
		options          accum.PositionOptions
		expectedPosition accum.Record
	}{
		"test address one - position created": {
			accObject:        accObject,
			addr:             testAddressOne,
			numShareUnits:    positionOne.NumShares,
			options:          emptyPositionOptions,
			expectedPosition: positionOne,
		},
		"test address two - position created": {
			accObject:        accObject,
			addr:             testAddressTwo,
			numShareUnits:    positionTwo.NumShares,
			options:          emptyPositionOptions,
			expectedPosition: positionTwo,
		},
		"test address one - position overwritten": {
			accObject:        accObject,
			addr:             testAddressOne,
			numShareUnits:    positionOneV2.NumShares,
			options:          emptyPositionOptions,
			expectedPosition: positionOneV2,
		},
		"test address three - added": {
			accObject:        accObject,
			addr:             testAddressThree,
			numShareUnits:    positionThree.NumShares,
			options:          emptyPositionOptions,
			expectedPosition: positionThree,
		},
		"test address one with non-empty accumulator - position created": {
			accObject:        accum.CreateRawAccumObject(suite.store, testNameTwo, initialCoinsDenomOne),
			addr:             testAddressOne,
			numShareUnits:    positionOne.NumShares,
			options:          emptyPositionOptions,
			expectedPosition: withInitialAccumValue(positionOne, initialCoinsDenomOne),
		},
	}

	for name, tc := range tests {
		tc := tc
		suite.Run(name, func() {

			// System under test.
			tc.accObject.NewPosition(tc.addr, tc.numShareUnits, tc.options)

			// Assertions.
			positions := tc.accObject.GetPosition(tc.addr)
			suite.Require().Equal(tc.expectedPosition, positions)
		})
	}
}

func (suite *AccumTestSuite) TestClaimRewards() {
	var (
		doubleCoinsDenomOne = sdk.NewDecCoinFromDec(denomOne, initialValueOne.MulInt64(2))

		tripleDenomOneAndTwo = sdk.NewDecCoins(
			sdk.NewDecCoinFromDec(denomOne, initialValueOne),
			sdk.NewDecCoinFromDec(denomTwo, sdk.OneDec())).MulDec(sdk.NewDec(3))
	)

	// We setup store and accum
	// once at beginning so we can test duplicate positions
	suite.SetupTest()

	// Setup.

	// 1. No rewards, 2 position accumulator.
	accumNoRewards := accum.CreateRawAccumObject(suite.store, testNameOne, emptyCoins)

	// Create positions at testAddressOne and testAddressTwo.
	accumNoRewards.NewPosition(testAddressOne, positionOne.NumShares, emptyPositionOptions)
	accumNoRewards.NewPosition(testAddressTwo, positionTwo.NumShares, emptyPositionOptions)

	// 2. One accumulator reward coin, 1 position accumulator, no unclaimed rewards in position.
	accumOneReward := accum.CreateRawAccumObject(suite.store, testNameTwo, initialCoinsDenomOne)

	// Create position at testAddressThree.
	accumOneReward = accum.WithPosition(accumOneReward, testAddressThree, withInitialAccumValue(positionThree, initialCoinsDenomOne))

	// Double the accumulator value.
	accumOneReward.SetValue(sdk.NewDecCoins(doubleCoinsDenomOne))

	// 3. Multi accumulator rewards, 2 position accumulator, some unclaimed rewards.
	accumThreeRewards := accum.CreateRawAccumObject(suite.store, testNameThree, sdk.NewDecCoins())

	// Create positions at testAddressOne
	// This position has unclaimed rewards set.
	accumThreeRewards = accum.WithPosition(accumThreeRewards, testAddressOne, withUnclaimedRewards(positionOne, initialCoinsDenomOne))

	// Create positions at testAddressThree with no unclaimed rewards.
	accumThreeRewards.NewPosition(testAddressTwo, positionTwo.NumShares, emptyPositionOptions)

	// Triple the accumulator value.
	accumThreeRewards.SetValue(tripleDenomOneAndTwo)

	tests := map[string]struct {
		accObject      accum.AccumulatorObject
		addr           sdk.AccAddress
		expectedResult sdk.DecCoins
		expectError    error
	}{
		"claim at testAddressOne with no rewards - success": {
			accObject:      accumNoRewards,
			addr:           testAddressOne,
			expectedResult: emptyCoins,
		},
		"claim at testAddressTwo with no rewards - success": {
			accObject:      accumNoRewards,
			addr:           testAddressTwo,
			expectedResult: emptyCoins,
		},
		"claim at testAddressTwo with no rewards - error - no position": {
			accObject:   accumNoRewards,
			addr:        testAddressThree,
			expectError: accum.NoPositionError{Address: testAddressThree},
		},
		"claim at testAddressThree with single reward token - success": {
			accObject: accumOneReward,
			addr:      testAddressThree,
			// denomOne: (200.2 - 100.1) * 300 (accum diff * share count) = 30030
			expectedResult: initialCoinsDenomOne.MulDec(positionThree.NumShares),
		},
		"claim at testAddressOne with multiple reward tokens and unclaimed rewards - success": {
			accObject: accumThreeRewards,
			addr:      testAddressOne,
			// denomOne: (300.3 - 0) * 100 (accum diff * share count) + 100.1 (unclaimed rewards) = 30130.1
			// denomTwo: (3 - 0) * 100 (accum diff * share count) = 300
			expectedResult: tripleDenomOneAndTwo.MulDec(positionOne.NumShares).Add(initialCoinDenomOne),
		},
		"claim at testAddressTwi with multiple reward tokens and no unclaimed rewards - success": {
			accObject: accumThreeRewards,
			addr:      testAddressTwo,
			// denomOne: (300.3 - 0) * 200 (accum diff * share count) = 60060.6
			// denomTwo: (3 - 0) * 200  (accum diff * share count) = 600
			expectedResult: sdk.NewDecCoins(
				initialCoinDenomOne,
				sdk.NewDecCoinFromDec(denomTwo, sdk.OneDec()),
			).MulDec(positionTwo.NumShares).MulDec(sdk.NewDec(3)),
>>>>>>> 59fa4cb6
		},
	}

	for name, tc := range tests {
<<<<<<< HEAD
		suite.Run(name, func() {
			// We reset the store for each test
			suite.SetupTest()
			addr := osmoutils.CreateRandomAccounts(1)[0]

			// Create a new accumulator with initial value specified by test case
			curAccum := accumPackage.CreateRawAccumObject(suite.store, "test-accum", tc.accumInit)

			// Create new position in store (raw to minimize dependencies)
			if !tc.addrDNE {
				accumPackage.CreateRawPosition(curAccum, addr, tc.startingNumShares, tc.startingUnclaimedRewards, accumPackage.PositionOptions{})
			}

			// Update accumulator with accumDelta (increasing position's rewards by a proportional amount)
			curAccum = accumPackage.CreateRawAccumObject(suite.store, "test-accum", tc.accumInit.Add(tc.accumDelta...))

			// Add newShares to position
			err := curAccum.AddToPosition(addr, tc.newShares)

			if tc.expPass {
				suite.Require().NoError(err)

				// Get updated position for comparison
				newPosition, err := accumPackage.GetPosition(accumPackage.GetStore(curAccum), addr)
				suite.Require().NoError(err)

				// Ensure position's accumulator value is moved up to init + delta
				suite.Require().Equal(tc.accumInit.Add(tc.accumDelta...), newPosition.InitAccumValue)

				// Ensure accrued rewards are moved into UnclaimedRewards (both when it starts empty and not)
				// Note: assumes only one position for accumulator, so new unclaimed rewards = accumDelta
				suite.Require().Equal(tc.startingUnclaimedRewards.Add(tc.accumDelta...), newPosition.UnclaimedRewards)

				// Ensure address's position properly reflects new number of shares
				suite.Require().Equal(tc.startingNumShares.Add(tc.newShares), newPosition.NumShares)

				// TODO: ensure a new position isn't created in memory (only old one is overwritten)
			} else {
				suite.Require().Error(err)
			}
=======
		tc := tc
		suite.Run(name, func() {

			// System under test.
			actualResult, err := tc.accObject.ClaimRewards(tc.addr)

			// Assertions.

			if tc.expectError != nil {
				suite.Require().Error(err)
				suite.Require().Equal(tc.expectError, err)
				return
			}

			suite.Require().NoError(err)

			suite.Require().Equal(tc.expectedResult, actualResult)

			finalPosition := tc.accObject.GetPosition(tc.addr)
			suite.Require().NoError(err)

			// Unclaimed rewards are reset.
			suite.Require().True(finalPosition.UnclaimedRewards.IsZero())
>>>>>>> 59fa4cb6
		})
	}
}<|MERGE_RESOLUTION|>--- conflicted
+++ resolved
@@ -4,20 +4,15 @@
 	"testing"
 
 	"github.com/cosmos/cosmos-sdk/store"
-	iavlstore "github.com/cosmos/cosmos-sdk/store/iavl"
 	sdk "github.com/cosmos/cosmos-sdk/types"
 	"github.com/cosmos/iavl"
 	"github.com/stretchr/testify/suite"
 	dbm "github.com/tendermint/tm-db"
 
-<<<<<<< HEAD
 	"github.com/osmosis-labs/osmosis/osmoutils"
 	accumPackage "github.com/osmosis-labs/osmosis/osmoutils/accum"
 
 	iavlstore "github.com/cosmos/cosmos-sdk/store/iavl"
-=======
-	"github.com/osmosis-labs/osmosis/osmoutils/accum"
->>>>>>> 59fa4cb6
 )
 
 type AccumTestSuite struct {
@@ -142,130 +137,6 @@
 	}
 }
 
-<<<<<<< HEAD
-func (suite *AccumTestSuite) TestAddToPosition() {
-	type testcase struct {
-		startingNumShares sdk.Dec
-		startingUnclaimedRewards sdk.DecCoins
-		newShares   sdk.Dec
-
-		// accumInit and accumDelta specify the initial accum value 
-		// and how much it has changed since the position being added 
-		// to was created
-		accumInit	sdk.DecCoins
-		accumDelta  sdk.DecCoins
-
-		// Address does not exist
-		addrDNE bool
-		expPass bool
-	}
-
-	tests := map[string]testcase{
-		"zero shares with no new rewards": {
-			startingNumShares: sdk.ZeroDec(),
-			startingUnclaimedRewards: sdk.NewDecCoins(),
-			newShares: sdk.OneDec(),
-			accumInit: sdk.NewDecCoins(),
-			// unchanged accum value, so no unclaimed rewards
-			accumDelta: sdk.NewDecCoins(),
-			expPass: true,
-		},
-		"non-zero shares with no new rewards": {
-			startingNumShares: sdk.OneDec(),
-			startingUnclaimedRewards: sdk.NewDecCoins(),
-			newShares: sdk.OneDec(),
-			accumInit: sdk.NewDecCoins(),
-			// unchanged accum value, so no unclaimed rewards
-			accumDelta: sdk.NewDecCoins(),
-			expPass: true,
-		},
-		"non-zero shares with new rewards in one denom": {
-			startingNumShares: sdk.OneDec(),
-			startingUnclaimedRewards: sdk.NewDecCoins(),
-			newShares: sdk.OneDec(),
-			accumInit: sdk.NewDecCoins(),
-			// unclaimed rewards since last update
-			accumDelta: sdk.NewDecCoins(sdk.NewDecCoin("foo", sdk.NewInt(10))),
-			expPass: true,
-		},
-		"non-zero shares with new rewards in two denoms": {
-			startingNumShares: sdk.OneDec(),
-			startingUnclaimedRewards: sdk.NewDecCoins(),
-			newShares: sdk.OneDec(),
-			accumInit: sdk.NewDecCoins(),
-			accumDelta: sdk.NewDecCoins(sdk.NewDecCoin("foo", sdk.NewInt(10)), sdk.NewDecCoin("bar", sdk.NewInt(10))),
-			expPass: true,
-		},
-		"non-zero shares with both existing and new rewards": {
-			startingNumShares: sdk.OneDec(),
-			startingUnclaimedRewards: sdk.NewDecCoins(sdk.NewDecCoin("foo", sdk.NewInt(11)), sdk.NewDecCoin("bar", sdk.NewInt(11))),
-			newShares: sdk.OneDec(),
-			accumInit: sdk.NewDecCoins(),
-			accumDelta: sdk.NewDecCoins(sdk.NewDecCoin("foo", sdk.NewInt(10)), sdk.NewDecCoin("bar", sdk.NewInt(10))),
-			expPass: true,
-		},
-		"non-zero shares with both existing (one denom) and new rewards (two denoms)": {
-			startingNumShares: sdk.OneDec(),
-			startingUnclaimedRewards: sdk.NewDecCoins(sdk.NewDecCoin("foo", sdk.NewInt(10))),
-			newShares: sdk.OneDec(),
-			accumInit: sdk.NewDecCoins(),
-			accumDelta: sdk.NewDecCoins(sdk.NewDecCoin("foo", sdk.NewInt(10)), sdk.NewDecCoin("bar", sdk.NewInt(10))),
-			expPass: true,
-		},
-		"non-zero shares with both existing (one denom) and new rewards (two new denoms)": {
-			startingNumShares: sdk.OneDec(),
-			startingUnclaimedRewards: sdk.NewDecCoins(sdk.NewDecCoin("foo", sdk.NewInt(10))),
-			newShares: sdk.OneDec(),
-			accumInit: sdk.NewDecCoins(),
-			accumDelta: sdk.NewDecCoins(sdk.NewDecCoin("bar", sdk.NewInt(10)), sdk.NewDecCoin("baz", sdk.NewInt(10))),
-			expPass: true,
-		},
-		"nonzero accumulator starting value, delta with same denoms": {
-			startingNumShares: sdk.OneDec(),
-			startingUnclaimedRewards: sdk.NewDecCoins(sdk.NewDecCoin("foo", sdk.NewInt(10))),
-			newShares: sdk.OneDec(),
-			accumInit: sdk.NewDecCoins(sdk.NewDecCoin("foo", sdk.NewInt(10)), sdk.NewDecCoin("bar", sdk.NewInt(10))),
-			accumDelta: sdk.NewDecCoins(sdk.NewDecCoin("foo", sdk.NewInt(10)), sdk.NewDecCoin("bar", sdk.NewInt(10))),
-			expPass: true,
-		},
-		"nonzero accumulator starting value, delta with new denoms": {
-			startingNumShares: sdk.OneDec(),
-			startingUnclaimedRewards: sdk.NewDecCoins(sdk.NewDecCoin("foo", sdk.NewInt(10))),
-			newShares: sdk.OneDec(),
-			accumInit: sdk.NewDecCoins(sdk.NewDecCoin("foo", sdk.NewInt(10)), sdk.NewDecCoin("bar", sdk.NewInt(10))),
-			accumDelta: sdk.NewDecCoins(sdk.NewDecCoin("bar", sdk.NewInt(10)), sdk.NewDecCoin("baz", sdk.NewInt(10))),
-			expPass: true,
-		},
-
-		// error catching
-		"account does not exist": {
-			addrDNE: true,
-			expPass: false,
-
-			startingNumShares: sdk.ZeroDec(),
-			startingUnclaimedRewards: sdk.NewDecCoins(),
-			newShares: sdk.OneDec(),
-			accumInit: sdk.NewDecCoins(),
-			accumDelta: sdk.NewDecCoins(),
-		},
-		"attempt to add zero shares": {
-			startingNumShares: sdk.OneDec(),
-			startingUnclaimedRewards: sdk.NewDecCoins(),
-			newShares: sdk.ZeroDec(),
-			accumInit: sdk.NewDecCoins(),
-			// unchanged accum value, so no unclaimed rewards
-			accumDelta: sdk.NewDecCoins(),
-			expPass: false,
-		},
-		"attempt to add negative shares": {
-			startingNumShares: sdk.OneDec(),
-			startingUnclaimedRewards: sdk.NewDecCoins(),
-			newShares: sdk.OneDec().Neg(),
-			accumInit: sdk.NewDecCoins(),
-			// unchanged accum value, so no unclaimed rewards
-			accumDelta: sdk.NewDecCoins(),
-			expPass: false,
-=======
 func (suite *AccumTestSuite) TestNewPosition() {
 	// We setup store and accum
 	// once at beginning so we can test duplicate positions
@@ -419,53 +290,10 @@
 				initialCoinDenomOne,
 				sdk.NewDecCoinFromDec(denomTwo, sdk.OneDec()),
 			).MulDec(positionTwo.NumShares).MulDec(sdk.NewDec(3)),
->>>>>>> 59fa4cb6
 		},
 	}
 
 	for name, tc := range tests {
-<<<<<<< HEAD
-		suite.Run(name, func() {
-			// We reset the store for each test
-			suite.SetupTest()
-			addr := osmoutils.CreateRandomAccounts(1)[0]
-
-			// Create a new accumulator with initial value specified by test case
-			curAccum := accumPackage.CreateRawAccumObject(suite.store, "test-accum", tc.accumInit)
-
-			// Create new position in store (raw to minimize dependencies)
-			if !tc.addrDNE {
-				accumPackage.CreateRawPosition(curAccum, addr, tc.startingNumShares, tc.startingUnclaimedRewards, accumPackage.PositionOptions{})
-			}
-
-			// Update accumulator with accumDelta (increasing position's rewards by a proportional amount)
-			curAccum = accumPackage.CreateRawAccumObject(suite.store, "test-accum", tc.accumInit.Add(tc.accumDelta...))
-
-			// Add newShares to position
-			err := curAccum.AddToPosition(addr, tc.newShares)
-
-			if tc.expPass {
-				suite.Require().NoError(err)
-
-				// Get updated position for comparison
-				newPosition, err := accumPackage.GetPosition(accumPackage.GetStore(curAccum), addr)
-				suite.Require().NoError(err)
-
-				// Ensure position's accumulator value is moved up to init + delta
-				suite.Require().Equal(tc.accumInit.Add(tc.accumDelta...), newPosition.InitAccumValue)
-
-				// Ensure accrued rewards are moved into UnclaimedRewards (both when it starts empty and not)
-				// Note: assumes only one position for accumulator, so new unclaimed rewards = accumDelta
-				suite.Require().Equal(tc.startingUnclaimedRewards.Add(tc.accumDelta...), newPosition.UnclaimedRewards)
-
-				// Ensure address's position properly reflects new number of shares
-				suite.Require().Equal(tc.startingNumShares.Add(tc.newShares), newPosition.NumShares)
-
-				// TODO: ensure a new position isn't created in memory (only old one is overwritten)
-			} else {
-				suite.Require().Error(err)
-			}
-=======
 		tc := tc
 		suite.Run(name, func() {
 
@@ -489,7 +317,176 @@
 
 			// Unclaimed rewards are reset.
 			suite.Require().True(finalPosition.UnclaimedRewards.IsZero())
->>>>>>> 59fa4cb6
 		})
 	}
+}
+
+func (suite *AccumTestSuite) TestAddToPosition() {
+	type testcase struct {
+		startingNumShares sdk.Dec
+		startingUnclaimedRewards sdk.DecCoins
+		newShares   sdk.Dec
+
+		// accumInit and accumDelta specify the initial accum value 
+		// and how much it has changed since the position being added 
+		// to was created
+		accumInit	sdk.DecCoins
+		accumDelta  sdk.DecCoins
+
+		// Address does not exist
+		addrDNE bool
+		expPass bool
+	}
+
+	tests := map[string]testcase{
+		"zero shares with no new rewards": {
+			startingNumShares: sdk.ZeroDec(),
+			startingUnclaimedRewards: sdk.NewDecCoins(),
+			newShares: sdk.OneDec(),
+			accumInit: sdk.NewDecCoins(),
+			// unchanged accum value, so no unclaimed rewards
+			accumDelta: sdk.NewDecCoins(),
+			expPass: true,
+		},
+		"non-zero shares with no new rewards": {
+			startingNumShares: sdk.OneDec(),
+			startingUnclaimedRewards: sdk.NewDecCoins(),
+			newShares: sdk.OneDec(),
+			accumInit: sdk.NewDecCoins(),
+			// unchanged accum value, so no unclaimed rewards
+			accumDelta: sdk.NewDecCoins(),
+			expPass: true,
+		},
+		"non-zero shares with new rewards in one denom": {
+			startingNumShares: sdk.OneDec(),
+			startingUnclaimedRewards: sdk.NewDecCoins(),
+			newShares: sdk.OneDec(),
+			accumInit: sdk.NewDecCoins(),
+			// unclaimed rewards since last update
+			accumDelta: sdk.NewDecCoins(sdk.NewDecCoin("foo", sdk.NewInt(10))),
+			expPass: true,
+		},
+		"non-zero shares with new rewards in two denoms": {
+			startingNumShares: sdk.OneDec(),
+			startingUnclaimedRewards: sdk.NewDecCoins(),
+			newShares: sdk.OneDec(),
+			accumInit: sdk.NewDecCoins(),
+			accumDelta: sdk.NewDecCoins(sdk.NewDecCoin("foo", sdk.NewInt(10)), sdk.NewDecCoin("bar", sdk.NewInt(10))),
+			expPass: true,
+		},
+		"non-zero shares with both existing and new rewards": {
+			startingNumShares: sdk.OneDec(),
+			startingUnclaimedRewards: sdk.NewDecCoins(sdk.NewDecCoin("foo", sdk.NewInt(11)), sdk.NewDecCoin("bar", sdk.NewInt(11))),
+			newShares: sdk.OneDec(),
+			accumInit: sdk.NewDecCoins(),
+			accumDelta: sdk.NewDecCoins(sdk.NewDecCoin("foo", sdk.NewInt(10)), sdk.NewDecCoin("bar", sdk.NewInt(10))),
+			expPass: true,
+		},
+		"non-zero shares with both existing (one denom) and new rewards (two denoms)": {
+			startingNumShares: sdk.OneDec(),
+			startingUnclaimedRewards: sdk.NewDecCoins(sdk.NewDecCoin("foo", sdk.NewInt(10))),
+			newShares: sdk.OneDec(),
+			accumInit: sdk.NewDecCoins(),
+			accumDelta: sdk.NewDecCoins(sdk.NewDecCoin("foo", sdk.NewInt(10)), sdk.NewDecCoin("bar", sdk.NewInt(10))),
+			expPass: true,
+		},
+		"non-zero shares with both existing (one denom) and new rewards (two new denoms)": {
+			startingNumShares: sdk.OneDec(),
+			startingUnclaimedRewards: sdk.NewDecCoins(sdk.NewDecCoin("foo", sdk.NewInt(10))),
+			newShares: sdk.OneDec(),
+			accumInit: sdk.NewDecCoins(),
+			accumDelta: sdk.NewDecCoins(sdk.NewDecCoin("bar", sdk.NewInt(10)), sdk.NewDecCoin("baz", sdk.NewInt(10))),
+			expPass: true,
+		},
+		"nonzero accumulator starting value, delta with same denoms": {
+			startingNumShares: sdk.OneDec(),
+			startingUnclaimedRewards: sdk.NewDecCoins(sdk.NewDecCoin("foo", sdk.NewInt(10))),
+			newShares: sdk.OneDec(),
+			accumInit: sdk.NewDecCoins(sdk.NewDecCoin("foo", sdk.NewInt(10)), sdk.NewDecCoin("bar", sdk.NewInt(10))),
+			accumDelta: sdk.NewDecCoins(sdk.NewDecCoin("foo", sdk.NewInt(10)), sdk.NewDecCoin("bar", sdk.NewInt(10))),
+			expPass: true,
+		},
+		"nonzero accumulator starting value, delta with new denoms": {
+			startingNumShares: sdk.OneDec(),
+			startingUnclaimedRewards: sdk.NewDecCoins(sdk.NewDecCoin("foo", sdk.NewInt(10))),
+			newShares: sdk.OneDec(),
+			accumInit: sdk.NewDecCoins(sdk.NewDecCoin("foo", sdk.NewInt(10)), sdk.NewDecCoin("bar", sdk.NewInt(10))),
+			accumDelta: sdk.NewDecCoins(sdk.NewDecCoin("bar", sdk.NewInt(10)), sdk.NewDecCoin("baz", sdk.NewInt(10))),
+			expPass: true,
+		},
+
+		// error catching
+		"account does not exist": {
+			addrDNE: true,
+			expPass: false,
+
+			startingNumShares: sdk.ZeroDec(),
+			startingUnclaimedRewards: sdk.NewDecCoins(),
+			newShares: sdk.OneDec(),
+			accumInit: sdk.NewDecCoins(),
+			accumDelta: sdk.NewDecCoins(),
+		},
+		"attempt to add zero shares": {
+			startingNumShares: sdk.OneDec(),
+			startingUnclaimedRewards: sdk.NewDecCoins(),
+			newShares: sdk.ZeroDec(),
+			accumInit: sdk.NewDecCoins(),
+			// unchanged accum value, so no unclaimed rewards
+			accumDelta: sdk.NewDecCoins(),
+			expPass: false,
+		},
+		"attempt to add negative shares": {
+			startingNumShares: sdk.OneDec(),
+			startingUnclaimedRewards: sdk.NewDecCoins(),
+			newShares: sdk.OneDec().Neg(),
+			accumInit: sdk.NewDecCoins(),
+			// unchanged accum value, so no unclaimed rewards
+			accumDelta: sdk.NewDecCoins(),
+			expPass: false,
+		},
+	}
+
+	for name, tc := range tests {
+		suite.Run(name, func() {
+			// We reset the store for each test
+			suite.SetupTest()
+			addr := osmoutils.CreateRandomAccounts(1)[0]
+
+			// Create a new accumulator with initial value specified by test case
+			curAccum := accumPackage.CreateRawAccumObject(suite.store, "test-accum", tc.accumInit)
+
+			// Create new position in store (raw to minimize dependencies)
+			if !tc.addrDNE {
+				accumPackage.CreateRawPosition(curAccum, addr, tc.startingNumShares, tc.startingUnclaimedRewards, accumPackage.PositionOptions{})
+			}
+
+			// Update accumulator with accumDelta (increasing position's rewards by a proportional amount)
+			curAccum = accumPackage.CreateRawAccumObject(suite.store, "test-accum", tc.accumInit.Add(tc.accumDelta...))
+
+			// Add newShares to position
+			err := curAccum.AddToPosition(addr, tc.newShares)
+
+			if tc.expPass {
+				suite.Require().NoError(err)
+
+				// Get updated position for comparison
+				newPosition, err := accumPackage.GetPosition(accumPackage.GetStore(curAccum), addr)
+				suite.Require().NoError(err)
+
+				// Ensure position's accumulator value is moved up to init + delta
+				suite.Require().Equal(tc.accumInit.Add(tc.accumDelta...), newPosition.InitAccumValue)
+
+				// Ensure accrued rewards are moved into UnclaimedRewards (both when it starts empty and not)
+				// Note: assumes only one position for accumulator, so new unclaimed rewards = accumDelta
+				suite.Require().Equal(tc.startingUnclaimedRewards.Add(tc.accumDelta...), newPosition.UnclaimedRewards)
+
+				// Ensure address's position properly reflects new number of shares
+				suite.Require().Equal(tc.startingNumShares.Add(tc.newShares), newPosition.NumShares)
+
+				// TODO: ensure a new position isn't created in memory (only old one is overwritten)
+			} else {
+				suite.Require().Error(err)
+			}
+		})
+	}
 }