--- conflicted
+++ resolved
@@ -10,14 +10,10 @@
 	"github.com/stretchr/testify/suite"
 	dbm "github.com/tendermint/tm-db"
 
-<<<<<<< HEAD
 	"github.com/osmosis-labs/osmosis/osmoutils"
 	accumPackage "github.com/osmosis-labs/osmosis/osmoutils/accum"
 
 	iavlstore "github.com/cosmos/cosmos-sdk/store/iavl"
-=======
-	"github.com/osmosis-labs/osmosis/osmoutils/accum"
->>>>>>> e8a51b1f
 )
 
 type AccumTestSuite struct {
@@ -31,11 +27,7 @@
 	testAddressTwo   = sdk.AccAddress([]byte("addr2_______________"))
 	testAddressThree = sdk.AccAddress([]byte("addr3_______________"))
 
-<<<<<<< HEAD
 	emptyPositionOptions = accumPackage.PositionOptions{}
-=======
-	emptyPositionOptions = accum.PositionOptions{}
->>>>>>> e8a51b1f
 	testNameOne          = "myaccumone"
 	testNameTwo          = "myaccumtwo"
 	testNameThree        = "myaccumthree"
@@ -46,66 +38,40 @@
 
 	initialValueOne      = sdk.MustNewDecFromStr("100.1")
 	initialCoinDenomOne  = sdk.NewDecCoinFromDec(denomOne, initialValueOne)
-<<<<<<< HEAD
 	initialCoinDenomTwo  = sdk.NewDecCoinFromDec(denomTwo, initialValueOne)
 	initialCoinsDenomOne = sdk.NewDecCoins(initialCoinDenomOne)
 
 	positionOne = accumPackage.Record{
-=======
-	initialCoinsDenomOne = sdk.NewDecCoins(initialCoinDenomOne)
-
-	positionOne = accum.Record{
->>>>>>> e8a51b1f
 		NumShares:        sdk.NewDec(100),
 		InitAccumValue:   emptyCoins,
 		UnclaimedRewards: emptyCoins,
 	}
 
-<<<<<<< HEAD
 	positionOneV2 = accumPackage.Record{
-=======
-	positionOneV2 = accum.Record{
->>>>>>> e8a51b1f
 		NumShares:        sdk.NewDec(150),
 		InitAccumValue:   emptyCoins,
 		UnclaimedRewards: emptyCoins,
 	}
 
-<<<<<<< HEAD
 	positionTwo = accumPackage.Record{
-=======
-	positionTwo = accum.Record{
->>>>>>> e8a51b1f
 		NumShares:        sdk.NewDec(200),
 		InitAccumValue:   emptyCoins,
 		UnclaimedRewards: emptyCoins,
 	}
 
-<<<<<<< HEAD
 	positionThree = accumPackage.Record{
-=======
-	positionThree = accum.Record{
->>>>>>> e8a51b1f
 		NumShares:        sdk.NewDec(300),
 		InitAccumValue:   emptyCoins,
 		UnclaimedRewards: emptyCoins,
 	}
 )
 
-<<<<<<< HEAD
 func withInitialAccumValue(record accumPackage.Record, initialAccum sdk.DecCoins) accumPackage.Record {
-=======
-func withInitialAccumValue(record accum.Record, initialAccum sdk.DecCoins) accum.Record {
->>>>>>> e8a51b1f
 	record.InitAccumValue = initialAccum
 	return record
 }
 
-<<<<<<< HEAD
 func withUnclaimedRewards(record accumPackage.Record, unclaimedRewards sdk.DecCoins) accumPackage.Record {
-=======
-func withUnclaimedRewards(record accum.Record, unclaimedRewards sdk.DecCoins) accum.Record {
->>>>>>> e8a51b1f
 	record.UnclaimedRewards = unclaimedRewards
 	return record
 }
@@ -131,11 +97,7 @@
 
 	type testcase struct {
 		accumName  string
-<<<<<<< HEAD
 		expAccum   accumPackage.AccumulatorObject
-=======
-		expAccum   accum.AccumulatorObject
->>>>>>> e8a51b1f
 		expSetPass bool
 		expGetPass bool
 	}
@@ -157,11 +119,7 @@
 		tc := tc
 		suite.Run(name, func() {
 			// Creates raw accumulator object with test case's accum name and zero initial value
-<<<<<<< HEAD
 			expAccum := accumPackage.CreateRawAccumObject(suite.store, tc.accumName, emptyCoins)
-=======
-			expAccum := accum.CreateRawAccumObject(suite.store, tc.accumName, sdk.DecCoins(nil))
->>>>>>> e8a51b1f
 
 			err := accumPackage.MakeAccumulator(suite.store, tc.accumName)
 
