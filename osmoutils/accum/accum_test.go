--- conflicted
+++ resolved
@@ -1327,28 +1327,56 @@
 	}
 }
 
-<<<<<<< HEAD
-func (suite *AccumTestSuite) TestSetPositionCustomAcc() {
-
-=======
 func (suite *AccumTestSuite) TestHasPosition() {
->>>>>>> 959a74f0
 	// We setup store and accum
 	// once at beginning.
 	suite.SetupTest()
 
-<<<<<<< HEAD
-=======
 	const (
 		defaultPositionName = "posname"
 	)
 
->>>>>>> 959a74f0
 	// Setup.
 	accObject := accumPackage.CreateRawAccumObject(suite.store, testNameOne, initialCoinsDenomOne)
 
 	tests := map[string]struct {
-<<<<<<< HEAD
+		preCreatePosition bool
+	}{
+		"position exists -> true": {
+			preCreatePosition: true,
+		},
+		"position does not exist -> false": {
+			preCreatePosition: false,
+		},
+	}
+
+	for name, tc := range tests {
+		tc := tc
+		suite.Run(name, func() {
+			// Setup
+			if tc.preCreatePosition {
+				err := accObject.NewPosition(defaultPositionName, sdk.ZeroDec(), nil)
+				suite.Require().NoError(err)
+			}
+
+			hasPosition, err := accObject.HasPosition(defaultPositionName)
+			suite.NoError(err)
+
+			suite.Equal(tc.preCreatePosition, hasPosition)
+		})
+	}
+}
+
+func (suite *AccumTestSuite) TestSetPositionCustomAcc() {
+
+	// We setup store and accum
+	// once at beginning.
+	suite.SetupTest()
+
+	// Setup.
+	accObject := accumPackage.CreateRawAccumObject(suite.store, testNameOne, initialCoinsDenomOne)
+
+	tests := map[string]struct {
 		positionName           string
 		customAccumulatorValue sdk.DecCoins
 		expectedError          error
@@ -1366,20 +1394,10 @@
 			customAccumulatorValue: emptyCoins,
 
 			expectedError: accumPackage.NegativeAccDifferenceError{AccumulatorDifference: initialCoinsDenomOne},
-=======
-		preCreatePosition bool
-	}{
-		"position exists -> true": {
-			preCreatePosition: true,
-		},
-		"position does not exist -> false": {
-			preCreatePosition: false,
->>>>>>> 959a74f0
 		},
 	}
 
 	for name, tc := range tests {
-<<<<<<< HEAD
 		suite.Run(name, func() {
 
 			// Setup
@@ -1403,20 +1421,6 @@
 			// unchanged
 			suite.Require().Equal(sdk.OneDec(), position.NumShares)
 			suite.Require().Equal(emptyCoins, position.GetUnclaimedRewards())
-=======
-		tc := tc
-		suite.Run(name, func() {
-			// Setup
-			if tc.preCreatePosition {
-				err := accObject.NewPosition(defaultPositionName, sdk.ZeroDec(), nil)
-				suite.Require().NoError(err)
-			}
-
-			hasPosition, err := accObject.HasPosition(defaultPositionName)
-			suite.NoError(err)
-
-			suite.Equal(tc.preCreatePosition, hasPosition)
->>>>>>> 959a74f0
 		})
 	}
 }