--- conflicted
+++ resolved
@@ -177,17 +177,10 @@
 // unclaimed rewards. The position's accumulator is also set to the current accumulator value.
 // Returns error if no position exists for the given address. Returns error if any
 // database errors occur.
-<<<<<<< HEAD
-func (accum AccumulatorObject) ClaimRewards(positionName string) (sdk.DecCoins, error) {
+func (accum AccumulatorObject) ClaimRewards(positionName string) (sdk.Coins, error) {
 	position, err := getPosition(accum, positionName)
 	if err != nil {
-		return sdk.DecCoins{}, NoPositionError{positionName}
-=======
-func (accum AccumulatorObject) ClaimRewards(addr sdk.AccAddress) (sdk.Coins, error) {
-	position, err := getPosition(accum, addr)
-	if err != nil {
-		return sdk.Coins{}, NoPositionError{addr}
->>>>>>> f1a0d703
+		return sdk.Coins{}, NoPositionError{positionName}
 	}
 
 	totalRewards := getTotalRewards(accum, position)
