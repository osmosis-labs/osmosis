package accum

import (
	"errors"
	"fmt"

	"github.com/cosmos/cosmos-sdk/store"
	sdk "github.com/cosmos/cosmos-sdk/types"

	"github.com/osmosis-labs/osmosis/osmoutils"
)

// We keep this object as a way to interface with the methods, even though
// only the Accumulator inside is stored in state
type AccumulatorObject struct {
	// Store where accumulator is stored
	store store.KVStore

	// Accumulator's name (pulled from AccumulatorContent)
	name string

	// Accumulator's current value (pulled from AccumulatorContent)
	value sdk.DecCoins
}

// Makes a new accumulator at store/accum/{accumName}
// Returns error if already exists / theres some overlapping keys
func MakeAccumulator(accumStore store.KVStore, accumName string) error {
	if accumStore.Has(formatAccumPrefixKey(accumName)) {
		return errors.New("Accumulator with given name already exists in store")
	}

	// New accumulator values start out at zero
	// TODO: consider whether this should be a parameter instead of always zero
	initAccumValue := sdk.NewDecCoins()

	newAccum := AccumulatorObject{accumStore, accumName, initAccumValue}

	// Stores accumulator in state
	setAccumulator(newAccum, initAccumValue)

	return nil
}

// Gets the current value of the accumulator corresponding to accumName in accumStore
func GetAccumulator(accumStore store.KVStore, accumName string) (AccumulatorObject, error) {
	accumContent := AccumulatorContent{}
	found, err := osmoutils.Get(accumStore, formatAccumPrefixKey(accumName), &accumContent)
	if err != nil {
		return AccumulatorObject{}, err
	}
	if !found {
		return AccumulatorObject{}, errors.New(fmt.Sprintf("Accumulator name %s does not exist in store", accumName))
	}

	accum := AccumulatorObject{accumStore, accumName, accumContent.AccumValue}

	return accum, nil
}

func setAccumulator(accum AccumulatorObject, amt sdk.DecCoins) {
	newAccum := AccumulatorContent{amt}
	osmoutils.MustSet(accum.store, formatAccumPrefixKey(accum.name), &newAccum)
}

// UpdateAccumulator updates the accumulator's value by amt.
// It does so by incresing the value of the accumulator by
// the given amount. Persists to store. Mutates the receiver.
func (accum *AccumulatorObject) UpdateAccumulator(amt sdk.DecCoins) {
	accum.value = accum.value.Add(amt...)
	setAccumulator(*accum, accum.value)
}

// NewPosition creates a new position for the given name, with the given number of share units.
// The name cam be an owner's address, or any other unique identifier for a position.
// It takes a snapshot of the current accumulator value, and sets the position's initial value to that.
// The position is initialized with empty unclaimed rewards
// If there is an existing position for the given address, it is overwritten.
func (accum AccumulatorObject) NewPosition(name string, numShareUnits sdk.Dec, options *Options) error {
	if err := options.validate(); err != nil {
		return err
	}
	createNewPosition(accum, name, numShareUnits, sdk.NewDecCoins(), options)
	return nil
}

// AddToPosition adds newShares of shares to an existing position with the given name.
// This is functionally equivalent to claiming rewards, closing down the position, and
// opening a fresh one with the new number of shares. We can represent this behavior by
// claiming rewards and moving up the accumulator start value to its current value.
//
// An alternative approach is to simply generate an additional position every time an
// address adds to its position. We do not pursue this path because we want to ensure
// that withdrawal and claiming functions remain constant time and do not scale with the
// number of times a user has added to their position.
//
// Returns nil on success. Returns error when:
// - newShares are negative or zero.
// - there is no existing position at the given address
// - other internal or database error occurs.
func (accum AccumulatorObject) AddToPosition(name string, newShares sdk.Dec) error {
	if !newShares.IsPositive() {
		return errors.New("Attempted to add a non-zero and non-negative number of shares to a position")
	}

	// Get addr's current position
	position, err := getPosition(accum, name)
	if err != nil {
		return err
	}

	// Save current number of shares and unclaimed rewards
	unclaimedRewards := getTotalRewards(accum, position)
	oldNumShares, err := accum.GetPositionSize(name)
	if err != nil {
		return err
	}

	// Update user's position with new number of shares while moving its unaccrued rewards
	// into UnclaimedRewards. Starting accumulator value is moved up to accum'scurrent value
	createNewPosition(accum, name, oldNumShares.Add(newShares), unclaimedRewards, position.Options)

	return nil
}

// RemovePosition removes the specified number of shares from a position. Specifically, it claims
// the unclaimed and newly accrued rewards and returns them alongside the redeemed shares. Then, it
// overwrites the position record with the updated number of shares. Since it accrues rewards, it
// also moves up the position's accumulator value to the current accum val.
func (accum AccumulatorObject) RemoveFromPosition(name string, numSharesToRemove sdk.Dec) error {
	// Cannot remove zero or negative shares
	if numSharesToRemove.LTE(sdk.ZeroDec()) {
		return fmt.Errorf("Attempted to remove no/negative shares (%s)", numSharesToRemove)
	}

	// Get addr's current position
	position, err := getPosition(accum, name)
	if err != nil {
		return err
	}

	// Ensure not removing more shares than exist
	if numSharesToRemove.GT(position.NumShares) {
		return fmt.Errorf("Attempted to remove more shares  (%s) than exist in the position (%s)", numSharesToRemove, position.NumShares)
	}

	// Save current number of shares and unclaimed rewards
	unclaimedRewards := getTotalRewards(accum, position)
	oldNumShares, err := accum.GetPositionSize(name)
	if err != nil {
		return err
	}

	createNewPosition(accum, name, oldNumShares.Sub(numSharesToRemove), unclaimedRewards, position.Options)

	return nil
}

// GetPositionSize returns the number of shares the position corresponding to postion's name
// or an error if no position exists.
func (accum AccumulatorObject) GetPositionSize(name string) (sdk.Dec, error) {
	position, err := getPosition(accum, name)
	if err != nil {
		return sdk.Dec{}, err
	}

	return position.NumShares, nil
}

<<<<<<< HEAD
// ClaimRewards claims the rewards for the given position name, and returns the amount of rewards claimed.
=======
// GetValue returns the current value of the accumulator.
func (accum AccumulatorObject) GetValue() sdk.DecCoins {
	return accum.value
}

// ClaimRewards claims the rewards for the given address, and returns the amount of rewards claimed.
>>>>>>> 85ec663a
// Upon claiming the rewards, the position at the current address is reset to have no
// unclaimed rewards. The position's accumulator is also set to the current accumulator value.
// Returns error if no position exists for the given address. Returns error if any
// database errors occur.
func (accum AccumulatorObject) ClaimRewards(positionName string) (sdk.DecCoins, error) {
	position, err := getPosition(accum, positionName)
	if err != nil {
		return sdk.DecCoins{}, NoPositionError{positionName}
	}

	totalRewards := getTotalRewards(accum, position)

	// Create a completely new position, with no rewards
	// TODO: remove the position from state entirely if numShares = zero
	createNewPosition(accum, positionName, position.NumShares, sdk.NewDecCoins(), position.Options)

	return totalRewards, nil
}<|MERGE_RESOLUTION|>--- conflicted
+++ resolved
@@ -167,16 +167,12 @@
 	return position.NumShares, nil
 }
 
-<<<<<<< HEAD
-// ClaimRewards claims the rewards for the given position name, and returns the amount of rewards claimed.
-=======
 // GetValue returns the current value of the accumulator.
 func (accum AccumulatorObject) GetValue() sdk.DecCoins {
 	return accum.value
 }
 
 // ClaimRewards claims the rewards for the given address, and returns the amount of rewards claimed.
->>>>>>> 85ec663a
 // Upon claiming the rewards, the position at the current address is reset to have no
 // unclaimed rewards. The position's accumulator is also set to the current accumulator value.
 // Returns error if no position exists for the given address. Returns error if any
