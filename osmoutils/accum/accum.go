--- conflicted
+++ resolved
@@ -76,16 +76,7 @@
 // The position is initialized with empty unclaimed rewards
 // If there is an existing position for the given address, it is overwritten.
 func (accum AccumulatorObject) NewPosition(addr sdk.AccAddress, numShareUnits sdk.Dec, options PositionOptions) {
-<<<<<<< HEAD
 	createNewPosition(accum, addr, numShareUnits, sdk.NewDecCoins(), options)
-=======
-	position := Record{
-		NumShares:        numShareUnits,
-		InitAccumValue:   accum.value,
-		UnclaimedRewards: sdk.NewDecCoins(),
-	}
-	osmoutils.MustSet(accum.store, formatPositionPrefixKey(accum.name, addr.String()), &position)
->>>>>>> 59fa4cb6
 }
 
 // AddToPosition adds newShares of shares to addr's position.
@@ -140,23 +131,10 @@
 // Returns error if no position exists for the given address. Returns error if any
 // database errors occur.
 func (accum AccumulatorObject) ClaimRewards(addr sdk.AccAddress) (sdk.DecCoins, error) {
-<<<<<<< HEAD
 	position, err := getPosition(accum.store, addr)
 	if err != nil {
 		return sdk.DecCoins{}, err
 	}
-=======
-	position := Record{}
-	found, err := osmoutils.Get(accum.store, formatPositionPrefixKey(accum.name, addr.String()), &position)
-	if err != nil {
-		return sdk.DecCoins{}, err
-	}
-	if !found {
-		return sdk.DecCoins{}, NoPositionError{addr}
-	}
-
-	totalRewards := position.UnclaimedRewards
->>>>>>> 59fa4cb6
 
 	totalRewards := getTotalRewards(accum, position)
 
