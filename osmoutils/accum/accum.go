package accum

import (
	"errors"
	"fmt"

	"github.com/cosmos/cosmos-sdk/store"
	sdk "github.com/cosmos/cosmos-sdk/types"

	"github.com/osmosis-labs/osmosis/osmoutils"
)

// We keep this object as a way to interface with the methods, even though
// only the Accumulator inside is stored in state
type AccumulatorObject struct {
	// Store where accumulator is stored
	store store.KVStore

	// Accumulator's name (pulled from AccumulatorContent)
	name string

	// Accumulator's current value (pulled from AccumulatorContent)
	value sdk.DecCoins

	// Accumulator's total shares across all positions
	totalShares sdk.Dec
}

// Makes a new accumulator at store/accum/{accumName}
// Returns error if already exists / theres some overlapping keys
func MakeAccumulator(accumStore store.KVStore, accumName string) error {
	if accumStore.Has(formatAccumPrefixKey(accumName)) {
		return errors.New("Accumulator with given name already exists in store")
	}

	// New accumulator values start out at zero
	// TODO: consider whether this should be a parameter instead of always zero
	initAccumValue := sdk.NewDecCoins()
	initTotalShares := sdk.ZeroDec()

	newAccum := &AccumulatorObject{accumStore, accumName, initAccumValue, initTotalShares}

	// Stores accumulator in state
	setAccumulator(newAccum, initAccumValue, initTotalShares)

	return nil
}

// Makes a new accumulator at store/accum/{accumName}
// Returns error if already exists / theres some overlapping keys
func MakeAccumulatorWithValueAndShare(accumStore store.KVStore, accumName string, accumValue sdk.DecCoins, totalShares sdk.Dec) error {
	if accumStore.Has(formatAccumPrefixKey(accumName)) {
		return errors.New("Accumulator with given name already exists in store")
	}

	newAccum := AccumulatorObject{accumStore, accumName, accumValue, totalShares}

	// Stores accumulator in state
	setAccumulator(&newAccum, accumValue, totalShares)

	return nil
}

// Gets the current value of the accumulator corresponding to accumName in accumStore
func GetAccumulator(accumStore store.KVStore, accumName string) (AccumulatorObject, error) {
	accumContent := AccumulatorContent{}
	found, err := osmoutils.Get(accumStore, formatAccumPrefixKey(accumName), &accumContent)
	if err != nil {
		return AccumulatorObject{}, err
	}
	if !found {
		return AccumulatorObject{}, AccumDoesNotExistError{AccumName: accumName}
	}

	accum := AccumulatorObject{accumStore, accumName, accumContent.AccumValue, accumContent.TotalShares}

	return accum, nil
}

// MustGetPosition returns the position associated with the given address. No errors in position retrieval are allowed.
func (accum AccumulatorObject) MustGetPosition(name string) Record {
	position := Record{}
	osmoutils.MustGet(accum.store, FormatPositionPrefixKey(accum.name, name), &position)
	return position
}

// GetPosition returns the position associated with the given address. If the position does not exist, returns an error.
func (accum AccumulatorObject) GetPosition(name string) (Record, error) {
	position := Record{}
	found, err := osmoutils.Get(accum.store, FormatPositionPrefixKey(accum.name, name), &position)
	if err != nil {
		return Record{}, err
	}

	if !found {
		return Record{}, NoPositionError{Name: name}
	}
	return position, nil
}

func setAccumulator(accum *AccumulatorObject, value sdk.DecCoins, shares sdk.Dec) {
	newAccum := AccumulatorContent{value, shares}
	osmoutils.MustSet(accum.store, formatAccumPrefixKey(accum.name), &newAccum)
}

// AddToAccumulator updates the accumulator's value by amt.
// It does so by increasing the value of the accumulator by
// the given amount. Persists to store. Mutates the receiver.
func (accum *AccumulatorObject) AddToAccumulator(amt sdk.DecCoins) {
	accum.value = accum.value.Add(amt...)
	setAccumulator(accum, accum.value, accum.totalShares)
}

// NewPosition creates a new position for the given name, with the given number of share units.
// The name can be an owner's address, or any other unique identifier for a position.
// It takes a snapshot of the current accumulator value, and sets the position's initial value to that.
// The position is initialized with empty unclaimed rewards
// If there is an existing position for the given address, it is overwritten.
func (accum *AccumulatorObject) NewPosition(name string, numShareUnits sdk.Dec, options *Options) error {
	return accum.NewPositionCustomAcc(name, numShareUnits, accum.value, options)
}

// NewPositionCustomAcc creates a new position for the given name, with the given number of share units.
// The name can be an owner's address, or any other unique identifier for a position.
// It sets the position's accumulator to the given value of customAccumulatorValue.
// All custom accumulator values must be non-negative.
// The position is initialized with empty unclaimed rewards
// If there is an existing position for the given address, it is overwritten.
func (accum *AccumulatorObject) NewPositionCustomAcc(name string, numShareUnits sdk.Dec, customAccumulatorValue sdk.DecCoins, options *Options) error {
	if customAccumulatorValue.IsAnyNegative() {
		return NegativeCustomAccError{customAccumulatorValue}
	}

	if err := options.validate(); err != nil {
		return err
	}

	initOrUpdatePosition(*accum, customAccumulatorValue, name, numShareUnits, sdk.NewDecCoins(), options)

	// Update total shares in accum (re-fetch accum from state to ensure it's up to date)
	updatedAccum, err := GetAccumulator(accum.store, accum.name)
	if err != nil {
		return err
	}
	accum.totalShares = updatedAccum.totalShares.Add(numShareUnits)
	setAccumulator(accum, accum.value, accum.totalShares)

	return nil
}

// AddToPosition adds newShares of shares to an existing position with the given name.
// This is functionally equivalent to claiming rewards, closing down the position, and
// opening a fresh one with the new number of shares. We can represent this behavior by
// claiming rewards and moving up the accumulator start value to its current value.
//
// An alternative approach is to simply generate an additional position every time an
// address adds to its position. We do not pursue this path because we want to ensure
// that withdrawal and claiming functions remain constant time and do not scale with the
// number of times a user has added to their position.
//
// Returns nil on success. Returns error when:
// - newShares are negative or zero.
// - there is no existing position at the given address
// - other internal or database error occurs.
func (accum *AccumulatorObject) AddToPosition(name string, newShares sdk.Dec) error {
	return accum.AddToPositionCustomAcc(name, newShares, accum.value)
}

// AddToPositionCustomAcc adds newShares of shares to an existing position with the given name.
// This is functionally equivalent to claiming rewards, closing down the position, and
// opening a fresh one with the new number of shares. We can represent this behavior by
// claiming rewards. The accumulator of the new position is set to given customAccumulatorValue.
// All custom accumulator values must be non-negative. They must also be a superset of the
// old accumulator value associated with the position.
//
// An alternative approach is to simply generate an additional position every time an
// address adds to its position. We do not pursue this path because we want to ensure
// that withdrawal and claiming functions remain constant time and do not scale with the
// number of times a user has added to their position.
//
// Returns nil on success. Returns error when:
// - newShares are negative or zero.
// - there is no existing position at the given address
// - other internal or database error occurs.
func (accum *AccumulatorObject) AddToPositionCustomAcc(name string, newShares sdk.Dec, customAccumulatorValue sdk.DecCoins) error {
	if !newShares.IsPositive() {
		return errors.New("Attempted to add zero or negative number of shares to a position")
	}

	// Get addr's current position
	position, err := GetPosition(*accum, name)
	if err != nil {
		return err
	}

	// Save current number of shares and unclaimed rewards
	unclaimedRewards := GetTotalRewards(*accum, position)
	oldNumShares, err := accum.GetPositionSize(name)
	if err != nil {
		return err
	}

	// Update user's position with new number of shares while moving its unaccrued rewards
	// into UnclaimedRewards. Starting accumulator value is moved up to accum'scurrent value
	initOrUpdatePosition(*accum, customAccumulatorValue, name, oldNumShares.Add(newShares), unclaimedRewards, position.Options)

	// Update total shares in accum (re-fetch accum from state to ensure it's up to date)
	updatedAccum, err := GetAccumulator(accum.store, accum.name)
	if err != nil {
		return err
	}
	accum.totalShares = updatedAccum.totalShares.Add(newShares)
	setAccumulator(accum, accum.value, accum.totalShares)

	return nil
}

// RemovePosition removes the specified number of shares from a position. Specifically, it claims
// the unclaimed and newly accrued rewards and returns them alongside the redeemed shares. Then, it
// overwrites the position record with the updated number of shares. Since it accrues rewards, it
// also moves up the position's accumulator value to the current accum val.
func (accum *AccumulatorObject) RemoveFromPosition(name string, numSharesToRemove sdk.Dec) error {
	return accum.RemoveFromPositionCustomAcc(name, numSharesToRemove, accum.value)
}

// RemovePositionCustomAcc removes the specified number of shares from a position. Specifically, it claims
// the unclaimed and newly accrued rewards and returns them alongside the redeemed shares. Then, it
// overwrites the position record with the updated number of shares. Since it accrues rewards, it
// also resets the position's accumulator value to the given customAccumulatorValue.
// All custom accumulator values must be non-negative. They must also be a superset of the
// old accumulator value associated with the position.
func (accum *AccumulatorObject) RemoveFromPositionCustomAcc(name string, numSharesToRemove sdk.Dec, customAccumulatorValue sdk.DecCoins) error {
	// Cannot remove zero or negative shares
	if numSharesToRemove.LTE(sdk.ZeroDec()) {
		return fmt.Errorf("Attempted to remove no/negative shares (%s)", numSharesToRemove)
	}

	// Get addr's current position
	position, err := GetPosition(*accum, name)
	if err != nil {
		return err
	}

	// Ensure not removing more shares than exist
	if numSharesToRemove.GT(position.NumShares) {
		return fmt.Errorf("Attempted to remove more shares (%s) than exist in the position (%s)", numSharesToRemove, position.NumShares)
	}

	// Save current number of shares and unclaimed rewards
	unclaimedRewards := GetTotalRewards(*accum, position)
	oldNumShares, err := accum.GetPositionSize(name)
	if err != nil {
		return err
	}

	// Update user's position with new number of shares
	initOrUpdatePosition(*accum, customAccumulatorValue, name, oldNumShares.Sub(numSharesToRemove), unclaimedRewards, position.Options)

	updatedAccum, err := GetAccumulator(accum.store, accum.name)
	if err != nil {
		return err
	}
	accum.totalShares = updatedAccum.totalShares.Sub(numSharesToRemove)
	setAccumulator(accum, accum.value, accum.totalShares)

	return nil
}

// UpdatePosition updates the position with the given name by adding or removing
// the given number of shares. If numShares is positive, it is equivalent to calling
// AddToPosition. If numShares is negative, it is equivalent to calling RemoveFromPosition.
// Also, it moves up the position's accumulator value to the current accum value.
// Fails with error if numShares is zero. Returns nil on success.
func (accum *AccumulatorObject) UpdatePosition(name string, numShares sdk.Dec) error {
	return accum.UpdatePositionCustomAcc(name, numShares, accum.value)
}

// UpdatePositionCustomAcc updates the position with the given name by adding or removing
// the given number of shares. If numShares is positive, it is equivalent to calling
// AddToPositionCustomAcc. If numShares is negative, it is equivalent to calling RemoveFromPositionCustomAcc.
// Fails with error if numShares is zero. Returns nil on success.
// It also resets the position's accumulator value to the given customAccumulatorValue.
// All custom accumulator values must be non-negative. They must also be a superset of the
// old accumulator value associated with the position.
func (accum *AccumulatorObject) UpdatePositionCustomAcc(name string, numShares sdk.Dec, customAccumulatorValue sdk.DecCoins) error {
	if numShares.Equal(sdk.ZeroDec()) {
		return ZeroSharesError
	}

	if numShares.IsNegative() {
		return accum.RemoveFromPositionCustomAcc(name, numShares.Neg(), customAccumulatorValue)
	}

	return accum.AddToPositionCustomAcc(name, numShares, customAccumulatorValue)
}

// SetPositionCustomAcc sets the position's accumulator to the given value.
// Does not update shares or attempt to claim rewards.
// The new accumulator value must be greater than or equal to the old accumulator value.
// Returns nil on success, error otherwise.
func (accum *AccumulatorObject) SetPositionCustomAcc(name string, customAccumulatorValue sdk.DecCoins) error {
	// Get addr's current position
	position, err := GetPosition(*accum, name)
	if err != nil {
		return err
	}

	// Update the user's position with the new accumulator value. The unclaimed rewards, options, and
	// the number of shares stays the same as in the original position.
	initOrUpdatePosition(*accum, customAccumulatorValue, name, position.NumShares, position.UnclaimedRewards, position.Options)

	return nil
}

// DeletePosition claims rewards and deletes the position from the accumulator state.
<<<<<<< HEAD
=======
// Prior to deletion, claims rewards and returns them. Decrements total accumulator share
// counter by the number of shares in the position tracker.
// Returns error if:
// - fails to fetch a position
// - fails to claim rewards
// - fails to retrieve total accumulator shares
>>>>>>> 684f5d1f
func (accum *AccumulatorObject) DeletePosition(positionName string) (sdk.DecCoins, error) {
	position, err := accum.GetPosition(positionName)
	if err != nil {
		return sdk.DecCoins{}, err
	}

	remainingRewards, dust, err := accum.ClaimRewards(positionName)
	if err != nil {
		return sdk.DecCoins{}, err
	}

	accum.store.Delete(FormatPositionPrefixKey(accum.name, positionName))

	totalShares, err := accum.GetTotalShares()
	if err != nil {
		return sdk.DecCoins{}, err
	}
	accum.totalShares = totalShares.Sub(position.NumShares)
	setAccumulator(accum, accum.value, accum.totalShares)

	return sdk.NewDecCoinsFromCoins(remainingRewards...).Add(dust...), nil
}

// deletePosition deletes the position with the given name from state.
func (accum AccumulatorObject) deletePosition(positionName string) {
	accum.store.Delete(FormatPositionPrefixKey(accum.name, positionName))
}

// GetPositionSize returns the number of shares the position corresponding to `addr`
// in accumulator `accum` has, or an error if no position exists.
func (accum AccumulatorObject) GetPositionSize(name string) (sdk.Dec, error) {
	position, err := GetPosition(accum, name)
	if err != nil {
		return sdk.Dec{}, err
	}

	return position.NumShares, nil
}

// HasPosition returns true if a position with the given name exists,
// false otherwise. Returns error if internal database error occurs.
func (accum AccumulatorObject) HasPosition(name string) (bool, error) {
	_, err := GetPosition(accum, name)

	if err != nil {
		isNoPositionError := errors.Is(err, NoPositionError{Name: name})
		if isNoPositionError {
			return false, nil
		}
		return false, err
	}

	return true, nil
}

// GetValue returns the current value of the accumulator.
func (accum AccumulatorObject) GetName() string {
	return accum.name
}

// GetValue returns the current value of the accumulator.
func (accum AccumulatorObject) GetValue() sdk.DecCoins {
	return accum.value
}

// ClaimRewards claims the rewards for the given address, and returns the amount of rewards claimed.
// Upon claiming the rewards, the position at the current address is reset to have no
// unclaimed rewards. The position's accumulator is also set to the current accumulator value.
//
// Returns error if
// - no position exists for the given address
// - any database errors occur.
func (accum AccumulatorObject) ClaimRewards(positionName string) (sdk.Coins, sdk.DecCoins, error) {
	position, err := GetPosition(accum, positionName)
	if err != nil {
		return sdk.Coins{}, sdk.DecCoins{}, NoPositionError{positionName}
	}

	totalRewards := GetTotalRewards(accum, position)

	// Return the integer coins to the user
	// The remaining change is thrown away.
	// This is acceptable because we round in favor of the protocol.
	truncatedRewards, dust := totalRewards.TruncateDecimal()

	if position.NumShares.Equal(sdk.ZeroDec()) {
		// remove the position from state entirely if numShares = zero
		accum.deletePosition(positionName)
	} else {
		// else, update the position with no rewards
		initOrUpdatePosition(accum, accum.value, positionName, position.NumShares, sdk.NewDecCoins(), position.Options)
	}

	return truncatedRewards, dust, nil
}

// GetTotalShares returns the total number of shares in the accumulator
func (accum AccumulatorObject) GetTotalShares() (sdk.Dec, error) {
	accum, err := GetAccumulator(accum.store, accum.name)
	return accum.totalShares, err
}

// AddToUnclaimedRewards adds the given amount of rewards to the unclaimed rewards
// for the given position. Returns error if no position exists for the given address.
// Returns error if any database errors occur.
func (accum AccumulatorObject) AddToUnclaimedRewards(positionName string, rewards sdk.DecCoins) error {
	position, err := GetPosition(accum, positionName)
	if err != nil {
		return err
	}

	if rewards.IsAnyNegative() {
		return NegativeRewardsAdditionError{PositionName: positionName, AccumName: accum.name}
	}

	// Update the user's position with the new unclaimed rewards. The accumulator, options, and
	// the number of shares stays the same as in the original position.
	initOrUpdatePosition(accum, position.InitAccumValue, positionName, position.NumShares, position.UnclaimedRewards.Add(rewards...), position.Options)

	return nil
}<|MERGE_RESOLUTION|>--- conflicted
+++ resolved
@@ -313,15 +313,12 @@
 }
 
 // DeletePosition claims rewards and deletes the position from the accumulator state.
-<<<<<<< HEAD
-=======
 // Prior to deletion, claims rewards and returns them. Decrements total accumulator share
 // counter by the number of shares in the position tracker.
 // Returns error if:
 // - fails to fetch a position
 // - fails to claim rewards
 // - fails to retrieve total accumulator shares
->>>>>>> 684f5d1f
 func (accum *AccumulatorObject) DeletePosition(positionName string) (sdk.DecCoins, error) {
 	position, err := accum.GetPosition(positionName)
 	if err != nil {
