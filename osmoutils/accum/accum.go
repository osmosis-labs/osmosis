package accum

import (
	"errors"
	"fmt"

	"github.com/cosmos/cosmos-sdk/store"
	sdk "github.com/cosmos/cosmos-sdk/types"

	"github.com/osmosis-labs/osmosis/osmoutils"
)

// We keep this object as a way to interface with the methods, even though
// only the Accumulator inside is stored in state
type AccumulatorObject struct {
	// Store where accumulator is stored
	store store.KVStore

	// Accumulator's name (pulled from AccumulatorContent)
	name string

	// Accumulator's current value (pulled from AccumulatorContent)
	value sdk.DecCoins
}

type PositionOptions struct{}

// Makes a new accumulator at store/accum/{accumName}
// Returns the accumulator for convenience, as we expect callers might need it
// Returns error if already exists / theres some overlapping keys
func MakeAccumulator(accumStore store.KVStore, accumName string) error {
	if accumStore.Has(formatAccumPrefixKey(accumName)) {
		return errors.New("Accumulator with given name already exists in store")
	}

	// New accumulator values start out at zero
	// TODO: consider whether this should be a parameter instead of always zero
	initAccumValue := sdk.NewDecCoins()

	newAccum := AccumulatorObject{accumStore, accumName, initAccumValue}

	// Stores accumulator in state
	setAccumulator(newAccum, initAccumValue)

	return nil
}

// Gets the current value of the accumulator corresponding to accumName in accumStore
func GetAccumulator(accumStore store.KVStore, accumName string) (AccumulatorObject, error) {
	accumContent := AccumulatorContent{}
	found, err := osmoutils.Get(accumStore, formatAccumPrefixKey(accumName), &accumContent)
	if err != nil {
		return AccumulatorObject{}, err
	}
	if !found {
		return AccumulatorObject{}, errors.New(fmt.Sprintf("Accumulator name %s does not exist in store", accumName))
	}

	accum := AccumulatorObject{accumStore, accumName, accumContent.AccumValue}

	return accum, nil
}

func setAccumulator(accum AccumulatorObject, amt sdk.DecCoins) {
	newAccum := AccumulatorContent{amt}
	osmoutils.MustSet(accum.store, formatAccumPrefixKey(accum.name), &newAccum)
<<<<<<< HEAD
}

// TODO: consider making this increment the accumulator's value instead of overwriting it
// Note: accum receiver is not mutated, only the store representation is.
func (accum AccumulatorObject) UpdateAccumulator(amt sdk.DecCoins) {
	setAccumulator(accum, amt)
}

// NewPosition creates a new position for the given address, with the given number of share units
// It takes a snapshot of the current accumulator value, and sets the position's initial value to that.
// The position is initialized with empty unclaimed rewards
// If there is an existing position for the given address, it is overwritten.
func (accum AccumulatorObject) NewPosition(addr sdk.AccAddress, numShareUnits sdk.Dec, options PositionOptions) {
	createNewPosition(accum, addr, numShareUnits, sdk.NewDecCoins(), options)
}

// AddToPosition adds newShares of shares to addr's position.
// This is functionally equivalent to claiming rewards, closing down the position, and 
// opening a fresh one with the new number of shares. We can represent this behavior by
// claiming rewards and moving up the accumulator start value to its current value.
//
// An alternative approach is to simply generate an additional position every time an
// address adds to its position. We do not pursue this path because we want to ensure
// that withdrawal and claiming functions remain constant time and do not scale with the
// number of times a user has added to their position.
func (accum AccumulatorObject) AddToPosition(addr sdk.AccAddress, newShares sdk.Dec) error {
	if !newShares.IsPositive() {
		return errors.New("Attempted to add a non-zero and non-negative number of shares to a position")
	}

	// Get addr's current position
	position, err := getPosition(accum, addr)
	if err != nil {
		return err
	}

	// Save current number of shares and unclaimed rewards
	unclaimedRewards := getTotalRewards(accum, position)
	oldNumShares, err := accum.GetPositionSize(addr)
	if err != nil {
		return err
	}

	// Update user's position with new number of shares while moving its unaccrued rewards 
	// into UnclaimedRewards. Starting accumulator value is moved up to accum'scurrent value
	// TODO: decide how to propagate the knowledge of position options.
	createNewPosition(accum, addr, oldNumShares.Add(newShares), unclaimedRewards, PositionOptions{})

	return nil
}

// RemovePosition removes the specified number of shares from a position. Specifically, it claims
// the unclaimed and newly accrued rewards and returns them alongside the redeemed shares. Then, it
// overwrites the position record with the updated number of shares. Since it accrues rewards, it
// also moves up the position's accumulator value to the current accum val.
//
// TODO: consider removing the position from state entirely if all of its shares are removed
func (accum AccumulatorObject) RemoveFromPosition(addr sdk.AccAddress, numSharesToRemove sdk.Dec) error {
	// Get addr's current position
	position, err := getPosition(accum, addr)
	if err != nil {
		return err
	}

	if numSharesToRemove.LTE(sdk.ZeroDec()) {
		return errors.New("Attempted to remove no/negative shares")
	} else if numSharesToRemove.GTE(position.NumShares) {
		return errors.New("Attempted to remove more shares than exist in the position")
	}

	// Save current number of shares and unclaimed rewards
	unclaimedRewards := getTotalRewards(accum, position)
	oldNumShares, err := accum.GetPositionSize(addr)
	if err != nil {
		return err
	}

	// TODO: decide how to propagate the knowledge of position options.
	createNewPosition(accum, addr, oldNumShares.Sub(numSharesToRemove), unclaimedRewards, PositionOptions{})

	return nil
}

func (accum AccumulatorObject) GetPositionSize(addr sdk.AccAddress) (sdk.Dec, error) {
	position, err := getPosition(accum, addr)
	if err != nil {
		return sdk.Dec{}, err
	}

	return position.NumShares, nil
=======
}

// TODO: consider making this increment the accumulator's value instead of overwriting it
// Note: accum receiver is not mutated, only the store representation is.
func (accum AccumulatorObject) UpdateAccumulator(amt sdk.DecCoins) {
	setAccumulator(accum, amt)
}

// NewPosition creates a new position for the given address, with the given number of share units
// It takes a snapshot of the current accumulator value, and sets the position's initial value to that.
// The position is initialized with empty unclaimed rewards
// If there is an existing position for the given address, it is overwritten.
func (accum AccumulatorObject) NewPosition(addr sdk.AccAddress, numShareUnits sdk.Dec, options PositionOptions) {
	position := Record{
		NumShares:        numShareUnits,
		InitAccumValue:   accum.value,
		UnclaimedRewards: sdk.NewDecCoins(),
	}
	osmoutils.MustSet(accum.store, formatPositionPrefixKey(accum.name, addr.String()), &position)
>>>>>>> e8a51b1f
}

// ClaimRewards claims the rewards for the given address, and returns the amount of rewards claimed.
// Upon claiming the rewards, the position at the current address is reset to have no
// unclaimed rewards. The position's accumulator is also set to the current accumulator value.
// Returns error if no position exists for the given address. Returns error if any
// database errors occur.
func (accum AccumulatorObject) ClaimRewards(addr sdk.AccAddress) (sdk.DecCoins, error) {
	position, err := getPosition(accum, addr)
	if err != nil {
		return sdk.DecCoins{}, NoPositionError{addr}
	}

	totalRewards := getTotalRewards(accum, position)

	// Create a completely new position, with no rewards
	// TODO: decide how to propagate the knowledge of position options.
	accum.NewPosition(addr, position.NumShares, PositionOptions{})

<<<<<<< HEAD
=======
// ClaimRewards claims the rewards for the given address, and returns the amount of rewards claimed.
// Upon claiming the rewards, the position at the current address is reset to have no
// unclaimed rewards. The positions'accumulato is also set to the current accumulator value.
// Returns error if no position exists for the given address. Returns error if any
// database errors occur.
func (accum AccumulatorObject) ClaimRewards(addr sdk.AccAddress) (sdk.DecCoins, error) {
	position := Record{}
	found, err := osmoutils.Get(accum.store, formatPositionPrefixKey(accum.name, addr.String()), &position)
	if err != nil {
		return sdk.DecCoins{}, err
	}
	if !found {
		return sdk.DecCoins{}, NoPositionError{addr}
	}

	totalRewards := position.UnclaimedRewards

	accumulatorRewads := accum.value.Sub(position.InitAccumValue).MulDec(position.NumShares)
	totalRewards = totalRewards.Add(accumulatorRewads...)

	// Create a completely new position, with no rewards
	// TODO: decide how to propagate the knowledge of position options.
	accum.NewPosition(addr, position.NumShares, PositionOptions{})

>>>>>>> e8a51b1f
	return totalRewards, nil
}<|MERGE_RESOLUTION|>--- conflicted
+++ resolved
@@ -64,7 +64,6 @@
 func setAccumulator(accum AccumulatorObject, amt sdk.DecCoins) {
 	newAccum := AccumulatorContent{amt}
 	osmoutils.MustSet(accum.store, formatAccumPrefixKey(accum.name), &newAccum)
-<<<<<<< HEAD
 }
 
 // TODO: consider making this increment the accumulator's value instead of overwriting it
@@ -155,7 +154,6 @@
 	}
 
 	return position.NumShares, nil
-=======
 }
 
 // TODO: consider making this increment the accumulator's value instead of overwriting it
@@ -175,7 +173,6 @@
 		UnclaimedRewards: sdk.NewDecCoins(),
 	}
 	osmoutils.MustSet(accum.store, formatPositionPrefixKey(accum.name, addr.String()), &position)
->>>>>>> e8a51b1f
 }
 
 // ClaimRewards claims the rewards for the given address, and returns the amount of rewards claimed.
@@ -195,8 +192,9 @@
 	// TODO: decide how to propagate the knowledge of position options.
 	accum.NewPosition(addr, position.NumShares, PositionOptions{})
 
-<<<<<<< HEAD
-=======
+
+	return totalRewards, nil
+
 // ClaimRewards claims the rewards for the given address, and returns the amount of rewards claimed.
 // Upon claiming the rewards, the position at the current address is reset to have no
 // unclaimed rewards. The positions'accumulato is also set to the current accumulator value.
@@ -221,6 +219,5 @@
 	// TODO: decide how to propagate the knowledge of position options.
 	accum.NewPosition(addr, position.NumShares, PositionOptions{})
 
->>>>>>> e8a51b1f
 	return totalRewards, nil
 }