--- conflicted
+++ resolved
@@ -52,10 +52,6 @@
 		reflect.TypeOf(&vestingtypes.BaseVestingAccount{}):       {},
 		reflect.TypeOf(&vestingtypes.PeriodicVestingAccount{}):   {},
 		reflect.TypeOf(&vestingtypes.PermanentLockedAccount{}):   {},
-<<<<<<< HEAD
-		//reflect.TypeOf(&vestingtypes.ClawbackVestingAccount{}):   {},
-=======
->>>>>>> b4cf3631
 	}
 	for extraAccountType := range OsmoUtilsExtraAccountTypes {
 		overrideAccountTypes[extraAccountType] = struct{}{}
