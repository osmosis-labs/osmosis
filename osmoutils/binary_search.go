package osmoutils

import (
	"errors"

	sdk "github.com/cosmos/cosmos-sdk/types"

	"github.com/osmosis-labs/osmosis/v12/osmomath"
)

// ErrTolerance is used to define a compare function, which checks if two
// ints are within a certain error tolerance of one another,
// and (optionally) that they are rounding in the correct direction.
// ErrTolerance.Compare(a, b) returns true iff:
// * RoundingMode = RoundUp, then b >= a
// * RoundingMode = RoundDown, then b <= a
// * |a - b| <= AdditiveTolerance
// * |a - b| / min(a, b) <= MultiplicativeTolerance
//
// Each check is respectively ignored if the entry is nil.
// So AdditiveTolerance = sdk.Int{} or sdk.ZeroInt()
// MultiplicativeTolerance = sdk.Dec{}
// RoundingDir = RoundUnconstrained.
// Note that if AdditiveTolerance == 0, then this is equivalent to a standard compare.
type ErrTolerance struct {
	AdditiveTolerance       sdk.Int
	MultiplicativeTolerance sdk.Dec
	RoundingDir             osmomath.RoundingDirection
}

// Compare returns if actual is within errTolerance of expected.
// returns 0 if it is
// returns 1 if not, and expected > actual.
// returns -1 if not, and expected < actual
func (e ErrTolerance) Compare(expected sdk.Int, actual sdk.Int) int {
	diff := expected.Sub(actual).Abs()

	comparisonSign := 0
	if expected.GT(actual) {
		comparisonSign = 1
	} else {
		comparisonSign = -1
	}

	// Ensure that even if expected is within tolerance of actual, we don't count it as equal if its in the wrong direction.
	// so if were supposed to round down, it must be that `expected >= actual`.
	// likewise if were supposed to round up, it must be that `expected <= actual`.
	// If neither of the above, then rounding direction does not enforce a constraint.
	if e.RoundingDir == osmomath.RoundDown {
		if expected.LT(actual) {
			return -1
		}
	} else if e.RoundingDir == osmomath.RoundUp {
		if expected.GT(actual) {
			return 1
		}
	}

	// Check additive tolerance equations
	if !e.AdditiveTolerance.IsNil() {
		// if no error accepted, do a direct compare.
		if e.AdditiveTolerance.IsZero() {
			if expected.Equal(actual) {
				return 0
			}
		}

		if diff.GT(e.AdditiveTolerance) {
			return comparisonSign
		}
	}
	// Check multiplicative tolerance equations
	if !e.MultiplicativeTolerance.IsNil() && !e.MultiplicativeTolerance.IsZero() {
		errTerm := diff.ToDec().Quo(sdk.MinInt(expected.Abs(), actual.Abs()).ToDec())
		if errTerm.GT(e.MultiplicativeTolerance) {
			return comparisonSign
		}
	}

	return 0
}

// CompareBigDec validates if actual is within errTolerance of expected.
// returns 0 if it is
// returns 1 if not, and expected > actual.
// returns -1 if not, and expected < actual
func (e ErrTolerance) CompareBigDec(expected osmomath.BigDec, actual osmomath.BigDec) int {
	// Ensure that even if expected is within tolerance of actual, we don't count it as equal if its in the wrong direction.
	// so if were supposed to round down, it must be that `expected >= actual`.
	// likewise if were supposed to round up, it must be that `expected <= actual`.
	// If neither of the above, then rounding direction does not enforce a constraint.
	if e.RoundingDir == osmomath.RoundDown {
		if expected.LT(actual) {
			return -1
		}
	} else if e.RoundingDir == osmomath.RoundUp {
		if expected.GT(actual) {
			return 1
		}
	}

	diff := expected.Sub(actual).Abs()

	comparisonSign := 0
	if expected.GT(actual) {
		comparisonSign = 1
	} else {
		comparisonSign = -1
	}

	// Check additive tolerance equations
	if !e.AdditiveTolerance.IsNil() {
		// if no error accepted, do a direct compare.
		if e.AdditiveTolerance.IsZero() {
			if expected.Equal(actual) {
				return 0
			}
		}

		if diff.GT(osmomath.BigDecFromSDKDec(e.AdditiveTolerance.ToDec())) {
			return comparisonSign
		}
	}
	// Check multiplicative tolerance equations
	if !e.MultiplicativeTolerance.IsNil() && !e.MultiplicativeTolerance.IsZero() {
		errTerm := diff.Quo(osmomath.MinDec(expected.Abs(), actual.Abs()))
		// fmt.Printf("err term %v\n", errTerm)
		if errTerm.GT(osmomath.BigDecFromSDKDec(e.MultiplicativeTolerance)) {
			return comparisonSign
		}
	}

	return 0
}

// Binary search inputs between [lowerbound, upperbound] to a monotonic increasing function f.
// We stop once f(found_input) meets the ErrTolerance constraints.
// If we perform more than maxIterations (or equivalently lowerbound = upperbound), we return an error.
func BinarySearch(f func(input sdk.Int) (sdk.Int, error),
	lowerbound sdk.Int,
	upperbound sdk.Int,
	targetOutput sdk.Int,
	errTolerance ErrTolerance,
	maxIterations int,
) (sdk.Int, error) {
	// Setup base case of loop
	curEstimate := lowerbound.Add(upperbound).QuoRaw(2)
	curOutput, err := f(curEstimate)
	if err != nil {
		return sdk.Int{}, err
	}
	curIteration := 0
	for ; curIteration < maxIterations; curIteration += 1 {
		compRes := errTolerance.Compare(targetOutput, curOutput)
		if compRes < 0 {
			upperbound = curEstimate
		} else if compRes > 0 {
			lowerbound = curEstimate
		} else {
			return curEstimate, nil
		}
		curEstimate = lowerbound.Add(upperbound).QuoRaw(2)
		curOutput, err = f(curEstimate)
		if err != nil {
			return sdk.Int{}, err
		}
	}

	return sdk.Int{}, errors.New("hit maximum iterations, did not converge fast enough")
}

// SdkDec
type SdkDec[D any] interface {
	Add(SdkDec[D]) SdkDec[D]
	Quo(SdkDec[D]) SdkDec[D]
	QuoRaw(int64) SdkDec[D]
}

// BinarySearchBigDec takes as input:
// * an input range [lowerbound, upperbound]
// * an increasing function f
// * a target output x
// * max number of iterations (for gas control / handling does-not-converge cases)
//
// It binary searches on the input range, until it finds an input y s.t. f(y) meets the err tolerance constraints for how close it is to x.
// If we perform more than maxIterations (or equivalently lowerbound = upperbound), we return an error.
func BinarySearchBigDec(f func(input osmomath.BigDec) (osmomath.BigDec, error),
	lowerbound osmomath.BigDec,
	upperbound osmomath.BigDec,
	targetOutput osmomath.BigDec,
	errTolerance ErrTolerance,
	maxIterations int,
) (osmomath.BigDec, error) {
	// Setup base case of loop
	curEstimate := lowerbound.Add(upperbound).Quo(osmomath.NewBigDec(2))
	curOutput, err := f(curEstimate)
	if err != nil {
		return osmomath.BigDec{}, err
	}
	curIteration := 0
	for ; curIteration < maxIterations; curIteration += 1 {
<<<<<<< HEAD
		// fmt.Println("binary search, input, target output, cur output", curEstimate, targetOutput, curOutput)
=======
		// fmt.Println("targetOutput, curOutput, curEstimate", targetOutput, curOutput, curEstimate)
>>>>>>> 14697093
		compRes := errTolerance.CompareBigDec(targetOutput, curOutput)
		if compRes < 0 {
			upperbound = curEstimate
		} else if compRes > 0 {
			lowerbound = curEstimate
		} else {
			return curEstimate, nil
		}
		curEstimate = lowerbound.Add(upperbound).Quo(osmomath.NewBigDec(2))
		curOutput, err = f(curEstimate)
		if err != nil {
			return osmomath.BigDec{}, err
		}
	}

	return osmomath.BigDec{}, errors.New("hit maximum iterations, did not converge fast enough")
}<|MERGE_RESOLUTION|>--- conflicted
+++ resolved
@@ -199,11 +199,7 @@
 	}
 	curIteration := 0
 	for ; curIteration < maxIterations; curIteration += 1 {
-<<<<<<< HEAD
 		// fmt.Println("binary search, input, target output, cur output", curEstimate, targetOutput, curOutput)
-=======
-		// fmt.Println("targetOutput, curOutput, curEstimate", targetOutput, curOutput, curEstimate)
->>>>>>> 14697093
 		compRes := errTolerance.CompareBigDec(targetOutput, curOutput)
 		if compRes < 0 {
 			upperbound = curEstimate
