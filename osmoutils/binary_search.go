package osmoutils

import (
	"errors"

	sdk "github.com/cosmos/cosmos-sdk/types"

	"github.com/osmosis-labs/osmosis/v12/osmomath"
)

// ErrTolerance is used to define a compare function, which checks if two
// ints are within a certain error tolerance of one another,
// and (optionally) that they are rounding in the correct direction.
// ErrTolerance.Compare(a, b) returns true iff:
// * RoundingMode = RoundUp, then b >= a
// * RoundingMode = RoundDown, then b <= a
// * |a - b| <= AdditiveTolerance
// * |a - b| / min(a, b) <= MultiplicativeTolerance
//
// Each check is respectively ignored if the entry is nil.
// So AdditiveTolerance = sdk.Int{} or sdk.ZeroInt()
// MultiplicativeTolerance = sdk.Dec{}
// RoundingDir = RoundUnconstrained.
// Note that if AdditiveTolerance == 0, then this is equivalent to a standard compare.
type ErrTolerance struct {
	AdditiveTolerance       sdk.Int
	MultiplicativeTolerance sdk.Dec
	RoundingDir             osmomath.RoundingDirection
}

// Compare returns if actual is within errTolerance of expected.
// returns 0 if it is
// returns 1 if not, and expected > actual.
// returns -1 if not, and expected < actual
func (e ErrTolerance) Compare(expected sdk.Int, actual sdk.Int) int {
	diff := expected.Sub(actual).Abs()

	comparisonSign := 0
	if expected.GT(actual) {
		comparisonSign = 1
	} else {
		comparisonSign = -1
	}

	// Ensure that even if expected is within tolerance of actual, we don't count it as equal if its in the wrong direction.
	// so if were supposed to round down, it must be that `expected >= actual`.
	// likewise if were supposed to round up, it must be that `expected <= actual`.
	// If neither of the above, then rounding direction does not enforce a constraint.
	if e.RoundingDir == osmomath.RoundDown {
		if expected.LT(actual) {
			return -1
		}
	} else if e.RoundingDir == osmomath.RoundUp {
		if expected.GT(actual) {
			return 1
		}
	}

	// Check additive tolerance equations
	if !e.AdditiveTolerance.IsNil() {
		// if no error accepted, do a direct compare.
		if e.AdditiveTolerance.IsZero() {
			if expected.Equal(actual) {
				return 0
			}
		}

		if diff.GT(e.AdditiveTolerance) {
			return comparisonSign
		}
	}
	// Check multiplicative tolerance equations
	if !e.MultiplicativeTolerance.IsNil() && !e.MultiplicativeTolerance.IsZero() {
		errTerm := diff.ToDec().Quo(sdk.MinInt(expected.Abs(), actual.Abs()).ToDec())
		if errTerm.GT(e.MultiplicativeTolerance) {
			return comparisonSign
		}
	}

	return 0
}

// CompareBigDec validates if actual is within errTolerance of expected.
// returns 0 if it is
// returns 1 if not, and expected > actual.
// returns -1 if not, and expected < actual
func (e ErrTolerance) CompareBigDec(expected osmomath.BigDec, actual osmomath.BigDec) int {
	// Ensure that even if expected is within tolerance of actual, we don't count it as equal if its in the wrong direction.
	// so if were supposed to round down, it must be that `expected >= actual`.
	// likewise if were supposed to round up, it must be that `expected <= actual`.
	// If neither of the above, then rounding direction does not enforce a constraint.
	if e.RoundingDir == osmomath.RoundDown {
		if expected.LT(actual) {
			return -1
		}
	} else if e.RoundingDir == osmomath.RoundUp {
		if expected.GT(actual) {
			return 1
		}
	}

	diff := expected.Sub(actual).Abs()

	comparisonSign := 0
	if expected.GT(actual) {
		comparisonSign = 1
	} else {
		comparisonSign = -1
	}

	// Check additive tolerance equations
	if !e.AdditiveTolerance.IsNil() {
		// if no error accepted, do a direct compare.
		if e.AdditiveTolerance.IsZero() {
			if expected.Equal(actual) {
				return 0
			}
		}

		if diff.GT(osmomath.BigDecFromSDKDec(e.AdditiveTolerance.ToDec())) {
			return comparisonSign
		}
	}
	// Check multiplicative tolerance equations
	if !e.MultiplicativeTolerance.IsNil() && !e.MultiplicativeTolerance.IsZero() {
		errTerm := diff.Quo(osmomath.MinDec(expected.Abs(), actual.Abs()))
		// fmt.Printf("err term %v\n", errTerm)
		if errTerm.GT(osmomath.BigDecFromSDKDec(e.MultiplicativeTolerance)) {
			return comparisonSign
		}
	}

	return 0
}

// Binary search inputs between [lowerbound, upperbound] to a monotonic increasing function f.
// We stop once f(found_input) meets the ErrTolerance constraints.
// If we perform more than maxIterations (or equivalently lowerbound = upperbound), we return an error.
func BinarySearch(f func(input sdk.Int) (sdk.Int, error),
	lowerbound sdk.Int,
	upperbound sdk.Int,
	targetOutput sdk.Int,
	errTolerance ErrTolerance,
	maxIterations int,
) (sdk.Int, error) {
	// Setup base case of loop
	curEstimate := lowerbound.Add(upperbound).QuoRaw(2)
	curOutput, err := f(curEstimate)
	if err != nil {
		return sdk.Int{}, err
	}
	curIteration := 0
	for ; curIteration < maxIterations; curIteration += 1 {
		compRes := errTolerance.Compare(targetOutput, curOutput)
		if compRes < 0 {
			upperbound = curEstimate
		} else if compRes > 0 {
			lowerbound = curEstimate
		} else {
			return curEstimate, nil
		}
		curEstimate = lowerbound.Add(upperbound).QuoRaw(2)
		curOutput, err = f(curEstimate)
		if err != nil {
			return sdk.Int{}, err
		}
	}

	return sdk.Int{}, errors.New("hit maximum iterations, did not converge fast enough")
}

// SdkDec
type SdkDec[D any] interface {
	Add(SdkDec[D]) SdkDec[D]
	Quo(SdkDec[D]) SdkDec[D]
	QuoRaw(int64) SdkDec[D]
}

// BinarySearchBigDec takes as input:
// * an input range [lowerbound, upperbound]
// * an increasing function f
// * a target output x
// * max number of iterations (for gas control / handling does-not-converge cases)
//
// It binary searches on the input range, until it finds an input y s.t. f(y) meets the err tolerance constraints for how close it is to x.
// If we perform more than maxIterations (or equivalently lowerbound = upperbound), we return an error.
func BinarySearchBigDec(f func(input osmomath.BigDec) (osmomath.BigDec, error),
	lowerbound osmomath.BigDec,
	upperbound osmomath.BigDec,
	targetOutput osmomath.BigDec,
	errTolerance ErrTolerance,
	maxIterations int,
) (osmomath.BigDec, error) {
	// Setup base case of loop
	curEstimate := lowerbound.Add(upperbound).Quo(osmomath.NewBigDec(2))
	curOutput, err := f(curEstimate)
	if err != nil {
		return osmomath.BigDec{}, err
	}
	curIteration := 0
	for ; curIteration < maxIterations; curIteration += 1 {
<<<<<<< HEAD
<<<<<<< HEAD
		// fmt.Println(targetOutput, curOutput)
=======
		// fmt.Println("binary search, input, target output, cur output", curEstimate, targetOutput, curOutput)
>>>>>>> ad3fa380 ([x/gamm][stableswap][bug]: Descale spot prices (#3357))
=======
		// fmt.Println("targetOutput, curOutput, curEstimate", targetOutput, curOutput, curEstimate)
>>>>>>> b1c4c44c
		compRes := errTolerance.CompareBigDec(targetOutput, curOutput)
		if compRes < 0 {
			upperbound = curEstimate
		} else if compRes > 0 {
			lowerbound = curEstimate
		} else {
			return curEstimate, nil
		}
		curEstimate = lowerbound.Add(upperbound).Quo(osmomath.NewBigDec(2))
		curOutput, err = f(curEstimate)
		if err != nil {
			return osmomath.BigDec{}, err
		}
	}

	return osmomath.BigDec{}, errors.New("hit maximum iterations, did not converge fast enough")
}<|MERGE_RESOLUTION|>--- conflicted
+++ resolved
@@ -199,15 +199,7 @@
 	}
 	curIteration := 0
 	for ; curIteration < maxIterations; curIteration += 1 {
-<<<<<<< HEAD
-<<<<<<< HEAD
-		// fmt.Println(targetOutput, curOutput)
-=======
 		// fmt.Println("binary search, input, target output, cur output", curEstimate, targetOutput, curOutput)
->>>>>>> ad3fa380 ([x/gamm][stableswap][bug]: Descale spot prices (#3357))
-=======
-		// fmt.Println("targetOutput, curOutput, curEstimate", targetOutput, curOutput, curEstimate)
->>>>>>> b1c4c44c
 		compRes := errTolerance.CompareBigDec(targetOutput, curOutput)
 		if compRes < 0 {
 			upperbound = curEstimate
