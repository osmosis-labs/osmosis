--- conflicted
+++ resolved
@@ -110,13 +110,9 @@
 	github.com/sagikazarmark/locafero v0.3.0 // indirect
 	github.com/sagikazarmark/slog-shim v0.1.0 // indirect
 	github.com/sasha-s/go-deadlock v0.3.1 // indirect
-<<<<<<< HEAD
 	github.com/sirupsen/logrus v1.9.3 // indirect
-	github.com/spf13/afero v1.9.5 // indirect
-=======
 	github.com/sourcegraph/conc v0.3.0 // indirect
 	github.com/spf13/afero v1.10.0 // indirect
->>>>>>> 082d5546
 	github.com/spf13/cast v1.5.1 // indirect
 	github.com/spf13/viper v1.17.0 // indirect
 	github.com/subosito/gotenv v1.6.0 // indirect
