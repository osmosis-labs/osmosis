--- conflicted
+++ resolved
@@ -158,13 +158,10 @@
 )
 
 replace (
-<<<<<<< HEAD
-=======
 	// adds expedited proposal support and 1000MB cache default
 	// https://github.com/osmosis-labs/wasmd/releases/tag/v0.45.0-osmo
 	github.com/CosmWasm/wasmd => github.com/osmosis-labs/wasmd v0.45.0-osmo
 
->>>>>>> 9632b2b8
 	// v1.0.0-beta.3 is incompatible, so we use v1.0.0-beta.2
 	github.com/cosmos/cosmos-proto => github.com/cosmos/cosmos-proto v1.0.0-beta.2
 
