--- conflicted
+++ resolved
@@ -95,7 +95,6 @@
 	return decCoins
 }
 
-<<<<<<< HEAD
 // FilterDenoms returns the coins with only the passed in denoms
 func FilterDenoms(coins sdk.Coins, denoms []string) sdk.Coins {
 	filteredCoins := sdk.NewCoins()
@@ -105,7 +104,8 @@
 	}
 
 	return filteredCoins
-=======
+}
+
 // MergeCoinMaps takes two maps of type map[T]sdk.Coins and merges them together, adding the values of the second map to the first.
 func MergeCoinMaps[T comparable](currentEpochExpectedDistributionsOne map[T]sdk.Coins, poolIDToExpectedDistributionMapOne map[T]sdk.Coins) map[T]sdk.Coins {
 	newMap := map[T]sdk.Coins{}
@@ -124,5 +124,4 @@
 		}
 	}
 	return newMap
->>>>>>> 5caafd37
 }