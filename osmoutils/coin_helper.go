package osmoutils

import (
	"fmt"

	wasmvmtypes "github.com/CosmWasm/wasmvm/types"
	sdk "github.com/cosmos/cosmos-sdk/types"
)

// TODO: Get this into the SDK https://github.com/cosmos/cosmos-sdk/issues/12538
func CoinsDenoms(coins sdk.Coins) []string {
	denoms := make([]string, len(coins))
	for i, coin := range coins {
		denoms[i] = coin.Denom
	}
	return denoms
}

// MinCoins returns the minimum of each denom between both coins.
// For now it assumes they have the same denoms.
// TODO: Replace with method in SDK once we update our version
func MinCoins(coinsA sdk.Coins, coinsB sdk.Coins) sdk.Coins {
	resCoins := sdk.Coins{}
	for i, coin := range coinsA {
		if coinsB[i].Amount.GT(coin.Amount) {
			resCoins = append(resCoins, coin)
		} else {
			resCoins = append(resCoins, coinsB[i])
		}
	}
	return resCoins
}

// SubDecCoinArrays subtracts the contents of the second param from the first (decCoinsArrayA - decCoinsArrayB)
// Note that this takes in two _arrays_ of DecCoins, meaning that each term itself is of type DecCoins (i.e. an array of DecCoin).
func SubDecCoinArrays(decCoinsArrayA []sdk.DecCoins, decCoinsArrayB []sdk.DecCoins) ([]sdk.DecCoins, error) {
	if len(decCoinsArrayA) != len(decCoinsArrayB) {
		return []sdk.DecCoins{}, fmt.Errorf("DecCoin arrays must be of equal length to be subtracted")
	}

	finalDecCoinArray := []sdk.DecCoins{}
	for i := range decCoinsArrayA {
		finalDecCoinArray = append(finalDecCoinArray, decCoinsArrayA[i].Sub(decCoinsArrayB[i]))
	}

	return finalDecCoinArray, nil
}

// SafeSubDecCoinArrays subtracts the contents of the second param from the first (decCoinsArrayA - decCoinsArrayB)
// Note that this takes in two _arrays_ of DecCoins, meaning that each term itself is of type DecCoins (i.e. an array of DecCoin).
// Contrary to SubDecCoinArrays, this subtractions allows for negative result values.
func SafeSubDecCoinArrays(decCoinsArrayA []sdk.DecCoins, decCoinsArrayB []sdk.DecCoins) ([]sdk.DecCoins, error) {
	if len(decCoinsArrayA) != len(decCoinsArrayB) {
		return []sdk.DecCoins{}, fmt.Errorf("DecCoin arrays must be of equal length to be subtracted")
	}

	finalDecCoinArray := []sdk.DecCoins{}
	for i := range decCoinsArrayA {
		subResult, _ := decCoinsArrayA[i].SafeSub(decCoinsArrayB[i])
		finalDecCoinArray = append(finalDecCoinArray, subResult)
	}

	return finalDecCoinArray, nil
}

// AddDecCoinArrays adds the contents of the second param from the first (decCoinsArrayA + decCoinsArrayB)
// Note that this takes in two _arrays_ of DecCoins, meaning that each term itself is of type DecCoins (i.e. an array of DecCoin).
func AddDecCoinArrays(decCoinsArrayA []sdk.DecCoins, decCoinsArrayB []sdk.DecCoins) ([]sdk.DecCoins, error) {
	if len(decCoinsArrayA) != len(decCoinsArrayB) {
		return []sdk.DecCoins{}, fmt.Errorf("DecCoin arrays must be of equal length to be added")
	}

	finalDecCoinArray := []sdk.DecCoins{}
	for i := range decCoinsArrayA {
		finalDecCoinArray = append(finalDecCoinArray, decCoinsArrayA[i].Add(decCoinsArrayB[i]...))
	}

	return finalDecCoinArray, nil
}

// CollapseDecCoinsArray takes an array of DecCoins and returns the sum of all the DecCoins in the array.
func CollapseDecCoinsArray(decCoinsArray []sdk.DecCoins) sdk.DecCoins {
	finalDecCoins := sdk.DecCoins{}
	for _, decCoins := range decCoinsArray {
		finalDecCoins = finalDecCoins.Add(decCoins...)
	}
	return finalDecCoins
}

// ConvertCoinsToDecCoins takes sdk.Coins and converts it to sdk.DecCoins
func ConvertCoinsToDecCoins(coins sdk.Coins) sdk.DecCoins {
	decCoins := sdk.DecCoins{}
	for _, coin := range coins {
		decCoins = append(decCoins, sdk.NewDecCoin(coin.Denom, coin.Amount))
	}
	return decCoins
}

// FilterDenoms returns the coins with only the passed in denoms
func FilterDenoms(coins sdk.Coins, denoms []string) sdk.Coins {
	filteredCoins := sdk.NewCoins()

	for _, denom := range denoms {
		filteredCoins = filteredCoins.Add(sdk.NewCoin(denom, coins.AmountOf(denom)))
	}

	return filteredCoins
}

// MergeCoinMaps takes two maps of type map[T]sdk.Coins and merges them together, adding the values of the second map to the first.
func MergeCoinMaps[T comparable](currentEpochExpectedDistributionsOne map[T]sdk.Coins, poolIDToExpectedDistributionMapOne map[T]sdk.Coins) map[T]sdk.Coins {
	newMap := map[T]sdk.Coins{}

	// Iterate over the first map and add all the values to the new map
	for poolID, expectedDistribution := range currentEpochExpectedDistributionsOne {
		newMap[poolID] = expectedDistribution
	}

	// Iterate over the second map and add all the values to the new map
	for poolID, expectedDistribution := range poolIDToExpectedDistributionMapOne {
		if _, ok := newMap[poolID]; ok {
			newMap[poolID] = newMap[poolID].Add(expectedDistribution...)
		} else {
			newMap[poolID] = expectedDistribution
		}
	}
	return newMap
}

<<<<<<< HEAD
// Convert sdk.Coins to wasmvmtypes.Coins
func CWCoinsFromSDKCoins(in sdk.Coins) wasmvmtypes.Coins {
	var cwCoins wasmvmtypes.Coins
	for _, coin := range in {
		cwCoins = append(cwCoins, CWCoinFromSDKCoin(coin))
	}
	return cwCoins
}

// Convert sdk.Coin to wasmvmtypes.Coin
func CWCoinFromSDKCoin(in sdk.Coin) wasmvmtypes.Coin {
	return wasmvmtypes.Coin{
		Denom:  in.GetDenom(),
		Amount: in.Amount.String(),
	}
=======
func ConvertCoinArrayToCoins(coinArray []sdk.Coin) sdk.Coins {
	coins := sdk.Coins{}
	for _, coin := range coinArray {
		coins = append(coins, coin)
	}
	return coins
>>>>>>> 04807a06
}<|MERGE_RESOLUTION|>--- conflicted
+++ resolved
@@ -127,7 +127,6 @@
 	return newMap
 }
 
-<<<<<<< HEAD
 // Convert sdk.Coins to wasmvmtypes.Coins
 func CWCoinsFromSDKCoins(in sdk.Coins) wasmvmtypes.Coins {
 	var cwCoins wasmvmtypes.Coins
@@ -143,12 +142,12 @@
 		Denom:  in.GetDenom(),
 		Amount: in.Amount.String(),
 	}
-=======
+}
+
 func ConvertCoinArrayToCoins(coinArray []sdk.Coin) sdk.Coins {
 	coins := sdk.Coins{}
 	for _, coin := range coinArray {
 		coins = append(coins, coin)
 	}
 	return coins
->>>>>>> 04807a06
 }