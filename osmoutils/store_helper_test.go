--- conflicted
+++ resolved
@@ -316,12 +316,8 @@
 	}
 }
 
-<<<<<<< HEAD
 func (s *TestSuite) TestGetFirstValueAfterPrefixInclusive() {
 
-=======
-func (s *TestSuite) TestGetFirstValueAfterPrefix() {
->>>>>>> 0682d809
 	testcases := map[string]struct {
 		prefix     []byte
 		preSetKeys []string
