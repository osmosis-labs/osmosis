--- conflicted
+++ resolved
@@ -25,10 +25,7 @@
 	tmos "github.com/tendermint/tendermint/libs/os"
 	dbm "github.com/tendermint/tm-db"
 
-<<<<<<< HEAD
-=======
 	// Utilities from the Cosmos-SDK other than Cosmos modules
->>>>>>> d29a93bf
 	"github.com/cosmos/cosmos-sdk/baseapp"
 	"github.com/cosmos/cosmos-sdk/client"
 	"github.com/cosmos/cosmos-sdk/client/grpc/tmservice"
@@ -60,11 +57,8 @@
 	// Vesting: Allows the lock and periodic release of tokens
 	"github.com/cosmos/cosmos-sdk/x/auth/vesting"
 	vestingtypes "github.com/cosmos/cosmos-sdk/x/auth/vesting/types"
-<<<<<<< HEAD
-=======
 
 	// Authz: Authorization for accounts to perform actions on behalf of other accounts.
->>>>>>> d29a93bf
 	"github.com/cosmos/cosmos-sdk/x/authz"
 	authzkeeper "github.com/cosmos/cosmos-sdk/x/authz/keeper"
 	authzmodule "github.com/cosmos/cosmos-sdk/x/authz/module"
@@ -455,21 +449,27 @@
 	// CanWithdrawInvariant invariant.
 	// NOTE: staking module is required if HistoricalEntries param > 0
 	// NOTE: capability module's beginblocker must come before any modules using capabilities (e.g. IBC)
-<<<<<<< HEAD
-=======
 
 	// Tell the app's module manager how to set the order of BeginBlockers, which are run at the beginning of every block.
->>>>>>> d29a93bf
 	app.mm.SetOrderBeginBlockers(
 		// Upgrades should be run _very_ first
 		upgradetypes.ModuleName,
 		// Note: epochs' begin should be "real" start of epochs, we keep epochs beginblock at the beginning
 		epochstypes.ModuleName,
-		capabilitytypes.ModuleName, minttypes.ModuleName,
+		capabilitytypes.ModuleName,
+		minttypes.ModuleName,
 		poolincentivestypes.ModuleName,
-		distrtypes.ModuleName, slashingtypes.ModuleName,
-		evidencetypes.ModuleName, stakingtypes.ModuleName, ibchost.ModuleName, ibctransfertypes.ModuleName,
-		authtypes.ModuleName, banktypes.ModuleName, govtypes.ModuleName, crisistypes.ModuleName, genutiltypes.ModuleName,
+		distrtypes.ModuleName,
+		slashingtypes.ModuleName,
+		evidencetypes.ModuleName,
+		stakingtypes.ModuleName,
+		ibchost.ModuleName,
+		ibctransfertypes.ModuleName,
+		authtypes.ModuleName,
+		banktypes.ModuleName,
+		govtypes.ModuleName,
+		crisistypes.ModuleName,
+		genutiltypes.ModuleName,
 		authz.ModuleName,
 		paramstypes.ModuleName, vestingtypes.ModuleName,
 		gammtypes.ModuleName, incentivestypes.ModuleName, lockuptypes.ModuleName, claimtypes.ModuleName,
@@ -497,17 +497,23 @@
 	// so that other modules that want to create or claim capabilities afterwards in InitChain
 	// can do so safely.
 	app.mm.SetOrderInitGenesis(
-		capabilitytypes.ModuleName, authtypes.ModuleName, banktypes.ModuleName, distrtypes.ModuleName, stakingtypes.ModuleName,
-		slashingtypes.ModuleName, govtypes.ModuleName, minttypes.ModuleName, crisistypes.ModuleName,
+		capabilitytypes.ModuleName,
+		authtypes.ModuleName,
+		banktypes.ModuleName,
+		distrtypes.ModuleName,
+		stakingtypes.ModuleName,
+		slashingtypes.ModuleName,
+		govtypes.ModuleName,
+		minttypes.ModuleName,
+		crisistypes.ModuleName,
 		ibchost.ModuleName,
 		gammtypes.ModuleName,
 		txfeestypes.ModuleName,
-<<<<<<< HEAD
-		genutiltypes.ModuleName, evidencetypes.ModuleName,
-=======
-		genutiltypes.ModuleName, evidencetypes.ModuleName, authz.ModuleName,
->>>>>>> d29a93bf
-		paramstypes.ModuleName, upgradetypes.ModuleName, vestingtypes.ModuleName,
+		genutiltypes.ModuleName,
+		evidencetypes.ModuleName,
+		paramstypes.ModuleName,
+		upgradetypes.ModuleName,
+		vestingtypes.ModuleName,
 		ibctransfertypes.ModuleName,
 		bech32ibctypes.ModuleName, // comes after ibctransfertypes
 		poolincentivestypes.ModuleName,
