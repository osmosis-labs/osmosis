--- conflicted
+++ resolved
@@ -1,10 +1,6 @@
 package app
 
 import (
-<<<<<<< HEAD
-=======
-	// Imports from the Go Standard Library.
->>>>>>> f33148c9
 	"fmt"
 	"io"
 	"net/http"
@@ -12,28 +8,7 @@
 	"path/filepath"
 	"strings"
 
-<<<<<<< HEAD
 	"github.com/CosmWasm/wasmd/x/wasm"
-=======
-	// HTTP Router.
-	"github.com/gorilla/mux"
-
-	// Used to serve OpenAPI information.
-	"github.com/rakyll/statik/fs"
-
-	// A CLI helper.
-	"github.com/spf13/cast"
-
-	// Imports from Tendermint, Osmosis' consensus protocol.
-	abci "github.com/tendermint/tendermint/abci/types"
-	tmjson "github.com/tendermint/tendermint/libs/json"
-	"github.com/tendermint/tendermint/libs/log"
-	tmos "github.com/tendermint/tendermint/libs/os"
-	tmproto "github.com/tendermint/tendermint/proto/tendermint/types"
-	dbm "github.com/tendermint/tm-db"
-
-	// Utilities from the Cosmos-SDK other than Cosmos modules.
->>>>>>> f33148c9
 	"github.com/cosmos/cosmos-sdk/baseapp"
 	"github.com/cosmos/cosmos-sdk/client"
 	"github.com/cosmos/cosmos-sdk/client/grpc/tmservice"
@@ -51,27 +26,10 @@
 	"github.com/cosmos/cosmos-sdk/x/auth/ante"
 	authrest "github.com/cosmos/cosmos-sdk/x/auth/client/rest"
 	authtx "github.com/cosmos/cosmos-sdk/x/auth/tx"
-<<<<<<< HEAD
-=======
-
-	// Capability: allows developers to atomically define what a module can and cannot do.
->>>>>>> f33148c9
 	capabilitytypes "github.com/cosmos/cosmos-sdk/x/capability/types"
 	"github.com/cosmos/cosmos-sdk/x/crisis"
-<<<<<<< HEAD
-=======
-
-	// Evidence handling for double signing, misbehaviour, etc.
-
-	// Params: Parameters that are always available.
->>>>>>> f33148c9
 	paramstypes "github.com/cosmos/cosmos-sdk/x/params/types"
 	upgradetypes "github.com/cosmos/cosmos-sdk/x/upgrade/types"
-<<<<<<< HEAD
-=======
-
-	// IBC Transfer: Defines the "transfer" IBC port.
->>>>>>> f33148c9
 	transfer "github.com/cosmos/ibc-go/v2/modules/apps/transfer"
 	"github.com/gorilla/mux"
 	"github.com/rakyll/statik/fs"
@@ -83,28 +41,12 @@
 	tmproto "github.com/tendermint/tendermint/proto/tendermint/types"
 	dbm "github.com/tendermint/tm-db"
 
-<<<<<<< HEAD
 	appparams "github.com/osmosis-labs/osmosis/v7/app/params"
-=======
-	// Osmosis application prarmeters.
-	appparams "github.com/osmosis-labs/osmosis/v7/app/params"
-
-	// Upgrades from earlier versions of Osmosis.
->>>>>>> f33148c9
 	v4 "github.com/osmosis-labs/osmosis/v7/app/upgrades/v4"
 	v5 "github.com/osmosis-labs/osmosis/v7/app/upgrades/v5"
 	v7 "github.com/osmosis-labs/osmosis/v7/app/upgrades/v7"
 	_ "github.com/osmosis-labs/osmosis/v7/client/docs/statik"
-<<<<<<< HEAD
 	superfluidtypes "github.com/osmosis-labs/osmosis/v7/x/superfluid/types"
-=======
-
-	// Superfluid: Allows users to stake gamm (bonded liquidity).
-	superfluidtypes "github.com/osmosis-labs/osmosis/v7/x/superfluid/types"
-
-	// Wasm: Allows Osmosis to interact with web assembly smart contracts.
-	"github.com/CosmWasm/wasmd/x/wasm"
->>>>>>> f33148c9
 )
 
 const appName = "OsmosisApp"
@@ -121,7 +63,7 @@
 	// module account permissions
 	maccPerms = moduleAccountPermissions
 
-	// module accounts that are allowed to receive tokens
+	// module accounts that are allowed to receive tokens.
 	allowedReceivingModAcc = map[string]bool{}
 
 	// WasmProposalsEnabled enables all x/wasm proposals when it's value is "true"
@@ -136,11 +78,7 @@
 	// See: https://github.com/CosmWasm/wasmd/blob/02a54d33ff2c064f3539ae12d75d027d9c665f05/x/wasm/internal/types/proposal.go#L28-L34
 	EnableSpecificWasmProposals = ""
 
-<<<<<<< HEAD
 	// EmptyWasmOpts defines a type alias for a list of wasm options.
-=======
-	// use this for clarity in argument list.
->>>>>>> f33148c9
 	EmptyWasmOpts []wasm.Option
 
 	_ App = (*OsmosisApp)(nil)
@@ -168,29 +106,7 @@
 	return proposals
 }
 
-<<<<<<< HEAD
 // OsmosisApp extends an ABCI application, but with most of its parameters exported.
-=======
-var (
-	// DefaultNodeHome default home directories for the application daemon.
-	DefaultNodeHome string
-
-	// ModuleBasics defines the module BasicManager is in charge of setting up basic,
-	// non-dependant module elements, such as codec registration
-	// and genesis verification.
-	ModuleBasics = module.NewBasicManager(appModuleBasics...)
-
-	// module account permissions.
-	maccPerms = moduleAaccountPermissions
-
-	// module accounts that are allowed to receive tokens.
-	allowedReceivingModAcc = map[string]bool{}
-)
-
-var _ App = (*OsmosisApp)(nil)
-
-// Osmosis extends an ABCI application, but with most of its parameters exported.
->>>>>>> f33148c9
 // They are exported for convenience in creating helper functions, as object
 // capabilities aren't needed for testing.
 type OsmosisApp struct {
@@ -373,13 +289,7 @@
 	return app
 }
 
-<<<<<<< HEAD
 // MakeCodecs returns the application codec and a legacy Amino codec.
-=======
-// MakeCodecs constructs the *std.Codec and *codec.LegacyAmino instances used by
-// simapp. It is useful for tests and clients who do not want to construct the
-// full simapp.
->>>>>>> f33148c9
 func MakeCodecs() (codec.Codec, *codec.LegacyAmino) {
 	config := MakeEncodingConfig()
 	return config.Marshaler, config.Amino
