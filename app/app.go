--- conflicted
+++ resolved
@@ -312,19 +312,19 @@
 			app.LockupKeeper.ClearAllAccumulationStores(ctx)
 
 			// reset all lock and references
-<<<<<<< HEAD
 			for _, lock := range locks {
 				err = app.LockupKeeper.ResetLock(ctx, lock)
 				if err != nil {
 					panic(err)
 				}
-=======
 			for i, lock := range locks {
 				if i%10000 == 0 {
 					ctx.Logger().Info(fmt.Sprintf("Reset %d locks", i))
 				}
-				app.LockupKeeper.ResetLock(ctx, lock)
->>>>>>> 697ce411
+				err = app.LockupKeeper.ResetLock(ctx, lock)
+        if err != nil {
+					panic(err)
+				}
 			}
 
 			// Update distribution keeper parameters to remove proposer bonus
