package app

import (
	"io"
	"net/http"
	"os"
	"path/filepath"

	"github.com/rakyll/statik/fs"
	"github.com/spf13/cast"
	abci "github.com/tendermint/tendermint/abci/types"
	tmjson "github.com/tendermint/tendermint/libs/json"
	"github.com/tendermint/tendermint/libs/log"
	tmos "github.com/tendermint/tendermint/libs/os"
	dbm "github.com/tendermint/tm-db"

	ibcclient "github.com/cosmos/ibc-go/modules/core/02-client"
	ibcclienttypes "github.com/cosmos/ibc-go/modules/core/02-client/types"

	"github.com/cosmos/cosmos-sdk/baseapp"
	"github.com/cosmos/cosmos-sdk/client"
	"github.com/cosmos/cosmos-sdk/client/grpc/tmservice"
	"github.com/cosmos/cosmos-sdk/client/rpc"
	"github.com/cosmos/cosmos-sdk/codec"
	"github.com/cosmos/cosmos-sdk/codec/types"
	"github.com/cosmos/cosmos-sdk/server/api"
	"github.com/cosmos/cosmos-sdk/server/config"
	servertypes "github.com/cosmos/cosmos-sdk/server/types"
	"github.com/cosmos/cosmos-sdk/testutil/testdata"
	sdk "github.com/cosmos/cosmos-sdk/types"
	"github.com/cosmos/cosmos-sdk/types/module"
	"github.com/cosmos/cosmos-sdk/version"
	"github.com/cosmos/cosmos-sdk/x/auth"
	"github.com/cosmos/cosmos-sdk/x/auth/ante"
	authrest "github.com/cosmos/cosmos-sdk/x/auth/client/rest"
	authkeeper "github.com/cosmos/cosmos-sdk/x/auth/keeper"
	authsims "github.com/cosmos/cosmos-sdk/x/auth/simulation"
	authtx "github.com/cosmos/cosmos-sdk/x/auth/tx"
	authtypes "github.com/cosmos/cosmos-sdk/x/auth/types"
	"github.com/cosmos/cosmos-sdk/x/auth/vesting"
	"github.com/cosmos/cosmos-sdk/x/bank"
	bankkeeper "github.com/cosmos/cosmos-sdk/x/bank/keeper"
	banktypes "github.com/cosmos/cosmos-sdk/x/bank/types"
	"github.com/cosmos/cosmos-sdk/x/capability"
	capabilitykeeper "github.com/cosmos/cosmos-sdk/x/capability/keeper"
	capabilitytypes "github.com/cosmos/cosmos-sdk/x/capability/types"
	"github.com/cosmos/cosmos-sdk/x/crisis"
	crisiskeeper "github.com/cosmos/cosmos-sdk/x/crisis/keeper"
	crisistypes "github.com/cosmos/cosmos-sdk/x/crisis/types"
	distr "github.com/cosmos/cosmos-sdk/x/distribution"
	distrclient "github.com/cosmos/cosmos-sdk/x/distribution/client"
	distrkeeper "github.com/cosmos/cosmos-sdk/x/distribution/keeper"
	distrtypes "github.com/cosmos/cosmos-sdk/x/distribution/types"
	"github.com/cosmos/cosmos-sdk/x/evidence"
	evidencekeeper "github.com/cosmos/cosmos-sdk/x/evidence/keeper"
	evidencetypes "github.com/cosmos/cosmos-sdk/x/evidence/types"
	"github.com/cosmos/cosmos-sdk/x/genutil"
	genutiltypes "github.com/cosmos/cosmos-sdk/x/genutil/types"
	"github.com/cosmos/cosmos-sdk/x/gov"
	govkeeper "github.com/cosmos/cosmos-sdk/x/gov/keeper"
	govtypes "github.com/cosmos/cosmos-sdk/x/gov/types"
	"github.com/cosmos/cosmos-sdk/x/params"
	paramsclient "github.com/cosmos/cosmos-sdk/x/params/client"
	paramskeeper "github.com/cosmos/cosmos-sdk/x/params/keeper"
	paramstypes "github.com/cosmos/cosmos-sdk/x/params/types"
	"github.com/cosmos/cosmos-sdk/x/slashing"
	slashingkeeper "github.com/cosmos/cosmos-sdk/x/slashing/keeper"
	slashingtypes "github.com/cosmos/cosmos-sdk/x/slashing/types"
	"github.com/cosmos/cosmos-sdk/x/staking"
	stakingkeeper "github.com/cosmos/cosmos-sdk/x/staking/keeper"
	stakingtypes "github.com/cosmos/cosmos-sdk/x/staking/types"
	"github.com/cosmos/cosmos-sdk/x/upgrade"
	upgradeclient "github.com/cosmos/cosmos-sdk/x/upgrade/client"
	upgradekeeper "github.com/cosmos/cosmos-sdk/x/upgrade/keeper"
	upgradetypes "github.com/cosmos/cosmos-sdk/x/upgrade/types"
	transfer "github.com/cosmos/ibc-go/modules/apps/transfer"
	ibctransferkeeper "github.com/cosmos/ibc-go/modules/apps/transfer/keeper"
	ibctransfertypes "github.com/cosmos/ibc-go/modules/apps/transfer/types"
	ibc "github.com/cosmos/ibc-go/modules/core"
	ibcclientclient "github.com/cosmos/ibc-go/modules/core/02-client/client"
	porttypes "github.com/cosmos/ibc-go/modules/core/05-port/types"
	ibchost "github.com/cosmos/ibc-go/modules/core/24-host"
	ibckeeper "github.com/cosmos/ibc-go/modules/core/keeper"
	"github.com/gorilla/mux"

	appparams "github.com/osmosis-labs/osmosis/app/params"
	_ "github.com/osmosis-labs/osmosis/client/docs/statik"
	"github.com/osmosis-labs/osmosis/x/claim"
	claimkeeper "github.com/osmosis-labs/osmosis/x/claim/keeper"
	claimtypes "github.com/osmosis-labs/osmosis/x/claim/types"
	"github.com/osmosis-labs/osmosis/x/epochs"
	epochskeeper "github.com/osmosis-labs/osmosis/x/epochs/keeper"
	epochstypes "github.com/osmosis-labs/osmosis/x/epochs/types"
	"github.com/osmosis-labs/osmosis/x/gamm"
	gammkeeper "github.com/osmosis-labs/osmosis/x/gamm/keeper"
	gammtypes "github.com/osmosis-labs/osmosis/x/gamm/types"
	"github.com/osmosis-labs/osmosis/x/incentives"
	incentiveskeeper "github.com/osmosis-labs/osmosis/x/incentives/keeper"
	incentivestypes "github.com/osmosis-labs/osmosis/x/incentives/types"
	"github.com/osmosis-labs/osmosis/x/lockup"
	lockupkeeper "github.com/osmosis-labs/osmosis/x/lockup/keeper"
	lockuptypes "github.com/osmosis-labs/osmosis/x/lockup/types"
	"github.com/osmosis-labs/osmosis/x/mint"
	mintkeeper "github.com/osmosis-labs/osmosis/x/mint/keeper"
	minttypes "github.com/osmosis-labs/osmosis/x/mint/types"
	poolincentives "github.com/osmosis-labs/osmosis/x/pool-incentives"
	poolincentivesclient "github.com/osmosis-labs/osmosis/x/pool-incentives/client"
	poolincentiveskeeper "github.com/osmosis-labs/osmosis/x/pool-incentives/keeper"
	poolincentivestypes "github.com/osmosis-labs/osmosis/x/pool-incentives/types"
	"github.com/osmosis-labs/osmosis/x/txfees"
	txfeeskeeper "github.com/osmosis-labs/osmosis/x/txfees/keeper"
	txfeestypes "github.com/osmosis-labs/osmosis/x/txfees/types"
)

const appName = "OsmosisApp"

var (
	// DefaultNodeHome default home directories for the application daemon
	DefaultNodeHome string

	// ModuleBasics defines the module BasicManager is in charge of setting up basic,
	// non-dependant module elements, such as codec registration
	// and genesis verification.
	ModuleBasics = module.NewBasicManager(
		auth.AppModuleBasic{},
		genutil.AppModuleBasic{},
		bank.AppModuleBasic{},
		capability.AppModuleBasic{},
		staking.AppModuleBasic{},
		mint.AppModuleBasic{},
		distr.AppModuleBasic{},
		gov.NewAppModuleBasic(
			paramsclient.ProposalHandler, distrclient.ProposalHandler, upgradeclient.ProposalHandler, upgradeclient.CancelProposalHandler,
			poolincentivesclient.UpdatePoolIncentivesHandler,
			ibcclientclient.UpdateClientProposalHandler, ibcclientclient.UpgradeProposalHandler,
		),
		params.AppModuleBasic{},
		crisis.AppModuleBasic{},
		slashing.AppModuleBasic{},
		ibc.AppModuleBasic{},
		upgrade.AppModuleBasic{},
		evidence.AppModuleBasic{},
		transfer.AppModuleBasic{},
		vesting.AppModuleBasic{},
		gamm.AppModuleBasic{},
		txfees.AppModuleBasic{},
		incentives.AppModuleBasic{},
		lockup.AppModuleBasic{},
		poolincentives.AppModuleBasic{},
		epochs.AppModuleBasic{},
		claim.AppModuleBasic{},
	)

	// module account permissions
	maccPerms = map[string][]string{
		authtypes.FeeCollectorName:               nil,
		distrtypes.ModuleName:                    nil,
		minttypes.ModuleName:                     {authtypes.Minter, authtypes.Burner},
		minttypes.DeveloperVestingModuleAcctName: nil,
		stakingtypes.BondedPoolName:              {authtypes.Burner, authtypes.Staking},
		stakingtypes.NotBondedPoolName:           {authtypes.Burner, authtypes.Staking},
		govtypes.ModuleName:                      {authtypes.Burner},
		ibctransfertypes.ModuleName:              {authtypes.Minter, authtypes.Burner},
		claimtypes.ModuleName:                    {authtypes.Minter, authtypes.Burner},
		gammtypes.ModuleName:                     {authtypes.Minter, authtypes.Burner},
		incentivestypes.ModuleName:               {authtypes.Minter, authtypes.Burner},
		lockuptypes.ModuleName:                   {authtypes.Minter, authtypes.Burner},
		poolincentivestypes.ModuleName:           nil,
		txfeestypes.ModuleName:                   nil,
	}

	// module accounts that are allowed to receive tokens
	allowedReceivingModAcc = map[string]bool{
		distrtypes.ModuleName: true,
	}
)

var _ App = (*OsmosisApp)(nil)

// Osmosis extends an ABCI application, but with most of its parameters exported.
// They are exported for convenience in creating helper functions, as object
// capabilities aren't needed for testing.
type OsmosisApp struct {
	*baseapp.BaseApp
	cdc               *codec.LegacyAmino
	appCodec          codec.Codec
	interfaceRegistry types.InterfaceRegistry

	invCheckPeriod uint

	// keys to access the substores
	keys    map[string]*sdk.KVStoreKey
	tkeys   map[string]*sdk.TransientStoreKey
	memKeys map[string]*sdk.MemoryStoreKey

	// keepers
	AccountKeeper        authkeeper.AccountKeeper
	BankKeeper           bankkeeper.Keeper
	CapabilityKeeper     *capabilitykeeper.Keeper
	StakingKeeper        stakingkeeper.Keeper
	SlashingKeeper       slashingkeeper.Keeper
	MintKeeper           mintkeeper.Keeper
	DistrKeeper          distrkeeper.Keeper
	GovKeeper            govkeeper.Keeper
	CrisisKeeper         crisiskeeper.Keeper
	UpgradeKeeper        upgradekeeper.Keeper
	ParamsKeeper         paramskeeper.Keeper
	IBCKeeper            *ibckeeper.Keeper // IBC Keeper must be a pointer in the app, so we can SetRouter on it correctly
	EvidenceKeeper       evidencekeeper.Keeper
	TransferKeeper       ibctransferkeeper.Keeper
	ClaimKeeper          *claimkeeper.Keeper
	GAMMKeeper           gammkeeper.Keeper
	IncentivesKeeper     incentiveskeeper.Keeper
	LockupKeeper         lockupkeeper.Keeper
	EpochsKeeper         epochskeeper.Keeper
	PoolIncentivesKeeper poolincentiveskeeper.Keeper
	TxFeesKeeper         txfeeskeeper.Keeper

	// make scoped keepers public for test purposes
	ScopedIBCKeeper      capabilitykeeper.ScopedKeeper
	ScopedTransferKeeper capabilitykeeper.ScopedKeeper

	// the module manager
	mm *module.Manager

	// simulation manager
	sm *module.SimulationManager
}

func init() {
	userHomeDir, err := os.UserHomeDir()
	if err != nil {
		panic(err)
	}

	DefaultNodeHome = filepath.Join(userHomeDir, ".osmosisd")
}

// NewOsmosis returns a reference to an initialized Osmosis.
func NewOsmosisApp(
	logger log.Logger, db dbm.DB, traceStore io.Writer, loadLatest bool, skipUpgradeHeights map[int64]bool,
	homePath string, invCheckPeriod uint, encodingConfig appparams.EncodingConfig, appOpts servertypes.AppOptions, baseAppOptions ...func(*baseapp.BaseApp),
) *OsmosisApp {

	appCodec := encodingConfig.Marshaler
	cdc := encodingConfig.Amino
	interfaceRegistry := encodingConfig.InterfaceRegistry

	bApp := baseapp.NewBaseApp(appName, logger, db, encodingConfig.TxConfig.TxDecoder(), baseAppOptions...)
	bApp.SetCommitMultiStoreTracer(traceStore)
	bApp.SetVersion(version.Version)
	bApp.SetInterfaceRegistry(interfaceRegistry)

	keys := sdk.NewKVStoreKeys(
		authtypes.StoreKey, banktypes.StoreKey, stakingtypes.StoreKey,
		minttypes.StoreKey, distrtypes.StoreKey, slashingtypes.StoreKey,
		govtypes.StoreKey, paramstypes.StoreKey, ibchost.StoreKey, upgradetypes.StoreKey,
		evidencetypes.StoreKey, ibctransfertypes.StoreKey, capabilitytypes.StoreKey,
		gammtypes.StoreKey, lockuptypes.StoreKey, claimtypes.StoreKey, incentivestypes.StoreKey,
		epochstypes.StoreKey, poolincentivestypes.StoreKey, txfeestypes.StoreKey,
	)
	tkeys := sdk.NewTransientStoreKeys(paramstypes.TStoreKey)
	memKeys := sdk.NewMemoryStoreKeys(capabilitytypes.MemStoreKey)

	app := &OsmosisApp{
		BaseApp:           bApp,
		cdc:               cdc,
		appCodec:          appCodec,
		interfaceRegistry: interfaceRegistry,
		invCheckPeriod:    invCheckPeriod,
		keys:              keys,
		tkeys:             tkeys,
		memKeys:           memKeys,
	}

	app.ParamsKeeper = initParamsKeeper(appCodec, cdc, keys[paramstypes.StoreKey], tkeys[paramstypes.TStoreKey])

	// set the BaseApp's parameter store
	bApp.SetParamStore(app.ParamsKeeper.Subspace(baseapp.Paramspace).WithKeyTable(paramskeeper.ConsensusParamsKeyTable()))

	// add capability keeper and ScopeToModule for ibc module
	app.CapabilityKeeper = capabilitykeeper.NewKeeper(appCodec, keys[capabilitytypes.StoreKey], memKeys[capabilitytypes.MemStoreKey])
	scopedIBCKeeper := app.CapabilityKeeper.ScopeToModule(ibchost.ModuleName)
	scopedTransferKeeper := app.CapabilityKeeper.ScopeToModule(ibctransfertypes.ModuleName)

	// add keepers
	app.AccountKeeper = authkeeper.NewAccountKeeper(
		appCodec, keys[authtypes.StoreKey], app.GetSubspace(authtypes.ModuleName), authtypes.ProtoBaseAccount, maccPerms,
	)
	app.BankKeeper = bankkeeper.NewBaseKeeper(
		appCodec,
		keys[banktypes.StoreKey],
		app.AccountKeeper,
		app.GetSubspace(banktypes.ModuleName),
		app.ModuleAccountAddrs(),
	)

	stakingKeeper := stakingkeeper.NewKeeper(
		appCodec, keys[stakingtypes.StoreKey], app.AccountKeeper, app.BankKeeper, app.GetSubspace(stakingtypes.ModuleName),
	)

	app.DistrKeeper = distrkeeper.NewKeeper(
		appCodec, keys[distrtypes.StoreKey], app.GetSubspace(distrtypes.ModuleName), app.AccountKeeper, app.BankKeeper,
		&stakingKeeper, authtypes.FeeCollectorName, app.ModuleAccountAddrs(),
	)
	app.SlashingKeeper = slashingkeeper.NewKeeper(
		appCodec, keys[slashingtypes.StoreKey], &stakingKeeper, app.GetSubspace(slashingtypes.ModuleName),
	)
	app.CrisisKeeper = crisiskeeper.NewKeeper(
		app.GetSubspace(crisistypes.ModuleName), invCheckPeriod, app.BankKeeper, authtypes.FeeCollectorName,
	)

	/*
		// this configures a no-op upgrade handler for the v2 upgrade,
		// which improves the lockup module's store management.
		app.UpgradeKeeper.SetUpgradeHandler(
			"v4", func(ctx sdk.Context, plan upgradetypes.Plan) {
				// Upgrade all of the lock storages
				locks, err := app.LockupKeeper.GetLegacyPeriodLocks(ctx)
				if err != nil {
					panic(err)
				}
				// clear all lockup module locking / unlocking queue items
				app.LockupKeeper.ClearAllLockRefKeys(ctx)
				app.LockupKeeper.ClearAllAccumulationStores(ctx)

				// reset all lock and references
				if err := app.LockupKeeper.ResetAllLocks(ctx, locks); err != nil {
					panic(err)
				}

				// configure upgrade for gamm module's pool creation fee param add
				app.GAMMKeeper.SetParams(ctx, gammtypes.NewParams(sdk.Coins{sdk.NewInt64Coin("uosmo", 1)})) // 1 uOSMO

				prop12(ctx, app)

			})

	*/

	app.UpgradeKeeper.SetUpgradeHandler("v5", func(ctx sdk.Context, plan upgradetypes.Plan) {
		totalLiquidity := app.GAMMKeeper.GetLegacyTotalLiquidity(ctx)
		app.GAMMKeeper.DeleteLegacyTotalLiquidity(ctx)
		app.GAMMKeeper.SetTotalLiquidity(ctx, totalLiquidity)
	})

	// Create IBC Keeper
	app.IBCKeeper = ibckeeper.NewKeeper(
		appCodec, keys[ibchost.StoreKey], app.GetSubspace(ibchost.ModuleName), app.StakingKeeper, app.UpgradeKeeper, scopedIBCKeeper)

	// Create Transfer Keepers
	app.TransferKeeper = ibctransferkeeper.NewKeeper(
		appCodec, keys[ibctransfertypes.StoreKey], app.GetSubspace(ibctransfertypes.ModuleName),
		app.IBCKeeper.ChannelKeeper, &app.IBCKeeper.PortKeeper,
		app.AccountKeeper, app.BankKeeper, scopedTransferKeeper,
	)
	transferModule := transfer.NewAppModule(app.TransferKeeper)

	// Create static IBC router, add transfer route, then set and seal it
	ibcRouter := porttypes.NewRouter()
	ibcRouter.AddRoute(ibctransfertypes.ModuleName, transferModule)
	app.IBCKeeper.SetRouter(ibcRouter)

	// create evidence keeper with router
	evidenceKeeper := evidencekeeper.NewKeeper(
		appCodec, keys[evidencetypes.StoreKey], &stakingKeeper, app.SlashingKeeper,
	)
	// If evidence needs to be handled for the app, set routes in router here and seal
	app.EvidenceKeeper = *evidenceKeeper

	app.ClaimKeeper = claimkeeper.NewKeeper(appCodec, keys[claimtypes.StoreKey], app.AccountKeeper, app.BankKeeper, stakingKeeper, app.DistrKeeper)

	// register the staking hooks
	// NOTE: stakingKeeper above is passed by reference, so that it will contain these hooks
	app.StakingKeeper = *stakingKeeper.SetHooks(
		stakingtypes.NewMultiStakingHooks(app.DistrKeeper.Hooks(), app.SlashingKeeper.Hooks(), app.ClaimKeeper.Hooks()),
	)
	gammKeeper := gammkeeper.NewKeeper(appCodec, keys[gammtypes.StoreKey], app.GetSubspace(gammtypes.ModuleName), app.AccountKeeper, app.BankKeeper, app.DistrKeeper)
	lockupKeeper := lockupkeeper.NewKeeper(appCodec, keys[lockuptypes.StoreKey], app.AccountKeeper, app.BankKeeper)
	epochsKeeper := epochskeeper.NewKeeper(appCodec, keys[epochstypes.StoreKey])
	incentivesKeeper := incentiveskeeper.NewKeeper(appCodec, keys[incentivestypes.StoreKey], app.GetSubspace(incentivestypes.ModuleName), app.AccountKeeper, app.BankKeeper, *lockupKeeper, epochsKeeper)
	mintKeeper := mintkeeper.NewKeeper(
		appCodec, keys[minttypes.StoreKey], app.GetSubspace(minttypes.ModuleName),
		app.AccountKeeper, app.BankKeeper, app.DistrKeeper, app.EpochsKeeper,
		authtypes.FeeCollectorName,
	)

	app.PoolIncentivesKeeper = poolincentiveskeeper.NewKeeper(
		appCodec,
		keys[poolincentivestypes.StoreKey],
		app.GetSubspace(poolincentivestypes.ModuleName),
		app.AccountKeeper,
		app.BankKeeper,
		incentivesKeeper,
		app.DistrKeeper,
		distrtypes.ModuleName,
		authtypes.FeeCollectorName,
	)
	poolIncentivesHooks := app.PoolIncentivesKeeper.Hooks()

	// register the proposal types
	govRouter := govtypes.NewRouter()
	govRouter.AddRoute(govtypes.RouterKey, govtypes.ProposalHandler).
		AddRoute(paramstypes.QuerierRoute, params.NewParamChangeProposalHandler(app.ParamsKeeper)).
		AddRoute(distrtypes.RouterKey, distr.NewCommunityPoolSpendProposalHandler(app.DistrKeeper)).
		AddRoute(ibcclienttypes.RouterKey, ibcclient.NewClientProposalHandler(app.IBCKeeper.ClientKeeper)).
		AddRoute(upgradetypes.RouterKey, upgrade.NewSoftwareUpgradeProposalHandler(app.UpgradeKeeper)).
		AddRoute(ibchost.RouterKey, ibcclient.NewClientProposalHandler(app.IBCKeeper.ClientKeeper)).
		AddRoute(poolincentivestypes.RouterKey, poolincentives.NewPoolIncentivesProposalHandler(app.PoolIncentivesKeeper))

	govKeeper := govkeeper.NewKeeper(
		appCodec, keys[govtypes.StoreKey], app.GetSubspace(govtypes.ModuleName), app.AccountKeeper, app.BankKeeper,
		&stakingKeeper, govRouter)

	app.GAMMKeeper = *gammKeeper.SetHooks(
		gammtypes.NewMultiGammHooks(
			// insert gamm hooks receivers here
			poolIncentivesHooks,
			app.ClaimKeeper.Hooks(),
		),
	)

	app.TxFeesKeeper = txfeeskeeper.NewKeeper(
		appCodec,
		keys[txfeestypes.StoreKey],
		app.GAMMKeeper,
	)

	app.LockupKeeper = *lockupKeeper.SetHooks(
		lockuptypes.NewMultiLockupHooks(
		// insert lockup hooks receivers here
		),
	)

	app.IncentivesKeeper = *incentivesKeeper.SetHooks(
		incentivestypes.NewMultiIncentiveHooks(
		// insert incentive hooks receivers here
		),
	)

	app.MintKeeper = *mintKeeper.SetHooks(
		minttypes.NewMultiMintHooks(
			// insert mint hooks receivers here
			poolIncentivesHooks,
		),
	)

	app.EpochsKeeper = *epochsKeeper.SetHooks(
		epochstypes.NewMultiEpochHooks(
			// insert epoch hooks receivers here
			app.IncentivesKeeper.Hooks(),
			app.MintKeeper.Hooks(),
		),
	)

	app.GovKeeper = *govKeeper.SetHooks(
		govtypes.NewMultiGovHooks(
			// insert governance hooks receivers here
			app.ClaimKeeper.Hooks(),
		),
	)

	/****  Module Options ****/

	// NOTE: we may consider parsing `appOpts` inside module constructors. For the moment
	// we prefer to be more strict in what arguments the modules expect.
	var skipGenesisInvariants = cast.ToBool(appOpts.Get(crisis.FlagSkipGenesisInvariants))

	// NOTE: Any module instantiated in the module manager that is later modified
	// must be passed by reference here.
	app.mm = module.NewManager(
		genutil.NewAppModule(
			app.AccountKeeper, app.StakingKeeper, app.BaseApp.DeliverTx,
			encodingConfig.TxConfig,
		),
		auth.NewAppModule(appCodec, app.AccountKeeper, nil),
		vesting.NewAppModule(app.AccountKeeper, app.BankKeeper),
		bank.NewAppModule(appCodec, app.BankKeeper, app.AccountKeeper),
		capability.NewAppModule(appCodec, *app.CapabilityKeeper),
		crisis.NewAppModule(&app.CrisisKeeper, skipGenesisInvariants),
		gov.NewAppModule(appCodec, app.GovKeeper, app.AccountKeeper, app.BankKeeper),
		mint.NewAppModule(appCodec, app.MintKeeper, app.AccountKeeper),
		slashing.NewAppModule(appCodec, app.SlashingKeeper, app.AccountKeeper, app.BankKeeper, app.StakingKeeper),
		distr.NewAppModule(appCodec, app.DistrKeeper, app.AccountKeeper, app.BankKeeper, app.StakingKeeper),
		staking.NewAppModule(appCodec, app.StakingKeeper, app.AccountKeeper, app.BankKeeper),
		upgrade.NewAppModule(app.UpgradeKeeper),
		evidence.NewAppModule(app.EvidenceKeeper),
		ibc.NewAppModule(app.IBCKeeper),
		params.NewAppModule(app.ParamsKeeper),
		transferModule,
		claim.NewAppModule(appCodec, *app.ClaimKeeper),
		gamm.NewAppModule(appCodec, app.GAMMKeeper, app.AccountKeeper, app.BankKeeper),
		txfees.NewAppModule(appCodec, app.TxFeesKeeper),
		incentives.NewAppModule(appCodec, app.IncentivesKeeper, app.AccountKeeper, app.BankKeeper, app.EpochsKeeper),
		lockup.NewAppModule(appCodec, app.LockupKeeper, app.AccountKeeper, app.BankKeeper),
		poolincentives.NewAppModule(appCodec, app.PoolIncentivesKeeper),
		epochs.NewAppModule(appCodec, app.EpochsKeeper),
	)

	// During begin block slashing happens after distr.BeginBlocker so that
	// there is nothing left over in the validator fee pool, so as to keep the
	// CanWithdrawInvariant invariant.
	// NOTE: staking module is required if HistoricalEntries param > 0
	app.mm.SetOrderBeginBlockers(
		// Note: epochs' begin should be "real" start of epochs, we keep epochs beginblock at the beginning
		epochstypes.ModuleName,
		upgradetypes.ModuleName, minttypes.ModuleName, poolincentivestypes.ModuleName, distrtypes.ModuleName, slashingtypes.ModuleName,
		evidencetypes.ModuleName, stakingtypes.ModuleName, ibchost.ModuleName, capabilitytypes.ModuleName,
	)
	app.mm.SetOrderEndBlockers(
		lockuptypes.ModuleName,
		crisistypes.ModuleName, govtypes.ModuleName, stakingtypes.ModuleName, claimtypes.ModuleName,
		// Note: epochs' endblock should be "real" end of epochs, we keep epochs endblock at the end
		epochstypes.ModuleName,
	)

	// NOTE: The genutils moodule must occur after staking so that pools are
	// properly initialized with tokens from genesis accounts.
	// NOTE: Capability module must occur first so that it can initialize any capabilities
	// so that other modules that want to create or claim capabilities afterwards in InitChain
	// can do so safely.
	app.mm.SetOrderInitGenesis(
		capabilitytypes.ModuleName, authtypes.ModuleName, banktypes.ModuleName, distrtypes.ModuleName, stakingtypes.ModuleName,
		slashingtypes.ModuleName, govtypes.ModuleName, minttypes.ModuleName, crisistypes.ModuleName,
		ibchost.ModuleName,
		gammtypes.ModuleName,
		txfeestypes.ModuleName,
		genutiltypes.ModuleName, evidencetypes.ModuleName, ibctransfertypes.ModuleName,
		poolincentivestypes.ModuleName,
		claimtypes.ModuleName,
		incentivestypes.ModuleName,
		epochstypes.ModuleName,
		lockuptypes.ModuleName,
	)

	app.mm.RegisterInvariants(&app.CrisisKeeper)
	app.mm.RegisterRoutes(app.Router(), app.QueryRouter(), encodingConfig.Amino)
	app.mm.RegisterServices(module.NewConfigurator(app.AppCodec(), app.MsgServiceRouter(), app.GRPCQueryRouter()))

	// create the simulation manager and define the order of the modules for deterministic simulations
	//
	// NOTE: this is not required apps that don't use the simulator for fuzz testing
	// transactions
	app.sm = module.NewSimulationManager(
		auth.NewAppModule(appCodec, app.AccountKeeper, authsims.RandomGenesisAccounts),
		bank.NewAppModule(appCodec, app.BankKeeper, app.AccountKeeper),
		capability.NewAppModule(appCodec, *app.CapabilityKeeper),
		gamm.NewAppModule(appCodec, app.GAMMKeeper, app.AccountKeeper, app.BankKeeper),
		txfees.NewAppModule(appCodec, app.TxFeesKeeper),
		gov.NewAppModule(appCodec, app.GovKeeper, app.AccountKeeper, app.BankKeeper),
		mint.NewAppModule(appCodec, app.MintKeeper, app.AccountKeeper),
		slashing.NewAppModule(appCodec, app.SlashingKeeper, app.AccountKeeper, app.BankKeeper, app.StakingKeeper),
		distr.NewAppModule(appCodec, app.DistrKeeper, app.AccountKeeper, app.BankKeeper, app.StakingKeeper),
		staking.NewAppModule(appCodec, app.StakingKeeper, app.AccountKeeper, app.BankKeeper),
		params.NewAppModule(app.ParamsKeeper),
		evidence.NewAppModule(app.EvidenceKeeper),
		ibc.NewAppModule(app.IBCKeeper),
		incentives.NewAppModule(appCodec, app.IncentivesKeeper, app.AccountKeeper, app.BankKeeper, app.EpochsKeeper),
		lockup.NewAppModule(appCodec, app.LockupKeeper, app.AccountKeeper, app.BankKeeper),
		poolincentives.NewAppModule(appCodec, app.PoolIncentivesKeeper),
		epochs.NewAppModule(appCodec, app.EpochsKeeper),
		transferModule,
	)

	app.sm.RegisterStoreDecoders()

	// add test gRPC service for testing gRPC queries in isolation
	testdata.RegisterQueryServer(app.GRPCQueryRouter(), testdata.QueryImpl{})

	// initialize stores
	app.MountKVStores(keys)
	app.MountTransientStores(tkeys)
	app.MountMemoryStores(memKeys)

	// initialize BaseApp
	app.SetInitChainer(app.InitChainer)
	app.SetBeginBlocker(app.BeginBlocker)
<<<<<<< HEAD
	anteHandler, err := ante.NewAnteHandler(
		ante.HandlerOptions{
			AccountKeeper:   app.AccountKeeper,
			BankKeeper:      app.BankKeeper,
			SignModeHandler: encodingConfig.TxConfig.SignModeHandler(),
			SigGasConsumer:  ante.DefaultSigVerificationGasConsumer,
		},
=======
	app.SetAnteHandler(
		NewAnteHandler(
			app.AccountKeeper, app.BankKeeper,
			app.TxFeesKeeper, app.GAMMKeeper,
			ante.DefaultSigVerificationGasConsumer,
			encodingConfig.TxConfig.SignModeHandler(),
		),
>>>>>>> 9d45b642
	)
	if err != nil {
		panic(err)
	}
	app.SetAnteHandler(anteHandler)
	app.SetEndBlocker(app.EndBlocker)

	if loadLatest {
		if err := app.LoadLatestVersion(); err != nil {
			tmos.Exit(err.Error())
		}

		// Initialize and seal the capability keeper so all persistent capabilities
		// are loaded in-memory and prevent any further modules from creating scoped
		// sub-keepers.
		// This must be done during creation of baseapp rather than in InitChain so
		// that in-memory capabilities get regenerated on app restart.
		// Note that since this reads from the store, we can only perform it when
		// `loadLatest` is set to true.
		// ctx := app.BaseApp.NewUncachedContext(true, tmproto.Header{})
		app.CapabilityKeeper.Seal()
	}

	app.ScopedIBCKeeper = scopedIBCKeeper
	app.ScopedTransferKeeper = scopedTransferKeeper

	return app
}

// MakeCodecs constructs the *std.Codec and *codec.LegacyAmino instances used by
// simapp. It is useful for tests and clients who do not want to construct the
// full simapp
func MakeCodecs() (codec.Codec, *codec.LegacyAmino) {
	config := MakeEncodingConfig()
	return config.Marshaler, config.Amino
}

// Name returns the name of the App
func (app *OsmosisApp) Name() string { return app.BaseApp.Name() }

// BeginBlocker application updates every begin block
func (app *OsmosisApp) BeginBlocker(ctx sdk.Context, req abci.RequestBeginBlock) abci.ResponseBeginBlock {
	forks(ctx, app)
	return app.mm.BeginBlock(ctx, req)
}

// EndBlocker application updates every end block
func (app *OsmosisApp) EndBlocker(ctx sdk.Context, req abci.RequestEndBlock) abci.ResponseEndBlock {
	return app.mm.EndBlock(ctx, req)
}

// InitChainer application update at chain initialization
func (app *OsmosisApp) InitChainer(ctx sdk.Context, req abci.RequestInitChain) abci.ResponseInitChain {
	var genesisState GenesisState
	if err := tmjson.Unmarshal(req.AppStateBytes, &genesisState); err != nil {
		panic(err)
	}
	return app.mm.InitGenesis(ctx, app.appCodec, genesisState)
}

// LoadHeight loads a particular height
func (app *OsmosisApp) LoadHeight(height int64) error {
	return app.LoadVersion(height)
}

// ModuleAccountAddrs returns all the app's module account addresses.
func (app *OsmosisApp) ModuleAccountAddrs() map[string]bool {
	modAccAddrs := make(map[string]bool)
	for acc := range maccPerms {
		modAccAddrs[authtypes.NewModuleAddress(acc).String()] = true
	}

	return modAccAddrs
}

// BlockedAddrs returns all the app's module account addresses that are not
// allowed to receive external tokens.
func (app *OsmosisApp) BlockedAddrs() map[string]bool {
	blockedAddrs := make(map[string]bool)
	for acc := range maccPerms {
		blockedAddrs[authtypes.NewModuleAddress(acc).String()] = !allowedReceivingModAcc[acc]
	}

	return blockedAddrs
}

// LegacyAmino returns SimApp's amino codec.
//
// NOTE: This is solely to be used for testing purposes as it may be desirable
// for modules to register their own custom testing types.
func (app *OsmosisApp) LegacyAmino() *codec.LegacyAmino {
	return app.cdc
}

// AppCodec returns Osmosis' app codec.
//
// NOTE: This is solely to be used for testing purposes as it may be desirable
// for modules to register their own custom testing types.
func (app *OsmosisApp) AppCodec() codec.Codec {
	return app.appCodec
}

// InterfaceRegistry returns Osmosis' InterfaceRegistry
func (app *OsmosisApp) InterfaceRegistry() types.InterfaceRegistry {
	return app.interfaceRegistry
}

// GetKey returns the KVStoreKey for the provided store key.
//
// NOTE: This is solely to be used for testing purposes.
func (app *OsmosisApp) GetKey(storeKey string) *sdk.KVStoreKey {
	return app.keys[storeKey]
}

// GetTKey returns the TransientStoreKey for the provided store key.
//
// NOTE: This is solely to be used for testing purposes.
func (app *OsmosisApp) GetTKey(storeKey string) *sdk.TransientStoreKey {
	return app.tkeys[storeKey]
}

// GetMemKey returns the MemStoreKey for the provided mem key.
//
// NOTE: This is solely used for testing purposes.
func (app *OsmosisApp) GetMemKey(storeKey string) *sdk.MemoryStoreKey {
	return app.memKeys[storeKey]
}

// GetSubspace returns a param subspace for a given module name.
//
// NOTE: This is solely to be used for testing purposes.
func (app *OsmosisApp) GetSubspace(moduleName string) paramstypes.Subspace {
	subspace, _ := app.ParamsKeeper.GetSubspace(moduleName)
	return subspace
}

// SimulationManager implements the SimulationApp interface
func (app *OsmosisApp) SimulationManager() *module.SimulationManager {
	return app.sm
}

// RegisterAPIRoutes registers all application module routes with the provided
// API server.
func (app *OsmosisApp) RegisterAPIRoutes(apiSvr *api.Server, apiConfig config.APIConfig) {
	clientCtx := apiSvr.ClientCtx
	rpc.RegisterRoutes(clientCtx, apiSvr.Router)
	// Register legacy tx routes.
	authrest.RegisterTxRoutes(clientCtx, apiSvr.Router)
	// Register new tx routes from grpc-gateway.
	authtx.RegisterGRPCGatewayRoutes(clientCtx, apiSvr.GRPCGatewayRouter)
	// Register new tendermint queries routes from grpc-gateway.
	tmservice.RegisterGRPCGatewayRoutes(clientCtx, apiSvr.GRPCGatewayRouter)

	// Register legacy and grpc-gateway routes for all modules.
	ModuleBasics.RegisterRESTRoutes(clientCtx, apiSvr.Router)
	ModuleBasics.RegisterGRPCGatewayRoutes(clientCtx, apiSvr.GRPCGatewayRouter)

	// register swagger API from root so that other applications can override easily
	if apiConfig.Swagger {
		RegisterSwaggerAPI(clientCtx, apiSvr.Router)
	}
}

// RegisterTxService implements the Application.RegisterTxService method.
func (app *OsmosisApp) RegisterTxService(clientCtx client.Context) {
	authtx.RegisterTxService(app.BaseApp.GRPCQueryRouter(), clientCtx, app.BaseApp.Simulate, app.interfaceRegistry)
}

// RegisterTendermintService implements the Application.RegisterTendermintService method.
func (app *OsmosisApp) RegisterTendermintService(clientCtx client.Context) {
	tmservice.RegisterTendermintService(app.BaseApp.GRPCQueryRouter(), clientCtx, app.interfaceRegistry)
}

// RegisterSwaggerAPI registers swagger route with API Server
func RegisterSwaggerAPI(ctx client.Context, rtr *mux.Router) {
	statikFS, err := fs.New()
	if err != nil {
		panic(err)
	}

	staticServer := http.FileServer(statikFS)
	rtr.PathPrefix("/static/").Handler(http.StripPrefix("/static/", staticServer))
	rtr.PathPrefix("/swagger/").Handler(staticServer)
}

// GetMaccPerms returns a copy of the module account permissions
func GetMaccPerms() map[string][]string {
	dupMaccPerms := make(map[string][]string)
	for k, v := range maccPerms {
		dupMaccPerms[k] = v
	}
	return dupMaccPerms
}

// initParamsKeeper init params keeper and its subspaces
func initParamsKeeper(appCodec codec.BinaryCodec, legacyAmino *codec.LegacyAmino, key, tkey sdk.StoreKey) paramskeeper.Keeper {
	paramsKeeper := paramskeeper.NewKeeper(appCodec, legacyAmino, key, tkey)

	paramsKeeper.Subspace(authtypes.ModuleName)
	paramsKeeper.Subspace(banktypes.ModuleName)
	paramsKeeper.Subspace(stakingtypes.ModuleName)
	paramsKeeper.Subspace(minttypes.ModuleName)
	paramsKeeper.Subspace(distrtypes.ModuleName)
	paramsKeeper.Subspace(slashingtypes.ModuleName)
	paramsKeeper.Subspace(govtypes.ModuleName).WithKeyTable(govtypes.ParamKeyTable())
	paramsKeeper.Subspace(crisistypes.ModuleName)
	paramsKeeper.Subspace(ibctransfertypes.ModuleName)
	paramsKeeper.Subspace(ibchost.ModuleName)
	paramsKeeper.Subspace(incentivestypes.ModuleName)
	paramsKeeper.Subspace(poolincentivestypes.ModuleName)
	paramsKeeper.Subspace(gammtypes.ModuleName)

	return paramsKeeper
}<|MERGE_RESOLUTION|>--- conflicted
+++ resolved
@@ -575,7 +575,6 @@
 	// initialize BaseApp
 	app.SetInitChainer(app.InitChainer)
 	app.SetBeginBlocker(app.BeginBlocker)
-<<<<<<< HEAD
 	anteHandler, err := ante.NewAnteHandler(
 		ante.HandlerOptions{
 			AccountKeeper:   app.AccountKeeper,
@@ -583,15 +582,6 @@
 			SignModeHandler: encodingConfig.TxConfig.SignModeHandler(),
 			SigGasConsumer:  ante.DefaultSigVerificationGasConsumer,
 		},
-=======
-	app.SetAnteHandler(
-		NewAnteHandler(
-			app.AccountKeeper, app.BankKeeper,
-			app.TxFeesKeeper, app.GAMMKeeper,
-			ante.DefaultSigVerificationGasConsumer,
-			encodingConfig.TxConfig.SignModeHandler(),
-		),
->>>>>>> 9d45b642
 	)
 	if err != nil {
 		panic(err)
