package app

import (
	"fmt"
	"io"
	"net/http"
	"os"
	"path/filepath"
	"strings"

	"github.com/CosmWasm/wasmd/x/wasm"
	"github.com/gorilla/mux"
	"github.com/rakyll/statik/fs"
	"github.com/spf13/cast"
	abci "github.com/tendermint/tendermint/abci/types"
	tmjson "github.com/tendermint/tendermint/libs/json"
	"github.com/tendermint/tendermint/libs/log"
	tmos "github.com/tendermint/tendermint/libs/os"
	tmproto "github.com/tendermint/tendermint/proto/tendermint/types"
	dbm "github.com/tendermint/tm-db"

	"github.com/cosmos/cosmos-sdk/baseapp"
	"github.com/cosmos/cosmos-sdk/client"
	"github.com/cosmos/cosmos-sdk/client/grpc/tmservice"
	"github.com/cosmos/cosmos-sdk/client/rpc"
	"github.com/cosmos/cosmos-sdk/codec"
	"github.com/cosmos/cosmos-sdk/codec/types"
	"github.com/cosmos/cosmos-sdk/server/api"
	"github.com/cosmos/cosmos-sdk/server/config"
	servertypes "github.com/cosmos/cosmos-sdk/server/types"
	"github.com/cosmos/cosmos-sdk/testutil/testdata"
	sdk "github.com/cosmos/cosmos-sdk/types"
	"github.com/cosmos/cosmos-sdk/types/module"
	"github.com/cosmos/cosmos-sdk/version"
	"github.com/cosmos/cosmos-sdk/x/auth/ante"
	authrest "github.com/cosmos/cosmos-sdk/x/auth/client/rest"
	authtx "github.com/cosmos/cosmos-sdk/x/auth/tx"
	"github.com/cosmos/cosmos-sdk/x/crisis"
	paramstypes "github.com/cosmos/cosmos-sdk/x/params/types"
	upgradetypes "github.com/cosmos/cosmos-sdk/x/upgrade/types"

	"github.com/osmosis-labs/osmosis/v7/app/keepers"
	appparams "github.com/osmosis-labs/osmosis/v7/app/params"
	"github.com/osmosis-labs/osmosis/v7/app/upgrades"
	v3 "github.com/osmosis-labs/osmosis/v7/app/upgrades/v3"
	v4 "github.com/osmosis-labs/osmosis/v7/app/upgrades/v4"
	v5 "github.com/osmosis-labs/osmosis/v7/app/upgrades/v5"
	v6 "github.com/osmosis-labs/osmosis/v7/app/upgrades/v6"
	v7 "github.com/osmosis-labs/osmosis/v7/app/upgrades/v7"
	v8 "github.com/osmosis-labs/osmosis/v7/app/upgrades/v8"
	_ "github.com/osmosis-labs/osmosis/v7/client/docs/statik"
<<<<<<< HEAD
	superfluidtypes "github.com/osmosis-labs/osmosis/v7/x/superfluid/types"
	tokenfactorytypes "github.com/osmosis-labs/osmosis/v7/x/tokenfactory/types"
=======
>>>>>>> fa50f789
)

const appName = "OsmosisApp"

var (
	// DefaultNodeHome default home directories for the application daemon
	DefaultNodeHome string

	// ModuleBasics defines the module BasicManager is in charge of setting up basic,
	// non-dependant module elements, such as codec registration
	// and genesis verification.
	ModuleBasics = module.NewBasicManager(keepers.AppModuleBasics...)

	// module account permissions
	maccPerms = moduleAccountPermissions

	// module accounts that are allowed to receive tokens.
	allowedReceivingModAcc = map[string]bool{}

	// WasmProposalsEnabled enables all x/wasm proposals when it's value is "true"
	// and EnableSpecificWasmProposals is empty. Otherwise, all x/wasm proposals
	// are disabled.
	WasmProposalsEnabled = "true"

	// EnableSpecificWasmProposals, if set, must be comma-separated list of values
	// that are all a subset of "EnableAllProposals", which takes precedence over
	// WasmProposalsEnabled.
	//
	// See: https://github.com/CosmWasm/wasmd/blob/02a54d33ff2c064f3539ae12d75d027d9c665f05/x/wasm/internal/types/proposal.go#L28-L34
	EnableSpecificWasmProposals = ""

	// EmptyWasmOpts defines a type alias for a list of wasm options.
	EmptyWasmOpts []wasm.Option

	_ App = (*OsmosisApp)(nil)

	Upgrades = []upgrades.Upgrade{v4.Upgrade, v5.Upgrade, v7.Upgrade, v8.Upgrade}
	Forks    = []upgrades.Fork{v3.Fork, v6.Fork}
)

// GetWasmEnabledProposals parses the WasmProposalsEnabled and
// EnableSpecificWasmProposals values to produce a list of enabled proposals to
// pass into the application.
func GetWasmEnabledProposals() []wasm.ProposalType {
	if EnableSpecificWasmProposals == "" {
		if WasmProposalsEnabled == "true" {
			return wasm.EnableAllProposals
		}

		return wasm.DisableAllProposals
	}

	chunks := strings.Split(EnableSpecificWasmProposals, ",")

	proposals, err := wasm.ConvertToProposals(chunks)
	if err != nil {
		panic(err)
	}

	return proposals
}

// OsmosisApp extends an ABCI application, but with most of its parameters exported.
// They are exported for convenience in creating helper functions, as object
// capabilities aren't needed for testing.
type OsmosisApp struct {
	*baseapp.BaseApp
	keepers.AppKeepers

	cdc               *codec.LegacyAmino
	appCodec          codec.Codec
	interfaceRegistry types.InterfaceRegistry
	invCheckPeriod    uint

	mm           *module.Manager
	sm           *module.SimulationManager
	configurator module.Configurator
}

func init() {
	userHomeDir, err := os.UserHomeDir()
	if err != nil {
		panic(err)
	}

	DefaultNodeHome = filepath.Join(userHomeDir, ".osmosisd")
}

// NewOsmosisApp returns a reference to an initialized Osmosis.
func NewOsmosisApp(
	logger log.Logger,
	db dbm.DB,
	traceStore io.Writer,
	loadLatest bool,
	skipUpgradeHeights map[int64]bool,
	homePath string,
	invCheckPeriod uint,
	encodingConfig appparams.EncodingConfig,
	appOpts servertypes.AppOptions,
	wasmEnabledProposals []wasm.ProposalType,
	wasmOpts []wasm.Option,
	baseAppOptions ...func(*baseapp.BaseApp),
) *OsmosisApp {
	appCodec := encodingConfig.Marshaler
	cdc := encodingConfig.Amino
	interfaceRegistry := encodingConfig.InterfaceRegistry

	bApp := baseapp.NewBaseApp(appName, logger, db, encodingConfig.TxConfig.TxDecoder(), baseAppOptions...)
	bApp.SetCommitMultiStoreTracer(traceStore)
	bApp.SetVersion(version.Version)
	bApp.SetInterfaceRegistry(interfaceRegistry)

	app := &OsmosisApp{
		AppKeepers:        keepers.AppKeepers{},
		BaseApp:           bApp,
		cdc:               cdc,
		appCodec:          appCodec,
		interfaceRegistry: interfaceRegistry,
		invCheckPeriod:    invCheckPeriod,
	}

	wasmDir := filepath.Join(homePath, "wasm")
	wasmConfig, err := wasm.ReadWasmConfig(appOpts)
	if err != nil {
		panic(fmt.Sprintf("error while reading wasm config: %s", err))
	}
	app.InitSpecialKeepers(
		appCodec,
		bApp,
		wasmDir,
		cdc,
		invCheckPeriod,
		skipUpgradeHeights,
		homePath,
	)
	app.setupUpgradeStoreLoaders()
	app.InitNormalKeepers(
		appCodec,
		bApp,
		maccPerms,
		wasmDir,
		wasmConfig,
		wasmEnabledProposals,
		wasmOpts,
		app.BlockedAddrs(),
	)

	app.SetupHooks()

	/****  Module Options ****/

	// NOTE: we may consider parsing `appOpts` inside module constructors. For the moment
	// we prefer to be more strict in what arguments the modules expect.
	skipGenesisInvariants := cast.ToBool(appOpts.Get(crisis.FlagSkipGenesisInvariants))

	// NOTE: All module / keeper changes should happen prior to this module.NewManager line being called.
	// However in the event any changes do need to happen after this call, ensure that that keeper
	// is only passed in its keeper form (not de-ref'd anywhere)
	//
	// Generally NewAppModule will require the keeper that module defines to be passed in as an exact struct,
	// but should take in every other keeper as long as it matches a certain interface. (So no need to be de-ref'd)
	//
	// Any time a module requires a keeper de-ref'd thats not its native one,
	// its code-smell and should probably change. We should get the staking keeper dependencies fixed.
	app.mm = module.NewManager(appModules(app, encodingConfig, skipGenesisInvariants)...)

	// During begin block slashing happens after distr.BeginBlocker so that
	// there is nothing left over in the validator fee pool, so as to keep the
	// CanWithdrawInvariant invariant.
	// NOTE: staking module is required if HistoricalEntries param > 0
	// NOTE: capability module's beginblocker must come before any modules using capabilities (e.g. IBC)

	// Tell the app's module manager how to set the order of BeginBlockers, which are run at the beginning of every block.
	app.mm.SetOrderBeginBlockers(orderBeginBlockers()...)

	// Tell the app's module manager how to set the order of EndBlockers, which are run at the end of every block.
	app.mm.SetOrderEndBlockers(OrderEndBlockers(app.mm.ModuleNames())...)

	// NOTE: The genutils moodule must occur after staking so that pools are
	// properly initialized with tokens from genesis accounts.
	// NOTE: Capability module must occur first so that it can initialize any capabilities
	// so that other modules that want to create or claim capabilities afterwards in InitChain
	// can do so safely.
	app.mm.SetOrderInitGenesis(modulesOrderInitGenesis...)

	app.mm.RegisterInvariants(app.CrisisKeeper)
	app.mm.RegisterRoutes(app.Router(), app.QueryRouter(), encodingConfig.Amino)
	app.configurator = module.NewConfigurator(app.AppCodec(), app.MsgServiceRouter(), app.GRPCQueryRouter())
	app.mm.RegisterServices(app.configurator)

	app.setupUpgradeHandlers()

	// create the simulation manager and define the order of the modules for deterministic simulations
	//
	// NOTE: this is not required apps that don't use the simulator for fuzz testing
	// transactions
	app.sm = module.NewSimulationManager(simulationModules(app, encodingConfig, skipGenesisInvariants)...)

	app.sm.RegisterStoreDecoders()

	// add test gRPC service for testing gRPC queries in isolation
	testdata.RegisterQueryServer(app.GRPCQueryRouter(), testdata.QueryImpl{})

	// initialize stores
	app.MountKVStores(app.GetKVStoreKey())
	app.MountTransientStores(app.GetTransientStoreKey())
	app.MountMemoryStores(app.GetMemoryStoreKey())

	// initialize BaseApp
	app.SetInitChainer(app.InitChainer)
	app.SetBeginBlocker(app.BeginBlocker)
	app.SetAnteHandler(
		NewAnteHandler(
			appOpts,
			wasmConfig,
			app.GetKey(wasm.StoreKey),
			app.AccountKeeper,
			app.BankKeeper,
			app.TxFeesKeeper,
			app.GAMMKeeper,
			ante.DefaultSigVerificationGasConsumer,
			encodingConfig.TxConfig.SignModeHandler(),
			app.IBCKeeper.ChannelKeeper,
		),
	)
	app.SetEndBlocker(app.EndBlocker)

	if loadLatest {
		if err := app.LoadLatestVersion(); err != nil {
			tmos.Exit(err.Error())
		}

		ctx := app.BaseApp.NewUncachedContext(true, tmproto.Header{})

		// Initialize pinned codes in wasmvm as they are not persisted there
		if err := app.WasmKeeper.InitializePinnedCodes(ctx); err != nil {
			tmos.Exit(fmt.Sprintf("failed initialize pinned codes %s", err))
		}
	}

	return app
}

// MakeCodecs returns the application codec and a legacy Amino codec.
func MakeCodecs() (codec.Codec, *codec.LegacyAmino) {
	config := MakeEncodingConfig()
	return config.Marshaler, config.Amino
}

// Name returns the name of the App.
func (app *OsmosisApp) Name() string { return app.BaseApp.Name() }

// BeginBlocker application updates every begin block.
func (app *OsmosisApp) BeginBlocker(ctx sdk.Context, req abci.RequestBeginBlock) abci.ResponseBeginBlock {
	BeginBlockForks(ctx, app)
	return app.mm.BeginBlock(ctx, req)
}

// EndBlocker application updates every end block.
func (app *OsmosisApp) EndBlocker(ctx sdk.Context, req abci.RequestEndBlock) abci.ResponseEndBlock {
	return app.mm.EndBlock(ctx, req)
}

// InitChainer application update at chain initialization.
func (app *OsmosisApp) InitChainer(ctx sdk.Context, req abci.RequestInitChain) abci.ResponseInitChain {
	var genesisState GenesisState
	if err := tmjson.Unmarshal(req.AppStateBytes, &genesisState); err != nil {
		panic(err)
	}

	app.UpgradeKeeper.SetModuleVersionMap(ctx, app.mm.GetVersionMap())

	return app.mm.InitGenesis(ctx, app.appCodec, genesisState)
}

// LoadHeight loads a particular height.
func (app *OsmosisApp) LoadHeight(height int64) error {
	return app.LoadVersion(height)
}

// LegacyAmino returns SimApp's amino codec.
//
// NOTE: This is solely to be used for testing purposes as it may be desirable
// for modules to register their own custom testing types.
func (app *OsmosisApp) LegacyAmino() *codec.LegacyAmino {
	return app.cdc
}

// AppCodec returns Osmosis' app codec.
//
// NOTE: This is solely to be used for testing purposes as it may be desirable
// for modules to register their own custom testing types.
func (app *OsmosisApp) AppCodec() codec.Codec {
	return app.appCodec
}

// InterfaceRegistry returns Osmosis' InterfaceRegistry.
func (app *OsmosisApp) InterfaceRegistry() types.InterfaceRegistry {
	return app.interfaceRegistry
}

// GetSubspace returns a param subspace for a given module name.
//
// NOTE: This is solely to be used for testing purposes.
func (app *OsmosisApp) GetSubspace(moduleName string) paramstypes.Subspace {
	subspace, _ := app.ParamsKeeper.GetSubspace(moduleName)
	return subspace
}

// SimulationManager implements the SimulationApp interface.
func (app *OsmosisApp) SimulationManager() *module.SimulationManager {
	return app.sm
}

// RegisterAPIRoutes registers all application module routes with the provided
// API server.
func (app *OsmosisApp) RegisterAPIRoutes(apiSvr *api.Server, apiConfig config.APIConfig) {
	clientCtx := apiSvr.ClientCtx
	rpc.RegisterRoutes(clientCtx, apiSvr.Router)
	// Register legacy tx routes.
	authrest.RegisterTxRoutes(clientCtx, apiSvr.Router)
	// Register new tx routes from grpc-gateway.
	authtx.RegisterGRPCGatewayRoutes(clientCtx, apiSvr.GRPCGatewayRouter)
	// Register new tendermint queries routes from grpc-gateway.
	tmservice.RegisterGRPCGatewayRoutes(clientCtx, apiSvr.GRPCGatewayRouter)

	// Register legacy and grpc-gateway routes for all modules.
	ModuleBasics.RegisterRESTRoutes(clientCtx, apiSvr.Router)
	ModuleBasics.RegisterGRPCGatewayRoutes(clientCtx, apiSvr.GRPCGatewayRouter)

	// register swagger API from root so that other applications can override easily
	if apiConfig.Swagger {
		RegisterSwaggerAPI(clientCtx, apiSvr.Router)
	}
}

// RegisterTxService implements the Application.RegisterTxService method.
func (app *OsmosisApp) RegisterTxService(clientCtx client.Context) {
	authtx.RegisterTxService(app.BaseApp.GRPCQueryRouter(), clientCtx, app.BaseApp.Simulate, app.interfaceRegistry)
}

// RegisterTendermintService implements the Application.RegisterTendermintService
// method.
func (app *OsmosisApp) RegisterTendermintService(clientCtx client.Context) {
	tmservice.RegisterTendermintService(app.BaseApp.GRPCQueryRouter(), clientCtx, app.interfaceRegistry)
}

// configure store loader that checks if version == upgradeHeight and applies store upgrades
func (app *OsmosisApp) setupUpgradeStoreLoaders() {
	upgradeInfo, err := app.UpgradeKeeper.ReadUpgradeInfoFromDisk()
	if err != nil {
		panic(fmt.Sprintf("failed to read upgrade info from disk %s", err))
	}

	if app.UpgradeKeeper.IsSkipHeight(upgradeInfo.Height) {
		return
	}

<<<<<<< HEAD
	storeUpgrades := store.StoreUpgrades{}

	if upgradeInfo.Name == v7.UpgradeName {
		storeUpgrades = store.StoreUpgrades{
			Added: []string{wasm.ModuleName, superfluidtypes.ModuleName},
		}
	}

	if upgradeInfo.Name == v8.UpgradeName {
		storeUpgrades = store.StoreUpgrades{
			Added:   []string{tokenfactorytypes.ModuleName},
			Deleted: []string{v8.ClaimsModuleName},
=======
	for _, upgrade := range Upgrades {
		if upgradeInfo.Name == upgrade.UpgradeName {
			app.SetStoreLoader(upgradetypes.UpgradeStoreLoader(upgradeInfo.Height, &upgrade.StoreUpgrades))
>>>>>>> fa50f789
		}
	}
}

func (app *OsmosisApp) setupUpgradeHandlers() {
	for _, upgrade := range Upgrades {
		app.UpgradeKeeper.SetUpgradeHandler(
			upgrade.UpgradeName,
			upgrade.CreateUpgradeHandler(
				app.mm,
				app.configurator,
				&app.AppKeepers,
			),
		)
	}
}

// RegisterSwaggerAPI registers swagger route with API Server.
func RegisterSwaggerAPI(ctx client.Context, rtr *mux.Router) {
	statikFS, err := fs.New()
	if err != nil {
		panic(err)
	}

	staticServer := http.FileServer(statikFS)
	rtr.PathPrefix("/static/").Handler(http.StripPrefix("/static/", staticServer))
	rtr.PathPrefix("/swagger/").Handler(staticServer)
}

// GetMaccPerms returns a copy of the module account permissions.
func GetMaccPerms() map[string][]string {
	dupMaccPerms := make(map[string][]string)
	for k, v := range maccPerms {
		dupMaccPerms[k] = v
	}

	return dupMaccPerms
}<|MERGE_RESOLUTION|>--- conflicted
+++ resolved
@@ -49,11 +49,6 @@
 	v7 "github.com/osmosis-labs/osmosis/v7/app/upgrades/v7"
 	v8 "github.com/osmosis-labs/osmosis/v7/app/upgrades/v8"
 	_ "github.com/osmosis-labs/osmosis/v7/client/docs/statik"
-<<<<<<< HEAD
-	superfluidtypes "github.com/osmosis-labs/osmosis/v7/x/superfluid/types"
-	tokenfactorytypes "github.com/osmosis-labs/osmosis/v7/x/tokenfactory/types"
-=======
->>>>>>> fa50f789
 )
 
 const appName = "OsmosisApp"
@@ -412,24 +407,9 @@
 		return
 	}
 
-<<<<<<< HEAD
-	storeUpgrades := store.StoreUpgrades{}
-
-	if upgradeInfo.Name == v7.UpgradeName {
-		storeUpgrades = store.StoreUpgrades{
-			Added: []string{wasm.ModuleName, superfluidtypes.ModuleName},
-		}
-	}
-
-	if upgradeInfo.Name == v8.UpgradeName {
-		storeUpgrades = store.StoreUpgrades{
-			Added:   []string{tokenfactorytypes.ModuleName},
-			Deleted: []string{v8.ClaimsModuleName},
-=======
 	for _, upgrade := range Upgrades {
 		if upgradeInfo.Name == upgrade.UpgradeName {
 			app.SetStoreLoader(upgradetypes.UpgradeStoreLoader(upgradeInfo.Height, &upgrade.StoreUpgrades))
->>>>>>> fa50f789
 		}
 	}
 }
