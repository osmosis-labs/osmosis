--- conflicted
+++ resolved
@@ -139,12 +139,9 @@
 		incentives.AppModuleBasic{},
 		lockup.AppModuleBasic{},
 		vesting.AppModuleBasic{},
-<<<<<<< HEAD
 		poolincentives.AppModuleBasic{},
-=======
 		epochs.AppModuleBasic{},
 		claim.AppModuleBasic{},
->>>>>>> 8e6ad81c
 	)
 
 	// module account permissions
@@ -188,7 +185,6 @@
 	memKeys map[string]*sdk.MemoryStoreKey
 
 	// keepers
-<<<<<<< HEAD
 	AccountKeeper        authkeeper.AccountKeeper
 	BankKeeper           bankkeeper.Keeper
 	CapabilityKeeper     *capabilitykeeper.Keeper
@@ -203,31 +199,12 @@
 	IBCKeeper            *ibckeeper.Keeper // IBC Keeper must be a pointer in the app, so we can SetRouter on it correctly
 	EvidenceKeeper       evidencekeeper.Keeper
 	TransferKeeper       ibctransferkeeper.Keeper
+	ClaimKeeper          *claimkeeper.Keeper
 	GAMMKeeper           gammkeeper.Keeper
 	IncentivesKeeper     incentiveskeeper.Keeper
 	LockupKeeper         lockupkeeper.Keeper
+	EpochsKeeper         epochskeeper.Keeper
 	PoolIncentivesKeeper poolincentiveskeeper.Keeper
-=======
-	AccountKeeper    authkeeper.AccountKeeper
-	BankKeeper       bankkeeper.Keeper
-	CapabilityKeeper *capabilitykeeper.Keeper
-	StakingKeeper    stakingkeeper.Keeper
-	SlashingKeeper   slashingkeeper.Keeper
-	MintKeeper       mintkeeper.Keeper
-	DistrKeeper      distrkeeper.Keeper
-	GovKeeper        govkeeper.Keeper
-	CrisisKeeper     crisiskeeper.Keeper
-	UpgradeKeeper    upgradekeeper.Keeper
-	ParamsKeeper     paramskeeper.Keeper
-	IBCKeeper        *ibckeeper.Keeper // IBC Keeper must be a pointer in the app, so we can SetRouter on it correctly
-	EvidenceKeeper   evidencekeeper.Keeper
-	TransferKeeper   ibctransferkeeper.Keeper
-	ClaimKeeper      *claimkeeper.Keeper
-	GAMMKeeper       gammkeeper.Keeper
-	IncentivesKeeper incentiveskeeper.Keeper
-	LockupKeeper     lockupkeeper.Keeper
-	EpochsKeeper     epochskeeper.Keeper
->>>>>>> 8e6ad81c
 
 	// make scoped keepers public for test purposes
 	ScopedIBCKeeper      capabilitykeeper.ScopedKeeper
@@ -266,12 +243,8 @@
 		minttypes.StoreKey, distrtypes.StoreKey, slashingtypes.StoreKey,
 		govtypes.StoreKey, paramstypes.StoreKey, ibchost.StoreKey, upgradetypes.StoreKey,
 		evidencetypes.StoreKey, ibctransfertypes.StoreKey, capabilitytypes.StoreKey,
-<<<<<<< HEAD
-		gammtypes.StoreKey, incentivestypes.StoreKey, lockuptypes.StoreKey, poolincentivestypes.StoreKey,
-=======
 		gammtypes.StoreKey, lockuptypes.StoreKey, claimtypes.StoreKey, incentivestypes.StoreKey,
-		epochstypes.StoreKey,
->>>>>>> 8e6ad81c
+		epochstypes.StoreKey, poolincentivestypes.StoreKey,
 	)
 	tkeys := sdk.NewTransientStoreKeys(paramstypes.TStoreKey)
 	memKeys := sdk.NewMemoryStoreKeys(capabilitytypes.MemStoreKey)
@@ -329,22 +302,6 @@
 		appCodec, keys[ibchost.StoreKey], app.GetSubspace(ibchost.ModuleName), &stakingKeeper, scopedIBCKeeper,
 	)
 
-<<<<<<< HEAD
-=======
-	// register the proposal types
-	govRouter := govtypes.NewRouter()
-	govRouter.AddRoute(govtypes.RouterKey, govtypes.ProposalHandler).
-		AddRoute(paramproposal.RouterKey, params.NewParamChangeProposalHandler(app.ParamsKeeper)).
-		AddRoute(distrtypes.RouterKey, distr.NewCommunityPoolSpendProposalHandler(app.DistrKeeper)).
-		AddRoute(upgradetypes.RouterKey, upgrade.NewSoftwareUpgradeProposalHandler(app.UpgradeKeeper)).
-		AddRoute(ibchost.RouterKey, ibcclient.NewClientUpdateProposalHandler(app.IBCKeeper.ClientKeeper))
-
-	govKeeper := govkeeper.NewKeeper(
-		appCodec, keys[govtypes.StoreKey], app.GetSubspace(govtypes.ModuleName), app.AccountKeeper, app.BankKeeper,
-		&stakingKeeper, govRouter,
-	)
-
->>>>>>> 8e6ad81c
 	// Create Transfer Keepers
 	app.TransferKeeper = ibctransferkeeper.NewKeeper(
 		appCodec, keys[ibctransfertypes.StoreKey], app.GetSubspace(ibctransfertypes.ModuleName),
@@ -390,37 +347,6 @@
 	)
 	poolIncentivesHooks := app.PoolIncentivesKeeper.Hooks()
 
-	app.GAMMKeeper = *gammKeeper.SetHooks(
-		gammtypes.NewMultiGammHooks(
-			// insert gamm hooks receivers here
-<<<<<<< HEAD
-			poolIncentivesHooks,
-=======
-			app.ClaimKeeper.Hooks(),
->>>>>>> 8e6ad81c
-		),
-	)
-
-	app.LockupKeeper = *lockupKeeper.SetHooks(
-		lockuptypes.NewMultiLockupHooks(
-		// insert lockup hooks receivers here
-		),
-	)
-
-	app.IncentivesKeeper = *incentivesKeeper.SetHooks(
-		incentivestypes.NewMultiIncentiveHooks(
-		// insert incentive hooks receivers here
-		),
-	)
-
-<<<<<<< HEAD
-	app.MintKeeper = *mintKeeper.SetHooks(
-		minttypes.NewMultiMintHooks(
-			// insert mint hooks receivers here
-			poolIncentivesHooks,
-		),
-	)
-
 	// register the proposal types
 	govRouter := govtypes.NewRouter()
 	govRouter.AddRoute(govtypes.RouterKey, govtypes.ProposalHandler).
@@ -429,10 +355,38 @@
 		AddRoute(upgradetypes.RouterKey, upgrade.NewSoftwareUpgradeProposalHandler(app.UpgradeKeeper)).
 		AddRoute(ibchost.RouterKey, ibcclient.NewClientUpdateProposalHandler(app.IBCKeeper.ClientKeeper)).
 		AddRoute(poolincentivestypes.RouterKey, poolincentives.NewPoolIncentivesProposalHandler(app.PoolIncentivesKeeper))
-	app.GovKeeper = govkeeper.NewKeeper(
+
+	govKeeper := govkeeper.NewKeeper(
 		appCodec, keys[govtypes.StoreKey], app.GetSubspace(govtypes.ModuleName), app.AccountKeeper, app.BankKeeper,
-		&stakingKeeper, govRouter,
-=======
+		&stakingKeeper, govRouter)
+
+	app.GAMMKeeper = *gammKeeper.SetHooks(
+		gammtypes.NewMultiGammHooks(
+			// insert gamm hooks receivers here
+			poolIncentivesHooks,
+			app.ClaimKeeper.Hooks(),
+		),
+	)
+
+	app.LockupKeeper = *lockupKeeper.SetHooks(
+		lockuptypes.NewMultiLockupHooks(
+		// insert lockup hooks receivers here
+		),
+	)
+
+	app.IncentivesKeeper = *incentivesKeeper.SetHooks(
+		incentivestypes.NewMultiIncentiveHooks(
+		// insert incentive hooks receivers here
+		),
+	)
+
+	app.MintKeeper = *mintKeeper.SetHooks(
+		minttypes.NewMultiMintHooks(
+			// insert mint hooks receivers here
+			poolIncentivesHooks,
+		),
+	)
+
 	app.EpochsKeeper = *epochsKeeper.SetHooks(
 		epochstypes.NewMultiEpochHooks(
 			// insert epoch hooks receivers here
@@ -445,7 +399,6 @@
 			// insert governance hooks receivers here
 			app.ClaimKeeper.Hooks(),
 		),
->>>>>>> 8e6ad81c
 	)
 
 	/****  Module Options ****/
@@ -480,11 +433,8 @@
 		gamm.NewAppModule(appCodec, app.GAMMKeeper),
 		incentives.NewAppModule(appCodec, app.IncentivesKeeper),
 		lockup.NewAppModule(appCodec, app.LockupKeeper),
-<<<<<<< HEAD
 		poolincentives.NewAppModule(appCodec, app.PoolIncentivesKeeper),
-=======
 		epochs.NewAppModule(appCodec, app.EpochsKeeper),
->>>>>>> 8e6ad81c
 	)
 
 	// During begin block slashing happens after distr.BeginBlocker so that
@@ -492,14 +442,9 @@
 	// CanWithdrawInvariant invariant.
 	// NOTE: staking module is required if HistoricalEntries param > 0
 	app.mm.SetOrderBeginBlockers(
-<<<<<<< HEAD
-		// Order is important. poolyield module's begin blocker should be executed before the distribution module's begin blocker.
-		upgradetypes.ModuleName, minttypes.ModuleName, poolincentivestypes.ModuleName, distrtypes.ModuleName, slashingtypes.ModuleName,
-=======
 		// Note: epochs' begin should be "real" start of epochs, we keep epochs beginblock at the beginning
 		epochstypes.ModuleName,
-		upgradetypes.ModuleName, minttypes.ModuleName, distrtypes.ModuleName, slashingtypes.ModuleName,
->>>>>>> 8e6ad81c
+		upgradetypes.ModuleName, minttypes.ModuleName, poolincentivestypes.ModuleName, distrtypes.ModuleName, slashingtypes.ModuleName,
 		evidencetypes.ModuleName, stakingtypes.ModuleName, ibchost.ModuleName,
 	)
 	app.mm.SetOrderEndBlockers(
@@ -517,13 +462,10 @@
 		capabilitytypes.ModuleName, authtypes.ModuleName, banktypes.ModuleName, distrtypes.ModuleName, stakingtypes.ModuleName,
 		slashingtypes.ModuleName, govtypes.ModuleName, minttypes.ModuleName, crisistypes.ModuleName,
 		ibchost.ModuleName, genutiltypes.ModuleName, evidencetypes.ModuleName, ibctransfertypes.ModuleName,
-<<<<<<< HEAD
-		incentivestypes.ModuleName, poolincentivestypes.ModuleName,
-=======
+		poolincentivestypes.ModuleName,
 		claimtypes.ModuleName,
 		incentivestypes.ModuleName,
 		epochstypes.ModuleName,
->>>>>>> 8e6ad81c
 	)
 
 	app.mm.RegisterInvariants(&app.CrisisKeeper)
