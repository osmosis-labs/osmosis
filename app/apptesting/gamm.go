package apptesting

import (
	sdk "github.com/cosmos/cosmos-sdk/types"

	gammkeeper "github.com/osmosis-labs/osmosis/v12/x/gamm/keeper"
	"github.com/osmosis-labs/osmosis/v12/x/gamm/pool-models/balancer"
	"github.com/osmosis-labs/osmosis/v12/x/gamm/pool-models/stableswap"
	gammtypes "github.com/osmosis-labs/osmosis/v12/x/gamm/types"
)

var DefaultAcctFunds sdk.Coins = sdk.NewCoins(
	sdk.NewCoin("uosmo", sdk.NewInt(10000000000)),
	sdk.NewCoin("foo", sdk.NewInt(10000000)),
	sdk.NewCoin("bar", sdk.NewInt(10000000)),
	sdk.NewCoin("baz", sdk.NewInt(10000000)),
)

var DefaultPoolAssets = []balancer.PoolAsset{
	{
		Weight: sdk.NewInt(100),
		Token:  sdk.NewCoin("foo", sdk.NewInt(5000000)),
	},
	{
		Weight: sdk.NewInt(200),
		Token:  sdk.NewCoin("bar", sdk.NewInt(5000000)),
	},
	{
		Weight: sdk.NewInt(300),
		Token:  sdk.NewCoin("baz", sdk.NewInt(5000000)),
	},
	{
		Weight: sdk.NewInt(400),
		Token:  sdk.NewCoin("uosmo", sdk.NewInt(5000000)),
	},
}
var DefaultStableswapLiquidity = sdk.NewCoins(
	sdk.NewCoin("foo", sdk.NewInt(10000000)),
	sdk.NewCoin("bar", sdk.NewInt(10000000)),
	sdk.NewCoin("baz", sdk.NewInt(10000000)),
)

var DefaultStableswapLiquidity = sdk.NewCoins(
	sdk.NewCoin("foo", sdk.NewInt(10000000)),
	sdk.NewCoin("bar", sdk.NewInt(10000000)),
	sdk.NewCoin("baz", sdk.NewInt(10000000)),
)

var ImbalancedStableswapLiquidity = sdk.NewCoins(
	sdk.NewCoin("foo", sdk.NewInt(10_000_000_000)),
	sdk.NewCoin("bar", sdk.NewInt(20_000_000_000)),
	sdk.NewCoin("baz", sdk.NewInt(30_000_000_000)),
)

// PrepareBalancerPoolWithCoins returns a balancer pool
// consisted of given coins with equal weight.
func (s *KeeperTestHelper) PrepareBalancerPoolWithCoins(coins ...sdk.Coin) uint64 {
	weights := make([]int64, len(coins))
	for i := 0; i < len(coins); i++ {
		weights[i] = 1
	}
	return s.PrepareBalancerPoolWithCoinsAndWeights(coins, weights)
}

// PrepareBalancerPoolWithCoins returns a balancer pool
// PrepareBalancerPoolWithCoinsAndWeights returns a balancer pool
// consisted of given coins with the specified weights.
func (s *KeeperTestHelper) PrepareBalancerPoolWithCoinsAndWeights(coins sdk.Coins, weights []int64) uint64 {
	var poolAssets []balancer.PoolAsset
	for i, coin := range coins {
		poolAsset := balancer.PoolAsset{
			Weight: sdk.NewInt(weights[i]),
			Token:  coin,
		}
		poolAssets = append(poolAssets, poolAsset)
	}

	return s.PrepareBalancerPoolWithPoolAsset(poolAssets)
}

// PrepareBalancerPool returns a Balancer pool's pool-ID with pool params set in PrepareBalancerPoolWithPoolParams.
func (s *KeeperTestHelper) PrepareBalancerPool() uint64 {
	poolId := s.PrepareBalancerPoolWithPoolParams(balancer.PoolParams{
		SwapFee: sdk.NewDec(0),
		ExitFee: sdk.NewDec(0),
	})

	spotPrice, err := s.App.GAMMKeeper.CalculateSpotPrice(s.Ctx, poolId, "foo", "bar")
	s.NoError(err)
	s.Equal(sdk.NewDec(2).String(), spotPrice.String())
	spotPrice, err = s.App.GAMMKeeper.CalculateSpotPrice(s.Ctx, poolId, "bar", "baz")
	s.NoError(err)
	s.Equal(sdk.NewDecWithPrec(15, 1).String(), spotPrice.String())
	spotPrice, err = s.App.GAMMKeeper.CalculateSpotPrice(s.Ctx, poolId, "baz", "foo")
	s.NoError(err)
	oneThird := sdk.NewDec(1).Quo(sdk.NewDec(3))
	sp := oneThird.MulInt(gammtypes.SpotPriceSigFigs).RoundInt().ToDec().QuoInt(gammtypes.SpotPriceSigFigs)
	s.Equal(sp.String(), spotPrice.String())

	return poolId
}

func (s *KeeperTestHelper) PrepareBasicStableswapPool() uint64 {
	// Mint some assets to the account.
	s.FundAcc(s.TestAccs[0], DefaultAcctFunds)

	params := stableswap.PoolParams{
		SwapFee: sdk.NewDec(0),
		ExitFee: sdk.NewDec(0),
	}

<<<<<<< HEAD
	msg := stableswap.NewMsgCreateStableswapPool(s.TestAccs[0], params, DefaultStableswapLiquidity, []uint64{1, 1, 1}, "")
	poolId, err := s.App.GAMMKeeper.CreatePool(s.Ctx, msg)
	s.NoError(err)
	return poolId
}

func (s *KeeperTestHelper) PrepareImbalancedStableswapPool() uint64 {
	// Mint some assets to the account.
	s.FundAcc(s.TestAccs[0], ImbalancedStableswapLiquidity)

	params := stableswap.PoolParams{
		SwapFee: sdk.NewDec(0),
		ExitFee: sdk.NewDec(0),
	}

	msg := stableswap.NewMsgCreateStableswapPool(s.TestAccs[0], params, ImbalancedStableswapLiquidity, []uint64{1, 1, 1}, "")
=======
	msg := stableswap.NewMsgCreateStableswapPool(s.TestAccs[0], params, DefaultStableswapLiquidity, []uint64{}, "")
>>>>>>> 66ec9c28
	poolId, err := s.App.GAMMKeeper.CreatePool(s.Ctx, msg)
	s.NoError(err)
	return poolId
}

// PrepareBalancerPoolWithPoolParams sets up a Balancer pool with poolParams.
func (s *KeeperTestHelper) PrepareBalancerPoolWithPoolParams(poolParams balancer.PoolParams) uint64 {
	// Mint some assets to the account.
	s.FundAcc(s.TestAccs[0], DefaultAcctFunds)

	msg := balancer.NewMsgCreateBalancerPool(s.TestAccs[0], poolParams, DefaultPoolAssets, "")
	poolId, err := s.App.GAMMKeeper.CreatePool(s.Ctx, msg)
	s.NoError(err)
	return poolId
}

// PrepareBalancerPoolWithPoolAsset sets up a Balancer pool with an array of assets.
func (s *KeeperTestHelper) PrepareBalancerPoolWithPoolAsset(assets []balancer.PoolAsset) uint64 {
	// Add coins for pool creation fee + coins needed to mint balances
	fundCoins := sdk.Coins{sdk.NewCoin("uosmo", sdk.NewInt(10000000000))}
	for _, a := range assets {
		fundCoins = fundCoins.Add(a.Token)
	}
	s.FundAcc(s.TestAccs[0], fundCoins)

	msg := balancer.NewMsgCreateBalancerPool(s.TestAccs[0], balancer.PoolParams{
		SwapFee: sdk.ZeroDec(),
		ExitFee: sdk.ZeroDec(),
	}, assets, "")
	poolId, err := s.App.GAMMKeeper.CreatePool(s.Ctx, msg)
	s.NoError(err)
	return poolId
}

func (s *KeeperTestHelper) RunBasicSwap(poolId uint64) {
	denoms, err := s.App.GAMMKeeper.GetPoolDenoms(s.Ctx, poolId)
	s.Require().NoError(err)

	swapIn := sdk.NewCoins(sdk.NewCoin(denoms[0], sdk.NewInt(1000)))
	s.FundAcc(s.TestAccs[0], swapIn)

	msg := gammtypes.MsgSwapExactAmountIn{
		Sender:            s.TestAccs[0].String(),
		Routes:            []gammtypes.SwapAmountInRoute{{PoolId: poolId, TokenOutDenom: denoms[1]}},
		TokenIn:           swapIn[0],
		TokenOutMinAmount: sdk.ZeroInt(),
	}

	gammMsgServer := gammkeeper.NewMsgServerImpl(s.App.GAMMKeeper)
	_, err = gammMsgServer.SwapExactAmountIn(sdk.WrapSDKContext(s.Ctx), &msg)
	s.Require().NoError(err)
}

func (s *KeeperTestHelper) RunBasicExit(poolId uint64) {
	shareInAmount := sdk.NewInt(100)
	tokenOutMins := sdk.NewCoins()

	msg := gammtypes.MsgExitPool{
		Sender:        s.TestAccs[0].String(),
		PoolId:        poolId,
		ShareInAmount: shareInAmount,
		TokenOutMins:  tokenOutMins,
	}

	gammMsgServer := gammkeeper.NewMsgServerImpl(s.App.GAMMKeeper)
	_, err := gammMsgServer.ExitPool(sdk.WrapSDKContext(s.Ctx), &msg)
	s.Require().NoError(err)
}

func (s *KeeperTestHelper) RunBasicJoin(poolId uint64) {
	pool, _ := s.App.GAMMKeeper.GetPoolAndPoke(s.Ctx, poolId)
	denoms, err := s.App.GAMMKeeper.GetPoolDenoms(s.Ctx, poolId)
	s.Require().NoError(err)

	tokenIn := sdk.NewCoins()
	for _, denom := range denoms {
		tokenIn = tokenIn.Add(sdk.NewCoin(denom, sdk.NewInt(10000000)))
	}

	s.FundAcc(s.TestAccs[0], sdk.NewCoins(tokenIn...))

	totalPoolShare := pool.GetTotalShares()
	msg := gammtypes.MsgJoinPool{
		Sender:         s.TestAccs[0].String(),
		PoolId:         poolId,
		ShareOutAmount: totalPoolShare.Quo(sdk.NewInt(100000)),
		TokenInMaxs:    tokenIn,
	}

	gammMsgServer := gammkeeper.NewMsgServerImpl(s.App.GAMMKeeper)
	_, err = gammMsgServer.JoinPool(sdk.WrapSDKContext(s.Ctx), &msg)
	s.Require().NoError(err)
}<|MERGE_RESOLUTION|>--- conflicted
+++ resolved
@@ -109,7 +109,6 @@
 		ExitFee: sdk.NewDec(0),
 	}
 
-<<<<<<< HEAD
 	msg := stableswap.NewMsgCreateStableswapPool(s.TestAccs[0], params, DefaultStableswapLiquidity, []uint64{1, 1, 1}, "")
 	poolId, err := s.App.GAMMKeeper.CreatePool(s.Ctx, msg)
 	s.NoError(err)
@@ -126,9 +125,6 @@
 	}
 
 	msg := stableswap.NewMsgCreateStableswapPool(s.TestAccs[0], params, ImbalancedStableswapLiquidity, []uint64{1, 1, 1}, "")
-=======
-	msg := stableswap.NewMsgCreateStableswapPool(s.TestAccs[0], params, DefaultStableswapLiquidity, []uint64{}, "")
->>>>>>> 66ec9c28
 	poolId, err := s.App.GAMMKeeper.CreatePool(s.Ctx, msg)
 	s.NoError(err)
 	return poolId
