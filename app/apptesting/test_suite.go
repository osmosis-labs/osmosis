package apptesting

import (
	"encoding/json"
	"fmt"
	"testing"
	"time"

	"github.com/cosmos/cosmos-sdk/baseapp"
	"github.com/cosmos/cosmos-sdk/client"
	cdctypes "github.com/cosmos/cosmos-sdk/codec/types"
	"github.com/cosmos/cosmos-sdk/crypto/keys/secp256k1"
	"github.com/cosmos/cosmos-sdk/simapp"
	"github.com/cosmos/cosmos-sdk/store/rootmulti"
	sdk "github.com/cosmos/cosmos-sdk/types"
	"github.com/cosmos/cosmos-sdk/types/tx/signing"
	authsigning "github.com/cosmos/cosmos-sdk/x/auth/signing"
	"github.com/cosmos/cosmos-sdk/x/authz"
	authzcodec "github.com/cosmos/cosmos-sdk/x/authz/codec"
	distrtypes "github.com/cosmos/cosmos-sdk/x/distribution/types"
	slashingtypes "github.com/cosmos/cosmos-sdk/x/slashing/types"
	"github.com/cosmos/cosmos-sdk/x/staking/teststaking"
	stakingtypes "github.com/cosmos/cosmos-sdk/x/staking/types"
	"github.com/stretchr/testify/require"
	"github.com/stretchr/testify/suite"
	abci "github.com/tendermint/tendermint/abci/types"
	"github.com/tendermint/tendermint/crypto/ed25519"
	"github.com/tendermint/tendermint/libs/log"
	tmtypes "github.com/tendermint/tendermint/proto/tendermint/types"
	dbm "github.com/tendermint/tm-db"

	"github.com/osmosis-labs/osmosis/v11/app"
	"github.com/osmosis-labs/osmosis/v11/x/gamm/pool-models/balancer"
	gammtypes "github.com/osmosis-labs/osmosis/v11/x/gamm/types"
	lockupkeeper "github.com/osmosis-labs/osmosis/v11/x/lockup/keeper"
	lockuptypes "github.com/osmosis-labs/osmosis/v11/x/lockup/types"
	minttypes "github.com/osmosis-labs/osmosis/v11/x/mint/types"
)

type KeeperTestHelper struct {
	suite.Suite

	App         *app.OsmosisApp
	Ctx         sdk.Context
	QueryHelper *baseapp.QueryServiceTestHelper
	TestAccs    []sdk.AccAddress
}

// Setup sets up basic environment for suite (App, Ctx, and test accounts)
func (s *KeeperTestHelper) Setup() {
	s.App = app.Setup(false)
	s.Ctx = s.App.BaseApp.NewContext(false, tmtypes.Header{Height: 1, ChainID: "osmosis-1", Time: time.Now().UTC()})
	s.QueryHelper = &baseapp.QueryServiceTestHelper{
		GRPCQueryRouter: s.App.GRPCQueryRouter(),
		Ctx:             s.Ctx,
	}

	s.SetEpochStartTime()
	s.TestAccs = CreateRandomAccounts(3)
}

func (s *KeeperTestHelper) SetEpochStartTime() {
	epochsKeeper := s.App.EpochsKeeper

	for _, epoch := range epochsKeeper.AllEpochInfos(s.Ctx) {
		epoch.StartTime = s.Ctx.BlockTime()
		epochsKeeper.DeleteEpochInfo(s.Ctx, epoch.Identifier)
		err := epochsKeeper.AddEpochInfo(s.Ctx, epoch)
		s.Require().NoError(err)
	}
}

// CreateTestContext creates a test context.
func (s *KeeperTestHelper) CreateTestContext() sdk.Context {
	db := dbm.NewMemDB()
	logger := log.NewNopLogger()

	ms := rootmulti.NewStore(db, logger)

	return sdk.NewContext(ms, tmtypes.Header{}, false, logger)
}

// CreateTestContext creates a test context.
func (s *KeeperTestHelper) Commit() {
	oldHeight := s.Ctx.BlockHeight()
	oldHeader := s.Ctx.BlockHeader()
	s.App.Commit()
	newHeader := tmtypes.Header{Height: oldHeight + 1, ChainID: oldHeader.ChainID, Time: oldHeader.Time.Add(time.Second)}
	s.App.BeginBlock(abci.RequestBeginBlock{Header: newHeader})
	s.Ctx = s.App.GetBaseApp().NewContext(false, newHeader)
}

// FundAcc funds target address with specified amount.
func (s *KeeperTestHelper) FundAcc(acc sdk.AccAddress, amounts sdk.Coins) {
	err := simapp.FundAccount(s.App.BankKeeper, s.Ctx, acc, amounts)
	s.Require().NoError(err)
}

<<<<<<< HEAD
// FundModuleAcc funds target modules with specified amount.
func (s *KeeperTestHelper) FundModuleAcc(moduleName string, amounts sdk.Coins) {
	err := simapp.FundModuleAccount(s.App.BankKeeper, s.Ctx, moduleName, amounts)
=======
func (s *KeeperTestHelper) MintCoins(coins sdk.Coins) {
	err := s.App.BankKeeper.MintCoins(s.Ctx, minttypes.ModuleName, coins)
>>>>>>> 4176b287
	s.Require().NoError(err)
}

// SetupValidator sets up a validator and returns the ValAddress.
func (s *KeeperTestHelper) SetupValidator(bondStatus stakingtypes.BondStatus) sdk.ValAddress {
	valPub := secp256k1.GenPrivKey().PubKey()
	valAddr := sdk.ValAddress(valPub.Address())
	bondDenom := s.App.StakingKeeper.GetParams(s.Ctx).BondDenom
	selfBond := sdk.NewCoins(sdk.Coin{Amount: sdk.NewInt(100), Denom: bondDenom})

	s.FundAcc(sdk.AccAddress(valAddr), selfBond)

	sh := teststaking.NewHelper(s.Suite.T(), s.Ctx, *s.App.StakingKeeper)
	msg := sh.CreateValidatorMsg(valAddr, valPub, selfBond[0].Amount)
	sh.Handle(msg, true)

	val, found := s.App.StakingKeeper.GetValidator(s.Ctx, valAddr)
	s.Require().True(found)

	val = val.UpdateStatus(bondStatus)
	s.App.StakingKeeper.SetValidator(s.Ctx, val)

	consAddr, err := val.GetConsAddr()
	s.Suite.Require().NoError(err)

	signingInfo := slashingtypes.NewValidatorSigningInfo(
		consAddr,
		s.Ctx.BlockHeight(),
		0,
		time.Unix(0, 0),
		false,
		0,
	)
	s.App.SlashingKeeper.SetValidatorSigningInfo(s.Ctx, consAddr, signingInfo)

	return valAddr
}

// SetupTokenFactory sets up a token module account for the TokenFactoryKeeper.
func (s *KeeperTestHelper) SetupTokenFactory() {
	s.App.TokenFactoryKeeper.CreateModuleAccount(s.Ctx)
}

// BeginNewBlock starts a new block.
func (s *KeeperTestHelper) BeginNewBlock(executeNextEpoch bool) {
	var valAddr []byte

	validators := s.App.StakingKeeper.GetAllValidators(s.Ctx)
	if len(validators) >= 1 {
		valAddrFancy, err := validators[0].GetConsAddr()
		s.Require().NoError(err)
		valAddr = valAddrFancy.Bytes()
	} else {
		valAddrFancy := s.SetupValidator(stakingtypes.Bonded)
		validator, _ := s.App.StakingKeeper.GetValidator(s.Ctx, valAddrFancy)
		valAddr2, _ := validator.GetConsAddr()
		valAddr = valAddr2.Bytes()
	}

	s.BeginNewBlockWithProposer(executeNextEpoch, valAddr)
}

// BeginNewBlockWithProposer begins a new block with a proposer.
func (s *KeeperTestHelper) BeginNewBlockWithProposer(executeNextEpoch bool, proposer sdk.ValAddress) {
	validator, found := s.App.StakingKeeper.GetValidator(s.Ctx, proposer)
	s.Assert().True(found)

	valConsAddr, err := validator.GetConsAddr()
	s.Require().NoError(err)

	valAddr := valConsAddr.Bytes()

	epochIdentifier := s.App.SuperfluidKeeper.GetEpochIdentifier(s.Ctx)
	epoch := s.App.EpochsKeeper.GetEpochInfo(s.Ctx, epochIdentifier)
	newBlockTime := s.Ctx.BlockTime().Add(5 * time.Second)
	if executeNextEpoch {
		newBlockTime = s.Ctx.BlockTime().Add(epoch.Duration).Add(time.Second)
	}

	header := tmtypes.Header{Height: s.Ctx.BlockHeight() + 1, Time: newBlockTime}
	newCtx := s.Ctx.WithBlockTime(newBlockTime).WithBlockHeight(s.Ctx.BlockHeight() + 1)
	s.Ctx = newCtx
	lastCommitInfo := abci.LastCommitInfo{
		Votes: []abci.VoteInfo{{
			Validator:       abci.Validator{Address: valAddr, Power: 1000},
			SignedLastBlock: true,
		}},
	}
	reqBeginBlock := abci.RequestBeginBlock{Header: header, LastCommitInfo: lastCommitInfo}

	fmt.Println("beginning block ", s.Ctx.BlockHeight())
	s.App.BeginBlocker(s.Ctx, reqBeginBlock)
}

// EndBlock ends the block.
func (s *KeeperTestHelper) EndBlock() {
	reqEndBlock := abci.RequestEndBlock{Height: s.Ctx.BlockHeight()}
	s.App.EndBlocker(s.Ctx, reqEndBlock)
}

// AllocateRewardsToValidator allocates reward tokens to a distribution module then allocates rewards to the validator address.
func (s *KeeperTestHelper) AllocateRewardsToValidator(valAddr sdk.ValAddress, rewardAmt sdk.Int) {
	validator, found := s.App.StakingKeeper.GetValidator(s.Ctx, valAddr)
	s.Require().True(found)

	// allocate reward tokens to distribution module
	coins := sdk.Coins{sdk.NewCoin(sdk.DefaultBondDenom, rewardAmt)}
	err := simapp.FundModuleAccount(s.App.BankKeeper, s.Ctx, distrtypes.ModuleName, coins)
	s.Require().NoError(err)

	// allocate rewards to validator
	s.Ctx = s.Ctx.WithBlockHeight(s.Ctx.BlockHeight() + 1)
	decTokens := sdk.DecCoins{{Denom: sdk.DefaultBondDenom, Amount: sdk.NewDec(20000)}}
	s.App.DistrKeeper.AllocateTokensToValidator(s.Ctx, validator, decTokens)
}

// SetupGammPoolsWithBondDenomMultiplier uses given multipliers to set initial pool supply of bond denom.
func (s *KeeperTestHelper) SetupGammPoolsWithBondDenomMultiplier(multipliers []sdk.Dec) []gammtypes.PoolI {
	bondDenom := s.App.StakingKeeper.BondDenom(s.Ctx)
	// TODO: use sdk crypto instead of tendermint to generate address
	acc1 := sdk.AccAddress(ed25519.GenPrivKey().PubKey().Address().Bytes())

	params := s.App.GAMMKeeper.GetParams(s.Ctx)

	pools := []gammtypes.PoolI{}
	for index, multiplier := range multipliers {
		token := fmt.Sprintf("token%d", index)
		uosmoAmount := gammtypes.InitPoolSharesSupply.ToDec().Mul(multiplier).RoundInt()

		s.FundAcc(acc1, sdk.NewCoins(
			sdk.NewCoin(bondDenom, uosmoAmount.Mul(sdk.NewInt(10))),
			sdk.NewInt64Coin(token, 100000),
		).Add(params.PoolCreationFee...))

		var (
			defaultFutureGovernor = ""

			// pool assets
			defaultFooAsset = balancer.PoolAsset{
				Weight: sdk.NewInt(100),
				Token:  sdk.NewCoin(bondDenom, uosmoAmount),
			}
			defaultBarAsset = balancer.PoolAsset{
				Weight: sdk.NewInt(100),
				Token:  sdk.NewCoin(token, sdk.NewInt(10000)),
			}

			poolAssets = []balancer.PoolAsset{defaultFooAsset, defaultBarAsset}
		)

		poolParams := balancer.PoolParams{
			SwapFee: sdk.NewDecWithPrec(1, 2),
			ExitFee: sdk.NewDecWithPrec(1, 2),
		}
		msg := balancer.NewMsgCreateBalancerPool(acc1, poolParams, poolAssets, defaultFutureGovernor)

		poolId, err := s.App.GAMMKeeper.CreatePool(s.Ctx, msg)
		s.Require().NoError(err)

		pool, err := s.App.GAMMKeeper.GetPoolAndPoke(s.Ctx, poolId)
		s.Require().NoError(err)

		pools = append(pools, pool)
	}

	return pools
}

// SwapAndSetSpotPrice runs a swap to set Spot price of a pool using arbitrary values
// returns spot price after the arbitrary swap.
func (s *KeeperTestHelper) SwapAndSetSpotPrice(poolId uint64, fromAsset sdk.Coin, toAsset sdk.Coin) sdk.Dec {
	// create a dummy account
	acc1 := sdk.AccAddress(ed25519.GenPrivKey().PubKey().Address().Bytes())

	// fund dummy account with tokens to swap
	coins := sdk.Coins{sdk.NewInt64Coin(fromAsset.Denom, 100000000000000)}
	s.FundAcc(acc1, coins)

	_, err := s.App.GAMMKeeper.SwapExactAmountOut(
		s.Ctx,
		acc1,
		poolId,
		fromAsset.Denom,
		fromAsset.Amount,
		sdk.NewCoin(toAsset.Denom, toAsset.Amount.Quo(sdk.NewInt(4))),
	)
	s.Require().NoError(err)

	spotPrice, err := s.App.GAMMKeeper.CalculateSpotPrice(s.Ctx, poolId, toAsset.Denom, fromAsset.Denom)
	s.Require().NoError(err)

	return spotPrice
}

// LockTokens funds an account, locks tokens and returns a lockID.
func (s *KeeperTestHelper) LockTokens(addr sdk.AccAddress, coins sdk.Coins, duration time.Duration) (lockID uint64) {
	msgServer := lockupkeeper.NewMsgServerImpl(s.App.LockupKeeper)
	s.FundAcc(addr, coins)

	msgResponse, err := msgServer.LockTokens(sdk.WrapSDKContext(s.Ctx), lockuptypes.NewMsgLockTokens(addr, duration, coins))
	s.Require().NoError(err)

	return msgResponse.ID
}

// BuildTx builds a transaction.
func (s *KeeperTestHelper) BuildTx(
	txBuilder client.TxBuilder,
	msgs []sdk.Msg,
	sigV2 signing.SignatureV2,
	memo string, txFee sdk.Coins,
	gasLimit uint64,
) authsigning.Tx {
	err := txBuilder.SetMsgs(msgs[0])
	s.Require().NoError(err)

	err = txBuilder.SetSignatures(sigV2)
	s.Require().NoError(err)

	txBuilder.SetMemo(memo)
	txBuilder.SetFeeAmount(txFee)
	txBuilder.SetGasLimit(gasLimit)

	return txBuilder.GetTx()
}

// CreateRandomAccounts is a function return a list of randomly generated AccAddresses
func CreateRandomAccounts(numAccts int) []sdk.AccAddress {
	testAddrs := make([]sdk.AccAddress, numAccts)
	for i := 0; i < numAccts; i++ {
		pk := ed25519.GenPrivKey().PubKey()
		testAddrs[i] = sdk.AccAddress(pk.Address())
	}

	return testAddrs
}

func TestMessageAuthzSerialization(t *testing.T, msg sdk.Msg) {
	someDate := time.Date(1, 1, 1, 1, 1, 1, 1, time.UTC)
	const (
		mockGranter string = "cosmos1abc"
		mockGrantee string = "cosmos1xyz"
	)

	var (
		mockMsgGrant  authz.MsgGrant
		mockMsgRevoke authz.MsgRevoke
		mockMsgExec   authz.MsgExec
	)

	// Authz: Grant Msg
	typeURL := sdk.MsgTypeURL(msg)
	grant, err := authz.NewGrant(someDate, authz.NewGenericAuthorization(typeURL), someDate.Add(time.Hour))
	require.NoError(t, err)

	msgGrant := authz.MsgGrant{Granter: mockGranter, Grantee: mockGrantee, Grant: grant}
	msgGrantBytes := json.RawMessage(sdk.MustSortJSON(authzcodec.ModuleCdc.MustMarshalJSON(&msgGrant)))
	err = authzcodec.ModuleCdc.UnmarshalJSON(msgGrantBytes, &mockMsgGrant)
	require.NoError(t, err)

	// Authz: Revoke Msg
	msgRevoke := authz.MsgRevoke{Granter: mockGranter, Grantee: mockGrantee, MsgTypeUrl: typeURL}
	msgRevokeByte := json.RawMessage(sdk.MustSortJSON(authzcodec.ModuleCdc.MustMarshalJSON(&msgRevoke)))
	err = authzcodec.ModuleCdc.UnmarshalJSON(msgRevokeByte, &mockMsgRevoke)
	require.NoError(t, err)

	// Authz: Exec Msg
	msgAny, err := cdctypes.NewAnyWithValue(msg)
	require.NoError(t, err)
	msgExec := authz.MsgExec{Grantee: mockGrantee, Msgs: []*cdctypes.Any{msgAny}}
	execMsgByte := json.RawMessage(sdk.MustSortJSON(authzcodec.ModuleCdc.MustMarshalJSON(&msgExec)))
	err = authzcodec.ModuleCdc.UnmarshalJSON(execMsgByte, &mockMsgExec)
	require.NoError(t, err)
	require.Equal(t, msgExec.Msgs[0].Value, mockMsgExec.Msgs[0].Value)
}

func GenerateTestAddrs() (string, string) {
	pk1 := ed25519.GenPrivKey().PubKey()
	validAddr := sdk.AccAddress(pk1.Address()).String()
	invalidAddr := sdk.AccAddress("invalid").String()
	return validAddr, invalidAddr
}<|MERGE_RESOLUTION|>--- conflicted
+++ resolved
@@ -96,14 +96,14 @@
 	s.Require().NoError(err)
 }
 
-<<<<<<< HEAD
 // FundModuleAcc funds target modules with specified amount.
 func (s *KeeperTestHelper) FundModuleAcc(moduleName string, amounts sdk.Coins) {
 	err := simapp.FundModuleAccount(s.App.BankKeeper, s.Ctx, moduleName, amounts)
-=======
+	s.Require().NoError(err)
+}
+
 func (s *KeeperTestHelper) MintCoins(coins sdk.Coins) {
 	err := s.App.BankKeeper.MintCoins(s.Ctx, minttypes.ModuleName, coins)
->>>>>>> 4176b287
 	s.Require().NoError(err)
 }
 
