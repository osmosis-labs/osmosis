package apptesting

import (
	"fmt"
	"time"

	"github.com/cosmos/cosmos-sdk/baseapp"
	"github.com/cosmos/cosmos-sdk/crypto/keys/secp256k1"
	"github.com/cosmos/cosmos-sdk/simapp"
	sdk "github.com/cosmos/cosmos-sdk/types"
	distrtypes "github.com/cosmos/cosmos-sdk/x/distribution/types"
	slashingtypes "github.com/cosmos/cosmos-sdk/x/slashing/types"
	"github.com/cosmos/cosmos-sdk/x/staking/teststaking"
	stakingtypes "github.com/cosmos/cosmos-sdk/x/staking/types"
	"github.com/stretchr/testify/suite"
	abci "github.com/tendermint/tendermint/abci/types"
	"github.com/tendermint/tendermint/crypto/ed25519"
	tmproto "github.com/tendermint/tendermint/proto/tendermint/types"

	"github.com/osmosis-labs/osmosis/v7/app"
	"github.com/osmosis-labs/osmosis/v7/x/gamm/pool-models/balancer"
	gammtypes "github.com/osmosis-labs/osmosis/v7/x/gamm/types"
	lockupkeeper "github.com/osmosis-labs/osmosis/v7/x/lockup/keeper"
	lockuptypes "github.com/osmosis-labs/osmosis/v7/x/lockup/types"

	"github.com/cosmos/cosmos-sdk/client"
	"github.com/cosmos/cosmos-sdk/types/tx/signing"
	authsigning "github.com/cosmos/cosmos-sdk/x/auth/signing"
)

type KeeperTestHelper struct {
	suite.Suite

	App         *app.OsmosisApp
	Ctx         sdk.Context
	QueryHelper *baseapp.QueryServiceTestHelper
	TestAccs    []sdk.AccAddress
}

func (keeperTestHelper *KeeperTestHelper) Setup() {
	keeperTestHelper.App = app.Setup(false)
	keeperTestHelper.Ctx = keeperTestHelper.App.BaseApp.NewContext(false, tmproto.Header{Height: 1, ChainID: "osmosis-1", Time: time.Now().UTC()})
	keeperTestHelper.QueryHelper = &baseapp.QueryServiceTestHelper{
		GRPCQueryRouter: keeperTestHelper.App.GRPCQueryRouter(),
		Ctx:             keeperTestHelper.Ctx,
	}
	keeperTestHelper.TestAccs = CreateRandomAccounts(3)
}

func (keeperTestHelper *KeeperTestHelper) FundAcc(acc sdk.AccAddress, amounts sdk.Coins) {
	err := simapp.FundAccount(keeperTestHelper.App.BankKeeper, keeperTestHelper.Ctx, acc, amounts)
	keeperTestHelper.Require().NoError(err)
}

func (keeperTestHelper *KeeperTestHelper) SetupValidator(bondStatus stakingtypes.BondStatus) sdk.ValAddress {
	valPub := secp256k1.GenPrivKey().PubKey()
	valAddr := sdk.ValAddress(valPub.Address())
	bondDenom := keeperTestHelper.App.StakingKeeper.GetParams(keeperTestHelper.Ctx).BondDenom
	selfBond := sdk.NewCoins(sdk.Coin{Amount: sdk.NewInt(100), Denom: bondDenom})

	keeperTestHelper.FundAcc(sdk.AccAddress(valAddr), selfBond)

	sh := teststaking.NewHelper(keeperTestHelper.Suite.T(), keeperTestHelper.Ctx, *keeperTestHelper.App.StakingKeeper)
	msg := sh.CreateValidatorMsg(valAddr, valPub, selfBond[0].Amount)
	sh.Handle(msg, true)
	val, found := keeperTestHelper.App.StakingKeeper.GetValidator(keeperTestHelper.Ctx, valAddr)
	keeperTestHelper.Require().True(found)
	val = val.UpdateStatus(bondStatus)
	keeperTestHelper.App.StakingKeeper.SetValidator(keeperTestHelper.Ctx, val)

	consAddr, err := val.GetConsAddr()
	keeperTestHelper.Suite.Require().NoError(err)
	signingInfo := slashingtypes.NewValidatorSigningInfo(
		consAddr,
		keeperTestHelper.Ctx.BlockHeight(),
		0,
		time.Unix(0, 0),
		false,
		0,
	)
	keeperTestHelper.App.SlashingKeeper.SetValidatorSigningInfo(keeperTestHelper.Ctx, consAddr, signingInfo)

	return valAddr
}

func (keeperTestHelper *KeeperTestHelper) BeginNewBlock(executeNextEpoch bool) {
	var valAddr []byte
	validators := keeperTestHelper.App.StakingKeeper.GetAllValidators(keeperTestHelper.Ctx)
	if len(validators) >= 1 {
		valAddrFancy, err := validators[0].GetConsAddr()
		keeperTestHelper.Require().NoError(err)
		valAddr = valAddrFancy.Bytes()
	} else {
		valAddrFancy := keeperTestHelper.SetupValidator(stakingtypes.Bonded)
		validator, _ := keeperTestHelper.App.StakingKeeper.GetValidator(keeperTestHelper.Ctx, valAddrFancy)
		valAddr2, _ := validator.GetConsAddr()
		valAddr = valAddr2.Bytes()
	}
	keeperTestHelper.BeginNewBlockWithProposer(executeNextEpoch, valAddr)
}

func (keeperTestHelper *KeeperTestHelper) BeginNewBlockWithProposer(executeNextEpoch bool, proposer sdk.ValAddress) {
	validator, found := keeperTestHelper.App.StakingKeeper.GetValidator(keeperTestHelper.Ctx, proposer)
	keeperTestHelper.Assert().True(found)
	valConsAddr, err := validator.GetConsAddr()
	keeperTestHelper.Require().NoError(err)
	valAddr := valConsAddr.Bytes()

	epochIdentifier := keeperTestHelper.App.SuperfluidKeeper.GetEpochIdentifier(keeperTestHelper.Ctx)
	epoch := keeperTestHelper.App.EpochsKeeper.GetEpochInfo(keeperTestHelper.Ctx, epochIdentifier)
	newBlockTime := keeperTestHelper.Ctx.BlockTime().Add(5 * time.Second)
	if executeNextEpoch {
		endEpochTime := epoch.CurrentEpochStartTime.Add(epoch.Duration)
		newBlockTime = endEpochTime.Add(time.Second)
	}
	header := tmproto.Header{Height: keeperTestHelper.Ctx.BlockHeight() + 1, Time: newBlockTime}
	newCtx := keeperTestHelper.Ctx.WithBlockTime(newBlockTime).WithBlockHeight(keeperTestHelper.Ctx.BlockHeight() + 1)
	keeperTestHelper.Ctx = newCtx
	lastCommitInfo := abci.LastCommitInfo{
		Votes: []abci.VoteInfo{{
			Validator:       abci.Validator{Address: valAddr, Power: 1000},
			SignedLastBlock: true,
		}},
	}
	reqBeginBlock := abci.RequestBeginBlock{Header: header, LastCommitInfo: lastCommitInfo}

	fmt.Println("beginning block ", keeperTestHelper.Ctx.BlockHeight())
	keeperTestHelper.App.BeginBlocker(keeperTestHelper.Ctx, reqBeginBlock)
}

func (keeperTestHelper *KeeperTestHelper) EndBlock() {
	reqEndBlock := abci.RequestEndBlock{Height: keeperTestHelper.Ctx.BlockHeight()}
	keeperTestHelper.App.EndBlocker(keeperTestHelper.Ctx, reqEndBlock)
}

func (keeperTestHelper *KeeperTestHelper) AllocateRewardsToValidator(valAddr sdk.ValAddress, rewardAmt sdk.Int) {
	validator, found := keeperTestHelper.App.StakingKeeper.GetValidator(keeperTestHelper.Ctx, valAddr)
	keeperTestHelper.Require().True(found)

	// allocate reward tokens to distribution module
	coins := sdk.Coins{sdk.NewCoin(sdk.DefaultBondDenom, rewardAmt)}
	err := simapp.FundModuleAccount(keeperTestHelper.App.BankKeeper, keeperTestHelper.Ctx, distrtypes.ModuleName, coins)
	keeperTestHelper.Require().NoError(err)

	// allocate rewards to validator
	keeperTestHelper.Ctx = keeperTestHelper.Ctx.WithBlockHeight(keeperTestHelper.Ctx.BlockHeight() + 1)
	decTokens := sdk.DecCoins{{Denom: sdk.DefaultBondDenom, Amount: sdk.NewDec(20000)}}
	keeperTestHelper.App.DistrKeeper.AllocateTokensToValidator(keeperTestHelper.Ctx, validator, decTokens)
}

// SetupGammPoolsWithBondDenomMultiplier uses given multipliers to set initial pool supply of bond denom.
func (keeperTestHelper *KeeperTestHelper) SetupGammPoolsWithBondDenomMultiplier(multipliers []sdk.Dec) []gammtypes.PoolI {
	keeperTestHelper.App.GAMMKeeper.SetParams(keeperTestHelper.Ctx, gammtypes.Params{
		PoolCreationFee: sdk.Coins{},
	})

	bondDenom := keeperTestHelper.App.StakingKeeper.BondDenom(keeperTestHelper.Ctx)
	// TODO: use sdk crypto instead of tendermint to generate address
	acc1 := sdk.AccAddress(ed25519.GenPrivKey().PubKey().Address().Bytes())

	poolCreationFee := keeperTestHelper.App.GAMMKeeper.GetParams(keeperTestHelper.Ctx)
	keeperTestHelper.FundAcc(acc1, poolCreationFee.PoolCreationFee)

	pools := []gammtypes.PoolI{}

	for index, multiplier := range multipliers {
		token := fmt.Sprintf("token%d", index)

		uosmoAmount := gammtypes.InitPoolSharesSupply.ToDec().Mul(multiplier).RoundInt()

		keeperTestHelper.FundAcc(acc1, sdk.NewCoins(
			sdk.NewCoin(bondDenom, uosmoAmount.Mul(sdk.NewInt(10))),
			sdk.NewInt64Coin(token, 100000),
		))

		var (
			defaultFutureGovernor = ""

			// pool assets
			defaultFooAsset balancer.PoolAsset = balancer.PoolAsset{
				Weight: sdk.NewInt(100),
				Token:  sdk.NewCoin(bondDenom, uosmoAmount),
			}
			defaultBarAsset balancer.PoolAsset = balancer.PoolAsset{
				Weight: sdk.NewInt(100),
				Token:  sdk.NewCoin(token, sdk.NewInt(10000)),
			}
			poolAssets []balancer.PoolAsset = []balancer.PoolAsset{defaultFooAsset, defaultBarAsset}
		)
		poolParams := balancer.PoolParams{
			SwapFee: sdk.NewDecWithPrec(1, 2),
			ExitFee: sdk.NewDecWithPrec(1, 2),
		}
		msg := balancer.NewMsgCreateBalancerPool(acc1, poolParams, poolAssets, defaultFutureGovernor)
		poolId, err := keeperTestHelper.App.GAMMKeeper.CreatePool(keeperTestHelper.Ctx, msg)
		keeperTestHelper.Require().NoError(err)

		pool, err := keeperTestHelper.App.GAMMKeeper.GetPoolAndPoke(keeperTestHelper.Ctx, poolId)
		keeperTestHelper.Require().NoError(err)

		pools = append(pools, pool)
	}
	return pools
}

// SwapAndSetSpotPrice runs a swap to set Spot price of a pool using arbitrary values
// returns spot price after the arbitrary swap.
func (keeperTestHelper *KeeperTestHelper) SwapAndSetSpotPrice(poolId uint64, fromAsset sdk.Coin, toAsset sdk.Coin) sdk.Dec {
	// create a dummy account
	acc1 := sdk.AccAddress(ed25519.GenPrivKey().PubKey().Address().Bytes())

	// fund dummy account with tokens to swap
	coins := sdk.Coins{sdk.NewInt64Coin(fromAsset.Denom, 100000000000000)}
	keeperTestHelper.FundAcc(acc1, coins)

	_, err := keeperTestHelper.App.GAMMKeeper.SwapExactAmountOut(
		keeperTestHelper.Ctx, acc1,
		poolId, fromAsset.Denom, fromAsset.Amount,
		sdk.NewCoin(toAsset.Denom, toAsset.Amount.Quo(sdk.NewInt(4))))
	keeperTestHelper.Require().NoError(err)

	spotPrice, err := keeperTestHelper.App.GAMMKeeper.CalculateSpotPrice(keeperTestHelper.Ctx, poolId, toAsset.Denom, fromAsset.Denom)
	keeperTestHelper.Require().NoError(err)
	return spotPrice
}

func (keeperTestHelper *KeeperTestHelper) LockTokens(addr sdk.AccAddress, coins sdk.Coins, duration time.Duration) (lockID uint64) {
	msgServer := lockupkeeper.NewMsgServerImpl(keeperTestHelper.App.LockupKeeper)
	keeperTestHelper.FundAcc(addr, coins)
	msgResponse, err := msgServer.LockTokens(sdk.WrapSDKContext(keeperTestHelper.Ctx), lockuptypes.NewMsgLockTokens(addr, duration, coins))
	keeperTestHelper.Require().NoError(err)
	return msgResponse.ID
}

<<<<<<< HEAD
func (keeperTestHelper *KeeperTestHelper) BuildTx(
	txBuilder client.TxBuilder,
	msgs []sdk.Msg,
	sigV2 signing.SignatureV2,
	memo string, txFee sdk.Coins,
	gasLimit uint64,
) authsigning.Tx {
	err := txBuilder.SetMsgs(msgs[0])
	keeperTestHelper.Require().NoError(err)

	err = txBuilder.SetSignatures(sigV2)
	keeperTestHelper.Require().NoError(err)

	txBuilder.SetMemo(memo)
	txBuilder.SetFeeAmount(txFee)
	txBuilder.SetGasLimit(gasLimit)

	return txBuilder.GetTx()
=======
// CreateRandomAccounts is a function return a list of randomly generated AccAddresses
func CreateRandomAccounts(numAccts int) []sdk.AccAddress {
	testAddrs := make([]sdk.AccAddress, numAccts)
	for i := 0; i < numAccts; i++ {
		pk := ed25519.GenPrivKey().PubKey()
		testAddrs[i] = sdk.AccAddress(pk.Address())
	}

	return testAddrs
>>>>>>> 0b3e3836
}<|MERGE_RESOLUTION|>--- conflicted
+++ resolved
@@ -232,7 +232,6 @@
 	return msgResponse.ID
 }
 
-<<<<<<< HEAD
 func (keeperTestHelper *KeeperTestHelper) BuildTx(
 	txBuilder client.TxBuilder,
 	msgs []sdk.Msg,
@@ -251,7 +250,8 @@
 	txBuilder.SetGasLimit(gasLimit)
 
 	return txBuilder.GetTx()
-=======
+}
+  
 // CreateRandomAccounts is a function return a list of randomly generated AccAddresses
 func CreateRandomAccounts(numAccts int) []sdk.AccAddress {
 	testAddrs := make([]sdk.AccAddress, numAccts)
@@ -261,5 +261,4 @@
 	}
 
 	return testAddrs
->>>>>>> 0b3e3836
 }