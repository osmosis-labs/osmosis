package v22

import (
	sdk "github.com/cosmos/cosmos-sdk/types"
	"github.com/cosmos/cosmos-sdk/types/module"
	upgradetypes "github.com/cosmos/cosmos-sdk/x/upgrade/types"

	"github.com/osmosis-labs/osmosis/v21/app/keepers"
	"github.com/osmosis-labs/osmosis/v21/app/upgrades"
)

func CreateUpgradeHandler(
	mm *module.Manager,
	configurator module.Configurator,
	bpm upgrades.BaseAppParamManager,
	keepers *keepers.AppKeepers,
) upgradetypes.UpgradeHandler {
	return func(ctx sdk.Context, plan upgradetypes.Plan, fromVM module.VersionMap) (module.VersionMap, error) {
		// Run migrations before applying any other state changes.
		// NOTE: DO NOT PUT ANY STATE CHANGES BEFORE RunMigrations().
		migrations, err := mm.RunMigrations(ctx, configurator, fromVM)
		if err != nil {
			return nil, err
		}

<<<<<<< HEAD
		// Migrate legacy taker fee tracker to new taker fee tracker (for performance reasons)

		oldTakerFeeTrackerForStakers := keepers.PoolManagerKeeper.GetLegacyTakerFeeTrackerForStakers(ctx)
		for _, coin := range oldTakerFeeTrackerForStakers {
			err := keepers.PoolManagerKeeper.UpdateTakerFeeTrackerForStakersByDenom(ctx, coin.Denom, coin.Amount)
			if err != nil {
				return nil, err
			}
		}

		oldTakerFeeTrackerForCommunityPool := keepers.PoolManagerKeeper.GetLegacyTakerFeeTrackerForCommunityPool(ctx)
		for _, coin := range oldTakerFeeTrackerForCommunityPool {
			err := keepers.PoolManagerKeeper.UpdateTakerFeeTrackerForCommunityPoolByDenom(ctx, coin.Denom, coin.Amount)
			if err != nil {
				return nil, err
			}
=======
		// Increase the tx size cost per byte to 20 to reduce the exploitability of bandwidth amplification problems.
		accountParams := keepers.AccountKeeper.GetParams(ctx)
		accountParams.TxSizeCostPerByte = 20 // Double from the default value of 10
		err = keepers.AccountKeeper.SetParams(ctx, accountParams)
		if err != nil {
			return nil, err
>>>>>>> d5453063
		}

		return migrations, nil
	}
}<|MERGE_RESOLUTION|>--- conflicted
+++ resolved
@@ -23,7 +23,6 @@
 			return nil, err
 		}
 
-<<<<<<< HEAD
 		// Migrate legacy taker fee tracker to new taker fee tracker (for performance reasons)
 
 		oldTakerFeeTrackerForStakers := keepers.PoolManagerKeeper.GetLegacyTakerFeeTrackerForStakers(ctx)
@@ -40,14 +39,14 @@
 			if err != nil {
 				return nil, err
 			}
-=======
+		}
+
 		// Increase the tx size cost per byte to 20 to reduce the exploitability of bandwidth amplification problems.
 		accountParams := keepers.AccountKeeper.GetParams(ctx)
 		accountParams.TxSizeCostPerByte = 20 // Double from the default value of 10
 		err = keepers.AccountKeeper.SetParams(ctx, accountParams)
 		if err != nil {
 			return nil, err
->>>>>>> d5453063
 		}
 
 		return migrations, nil
