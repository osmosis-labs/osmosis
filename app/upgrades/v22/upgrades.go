--- conflicted
+++ resolved
@@ -25,14 +25,13 @@
 			return nil, err
 		}
 
-<<<<<<< HEAD
 		// Properly register consensus params. In the process, change params as per:
-		// https://forum.osmosis.zone/t/raise-maximum-gas-to-300m-and-lower-max-bytes-to-5mb/1116
+		// https://www.mintscan.io/osmosis/proposals/705
 		defaultConsensusParams := tmtypes.DefaultConsensusParams().ToProto()
 		defaultConsensusParams.Block.MaxBytes = 5000000 // previously 10485760
 		defaultConsensusParams.Block.MaxGas = 300000000 // previously 120000000
 		keepers.ConsensusParamsKeeper.Set(ctx, &defaultConsensusParams)
-=======
+
 		// Increase the tx size cost per byte to 20 to reduce the exploitability of bandwidth amplification problems.
 		accountParams := keepers.AccountKeeper.GetParams(ctx)
 		accountParams.TxSizeCostPerByte = 20 // Double from the default value of 10
@@ -40,7 +39,6 @@
 		if err != nil {
 			return nil, err
 		}
->>>>>>> af010a0e
 
 		return migrations, nil
 	}
