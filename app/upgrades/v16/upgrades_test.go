package v16_test

import (
	"fmt"
	"testing"

	cosmwasmtypes "github.com/CosmWasm/wasmd/x/wasm/types"
	sdk "github.com/cosmos/cosmos-sdk/types"

	"github.com/cosmos/cosmos-sdk/store/prefix"
	distrtypes "github.com/cosmos/cosmos-sdk/x/distribution/types"
	upgradetypes "github.com/cosmos/cosmos-sdk/x/upgrade/types"
	"github.com/stretchr/testify/suite"
	abci "github.com/tendermint/tendermint/abci/types"

	"github.com/osmosis-labs/osmosis/osmomath"
	"github.com/osmosis-labs/osmosis/osmoutils"
<<<<<<< HEAD
	"github.com/osmosis-labs/osmosis/v16/app/apptesting"
	v16 "github.com/osmosis-labs/osmosis/v16/app/upgrades/v16"
	cltypes "github.com/osmosis-labs/osmosis/v16/x/concentrated-liquidity/types"
	cosmwasmpooltypes "github.com/osmosis-labs/osmosis/v16/x/cosmwasmpool/types"
	poolmanagertypes "github.com/osmosis-labs/osmosis/v16/x/poolmanager/types"
	protorevtypes "github.com/osmosis-labs/osmosis/v16/x/protorev/types"
=======
	"github.com/osmosis-labs/osmosis/v17/app/apptesting"
	v16 "github.com/osmosis-labs/osmosis/v17/app/upgrades/v16"
	cltypes "github.com/osmosis-labs/osmosis/v17/x/concentrated-liquidity/types"
	cosmwasmpooltypes "github.com/osmosis-labs/osmosis/v17/x/cosmwasmpool/types"
	poolmanagertypes "github.com/osmosis-labs/osmosis/v17/x/poolmanager/types"
	protorevtypes "github.com/osmosis-labs/osmosis/v17/x/protorev/types"
)

var (
	DAIIBCDenom         = "ibc/0CD3A0285E1341859B5E86B6AB7682F023D03E97607CCC1DC95706411D866DF7"
	defaultDaiAmount, _ = sdk.NewIntFromString("73000000000000000000000")
	defaultDenom0mount  = sdk.NewInt(10000000000)
	desiredDenom0       = "uosmo"
	desiredDenom0Coin   = sdk.NewCoin(desiredDenom0, defaultDenom0mount)
	daiCoin             = sdk.NewCoin(DAIIBCDenom, defaultDaiAmount)
>>>>>>> 396e7223
)

type UpgradeTestSuite struct {
	apptesting.KeeperTestHelper
}

func (suite *UpgradeTestSuite) SetupTest() {
	suite.Setup()
}

func TestUpgradeTestSuite(t *testing.T) {
	suite.Run(t, new(UpgradeTestSuite))
}

const dummyUpgradeHeight = 5

func dummyUpgrade(suite *UpgradeTestSuite) {
	suite.Ctx = suite.Ctx.WithBlockHeight(dummyUpgradeHeight - 1)
	plan := upgradetypes.Plan{Name: "v16", Height: dummyUpgradeHeight}
	err := suite.App.UpgradeKeeper.ScheduleUpgrade(suite.Ctx, plan)
	suite.Require().NoError(err)
	_, exists := suite.App.UpgradeKeeper.GetUpgradePlan(suite.Ctx)
	suite.Require().True(exists)

	suite.Ctx = suite.Ctx.WithBlockHeight(dummyUpgradeHeight)
}

func (suite *UpgradeTestSuite) TestUpgrade() {
	upgradeSetup := func() {
		// This is done to ensure that we run the InitGenesis() logic for the new modules
		upgradeStoreKey := suite.App.AppKeepers.GetKey(upgradetypes.StoreKey)
		store := suite.Ctx.KVStore(upgradeStoreKey)
		versionStore := prefix.NewStore(store, []byte{upgradetypes.VersionMapByte})
		versionStore.Delete([]byte(cltypes.ModuleName))

		// Ensure proper setup for ProtoRev upgrade testing
		err := upgradeProtorevSetup(suite)
		suite.Require().NoError(err)
	}

	// Allow 0.01% margin of error.
	multiplicativeTolerance := osmomath.ErrTolerance{
		MultiplicativeTolerance: sdk.MustNewDecFromStr("0.0001"),
	}
<<<<<<< HEAD

=======
	defaultDaiAmount, _ := sdk.NewIntFromString("73000000000000000000000")
>>>>>>> 396e7223
	testCases := []struct {
		name         string
		pre_upgrade  func()
		upgrade      func()
		post_upgrade func()
	}{
		{
			"Test that the upgrade succeeds",
			func() {
				upgradeSetup()

				// Create earlier pools
				for i := uint64(1); i < v16.DaiOsmoPoolId; i++ {
					suite.PrepareBalancerPoolWithCoins(sdk.NewCoin("uosmo", sdk.NewInt(10000000000)), sdk.NewCoin("ibc/0CD3A0285E1341859B5E86B6AB7682F023D03E97607CCC1DC95706411D866DF7", defaultDaiAmount))
				}

				// Create DAI / OSMO pool
<<<<<<< HEAD
				suite.PrepareBalancerPoolWithCoins(daiCoin, desiredDenom0Coin)
=======
				suite.PrepareBalancerPoolWithCoins(sdk.NewCoin("ibc/0CD3A0285E1341859B5E86B6AB7682F023D03E97607CCC1DC95706411D866DF7", defaultDaiAmount), sdk.NewCoin("uosmo", sdk.NewInt(10000000000)))
>>>>>>> 396e7223

			},
			func() {
				stakingParams := suite.App.StakingKeeper.GetParams(suite.Ctx)
				stakingParams.BondDenom = "uosmo"
				suite.App.StakingKeeper.SetParams(suite.Ctx, stakingParams)

				oneDai := sdk.NewCoins(sdk.NewCoin(v16.DAIIBCDenom, sdk.NewInt(1000000000000000000)))

				// Send one dai to the community pool (this is true in current mainnet)
				suite.FundAcc(suite.TestAccs[0], oneDai)

				err := suite.App.DistrKeeper.FundCommunityPool(suite.Ctx, oneDai, suite.TestAccs[0])
				suite.Require().NoError(err)

				// Determine approx how much OSMO will be used from community pool when 1 DAI used.
				daiOsmoGammPool, err := suite.App.PoolManagerKeeper.GetPool(suite.Ctx, v16.DaiOsmoPoolId)
				suite.Require().NoError(err)
				respectiveOsmo, err := suite.App.GAMMKeeper.CalcOutAmtGivenIn(suite.Ctx, daiOsmoGammPool, oneDai[0], v16.DesiredDenom0, sdk.ZeroDec())
				suite.Require().NoError(err)

				// Retrieve the community pool balance before the upgrade
				communityPoolAddress := suite.App.AccountKeeper.GetModuleAddress(distrtypes.ModuleName)
				communityPoolBalancePre := suite.App.BankKeeper.GetAllBalances(suite.Ctx, communityPoolAddress)

				dummyUpgrade(suite)
				suite.Require().NotPanics(func() {
					suite.App.BeginBlocker(suite.Ctx, abci.RequestBeginBlock{})
				})

				// Retrieve the community pool balance (and the feePool balance) after the upgrade
				communityPoolBalancePost := suite.App.BankKeeper.GetAllBalances(suite.Ctx, communityPoolAddress)
				feePoolCommunityPoolPost := suite.App.DistrKeeper.GetFeePool(suite.Ctx).CommunityPool

				// Validate that the community pool balance has been reduced by the amount of OSMO that was used to create the pool
				// Note we use all the osmo, but a small amount of DAI is left over due to rounding when creating the first position.
				suite.Require().Equal(communityPoolBalancePre.AmountOf("uosmo").Sub(respectiveOsmo.Amount).String(), communityPoolBalancePost.AmountOf("uosmo").String())
				suite.Require().Equal(0, multiplicativeTolerance.Compare(communityPoolBalancePre.AmountOf(v16.DAIIBCDenom), oneDai[0].Amount.Sub(communityPoolBalancePost.AmountOf(v16.DAIIBCDenom))))

				// Validate that the fee pool community pool balance has been decreased by the amount of OSMO/DAI that was used to create the pool
				suite.Require().Equal(communityPoolBalancePost.AmountOf("uosmo").String(), feePoolCommunityPoolPost.AmountOf("uosmo").TruncateInt().String())
				suite.Require().Equal(communityPoolBalancePost.AmountOf(v16.DAIIBCDenom).String(), feePoolCommunityPoolPost.AmountOf(v16.DAIIBCDenom).TruncateInt().String())

				// Get balancer pool's spot price.
				balancerSpotPrice, err := suite.App.GAMMKeeper.CalculateSpotPrice(suite.Ctx, v16.DaiOsmoPoolId, v16.DAIIBCDenom, v16.DesiredDenom0)
				suite.Require().NoError(err)

				// Validate CL pool was created.
				concentratedPool, err := suite.App.PoolManagerKeeper.GetPool(suite.Ctx, v16.DaiOsmoPoolId+1)
				suite.Require().NoError(err)
				suite.Require().Equal(poolmanagertypes.Concentrated, concentratedPool.GetType())

				// Validate that denom0 and denom1 were set correctly
				concentratedTypePool, ok := concentratedPool.(cltypes.ConcentratedPoolExtension)
				suite.Require().True(ok)
				suite.Require().Equal(v16.DesiredDenom0, concentratedTypePool.GetToken0())
				suite.Require().Equal(v16.DAIIBCDenom, concentratedTypePool.GetToken1())

				// Validate that the spot price of the CL pool is what we expect
				suite.Require().Equal(0, multiplicativeTolerance.CompareBigDec(concentratedTypePool.GetCurrentSqrtPrice().PowerInteger(2), osmomath.BigDecFromSDKDec(balancerSpotPrice)))

				// Validate that link was created.
				migrationInfo, err := suite.App.GAMMKeeper.GetAllMigrationInfo(suite.Ctx)
				suite.Require().Equal(1, len(migrationInfo.BalancerToConcentratedPoolLinks))
				suite.Require().NoError(err)

				// Validate that the link is correct.
				link := migrationInfo.BalancerToConcentratedPoolLinks[0]
				suite.Require().Equal(v16.DaiOsmoPoolId, link.BalancerPoolId)
				suite.Require().Equal(concentratedPool.GetId(), link.ClPoolId)

				// Check authorized denoms are set correctly.
				params := suite.App.ConcentratedLiquidityKeeper.GetParams(suite.Ctx)
				suite.Require().EqualValues(params.AuthorizedQuoteDenoms, v16.AuthorizedQuoteDenoms)
				suite.Require().EqualValues(params.AuthorizedUptimes, v16.AuthorizedUptimes)

				// Permissionless pool creation is disabled.
				suite.Require().False(params.IsPermissionlessPoolCreationEnabled)

				// Ensure that the protorev upgrade was successful
				verifyProtorevUpdateSuccess(suite)

				// Validate MsgExecuteContract and MsgInstantiateContract were added to the whitelist
				icaHostAllowList := suite.App.ICAHostKeeper.GetParams(suite.Ctx)
				suite.Require().Contains(icaHostAllowList.AllowMessages, sdk.MsgTypeURL(&cosmwasmtypes.MsgExecuteContract{}))
				suite.Require().Contains(icaHostAllowList.AllowMessages, sdk.MsgTypeURL(&cosmwasmtypes.MsgInstantiateContract{}))

				// Validate that expedited quorum was set to 2/3
				expQuorum := suite.App.GovKeeper.GetTallyParams(suite.Ctx).ExpeditedQuorum
				suite.Require().Equal(sdk.NewDec(2).Quo(sdk.NewDec(3)), expQuorum)

				// Validate that cw pool module address is allowed to upload contract code
				allowedAddresses := suite.App.WasmKeeper.GetParams(suite.Ctx).CodeUploadAccess.Addresses
				isCwPoolModuleAddressAllowedUpload := osmoutils.Contains(allowedAddresses, suite.App.AccountKeeper.GetModuleAddress(cosmwasmpooltypes.ModuleName).String())
				suite.Require().True(isCwPoolModuleAddressAllowedUpload)
			},
			func() {
				// Validate that tokenfactory params have been updated
				params := suite.App.TokenFactoryKeeper.GetParams(suite.Ctx)
				suite.Require().Nil(params.DenomCreationFee)
				suite.Require().Equal(v16.NewDenomCreationGasConsume, params.DenomCreationGasConsume)
			},
		},
		{
			"Fails because CFMM pool is not found",
			func() {
				upgradeSetup()
			},
			func() {
				dummyUpgrade(suite)
				suite.Require().Panics(func() {
					suite.App.BeginBlocker(suite.Ctx, abci.RequestBeginBlock{})
				})
			},
			func() {
			},
		},
	}

	for _, tc := range testCases {
		suite.Run(fmt.Sprintf("Case %s", tc.name), func() {
			suite.SetupTest() // reset

			tc.pre_upgrade()
			tc.upgrade()
			tc.post_upgrade()
		})
	}
}

func upgradeProtorevSetup(suite *UpgradeTestSuite) error {
	account := apptesting.CreateRandomAccounts(1)[0]
	suite.App.ProtoRevKeeper.SetDeveloperAccount(suite.Ctx, account)

	devFee := sdk.NewCoin("uosmo", sdk.NewInt(1000000))
	if err := suite.App.ProtoRevKeeper.SetDeveloperFees(suite.Ctx, devFee); err != nil {
		return err
	}

	fundCoin := sdk.NewCoins(sdk.NewCoin("uosmo", sdk.NewInt(1000000)))

	if err := suite.App.AppKeepers.BankKeeper.MintCoins(suite.Ctx, protorevtypes.ModuleName, fundCoin); err != nil {
		return err
	}

	return nil
}

func verifyProtorevUpdateSuccess(suite *UpgradeTestSuite) {
	// Ensure balance was transferred to the developer account
	devAcc, err := suite.App.ProtoRevKeeper.GetDeveloperAccount(suite.Ctx)
	suite.Require().NoError(err)
	suite.Require().Equal(suite.App.BankKeeper.GetBalance(suite.Ctx, devAcc, "uosmo"), sdk.NewCoin("uosmo", sdk.NewInt(1000000)))

	// Ensure developer fees are empty
	coins, err := suite.App.ProtoRevKeeper.GetAllDeveloperFees(suite.Ctx)
	suite.Require().NoError(err)
	suite.Require().Equal(coins, []sdk.Coin{})
}<|MERGE_RESOLUTION|>--- conflicted
+++ resolved
@@ -15,14 +15,6 @@
 
 	"github.com/osmosis-labs/osmosis/osmomath"
 	"github.com/osmosis-labs/osmosis/osmoutils"
-<<<<<<< HEAD
-	"github.com/osmosis-labs/osmosis/v16/app/apptesting"
-	v16 "github.com/osmosis-labs/osmosis/v16/app/upgrades/v16"
-	cltypes "github.com/osmosis-labs/osmosis/v16/x/concentrated-liquidity/types"
-	cosmwasmpooltypes "github.com/osmosis-labs/osmosis/v16/x/cosmwasmpool/types"
-	poolmanagertypes "github.com/osmosis-labs/osmosis/v16/x/poolmanager/types"
-	protorevtypes "github.com/osmosis-labs/osmosis/v16/x/protorev/types"
-=======
 	"github.com/osmosis-labs/osmosis/v17/app/apptesting"
 	v16 "github.com/osmosis-labs/osmosis/v17/app/upgrades/v16"
 	cltypes "github.com/osmosis-labs/osmosis/v17/x/concentrated-liquidity/types"
@@ -38,7 +30,6 @@
 	desiredDenom0       = "uosmo"
 	desiredDenom0Coin   = sdk.NewCoin(desiredDenom0, defaultDenom0mount)
 	daiCoin             = sdk.NewCoin(DAIIBCDenom, defaultDaiAmount)
->>>>>>> 396e7223
 )
 
 type UpgradeTestSuite struct {
@@ -83,11 +74,7 @@
 	multiplicativeTolerance := osmomath.ErrTolerance{
 		MultiplicativeTolerance: sdk.MustNewDecFromStr("0.0001"),
 	}
-<<<<<<< HEAD
-
-=======
 	defaultDaiAmount, _ := sdk.NewIntFromString("73000000000000000000000")
->>>>>>> 396e7223
 	testCases := []struct {
 		name         string
 		pre_upgrade  func()
@@ -105,11 +92,7 @@
 				}
 
 				// Create DAI / OSMO pool
-<<<<<<< HEAD
-				suite.PrepareBalancerPoolWithCoins(daiCoin, desiredDenom0Coin)
-=======
 				suite.PrepareBalancerPoolWithCoins(sdk.NewCoin("ibc/0CD3A0285E1341859B5E86B6AB7682F023D03E97607CCC1DC95706411D866DF7", defaultDaiAmount), sdk.NewCoin("uosmo", sdk.NewInt(10000000000)))
->>>>>>> 396e7223
 
 			},
 			func() {
