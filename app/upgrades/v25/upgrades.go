--- conflicted
+++ resolved
@@ -42,7 +42,6 @@
 			return nil, err
 		}
 
-<<<<<<< HEAD
 		// Snapshot the pool ID migration threshold
 		// Get the next pool ID, and set the pool ID migration threshold to the last pool ID.
 		nextPoolId := keepers.PoolManagerKeeper.GetNextPoolId(ctx)
@@ -64,9 +63,9 @@
 		} else {
 			return nil, errors.New("unsupported chain ID")
 		}
-=======
+
+    // Now that all deprecated historical TWAPs have been pruned via v24, we can delete is isPruning state entry as well
 		keepers.TwapKeeper.DeleteDeprecatedHistoricalTWAPsIsPruning(ctx)
->>>>>>> e98d0233
 
 		return migrations, nil
 	}
