--- conflicted
+++ resolved
@@ -26,15 +26,12 @@
 			return nil, err
 		}
 
-<<<<<<< HEAD
 		// update block-sdk params
 		if err := keepers.AuctionKeeper.SetParams(ctx, AuctionParams); err != nil {
 			return nil, err
 		}
 
-=======
 		// Now that all deprecated historical TWAPs have been pruned via v24, we can delete is isPruning state entry as well
->>>>>>> 6b0ac5a7
 		keepers.TwapKeeper.DeleteDeprecatedHistoricalTWAPsIsPruning(ctx)
 
 		// Reset missed blocks counter for all validators
