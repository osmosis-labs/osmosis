--- conflicted
+++ resolved
@@ -23,14 +23,12 @@
 			return nil, err
 		}
 
-<<<<<<< HEAD
 		// update block-sdk params
 		if err := keepers.AuctionKeeper.SetParams(ctx, AuctionParams); err != nil {
 			return nil, err
 		}
-=======
+
 		keepers.TwapKeeper.DeleteDeprecatedHistoricalTWAPsIsPruning(ctx)
->>>>>>> fe4f0c6e
 
 		return migrations, nil
 	}
