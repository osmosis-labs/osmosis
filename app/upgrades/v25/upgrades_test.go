package v25_test

import (
	authtypes "github.com/cosmos/cosmos-sdk/x/auth/types"
	auctiontypes "github.com/skip-mev/block-sdk/x/auction/types"
	"testing"
	"time"

	"github.com/stretchr/testify/suite"

	abci "github.com/cometbft/cometbft/abci/types"
	sdk "github.com/cosmos/cosmos-sdk/types"
	moduletestutil "github.com/cosmos/cosmos-sdk/types/module/testutil"
	"github.com/cosmos/cosmos-sdk/x/slashing"
	v4 "github.com/cosmos/cosmos-sdk/x/slashing/migrations/v4"
	slashingtypes "github.com/cosmos/cosmos-sdk/x/slashing/types"
	upgradetypes "github.com/cosmos/cosmos-sdk/x/upgrade/types"

	"github.com/osmosis-labs/osmosis/v25/app/apptesting"
	v25 "github.com/osmosis-labs/osmosis/v25/app/upgrades/v25"
	concentratedtypes "github.com/osmosis-labs/osmosis/v25/x/concentrated-liquidity/types"
)

const (
	v25UpgradeHeight = int64(10)
)

var (
	consAddr = sdk.ConsAddress(sdk.AccAddress([]byte("addr1_______________")))
)

type UpgradeTestSuite struct {
	apptesting.KeeperTestHelper
}

func TestUpgradeTestSuite(t *testing.T) {
	suite.Run(t, new(UpgradeTestSuite))
}

func (s *UpgradeTestSuite) TestUpgrade() {
	s.Setup()

	// Setup spread factor migration test environment
	oldMigrationList, lastPoolPositionID, migratedPoolBeforeUpgradeSpreadRewards, nonMigratedPoolBeforeUpgradeSpreadRewards := s.PrepareSpreadRewardsMigrationTestEnv()
	preMigrationSigningInfo := s.prepareMissedBlocksCounterTest()

	// Check consensus params before upgrade
	consParamsPre, err := s.App.ConsensusParamsKeeper.Get(s.Ctx)
	s.Require().NoError(err)
	s.Require().NotEqual(consParamsPre.Evidence.MaxAgeDuration, v25.NewMaxAgeDuration)
	s.Require().NotEqual(consParamsPre.Evidence.MaxAgeNumBlocks, v25.NewMaxAgeNumBlocks)

	// Run the upgrade
	dummyUpgrade(s)
	s.Require().NotPanics(func() {
		s.App.BeginBlocker(s.Ctx, abci.RequestBeginBlock{})
	})

<<<<<<< HEAD
	// Check auction params
=======
	// check auction module account
	acc := s.App.AccountKeeper.GetModuleAccount(s.Ctx, auctiontypes.ModuleName)
	s.Require().NotNil(acc)
	s.Require().Equal(auctiontypes.ModuleName, acc.GetName())
	s.Require().Equal(authtypes.NewModuleAddress(auctiontypes.ModuleName), acc.GetAddress())

	// check auction params
>>>>>>> b9f05330
	params, err := s.App.AuctionKeeper.GetParams(s.Ctx)
	s.Require().NoError(err)

	// Check auction params
	s.Require().Equal(params.MaxBundleSize, v25.AuctionParams.MaxBundleSize)
	s.Require().Equal(params.ReserveFee.Denom, v25.AuctionParams.ReserveFee.Denom)
	s.Require().Equal(params.ReserveFee.Amount.Int64(), v25.AuctionParams.ReserveFee.Amount.Int64())
	s.Require().Equal(params.MinBidIncrement.Denom, v25.AuctionParams.MinBidIncrement.Denom)
	s.Require().Equal(params.MinBidIncrement.Amount.Int64(), v25.AuctionParams.MinBidIncrement.Amount.Int64())
	s.Require().Equal(params.EscrowAccountAddress, v25.AuctionParams.EscrowAccountAddress)
	s.Require().Equal(params.FrontRunningProtection, v25.AuctionParams.FrontRunningProtection)
	s.Require().Equal(params.ProposerFee, v25.AuctionParams.ProposerFee)

	// Check consensus params after upgrade
	consParamsPost, err := s.App.ConsensusParamsKeeper.Get(s.Ctx)
	s.Require().NoError(err)
	s.Require().Equal(consParamsPost.Evidence.MaxAgeDuration, v25.NewMaxAgeDuration)
	s.Require().Equal(consParamsPost.Evidence.MaxAgeNumBlocks, v25.NewMaxAgeNumBlocks)

	s.ExecuteSpreadRewardsMigrationTest(oldMigrationList, lastPoolPositionID, migratedPoolBeforeUpgradeSpreadRewards, nonMigratedPoolBeforeUpgradeSpreadRewards)
	s.executeMissedBlocksCounterTest(preMigrationSigningInfo)
}

func dummyUpgrade(s *UpgradeTestSuite) {
	s.Ctx = s.Ctx.WithBlockHeight(v25UpgradeHeight - 1)
	plan := upgradetypes.Plan{Name: v25.Upgrade.UpgradeName, Height: v25UpgradeHeight}
	err := s.App.UpgradeKeeper.ScheduleUpgrade(s.Ctx, plan)
	s.Require().NoError(err)
	_, exists := s.App.UpgradeKeeper.GetUpgradePlan(s.Ctx)
	s.Require().True(exists)

	s.Ctx = s.Ctx.WithBlockHeight(v25UpgradeHeight)
}

func (s *UpgradeTestSuite) PrepareSpreadRewardsMigrationTestEnv() (map[uint64]struct{}, uint64, sdk.Coins, sdk.Coins) {
	// Set the migration pool ID threshold to far away to simulate pre-migration state.
	s.App.ConcentratedLiquidityKeeper.SetSpreadFactorPoolIDMigrationThreshold(s.Ctx, 1000)

	// Create two sets of all pools
	s.PrepareAllSupportedPools()
	s.PrepareAllSupportedPools()

	// Update authorized quote denoms
	concentratedParams := s.App.ConcentratedLiquidityKeeper.GetParams(s.Ctx)
	concentratedParams.AuthorizedQuoteDenoms = append(concentratedParams.AuthorizedQuoteDenoms, apptesting.USDC)
	s.App.ConcentratedLiquidityKeeper.SetParams(s.Ctx, concentratedParams)

	// Create two more concentrated pools with positions
	nonMigratedPoolID := s.App.PoolManagerKeeper.GetNextPoolId(s.Ctx)
	migratedPoolID := nonMigratedPoolID + 1
	s.CreateConcentratedPoolsAndFullRangePosition([][]string{
		{"uion", "uosmo"},
		{apptesting.ETH, apptesting.USDC},
	})

	// Extract the position IDs for the last two pools
	migratedPoolPositionID := s.App.ConcentratedLiquidityKeeper.GetNextPositionId(s.Ctx) - 1
	nonMigratedPoolPositionID := migratedPoolPositionID - 1

	// Manually add some spread rewards to the migrated and non-migrated pools
	feeAccumulatorMigratedPool, err := s.App.ConcentratedLiquidityKeeper.GetSpreadRewardAccumulator(s.Ctx, migratedPoolID)
	s.Require().NoError(err)
	feeAccumulatorMigratedPool.AddToAccumulator(sdk.NewDecCoins(sdk.NewDecCoinFromDec("uosmo", sdk.MustNewDecFromStr("276701288297"))))

	feeAccumulatorNonMigratedPool, err := s.App.ConcentratedLiquidityKeeper.GetSpreadRewardAccumulator(s.Ctx, nonMigratedPoolID)
	s.Require().NoError(err)
	feeAccumulatorNonMigratedPool.AddToAccumulator(sdk.NewDecCoins(sdk.NewDecCoinFromDec("uosmo", sdk.MustNewDecFromStr("276701288297"))))

	// Migrated pool claim
	migratedPoolBeforeUpgradeSpreadRewards, err := s.App.ConcentratedLiquidityKeeper.GetClaimableSpreadRewards(s.Ctx, migratedPoolPositionID)
	s.Require().NoError(err)
	s.Require().NotEmpty(migratedPoolBeforeUpgradeSpreadRewards)

	// Non-migrated pool claim
	nonMigratedPoolBeforeUpgradeSpreadRewards, err := s.App.ConcentratedLiquidityKeeper.GetClaimableSpreadRewards(s.Ctx, nonMigratedPoolPositionID)
	s.Require().NoError(err)
	s.Require().NotEmpty(nonMigratedPoolBeforeUpgradeSpreadRewards)

	// Overwrite the migration list with the desired pool ID.
	oldMigrationList := concentratedtypes.MigratedSpreadFactorAccumulatorPoolIDsV25
	concentratedtypes.MigratedSpreadFactorAccumulatorPoolIDsV25 = map[uint64]struct{}{}
	concentratedtypes.MigratedSpreadFactorAccumulatorPoolIDsV25[migratedPoolID] = struct{}{}

	return oldMigrationList, migratedPoolPositionID, migratedPoolBeforeUpgradeSpreadRewards, nonMigratedPoolBeforeUpgradeSpreadRewards
}

func (s *UpgradeTestSuite) ExecuteSpreadRewardsMigrationTest(oldMigrationList map[uint64]struct{}, lastPoolPositionID uint64, migratedPoolBeforeUpgradeSpreadRewards, nonMigratedPoolBeforeUpgradeSpreadRewards sdk.Coins) {
	// Migrated pool: ensure that the claimable spread rewards are the same before and after migration
	migratedPoolAfterUpgradeSpreadRewards, err := s.App.ConcentratedLiquidityKeeper.GetClaimableSpreadRewards(s.Ctx, lastPoolPositionID)
	s.Require().NoError(err)
	s.Require().Equal(migratedPoolBeforeUpgradeSpreadRewards.String(), migratedPoolAfterUpgradeSpreadRewards.String())

	// Non-migrated pool: ensure that the claimable spread rewards are the same before and after migration
	nonMigratedPoolAfterUpgradeSpreadRewards, err := s.App.ConcentratedLiquidityKeeper.GetClaimableSpreadRewards(s.Ctx, lastPoolPositionID-1)
	s.Require().NoError(err)
	s.Require().Equal(nonMigratedPoolBeforeUpgradeSpreadRewards.String(), nonMigratedPoolAfterUpgradeSpreadRewards.String())
}

func (s *UpgradeTestSuite) prepareMissedBlocksCounterTest() slashingtypes.ValidatorSigningInfo {
	cdc := moduletestutil.MakeTestEncodingConfig(slashing.AppModuleBasic{}).Codec
	slashingStoreKey := s.App.AppKeepers.GetKey(slashingtypes.StoreKey)
	store := s.Ctx.KVStore(slashingStoreKey)

	// Replicate current mainnet state where, someones missed block counter is greater than their actual missed blocks
	preMigrationSigningInfo := slashingtypes.ValidatorSigningInfo{
		Address:             consAddr.String(),
		StartHeight:         10,
		IndexOffset:         100,
		JailedUntil:         time.Time{},
		Tombstoned:          false,
		MissedBlocksCounter: 1000,
	}

	// Set the missed blocks for the validator
	for i := 0; i < 10; i++ {
		err := s.App.SlashingKeeper.SetMissedBlockBitmapValue(s.Ctx, consAddr, int64(i), true)
		s.Require().NoError(err)
	}

	// Validate that the missed block bitmap value is of length 10 (the real missed blocks value), differing from the missed blocks counter of 1000 (the incorrect value)
	missedBlocks, err := s.App.SlashingKeeper.GetValidatorMissedBlocks(s.Ctx, consAddr)
	s.Require().NoError(err)
	s.Require().Len(missedBlocks, 10)

	// store old signing info and bitmap entries
	bz := cdc.MustMarshal(&preMigrationSigningInfo)
	store.Set(v4.ValidatorSigningInfoKey(consAddr), bz)

	return preMigrationSigningInfo
}

func (s *UpgradeTestSuite) executeMissedBlocksCounterTest(preMigrationSigningInfo slashingtypes.ValidatorSigningInfo) {
	postMigrationSigningInfo, found := s.App.SlashingKeeper.GetValidatorSigningInfo(s.Ctx, consAddr)
	s.Require().True(found)

	// Check that the missed blocks counter was set to the correct value
	s.Require().Equal(int64(10), postMigrationSigningInfo.MissedBlocksCounter)

	// Check that all other fields are the same
	s.Require().Equal(preMigrationSigningInfo.Address, postMigrationSigningInfo.Address)
	s.Require().Equal(preMigrationSigningInfo.StartHeight, postMigrationSigningInfo.StartHeight)
	s.Require().Equal(preMigrationSigningInfo.IndexOffset, postMigrationSigningInfo.IndexOffset)
	s.Require().Equal(preMigrationSigningInfo.JailedUntil, postMigrationSigningInfo.JailedUntil)
	s.Require().Equal(preMigrationSigningInfo.Tombstoned, postMigrationSigningInfo.Tombstoned)
}<|MERGE_RESOLUTION|>--- conflicted
+++ resolved
@@ -1,10 +1,11 @@
 package v25_test
 
 import (
+	"testing"
+	"time"
+
 	authtypes "github.com/cosmos/cosmos-sdk/x/auth/types"
 	auctiontypes "github.com/skip-mev/block-sdk/x/auction/types"
-	"testing"
-	"time"
 
 	"github.com/stretchr/testify/suite"
 
@@ -56,9 +57,6 @@
 		s.App.BeginBlocker(s.Ctx, abci.RequestBeginBlock{})
 	})
 
-<<<<<<< HEAD
-	// Check auction params
-=======
 	// check auction module account
 	acc := s.App.AccountKeeper.GetModuleAccount(s.Ctx, auctiontypes.ModuleName)
 	s.Require().NotNil(acc)
@@ -66,7 +64,6 @@
 	s.Require().Equal(authtypes.NewModuleAddress(auctiontypes.ModuleName), acc.GetAddress())
 
 	// check auction params
->>>>>>> b9f05330
 	params, err := s.App.AuctionKeeper.GetParams(s.Ctx)
 	s.Require().NoError(err)
 
