--- conflicted
+++ resolved
@@ -45,106 +45,9 @@
 	initialTokenBonded := osmomath.NewInt(100)
 	s.Setup()
 
-<<<<<<< HEAD
-	var (
-		superfluidVal              sdk.ValAddress
-		lockDenom                  string
-		delegationBeforeV18Upgrade stakingtypes.Validator
-	)
-
-	// Get max pool ID
-	highestBalancerPoolId := uint64(0)
-	highestCLPoolId := uint64(0)
-	for _, record := range v19.Records {
-		if record.BalancerPoolId > highestBalancerPoolId {
-			highestBalancerPoolId = record.BalancerPoolId
-		}
-		if record.ClPoolId > highestCLPoolId {
-			highestCLPoolId = record.ClPoolId
-		}
-	}
-
-	// Create balancer pools
-	for i := uint64(1); i <= highestBalancerPoolId; i++ {
-		// 2 is a pool ID that does not exist in the linked balancer <> CL pool record.
-		// The reason is that we must have a bond denom for superfluid delegation
-		// but all balancer and CL pools to have the same ETH/USDC denoms.
-		if i == 2 {
-			// prepare superfluid delegation
-			superfluidVal, lockDenom = s.setupSuperfluidDelegation()
-			delegationBeforeV18Upgrade, _ = s.App.StakingKeeper.GetValidator(s.Ctx, superfluidVal)
-		} else {
-			s.PrepareCustomBalancerPool(
-				[]balancer.PoolAsset{
-					{
-						Token:  sdk.NewCoin(apptesting.ETH, sdk.NewInt(100000000000)),
-						Weight: sdk.NewInt(5),
-					},
-					{
-						Token:  sdk.NewCoin(apptesting.USDC, sdk.NewInt(100000000000)),
-						Weight: sdk.NewInt(5),
-					},
-				},
-				balancer.PoolParams{
-					SwapFee: sdk.ZeroDec(),
-					ExitFee: sdk.ZeroDec(),
-				},
-			)
-		}
-	}
-
-	// Create CL pools
-	for i := highestBalancerPoolId + 1; i <= highestCLPoolId; i++ {
-		s.PrepareConcentratedPool()
-	}
-
-	// Setup migration recods per mainnet state
-	err := s.App.GAMMKeeper.ReplaceMigrationRecords(s.Ctx, []migration.BalancerToConcentratedPoolLink{
-		{
-			BalancerPoolId: 803,
-			ClPoolId:       1136,
-		},
-	})
-	s.Require().NoError(err)
-
-	firstRecord := v19.Records[0]
-	secondRecord := v19.Records[1]
-
-	// Get CFMM gauges
-	cfmmGauges, err := s.App.PoolIncentivesKeeper.GetGaugesForCFMMPool(s.Ctx, firstRecord.BalancerPoolId)
-	s.Require().NoError(err)
-
-	// Get longest gauge duration from CFMM pool.
-	balancerLongestDurationGauge := cfmmGauges[0]
-	for i := 1; i < len(cfmmGauges); i++ {
-		if cfmmGauges[i].DistributeTo.Duration > balancerLongestDurationGauge.DistributeTo.Duration {
-			balancerLongestDurationGauge = cfmmGauges[i]
-		}
-	}
-
-	incentivesEpochDuration := s.App.IncentivesKeeper.GetEpochInfo(s.Ctx).Duration
-	clGaugeIDSecondLink, err := s.App.PoolIncentivesKeeper.GetPoolGaugeId(s.Ctx, secondRecord.ClPoolId, incentivesEpochDuration)
-	s.Require().NoError(err)
-
-	// Setup distr records
-	s.App.PoolIncentivesKeeper.SetDistrInfo(s.Ctx, poolincentivestypes.DistrInfo{
-		TotalWeight: sdk.NewInt(1000),
-		Records: []poolincentivestypes.DistrRecord{
-			{
-				GaugeId: balancerLongestDurationGauge.Id, // As a sanity check set distr record to balancer gauge id
-				Weight:  sdk.NewInt(500),
-			},
-			{
-				GaugeId: clGaugeIDSecondLink, // And to CL gauge ID, to make sure that there are no panics
-				Weight:  sdk.NewInt(500),
-			},
-		},
-	})
-=======
 	// prepare superfluid delegation
 	superfluidVal, lockDenom := s.setupSuperfluidDelegation()
 	delegationBeforeV18Upgrade, _ := s.App.StakingKeeper.GetValidator(s.Ctx, superfluidVal)
->>>>>>> 16797d28
 
 	// run an epoch
 	s.Ctx = s.Ctx.WithBlockTime(s.Ctx.BlockTime().Add(time.Hour * 24))
