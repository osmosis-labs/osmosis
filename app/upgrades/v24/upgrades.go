package v24

import (
<<<<<<< HEAD
	"time"
=======
	"sort"
>>>>>>> f3e311aa

	sdk "github.com/cosmos/cosmos-sdk/types"
	"github.com/cosmos/cosmos-sdk/types/module"
	upgradetypes "github.com/cosmos/cosmos-sdk/x/upgrade/types"
	icacontrollertypes "github.com/cosmos/ibc-go/v7/modules/apps/27-interchain-accounts/controller/types"

	"github.com/osmosis-labs/osmosis/v24/app/keepers"
	"github.com/osmosis-labs/osmosis/v24/app/upgrades"
	v23 "github.com/osmosis-labs/osmosis/v24/app/upgrades/v23"
	concentratedliquidity "github.com/osmosis-labs/osmosis/v24/x/concentrated-liquidity"
	cwpooltypes "github.com/osmosis-labs/osmosis/v24/x/cosmwasmpool/types"
	incentivestypes "github.com/osmosis-labs/osmosis/v24/x/incentives/types"
	txfeestypes "github.com/osmosis-labs/osmosis/v24/x/txfees/types"
)

const (
	mainnetChainID = "osmosis-1"
	// Edgenet is to function exactly the same as mainnet, and expected
	// to be state-exported from mainnet state.
	edgenetChainID = "edgenet"
)

const (
	mainnetChainID = "osmosis-1"
	// Edgenet is to function exactly the samas mainnet, and expected
	// to be state-exported from mainnet state.
	edgenetChainID = "edgenet"
)

func CreateUpgradeHandler(
	mm *module.Manager,
	configurator module.Configurator,
	bpm upgrades.BaseAppParamManager,
	keepers *keepers.AppKeepers,
) upgradetypes.UpgradeHandler {
	return func(ctx sdk.Context, plan upgradetypes.Plan, fromVM module.VersionMap) (module.VersionMap, error) {
		// Run migrations before applying any other state changes.
		// NOTE: DO NOT PUT ANY STATE CHANGES BEFORE RunMigrations().
		migrations, err := mm.RunMigrations(ctx, configurator, fromVM)
		if err != nil {
			return nil, err
		}

		// We no longer use the base denoms array and instead use the repeated base denoms field for performance reasons.
		// We retrieve the old base denoms array from the KVStore, delete the array from the KVStore, and set them as a repeated field in the new KVStore.
		baseDenoms, err := keepers.ProtoRevKeeper.DeprecatedGetAllBaseDenoms(ctx)
		if err != nil {
			return nil, err
		}
		keepers.ProtoRevKeeper.DeprecatedDeleteBaseDenoms(ctx)
		err = keepers.ProtoRevKeeper.SetBaseDenoms(ctx, baseDenoms)
		if err != nil {
			return nil, err
		}

		// Now that the TWAP keys are refactored, we can delete all time indexed TWAPs
		// since we only need the pool indexed TWAPs. We set the is pruning store value to true
		// and spread the pruning time across multiple blocks to avoid a single block taking too long.
		keepers.TwapKeeper.SetDeprecatedHistoricalTWAPsIsPruning(ctx)

		// restrict lockable durations to 2 weeks per
		// https://wallet.keplr.app/chains/osmosis/proposals/400
		chainID := ctx.ChainID()

		if chainID == mainnetChainID || chainID == edgenetChainID {
			keepers.IncentivesKeeper.SetLockableDurations(ctx, []time.Duration{
				time.Hour * 24 * 14,
			})
			keepers.PoolIncentivesKeeper.SetLockableDurations(ctx, []time.Duration{
				time.Hour * 24 * 14,
			})
		}

		// Set the new min value for distribution for the incentives module.
		// https://www.mintscan.io/osmosis/proposals/733
		keepers.IncentivesKeeper.SetParam(ctx, incentivestypes.KeyMinValueForDistr, incentivestypes.DefaultMinValueForDistr)

		chainID := ctx.ChainID()
		// We only perform the migration on mainnet pools since we hard-coded the pool IDs to migrate
		// in the types package. And the testnet was migrated in v24
		if chainID == mainnetChainID || chainID == edgenetChainID {
			if err := migrateMainnetPools(ctx, *keepers.ConcentratedLiquidityKeeper); err != nil {
				return nil, err
			}
		}
		// Enable ICA controllers
		keepers.ICAControllerKeeper.SetParams(ctx, icacontrollertypes.DefaultParams())

		// White Whale uploaded a broken contract. They later migrated cwpool via the governance
		// proposal in x/cosmwasmpool
		// However, there was a problem in the migration logic where the CosmWasmpool state CodeId  did not get updated.
		// As a result, the CodeID for the contract that is tracked in x/wasmd  was migrated correctly. However, the code ID that we track in the x/cosmwasmpool  state did not.
		// Therefore, we should perform a migration for each of the hardcoded white whale pools.
		poolIds := []uint64{1463, 1462, 1461}
		for _, poolId := range poolIds {
			pool, err := keepers.CosmwasmPoolKeeper.GetPool(ctx, poolId)
			if err != nil {
				// Skip non-existent pools. This way we don't need to create the pools on E2E tests
				continue
			}
			cwPool, ok := pool.(cwpooltypes.CosmWasmExtension)
			if !ok {
				ctx.Logger().Error("Pool has incorrect type", "poolId", poolId, "pool", pool)
				return nil, cwpooltypes.InvalidPoolTypeError{
					ActualPool: pool,
				}
			}
			if cwPool.GetCodeId() != 503 {
				ctx.Logger().Error("Pool has incorrect code id", "poolId", poolId, "codeId", cwPool.GetCodeId())
				return nil, cwpooltypes.InvalidPoolTypeError{
					ActualPool: pool,
				}
			}
			cwPool.SetCodeId(572)
			keepers.CosmwasmPoolKeeper.SetPool(ctx, cwPool)
		}

		// Set whitelistedFeeTokenSetters param as per https://forum.osmosis.zone/t/temperature-check-add-a-permissioned-address-to-manage-the-fee-token-whitelist/2604
		keepers.TxFeesKeeper.SetParam(ctx, txfeestypes.KeyWhitelistedFeeTokenSetters, WhitelistedFeeTokenSetters)
		return migrations, nil
	}
}

// migrateMainnetPools migrates the specified mainnet pools to the new accumulator scaling factor.
func migrateMainnetPools(ctx sdk.Context, concentratedKeeper concentratedliquidity.Keeper) error {
	poolIDsToMigrate := make([]uint64, 0, len(FinalIncentiveAccumulatorPoolIDsToMigrate))
	for poolID := range FinalIncentiveAccumulatorPoolIDsToMigrate {
		poolIDsToMigrate = append(poolIDsToMigrate, poolID)
	}

	// Sort for determinism
	sort.Slice(poolIDsToMigrate, func(i, j int) bool {
		return poolIDsToMigrate[i] < poolIDsToMigrate[j]
	})

	// Migrate concentrated pools
	thresholdId, err := concentratedKeeper.GetIncentivePoolIDMigrationThreshold(ctx)
	if err != nil {
		return err
	}

	for _, poolID := range poolIDsToMigrate {
		// This should never happen, this check is defence in depth in case we have wrong data by accident
		if poolID >= thresholdId {
			continue
		}

		// This should never happen, this check is defence in depth in case we have wrong data by accident
		_, isMigrated := v23.MigratedIncentiveAccumulatorPoolIDs[poolID]
		if isMigrated {
			continue
		}

		if err := concentratedKeeper.MigrateAccumulatorToScalingFactor(ctx, poolID); err != nil {
			return err
		}
	}

	return nil
}<|MERGE_RESOLUTION|>--- conflicted
+++ resolved
@@ -1,11 +1,8 @@
 package v24
 
 import (
-<<<<<<< HEAD
+	"sort"
 	"time"
-=======
-	"sort"
->>>>>>> f3e311aa
 
 	sdk "github.com/cosmos/cosmos-sdk/types"
 	"github.com/cosmos/cosmos-sdk/types/module"
@@ -24,13 +21,6 @@
 const (
 	mainnetChainID = "osmosis-1"
 	// Edgenet is to function exactly the same as mainnet, and expected
-	// to be state-exported from mainnet state.
-	edgenetChainID = "edgenet"
-)
-
-const (
-	mainnetChainID = "osmosis-1"
-	// Edgenet is to function exactly the samas mainnet, and expected
 	// to be state-exported from mainnet state.
 	edgenetChainID = "edgenet"
 )
@@ -83,7 +73,6 @@
 		// https://www.mintscan.io/osmosis/proposals/733
 		keepers.IncentivesKeeper.SetParam(ctx, incentivestypes.KeyMinValueForDistr, incentivestypes.DefaultMinValueForDistr)
 
-		chainID := ctx.ChainID()
 		// We only perform the migration on mainnet pools since we hard-coded the pool IDs to migrate
 		// in the types package. And the testnet was migrated in v24
 		if chainID == mainnetChainID || chainID == edgenetChainID {
