package v24

import (
<<<<<<< HEAD
	"errors"
=======
>>>>>>> 036310ee
	"sort"

	sdk "github.com/cosmos/cosmos-sdk/types"
	"github.com/cosmos/cosmos-sdk/types/module"
	upgradetypes "github.com/cosmos/cosmos-sdk/x/upgrade/types"
	icacontrollertypes "github.com/cosmos/ibc-go/v7/modules/apps/27-interchain-accounts/controller/types"
<<<<<<< HEAD

	cwpooltypes "github.com/osmosis-labs/osmosis/v24/x/cosmwasmpool/types"

	"github.com/osmosis-labs/osmosis/v24/app/keepers"
	"github.com/osmosis-labs/osmosis/v24/app/upgrades"

	concentratedliquidity "github.com/osmosis-labs/osmosis/v24/x/concentrated-liquidity"
	concentratedtypes "github.com/osmosis-labs/osmosis/v24/x/concentrated-liquidity/types"
=======

	"github.com/osmosis-labs/osmosis/v24/app/keepers"
	"github.com/osmosis-labs/osmosis/v24/app/upgrades"
	v23 "github.com/osmosis-labs/osmosis/v24/app/upgrades/v23"
	concentratedliquidity "github.com/osmosis-labs/osmosis/v24/x/concentrated-liquidity"
	cwpooltypes "github.com/osmosis-labs/osmosis/v24/x/cosmwasmpool/types"
>>>>>>> 036310ee
	incentivestypes "github.com/osmosis-labs/osmosis/v24/x/incentives/types"
)

const (
	mainnetChainID = "osmosis-1"
<<<<<<< HEAD
	// Edgenet is to function exactly the samas mainnet, and expected
	// to be state-exported from mainnet state.
	edgenetChainID = "edgenet"
	// Testnet will have its own state. Contrary to mainnet, we would
	// like to migrate all testnet pools at once.
	testnetChainID = "osmo-test-5"
	// E2E chain IDs which we expect to migrate all pools similar to testnet.
	e2eChainIDA = "osmo-test-a"
	e2eChainIDB = "osmo-test-b"
=======
	// Edgenet is to function exactly the same as mainnet, and expected
	// to be state-exported from mainnet state.
	edgenetChainID = "edgenet"
>>>>>>> 036310ee
)

func CreateUpgradeHandler(
	mm *module.Manager,
	configurator module.Configurator,
	bpm upgrades.BaseAppParamManager,
	keepers *keepers.AppKeepers,
) upgradetypes.UpgradeHandler {
	return func(ctx sdk.Context, plan upgradetypes.Plan, fromVM module.VersionMap) (module.VersionMap, error) {
		// Run migrations before applying any other state changes.
		// NOTE: DO NOT PUT ANY STATE CHANGES BEFORE RunMigrations().
		migrations, err := mm.RunMigrations(ctx, configurator, fromVM)
		if err != nil {
			return nil, err
		}

		// We no longer use the base denoms array and instead use the repeated base denoms field for performance reasons.
		// We retrieve the old base denoms array from the KVStore, delete the array from the KVStore, and set them as a repeated field in the new KVStore.
		baseDenoms, err := keepers.ProtoRevKeeper.DeprecatedGetAllBaseDenoms(ctx)
		if err != nil {
			return nil, err
		}
		keepers.ProtoRevKeeper.DeprecatedDeleteBaseDenoms(ctx)
		err = keepers.ProtoRevKeeper.SetBaseDenoms(ctx, baseDenoms)
		if err != nil {
			return nil, err
		}

		// Now that the TWAP keys are refactored, we can delete all time indexed TWAPs
		// since we only need the pool indexed TWAPs. We set the is pruning store value to true
		// and spread the pruning time across multiple blocks to avoid a single block taking too long.
		keepers.TwapKeeper.SetDeprecatedHistoricalTWAPsIsPruning(ctx)

		// Set the new min value for distribution for the incentives module.
		// https://www.mintscan.io/osmosis/proposals/733
		keepers.IncentivesKeeper.SetParam(ctx, incentivestypes.KeyMinValueForDistr, incentivestypes.DefaultMinValueForDistr)

		chainID := ctx.ChainID()
		// We only perform the migration on mainnet pools since we hard-coded the pool IDs to migrate
		// in the types package. And the testnet was migrated in v24
		if chainID == mainnetChainID || chainID == edgenetChainID {
			if err := migrateMainnetPools(ctx, *keepers.ConcentratedLiquidityKeeper); err != nil {
				return nil, err
			}
		}
		// Enable ICA controllers
		keepers.ICAControllerKeeper.SetParams(ctx, icacontrollertypes.DefaultParams())

		// White Whale uploaded a broken contract. They later migrated cwpool via the governance
		// proposal in x/cosmwasmpool
		// However, there was a problem in the migration logic where the CosmWasmpool state CodeId  did not get updated.
		// As a result, the CodeID for the contract that is tracked in x/wasmd  was migrated correctly. However, the code ID that we track in the x/cosmwasmpool  state did not.
		// Therefore, we should perform a migration for each of the hardcoded white whale pools.
		poolIds := []uint64{1463, 1462, 1461}
		for _, poolId := range poolIds {
			pool, err := keepers.CosmwasmPoolKeeper.GetPool(ctx, poolId)
			if err != nil {
				// Skip non-existent pools. This way we don't need to create the pools on E2E tests
				continue
			}
			cwPool, ok := pool.(cwpooltypes.CosmWasmExtension)
			if !ok {
				ctx.Logger().Error("Pool has incorrect type", "poolId", poolId, "pool", pool)
				return nil, cwpooltypes.InvalidPoolTypeError{
					ActualPool: pool,
				}
			}
			if cwPool.GetCodeId() != 503 {
				ctx.Logger().Error("Pool has incorrect code id", "poolId", poolId, "codeId", cwPool.GetCodeId())
				return nil, cwpooltypes.InvalidPoolTypeError{
					ActualPool: pool,
				}
			}
			cwPool.SetCodeId(572)
			keepers.CosmwasmPoolKeeper.SetPool(ctx, cwPool)
		}

		// Snapshot the pool ID migration threshold
		// Get the next pool ID, and set the pool ID migration threshold to the last pool ID.
		nextPoolId := keepers.PoolManagerKeeper.GetNextPoolId(ctx)
		lastPoolID := nextPoolId - 1
		keepers.ConcentratedLiquidityKeeper.SetSpreadFactorPoolIDMigrationThreshold(ctx, lastPoolID)

		chainID := ctx.ChainID()
		// We only perform the migration on mainnet pools since we hard-coded the pool IDs to migrate
		// in the types package. To ensure correctness, we will spin up a state-exported mainnet testnet
		// with the same chain ID.
		if chainID == mainnetChainID || chainID == edgenetChainID {
			if err := migrateMainnetPools(ctx, *keepers.ConcentratedLiquidityKeeper); err != nil {
				return nil, err
			}
		} else if chainID == testnetChainID || chainID == e2eChainIDA || chainID == e2eChainIDB {
			if err := migrateAllTestnetPools(ctx, *keepers.ConcentratedLiquidityKeeper); err != nil {
				return nil, err
			}
		} else {
			return nil, errors.New("unsupported chain ID")
		}

		return migrations, nil
	}
}

<<<<<<< HEAD
// migrateMainnetPools migrates the specified mainnet pools to the new spread factor accumulator scaling factor.
func migrateMainnetPools(ctx sdk.Context, concentratedKeeper concentratedliquidity.Keeper) error {
	poolIDsToMigrate := make([]uint64, 0, len(concentratedtypes.MigratedSpreadFactorAccumulatorPoolIDs))
	for poolID := range concentratedtypes.MigratedSpreadFactorAccumulatorPoolIDs {
=======
// migrateMainnetPools migrates the specified mainnet pools to the new accumulator scaling factor.
func migrateMainnetPools(ctx sdk.Context, concentratedKeeper concentratedliquidity.Keeper) error {
	poolIDsToMigrate := make([]uint64, 0, len(FinalIncentiveAccumulatorPoolIDsToMigrate))
	for poolID := range FinalIncentiveAccumulatorPoolIDsToMigrate {
>>>>>>> 036310ee
		poolIDsToMigrate = append(poolIDsToMigrate, poolID)
	}

	// Sort for determinism
	sort.Slice(poolIDsToMigrate, func(i, j int) bool {
		return poolIDsToMigrate[i] < poolIDsToMigrate[j]
	})

	// Migrate concentrated pools
<<<<<<< HEAD
	for _, poolId := range poolIDsToMigrate {
		if err := concentratedKeeper.MigrateSpreadFactorAccumulatorToScalingFactor(ctx, poolId); err != nil {
			return err
		}
	}

	return nil
}

// migrates all pools. This is only for testnet.
// CONTRACT: called after setting the pool ID migration threshold since this overwrites the threshold to zero.
func migrateAllTestnetPools(ctx sdk.Context, concentratedKeeper concentratedliquidity.Keeper) error {
	// Get all pools
	pools, err := concentratedKeeper.GetPools(ctx)
=======
	thresholdId, err := concentratedKeeper.GetIncentivePoolIDMigrationThreshold(ctx)
>>>>>>> 036310ee
	if err != nil {
		return err
	}

<<<<<<< HEAD
	// Migrate each pool
	for _, pool := range pools {
		if err := concentratedKeeper.MigrateSpreadFactorAccumulatorToScalingFactor(ctx, pool.GetId()); err != nil {
=======
	for _, poolID := range poolIDsToMigrate {
		// This should never happen, this check is defence in depth in case we have wrong data by accident
		if poolID >= thresholdId {
			continue
		}

		// This should never happen, this check is defence in depth in case we have wrong data by accident
		_, isMigrated := v23.MigratedIncentiveAccumulatorPoolIDs[poolID]
		if isMigrated {
			continue
		}

		if err := concentratedKeeper.MigrateAccumulatorToScalingFactor(ctx, poolID); err != nil {
>>>>>>> 036310ee
			return err
		}
	}

<<<<<<< HEAD
	// Set to pool ID zero because all pools are migrated.
	concentratedKeeper.SetSpreadFactorPoolIDMigrationThreshold(ctx, 0)

=======
>>>>>>> 036310ee
	return nil
}<|MERGE_RESOLUTION|>--- conflicted
+++ resolved
@@ -1,53 +1,26 @@
 package v24
 
 import (
-<<<<<<< HEAD
-	"errors"
-=======
->>>>>>> 036310ee
 	"sort"
 
 	sdk "github.com/cosmos/cosmos-sdk/types"
 	"github.com/cosmos/cosmos-sdk/types/module"
 	upgradetypes "github.com/cosmos/cosmos-sdk/x/upgrade/types"
 	icacontrollertypes "github.com/cosmos/ibc-go/v7/modules/apps/27-interchain-accounts/controller/types"
-<<<<<<< HEAD
-
-	cwpooltypes "github.com/osmosis-labs/osmosis/v24/x/cosmwasmpool/types"
-
-	"github.com/osmosis-labs/osmosis/v24/app/keepers"
-	"github.com/osmosis-labs/osmosis/v24/app/upgrades"
-
-	concentratedliquidity "github.com/osmosis-labs/osmosis/v24/x/concentrated-liquidity"
-	concentratedtypes "github.com/osmosis-labs/osmosis/v24/x/concentrated-liquidity/types"
-=======
 
 	"github.com/osmosis-labs/osmosis/v24/app/keepers"
 	"github.com/osmosis-labs/osmosis/v24/app/upgrades"
 	v23 "github.com/osmosis-labs/osmosis/v24/app/upgrades/v23"
 	concentratedliquidity "github.com/osmosis-labs/osmosis/v24/x/concentrated-liquidity"
 	cwpooltypes "github.com/osmosis-labs/osmosis/v24/x/cosmwasmpool/types"
->>>>>>> 036310ee
 	incentivestypes "github.com/osmosis-labs/osmosis/v24/x/incentives/types"
 )
 
 const (
 	mainnetChainID = "osmosis-1"
-<<<<<<< HEAD
-	// Edgenet is to function exactly the samas mainnet, and expected
-	// to be state-exported from mainnet state.
-	edgenetChainID = "edgenet"
-	// Testnet will have its own state. Contrary to mainnet, we would
-	// like to migrate all testnet pools at once.
-	testnetChainID = "osmo-test-5"
-	// E2E chain IDs which we expect to migrate all pools similar to testnet.
-	e2eChainIDA = "osmo-test-a"
-	e2eChainIDB = "osmo-test-b"
-=======
 	// Edgenet is to function exactly the same as mainnet, and expected
 	// to be state-exported from mainnet state.
 	edgenetChainID = "edgenet"
->>>>>>> 036310ee
 )
 
 func CreateUpgradeHandler(
@@ -125,43 +98,14 @@
 			keepers.CosmwasmPoolKeeper.SetPool(ctx, cwPool)
 		}
 
-		// Snapshot the pool ID migration threshold
-		// Get the next pool ID, and set the pool ID migration threshold to the last pool ID.
-		nextPoolId := keepers.PoolManagerKeeper.GetNextPoolId(ctx)
-		lastPoolID := nextPoolId - 1
-		keepers.ConcentratedLiquidityKeeper.SetSpreadFactorPoolIDMigrationThreshold(ctx, lastPoolID)
-
-		chainID := ctx.ChainID()
-		// We only perform the migration on mainnet pools since we hard-coded the pool IDs to migrate
-		// in the types package. To ensure correctness, we will spin up a state-exported mainnet testnet
-		// with the same chain ID.
-		if chainID == mainnetChainID || chainID == edgenetChainID {
-			if err := migrateMainnetPools(ctx, *keepers.ConcentratedLiquidityKeeper); err != nil {
-				return nil, err
-			}
-		} else if chainID == testnetChainID || chainID == e2eChainIDA || chainID == e2eChainIDB {
-			if err := migrateAllTestnetPools(ctx, *keepers.ConcentratedLiquidityKeeper); err != nil {
-				return nil, err
-			}
-		} else {
-			return nil, errors.New("unsupported chain ID")
-		}
-
 		return migrations, nil
 	}
 }
 
-<<<<<<< HEAD
-// migrateMainnetPools migrates the specified mainnet pools to the new spread factor accumulator scaling factor.
-func migrateMainnetPools(ctx sdk.Context, concentratedKeeper concentratedliquidity.Keeper) error {
-	poolIDsToMigrate := make([]uint64, 0, len(concentratedtypes.MigratedSpreadFactorAccumulatorPoolIDs))
-	for poolID := range concentratedtypes.MigratedSpreadFactorAccumulatorPoolIDs {
-=======
 // migrateMainnetPools migrates the specified mainnet pools to the new accumulator scaling factor.
 func migrateMainnetPools(ctx sdk.Context, concentratedKeeper concentratedliquidity.Keeper) error {
 	poolIDsToMigrate := make([]uint64, 0, len(FinalIncentiveAccumulatorPoolIDsToMigrate))
 	for poolID := range FinalIncentiveAccumulatorPoolIDsToMigrate {
->>>>>>> 036310ee
 		poolIDsToMigrate = append(poolIDsToMigrate, poolID)
 	}
 
@@ -171,33 +115,11 @@
 	})
 
 	// Migrate concentrated pools
-<<<<<<< HEAD
-	for _, poolId := range poolIDsToMigrate {
-		if err := concentratedKeeper.MigrateSpreadFactorAccumulatorToScalingFactor(ctx, poolId); err != nil {
-			return err
-		}
-	}
-
-	return nil
-}
-
-// migrates all pools. This is only for testnet.
-// CONTRACT: called after setting the pool ID migration threshold since this overwrites the threshold to zero.
-func migrateAllTestnetPools(ctx sdk.Context, concentratedKeeper concentratedliquidity.Keeper) error {
-	// Get all pools
-	pools, err := concentratedKeeper.GetPools(ctx)
-=======
 	thresholdId, err := concentratedKeeper.GetIncentivePoolIDMigrationThreshold(ctx)
->>>>>>> 036310ee
 	if err != nil {
 		return err
 	}
 
-<<<<<<< HEAD
-	// Migrate each pool
-	for _, pool := range pools {
-		if err := concentratedKeeper.MigrateSpreadFactorAccumulatorToScalingFactor(ctx, pool.GetId()); err != nil {
-=======
 	for _, poolID := range poolIDsToMigrate {
 		// This should never happen, this check is defence in depth in case we have wrong data by accident
 		if poolID >= thresholdId {
@@ -210,17 +132,10 @@
 			continue
 		}
 
-		if err := concentratedKeeper.MigrateAccumulatorToScalingFactor(ctx, poolID); err != nil {
->>>>>>> 036310ee
+		if err := concentratedKeeper.MigrateIncentivesAccumulatorToScalingFactor(ctx, poolID); err != nil {
 			return err
 		}
 	}
 
-<<<<<<< HEAD
-	// Set to pool ID zero because all pools are migrated.
-	concentratedKeeper.SetSpreadFactorPoolIDMigrationThreshold(ctx, 0)
-
-=======
->>>>>>> 036310ee
 	return nil
 }