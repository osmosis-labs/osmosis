package v24

import (
	"time"

	sdk "github.com/cosmos/cosmos-sdk/types"
	"github.com/cosmos/cosmos-sdk/types/module"
	upgradetypes "github.com/cosmos/cosmos-sdk/x/upgrade/types"

	"github.com/osmosis-labs/osmosis/v23/app/keepers"
	"github.com/osmosis-labs/osmosis/v23/app/upgrades"

	incentivestypes "github.com/osmosis-labs/osmosis/v23/x/incentives/types"
)

func CreateUpgradeHandler(
	mm *module.Manager,
	configurator module.Configurator,
	bpm upgrades.BaseAppParamManager,
	keepers *keepers.AppKeepers,
) upgradetypes.UpgradeHandler {
	return func(ctx sdk.Context, plan upgradetypes.Plan, fromVM module.VersionMap) (module.VersionMap, error) {
		// Run migrations before applying any other state changes.
		// NOTE: DO NOT PUT ANY STATE CHANGES BEFORE RunMigrations().
		migrations, err := mm.RunMigrations(ctx, configurator, fromVM)
		if err != nil {
			return nil, err
		}

		// We no longer use the base denoms array and instead use the repeated base denoms field for performance reasons.
		// We retrieve the old base denoms array from the KVStore, delete the array from the KVStore, and set them as a repeated field in the new KVStore.
		baseDenoms, err := keepers.ProtoRevKeeper.DeprecatedGetAllBaseDenoms(ctx)
		if err != nil {
			return nil, err
		}
		keepers.ProtoRevKeeper.DeprecatedDeleteBaseDenoms(ctx)
		err = keepers.ProtoRevKeeper.SetBaseDenoms(ctx, baseDenoms)
		if err != nil {
			return nil, err
		}

		// Now that the TWAP keys are refactored, we can delete all time indexed TWAPs
		// since we only need the pool indexed TWAPs.
		keepers.TwapKeeper.DeleteAllHistoricalTimeIndexedTWAPs(ctx)

<<<<<<< HEAD
		// restrict lockable durations to 2 weeks per
		// https://wallet.keplr.app/chains/osmosis/proposals/400
		keepers.IncentivesKeeper.SetLockableDurations(ctx, []time.Duration{
			time.Hour * 24 * 14,
		})
=======
		// Set the new min value for distribution for the incentives module.
		// https://www.mintscan.io/osmosis/proposals/733
		keepers.IncentivesKeeper.SetParam(ctx, incentivestypes.KeyMinValueForDistr, incentivestypes.DefaultMinValueForDistr)
>>>>>>> 8b1e7467

		return migrations, nil
	}
}<|MERGE_RESOLUTION|>--- conflicted
+++ resolved
@@ -43,17 +43,14 @@
 		// since we only need the pool indexed TWAPs.
 		keepers.TwapKeeper.DeleteAllHistoricalTimeIndexedTWAPs(ctx)
 
-<<<<<<< HEAD
 		// restrict lockable durations to 2 weeks per
 		// https://wallet.keplr.app/chains/osmosis/proposals/400
 		keepers.IncentivesKeeper.SetLockableDurations(ctx, []time.Duration{
 			time.Hour * 24 * 14,
 		})
-=======
 		// Set the new min value for distribution for the incentives module.
 		// https://www.mintscan.io/osmosis/proposals/733
 		keepers.IncentivesKeeper.SetParam(ctx, incentivestypes.KeyMinValueForDistr, incentivestypes.DefaultMinValueForDistr)
->>>>>>> 8b1e7467
 
 		return migrations, nil
 	}
