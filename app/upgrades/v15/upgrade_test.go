--- conflicted
+++ resolved
@@ -201,11 +201,7 @@
 	v15.SetICQParams(suite.Ctx, suite.App.ICQKeeper)
 
 	suite.Require().True(suite.App.ICQKeeper.IsHostEnabled(suite.Ctx))
-<<<<<<< HEAD
-	// Commented out for historic reasons since v15 upgrade is now complete.
-=======
 	// commented out for historical reasons since v15 upgrade is now over.
->>>>>>> d099e545
 	// suite.Require().Len(suite.App.ICQKeeper.GetAllowQueries(suite.Ctx), 65)
 }
 
