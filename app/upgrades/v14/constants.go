--- conflicted
+++ resolved
@@ -18,11 +18,7 @@
 	UpgradeName:          UpgradeName,
 	CreateUpgradeHandler: CreateUpgradeHandler,
 	StoreUpgrades: store.StoreUpgrades{
-<<<<<<< HEAD
-		Added:   []string{valsetpreftypes.StoreKey, protorevtypes.StoreKey, ibchookstypes.StoreKey},
-=======
 		Added:   []string{valsetpreftypes.StoreKey, protorevtypes.StoreKey, swaproutertypes.StoreKey, downtimetypes.StoreKey, ibchookstypes.StoreKey},
->>>>>>> ba8bf7b6
 		Deleted: []string{},
 	},
 }