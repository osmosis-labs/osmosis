package v3

import (
	sdk "github.com/cosmos/cosmos-sdk/types"
	govkeeper "github.com/cosmos/cosmos-sdk/x/gov/keeper"
	stakingkeeper "github.com/cosmos/cosmos-sdk/x/staking/keeper"
)

// RunForkLogic executes height-gated on-chain fork logic for the Osmosis v3
// upgrade.
func RunForkLogic(ctx sdk.Context, gov *govkeeper.Keeper, staking *stakingkeeper.Keeper) {
	ctx.Logger().Info("Applying Osmosis v3 upgrade." +
		" Fixing governance deposit so proposals can be voted upon," +
		" and fixing validator min commission rate.")
	FixMinDepositDenom(ctx, gov)
	FixMinCommisionRate(ctx, staking)
}

<<<<<<< HEAD
// Fixes an error where minimum deposit was set to "500 osmo". This denom does
// not exist, which makes it impossible for a proposal to go to a vote.
=======
// Fixes an error where minimum deposit was set to "500 osmo"
// This denom does not exist, which makes it impossible for a proposal to go to a vote.
>>>>>>> f33148c9
func FixMinDepositDenom(ctx sdk.Context, gov *govkeeper.Keeper) {
	params := gov.GetDepositParams(ctx)
	params.MinDeposit = sdk.NewCoins(sdk.NewCoin("uosmo", sdk.NewInt(500000000)))
	gov.SetDepositParams(ctx, params)
}

// Fixes an error where validators can be created with a commission rate less
// than the network minimum rate.
func FixMinCommisionRate(ctx sdk.Context, staking *stakingkeeper.Keeper) {
	// Upgrade every validators min-commission rate
	validators := staking.GetAllValidators(ctx)
	minCommissionRate := staking.GetParams(ctx).MinCommissionRate
	for _, v := range validators {
		if v.Commission.Rate.LT(minCommissionRate) {
			comm, err := staking.MustUpdateValidatorCommission(ctx, v, minCommissionRate)
			if err != nil {
				panic(err)
			}

			v.Commission = comm

			// call the before-modification hook since we're about to update the commission
			staking.BeforeValidatorModified(ctx, v.GetOperator())
			staking.SetValidator(ctx, v)
		}
	}
}<|MERGE_RESOLUTION|>--- conflicted
+++ resolved
@@ -16,13 +16,8 @@
 	FixMinCommisionRate(ctx, staking)
 }
 
-<<<<<<< HEAD
 // Fixes an error where minimum deposit was set to "500 osmo". This denom does
 // not exist, which makes it impossible for a proposal to go to a vote.
-=======
-// Fixes an error where minimum deposit was set to "500 osmo"
-// This denom does not exist, which makes it impossible for a proposal to go to a vote.
->>>>>>> f33148c9
 func FixMinDepositDenom(ctx sdk.Context, gov *govkeeper.Keeper) {
 	params := gov.GetDepositParams(ctx)
 	params.MinDeposit = sdk.NewCoins(sdk.NewCoin("uosmo", sdk.NewInt(500000000)))
