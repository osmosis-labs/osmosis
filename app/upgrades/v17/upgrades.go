package v17

import (
	"errors"
	"fmt"
	"time"

	ibchookstypes "github.com/osmosis-labs/osmosis/x/ibc-hooks/types"

	errorsmod "cosmossdk.io/errors"
	sdk "github.com/cosmos/cosmos-sdk/types"
	"github.com/cosmos/cosmos-sdk/types/module"
	upgradetypes "github.com/cosmos/cosmos-sdk/x/upgrade/types"

	distrtypes "github.com/cosmos/cosmos-sdk/x/distribution/types"

	cltypes "github.com/osmosis-labs/osmosis/v17/x/concentrated-liquidity/types"
	gammtypes "github.com/osmosis-labs/osmosis/v17/x/gamm/types"
	gammmigration "github.com/osmosis-labs/osmosis/v17/x/gamm/types/migration"
	superfluidtypes "github.com/osmosis-labs/osmosis/v17/x/superfluid/types"

	"github.com/osmosis-labs/osmosis/v17/app/keepers"
	"github.com/osmosis-labs/osmosis/v17/app/upgrades"
	"github.com/osmosis-labs/osmosis/v17/x/protorev/types"

	poolmanagertypes "github.com/osmosis-labs/osmosis/v17/x/poolmanager/types"
)

const (
	mainnetChainID = "osmosis-1"
	e2eChainA      = "osmo-test-a"
	e2eChainB      = "osmo-test-b"
)

var notEnoughLiquidityForSwapErr = errorsmod.Wrapf(gammtypes.ErrInvalidMathApprox, "token amount must be positive")

func CreateUpgradeHandler(
	mm *module.Manager,
	configurator module.Configurator,
	bpm upgrades.BaseAppParamManager,
	keepers *keepers.AppKeepers,
) upgradetypes.UpgradeHandler {
	return func(ctx sdk.Context, plan upgradetypes.Plan, fromVM module.VersionMap) (module.VersionMap, error) {
		var assetPairs []AssetPair

		// Run migrations before applying any other state changes.
		// NOTE: DO NOT PUT ANY STATE CHANGES BEFORE RunMigrations().
		migrations, err := mm.RunMigrations(ctx, configurator, fromVM)
		if err != nil {
			return nil, err
		}

<<<<<<< HEAD
		// Set the asset pair list depending on the chain ID.
		if ctx.ChainID() == mainnetChainID || ctx.ChainID() == e2eChainA || ctx.ChainID() == e2eChainB {
			// Upgrades specific balancer pools to concentrated liquidity pools and links them to their CL equivalent.
			ctx.Logger().Info(fmt.Sprintf("Chain ID is %s, running mainnet upgrade handler", ctx.ChainID()))
			assetPairs = InitializeAssetPairs(ctx, keepers)
		} else {
			// Upgrades all existing balancer pools to concentrated liquidity pools and links them to their CL equivalent.
			ctx.Logger().Info(fmt.Sprintf("Chain ID is %s, running testnet upgrade handler", ctx.ChainID()))
			assetPairs, err = InitializeAssetPairsTestnet(ctx, keepers)
		}
		if err != nil {
			return nil, err
		}
=======
		// get all the existing CL pools
		pools, err := keepers.ConcentratedLiquidityKeeper.GetPools(ctx)
		if err != nil {
			return nil, err
		}

		// migrate twap records for CL Pools
		err = FlipTwapSpotPriceRecords(ctx, pools, keepers)
		if err != nil {
			return nil, err
		}

		// Get community pool address.
		communityPoolAddress := keepers.AccountKeeper.GetModuleAddress(distrtypes.ModuleName)

		// fullRangeCoinsUsed tracks the coins we use in the below for loop from the community pool to create the full range position for each new pool.
		fullRangeCoinsUsed := sdk.NewCoins()
>>>>>>> aae894f6

		communityPoolAddress := keepers.AccountKeeper.GetModuleAddress(distrtypes.ModuleName)
		poolLinks := []gammmigration.BalancerToConcentratedPoolLink{}
		fullRangeCoinsUsed := sdk.Coins{}

		for _, assetPair := range assetPairs {
			clPoolDenom, clPoolId, poolLink, coinsUser, err := createCLPoolWithCommunityPoolPosition(ctx, keepers, assetPair.LinkedClassicPool, assetPair.BaseAsset, assetPair.SpreadFactor, communityPoolAddress)
			if errors.Is(err, notEnoughLiquidityForSwapErr) {
				continue
			} else if err != nil {
				return nil, err
			}

			// Track pool link created and coins used for the community pool.
			poolLinks = append(poolLinks, poolLink)
			fullRangeCoinsUsed = fullRangeCoinsUsed.Add(coinsUser...)

			if assetPair.Superfluid {
				ctx.Logger().Info(fmt.Sprintf("gammPoolId %d is superfluid enabled, enabling %s as a superfluid asset", assetPair.LinkedClassicPool, clPoolDenom))
				err := authorizeSuperfluid(ctx, keepers, clPoolDenom)
				if err != nil {
					return nil, err
				}
			}

			err = manuallySetTWAPRecords(ctx, keepers, clPoolId)
			if err != nil {
				return nil, err
			}
		}

		// Set the migration links in x/gamm.
		// This will also migrate the CFMM distribution records to point to the new CL pools.
		err = keepers.GAMMKeeper.UpdateMigrationRecords(ctx, poolLinks)
		if err != nil {
			return nil, err
		}

		// Because we had done direct sends from the community pool, we need to manually change the fee pool to reflect the change in balance.

		// Remove coins we used from the community pool to make the CL positions
		feePool := keepers.DistrKeeper.GetFeePool(ctx)
		newPool, negative := feePool.CommunityPool.SafeSub(sdk.NewDecCoinsFromCoins(fullRangeCoinsUsed...))
		if negative {
			return nil, fmt.Errorf("community pool cannot be negative: %s", newPool)
		}

		// Update and set the new fee pool
		feePool.CommunityPool = newPool
		keepers.DistrKeeper.SetFeePool(ctx, feePool)

		// Set ibc-hooks params
		keepers.IBCHooksKeeper.SetParams(ctx, ibchookstypes.DefaultParams())

		// Reset the pool weights upon upgrade. This will add support for CW pools on ProtoRev.
		keepers.ProtoRevKeeper.SetInfoByPoolType(ctx, types.DefaultPoolTypeInfo)

		return migrations, nil
	}
}

<<<<<<< HEAD
// createCLPoolWithCommunityPoolPosition creates a CL pool for a given balancer pool and adds a full range position with the community pool.
func createCLPoolWithCommunityPoolPosition(ctx sdk.Context, keepers *keepers.AppKeepers, gammPoolId uint64, baseAsset string, spreadFactor sdk.Dec, communityPoolAddress sdk.AccAddress) (clPoolDenom string, clPoolId uint64, poolLink gammmigration.BalancerToConcentratedPoolLink, coinsUsed sdk.Coins, err error) {
	// Check if classic pool has enough liquidity to support a 0.1 OSMO swap before creating a CL pool.
	// If not, skip the pool.
	osmoIn := sdk.NewCoin(QuoteAsset, sdk.NewInt(100000))
	linkedClassicPool, err := keepers.PoolManagerKeeper.GetPool(ctx, gammPoolId)
	if err != nil {
		return "", 0, gammmigration.BalancerToConcentratedPoolLink{}, nil, err
	}
	_, err = keepers.GAMMKeeper.CalcOutAmtGivenIn(ctx, linkedClassicPool, osmoIn, baseAsset, spreadFactor)
	if err != nil {
		return "", 0, gammmigration.BalancerToConcentratedPoolLink{}, nil, err
	}

	// Create a concentrated liquidity pool for asset pair.
	ctx.Logger().Info(fmt.Sprintf("Creating CL pool from poolID (%d), baseAsset (%s), spreadFactor (%s), tickSpacing (%d)", gammPoolId, baseAsset, spreadFactor, TickSpacing))
	clPool, err := keepers.GAMMKeeper.CreateConcentratedPoolFromCFMM(ctx, gammPoolId, baseAsset, spreadFactor, TickSpacing)
	if err != nil {
		return "", 0, gammmigration.BalancerToConcentratedPoolLink{}, nil, err
	}
	clPoolId = clPool.GetId()
	clPoolDenom = cltypes.GetConcentratedLockupDenomFromPoolId(clPoolId)

	// Create pool link object.
	poolLink = gammmigration.BalancerToConcentratedPoolLink{
		BalancerPoolId: gammPoolId,
		ClPoolId:       clPoolId,
	}

	// Get community pool balance before swap and position creation
	commPoolBalanceBaseAssetPre := keepers.BankKeeper.GetBalance(ctx, communityPoolAddress, baseAsset)
	commPoolBalanceQuoteAssetPre := keepers.BankKeeper.GetBalance(ctx, communityPoolAddress, QuoteAsset)
	commPoolBalancePre := sdk.NewCoins(commPoolBalanceBaseAssetPre, commPoolBalanceQuoteAssetPre)

	// Swap 0.1 OSMO for baseAsset from the community pool.
	respectiveBaseAssetInt, err := keepers.GAMMKeeper.SwapExactAmountIn(ctx, communityPoolAddress, linkedClassicPool, osmoIn, baseAsset, sdk.ZeroInt(), linkedClassicPool.GetSpreadFactor(ctx))
	if err != nil {
		return "", 0, gammmigration.BalancerToConcentratedPoolLink{}, nil, err
	}
	ctx.Logger().Info(fmt.Sprintf("Swapped %s for %s%s from the community pool", osmoIn.String(), respectiveBaseAssetInt.String(), baseAsset))

	respectiveBaseAsset := sdk.NewCoin(baseAsset, respectiveBaseAssetInt)

	// Create a full range position via the community pool with the funds we calculated above.
	fullRangeCoins := sdk.NewCoins(respectiveBaseAsset, osmoIn)
	_, _, _, _, err = keepers.ConcentratedLiquidityKeeper.CreateFullRangePosition(ctx, clPoolId, communityPoolAddress, fullRangeCoins)
	if err != nil {
		return "", 0, gammmigration.BalancerToConcentratedPoolLink{}, nil, err
	}

	// Get community pool balance after swap and position creation
	commPoolBalanceBaseAssetPost := keepers.BankKeeper.GetBalance(ctx, communityPoolAddress, baseAsset)
	commPoolBalanceQuoteAssetPost := keepers.BankKeeper.GetBalance(ctx, communityPoolAddress, QuoteAsset)
	commPoolBalancePost := sdk.NewCoins(commPoolBalanceBaseAssetPost, commPoolBalanceQuoteAssetPost)

	// While we can be fairly certain the diff between these two is 0.2 OSMO, if for whatever reason
	// some baseAsset dust remains in the community pool and we don't account for it, when updating the
	// fee pool balance later, we will be off by that amount and will cause a panic.
	coinsUsed = commPoolBalancePre.Sub(commPoolBalancePost)

	return clPoolDenom, clPoolId, poolLink, coinsUsed, nil
}

// authorizeSuperfluid authorizes superfluid for the provided CL pool.
func authorizeSuperfluid(ctx sdk.Context, keepers *keepers.AppKeepers, clPoolDenom string) (err error) {
	superfluidAsset := superfluidtypes.SuperfluidAsset{
		Denom:     clPoolDenom,
		AssetType: superfluidtypes.SuperfluidAssetTypeConcentratedShare,
	}
	return keepers.SuperfluidKeeper.AddNewSuperfluidAsset(ctx, superfluidAsset)
}

// manuallySetTWAPRecords manually sets the TWAP records for a CL pool. This prevents a panic when the CL pool is first used.
func manuallySetTWAPRecords(ctx sdk.Context, keepers *keepers.AppKeepers, clPoolId uint64) error {
	ctx.Logger().Info(fmt.Sprintf("manually setting twap record for newly created CL poolID %d", clPoolId))
	clPoolTwapRecords, err := keepers.TwapKeeper.GetAllMostRecentRecordsForPool(ctx, clPoolId)
	if err != nil {
		return err
	}

	for _, twapRecord := range clPoolTwapRecords {
		twapRecord.LastErrorTime = time.Time{}
		keepers.TwapKeeper.StoreNewRecord(ctx, twapRecord)
	}
=======
// FlipTwapSpotPriceRecords flips the denoms and spot price of twap record of a given pool.
func FlipTwapSpotPriceRecords(ctx sdk.Context, pools []poolmanagertypes.PoolI, keepers *keepers.AppKeepers) error {
	for _, pool := range pools {
		poolId := pool.GetId()
		twapRecordHistoricalPoolIndexed, err := keepers.TwapKeeper.GetAllHistoricalPoolIndexedTWAPsForPoolId(ctx, poolId)
		if err != nil {
			return err
		}

		for _, historicalTwapRecord := range twapRecordHistoricalPoolIndexed {
			oldRecord := historicalTwapRecord
			historicalTwapRecord.Asset0Denom, historicalTwapRecord.Asset1Denom = oldRecord.Asset1Denom, oldRecord.Asset0Denom
			historicalTwapRecord.P0LastSpotPrice, historicalTwapRecord.P1LastSpotPrice = oldRecord.P1LastSpotPrice, oldRecord.P0LastSpotPrice

			keepers.TwapKeeper.StoreHistoricalTWAP(ctx, historicalTwapRecord)
			keepers.TwapKeeper.DeleteHistoricalRecord(ctx, oldRecord)
		}

		clPoolTwapRecords, err := keepers.TwapKeeper.GetAllMostRecentRecordsForPool(ctx, poolId)
		if err != nil {
			return err
		}

		for _, twapRecord := range clPoolTwapRecords {
			twapRecord.LastErrorTime = time.Time{}
			oldRecord := twapRecord

			twapRecord.Asset0Denom, twapRecord.Asset1Denom = oldRecord.Asset1Denom, oldRecord.Asset0Denom
			twapRecord.P0LastSpotPrice, twapRecord.P1LastSpotPrice = oldRecord.P1LastSpotPrice, oldRecord.P0LastSpotPrice

			keepers.TwapKeeper.StoreNewRecord(ctx, twapRecord)
			keepers.TwapKeeper.DeleteMostRecentRecord(ctx, oldRecord)
		}
	}

>>>>>>> aae894f6
	return nil
}<|MERGE_RESOLUTION|>--- conflicted
+++ resolved
@@ -50,7 +50,18 @@
 			return nil, err
 		}
 
-<<<<<<< HEAD
+		// get all the existing CL pools
+		pools, err := keepers.ConcentratedLiquidityKeeper.GetPools(ctx)
+		if err != nil {
+			return nil, err
+		}
+
+		// migrate twap records for CL Pools
+		err = flipTwapSpotPriceRecords(ctx, pools, keepers)
+		if err != nil {
+			return nil, err
+		}
+
 		// Set the asset pair list depending on the chain ID.
 		if ctx.ChainID() == mainnetChainID || ctx.ChainID() == e2eChainA || ctx.ChainID() == e2eChainB {
 			// Upgrades specific balancer pools to concentrated liquidity pools and links them to their CL equivalent.
@@ -60,30 +71,12 @@
 			// Upgrades all existing balancer pools to concentrated liquidity pools and links them to their CL equivalent.
 			ctx.Logger().Info(fmt.Sprintf("Chain ID is %s, running testnet upgrade handler", ctx.ChainID()))
 			assetPairs, err = InitializeAssetPairsTestnet(ctx, keepers)
-		}
-		if err != nil {
-			return nil, err
-		}
-=======
-		// get all the existing CL pools
-		pools, err := keepers.ConcentratedLiquidityKeeper.GetPools(ctx)
-		if err != nil {
-			return nil, err
-		}
-
-		// migrate twap records for CL Pools
-		err = FlipTwapSpotPriceRecords(ctx, pools, keepers)
-		if err != nil {
-			return nil, err
+			if err != nil {
+				return nil, err
+			}
 		}
 
 		// Get community pool address.
-		communityPoolAddress := keepers.AccountKeeper.GetModuleAddress(distrtypes.ModuleName)
-
-		// fullRangeCoinsUsed tracks the coins we use in the below for loop from the community pool to create the full range position for each new pool.
-		fullRangeCoinsUsed := sdk.NewCoins()
->>>>>>> aae894f6
-
 		communityPoolAddress := keepers.AccountKeeper.GetModuleAddress(distrtypes.ModuleName)
 		poolLinks := []gammmigration.BalancerToConcentratedPoolLink{}
 		fullRangeCoinsUsed := sdk.Coins{}
@@ -144,7 +137,6 @@
 	}
 }
 
-<<<<<<< HEAD
 // createCLPoolWithCommunityPoolPosition creates a CL pool for a given balancer pool and adds a full range position with the community pool.
 func createCLPoolWithCommunityPoolPosition(ctx sdk.Context, keepers *keepers.AppKeepers, gammPoolId uint64, baseAsset string, spreadFactor sdk.Dec, communityPoolAddress sdk.AccAddress) (clPoolDenom string, clPoolId uint64, poolLink gammmigration.BalancerToConcentratedPoolLink, coinsUsed sdk.Coins, err error) {
 	// Check if classic pool has enough liquidity to support a 0.1 OSMO swap before creating a CL pool.
@@ -229,9 +221,11 @@
 		twapRecord.LastErrorTime = time.Time{}
 		keepers.TwapKeeper.StoreNewRecord(ctx, twapRecord)
 	}
-=======
-// FlipTwapSpotPriceRecords flips the denoms and spot price of twap record of a given pool.
-func FlipTwapSpotPriceRecords(ctx sdk.Context, pools []poolmanagertypes.PoolI, keepers *keepers.AppKeepers) error {
+	return nil
+}
+
+// flipTwapSpotPriceRecords flips the denoms and spot price of twap record of a given pool.
+func flipTwapSpotPriceRecords(ctx sdk.Context, pools []poolmanagertypes.PoolI, keepers *keepers.AppKeepers) error {
 	for _, pool := range pools {
 		poolId := pool.GetId()
 		twapRecordHistoricalPoolIndexed, err := keepers.TwapKeeper.GetAllHistoricalPoolIndexedTWAPsForPoolId(ctx, poolId)
@@ -264,7 +258,5 @@
 			keepers.TwapKeeper.DeleteMostRecentRecord(ctx, oldRecord)
 		}
 	}
-
->>>>>>> aae894f6
 	return nil
 }