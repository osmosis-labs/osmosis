--- conflicted
+++ resolved
@@ -33,7 +33,6 @@
 			return nil, err
 		}
 
-<<<<<<< HEAD
 		// Get community pool address.
 		communityPoolAddress := keepers.AccountKeeper.GetModuleAddress(distrtypes.ModuleName)
 
@@ -120,7 +119,7 @@
 		// Update and set the new fee pool
 		feePool.CommunityPool = newPool
 		keepers.DistrKeeper.SetFeePool(ctx, feePool)
-=======
+
 		// Reset the pool weights upon upgrade. This will add support for CW pools on ProtoRev.
 		keepers.ProtoRevKeeper.SetPoolWeights(ctx, types.PoolWeights{
 			BalancerWeight:     1,
@@ -128,7 +127,6 @@
 			ConcentratedWeight: 300,
 			CosmwasmWeight:     300,
 		})
->>>>>>> 18dd3f2a
 
 		return migrations, nil
 	}
