package v21

import (
	"cosmossdk.io/math"
	wasmtypes "github.com/CosmWasm/wasmd/x/wasm/types"
	auctiontypes "github.com/skip-mev/block-sdk/x/auction/types"

	"github.com/cosmos/cosmos-sdk/baseapp"
	sdk "github.com/cosmos/cosmos-sdk/types"
	"github.com/cosmos/cosmos-sdk/types/module"

	icacontrollertypes "github.com/cosmos/ibc-go/v7/modules/apps/27-interchain-accounts/controller/types"
	icahosttypes "github.com/cosmos/ibc-go/v7/modules/apps/27-interchain-accounts/host/types"
	ibctransfertypes "github.com/cosmos/ibc-go/v7/modules/apps/transfer/types"

	"github.com/osmosis-labs/osmosis/osmoutils"
	"github.com/osmosis-labs/osmosis/v20/app/keepers"
	"github.com/osmosis-labs/osmosis/v20/app/upgrades"
	concentratedliquiditytypes "github.com/osmosis-labs/osmosis/v20/x/concentrated-liquidity/types"
	cosmwasmpooltypes "github.com/osmosis-labs/osmosis/v20/x/cosmwasmpool/types"
	gammtypes "github.com/osmosis-labs/osmosis/v20/x/gamm/types"
	incentivestypes "github.com/osmosis-labs/osmosis/v20/x/incentives/types"
	lockuptypes "github.com/osmosis-labs/osmosis/v20/x/lockup/types"
	poolincentivestypes "github.com/osmosis-labs/osmosis/v20/x/pool-incentives/types"
	poolmanagertypes "github.com/osmosis-labs/osmosis/v20/x/poolmanager/types"
	protorevtypes "github.com/osmosis-labs/osmosis/v20/x/protorev/types"
	superfluidtypes "github.com/osmosis-labs/osmosis/v20/x/superfluid/types"
	tokenfactorytypes "github.com/osmosis-labs/osmosis/v20/x/tokenfactory/types"
	twaptypes "github.com/osmosis-labs/osmosis/v20/x/twap/types"

	// SDK v47 modules
	authtypes "github.com/cosmos/cosmos-sdk/x/auth/types"
	banktypes "github.com/cosmos/cosmos-sdk/x/bank/types"
	crisistypes "github.com/cosmos/cosmos-sdk/x/crisis/types"
	distrtypes "github.com/cosmos/cosmos-sdk/x/distribution/types"
	govtypes "github.com/cosmos/cosmos-sdk/x/gov/types"
	govv1 "github.com/cosmos/cosmos-sdk/x/gov/types/v1"
	minttypes "github.com/cosmos/cosmos-sdk/x/mint/types"
	paramstypes "github.com/cosmos/cosmos-sdk/x/params/types"
	slashingtypes "github.com/cosmos/cosmos-sdk/x/slashing/types"
	stakingtypes "github.com/cosmos/cosmos-sdk/x/staking/types"
	upgradetypes "github.com/cosmos/cosmos-sdk/x/upgrade/types"
)

func CreateUpgradeHandler(
	mm *module.Manager,
	configurator module.Configurator,
	bpm upgrades.BaseAppParamManager,
	keepers *keepers.AppKeepers,
) upgradetypes.UpgradeHandler {
	return func(ctx sdk.Context, plan upgradetypes.Plan, fromVM module.VersionMap) (module.VersionMap, error) {
		// UNFORKINGNOTE: If we don't manually set this to 2, the gov modules doesn't go through its necessary migrations to version 4
		fromVM[govtypes.ModuleName] = 2
		baseAppLegacySS := keepers.ParamsKeeper.Subspace(baseapp.Paramspace).WithKeyTable(paramstypes.ConsensusParamsKeyTable())

		// https://github.com/cosmos/cosmos-sdk/pull/12363/files
		// Set param key table for params module migration
		for _, subspace := range keepers.ParamsKeeper.GetSubspaces() {
			subspace := subspace

			var keyTable paramstypes.KeyTable
			switch subspace.Name() {
			// sdk
			case authtypes.ModuleName:
				keyTable = authtypes.ParamKeyTable() //nolint:staticcheck
			case banktypes.ModuleName:
				keyTable = banktypes.ParamKeyTable() //nolint:staticcheck
			case stakingtypes.ModuleName:
				keyTable = stakingtypes.ParamKeyTable() //nolint:staticcheck
			case minttypes.ModuleName:
				keyTable = minttypes.ParamKeyTable() //nolint:staticcheck
			case distrtypes.ModuleName:
				keyTable = distrtypes.ParamKeyTable() //nolint:staticcheck
			case slashingtypes.ModuleName:
				keyTable = slashingtypes.ParamKeyTable() //nolint:staticcheck
			case govtypes.ModuleName:
				keyTable = govv1.ParamKeyTable() //nolint:staticcheck
			case crisistypes.ModuleName:
				keyTable = crisistypes.ParamKeyTable() //nolint:staticcheck

			// ibc types
			case ibctransfertypes.ModuleName:
				keyTable = ibctransfertypes.ParamKeyTable() //nolint:staticcheck
			case icahosttypes.SubModuleName:
				keyTable = icahosttypes.ParamKeyTable() //nolint:staticcheck
			case icacontrollertypes.SubModuleName:
				keyTable = icacontrollertypes.ParamKeyTable() //nolint:staticcheck

			// wasm
			case wasmtypes.ModuleName:
				keyTable = wasmtypes.ParamKeyTable() //nolint:staticcheck

			// POB
			case auctiontypes.ModuleName:
				// already SDK v47
				continue

			// osmosis modules
			case protorevtypes.ModuleName:
				keyTable = protorevtypes.ParamKeyTable() //nolint:staticcheck
			case superfluidtypes.ModuleName:
				keyTable = superfluidtypes.ParamKeyTable() //nolint:staticcheck
			// downtime doesn't have params
			case gammtypes.ModuleName:
				keyTable = gammtypes.ParamKeyTable() //nolint:staticcheck
			case twaptypes.ModuleName:
				keyTable = twaptypes.ParamKeyTable() //nolint:staticcheck
			case lockuptypes.ModuleName:
				keyTable = lockuptypes.ParamKeyTable() //nolint:staticcheck
			// epochs doesn't have params (it really should imo)
			case incentivestypes.ModuleName:
				keyTable = incentivestypes.ParamKeyTable() //nolint:staticcheck
			case poolincentivestypes.ModuleName:
				keyTable = poolincentivestypes.ParamKeyTable() //nolint:staticcheck
			// txfees doesn't have params
			case tokenfactorytypes.ModuleName:
				keyTable = tokenfactorytypes.ParamKeyTable() //nolint:staticcheck
			case poolmanagertypes.ModuleName:
				keyTable = poolmanagertypes.ParamKeyTable() //nolint:staticcheck
			// valsetpref doesn't have params
			case concentratedliquiditytypes.ModuleName:
				keyTable = concentratedliquiditytypes.ParamKeyTable() //nolint:staticcheck
			case cosmwasmpooltypes.ModuleName:
				keyTable = cosmwasmpooltypes.ParamKeyTable() //nolint:staticcheck

			default:
				continue
			}

			if !subspace.HasKeyTable() {
				subspace.WithKeyTable(keyTable)
			}
		}

		// Migrate Tendermint consensus parameters from x/params module to a deprecated x/consensus module.
		// The old params module is required to still be imported in your app.go in order to handle this migration.
		baseapp.MigrateParams(ctx, baseAppLegacySS, &keepers.ConsensusParamsKeeper)

		migrations, err := mm.RunMigrations(ctx, configurator, fromVM)
		if err != nil {
			return nil, err
		}

<<<<<<< HEAD
		// Since we are now tracking all protocol rev, we set the accounting height to the current block height for each module
		// that generates protocol rev.
		keepers.PoolManagerKeeper.SetTakerFeeTrackerStartHeight(ctx, ctx.BlockHeight())
		keepers.TxFeesKeeper.SetTxFeesTrackerStartHeight(ctx, ctx.BlockHeight())
		// We start the cyclic arb tracker from the value it currently is at since it has been tracking since inception (without a start height).
		// This will allow us to display the amount of cyclic arb profits that have been generated from a certain block height.
		allCyclicArbProfits := keepers.ProtoRevKeeper.GetAllProfits(ctx)
		allCyclicArbProfitsCoins := osmoutils.ConvertCoinArrayToCoins(allCyclicArbProfits)
		keepers.ProtoRevKeeper.SetCyclicArbProfitTrackerValue(ctx, allCyclicArbProfitsCoins)
		keepers.ProtoRevKeeper.SetCyclicArbProfitTrackerStartHeight(ctx, ctx.BlockHeight())
=======
		// set POB params
		err = setAuctionParams(ctx, keepers)
		if err != nil {
			return nil, err
		}

		// set expedited proposal param
		govParams := keepers.GovKeeper.GetParams(ctx)
		govParams.ExpeditedMinDeposit = sdk.NewCoins(sdk.NewCoin("uosmo", sdk.NewInt(5000000000)))
		err = keepers.GovKeeper.SetParams(ctx, govParams)
		if err != nil {
			return nil, err
		}

		keepers.ConcentratedLiquidityKeeper.SetParam(ctx, concentratedliquiditytypes.KeyHookGasLimit, concentratedliquiditytypes.DefaultContractHookGasLimit)
>>>>>>> 5494ad89

		return migrations, nil
	}
}

func setAuctionParams(ctx sdk.Context, keepers *keepers.AppKeepers) error {
	pobAddr := keepers.AccountKeeper.GetModuleAddress(auctiontypes.ModuleName)

	auctionParams := auctiontypes.Params{
		MaxBundleSize:          2,
		EscrowAccountAddress:   pobAddr,
		ReserveFee:             sdk.Coin{Denom: "uosmo", Amount: sdk.NewInt(1_000_000)},
		MinBidIncrement:        sdk.Coin{Denom: "uosmo", Amount: sdk.NewInt(1_000_000)},
		FrontRunningProtection: true,
		ProposerFee:            math.LegacyNewDecWithPrec(25, 2),
	}
	return keepers.AuctionKeeper.SetParams(ctx, auctionParams)
}<|MERGE_RESOLUTION|>--- conflicted
+++ resolved
@@ -141,7 +141,23 @@
 			return nil, err
 		}
 
-<<<<<<< HEAD
+		// Set POB Params:
+		err = setAuctionParams(ctx, keepers)
+		if err != nil {
+			return nil, err
+		}
+
+		// Set expedited proposal param:
+		govParams := keepers.GovKeeper.GetParams(ctx)
+		govParams.ExpeditedMinDeposit = sdk.NewCoins(sdk.NewCoin("uosmo", sdk.NewInt(5000000000)))
+		err = keepers.GovKeeper.SetParams(ctx, govParams)
+		if err != nil {
+			return nil, err
+		}
+
+		// Set CL param:
+		keepers.ConcentratedLiquidityKeeper.SetParam(ctx, concentratedliquiditytypes.KeyHookGasLimit, concentratedliquiditytypes.DefaultContractHookGasLimit)
+
 		// Since we are now tracking all protocol rev, we set the accounting height to the current block height for each module
 		// that generates protocol rev.
 		keepers.PoolManagerKeeper.SetTakerFeeTrackerStartHeight(ctx, ctx.BlockHeight())
@@ -152,23 +168,6 @@
 		allCyclicArbProfitsCoins := osmoutils.ConvertCoinArrayToCoins(allCyclicArbProfits)
 		keepers.ProtoRevKeeper.SetCyclicArbProfitTrackerValue(ctx, allCyclicArbProfitsCoins)
 		keepers.ProtoRevKeeper.SetCyclicArbProfitTrackerStartHeight(ctx, ctx.BlockHeight())
-=======
-		// set POB params
-		err = setAuctionParams(ctx, keepers)
-		if err != nil {
-			return nil, err
-		}
-
-		// set expedited proposal param
-		govParams := keepers.GovKeeper.GetParams(ctx)
-		govParams.ExpeditedMinDeposit = sdk.NewCoins(sdk.NewCoin("uosmo", sdk.NewInt(5000000000)))
-		err = keepers.GovKeeper.SetParams(ctx, govParams)
-		if err != nil {
-			return nil, err
-		}
-
-		keepers.ConcentratedLiquidityKeeper.SetParam(ctx, concentratedliquiditytypes.KeyHookGasLimit, concentratedliquiditytypes.DefaultContractHookGasLimit)
->>>>>>> 5494ad89
 
 		return migrations, nil
 	}
