--- conflicted
+++ resolved
@@ -27,17 +27,14 @@
 	configurator module.Configurator,
 	keepers *keepers.AppKeepers,
 ) upgradetypes.UpgradeHandler {
-<<<<<<< HEAD
-	return func(ctx sdk.Context, plan upgradetypes.Plan, vm module.VersionMap) (module.VersionMap, error) {
-		// We set the app version to pre-upgrade because it will be incremented by one
+	return func(ctx sdk.Context, plan upgradetypes.Plan, fromVM module.VersionMap) (module.VersionMap, error) {
+		ExecuteProp214(ctx, keepers.GAMMKeeper)
+    
+    // We set the app version to pre-upgrade because it will be incremented by one
 		// after the upgrade is applied by the handler.
 		if err := keepers.UpgradeKeeper.SetAppVersion(ctx, preUpgradeAppVersion); err != nil {
 			return nil, err
 		}
-=======
-	return func(ctx sdk.Context, plan upgradetypes.Plan, fromVM module.VersionMap) (module.VersionMap, error) {
->>>>>>> 09f3184b
-		ExecuteProp214(ctx, keepers.GAMMKeeper)
 
 		// Add Interchain Accounts host module
 		// set the ICS27 consensus version so InitGenesis is not run
