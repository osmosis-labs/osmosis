package v11

import (
	sdk "github.com/cosmos/cosmos-sdk/types"
	"github.com/cosmos/cosmos-sdk/types/module"
	upgradetypes "github.com/cosmos/cosmos-sdk/x/upgrade/types"

	"github.com/osmosis-labs/osmosis/v10/app/keepers"
	"github.com/osmosis-labs/osmosis/v10/app/upgrades"
)

func CreateUpgradeHandler(
	mm *module.Manager,
	configurator module.Configurator,
	bpm upgrades.BaseAppParamManager,
	keepers *keepers.AppKeepers,
) upgradetypes.UpgradeHandler {
<<<<<<< HEAD
	return func(ctx sdk.Context, plan upgradetypes.Plan, fromVM module.VersionMap) (module.VersionMap, error) {
		// Although the app version was already set during the v9 upgrade, our v10 was a fork.
		// As a result, the upgrade handler was not executed to increment the app version.
		// This change helps to correctly set the app version for v11.
		if err := keepers.UpgradeKeeper.SetAppVersion(ctx, preUpgradeAppVersion); err != nil {
			return nil, err
		}

		// Set the max_age_num_blocks in the evidence params to reflect the 14 day
		// unbonding period.
		//
		// Ref: https://github.com/osmosis-labs/osmosis/issues/1160
		cp := bpm.GetConsensusParams(ctx)
		if cp != nil && cp.Evidence != nil {
			evParams := cp.Evidence
			evParams.MaxAgeNumBlocks = 186_092

			bpm.StoreConsensusParams(ctx, cp)
		}

		// Initialize TWAP state
		// TODO: Get allPoolIds from gamm keeper, and write test for migration.
		allPoolIds := []uint64{}
		err := keepers.TwapKeeper.MigrateExistingPools(ctx, allPoolIds)
		if err != nil {
			return nil, err
		}

		return mm.RunMigrations(ctx, configurator, fromVM)
=======
	return func(ctx sdk.Context, plan upgradetypes.Plan, vm module.VersionMap) (module.VersionMap, error) {
		return mm.RunMigrations(ctx, configurator, vm)
>>>>>>> 3c71c972
	}
}<|MERGE_RESOLUTION|>--- conflicted
+++ resolved
@@ -15,39 +15,7 @@
 	bpm upgrades.BaseAppParamManager,
 	keepers *keepers.AppKeepers,
 ) upgradetypes.UpgradeHandler {
-<<<<<<< HEAD
-	return func(ctx sdk.Context, plan upgradetypes.Plan, fromVM module.VersionMap) (module.VersionMap, error) {
-		// Although the app version was already set during the v9 upgrade, our v10 was a fork.
-		// As a result, the upgrade handler was not executed to increment the app version.
-		// This change helps to correctly set the app version for v11.
-		if err := keepers.UpgradeKeeper.SetAppVersion(ctx, preUpgradeAppVersion); err != nil {
-			return nil, err
-		}
-
-		// Set the max_age_num_blocks in the evidence params to reflect the 14 day
-		// unbonding period.
-		//
-		// Ref: https://github.com/osmosis-labs/osmosis/issues/1160
-		cp := bpm.GetConsensusParams(ctx)
-		if cp != nil && cp.Evidence != nil {
-			evParams := cp.Evidence
-			evParams.MaxAgeNumBlocks = 186_092
-
-			bpm.StoreConsensusParams(ctx, cp)
-		}
-
-		// Initialize TWAP state
-		// TODO: Get allPoolIds from gamm keeper, and write test for migration.
-		allPoolIds := []uint64{}
-		err := keepers.TwapKeeper.MigrateExistingPools(ctx, allPoolIds)
-		if err != nil {
-			return nil, err
-		}
-
-		return mm.RunMigrations(ctx, configurator, fromVM)
-=======
 	return func(ctx sdk.Context, plan upgradetypes.Plan, vm module.VersionMap) (module.VersionMap, error) {
 		return mm.RunMigrations(ctx, configurator, vm)
->>>>>>> 3c71c972
 	}
 }