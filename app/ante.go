//go:build !excludeIncrement
// +build !excludeIncrement

package app

import (
	wasmkeeper "github.com/CosmWasm/wasmd/x/wasm/keeper"
	wasmtypes "github.com/CosmWasm/wasmd/x/wasm/types"
	ibcante "github.com/cosmos/ibc-go/v7/modules/core/ante"
	ibckeeper "github.com/cosmos/ibc-go/v7/modules/core/keeper"

	"github.com/cosmos/cosmos-sdk/client"
	servertypes "github.com/cosmos/cosmos-sdk/server/types"
	sdk "github.com/cosmos/cosmos-sdk/types"
	ante "github.com/cosmos/cosmos-sdk/x/auth/ante"
	"github.com/cosmos/cosmos-sdk/x/auth/signing"

	osmoante "github.com/osmosis-labs/osmosis/v24/ante"
	v9 "github.com/osmosis-labs/osmosis/v24/app/upgrades/v9"

	storetypes "github.com/cosmos/cosmos-sdk/store/types"

	smartaccountante "github.com/osmosis-labs/osmosis/v24/x/smart-account/ante"
	smartaccountkeeper "github.com/osmosis-labs/osmosis/v24/x/smart-account/keeper"

	auctionkeeper "github.com/skip-mev/block-sdk/x/auction/keeper"

	txfeeskeeper "github.com/osmosis-labs/osmosis/v24/x/txfees/keeper"
	txfeestypes "github.com/osmosis-labs/osmosis/v24/x/txfees/types"

	auctionante "github.com/skip-mev/block-sdk/x/auction/ante"
)

// BlockSDKAnteHandlerParams are the parameters necessary to configure the block-sdk antehandlers
type BlockSDKAnteHandlerParams struct {
	mevLane       auctionante.MEVLane
	auctionKeeper auctionkeeper.Keeper
	txConfig      client.TxConfig
}

// Link to default ante handler used by cosmos sdk:
// https://github.com/cosmos/cosmos-sdk/blob/v0.43.0/x/auth/ante/ante.go#L41
// N.B. There is a sister file called `ante_no_seq.go` that is used for e2e testing.
// It leaves out the `IncrementSequenceDecorator` which is not needed for e2e testing.
// If you make a change here, make sure to make the same change in `ante_no_seq.go`.
func NewAnteHandler(
	appOpts servertypes.AppOptions,
	wasmConfig wasmtypes.WasmConfig,
	txCounterStoreKey storetypes.StoreKey,
	accountKeeper ante.AccountKeeper,
	smartAccountKeeper *smartaccountkeeper.Keeper,
	bankKeeper txfeestypes.BankKeeper,
	txFeesKeeper *txfeeskeeper.Keeper,
	spotPriceCalculator txfeestypes.SpotPriceCalculator,
	sigGasConsumer ante.SignatureVerificationGasConsumer,
	signModeHandler signing.SignModeHandler,
	channelKeeper *ibckeeper.Keeper,
	blockSDKParams BlockSDKAnteHandlerParams,
) sdk.AnteHandler {
	mempoolFeeOptions := txfeestypes.NewMempoolFeeOptions(appOpts)
	mempoolFeeDecorator := txfeeskeeper.NewMempoolFeeDecorator(*txFeesKeeper, mempoolFeeOptions)
	sendblockOptions := osmoante.NewSendBlockOptions(appOpts)
	sendblockDecorator := osmoante.NewSendBlockDecorator(sendblockOptions)
	deductFeeDecorator := txfeeskeeper.NewDeductFeeDecorator(*txFeesKeeper, accountKeeper, bankKeeper, nil)

	// classicSignatureVerificationDecorator is the old flow to enable a circuit breaker
	classicSignatureVerificationDecorator := sdk.ChainAnteDecorators(
		deductFeeDecorator,
		// We use the old pubkey decorator here to ensure that accounts work as expected,
		// in SetPubkeyDecorator we set a pubkey in the account store, for authenticators
		// we avoid this code path completely.
		ante.NewSetPubKeyDecorator(accountKeeper),
		ante.NewValidateSigCountDecorator(accountKeeper),
		ante.NewSigGasConsumeDecorator(accountKeeper, sigGasConsumer),
		ante.NewSigVerificationDecorator(accountKeeper, signModeHandler),
		ante.NewIncrementSequenceDecorator(accountKeeper),
		ibcante.NewRedundantRelayDecorator(channelKeeper),
		// auction module antehandler
		auctionante.NewAuctionDecorator(
			blockSDKParams.auctionKeeper,
			blockSDKParams.txConfig.TxEncoder(),
			blockSDKParams.mevLane,
		),
	)

	// authenticatorVerificationDecorator is the new authenticator flow that's embedded into the circuit breaker ante
	authenticatorVerificationDecorator := sdk.ChainAnteDecorators(
		smartaccountante.NewEmitPubKeyDecoratorEvents(accountKeeper),
		ante.NewValidateSigCountDecorator(accountKeeper), // we can probably remove this as multisigs are not supported here
		// Both the signature verification, fee deduction, and gas consumption functionality
		// is embedded in the authenticator decorator
		smartaccountante.NewAuthenticatorDecorator(smartAccountKeeper, accountKeeper, signModeHandler, deductFeeDecorator),
		ante.NewIncrementSequenceDecorator(accountKeeper),
<<<<<<< HEAD
		ibcante.NewRedundantRelayDecorator(channelKeeper),
		// auction module antehandler
		auctionante.NewAuctionDecorator(
			blockSDKParams.auctionKeeper,
			blockSDKParams.txConfig.TxEncoder(),
			blockSDKParams.mevLane,
		),
=======
>>>>>>> 1e99b16c
	)

	return sdk.ChainAnteDecorators(
		ante.NewSetUpContextDecorator(), // outermost AnteDecorator. SetUpContext must be called first
		wasmkeeper.NewLimitSimulationGasDecorator(wasmConfig.SimulationGasLimit),
		wasmkeeper.NewCountTXDecorator(txCounterStoreKey),
		ante.NewExtensionOptionsDecorator(nil),
		v9.MsgFilterDecorator{},
		// Use Mempool Fee Decorator from our txfees module instead of default one from auth
		// https://github.com/cosmos/cosmos-sdk/blob/master/x/auth/middleware/fee.go#L34
		mempoolFeeDecorator,
		sendblockDecorator,
		ante.NewValidateBasicDecorator(),
		ante.TxTimeoutHeightDecorator{},
		ante.NewValidateMemoDecorator(accountKeeper),
		ante.NewConsumeGasForTxSizeDecorator(accountKeeper),
		smartaccountante.NewCircuitBreakerDecorator(
			smartAccountKeeper,
			authenticatorVerificationDecorator,
			classicSignatureVerificationDecorator,
		),
	)
}<|MERGE_RESOLUTION|>--- conflicted
+++ resolved
@@ -91,16 +91,12 @@
 		// is embedded in the authenticator decorator
 		smartaccountante.NewAuthenticatorDecorator(smartAccountKeeper, accountKeeper, signModeHandler, deductFeeDecorator),
 		ante.NewIncrementSequenceDecorator(accountKeeper),
-<<<<<<< HEAD
-		ibcante.NewRedundantRelayDecorator(channelKeeper),
 		// auction module antehandler
 		auctionante.NewAuctionDecorator(
 			blockSDKParams.auctionKeeper,
 			blockSDKParams.txConfig.TxEncoder(),
 			blockSDKParams.mevLane,
 		),
-=======
->>>>>>> 1e99b16c
 	)
 
 	return sdk.ChainAnteDecorators(
