//go:build !excludeIncrement
// +build !excludeIncrement

package app

import (
	wasmkeeper "github.com/CosmWasm/wasmd/x/wasm/keeper"
	wasmtypes "github.com/CosmWasm/wasmd/x/wasm/types"
	ibcante "github.com/cosmos/ibc-go/v7/modules/core/ante"
	ibckeeper "github.com/cosmos/ibc-go/v7/modules/core/keeper"

	"github.com/cosmos/cosmos-sdk/client"
	servertypes "github.com/cosmos/cosmos-sdk/server/types"
	sdk "github.com/cosmos/cosmos-sdk/types"
	ante "github.com/cosmos/cosmos-sdk/x/auth/ante"
	"github.com/cosmos/cosmos-sdk/x/auth/signing"

	osmoante "github.com/osmosis-labs/osmosis/v24/ante"
	v9 "github.com/osmosis-labs/osmosis/v24/app/upgrades/v9"

	storetypes "github.com/cosmos/cosmos-sdk/store/types"

	smartaccountante "github.com/osmosis-labs/osmosis/v24/x/smart-account/ante"
	smartaccountkeeper "github.com/osmosis-labs/osmosis/v24/x/smart-account/keeper"

	auctionkeeper "github.com/skip-mev/block-sdk/x/auction/keeper"

	txfeeskeeper "github.com/osmosis-labs/osmosis/v24/x/txfees/keeper"
	txfeestypes "github.com/osmosis-labs/osmosis/v24/x/txfees/types"

	auctionante "github.com/skip-mev/block-sdk/x/auction/ante"
)

// BlockSDKAnteHandlerParams are the parameters necessary to configure the block-sdk antehandlers
type BlockSDKAnteHandlerParams struct {
	mevLane       auctionante.MEVLane
	auctionKeeper auctionkeeper.Keeper
	txConfig      client.TxConfig
}

// Link to default ante handler used by cosmos sdk:
// https://github.com/cosmos/cosmos-sdk/blob/v0.43.0/x/auth/ante/ante.go#L41
// N.B. There is a sister file called `ante_no_seq.go` that is used for e2e testing.
// It leaves out the `IncrementSequenceDecorator` which is not needed for e2e testing.
// If you make a change here, make sure to make the same change in `ante_no_seq.go`.
func NewAnteHandler(
	appOpts servertypes.AppOptions,
	wasmConfig wasmtypes.WasmConfig,
	txCounterStoreKey storetypes.StoreKey,
	accountKeeper ante.AccountKeeper,
	smartAccountKeeper *smartaccountkeeper.Keeper,
	bankKeeper txfeestypes.BankKeeper,
	txFeesKeeper *txfeeskeeper.Keeper,
	spotPriceCalculator txfeestypes.SpotPriceCalculator,
	sigGasConsumer ante.SignatureVerificationGasConsumer,
	signModeHandler signing.SignModeHandler,
	channelKeeper *ibckeeper.Keeper,
	blockSDKParams BlockSDKAnteHandlerParams,
) sdk.AnteHandler {
	mempoolFeeOptions := txfeestypes.NewMempoolFeeOptions(appOpts)
	mempoolFeeDecorator := txfeeskeeper.NewMempoolFeeDecorator(*txFeesKeeper, mempoolFeeOptions)
	sendblockOptions := osmoante.NewSendBlockOptions(appOpts)
	sendblockDecorator := osmoante.NewSendBlockDecorator(sendblockOptions)
	deductFeeDecorator := txfeeskeeper.NewDeductFeeDecorator(*txFeesKeeper, accountKeeper, bankKeeper, nil)

	// classicSignatureVerificationDecorator is the old flow to enable a circuit breaker
	classicSignatureVerificationDecorator := sdk.ChainAnteDecorators(
		deductFeeDecorator,
		// We use the old pubkey decorator here to ensure that accounts work as expected,
		// in SetPubkeyDecorator we set a pubkey in the account store, for authenticators
		// we avoid this code path completely.
		ante.NewSetPubKeyDecorator(accountKeeper),
		ante.NewValidateSigCountDecorator(accountKeeper),
		ante.NewSigGasConsumeDecorator(accountKeeper, sigGasConsumer),
		ante.NewSigVerificationDecorator(accountKeeper, signModeHandler),
		ante.NewIncrementSequenceDecorator(accountKeeper),
		ibcante.NewRedundantRelayDecorator(channelKeeper),
		// auction module antehandler
		auctionante.NewAuctionDecorator(
			blockSDKParams.auctionKeeper,
			blockSDKParams.txConfig.TxEncoder(),
			blockSDKParams.mevLane,
		),
	)

	// authenticatorVerificationDecorator is the new authenticator flow that's embedded into the circuit breaker ante
	authenticatorVerificationDecorator := sdk.ChainAnteDecorators(
		smartaccountante.NewSetPubKeyDecorator(accountKeeper),
		ante.NewValidateSigCountDecorator(accountKeeper), // we can probably remove this as multisigs are not supported here
		// Both the signature verification and gas consumption functionality
		// is embedded in the authenticator decorator
		smartaccountante.NewAuthenticatorDecorator(smartAccountKeeper, accountKeeper, signModeHandler),
		// deductFeeDecorator is called after the authenticator decorator to ensure the fees are not yet reflected as
		// a state change.
		deductFeeDecorator,
<<<<<<< HEAD
		// auction module antehandler
		auctionante.NewAuctionDecorator(
			blockSDKParams.auctionKeeper,
			blockSDKParams.txConfig.TxEncoder(),
			blockSDKParams.mevLane,
		),
=======
		ante.NewIncrementSequenceDecorator(accountKeeper),
>>>>>>> b66645ff
	)

	return sdk.ChainAnteDecorators(
		ante.NewSetUpContextDecorator(), // outermost AnteDecorator. SetUpContext must be called first
		wasmkeeper.NewLimitSimulationGasDecorator(wasmConfig.SimulationGasLimit),
		wasmkeeper.NewCountTXDecorator(txCounterStoreKey),
		ante.NewExtensionOptionsDecorator(nil),
		v9.MsgFilterDecorator{},
		// Use Mempool Fee Decorator from our txfees module instead of default one from auth
		// https://github.com/cosmos/cosmos-sdk/blob/master/x/auth/middleware/fee.go#L34
		mempoolFeeDecorator,
		sendblockDecorator,
		ante.NewValidateBasicDecorator(),
		ante.TxTimeoutHeightDecorator{},
		ante.NewValidateMemoDecorator(accountKeeper),
		ante.NewConsumeGasForTxSizeDecorator(accountKeeper),
		smartaccountante.NewCircuitBreakerDecorator(
			smartAccountKeeper,
			authenticatorVerificationDecorator,
			classicSignatureVerificationDecorator,
		),
	)
}<|MERGE_RESOLUTION|>--- conflicted
+++ resolved
@@ -93,16 +93,14 @@
 		// deductFeeDecorator is called after the authenticator decorator to ensure the fees are not yet reflected as
 		// a state change.
 		deductFeeDecorator,
-<<<<<<< HEAD
+		ante.NewIncrementSequenceDecorator(accountKeeper),
+		ibcante.NewRedundantRelayDecorator(channelKeeper),
 		// auction module antehandler
 		auctionante.NewAuctionDecorator(
 			blockSDKParams.auctionKeeper,
 			blockSDKParams.txConfig.TxEncoder(),
 			blockSDKParams.mevLane,
 		),
-=======
-		ante.NewIncrementSequenceDecorator(accountKeeper),
->>>>>>> b66645ff
 	)
 
 	return sdk.ChainAnteDecorators(
