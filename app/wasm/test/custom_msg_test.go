--- conflicted
+++ resolved
@@ -2,6 +2,7 @@
 
 import (
 	"encoding/json"
+	"fmt"
 	"testing"
 
 	"github.com/stretchr/testify/require"
@@ -29,11 +30,7 @@
 // 	msg := wasmbindings.OsmosisMsg{CreateDenom: &wasmbindings.CreateDenom{
 // 		Subdenom: "SUN",
 // 	}}
-<<<<<<< HEAD
 // 	err := executeCustom(t, ctx, osmosis, reflect, lucky, msg, []sdk.Coin{})
-=======
-// 	err := executeCustom(t, ctx, osmosis, reflect, lucky, msg, sdk.Coin{})
->>>>>>> 13dc991a
 // 	require.NoError(t, err)
 
 // 	// query the denom and see if it matches
@@ -69,11 +66,7 @@
 // 	msg := wasmbindings.OsmosisMsg{CreateDenom: &wasmbindings.CreateDenom{
 // 		Subdenom: "SUN",
 // 	}}
-<<<<<<< HEAD
 // 	err := executeCustom(t, ctx, osmosis, reflect, lucky, msg, []sdk.Coin{})
-=======
-// 	err := executeCustom(t, ctx, osmosis, reflect, lucky, msg, sdk.Coin{})
->>>>>>> 13dc991a
 // 	require.NoError(t, err)
 // 	sunDenom := fmt.Sprintf("factory/%s/%s", reflect.String(), msg.CreateDenom.Subdenom)
 
@@ -84,11 +77,7 @@
 // 		Amount:        amount,
 // 		MintToAddress: lucky.String(),
 // 	}}
-<<<<<<< HEAD
 // 	err = executeCustom(t, ctx, osmosis, reflect, lucky, msg, []sdk.Coin{})
-=======
-// 	err = executeCustom(t, ctx, osmosis, reflect, lucky, msg, sdk.Coin{})
->>>>>>> 13dc991a
 // 	require.NoError(t, err)
 
 // 	balances = osmosis.BankKeeper.GetAllBalances(ctx, lucky)
@@ -110,11 +99,7 @@
 // 	require.Equal(t, resp.Denom, coin.Denom)
 
 // 	// mint the same denom again
-<<<<<<< HEAD
 // 	err = executeCustom(t, ctx, osmosis, reflect, lucky, msg, []sdk.Coin{})
-=======
-// 	err = executeCustom(t, ctx, osmosis, reflect, lucky, msg, sdk.Coin{})
->>>>>>> 13dc991a
 // 	require.NoError(t, err)
 
 // 	balances = osmosis.BankKeeper.GetAllBalances(ctx, lucky)
@@ -140,11 +125,7 @@
 // 	msg = wasmbindings.OsmosisMsg{CreateDenom: &wasmbindings.CreateDenom{
 // 		Subdenom: "MOON",
 // 	}}
-<<<<<<< HEAD
 // 	err = executeCustom(t, ctx, osmosis, reflect, lucky, msg, []sdk.Coin{})
-=======
-// 	err = executeCustom(t, ctx, osmosis, reflect, lucky, msg, sdk.Coin{})
->>>>>>> 13dc991a
 // 	require.NoError(t, err)
 // 	moonDenom := fmt.Sprintf("factory/%s/%s", reflect.String(), msg.CreateDenom.Subdenom)
 
@@ -154,11 +135,7 @@
 // 		Amount:        amount,
 // 		MintToAddress: lucky.String(),
 // 	}}
-<<<<<<< HEAD
 // 	err = executeCustom(t, ctx, osmosis, reflect, lucky, msg, []sdk.Coin{})
-=======
-// 	err = executeCustom(t, ctx, osmosis, reflect, lucky, msg, sdk.Coin{})
->>>>>>> 13dc991a
 // 	require.NoError(t, err)
 
 // 	balances = osmosis.BankKeeper.GetAllBalances(ctx, lucky)
@@ -196,7 +173,6 @@
 
 // 	require.Equal(t, resp.Denom, coin.Denom)
 // }
-<<<<<<< HEAD
 
 // func TestBurnMsg(t *testing.T) {
 // 	creator := RandomAccountAddress()
@@ -255,8 +231,6 @@
 // 	err = executeCustom(t, ctx, osmosis, reflect, lucky, msg, []sdk.Coin{})
 // 	require.NoError(t, err)
 // }
-=======
->>>>>>> 13dc991a
 
 type BaseState struct {
 	StarPool  uint64
@@ -599,20 +573,11 @@
 	}
 }
 
-<<<<<<< HEAD
 func TestJoinPoolMsg(t *testing.T) {
-=======
-func TestJoinSwapExactAmountInMsg(t *testing.T) {
->>>>>>> 13dc991a
 	creator := RandomAccountAddress()
 	osmosis, ctx := SetupCustomApp(t, creator)
 
 	provider := RandomAccountAddress()
-<<<<<<< HEAD
-=======
-	reflect := instantiateReflectContract(t, ctx, osmosis, provider)
-	require.NotEmpty(t, reflect)
->>>>>>> 13dc991a
 
 	providerFunds := sdk.NewCoins(
 		sdk.NewInt64Coin("uatom", 333000000),
@@ -620,7 +585,6 @@
 		sdk.NewInt64Coin("uregen", 777000000),
 		sdk.NewInt64Coin("ustar", 999000000),
 	)
-<<<<<<< HEAD
 	fundAccount(t, ctx, osmosis, creator, providerFunds)
 	fundAccount(t, ctx, osmosis, provider, providerFunds)
 
@@ -821,7 +785,23 @@
 	providerUstarBalanceAfter := osmosis.BankKeeper.GetBalance(ctx, reflect, "ustar")
 
 	require.Equal(t, "239999", providerUstarBalanceAfter.Amount.String())
-=======
+
+}
+
+func TestJoinSwapExactAmountInMsg(t *testing.T) {
+	creator := RandomAccountAddress()
+	osmosis, ctx := SetupCustomApp(t, creator)
+
+	provider := RandomAccountAddress()
+	reflect := instantiateReflectContract(t, ctx, osmosis, provider)
+	require.NotEmpty(t, reflect)
+
+	providerFunds := sdk.NewCoins(
+		sdk.NewInt64Coin("uatom", 333000000),
+		sdk.NewInt64Coin("uosmo", 555000000+3*poolFee),
+		sdk.NewInt64Coin("uregen", 777000000),
+		sdk.NewInt64Coin("ustar", 999000000),
+	)
 
 	fundAccount(t, ctx, osmosis, provider, providerFunds)
 
@@ -844,7 +824,7 @@
 		TokenIn:           sdk.NewCoin("ustar", sdk.NewInt(1000000)),
 	}}
 
-	err = executeCustom(t, ctx, osmosis, reflect, provider, msg, sdk.NewCoin("ustar", sdk.NewInt(1000000)))
+	err = executeCustom(t, ctx, osmosis, reflect, provider, msg, sdk.NewCoins(sdk.NewCoin("ustar", sdk.NewInt(1000000))))
 	require.NoError(t, err)
 
 	poolDenom := "gamm/pool/1"
@@ -867,7 +847,6 @@
 	reflectBalanceAfterJoining := osmosis.BankKeeper.GetBalance(ctx, reflect, poolDenom)
 
 	require.Equal(t, providerShares, reflectBalanceAfterJoining.Amount)
->>>>>>> 13dc991a
 
 }
 
