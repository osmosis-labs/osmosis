package wasm

import (
<<<<<<< HEAD
	"errors"
=======
	"fmt"
>>>>>>> 2d8b9bd0
	"math"
	"testing"

	sdk "github.com/cosmos/cosmos-sdk/types"

	"github.com/osmosis-labs/osmosis/v7/app/wasm"
	wasmbindings "github.com/osmosis-labs/osmosis/v7/app/wasm/bindings"
	"github.com/osmosis-labs/osmosis/v7/x/tokenfactory/types"

	"github.com/stretchr/testify/assert"
	"github.com/stretchr/testify/require"
)

func TestCreateDenom(t *testing.T) {
	actor := RandomAccountAddress()
	osmosis, ctx := SetupCustomApp(t, actor)

	// Fund actor with 100 base denom creation fees
	actorAmount := sdk.NewCoins(sdk.NewCoin(types.DefaultParams().DenomCreationFee[0].Denom, types.DefaultParams().DenomCreationFee[0].Amount.MulRaw(100)))
	fundAccount(t, ctx, osmosis, actor, actorAmount)

	specs := map[string]struct {
		createDenom *wasmbindings.CreateDenom
		expErr      bool
	}{
		"valid sub-denom": {
			createDenom: &wasmbindings.CreateDenom{
				Subdenom: "MOON",
			},
		},
		"empty sub-denom": {
			createDenom: &wasmbindings.CreateDenom{
				Subdenom: "",
			},
			expErr: false,
		},
		"invalid sub-denom": {
			createDenom: &wasmbindings.CreateDenom{
				Subdenom: "sub-denom_2",
			},
			expErr: true,
		},
		"null create denom": {
			createDenom: nil,
			expErr:      true,
		},
	}
	for name, spec := range specs {
		t.Run(name, func(t *testing.T) {
			// when
			gotErr := wasm.PerformCreateDenom(osmosis.TokenFactoryKeeper, osmosis.BankKeeper, ctx, actor, spec.createDenom)
			// then
			if spec.expErr {
				require.Error(t, gotErr)
				return
			}
			require.NoError(t, gotErr)
		})
	}

}

func TestChangeAdmin(t *testing.T) {
	const validDenom = "validdenom"

	tokenCreator := RandomAccountAddress()

	specs := map[string]struct {
		actor       sdk.AccAddress
		changeAdmin *wasmbindings.ChangeAdmin

		expErrMsg string
	}{
		"valid": {
			changeAdmin: &wasmbindings.ChangeAdmin{
				Denom:           fmt.Sprintf("factory/%s/%s", tokenCreator.String(), validDenom),
				NewAdminAddress: RandomBech32AccountAddress(),
			},
			actor: tokenCreator,
		},
		"typo in factory in denom name": {
			changeAdmin: &wasmbindings.ChangeAdmin{
				Denom:           fmt.Sprintf("facory/%s/%s", tokenCreator.String(), validDenom),
				NewAdminAddress: RandomBech32AccountAddress(),
			},
			actor:     tokenCreator,
			expErrMsg: "denom prefix is incorrect. Is: facory.  Should be: factory: invalid denom",
		},
		"invalid address in denom": {
			changeAdmin: &wasmbindings.ChangeAdmin{
				Denom:           fmt.Sprintf("factory/%s/%s", RandomBech32AccountAddress(), validDenom),
				NewAdminAddress: RandomBech32AccountAddress(),
			},
			actor:     tokenCreator,
			expErrMsg: "failed changing admin from message: unauthorized account",
		},
		"other denom name in 3 part name": {
			changeAdmin: &wasmbindings.ChangeAdmin{
				Denom:           fmt.Sprintf("factory/%s/%s", tokenCreator.String(), "invalid denom"),
				NewAdminAddress: RandomBech32AccountAddress(),
			},
			actor:     tokenCreator,
			expErrMsg: fmt.Sprintf("invalid denom: factory/%s/invalid denom", tokenCreator.String()),
		},
		"empty denom": {
			changeAdmin: &wasmbindings.ChangeAdmin{
				Denom:           "",
				NewAdminAddress: RandomBech32AccountAddress(),
			},
			actor:     tokenCreator,
			expErrMsg: "invalid denom: ",
		},
		"empty address": {
			changeAdmin: &wasmbindings.ChangeAdmin{
				Denom:           fmt.Sprintf("factory/%s/%s", tokenCreator.String(), validDenom),
				NewAdminAddress: "",
			},
			actor:     tokenCreator,
			expErrMsg: "address from bech32: empty address string is not allowed",
		},
		"creator is a different address": {
			changeAdmin: &wasmbindings.ChangeAdmin{
				Denom:           fmt.Sprintf("factory/%s/%s", tokenCreator.String(), validDenom),
				NewAdminAddress: RandomBech32AccountAddress(),
			},
			actor:     RandomAccountAddress(),
			expErrMsg: "failed changing admin from message: unauthorized account",
		},
		"change to the same address": {
			changeAdmin: &wasmbindings.ChangeAdmin{
				Denom:           fmt.Sprintf("factory/%s/%s", tokenCreator.String(), validDenom),
				NewAdminAddress: tokenCreator.String(),
			},
			actor: tokenCreator,
		},
		"nil binding": {
			actor:     tokenCreator,
			expErrMsg: "invalid request: changeAdmin is nil - original request: ",
		},
	}
	for name, spec := range specs {
		t.Run(name, func(t *testing.T) {
			// Setup
			osmosis, ctx := SetupCustomApp(t, tokenCreator)

			// Fund actor with 100 base denom creation fees
			actorAmount := sdk.NewCoins(sdk.NewCoin(types.DefaultParams().DenomCreationFee[0].Denom, types.DefaultParams().DenomCreationFee[0].Amount.MulRaw(100)))
			fundAccount(t, ctx, osmosis, tokenCreator, actorAmount)

			err := wasm.PerformCreateDenom(osmosis.TokenFactoryKeeper, osmosis.BankKeeper, ctx, tokenCreator, &wasmbindings.CreateDenom{
				Subdenom: validDenom,
			})
			require.NoError(t, err)

			err = wasm.ChangeAdmin(osmosis.TokenFactoryKeeper, ctx, spec.actor, spec.changeAdmin)
			if len(spec.expErrMsg) > 0 {
				require.Error(t, err)
				actualErrMsg := err.Error()
				require.Equal(t, spec.expErrMsg, actualErrMsg)
				return
			}
			require.NoError(t, err)
		})
	}
}

func TestMint(t *testing.T) {
	creator := RandomAccountAddress()
	osmosis, ctx := SetupCustomApp(t, creator)

	// Fund actor with 100 base denom creation fees
	tokenCreationFeeAmt := sdk.NewCoins(sdk.NewCoin(types.DefaultParams().DenomCreationFee[0].Denom, types.DefaultParams().DenomCreationFee[0].Amount.MulRaw(100)))
	fundAccount(t, ctx, osmosis, creator, tokenCreationFeeAmt)

	// Create denoms for valid mint tests
	validDenom := wasmbindings.CreateDenom{
		Subdenom: "MOON",
	}
	err := wasm.PerformCreateDenom(osmosis.TokenFactoryKeeper, osmosis.BankKeeper, ctx, creator, &validDenom)
	require.NoError(t, err)

	emptyDenom := wasmbindings.CreateDenom{
		Subdenom: "",
	}
	err = wasm.PerformCreateDenom(osmosis.TokenFactoryKeeper, osmosis.BankKeeper, ctx, creator, &emptyDenom)
	require.NoError(t, err)

	validDenomStr := fmt.Sprintf("factory/%s/%s", creator.String(), validDenom.Subdenom)
	emptyDenomStr := fmt.Sprintf("factory/%s/%s", creator.String(), emptyDenom.Subdenom)

	lucky := RandomAccountAddress()

	// lucky was broke
	balances := osmosis.BankKeeper.GetAllBalances(ctx, lucky)
	require.Empty(t, balances)

	amount, ok := sdk.NewIntFromString("8080")
	require.True(t, ok)

	specs := map[string]struct {
		mint   *wasmbindings.MintTokens
		expErr bool
	}{
		"valid mint": {
			mint: &wasmbindings.MintTokens{
				Denom:         validDenomStr,
				Amount:        amount,
				MintToAddress: lucky.String(),
			},
		},
		"empty sub-denom": {
			mint: &wasmbindings.MintTokens{
				Denom:         emptyDenomStr,
				Amount:        amount,
				MintToAddress: lucky.String(),
			},
			expErr: false,
		},
		"nonexistent sub-denom": {
			mint: &wasmbindings.MintTokens{
				Denom:         fmt.Sprintf("factory/%s/%s", creator.String(), "SUN"),
				Amount:        amount,
				MintToAddress: lucky.String(),
			},
			expErr: true,
		},
		"invalid sub-denom": {
			mint: &wasmbindings.MintTokens{
				Denom:         "sub-denom_2",
				Amount:        amount,
				MintToAddress: lucky.String(),
			},
			expErr: true,
		},
		"zero amount": {
			mint: &wasmbindings.MintTokens{
				Denom:         validDenomStr,
				Amount:        sdk.ZeroInt(),
				MintToAddress: lucky.String(),
			},
			expErr: true,
		},
		"negative amount": {
			mint: &wasmbindings.MintTokens{
				Denom:         validDenomStr,
				Amount:        amount.Neg(),
				MintToAddress: lucky.String(),
			},
			expErr: true,
		},
		"empty recipient": {
			mint: &wasmbindings.MintTokens{
				Denom:         validDenomStr,
				Amount:        amount,
				MintToAddress: "",
			},
			expErr: true,
		},
		"invalid recipient": {
			mint: &wasmbindings.MintTokens{
				Denom:         validDenomStr,
				Amount:        amount,
				MintToAddress: "invalid",
			},
			expErr: true,
		},
		"null mint": {
			mint:   nil,
			expErr: true,
		},
	}
	for name, spec := range specs {
		t.Run(name, func(t *testing.T) {
			// when
			gotErr := wasm.PerformMint(osmosis.TokenFactoryKeeper, osmosis.BankKeeper, ctx, creator, spec.mint)
			// then
			if spec.expErr {
				require.Error(t, gotErr)
				return
			}
			require.NoError(t, gotErr)
		})
	}

}

func TestSwap(t *testing.T) {
	actor := RandomAccountAddress()
	osmosis, ctx := SetupCustomApp(t, actor)
	epsilon := 1e-3

	fundAccount(t, ctx, osmosis, actor, defaultFunds)

	poolFunds := []sdk.Coin{
		sdk.NewInt64Coin("uosmo", 12_000_000),
		sdk.NewInt64Coin("ustar", 240_000_000),
	}
	// 20 star to 1 osmo
	starPool := preparePool(t, ctx, osmosis, actor, poolFunds)

	// Estimate swap rate
	uosmo := poolFunds[0].Amount.ToDec().MustFloat64()
	ustar := poolFunds[1].Amount.ToDec().MustFloat64()
	swapRate := ustar / uosmo

	amountIn := wasmbindings.ExactIn{
		Input:     sdk.NewInt(10000),
		MinOutput: sdk.OneInt(),
	}
	zeroAmountIn := amountIn
	zeroAmountIn.Input = sdk.ZeroInt()
	negativeAmountIn := amountIn
	negativeAmountIn.Input = negativeAmountIn.Input.Neg()

	amountOut := wasmbindings.ExactOut{
		MaxInput: sdk.NewInt(math.MaxInt64),
		Output:   sdk.NewInt(10000),
	}
	zeroAmountOut := amountOut
	zeroAmountOut.Output = sdk.ZeroInt()
	negativeAmountOut := amountOut
	negativeAmountOut.Output = negativeAmountOut.Output.Neg()

	amount := amountIn.Input.ToDec().MustFloat64()
	starAmount := sdk.NewInt(int64(amount * swapRate))

	starSwapAmount := wasmbindings.SwapAmount{Out: &starAmount}

	specs := map[string]struct {
		swap    *wasmbindings.SwapMsg
		expCost *wasmbindings.SwapAmount
		expErr  bool
	}{
		"valid swap (exact in)": {
			swap: &wasmbindings.SwapMsg{
				First: wasmbindings.Swap{
					PoolId:   starPool,
					DenomIn:  "uosmo",
					DenomOut: "ustar",
				},
				Route: nil,
				Amount: wasmbindings.SwapAmountWithLimit{
					ExactIn: &amountIn,
				},
			},
			expCost: &starSwapAmount,
		},
		"non-existent pool id": {
			swap: &wasmbindings.SwapMsg{
				First: wasmbindings.Swap{
					PoolId:   starPool + 4,
					DenomIn:  "uosmo",
					DenomOut: "ustar",
				},
				Route: nil,
				Amount: wasmbindings.SwapAmountWithLimit{
					ExactIn: &amountIn,
				},
			},
			expErr: true,
		},
		"zero pool id": {
			swap: &wasmbindings.SwapMsg{
				First: wasmbindings.Swap{
					PoolId:   0,
					DenomIn:  "uosmo",
					DenomOut: "ustar",
				},
				Route: nil,
				Amount: wasmbindings.SwapAmountWithLimit{
					ExactIn: &amountIn,
				},
			},
			expErr: true,
		},
		"invalid denom in": {
			swap: &wasmbindings.SwapMsg{
				First: wasmbindings.Swap{
					PoolId:   starPool,
					DenomIn:  "invalid",
					DenomOut: "ustar",
				},
				Route: nil,
				Amount: wasmbindings.SwapAmountWithLimit{
					ExactIn: &amountIn,
				},
			},
			expErr: true,
		},
		"empty denom in": {
			swap: &wasmbindings.SwapMsg{
				First: wasmbindings.Swap{
					PoolId:   starPool,
					DenomIn:  "",
					DenomOut: "ustar",
				},
				Route: nil,
				Amount: wasmbindings.SwapAmountWithLimit{
					ExactIn: &amountIn,
				},
			},
			expErr: true,
		},
		"invalid denom out": {
			swap: &wasmbindings.SwapMsg{
				First: wasmbindings.Swap{
					PoolId:   starPool,
					DenomIn:  "ustar",
					DenomOut: "invalid",
				},
				Route: nil,
				Amount: wasmbindings.SwapAmountWithLimit{
					ExactIn: &amountIn,
				},
			},
			expErr: true,
		},
		"empty denom out": {
			swap: &wasmbindings.SwapMsg{
				First: wasmbindings.Swap{
					PoolId:   starPool,
					DenomIn:  "ustar",
					DenomOut: "",
				},
				Route: nil,
				Amount: wasmbindings.SwapAmountWithLimit{
					ExactIn: &amountIn,
				},
			},
			expErr: true,
		},
		"null swap": {
			swap:   nil,
			expErr: true,
		},
		"empty swap amount": {
			swap: &wasmbindings.SwapMsg{
				First: wasmbindings.Swap{
					PoolId:   starPool,
					DenomIn:  "ustar",
					DenomOut: "",
				},
				Route:  nil,
				Amount: wasmbindings.SwapAmountWithLimit{},
			},
			expErr: true,
		},
		"zero amount in": {
			swap: &wasmbindings.SwapMsg{
				First: wasmbindings.Swap{
					PoolId:   starPool,
					DenomIn:  "uosmo",
					DenomOut: "ustar",
				},
				Route: nil,
				Amount: wasmbindings.SwapAmountWithLimit{
					ExactIn: &zeroAmountIn,
				},
			},
			expErr: true,
		},
		"zero amount out": {
			swap: &wasmbindings.SwapMsg{
				First: wasmbindings.Swap{
					PoolId:   starPool,
					DenomIn:  "uosmo",
					DenomOut: "ustar",
				},
				Route: nil,
				Amount: wasmbindings.SwapAmountWithLimit{
					ExactOut: &zeroAmountOut,
				},
			},
			expErr: true,
		},
		"negative amount in": {
			swap: &wasmbindings.SwapMsg{
				First: wasmbindings.Swap{
					PoolId:   starPool,
					DenomIn:  "uosmo",
					DenomOut: "ustar",
				},
				Route: nil,
				Amount: wasmbindings.SwapAmountWithLimit{
					ExactIn: &negativeAmountIn,
				},
			},
			expErr: true,
		},
		"negative amount out": {
			swap: &wasmbindings.SwapMsg{
				First: wasmbindings.Swap{
					PoolId:   starPool,
					DenomIn:  "uosmo",
					DenomOut: "ustar",
				},
				Route: nil,
				Amount: wasmbindings.SwapAmountWithLimit{
					ExactOut: &negativeAmountOut,
				},
			},
			expErr: true,
		},
	}
	for name, spec := range specs {
		t.Run(name, func(t *testing.T) {
			// when
			gotAmount, gotErr := wasm.PerformSwap(osmosis.GAMMKeeper, ctx, actor, spec.swap)
			// then
			if spec.expErr {
				require.Error(t, gotErr)
				return
			}
			require.NoError(t, gotErr)
			assert.InEpsilonf(t, (*spec.expCost.Out).ToDec().MustFloat64(), (*gotAmount.Out).ToDec().MustFloat64(), epsilon, "exp %s but got %s", spec.expCost.Out.String(), gotAmount.Out.String())
		})
	}
}

func TestSwapMultiHop(t *testing.T) {
	actor := RandomAccountAddress()
	osmosis, ctx := SetupCustomApp(t, actor)
	epsilon := 1e-3

	fundAccount(t, ctx, osmosis, actor, defaultFunds)

	poolFunds := []sdk.Coin{
		sdk.NewInt64Coin("uosmo", 12_000_000),
		sdk.NewInt64Coin("ustar", 240_000_000),
	}
	// 20 star to 1 osmo
	starPool := preparePool(t, ctx, osmosis, actor, poolFunds)

	// 2 osmo to 1 atom
	poolFunds2 := []sdk.Coin{
		sdk.NewInt64Coin("uatom", 6_000_000),
		sdk.NewInt64Coin("uosmo", 12_000_000),
	}
	atomPool := preparePool(t, ctx, osmosis, actor, poolFunds2)

	amountIn := wasmbindings.ExactIn{
		Input:     sdk.NewInt(1_000_000),
		MinOutput: sdk.NewInt(20_000),
	}

	// Multi-hop
	// Estimate 1st swap rate
	uosmo := poolFunds[0].Amount.ToDec().MustFloat64()
	ustar := poolFunds[1].Amount.ToDec().MustFloat64()
	expectedOut1 := uosmo - uosmo*ustar/(ustar+amountIn.Input.ToDec().MustFloat64())

	// Estimate 2nd swap rate
	uatom2 := poolFunds2[0].Amount.ToDec().MustFloat64()
	uosmo2 := poolFunds2[1].Amount.ToDec().MustFloat64()
	expectedOut2 := uatom2 - uosmo2*uatom2/(uosmo2+expectedOut1)

	atomAmount := sdk.NewInt(int64(expectedOut2))
	atomSwapAmount := wasmbindings.SwapAmount{Out: &atomAmount}

	specs := map[string]struct {
		swap    *wasmbindings.SwapMsg
		expCost *wasmbindings.SwapAmount
		expErr  bool
	}{
		"valid swap (exact in, 2 step multi-hop)": {
			swap: &wasmbindings.SwapMsg{
				First: wasmbindings.Swap{
					PoolId:   starPool,
					DenomIn:  "ustar",
					DenomOut: "uosmo",
				},
				Route: []wasmbindings.Step{{
					PoolId:   atomPool,
					DenomOut: "uatom",
				}},
				Amount: wasmbindings.SwapAmountWithLimit{
					ExactIn: &amountIn,
				},
			},
			expCost: &atomSwapAmount,
		},
		"non-existent step pool id": {
			swap: &wasmbindings.SwapMsg{
				First: wasmbindings.Swap{
					PoolId:   starPool,
					DenomIn:  "ustar",
					DenomOut: "uosmo",
				},
				Route: []wasmbindings.Step{{
					PoolId:   atomPool + 2,
					DenomOut: "uatom",
				}},
				Amount: wasmbindings.SwapAmountWithLimit{
					ExactIn: &amountIn,
				},
			},
			expErr: true,
		},
		"zero step pool id": {
			swap: &wasmbindings.SwapMsg{
				First: wasmbindings.Swap{
					PoolId:   starPool,
					DenomIn:  "ustar",
					DenomOut: "uosmo",
				},
				Route: []wasmbindings.Step{{
					PoolId:   0,
					DenomOut: "uatom",
				}},
				Amount: wasmbindings.SwapAmountWithLimit{
					ExactIn: &amountIn,
				},
			},
			expErr: true,
		},
		"wrong step denom out": {
			swap: &wasmbindings.SwapMsg{
				First: wasmbindings.Swap{
					PoolId:   starPool,
					DenomIn:  "ustar",
					DenomOut: "uosmo",
				},
				Route: []wasmbindings.Step{{
					PoolId:   atomPool,
					DenomOut: "ATOM",
				}},
				Amount: wasmbindings.SwapAmountWithLimit{
					ExactIn: &amountIn,
				},
			},
			expErr: true,
		},
		"self-swap not allowed": {
			swap: &wasmbindings.SwapMsg{
				First: wasmbindings.Swap{
					PoolId:   starPool,
					DenomIn:  "ustar",
					DenomOut: "uosmo",
				},
				Route: []wasmbindings.Step{{
					PoolId:   atomPool,
					DenomOut: "uosmo", // this is same as the input (output of first swap)
				}},
				Amount: wasmbindings.SwapAmountWithLimit{
					ExactIn: &amountIn,
				},
			},
			expErr: true,
		},
		"invalid step denom out": {
			swap: &wasmbindings.SwapMsg{
				First: wasmbindings.Swap{
					PoolId:   starPool,
					DenomIn:  "ustar",
					DenomOut: "uosmo",
				},
				Route: []wasmbindings.Step{{
					PoolId:   atomPool,
					DenomOut: "invalid",
				}},
				Amount: wasmbindings.SwapAmountWithLimit{
					ExactIn: &amountIn,
				},
			},
			expErr: true,
		},
		"empty step denom out": {
			swap: &wasmbindings.SwapMsg{
				First: wasmbindings.Swap{
					PoolId:   starPool,
					DenomIn:  "ustar",
					DenomOut: "uosmo",
				},
				Route: []wasmbindings.Step{{
					PoolId:   atomPool,
					DenomOut: "",
				}},
				Amount: wasmbindings.SwapAmountWithLimit{
					ExactIn: &amountIn,
				},
			},
			expErr: true,
		},
	}
	for name, spec := range specs {
		t.Run(name, func(t *testing.T) {
			// use scratch context to avoid interference between tests
			subCtx, _ := ctx.CacheContext()
			// when
			gotAmount, gotErr := wasm.PerformSwap(osmosis.GAMMKeeper, subCtx, actor, spec.swap)
			// then
			if spec.expErr {
				require.Error(t, gotErr)
				return
			}
			require.NoError(t, gotErr)
			assert.InEpsilonf(t, (*spec.expCost.Out).ToDec().MustFloat64(), (*gotAmount.Out).ToDec().MustFloat64(), epsilon, "exp %s but got %s", spec.expCost.Out.String(), gotAmount.Out.String())
		})
	}
}

func TestJoinPoolNoSwap(t *testing.T) {
	actor := RandomAccountAddress()
	osmosis, ctx := SetupCustomApp(t, actor)

	fundAccount(t, ctx, osmosis, actor, defaultFunds)

	poolFunds := []sdk.Coin{
		sdk.NewInt64Coin("uosmo", 12_000_000),
		sdk.NewInt64Coin("ustar", 240_000_000),
	}
	// 20 star to 1 osmo
	starPool := preparePool(t, ctx, osmosis, actor, poolFunds)

	osmoStarLiquidity := sdk.NewCoins(sdk.NewInt64Coin("uosmo", 12_000),
		sdk.NewInt64Coin("ustar", 240_000))

	specs := map[string]struct {
		JoinPoolNoSwap *wasmbindings.JoinPoolNoSwap
		expErr         error
	}{
		"zero share out amount": {
			JoinPoolNoSwap: &wasmbindings.JoinPoolNoSwap{
				PoolId:         starPool,
				ShareOutAmount: sdk.NewInt(0),
				TokenInMaxs:    osmoStarLiquidity,
			},
			expErr: errors.New("share ratio is zero or negative: invalid calculated result"),
		},
		"incorrect pool id": {
			JoinPoolNoSwap: &wasmbindings.JoinPoolNoSwap{
				PoolId:         starPool + uint64(10),
				ShareOutAmount: sdk.NewInt(1000000),
				TokenInMaxs:    osmoStarLiquidity,
			},
			expErr: errors.New("pool with ID 11 does not exist"),
		},
		"sending one coin": {
			JoinPoolNoSwap: &wasmbindings.JoinPoolNoSwap{
				PoolId:         starPool,
				ShareOutAmount: sdk.NewInt(1000000),
				TokenInMaxs:    sdk.NewCoins(sdk.NewCoin("osmo", sdk.NewInt(10))),
			},
			expErr: errors.New("TokenInMaxs is less than the needed LP liquidity to this JoinPoolNoSwap, upperbound: 10osmo, needed 1uosmo,1ustar: calculated amount is larger than max amount"),
		},
		"valid join pool": {
			JoinPoolNoSwap: &wasmbindings.JoinPoolNoSwap{
				PoolId:         starPool,
				ShareOutAmount: sdk.NewInt(1000000),
				TokenInMaxs:    osmoStarLiquidity,
			},
			expErr: nil,
		},
	}
	for name, spec := range specs {
		t.Run(name, func(t *testing.T) {
			// use scratch context to avoid interference between tests
			subCtx, _ := ctx.CacheContext()
			// when
			gotErr := wasm.PerformJoinPoolNoSwap(osmosis.GAMMKeeper, subCtx, actor, spec.JoinPoolNoSwap)
			// then
			if spec.expErr != nil {
				require.EqualError(t, gotErr, spec.expErr.Error())
				return
			}
			require.NoError(t, gotErr)
		})
	}
}<|MERGE_RESOLUTION|>--- conflicted
+++ resolved
@@ -1,11 +1,8 @@
 package wasm
 
 import (
-<<<<<<< HEAD
 	"errors"
-=======
 	"fmt"
->>>>>>> 2d8b9bd0
 	"math"
 	"testing"
 
