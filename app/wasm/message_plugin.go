--- conflicted
+++ resolved
@@ -51,12 +51,9 @@
 		if contractMsg.MintTokens != nil {
 			return m.mintTokens(ctx, contractAddr, contractMsg.MintTokens)
 		}
-<<<<<<< HEAD
-=======
 		if contractMsg.ChangeAdmin != nil {
 			return m.changeAdmin(ctx, contractAddr, contractMsg.ChangeAdmin)
 		}
->>>>>>> e9062fcd
 		if contractMsg.BurnTokens != nil {
 			return m.burnTokens(ctx, contractAddr, contractMsg.BurnTokens)
 		}
@@ -91,12 +88,8 @@
 	// Create denom
 	_, err := msgServer.CreateDenom(
 		sdk.WrapSDKContext(ctx),
-<<<<<<< HEAD
-		tokenfactorytypes.NewMsgCreateDenom(contractAddr.String(), createDenom.Subdenom))
-=======
 		msgCreateDenom,
 	)
->>>>>>> e9062fcd
 	if err != nil {
 		return sdkerrors.Wrap(err, "creating denom")
 	}
@@ -129,8 +122,6 @@
 	// Mint through token factory / message server
 	msgServer := tokenfactorykeeper.NewMsgServerImpl(*f)
 	_, err = msgServer.Mint(sdk.WrapSDKContext(ctx), sdkMsg)
-<<<<<<< HEAD
-=======
 	if err != nil {
 		return sdkerrors.Wrap(err, "minting coins from message")
 	}
@@ -167,38 +158,6 @@
 	_, err = msgServer.ChangeAdmin(sdk.WrapSDKContext(ctx), changeAdminMsg)
 	if err != nil {
 		return sdkerrors.Wrap(err, "failed changing admin from message")
-	}
-	return nil
-}
-
-func (m *CustomMessenger) burnTokens(ctx sdk.Context, contractAddr sdk.AccAddress, burn *wasmbindings.BurnTokens) ([]sdk.Event, [][]byte, error) {
-	err := PerformBurn(m.tokenFactory, ctx, contractAddr, burn)
->>>>>>> e9062fcd
-	if err != nil {
-		return nil, nil, sdkerrors.Wrap(err, "perform mint")
-	}
-	return nil, nil, nil
-}
-
-func PerformBurn(f *tokenfactorykeeper.Keeper, ctx sdk.Context, contractAddr sdk.AccAddress, burn *wasmbindings.BurnTokens) error {
-	if burn == nil {
-		return wasmvmtypes.InvalidRequest{Err: "burn token null mint"}
-	}
-	if burn.BurnFromAddress != "" && burn.BurnFromAddress != contractAddr.String() {
-		return wasmvmtypes.InvalidRequest{Err: "BurnFromAddress must be \"\""}
-	}
-
-	coin := sdk.Coin{Denom: burn.Denom, Amount: burn.Amount}
-	sdkMsg := tokenfactorytypes.NewMsgBurn(contractAddr.String(), coin)
-	if err := sdkMsg.ValidateBasic(); err != nil {
-		return err
-	}
-
-	// Burn through token factory / message server
-	msgServer := tokenfactorykeeper.NewMsgServerImpl(*f)
-	_, err := msgServer.Burn(sdk.WrapSDKContext(ctx), sdkMsg)
-	if err != nil {
-		return sdkerrors.Wrap(err, "burning coins from message")
 	}
 	return nil
 }
