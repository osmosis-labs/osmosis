package keepers

import (
	"github.com/CosmWasm/wasmd/x/wasm"
	wasmkeeper "github.com/CosmWasm/wasmd/x/wasm/keeper"
	"github.com/cosmos/cosmos-sdk/baseapp"
	"github.com/cosmos/cosmos-sdk/codec"
	sdk "github.com/cosmos/cosmos-sdk/types"
	authkeeper "github.com/cosmos/cosmos-sdk/x/auth/keeper"
	authtypes "github.com/cosmos/cosmos-sdk/x/auth/types"
	authzkeeper "github.com/cosmos/cosmos-sdk/x/authz/keeper"
	bankkeeper "github.com/cosmos/cosmos-sdk/x/bank/keeper"
	banktypes "github.com/cosmos/cosmos-sdk/x/bank/types"
	capabilitykeeper "github.com/cosmos/cosmos-sdk/x/capability/keeper"
	capabilitytypes "github.com/cosmos/cosmos-sdk/x/capability/types"
	crisiskeeper "github.com/cosmos/cosmos-sdk/x/crisis/keeper"
	crisistypes "github.com/cosmos/cosmos-sdk/x/crisis/types"
	"github.com/cosmos/cosmos-sdk/x/distribution"
	distrkeeper "github.com/cosmos/cosmos-sdk/x/distribution/keeper"
	distrtypes "github.com/cosmos/cosmos-sdk/x/distribution/types"
	evidencekeeper "github.com/cosmos/cosmos-sdk/x/evidence/keeper"
	evidencetypes "github.com/cosmos/cosmos-sdk/x/evidence/types"
	govkeeper "github.com/cosmos/cosmos-sdk/x/gov/keeper"
	govtypes "github.com/cosmos/cosmos-sdk/x/gov/types"
	"github.com/cosmos/cosmos-sdk/x/params"
	paramskeeper "github.com/cosmos/cosmos-sdk/x/params/keeper"
	paramstypes "github.com/cosmos/cosmos-sdk/x/params/types"
	paramproposal "github.com/cosmos/cosmos-sdk/x/params/types/proposal"
	slashingkeeper "github.com/cosmos/cosmos-sdk/x/slashing/keeper"
	slashingtypes "github.com/cosmos/cosmos-sdk/x/slashing/types"
	stakingkeeper "github.com/cosmos/cosmos-sdk/x/staking/keeper"
	stakingtypes "github.com/cosmos/cosmos-sdk/x/staking/types"
	"github.com/cosmos/cosmos-sdk/x/upgrade"
	upgradekeeper "github.com/cosmos/cosmos-sdk/x/upgrade/keeper"
	upgradetypes "github.com/cosmos/cosmos-sdk/x/upgrade/types"

	downtimedetector "github.com/osmosis-labs/osmosis/v13/x/downtime-detector"
	downtimetypes "github.com/osmosis-labs/osmosis/v13/x/downtime-detector/types"
	ibchooks "github.com/osmosis-labs/osmosis/v13/x/ibc-hooks"
	ibchookskeeper "github.com/osmosis-labs/osmosis/v13/x/ibc-hooks/keeper"
	ibchookstypes "github.com/osmosis-labs/osmosis/v13/x/ibc-hooks/types"
	ibcratelimit "github.com/osmosis-labs/osmosis/v13/x/ibc-rate-limit"
	ibcratelimittypes "github.com/osmosis-labs/osmosis/v13/x/ibc-rate-limit/types"
	"github.com/osmosis-labs/osmosis/v13/x/swaprouter"
	swaproutertypes "github.com/osmosis-labs/osmosis/v13/x/swaprouter/types"

	icahost "github.com/cosmos/ibc-go/v3/modules/apps/27-interchain-accounts/host"
	icahostkeeper "github.com/cosmos/ibc-go/v3/modules/apps/27-interchain-accounts/host/keeper"
	icahosttypes "github.com/cosmos/ibc-go/v3/modules/apps/27-interchain-accounts/host/types"
	ibctransferkeeper "github.com/cosmos/ibc-go/v3/modules/apps/transfer/keeper"
	ibctransfertypes "github.com/cosmos/ibc-go/v3/modules/apps/transfer/types"
	ibcclient "github.com/cosmos/ibc-go/v3/modules/core/02-client"
	ibcclienttypes "github.com/cosmos/ibc-go/v3/modules/core/02-client/types"
	porttypes "github.com/cosmos/ibc-go/v3/modules/core/05-port/types"
	ibchost "github.com/cosmos/ibc-go/v3/modules/core/24-host"
	ibckeeper "github.com/cosmos/ibc-go/v3/modules/core/keeper"

	// IBC Transfer: Defines the "transfer" IBC port
	transfer "github.com/cosmos/ibc-go/v3/modules/apps/transfer"

	_ "github.com/osmosis-labs/osmosis/v13/client/docs/statik"
	owasm "github.com/osmosis-labs/osmosis/v13/wasmbinding"
	epochskeeper "github.com/osmosis-labs/osmosis/v13/x/epochs/keeper"
	epochstypes "github.com/osmosis-labs/osmosis/v13/x/epochs/types"
	gammkeeper "github.com/osmosis-labs/osmosis/v13/x/gamm/keeper"
	gammtypes "github.com/osmosis-labs/osmosis/v13/x/gamm/types"
	incentiveskeeper "github.com/osmosis-labs/osmosis/v13/x/incentives/keeper"
	incentivestypes "github.com/osmosis-labs/osmosis/v13/x/incentives/types"
	lockupkeeper "github.com/osmosis-labs/osmosis/v13/x/lockup/keeper"
	lockuptypes "github.com/osmosis-labs/osmosis/v13/x/lockup/types"
	mintkeeper "github.com/osmosis-labs/osmosis/v13/x/mint/keeper"
	minttypes "github.com/osmosis-labs/osmosis/v13/x/mint/types"
	poolincentives "github.com/osmosis-labs/osmosis/v13/x/pool-incentives"
	poolincentiveskeeper "github.com/osmosis-labs/osmosis/v13/x/pool-incentives/keeper"
	poolincentivestypes "github.com/osmosis-labs/osmosis/v13/x/pool-incentives/types"
	protorevkeeper "github.com/osmosis-labs/osmosis/v13/x/protorev/keeper"
	protorevtypes "github.com/osmosis-labs/osmosis/v13/x/protorev/types"
	"github.com/osmosis-labs/osmosis/v13/x/superfluid"
	superfluidkeeper "github.com/osmosis-labs/osmosis/v13/x/superfluid/keeper"
	superfluidtypes "github.com/osmosis-labs/osmosis/v13/x/superfluid/types"
	tokenfactorykeeper "github.com/osmosis-labs/osmosis/v13/x/tokenfactory/keeper"
	tokenfactorytypes "github.com/osmosis-labs/osmosis/v13/x/tokenfactory/types"
	"github.com/osmosis-labs/osmosis/v13/x/twap"
	twaptypes "github.com/osmosis-labs/osmosis/v13/x/twap/types"
	"github.com/osmosis-labs/osmosis/v13/x/txfees"
	txfeeskeeper "github.com/osmosis-labs/osmosis/v13/x/txfees/keeper"
	txfeestypes "github.com/osmosis-labs/osmosis/v13/x/txfees/types"
	valsetpref "github.com/osmosis-labs/osmosis/v13/x/valset-pref"
	valsetpreftypes "github.com/osmosis-labs/osmosis/v13/x/valset-pref/types"
)

type AppKeepers struct {
	// keepers, by order of initialization
	// "Special" keepers
	ParamsKeeper     *paramskeeper.Keeper
	CapabilityKeeper *capabilitykeeper.Keeper
	CrisisKeeper     *crisiskeeper.Keeper
	UpgradeKeeper    *upgradekeeper.Keeper

	// make scoped keepers public for test purposes
	ScopedIBCKeeper      capabilitykeeper.ScopedKeeper
	ScopedICAHostKeeper  capabilitykeeper.ScopedKeeper
	ScopedTransferKeeper capabilitykeeper.ScopedKeeper
	ScopedWasmKeeper     capabilitykeeper.ScopedKeeper

	// "Normal" keepers
	AccountKeeper                *authkeeper.AccountKeeper
	BankKeeper                   *bankkeeper.BaseKeeper
	AuthzKeeper                  *authzkeeper.Keeper
	StakingKeeper                *stakingkeeper.Keeper
	DistrKeeper                  *distrkeeper.Keeper
	DowntimeKeeper               *downtimedetector.Keeper
	SlashingKeeper               *slashingkeeper.Keeper
	IBCKeeper                    *ibckeeper.Keeper
	IBCHooksKeeper               *ibchookskeeper.Keeper
	ICAHostKeeper                *icahostkeeper.Keeper
	TransferKeeper               *ibctransferkeeper.Keeper
	EvidenceKeeper               *evidencekeeper.Keeper
	GAMMKeeper                   *gammkeeper.Keeper
	TwapKeeper                   *twap.Keeper
	LockupKeeper                 *lockupkeeper.Keeper
	EpochsKeeper                 *epochskeeper.Keeper
	IncentivesKeeper             *incentiveskeeper.Keeper
	ProtoRevKeeper               *protorevkeeper.Keeper
	MintKeeper                   *mintkeeper.Keeper
	PoolIncentivesKeeper         *poolincentiveskeeper.Keeper
	TxFeesKeeper                 *txfeeskeeper.Keeper
	SuperfluidKeeper             *superfluidkeeper.Keeper
	GovKeeper                    *govkeeper.Keeper
	WasmKeeper                   *wasm.Keeper
	ContractKeeper               *wasmkeeper.PermissionedKeeper
	TokenFactoryKeeper           *tokenfactorykeeper.Keeper
	SwapRouterKeeper             *swaprouter.Keeper
	ValidatorSetPreferenceKeeper *valsetpref.Keeper

	// IBC modules
	// transfer module
	RawIcs20TransferAppModule transfer.AppModule
	RateLimitingICS4Wrapper   *ibcratelimit.ICS4Wrapper
	TransferStack             *ibchooks.IBCMiddleware
	Ics20WasmHooks            *ibchooks.WasmHooks
	HooksICS4Wrapper          ibchooks.ICS4Middleware

	// keys to access the substores
	keys    map[string]*sdk.KVStoreKey
	tkeys   map[string]*sdk.TransientStoreKey
	memKeys map[string]*sdk.MemoryStoreKey
}

// InitNormalKeepers initializes all 'normal' keepers (account, app, bank, auth, staking, distribution, slashing, transfer, gamm, IBC router, pool incentives, governance, mint, txfees keepers).
func (appKeepers *AppKeepers) InitNormalKeepers(
	appCodec codec.Codec,
	bApp *baseapp.BaseApp,
	maccPerms map[string][]string,
	wasmDir string,
	wasmConfig wasm.Config,
	wasmEnabledProposals []wasm.ProposalType,
	wasmOpts []wasm.Option,
	blockedAddress map[string]bool,
) {
	// Add 'normal' keepers
	accountKeeper := authkeeper.NewAccountKeeper(
		appCodec,
		appKeepers.keys[authtypes.StoreKey],
		appKeepers.GetSubspace(authtypes.ModuleName),
		authtypes.ProtoBaseAccount,
		maccPerms,
	)
	appKeepers.AccountKeeper = &accountKeeper
	bankKeeper := bankkeeper.NewBaseKeeper(
		appCodec,
		appKeepers.keys[banktypes.StoreKey],
		appKeepers.AccountKeeper,
		appKeepers.GetSubspace(banktypes.ModuleName),
		blockedAddress,
	)
	appKeepers.BankKeeper = &bankKeeper

	authzKeeper := authzkeeper.NewKeeper(
		appKeepers.keys[authzkeeper.StoreKey],
		appCodec,
		bApp.MsgServiceRouter(),
	)
	appKeepers.AuthzKeeper = &authzKeeper

	stakingKeeper := stakingkeeper.NewKeeper(
		appCodec,
		appKeepers.keys[stakingtypes.StoreKey],
		appKeepers.AccountKeeper,
		appKeepers.BankKeeper,
		appKeepers.GetSubspace(stakingtypes.ModuleName),
	)
	appKeepers.StakingKeeper = &stakingKeeper

	distrKeeper := distrkeeper.NewKeeper(
		appCodec, appKeepers.keys[distrtypes.StoreKey],
		appKeepers.GetSubspace(distrtypes.ModuleName),
		appKeepers.AccountKeeper,
		appKeepers.BankKeeper,
		appKeepers.StakingKeeper,
		authtypes.FeeCollectorName,
		blockedAddress,
	)
	appKeepers.DistrKeeper = &distrKeeper

	appKeepers.DowntimeKeeper = downtimedetector.NewKeeper(
		appKeepers.keys[downtimetypes.StoreKey],
	)

	slashingKeeper := slashingkeeper.NewKeeper(
		appCodec,
		appKeepers.keys[slashingtypes.StoreKey],
		appKeepers.StakingKeeper,
		appKeepers.GetSubspace(slashingtypes.ModuleName),
	)
	appKeepers.SlashingKeeper = &slashingKeeper

	// Create IBC Keeper
	appKeepers.IBCKeeper = ibckeeper.NewKeeper(
		appCodec,
		appKeepers.keys[ibchost.StoreKey],
		appKeepers.GetSubspace(ibchost.ModuleName),
		appKeepers.StakingKeeper,
		appKeepers.UpgradeKeeper,
		appKeepers.ScopedIBCKeeper,
	)

	// Configure the hooks keeper
	hooksKeeper := ibchookskeeper.NewKeeper(
		appKeepers.keys[ibchookstypes.StoreKey],
	)
	appKeepers.IBCHooksKeeper = &hooksKeeper

	appKeepers.WireICS20PreWasmKeeper(appCodec, bApp, appKeepers.IBCHooksKeeper)

	icaHostKeeper := icahostkeeper.NewKeeper(
		appCodec, appKeepers.keys[icahosttypes.StoreKey],
		appKeepers.GetSubspace(icahosttypes.SubModuleName),
		appKeepers.IBCKeeper.ChannelKeeper,
		&appKeepers.IBCKeeper.PortKeeper,
		appKeepers.AccountKeeper,
		appKeepers.ScopedICAHostKeeper,
		bApp.MsgServiceRouter(),
	)
	appKeepers.ICAHostKeeper = &icaHostKeeper

	icaHostIBCModule := icahost.NewIBCModule(*appKeepers.ICAHostKeeper)
	// Create static IBC router, add transfer route, then set and seal it
	ibcRouter := porttypes.NewRouter()
	ibcRouter.AddRoute(icahosttypes.SubModuleName, icaHostIBCModule).
		// The transferIBC module is replaced by rateLimitingTransferModule
		AddRoute(ibctransfertypes.ModuleName, appKeepers.TransferStack)
	// Note: the sealing is done after creating wasmd and wiring that up

	// create evidence keeper with router
	// If evidence needs to be handled for the app, set routes in router here and seal
	appKeepers.EvidenceKeeper = evidencekeeper.NewKeeper(
		appCodec,
		appKeepers.keys[evidencetypes.StoreKey],
		appKeepers.StakingKeeper,
		appKeepers.SlashingKeeper,
	)

	gammKeeper := gammkeeper.NewKeeper(
		appCodec, appKeepers.keys[gammtypes.StoreKey],
		appKeepers.GetSubspace(gammtypes.ModuleName),
		appKeepers.AccountKeeper,
		// TODO: Add a mintcoins restriction
		appKeepers.BankKeeper, appKeepers.DistrKeeper)
	appKeepers.GAMMKeeper = &gammKeeper

	appKeepers.TwapKeeper = twap.NewKeeper(
		appKeepers.keys[twaptypes.StoreKey],
		appKeepers.tkeys[twaptypes.TransientStoreKey],
		appKeepers.GetSubspace(twaptypes.ModuleName),
		appKeepers.GAMMKeeper)

	appKeepers.SwapRouterKeeper = swaprouter.NewKeeper(
		appKeepers.keys[swaproutertypes.StoreKey],
		appKeepers.GetSubspace(swaproutertypes.ModuleName),
		appKeepers.GAMMKeeper,
		nil, // TODO: add concentrated liquidity keeper once it is merged
		appKeepers.BankKeeper,
		appKeepers.AccountKeeper,
		appKeepers.DistrKeeper,
	)
	appKeepers.GAMMKeeper.SetPoolCreationManager(appKeepers.SwapRouterKeeper)

	appKeepers.LockupKeeper = lockupkeeper.NewKeeper(
		appKeepers.keys[lockuptypes.StoreKey],
		// TODO: Visit why this needs to be deref'd
		*appKeepers.AccountKeeper,
		appKeepers.BankKeeper,
		appKeepers.DistrKeeper, appKeepers.GetSubspace(lockuptypes.ModuleName))

	appKeepers.EpochsKeeper = epochskeeper.NewKeeper(appKeepers.keys[epochstypes.StoreKey])

	protorevKeeper := protorevkeeper.NewKeeper(
		appCodec, appKeepers.keys[protorevtypes.StoreKey],
		appKeepers.GetSubspace(protorevtypes.ModuleName),
		appKeepers.AccountKeeper, appKeepers.BankKeeper, appKeepers.GAMMKeeper, appKeepers.EpochsKeeper)
	appKeepers.ProtoRevKeeper = &protorevKeeper

	txFeesKeeper := txfeeskeeper.NewKeeper(
		appKeepers.AccountKeeper,
		appKeepers.BankKeeper,
		appKeepers.keys[txfeestypes.StoreKey],
		appKeepers.GAMMKeeper,
		appKeepers.GAMMKeeper,
	)
	appKeepers.TxFeesKeeper = &txFeesKeeper

	appKeepers.IncentivesKeeper = incentiveskeeper.NewKeeper(
		appKeepers.keys[incentivestypes.StoreKey],
		appKeepers.GetSubspace(incentivestypes.ModuleName),
		appKeepers.BankKeeper,
		appKeepers.LockupKeeper,
		appKeepers.EpochsKeeper,
		appKeepers.DistrKeeper,
		appKeepers.TxFeesKeeper,
	)

	appKeepers.SuperfluidKeeper = superfluidkeeper.NewKeeper(
		appKeepers.keys[superfluidtypes.StoreKey], appKeepers.GetSubspace(superfluidtypes.ModuleName),
		*appKeepers.AccountKeeper, appKeepers.BankKeeper, appKeepers.StakingKeeper, appKeepers.DistrKeeper, appKeepers.EpochsKeeper, appKeepers.LockupKeeper, appKeepers.GAMMKeeper, appKeepers.IncentivesKeeper,
		lockupkeeper.NewMsgServerImpl(appKeepers.LockupKeeper))

	mintKeeper := mintkeeper.NewKeeper(
		appKeepers.keys[minttypes.StoreKey],
		appKeepers.GetSubspace(minttypes.ModuleName),
		appKeepers.AccountKeeper,
		appKeepers.BankKeeper,
		appKeepers.DistrKeeper,
		appKeepers.EpochsKeeper,
		authtypes.FeeCollectorName,
	)
	appKeepers.MintKeeper = &mintKeeper

	poolIncentivesKeeper := poolincentiveskeeper.NewKeeper(
		appKeepers.keys[poolincentivestypes.StoreKey],
		appKeepers.GetSubspace(poolincentivestypes.ModuleName),
		appKeepers.AccountKeeper,
		appKeepers.BankKeeper,
		appKeepers.IncentivesKeeper,
		appKeepers.DistrKeeper,
		appKeepers.SwapRouterKeeper,
	)
	appKeepers.PoolIncentivesKeeper = &poolIncentivesKeeper
	appKeepers.SwapRouterKeeper.SetPoolIncentivesKeeper(appKeepers.PoolIncentivesKeeper)
	// TODO: remove the line below once multihop is ported to swaprouter.
	appKeepers.GAMMKeeper.SetPoolIncentivesKeeper(appKeepers.PoolIncentivesKeeper)

	tokenFactoryKeeper := tokenfactorykeeper.NewKeeper(
		appKeepers.keys[tokenfactorytypes.StoreKey],
		appKeepers.GetSubspace(tokenfactorytypes.ModuleName),
		appKeepers.AccountKeeper,
		appKeepers.BankKeeper.WithMintCoinsRestriction(tokenfactorytypes.NewTokenFactoryDenomMintCoinsRestriction()),
		appKeepers.DistrKeeper,
	)
	appKeepers.TokenFactoryKeeper = &tokenFactoryKeeper

	validatorSetPreferenceKeeper := valsetpref.NewKeeper(
		appKeepers.keys[valsetpreftypes.StoreKey],
		appKeepers.GetSubspace(valsetpreftypes.ModuleName),
		appKeepers.StakingKeeper,
	)

	appKeepers.ValidatorSetPreferenceKeeper = &validatorSetPreferenceKeeper

	// The last arguments can contain custom message handlers, and custom query handlers,
	// if we want to allow any custom callbacks
	supportedFeatures := "iterator,staking,stargate,osmosis,cosmwasm_1_1"

	wasmOpts = append(owasm.RegisterCustomPlugins(appKeepers.GAMMKeeper, appKeepers.BankKeeper, appKeepers.TwapKeeper, appKeepers.TokenFactoryKeeper), wasmOpts...)
	wasmOpts = append(owasm.RegisterStargateQueries(*bApp.GRPCQueryRouter(), appCodec), wasmOpts...)

	wasmKeeper := wasm.NewKeeper(
		appCodec,
		appKeepers.keys[wasm.StoreKey],
		appKeepers.GetSubspace(wasm.ModuleName),
		appKeepers.AccountKeeper,
		appKeepers.BankKeeper,
		appKeepers.StakingKeeper,
		appKeepers.DistrKeeper,
		appKeepers.IBCKeeper.ChannelKeeper,
		&appKeepers.IBCKeeper.PortKeeper,
		appKeepers.ScopedWasmKeeper,
		appKeepers.TransferKeeper,
		bApp.MsgServiceRouter(),
		bApp.GRPCQueryRouter(),
		wasmDir,
		wasmConfig,
		supportedFeatures,
		wasmOpts...,
	)
	appKeepers.WasmKeeper = &wasmKeeper

	// Pass the contract keeper to all the structs (generally ICS4Wrappers for ibc middlewares) that need it
	appKeepers.ContractKeeper = wasmkeeper.NewDefaultPermissionKeeper(appKeepers.WasmKeeper)
	appKeepers.RateLimitingICS4Wrapper.ContractKeeper = appKeepers.ContractKeeper
	appKeepers.Ics20WasmHooks.ContractKeeper = appKeepers.ContractKeeper

	// wire up x/wasm to IBC
	ibcRouter.AddRoute(wasm.ModuleName, wasm.NewIBCHandler(appKeepers.WasmKeeper, appKeepers.IBCKeeper.ChannelKeeper))
	appKeepers.IBCKeeper.SetRouter(ibcRouter)

	// register the proposal types
	govRouter := govtypes.NewRouter()
	govRouter.AddRoute(govtypes.RouterKey, govtypes.ProposalHandler).
		AddRoute(paramproposal.RouterKey, params.NewParamChangeProposalHandler(*appKeepers.ParamsKeeper)).
		AddRoute(distrtypes.RouterKey, distribution.NewCommunityPoolSpendProposalHandler(*appKeepers.DistrKeeper)).
		AddRoute(ibcclienttypes.RouterKey, ibcclient.NewClientProposalHandler(appKeepers.IBCKeeper.ClientKeeper)).
		AddRoute(upgradetypes.RouterKey, upgrade.NewSoftwareUpgradeProposalHandler(*appKeepers.UpgradeKeeper)).
		AddRoute(ibchost.RouterKey, ibcclient.NewClientProposalHandler(appKeepers.IBCKeeper.ClientKeeper)).
		AddRoute(poolincentivestypes.RouterKey, poolincentives.NewPoolIncentivesProposalHandler(*appKeepers.PoolIncentivesKeeper)).
		AddRoute(txfeestypes.RouterKey, txfees.NewUpdateFeeTokenProposalHandler(*appKeepers.TxFeesKeeper)).
		AddRoute(superfluidtypes.RouterKey, superfluid.NewSuperfluidProposalHandler(*appKeepers.SuperfluidKeeper, *appKeepers.EpochsKeeper, *appKeepers.GAMMKeeper))

	// The gov proposal types can be individually enabled
	if len(wasmEnabledProposals) != 0 {
		govRouter.AddRoute(wasm.RouterKey, wasm.NewWasmProposalHandler(appKeepers.WasmKeeper, wasmEnabledProposals))
	}

	govKeeper := govkeeper.NewKeeper(
		appCodec, appKeepers.keys[govtypes.StoreKey],
		appKeepers.GetSubspace(govtypes.ModuleName), appKeepers.AccountKeeper, appKeepers.BankKeeper,
		appKeepers.SuperfluidKeeper, govRouter)
	appKeepers.GovKeeper = &govKeeper
}

// Create the IBC Transfer Stack from bottom to top:
//
// * SendPacket. Originates from the transferKeeper and and goes up the stack:
// transferKeeper.SendPacket -> ibc_rate_limit.SendPacket -> ibc_hooks.SendPacket -> channel.SendPacket
// * RecvPacket, message that originates from core IBC and goes down to app, the flow is the other way
// channel.RecvPacket -> ibc_hooks.OnRecvPacket -> ibc_rate_limit.OnRecvPacket -> transfer.OnRecvPacket
//
// After this, the wasm keeper is required to be set on both
// appkeepers.WasmHooks AND appKeepers.RateLimitingICS4Wrapper
func (appKeepers *AppKeepers) WireICS20PreWasmKeeper(
	appCodec codec.Codec,
	bApp *baseapp.BaseApp,
<<<<<<< HEAD
	hooksKeeper *ibchookskeeper.Keeper,
) {
=======
	hooksKeeper *ibchookskeeper.Keeper) {
>>>>>>> 62067092
	// Setup the ICS4Wrapper used by the hooks middleware
	wasmHooks := ibchooks.NewWasmHooks(hooksKeeper, nil) // The contract keeper needs to be set later
	appKeepers.Ics20WasmHooks = &wasmHooks
	appKeepers.HooksICS4Wrapper = ibchooks.NewICS4Middleware(
		appKeepers.IBCKeeper.ChannelKeeper,
		appKeepers.Ics20WasmHooks,
	)

	// ChannelKeeper wrapper for rate limiting SendPacket(). The wasmKeeper needs to be added after it's created
	rateLimitingParams := appKeepers.GetSubspace(ibcratelimittypes.ModuleName)
	rateLimitingParams = rateLimitingParams.WithKeyTable(ibcratelimittypes.ParamKeyTable())
	rateLimitingICS4Wrapper := ibcratelimit.NewICS4Middleware(
		appKeepers.HooksICS4Wrapper,
		appKeepers.AccountKeeper,
		// wasm keeper we set later.
		nil,
		appKeepers.BankKeeper,
		rateLimitingParams,
	)
	appKeepers.RateLimitingICS4Wrapper = &rateLimitingICS4Wrapper

	// Create Transfer Keepers
	transferKeeper := ibctransferkeeper.NewKeeper(
		appCodec,
		appKeepers.keys[ibctransfertypes.StoreKey],
		appKeepers.GetSubspace(ibctransfertypes.ModuleName),
		// The ICS4Wrapper is replaced by the rateLimitingICS4Wrapper instead of the channel
		appKeepers.RateLimitingICS4Wrapper,
		appKeepers.IBCKeeper.ChannelKeeper,
		&appKeepers.IBCKeeper.PortKeeper,
		appKeepers.AccountKeeper,
		appKeepers.BankKeeper,
		appKeepers.ScopedTransferKeeper,
	)
	appKeepers.TransferKeeper = &transferKeeper
	appKeepers.RawIcs20TransferAppModule = transfer.NewAppModule(*appKeepers.TransferKeeper)
	transferIBCModule := transfer.NewIBCModule(*appKeepers.TransferKeeper)

	// RateLimiting IBC Middleware
	rateLimitingTransferModule := ibcratelimit.NewIBCModule(transferIBCModule, appKeepers.RateLimitingICS4Wrapper)
	// Hooks Middleware
	hooksTransferModule := ibchooks.NewIBCMiddleware(&rateLimitingTransferModule, &appKeepers.HooksICS4Wrapper)
	appKeepers.TransferStack = &hooksTransferModule
}

// InitSpecialKeepers initiates special keepers (crisis appkeeper, upgradekeeper, params keeper)
func (appKeepers *AppKeepers) InitSpecialKeepers(
	appCodec codec.Codec,
	bApp *baseapp.BaseApp,
	wasmDir string,
	cdc *codec.LegacyAmino,
	invCheckPeriod uint,
	skipUpgradeHeights map[int64]bool,
	homePath string,
) {
	appKeepers.GenerateKeys()
	paramsKeeper := appKeepers.initParamsKeeper(appCodec, cdc, appKeepers.keys[paramstypes.StoreKey], appKeepers.tkeys[paramstypes.TStoreKey])
	appKeepers.ParamsKeeper = &paramsKeeper

	// set the BaseApp's parameter store
	bApp.SetParamStore(appKeepers.ParamsKeeper.Subspace(baseapp.Paramspace).WithKeyTable(paramskeeper.ConsensusParamsKeyTable()))

	// add capability keeper and ScopeToModule for ibc module
	appKeepers.CapabilityKeeper = capabilitykeeper.NewKeeper(appCodec, appKeepers.keys[capabilitytypes.StoreKey], appKeepers.memKeys[capabilitytypes.MemStoreKey])
	appKeepers.ScopedIBCKeeper = appKeepers.CapabilityKeeper.ScopeToModule(ibchost.ModuleName)
	appKeepers.ScopedICAHostKeeper = appKeepers.CapabilityKeeper.ScopeToModule(icahosttypes.SubModuleName)
	appKeepers.ScopedTransferKeeper = appKeepers.CapabilityKeeper.ScopeToModule(ibctransfertypes.ModuleName)
	appKeepers.ScopedWasmKeeper = appKeepers.CapabilityKeeper.ScopeToModule(wasm.ModuleName)
	appKeepers.CapabilityKeeper.Seal()

	// TODO: Make a SetInvCheckPeriod fn on CrisisKeeper.
	// IMO, its bad design atm that it requires this in state machine initialization
	crisisKeeper := crisiskeeper.NewKeeper(
		appKeepers.GetSubspace(crisistypes.ModuleName), invCheckPeriod, appKeepers.BankKeeper, authtypes.FeeCollectorName,
	)
	appKeepers.CrisisKeeper = &crisisKeeper

	upgradeKeeper := upgradekeeper.NewKeeper(
		skipUpgradeHeights,
		appKeepers.keys[upgradetypes.StoreKey],
		appCodec,
		homePath,
		bApp,
	)
	appKeepers.UpgradeKeeper = &upgradeKeeper
}

// initParamsKeeper init params keeper and its subspaces.
func (appKeepers *AppKeepers) initParamsKeeper(appCodec codec.BinaryCodec, legacyAmino *codec.LegacyAmino, key, tkey sdk.StoreKey) paramskeeper.Keeper {
	paramsKeeper := paramskeeper.NewKeeper(appCodec, legacyAmino, key, tkey)

	paramsKeeper.Subspace(authtypes.ModuleName)
	paramsKeeper.Subspace(banktypes.ModuleName)
	paramsKeeper.Subspace(stakingtypes.ModuleName)
	paramsKeeper.Subspace(minttypes.ModuleName)
	paramsKeeper.Subspace(distrtypes.ModuleName)
	paramsKeeper.Subspace(slashingtypes.ModuleName)
	paramsKeeper.Subspace(govtypes.ModuleName).WithKeyTable(govtypes.ParamKeyTable())
	paramsKeeper.Subspace(crisistypes.ModuleName)
	paramsKeeper.Subspace(ibctransfertypes.ModuleName)
	paramsKeeper.Subspace(ibchost.ModuleName)
	paramsKeeper.Subspace(icahosttypes.SubModuleName)
	paramsKeeper.Subspace(incentivestypes.ModuleName)
	paramsKeeper.Subspace(lockuptypes.ModuleName)
	paramsKeeper.Subspace(poolincentivestypes.ModuleName)
	paramsKeeper.Subspace(protorevtypes.ModuleName)
	paramsKeeper.Subspace(superfluidtypes.ModuleName)
	paramsKeeper.Subspace(swaproutertypes.ModuleName)
	paramsKeeper.Subspace(gammtypes.ModuleName)
	paramsKeeper.Subspace(wasm.ModuleName)
	paramsKeeper.Subspace(tokenfactorytypes.ModuleName)
	paramsKeeper.Subspace(twaptypes.ModuleName)
	paramsKeeper.Subspace(ibcratelimittypes.ModuleName)

	return paramsKeeper
}

// SetupHooks sets up hooks for modules.
func (appKeepers *AppKeepers) SetupHooks() {
	// For every module that has hooks set on it,
	// you must check InitNormalKeepers to ensure that its not passed by de-reference
	// e.g. *app.StakingKeeper doesn't appear

	// Recall that SetHooks is a mutative call.
	appKeepers.StakingKeeper.SetHooks(
		stakingtypes.NewMultiStakingHooks(
			appKeepers.DistrKeeper.Hooks(),
			appKeepers.SlashingKeeper.Hooks(),
			appKeepers.SuperfluidKeeper.Hooks(),
		),
	)

	appKeepers.GAMMKeeper.SetHooks(
		gammtypes.NewMultiGammHooks(
			// insert gamm hooks receivers here
			appKeepers.PoolIncentivesKeeper.Hooks(),
			appKeepers.TwapKeeper.GammHooks(),
		),
	)

	appKeepers.LockupKeeper.SetHooks(
		lockuptypes.NewMultiLockupHooks(
			// insert lockup hooks receivers here
			appKeepers.SuperfluidKeeper.Hooks(),
		),
	)

	appKeepers.IncentivesKeeper.SetHooks(
		incentivestypes.NewMultiIncentiveHooks(
		// insert incentive hooks receivers here
		),
	)

	appKeepers.MintKeeper.SetHooks(
		minttypes.NewMultiMintHooks(
			// insert mint hooks receivers here
			appKeepers.PoolIncentivesKeeper.Hooks(),
		),
	)

	appKeepers.EpochsKeeper.SetHooks(
		epochstypes.NewMultiEpochHooks(
			// insert epoch hooks receivers here
			appKeepers.TxFeesKeeper.Hooks(),
			appKeepers.TwapKeeper.EpochHooks(),
			appKeepers.SuperfluidKeeper.Hooks(),
			appKeepers.IncentivesKeeper.Hooks(),
			appKeepers.MintKeeper.Hooks(),
			appKeepers.ProtoRevKeeper.EpochHooks(),
		),
	)

	appKeepers.GovKeeper.SetHooks(
		govtypes.NewMultiGovHooks(
		// insert governance hooks receivers here
		),
	)
}

// TODO: We need to automate this, by bundling with a module struct...
func KVStoreKeys() []string {
	return []string{
		authtypes.StoreKey,
		banktypes.StoreKey,
		stakingtypes.StoreKey,
		minttypes.StoreKey,
		distrtypes.StoreKey,
		downtimetypes.StoreKey,
		slashingtypes.StoreKey,
		govtypes.StoreKey,
		paramstypes.StoreKey,
		ibchost.StoreKey,
		icahosttypes.StoreKey,
		upgradetypes.StoreKey,
		evidencetypes.StoreKey,
		ibctransfertypes.StoreKey,
		capabilitytypes.StoreKey,
		gammtypes.StoreKey,
		twaptypes.StoreKey,
		lockuptypes.StoreKey,
		incentivestypes.StoreKey,
		epochstypes.StoreKey,
		poolincentivestypes.StoreKey,
		swaproutertypes.StoreKey,
		authzkeeper.StoreKey,
		txfeestypes.StoreKey,
		superfluidtypes.StoreKey,
		wasm.StoreKey,
		tokenfactorytypes.StoreKey,
		valsetpreftypes.StoreKey,
		protorevtypes.StoreKey,
		ibchookstypes.StoreKey,
	}
}<|MERGE_RESOLUTION|>--- conflicted
+++ resolved
@@ -440,12 +440,7 @@
 func (appKeepers *AppKeepers) WireICS20PreWasmKeeper(
 	appCodec codec.Codec,
 	bApp *baseapp.BaseApp,
-<<<<<<< HEAD
-	hooksKeeper *ibchookskeeper.Keeper,
-) {
-=======
 	hooksKeeper *ibchookskeeper.Keeper) {
->>>>>>> 62067092
 	// Setup the ICS4Wrapper used by the hooks middleware
 	wasmHooks := ibchooks.NewWasmHooks(hooksKeeper, nil) // The contract keeper needs to be set later
 	appKeepers.Ics20WasmHooks = &wasmHooks
