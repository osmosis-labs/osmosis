package keepers

import (
	"github.com/CosmWasm/wasmd/x/wasm"
	wasmkeeper "github.com/CosmWasm/wasmd/x/wasm/keeper"
	"github.com/cosmos/cosmos-sdk/baseapp"
	"github.com/cosmos/cosmos-sdk/codec"
	sdk "github.com/cosmos/cosmos-sdk/types"
	authkeeper "github.com/cosmos/cosmos-sdk/x/auth/keeper"
	authtypes "github.com/cosmos/cosmos-sdk/x/auth/types"
	authzkeeper "github.com/cosmos/cosmos-sdk/x/authz/keeper"
	bankkeeper "github.com/cosmos/cosmos-sdk/x/bank/keeper"
	banktypes "github.com/cosmos/cosmos-sdk/x/bank/types"
	capabilitykeeper "github.com/cosmos/cosmos-sdk/x/capability/keeper"
	capabilitytypes "github.com/cosmos/cosmos-sdk/x/capability/types"
	crisiskeeper "github.com/cosmos/cosmos-sdk/x/crisis/keeper"
	crisistypes "github.com/cosmos/cosmos-sdk/x/crisis/types"
	"github.com/cosmos/cosmos-sdk/x/distribution"
	distrkeeper "github.com/cosmos/cosmos-sdk/x/distribution/keeper"
	distrtypes "github.com/cosmos/cosmos-sdk/x/distribution/types"
	evidencekeeper "github.com/cosmos/cosmos-sdk/x/evidence/keeper"
	evidencetypes "github.com/cosmos/cosmos-sdk/x/evidence/types"
	govkeeper "github.com/cosmos/cosmos-sdk/x/gov/keeper"
	govtypes "github.com/cosmos/cosmos-sdk/x/gov/types"
	"github.com/cosmos/cosmos-sdk/x/params"
	paramskeeper "github.com/cosmos/cosmos-sdk/x/params/keeper"
	paramstypes "github.com/cosmos/cosmos-sdk/x/params/types"
	paramproposal "github.com/cosmos/cosmos-sdk/x/params/types/proposal"
	slashingkeeper "github.com/cosmos/cosmos-sdk/x/slashing/keeper"
	slashingtypes "github.com/cosmos/cosmos-sdk/x/slashing/types"
	stakingkeeper "github.com/cosmos/cosmos-sdk/x/staking/keeper"
	stakingtypes "github.com/cosmos/cosmos-sdk/x/staking/types"
	"github.com/cosmos/cosmos-sdk/x/upgrade"
	upgradekeeper "github.com/cosmos/cosmos-sdk/x/upgrade/keeper"
	upgradetypes "github.com/cosmos/cosmos-sdk/x/upgrade/types"
	icq "github.com/strangelove-ventures/async-icq/v4"
	icqtypes "github.com/strangelove-ventures/async-icq/v4/types"

	downtimedetector "github.com/osmosis-labs/osmosis/v15/x/downtime-detector"
	downtimetypes "github.com/osmosis-labs/osmosis/v15/x/downtime-detector/types"
	"github.com/osmosis-labs/osmosis/v15/x/gamm"
	ibcratelimit "github.com/osmosis-labs/osmosis/v15/x/ibc-rate-limit"
	ibcratelimittypes "github.com/osmosis-labs/osmosis/v15/x/ibc-rate-limit/types"
	"github.com/osmosis-labs/osmosis/v15/x/poolmanager"
	poolmanagertypes "github.com/osmosis-labs/osmosis/v15/x/poolmanager/types"
	"github.com/osmosis-labs/osmosis/v15/x/protorev"
	ibchooks "github.com/osmosis-labs/osmosis/x/ibc-hooks"
	ibchookskeeper "github.com/osmosis-labs/osmosis/x/ibc-hooks/keeper"
	ibchookstypes "github.com/osmosis-labs/osmosis/x/ibc-hooks/types"

	icahost "github.com/cosmos/ibc-go/v4/modules/apps/27-interchain-accounts/host"
	icahostkeeper "github.com/cosmos/ibc-go/v4/modules/apps/27-interchain-accounts/host/keeper"
	icahosttypes "github.com/cosmos/ibc-go/v4/modules/apps/27-interchain-accounts/host/types"
	ibctransferkeeper "github.com/cosmos/ibc-go/v4/modules/apps/transfer/keeper"
	ibctransfertypes "github.com/cosmos/ibc-go/v4/modules/apps/transfer/types"
	ibcclient "github.com/cosmos/ibc-go/v4/modules/core/02-client"
	ibcclienttypes "github.com/cosmos/ibc-go/v4/modules/core/02-client/types"
	porttypes "github.com/cosmos/ibc-go/v4/modules/core/05-port/types"
	ibchost "github.com/cosmos/ibc-go/v4/modules/core/24-host"
	ibckeeper "github.com/cosmos/ibc-go/v4/modules/core/keeper"
	icqkeeper "github.com/strangelove-ventures/async-icq/v4/keeper"

	packetforward "github.com/strangelove-ventures/packet-forward-middleware/v4/router"
	packetforwardkeeper "github.com/strangelove-ventures/packet-forward-middleware/v4/router/keeper"
	packetforwardtypes "github.com/strangelove-ventures/packet-forward-middleware/v4/router/types"

	// IBC Transfer: Defines the "transfer" IBC port
	transfer "github.com/cosmos/ibc-go/v4/modules/apps/transfer"

	_ "github.com/osmosis-labs/osmosis/v15/client/docs/statik"
	owasm "github.com/osmosis-labs/osmosis/v15/wasmbinding"
	concentratedliquidity "github.com/osmosis-labs/osmosis/v15/x/concentrated-liquidity"
	concentratedliquiditytypes "github.com/osmosis-labs/osmosis/v15/x/concentrated-liquidity/types"
	gammkeeper "github.com/osmosis-labs/osmosis/v15/x/gamm/keeper"
	gammtypes "github.com/osmosis-labs/osmosis/v15/x/gamm/types"
	incentiveskeeper "github.com/osmosis-labs/osmosis/v15/x/incentives/keeper"
	incentivestypes "github.com/osmosis-labs/osmosis/v15/x/incentives/types"
	lockupkeeper "github.com/osmosis-labs/osmosis/v15/x/lockup/keeper"
	lockuptypes "github.com/osmosis-labs/osmosis/v15/x/lockup/types"
	mintkeeper "github.com/osmosis-labs/osmosis/v15/x/mint/keeper"
	minttypes "github.com/osmosis-labs/osmosis/v15/x/mint/types"
	poolincentives "github.com/osmosis-labs/osmosis/v15/x/pool-incentives"
	poolincentiveskeeper "github.com/osmosis-labs/osmosis/v15/x/pool-incentives/keeper"
	poolincentivestypes "github.com/osmosis-labs/osmosis/v15/x/pool-incentives/types"
	protorevkeeper "github.com/osmosis-labs/osmosis/v15/x/protorev/keeper"
	protorevtypes "github.com/osmosis-labs/osmosis/v15/x/protorev/types"
	"github.com/osmosis-labs/osmosis/v15/x/superfluid"
	superfluidkeeper "github.com/osmosis-labs/osmosis/v15/x/superfluid/keeper"
	superfluidtypes "github.com/osmosis-labs/osmosis/v15/x/superfluid/types"
	tokenfactorykeeper "github.com/osmosis-labs/osmosis/v15/x/tokenfactory/keeper"
	tokenfactorytypes "github.com/osmosis-labs/osmosis/v15/x/tokenfactory/types"
	"github.com/osmosis-labs/osmosis/v15/x/twap"
	twaptypes "github.com/osmosis-labs/osmosis/v15/x/twap/types"
	"github.com/osmosis-labs/osmosis/v15/x/txfees"
	txfeeskeeper "github.com/osmosis-labs/osmosis/v15/x/txfees/keeper"
	txfeestypes "github.com/osmosis-labs/osmosis/v15/x/txfees/types"
	valsetpref "github.com/osmosis-labs/osmosis/v15/x/valset-pref"
	valsetpreftypes "github.com/osmosis-labs/osmosis/v15/x/valset-pref/types"
	epochskeeper "github.com/osmosis-labs/osmosis/x/epochs/keeper"
	epochstypes "github.com/osmosis-labs/osmosis/x/epochs/types"
)

type AppKeepers struct {
	// keepers, by order of initialization
	// "Special" keepers
	ParamsKeeper     *paramskeeper.Keeper
	CapabilityKeeper *capabilitykeeper.Keeper
	CrisisKeeper     *crisiskeeper.Keeper
	UpgradeKeeper    *upgradekeeper.Keeper

	// make scoped keepers public for test purposes
	ScopedIBCKeeper      capabilitykeeper.ScopedKeeper
	ScopedICAHostKeeper  capabilitykeeper.ScopedKeeper
	ScopedTransferKeeper capabilitykeeper.ScopedKeeper
	ScopedWasmKeeper     capabilitykeeper.ScopedKeeper
	ScopedICQKeeper      capabilitykeeper.ScopedKeeper

	// "Normal" keepers
	AccountKeeper                *authkeeper.AccountKeeper
	BankKeeper                   *bankkeeper.BaseKeeper
	AuthzKeeper                  *authzkeeper.Keeper
	StakingKeeper                *stakingkeeper.Keeper
	DistrKeeper                  *distrkeeper.Keeper
	DowntimeKeeper               *downtimedetector.Keeper
	SlashingKeeper               *slashingkeeper.Keeper
	IBCKeeper                    *ibckeeper.Keeper
	IBCHooksKeeper               *ibchookskeeper.Keeper
	ICAHostKeeper                *icahostkeeper.Keeper
	ICQKeeper                    *icqkeeper.Keeper
	TransferKeeper               *ibctransferkeeper.Keeper
	EvidenceKeeper               *evidencekeeper.Keeper
	GAMMKeeper                   *gammkeeper.Keeper
	TwapKeeper                   *twap.Keeper
	LockupKeeper                 *lockupkeeper.Keeper
	EpochsKeeper                 *epochskeeper.Keeper
	IncentivesKeeper             *incentiveskeeper.Keeper
	ProtoRevKeeper               *protorevkeeper.Keeper
	MintKeeper                   *mintkeeper.Keeper
	PoolIncentivesKeeper         *poolincentiveskeeper.Keeper
	TxFeesKeeper                 *txfeeskeeper.Keeper
	SuperfluidKeeper             *superfluidkeeper.Keeper
	GovKeeper                    *govkeeper.Keeper
	WasmKeeper                   *wasm.Keeper
	ContractKeeper               *wasmkeeper.PermissionedKeeper
	TokenFactoryKeeper           *tokenfactorykeeper.Keeper
	PoolManagerKeeper            *poolmanager.Keeper
	ValidatorSetPreferenceKeeper *valsetpref.Keeper
	ConcentratedLiquidityKeeper  *concentratedliquidity.Keeper

	// IBC modules
	// transfer module
	RawIcs20TransferAppModule transfer.AppModule
	RateLimitingICS4Wrapper   *ibcratelimit.ICS4Wrapper
	TransferStack             *ibchooks.IBCMiddleware
	Ics20WasmHooks            *ibchooks.WasmHooks
	HooksICS4Wrapper          ibchooks.ICS4Middleware
	PacketForwardKeeper       *packetforwardkeeper.Keeper

	// keys to access the substores
	keys    map[string]*sdk.KVStoreKey
	tkeys   map[string]*sdk.TransientStoreKey
	memKeys map[string]*sdk.MemoryStoreKey
}

// InitNormalKeepers initializes all 'normal' keepers (account, app, bank, auth, staking, distribution, slashing, transfer, gamm, IBC router, pool incentives, governance, mint, txfees keepers).
func (appKeepers *AppKeepers) InitNormalKeepers(
	appCodec codec.Codec,
	bApp *baseapp.BaseApp,
	maccPerms map[string][]string,
	wasmDir string,
	wasmConfig wasm.Config,
	wasmEnabledProposals []wasm.ProposalType,
	wasmOpts []wasm.Option,
	blockedAddress map[string]bool,
) {
	// Add 'normal' keepers
	accountKeeper := authkeeper.NewAccountKeeper(
		appCodec,
		appKeepers.keys[authtypes.StoreKey],
		appKeepers.GetSubspace(authtypes.ModuleName),
		authtypes.ProtoBaseAccount,
		maccPerms,
	)
	appKeepers.AccountKeeper = &accountKeeper
	bankKeeper := bankkeeper.NewBaseKeeper(
		appCodec,
		appKeepers.keys[banktypes.StoreKey],
		appKeepers.AccountKeeper,
		appKeepers.GetSubspace(banktypes.ModuleName),
		blockedAddress,
	)
	appKeepers.BankKeeper = &bankKeeper

	authzKeeper := authzkeeper.NewKeeper(
		appKeepers.keys[authzkeeper.StoreKey],
		appCodec,
		bApp.MsgServiceRouter(),
	)
	appKeepers.AuthzKeeper = &authzKeeper

	stakingKeeper := stakingkeeper.NewKeeper(
		appCodec,
		appKeepers.keys[stakingtypes.StoreKey],
		appKeepers.AccountKeeper,
		appKeepers.BankKeeper,
		appKeepers.GetSubspace(stakingtypes.ModuleName),
	)
	appKeepers.StakingKeeper = &stakingKeeper

	distrKeeper := distrkeeper.NewKeeper(
		appCodec, appKeepers.keys[distrtypes.StoreKey],
		appKeepers.GetSubspace(distrtypes.ModuleName),
		appKeepers.AccountKeeper,
		appKeepers.BankKeeper,
		appKeepers.StakingKeeper,
		authtypes.FeeCollectorName,
		blockedAddress,
	)
	appKeepers.DistrKeeper = &distrKeeper

	appKeepers.DowntimeKeeper = downtimedetector.NewKeeper(
		appKeepers.keys[downtimetypes.StoreKey],
	)

	slashingKeeper := slashingkeeper.NewKeeper(
		appCodec,
		appKeepers.keys[slashingtypes.StoreKey],
		appKeepers.StakingKeeper,
		appKeepers.GetSubspace(slashingtypes.ModuleName),
	)
	appKeepers.SlashingKeeper = &slashingKeeper

	// Create IBC Keeper
	appKeepers.IBCKeeper = ibckeeper.NewKeeper(
		appCodec,
		appKeepers.keys[ibchost.StoreKey],
		appKeepers.GetSubspace(ibchost.ModuleName),
		appKeepers.StakingKeeper,
		appKeepers.UpgradeKeeper,
		appKeepers.ScopedIBCKeeper,
	)

	// Configure the hooks keeper
	hooksKeeper := ibchookskeeper.NewKeeper(
		appKeepers.keys[ibchookstypes.StoreKey],
	)
	appKeepers.IBCHooksKeeper = &hooksKeeper

	appKeepers.WireICS20PreWasmKeeper(appCodec, bApp, appKeepers.IBCHooksKeeper)

	icaHostKeeper := icahostkeeper.NewKeeper(
		appCodec, appKeepers.keys[icahosttypes.StoreKey],
		appKeepers.GetSubspace(icahosttypes.SubModuleName),
		appKeepers.IBCKeeper.ChannelKeeper,
		&appKeepers.IBCKeeper.PortKeeper,
		appKeepers.AccountKeeper,
		appKeepers.ScopedICAHostKeeper,
		bApp.MsgServiceRouter(),
	)
	appKeepers.ICAHostKeeper = &icaHostKeeper

	icaHostIBCModule := icahost.NewIBCModule(*appKeepers.ICAHostKeeper)
	// Create static IBC router, add transfer route, then set and seal it
	ibcRouter := porttypes.NewRouter()
	ibcRouter.AddRoute(icahosttypes.SubModuleName, icaHostIBCModule).
		// The transferIBC module is replaced by rateLimitingTransferModule
		AddRoute(ibctransfertypes.ModuleName, appKeepers.TransferStack)
	// Note: the sealing is done after creating wasmd and wiring that up

	// ICQ Keeper
	icqKeeper := icqkeeper.NewKeeper(
		appCodec,
		appKeepers.keys[icqtypes.StoreKey],
		appKeepers.GetSubspace(icqtypes.ModuleName),
		appKeepers.IBCKeeper.ChannelKeeper, // may be replaced with middleware
		appKeepers.IBCKeeper.ChannelKeeper,
		&appKeepers.IBCKeeper.PortKeeper,
		appKeepers.ScopedICQKeeper,
		NewQuerierWrapper(bApp),
	)
	appKeepers.ICQKeeper = &icqKeeper

	// Create Async ICQ module
	icqModule := icq.NewIBCModule(*appKeepers.ICQKeeper)

	// Add icq modules to IBC router
	ibcRouter.AddRoute(icqtypes.ModuleName, icqModule)
	// Note: the sealing is done after creating wasmd and wiring that up

	// create evidence keeper with router
	// If evidence needs to be handled for the app, set routes in router here and seal
	appKeepers.EvidenceKeeper = evidencekeeper.NewKeeper(
		appCodec,
		appKeepers.keys[evidencetypes.StoreKey],
		appKeepers.StakingKeeper,
		appKeepers.SlashingKeeper,
	)

	appKeepers.LockupKeeper = lockupkeeper.NewKeeper(
		appKeepers.keys[lockuptypes.StoreKey],
<<<<<<< HEAD
		// TODO: Visit why this needs to be deref'd
		*appKeepers.AccountKeeper,
=======
		appKeepers.AccountKeeper,
>>>>>>> b01fd3ef
		appKeepers.BankKeeper,
		appKeepers.DistrKeeper, appKeepers.GetSubspace(lockuptypes.ModuleName))

	appKeepers.ConcentratedLiquidityKeeper = concentratedliquidity.NewKeeper(
		appCodec,
		appKeepers.keys[concentratedliquiditytypes.StoreKey],
		appKeepers.BankKeeper,
		appKeepers.LockupKeeper,
		appKeepers.GetSubspace(concentratedliquiditytypes.ModuleName),
	)

	gammKeeper := gammkeeper.NewKeeper(
		appCodec, appKeepers.keys[gammtypes.StoreKey],
		appKeepers.GetSubspace(gammtypes.ModuleName),
		appKeepers.AccountKeeper,
		// TODO: Add a mintcoins restriction
		appKeepers.BankKeeper, appKeepers.DistrKeeper, appKeepers.ConcentratedLiquidityKeeper)
	appKeepers.GAMMKeeper = &gammKeeper

	appKeepers.PoolManagerKeeper = poolmanager.NewKeeper(
		appKeepers.keys[poolmanagertypes.StoreKey],
		appKeepers.GetSubspace(poolmanagertypes.ModuleName),
		appKeepers.GAMMKeeper,
		appKeepers.ConcentratedLiquidityKeeper,
		appKeepers.BankKeeper,
		appKeepers.AccountKeeper,
		appKeepers.DistrKeeper,
	)
	appKeepers.GAMMKeeper.SetPoolManager(appKeepers.PoolManagerKeeper)
	appKeepers.ConcentratedLiquidityKeeper.SetPoolManagerKeeper(appKeepers.PoolManagerKeeper)

	appKeepers.TwapKeeper = twap.NewKeeper(
		appKeepers.keys[twaptypes.StoreKey],
		appKeepers.tkeys[twaptypes.TransientStoreKey],
		appKeepers.GetSubspace(twaptypes.ModuleName),
		appKeepers.PoolManagerKeeper)

	appKeepers.EpochsKeeper = epochskeeper.NewKeeper(appKeepers.keys[epochstypes.StoreKey])

	protorevKeeper := protorevkeeper.NewKeeper(
		appCodec, appKeepers.keys[protorevtypes.StoreKey],
		appKeepers.GetSubspace(protorevtypes.ModuleName),
		appKeepers.AccountKeeper, appKeepers.BankKeeper, appKeepers.GAMMKeeper, appKeepers.EpochsKeeper, appKeepers.PoolManagerKeeper)
	appKeepers.ProtoRevKeeper = &protorevKeeper

	txFeesKeeper := txfeeskeeper.NewKeeper(
		appKeepers.AccountKeeper,
		appKeepers.BankKeeper,
		appKeepers.keys[txfeestypes.StoreKey],
		appKeepers.PoolManagerKeeper,
		appKeepers.GAMMKeeper,
	)
	appKeepers.TxFeesKeeper = &txFeesKeeper

	appKeepers.IncentivesKeeper = incentiveskeeper.NewKeeper(
		appKeepers.keys[incentivestypes.StoreKey],
		appKeepers.GetSubspace(incentivestypes.ModuleName),
		appKeepers.AccountKeeper,
		appKeepers.BankKeeper,
		appKeepers.LockupKeeper,
		appKeepers.EpochsKeeper,
		appKeepers.DistrKeeper,
		appKeepers.TxFeesKeeper,
		appKeepers.ConcentratedLiquidityKeeper,
		appKeepers.PoolManagerKeeper,
		appKeepers.PoolIncentivesKeeper,
	)

	appKeepers.SuperfluidKeeper = superfluidkeeper.NewKeeper(
		appKeepers.keys[superfluidtypes.StoreKey], appKeepers.GetSubspace(superfluidtypes.ModuleName),
		*appKeepers.AccountKeeper, appKeepers.BankKeeper, appKeepers.StakingKeeper, appKeepers.DistrKeeper, appKeepers.EpochsKeeper, appKeepers.LockupKeeper, appKeepers.GAMMKeeper, appKeepers.IncentivesKeeper,
		lockupkeeper.NewMsgServerImpl(appKeepers.LockupKeeper), appKeepers.ConcentratedLiquidityKeeper)

	mintKeeper := mintkeeper.NewKeeper(
		appKeepers.keys[minttypes.StoreKey],
		appKeepers.GetSubspace(minttypes.ModuleName),
		appKeepers.AccountKeeper,
		appKeepers.BankKeeper,
		appKeepers.DistrKeeper,
		appKeepers.EpochsKeeper,
		authtypes.FeeCollectorName,
	)
	appKeepers.MintKeeper = &mintKeeper

	poolIncentivesKeeper := poolincentiveskeeper.NewKeeper(
		appKeepers.keys[poolincentivestypes.StoreKey],
		appKeepers.GetSubspace(poolincentivestypes.ModuleName),
		appKeepers.AccountKeeper,
		appKeepers.BankKeeper,
		appKeepers.IncentivesKeeper,
		appKeepers.DistrKeeper,
		appKeepers.PoolManagerKeeper,
		appKeepers.EpochsKeeper,
	)
	appKeepers.PoolIncentivesKeeper = &poolIncentivesKeeper
	appKeepers.PoolManagerKeeper.SetPoolIncentivesKeeper(appKeepers.PoolIncentivesKeeper)
	appKeepers.IncentivesKeeper.SetPoolIncentivesKeeper(appKeepers.PoolIncentivesKeeper)

	tokenFactoryKeeper := tokenfactorykeeper.NewKeeper(
		appKeepers.keys[tokenfactorytypes.StoreKey],
		appKeepers.GetSubspace(tokenfactorytypes.ModuleName),
		appKeepers.AccountKeeper,
		appKeepers.BankKeeper.WithMintCoinsRestriction(tokenfactorytypes.NewTokenFactoryDenomMintCoinsRestriction()),
		appKeepers.DistrKeeper,
	)
	appKeepers.TokenFactoryKeeper = &tokenFactoryKeeper

	validatorSetPreferenceKeeper := valsetpref.NewKeeper(
		appKeepers.keys[valsetpreftypes.StoreKey],
		appKeepers.GetSubspace(valsetpreftypes.ModuleName),
		appKeepers.StakingKeeper,
		appKeepers.DistrKeeper,
		appKeepers.LockupKeeper,
	)

	appKeepers.ValidatorSetPreferenceKeeper = &validatorSetPreferenceKeeper

	// The last arguments can contain custom message handlers, and custom query handlers,
	// if we want to allow any custom callbacks
	supportedFeatures := "iterator,staking,stargate,osmosis,cosmwasm_1_1,cosmwasm_1_2"

	wasmOpts = append(owasm.RegisterCustomPlugins(appKeepers.BankKeeper, appKeepers.TokenFactoryKeeper), wasmOpts...)
	wasmOpts = append(owasm.RegisterStargateQueries(*bApp.GRPCQueryRouter(), appCodec), wasmOpts...)

	wasmKeeper := wasm.NewKeeper(
		appCodec,
		appKeepers.keys[wasm.StoreKey],
		appKeepers.GetSubspace(wasm.ModuleName),
		appKeepers.AccountKeeper,
		appKeepers.BankKeeper,
		appKeepers.StakingKeeper,
		appKeepers.DistrKeeper,
		appKeepers.IBCKeeper.ChannelKeeper,
		&appKeepers.IBCKeeper.PortKeeper,
		appKeepers.ScopedWasmKeeper,
		appKeepers.TransferKeeper,
		bApp.MsgServiceRouter(),
		bApp.GRPCQueryRouter(),
		wasmDir,
		wasmConfig,
		supportedFeatures,
		wasmOpts...,
	)
	appKeepers.WasmKeeper = &wasmKeeper

	// Pass the contract keeper to all the structs (generally ICS4Wrappers for ibc middlewares) that need it
	appKeepers.ContractKeeper = wasmkeeper.NewDefaultPermissionKeeper(appKeepers.WasmKeeper)
	appKeepers.RateLimitingICS4Wrapper.ContractKeeper = appKeepers.ContractKeeper
	appKeepers.Ics20WasmHooks.ContractKeeper = appKeepers.ContractKeeper

	// wire up x/wasm to IBC
	ibcRouter.AddRoute(wasm.ModuleName, wasm.NewIBCHandler(appKeepers.WasmKeeper, appKeepers.IBCKeeper.ChannelKeeper, appKeepers.IBCKeeper.ChannelKeeper))

	// Seal the router
	appKeepers.IBCKeeper.SetRouter(ibcRouter)

	// register the proposal types
	govRouter := govtypes.NewRouter()
	govRouter.AddRoute(govtypes.RouterKey, govtypes.ProposalHandler).
		AddRoute(paramproposal.RouterKey, params.NewParamChangeProposalHandler(*appKeepers.ParamsKeeper)).
		AddRoute(distrtypes.RouterKey, distribution.NewCommunityPoolSpendProposalHandler(*appKeepers.DistrKeeper)).
		AddRoute(ibcclienttypes.RouterKey, ibcclient.NewClientProposalHandler(appKeepers.IBCKeeper.ClientKeeper)).
		AddRoute(upgradetypes.RouterKey, upgrade.NewSoftwareUpgradeProposalHandler(*appKeepers.UpgradeKeeper)).
		AddRoute(ibchost.RouterKey, ibcclient.NewClientProposalHandler(appKeepers.IBCKeeper.ClientKeeper)).
		AddRoute(poolincentivestypes.RouterKey, poolincentives.NewPoolIncentivesProposalHandler(*appKeepers.PoolIncentivesKeeper)).
		AddRoute(txfeestypes.RouterKey, txfees.NewUpdateFeeTokenProposalHandler(*appKeepers.TxFeesKeeper)).
		AddRoute(superfluidtypes.RouterKey, superfluid.NewSuperfluidProposalHandler(*appKeepers.SuperfluidKeeper, *appKeepers.EpochsKeeper, *appKeepers.GAMMKeeper)).
		AddRoute(protorevtypes.RouterKey, protorev.NewProtoRevProposalHandler(*appKeepers.ProtoRevKeeper)).
		AddRoute(gammtypes.RouterKey, gamm.NewMigrationRecordHandler(*appKeepers.GAMMKeeper))

	// The gov proposal types can be individually enabled
	if len(wasmEnabledProposals) != 0 {
		govRouter.AddRoute(wasm.RouterKey, wasm.NewWasmProposalHandler(appKeepers.WasmKeeper, wasmEnabledProposals))
	}

	govKeeper := govkeeper.NewKeeper(
		appCodec, appKeepers.keys[govtypes.StoreKey],
		appKeepers.GetSubspace(govtypes.ModuleName), appKeepers.AccountKeeper, appKeepers.BankKeeper,
		appKeepers.SuperfluidKeeper, govRouter)
	appKeepers.GovKeeper = &govKeeper
}

// WireICS20PreWasmKeeper Create the IBC Transfer Stack from bottom to top:
//
// * SendPacket. Originates from the transferKeeper and goes up the stack:
// transferKeeper.SendPacket -> ibc_rate_limit.SendPacket -> ibc_hooks.SendPacket -> channel.SendPacket
// * RecvPacket, message that originates from core IBC and goes down to app, the flow is the other way
// channel.RecvPacket -> ibc_hooks.OnRecvPacket -> ibc_rate_limit.OnRecvPacket -> forward.OnRecvPacket -> transfer.OnRecvPacket
//
// Note that the forward middleware is only integrated on the "reveive" direction. It can be safely skipped when sending.
// Note also that the forward middleware is called "router", but we are using the name "forward" for clarity
// This may later be renamed upstream: https://github.com/strangelove-ventures/packet-forward-middleware/issues/10
//
// After this, the wasm keeper is required to be set on both
// appkeepers.WasmHooks AND appKeepers.RateLimitingICS4Wrapper
func (appKeepers *AppKeepers) WireICS20PreWasmKeeper(
	appCodec codec.Codec,
	bApp *baseapp.BaseApp,
	hooksKeeper *ibchookskeeper.Keeper,
) {
	// Setup the ICS4Wrapper used by the hooks middleware
	osmoPrefix := sdk.GetConfig().GetBech32AccountAddrPrefix()
	wasmHooks := ibchooks.NewWasmHooks(hooksKeeper, nil, osmoPrefix) // The contract keeper needs to be set later
	appKeepers.Ics20WasmHooks = &wasmHooks
	appKeepers.HooksICS4Wrapper = ibchooks.NewICS4Middleware(
		appKeepers.IBCKeeper.ChannelKeeper,
		appKeepers.Ics20WasmHooks,
	)

	// ChannelKeeper wrapper for rate limiting SendPacket(). The wasmKeeper needs to be added after it's created
	rateLimitingICS4Wrapper := ibcratelimit.NewICS4Middleware(
		appKeepers.HooksICS4Wrapper,
		appKeepers.AccountKeeper,
		// wasm keeper we set later.
		nil,
		appKeepers.BankKeeper,
		appKeepers.GetSubspace(ibcratelimittypes.ModuleName),
	)
	appKeepers.RateLimitingICS4Wrapper = &rateLimitingICS4Wrapper

	// Create Transfer Keepers
	transferKeeper := ibctransferkeeper.NewKeeper(
		appCodec,
		appKeepers.keys[ibctransfertypes.StoreKey],
		appKeepers.GetSubspace(ibctransfertypes.ModuleName),
		// The ICS4Wrapper is replaced by the rateLimitingICS4Wrapper instead of the channel
		appKeepers.RateLimitingICS4Wrapper,
		appKeepers.IBCKeeper.ChannelKeeper,
		&appKeepers.IBCKeeper.PortKeeper,
		appKeepers.AccountKeeper,
		appKeepers.BankKeeper,
		appKeepers.ScopedTransferKeeper,
	)
	appKeepers.TransferKeeper = &transferKeeper
	appKeepers.RawIcs20TransferAppModule = transfer.NewAppModule(*appKeepers.TransferKeeper)

	// Packet Forward Middleware
	// Initialize packet forward middleware router
	appKeepers.PacketForwardKeeper = packetforwardkeeper.NewKeeper(
		appCodec,
		appKeepers.keys[packetforwardtypes.StoreKey],
		appKeepers.GetSubspace(packetforwardtypes.ModuleName),
		appKeepers.TransferKeeper,
		appKeepers.IBCKeeper.ChannelKeeper,
		appKeepers.DistrKeeper,
		appKeepers.BankKeeper,
		// The ICS4Wrapper is replaced by the HooksICS4Wrapper instead of the channel so that sending can be overridden by the middleware
		appKeepers.HooksICS4Wrapper,
	)
	packetForwardMiddleware := packetforward.NewIBCMiddleware(
		transfer.NewIBCModule(*appKeepers.TransferKeeper),
		appKeepers.PacketForwardKeeper,
		0,
		packetforwardkeeper.DefaultForwardTransferPacketTimeoutTimestamp,
		packetforwardkeeper.DefaultRefundTransferPacketTimeoutTimestamp,
	)

	// RateLimiting IBC Middleware
	rateLimitingTransferModule := ibcratelimit.NewIBCModule(packetForwardMiddleware, appKeepers.RateLimitingICS4Wrapper)

	// Hooks Middleware
	hooksTransferModule := ibchooks.NewIBCMiddleware(&rateLimitingTransferModule, &appKeepers.HooksICS4Wrapper)
	appKeepers.TransferStack = &hooksTransferModule
}

// InitSpecialKeepers initiates special keepers (crisis appkeeper, upgradekeeper, params keeper)
func (appKeepers *AppKeepers) InitSpecialKeepers(
	appCodec codec.Codec,
	bApp *baseapp.BaseApp,
	wasmDir string,
	cdc *codec.LegacyAmino,
	invCheckPeriod uint,
	skipUpgradeHeights map[int64]bool,
	homePath string,
) {
	appKeepers.GenerateKeys()
	paramsKeeper := appKeepers.initParamsKeeper(appCodec, cdc, appKeepers.keys[paramstypes.StoreKey], appKeepers.tkeys[paramstypes.TStoreKey])
	appKeepers.ParamsKeeper = &paramsKeeper

	// set the BaseApp's parameter store
	bApp.SetParamStore(appKeepers.ParamsKeeper.Subspace(baseapp.Paramspace).WithKeyTable(paramskeeper.ConsensusParamsKeyTable()))

	// add capability keeper and ScopeToModule for ibc module
	appKeepers.CapabilityKeeper = capabilitykeeper.NewKeeper(appCodec, appKeepers.keys[capabilitytypes.StoreKey], appKeepers.memKeys[capabilitytypes.MemStoreKey])
	appKeepers.ScopedIBCKeeper = appKeepers.CapabilityKeeper.ScopeToModule(ibchost.ModuleName)
	appKeepers.ScopedICAHostKeeper = appKeepers.CapabilityKeeper.ScopeToModule(icahosttypes.SubModuleName)
	appKeepers.ScopedTransferKeeper = appKeepers.CapabilityKeeper.ScopeToModule(ibctransfertypes.ModuleName)
	appKeepers.ScopedWasmKeeper = appKeepers.CapabilityKeeper.ScopeToModule(wasm.ModuleName)
	appKeepers.ScopedICQKeeper = appKeepers.CapabilityKeeper.ScopeToModule(icqtypes.ModuleName)
	appKeepers.CapabilityKeeper.Seal()

	// TODO: Make a SetInvCheckPeriod fn on CrisisKeeper.
	// IMO, its bad design atm that it requires this in state machine initialization
	crisisKeeper := crisiskeeper.NewKeeper(
		appKeepers.GetSubspace(crisistypes.ModuleName), invCheckPeriod, appKeepers.BankKeeper, authtypes.FeeCollectorName,
	)
	appKeepers.CrisisKeeper = &crisisKeeper

	upgradeKeeper := upgradekeeper.NewKeeper(
		skipUpgradeHeights,
		appKeepers.keys[upgradetypes.StoreKey],
		appCodec,
		homePath,
		bApp,
	)
	appKeepers.UpgradeKeeper = &upgradeKeeper
}

// initParamsKeeper init params keeper and its subspaces.
func (appKeepers *AppKeepers) initParamsKeeper(appCodec codec.BinaryCodec, legacyAmino *codec.LegacyAmino, key, tkey sdk.StoreKey) paramskeeper.Keeper {
	paramsKeeper := paramskeeper.NewKeeper(appCodec, legacyAmino, key, tkey)

	paramsKeeper.Subspace(authtypes.ModuleName)
	paramsKeeper.Subspace(banktypes.ModuleName)
	paramsKeeper.Subspace(stakingtypes.ModuleName)
	paramsKeeper.Subspace(minttypes.ModuleName)
	paramsKeeper.Subspace(distrtypes.ModuleName)
	paramsKeeper.Subspace(slashingtypes.ModuleName)
	paramsKeeper.Subspace(govtypes.ModuleName).WithKeyTable(govtypes.ParamKeyTable())
	paramsKeeper.Subspace(crisistypes.ModuleName)
	paramsKeeper.Subspace(ibctransfertypes.ModuleName)
	paramsKeeper.Subspace(ibchost.ModuleName)
	paramsKeeper.Subspace(icahosttypes.SubModuleName)
	paramsKeeper.Subspace(incentivestypes.ModuleName)
	paramsKeeper.Subspace(lockuptypes.ModuleName)
	paramsKeeper.Subspace(poolincentivestypes.ModuleName)
	paramsKeeper.Subspace(protorevtypes.ModuleName)
	paramsKeeper.Subspace(superfluidtypes.ModuleName)
	paramsKeeper.Subspace(poolmanagertypes.ModuleName)
	paramsKeeper.Subspace(gammtypes.ModuleName)
	paramsKeeper.Subspace(wasm.ModuleName)
	paramsKeeper.Subspace(tokenfactorytypes.ModuleName)
	paramsKeeper.Subspace(twaptypes.ModuleName)
	paramsKeeper.Subspace(ibcratelimittypes.ModuleName)
	paramsKeeper.Subspace(concentratedliquiditytypes.ModuleName)
	paramsKeeper.Subspace(icqtypes.ModuleName)
	paramsKeeper.Subspace(packetforwardtypes.ModuleName).WithKeyTable(packetforwardtypes.ParamKeyTable())

	return paramsKeeper
}

// SetupHooks sets up hooks for modules.
func (appKeepers *AppKeepers) SetupHooks() {
	// For every module that has hooks set on it,
	// you must check InitNormalKeepers to ensure that its not passed by de-reference
	// e.g. *app.StakingKeeper doesn't appear

	// Recall that SetHooks is a mutative call.
	appKeepers.BankKeeper.SetHooks(
		banktypes.NewMultiBankHooks(
			appKeepers.TokenFactoryKeeper.Hooks(*appKeepers.WasmKeeper),
		),
	)

	appKeepers.StakingKeeper.SetHooks(
		stakingtypes.NewMultiStakingHooks(
			appKeepers.DistrKeeper.Hooks(),
			appKeepers.SlashingKeeper.Hooks(),
			appKeepers.SuperfluidKeeper.Hooks(),
		),
	)

	appKeepers.GAMMKeeper.SetHooks(
		gammtypes.NewMultiGammHooks(
			// insert gamm hooks receivers here
			appKeepers.PoolIncentivesKeeper.Hooks(),
			appKeepers.TwapKeeper.GammHooks(),
		),
	)

	appKeepers.ConcentratedLiquidityKeeper.SetListeners(
		concentratedliquiditytypes.NewConcentratedLiquidityListeners(
			appKeepers.TwapKeeper.ConcentratedLiquidityListener(),
			appKeepers.PoolIncentivesKeeper.Hooks(),
		),
	)

	appKeepers.LockupKeeper.SetHooks(
		lockuptypes.NewMultiLockupHooks(
			// insert lockup hooks receivers here
			appKeepers.SuperfluidKeeper.Hooks(),
		),
	)

	appKeepers.IncentivesKeeper.SetHooks(
		incentivestypes.NewMultiIncentiveHooks(
		// insert incentive hooks receivers here
		),
	)

	appKeepers.MintKeeper.SetHooks(
		minttypes.NewMultiMintHooks(
			// insert mint hooks receivers here
			appKeepers.PoolIncentivesKeeper.Hooks(),
		),
	)

	appKeepers.EpochsKeeper.SetHooks(
		epochstypes.NewMultiEpochHooks(
			// insert epoch hooks receivers here
			appKeepers.TxFeesKeeper.Hooks(),
			appKeepers.TwapKeeper.EpochHooks(),
			appKeepers.SuperfluidKeeper.Hooks(),
			appKeepers.IncentivesKeeper.Hooks(),
			appKeepers.MintKeeper.Hooks(),
			appKeepers.ProtoRevKeeper.EpochHooks(),
		),
	)

	appKeepers.GovKeeper.SetHooks(
		govtypes.NewMultiGovHooks(
		// insert governance hooks receivers here
		),
	)
}

// TODO: We need to automate this, by bundling with a module struct...
func KVStoreKeys() []string {
	return []string{
		authtypes.StoreKey,
		banktypes.StoreKey,
		stakingtypes.StoreKey,
		minttypes.StoreKey,
		distrtypes.StoreKey,
		downtimetypes.StoreKey,
		slashingtypes.StoreKey,
		govtypes.StoreKey,
		paramstypes.StoreKey,
		ibchost.StoreKey,
		icahosttypes.StoreKey,
		upgradetypes.StoreKey,
		evidencetypes.StoreKey,
		ibctransfertypes.StoreKey,
		capabilitytypes.StoreKey,
		gammtypes.StoreKey,
		twaptypes.StoreKey,
		lockuptypes.StoreKey,
		incentivestypes.StoreKey,
		epochstypes.StoreKey,
		poolincentivestypes.StoreKey,
		concentratedliquiditytypes.StoreKey,
		poolmanagertypes.StoreKey,
		authzkeeper.StoreKey,
		txfeestypes.StoreKey,
		superfluidtypes.StoreKey,
		wasm.StoreKey,
		tokenfactorytypes.StoreKey,
		valsetpreftypes.StoreKey,
		protorevtypes.StoreKey,
		ibchookstypes.StoreKey,
		icqtypes.StoreKey,
		packetforwardtypes.StoreKey,
	}
}<|MERGE_RESOLUTION|>--- conflicted
+++ resolved
@@ -298,12 +298,7 @@
 
 	appKeepers.LockupKeeper = lockupkeeper.NewKeeper(
 		appKeepers.keys[lockuptypes.StoreKey],
-<<<<<<< HEAD
-		// TODO: Visit why this needs to be deref'd
-		*appKeepers.AccountKeeper,
-=======
-		appKeepers.AccountKeeper,
->>>>>>> b01fd3ef
+		appKeepers.AccountKeeper,
 		appKeepers.BankKeeper,
 		appKeepers.DistrKeeper, appKeepers.GetSubspace(lockuptypes.ModuleName))
 
