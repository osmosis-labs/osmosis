package app

import (
	"github.com/CosmWasm/wasmd/x/wasm"
	ibctransfertypes "github.com/cosmos/ibc-go/v3/modules/apps/transfer/types"
	ibc "github.com/cosmos/ibc-go/v3/modules/core"
	ibchost "github.com/cosmos/ibc-go/v3/modules/core/24-host"

	ica "github.com/cosmos/ibc-go/v3/modules/apps/27-interchain-accounts"
	icatypes "github.com/cosmos/ibc-go/v3/modules/apps/27-interchain-accounts/types"

	"github.com/cosmos/cosmos-sdk/types/module"
	"github.com/cosmos/cosmos-sdk/x/auth"
	authsims "github.com/cosmos/cosmos-sdk/x/auth/simulation"
	authtypes "github.com/cosmos/cosmos-sdk/x/auth/types"
	"github.com/cosmos/cosmos-sdk/x/auth/vesting"
	vestingtypes "github.com/cosmos/cosmos-sdk/x/auth/vesting/types"
	"github.com/cosmos/cosmos-sdk/x/authz"
	authzmodule "github.com/cosmos/cosmos-sdk/x/authz/module"
	"github.com/cosmos/cosmos-sdk/x/bank"
	banktypes "github.com/cosmos/cosmos-sdk/x/bank/types"
	"github.com/cosmos/cosmos-sdk/x/capability"
	capabilitytypes "github.com/cosmos/cosmos-sdk/x/capability/types"
	"github.com/cosmos/cosmos-sdk/x/crisis"
	crisistypes "github.com/cosmos/cosmos-sdk/x/crisis/types"
	distr "github.com/cosmos/cosmos-sdk/x/distribution"
	distrtypes "github.com/cosmos/cosmos-sdk/x/distribution/types"
	"github.com/cosmos/cosmos-sdk/x/evidence"
	evidencetypes "github.com/cosmos/cosmos-sdk/x/evidence/types"
	"github.com/cosmos/cosmos-sdk/x/genutil"
	genutiltypes "github.com/cosmos/cosmos-sdk/x/genutil/types"
	"github.com/cosmos/cosmos-sdk/x/gov"
	govtypes "github.com/cosmos/cosmos-sdk/x/gov/types"
	"github.com/cosmos/cosmos-sdk/x/params"
	paramstypes "github.com/cosmos/cosmos-sdk/x/params/types"
	"github.com/cosmos/cosmos-sdk/x/slashing"
	slashingtypes "github.com/cosmos/cosmos-sdk/x/slashing/types"
	"github.com/cosmos/cosmos-sdk/x/staking"
	stakingtypes "github.com/cosmos/cosmos-sdk/x/staking/types"
	"github.com/cosmos/cosmos-sdk/x/upgrade"
	upgradetypes "github.com/cosmos/cosmos-sdk/x/upgrade/types"

	appparams "github.com/osmosis-labs/osmosis/v7/app/params"
	_ "github.com/osmosis-labs/osmosis/v7/client/docs/statik"
	"github.com/osmosis-labs/osmosis/v7/osmoutils/partialord"
	"github.com/osmosis-labs/osmosis/v7/x/epochs"
	epochstypes "github.com/osmosis-labs/osmosis/v7/x/epochs/types"
	"github.com/osmosis-labs/osmosis/v7/x/gamm"
	gammtypes "github.com/osmosis-labs/osmosis/v7/x/gamm/types"
	"github.com/osmosis-labs/osmosis/v7/x/incentives"
	incentivestypes "github.com/osmosis-labs/osmosis/v7/x/incentives/types"
	"github.com/osmosis-labs/osmosis/v7/x/lockup"
	lockuptypes "github.com/osmosis-labs/osmosis/v7/x/lockup/types"
	"github.com/osmosis-labs/osmosis/v7/x/mint"
	minttypes "github.com/osmosis-labs/osmosis/v7/x/mint/types"
	poolincentives "github.com/osmosis-labs/osmosis/v7/x/pool-incentives"
	poolincentivestypes "github.com/osmosis-labs/osmosis/v7/x/pool-incentives/types"
	superfluid "github.com/osmosis-labs/osmosis/v7/x/superfluid"
	superfluidtypes "github.com/osmosis-labs/osmosis/v7/x/superfluid/types"
	"github.com/osmosis-labs/osmosis/v7/x/tokenfactory"
	tokenfactorytypes "github.com/osmosis-labs/osmosis/v7/x/tokenfactory/types"
	"github.com/osmosis-labs/osmosis/v7/x/txfees"
	txfeestypes "github.com/osmosis-labs/osmosis/v7/x/txfees/types"
)

// moduleAccountPermissions defines module account permissions
// TODO: Having to input nil's here is unacceptable, we need a way to automatically derive this.
var moduleAccountPermissions = map[string][]string{
	authtypes.FeeCollectorName:               nil,
	distrtypes.ModuleName:                    nil,
	icatypes.ModuleName:                      nil,
	minttypes.ModuleName:                     {authtypes.Minter, authtypes.Burner},
	minttypes.DeveloperVestingModuleAcctName: nil,
	stakingtypes.BondedPoolName:              {authtypes.Burner, authtypes.Staking},
	stakingtypes.NotBondedPoolName:           {authtypes.Burner, authtypes.Staking},
	govtypes.ModuleName:                      {authtypes.Burner},
	ibctransfertypes.ModuleName:              {authtypes.Minter, authtypes.Burner},
	gammtypes.ModuleName:                     {authtypes.Minter, authtypes.Burner},
	incentivestypes.ModuleName:               {authtypes.Minter, authtypes.Burner},
	lockuptypes.ModuleName:                   {authtypes.Minter, authtypes.Burner},
	poolincentivestypes.ModuleName:           nil,
	superfluidtypes.ModuleName:               {authtypes.Minter, authtypes.Burner},
	txfeestypes.ModuleName:                   nil,
	txfeestypes.NonNativeFeeCollectorName:    nil,
	wasm.ModuleName:                          {authtypes.Burner},
	tokenfactorytypes.ModuleName:             {authtypes.Minter, authtypes.Burner},
}

// appModules return modules to initialize module manager.
func appModules(
	app *OsmosisApp,
	encodingConfig appparams.EncodingConfig,
	skipGenesisInvariants bool,
) []module.AppModule {
	appCodec := encodingConfig.Marshaler

	return []module.AppModule{
		genutil.NewAppModule(
			app.AccountKeeper,
			app.StakingKeeper,
			app.BaseApp.DeliverTx,
			encodingConfig.TxConfig,
		),
		auth.NewAppModule(appCodec, *app.AccountKeeper, nil),
		vesting.NewAppModule(*app.AccountKeeper, app.BankKeeper),
		bank.NewAppModule(appCodec, *app.BankKeeper, app.AccountKeeper),
		capability.NewAppModule(appCodec, *app.CapabilityKeeper),
		crisis.NewAppModule(app.CrisisKeeper, skipGenesisInvariants),
		gov.NewAppModule(appCodec, *app.GovKeeper, app.AccountKeeper, app.BankKeeper),
		mint.NewAppModule(appCodec, *app.MintKeeper, app.AccountKeeper, app.BankKeeper),
		slashing.NewAppModule(appCodec, *app.SlashingKeeper, app.AccountKeeper, app.BankKeeper, *app.StakingKeeper),
		distr.NewAppModule(appCodec, *app.DistrKeeper, app.AccountKeeper, app.BankKeeper, *app.StakingKeeper),
		staking.NewAppModule(appCodec, *app.StakingKeeper, app.AccountKeeper, app.BankKeeper),
		upgrade.NewAppModule(*app.UpgradeKeeper),
		wasm.NewAppModule(appCodec, app.WasmKeeper, app.StakingKeeper, app.AccountKeeper, app.BankKeeper),
		evidence.NewAppModule(*app.EvidenceKeeper),
		authzmodule.NewAppModule(appCodec, *app.AuthzKeeper, app.AccountKeeper, app.BankKeeper, app.interfaceRegistry),
		ibc.NewAppModule(app.IBCKeeper),
		ica.NewAppModule(nil, app.ICAHostKeeper),
		params.NewAppModule(*app.ParamsKeeper),
		app.TransferModule,
		gamm.NewAppModule(appCodec, *app.GAMMKeeper, app.AccountKeeper, app.BankKeeper),
		txfees.NewAppModule(appCodec, *app.TxFeesKeeper),
		incentives.NewAppModule(appCodec, *app.IncentivesKeeper, app.AccountKeeper, app.BankKeeper, app.EpochsKeeper),
		lockup.NewAppModule(appCodec, *app.LockupKeeper, app.AccountKeeper, app.BankKeeper),
		poolincentives.NewAppModule(appCodec, *app.PoolIncentivesKeeper),
		epochs.NewAppModule(appCodec, *app.EpochsKeeper),
		superfluid.NewAppModule(
			appCodec,
			*app.SuperfluidKeeper,
			app.AccountKeeper,
			app.BankKeeper,
			app.StakingKeeper,
			app.LockupKeeper,
			app.GAMMKeeper,
			app.EpochsKeeper,
		),
		tokenfactory.NewAppModule(appCodec, *app.TokenFactoryKeeper, app.AccountKeeper, app.BankKeeper),
	}
}

<<<<<<< HEAD
// orderBeginBlockers returns the order of BeginBlockers, by module name.
func orderBeginBlockers(allModuleNames []string) []string {
	ord := partialord.NewPartialOrdering(allModuleNames)
	// Upgrades should be run VERY first
	// Epochs is set to be next right now, this in principle could change to come later / be at the end.
	// But would have to be a holistic change with other pipelines taken into account.
	ord.FirstElements(upgradetypes.ModuleName, epochstypes.ModuleName, capabilitytypes.ModuleName)

	// Staking ordering
	// TODO: Perhaps this can be relaxed, left to future work to analyze.
	ord.Sequence(distrtypes.ModuleName, slashingtypes.ModuleName, evidencetypes.ModuleName, stakingtypes.ModuleName)
	// superfluid must come after distribution & epochs.
	// TODO: we actually set it to come after staking, since thats what happened before, and want to minimize chance of break.
	ord.After(superfluidtypes.ModuleName, stakingtypes.ModuleName)
	// TODO: This can almost certainly be un-constrained, but we keep the constraint to match prior functionality.
	// IBChost came after staking, before superfluid.
	ord.After(superfluidtypes.ModuleName, ibchost.ModuleName)
	// every remaining module's begin block is a no-op.
	return ord.TotalOrdering()
=======
// orderBeginBlockers Tell the app's module manager how to set the order of
// BeginBlockers, which are run at the beginning of every block.
func orderBeginBlockers() []string {
	return []string{
		// Upgrades should be run VERY first
		upgradetypes.ModuleName,
		// Note: epochs' begin should be "real" start of epochs, we keep epochs beginblock at the beginning
		epochstypes.ModuleName,
		capabilitytypes.ModuleName,
		minttypes.ModuleName,
		poolincentivestypes.ModuleName,
		distrtypes.ModuleName,
		slashingtypes.ModuleName,
		evidencetypes.ModuleName,
		stakingtypes.ModuleName,
		ibchost.ModuleName,
		ibctransfertypes.ModuleName,
		icatypes.ModuleName,
		authtypes.ModuleName,
		banktypes.ModuleName,
		govtypes.ModuleName,
		crisistypes.ModuleName,
		genutiltypes.ModuleName,
		authz.ModuleName,
		paramstypes.ModuleName,
		vestingtypes.ModuleName,
		gammtypes.ModuleName,
		incentivestypes.ModuleName,
		lockuptypes.ModuleName,
		poolincentivestypes.ModuleName,
		tokenfactorytypes.ModuleName,
		// superfluid must come after distribution and epochs
		superfluidtypes.ModuleName,
		txfeestypes.ModuleName,
		wasm.ModuleName,
	}
>>>>>>> 05375f86
}

func OrderEndBlockers(allModuleNames []string) []string {
	ord := partialord.NewPartialOrdering(allModuleNames)
	// only Osmosis modules with endblock code are: crisis, govtypes, staking
	// we don't care about the relative ordering between them.
	return ord.TotalOrdering()
}

// OrderInitGenesis returns module names in order for init genesis calls.
func OrderInitGenesis(allModuleNames []string) []string {
	return []string{
		capabilitytypes.ModuleName,
		authtypes.ModuleName,
		banktypes.ModuleName,
		distrtypes.ModuleName,
		stakingtypes.ModuleName,
		slashingtypes.ModuleName,
		govtypes.ModuleName,
		minttypes.ModuleName,
		crisistypes.ModuleName,
		ibchost.ModuleName,
		icatypes.ModuleName,
		gammtypes.ModuleName,
		txfeestypes.ModuleName,
		genutiltypes.ModuleName,
		evidencetypes.ModuleName,
		paramstypes.ModuleName,
		upgradetypes.ModuleName,
		vestingtypes.ModuleName,
		ibctransfertypes.ModuleName,
		poolincentivestypes.ModuleName,
		superfluidtypes.ModuleName,
		tokenfactorytypes.ModuleName,
		incentivestypes.ModuleName,
		epochstypes.ModuleName,
		lockuptypes.ModuleName,
		authz.ModuleName,
		// wasm after ibc transfer
		wasm.ModuleName,
	}
}

// simulationModules returns modules for simulation manager
func simulationModules(
	app *OsmosisApp,
	encodingConfig appparams.EncodingConfig,
	skipGenesisInvariants bool,
) []module.AppModuleSimulation {
	appCodec := encodingConfig.Marshaler

	// recreate list of modules, to ensure no issues with overriding prior module structs.
	modules := appModules(app, encodingConfig, skipGenesisInvariants)
	overrideModules := map[string]module.AppModuleSimulation{
		authtypes.ModuleName: auth.NewAppModule(appCodec, *app.AccountKeeper, authsims.RandomGenesisAccounts),
	}

	simModules := []module.AppModuleSimulation{}
	for _, appModule := range modules {
		// For every module, see if we override it. If so, use override.
		// Else, if we can cast the app module into a simulation module add it.
		// otherwise no simulation module.
		if simModule, ok := overrideModules[appModule.Name()]; ok {
			simModules = append(simModules, simModule)
		} else {
			if simModule, ok := appModule.(module.AppModuleSimulation); ok {
				simModules = append(simModules, simModule)
			}
		}
	}
	return simModules
}

// ModuleAccountAddrs returns all the app's module account addresses.
func (app *OsmosisApp) ModuleAccountAddrs() map[string]bool {
	modAccAddrs := make(map[string]bool)
	for acc := range maccPerms {
		modAccAddrs[authtypes.NewModuleAddress(acc).String()] = true
	}

	return modAccAddrs
}<|MERGE_RESOLUTION|>--- conflicted
+++ resolved
@@ -139,7 +139,6 @@
 	}
 }
 
-<<<<<<< HEAD
 // orderBeginBlockers returns the order of BeginBlockers, by module name.
 func orderBeginBlockers(allModuleNames []string) []string {
 	ord := partialord.NewPartialOrdering(allModuleNames)
@@ -159,44 +158,6 @@
 	ord.After(superfluidtypes.ModuleName, ibchost.ModuleName)
 	// every remaining module's begin block is a no-op.
 	return ord.TotalOrdering()
-=======
-// orderBeginBlockers Tell the app's module manager how to set the order of
-// BeginBlockers, which are run at the beginning of every block.
-func orderBeginBlockers() []string {
-	return []string{
-		// Upgrades should be run VERY first
-		upgradetypes.ModuleName,
-		// Note: epochs' begin should be "real" start of epochs, we keep epochs beginblock at the beginning
-		epochstypes.ModuleName,
-		capabilitytypes.ModuleName,
-		minttypes.ModuleName,
-		poolincentivestypes.ModuleName,
-		distrtypes.ModuleName,
-		slashingtypes.ModuleName,
-		evidencetypes.ModuleName,
-		stakingtypes.ModuleName,
-		ibchost.ModuleName,
-		ibctransfertypes.ModuleName,
-		icatypes.ModuleName,
-		authtypes.ModuleName,
-		banktypes.ModuleName,
-		govtypes.ModuleName,
-		crisistypes.ModuleName,
-		genutiltypes.ModuleName,
-		authz.ModuleName,
-		paramstypes.ModuleName,
-		vestingtypes.ModuleName,
-		gammtypes.ModuleName,
-		incentivestypes.ModuleName,
-		lockuptypes.ModuleName,
-		poolincentivestypes.ModuleName,
-		tokenfactorytypes.ModuleName,
-		// superfluid must come after distribution and epochs
-		superfluidtypes.ModuleName,
-		txfeestypes.ModuleName,
-		wasm.ModuleName,
-	}
->>>>>>> 05375f86
 }
 
 func OrderEndBlockers(allModuleNames []string) []string {
