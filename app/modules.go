package app

import (
	"github.com/CosmWasm/wasmd/x/wasm"
	wasmtypes "github.com/CosmWasm/wasmd/x/wasm/types"
	"github.com/cosmos/cosmos-sdk/client"
	authsims "github.com/cosmos/cosmos-sdk/x/auth/simulation"
	authzmodule "github.com/cosmos/cosmos-sdk/x/authz/module"
	capabilitykeeper "github.com/cosmos/cosmos-sdk/x/capability/keeper"
	"github.com/cosmos/cosmos-sdk/x/consensus"
	consensusparamtypes "github.com/cosmos/cosmos-sdk/x/consensus/types"
	stakingkeeper "github.com/cosmos/cosmos-sdk/x/staking/keeper"
	icq "github.com/cosmos/ibc-apps/modules/async-icq/v7"

	ibcwasm "github.com/cosmos/ibc-go/modules/light-clients/08-wasm"
	ibcwasmtypes "github.com/cosmos/ibc-go/modules/light-clients/08-wasm/types"
	ibctransfertypes "github.com/cosmos/ibc-go/v7/modules/apps/transfer/types"
	ibc "github.com/cosmos/ibc-go/v7/modules/core"
	ibchost "github.com/cosmos/ibc-go/v7/modules/core/exported"
	ibckeeper "github.com/cosmos/ibc-go/v7/modules/core/keeper"
	ibctestingtypes "github.com/cosmos/ibc-go/v7/testing/types"

	packetforward "github.com/cosmos/ibc-apps/middleware/packet-forward-middleware/v7/packetforward"
	packetforwardtypes "github.com/cosmos/ibc-apps/middleware/packet-forward-middleware/v7/packetforward/types"

	ibchookstypes "github.com/osmosis-labs/osmosis/x/ibc-hooks/types"

	ica "github.com/cosmos/ibc-go/v7/modules/apps/27-interchain-accounts"
	icatypes "github.com/cosmos/ibc-go/v7/modules/apps/27-interchain-accounts/types"

	icqtypes "github.com/cosmos/ibc-apps/modules/async-icq/v7/types"

	downtimemodule "github.com/osmosis-labs/osmosis/v24/x/downtime-detector/module"
	downtimetypes "github.com/osmosis-labs/osmosis/v24/x/downtime-detector/types"

	ibc_hooks "github.com/osmosis-labs/osmosis/x/ibc-hooks"

	"github.com/cosmos/cosmos-sdk/types/module"
	"github.com/cosmos/cosmos-sdk/x/auth"
	authtypes "github.com/cosmos/cosmos-sdk/x/auth/types"
	"github.com/cosmos/cosmos-sdk/x/auth/vesting"
	vestingtypes "github.com/cosmos/cosmos-sdk/x/auth/vesting/types"
	"github.com/cosmos/cosmos-sdk/x/authz"
	"github.com/cosmos/cosmos-sdk/x/bank"
	banktypes "github.com/cosmos/cosmos-sdk/x/bank/types"
	"github.com/cosmos/cosmos-sdk/x/capability"
	capabilitytypes "github.com/cosmos/cosmos-sdk/x/capability/types"
	"github.com/cosmos/cosmos-sdk/x/crisis"
	crisistypes "github.com/cosmos/cosmos-sdk/x/crisis/types"
	distr "github.com/cosmos/cosmos-sdk/x/distribution"
	distrtypes "github.com/cosmos/cosmos-sdk/x/distribution/types"
	"github.com/cosmos/cosmos-sdk/x/evidence"
	evidencetypes "github.com/cosmos/cosmos-sdk/x/evidence/types"
	"github.com/cosmos/cosmos-sdk/x/genutil"
	genutiltypes "github.com/cosmos/cosmos-sdk/x/genutil/types"
	"github.com/cosmos/cosmos-sdk/x/gov"
	govtypes "github.com/cosmos/cosmos-sdk/x/gov/types"
	"github.com/cosmos/cosmos-sdk/x/params"
	paramstypes "github.com/cosmos/cosmos-sdk/x/params/types"
	"github.com/cosmos/cosmos-sdk/x/slashing"
	slashingtypes "github.com/cosmos/cosmos-sdk/x/slashing/types"
	"github.com/cosmos/cosmos-sdk/x/staking"
	stakingtypes "github.com/cosmos/cosmos-sdk/x/staking/types"
	"github.com/cosmos/cosmos-sdk/x/upgrade"
	upgradetypes "github.com/cosmos/cosmos-sdk/x/upgrade/types"

	"github.com/osmosis-labs/osmosis/osmoutils/partialord"
<<<<<<< HEAD
	appparams "github.com/osmosis-labs/osmosis/v23/app/params"
	_ "github.com/osmosis-labs/osmosis/v23/client/docs/statik"
	"github.com/osmosis-labs/osmosis/v23/simulation/simtypes"
	authenticator "github.com/osmosis-labs/osmosis/v23/x/authenticator"
	authenticatortypes "github.com/osmosis-labs/osmosis/v23/x/authenticator/types"
	concentratedliquidity "github.com/osmosis-labs/osmosis/v23/x/concentrated-liquidity/clmodule"
	concentratedliquiditytypes "github.com/osmosis-labs/osmosis/v23/x/concentrated-liquidity/types"
	cwpoolmodule "github.com/osmosis-labs/osmosis/v23/x/cosmwasmpool/module"
	cosmwasmpooltypes "github.com/osmosis-labs/osmosis/v23/x/cosmwasmpool/types"
	"github.com/osmosis-labs/osmosis/v23/x/gamm"
	gammtypes "github.com/osmosis-labs/osmosis/v23/x/gamm/types"
	"github.com/osmosis-labs/osmosis/v23/x/ibc-rate-limit/ibcratelimitmodule"
	ibcratelimittypes "github.com/osmosis-labs/osmosis/v23/x/ibc-rate-limit/types"
	"github.com/osmosis-labs/osmosis/v23/x/incentives"
	incentivestypes "github.com/osmosis-labs/osmosis/v23/x/incentives/types"
	"github.com/osmosis-labs/osmosis/v23/x/lockup"
	lockuptypes "github.com/osmosis-labs/osmosis/v23/x/lockup/types"
	"github.com/osmosis-labs/osmosis/v23/x/mint"
	minttypes "github.com/osmosis-labs/osmosis/v23/x/mint/types"
	poolincentives "github.com/osmosis-labs/osmosis/v23/x/pool-incentives"
	poolincentivestypes "github.com/osmosis-labs/osmosis/v23/x/pool-incentives/types"
	poolmanager "github.com/osmosis-labs/osmosis/v23/x/poolmanager/module"
	poolmanagertypes "github.com/osmosis-labs/osmosis/v23/x/poolmanager/types"
	"github.com/osmosis-labs/osmosis/v23/x/protorev"
	protorevtypes "github.com/osmosis-labs/osmosis/v23/x/protorev/types"
	superfluid "github.com/osmosis-labs/osmosis/v23/x/superfluid"
	superfluidtypes "github.com/osmosis-labs/osmosis/v23/x/superfluid/types"
	"github.com/osmosis-labs/osmosis/v23/x/tokenfactory"
	tokenfactorytypes "github.com/osmosis-labs/osmosis/v23/x/tokenfactory/types"
	"github.com/osmosis-labs/osmosis/v23/x/twap/twapmodule"
	twaptypes "github.com/osmosis-labs/osmosis/v23/x/twap/types"
	"github.com/osmosis-labs/osmosis/v23/x/txfees"
	txfeestypes "github.com/osmosis-labs/osmosis/v23/x/txfees/types"
	valsetpreftypes "github.com/osmosis-labs/osmosis/v23/x/valset-pref/types"
	valsetprefmodule "github.com/osmosis-labs/osmosis/v23/x/valset-pref/valpref-module"
=======
	appparams "github.com/osmosis-labs/osmosis/v24/app/params"
	_ "github.com/osmosis-labs/osmosis/v24/client/docs/statik"
	"github.com/osmosis-labs/osmosis/v24/simulation/simtypes"
	concentratedliquidity "github.com/osmosis-labs/osmosis/v24/x/concentrated-liquidity/clmodule"
	concentratedliquiditytypes "github.com/osmosis-labs/osmosis/v24/x/concentrated-liquidity/types"
	cwpoolmodule "github.com/osmosis-labs/osmosis/v24/x/cosmwasmpool/module"
	cosmwasmpooltypes "github.com/osmosis-labs/osmosis/v24/x/cosmwasmpool/types"
	"github.com/osmosis-labs/osmosis/v24/x/gamm"
	gammtypes "github.com/osmosis-labs/osmosis/v24/x/gamm/types"
	"github.com/osmosis-labs/osmosis/v24/x/ibc-rate-limit/ibcratelimitmodule"
	ibcratelimittypes "github.com/osmosis-labs/osmosis/v24/x/ibc-rate-limit/types"
	"github.com/osmosis-labs/osmosis/v24/x/incentives"
	incentivestypes "github.com/osmosis-labs/osmosis/v24/x/incentives/types"
	"github.com/osmosis-labs/osmosis/v24/x/lockup"
	lockuptypes "github.com/osmosis-labs/osmosis/v24/x/lockup/types"
	"github.com/osmosis-labs/osmosis/v24/x/mint"
	minttypes "github.com/osmosis-labs/osmosis/v24/x/mint/types"
	poolincentives "github.com/osmosis-labs/osmosis/v24/x/pool-incentives"
	poolincentivestypes "github.com/osmosis-labs/osmosis/v24/x/pool-incentives/types"
	poolmanager "github.com/osmosis-labs/osmosis/v24/x/poolmanager/module"
	poolmanagertypes "github.com/osmosis-labs/osmosis/v24/x/poolmanager/types"
	"github.com/osmosis-labs/osmosis/v24/x/protorev"
	protorevtypes "github.com/osmosis-labs/osmosis/v24/x/protorev/types"
	superfluid "github.com/osmosis-labs/osmosis/v24/x/superfluid"
	superfluidtypes "github.com/osmosis-labs/osmosis/v24/x/superfluid/types"
	"github.com/osmosis-labs/osmosis/v24/x/tokenfactory"
	tokenfactorytypes "github.com/osmosis-labs/osmosis/v24/x/tokenfactory/types"
	"github.com/osmosis-labs/osmosis/v24/x/twap/twapmodule"
	twaptypes "github.com/osmosis-labs/osmosis/v24/x/twap/types"
	"github.com/osmosis-labs/osmosis/v24/x/txfees"
	txfeestypes "github.com/osmosis-labs/osmosis/v24/x/txfees/types"
	valsetpreftypes "github.com/osmosis-labs/osmosis/v24/x/valset-pref/types"
	valsetprefmodule "github.com/osmosis-labs/osmosis/v24/x/valset-pref/valpref-module"
>>>>>>> e98d0233
	"github.com/osmosis-labs/osmosis/x/epochs"
	epochstypes "github.com/osmosis-labs/osmosis/x/epochs/types"
)

// moduleAccountPermissions defines module account permissions
// TODO: Having to input nil's here is unacceptable, we need a way to automatically derive this.
var moduleAccountPermissions = map[string][]string{
<<<<<<< HEAD
	authtypes.FeeCollectorName:                    nil,
	distrtypes.ModuleName:                         nil,
	ibchookstypes.ModuleName:                      nil,
	icatypes.ModuleName:                           nil,
	icqtypes.ModuleName:                           nil,
	minttypes.ModuleName:                          {authtypes.Minter, authtypes.Burner},
	minttypes.DeveloperVestingModuleAcctName:      nil,
	stakingtypes.BondedPoolName:                   {authtypes.Burner, authtypes.Staking},
	stakingtypes.NotBondedPoolName:                {authtypes.Burner, authtypes.Staking},
	govtypes.ModuleName:                           {authtypes.Burner},
	ibctransfertypes.ModuleName:                   {authtypes.Minter, authtypes.Burner},
	gammtypes.ModuleName:                          {authtypes.Minter, authtypes.Burner},
	incentivestypes.ModuleName:                    {authtypes.Minter, authtypes.Burner},
	protorevtypes.ModuleName:                      {authtypes.Minter, authtypes.Burner},
	lockuptypes.ModuleName:                        {authtypes.Minter, authtypes.Burner},
	poolincentivestypes.ModuleName:                nil,
	superfluidtypes.ModuleName:                    {authtypes.Minter, authtypes.Burner},
	txfeestypes.ModuleName:                        nil,
	txfeestypes.FeeCollectorForStakingRewardsName: nil,
	txfeestypes.FeeCollectorForCommunityPoolName:  nil,
	wasmtypes.ModuleName:                          {authtypes.Burner},
	tokenfactorytypes.ModuleName:                  {authtypes.Minter, authtypes.Burner},
	valsetpreftypes.ModuleName:                    {authtypes.Staking},
	poolmanagertypes.ModuleName:                   nil,
	cosmwasmpooltypes.ModuleName:                  nil,
	authenticatortypes.ModuleName:                 nil,
=======
	authtypes.FeeCollectorName:               nil,
	distrtypes.ModuleName:                    nil,
	ibchookstypes.ModuleName:                 nil,
	icatypes.ModuleName:                      nil,
	icqtypes.ModuleName:                      nil,
	minttypes.ModuleName:                     {authtypes.Minter, authtypes.Burner},
	minttypes.DeveloperVestingModuleAcctName: nil,
	stakingtypes.BondedPoolName:              {authtypes.Burner, authtypes.Staking},
	stakingtypes.NotBondedPoolName:           {authtypes.Burner, authtypes.Staking},
	govtypes.ModuleName:                      {authtypes.Burner},
	ibctransfertypes.ModuleName:              {authtypes.Minter, authtypes.Burner},
	gammtypes.ModuleName:                     {authtypes.Minter, authtypes.Burner},
	incentivestypes.ModuleName:               {authtypes.Minter, authtypes.Burner},
	protorevtypes.ModuleName:                 {authtypes.Minter, authtypes.Burner},
	lockuptypes.ModuleName:                   {authtypes.Minter, authtypes.Burner},
	poolincentivestypes.ModuleName:           nil,
	superfluidtypes.ModuleName:               {authtypes.Minter, authtypes.Burner},
	txfeestypes.ModuleName:                   nil,
	txfeestypes.NonNativeTxFeeCollectorName:  nil,
	txfeestypes.TakerFeeStakersName:          nil,
	txfeestypes.TakerFeeCommunityPoolName:    nil,
	txfeestypes.TakerFeeCollectorName:        nil,
	wasmtypes.ModuleName:                     {authtypes.Burner},
	tokenfactorytypes.ModuleName:             {authtypes.Minter, authtypes.Burner},
	valsetpreftypes.ModuleName:               {authtypes.Staking},
	poolmanagertypes.ModuleName:              nil,
	cosmwasmpooltypes.ModuleName:             nil,
>>>>>>> e98d0233
}

// appModules return modules to initialize module manager.
func appModules(
	app *OsmosisApp,
	encodingConfig appparams.EncodingConfig,
	skipGenesisInvariants bool,
) []module.AppModule {
	appCodec := encodingConfig.Marshaler

	return []module.AppModule{
		genutil.NewAppModule(
			app.AccountKeeper,
			app.StakingKeeper,
			app.BaseApp.DeliverTx,
			encodingConfig.TxConfig,
		),
		auth.NewAppModule(appCodec, *app.AccountKeeper, authsims.RandomGenesisAccounts, app.GetSubspace(authtypes.ModuleName)),
		vesting.NewAppModule(*app.AccountKeeper, app.BankKeeper),
		bank.NewAppModule(appCodec, *app.BankKeeper, app.AccountKeeper, app.GetSubspace(banktypes.ModuleName)),
		capability.NewAppModule(appCodec, *app.CapabilityKeeper, false),
		gov.NewAppModule(appCodec, app.GovKeeper, *app.AccountKeeper, app.BankKeeper, app.GetSubspace(govtypes.ModuleName)),
		mint.NewAppModule(appCodec, *app.MintKeeper, app.AccountKeeper, app.BankKeeper),
		slashing.NewAppModule(appCodec, *app.SlashingKeeper, app.AccountKeeper, app.BankKeeper, app.StakingKeeper, app.GetSubspace(slashingtypes.ModuleName)),
		distr.NewAppModule(appCodec, *app.DistrKeeper, app.AccountKeeper, app.BankKeeper, *app.StakingKeeper, app.GetSubspace(distrtypes.ModuleName)),
		downtimemodule.NewAppModule(*app.DowntimeKeeper),
		staking.NewAppModule(appCodec, app.StakingKeeper, app.AccountKeeper, app.BankKeeper, app.GetSubspace(stakingtypes.ModuleName)),
		upgrade.NewAppModule(app.UpgradeKeeper),
		wasm.NewAppModule(appCodec, app.WasmKeeper, app.StakingKeeper, *app.AccountKeeper, app.BankKeeper, app.BaseApp.MsgServiceRouter(), app.GetSubspace(wasmtypes.ModuleName)),
		evidence.NewAppModule(*app.EvidenceKeeper),
		authzmodule.NewAppModule(appCodec, *app.AuthzKeeper, app.AccountKeeper, app.BankKeeper, app.interfaceRegistry),
		ibc.NewAppModule(app.IBCKeeper),
		ibcwasm.NewAppModule(*app.IBCWasmClientKeeper),
		ica.NewAppModule(app.ICAControllerKeeper, app.ICAHostKeeper),
		params.NewAppModule(*app.ParamsKeeper),
		consensus.NewAppModule(appCodec, *app.AppKeepers.ConsensusParamsKeeper),
		app.RawIcs20TransferAppModule,
		gamm.NewAppModule(appCodec, *app.GAMMKeeper, app.AccountKeeper, app.BankKeeper),
		poolmanager.NewAppModule(*app.PoolManagerKeeper, app.GAMMKeeper),
		twapmodule.NewAppModule(*app.TwapKeeper),
		concentratedliquidity.NewAppModule(appCodec, *app.ConcentratedLiquidityKeeper),
		protorev.NewAppModule(appCodec, *app.ProtoRevKeeper, app.AccountKeeper, app.BankKeeper, app.EpochsKeeper, app.GAMMKeeper),
		txfees.NewAppModule(*app.TxFeesKeeper),
		incentives.NewAppModule(*app.IncentivesKeeper, app.AccountKeeper, app.BankKeeper, app.EpochsKeeper),
		lockup.NewAppModule(*app.LockupKeeper, app.AccountKeeper, app.BankKeeper),
		poolincentives.NewAppModule(*app.PoolIncentivesKeeper),
		epochs.NewAppModule(*app.EpochsKeeper),
		superfluid.NewAppModule(
			*app.SuperfluidKeeper,
			app.AccountKeeper,
			app.BankKeeper,
			app.StakingKeeper,
			app.LockupKeeper,
			app.GAMMKeeper,
			app.EpochsKeeper,
			app.ConcentratedLiquidityKeeper,
		),
		tokenfactory.NewAppModule(*app.TokenFactoryKeeper, app.AccountKeeper, app.BankKeeper),
		valsetprefmodule.NewAppModule(appCodec, *app.ValidatorSetPreferenceKeeper),
		ibcratelimitmodule.NewAppModule(*app.RateLimitingICS4Wrapper),
		ibc_hooks.NewAppModule(app.AccountKeeper, *app.IBCHooksKeeper),
		icq.NewAppModule(*app.AppKeepers.ICQKeeper, app.GetSubspace(icqtypes.ModuleName)),
		packetforward.NewAppModule(app.PacketForwardKeeper, app.GetSubspace(packetforwardtypes.ModuleName)),
		cwpoolmodule.NewAppModule(appCodec, *app.CosmwasmPoolKeeper),
		crisis.NewAppModule(app.CrisisKeeper, skipGenesisInvariants, app.GetSubspace(crisistypes.ModuleName)),
		authenticator.NewAppModule(appCodec, *app.AuthenticatorKeeper),
	}
}

// orderBeginBlockers returns the order of BeginBlockers, by module name.
func orderBeginBlockers(allModuleNames []string) []string {
	ord := partialord.NewPartialOrdering(allModuleNames)
	// Upgrades should be run VERY first
	// Epochs is set to be next right now, this in principle could change to come later / be at the end,
	// but would have to be a holistic change with other pipelines taken into account.
	// Epochs must come before staking, because txfees epoch hook sends fees to the auth "fee collector"
	// module account, which is then distributed to stakers. If staking comes before epochs, then the
	// funds will not be distributed to stakers as expected.
	ord.FirstElements(upgradetypes.ModuleName, epochstypes.ModuleName, capabilitytypes.ModuleName)

	// Staking ordering
	// TODO: Perhaps this can be relaxed, left to future work to analyze.
	ord.Sequence(distrtypes.ModuleName, slashingtypes.ModuleName, evidencetypes.ModuleName, stakingtypes.ModuleName)
	// superfluid must come after distribution & epochs.
	// TODO: we actually set it to come after staking, since that's what happened before, and want to minimize chance of break.
	ord.After(superfluidtypes.ModuleName, stakingtypes.ModuleName)
	// TODO: This can almost certainly be un-constrained, but we keep the constraint to match prior functionality.
	// IBChost came after staking, before superfluid.
	// TODO: Come back and delete this line after testing the base change.
	ord.Sequence(stakingtypes.ModuleName, ibchost.ModuleName, superfluidtypes.ModuleName)
	// We leave downtime-detector un-constrained.
	// every remaining module's begin block is a no-op.
	return ord.TotalOrdering()
}

// OrderEndBlockers returns EndBlockers (crisis, govtypes, staking) with no relative order.
func OrderEndBlockers(allModuleNames []string) []string {
	ord := partialord.NewPartialOrdering(allModuleNames)

	// Staking must be after gov.
	ord.FirstElements(govtypes.ModuleName)
	ord.LastElements(stakingtypes.ModuleName)

	// only Osmosis modules with endblock code are: twap, crisis, govtypes, staking
	// we don't care about the relative ordering between them.
	return ord.TotalOrdering()
}

// OrderInitGenesis returns module names in order for init genesis calls.
func OrderInitGenesis(allModuleNames []string) []string {
	// NOTE: The genutils module must occur after staking so that pools are
	// properly initialized with tokens from genesis accounts.
	// NOTE: Capability module must occur first so that it can initialize any capabilities
	// so that other modules that want to create or claim capabilities afterwards in InitChain
	// can do so safely.
	return []string{
		capabilitytypes.ModuleName,
		authtypes.ModuleName,
		banktypes.ModuleName,
		distrtypes.ModuleName,
		downtimetypes.ModuleName,
		stakingtypes.ModuleName,
		slashingtypes.ModuleName,
		govtypes.ModuleName,
		minttypes.ModuleName,
		crisistypes.ModuleName,
		ibchost.ModuleName,
		icatypes.ModuleName,
		gammtypes.ModuleName,
		poolmanagertypes.ModuleName,
		protorevtypes.ModuleName,
		twaptypes.ModuleName,
		txfeestypes.ModuleName,
		authenticatortypes.ModuleName,
		genutiltypes.ModuleName,
		evidencetypes.ModuleName,
		paramstypes.ModuleName,
		upgradetypes.ModuleName,
		vestingtypes.ModuleName,
		ibctransfertypes.ModuleName,
		consensusparamtypes.ModuleName,
		poolincentivestypes.ModuleName,
		superfluidtypes.ModuleName,
		tokenfactorytypes.ModuleName,
		valsetpreftypes.ModuleName,
		incentivestypes.ModuleName,
		epochstypes.ModuleName,
		lockuptypes.ModuleName,
		authz.ModuleName,
		concentratedliquiditytypes.ModuleName,
		ibcratelimittypes.ModuleName,
		// wasm after ibc transfer
		wasmtypes.ModuleName,
		ibcwasmtypes.ModuleName,
		// ibc_hooks after auth keeper
		ibchookstypes.ModuleName,
		icqtypes.ModuleName,
		packetforwardtypes.ModuleName,
		cosmwasmpooltypes.ModuleName,
	}
}

// ModuleAccountAddrs returns all the app's module account addresses.
func ModuleAccountAddrs() map[string]bool {
	modAccAddrs := make(map[string]bool)
	for acc := range maccPerms {
		modAccAddrs[authtypes.NewModuleAddress(acc).String()] = true
	}

	return modAccAddrs
}

func (app *OsmosisApp) GetAccountKeeper() simtypes.AccountKeeper {
	return app.AppKeepers.AccountKeeper
}

func (app *OsmosisApp) GetBankKeeper() simtypes.BankKeeper {
	return app.AppKeepers.BankKeeper
}

// Required for ibctesting
func (app *OsmosisApp) GetStakingKeeper() ibctestingtypes.StakingKeeper {
	return *app.AppKeepers.StakingKeeper // Dereferencing the pointer
}
func (app *OsmosisApp) GetSDKStakingKeeper() stakingkeeper.Keeper {
	return *app.AppKeepers.StakingKeeper // Dereferencing the pointer
}

func (app *OsmosisApp) GetIBCKeeper() *ibckeeper.Keeper {
	return app.AppKeepers.IBCKeeper // This is a *ibckeeper.Keeper
}

func (app *OsmosisApp) GetScopedIBCKeeper() capabilitykeeper.ScopedKeeper {
	return app.AppKeepers.ScopedIBCKeeper
}

func (app *OsmosisApp) GetPoolManagerKeeper() simtypes.PoolManagerKeeper {
	return app.AppKeepers.PoolManagerKeeper
}

func (app *OsmosisApp) GetTxConfig() client.TxConfig {
	return GetEncodingConfig().TxConfig
}<|MERGE_RESOLUTION|>--- conflicted
+++ resolved
@@ -65,43 +65,9 @@
 	upgradetypes "github.com/cosmos/cosmos-sdk/x/upgrade/types"
 
 	"github.com/osmosis-labs/osmosis/osmoutils/partialord"
-<<<<<<< HEAD
-	appparams "github.com/osmosis-labs/osmosis/v23/app/params"
-	_ "github.com/osmosis-labs/osmosis/v23/client/docs/statik"
-	"github.com/osmosis-labs/osmosis/v23/simulation/simtypes"
-	authenticator "github.com/osmosis-labs/osmosis/v23/x/authenticator"
-	authenticatortypes "github.com/osmosis-labs/osmosis/v23/x/authenticator/types"
-	concentratedliquidity "github.com/osmosis-labs/osmosis/v23/x/concentrated-liquidity/clmodule"
-	concentratedliquiditytypes "github.com/osmosis-labs/osmosis/v23/x/concentrated-liquidity/types"
-	cwpoolmodule "github.com/osmosis-labs/osmosis/v23/x/cosmwasmpool/module"
-	cosmwasmpooltypes "github.com/osmosis-labs/osmosis/v23/x/cosmwasmpool/types"
-	"github.com/osmosis-labs/osmosis/v23/x/gamm"
-	gammtypes "github.com/osmosis-labs/osmosis/v23/x/gamm/types"
-	"github.com/osmosis-labs/osmosis/v23/x/ibc-rate-limit/ibcratelimitmodule"
-	ibcratelimittypes "github.com/osmosis-labs/osmosis/v23/x/ibc-rate-limit/types"
-	"github.com/osmosis-labs/osmosis/v23/x/incentives"
-	incentivestypes "github.com/osmosis-labs/osmosis/v23/x/incentives/types"
-	"github.com/osmosis-labs/osmosis/v23/x/lockup"
-	lockuptypes "github.com/osmosis-labs/osmosis/v23/x/lockup/types"
-	"github.com/osmosis-labs/osmosis/v23/x/mint"
-	minttypes "github.com/osmosis-labs/osmosis/v23/x/mint/types"
-	poolincentives "github.com/osmosis-labs/osmosis/v23/x/pool-incentives"
-	poolincentivestypes "github.com/osmosis-labs/osmosis/v23/x/pool-incentives/types"
-	poolmanager "github.com/osmosis-labs/osmosis/v23/x/poolmanager/module"
-	poolmanagertypes "github.com/osmosis-labs/osmosis/v23/x/poolmanager/types"
-	"github.com/osmosis-labs/osmosis/v23/x/protorev"
-	protorevtypes "github.com/osmosis-labs/osmosis/v23/x/protorev/types"
-	superfluid "github.com/osmosis-labs/osmosis/v23/x/superfluid"
-	superfluidtypes "github.com/osmosis-labs/osmosis/v23/x/superfluid/types"
-	"github.com/osmosis-labs/osmosis/v23/x/tokenfactory"
-	tokenfactorytypes "github.com/osmosis-labs/osmosis/v23/x/tokenfactory/types"
-	"github.com/osmosis-labs/osmosis/v23/x/twap/twapmodule"
-	twaptypes "github.com/osmosis-labs/osmosis/v23/x/twap/types"
-	"github.com/osmosis-labs/osmosis/v23/x/txfees"
-	txfeestypes "github.com/osmosis-labs/osmosis/v23/x/txfees/types"
-	valsetpreftypes "github.com/osmosis-labs/osmosis/v23/x/valset-pref/types"
-	valsetprefmodule "github.com/osmosis-labs/osmosis/v23/x/valset-pref/valpref-module"
-=======
+	authenticator "github.com/osmosis-labs/osmosis/v24/x/authenticator"
+	authenticatortypes "github.com/osmosis-labs/osmosis/v24/x/authenticator/types"
+
 	appparams "github.com/osmosis-labs/osmosis/v24/app/params"
 	_ "github.com/osmosis-labs/osmosis/v24/client/docs/statik"
 	"github.com/osmosis-labs/osmosis/v24/simulation/simtypes"
@@ -135,7 +101,6 @@
 	txfeestypes "github.com/osmosis-labs/osmosis/v24/x/txfees/types"
 	valsetpreftypes "github.com/osmosis-labs/osmosis/v24/x/valset-pref/types"
 	valsetprefmodule "github.com/osmosis-labs/osmosis/v24/x/valset-pref/valpref-module"
->>>>>>> e98d0233
 	"github.com/osmosis-labs/osmosis/x/epochs"
 	epochstypes "github.com/osmosis-labs/osmosis/x/epochs/types"
 )
@@ -143,34 +108,6 @@
 // moduleAccountPermissions defines module account permissions
 // TODO: Having to input nil's here is unacceptable, we need a way to automatically derive this.
 var moduleAccountPermissions = map[string][]string{
-<<<<<<< HEAD
-	authtypes.FeeCollectorName:                    nil,
-	distrtypes.ModuleName:                         nil,
-	ibchookstypes.ModuleName:                      nil,
-	icatypes.ModuleName:                           nil,
-	icqtypes.ModuleName:                           nil,
-	minttypes.ModuleName:                          {authtypes.Minter, authtypes.Burner},
-	minttypes.DeveloperVestingModuleAcctName:      nil,
-	stakingtypes.BondedPoolName:                   {authtypes.Burner, authtypes.Staking},
-	stakingtypes.NotBondedPoolName:                {authtypes.Burner, authtypes.Staking},
-	govtypes.ModuleName:                           {authtypes.Burner},
-	ibctransfertypes.ModuleName:                   {authtypes.Minter, authtypes.Burner},
-	gammtypes.ModuleName:                          {authtypes.Minter, authtypes.Burner},
-	incentivestypes.ModuleName:                    {authtypes.Minter, authtypes.Burner},
-	protorevtypes.ModuleName:                      {authtypes.Minter, authtypes.Burner},
-	lockuptypes.ModuleName:                        {authtypes.Minter, authtypes.Burner},
-	poolincentivestypes.ModuleName:                nil,
-	superfluidtypes.ModuleName:                    {authtypes.Minter, authtypes.Burner},
-	txfeestypes.ModuleName:                        nil,
-	txfeestypes.FeeCollectorForStakingRewardsName: nil,
-	txfeestypes.FeeCollectorForCommunityPoolName:  nil,
-	wasmtypes.ModuleName:                          {authtypes.Burner},
-	tokenfactorytypes.ModuleName:                  {authtypes.Minter, authtypes.Burner},
-	valsetpreftypes.ModuleName:                    {authtypes.Staking},
-	poolmanagertypes.ModuleName:                   nil,
-	cosmwasmpooltypes.ModuleName:                  nil,
-	authenticatortypes.ModuleName:                 nil,
-=======
 	authtypes.FeeCollectorName:               nil,
 	distrtypes.ModuleName:                    nil,
 	ibchookstypes.ModuleName:                 nil,
@@ -198,7 +135,7 @@
 	valsetpreftypes.ModuleName:               {authtypes.Staking},
 	poolmanagertypes.ModuleName:              nil,
 	cosmwasmpooltypes.ModuleName:             nil,
->>>>>>> e98d0233
+	authenticatortypes.ModuleName:            nil,
 }
 
 // appModules return modules to initialize module manager.
