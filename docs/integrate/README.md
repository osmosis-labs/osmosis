# Integrate

The guides on this page will explain the process of integrating with Osmosis. 


<div class="cards twoColumn">
  <a href="token-listings.html" class="card">
<<<<<<< HEAD
    <img src="/img/osmosis.svg"/>
=======
    <img src="img/osmosis.svg"/>
>>>>>>> bbe986ad
    <div class="title">
     Token Listing Process
    </div>
    <div class="text">
      Learn about adding your token to Osmosis
    </div>
  </a>
  <a href="/overview/osmo.html#osmo" class="card">
<<<<<<< HEAD
    <img src="/img/github.svg"/>
=======
    <img src="img/github.svg"/>
>>>>>>> bbe986ad
    <div class="title">
      Need Support? 
    </div>
    <div class="text">
      Please follow these instructions to open a Git Issue.
    </div>
  </a>
  
 </div>
<|MERGE_RESOLUTION|>--- conflicted
+++ resolved
@@ -5,11 +5,7 @@
 
 <div class="cards twoColumn">
   <a href="token-listings.html" class="card">
-<<<<<<< HEAD
-    <img src="/img/osmosis.svg"/>
-=======
     <img src="img/osmosis.svg"/>
->>>>>>> bbe986ad
     <div class="title">
      Token Listing Process
     </div>
@@ -18,11 +14,7 @@
     </div>
   </a>
   <a href="/overview/osmo.html#osmo" class="card">
-<<<<<<< HEAD
-    <img src="/img/github.svg"/>
-=======
     <img src="img/github.svg"/>
->>>>>>> bbe986ad
     <div class="title">
       Need Support? 
     </div>
