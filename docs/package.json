{
  "name": "osmosis-docs",
<<<<<<< HEAD
  "version": "0.0.2",
=======
  "version": "0.0.1",
>>>>>>> bbe986ad
  "description": "Official Osmosis Documentation website",
  "main": "index.js",
  "authors": {
    "name": "Osmosis Labs",
    "email": ""
  },
  "repository": "/osmosis",
  "scripts": {
    "dev": "vuepress dev",
    "build": "vuepress build"
  },
  "license": "MIT",
  "devDependencies": {
    "@vuepress/plugin-back-to-top": "^1.3.1",
    "@vuepress/plugin-medium-zoom": "^1.3.1",
<<<<<<< HEAD
    "@vuepress/plugin-register-components": "^2.0.0-beta.27",
=======
>>>>>>> bbe986ad
    "markdown-it-footnote": "^3.0.2",
    "node-sass": "6.0.1",
    "sass-loader": "^10",
    "tslib": "^2.2.0",
    "vue-json-component": "^0.4.1",
    "vuepress": "^1.5.2",
    "vuepress-plugin-mathjax": "^1.2.8",
<<<<<<< HEAD
    "webpack": "^4.44.1"
  },
  "dependencies": {
    "vuepress-plugin-code-copy": "^1.0.6"
=======
    "webpack": "^4.44.1",
    "markdown-it-emoji": "^2.0.0"

>>>>>>> bbe986ad
  }
}<|MERGE_RESOLUTION|>--- conflicted
+++ resolved
@@ -1,10 +1,6 @@
 {
   "name": "osmosis-docs",
-<<<<<<< HEAD
   "version": "0.0.2",
-=======
-  "version": "0.0.1",
->>>>>>> bbe986ad
   "description": "Official Osmosis Documentation website",
   "main": "index.js",
   "authors": {
@@ -20,10 +16,7 @@
   "devDependencies": {
     "@vuepress/plugin-back-to-top": "^1.3.1",
     "@vuepress/plugin-medium-zoom": "^1.3.1",
-<<<<<<< HEAD
     "@vuepress/plugin-register-components": "^2.0.0-beta.27",
-=======
->>>>>>> bbe986ad
     "markdown-it-footnote": "^3.0.2",
     "node-sass": "6.0.1",
     "sass-loader": "^10",
@@ -31,15 +24,11 @@
     "vue-json-component": "^0.4.1",
     "vuepress": "^1.5.2",
     "vuepress-plugin-mathjax": "^1.2.8",
-<<<<<<< HEAD
+    "markdown-it-emoji": "^2.0.0",
     "webpack": "^4.44.1"
   },
   "dependencies": {
     "vuepress-plugin-code-copy": "^1.0.6"
-=======
     "webpack": "^4.44.1",
-    "markdown-it-emoji": "^2.0.0"
-
->>>>>>> bbe986ad
   }
 }