--- conflicted
+++ resolved
@@ -4,16 +4,10 @@
 heroText: Osmosis
 tagline: A decentralized exchange on Cosmos
 actions:
-<<<<<<< HEAD
-  - text: Get Started →
-    link: /intro
-    type: primary
-=======
   - text: Read Documentation →
     link: /intro/
     type: primary
     
->>>>>>> f2f0c782
 features:
 - title: Develop
   details: Learn and contribute to the development of Osmosis.
