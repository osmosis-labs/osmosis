<<<<<<< HEAD
---
title: Home
---

=======
>>>>>>> bbe986ad
# Osmosis Docs

Welcome to the official documentation for Osmosis, an advanced automated market maker (AMM) protocol that allows developers to build customized AMMs with sovereign liquidity pools. Built using the Cosmos SDK, Osmosis utilizes Inter-Blockchain Communication (IBC) to enable cross-chain transactions.

<div class="cards twoColumn">
  <a href="overview/#what-is-osmosis" class="card">
<<<<<<< HEAD
    <img src="/img/osmosis.svg"/>
=======
    <img src="img/osmosis.svg"/>
>>>>>>> bbe986ad
    <div class="title">
      What is Osmosis?
    </div>
    <div class="text">
      If this is your first time learning about Osmosis, start here.
    </div>
  </a>
  <a href="/overview/osmo.html#osmo" class="card">
<<<<<<< HEAD
    <img src="/img/osmosis.svg"/>
=======
    <img src="img/osmosis.svg"/>
>>>>>>> bbe986ad
    <div class="title">
      What is Osmo?
    </div>
    <div class="text">
      Osmo is the native token. Learn more.
    </div>
  </a>

  <a href="/developing/network/join-mainnet.html#joining-mainnet" class="card">
<<<<<<< HEAD
    <img src="/img/osmosis.svg"/>
=======
    <img src="img/osmosis.svg"/>
>>>>>>> bbe986ad
    <div class="title">
      Run a Full Node
    </div>
    <div class="text">
      Run your own full Osmosis node.
    </div>
  </a>

  <a href="/validators" class="card">
<<<<<<< HEAD
    <img src="/img/osmosis.svg"/>
=======
    <img src="img/osmosis.svg"/>
>>>>>>> bbe986ad
    <div class="title">
      Run a validator
    </div>
    <div class="text">
      Secure the network and earn Osmo.
    </div>
  </a>

</div>

### Discover
<p> </p>
<div class="cards twoColumn">
  <a href="https://app.osmosis.zone/" class="card lg">
<<<<<<< HEAD
    <img src="/img/osmo_app.png">
    <div class="title">
     Osmosis DEX 
    </div>
    <div class="text">
=======
    <img src="img/osmo_app.png">
    <div class="title" style="color:black;">
     Osmosis AMM 
    </div>
    <div class="text" style="color:black;">
>>>>>>> bbe986ad
      Automated Market Maker
    </div>
  </a>
  <a href="https://info.osmosis.zone/" class="card lg">
<<<<<<< HEAD
    <img src="/img/stats_app.png">
    <div class="title">
      Osmosis Stats
    </div>
    <div class="text">
=======
    <img src="img/stats_app.png">
    <div class="title" style="color:black;">
      Osmosis Stats
    </div>
    <div class="text" style="color:black;">
>>>>>>> bbe986ad
     Pool & Token Statistics
    </div>
  </a>
</div>


### Help & Support
<p> </p>
<div class="cards twoColumn pa2">
  <a href="https://discord.gg/x3eRgAWbhw" class="card lg">
<<<<<<< HEAD
    <img src="/img/discord.svg">
    <div class="title">
     Discord
    </div>
    <div class="text">
=======
    <img src="img/discord.svg">
    <div class="title" style="color:black;">
     Discord
    </div>
    <div class="text" style="color:black;">
>>>>>>> bbe986ad
      Chat with the Osmosis community on Discord
    </div>
  </a>
  <a href="https://github.com/osmosis-labs/osmosis" class="card lg">
<<<<<<< HEAD
    <img src="/img/github.svg">
    <div class="title">
    Found an Issue? 
    </div>
    <div class="text">
=======
    <img src="img/github.svg">
    <div class="title" style="color:black;">
    Found an Issue? 
    </div>
    <div class="text" style="color:black;">
>>>>>>> bbe986ad
    Improve this page by suggesting on Github.
    </div>
  </a>
</div>
<|MERGE_RESOLUTION|>--- conflicted
+++ resolved
@@ -1,21 +1,14 @@
-<<<<<<< HEAD
 ---
 title: Home
 ---
 
-=======
->>>>>>> bbe986ad
 # Osmosis Docs
 
 Welcome to the official documentation for Osmosis, an advanced automated market maker (AMM) protocol that allows developers to build customized AMMs with sovereign liquidity pools. Built using the Cosmos SDK, Osmosis utilizes Inter-Blockchain Communication (IBC) to enable cross-chain transactions.
 
 <div class="cards twoColumn">
   <a href="overview/#what-is-osmosis" class="card">
-<<<<<<< HEAD
-    <img src="/img/osmosis.svg"/>
-=======
     <img src="img/osmosis.svg"/>
->>>>>>> bbe986ad
     <div class="title">
       What is Osmosis?
     </div>
@@ -24,11 +17,7 @@
     </div>
   </a>
   <a href="/overview/osmo.html#osmo" class="card">
-<<<<<<< HEAD
-    <img src="/img/osmosis.svg"/>
-=======
     <img src="img/osmosis.svg"/>
->>>>>>> bbe986ad
     <div class="title">
       What is Osmo?
     </div>
@@ -38,11 +27,7 @@
   </a>
 
   <a href="/developing/network/join-mainnet.html#joining-mainnet" class="card">
-<<<<<<< HEAD
-    <img src="/img/osmosis.svg"/>
-=======
     <img src="img/osmosis.svg"/>
->>>>>>> bbe986ad
     <div class="title">
       Run a Full Node
     </div>
@@ -52,11 +37,7 @@
   </a>
 
   <a href="/validators" class="card">
-<<<<<<< HEAD
-    <img src="/img/osmosis.svg"/>
-=======
     <img src="img/osmosis.svg"/>
->>>>>>> bbe986ad
     <div class="title">
       Run a validator
     </div>
@@ -71,36 +52,21 @@
 <p> </p>
 <div class="cards twoColumn">
   <a href="https://app.osmosis.zone/" class="card lg">
-<<<<<<< HEAD
-    <img src="/img/osmo_app.png">
+
+    <img src="img/osmo_app.png">
     <div class="title">
      Osmosis DEX 
     </div>
     <div class="text">
-=======
-    <img src="img/osmo_app.png">
-    <div class="title" style="color:black;">
-     Osmosis AMM 
-    </div>
-    <div class="text" style="color:black;">
->>>>>>> bbe986ad
       Automated Market Maker
     </div>
   </a>
   <a href="https://info.osmosis.zone/" class="card lg">
-<<<<<<< HEAD
-    <img src="/img/stats_app.png">
-    <div class="title">
-      Osmosis Stats
-    </div>
-    <div class="text">
-=======
     <img src="img/stats_app.png">
     <div class="title" style="color:black;">
       Osmosis Stats
     </div>
     <div class="text" style="color:black;">
->>>>>>> bbe986ad
      Pool & Token Statistics
     </div>
   </a>
@@ -111,36 +77,20 @@
 <p> </p>
 <div class="cards twoColumn pa2">
   <a href="https://discord.gg/x3eRgAWbhw" class="card lg">
-<<<<<<< HEAD
-    <img src="/img/discord.svg">
-    <div class="title">
-     Discord
-    </div>
-    <div class="text">
-=======
     <img src="img/discord.svg">
     <div class="title" style="color:black;">
      Discord
     </div>
     <div class="text" style="color:black;">
->>>>>>> bbe986ad
       Chat with the Osmosis community on Discord
     </div>
   </a>
   <a href="https://github.com/osmosis-labs/osmosis" class="card lg">
-<<<<<<< HEAD
-    <img src="/img/github.svg">
-    <div class="title">
-    Found an Issue? 
-    </div>
-    <div class="text">
-=======
     <img src="img/github.svg">
     <div class="title" style="color:black;">
     Found an Issue? 
     </div>
     <div class="text" style="color:black;">
->>>>>>> bbe986ad
     Improve this page by suggesting on Github.
     </div>
   </a>
