# Network
## Quickstart

## Joining Mainnet

Start by ensuring your system is up to date:

```bash
sudo apt update
sudo apt upgrade
```

Install tools if not already installed (git, gcc, make, etc.):

```bash
sudo apt install git build-essential ufw curl jq snapd --yes
```

Install go:

```bash
wget -q -O - https://git.io/vQhTU | bash -s -- --version 1.17.2
```

After installed, open new terminal to properly load go

Clone the osmosis repo, checkout and install v4.2.0:

```bash
cd $HOME
git clone https://github.com/osmosis-labs/osmosis
cd osmosis
git checkout v4.2.0
make install
```

You have now installed the Osmosis Daemon (osmosisd). Use osmosisd to initialize your node (replace the NODE_NAME with a name of your choosing):

```bash
osmosisd init NODE_NAME
```

Download and place the genesis file in the osmosis config folder:

```
wget -O ~/.osmosisd/config/genesis.json https://github.com/osmosis-labs/networks/raw/main/osmosis-1/genesis.json
```

We will now set up cosmovisor to ensure any future upgrades happen flawlessly. To install Cosmovisor:

```bash
cd $HOME
git clone https://github.com/cosmos/cosmos-sdk
cd cosmos-sdk
git checkout v0.42.9
make cosmovisor
cp cosmovisor/cosmovisor $GOPATH/bin/cosmovisor
cd $HOME
```

Create the required directories:

```bash
mkdir -p ~/.osmosisd/cosmovisor
mkdir -p ~/.osmosisd/cosmovisor/genesis
mkdir -p ~/.osmosisd/cosmovisor/genesis/bin
mkdir -p ~/.osmosisd/cosmovisor/upgrades
```

Set the environment variables:

```bash
echo "# Setup Cosmovisor" >> ~/.profile
echo "export DAEMON_NAME=osmosisd" >> ~/.profile
echo "export DAEMON_HOME=$HOME/.osmosisd" >> ~/.profile
echo "export DAEMON_ALLOW_DOWNLOAD_BINARIES=false" >> ~/.profile
echo "export DAEMON_LOG_BUFFER_SIZE=512" >> ~/.profile
echo "export DAEMON_RESTART_AFTER_UPGRADE=true" >> ~/.profile
source ~/.profile
```

Copy the current osmosisd binary into the cosmovisor/genesis folder:

```bash
cp $GOPATH/bin/osmosisd ~/.osmosisd/cosmovisor/genesis/bin
```

To check your work, ensure the version of cosmovisor and osmosisd are the same:

```bash
cosmovisor version
osmosisd version
```

These two command should both output 4.2.0

We must now download the latest chain data from a snapshot provider. In this example, I will use <a>https://quicksync.io/networks/osmosis.html</a> and I will use the pruned chain data. You may choose the default or archived based off your needs. 

Download liblz4-tool to handle the compressed file:

```bash
sudo apt-get install wget liblz4-tool aria2 -y
```

Before we download the chain data, we must first initialize the file name from quicksync. Hover over the download button from page linked above and you will see the file name (specifically the date and time). Replace the below with the timestamp listed for you:

EXAMPLE: If the download link is <a>https://get.quicksync.io/osmosis-1-pruned.20211119.0910.tar.lz4</a>, then

FILENAME=osmosis-1-pruned.20211119.0910.tar.lz4

```bash
FILENAME=osmosis-1-TYPE.DATE.TIME.tar.lz4
```

Download the chain data its corresponding checksum:

```bash
cd $HOME/.osmosisd/
aria2c -x5 https://get.quicksync.io/$FILENAME
OR (single thread but no double space needed on harddisk)
wget -O - https://get.quicksync.io/$FILENAME | lz4 -d | tar -xvf -
wget https://raw.githubusercontent.com/chainlayer/quicksync-playbooks/master/roles/quicksync/files/checksum.sh
wget https://get.quicksync.io/$FILENAME.checksum
```

Compare the checksum with the onchain version:

```bash
curl -s https://api-osmosis.cosmostation.io/v1/tx/hash/`curl -s https://get.quicksync.io/$FILENAME.hash`|jq -r '.data.tx.body.memo'|sha512sum -c
```

The output should state "checksum: OK"

You are now ready to start the Osmosis Daemon through cosmovisor. Lets set up a service to allow cosmovisor to run in the background as well as restart automatically if it runs into any problems:

```bash
echo "[Unit]
Description=Cosmovisor daemon
After=network-online.target
[Service]
Environment="DAEMON_NAME=osmosisd"
Environment="DAEMON_HOME=${HOME}/.osmosisd"
Environment="DAEMON_RESTART_AFTER_UPGRADE=true"
Environment="DAEMON_ALLOW_DOWNLOAD_BINARIES=false"
Environment="DAEMON_LOG_BUFFER_SIZE=512"
User=$USER
ExecStart=${HOME}/go/bin/cosmovisor start
Restart=always
RestartSec=3
LimitNOFILE=4096
[Install]
WantedBy=multi-user.target
" >cosmovisor.service
```

Move this new file to the systemd directory:

```bash
sudo mv cosmovisor.service /lib/systemd/system/cosmovisor.service
```

Reload and start the service:

```bash
sudo systemctl daemon-reload
sudo systemctl start cosmovisor
```

Check the status of your service:

```bash
sudo systemctl status cosmovisor
```

To see live logs of your service:

```bash
journalctl -u cosmovisor -f
```
Guide as of 17 November 2021.

## Joining Testnet

Start by ensuring your system is up to date:

```bash
sudo apt update
sudo apt upgrade
```

Install tools if not already installed (git, gcc, make, etc.):

```bash
sudo apt install git build-essential ufw curl jq snapd --yes
```

Install go:

```bash
wget -q -O - https://git.io/vQhTU | bash -s -- --version 1.17.2
```

After installed, open new terminal to properly load go

<<<<<<< HEAD
Clone the osmosis repo, checkout and install v3.2.0_with_cache:
=======
Run the following to clone the osmosis repo:
>>>>>>> eec1c342

```bash
cd $HOME
git clone https://github.com/osmosis-labs/osmosis
cd osmosis
git checkout v3.2.0_with_cache
make install
```

<<<<<<< HEAD
You have now installed the Osmosis Daemon (osmosisd). Use osmosisd to initialize your node (replace the NODE_NAME with a name of your choosing):
=======
You have now installed the Osmosis Daemon (osmosisd). Use osmosisd to initialize your node with the following (replace the NODE_NAME with a name of your choosing):
>>>>>>> eec1c342

```bash
osmosisd init NODE_NAME --chain-id=osmosis-testnet-0
```

<<<<<<< HEAD
We now need to open the config.toml to edit the seed list:
=======
We now need to open the config.toml to edit the seed list with the following:
>>>>>>> eec1c342

```bash
cd $HOME/.osmosisd/config
nano config.toml
```

Use page down or arrow keys to get to the line that says seeds = "" and replace it with the following:

```bash
seeds = "4eaed17781cd948149098d55f80a28232a365236@testmosis.blockpane.com:26656"
```

Then pres Ctrl+O, then enter to save, then Ctrl+X to exit

We will now set up cosmovisor to ensure the upgrade happens flawlessly. To install Cosmovisor:

```bash
cd $HOME
git clone https://github.com/cosmos/cosmos-sdk
cd cosmos-sdk
git checkout v0.42.9
make cosmovisor
cp cosmovisor/cosmovisor $GOPATH/bin/cosmovisor
cd $HOME
```

<<<<<<< HEAD
Create the required directories:
=======
After this, create the required directories with the following commands:
>>>>>>> eec1c342

```bash
mkdir -p ~/.osmosisd/cosmovisor
mkdir -p ~/.osmosisd/cosmovisor/genesis
mkdir -p ~/.osmosisd/cosmovisor/genesis/bin
mkdir -p ~/.osmosisd/cosmovisor/upgrades
```

<<<<<<< HEAD
Set the environment variables:
=======
Next, run the following commands to set the environment variables:
>>>>>>> eec1c342

```bash
echo "# Setup Cosmovisor" >> ~/.profile
echo "export DAEMON_NAME=osmosisd" >> ~/.profile
echo "export DAEMON_HOME=$HOME/.osmosisd" >> ~/.profile
echo "export DAEMON_ALLOW_DOWNLOAD_BINARIES=false" >> ~/.profile
echo "export DAEMON_LOG_BUFFER_SIZE=512" >> ~/.profile
echo "export DAEMON_RESTART_AFTER_UPGRADE=true" >> ~/.profile
source ~/.profile
```

Download and replace the genesis file:

```bash
cd $HOME/.osmosisd/config
wget https://github.com/osmosis-labs/networks/raw/unity/v4/osmosis-1/upgrades/v4/testnet/genesis.tar.bz2
tar -xjf genesis.tar.bz2
```

<<<<<<< HEAD
Copy the current osmosisd binary into the cosmovisor/genesis folder:
=======
Next, copy the current osmosisd binary into the cosmovisor/genesis folder:
>>>>>>> eec1c342

```bash
cp $GOPATH/bin/osmosisd ~/.osmosisd/cosmovisor/genesis/bin
```

To check your work, ensure the version of cosmovisor and osmosisd are the same:

```bash
cosmovisor version
osmosisd version
```

These two command should both output 3.1.0-23-g517562d

Before we start cosmovisor, lets prep the upgrade to v4.0.0-rc1:

```bash
mkdir -p ~/.osmosisd/cosmovisor/upgrades/v4/bin
cd $HOME/osmosis
git checkout v4.0.0-rc1
make build
cp build/osmosisd ~/.osmosisd/cosmovisor/upgrades/v4/bin
cd $HOME
```

<<<<<<< HEAD
Ensure the validator file is in the gensesis state:
=======
Use the following command to ensure the validator file is in the gensesis state:
>>>>>>> eec1c342

```bash
osmosisd unsafe-reset-all
```

While we could start cosmovisor now with "cosmovisor start", lets set up a service to allow cosmovisor to run in the background as well as restart automatically if it runs into any problems:

```bash
echo "[Unit]
Description=Cosmovisor daemon
After=network-online.target
[Service]
Environment="DAEMON_NAME=osmosisd"
Environment="DAEMON_HOME=${HOME}/.osmosisd"
Environment="DAEMON_RESTART_AFTER_UPGRADE=true"
Environment="DAEMON_ALLOW_DOWNLOAD_BINARIES=false"
Environment="DAEMON_LOG_BUFFER_SIZE=512"
User=$USER
ExecStart=${HOME}/go/bin/cosmovisor start
Restart=always
RestartSec=3
LimitNOFILE=4096
[Install]
WantedBy=multi-user.target
" >cosmovisor.service
```

Move this new file to the systemd directory:

```bash
sudo mv cosmovisor.service /lib/systemd/system/cosmovisor.service
```

<<<<<<< HEAD
Reload and start the service:
=======
Finally, reload and start the service:
>>>>>>> eec1c342

```bash
sudo systemctl daemon-reload
sudo systemctl start cosmovisor
```

Check the status of your service:

```bash
sudo systemctl status cosmovisor
```

To see live logs of your service:

```bash
journalctl -u cosmovisor -f
```

The process should initialize and get to block 1122200, where it will automatically upgrade to v4.0.0-rc1


At around block height 1128853, when reading the logs you will see many notifications of "slashing and jailing validator". This is due to fact that many validators did not participate in the testnet and therefore get jailed at the same time (approx 30,000 blocks after the upgrade). In my experience, this may cause your node to reset due to a memory error. As long as you set up the service above, it will automatically reset and eventually get passed this difficult block. 

Guide as of 17 November 2021. 

## Relayers

<|MERGE_RESOLUTION|>--- conflicted
+++ resolved
@@ -202,11 +202,8 @@
 
 After installed, open new terminal to properly load go
 
-<<<<<<< HEAD
+
 Clone the osmosis repo, checkout and install v3.2.0_with_cache:
-=======
-Run the following to clone the osmosis repo:
->>>>>>> eec1c342
 
 ```bash
 cd $HOME
@@ -216,21 +213,15 @@
 make install
 ```
 
-<<<<<<< HEAD
+
 You have now installed the Osmosis Daemon (osmosisd). Use osmosisd to initialize your node (replace the NODE_NAME with a name of your choosing):
-=======
-You have now installed the Osmosis Daemon (osmosisd). Use osmosisd to initialize your node with the following (replace the NODE_NAME with a name of your choosing):
->>>>>>> eec1c342
 
 ```bash
 osmosisd init NODE_NAME --chain-id=osmosis-testnet-0
 ```
 
-<<<<<<< HEAD
+
 We now need to open the config.toml to edit the seed list:
-=======
-We now need to open the config.toml to edit the seed list with the following:
->>>>>>> eec1c342
 
 ```bash
 cd $HOME/.osmosisd/config
@@ -257,11 +248,8 @@
 cd $HOME
 ```
 
-<<<<<<< HEAD
+
 Create the required directories:
-=======
-After this, create the required directories with the following commands:
->>>>>>> eec1c342
 
 ```bash
 mkdir -p ~/.osmosisd/cosmovisor
@@ -270,11 +258,8 @@
 mkdir -p ~/.osmosisd/cosmovisor/upgrades
 ```
 
-<<<<<<< HEAD
+
 Set the environment variables:
-=======
-Next, run the following commands to set the environment variables:
->>>>>>> eec1c342
 
 ```bash
 echo "# Setup Cosmovisor" >> ~/.profile
@@ -294,11 +279,8 @@
 tar -xjf genesis.tar.bz2
 ```
 
-<<<<<<< HEAD
+
 Copy the current osmosisd binary into the cosmovisor/genesis folder:
-=======
-Next, copy the current osmosisd binary into the cosmovisor/genesis folder:
->>>>>>> eec1c342
 
 ```bash
 cp $GOPATH/bin/osmosisd ~/.osmosisd/cosmovisor/genesis/bin
@@ -324,11 +306,8 @@
 cd $HOME
 ```
 
-<<<<<<< HEAD
+
 Ensure the validator file is in the gensesis state:
-=======
-Use the following command to ensure the validator file is in the gensesis state:
->>>>>>> eec1c342
 
 ```bash
 osmosisd unsafe-reset-all
@@ -362,11 +341,8 @@
 sudo mv cosmovisor.service /lib/systemd/system/cosmovisor.service
 ```
 
-<<<<<<< HEAD
+
 Reload and start the service:
-=======
-Finally, reload and start the service:
->>>>>>> eec1c342
 
 ```bash
 sudo systemctl daemon-reload
